org.gradle.jvmargs=-Xmx5g -XX:+UseParallelGC
org.gradle.parallel=true
kotlin.daemon.jvmargs=-Xmx6g -XX:+UseG1GC
android.useAndroidX=true
<<<<<<< HEAD
=======
android.experimental.androidTest.numManagedDeviceShards=4
# We never want to use auto-provisioning, as it breaks reproducible builds.
# This should not be a problem, because we never configure a "javaRepositories"
# item to tell Gradle where to auto-provision the toolchain from, but adding
# this flag adds an extra layer of protection.
# See: https://docs.gradle.org/current/userguide/toolchains.html#sub:disable_auto_provision
org.gradle.java.installations.auto-download=false
>>>>>>> f5a68aa7

# Uncomment these to build libsignal from source.
# libsignalClientPath=../libsignal
# org.gradle.dependency.verification=lenient<|MERGE_RESOLUTION|>--- conflicted
+++ resolved
@@ -2,16 +2,12 @@
 org.gradle.parallel=true
 kotlin.daemon.jvmargs=-Xmx6g -XX:+UseG1GC
 android.useAndroidX=true
-<<<<<<< HEAD
-=======
-android.experimental.androidTest.numManagedDeviceShards=4
 # We never want to use auto-provisioning, as it breaks reproducible builds.
 # This should not be a problem, because we never configure a "javaRepositories"
 # item to tell Gradle where to auto-provision the toolchain from, but adding
 # this flag adds an extra layer of protection.
 # See: https://docs.gradle.org/current/userguide/toolchains.html#sub:disable_auto_provision
 org.gradle.java.installations.auto-download=false
->>>>>>> f5a68aa7
 
 # Uncomment these to build libsignal from source.
 # libsignalClientPath=../libsignal
