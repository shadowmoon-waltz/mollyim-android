--- conflicted
+++ resolved
@@ -84,14 +84,9 @@
     version = "0.43.2"
 }
 
-<<<<<<< HEAD
-def canonicalVersionCode = 1018
-def canonicalVersionName = "5.32.15"
-def mollyRevision = 0
-=======
 def canonicalVersionCode = 1028
 def canonicalVersionName = "5.34.2"
->>>>>>> 5e46e1e3
+def mollyRevision = 0
 
 def postFixSize = 100
 
