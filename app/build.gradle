--- conflicted
+++ resolved
@@ -83,14 +83,9 @@
     version = "0.43.2"
 }
 
-<<<<<<< HEAD
-def canonicalVersionCode = 1196
-def canonicalVersionName = "6.8.3"
-def mollyRevision = 0
-=======
 def canonicalVersionCode = 1199
 def canonicalVersionName = "6.9.2"
->>>>>>> ad4ec238
+def mollyRevision = 0
 
 def postFixSize = 100
 
