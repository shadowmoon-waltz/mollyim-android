apply plugin: 'com.android.application'
apply plugin: 'kotlin-android'
apply plugin: 'com.google.protobuf'
apply plugin: 'androidx.navigation.safeargs'
apply plugin: 'org.jlleitschuh.gradle.ktlint'
apply from: 'translations.gradle'
apply plugin: 'org.jetbrains.kotlin.android'
apply plugin: 'app.cash.exhaustive'
apply plugin: 'kotlin-parcelize'

repositories {
    maven {
        url "https://raw.github.com/signalapp/maven/master/circular-progress-button/releases/"
        content {
            includeModule 'com.github.dmytrodanylyk.circular-progress-button', 'library'
        }
    }
    maven {
        url "https://raw.github.com/signalapp/maven/master/sqlcipher/release/"
        content {
            includeModule 'org.signal', 'android-database-sqlcipher'
        }
    }
    maven {
        url "https://raw.github.com/mollyim/maven/master/argon2/releases/"
        content {
            includeModule 'im.molly', 'argon2'
        }
    }
    maven {
        url "https://raw.github.com/mollyim/maven/master/ringrtc/releases/"
        content {
            includeModule 'im.molly', 'ringrtc-android'
        }
    }
    maven {
        url "https://raw.github.com/mollyim/maven/master/native-utils/releases/"
        content {
            includeModule 'im.molly', 'native-utils'
        }
    }
    maven {
        url "https://www.jitpack.io"
        content {
            includeModule 'com.github.chrisbanes', 'PhotoView'
        }
    }

    google()
    mavenCentral()
    mavenLocal()
    maven {
        url "https://dl.cloudsmith.io/qxAgwaeEE1vN8aLU/mobilecoin/mobilecoin/maven/"
    }
    jcenter {
        content {
            includeVersion "mobi.upod", "time-duration-picker", "1.1.3"
            includeVersion "cn.carbswang.android", "NumberPickerView", "1.0.9"
            includeVersion "com.takisoft.fix", "colorpicker", "0.9.1"
            includeVersion "com.codewaves.stickyheadergrid", "stickyheadergrid", "0.9.4"
            includeVersion "com.google.android", "flexbox", "0.3.0"
        }
    }
}

protobuf {
    protoc {
        artifact = 'com.google.protobuf:protoc:3.18.0'
    }
    generateProtoTasks {
        all().each { task ->
            task.builtins {
                java {
                    option "lite"
                }
            }
        }
    }
}

ktlint {
    // Use a newer version to resolve https://github.com/JLLeitschuh/ktlint-gradle/issues/507
    version = "0.43.2"
}

<<<<<<< HEAD
def canonicalVersionCode = 1011
def canonicalVersionName = "5.32.8"
def mollyRevision = 0
=======
def canonicalVersionCode = 1014
def canonicalVersionName = "5.32.11"
>>>>>>> cb669964

def postFixSize = 100

def selectableVariants = [
        'prodFreeDebug',
        'prodFreeRelease',
        //'prodFreeSpinner',
        'prodNonFreeDebug',
        'prodNonFreeRelease',
        'prodNonFreeSpinner',
        'stagingFreeDebug',
        'stagingFreeRelease',
        //'stagingFreeSpinner',
        'stagingNonFreeDebug',
        'stagingNonFreeRelease',
        //'stagingNonFreeSpinner',
]

android {
    buildToolsVersion BUILD_TOOL_VERSION
    compileSdkVersion COMPILE_SDK

    flavorDimensions 'environment', 'distribution'
    useLibrary 'org.apache.http.legacy'

    kotlinOptions {
        jvmTarget = "1.8"
        freeCompilerArgs = ["-Xallow-result-return-type"]
    }

    dexOptions {
        javaMaxHeapSize "4g"
    }

    signingConfigs {
        ci {
            if (System.getenv('CI_KEYSTORE_PATH')) {
                storeFile file("${System.env.CI_KEYSTORE_PATH}")
                storePassword "${System.env.CI_KEYSTORE_PASSWORD}"
                keyAlias "${System.env.CI_KEYSTORE_ALIAS}"
                keyPassword "${System.env.CI_KEYSTORE_PASSWORD}"
                enableV4Signing false
            }
        }
    }

    testOptions {
        execution 'ANDROIDX_TEST_ORCHESTRATOR'

        unitTests {
            includeAndroidResources = true
        }
    }

    lintOptions {
        abortOnError true
        baseline file("lint-baseline.xml")
        disable "LintError"
    }

    sourceSets {
        test {
            java.srcDirs += "$projectDir/src/testShared"
        }

        androidTest {
            java.srcDirs += "$projectDir/src/testShared"
        }
    }

    compileOptions {
        coreLibraryDesugaringEnabled true
        sourceCompatibility JAVA_VERSION
        targetCompatibility JAVA_VERSION
    }

    packagingOptions {
        exclude 'LICENSE.txt'
        exclude 'LICENSE'
        exclude 'NOTICE'
        exclude 'asm-license.txt'
        exclude 'META-INF/LICENSE'
        exclude 'META-INF/NOTICE'
        exclude 'META-INF/proguard/androidx-annotations.pro'
        exclude '**/*.proto'
    }

    if (mollyRevision < 0 || mollyRevision >= postFixSize) {
        throw new GradleException("Molly revision $mollyRevision out of range")
    }

    defaultConfig {
        versionCode canonicalVersionCode * postFixSize + mollyRevision
        versionName project.hasProperty('ci') ? getCommitTag() : canonicalVersionName

        minSdkVersion MINIMUM_SDK
        targetSdkVersion TARGET_SDK

        multiDexEnabled true

        applicationId basePackageId

        buildConfigField "String", "SIGNAL_PACKAGE_NAME", "\"org.thoughtcrime.securesms\""
        buildConfigField "String", "SIGNAL_CANONICAL_VERSION_NAME", "\"$canonicalVersionName\""
        buildConfigField "int", "SIGNAL_CANONICAL_VERSION_CODE", "$canonicalVersionCode"
        buildConfigField "String", "FDROID_UPDATE_URL", "\"https://molly.im/fdroid/repo\""
        buildConfigField "String", "BACKUP_FILENAME", "\"" + baseApkFileName.toLowerCase() + "\""

        vectorDrawables.useSupportLibrary = true

        buildConfigField "long", "BUILD_TIMESTAMP", getBuildTimestamp() + "L"
        buildConfigField "String", "GIT_HASH", "\"${getCommitHash()}\""
        buildConfigField "String", "SIGNAL_URL", "\"https://chat.signal.org\""
        buildConfigField "String", "STORAGE_URL", "\"https://storage.signal.org\""
        buildConfigField "String", "SIGNAL_CDN_URL", "\"https://cdn.signal.org\""
        buildConfigField "String", "SIGNAL_CDN2_URL", "\"https://cdn2.signal.org\""
        buildConfigField "String", "SIGNAL_CONTACT_DISCOVERY_URL", "\"https://api.directory.signal.org\""
        buildConfigField "String", "SIGNAL_CDSH_URL", "\"https://cdsh.staging.signal.org\""
        buildConfigField "String", "SIGNAL_SERVICE_STATUS_URL", "\"uptime.signal.org\""
        buildConfigField "String", "SIGNAL_KEY_BACKUP_URL", "\"https://api.backup.signal.org\""
        buildConfigField "String", "SIGNAL_SFU_URL", "\"https://sfu.voip.signal.org\""
        buildConfigField "String[]", "SIGNAL_SFU_INTERNAL_NAMES", "new String[]{\"Test\", \"Staging\"}"
        buildConfigField "String[]", "SIGNAL_SFU_INTERNAL_URLS", "new String[]{\"https://sfu.test.voip.signal.org\", \"https://sfu.staging.voip.signal.org\"}"
        buildConfigField "String", "CONTENT_PROXY_HOST", "\"contentproxy.signal.org\""
        buildConfigField "int", "CONTENT_PROXY_PORT", "443"
        buildConfigField "String", "SIGNAL_AGENT", "\"OWA\""
        buildConfigField "String", "CDSH_PUBLIC_KEY", "\"2fe57da347cd62431528daac5fbb290730fff684afc4cfc2ed90995f58cb3b74\""
        buildConfigField "String", "CDSH_CODE_HASH", "\"ec58c0d7561de8d5657f3a4b22a635eaa305204e9359dcc80a99dfd0c5f1cbf2\""
        buildConfigField "String", "CDS_MRENCLAVE", "\"c98e00a4e3ff977a56afefe7362a27e4961e4f19e211febfbb19b897e6b80b15\""
        buildConfigField "org.thoughtcrime.securesms.KbsEnclave", "KBS_ENCLAVE", "new org.thoughtcrime.securesms.KbsEnclave(\"0cedba03535b41b67729ce9924185f831d7767928a1d1689acb689bc079c375f\", " +
                                                                                                                           "\"187d2739d22be65e74b65f0055e74d31310e4267e5fac2b1246cc8beba81af39\", " +
                                                                                                                           "\"ee19f1965b1eefa3dc4204eb70c04f397755f771b8c1909d080c04dad2a6a9ba\")"
        buildConfigField "org.thoughtcrime.securesms.KbsEnclave[]", "KBS_FALLBACKS", "new org.thoughtcrime.securesms.KbsEnclave[] {" +
                "new org.thoughtcrime.securesms.KbsEnclave(\"fe7c1bfae98f9b073d220366ea31163ee82f6d04bead774f71ca8e5c40847bfe\", " +
                                                          "\"fe7c1bfae98f9b073d220366ea31163ee82f6d04bead774f71ca8e5c40847bfe\", " +
                                                          "\"a3baab19ef6ce6f34ab9ebb25ba722725ae44a8872dc0ff08ad6d83a9489de87\")" +
            "}"
        buildConfigField "String", "UNIDENTIFIED_SENDER_TRUST_ROOT", "\"BXu6QIKVz5MA8gstzfOgRQGqyLqOwNKHL6INkv3IHWMF\""
        buildConfigField "String", "ZKGROUP_SERVER_PUBLIC_PARAMS", "\"AMhf5ywVwITZMsff/eCyudZx9JDmkkkbV6PInzG4p8x3VqVJSFiMvnvlEKWuRob/1eaIetR31IYeAbm0NdOuHH8Qi+Rexi1wLlpzIo1gstHWBfZzy1+qHRV5A4TqPp15YzBPm0WSggW6PbSn+F4lf57VCnHF7p8SvzAA2ZZJPYJURt8X7bbg+H3i+PEjH9DXItNEqs2sNcug37xZQDLm7X36nOoGPs54XsEGzPdEV+itQNGUFEjY6X9Uv+Acuks7NpyGvCoKxGwgKgE5XyJ+nNKlyHHOLb6N1NuHyBrZrgtY/JYJHRooo5CEqYKBqdFnmbTVGEkCvJKxLnjwKWf+fEPoWeQFj5ObDjcKMZf2Jm2Ae69x+ikU5gBXsRmoF94GXQ==\""
        buildConfigField "String[]", "LANGUAGES", "new String[]{\"" + autoResConfig().collect { s -> s.replace('-r', '_') }.join('", "') + '"}'
        buildConfigField "String", "DEFAULT_CURRENCIES", "\"EUR,AUD,GBP,CAD,CNY\""
        buildConfigField "int[]", "MOBILE_COIN_BLACKLIST", "new int[]{98,963,53,850,7}"
        buildConfigField "String", "GIPHY_API_KEY", "\"3o6ZsYH6U6Eri53TXy\""
        buildConfigField "String", "RECAPTCHA_PROOF_URL", "\"https://signalcaptchas.org/challenge/generate.html\""

        // MOLLY: Use FLAVOR_distribution instead
        // buildConfigField "String", "BUILD_DISTRIBUTION_TYPE", "\"unset\""
        buildConfigField "String", "BUILD_ENVIRONMENT_TYPE", "\"unset\""
        buildConfigField "String", "BUILD_VARIANT_TYPE", "\"unset\""
        buildConfigField "String", "BADGE_STATIC_ROOT", "\"https://updates2.signal.org/static/badges/\""

        ndk {
            abiFilters 'armeabi-v7a', 'arm64-v8a', 'x86_64'
        }

        resConfigs autoResConfig()

        testInstrumentationRunner "androidx.test.runner.AndroidJUnitRunner"
        testInstrumentationRunnerArguments clearPackageData: 'true'
    }

    buildTypes {
        debug {
            isDefault true
            minifyEnabled false
            proguardFiles getDefaultProguardFile('proguard-android.txt'),
                    'proguard/proguard-firebase-messaging.pro',
                    'proguard/proguard-google-play-services.pro',
                    'proguard/proguard-jackson.pro',
                    'proguard/proguard-sqlite.pro',
                    'proguard/proguard-appcompat-v7.pro',
                    'proguard/proguard-square-okhttp.pro',
                    'proguard/proguard-square-okio.pro',
                    'proguard/proguard-rounded-image-view.pro',
                    'proguard/proguard-glide.pro',
                    'proguard/proguard-shortcutbadger.pro',
                    'proguard/proguard-retrofit.pro',
                    'proguard/proguard-webrtc.pro',
                    'proguard/proguard-klinker.pro',
                    'proguard/proguard-retrolambda.pro',
                    'proguard/proguard-okhttp.pro',
                    'proguard/proguard-ez-vcard.pro',
                    'proguard/proguard.cfg'
            testProguardFiles 'proguard/proguard-automation.pro',
                    'proguard/proguard.cfg'

            buildConfigField "String", "BUILD_VARIANT_TYPE", "\"Debug\""
        }
        spinner {
            initWith debug
            isDefault false
            minifyEnabled false
            matchingFallbacks = ['debug']
            buildConfigField "String", "BUILD_VARIANT_TYPE", "\"Spinner\""
        }
        release {
            signingConfig signingConfigs.ci.storeFile ? signingConfigs.ci : null
            minifyEnabled true
            shrinkResources true
            proguardFiles = buildTypes.debug.proguardFiles
            buildConfigField "String", "BUILD_VARIANT_TYPE", "\"Release\""
        }
    }

    productFlavors {
        free {
            dimension 'distribution'
            versionNameSuffix '-FOSS'
            buildConfigField "String", "FDROID_UPDATE_URL", "\"https://molly.im/fdroid/foss/repo\""
        }

        nonFree {
            dimension 'distribution'
            isDefault true
        }

        prod {
            dimension 'environment'

            isDefault true

            buildConfigField "String", "MOBILE_COIN_ENVIRONMENT", "\"mainnet\""
            buildConfigField "String", "BUILD_ENVIRONMENT_TYPE", "\"Prod\""
        }

        staging {
            dimension 'environment'

            applicationIdSuffix ".staging"
            buildConfigField "String", "SIGNAL_PACKAGE_NAME", "\"org.thoughtcrime.securesms.staging\""

            buildConfigField "String", "SIGNAL_URL", "\"https://chat.staging.signal.org\""
            buildConfigField "String", "STORAGE_URL", "\"https://storage-staging.signal.org\""
            buildConfigField "String", "SIGNAL_CDN_URL", "\"https://cdn-staging.signal.org\""
            buildConfigField "String", "SIGNAL_CDN2_URL", "\"https://cdn2-staging.signal.org\""
            buildConfigField "String", "SIGNAL_CONTACT_DISCOVERY_URL", "\"https://api-staging.directory.signal.org\""
            buildConfigField "String", "SIGNAL_KEY_BACKUP_URL", "\"https://api-staging.backup.signal.org\""
            buildConfigField "String", "CDS_MRENCLAVE", "\"c98e00a4e3ff977a56afefe7362a27e4961e4f19e211febfbb19b897e6b80b15\""
            buildConfigField "org.thoughtcrime.securesms.KbsEnclave", "KBS_ENCLAVE", "new org.thoughtcrime.securesms.KbsEnclave(\"dd6f66d397d9e8cf6ec6db238e59a7be078dd50e9715427b9c89b409ffe53f99\", " +
                                                                                                                               "\"4200003414528c151e2dccafbc87aa6d3d66a5eb8f8c05979a6e97cb33cd493a\", " +
                                                                                                                               "\"ee19f1965b1eefa3dc4204eb70c04f397755f771b8c1909d080c04dad2a6a9ba\")"
            buildConfigField "org.thoughtcrime.securesms.KbsEnclave[]", "KBS_FALLBACKS", "new org.thoughtcrime.securesms.KbsEnclave[] {" +
                    "new org.thoughtcrime.securesms.KbsEnclave(\"823a3b2c037ff0cbe305cc48928cfcc97c9ed4a8ca6d49af6f7d6981fb60a4e9\", " +
                                                              "\"16b94ac6d2b7f7b9d72928f36d798dbb35ed32e7bb14c42b4301ad0344b46f29\", " +
                                                              "\"a3baab19ef6ce6f34ab9ebb25ba722725ae44a8872dc0ff08ad6d83a9489de87\")" +
                "}"
            buildConfigField "String", "UNIDENTIFIED_SENDER_TRUST_ROOT", "\"BbqY1DzohE4NUZoVF+L18oUPrK3kILllLEJh2UnPSsEx\""
            buildConfigField "String", "ZKGROUP_SERVER_PUBLIC_PARAMS", "\"ABSY21VckQcbSXVNCGRYJcfWHiAMZmpTtTELcDmxgdFbtp/bWsSxZdMKzfCp8rvIs8ocCU3B37fT3r4Mi5qAemeGeR2X+/YmOGR5ofui7tD5mDQfstAI9i+4WpMtIe8KC3wU5w3Inq3uNWVmoGtpKndsNfwJrCg0Hd9zmObhypUnSkfYn2ooMOOnBpfdanRtrvetZUayDMSC5iSRcXKpdlukrpzzsCIvEwjwQlJYVPOQPj4V0F4UXXBdHSLK05uoPBCQG8G9rYIGedYsClJXnbrgGYG3eMTG5hnx4X4ntARBgELuMWWUEEfSK0mjXg+/2lPmWcTZWR9nkqgQQP0tbzuiPm74H2wMO4u1Wafe+UwyIlIT9L7KLS19Aw8r4sPrXQ==\""
            buildConfigField "String", "MOBILE_COIN_ENVIRONMENT", "\"testnet\""
            buildConfigField "String", "RECAPTCHA_PROOF_URL", "\"https://signalcaptchas.org/staging/challenge/generate.html\""

            buildConfigField "String", "BUILD_ENVIRONMENT_TYPE", "\"Staging\""
        }
    }

    android.applicationVariants.all { variant ->
        def isStaging = variant.productFlavors*.name.contains("staging")
        def hasSigningConfig = buildType.signingConfig || variant.signingConfig

        variant.resValue 'string', 'app_name', baseAppTitle + (isStaging ? " Staging" : "")
        variant.resValue "string", 'package_name', variant.applicationId

        variant.outputs.all {
            def flavors = variant.baseName - ~/-(free|nonFree)/ - ~/-release/ + (hasSigningConfig ? "" : "-unsigned")
            outputFileName = "${baseApkFileName}-${flavors}-${versionName}.apk"
        }
    }

    android.variantFilter { variant ->
        if (!selectableVariants.contains(variant.name)) {
            setIgnore(true)
        }
    }
}

tasks.withType(JavaCompile) {
    options.compilerArgs << "-Xmaxerrs" << "1000"
}

dependencies {
    implementation libs.androidx.core.ktx
    implementation libs.androidx.fragment.ktx
    lintChecks project(':lintchecks')

    coreLibraryDesugaring libs.android.tools.desugar

    implementation (libs.androidx.appcompat) {
        version {
            strictly '1.2.0'
        }
    }
    implementation libs.androidx.window
    implementation libs.androidx.recyclerview
    implementation libs.material.material
    implementation libs.androidx.legacy.support
    implementation libs.androidx.cardview
    implementation libs.androidx.preference
    implementation libs.androidx.legacy.preference
    implementation libs.androidx.gridlayout
    implementation libs.androidx.exifinterface
    implementation libs.androidx.constraintlayout
    implementation libs.androidx.multidex
    implementation libs.androidx.navigation.fragment.ktx
    implementation libs.androidx.navigation.ui.ktx
    implementation libs.androidx.lifecycle.extensions
    implementation libs.androidx.lifecycle.viewmodel.savedstate
    implementation libs.androidx.lifecycle.common.java8
    implementation libs.androidx.lifecycle.reactivestreams.ktx
    implementation libs.androidx.camera.core
    implementation libs.androidx.camera.camera2
    implementation libs.androidx.camera.lifecycle
    implementation libs.androidx.camera.view
    implementation libs.androidx.concurrent.futures
    implementation libs.androidx.autofill
    implementation libs.androidx.webkit
    implementation libs.androidx.sharetarget

    nonFreeImplementation (libs.firebase.messaging) {
        exclude group: 'com.google.firebase', module: 'firebase-core'
        exclude group: 'com.google.firebase', module: 'firebase-analytics'
        exclude group: 'com.google.firebase', module: 'firebase-measurement-connector'
    }

    nonFreeImplementation libs.google.play.services.maps
    nonFreeImplementation libs.google.play.services.auth

    implementation libs.bundles.exoplayer

    implementation libs.conscrypt.android
    implementation libs.signal.aesgcmprovider

    implementation project(':libsignal-service')
    implementation project(':paging')
    implementation project(':core-util')
    implementation project(':glide-config')
    implementation project(':video')
    implementation project(':device-transfer')
    implementation project(':image-editor')
    freeImplementation project(':libfakegms')
    implementation project(":libnetcipher")

    implementation libs.signal.client.android
    implementation libs.google.protobuf.javalite

    implementation(libs.mobilecoin) {
        exclude group: 'com.google.protobuf'
    }

    implementation(libs.molly.argon2) {
        artifact {
            type = "aar"
        }
    }

    implementation libs.molly.ringrtc

    implementation libs.leolin.shortcutbadger
    implementation libs.emilsjolander.stickylistheaders
    implementation libs.jpardogo.materialtabstrip
    implementation libs.apache.httpclient.android
    implementation libs.photoview
    implementation libs.glide.glide
    implementation libs.roundedimageview
    implementation libs.materialish.progress
    implementation libs.greenrobot.eventbus
    implementation libs.waitingdots
    implementation libs.floatingactionbutton
    implementation libs.google.zxing.android.integration
    implementation libs.time.duration.picker
    implementation libs.google.zxing.core
    implementation (libs.subsampling.scale.image.view) {
        exclude group: 'com.android.support', module: 'support-annotations'
    }
    implementation (libs.numberpickerview) {
        exclude group: 'com.android.support', module: 'appcompat-v7'
    }
    implementation (libs.android.tooltips) {
        exclude group: 'com.android.support', module: 'appcompat-v7'
    }
    implementation libs.stream
    implementation (libs.colorpicker) {
        exclude group: 'com.android.support', module: 'appcompat-v7'
        exclude group: 'com.android.support', module: 'recyclerview-v7'
    }

    implementation libs.lottie

    implementation libs.stickyheadergrid
    implementation libs.circular.progress.button

    implementation libs.signal.android.database.sqlcipher
    implementation libs.androidx.sqlite

    implementation (libs.google.ez.vcard) {
        exclude group: 'com.fasterxml.jackson.core'
        exclude group: 'org.freemarker'
    }
    implementation libs.dnsjava

    implementation libs.gosimple.nbvcxz
    implementation libs.molly.native.utils

    spinnerImplementation project(":spinner")
    spinnerImplementation libs.square.leakcanary

    testImplementation testLibs.junit.junit
    testImplementation testLibs.assertj.core
    testImplementation testLibs.mockito.core
    testImplementation testLibs.powermock.api.mockito
    testImplementation testLibs.powermock.module.junit4.core
    testImplementation testLibs.powermock.module.junit4.rule
    testImplementation testLibs.powermock.classloading.xstream

    testImplementation testLibs.androidx.test.core
    testImplementation (testLibs.robolectric.robolectric) {
        exclude group: 'com.google.protobuf', module: 'protobuf-java'
    }
    testImplementation testLibs.robolectric.shadows.multidex
    testImplementation (testLibs.bouncycastle.bcprov.jdk15on) {
        force = true
    }
    testImplementation testLibs.hamcrest.hamcrest

    testImplementation(testFixtures(project(":libsignal-service")))

    androidTestImplementation testLibs.androidx.test.ext.junit
    androidTestImplementation testLibs.espresso.core

    testImplementation testLibs.espresso.core

    implementation libs.kotlin.stdlib.jdk8

    implementation libs.rxjava3.rxandroid
    implementation libs.rxjava3.rxkotlin
    implementation libs.rxdogtag

    androidTestUtil 'androidx.test:orchestrator:1.4.0'
}

static def getCommitTag() {
    return "git describe --tags --exact-match".execute().text.trim() ?: "untagged"
}

static def getCommitTimestamp() {
    return "git log -1 --pretty=format:%ct000".execute().text.trim()
}

static def getCommitHash() {
    try {
        return "git rev-parse HEAD".execute().text.trim()
    } catch (ignored) {
        return "abcd1234"
    }
}

static def getBuildTimestamp() {
    try {
        return getCommitTimestamp()
    } catch (ignored) {
        return new Date().getTime()
    }
}

tasks.withType(Test) {
    testLogging {
        events "failed"
        exceptionFormat "full"
        showCauses true
        showExceptions true
        showStackTraces true
    }
}<|MERGE_RESOLUTION|>--- conflicted
+++ resolved
@@ -83,14 +83,9 @@
     version = "0.43.2"
 }
 
-<<<<<<< HEAD
-def canonicalVersionCode = 1011
-def canonicalVersionName = "5.32.8"
-def mollyRevision = 0
-=======
 def canonicalVersionCode = 1014
 def canonicalVersionName = "5.32.11"
->>>>>>> cb669964
+def mollyRevision = 0
 
 def postFixSize = 100
 
