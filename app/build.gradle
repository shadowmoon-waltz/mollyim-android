import com.android.build.api.dsl.ManagedVirtualDevice

apply plugin: 'com.android.application'
apply plugin: 'kotlin-android'
apply plugin: 'com.google.protobuf'
apply plugin: 'androidx.navigation.safeargs'
apply plugin: 'org.jlleitschuh.gradle.ktlint'
apply from: 'translations.gradle'
apply plugin: 'org.jetbrains.kotlin.android'
apply plugin: 'app.cash.exhaustive'
apply plugin: 'kotlin-parcelize'

repositories {
    maven {
        url "https://raw.githubusercontent.com/signalapp/maven/master/sqlcipher/release/"
        content {
            includeModule 'org.signal', 'android-database-sqlcipher'
        }
    }
    maven {
        url "https://raw.githubusercontent.com/mollyim/maven/master/argon2/releases/"
        content {
            includeModule 'im.molly', 'argon2'
        }
    }
    maven {
        url "https://raw.githubusercontent.com/mollyim/maven/master/ringrtc/releases/"
        content {
            includeModule 'im.molly', 'ringrtc-android'
        }
    }
    maven {
        url "https://raw.githubusercontent.com/mollyim/maven/master/native-utils/releases/"
        content {
            includeModule 'im.molly', 'native-utils'
        }
    }

    google()
    mavenCentral()
    mavenLocal()
    maven {
        url "https://dl.cloudsmith.io/qxAgwaeEE1vN8aLU/mobilecoin/mobilecoin/maven/"
    }
    jcenter {
        content {
            includeVersion "mobi.upod", "time-duration-picker", "1.1.3"
        }
    }
}

protobuf {
    protoc {
        artifact = 'com.google.protobuf:protoc:3.18.0'
    }
    generateProtoTasks {
        all().each { task ->
            task.builtins {
                java {
                    option "lite"
                }
            }
        }
    }
}

def getEnv(String name) {
    return project.hasProperty('CI') ? System.getenv(name) : null
}

// Override build config via env vars when project property 'CI' is set
ext {
    BASE_APP_TITLE = getEnv('CI_APP_TITLE') ?: baseAppTitle
    BASE_APP_FILENAME = getEnv('CI_APP_FILENAME') ?: baseAppFileName
    BASE_PACKAGE_ID = getEnv('CI_PACKAGE_ID') ?: basePackageId
    BUILD_VARIANTS = getEnv('CI_BUILD_VARIANTS') ?: buildVariants
    FORCE_INTERNAL_USER_FLAG = getEnv('CI_FORCE_INTERNAL_USER_FLAG') ?: forceInternalUserFlag
    MAPS_API_KEY = getEnv('CI_MAPS_API_KEY') ?: mapsApiKey
}

ktlint {
    // Use a newer version to resolve https://github.com/JLLeitschuh/ktlint-gradle/issues/507
    version = "0.43.2"
}

<<<<<<< HEAD
def canonicalVersionCode = 1192
def canonicalVersionName = "6.7.6"
def mollyRevision = 0
=======
def canonicalVersionCode = 1196
def canonicalVersionName = "6.8.3"
>>>>>>> 90112bec

def postFixSize = 100

def selectableVariants = [
        'prodFossWebsiteDebug',
        'prodFossWebsiteRelease',
        'prodFossStoreDebug',
        'prodFossStoreRelease',
        'prodGmsWebsiteDebug',
        'prodGmsWebsiteRelease',
        'prodGmsWebsiteInstrumentation',
        'prodGmsWebsiteSpinner',
        'stagingFossWebsiteDebug',
        'stagingFossWebsiteRelease',
        'stagingGmsWebsiteDebug',
        'stagingGmsWebsiteInstrumentation',
        'stagingGmsWebsiteRelease',
]

android {
    buildToolsVersion BUILD_TOOL_VERSION
    compileSdkVersion COMPILE_SDK

    flavorDimensions 'environment', 'license', 'distribution'
    useLibrary 'org.apache.http.legacy'
    testBuildType 'instrumentation'

    kotlinOptions {
        jvmTarget = "1.8"
        freeCompilerArgs = ["-Xallow-result-return-type"]
    }

    signingConfigs {
        ci {
            def storeFilePath = getEnv('CI_KEYSTORE_PATH')
            if (storeFilePath) {
                println("Signing release build with keystore: '$storeFilePath'")
                storeFile file(storeFilePath)
                storePassword "${System.env.CI_KEYSTORE_PASSWORD}"
                keyAlias "${System.env.CI_KEYSTORE_ALIAS}"
                keyPassword "${System.env.CI_KEYSTORE_PASSWORD}"
                enableV4Signing false
            }
        }
    }

    testOptions {
        execution 'ANDROIDX_TEST_ORCHESTRATOR'

        unitTests {
            includeAndroidResources = true
        }

        managedDevices {
            devices {
                pixel3api30 (ManagedVirtualDevice) {
                    device = "Pixel 3"
                    apiLevel = 30
                    systemImageSource = "google-atd"
                    require64Bit = false
                }
            }
        }
    }

    lintOptions {
        abortOnError true
        baseline file("lint-baseline.xml")
        disable "LintError"
    }

    sourceSets {
        test {
            java.srcDirs += "$projectDir/src/testShared"
        }

        androidTest {
            java.srcDirs += "$projectDir/src/testShared"
        }
    }

    compileOptions {
        coreLibraryDesugaringEnabled true
        sourceCompatibility JAVA_VERSION
        targetCompatibility JAVA_VERSION
    }

    packagingOptions {
        exclude 'LICENSE.txt'
        exclude 'LICENSE'
        exclude 'NOTICE'
        exclude 'asm-license.txt'
        exclude 'META-INF/LICENSE'
        exclude 'META-INF/NOTICE'
        exclude 'META-INF/proguard/androidx-annotations.pro'
        exclude 'libsignal_jni.dylib'
        exclude 'signal_jni.dll'
        exclude '**/*.proto'
        jniLibs {
            // MOLLY: Compress native libs by default as APK is not split on ABIs
            useLegacyPackaging true
        }
    }

    buildFeatures {
        viewBinding true
    }

    if (mollyRevision < 0 || mollyRevision >= postFixSize) {
        throw new GradleException("Molly revision $mollyRevision out of range")
    }

    defaultConfig {
        versionCode canonicalVersionCode * postFixSize + mollyRevision
        versionName project.hasProperty('CI') ? getCommitTag() : canonicalVersionName

        minSdkVersion MINIMUM_SDK
        targetSdkVersion TARGET_SDK

        multiDexEnabled true

        applicationId BASE_PACKAGE_ID

        buildConfigField "String", "SIGNAL_PACKAGE_NAME", "\"org.thoughtcrime.securesms\""
        buildConfigField "String", "SIGNAL_CANONICAL_VERSION_NAME", "\"$canonicalVersionName\""
        buildConfigField "int", "SIGNAL_CANONICAL_VERSION_CODE", "$canonicalVersionCode"
        buildConfigField "String", "BACKUP_FILENAME", "\"" + BASE_APP_FILENAME.toLowerCase() + "\""
        buildConfigField "boolean", "FORCE_INTERNAL_USER_FLAG", "$FORCE_INTERNAL_USER_FLAG"

        vectorDrawables.useSupportLibrary = true

        manifestPlaceholders = [mapsApiKey:MAPS_API_KEY]

        buildConfigField "long", "BUILD_TIMESTAMP", "${getBuildTimestamp()}L"
        buildConfigField "String", "GIT_HASH", "\"${getCommitHashOrNull()}\""
        buildConfigField "String", "SIGNAL_URL", "\"https://chat.signal.org\""
        buildConfigField "String", "STORAGE_URL", "\"https://storage.signal.org\""
        buildConfigField "String", "SIGNAL_CDN_URL", "\"https://cdn.signal.org\""
        buildConfigField "String", "SIGNAL_CDN2_URL", "\"https://cdn2.signal.org\""
        buildConfigField "String", "SIGNAL_CONTACT_DISCOVERY_URL", "\"https://api.directory.signal.org\""
        buildConfigField "String", "SIGNAL_CDSI_URL", "\"https://cdsi.signal.org\""
        buildConfigField "String", "SIGNAL_SERVICE_STATUS_URL", "\"uptime.signal.org\""
        buildConfigField "String", "SIGNAL_KEY_BACKUP_URL", "\"https://api.backup.signal.org\""
        buildConfigField "String", "SIGNAL_SFU_URL", "\"https://sfu.voip.signal.org\""
        buildConfigField "String", "SIGNAL_STAGING_SFU_URL", "\"https://sfu.staging.voip.signal.org\""
        buildConfigField "String[]", "SIGNAL_SFU_INTERNAL_NAMES", "new String[]{\"Test\", \"Staging\", \"Development\"}"
        buildConfigField "String[]", "SIGNAL_SFU_INTERNAL_URLS", "new String[]{\"https://sfu.test.voip.signal.org\", \"https://sfu.staging.voip.signal.org\", \"https://sfu.staging.test.voip.signal.org\"}"
        buildConfigField "String", "CONTENT_PROXY_HOST", "\"contentproxy.signal.org\""
        buildConfigField "int", "CONTENT_PROXY_PORT", "443"
        buildConfigField "String", "SIGNAL_AGENT", "\"OWA\""
        buildConfigField "String", "CDS_MRENCLAVE", "\"74778bb0f93ae1f78c26e67152bab0bbeb693cd56d1bb9b4e9244157acc58081\""
        buildConfigField "String", "CDSI_MRENCLAVE", "\"ef4787a56a154ac6d009138cac17155acd23cfe4329281252365dd7c252e7fbf\""
        buildConfigField "org.thoughtcrime.securesms.KbsEnclave", "KBS_ENCLAVE", "new org.thoughtcrime.securesms.KbsEnclave(\"e18376436159cda3ad7a45d9320e382e4a497f26b0dca34d8eab0bd0139483b5\", " +
                                                                                                                           "\"3a485adb56e2058ef7737764c738c4069dd62bc457637eafb6bbce1ce29ddb89\", " +
                                                                                                                           "\"45627094b2ea4a66f4cf0b182858a8dcf4b8479122c3820fe7fd0551a6d4cf5c\")"
        buildConfigField "org.thoughtcrime.securesms.KbsEnclave[]", "KBS_FALLBACKS", "new org.thoughtcrime.securesms.KbsEnclave[] { new org.thoughtcrime.securesms.KbsEnclave(\"0cedba03535b41b67729ce9924185f831d7767928a1d1689acb689bc079c375f\", " +
                                                                                                                                                                             "\"187d2739d22be65e74b65f0055e74d31310e4267e5fac2b1246cc8beba81af39\", " +
                                                                                                                                                                             "\"ee19f1965b1eefa3dc4204eb70c04f397755f771b8c1909d080c04dad2a6a9ba\") }"
        buildConfigField "String", "UNIDENTIFIED_SENDER_TRUST_ROOT", "\"BXu6QIKVz5MA8gstzfOgRQGqyLqOwNKHL6INkv3IHWMF\""
        buildConfigField "String", "ZKGROUP_SERVER_PUBLIC_PARAMS", "\"AMhf5ywVwITZMsff/eCyudZx9JDmkkkbV6PInzG4p8x3VqVJSFiMvnvlEKWuRob/1eaIetR31IYeAbm0NdOuHH8Qi+Rexi1wLlpzIo1gstHWBfZzy1+qHRV5A4TqPp15YzBPm0WSggW6PbSn+F4lf57VCnHF7p8SvzAA2ZZJPYJURt8X7bbg+H3i+PEjH9DXItNEqs2sNcug37xZQDLm7X36nOoGPs54XsEGzPdEV+itQNGUFEjY6X9Uv+Acuks7NpyGvCoKxGwgKgE5XyJ+nNKlyHHOLb6N1NuHyBrZrgtY/JYJHRooo5CEqYKBqdFnmbTVGEkCvJKxLnjwKWf+fEPoWeQFj5ObDjcKMZf2Jm2Ae69x+ikU5gBXsRmoF94GXTLfN0/vLt98KDPnxwAQL9j5V1jGOY8jQl6MLxEs56cwXN0dqCnImzVH3TZT1cJ8SW1BRX6qIVxEzjsSGx3yxF3suAilPMqGRp4ffyopjMD1JXiKR2RwLKzizUe5e8XyGOy9fplzhw3jVzTRyUZTRSZKkMLWcQ/gv0E4aONNqs4P\""
        buildConfigField "String[]", "LANGUAGES", "new String[]{\"" + autoResConfig().collect { s -> s.replace('-r', '_') }.join('", "') + '"}'
        buildConfigField "String", "DEFAULT_CURRENCIES", "\"EUR,AUD,GBP,CAD,CNY\""
        buildConfigField "String", "GIPHY_API_KEY", "\"3o6ZsYH6U6Eri53TXy\""
        buildConfigField "String", "SIGNAL_CAPTCHA_URL", "\"https://signalcaptchas.org/registration/generate.html\""
        buildConfigField "String", "RECAPTCHA_PROOF_URL", "\"https://signalcaptchas.org/challenge/generate.html\""

        // MOLLY: Rely on the built-in variables FLAVOR and BUILD_TYPE instead
        // buildConfigField "String", "BUILD_DISTRIBUTION_TYPE", "\"unset\""
        // buildConfigField "String", "BUILD_ENVIRONMENT_TYPE", "\"unset\""
        // buildConfigField "String", "BUILD_VARIANT_TYPE", "\"unset\""
        buildConfigField "String", "BADGE_STATIC_ROOT", "\"https://updates2.signal.org/static/badges/\""

        ndk {
            abiFilters 'armeabi-v7a', 'arm64-v8a', 'x86_64'
        }

        resConfigs autoResConfig()

        testInstrumentationRunner "org.thoughtcrime.securesms.testing.SignalTestRunner"
        testInstrumentationRunnerArguments clearPackageData: 'true'
    }

    buildTypes {
        debug {
            isDefault true
            minifyEnabled false
            proguardFiles getDefaultProguardFile('proguard-android.txt'),
                    'proguard/proguard-firebase-messaging.pro',
                    'proguard/proguard-google-play-services.pro',
                    'proguard/proguard-jackson.pro',
                    'proguard/proguard-sqlite.pro',
                    'proguard/proguard-appcompat-v7.pro',
                    'proguard/proguard-square-okhttp.pro',
                    'proguard/proguard-square-okio.pro',
                    'proguard/proguard-rounded-image-view.pro',
                    'proguard/proguard-glide.pro',
                    'proguard/proguard-shortcutbadger.pro',
                    'proguard/proguard-retrofit.pro',
                    'proguard/proguard-webrtc.pro',
                    'proguard/proguard-klinker.pro',
                    'proguard/proguard-mobilecoin.pro',
                    'proguard/proguard-retrolambda.pro',
                    'proguard/proguard-okhttp.pro',
                    'proguard/proguard-ez-vcard.pro',
                    'proguard/proguard.cfg'
            testProguardFiles 'proguard/proguard-automation.pro',
                    'proguard/proguard.cfg'
        }

        instrumentation {
            initWith debug
            isDefault false
            minifyEnabled false
            matchingFallbacks = ['debug']
            applicationIdSuffix ".instrumentation"
        }

        spinner {
            initWith debug
            isDefault false
            minifyEnabled false
            matchingFallbacks = ['debug']
        }

        release {
            signingConfig signingConfigs.ci.storeFile ? signingConfigs.ci : null
            minifyEnabled true
            shrinkResources true
            proguardFiles = buildTypes.debug.proguardFiles
        }
    }

    productFlavors {
        website {
            dimension 'distribution'
            isDefault true
            buildConfigField "boolean", "ALLOW_INSTALL_SELF_UPDATES", "true"
        }

        store {
            dimension 'distribution'
            buildConfigField "boolean", "ALLOW_INSTALL_SELF_UPDATES", "false"
        }

        gms {
            dimension 'license'
            isDefault true
            buildConfigField "boolean", "USE_PLAY_SERVICES", "true"
            buildConfigField "String", "FDROID_UPDATE_URL", "\"https://molly.im/fdroid/repo\""
        }

        foss {
            dimension 'license'
            versionNameSuffix '-FOSS'
            buildConfigField "boolean", "USE_PLAY_SERVICES", "false"
            buildConfigField "String", "FDROID_UPDATE_URL", "\"https://molly.im/fdroid/foss/repo\""
        }

        prod {
            dimension 'environment'

            isDefault true

            buildConfigField "String", "MOBILE_COIN_ENVIRONMENT", "\"mainnet\""
        }

        staging {
            dimension 'environment'

            applicationIdSuffix ".staging"
            buildConfigField "String", "SIGNAL_PACKAGE_NAME", "\"org.thoughtcrime.securesms.staging\""

            buildConfigField "String", "SIGNAL_URL", "\"https://chat.staging.signal.org\""
            buildConfigField "String", "STORAGE_URL", "\"https://storage-staging.signal.org\""
            buildConfigField "String", "SIGNAL_CDN_URL", "\"https://cdn-staging.signal.org\""
            buildConfigField "String", "SIGNAL_CDN2_URL", "\"https://cdn2-staging.signal.org\""
            buildConfigField "String", "SIGNAL_CONTACT_DISCOVERY_URL", "\"https://api-staging.directory.signal.org\""
            buildConfigField "String", "SIGNAL_CDSI_URL", "\"https://cdsi.staging.signal.org\""
            buildConfigField "String", "SIGNAL_KEY_BACKUP_URL", "\"https://api-staging.backup.signal.org\""
            buildConfigField "String", "CDS_MRENCLAVE", "\"74778bb0f93ae1f78c26e67152bab0bbeb693cd56d1bb9b4e9244157acc58081\""
            buildConfigField "org.thoughtcrime.securesms.KbsEnclave", "KBS_ENCLAVE", "new org.thoughtcrime.securesms.KbsEnclave(\"39963b736823d5780be96ab174869a9499d56d66497aa8f9b2244f777ebc366b\", " +
                                                                                                                               "\"9dbc6855c198e04f21b5cc35df839fdcd51b53658454dfa3f817afefaffc95ef\", " +
                                                                                                                               "\"45627094b2ea4a66f4cf0b182858a8dcf4b8479122c3820fe7fd0551a6d4cf5c\")"
            buildConfigField "org.thoughtcrime.securesms.KbsEnclave[]", "KBS_FALLBACKS", "new org.thoughtcrime.securesms.KbsEnclave[] { new org.thoughtcrime.securesms.KbsEnclave(\"dd6f66d397d9e8cf6ec6db238e59a7be078dd50e9715427b9c89b409ffe53f99\", " +
                                                                                                                                                                                 "\"4200003414528c151e2dccafbc87aa6d3d66a5eb8f8c05979a6e97cb33cd493a\", " +
                                                                                                                                                                                 "\"ee19f1965b1eefa3dc4204eb70c04f397755f771b8c1909d080c04dad2a6a9ba\") }"
            buildConfigField "String", "UNIDENTIFIED_SENDER_TRUST_ROOT", "\"BbqY1DzohE4NUZoVF+L18oUPrK3kILllLEJh2UnPSsEx\""
            buildConfigField "String", "ZKGROUP_SERVER_PUBLIC_PARAMS", "\"ABSY21VckQcbSXVNCGRYJcfWHiAMZmpTtTELcDmxgdFbtp/bWsSxZdMKzfCp8rvIs8ocCU3B37fT3r4Mi5qAemeGeR2X+/YmOGR5ofui7tD5mDQfstAI9i+4WpMtIe8KC3wU5w3Inq3uNWVmoGtpKndsNfwJrCg0Hd9zmObhypUnSkfYn2ooMOOnBpfdanRtrvetZUayDMSC5iSRcXKpdlukrpzzsCIvEwjwQlJYVPOQPj4V0F4UXXBdHSLK05uoPBCQG8G9rYIGedYsClJXnbrgGYG3eMTG5hnx4X4ntARBgELuMWWUEEfSK0mjXg+/2lPmWcTZWR9nkqgQQP0tbzuiPm74H2wMO4u1Wafe+UwyIlIT9L7KLS19Aw8r4sPrXZSSsOZ6s7M1+rTJN0bI5CKY2PX29y5Ok3jSWufIKcgKOnWoP67d5b2du2ZVJjpjfibNIHbT/cegy/sBLoFwtHogVYUewANUAXIaMPyCLRArsKhfJ5wBtTminG/PAvuBdJ70Z/bXVPf8TVsR292zQ65xwvWTejROW6AZX6aqucUj\""
            buildConfigField "String", "MOBILE_COIN_ENVIRONMENT", "\"testnet\""
            buildConfigField "String", "SIGNAL_CAPTCHA_URL", "\"https://signalcaptchas.org/staging/registration/generate.html\""
            buildConfigField "String", "RECAPTCHA_PROOF_URL", "\"https://signalcaptchas.org/staging/challenge/generate.html\""
        }
    }

    android.applicationVariants.all { variant ->
        def isStaging = variant.productFlavors*.name.contains("staging")
        def hasSigningConfig = buildType.signingConfig || variant.signingConfig

        variant.resValue 'string', 'app_name', BASE_APP_TITLE + (isStaging ? " Staging" : "")
        variant.resValue "string", 'package_name', variant.applicationId

        variant.outputs.all {
            def flavors = "-${variant.baseName}" - ~/-prod/ - ~/-(foss|gms)/ - ~/-website/ - ~/-release/
            def unsigned = hasSigningConfig ? "" : "-unsigned"
            outputFileName = "${BASE_APP_FILENAME}${flavors}${unsigned}-${versionName}.apk"
        }
    }

    android.variantFilter { variant ->
        def matches = variant.name =~ BUILD_VARIANTS
        if (!(selectableVariants.contains(variant.name) && matches)) {
            setIgnore(true)
        }
    }
}

tasks.withType(JavaCompile) {
    options.compilerArgs << "-Xmaxerrs" << "1000"
}

dependencies {
    implementation libs.androidx.core.ktx
    implementation libs.androidx.fragment.ktx
    lintChecks project(':lintchecks')

    coreLibraryDesugaring libs.android.tools.desugar

    implementation (libs.androidx.appcompat) {
        version {
            strictly '1.5.1'
        }
    }
    implementation libs.androidx.window.window
    implementation libs.androidx.window.java
    implementation libs.androidx.recyclerview
    implementation libs.material.material
    implementation libs.androidx.legacy.support
    implementation libs.androidx.cardview
    implementation libs.androidx.preference
    implementation libs.androidx.legacy.preference
    implementation libs.androidx.gridlayout
    implementation libs.androidx.exifinterface
    implementation libs.androidx.constraintlayout
    implementation libs.androidx.multidex
    implementation libs.androidx.navigation.fragment.ktx
    implementation libs.androidx.navigation.ui.ktx
    implementation libs.androidx.lifecycle.viewmodel.ktx
    implementation libs.androidx.lifecycle.livedata.ktx
    implementation libs.androidx.lifecycle.process
    implementation libs.androidx.lifecycle.viewmodel.savedstate
    implementation libs.androidx.lifecycle.common.java8
    implementation libs.androidx.lifecycle.reactivestreams.ktx
    implementation libs.androidx.camera.core
    implementation libs.androidx.camera.camera2
    implementation libs.androidx.camera.lifecycle
    implementation libs.androidx.camera.view
    implementation libs.androidx.concurrent.futures
    implementation libs.androidx.autofill
    implementation libs.androidx.biometric
    implementation libs.androidx.sharetarget
    implementation libs.androidx.webkit

    gmsImplementation (libs.firebase.messaging) {
        exclude group: 'com.google.firebase', module: 'firebase-core'
        exclude group: 'com.google.firebase', module: 'firebase-analytics'
        exclude group: 'com.google.firebase', module: 'firebase-measurement-connector'
    }

    gmsImplementation libs.google.play.services.maps
    gmsImplementation libs.google.play.services.auth

    implementation libs.bundles.exoplayer

    implementation libs.conscrypt.android
    implementation libs.signal.aesgcmprovider

    implementation project(':libsignal-service')
    implementation project(':paging')
    implementation project(':core-util')
    implementation project(':glide-config')
    implementation project(':video')
    implementation project(':device-transfer')
    implementation project(':image-editor')
    fossImplementation project(':libfakegms')
    implementation project(":libnetcipher")
    implementation project(':contacts')
    implementation project(':qr')
    implementation project(':sticky-header-grid')
    implementation project(':photoview')

    implementation libs.libsignal.android
    implementation libs.google.protobuf.javalite

    implementation(libs.mobilecoin) {
        exclude group: 'com.google.protobuf'
    }

    implementation(libs.molly.argon2) {
        artifact {
            type = "aar"
        }
    }

    implementation libs.molly.ringrtc

    implementation libs.leolin.shortcutbadger
    implementation libs.emilsjolander.stickylistheaders
    implementation libs.jpardogo.materialtabstrip
    implementation libs.apache.httpclient.android
    implementation libs.glide.glide
    implementation libs.roundedimageview
    implementation libs.materialish.progress
    implementation libs.greenrobot.eventbus
    implementation libs.waitingdots
    implementation libs.google.zxing.android.integration
    implementation libs.time.duration.picker
    implementation libs.google.zxing.core
    implementation libs.google.flexbox
    implementation (libs.subsampling.scale.image.view) {
        exclude group: 'com.android.support', module: 'support-annotations'
    }
    implementation (libs.android.tooltips) {
        exclude group: 'com.android.support', module: 'appcompat-v7'
    }
    implementation libs.stream

    implementation libs.lottie

    implementation libs.signal.android.database.sqlcipher
    implementation libs.androidx.sqlite

    implementation (libs.google.ez.vcard) {
        exclude group: 'com.fasterxml.jackson.core'
        exclude group: 'org.freemarker'
    }
    implementation libs.dnsjava

    implementation libs.gosimple.nbvcxz
    implementation libs.molly.native.utils

    spinnerImplementation project(":spinner")
    spinnerImplementation libs.square.leakcanary

    testImplementation testLibs.junit.junit
    testImplementation testLibs.assertj.core
    testImplementation testLibs.mockito.core
    testImplementation testLibs.mockito.kotlin

    testImplementation testLibs.androidx.test.core
    testImplementation (testLibs.robolectric.robolectric) {
        exclude group: 'com.google.protobuf', module: 'protobuf-java'
    }
    testImplementation testLibs.robolectric.shadows.multidex
    testImplementation (testLibs.bouncycastle.bcprov.jdk15on) {
        force = true
    }
    testImplementation testLibs.hamcrest.hamcrest
    testImplementation testLibs.mockk

    testImplementation(testFixtures(project(":libsignal-service")))

    androidTestImplementation testLibs.androidx.test.ext.junit
    androidTestImplementation testLibs.espresso.core
    androidTestImplementation testLibs.androidx.test.core
    androidTestImplementation testLibs.androidx.test.core.ktx
    androidTestImplementation testLibs.androidx.test.ext.junit.ktx
    androidTestImplementation testLibs.mockito.android
    androidTestImplementation testLibs.mockito.kotlin
    androidTestImplementation testLibs.square.okhttp.mockserver

    instrumentationImplementation (libs.androidx.fragment.testing) {
        exclude group: 'androidx.test', module: 'core'
    }

    testImplementation testLibs.espresso.core

    implementation libs.rxjava3.rxandroid
    implementation libs.rxjava3.rxkotlin
    implementation libs.rxdogtag

    androidTestUtil testLibs.androidx.test.orchestrator
}

static def getCommitTag() {
    return 'git describe --tags --exact-match'.execute().text.trim() ?: 'untagged'
}

static def getCommitTimestamp() {
    return 'git log -1 --pretty=format:%ct000'.execute().text.trim()
}

static def getCommitHashOrNull() {
    try {
        return 'git rev-parse --short=12 HEAD'.execute().text.trim()
    } catch (ignored) {
        return null
    }
}

static def getBuildTimestamp() {
    try {
        return getCommitTimestamp()
    } catch (ignored) {
        return new Date().getTime()
    }
}

tasks.withType(Test) {
    testLogging {
        events "failed"
        exceptionFormat "full"
        showCauses true
        showExceptions true
        showStackTraces true
    }
}<|MERGE_RESOLUTION|>--- conflicted
+++ resolved
@@ -83,14 +83,9 @@
     version = "0.43.2"
 }
 
-<<<<<<< HEAD
-def canonicalVersionCode = 1192
-def canonicalVersionName = "6.7.6"
-def mollyRevision = 0
-=======
 def canonicalVersionCode = 1196
 def canonicalVersionName = "6.8.3"
->>>>>>> 90112bec
+def mollyRevision = 0
 
 def postFixSize = 100
 
