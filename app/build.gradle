apply plugin: 'com.android.application'
apply plugin: 'com.google.protobuf'
apply plugin: 'androidx.navigation.safeargs'
apply plugin: 'witness'
apply from: 'translations.gradle'
apply from: 'witness-verifications.gradle'

repositories {
    maven {
        url "https://raw.github.com/signalapp/maven/master/photoview/releases/"
        content {
            includeModule 'com.github.chrisbanes', 'PhotoView'
        }
    }
    maven {
        url "https://raw.github.com/signalapp/maven/master/shortcutbadger/releases/"
        content {
            includeModule 'me.leolin', 'ShortcutBadger'
        }
    }
    maven {
        url "https://raw.github.com/signalapp/maven/master/circular-progress-button/releases/"
        content {
            includeModule 'com.github.dmytrodanylyk.circular-progress-button', 'library'
        }
    }
    maven {
        url "https://raw.github.com/signalapp/maven/master/sqlcipher/release/"
        content {
            includeModule 'org.signal', 'android-database-sqlcipher'
        }
    }
    maven {
        url "https://raw.github.com/mollyim/maven/master/argon2/releases/"
        content {
            includeModule 'im.molly', 'argon2'
        }
    }
    maven {
        url "https://dl.bintray.com/mollyim/maven"
        content {
            includeModule 'im.molly', 'ringrtc-android'
        }
    }
    maven {
        url 'https://dl.bintray.com/amulyakhare/maven'
        content {
            includeModule 'com.amulyakhare:com.amulyakhare', 'textdrawable'
        }
    }
    google()
    mavenCentral()
    jcenter()
    mavenLocal()
}

protobuf {
    protoc {
        artifact = 'com.google.protobuf:protoc:3.10.0'
    }
    generateProtoTasks {
        all().each { task ->
            task.builtins {
                java {
                    option "lite"
                }
            }
        }
    }
}

<<<<<<< HEAD
def canonicalVersionCode = 760
def canonicalVersionName = "5.0.8"
=======
def canonicalVersionCode = 768
def canonicalVersionName = "5.1.8"
>>>>>>> 796eb504

def postFixSize = 10
def abiPostFix = ['universal'   : 0,
                  'armeabi-v7a' : 1,
                  'arm64-v8a'   : 2,
                  'x86'         : 3,
                  'x86_64'      : 4]

def getCommitTag() {
    return "git describe --tags --exact-match".execute().text.trim() ?: "untagged"
}

def getCommitTimestamp() {
    return "git log -1 --pretty=format:%ct000".execute().text.trim()
}

def getBuildTimestamp() {
    try {
        return getCommitTimestamp()
    } catch (e) {
        return new Date().getTime()
    }
}

def keystores = [ 'debug'  : loadKeystoreProperties('keystore.debug.properties') ]

android {
    buildToolsVersion BUILD_TOOL_VERSION
    compileSdkVersion COMPILE_SDK

    flavorDimensions 'distribution', 'environment'
    useLibrary 'org.apache.http.legacy'

    dexOptions {
        javaMaxHeapSize "4g"
    }

    signingConfigs {
        if (keystores.debug != null) {
            debug {
                storeFile file("${project.rootDir}/${keystores.debug.storeFile}")
                storePassword keystores.debug.storePassword
                keyAlias keystores.debug.keyAlias
                keyPassword keystores.debug.keyPassword
            }
        }
    }

    defaultConfig {
        versionCode canonicalVersionCode * postFixSize + abiPostFix['universal']
        versionName project.hasProperty('ci') ? getCommitTag() : canonicalVersionName

        minSdkVersion MINIMUM_SDK
        targetSdkVersion TARGET_SDK

        multiDexEnabled true

        applicationId basePackageId

        resValue 'string', 'install_url', installUrl
        resValue 'string', 'donate_url', donateUrl

        vectorDrawables.useSupportLibrary = true

        buildConfigField "long", "BUILD_TIMESTAMP", getBuildTimestamp() + "L"
        buildConfigField "String", "SIGNAL_URL", "\"https://textsecure-service.whispersystems.org\""
        buildConfigField "String", "STORAGE_URL", "\"https://storage.signal.org\""
        buildConfigField "String", "SIGNAL_CDN_URL", "\"https://cdn.signal.org\""
        buildConfigField "String", "SIGNAL_CDN2_URL", "\"https://cdn2.signal.org\""
        buildConfigField "String", "SIGNAL_CONTACT_DISCOVERY_URL", "\"https://api.directory.signal.org\""
        buildConfigField "String", "SIGNAL_SERVICE_STATUS_URL", "\"uptime.signal.org\""
        buildConfigField "String", "SIGNAL_KEY_BACKUP_URL", "\"https://api.backup.signal.org\""
        buildConfigField "String", "SIGNAL_SFU_URL", "\"https://sfu.voip.signal.org\""
        buildConfigField "String", "CONTENT_PROXY_HOST", "\"contentproxy.signal.org\""
        buildConfigField "int", "CONTENT_PROXY_PORT", "443"
        buildConfigField "String", "SIGNAL_AGENT", "\"OWA\""
        buildConfigField "String", "CDS_MRENCLAVE", "\"c98e00a4e3ff977a56afefe7362a27e4961e4f19e211febfbb19b897e6b80b15\""
        buildConfigField "KbsEnclave", "KBS_ENCLAVE", "new KbsEnclave(\"fe7c1bfae98f9b073d220366ea31163ee82f6d04bead774f71ca8e5c40847bfe\"," +
                                                                     "\"fe7c1bfae98f9b073d220366ea31163ee82f6d04bead774f71ca8e5c40847bfe\", " +
                                                                     "\"a3baab19ef6ce6f34ab9ebb25ba722725ae44a8872dc0ff08ad6d83a9489de87\")";
        buildConfigField "KbsEnclave[]", "KBS_FALLBACKS", "new KbsEnclave[0]"
        buildConfigField "String", "UNIDENTIFIED_SENDER_TRUST_ROOT", "\"BXu6QIKVz5MA8gstzfOgRQGqyLqOwNKHL6INkv3IHWMF\""
        buildConfigField "String", "ZKGROUP_SERVER_PUBLIC_PARAMS", "\"AMhf5ywVwITZMsff/eCyudZx9JDmkkkbV6PInzG4p8x3VqVJSFiMvnvlEKWuRob/1eaIetR31IYeAbm0NdOuHH8Qi+Rexi1wLlpzIo1gstHWBfZzy1+qHRV5A4TqPp15YzBPm0WSggW6PbSn+F4lf57VCnHF7p8SvzAA2ZZJPYJURt8X7bbg+H3i+PEjH9DXItNEqs2sNcug37xZQDLm7X0=\""
        buildConfigField "String[]", "LANGUAGES", "new String[]{\"" + autoResConfig().collect { s -> s.replace('-r', '_') }.join('", "') + '"}'
        buildConfigField "int", "CANONICAL_VERSION_CODE", "$canonicalVersionCode"
<<<<<<< HEAD

        buildConfigField "String", "CANONICAL_VERSION_NAME", "\"$canonicalVersionName\""
        buildConfigField "boolean", "AUTOMATIC_UPDATES", "false"
        buildConfigField "String", "NOPLAY_UPDATE_URL", "\"https://updates.signal.org/android\""
        buildConfigField "String", "BACKUP_FILENAME", "\"" + appName.toLowerCase() + "\""
=======
>>>>>>> 796eb504

        ndk {
            abiFilters 'armeabi-v7a', 'arm64-v8a', 'x86_64'
        }

        resConfigs autoResConfig()

        ndkVersion "21.3.6528147"

        testInstrumentationRunner "androidx.test.runner.AndroidJUnitRunner"
    }

    externalNativeBuild {
        ndkBuild {
            path file("jni/Android.mk")
        }
    }

    compileOptions {
        sourceCompatibility JAVA_VERSION
        targetCompatibility JAVA_VERSION
    }

    packagingOptions {
        exclude 'LICENSE.txt'
        exclude 'LICENSE'
        exclude 'NOTICE'
        exclude 'asm-license.txt'
        exclude 'META-INF/LICENSE'
        exclude 'META-INF/NOTICE'
        exclude 'META-INF/proguard/androidx-annotations.pro'
        exclude '**/*.proto'
    }

    aaptOptions {
        ignoreAssetsPattern '!contours.tfl:!LMprec_600.emd:!blazeface.tfl'
    }

    buildTypes {
        debug {
            if (keystores['debug'] != null) {
                signingConfig signingConfigs.debug
            }
            isDefault true
            minifyEnabled false
            proguardFiles getDefaultProguardFile('proguard-android.txt'),
                    'proguard/proguard-firebase-messaging.pro',
                    'proguard/proguard-google-play-services.pro',
                    'proguard/proguard-jackson.pro',
                    'proguard/proguard-sqlite.pro',
                    'proguard/proguard-appcompat-v7.pro',
                    'proguard/proguard-square-okhttp.pro',
                    'proguard/proguard-square-okio.pro',
                    'proguard/proguard-rounded-image-view.pro',
                    'proguard/proguard-glide.pro',
                    'proguard/proguard-shortcutbadger.pro',
                    'proguard/proguard-retrofit.pro',
                    'proguard/proguard-klinker.pro',
                    'proguard/proguard-retrolambda.pro',
                    'proguard/proguard-okhttp.pro',
                    'proguard/proguard-ez-vcard.pro',
                    'proguard/proguard.cfg'
            testProguardFiles 'proguard/proguard-automation.pro',
                    'proguard/proguard.cfg'
        }

        release {
            minifyEnabled true
            shrinkResources true
            proguardFiles = buildTypes.debug.proguardFiles
        }
        perf {
            initWith debug
            isDefault false
            debuggable false
            matchingFallbacks = ['debug']
        }
    }

    productFlavors {
<<<<<<< HEAD
        production {
=======
        play {
            dimension 'distribution'
            isDefault true
            ext.websiteUpdateUrl = "null"
            buildConfigField "boolean", "PLAY_STORE_DISABLED", "false"
            buildConfigField "String", "NOPLAY_UPDATE_URL", "$ext.websiteUpdateUrl"
        }

        website {
            dimension 'distribution'
            ext.websiteUpdateUrl = "https://updates.signal.org/android"
            buildConfigField "boolean", "PLAY_STORE_DISABLED", "true"
            buildConfigField "String", "NOPLAY_UPDATE_URL", "\"$ext.websiteUpdateUrl\""
        }

        internal {
            dimension 'distribution'
            ext.websiteUpdateUrl = "null"
            buildConfigField "boolean", "PLAY_STORE_DISABLED", "false"
            buildConfigField "String", "NOPLAY_UPDATE_URL", "$ext.websiteUpdateUrl"
        }

        prod {
>>>>>>> 796eb504
            dimension 'environment'

            isDefault true
        }

        staging {
            dimension 'environment'

            applicationIdSuffix ".staging"

            buildConfigField "String", "SIGNAL_URL", "\"https://textsecure-service-staging.whispersystems.org\""
            buildConfigField "String", "STORAGE_URL", "\"https://storage-staging.signal.org\""
            buildConfigField "String", "SIGNAL_CDN_URL", "\"https://cdn-staging.signal.org\""
            buildConfigField "String", "SIGNAL_CDN2_URL", "\"https://cdn2-staging.signal.org\""
            buildConfigField "String", "SIGNAL_CONTACT_DISCOVERY_URL", "\"https://api-staging.directory.signal.org\""
            buildConfigField "String", "SIGNAL_KEY_BACKUP_URL", "\"https://api-staging.backup.signal.org\""
            buildConfigField "String", "CDS_MRENCLAVE", "\"c98e00a4e3ff977a56afefe7362a27e4961e4f19e211febfbb19b897e6b80b15\""
            buildConfigField "KbsEnclave", "KBS_ENCLAVE", "new KbsEnclave(\"823a3b2c037ff0cbe305cc48928cfcc97c9ed4a8ca6d49af6f7d6981fb60a4e9\", " +
                                                                         "\"038c40bbbacdc873caa81ac793bb75afde6dfe436a99ab1f15e3f0cbb7434ced\", " +
                                                                         "\"a3baab19ef6ce6f34ab9ebb25ba722725ae44a8872dc0ff08ad6d83a9489de87\")"
            buildConfigField "KbsEnclave[]", "KBS_FALLBACKS", "new KbsEnclave[0]"
            buildConfigField "String", "UNIDENTIFIED_SENDER_TRUST_ROOT", "\"BbqY1DzohE4NUZoVF+L18oUPrK3kILllLEJh2UnPSsEx\""
            buildConfigField "String", "ZKGROUP_SERVER_PUBLIC_PARAMS", "\"ABSY21VckQcbSXVNCGRYJcfWHiAMZmpTtTELcDmxgdFbtp/bWsSxZdMKzfCp8rvIs8ocCU3B37fT3r4Mi5qAemeGeR2X+/YmOGR5ofui7tD5mDQfstAI9i+4WpMtIe8KC3wU5w3Inq3uNWVmoGtpKndsNfwJrCg0Hd9zmObhypUnSkfYn2ooMOOnBpfdanRtrvetZUayDMSC5iSRcXKpdls=\""
        }

        free {
            dimension 'distribution'
            versionNameSuffix '-FOSS'
        }

        nonFree {
            dimension 'distribution'
            isDefault true
        }
    }

    android.applicationVariants.all { variant ->
        def isStaging = variant.productFlavors*.name.contains("staging");

        variant.resValue 'string', 'app_name', isStaging ? appName + " Staging" : appName
        variant.resValue "string", 'package_name', variant.applicationId

        variant.outputs.all {
            def flavors = variant.baseName - ~/(free|nonFree)-/ + (buildType.signingConfig ? "" : "-unsigned")
            outputFileName = "${appName}-${flavors}-${versionName}.apk"
        }
    }

    lintOptions {
        abortOnError true
        baseline file("lint-baseline.xml")
        disable "LintError"
    }

    testOptions {
        unitTests {
            includeAndroidResources = true
        }
    }
}

tasks.withType(JavaCompile) {
    options.compilerArgs << "-Xmaxerrs" << "1000"
}

dependencies {
    lintChecks project(':lintchecks')

    implementation ('androidx.appcompat:appcompat:1.2.0') {
        force = true
    }
    implementation 'androidx.recyclerview:recyclerview:1.1.0'
    implementation 'com.google.android.material:material:1.2.1'
    implementation 'androidx.legacy:legacy-support-v13:1.0.0'
    implementation 'androidx.cardview:cardview:1.0.0'
    implementation 'androidx.preference:preference:1.1.1'
    implementation 'androidx.legacy:legacy-preference-v14:1.0.0'
    implementation 'androidx.gridlayout:gridlayout:1.0.0'
    implementation 'androidx.exifinterface:exifinterface:1.0.0'
    implementation 'androidx.constraintlayout:constraintlayout:2.0.4'
    implementation 'androidx.multidex:multidex:2.0.1'
    implementation 'androidx.navigation:navigation-fragment:2.1.0'
    implementation 'androidx.navigation:navigation-ui:2.1.0'
    implementation 'androidx.lifecycle:lifecycle-extensions:2.2.0'
    implementation 'androidx.lifecycle:lifecycle-viewmodel-savedstate:2.2.0'
    implementation 'androidx.lifecycle:lifecycle-common-java8:2.2.0'
    implementation "androidx.camera:camera-core:1.0.0-beta11"
    implementation "androidx.camera:camera-camera2:1.0.0-beta11"
    implementation "androidx.camera:camera-lifecycle:1.0.0-beta11"
    implementation "androidx.camera:camera-view:1.0.0-alpha18"
    implementation "androidx.concurrent:concurrent-futures:1.0.0"
    implementation "androidx.autofill:autofill:1.0.0"
<<<<<<< HEAD
    implementation "androidx.paging:paging-common:2.1.2"
    implementation "androidx.paging:paging-runtime:2.1.2"
    nonFreeImplementation 'com.google.firebase:firebase-ml-vision:24.0.3'
    nonFreeImplementation 'com.google.firebase:firebase-ml-vision-face-model:20.0.1'
=======
    implementation 'com.google.firebase:firebase-ml-vision:24.0.3'
    implementation 'com.google.firebase:firebase-ml-vision-face-model:20.0.1'
>>>>>>> 796eb504

    nonFreeImplementation ('com.google.firebase:firebase-messaging:20.2.0') {
        exclude group: 'com.google.firebase', module: 'firebase-core'
        exclude group: 'com.google.firebase', module: 'firebase-analytics'
        exclude group: 'com.google.firebase', module: 'firebase-measurement-connector'
    }

    nonFreeImplementation 'com.google.android.gms:play-services-maps:16.1.0'
    nonFreeImplementation 'com.google.android.gms:play-services-auth:16.0.1'

    implementation 'com.google.android.exoplayer:exoplayer-core:2.9.1'
    implementation 'com.google.android.exoplayer:exoplayer-ui:2.9.1'
    implementation 'com.google.android.exoplayer:extension-mediasession:2.9.1'

    implementation 'org.conscrypt:conscrypt-android:2.0.0'
    implementation 'org.signal:aesgcmprovider:0.0.3'

    implementation project(':libsignal-service')
    implementation project(':paging')
    implementation project(':core-util')
<<<<<<< HEAD
    freeImplementation project(':libfakegms')
=======
    implementation project(':video')

>>>>>>> 796eb504
    implementation 'org.signal:zkgroup-android:0.7.0'
    implementation 'org.whispersystems:signal-client-android:0.1.5'
    implementation 'com.google.protobuf:protobuf-javalite:3.10.0'
    implementation 'im.molly:argon2:13.1-1@aar'

<<<<<<< HEAD
    implementation 'im.molly:ringrtc-android:2.8.7-1'
=======
    implementation 'org.signal:ringrtc-android:2.8.9'
>>>>>>> 796eb504

    implementation "me.leolin:ShortcutBadger:1.1.16"
    implementation 'se.emilsjolander:stickylistheaders:2.7.0'
    implementation 'com.jpardogo.materialtabstrip:library:1.0.9'
    implementation 'org.apache.httpcomponents:httpclient-android:4.3.5'
    implementation 'com.github.chrisbanes:PhotoView:2.1.3'
    implementation 'com.github.bumptech.glide:glide:4.11.0'
    annotationProcessor 'com.github.bumptech.glide:compiler:4.11.0'
    annotationProcessor 'androidx.annotation:annotation:1.1.0'
    implementation 'com.makeramen:roundedimageview:2.1.0'
    implementation 'com.pnikosis:materialish-progress:1.5'
    implementation 'org.greenrobot:eventbus:3.0.0'
    implementation 'pl.tajchert:waitingdots:0.1.0'
    implementation 'com.melnykov:floatingactionbutton:1.3.0'
    implementation 'com.google.zxing:android-integration:3.1.0'
    implementation 'mobi.upod:time-duration-picker:1.1.3'
    implementation 'com.amulyakhare:com.amulyakhare.textdrawable:1.0.1'
    implementation 'com.google.zxing:core:3.2.1'
    implementation ('com.davemorrissey.labs:subsampling-scale-image-view:3.6.0') {
        exclude group: 'com.android.support', module: 'support-annotations'
    }
    implementation ('cn.carbswang.android:NumberPickerView:1.0.9') {
        exclude group: 'com.android.support', module: 'appcompat-v7'
    }
    implementation ('com.tomergoldst.android:tooltips:1.0.6') {
        exclude group: 'com.android.support', module: 'appcompat-v7'
    }
    implementation 'com.annimon:stream:1.1.8'
    implementation ('com.takisoft.fix:colorpicker:0.9.1') {
        exclude group: 'com.android.support', module: 'appcompat-v7'
        exclude group: 'com.android.support', module: 'recyclerview-v7'
    }

    implementation 'com.airbnb.android:lottie:3.0.7'

    implementation 'com.codewaves.stickyheadergrid:stickyheadergrid:0.9.4'
    implementation 'com.github.dmytrodanylyk.circular-progress-button:library:1.1.3-S2'
    implementation 'org.signal:android-database-sqlcipher:3.5.9-S3'
    implementation ('com.googlecode.ez-vcard:ez-vcard:0.9.11') {
        exclude group: 'com.fasterxml.jackson.core'
        exclude group: 'org.freemarker'
    }
    implementation 'dnsjava:dnsjava:2.1.9'

    implementation 'me.gosimple:nbvcxz:1.4.3'
    implementation 'info.guardianproject.netcipher:netcipher:2.1.0'

    testImplementation 'junit:junit:4.12'
    testImplementation 'org.assertj:assertj-core:3.11.1'
    testImplementation 'org.mockito:mockito-core:2.8.9'
    testImplementation 'org.powermock:powermock-api-mockito2:1.7.4'
    testImplementation 'org.powermock:powermock-module-junit4:1.7.4'
    testImplementation 'org.powermock:powermock-module-junit4-rule:1.7.4'
    testImplementation 'org.powermock:powermock-classloading-xstream:1.7.4'

    testImplementation 'androidx.test:core:1.2.0'
    testImplementation ('org.robolectric:robolectric:4.4') {
        exclude group: 'com.google.protobuf', module: 'protobuf-java'
    }
    testImplementation 'org.robolectric:shadows-multidex:4.4'
    testImplementation 'org.hamcrest:hamcrest:2.2'

    androidTestImplementation 'androidx.test.ext:junit:1.1.1'
    androidTestImplementation 'androidx.test.espresso:espresso-core:3.2.0'
}

dependencyVerification {
    configuration = '(free|nonFree)(Staging|Production)(Debug|Release)RuntimeClasspath'
}

tasks.withType(Test) {
    testLogging {
        events "failed"
        exceptionFormat "full"
        showCauses true
        showExceptions true
        showStackTraces true
    }
}

def loadKeystoreProperties(filename) {
    def keystorePropertiesFile = file("${project.rootDir}/${filename}")
    if (keystorePropertiesFile.exists()) {
        def keystoreProperties = new Properties()
        keystoreProperties.load(new FileInputStream(keystorePropertiesFile))
        return keystoreProperties;
    } else {
        return null;
    }
}<|MERGE_RESOLUTION|>--- conflicted
+++ resolved
@@ -69,13 +69,8 @@
     }
 }
 
-<<<<<<< HEAD
-def canonicalVersionCode = 760
-def canonicalVersionName = "5.0.8"
-=======
 def canonicalVersionCode = 768
 def canonicalVersionName = "5.1.8"
->>>>>>> 796eb504
 
 def postFixSize = 10
 def abiPostFix = ['universal'   : 0,
@@ -161,14 +156,11 @@
         buildConfigField "String", "ZKGROUP_SERVER_PUBLIC_PARAMS", "\"AMhf5ywVwITZMsff/eCyudZx9JDmkkkbV6PInzG4p8x3VqVJSFiMvnvlEKWuRob/1eaIetR31IYeAbm0NdOuHH8Qi+Rexi1wLlpzIo1gstHWBfZzy1+qHRV5A4TqPp15YzBPm0WSggW6PbSn+F4lf57VCnHF7p8SvzAA2ZZJPYJURt8X7bbg+H3i+PEjH9DXItNEqs2sNcug37xZQDLm7X0=\""
         buildConfigField "String[]", "LANGUAGES", "new String[]{\"" + autoResConfig().collect { s -> s.replace('-r', '_') }.join('", "') + '"}'
         buildConfigField "int", "CANONICAL_VERSION_CODE", "$canonicalVersionCode"
-<<<<<<< HEAD
 
         buildConfigField "String", "CANONICAL_VERSION_NAME", "\"$canonicalVersionName\""
         buildConfigField "boolean", "AUTOMATIC_UPDATES", "false"
         buildConfigField "String", "NOPLAY_UPDATE_URL", "\"https://updates.signal.org/android\""
         buildConfigField "String", "BACKUP_FILENAME", "\"" + appName.toLowerCase() + "\""
-=======
->>>>>>> 796eb504
 
         ndk {
             abiFilters 'armeabi-v7a', 'arm64-v8a', 'x86_64'
@@ -249,33 +241,7 @@
     }
 
     productFlavors {
-<<<<<<< HEAD
         production {
-=======
-        play {
-            dimension 'distribution'
-            isDefault true
-            ext.websiteUpdateUrl = "null"
-            buildConfigField "boolean", "PLAY_STORE_DISABLED", "false"
-            buildConfigField "String", "NOPLAY_UPDATE_URL", "$ext.websiteUpdateUrl"
-        }
-
-        website {
-            dimension 'distribution'
-            ext.websiteUpdateUrl = "https://updates.signal.org/android"
-            buildConfigField "boolean", "PLAY_STORE_DISABLED", "true"
-            buildConfigField "String", "NOPLAY_UPDATE_URL", "\"$ext.websiteUpdateUrl\""
-        }
-
-        internal {
-            dimension 'distribution'
-            ext.websiteUpdateUrl = "null"
-            buildConfigField "boolean", "PLAY_STORE_DISABLED", "false"
-            buildConfigField "String", "NOPLAY_UPDATE_URL", "$ext.websiteUpdateUrl"
-        }
-
-        prod {
->>>>>>> 796eb504
             dimension 'environment'
 
             isDefault true
@@ -368,15 +334,8 @@
     implementation "androidx.camera:camera-view:1.0.0-alpha18"
     implementation "androidx.concurrent:concurrent-futures:1.0.0"
     implementation "androidx.autofill:autofill:1.0.0"
-<<<<<<< HEAD
-    implementation "androidx.paging:paging-common:2.1.2"
-    implementation "androidx.paging:paging-runtime:2.1.2"
     nonFreeImplementation 'com.google.firebase:firebase-ml-vision:24.0.3'
     nonFreeImplementation 'com.google.firebase:firebase-ml-vision-face-model:20.0.1'
-=======
-    implementation 'com.google.firebase:firebase-ml-vision:24.0.3'
-    implementation 'com.google.firebase:firebase-ml-vision-face-model:20.0.1'
->>>>>>> 796eb504
 
     nonFreeImplementation ('com.google.firebase:firebase-messaging:20.2.0') {
         exclude group: 'com.google.firebase', module: 'firebase-core'
@@ -397,22 +356,15 @@
     implementation project(':libsignal-service')
     implementation project(':paging')
     implementation project(':core-util')
-<<<<<<< HEAD
     freeImplementation project(':libfakegms')
-=======
     implementation project(':video')
 
->>>>>>> 796eb504
     implementation 'org.signal:zkgroup-android:0.7.0'
     implementation 'org.whispersystems:signal-client-android:0.1.5'
     implementation 'com.google.protobuf:protobuf-javalite:3.10.0'
     implementation 'im.molly:argon2:13.1-1@aar'
 
-<<<<<<< HEAD
-    implementation 'im.molly:ringrtc-android:2.8.7-1'
-=======
-    implementation 'org.signal:ringrtc-android:2.8.9'
->>>>>>> 796eb504
+    implementation 'im.molly:ringrtc-android:2.8.9-1'
 
     implementation "me.leolin:ShortcutBadger:1.1.16"
     implementation 'se.emilsjolander:stickylistheaders:2.7.0'
