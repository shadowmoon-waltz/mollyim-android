import org.signal.signing.ApkSignerUtil

import java.security.MessageDigest

buildscript {
    repositories {
        google()
        mavenCentral()
        jcenter {
            content {
                includeVersion 'org.jetbrains.trove4j', 'trove4j', '20160824'
            }
        }
    }
    dependencies {
        classpath 'com.android.tools.build:gradle:3.5.1'
        classpath 'androidx.navigation:navigation-safe-args-gradle-plugin:2.1.0'
        classpath 'com.google.protobuf:protobuf-gradle-plugin:0.8.10'
    }
}

apply plugin: 'com.android.application'
apply plugin: 'com.google.protobuf'
apply plugin: 'androidx.navigation.safeargs'
apply plugin: 'witness'
apply from: 'translations.gradle'
apply from: 'witness-verifications.gradle'

repositories {
    maven {
        url "https://raw.github.com/signalapp/maven/master/photoview/releases/"
        content {
            includeModule 'com.github.chrisbanes', 'PhotoView'
        }
    }
    maven {
        url "https://raw.github.com/signalapp/maven/master/shortcutbadger/releases/"
        content {
            includeModule 'me.leolin', 'ShortcutBadger'
        }
    }
    maven {
        url "https://raw.github.com/signalapp/maven/master/circular-progress-button/releases/"
        content {
            includeModule 'com.github.dmytrodanylyk.circular-progress-button', 'library'
        }
    }
    maven {
        url "https://raw.github.com/signalapp/maven/master/sqlcipher/release/"
        content {
            includeModule 'org.signal', 'android-database-sqlcipher'
        }
    }
    maven {
        url 'https://dl.bintray.com/amulyakhare/maven'
        content {
            includeModule 'com.amulyakhare:com.amulyakhare', 'textdrawable'
        }
    }
    google()
    mavenCentral()
    jcenter()
    mavenLocal()
    maven {
        url 'https://jitpack.io'
        content {
            includeGroupByRegex '^com\\.github\\..*'
        }
    }
}

protobuf {
    protoc {
        artifact = 'com.google.protobuf:protoc:3.10.0'
    }
    generateProtoTasks {
        all().each { task ->
            task.builtins {
                java {
                    option "lite"
                }
            }
        }
    }
}

dependencies {
    implementation 'androidx.appcompat:appcompat:1.1.0-beta01'
    implementation 'androidx.recyclerview:recyclerview:1.0.0'
    implementation 'com.google.android.material:material:1.0.0'
    implementation 'androidx.legacy:legacy-support-v13:1.0.0'
    implementation 'androidx.cardview:cardview:1.0.0'
    implementation 'androidx.preference:preference:1.0.0'
    implementation 'androidx.legacy:legacy-preference-v14:1.0.0'
    implementation 'androidx.gridlayout:gridlayout:1.0.0'
    implementation 'androidx.exifinterface:exifinterface:1.0.0'
    implementation 'androidx.constraintlayout:constraintlayout:1.1.3'
    implementation 'androidx.multidex:multidex:2.0.1'
    implementation 'androidx.navigation:navigation-fragment:2.1.0'
    implementation 'androidx.navigation:navigation-ui:2.1.0'
    implementation 'androidx.lifecycle:lifecycle-extensions:2.1.0'
    implementation 'androidx.lifecycle:lifecycle-viewmodel-savedstate:1.0.0-alpha05'
    implementation 'androidx.lifecycle:lifecycle-common-java8:2.1.0'
    implementation "androidx.camera:camera-core:1.0.0-alpha06"
    implementation "androidx.camera:camera-camera2:1.0.0-alpha06"

    implementation('com.google.firebase:firebase-messaging:17.3.4') {
        exclude group: 'com.google.firebase', module: 'firebase-core'
        exclude group: 'com.google.firebase', module: 'firebase-analytics'
        exclude group: 'com.google.firebase', module: 'firebase-measurement-connector'
    }

    implementation 'com.google.android.gms:play-services-maps:16.1.0'
    implementation 'com.google.android.gms:play-services-auth:16.0.1'

    implementation 'com.google.android.exoplayer:exoplayer-core:2.9.1'
    implementation 'com.google.android.exoplayer:exoplayer-ui:2.9.1'

    implementation 'org.conscrypt:conscrypt-android:2.0.0'
    implementation 'org.signal:aesgcmprovider:0.0.3'

    implementation project(':libsignal-service')

    implementation 'org.signal:argon2:13.0@aar'
    implementation 'org.signal:ringrtc-android:0.3.1'

    implementation "me.leolin:ShortcutBadger:1.1.16"
    implementation 'se.emilsjolander:stickylistheaders:2.7.0'
    implementation 'com.jpardogo.materialtabstrip:library:1.0.9'
    implementation 'org.apache.httpcomponents:httpclient-android:4.3.5'
    implementation 'com.github.chrisbanes:PhotoView:2.1.3'
    implementation 'com.github.bumptech.glide:glide:4.9.0'
    annotationProcessor 'com.github.bumptech.glide:compiler:4.9.0'
    annotationProcessor 'androidx.annotation:annotation:1.1.0'
    implementation 'com.makeramen:roundedimageview:2.1.0'
    implementation 'com.pnikosis:materialish-progress:1.5'
    implementation 'org.greenrobot:eventbus:3.0.0'
    implementation 'pl.tajchert:waitingdots:0.1.0'
    implementation 'com.theartofdev.edmodo:android-image-cropper:2.8.0'
    implementation 'com.melnykov:floatingactionbutton:1.3.0'
    implementation 'com.google.zxing:android-integration:3.1.0'
    implementation 'mobi.upod:time-duration-picker:1.1.3'
    implementation 'com.amulyakhare:com.amulyakhare.textdrawable:1.0.1'
    implementation 'com.google.zxing:core:3.2.1'
    implementation ('com.davemorrissey.labs:subsampling-scale-image-view:3.6.0') {
        exclude group: 'com.android.support', module: 'support-annotations'
    }
    implementation ('cn.carbswang.android:NumberPickerView:1.0.9') {
        exclude group: 'com.android.support', module: 'appcompat-v7'
    }
    implementation ('com.tomergoldst.android:tooltips:1.0.6') {
        exclude group: 'com.android.support', module: 'appcompat-v7'
    }
    implementation ('com.klinkerapps:android-smsmms:4.0.1') {
        exclude group: 'com.squareup.okhttp', module: 'okhttp'
        exclude group: 'com.squareup.okhttp', module: 'okhttp-urlconnection'
    }
    implementation 'com.annimon:stream:1.1.8'
    implementation ('com.takisoft.fix:colorpicker:0.9.1') {
        exclude group: 'com.android.support', module: 'appcompat-v7'
        exclude group: 'com.android.support', module: 'recyclerview-v7'
    }

    implementation 'com.airbnb.android:lottie:3.0.7'

    implementation 'com.codewaves.stickyheadergrid:stickyheadergrid:0.9.4'
    implementation 'com.github.dmytrodanylyk.circular-progress-button:library:1.1.3-S2'
    implementation 'org.signal:android-database-sqlcipher:3.5.9-S3'
    implementation ('com.googlecode.ez-vcard:ez-vcard:0.9.11') {
        exclude group: 'com.fasterxml.jackson.core'
        exclude group: 'org.freemarker'
    }

    implementation 'me.gosimple:nbvcxz:1.4.3'

    testImplementation 'junit:junit:4.12'
    testImplementation 'org.assertj:assertj-core:3.11.1'
    testImplementation 'org.mockito:mockito-core:1.9.5'
    testImplementation 'org.powermock:powermock-api-mockito:1.6.1'
    testImplementation 'org.powermock:powermock-module-junit4:1.6.1'
    testImplementation 'org.powermock:powermock-module-junit4-rule:1.6.1'
    testImplementation 'org.powermock:powermock-classloading-xstream:1.6.1'

    testImplementation 'androidx.test:core:1.2.0'
    androidTestImplementation 'androidx.multidex:multidex:2.0.1'
    androidTestImplementation 'androidx.multidex:multidex-instrumentation:2.0.0'
    androidTestImplementation 'com.google.dexmaker:dexmaker:1.2'
    androidTestImplementation 'com.google.dexmaker:dexmaker-mockito:1.2'
    androidTestImplementation ('org.assertj:assertj-core:1.7.1') {
        exclude group: 'org.hamcrest', module: 'hamcrest-core'
    }
    androidTestImplementation ('com.squareup.assertj:assertj-android:1.1.1') {
        exclude group: 'org.hamcrest',        module: 'hamcrest-core'
        exclude group: 'com.android.support', module: 'support-annotations'
    }
    testImplementation 'org.robolectric:robolectric:4.2'
    testImplementation 'org.robolectric:shadows-multidex:4.2'
}

dependencyVerification {
    configuration = '(staging|production)(Debug|Release)RuntimeClasspath'
}

def canonicalVersionCode = 592
def canonicalVersionName = "4.53.7"

def postFixSize = 10
def abiPostFix = ['universal'   : 0,
                  'armeabi-v7a' : 1,
                  'arm64-v8a'   : 2,
                  'x86'         : 3,
                  'x86_64'      : 4]

ext {
    try {
        commitTag = "git describe --tags --exact-match".execute().text.trim() ?: "untagged"
        commitTimestamp = "git log -1 --pretty=format:%ct000".execute().text.trim()
    } catch (all) {
        commitTag = null
        commitTimestamp = null
    }
    buildTimestamp = commitTimestamp ?: new Date().getTime()
}

android {
    flavorDimensions 'environment'
    compileSdkVersion 28
    buildToolsVersion '28.0.3'
    useLibrary 'org.apache.http.legacy'

    dexOptions {
        javaMaxHeapSize "4g"
    }

    defaultConfig {
        versionCode canonicalVersionCode * postFixSize
        versionName project.hasProperty('ci') ? commitTag : canonicalVersionName

        minSdkVersion 19
        targetSdkVersion 28
        multiDexEnabled true

        applicationId packageId

        resValue 'string', 'app_name', appName
        resValue 'string', 'install_url', installUrl

        vectorDrawables.useSupportLibrary = true

        buildConfigField "boolean", "AUTOMATIC_UPDATES", "false"
        buildConfigField "String", "NOPLAY_UPDATE_URL", "\"https://updates.signal.org/android\""
        buildConfigField "String", "BACKUP_DIRECTORY", "\"$appName\""
        buildConfigField "long", "BUILD_TIMESTAMP", "${buildTimestamp}L"
        buildConfigField "String", "SIGNAL_SERVICE_STATUS_URL", "\"uptime.signal.org\""
        buildConfigField "String", "CONTENT_PROXY_HOST", "\"contentproxy.signal.org\""
        buildConfigField "int", "CONTENT_PROXY_PORT", "443"
        buildConfigField "String", "USER_AGENT", "\"OWA\""
        buildConfigField "String", "KEY_BACKUP_MRENCLAVE", "\"f51f435802ada769e67aaf5744372bb7e7d519eecf996d335eb5b46b872b5789\""
        buildConfigField "String[]", "LANGUAGES", "new String[]{\"" + autoResConfig().collect { s -> s.replace('-r', '_') }.join('", "') + '"}'
        buildConfigField "int", "CANONICAL_VERSION_CODE", "$canonicalVersionCode"

        ndk {
            abiFilters 'armeabi-v7a', 'arm64-v8a', 'x86_64'
        }

        resConfigs autoResConfig()
    }

    compileOptions {
        sourceCompatibility JavaVersion.VERSION_1_8
        targetCompatibility JavaVersion.VERSION_1_8
    }

    packagingOptions {
        exclude 'LICENSE.txt'
        exclude 'LICENSE'
        exclude 'NOTICE'
        exclude 'asm-license.txt'
        exclude 'META-INF/LICENSE'
        exclude 'META-INF/NOTICE'
        exclude 'META-INF/proguard/androidx-annotations.pro'
    }

    signingConfigs {
        debug {
            storeFile file('certs/debug.keystore')
            keyAlias 'androiddebugkey'
            storePassword 'android'
            keyPassword 'android'
        }
    }

    buildTypes {
        debug {
            minifyEnabled false
            proguardFiles getDefaultProguardFile('proguard-android.txt'),
                    'proguard/proguard-firebase-messaging.pro',
                    'proguard/proguard-google-play-services.pro',
                    'proguard/proguard-jackson.pro',
                    'proguard/proguard-sqlite.pro',
                    'proguard/proguard-appcompat-v7.pro',
                    'proguard/proguard-square-okhttp.pro',
                    'proguard/proguard-square-okio.pro',
                    'proguard/proguard-spongycastle.pro',
                    'proguard/proguard-rounded-image-view.pro',
                    'proguard/proguard-glide.pro',
                    'proguard/proguard-shortcutbadger.pro',
                    'proguard/proguard-retrofit.pro',
                    'proguard/proguard-webrtc.pro',
                    'proguard/proguard-klinker.pro',
                    'proguard/proguard-retrolambda.pro',
                    'proguard/proguard-okhttp.pro',
                    'proguard/proguard-ez-vcard.pro',
                    'proguard/proguard.cfg'
            testProguardFiles 'proguard/proguard-automation.pro',
                    'proguard/proguard.cfg'
            signingConfig signingConfigs.debug
        }
        release {
            minifyEnabled true
            shrinkResources true
            proguardFiles = buildTypes.debug.proguardFiles
        }
    }

    externalNativeBuild {
        ndkBuild {
            path file("$rootDir/jni/Android.mk")
        }
    }

    productFlavors {
        staging {
            dimension "environment"
            applicationIdSuffix ".staging"
            resValue 'string', 'app_name', "$appName Staging"
            buildConfigField "String", "BACKUP_DIRECTORY", "\"$appName Staging\""
            buildConfigField "String", "SIGNAL_URL", "\"https://textsecure-service-staging.whispersystems.org\""
            buildConfigField "String", "STORAGE_URL", "\"https://storage-staging.signal.org\""
            buildConfigField "String", "SIGNAL_CDN_URL", "\"https://cdn-staging.signal.org\""
            buildConfigField "String", "SIGNAL_CONTACT_DISCOVERY_URL", "\"https://api-staging.directory.signal.org\""
            buildConfigField "String", "SIGNAL_KEY_BACKUP_URL", "\"https://api-staging.backup.signal.org\""
            buildConfigField "String", "MRENCLAVE", "\"ba4ebb438bc07713819ee6c98d94037747006d7df63fc9e44d2d6f1fec962a79\""
            buildConfigField "String", "KEY_BACKUP_ENCLAVE_NAME", "\"b5a865941f95887018c86725cc92308d34a3084dc2b4e7bd2de5e5e1690b50c6\""
            buildConfigField "String", "UNIDENTIFIED_SENDER_TRUST_ROOT", "\"BbqY1DzohE4NUZoVF+L18oUPrK3kILllLEJh2UnPSsEx\""
        }
        production {
            dimension "environment"
            buildConfigField "String", "SIGNAL_URL", "\"https://textsecure-service.whispersystems.org\""
            buildConfigField "String", "STORAGE_URL", "\"https://storage.signal.org\""
            buildConfigField "String", "SIGNAL_CDN_URL", "\"https://cdn.signal.org\""
            buildConfigField "String", "SIGNAL_CONTACT_DISCOVERY_URL", "\"https://api.directory.signal.org\""
            buildConfigField "String", "SIGNAL_KEY_BACKUP_URL", "\"https://api.backup.signal.org\""
            buildConfigField "String", "MRENCLAVE", "\"cd6cfc342937b23b1bdd3bbf9721aa5615ac9ff50a75c5527d441cd3276826c9\""
            buildConfigField "String", "KEY_BACKUP_ENCLAVE_NAME", "\"f2e2a5004794a6c1bac5c4949eadbc243dd02e02d1a93f10fe24584fb70815d8\""
            buildConfigField "String", "UNIDENTIFIED_SENDER_TRUST_ROOT", "\"BXu6QIKVz5MA8gstzfOgRQGqyLqOwNKHL6INkv3IHWMF\""
        }
    }

    applicationVariants.all { variant ->
        variant.resValue "string", "package_name", variant.applicationId
    }

    android.applicationVariants.all { variant ->
        variant.outputs.all {
            def flavor = variant.baseName + (buildType.signingConfig ? "" : "-unsigned")
            outputFileName = "${appName}-${flavor}-${versionName}.apk"
        }
    }

<<<<<<< HEAD
    sourceSets {
        main {
            manifest.srcFile '../AndroidManifest.xml'
            java.srcDirs = ['../src']
            resources.srcDirs = ['../src']
            aidl.srcDirs = ['../src']
            renderscript.srcDirs = ['../src']
            res.srcDirs = ['../res']
            assets.srcDirs = ['../assets']
            jniLibs.srcDirs = ['../libs']
            proto.srcDir '../protobuf'
        }
        androidTest {
            java.srcDirs = ['../test/androidTest/java']
        }
        test {
            java.srcDirs = ['../test/unitTest/java']
            resources.srcDirs = ['../test/unitTest/resources']
        }
        staging {
            res.srcDirs = ['../staging/res']
        }
    }

=======
>>>>>>> 72e10ac5
    lintOptions {
        abortOnError true
        checkDependencies true
        baseline file("lint-baseline.xml")
        disable "LintError"
    }

    testOptions {
        unitTests {
            includeAndroidResources = true
        }
    }
}

tasks.withType(JavaCompile) {
    options.compilerArgs << "-Xmaxerrs" << "1000"
}

tasks.withType(Test) {
    testLogging {
        events "skipped", "passed", "failed"
        showStandardStreams true
    }
}<|MERGE_RESOLUTION|>--- conflicted
+++ resolved
@@ -325,7 +325,7 @@
 
     externalNativeBuild {
         ndkBuild {
-            path file("$rootDir/jni/Android.mk")
+            path file("jni/Android.mk")
         }
     }
 
@@ -368,33 +368,6 @@
         }
     }
 
-<<<<<<< HEAD
-    sourceSets {
-        main {
-            manifest.srcFile '../AndroidManifest.xml'
-            java.srcDirs = ['../src']
-            resources.srcDirs = ['../src']
-            aidl.srcDirs = ['../src']
-            renderscript.srcDirs = ['../src']
-            res.srcDirs = ['../res']
-            assets.srcDirs = ['../assets']
-            jniLibs.srcDirs = ['../libs']
-            proto.srcDir '../protobuf'
-        }
-        androidTest {
-            java.srcDirs = ['../test/androidTest/java']
-        }
-        test {
-            java.srcDirs = ['../test/unitTest/java']
-            resources.srcDirs = ['../test/unitTest/resources']
-        }
-        staging {
-            res.srcDirs = ['../staging/res']
-        }
-    }
-
-=======
->>>>>>> 72e10ac5
     lintOptions {
         abortOnError true
         checkDependencies true
