apply plugin: 'com.android.application'
apply plugin: 'kotlin-android'
apply plugin: 'com.google.protobuf'
apply plugin: 'androidx.navigation.safeargs'
apply plugin: 'org.jlleitschuh.gradle.ktlint'
apply from: 'translations.gradle'
apply plugin: 'org.jetbrains.kotlin.android'
apply plugin: 'app.cash.exhaustive'
apply plugin: 'kotlin-parcelize'

repositories {
    maven {
        url "https://raw.github.com/signalapp/maven/master/circular-progress-button/releases/"
        content {
            includeModule 'com.github.dmytrodanylyk.circular-progress-button', 'library'
        }
    }
    maven {
        url "https://raw.github.com/signalapp/maven/master/sqlcipher/release/"
        content {
            includeModule 'org.signal', 'android-database-sqlcipher'
        }
    }
    maven {
        url "https://raw.github.com/mollyim/maven/master/argon2/releases/"
        content {
            includeModule 'im.molly', 'argon2'
        }
    }
    maven {
        url "https://raw.github.com/mollyim/maven/master/ringrtc/releases/"
        content {
            includeModule 'im.molly', 'ringrtc-android'
        }
    }
    maven {
        url "https://raw.github.com/mollyim/maven/master/native-utils/releases/"
        content {
            includeModule 'im.molly', 'native-utils'
        }
    }
    maven {
        url "https://www.jitpack.io"
        content {
            includeModule 'com.github.chrisbanes', 'PhotoView'
        }
    }

    google()
    mavenCentral()
    mavenLocal()
    maven {
        url "https://dl.cloudsmith.io/qxAgwaeEE1vN8aLU/mobilecoin/mobilecoin/maven/"
    }
    jcenter {
        content {
            includeVersion "mobi.upod", "time-duration-picker", "1.1.3"
            includeVersion "cn.carbswang.android", "NumberPickerView", "1.0.9"
            includeVersion "com.takisoft.fix", "colorpicker", "0.9.1"
            includeVersion "com.codewaves.stickyheadergrid", "stickyheadergrid", "0.9.4"
            includeVersion "com.google.android", "flexbox", "0.3.0"
        }
    }
}

protobuf {
    protoc {
        artifact = 'com.google.protobuf:protoc:3.18.0'
    }
    generateProtoTasks {
        all().each { task ->
            task.builtins {
                java {
                    option "lite"
                }
            }
        }
    }
}

<<<<<<< HEAD
def canonicalVersionCode = 984
def canonicalVersionName = "5.29.0"
def mollyRevision = 0
=======
def canonicalVersionCode = 985
def canonicalVersionName = "5.29.1"
>>>>>>> 552fdcce

def postFixSize = 100

android {
    buildToolsVersion BUILD_TOOL_VERSION
    compileSdkVersion COMPILE_SDK

    flavorDimensions 'environment', 'distribution'
    useLibrary 'org.apache.http.legacy'

    kotlinOptions {
        jvmTarget = "1.8"
        freeCompilerArgs = ["-Xallow-result-return-type"]
    }

    dexOptions {
        javaMaxHeapSize "4g"
    }

    signingConfigs {
        ci {
            if (System.getenv('CI_KEYSTORE_PATH')) {
                storeFile file("${System.env.CI_KEYSTORE_PATH}")
                storePassword "${System.env.CI_KEYSTORE_PASSWORD}"
                keyAlias "${System.env.CI_KEYSTORE_ALIAS}"
                keyPassword "${System.env.CI_KEYSTORE_PASSWORD}"
                enableV4Signing false
            }
        }
    }

    if (mollyRevision < 0 || mollyRevision >= postFixSize) {
        throw new GradleException("Molly revision $mollyRevision out of range")
    }

    defaultConfig {
        versionCode canonicalVersionCode * postFixSize + mollyRevision
        versionName project.hasProperty('ci') ? getCommitTag() : canonicalVersionName

        minSdkVersion MINIMUM_SDK
        targetSdkVersion TARGET_SDK

        multiDexEnabled true

        applicationId basePackageId

        buildConfigField "String", "SIGNAL_PACKAGE_NAME", "\"org.thoughtcrime.securesms\""
        buildConfigField "String", "SIGNAL_CANONICAL_VERSION_NAME", "\"$canonicalVersionName\""
        buildConfigField "int", "SIGNAL_CANONICAL_VERSION_CODE", "$canonicalVersionCode"
        buildConfigField "String", "FDROID_UPDATE_URL", "\"https://molly.im/fdroid/repo\""
        buildConfigField "String", "BACKUP_FILENAME", "\"" + baseApkFileName.toLowerCase() + "\""

        vectorDrawables.useSupportLibrary = true

        buildConfigField "long", "BUILD_TIMESTAMP", getBuildTimestamp() + "L"
        buildConfigField "String", "GIT_HASH", "\"${getCommitHash()}\""
        buildConfigField "String", "SIGNAL_URL", "\"https://chat.signal.org\""
        buildConfigField "String", "STORAGE_URL", "\"https://storage.signal.org\""
        buildConfigField "String", "SIGNAL_CDN_URL", "\"https://cdn.signal.org\""
        buildConfigField "String", "SIGNAL_CDN2_URL", "\"https://cdn2.signal.org\""
        buildConfigField "String", "SIGNAL_CONTACT_DISCOVERY_URL", "\"https://api.directory.signal.org\""
        buildConfigField "String", "SIGNAL_CDSH_URL", "\"https://cdsh.staging.signal.org\""
        buildConfigField "String", "SIGNAL_SERVICE_STATUS_URL", "\"uptime.signal.org\""
        buildConfigField "String", "SIGNAL_KEY_BACKUP_URL", "\"https://api.backup.signal.org\""
        buildConfigField "String", "SIGNAL_SFU_URL", "\"https://sfu.voip.signal.org\""
        buildConfigField "String[]", "SIGNAL_SFU_INTERNAL_NAMES", "new String[]{\"Test\", \"Staging\"}"
        buildConfigField "String[]", "SIGNAL_SFU_INTERNAL_URLS", "new String[]{\"https://sfu.test.voip.signal.org\", \"https://sfu.staging.voip.signal.org\"}"
        buildConfigField "String", "CONTENT_PROXY_HOST", "\"contentproxy.signal.org\""
        buildConfigField "int", "CONTENT_PROXY_PORT", "443"
        buildConfigField "String", "SIGNAL_AGENT", "\"OWA\""
        buildConfigField "String", "CDSH_PUBLIC_KEY", "\"2fe57da347cd62431528daac5fbb290730fff684afc4cfc2ed90995f58cb3b74\""
        buildConfigField "String", "CDSH_CODE_HASH", "\"ec58c0d7561de8d5657f3a4b22a635eaa305204e9359dcc80a99dfd0c5f1cbf2\""
        buildConfigField "String", "CDS_MRENCLAVE", "\"c98e00a4e3ff977a56afefe7362a27e4961e4f19e211febfbb19b897e6b80b15\""
        buildConfigField "org.thoughtcrime.securesms.KbsEnclave", "KBS_ENCLAVE", "new org.thoughtcrime.securesms.KbsEnclave(\"fe7c1bfae98f9b073d220366ea31163ee82f6d04bead774f71ca8e5c40847bfe\"," +
                                                                                                "\"fe7c1bfae98f9b073d220366ea31163ee82f6d04bead774f71ca8e5c40847bfe\", " +
                                                                                                "\"a3baab19ef6ce6f34ab9ebb25ba722725ae44a8872dc0ff08ad6d83a9489de87\")";
        buildConfigField "org.thoughtcrime.securesms.KbsEnclave[]", "KBS_FALLBACKS", "new org.thoughtcrime.securesms.KbsEnclave[0]"
        buildConfigField "String", "UNIDENTIFIED_SENDER_TRUST_ROOT", "\"BXu6QIKVz5MA8gstzfOgRQGqyLqOwNKHL6INkv3IHWMF\""
        buildConfigField "String", "ZKGROUP_SERVER_PUBLIC_PARAMS", "\"AMhf5ywVwITZMsff/eCyudZx9JDmkkkbV6PInzG4p8x3VqVJSFiMvnvlEKWuRob/1eaIetR31IYeAbm0NdOuHH8Qi+Rexi1wLlpzIo1gstHWBfZzy1+qHRV5A4TqPp15YzBPm0WSggW6PbSn+F4lf57VCnHF7p8SvzAA2ZZJPYJURt8X7bbg+H3i+PEjH9DXItNEqs2sNcug37xZQDLm7X36nOoGPs54XsEGzPdEV+itQNGUFEjY6X9Uv+Acuks7NpyGvCoKxGwgKgE5XyJ+nNKlyHHOLb6N1NuHyBrZrgtY/JYJHRooo5CEqYKBqdFnmbTVGEkCvJKxLnjwKWf+fEPoWeQFj5ObDjcKMZf2Jm2Ae69x+ikU5gBXsRmoF94GXQ==\""
        buildConfigField "String[]", "LANGUAGES", "new String[]{\"" + autoResConfig().collect { s -> s.replace('-r', '_') }.join('", "') + '"}'
        buildConfigField "String", "DEFAULT_CURRENCIES", "\"EUR,AUD,GBP,CAD,CNY\""
        buildConfigField "int[]", "MOBILE_COIN_BLACKLIST", "new int[]{98,963,53,850,7}"
        buildConfigField "String", "GIPHY_API_KEY", "\"3o6ZsYH6U6Eri53TXy\""
        buildConfigField "String", "RECAPTCHA_PROOF_URL", "\"https://signalcaptchas.org/challenge/generate.html\""

        // MOLLY: Use FLAVOR_distribution instead
        // buildConfigField "String", "BUILD_DISTRIBUTION_TYPE", "\"unset\""
        buildConfigField "String", "BUILD_ENVIRONMENT_TYPE", "\"unset\""
        buildConfigField "String", "BUILD_VARIANT_TYPE", "\"unset\""
        buildConfigField "String", "BADGE_STATIC_ROOT", "\"https://updates2.signal.org/static/badges/\""

        ndk {
            abiFilters 'armeabi-v7a', 'arm64-v8a', 'x86_64'
        }

        resConfigs autoResConfig()

        testInstrumentationRunner "androidx.test.runner.AndroidJUnitRunner"
        testInstrumentationRunnerArguments clearPackageData: 'true'
    }

    testOptions {
        execution 'ANDROIDX_TEST_ORCHESTRATOR'
    }

    sourceSets {
        test {
            java.srcDirs += "$projectDir/src/testShared"
        }

        androidTest {
            java.srcDirs += "$projectDir/src/testShared"
        }
    }

    compileOptions {
        coreLibraryDesugaringEnabled true
        sourceCompatibility JAVA_VERSION
        targetCompatibility JAVA_VERSION
    }

    packagingOptions {
        exclude 'LICENSE.txt'
        exclude 'LICENSE'
        exclude 'NOTICE'
        exclude 'asm-license.txt'
        exclude 'META-INF/LICENSE'
        exclude 'META-INF/NOTICE'
        exclude 'META-INF/proguard/androidx-annotations.pro'
        exclude '**/*.proto'
        exclude '/org/spongycastle/x509/CertPathReviewerMessages.properties'
        exclude '/org/spongycastle/x509/CertPathReviewerMessages_de.properties'
    }

    productFlavors {
        prod {
            dimension 'environment'

            isDefault true

            buildConfigField "String", "MOBILE_COIN_ENVIRONMENT", "\"mainnet\""
            buildConfigField "String", "BUILD_ENVIRONMENT_TYPE", "\"Prod\""
        }

        staging {
            dimension 'environment'

            applicationIdSuffix ".staging"
            buildConfigField "String", "SIGNAL_PACKAGE_NAME", "\"org.thoughtcrime.securesms.staging\""

            buildConfigField "String", "SIGNAL_URL", "\"https://chat.staging.signal.org\""
            buildConfigField "String", "STORAGE_URL", "\"https://storage-staging.signal.org\""
            buildConfigField "String", "SIGNAL_CDN_URL", "\"https://cdn-staging.signal.org\""
            buildConfigField "String", "SIGNAL_CDN2_URL", "\"https://cdn2-staging.signal.org\""
            buildConfigField "String", "SIGNAL_CONTACT_DISCOVERY_URL", "\"https://api-staging.directory.signal.org\""
            buildConfigField "String", "SIGNAL_KEY_BACKUP_URL", "\"https://api-staging.backup.signal.org\""
            buildConfigField "String", "CDS_MRENCLAVE", "\"c98e00a4e3ff977a56afefe7362a27e4961e4f19e211febfbb19b897e6b80b15\""
            buildConfigField "org.thoughtcrime.securesms.KbsEnclave", "KBS_ENCLAVE", "new org.thoughtcrime.securesms.KbsEnclave(\"823a3b2c037ff0cbe305cc48928cfcc97c9ed4a8ca6d49af6f7d6981fb60a4e9\", " +
                                                                                                    "\"16b94ac6d2b7f7b9d72928f36d798dbb35ed32e7bb14c42b4301ad0344b46f29\", " +
                                                                                                    "\"a3baab19ef6ce6f34ab9ebb25ba722725ae44a8872dc0ff08ad6d83a9489de87\")"
            buildConfigField "org.thoughtcrime.securesms.KbsEnclave[]", "KBS_FALLBACKS", "new org.thoughtcrime.securesms.KbsEnclave[0]"
            buildConfigField "String", "UNIDENTIFIED_SENDER_TRUST_ROOT", "\"BbqY1DzohE4NUZoVF+L18oUPrK3kILllLEJh2UnPSsEx\""
            buildConfigField "String", "ZKGROUP_SERVER_PUBLIC_PARAMS", "\"ABSY21VckQcbSXVNCGRYJcfWHiAMZmpTtTELcDmxgdFbtp/bWsSxZdMKzfCp8rvIs8ocCU3B37fT3r4Mi5qAemeGeR2X+/YmOGR5ofui7tD5mDQfstAI9i+4WpMtIe8KC3wU5w3Inq3uNWVmoGtpKndsNfwJrCg0Hd9zmObhypUnSkfYn2ooMOOnBpfdanRtrvetZUayDMSC5iSRcXKpdlukrpzzsCIvEwjwQlJYVPOQPj4V0F4UXXBdHSLK05uoPBCQG8G9rYIGedYsClJXnbrgGYG3eMTG5hnx4X4ntARBgELuMWWUEEfSK0mjXg+/2lPmWcTZWR9nkqgQQP0tbzuiPm74H2wMO4u1Wafe+UwyIlIT9L7KLS19Aw8r4sPrXQ==\""
            buildConfigField "String", "MOBILE_COIN_ENVIRONMENT", "\"testnet\""
            buildConfigField "String", "RECAPTCHA_PROOF_URL", "\"https://signalcaptchas.org/staging/challenge/generate.html\""

            buildConfigField "String", "BUILD_ENVIRONMENT_TYPE", "\"Staging\""
        }

        free {
            dimension 'distribution'
            versionNameSuffix '-FOSS'
            buildConfigField "String", "FDROID_UPDATE_URL", "\"https://molly.im/fdroid/foss/repo\""
        }

        nonFree {
            dimension 'distribution'
            isDefault true
        }
    }

    buildTypes {
        debug {
            isDefault true
            minifyEnabled false
            proguardFiles getDefaultProguardFile('proguard-android.txt'),
                    'proguard/proguard-firebase-messaging.pro',
                    'proguard/proguard-google-play-services.pro',
                    'proguard/proguard-jackson.pro',
                    'proguard/proguard-sqlite.pro',
                    'proguard/proguard-appcompat-v7.pro',
                    'proguard/proguard-square-okhttp.pro',
                    'proguard/proguard-square-okio.pro',
                    'proguard/proguard-rounded-image-view.pro',
                    'proguard/proguard-glide.pro',
                    'proguard/proguard-shortcutbadger.pro',
                    'proguard/proguard-retrofit.pro',
                    'proguard/proguard-klinker.pro',
                    'proguard/proguard-retrolambda.pro',
                    'proguard/proguard-okhttp.pro',
                    'proguard/proguard-ez-vcard.pro',
                    'proguard/proguard.cfg'
            testProguardFiles 'proguard/proguard-automation.pro',
                    'proguard/proguard.cfg'

            buildConfigField "String", "BUILD_VARIANT_TYPE", "\"Debug\""
        }

        release {
            signingConfig signingConfigs.ci.storeFile ? signingConfigs.ci : null
            minifyEnabled true
            shrinkResources true
            proguardFiles = buildTypes.debug.proguardFiles
            buildConfigField "String", "BUILD_VARIANT_TYPE", "\"Release\""
        }
    }

    android.applicationVariants.all { variant ->
        def isStaging = variant.productFlavors*.name.contains("staging")
        def hasSigningConfig = buildType.signingConfig || variant.signingConfig

        variant.resValue 'string', 'app_name', baseAppTitle + (isStaging ? " Staging" : "")
        variant.resValue "string", 'package_name', variant.applicationId

        variant.outputs.all {
            def flavors = variant.baseName - ~/-(free|nonFree)/ - ~/-release/ + (hasSigningConfig ? "" : "-unsigned")
            outputFileName = "${baseApkFileName}-${flavors}-${versionName}.apk"
        }
    }

    lintOptions {
        abortOnError true
        baseline file("lint-baseline.xml")
        disable "LintError"
    }

    testOptions {
        unitTests {
            includeAndroidResources = true
        }
    }
}

tasks.withType(JavaCompile) {
    options.compilerArgs << "-Xmaxerrs" << "1000"
}

dependencies {
    implementation libs.androidx.core.ktx
    implementation libs.androidx.fragment.ktx
    lintChecks project(':lintchecks')

    coreLibraryDesugaring libs.android.tools.desugar

    implementation (libs.androidx.appcompat) {
        version {
            strictly '1.2.0'
        }
    }
    implementation libs.androidx.window
    implementation libs.androidx.recyclerview
    implementation libs.material.material
    implementation libs.androidx.legacy.support
    implementation libs.androidx.cardview
    implementation libs.androidx.preference
    implementation libs.androidx.legacy.preference
    implementation libs.androidx.gridlayout
    implementation libs.androidx.exifinterface
    implementation libs.androidx.constraintlayout
    implementation libs.androidx.multidex
    implementation libs.androidx.navigation.fragment.ktx
    implementation libs.androidx.navigation.ui.ktx
    implementation libs.androidx.lifecycle.extensions
    implementation libs.androidx.lifecycle.viewmodel.savedstate
    implementation libs.androidx.lifecycle.common.java8
    implementation libs.androidx.lifecycle.reactivestreams.ktx
    implementation libs.androidx.camera.core
    implementation libs.androidx.camera.camera2
    implementation libs.androidx.camera.lifecycle
    implementation libs.androidx.camera.view
    implementation libs.androidx.concurrent.futures
    implementation libs.androidx.autofill
    implementation libs.androidx.webkit
    implementation libs.androidx.sharetarget

    nonFreeImplementation (libs.firebase.messaging) {
        exclude group: 'com.google.firebase', module: 'firebase-core'
        exclude group: 'com.google.firebase', module: 'firebase-analytics'
        exclude group: 'com.google.firebase', module: 'firebase-measurement-connector'
    }

    nonFreeImplementation libs.google.play.services.maps
    nonFreeImplementation libs.google.play.services.auth

    implementation libs.bundles.exoplayer

    implementation libs.conscrypt.android
    implementation libs.signal.aesgcmprovider

    implementation project(':libsignal-service')
    implementation project(':paging')
    implementation project(':core-util')
    implementation project(':glide-config')
    implementation project(':video')
    implementation project(':device-transfer')
    implementation project(':image-editor')
    freeImplementation project(':libfakegms')
    implementation project(":libnetcipher")

    implementation libs.signal.client.android
    implementation libs.google.protobuf.javalite

    implementation(libs.mobilecoin) {
        exclude group: 'com.google.protobuf'
    }

    implementation(libs.molly.argon2) {
        artifact {
            type = "aar"
        }
    }

    implementation libs.molly.ringrtc

    implementation libs.leolin.shortcutbadger
    implementation libs.emilsjolander.stickylistheaders
    implementation libs.jpardogo.materialtabstrip
    implementation libs.apache.httpclient.android
    implementation libs.photoview
    implementation libs.glide.glide
    implementation libs.roundedimageview
    implementation libs.materialish.progress
    implementation libs.greenrobot.eventbus
    implementation libs.waitingdots
    implementation libs.floatingactionbutton
    implementation libs.google.zxing.android.integration
    implementation libs.time.duration.picker
    implementation libs.google.zxing.core
    implementation (libs.subsampling.scale.image.view) {
        exclude group: 'com.android.support', module: 'support-annotations'
    }
    implementation (libs.numberpickerview) {
        exclude group: 'com.android.support', module: 'appcompat-v7'
    }
    implementation (libs.android.tooltips) {
        exclude group: 'com.android.support', module: 'appcompat-v7'
    }
    implementation libs.stream
    implementation (libs.colorpicker) {
        exclude group: 'com.android.support', module: 'appcompat-v7'
        exclude group: 'com.android.support', module: 'recyclerview-v7'
    }

    implementation libs.lottie

    implementation libs.stickyheadergrid
    implementation libs.circular.progress.button

    implementation libs.signal.android.database.sqlcipher
    implementation libs.androidx.sqlite

    implementation (libs.google.ez.vcard) {
        exclude group: 'com.fasterxml.jackson.core'
        exclude group: 'org.freemarker'
    }
    implementation libs.dnsjava

    implementation libs.gosimple.nbvcxz
    implementation libs.molly.native.utils

    testImplementation testLibs.junit.junit
    testImplementation testLibs.assertj.core
    testImplementation testLibs.mockito.core
    testImplementation testLibs.powermock.api.mockito
    testImplementation testLibs.powermock.module.junit4.core
    testImplementation testLibs.powermock.module.junit4.rule
    testImplementation testLibs.powermock.classloading.xstream

    testImplementation testLibs.androidx.test.core
    testImplementation (testLibs.robolectric.robolectric) {
        exclude group: 'com.google.protobuf', module: 'protobuf-java'
    }
    testImplementation testLibs.robolectric.shadows.multidex
    testImplementation testLibs.hamcrest.hamcrest

    testImplementation(testFixtures(project(":libsignal-service")))

    androidTestImplementation testLibs.androidx.test.ext.junit
    androidTestImplementation testLibs.espresso.core

    testImplementation testLibs.espresso.core

    implementation libs.kotlin.stdlib.jdk8

    implementation libs.rxjava3.rxandroid
    implementation libs.rxjava3.rxkotlin
    implementation libs.rxdogtag

    androidTestUtil 'androidx.test:orchestrator:1.4.0'
}

static def getCommitTag() {
    return "git describe --tags --exact-match".execute().text.trim() ?: "untagged"
}

static def getCommitTimestamp() {
    return "git log -1 --pretty=format:%ct000".execute().text.trim()
}

static def getCommitHash() {
    try {
        return "git rev-parse HEAD".execute().text.trim()
    } catch (ignored) {
        return "abcd1234"
    }
}

static def getBuildTimestamp() {
    try {
        return getCommitTimestamp()
    } catch (ignored) {
        return new Date().getTime()
    }
}

tasks.withType(Test) {
    testLogging {
        events "failed"
        exceptionFormat "full"
        showCauses true
        showExceptions true
        showStackTraces true
    }
}<|MERGE_RESOLUTION|>--- conflicted
+++ resolved
@@ -78,14 +78,9 @@
     }
 }
 
-<<<<<<< HEAD
-def canonicalVersionCode = 984
-def canonicalVersionName = "5.29.0"
-def mollyRevision = 0
-=======
 def canonicalVersionCode = 985
 def canonicalVersionName = "5.29.1"
->>>>>>> 552fdcce
+def mollyRevision = 0
 
 def postFixSize = 100
 
