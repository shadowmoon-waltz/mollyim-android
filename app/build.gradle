--- conflicted
+++ resolved
@@ -194,13 +194,8 @@
     configuration = '(staging|production)(Debug|Release)RuntimeClasspath'
 }
 
-<<<<<<< HEAD
-def canonicalVersionCode = 607
-def canonicalVersionName = "4.55.8-2"
-=======
 def canonicalVersionCode = 610
 def canonicalVersionName = "4.56.4"
->>>>>>> 82305ce2
 
 def postFixSize = 10
 def abiPostFix = ['universal'   : 0,
@@ -254,11 +249,7 @@
         buildConfigField "int", "CONTENT_PROXY_PORT", "443"
         buildConfigField "String", "SIGNAL_AGENT", "\"OWA\""
         buildConfigField "String", "KEY_BACKUP_MRENCLAVE", "\"a3baab19ef6ce6f34ab9ebb25ba722725ae44a8872dc0ff08ad6d83a9489de87\""
-<<<<<<< HEAD
-=======
-        buildConfigField "String", "UNIDENTIFIED_SENDER_TRUST_ROOT", "\"BXu6QIKVz5MA8gstzfOgRQGqyLqOwNKHL6INkv3IHWMF\""
         buildConfigField "String", "ZKGROUP_SERVER_PUBLIC_PARAMS", "\"\""
->>>>>>> 82305ce2
         buildConfigField "String[]", "LANGUAGES", "new String[]{\"" + autoResConfig().collect { s -> s.replace('-r', '_') }.join('", "') + '"}'
         buildConfigField "int", "CANONICAL_VERSION_CODE", "$canonicalVersionCode"
 
