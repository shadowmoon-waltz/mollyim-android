--- conflicted
+++ resolved
@@ -59,14 +59,9 @@
     MAPS_API_KEY = getEnv('CI_MAPS_API_KEY') ?: mapsApiKey
 }
 
-<<<<<<< HEAD
-def canonicalVersionCode = 1319
-def canonicalVersionName = "6.30.4"
-def mollyRevision = 0
-=======
 def canonicalVersionCode = 1322
 def canonicalVersionName = "6.31.2"
->>>>>>> c7145644
+def mollyRevision = 0
 
 def postFixSize = 100
 
