import com.android.build.api.dsl.ManagedVirtualDevice

plugins {
    id 'com.android.application'
    id 'kotlin-android'
    id 'androidx.navigation.safeargs'
    id 'org.jetbrains.kotlin.android'
    id 'app.cash.exhaustive'
    id 'kotlin-parcelize'
    id 'com.squareup.wire'
    id 'translations'
    id 'licenses'
}

// Sort baseline.profm for reproducible builds
// See issue: https://issuetracker.google.com/issues/231837768
apply from: 'fix-profm.gradle'

wire {
    kotlin {
        javaInterop = true
    }

    sourcePath {
        srcDir 'src/main/protowire'
    }

    protoPath {
        srcDir "${project.rootDir}/libsignal-service/src/main/protowire"
    }
}

def getEnv(String name) {
    return project.hasProperty('CI') ? System.getenv(name) : null
}

// Override build config via env vars when project property 'CI' is set
ext {
    BASE_APP_TITLE = getEnv('CI_APP_TITLE') ?: baseAppTitle
    BASE_APP_FILENAME = getEnv('CI_APP_FILENAME') ?: baseAppFileName
    BASE_PACKAGE_ID = getEnv('CI_PACKAGE_ID') ?: basePackageId
    BUILD_VARIANTS = getEnv('CI_BUILD_VARIANTS') ?: buildVariants
    FORCE_INTERNAL_USER_FLAG = getEnv('CI_FORCE_INTERNAL_USER_FLAG') ?: forceInternalUserFlag
    MAPS_API_KEY = getEnv('CI_MAPS_API_KEY') ?: mapsApiKey
}

<<<<<<< HEAD
def canonicalVersionCode = 1361
def canonicalVersionName = "6.40.4"
def mollyRevision = 0
=======
def canonicalVersionCode = 1365
def canonicalVersionName = "6.41.3"
>>>>>>> 1222c307

def postFixSize = 100

def selectableVariants = [
        'prodFossWebsiteDebug',
        'prodFossWebsiteRelease',
        'prodFossStoreDebug',
        'prodFossStoreRelease',
        'prodGmsWebsiteDebug',
        'prodGmsWebsiteRelease',
        'prodGmsWebsiteCanary',
        'prodGmsWebsiteInstrumentation',
        'prodGmsWebsiteSpinner',
        'stagingFossWebsiteDebug',
        'stagingFossWebsiteRelease',
        'stagingGmsWebsiteDebug',
        'stagingGmsWebsiteRelease',
]

android {
    namespace 'org.thoughtcrime.securesms'

    buildToolsVersion = signalBuildToolsVersion
    compileSdkVersion = signalCompileSdkVersion

    flavorDimensions = ['environment', 'license', 'distribution']
    useLibrary 'org.apache.http.legacy'
    testBuildType 'instrumentation'

    kotlinOptions {
        jvmTarget = signalKotlinJvmTarget
        freeCompilerArgs = ["-Xallow-result-return-type"]
    }

    signingConfigs {
        ci {
            def storeFilePath = getEnv('CI_KEYSTORE_PATH')
            if (storeFilePath) {
                println("Signing release build with keystore: '$storeFilePath'")
                storeFile file(storeFilePath)
                storePassword "${System.env.CI_KEYSTORE_PASSWORD}"
                keyAlias "${System.env.CI_KEYSTORE_ALIAS}"
                keyPassword "${System.env.CI_KEYSTORE_PASSWORD}"
                enableV4Signing false
            }
        }
    }

    testOptions {
        execution 'ANDROIDX_TEST_ORCHESTRATOR'

        unitTests {
            includeAndroidResources = true
        }

        managedDevices {
            devices {
                pixel3api30 (ManagedVirtualDevice) {
                    device = "Pixel 3"
                    apiLevel = 30
                    systemImageSource = "google-atd"
                    require64Bit = false
                }
            }
        }
    }


    sourceSets {
        test {
            java.srcDirs += "$projectDir/src/testShared"
        }

        androidTest {
            java.srcDirs += "$projectDir/src/testShared"
        }
    }

    compileOptions {
        coreLibraryDesugaringEnabled true
        sourceCompatibility signalJavaVersion
        targetCompatibility signalJavaVersion
    }

    packagingOptions {
        resources {
            excludes += ['LICENSE.txt', 'LICENSE', 'NOTICE', 'asm-license.txt', 'META-INF/LICENSE', 'META-INF/LICENSE.md', 'META-INF/NOTICE', 'META-INF/LICENSE-notice.md', 'META-INF/proguard/androidx-annotations.pro', 'libsignal_jni.dylib', 'signal_jni.dll', '**/*.proto']
        }
        jniLibs {
            // MOLLY: Compress native libs by default as APK is not split on ABIs
            useLegacyPackaging true
        }
    }


    buildFeatures {
        viewBinding true
        compose true
    }

    composeOptions {
        kotlinCompilerExtensionVersion = '1.4.4'
    }

    if (mollyRevision < 0 || mollyRevision >= postFixSize) {
        throw new GradleException("Molly revision $mollyRevision out of range")
    }

    defaultConfig {
        versionCode canonicalVersionCode * postFixSize + mollyRevision
        versionName project.hasProperty('CI') ? getCommitTag() : canonicalVersionName

        minSdkVersion signalMinSdkVersion
        targetSdkVersion signalTargetSdkVersion

        multiDexEnabled true

        applicationId BASE_PACKAGE_ID

        buildConfigField "String", "SIGNAL_PACKAGE_NAME", "\"org.thoughtcrime.securesms\""
        buildConfigField "String", "SIGNAL_CANONICAL_VERSION_NAME", "\"$canonicalVersionName\""
        buildConfigField "int", "SIGNAL_CANONICAL_VERSION_CODE", "$canonicalVersionCode"
        buildConfigField "String", "BACKUP_FILENAME", "\"" + BASE_APP_FILENAME.toLowerCase() + "\""
        buildConfigField "boolean", "FORCE_INTERNAL_USER_FLAG", "$FORCE_INTERNAL_USER_FLAG"

        vectorDrawables.useSupportLibrary = true

        buildConfigField "long", "BUILD_TIMESTAMP", "${getBuildTimestamp()}L"
        buildConfigField "String", "GIT_HASH", "\"${getCommitHashOrNull()}\""
        // MOLLY: Ensure to add any new URL to the SignalServiceNetworkAccess.HOSTNAMES list
        buildConfigField "String", "SIGNAL_URL", "\"https://chat.signal.org\""
        buildConfigField "String", "STORAGE_URL", "\"https://storage.signal.org\""
        buildConfigField "String", "SIGNAL_CDN_URL", "\"https://cdn.signal.org\""
        buildConfigField "String", "SIGNAL_CDN2_URL", "\"https://cdn2.signal.org\""
        buildConfigField "String", "SIGNAL_CDN3_URL", "\"https://cdn3.signal.org\""
        buildConfigField "String", "SIGNAL_CDSI_URL", "\"https://cdsi.signal.org\""
        buildConfigField "String", "SIGNAL_SERVICE_STATUS_URL", "\"uptime.signal.org\""
        buildConfigField "String", "SIGNAL_KEY_BACKUP_URL", "\"https://api.backup.signal.org\""
        buildConfigField "String", "SIGNAL_SVR2_URL", "\"https://svr2.signal.org\""
        buildConfigField "String", "SIGNAL_SFU_URL", "\"https://sfu.voip.signal.org\""
        buildConfigField "String", "SIGNAL_STAGING_SFU_URL", "\"https://sfu.staging.voip.signal.org\""
        buildConfigField "String[]", "SIGNAL_SFU_INTERNAL_NAMES", "new String[]{\"Test\", \"Staging\", \"Development\"}"
        buildConfigField "String[]", "SIGNAL_SFU_INTERNAL_URLS", "new String[]{\"https://sfu.test.voip.signal.org\", \"https://sfu.staging.voip.signal.org\", \"https://sfu.staging.test.voip.signal.org\"}"
        buildConfigField "String", "CONTENT_PROXY_HOST", "\"contentproxy.signal.org\""
        buildConfigField "int", "CONTENT_PROXY_PORT", "443"
        buildConfigField "String", "SIGNAL_AGENT", "\"OWA\""
        buildConfigField "String", "CDSI_MRENCLAVE", "\"0f6fd79cdfdaa5b2e6337f534d3baf999318b0c462a7ac1f41297a3e4b424a57\""
        buildConfigField "String", "SVR2_MRENCLAVE", "\"6ee1042f9e20f880326686dd4ba50c25359f01e9f733eeba4382bca001d45094\""
        buildConfigField "String", "UNIDENTIFIED_SENDER_TRUST_ROOT", "\"BXu6QIKVz5MA8gstzfOgRQGqyLqOwNKHL6INkv3IHWMF\""
        buildConfigField "String", "ZKGROUP_SERVER_PUBLIC_PARAMS", "\"AMhf5ywVwITZMsff/eCyudZx9JDmkkkbV6PInzG4p8x3VqVJSFiMvnvlEKWuRob/1eaIetR31IYeAbm0NdOuHH8Qi+Rexi1wLlpzIo1gstHWBfZzy1+qHRV5A4TqPp15YzBPm0WSggW6PbSn+F4lf57VCnHF7p8SvzAA2ZZJPYJURt8X7bbg+H3i+PEjH9DXItNEqs2sNcug37xZQDLm7X36nOoGPs54XsEGzPdEV+itQNGUFEjY6X9Uv+Acuks7NpyGvCoKxGwgKgE5XyJ+nNKlyHHOLb6N1NuHyBrZrgtY/JYJHRooo5CEqYKBqdFnmbTVGEkCvJKxLnjwKWf+fEPoWeQFj5ObDjcKMZf2Jm2Ae69x+ikU5gBXsRmoF94GXTLfN0/vLt98KDPnxwAQL9j5V1jGOY8jQl6MLxEs56cwXN0dqCnImzVH3TZT1cJ8SW1BRX6qIVxEzjsSGx3yxF3suAilPMqGRp4ffyopjMD1JXiKR2RwLKzizUe5e8XyGOy9fplzhw3jVzTRyUZTRSZKkMLWcQ/gv0E4aONNqs4P\""
        buildConfigField "String", "GENERIC_SERVER_PUBLIC_PARAMS", "\"AByD873dTilmOSG0TjKrvpeaKEsUmIO8Vx9BeMmftwUs9v7ikPwM8P3OHyT0+X3EUMZrSe9VUp26Wai51Q9I8mdk0hX/yo7CeFGJyzoOqn8e/i4Ygbn5HoAyXJx5eXfIbqpc0bIxzju4H/HOQeOpt6h742qii5u/cbwOhFZCsMIbElZTaeU+BWMBQiZHIGHT5IE0qCordQKZ5iPZom0HeFa8Yq0ShuEyAl0WINBiY6xE3H/9WnvzXBbMuuk//eRxXgzO8ieCeK8FwQNxbfXqZm6Ro1cMhCOF3u7xoX83QhpN\""
        buildConfigField "String[]", "LANGUAGES", "new String[]{\"" + autoResConfig().collect { s -> s.replace('-r', '_') }.join('", "') + '"}'
        buildConfigField "String", "DEFAULT_CURRENCIES", "\"EUR,AUD,GBP,CAD,CNY\""
        buildConfigField "String", "GIPHY_API_KEY", "\"3o6ZsYH6U6Eri53TXy\""
        buildConfigField "String", "SIGNAL_CAPTCHA_URL", "\"https://signalcaptchas.org/registration/generate.html\""
        buildConfigField "String", "RECAPTCHA_PROOF_URL", "\"https://signalcaptchas.org/challenge/generate.html\""
        // MOLLY: Rely on the built-in variables FLAVOR and BUILD_TYPE instead of BUILD_*_TYPE
        buildConfigField "String", "BADGE_STATIC_ROOT", "\"https://updates2.signal.org/static/badges/\""
        buildConfigField "boolean", "TRACING_ENABLED", "false"

        ndk {
            //noinspection ChromeOsAbiSupport
            abiFilters 'armeabi-v7a', 'arm64-v8a', 'x86_64'
        }

        resourceConfigurations += []

        bundle {
            language {
                enableSplit = false
            }
        }

        testInstrumentationRunner "org.thoughtcrime.securesms.testing.SignalTestRunner"
        testInstrumentationRunnerArguments clearPackageData: 'true'
    }

    buildTypes {
        debug {
            isDefault true
            minifyEnabled false
            proguardFiles getDefaultProguardFile('proguard-android.txt'),
                    'proguard/proguard-firebase-messaging.pro',
                    'proguard/proguard-google-play-services.pro',
                    'proguard/proguard-jackson.pro',
                    'proguard/proguard-sqlite.pro',
                    'proguard/proguard-appcompat-v7.pro',
                    'proguard/proguard-square-okhttp.pro',
                    'proguard/proguard-square-okio.pro',
                    'proguard/proguard-rounded-image-view.pro',
                    'proguard/proguard-glide.pro',
                    'proguard/proguard-shortcutbadger.pro',
                    'proguard/proguard-retrofit.pro',
                    'proguard/proguard-webrtc.pro',
                    'proguard/proguard-klinker.pro',
                    'proguard/proguard-mobilecoin.pro',
                    'proguard/proguard-retrolambda.pro',
                    'proguard/proguard-okhttp.pro',
                    'proguard/proguard-ez-vcard.pro',
                    'proguard/proguard.cfg'
            testProguardFiles 'proguard/proguard-automation.pro',
                    'proguard/proguard.cfg'
        }

        instrumentation {
            initWith debug
            isDefault false
            minifyEnabled false
            matchingFallbacks = ['debug']
            applicationIdSuffix ".instrumentation"
        }

        spinner {
            initWith debug
            isDefault false
            minifyEnabled false
            matchingFallbacks = ['debug']
        }

        release {
            signingConfig signingConfigs.ci.storeFile ? signingConfigs.ci : null
            minifyEnabled true
            shrinkResources true
            proguardFiles = buildTypes.debug.proguardFiles
        }

        canary {
            initWith debug
            isDefault false
            minifyEnabled false
            matchingFallbacks = ['debug']
            buildConfigField "String", "BUILD_VARIANT_TYPE", "\"Canary\""
        }
    }

    productFlavors {
        website {
            dimension 'distribution'
            isDefault true
            buildConfigField "boolean", "MANAGES_MOLLY_UPDATES", "true"
        }

        store {
            dimension 'distribution'
            buildConfigField "boolean", "MANAGES_MOLLY_UPDATES", "false"
        }

        gms {
            dimension 'license'
            isDefault true
            manifestPlaceholders = [mapsApiKey:MAPS_API_KEY]
            buildConfigField "boolean", "USE_PLAY_SERVICES", "true"
            buildConfigField "boolean", "USE_OSM", "false"
            buildConfigField "String", "FDROID_UPDATE_URL", "\"https://molly.im/fdroid/repo\""
        }

        foss {
            dimension 'license'
            versionNameSuffix '-FOSS'
            buildConfigField "boolean", "USE_PLAY_SERVICES", "false"
            buildConfigField "boolean", "USE_OSM", "true"
            buildConfigField "String", "FDROID_UPDATE_URL", "\"https://molly.im/fdroid/foss/repo\""
        }

        prod {
            dimension 'environment'

            isDefault true

            buildConfigField "String", "MOBILE_COIN_ENVIRONMENT", "\"mainnet\""
        }

        staging {
            dimension 'environment'

            applicationIdSuffix ".staging"
            buildConfigField "String", "SIGNAL_PACKAGE_NAME", "\"org.thoughtcrime.securesms.staging\""

            buildConfigField "String", "SIGNAL_URL", "\"https://chat.staging.signal.org\""
            buildConfigField "String", "STORAGE_URL", "\"https://storage-staging.signal.org\""
            buildConfigField "String", "SIGNAL_CDN_URL", "\"https://cdn-staging.signal.org\""
            buildConfigField "String", "SIGNAL_CDN2_URL", "\"https://cdn2-staging.signal.org\""
            buildConfigField "String", "SIGNAL_CDN3_URL", "\"https://cdn3-staging.signal.org\""
            buildConfigField "String", "SIGNAL_CDSI_URL", "\"https://cdsi.staging.signal.org\""
            buildConfigField "String", "SIGNAL_KEY_BACKUP_URL", "\"https://api-staging.backup.signal.org\""
            buildConfigField "String", "SIGNAL_SVR2_URL", "\"https://svr2.staging.signal.org\""
            buildConfigField "String", "SVR2_MRENCLAVE", "\"a8a261420a6bb9b61aa25bf8a79e8bd20d7652531feb3381cbffd446d270be95\""
            buildConfigField "String", "UNIDENTIFIED_SENDER_TRUST_ROOT", "\"BbqY1DzohE4NUZoVF+L18oUPrK3kILllLEJh2UnPSsEx\""
            buildConfigField "String", "ZKGROUP_SERVER_PUBLIC_PARAMS", "\"ABSY21VckQcbSXVNCGRYJcfWHiAMZmpTtTELcDmxgdFbtp/bWsSxZdMKzfCp8rvIs8ocCU3B37fT3r4Mi5qAemeGeR2X+/YmOGR5ofui7tD5mDQfstAI9i+4WpMtIe8KC3wU5w3Inq3uNWVmoGtpKndsNfwJrCg0Hd9zmObhypUnSkfYn2ooMOOnBpfdanRtrvetZUayDMSC5iSRcXKpdlukrpzzsCIvEwjwQlJYVPOQPj4V0F4UXXBdHSLK05uoPBCQG8G9rYIGedYsClJXnbrgGYG3eMTG5hnx4X4ntARBgELuMWWUEEfSK0mjXg+/2lPmWcTZWR9nkqgQQP0tbzuiPm74H2wMO4u1Wafe+UwyIlIT9L7KLS19Aw8r4sPrXZSSsOZ6s7M1+rTJN0bI5CKY2PX29y5Ok3jSWufIKcgKOnWoP67d5b2du2ZVJjpjfibNIHbT/cegy/sBLoFwtHogVYUewANUAXIaMPyCLRArsKhfJ5wBtTminG/PAvuBdJ70Z/bXVPf8TVsR292zQ65xwvWTejROW6AZX6aqucUj\""
            buildConfigField "String", "GENERIC_SERVER_PUBLIC_PARAMS", "\"AHILOIrFPXX9laLbalbA9+L1CXpSbM/bTJXZGZiuyK1JaI6dK5FHHWL6tWxmHKYAZTSYmElmJ5z2A5YcirjO/yfoemE03FItyaf8W1fE4p14hzb5qnrmfXUSiAIVrhaXVwIwSzH6RL/+EO8jFIjJ/YfExfJ8aBl48CKHgu1+A6kWynhttonvWWx6h7924mIzW0Czj2ROuh4LwQyZypex4GuOPW8sgIT21KNZaafgg+KbV7XM1x1tF3XA17B4uGUaDbDw2O+nR1+U5p6qHPzmJ7ggFjSN6Utu+35dS1sS0P9N\""
            buildConfigField "String", "MOBILE_COIN_ENVIRONMENT", "\"testnet\""
            buildConfigField "String", "SIGNAL_CAPTCHA_URL", "\"https://signalcaptchas.org/staging/registration/generate.html\""
            buildConfigField "String", "RECAPTCHA_PROOF_URL", "\"https://signalcaptchas.org/staging/challenge/generate.html\""
        }
    }

    lint {
        abortOnError true
        baseline file('lint-baseline.xml')
        disable 'LintError'
    }

    android.applicationVariants.configureEach { variant ->
        def isStaging = variant.productFlavors*.name.contains("staging")
        def hasSigningConfig = buildType.signingConfig || variant.signingConfig

        variant.resValue 'string', 'app_name', BASE_APP_TITLE + (isStaging ? " Staging" : "")
        variant.resValue "string", 'package_name', variant.applicationId

        variant.outputs.configureEach {
            def flavors = "-${variant.baseName}" - ~/-prod/ - ~/-(foss|gms)/ - ~/-website/ - ~/-release/
            def unsigned = hasSigningConfig ? "" : "-unsigned"
            outputFileName = "${BASE_APP_FILENAME}${flavors}${unsigned}-${versionName}.apk"
        }
    }

    android.variantFilter { variant ->
        def matches = variant.name =~ BUILD_VARIANTS
        if (!(selectableVariants.contains(variant.name) && matches)) {
            setIgnore(true)
        }
    }
}

dependencies {
    implementation libs.androidx.fragment.ktx
    lintChecks project(':lintchecks')

    coreLibraryDesugaring libs.android.tools.desugar

    implementation (libs.androidx.appcompat) {
        version {
            strictly '1.6.1'
        }
    }
    implementation libs.androidx.window.window
    implementation libs.androidx.window.java
    implementation libs.androidx.recyclerview
    implementation libs.material.material
    implementation libs.androidx.legacy.support
    implementation libs.androidx.preference
    implementation libs.androidx.legacy.preference
    implementation libs.androidx.gridlayout
    implementation libs.androidx.exifinterface
    implementation libs.androidx.compose.rxjava3
    implementation libs.androidx.compose.runtime.livedata
    implementation libs.androidx.constraintlayout
    implementation libs.androidx.multidex
    implementation libs.androidx.navigation.fragment.ktx
    implementation libs.androidx.navigation.ui.ktx
    implementation libs.androidx.lifecycle.viewmodel.ktx
    implementation libs.androidx.lifecycle.livedata.ktx
    implementation libs.androidx.lifecycle.process
    implementation libs.androidx.lifecycle.viewmodel.savedstate
    implementation libs.androidx.lifecycle.common.java8
    implementation libs.androidx.lifecycle.reactivestreams.ktx
    implementation libs.androidx.camera.core
    implementation libs.androidx.camera.camera2
    implementation libs.androidx.camera.lifecycle
    implementation libs.androidx.camera.view
    implementation libs.androidx.concurrent.futures
    implementation libs.androidx.autofill
    implementation libs.androidx.biometric
    implementation libs.androidx.sharetarget
    implementation libs.androidx.profileinstaller
    implementation libs.androidx.asynclayoutinflater
    implementation libs.androidx.asynclayoutinflater.appcompat
    implementation libs.androidx.webkit

    gmsImplementation (libs.firebase.messaging) {
        exclude group: 'com.google.firebase', module: 'firebase-core'
        exclude group: 'com.google.firebase', module: 'firebase-analytics'
        exclude group: 'com.google.firebase', module: 'firebase-measurement-connector'
    }

    gmsImplementation libs.google.play.services.maps
    gmsImplementation libs.google.play.services.auth

    implementation libs.bundles.media3

    implementation libs.conscrypt.android
    implementation libs.signal.aesgcmprovider

    implementation project(':libsignal-service')
    implementation project(':paging')
    implementation project(':core-util')
    implementation project(':glide-config')
    implementation project(':video')
    implementation project(':device-transfer')
    implementation project(':image-editor')
    implementation project(':contacts')
    implementation project(':qr')
    implementation project(':sticky-header-grid')
    implementation project(':photoview')
    implementation project(':glide-webp')

    implementation libs.libsignal.android

    implementation libs.mobilecoin

    implementation libs.molly.ringrtc

    implementation libs.leolin.shortcutbadger
    implementation libs.emilsjolander.stickylistheaders
    implementation libs.apache.httpclient.android
    implementation libs.glide.glide
    implementation libs.roundedimageview
    implementation libs.materialish.progress
    implementation libs.greenrobot.eventbus
    implementation libs.google.zxing.android.integration
    implementation libs.google.zxing.core
    implementation libs.google.flexbox
    implementation (libs.subsampling.scale.image.view) {
        exclude group: 'com.android.support', module: 'support-annotations'
    }
    implementation (libs.android.tooltips) {
        exclude group: 'com.android.support', module: 'appcompat-v7'
    }
    implementation libs.stream

    implementation libs.lottie

    implementation libs.signal.android.database.sqlcipher
    implementation libs.androidx.sqlite

    implementation (libs.google.ez.vcard) {
        exclude group: 'com.fasterxml.jackson.core'
        exclude group: 'org.freemarker'
    }
    implementation libs.dnsjava
    implementation libs.kotlinx.collections.immutable
    implementation libs.accompanist.permissions

    implementation(libs.molly.argon2) {
        artifact {
            type = "aar"
        }
    }

    implementation project(":libnetcipher")
    implementation libs.gosimple.nbvcxz
    implementation libs.molly.native.utils
    implementation libs.molly.glide.webp.decoder

    fossImplementation 'org.osmdroid:osmdroid-android:6.1.16'
    fossImplementation project(':libfakegms')

    spinnerImplementation project(":spinner")

    canaryImplementation libs.square.leakcanary

    testImplementation testLibs.junit.junit
    testImplementation testLibs.assertj.core
    testImplementation testLibs.mockito.core
    testImplementation testLibs.mockito.kotlin

    testImplementation testLibs.androidx.test.core
    testImplementation (testLibs.robolectric.robolectric) {
        exclude group: 'com.google.protobuf', module: 'protobuf-java'
    }
    testImplementation testLibs.robolectric.shadows.multidex
    testImplementation (testLibs.bouncycastle.bcprov.jdk15on) { version { strictly "1.70" } } // Used by roboelectric
    testImplementation (testLibs.bouncycastle.bcpkix.jdk15on) { version { strictly "1.70" } } // Used by roboelectric
    testImplementation testLibs.conscrypt.openjdk.uber // Used by robolectric
    testImplementation testLibs.hamcrest.hamcrest
    testImplementation testLibs.mockk

    testImplementation(testFixtures(project(":libsignal-service")))

    androidTestImplementation testLibs.androidx.test.ext.junit
    androidTestImplementation testLibs.espresso.core
    androidTestImplementation testLibs.androidx.test.core
    androidTestImplementation testLibs.androidx.test.core.ktx
    androidTestImplementation testLibs.androidx.test.ext.junit.ktx
    androidTestImplementation testLibs.mockito.android
    androidTestImplementation testLibs.mockito.kotlin
    androidTestImplementation testLibs.mockk.android
    androidTestImplementation testLibs.square.okhttp.mockserver

    instrumentationImplementation (libs.androidx.fragment.testing) {
        exclude group: 'androidx.test', module: 'core'
    }

    testImplementation testLibs.espresso.core

    implementation libs.kotlin.stdlib.jdk8

    implementation libs.rxjava3.rxandroid
    implementation libs.rxjava3.rxkotlin
    implementation libs.rxdogtag

    androidTestUtil testLibs.androidx.test.orchestrator

    implementation project(':core-ui')
}

static def getCommitTag() {
    return 'git describe --tags --exact-match'.execute().text.trim() ?: 'untagged'
}

static def getCommitTimestamp() {
    return 'git log -1 --pretty=format:%ct000'.execute().text.trim()
}

static def getCommitHashOrNull() {
    try {
        return 'git rev-parse --short=12 HEAD'.execute().text.trim()
    } catch (ignored) {
        return null
    }
}

static def getBuildTimestamp() {
    try {
        return getCommitTimestamp()
    } catch (ignored) {
        return new Date().getTime()
    }
}

tasks.withType(Test).configureEach {
    testLogging {
        events "failed"
        exceptionFormat "full"
        showCauses true
        showExceptions true
        showStackTraces true
    }
}<|MERGE_RESOLUTION|>--- conflicted
+++ resolved
@@ -44,14 +44,9 @@
     MAPS_API_KEY = getEnv('CI_MAPS_API_KEY') ?: mapsApiKey
 }
 
-<<<<<<< HEAD
-def canonicalVersionCode = 1361
-def canonicalVersionName = "6.40.4"
-def mollyRevision = 0
-=======
 def canonicalVersionCode = 1365
 def canonicalVersionName = "6.41.3"
->>>>>>> 1222c307
+def mollyRevision = 0
 
 def postFixSize = 100
 
