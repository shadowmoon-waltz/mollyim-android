--- conflicted
+++ resolved
@@ -84,14 +84,9 @@
     version = "0.43.2"
 }
 
-<<<<<<< HEAD
-def canonicalVersionCode = 1028
-def canonicalVersionName = "5.34.2"
-def mollyRevision = 0
-=======
 def canonicalVersionCode = 1032
 def canonicalVersionName = "5.34.6"
->>>>>>> ad0482fb
+def mollyRevision = 0
 
 def postFixSize = 100
 
@@ -439,13 +434,9 @@
     implementation project(':video')
     implementation project(':device-transfer')
     implementation project(':image-editor')
-<<<<<<< HEAD
     freeImplementation project(':libfakegms')
     implementation project(":libnetcipher")
-=======
-    implementation project(':donations')
     implementation project(':contacts')
->>>>>>> ad0482fb
 
     implementation libs.libsignal.android
     implementation libs.google.protobuf.javalite
