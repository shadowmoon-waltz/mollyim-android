buildscript {
    repositories {
        google()
        mavenCentral()
        jcenter {
            content {
                includeVersion 'org.jetbrains.trove4j', 'trove4j', '20160824'
                includeGroupByRegex "com\\.archinamon.*"
            }
        }
    }
    dependencies {
<<<<<<< HEAD
        classpath 'com.android.tools.build:gradle:4.1.1'
=======
        classpath 'com.android.tools.build:gradle:4.0.2'
>>>>>>> 918497fb
        classpath 'androidx.navigation:navigation-safe-args-gradle-plugin:2.1.0'
        classpath 'com.google.protobuf:protobuf-gradle-plugin:0.8.10'
        classpath 'com.archinamon:android-gradle-aspectj:4.2.0'
    }
}

apply plugin: 'com.android.application'
apply plugin: 'com.google.protobuf'
apply plugin: 'androidx.navigation.safeargs'
apply plugin: 'witness'
apply plugin: 'com.archinamon.aspectj-ext'
apply from: 'translations.gradle'
apply from: 'witness-verifications.gradle'

if (getGradle().getStartParameter().getTaskRequests().toString().contains("Internal")) {
    aspectj {
        includeJar 'sqlcipher'
        includeAspectsFromJar 'Signal-Android'
        java = JavaVersion.VERSION_1_8
    }
} else if (getGradle().getStartParameter().getTaskRequests().toString().contains("Test")) {
    aspectj {
        compileTests = false
    }
}

repositories {
    maven {
        url "https://raw.github.com/signalapp/maven/master/photoview/releases/"
        content {
            includeModule 'com.github.chrisbanes', 'PhotoView'
        }
    }
    maven {
        url "https://raw.github.com/signalapp/maven/master/shortcutbadger/releases/"
        content {
            includeModule 'me.leolin', 'ShortcutBadger'
        }
    }
    maven {
        url "https://raw.github.com/signalapp/maven/master/circular-progress-button/releases/"
        content {
            includeModule 'com.github.dmytrodanylyk.circular-progress-button', 'library'
        }
    }
    maven {
        url "https://raw.github.com/signalapp/maven/master/sqlcipher/release/"
        content {
            includeModule 'org.signal', 'android-database-sqlcipher'
        }
    }
    maven {
        url "https://raw.github.com/mollyim/maven/master/argon2/releases/"
        content {
            includeModule 'im.molly', 'argon2'
        }
    }
    maven {
        url 'https://dl.bintray.com/amulyakhare/maven'
        content {
            includeModule 'com.amulyakhare:com.amulyakhare', 'textdrawable'
        }
    }
    google()
    mavenCentral()
    jcenter()
    mavenLocal()
}

protobuf {
    protoc {
        artifact = 'com.google.protobuf:protoc:3.10.0'
    }
    generateProtoTasks {
        all().each { task ->
            task.builtins {
                java {
                    option "lite"
                }
            }
        }
    }
}

def canonicalVersionCode = 740
def canonicalVersionName = "4.77.3"

def postFixSize = 10
def abiPostFix = ['universal'   : 0,
                  'armeabi-v7a' : 1,
                  'arm64-v8a'   : 2,
                  'x86'         : 3,
                  'x86_64'      : 4]

def getCommitTag() {
    return "git describe --tags --exact-match".execute().text.trim() ?: "untagged"
}

def getCommitTimestamp() {
    return "git log -1 --pretty=format:%ct000".execute().text.trim()
}

def getBuildTimestamp() {
    try {
        return getCommitTimestamp()
    } catch (e) {
        return new Date().getTime()
    }
}

def keystores = [ 'debug'  : loadKeystoreProperties('keystore.debug.properties') ]

android {
    flavorDimensions 'distribution', 'environment'
    compileSdkVersion 29
    buildToolsVersion '29.0.3'
    useLibrary 'org.apache.http.legacy'

    dexOptions {
        javaMaxHeapSize "4g"
    }

    signingConfigs {
        if (keystores.debug != null) {
            debug {
                storeFile file("${project.rootDir}/${keystores.debug.storeFile}")
                storePassword keystores.debug.storePassword
                keyAlias keystores.debug.keyAlias
                keyPassword keystores.debug.keyPassword
            }
        }
    }

    defaultConfig {
        versionCode canonicalVersionCode * postFixSize + abiPostFix['universal']
        versionName project.hasProperty('ci') ? getCommitTag() : canonicalVersionName

        minSdkVersion 19
        targetSdkVersion 29
        multiDexEnabled true

        applicationId basePackageId

        resValue 'string', 'install_url', installUrl
        resValue 'string', 'donate_url', donateUrl

        vectorDrawables.useSupportLibrary = true

        buildConfigField "long", "BUILD_TIMESTAMP", getBuildTimestamp() + "L"
        buildConfigField "String", "SIGNAL_URL", "\"https://textsecure-service.whispersystems.org\""
        buildConfigField "String", "STORAGE_URL", "\"https://storage.signal.org\""
        buildConfigField "String", "SIGNAL_CDN_URL", "\"https://cdn.signal.org\""
        buildConfigField "String", "SIGNAL_CDN2_URL", "\"https://cdn2.signal.org\""
        buildConfigField "String", "SIGNAL_CONTACT_DISCOVERY_URL", "\"https://api.directory.signal.org\""
        buildConfigField "String", "SIGNAL_SERVICE_STATUS_URL", "\"uptime.signal.org\""
        buildConfigField "String", "SIGNAL_KEY_BACKUP_URL", "\"https://api.backup.signal.org\""
        buildConfigField "String", "CONTENT_PROXY_HOST", "\"contentproxy.signal.org\""
        buildConfigField "int", "CONTENT_PROXY_PORT", "443"
        buildConfigField "String", "SIGNAL_AGENT", "\"OWA\""
        buildConfigField "String", "CDS_MRENCLAVE", "\"c98e00a4e3ff977a56afefe7362a27e4961e4f19e211febfbb19b897e6b80b15\""
        buildConfigField "KbsEnclave", "KBS_ENCLAVE", "new KbsEnclave(\"fe7c1bfae98f9b073d220366ea31163ee82f6d04bead774f71ca8e5c40847bfe\"," +
                                                                     "\"fe7c1bfae98f9b073d220366ea31163ee82f6d04bead774f71ca8e5c40847bfe\", " +
                                                                     "\"a3baab19ef6ce6f34ab9ebb25ba722725ae44a8872dc0ff08ad6d83a9489de87\")";
        buildConfigField "KbsEnclave[]", "KBS_FALLBACKS", "new KbsEnclave[0]"
        buildConfigField "String", "UNIDENTIFIED_SENDER_TRUST_ROOT", "\"BXu6QIKVz5MA8gstzfOgRQGqyLqOwNKHL6INkv3IHWMF\""
        buildConfigField "String", "ZKGROUP_SERVER_PUBLIC_PARAMS", "\"AMhf5ywVwITZMsff/eCyudZx9JDmkkkbV6PInzG4p8x3VqVJSFiMvnvlEKWuRob/1eaIetR31IYeAbm0NdOuHH8Qi+Rexi1wLlpzIo1gstHWBfZzy1+qHRV5A4TqPp15YzBPm0WSggW6PbSn+F4lf57VCnHF7p8SvzAA2ZZJPYJURt8X7bbg+H3i+PEjH9DXItNEqs2sNcug37xZQDLm7X0=\""
        buildConfigField "String[]", "LANGUAGES", "new String[]{\"" + autoResConfig().collect { s -> s.replace('-r', '_') }.join('", "') + '"}'
        buildConfigField "int", "CANONICAL_VERSION_CODE", "$canonicalVersionCode"
        buildConfigField "int", "TRACE_EVENT_MAX", "2000"

        buildConfigField "String", "CANONICAL_VERSION_NAME", "\"$canonicalVersionName\""
        buildConfigField "boolean", "AUTOMATIC_UPDATES", "false"
        buildConfigField "String", "NOPLAY_UPDATE_URL", "\"https://updates.signal.org/android\""

        ndk {
            abiFilters 'armeabi-v7a', 'arm64-v8a', 'x86_64'
        }

        resConfigs autoResConfig()

        ndkVersion "21.3.6528147"

        testInstrumentationRunner "androidx.test.runner.AndroidJUnitRunner"
    }

    externalNativeBuild {
        ndkBuild {
            path file("jni/Android.mk")
        }
    }

    compileOptions {
        sourceCompatibility JavaVersion.VERSION_1_8
        targetCompatibility JavaVersion.VERSION_1_8
    }

    packagingOptions {
        exclude 'LICENSE.txt'
        exclude 'LICENSE'
        exclude 'NOTICE'
        exclude 'asm-license.txt'
        exclude 'META-INF/LICENSE'
        exclude 'META-INF/NOTICE'
        exclude 'META-INF/proguard/androidx-annotations.pro'
    }

    aaptOptions {
        ignoreAssetsPattern '!contours.tfl:!LMprec_600.emd:!blazeface.tfl'
    }

    buildTypes {
        debug {
            if (keystores['debug'] != null) {
                signingConfig signingConfigs.debug
            }
            isDefault true
            minifyEnabled false
            proguardFiles getDefaultProguardFile('proguard-android.txt'),
                    'proguard/proguard-firebase-messaging.pro',
                    'proguard/proguard-google-play-services.pro',
                    'proguard/proguard-jackson.pro',
                    'proguard/proguard-sqlite.pro',
                    'proguard/proguard-appcompat-v7.pro',
                    'proguard/proguard-square-okhttp.pro',
                    'proguard/proguard-square-okio.pro',
                    'proguard/proguard-rounded-image-view.pro',
                    'proguard/proguard-glide.pro',
                    'proguard/proguard-shortcutbadger.pro',
                    'proguard/proguard-retrofit.pro',
                    'proguard/proguard-klinker.pro',
                    'proguard/proguard-retrolambda.pro',
                    'proguard/proguard-okhttp.pro',
                    'proguard/proguard-ez-vcard.pro',
                    'proguard/proguard.cfg'
            testProguardFiles 'proguard/proguard-automation.pro',
                    'proguard/proguard.cfg'
        }

        release {
            minifyEnabled true
            shrinkResources true
            proguardFiles = buildTypes.debug.proguardFiles
        }
    }

    productFlavors {
<<<<<<< HEAD
        production {
=======
        play {
            dimension 'distribution'
            isDefault true
            ext.websiteUpdateUrl = "null"
            buildConfigField "boolean", "PLAY_STORE_DISABLED", "false"
            buildConfigField "String", "NOPLAY_UPDATE_URL", "$ext.websiteUpdateUrl"
        }

        website {
            dimension 'distribution'
            ext.websiteUpdateUrl = "https://updates.signal.org/android"
            buildConfigField "boolean", "PLAY_STORE_DISABLED", "true"
            buildConfigField "String", "NOPLAY_UPDATE_URL", "\"$ext.websiteUpdateUrl\""
        }

        internal {
            dimension 'distribution'
            ext.websiteUpdateUrl = "null"
            buildConfigField "boolean", "PLAY_STORE_DISABLED", "false"
            buildConfigField "String", "NOPLAY_UPDATE_URL", "$ext.websiteUpdateUrl"
            buildConfigField "int", "TRACE_EVENT_MAX", "30_000"
        }

        prod {
>>>>>>> 918497fb
            dimension 'environment'

            isDefault true
        }

        staging {
            dimension 'environment'

            applicationIdSuffix ".staging"

            buildConfigField "String", "SIGNAL_URL", "\"https://textsecure-service-staging.whispersystems.org\""
            buildConfigField "String", "STORAGE_URL", "\"https://storage-staging.signal.org\""
            buildConfigField "String", "SIGNAL_CDN_URL", "\"https://cdn-staging.signal.org\""
            buildConfigField "String", "SIGNAL_CDN2_URL", "\"https://cdn2-staging.signal.org\""
            buildConfigField "String", "SIGNAL_CONTACT_DISCOVERY_URL", "\"https://api-staging.directory.signal.org\""
            buildConfigField "String", "SIGNAL_KEY_BACKUP_URL", "\"https://api-staging.backup.signal.org\""
            buildConfigField "String", "CDS_MRENCLAVE", "\"c98e00a4e3ff977a56afefe7362a27e4961e4f19e211febfbb19b897e6b80b15\""
            buildConfigField "KbsEnclave", "KBS_ENCLAVE", "new KbsEnclave(\"823a3b2c037ff0cbe305cc48928cfcc97c9ed4a8ca6d49af6f7d6981fb60a4e9\", " +
                                                                         "\"038c40bbbacdc873caa81ac793bb75afde6dfe436a99ab1f15e3f0cbb7434ced\", " +
                                                                         "\"a3baab19ef6ce6f34ab9ebb25ba722725ae44a8872dc0ff08ad6d83a9489de87\")"
            buildConfigField "KbsEnclave[]", "KBS_FALLBACKS", "new KbsEnclave[0]"
            buildConfigField "String", "UNIDENTIFIED_SENDER_TRUST_ROOT", "\"BbqY1DzohE4NUZoVF+L18oUPrK3kILllLEJh2UnPSsEx\""
            buildConfigField "String", "ZKGROUP_SERVER_PUBLIC_PARAMS", "\"ABSY21VckQcbSXVNCGRYJcfWHiAMZmpTtTELcDmxgdFbtp/bWsSxZdMKzfCp8rvIs8ocCU3B37fT3r4Mi5qAemeGeR2X+/YmOGR5ofui7tD5mDQfstAI9i+4WpMtIe8KC3wU5w3Inq3uNWVmoGtpKndsNfwJrCg0Hd9zmObhypUnSkfYn2ooMOOnBpfdanRtrvetZUayDMSC5iSRcXKpdls=\""
        }

        free {
            dimension 'distribution'
            versionNameSuffix '-FOSS'
        }

        nonFree {
            dimension 'distribution'
            isDefault true
        }
    }

    android.applicationVariants.all { variant ->
        def isStaging = variant.productFlavors*.name.contains("staging");

        variant.resValue 'string', 'app_name', isStaging ? appName + " Staging" : appName
        variant.resValue "string", 'package_name', variant.applicationId

        variant.outputs.all {
            def flavors = variant.baseName - ~/(free|nonFree)-/ + (buildType.signingConfig ? "" : "-unsigned")
            outputFileName = "${appName}-${flavors}-${versionName}.apk"
        }
    }

    lintOptions {
        abortOnError true
        baseline file("lint-baseline.xml")
        disable "LintError"
    }

    testOptions {
        unitTests {
            includeAndroidResources = true
        }
    }
}

tasks.withType(JavaCompile) {
    options.compilerArgs << "-Xmaxerrs" << "1000"
}

dependencies {
    lintChecks project(':lintchecks')

    implementation ('androidx.appcompat:appcompat:1.2.0') {
        force = true
    }
    implementation 'androidx.recyclerview:recyclerview:1.1.0'
    implementation 'com.google.android.material:material:1.2.1'
    implementation 'androidx.legacy:legacy-support-v13:1.0.0'
    implementation 'androidx.cardview:cardview:1.0.0'
    implementation 'androidx.preference:preference:1.0.0'
    implementation 'androidx.legacy:legacy-preference-v14:1.0.0'
    implementation 'androidx.gridlayout:gridlayout:1.0.0'
    implementation 'androidx.exifinterface:exifinterface:1.0.0'
    implementation 'androidx.constraintlayout:constraintlayout:2.0.4'
    implementation 'androidx.multidex:multidex:2.0.1'
    implementation 'androidx.navigation:navigation-fragment:2.1.0'
    implementation 'androidx.navigation:navigation-ui:2.1.0'
    implementation 'androidx.lifecycle:lifecycle-extensions:2.1.0'
    implementation 'androidx.lifecycle:lifecycle-viewmodel-savedstate:1.0.0-alpha05'
    implementation 'androidx.lifecycle:lifecycle-common-java8:2.1.0'
    implementation "androidx.camera:camera-core:1.0.0-beta11"
    implementation "androidx.camera:camera-camera2:1.0.0-beta11"
    implementation "androidx.camera:camera-lifecycle:1.0.0-beta11"
    implementation "androidx.camera:camera-view:1.0.0-alpha18"
    implementation "androidx.concurrent:concurrent-futures:1.0.0"
    implementation "androidx.autofill:autofill:1.0.0"
    implementation "androidx.paging:paging-common:2.1.2"
    implementation "androidx.paging:paging-runtime:2.1.2"
    nonFreeImplementation 'com.google.firebase:firebase-ml-vision:24.0.3'
    nonFreeImplementation 'com.google.firebase:firebase-ml-vision-face-model:20.0.1'

    nonFreeImplementation ('com.google.firebase:firebase-messaging:20.2.0') {
        exclude group: 'com.google.firebase', module: 'firebase-core'
        exclude group: 'com.google.firebase', module: 'firebase-analytics'
        exclude group: 'com.google.firebase', module: 'firebase-measurement-connector'
    }

    nonFreeImplementation 'com.google.android.gms:play-services-maps:16.1.0'
    nonFreeImplementation 'com.google.android.gms:play-services-auth:16.0.1'

    implementation 'com.google.android.exoplayer:exoplayer-core:2.9.1'
    implementation 'com.google.android.exoplayer:exoplayer-ui:2.9.1'
    implementation 'com.google.android.exoplayer:extension-mediasession:2.9.1'

    implementation 'org.conscrypt:conscrypt-android:2.0.0'
    implementation 'org.signal:aesgcmprovider:0.0.3'

    implementation project(':libsignal-service')
    implementation 'org.signal:zkgroup-android:0.7.0'

    implementation 'im.molly:argon2:13.1-1@aar'

    implementation 'org.signal:ringrtc-android:2.8.0'

    implementation "me.leolin:ShortcutBadger:1.1.16"
    implementation 'se.emilsjolander:stickylistheaders:2.7.0'
    implementation 'com.jpardogo.materialtabstrip:library:1.0.9'
    implementation 'org.apache.httpcomponents:httpclient-android:4.3.5'
    implementation 'com.github.chrisbanes:PhotoView:2.1.3'
    implementation 'com.github.bumptech.glide:glide:4.11.0'
    annotationProcessor 'com.github.bumptech.glide:compiler:4.11.0'
    annotationProcessor 'androidx.annotation:annotation:1.1.0'
    implementation 'com.makeramen:roundedimageview:2.1.0'
    implementation 'com.pnikosis:materialish-progress:1.5'
    implementation 'org.greenrobot:eventbus:3.0.0'
    implementation 'pl.tajchert:waitingdots:0.1.0'
    implementation 'com.melnykov:floatingactionbutton:1.3.0'
    implementation 'com.google.zxing:android-integration:3.1.0'
    implementation 'mobi.upod:time-duration-picker:1.1.3'
    implementation 'com.amulyakhare:com.amulyakhare.textdrawable:1.0.1'
    implementation 'com.google.zxing:core:3.2.1'
    implementation ('com.davemorrissey.labs:subsampling-scale-image-view:3.6.0') {
        exclude group: 'com.android.support', module: 'support-annotations'
    }
    implementation ('cn.carbswang.android:NumberPickerView:1.0.9') {
        exclude group: 'com.android.support', module: 'appcompat-v7'
    }
    implementation ('com.tomergoldst.android:tooltips:1.0.6') {
        exclude group: 'com.android.support', module: 'appcompat-v7'
    }
    implementation ('com.klinkerapps:android-smsmms:4.0.1') {
        exclude group: 'com.squareup.okhttp', module: 'okhttp'
        exclude group: 'com.squareup.okhttp', module: 'okhttp-urlconnection'
    }
    implementation 'com.annimon:stream:1.1.8'
    implementation ('com.takisoft.fix:colorpicker:0.9.1') {
        exclude group: 'com.android.support', module: 'appcompat-v7'
        exclude group: 'com.android.support', module: 'recyclerview-v7'
    }

    implementation 'com.airbnb.android:lottie:3.0.7'

    implementation 'com.codewaves.stickyheadergrid:stickyheadergrid:0.9.4'
    implementation 'com.github.dmytrodanylyk.circular-progress-button:library:1.1.3-S2'
    implementation 'org.signal:android-database-sqlcipher:3.5.9-S3'
    implementation ('com.googlecode.ez-vcard:ez-vcard:0.9.11') {
        exclude group: 'com.fasterxml.jackson.core'
        exclude group: 'org.freemarker'
    }
    implementation 'dnsjava:dnsjava:2.1.9'

    implementation 'me.gosimple:nbvcxz:1.4.3'

    freeImplementation project(':libfakegms')

    testImplementation 'junit:junit:4.12'
    testImplementation 'org.assertj:assertj-core:3.11.1'
    testImplementation 'org.mockito:mockito-core:2.8.9'
    testImplementation 'org.powermock:powermock-api-mockito2:1.7.4'
    testImplementation 'org.powermock:powermock-module-junit4:1.7.4'
    testImplementation 'org.powermock:powermock-module-junit4-rule:1.7.4'
    testImplementation 'org.powermock:powermock-classloading-xstream:1.7.4'

    testImplementation 'androidx.test:core:1.2.0'
    testImplementation ('org.robolectric:robolectric:4.4') {
        exclude group: 'com.google.protobuf', module: 'protobuf-java'
    }
    testImplementation 'org.robolectric:shadows-multidex:4.4'
    testImplementation 'org.hamcrest:hamcrest:2.2'

    androidTestImplementation 'androidx.test.ext:junit:1.1.1'
    androidTestImplementation 'androidx.test.espresso:espresso-core:3.2.0'
}

dependencyVerification {
<<<<<<< HEAD
    configuration = 'nonFree(Staging|Production)(Debug|Release)RuntimeClasspath'
=======
    configuration = '(play|website)(Prod|Staging)(Debug|Release)RuntimeClasspath'
}

def assembleWebsiteDescriptor = { variant, file ->
    if (file.exists()) {
        MessageDigest md = MessageDigest.getInstance("SHA-256");
        file.eachByte 4096, {bytes, size ->
            md.update(bytes, 0, size);
        }

        String digest  = md.digest().collect {String.format "%02x", it}.join();
        String url     = variant.productFlavors.get(0).ext.websiteUpdateUrl
        String apkName = file.getName()

        String descriptor = "{" +
                "\"versionCode\" : ${canonicalVersionCode * postFixSize + abiPostFix['universal']}," +
                "\"versionName\" : \"$canonicalVersionName\"," +
                "\"sha256sum\" : \"$digest\"," +
                "\"url\" : \"$url/$apkName\"" +
                "}"

        File descriptorFile = new File(file.getParent(), apkName.replace(".apk", ".json"))

        descriptorFile.write(descriptor)
    }
}

def signProductionRelease = { variant ->
    variant.outputs.collect { output ->
        String apkName    = output.outputFile.name
        File   inputFile  = new File(output.outputFile.path)
        File   outputFile = new File(output.outputFile.parent, apkName.replace('-unsigned', ''))

        new ApkSignerUtil('sun.security.pkcs11.SunPKCS11',
                          'pkcs11.config',
                          'PKCS11',
                          'file:pkcs11.password').calculateSignature(inputFile.getAbsolutePath(),
                                                                     outputFile.getAbsolutePath())

        inputFile.delete()
        outputFile
    }
}

task signProductionPlayRelease {
    doLast {
        signProductionRelease(android.applicationVariants.find { (it.name == 'playProdRelease') })
    }
}

task signProductionInternalRelease {
    doLast {
        signProductionRelease(android.applicationVariants.find { (it.name == 'internalProdRelease') })
    }
}

task signProductionWebsiteRelease {
    doLast {
        def  variant       = android.applicationVariants.find { (it.name == 'websiteProdRelease') }
        File signedRelease = signProductionRelease(variant).find { it.name.contains('universal') }
        assembleWebsiteDescriptor(variant, signedRelease)
    }
}

def getLastCommitTimestamp() {
    new ByteArrayOutputStream().withStream { os ->
        def result = exec {
            executable = 'git'
            args = ['log', '-1', '--pretty=format:%ct']
            standardOutput = os
        }

        return os.toString() + "000"
    }
>>>>>>> 918497fb
}

tasks.withType(Test) {
    testLogging {
        events "failed"
        exceptionFormat "full"
        showCauses true
        showExceptions true
        showStackTraces true
    }
}

def loadKeystoreProperties(filename) {
    def keystorePropertiesFile = file("${project.rootDir}/${filename}")
    if (keystorePropertiesFile.exists()) {
        def keystoreProperties = new Properties()
        keystoreProperties.load(new FileInputStream(keystorePropertiesFile))
        return keystoreProperties;
    } else {
        return null;
    }
}<|MERGE_RESOLUTION|>--- conflicted
+++ resolved
@@ -10,11 +10,7 @@
         }
     }
     dependencies {
-<<<<<<< HEAD
         classpath 'com.android.tools.build:gradle:4.1.1'
-=======
-        classpath 'com.android.tools.build:gradle:4.0.2'
->>>>>>> 918497fb
         classpath 'androidx.navigation:navigation-safe-args-gradle-plugin:2.1.0'
         classpath 'com.google.protobuf:protobuf-gradle-plugin:0.8.10'
         classpath 'com.archinamon:android-gradle-aspectj:4.2.0'
@@ -261,34 +257,7 @@
     }
 
     productFlavors {
-<<<<<<< HEAD
         production {
-=======
-        play {
-            dimension 'distribution'
-            isDefault true
-            ext.websiteUpdateUrl = "null"
-            buildConfigField "boolean", "PLAY_STORE_DISABLED", "false"
-            buildConfigField "String", "NOPLAY_UPDATE_URL", "$ext.websiteUpdateUrl"
-        }
-
-        website {
-            dimension 'distribution'
-            ext.websiteUpdateUrl = "https://updates.signal.org/android"
-            buildConfigField "boolean", "PLAY_STORE_DISABLED", "true"
-            buildConfigField "String", "NOPLAY_UPDATE_URL", "\"$ext.websiteUpdateUrl\""
-        }
-
-        internal {
-            dimension 'distribution'
-            ext.websiteUpdateUrl = "null"
-            buildConfigField "boolean", "PLAY_STORE_DISABLED", "false"
-            buildConfigField "String", "NOPLAY_UPDATE_URL", "$ext.websiteUpdateUrl"
-            buildConfigField "int", "TRACE_EVENT_MAX", "30_000"
-        }
-
-        prod {
->>>>>>> 918497fb
             dimension 'environment'
 
             isDefault true
@@ -480,84 +449,7 @@
 }
 
 dependencyVerification {
-<<<<<<< HEAD
     configuration = 'nonFree(Staging|Production)(Debug|Release)RuntimeClasspath'
-=======
-    configuration = '(play|website)(Prod|Staging)(Debug|Release)RuntimeClasspath'
-}
-
-def assembleWebsiteDescriptor = { variant, file ->
-    if (file.exists()) {
-        MessageDigest md = MessageDigest.getInstance("SHA-256");
-        file.eachByte 4096, {bytes, size ->
-            md.update(bytes, 0, size);
-        }
-
-        String digest  = md.digest().collect {String.format "%02x", it}.join();
-        String url     = variant.productFlavors.get(0).ext.websiteUpdateUrl
-        String apkName = file.getName()
-
-        String descriptor = "{" +
-                "\"versionCode\" : ${canonicalVersionCode * postFixSize + abiPostFix['universal']}," +
-                "\"versionName\" : \"$canonicalVersionName\"," +
-                "\"sha256sum\" : \"$digest\"," +
-                "\"url\" : \"$url/$apkName\"" +
-                "}"
-
-        File descriptorFile = new File(file.getParent(), apkName.replace(".apk", ".json"))
-
-        descriptorFile.write(descriptor)
-    }
-}
-
-def signProductionRelease = { variant ->
-    variant.outputs.collect { output ->
-        String apkName    = output.outputFile.name
-        File   inputFile  = new File(output.outputFile.path)
-        File   outputFile = new File(output.outputFile.parent, apkName.replace('-unsigned', ''))
-
-        new ApkSignerUtil('sun.security.pkcs11.SunPKCS11',
-                          'pkcs11.config',
-                          'PKCS11',
-                          'file:pkcs11.password').calculateSignature(inputFile.getAbsolutePath(),
-                                                                     outputFile.getAbsolutePath())
-
-        inputFile.delete()
-        outputFile
-    }
-}
-
-task signProductionPlayRelease {
-    doLast {
-        signProductionRelease(android.applicationVariants.find { (it.name == 'playProdRelease') })
-    }
-}
-
-task signProductionInternalRelease {
-    doLast {
-        signProductionRelease(android.applicationVariants.find { (it.name == 'internalProdRelease') })
-    }
-}
-
-task signProductionWebsiteRelease {
-    doLast {
-        def  variant       = android.applicationVariants.find { (it.name == 'websiteProdRelease') }
-        File signedRelease = signProductionRelease(variant).find { it.name.contains('universal') }
-        assembleWebsiteDescriptor(variant, signedRelease)
-    }
-}
-
-def getLastCommitTimestamp() {
-    new ByteArrayOutputStream().withStream { os ->
-        def result = exec {
-            executable = 'git'
-            args = ['log', '-1', '--pretty=format:%ct']
-            standardOutput = os
-        }
-
-        return os.toString() + "000"
-    }
->>>>>>> 918497fb
 }
 
 tasks.withType(Test) {
