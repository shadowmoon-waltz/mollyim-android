--- conflicted
+++ resolved
@@ -210,11 +210,7 @@
   }
 
   @Override
-<<<<<<< HEAD
-  public @NonNull DonationsService provideSignalDonationsService() {
-=======
-  public @NonNull DonationsService provideDonationsService(@NonNull SignalServiceConfiguration signalServiceConfiguration, @NonNull GroupsV2Operations groupsV2Operations) {
->>>>>>> e379cf61
+  public @NonNull DonationsService provideSignalDonationsService(@NonNull SignalServiceConfiguration signalServiceConfiguration, @NonNull GroupsV2Operations groupsV2Operations) {
     return null;
   }
 
