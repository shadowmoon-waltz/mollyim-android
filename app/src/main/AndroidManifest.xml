<?xml version="1.0" encoding="utf-8"?>
<manifest xmlns:android="http://schemas.android.com/apk/res/android"
          xmlns:tools="http://schemas.android.com/tools"
          android:targetSandboxVersion="2">

    <uses-sdk tools:overrideLibrary="androidx.camera.core,androidx.camera.camera2,androidx.camera.lifecycle,androidx.camera.view" />

    <permission android:name="${applicationId}.ACCESS_SECRETS"
                android:label="Access to TextSecure Secrets"
                android:protectionLevel="signature" />

    <uses-feature android:name="android.hardware.camera" android:required="false" />
    <uses-feature android:name="android.hardware.bluetooth" android:required="false" />
    <uses-feature android:name="android.hardware.location" android:required="false"/>
    <uses-feature android:name="android.hardware.location.network" android:required="false"/>
    <uses-feature android:name="android.hardware.location.gps" android:required="false"/>
    <uses-feature android:name="android.hardware.microphone" android:required="false"/>
    <uses-feature android:name="android.hardware.wifi" android:required="false"/>
    <uses-feature android:name="android.hardware.portrait" android:required="false"/>
    <uses-feature android:name="android.hardware.touchscreen" android:required="false"/>
    <uses-feature android:name="android.hardware.telephony" android:required="false" />

    <uses-permission android:name="android.permission.USE_BIOMETRIC"/>
    <uses-permission android:name="${applicationId}.ACCESS_SECRETS"/>
    <uses-permission android:name="android.permission.READ_PROFILE"/>
    <uses-permission android:name="android.permission.WRITE_PROFILE"/>
    <uses-permission android:name="android.permission.READ_CONTACTS"/>
    <uses-permission android:name="android.permission.WRITE_CONTACTS"/>
    <uses-permission android:name="android.permission.ACCESS_NOTIFICATION_POLICY" />

    <uses-permission android:name="android.permission.READ_PHONE_STATE" />
    <uses-permission android:name="android.permission.READ_PHONE_NUMBERS" />

    <uses-permission android:name="android.permission.WRITE_EXTERNAL_STORAGE"
                     android:maxSdkVersion="28" />

    <uses-permission android:name="android.permission.CAMERA" />

    <uses-permission android:name="android.permission.ACCESS_COARSE_LOCATION"/>
    <uses-permission android:name="android.permission.ACCESS_FINE_LOCATION"/>

    <uses-permission android:name="android.permission.NEARBY_WIFI_DEVICES" android:usesPermissionFlags="neverForLocation" />

    <uses-permission android:name="android.permission.RECORD_AUDIO" />
    <uses-permission android:name="android.permission.MODIFY_AUDIO_SETTINGS" />
    <uses-permission android:name="android.permission.READ_CALL_STATE"/>

    <!-- For sending/receiving events -->
    <uses-permission android:name="android.permission.WRITE_CALENDAR"/>
    <uses-permission android:name="android.permission.READ_CALENDAR"/>


    <!-- Normal -->
    <uses-permission android:name="android.permission.RECEIVE_BOOT_COMPLETED" />
    <uses-permission android:name="android.permission.VIBRATE"/>
    <uses-permission android:name="android.permission.ACCESS_NETWORK_STATE" />
    <uses-permission android:name="android.permission.WAKE_LOCK" />
    <uses-permission android:name="android.permission.INTERNET" />
    <uses-permission android:name="android.permission.FOREGROUND_SERVICE"/>

    <uses-permission android:name="android.permission.GET_ACCOUNTS" />

    <!-- So we can add a TextSecure 'Account' -->
    <uses-permission android:name="android.permission.READ_SYNC_SETTINGS" />
    <uses-permission android:name="android.permission.WRITE_SYNC_SETTINGS" />
    <uses-permission android:name="android.permission.AUTHENTICATE_ACCOUNTS" />
    <uses-permission android:name="android.permission.USE_CREDENTIALS"/>

    <!-- For conversation 'shortcuts' on the desktop -->
    <uses-permission android:name="android.permission.INSTALL_SHORTCUT"/>
    <uses-permission android:name="com.android.launcher.permission.INSTALL_SHORTCUT" />

    <!-- Set image as wallpaper -->
    <uses-permission android:name="android.permission.SET_WALLPAPER"/>

    <uses-permission android:name="android.permission.BLUETOOTH" />
    <uses-permission android:name="android.permission.BROADCAST_STICKY" />

    <uses-permission android:name="android.permission.CALL_PHONE" />
    <uses-permission android:name="android.permission.RAISED_THREAD_PRIORITY" />
    <uses-permission android:name="android.permission.REQUEST_IGNORE_BATTERY_OPTIMIZATIONS"/>
    <uses-permission android:name="android.permission.USE_FULL_SCREEN_INTENT"/>

    <uses-permission android:name="android.permission.MANAGE_OWN_CALLS"/>

    <uses-permission android:name="android.permission.SCHEDULE_EXACT_ALARM" />

    <uses-permission android:name="android.permission.POST_NOTIFICATIONS" />
    <uses-permission android:name="android.permission.READ_MEDIA_IMAGES" />
    <uses-permission android:name="android.permission.READ_MEDIA_VIDEO" />

    <application android:name=".ApplicationContext"
                 android:icon="@mipmap/ic_launcher"
                 android:label="@string/app_name"
                 android:supportsRtl="true"
                 android:resizeableActivity="true"
                 android:fullBackupOnly="false"
                 android:allowBackup="true"
                 android:backupAgent=".absbackup.SignalBackupAgent"
                 android:theme="@style/TextSecure.LightTheme"
                 android:largeHeap="true"
                 android:networkSecurityConfig="@xml/network_security_config">

    <!-- MOLLY: GMS and Google Maps stuff moved to gms/AndroidManifest.xml -->

    <meta-data android:name="android.supports_size_changes"
               android:value="true" />

    <meta-data android:name="firebase_analytics_collection_deactivated" android:value="true" />
    <meta-data android:name="google_analytics_adid_collection_enabled" android:value="false" />
    <meta-data android:name="firebase_messaging_auto_init_enabled" android:value="false" />

    <meta-data android:name="android.webkit.WebView.MetricsOptOut"
               android:value="true" />

    <activity android:name=".WebRtcCallActivity"
              android:theme="@style/TextSecure.DarkTheme.WebRTCCall"
              android:excludeFromRecents="true"
              android:supportsPictureInPicture="true"
              android:windowSoftInputMode="stateAlwaysHidden"
              android:configChanges="screenSize|smallestScreenSize|screenLayout|orientation"
              android:taskAffinity=".calling"
              android:resizeableActivity="true"
              android:launchMode="singleTask"
              android:exported="false" />

    <activity android:name=".messagerequests.CalleeMustAcceptMessageRequestActivity"
              android:theme="@style/TextSecure.DarkNoActionBar"
              android:noHistory="true"
              android:configChanges="touchscreen|keyboard|keyboardHidden|orientation|screenLayout|screenSize"
              android:exported="false" />

    <activity android:name=".InviteActivity"
              android:theme="@style/Signal.Light.NoActionBar.Invite"
              android:windowSoftInputMode="stateHidden"
              android:parentActivityName=".MainActivity"
              android:configChanges="touchscreen|keyboard|keyboardHidden|orientation|screenLayout|screenSize"
              android:exported="false">
        <meta-data
            android:name="android.support.PARENT_ACTIVITY"
            android:value=".MainActivity" />
    </activity>

    <activity android:name=".DeviceProvisioningActivity"
              android:configChanges="touchscreen|keyboard|keyboardHidden|orientation|screenLayout|screenSize"
              android:exported="true">
        <intent-filter>
            <action android:name="android.intent.action.VIEW" />
            <category android:name="android.intent.category.DEFAULT" />
            <category android:name="android.intent.category.BROWSABLE" />
            <data android:scheme="tsdevice"/>
        </intent-filter>

        <intent-filter>
            <action android:name="android.intent.action.VIEW" />
            <category android:name="android.intent.category.DEFAULT" />
            <category android:name="android.intent.category.BROWSABLE" />
            <data android:scheme="sgnl"
                  android:host="linkdevice"/>
        </intent-filter>
    </activity>

    <activity android:name=".sharing.interstitial.ShareInterstitialActivity"
              android:configChanges="touchscreen|keyboard|keyboardHidden|orientation|screenLayout|screenSize"
              android:windowSoftInputMode="adjustResize"
              android:exported="false" />

    <activity android:name=".sharing.v2.ShareActivity"
              android:theme="@style/Theme.Signal.DayNight.NoActionBar"
              android:exported="true"
              android:excludeFromRecents="true"
              android:taskAffinity=""
              android:windowSoftInputMode="stateHidden"
              android:configChanges="touchscreen|keyboard|keyboardHidden|orientation|screenLayout|screenSize">
        <intent-filter>
            <action android:name="android.intent.action.SEND" />
            <category android:name="android.intent.category.DEFAULT"/>
            <data android:mimeType="audio/*" />
            <data android:mimeType="image/*" />
            <data android:mimeType="text/plain" />
            <data android:mimeType="video/*" />
            <data android:mimeType="application/*"/>
            <data android:mimeType="text/*"/>
            <data android:mimeType="*/*"/>
        </intent-filter>

        <intent-filter>
            <action android:name="android.intent.action.SEND_MULTIPLE" />
            <category android:name="android.intent.category.DEFAULT"/>
            <data android:mimeType="image/*" />
            <data android:mimeType="video/*" />
        </intent-filter>

      <meta-data
          android:name="android.service.chooser.chooser_target_service"
                android:value="androidx.sharetarget.ChooserTargetServiceCompat" />

    </activity>

    <activity android:name=".stickers.StickerPackPreviewActivity"
              android:exported="true"
              android:theme="@style/Theme.Signal.DayNight.NoActionBar"
              android:launchMode="singleTask"
              android:noHistory="true"
              android:windowSoftInputMode="stateHidden"
              android:configChanges="touchscreen|keyboard|keyboardHidden|orientation|screenLayout|screenSize">
        <intent-filter>
            <action android:name="android.intent.action.VIEW" android:exported="true" />
            <category android:name="android.intent.category.DEFAULT" />
            <category android:name="android.intent.category.BROWSABLE" />
            <data android:scheme="sgnl"
                  android:host="addstickers" />
        </intent-filter>
        <intent-filter>
            <action android:name="android.intent.action.VIEW" />
            <category android:name="android.intent.category.DEFAULT" />
            <category android:name="android.intent.category.BROWSABLE" />
            <data android:scheme="https"
                  android:host="signal.art"
                  android:pathPrefix="/addstickers"/>
        </intent-filter>
    </activity>

    <activity-alias android:name=".RoutingActivity"
                    android:targetActivity=".MainActivity"
                    android:resizeableActivity="true"
                    android:exported="true">

        <intent-filter>
            <action android:name="android.intent.action.MAIN" />
            <category android:name="android.intent.category.LAUNCHER" />
            <category android:name="android.intent.category.MULTIWINDOW_LAUNCHER" />
        </intent-filter>

        <meta-data android:name="com.sec.minimode.icon.portrait.normal"
                   android:resource="@mipmap/ic_launcher" />
        <meta-data android:name="com.sec.minimode.icon.landscape.normal"
                   android:resource="@mipmap/ic_launcher" />

        <meta-data android:name="android.app.shortcuts"
                   android:resource="@xml/shortcuts" />

    </activity-alias>

        <activity-alias
            android:name=".RoutingActivityAltYellow"
            android:enabled="false"
            android:exported="true"
            android:icon="@mipmap/ic_launcher_alt_yellow"
            android:targetActivity=".MainActivity">

            <intent-filter>
                <action android:name="android.intent.action.MAIN" />

                <category android:name="android.intent.category.LAUNCHER" />
                <category android:name="android.intent.category.MULTIWINDOW_LAUNCHER" />
            </intent-filter>

            <meta-data
                android:name="com.sec.minimode.icon.portrait.normal"
                android:resource="@mipmap/ic_launcher_alt_yellow" />
            <meta-data
                android:name="com.sec.minimode.icon.landscape.normal"
                android:resource="@mipmap/ic_launcher_alt_yellow" />

            <meta-data
                android:name="android.app.shortcuts"
                android:resource="@xml/shortcuts" />

        </activity-alias>

        <activity-alias
            android:name=".RoutingActivityAltBubbles"
            android:enabled="false"
            android:exported="true"
            android:icon="@mipmap/ic_launcher_alt_bubbles"
            android:targetActivity=".MainActivity">

            <intent-filter>
                <action android:name="android.intent.action.MAIN" />

                <category android:name="android.intent.category.LAUNCHER" />
                <category android:name="android.intent.category.MULTIWINDOW_LAUNCHER" />
            </intent-filter>

            <meta-data
                android:name="com.sec.minimode.icon.portrait.normal"
                android:resource="@mipmap/ic_launcher_alt_bubbles" />
            <meta-data
                android:name="com.sec.minimode.icon.landscape.normal"
                android:resource="@mipmap/ic_launcher_alt_bubbles" />

            <meta-data
                android:name="android.app.shortcuts"
                android:resource="@xml/shortcuts" />

        </activity-alias>

        <activity-alias
            android:name=".RoutingActivityAltChat"
            android:enabled="false"
            android:exported="true"
            android:icon="@mipmap/ic_launcher_alt_chat"
            android:targetActivity=".MainActivity">

            <intent-filter>
                <action android:name="android.intent.action.MAIN" />

                <category android:name="android.intent.category.LAUNCHER" />
                <category android:name="android.intent.category.MULTIWINDOW_LAUNCHER" />
            </intent-filter>

            <meta-data
                android:name="com.sec.minimode.icon.portrait.normal"
                android:resource="@mipmap/ic_launcher_alt_chat" />
            <meta-data
                android:name="com.sec.minimode.icon.landscape.normal"
                android:resource="@mipmap/ic_launcher_alt_chat" />

            <meta-data
                android:name="android.app.shortcuts"
                android:resource="@xml/shortcuts" />

        </activity-alias>

        <activity-alias
            android:name=".RoutingActivityAltNews"
            android:enabled="false"
            android:exported="true"
            android:icon="@mipmap/ic_launcher_alt_news"
            android:label="@string/app_icon_label_news"
            android:targetActivity=".MainActivity">

            <intent-filter>
                <action android:name="android.intent.action.MAIN" />

                <category android:name="android.intent.category.LAUNCHER" />
                <category android:name="android.intent.category.MULTIWINDOW_LAUNCHER" />
            </intent-filter>

            <meta-data
                android:name="com.sec.minimode.icon.portrait.normal"
                android:resource="@mipmap/ic_launcher_alt_news" />
            <meta-data
                android:name="com.sec.minimode.icon.landscape.normal"
                android:resource="@mipmap/ic_launcher_alt_news" />

            <meta-data
                android:name="android.app.shortcuts"
                android:resource="@xml/shortcuts" />

        </activity-alias>

        <activity-alias
            android:name=".RoutingActivityAltNotes"
            android:enabled="false"
            android:exported="true"
            android:icon="@mipmap/ic_launcher_alt_notes"
            android:label="@string/app_icon_label_notes"
            android:targetActivity=".MainActivity">

            <intent-filter>
                <action android:name="android.intent.action.MAIN" />

                <category android:name="android.intent.category.LAUNCHER" />
                <category android:name="android.intent.category.MULTIWINDOW_LAUNCHER" />
            </intent-filter>

            <meta-data
                android:name="com.sec.minimode.icon.portrait.normal"
                android:resource="@mipmap/ic_launcher_alt_notes" />
            <meta-data
                android:name="com.sec.minimode.icon.landscape.normal"
                android:resource="@mipmap/ic_launcher_alt_notes" />

            <meta-data
                android:name="android.app.shortcuts"
                android:resource="@xml/shortcuts" />

        </activity-alias>

        <activity-alias
            android:name=".RoutingActivityAltColor"
            android:enabled="false"
            android:exported="true"
            android:icon="@mipmap/ic_launcher_alt_signal_color"
            android:targetActivity=".MainActivity">

            <intent-filter>
                <action android:name="android.intent.action.MAIN" />

                <category android:name="android.intent.category.LAUNCHER" />
                <category android:name="android.intent.category.MULTIWINDOW_LAUNCHER" />
            </intent-filter>

            <meta-data
                android:name="com.sec.minimode.icon.portrait.normal"
                android:resource="@mipmap/ic_launcher_alt_signal_color" />
            <meta-data
                android:name="com.sec.minimode.icon.landscape.normal"
                android:resource="@mipmap/ic_launcher_alt_signal_color" />

            <meta-data
                android:name="android.app.shortcuts"
                android:resource="@xml/shortcuts" />

        </activity-alias>

        <activity-alias
            android:name=".RoutingActivityAltDark"
            android:enabled="false"
            android:exported="true"
            android:icon="@mipmap/ic_launcher_alt_signal_dark"
            android:targetActivity=".MainActivity">

            <intent-filter>
                <action android:name="android.intent.action.MAIN" />

                <category android:name="android.intent.category.LAUNCHER" />
                <category android:name="android.intent.category.MULTIWINDOW_LAUNCHER" />
            </intent-filter>

            <meta-data
                android:name="com.sec.minimode.icon.portrait.normal"
                android:resource="@mipmap/ic_launcher_alt_signal_dark" />
            <meta-data
                android:name="com.sec.minimode.icon.landscape.normal"
                android:resource="@mipmap/ic_launcher_alt_signal_dark" />

            <meta-data
                android:name="android.app.shortcuts"
                android:resource="@xml/shortcuts" />

        </activity-alias>

        <activity-alias
            android:name=".RoutingActivityAltDarkVariant"
            android:enabled="false"
            android:exported="true"
            android:icon="@mipmap/ic_launcher_alt_signal_dark_variant"
            android:targetActivity=".MainActivity">

            <intent-filter>
                <action android:name="android.intent.action.MAIN" />

                <category android:name="android.intent.category.LAUNCHER" />
                <category android:name="android.intent.category.MULTIWINDOW_LAUNCHER" />
            </intent-filter>

            <meta-data
                android:name="com.sec.minimode.icon.portrait.normal"
                android:resource="@mipmap/ic_launcher_alt_signal_dark_variant" />
            <meta-data
                android:name="com.sec.minimode.icon.landscape.normal"
                android:resource="@mipmap/ic_launcher_alt_signal_dark_variant" />

            <meta-data
                android:name="android.app.shortcuts"
                android:resource="@xml/shortcuts" />

        </activity-alias>

        <activity-alias
            android:name=".RoutingActivityAltWhite"
            android:enabled="false"
            android:exported="true"
            android:icon="@mipmap/ic_launcher_alt_signal_white"
            android:targetActivity=".MainActivity">

            <intent-filter>
                <action android:name="android.intent.action.MAIN" />

                <category android:name="android.intent.category.LAUNCHER" />
                <category android:name="android.intent.category.MULTIWINDOW_LAUNCHER" />
            </intent-filter>

            <meta-data
                android:name="com.sec.minimode.icon.portrait.normal"
                android:resource="@mipmap/ic_launcher_alt_signal_white" />
            <meta-data
                android:name="com.sec.minimode.icon.landscape.normal"
                android:resource="@mipmap/ic_launcher_alt_signal_white" />

            <meta-data
                android:name="android.app.shortcuts"
                android:resource="@xml/shortcuts" />

        </activity-alias>

        <activity-alias
            android:name=".RoutingActivityAltWaves"
            android:enabled="false"
            android:exported="true"
            android:icon="@mipmap/ic_launcher_alt_waves"
            android:label="@string/app_icon_label_waves"
            android:targetActivity=".MainActivity">

            <intent-filter>
                <action android:name="android.intent.action.MAIN" />

                <category android:name="android.intent.category.LAUNCHER" />
                <category android:name="android.intent.category.MULTIWINDOW_LAUNCHER" />
            </intent-filter>

            <meta-data
                android:name="com.sec.minimode.icon.portrait.normal"
                android:resource="@mipmap/ic_launcher_alt_waves" />
            <meta-data
                android:name="com.sec.minimode.icon.landscape.normal"
                android:resource="@mipmap/ic_launcher_alt_waves" />

            <meta-data
                android:name="android.app.shortcuts"
                android:resource="@xml/shortcuts" />

        </activity-alias>

        <activity-alias
            android:name=".RoutingActivityAltWeather"
            android:enabled="false"
            android:exported="true"
            android:icon="@mipmap/ic_launcher_alt_weather"
            android:label="@string/app_icon_label_weather"
            android:targetActivity=".MainActivity">

            <intent-filter>
                <action android:name="android.intent.action.MAIN" />

                <category android:name="android.intent.category.LAUNCHER" />
                <category android:name="android.intent.category.MULTIWINDOW_LAUNCHER" />
            </intent-filter>

            <meta-data
                android:name="com.sec.minimode.icon.portrait.normal"
                android:resource="@mipmap/ic_launcher_alt_weather" />
            <meta-data
                android:name="com.sec.minimode.icon.landscape.normal"
                android:resource="@mipmap/ic_launcher_alt_weather" />

            <meta-data
                android:name="android.app.shortcuts"
                android:resource="@xml/shortcuts" />

        </activity-alias>

    <activity android:name=".deeplinks.DeepLinkEntryActivity"
              android:exported="true"
              android:noHistory="true"
              android:theme="@style/Signal.Transparent">

        <intent-filter>
            <action android:name="android.intent.action.VIEW" />
            <category android:name="android.intent.category.DEFAULT" />
            <category android:name="android.intent.category.BROWSABLE" />
            <data android:scheme="sgnl"
                  android:host="signal.group" />
        </intent-filter>

        <intent-filter>
            <action android:name="android.intent.action.VIEW" />
            <category android:name="android.intent.category.DEFAULT" />
            <category android:name="android.intent.category.BROWSABLE" />
            <data android:scheme="https"
                  android:host="signal.group"/>
        </intent-filter>

<<<<<<< HEAD
        <intent-filter>
=======
        <intent-filter android:autoVerify="true">
            <action android:name="android.intent.action.VIEW" />
            <category android:name="android.intent.category.DEFAULT" />
            <category android:name="android.intent.category.BROWSABLE" />
            <data android:scheme="https" android:host="signaldonations.org" android:pathPrefix="/stripe/return/ideal"/>
        </intent-filter>

        <intent-filter android:autoVerify="true">
            <action android:name="android.intent.action.VIEW" />
            <category android:name="android.intent.category.DEFAULT" />
            <category android:name="android.intent.category.BROWSABLE" />
            <data android:scheme="https"
                  android:host="signal.tube" />
            <data android:scheme="sgnl"
                  android:host="signal.tube" />
        </intent-filter>

        <intent-filter android:autoVerify="true">
>>>>>>> c725a2fa
            <action android:name="android.intent.action.VIEW" />
            <category android:name="android.intent.category.DEFAULT" />
            <category android:name="android.intent.category.BROWSABLE" />
            <data android:scheme="https"
                android:host="signal.me" />
            <data android:scheme="sgnl"
                android:host="signal.me" />
        </intent-filter>

        <intent-filter android:autoVerify="true">
            <action android:name="android.intent.action.VIEW" />

            <category android:name="android.intent.category.DEFAULT" />
            <category android:name="android.intent.category.BROWSABLE" />

            <data android:scheme="sgnl" />
            <data android:scheme="https" />
            <data android:host="signal.link" />
        </intent-filter>
    </activity>

    <activity android:name=".conversation.v2.ConversationActivity"
              android:windowSoftInputMode="stateUnchanged"
              android:launchMode="singleTask"
              android:configChanges="touchscreen|keyboard|keyboardHidden|orientation|screenLayout|screenSize"
              android:parentActivityName=".MainActivity"
              android:resizeableActivity="true"
              android:exported="false">
        <meta-data
                android:name="android.support.PARENT_ACTIVITY"
                android:value="org.thoughtcrime.securesms.MainActivity" />
    </activity>

    <activity android:name=".conversation.BubbleConversationActivity"
        android:theme="@style/Signal.DayNight"
        android:allowEmbedded="true"
        android:resizeableActivity="true"
        android:exported="false"/>

    <activity android:name=".conversation.ConversationPopupActivity"
              android:windowSoftInputMode="stateVisible"
              android:launchMode="singleTask"
              android:taskAffinity=""
              android:excludeFromRecents="true"
              android:theme="@style/TextSecure.LightTheme.Popup"
              android:configChanges="touchscreen|keyboard|keyboardHidden|orientation|screenLayout|screenSize"
              android:exported="false"/>

    <activity android:name=".groups.ui.invitesandrequests.ManagePendingAndRequestingMembersActivity"
              android:configChanges="touchscreen|keyboard|keyboardHidden|orientation|screenLayout|screenSize|uiMode"
              android:theme="@style/Theme.Signal.DayNight.NoActionBar"
              android:exported="false"/>

    <activity android:name=".recipients.ui.disappearingmessages.RecipientDisappearingMessagesActivity"
              android:configChanges="touchscreen|keyboard|keyboardHidden|orientation|screenLayout|screenSize"
              android:theme="@style/Signal.DayNight.NoActionBar"
              android:windowSoftInputMode="adjustResize"
              android:exported="false"/>

    <activity android:name=".migrations.ApplicationMigrationActivity"
              android:theme="@style/Theme.Signal.DayNight.NoActionBar"
              android:launchMode="singleTask"
              android:configChanges="touchscreen|keyboard|keyboardHidden|orientation|screenLayout|screenSize"
              android:exported="false"/>

    <activity android:name=".PassphraseCreateActivity"
              android:label="@string/AndroidManifest__create_passphrase"
              android:windowSoftInputMode="stateAlwaysHidden"
              android:theme="@style/TextSecure.LightIntroTheme"
              android:launchMode="singleTask"
              android:configChanges="touchscreen|keyboard|keyboardHidden|orientation|screenLayout|screenSize"
              android:exported="false"/>

    <activity android:name=".PassphrasePromptActivity"
              android:launchMode="singleTask"
              android:theme="@style/Signal.DayNight"
              android:windowSoftInputMode="stateVisible"
              android:configChanges="touchscreen|keyboard|keyboardHidden|orientation|screenLayout|screenSize"
              android:exported="false"/>

    <activity android:name=".NewConversationActivity"
              android:theme="@style/Theme.Signal.DayNight.NoActionBar"
              android:windowSoftInputMode="stateAlwaysVisible"
              android:configChanges="touchscreen|keyboard|keyboardHidden|orientation|screenLayout|screenSize"
              android:exported="false"/>

    <activity android:name=".calls.links.details.CallLinkDetailsActivity"
              android:theme="@style/Theme.Signal.DayNight.NoActionBar"
              android:windowSoftInputMode="stateAlwaysHidden"
              android:configChanges="touchscreen|keyboard|keyboardHidden|orientation|screenLayout|screenSize"
              android:exported="false"/>

    <activity android:name=".calls.new.NewCallActivity"
              android:theme="@style/Theme.Signal.DayNight.NoActionBar"
              android:windowSoftInputMode="stateAlwaysVisible"
              android:configChanges="touchscreen|keyboard|keyboardHidden|orientation|screenLayout|screenSize"
              android:exported="false"/>

    <activity android:name=".PushContactSelectionActivity"
              android:label="@string/AndroidManifest__select_contacts"
              android:windowSoftInputMode="stateHidden"
              android:configChanges="touchscreen|keyboard|keyboardHidden|orientation|screenLayout|screenSize"
              android:exported="false"/>

    <activity android:name=".giph.ui.GiphyActivity"
              android:theme="@style/Theme.Signal.DayNight.NoActionBar"
              android:windowSoftInputMode="stateHidden"
              android:configChanges="touchscreen|keyboard|keyboardHidden|orientation|screenLayout|screenSize"
              android:exported="false"/>

    <activity android:name=".mediasend.v2.MediaSelectionActivity"
              android:theme="@style/TextSecure.DarkNoActionBar"
              android:windowSoftInputMode="stateAlwaysHidden|adjustNothing"
              android:launchMode="singleTop"
              android:configChanges="touchscreen|keyboard|keyboardHidden|orientation|screenLayout|screenSize|uiMode"
              android:exported="false"/>

    <activity android:name=".conversation.mutiselect.forward.MultiselectForwardActivity"
              android:theme="@style/Signal.DayNight.NoActionBar"
              android:windowSoftInputMode="stateAlwaysHidden|adjustNothing"
              android:configChanges="touchscreen|keyboard|keyboardHidden|orientation|screenLayout|screenSize"
              android:exported="false"/>

    <activity android:name=".mediasend.v2.stories.StoriesMultiselectForwardActivity"
              android:theme="@style/Signal.DayNight.NoActionBar"
              android:windowSoftInputMode="stateAlwaysHidden|adjustNothing"
              android:configChanges="touchscreen|keyboard|keyboardHidden|orientation|screenLayout|screenSize"
              android:exported="false"/>

    <activity android:name=".verify.VerifyIdentityActivity"
              android:exported="false"
              android:theme="@style/Signal.DayNight.NoActionBar"
              android:configChanges="touchscreen|keyboard|keyboardHidden|orientation|screenLayout|screenSize"/>

    <activity android:name=".components.settings.app.AppSettingsActivity"
              android:exported="true"
              android:configChanges="touchscreen|keyboard|keyboardHidden|orientation|screenLayout|screenSize"
              android:theme="@style/Signal.DayNight.NoActionBar"
              android:windowSoftInputMode="adjustResize">
        <intent-filter>
            <action android:name="android.intent.action.MAIN" />
            <category android:name="android.intent.category.NOTIFICATION_PREFERENCES" />
        </intent-filter>
    </activity>

    <activity
        android:name=".stories.my.MyStoriesActivity"
        android:configChanges="touchscreen|keyboard|keyboardHidden|orientation|screenLayout|screenSize"
        android:theme="@style/Signal.DayNight.NoActionBar"
        android:windowSoftInputMode="stateAlwaysHidden"
        android:exported="false"/>

    <activity
        android:name=".stories.settings.StorySettingsActivity"
        android:configChanges="touchscreen|keyboard|keyboardHidden|orientation|screenLayout|screenSize"
        android:theme="@style/Signal.DayNight.NoActionBar"
        android:windowSoftInputMode="stateAlwaysHidden|adjustResize"
        android:exported="false"/>

    <activity
        android:name=".stories.viewer.StoryViewerActivity"
        android:screenOrientation="portrait"
        android:configChanges="touchscreen|keyboard|keyboardHidden|orientation|screenLayout|screenSize"
        android:theme="@style/TextSecure.DarkNoActionBar.StoryViewer"
        android:launchMode="singleTask"
        android:windowSoftInputMode="stateAlwaysHidden|adjustNothing"
        android:parentActivityName=".MainActivity"
        android:exported="false">

        <meta-data
            android:name="android.support.PARENT_ACTIVITY"
            android:value="org.thoughtcrime.securesms.MainActivity" />
    </activity>

    <activity
        android:name=".components.settings.app.changenumber.ChangeNumberLockActivity"
        android:theme="@style/Signal.DayNight.NoActionBar"
        android:configChanges="touchscreen|keyboard|keyboardHidden|orientation|screenLayout|screenSize"
        android:exported="false"/>

    <activity
        android:name=".components.settings.conversation.ConversationSettingsActivity"
        android:configChanges="touchscreen|keyboard|keyboardHidden|screenLayout|screenSize"
        android:theme="@style/Signal.DayNight.ConversationSettings"
        android:windowSoftInputMode="stateAlwaysHidden"
        android:exported="false"/>

    <activity
        android:name=".components.settings.conversation.CallInfoActivity"
        android:configChanges="touchscreen|keyboard|keyboardHidden|screenLayout|screenSize"
        android:theme="@style/Signal.DayNight.NoActionBar"
        android:windowSoftInputMode="stateAlwaysHidden"
        android:exported="false"/>

    <activity
        android:name=".wallpaper.ChatWallpaperActivity"
        android:configChanges="touchscreen|keyboard|keyboardHidden|orientation|screenLayout|screenSize"
        android:windowSoftInputMode="stateAlwaysHidden"
        android:exported="false"/>

    <activity
        android:name=".wallpaper.ChatWallpaperPreviewActivity"
        android:configChanges="touchscreen|keyboard|keyboardHidden|orientation|screenLayout|screenSize"
        android:windowSoftInputMode="stateAlwaysHidden"
        android:exported="false"/>

    <activity
        android:name=".devicetransfer.olddevice.OldDeviceTransferActivity"
        android:theme="@style/TextSecure.LightRegistrationTheme"
        android:launchMode="singleTask"
        android:configChanges="touchscreen|keyboard|keyboardHidden|orientation|screenLayout|screenSize"
        android:exported="false"/>

    <activity
        android:name=".devicetransfer.olddevice.OldDeviceExitActivity"
        android:noHistory="true"
        android:excludeFromRecents="true"
        android:configChanges="touchscreen|keyboard|keyboardHidden|orientation|screenLayout|screenSize"
        android:exported="false"/>

    <activity android:name=".registration.RegistrationNavigationActivity"
              android:launchMode="singleTask"
              android:theme="@style/Theme.Signal.DayNight.NoActionBar"
              android:windowSoftInputMode="stateHidden"
              android:configChanges="touchscreen|keyboard|keyboardHidden|orientation|screenLayout|screenSize"
              android:exported="false"/>

    <activity android:name=".revealable.ViewOnceMessageActivity"
              android:launchMode="singleTask"
              android:theme="@style/TextSecure.FullScreenMedia"
              android:windowSoftInputMode="stateHidden"
              android:excludeFromRecents="true"
              android:configChanges="touchscreen|keyboard|keyboardHidden|orientation|screenLayout|screenSize"
              android:exported="false"/>

    <activity android:name=".stickers.StickerManagementActivity"
              android:launchMode="singleTask"
              android:theme="@style/TextSecure.LightTheme"
              android:windowSoftInputMode="stateUnchanged"
              android:configChanges="touchscreen|keyboard|keyboardHidden|orientation|screenLayout|screenSize"
              android:exported="false"/>

     <activity android:name=".DeviceActivity"
               android:screenOrientation="portrait"
               android:label="@string/AndroidManifest__linked_devices"
               android:configChanges="touchscreen|keyboard|keyboardHidden|orientation|screenLayout|screenSize"
               android:exported="false"/>

    <activity android:name=".logsubmit.SubmitDebugLogActivity"
              android:windowSoftInputMode="stateHidden"
              android:configChanges="touchscreen|keyboard|keyboardHidden|orientation|screenLayout|screenSize"
              android:exported="false"/>

    <activity android:name=".mediapreview.MediaPreviewV2Activity"
              android:label="@string/AndroidManifest__media_preview"
              android:windowSoftInputMode="stateHidden"
              android:launchMode="singleTask"
              android:theme="@style/Theme.Signal.DayNight.NoActionBar"
              android:exported="false"
              android:configChanges="touchscreen|keyboard|keyboardHidden|orientation|screenLayout|screenSize"/>

    <activity android:name=".AvatarPreviewActivity"
              android:label="@string/AndroidManifest__media_preview"
              android:windowSoftInputMode="stateHidden"
              android:configChanges="touchscreen|keyboard|keyboardHidden|orientation|screenLayout|screenSize"
              android:exported="false"/>

    <activity android:name=".avatar.photo.PhotoEditorActivity"
              android:configChanges="touchscreen|keyboard|keyboardHidden|orientation|screenLayout|screenSize|uiMode"
              android:label="@string/AndroidManifest__media_preview"
              android:theme="@style/TextSecure.DarkNoActionBar"
              android:windowSoftInputMode="stateHidden"
              android:exported="false"/>

    <activity android:name=".mediaoverview.MediaOverviewActivity"
              android:theme="@style/Theme.Signal.DayNight.NoActionBar"
              android:windowSoftInputMode="stateHidden"
              android:configChanges="touchscreen|keyboard|keyboardHidden|orientation|screenLayout|screenSize"
              android:exported="false"/>

    <activity android:name=".DummyActivity"
              android:theme="@android:style/Theme.NoDisplay"
              android:enabled="true"
              android:allowTaskReparenting="true"
              android:noHistory="true"
              android:excludeFromRecents="true"
              android:alwaysRetainTaskState="false"
              android:stateNotNeeded="true"
              android:clearTaskOnLaunch="true"
              android:finishOnTaskLaunch="true"
              android:exported="false"/>

    <activity android:name=".PlayServicesProblemActivity"
              android:exported="false"
              android:theme="@style/TextSecure.DialogActivity"
              android:configChanges="touchscreen|keyboard|keyboardHidden|orientation|screenLayout|screenSize"/>

    <activity android:name=".SmsSendtoActivity" android:exported="true">
        <intent-filter tools:ignore="AppLinkUrlError">
            <action android:name="android.intent.action.VIEW" />
            <category android:name="android.intent.category.DEFAULT" />
            <data android:mimeType="vnd.android.cursor.item/vnd.org.thoughtcrime.securesms.contact" />
        </intent-filter>
    </activity>

    <activity android:name="org.thoughtcrime.securesms.webrtc.VoiceCallShare"
              android:exported="true"
              android:excludeFromRecents="true"
              android:permission="android.permission.CALL_PHONE"
              android:theme="@style/NoAnimation.Theme.BlackScreen"
              android:launchMode="singleTask"
              android:configChanges="touchscreen|keyboard|keyboardHidden|orientation|screenLayout|screenSize">

        <intent-filter tools:ignore="AppLinkUrlError">
            <action android:name="android.intent.action.VIEW" />
            <category android:name="android.intent.category.DEFAULT" />
            <data android:mimeType="vnd.android.cursor.item/vnd.org.thoughtcrime.securesms.call" />
        </intent-filter>

    </activity>

    <activity android:name=".mediasend.AvatarSelectionActivity"
              android:theme="@style/TextSecure.DarkNoActionBar"
              android:configChanges="touchscreen|keyboard|keyboardHidden|orientation|screenLayout|screenSize"
              android:exported="false"/>

    <activity android:name=".blocked.BlockedUsersActivity"
              android:theme="@style/TextSecure.LightTheme"
              android:windowSoftInputMode="stateHidden"
              android:configChanges="touchscreen|keyboard|keyboardHidden|orientation|screenLayout|screenSize"
              android:exported="false"/>

    <activity android:name=".scribbles.ImageEditorStickerSelectActivity"
              android:theme="@style/Signal.DayNight.NoActionBar"
              android:configChanges="touchscreen|keyboard|keyboardHidden|orientation|screenLayout|screenSize"
              android:exported="false"/>

    <activity android:name=".profiles.edit.CreateProfileActivity"
              android:theme="@style/TextSecure.LightRegistrationTheme"
              android:windowSoftInputMode="stateVisible|adjustResize"
              android:exported="false"/>

    <activity android:name=".profiles.username.AddAUsernameActivity"
              android:theme="@style/Signal.DayNight.NoActionBar"
              android:windowSoftInputMode="stateVisible|adjustResize"
              android:exported="false"/>

    <activity android:name=".profiles.manage.EditProfileActivity"
              android:theme="@style/TextSecure.LightTheme"
              android:windowSoftInputMode="stateVisible|adjustResize"
              android:exported="false"/>

    <activity
        android:name=".payments.preferences.PaymentsActivity"
        android:theme="@style/TextSecure.LightRegistrationTheme"
        android:configChanges="touchscreen|keyboard|keyboardHidden|orientation|screenLayout|screenSize"
        android:exported="false"/>

    <activity
        android:name=".lock.v2.CreateSvrPinActivity"
        android:theme="@style/TextSecure.LightRegistrationTheme"
        android:windowSoftInputMode="adjustResize"
        android:configChanges="touchscreen|keyboard|keyboardHidden|orientation|screenLayout|screenSize"
        android:exported="false"/>

    <activity
        android:name=".lock.v2.SvrMigrationActivity"
        android:theme="@style/TextSecure.LightRegistrationTheme"
        android:windowSoftInputMode="adjustResize"
        android:configChanges="touchscreen|keyboard|keyboardHidden|orientation|screenLayout|screenSize"
        android:exported="false"/>

    <activity android:name=".contacts.TurnOffContactJoinedNotificationsActivity"
              android:theme="@style/TextSecure.DialogActivity"
              android:exported="false"/>

    <activity android:name=".contactshare.ContactShareEditActivity"
              android:theme="@style/TextSecure.LightTheme"
              android:configChanges="touchscreen|keyboard|keyboardHidden|orientation|screenLayout|screenSize"
              android:exported="false"/>

    <activity android:name=".contactshare.ContactNameEditActivity"
              android:theme="@style/Theme.Signal.DayNight.NoActionBar"
              android:configChanges="touchscreen|keyboard|keyboardHidden|orientation|screenLayout|screenSize"
              android:exported="false"/>

    <activity android:name=".contactshare.SharedContactDetailsActivity"
              android:theme="@style/Theme.Signal.DayNight.NoActionBar"
              android:configChanges="touchscreen|keyboard|keyboardHidden|orientation|screenLayout|screenSize"
              android:exported="false"/>

    <activity android:name=".ShortcutLauncherActivity"
              android:theme="@style/Theme.Signal.DayNight.NoActionBar"
              android:exported="true"
              android:configChanges="touchscreen|keyboard|keyboardHidden|orientation|screenLayout|screenSize"/>

    <activity android:name=".maps.PlacePickerActivity"
              android:label="@string/PlacePickerActivity_title"
              android:theme="@style/Theme.Signal.DayNight.NoActionBar"
              android:configChanges="touchscreen|keyboard|keyboardHidden|orientation|screenLayout|screenSize"
              android:exported="false"/>

    <activity android:name=".MainActivity"
              android:theme="@style/Theme.Signal.DayNight.NoActionBar"
              android:configChanges="touchscreen|keyboard|keyboardHidden|orientation|screenLayout|screenSize"
              android:resizeableActivity="true"
              android:exported="false"/>

    <activity android:name=".pin.PinRestoreActivity"
              android:theme="@style/Theme.Signal.DayNight.NoActionBar"
              android:configChanges="touchscreen|keyboard|keyboardHidden|orientation|screenLayout|screenSize"
              android:exported="false"/>

    <activity android:name=".groups.ui.creategroup.CreateGroupActivity"
              android:theme="@style/Theme.Signal.DayNight.NoActionBar"
              android:exported="false"/>

    <activity android:name=".groups.ui.addtogroup.AddToGroupsActivity"
              android:theme="@style/Theme.Signal.DayNight.NoActionBar"
              android:exported="false"/>

    <activity android:name=".groups.ui.addmembers.AddMembersActivity"
              android:theme="@style/Theme.Signal.DayNight.NoActionBar"
              android:exported="false"/>

    <activity android:name=".groups.ui.creategroup.details.AddGroupDetailsActivity"
              android:theme="@style/Theme.Signal.DayNight.NoActionBar"
              android:exported="false"/>

    <activity android:name=".groups.ui.chooseadmin.ChooseNewAdminActivity"
              android:configChanges="touchscreen|keyboard|keyboardHidden|orientation|screenLayout|screenSize"
              android:exported="false"/>

    <activity android:name=".megaphone.ClientDeprecatedActivity"
              android:theme="@style/Theme.Signal.DayNight.NoActionBar"
              android:configChanges="touchscreen|keyboard|keyboardHidden|orientation|screenLayout|screenSize|uiMode"
              android:launchMode="singleTask"
              android:exported="false"/>

    <activity android:name=".ratelimit.RecaptchaProofActivity"
              android:theme="@style/Theme.Signal.DayNight.NoActionBar"
              android:configChanges="touchscreen|keyboard|keyboardHidden|orientation|screenLayout|screenSize|uiMode"
              android:exported="false"/>

    <activity android:name=".wallpaper.crop.WallpaperImageSelectionActivity"
              android:configChanges="touchscreen|keyboard|keyboardHidden|orientation|screenLayout|screenSize"
              android:theme="@style/TextSecure.DarkNoActionBar"
              android:exported="false"/>

    <activity android:name=".wallpaper.crop.WallpaperCropActivity"
              android:configChanges="touchscreen|keyboard|keyboardHidden|orientation|screenLayout|screenSize"
              android:screenOrientation="portrait"
              android:theme="@style/Theme.Signal.WallpaperCropper"
              android:exported="false"/>

    <activity android:name=".reactions.edit.EditReactionsActivity"
              android:theme="@style/Theme.Signal.DayNight.NoActionBar"
              android:configChanges="touchscreen|keyboard|keyboardHidden|orientation|screenLayout|screenSize"
              android:exported="false"/>

    <service
        android:enabled="true"
        android:name=".service.webrtc.WebRtcCallService"
        android:foregroundServiceType="camera|microphone"
        android:exported="false"/>

    <service
        android:enabled="true"
        android:exported="false"
        android:name=".service.KeyCachingService" />

    <service
        android:enabled="true"
        android:exported="false"
        android:name=".service.WipeMemoryService" />

    <service
        android:enabled="true"
        android:name=".messages.IncomingMessageObserver$ForegroundService"
        android:exported="false"/>

    <service
        android:enabled="true"
        android:name=".messages.IncomingMessageObserver$BackgroundService"
        android:exported="false"/>

    <service
        android:name=".service.webrtc.AndroidCallConnectionService"
        android:permission="android.permission.BIND_TELECOM_CONNECTION_SERVICE"
        android:exported="true">
        <intent-filter>
            <action android:name="android.telecom.ConnectionService" />
        </intent-filter>
    </service>

    <service
        android:name=".components.voice.VoiceNotePlaybackService"
        android:foregroundServiceType="mediaPlayback"
        android:exported="true">
        <intent-filter>
            <action android:name="android.media.browse.MediaBrowserService" />
            <action android:name="androidx.media3.session.MediaSessionService"/>
        </intent-filter>
    </service>

    <receiver android:name="androidx.media.session.MediaButtonReceiver" android:exported="true">
        <intent-filter>
            <action android:name="android.intent.action.MEDIA_BUTTON" />
        </intent-filter>
    </receiver>

    <service android:name=".service.AccountAuthenticatorService" android:exported="true">
        <intent-filter>
            <action android:name="android.accounts.AccountAuthenticator" />
        </intent-filter>
        <meta-data android:name="android.accounts.AccountAuthenticator" android:resource="@xml/authenticator" />
    </service>

    <service android:name=".service.ContactsSyncAdapterService" android:exported="true">
        <intent-filter>
            <action android:name="android.content.SyncAdapter"/>
        </intent-filter>
        <meta-data android:name="android.content.SyncAdapter" android:resource="@xml/syncadapter" />
        <meta-data android:name="android.provider.CONTACTS_STRUCTURE" android:resource="@xml/contactsformat" />
    </service>

    <service
        android:name=".service.GenericForegroundService"
        android:exported="false"/>

    <service
        android:name=".service.AttachmentProgressService"
        android:exported="false"/>

    <service
        android:name=".gcm.FcmFetchBackgroundService"
        android:exported="false"/>

    <service
        android:name=".gcm.FcmFetchForegroundService"
        android:exported="false"/>

    <!-- MOLLY: FcmReceiveService moved to gms/AndroidManifest.xml -->

    <receiver android:name=".notifications.MarkReadReceiver"
              android:enabled="true"
              android:exported="false">
        <intent-filter>
            <action android:name="org.thoughtcrime.securesms.notifications.CLEAR"/>
        </intent-filter>
    </receiver>

    <receiver android:name=".notifications.RemoteReplyReceiver"
              android:enabled="true"
              android:exported="false">
        <intent-filter>
            <action android:name="org.thoughtcrime.securesms.notifications.WEAR_REPLY"/>
        </intent-filter>
    </receiver>

    <receiver
        android:name=".service.ExpirationListener"
        android:exported="false"/>

    <receiver
        android:name=".service.ExpiringStoriesManager$ExpireStoriesAlarm"
        android:exported="false"/>

    <receiver
        android:name=".revealable.ViewOnceMessageManager$ViewOnceAlarm"
        android:exported="false"/>

    <receiver
        android:name=".service.ScheduledMessageManager$ScheduledMessagesAlarm"
        android:exported="false"/>

    <receiver
        android:name=".service.PendingRetryReceiptManager$PendingRetryReceiptAlarm"
        android:exported="false"/>

    <receiver
        android:name=".service.TrimThreadsByDateManager$TrimThreadsByDateAlarm"
        android:exported="false"/>

    <receiver
        android:name=".payments.backup.phrase.ClearClipboardAlarmReceiver"
        android:exported="false"/>

    <provider android:name=".providers.AvatarProvider"
              android:authorities="${applicationId}.avatar"
              android:exported="false"
              android:grantUriPermissions="true" />

    <provider android:name=".providers.PartProvider"
              android:grantUriPermissions="true"
              android:exported="false"
              android:authorities="${applicationId}.part" />

    <provider android:name=".providers.BlobContentProvider"
              android:authorities="${applicationId}.blob"
              android:exported="false"
              android:grantUriPermissions="true" />

    <provider android:name=".providers.MmsBodyProvider"
              android:grantUriPermissions="true"
              android:exported="false"
              android:authorities="${applicationId}.mms" />

    <provider android:name="androidx.core.content.FileProvider"
              android:authorities="${applicationId}.fileprovider"
              android:exported="false"
              android:grantUriPermissions="true">

        <meta-data android:name="android.support.FILE_PROVIDER_PATHS" android:resource="@xml/file_provider_paths" />

    </provider>

    <receiver android:name=".service.BootReceiver" android:exported="false">
        <intent-filter>
            <action android:name="android.intent.action.BOOT_COMPLETED"/>
            <action android:name="org.thoughtcrime.securesms.RESTART"/>
        </intent-filter>
    </receiver>

    <receiver android:name=".service.DirectoryRefreshListener" android:exported="false">
        <intent-filter>
            <action android:name="android.intent.action.BOOT_COMPLETED" />
        </intent-filter>
    </receiver>

    <receiver android:name=".service.RotateSignedPreKeyListener" android:exported="false">
        <intent-filter>
            <action android:name="android.intent.action.BOOT_COMPLETED" />
        </intent-filter>
    </receiver>

    <receiver android:name=".service.RotateSenderCertificateListener" android:exported="false">
        <intent-filter>
            <action android:name="android.intent.action.BOOT_COMPLETED" />
        </intent-filter>
    </receiver>

    <receiver android:name=".messageprocessingalarm.RoutineMessageFetchReceiver" android:exported="false">
        <intent-filter>
            <action android:name="android.intent.action.BOOT_COMPLETED" />
            <action android:name="org.thoughtcrime.securesms.action.PROCESS_MESSAGES" />
        </intent-filter>
    </receiver>

    <receiver android:name=".service.LocalBackupListener" android:exported="false">
        <intent-filter>
            <action android:name="android.intent.action.BOOT_COMPLETED" />
        </intent-filter>
    </receiver>

    <receiver android:name="org.thoughtcrime.securesms.jobs.ForegroundServiceUtil$Receiver" android:exported="false" />

    <receiver android:name=".service.PersistentConnectionBootListener" android:exported="false">
        <intent-filter>
            <action android:name="android.intent.action.BOOT_COMPLETED"/>
        </intent-filter>
    </receiver>

    <receiver android:name=".notifications.LocaleChangedReceiver" android:exported="false">
        <intent-filter>
            <action android:name="android.intent.action.LOCALE_CHANGED"/>
        </intent-filter>
    </receiver>

    <receiver android:name=".notifications.MessageNotifier$ReminderReceiver"/>

    <receiver android:name=".notifications.DeleteNotificationReceiver" android:exported="false">
        <intent-filter>
            <action android:name="org.thoughtcrime.securesms.DELETE_NOTIFICATION"/>
        </intent-filter>
    </receiver>

    <receiver
        android:name=".service.PanicResponderListener"
        android:exported="true">
        <intent-filter>
            <action android:name="info.guardianproject.panic.action.TRIGGER" />
        </intent-filter>
    </receiver>

    <service
        android:name=".gcm.FcmJobService"
        android:permission="android.permission.BIND_JOB_SERVICE"
        android:enabled="@bool/enable_job_service"
        android:exported="false"
        tools:targetApi="26" />

    <service
        android:name=".jobmanager.JobSchedulerScheduler$SystemService"
        android:permission="android.permission.BIND_JOB_SERVICE"
        android:enabled="@bool/enable_job_service"
        android:exported="false"
        tools:targetApi="26" />

    <service
        android:name=".jobmanager.KeepAliveService"
        android:enabled="@bool/enable_alarm_manager"
        android:exported="false"/>

    <receiver
        android:name=".jobmanager.AlarmManagerScheduler$RetryReceiver"
        android:enabled="@bool/enable_alarm_manager"
        android:exported="false"/>

    <uses-library android:name="org.apache.http.legacy" android:required="false"/>

</application>
</manifest><|MERGE_RESOLUTION|>--- conflicted
+++ resolved
@@ -564,28 +564,7 @@
                   android:host="signal.group"/>
         </intent-filter>
 
-<<<<<<< HEAD
-        <intent-filter>
-=======
-        <intent-filter android:autoVerify="true">
-            <action android:name="android.intent.action.VIEW" />
-            <category android:name="android.intent.category.DEFAULT" />
-            <category android:name="android.intent.category.BROWSABLE" />
-            <data android:scheme="https" android:host="signaldonations.org" android:pathPrefix="/stripe/return/ideal"/>
-        </intent-filter>
-
-        <intent-filter android:autoVerify="true">
-            <action android:name="android.intent.action.VIEW" />
-            <category android:name="android.intent.category.DEFAULT" />
-            <category android:name="android.intent.category.BROWSABLE" />
-            <data android:scheme="https"
-                  android:host="signal.tube" />
-            <data android:scheme="sgnl"
-                  android:host="signal.tube" />
-        </intent-filter>
-
-        <intent-filter android:autoVerify="true">
->>>>>>> c725a2fa
+        <intent-filter>
             <action android:name="android.intent.action.VIEW" />
             <category android:name="android.intent.category.DEFAULT" />
             <category android:name="android.intent.category.BROWSABLE" />
