<?xml version="1.0" encoding="utf-8"?>
<manifest xmlns:android="http://schemas.android.com/apk/res/android"
          xmlns:tools="http://schemas.android.com/tools"
          android:targetSandboxVersion="2">

    <uses-sdk tools:overrideLibrary="androidx.camera.core,androidx.camera.camera2,androidx.camera.lifecycle,androidx.camera.view" />

    <permission android:name="${applicationId}.ACCESS_SECRETS"
                android:label="Access to TextSecure Secrets"
                android:protectionLevel="signature" />

    <uses-feature android:name="android.hardware.camera" android:required="false" />
    <uses-feature android:name="android.hardware.bluetooth" android:required="false" />
    <uses-feature android:name="android.hardware.location" android:required="false"/>
    <uses-feature android:name="android.hardware.location.network" android:required="false"/>
    <uses-feature android:name="android.hardware.location.gps" android:required="false"/>
    <uses-feature android:name="android.hardware.microphone" android:required="false"/>
    <uses-feature android:name="android.hardware.wifi" android:required="false"/>
    <uses-feature android:name="android.hardware.portrait" android:required="false"/>
    <uses-feature android:name="android.hardware.touchscreen" android:required="false"/>
    <uses-feature android:name="android.hardware.telephony" android:required="false" />

    <uses-permission android:name="android.permission.USE_BIOMETRIC"/>
    <uses-permission android:name="android.permission.USE_EXACT_ALARM"/>
    <uses-permission android:name="${applicationId}.ACCESS_SECRETS"/>
    <uses-permission android:name="android.permission.READ_PROFILE"/>
    <uses-permission android:name="android.permission.WRITE_PROFILE"/>
    <uses-permission android:name="android.permission.READ_CONTACTS"/>
    <uses-permission android:name="android.permission.WRITE_CONTACTS"/>
    <uses-permission android:name="android.permission.ACCESS_NOTIFICATION_POLICY" />

    <uses-permission android:name="android.permission.READ_PHONE_STATE" />
    <uses-permission android:name="android.permission.READ_PHONE_NUMBERS" />

    <uses-permission android:name="android.permission.WRITE_EXTERNAL_STORAGE"
                     android:maxSdkVersion="28" />

    <uses-permission android:name="android.permission.CAMERA" />

    <uses-permission android:name="android.permission.ACCESS_COARSE_LOCATION"/>
    <uses-permission android:name="android.permission.ACCESS_FINE_LOCATION"/>

    <uses-permission android:name="android.permission.NEARBY_WIFI_DEVICES" android:usesPermissionFlags="neverForLocation" />

    <uses-permission android:name="android.permission.RECORD_AUDIO" />
    <uses-permission android:name="android.permission.MODIFY_AUDIO_SETTINGS" />
    <uses-permission android:name="android.permission.READ_CALL_STATE"/>

    <!-- For sending/receiving events -->
    <uses-permission android:name="android.permission.WRITE_CALENDAR"/>
    <uses-permission android:name="android.permission.READ_CALENDAR"/>


    <!-- Normal -->
    <uses-permission android:name="android.permission.RECEIVE_BOOT_COMPLETED" />
    <uses-permission android:name="android.permission.VIBRATE"/>
    <uses-permission android:name="android.permission.ACCESS_NETWORK_STATE" />
    <uses-permission android:name="android.permission.WAKE_LOCK" />
    <uses-permission android:name="android.permission.INTERNET" />
    <uses-permission android:name="android.permission.FOREGROUND_SERVICE"/>

    <!-- So we can add a TextSecure 'Account' -->
    <uses-permission android:name="android.permission.READ_SYNC_SETTINGS" />
    <uses-permission android:name="android.permission.WRITE_SYNC_SETTINGS" />
    <uses-permission android:name="android.permission.AUTHENTICATE_ACCOUNTS" />
    <uses-permission android:name="android.permission.USE_CREDENTIALS"/>

    <!-- For conversation 'shortcuts' on the desktop -->
    <uses-permission android:name="android.permission.INSTALL_SHORTCUT"/>
    <uses-permission android:name="com.android.launcher.permission.INSTALL_SHORTCUT" />

    <!-- Set image as wallpaper -->
    <uses-permission android:name="android.permission.SET_WALLPAPER"/>

    <uses-permission android:name="android.permission.BLUETOOTH" />
    <uses-permission android:name="android.permission.BROADCAST_STICKY" />

    <uses-permission android:name="android.permission.CALL_PHONE" />
    <uses-permission android:name="android.permission.RAISED_THREAD_PRIORITY" />
    <uses-permission android:name="android.permission.REQUEST_IGNORE_BATTERY_OPTIMIZATIONS"/>
    <uses-permission android:name="android.permission.USE_FULL_SCREEN_INTENT"/>

    <uses-permission android:name="android.permission.MANAGE_OWN_CALLS"/>

    <uses-permission android:name="android.permission.SCHEDULE_EXACT_ALARM" />

    <uses-permission android:name="android.permission.POST_NOTIFICATIONS" />
    <uses-permission android:name="android.permission.READ_MEDIA_IMAGES" />
    <uses-permission android:name="android.permission.READ_MEDIA_VIDEO" />

    <application android:name=".ApplicationContext"
                 android:icon="@mipmap/ic_launcher"
                 android:label="@string/app_name"
                 android:supportsRtl="true"
                 android:resizeableActivity="true"
                 android:fullBackupOnly="false"
                 android:allowBackup="true"
                 android:backupAgent=".absbackup.SignalBackupAgent"
                 android:theme="@style/TextSecure.LightTheme"
                 android:largeHeap="true"
                 android:networkSecurityConfig="@xml/network_security_config">

    <!-- MOLLY: GMS and Google Maps stuff moved to gms/AndroidManifest.xml -->

    <meta-data android:name="android.supports_size_changes"
               android:value="true" />

    <meta-data android:name="com.google.android.gms.car.application"
               android:resource="@xml/automotive_app_desc" />

    <meta-data android:name="firebase_analytics_collection_deactivated" android:value="true" />
    <meta-data android:name="google_analytics_adid_collection_enabled" android:value="false" />
    <meta-data android:name="firebase_messaging_auto_init_enabled" android:value="false" />

    <meta-data android:name="android.webkit.WebView.MetricsOptOut"
               android:value="true" />

    <activity android:name=".WebRtcCallActivity"
              android:theme="@style/TextSecure.DarkTheme.WebRTCCall"
              android:excludeFromRecents="true"
              android:supportsPictureInPicture="true"
              android:windowSoftInputMode="stateAlwaysHidden"
              android:configChanges="screenSize|smallestScreenSize|screenLayout|orientation"
              android:taskAffinity=".calling"
              android:resizeableActivity="true"
              android:launchMode="singleTask"
              android:exported="false" />

    <activity android:name=".messagerequests.CalleeMustAcceptMessageRequestActivity"
              android:theme="@style/TextSecure.DarkNoActionBar"
              android:noHistory="true"
              android:configChanges="touchscreen|keyboard|keyboardHidden|orientation|screenLayout|screenSize"
              android:exported="false" />

    <activity android:name=".InviteActivity"
              android:theme="@style/Signal.Light.NoActionBar.Invite"
              android:windowSoftInputMode="stateHidden"
              android:parentActivityName=".MainActivity"
              android:configChanges="touchscreen|keyboard|keyboardHidden|orientation|screenLayout|screenSize"
              android:exported="false">
        <meta-data
            android:name="android.support.PARENT_ACTIVITY"
            android:value=".MainActivity" />
    </activity>

    <activity android:name=".DeviceProvisioningActivity"
              android:configChanges="touchscreen|keyboard|keyboardHidden|orientation|screenLayout|screenSize"
              android:exported="true">
        <intent-filter>
            <action android:name="android.intent.action.VIEW" />
            <category android:name="android.intent.category.DEFAULT" />
            <category android:name="android.intent.category.BROWSABLE" />
            <data android:scheme="tsdevice"/>
        </intent-filter>

        <intent-filter>
            <action android:name="android.intent.action.VIEW" />
            <category android:name="android.intent.category.DEFAULT" />
            <category android:name="android.intent.category.BROWSABLE" />
            <data android:scheme="sgnl"
                  android:host="linkdevice"/>
        </intent-filter>
    </activity>

    <activity android:name=".sharing.interstitial.ShareInterstitialActivity"
              android:configChanges="touchscreen|keyboard|keyboardHidden|orientation|screenLayout|screenSize"
              android:windowSoftInputMode="adjustResize"
              android:exported="false" />

    <activity android:name=".sharing.v2.ShareActivity"
              android:theme="@style/Theme.Signal.DayNight.NoActionBar"
              android:exported="true"
              android:excludeFromRecents="true"
              android:taskAffinity=""
              android:windowSoftInputMode="stateHidden"
              android:configChanges="touchscreen|keyboard|keyboardHidden|orientation|screenLayout|screenSize">
        <intent-filter>
            <action android:name="android.intent.action.SEND" />
            <category android:name="android.intent.category.DEFAULT"/>
            <data android:mimeType="audio/*" />
            <data android:mimeType="image/*" />
            <data android:mimeType="text/plain" />
            <data android:mimeType="video/*" />
            <data android:mimeType="application/*"/>
            <data android:mimeType="text/*"/>
            <data android:mimeType="*/*"/>
        </intent-filter>

        <intent-filter>
            <action android:name="android.intent.action.SEND_MULTIPLE" />
            <category android:name="android.intent.category.DEFAULT"/>
            <data android:mimeType="image/*" />
            <data android:mimeType="video/*" />
        </intent-filter>

      <meta-data
          android:name="android.service.chooser.chooser_target_service"
                android:value="androidx.sharetarget.ChooserTargetServiceCompat" />

    </activity>

    <activity android:name=".stickers.StickerPackPreviewActivity"
              android:exported="true"
              android:theme="@style/Theme.Signal.DayNight.NoActionBar"
              android:launchMode="singleTask"
              android:noHistory="true"
              android:windowSoftInputMode="stateHidden"
              android:configChanges="touchscreen|keyboard|keyboardHidden|orientation|screenLayout|screenSize">
        <intent-filter>
            <action android:name="android.intent.action.VIEW" android:exported="true" />
            <category android:name="android.intent.category.DEFAULT" />
            <category android:name="android.intent.category.BROWSABLE" />
            <data android:scheme="sgnl"
                  android:host="addstickers" />
        </intent-filter>
        <intent-filter>
            <action android:name="android.intent.action.VIEW" />
            <category android:name="android.intent.category.DEFAULT" />
            <category android:name="android.intent.category.BROWSABLE" />
            <data android:scheme="https"
                  android:host="signal.art"
                  android:pathPrefix="/addstickers"/>
        </intent-filter>
    </activity>

    <activity-alias android:name=".RoutingActivity"
                    android:targetActivity=".MainActivity"
                    android:resizeableActivity="true"
                    android:exported="true">

        <intent-filter>
            <action android:name="android.intent.action.MAIN" />
            <category android:name="android.intent.category.LAUNCHER" />
            <category android:name="android.intent.category.MULTIWINDOW_LAUNCHER" />
        </intent-filter>

        <meta-data android:name="com.sec.minimode.icon.portrait.normal"
                   android:resource="@mipmap/ic_launcher" />
        <meta-data android:name="com.sec.minimode.icon.landscape.normal"
                   android:resource="@mipmap/ic_launcher" />

        <meta-data android:name="android.app.shortcuts"
                   android:resource="@xml/shortcuts" />

    </activity-alias>

        <activity-alias
            android:name=".RoutingActivityAltYellow"
            android:enabled="false"
            android:exported="true"
            android:icon="@mipmap/ic_launcher_alt_yellow"
            android:targetActivity=".MainActivity">

            <intent-filter>
                <action android:name="android.intent.action.MAIN" />

                <category android:name="android.intent.category.LAUNCHER" />
                <category android:name="android.intent.category.MULTIWINDOW_LAUNCHER" />
            </intent-filter>

            <meta-data
                android:name="com.sec.minimode.icon.portrait.normal"
                android:resource="@mipmap/ic_launcher_alt_yellow" />
            <meta-data
                android:name="com.sec.minimode.icon.landscape.normal"
                android:resource="@mipmap/ic_launcher_alt_yellow" />

            <meta-data
                android:name="android.app.shortcuts"
                android:resource="@xml/shortcuts" />

        </activity-alias>

        <activity-alias
            android:name=".RoutingActivityAltBubbles"
            android:enabled="false"
            android:exported="true"
            android:icon="@mipmap/ic_launcher_alt_bubbles"
            android:targetActivity=".MainActivity">

            <intent-filter>
                <action android:name="android.intent.action.MAIN" />

                <category android:name="android.intent.category.LAUNCHER" />
                <category android:name="android.intent.category.MULTIWINDOW_LAUNCHER" />
            </intent-filter>

            <meta-data
                android:name="com.sec.minimode.icon.portrait.normal"
                android:resource="@mipmap/ic_launcher_alt_bubbles" />
            <meta-data
                android:name="com.sec.minimode.icon.landscape.normal"
                android:resource="@mipmap/ic_launcher_alt_bubbles" />

            <meta-data
                android:name="android.app.shortcuts"
                android:resource="@xml/shortcuts" />

        </activity-alias>

        <activity-alias
            android:name=".RoutingActivityAltChat"
            android:enabled="false"
            android:exported="true"
            android:icon="@mipmap/ic_launcher_alt_chat"
            android:targetActivity=".MainActivity">

            <intent-filter>
                <action android:name="android.intent.action.MAIN" />

                <category android:name="android.intent.category.LAUNCHER" />
                <category android:name="android.intent.category.MULTIWINDOW_LAUNCHER" />
            </intent-filter>

            <meta-data
                android:name="com.sec.minimode.icon.portrait.normal"
                android:resource="@mipmap/ic_launcher_alt_chat" />
            <meta-data
                android:name="com.sec.minimode.icon.landscape.normal"
                android:resource="@mipmap/ic_launcher_alt_chat" />

            <meta-data
                android:name="android.app.shortcuts"
                android:resource="@xml/shortcuts" />

        </activity-alias>

        <activity-alias
            android:name=".RoutingActivityAltNews"
            android:enabled="false"
            android:exported="true"
            android:icon="@mipmap/ic_launcher_alt_news"
            android:label="@string/app_icon_label_news"
            android:targetActivity=".MainActivity">

            <intent-filter>
                <action android:name="android.intent.action.MAIN" />

                <category android:name="android.intent.category.LAUNCHER" />
                <category android:name="android.intent.category.MULTIWINDOW_LAUNCHER" />
            </intent-filter>

            <meta-data
                android:name="com.sec.minimode.icon.portrait.normal"
                android:resource="@mipmap/ic_launcher_alt_news" />
            <meta-data
                android:name="com.sec.minimode.icon.landscape.normal"
                android:resource="@mipmap/ic_launcher_alt_news" />

            <meta-data
                android:name="android.app.shortcuts"
                android:resource="@xml/shortcuts" />

        </activity-alias>

        <activity-alias
            android:name=".RoutingActivityAltNotes"
            android:enabled="false"
            android:exported="true"
            android:icon="@mipmap/ic_launcher_alt_notes"
            android:label="@string/app_icon_label_notes"
            android:targetActivity=".MainActivity">

            <intent-filter>
                <action android:name="android.intent.action.MAIN" />

                <category android:name="android.intent.category.LAUNCHER" />
                <category android:name="android.intent.category.MULTIWINDOW_LAUNCHER" />
            </intent-filter>

            <meta-data
                android:name="com.sec.minimode.icon.portrait.normal"
                android:resource="@mipmap/ic_launcher_alt_notes" />
            <meta-data
                android:name="com.sec.minimode.icon.landscape.normal"
                android:resource="@mipmap/ic_launcher_alt_notes" />

            <meta-data
                android:name="android.app.shortcuts"
                android:resource="@xml/shortcuts" />

        </activity-alias>

        <activity-alias
            android:name=".RoutingActivityAltColor"
            android:enabled="false"
            android:exported="true"
            android:icon="@mipmap/ic_launcher_alt_signal_color"
            android:targetActivity=".MainActivity">

            <intent-filter>
                <action android:name="android.intent.action.MAIN" />

                <category android:name="android.intent.category.LAUNCHER" />
                <category android:name="android.intent.category.MULTIWINDOW_LAUNCHER" />
            </intent-filter>

            <meta-data
                android:name="com.sec.minimode.icon.portrait.normal"
                android:resource="@mipmap/ic_launcher_alt_signal_color" />
            <meta-data
                android:name="com.sec.minimode.icon.landscape.normal"
                android:resource="@mipmap/ic_launcher_alt_signal_color" />

            <meta-data
                android:name="android.app.shortcuts"
                android:resource="@xml/shortcuts" />

        </activity-alias>

        <activity-alias
            android:name=".RoutingActivityAltDark"
            android:enabled="false"
            android:exported="true"
            android:icon="@mipmap/ic_launcher_alt_signal_dark"
            android:targetActivity=".MainActivity">

            <intent-filter>
                <action android:name="android.intent.action.MAIN" />

                <category android:name="android.intent.category.LAUNCHER" />
                <category android:name="android.intent.category.MULTIWINDOW_LAUNCHER" />
            </intent-filter>

            <meta-data
                android:name="com.sec.minimode.icon.portrait.normal"
                android:resource="@mipmap/ic_launcher_alt_signal_dark" />
            <meta-data
                android:name="com.sec.minimode.icon.landscape.normal"
                android:resource="@mipmap/ic_launcher_alt_signal_dark" />

            <meta-data
                android:name="android.app.shortcuts"
                android:resource="@xml/shortcuts" />

        </activity-alias>

        <activity-alias
            android:name=".RoutingActivityAltDarkVariant"
            android:enabled="false"
            android:exported="true"
            android:icon="@mipmap/ic_launcher_alt_signal_dark_variant"
            android:targetActivity=".MainActivity">

            <intent-filter>
                <action android:name="android.intent.action.MAIN" />

                <category android:name="android.intent.category.LAUNCHER" />
                <category android:name="android.intent.category.MULTIWINDOW_LAUNCHER" />
            </intent-filter>

            <meta-data
                android:name="com.sec.minimode.icon.portrait.normal"
                android:resource="@mipmap/ic_launcher_alt_signal_dark_variant" />
            <meta-data
                android:name="com.sec.minimode.icon.landscape.normal"
                android:resource="@mipmap/ic_launcher_alt_signal_dark_variant" />

            <meta-data
                android:name="android.app.shortcuts"
                android:resource="@xml/shortcuts" />

        </activity-alias>

        <activity-alias
            android:name=".RoutingActivityAltWhite"
            android:enabled="false"
            android:exported="true"
            android:icon="@mipmap/ic_launcher_alt_signal_white"
            android:targetActivity=".MainActivity">

            <intent-filter>
                <action android:name="android.intent.action.MAIN" />

                <category android:name="android.intent.category.LAUNCHER" />
                <category android:name="android.intent.category.MULTIWINDOW_LAUNCHER" />
            </intent-filter>

            <meta-data
                android:name="com.sec.minimode.icon.portrait.normal"
                android:resource="@mipmap/ic_launcher_alt_signal_white" />
            <meta-data
                android:name="com.sec.minimode.icon.landscape.normal"
                android:resource="@mipmap/ic_launcher_alt_signal_white" />

            <meta-data
                android:name="android.app.shortcuts"
                android:resource="@xml/shortcuts" />

        </activity-alias>

        <activity-alias
            android:name=".RoutingActivityAltWaves"
            android:enabled="false"
            android:exported="true"
            android:icon="@mipmap/ic_launcher_alt_waves"
            android:label="@string/app_icon_label_waves"
            android:targetActivity=".MainActivity">

            <intent-filter>
                <action android:name="android.intent.action.MAIN" />

                <category android:name="android.intent.category.LAUNCHER" />
                <category android:name="android.intent.category.MULTIWINDOW_LAUNCHER" />
            </intent-filter>

            <meta-data
                android:name="com.sec.minimode.icon.portrait.normal"
                android:resource="@mipmap/ic_launcher_alt_waves" />
            <meta-data
                android:name="com.sec.minimode.icon.landscape.normal"
                android:resource="@mipmap/ic_launcher_alt_waves" />

            <meta-data
                android:name="android.app.shortcuts"
                android:resource="@xml/shortcuts" />

        </activity-alias>

        <activity-alias
            android:name=".RoutingActivityAltWeather"
            android:enabled="false"
            android:exported="true"
            android:icon="@mipmap/ic_launcher_alt_weather"
            android:label="@string/app_icon_label_weather"
            android:targetActivity=".MainActivity">

            <intent-filter>
                <action android:name="android.intent.action.MAIN" />

                <category android:name="android.intent.category.LAUNCHER" />
                <category android:name="android.intent.category.MULTIWINDOW_LAUNCHER" />
            </intent-filter>

            <meta-data
                android:name="com.sec.minimode.icon.portrait.normal"
                android:resource="@mipmap/ic_launcher_alt_weather" />
            <meta-data
                android:name="com.sec.minimode.icon.landscape.normal"
                android:resource="@mipmap/ic_launcher_alt_weather" />

            <meta-data
                android:name="android.app.shortcuts"
                android:resource="@xml/shortcuts" />

        </activity-alias>

    <activity android:name=".deeplinks.DeepLinkEntryActivity"
              android:exported="true"
              android:noHistory="true"
              android:theme="@style/Signal.Transparent">

        <intent-filter>
            <action android:name="android.intent.action.VIEW" />
            <category android:name="android.intent.category.DEFAULT" />
            <category android:name="android.intent.category.BROWSABLE" />
            <data android:scheme="sgnl"
                  android:host="signal.group" />
        </intent-filter>

        <intent-filter>
            <action android:name="android.intent.action.VIEW" />
            <category android:name="android.intent.category.DEFAULT" />
            <category android:name="android.intent.category.BROWSABLE" />
            <data android:scheme="https"
                  android:host="signal.group"/>
        </intent-filter>

        <intent-filter>
            <action android:name="android.intent.action.VIEW" />
            <category android:name="android.intent.category.DEFAULT" />
            <category android:name="android.intent.category.BROWSABLE" />
            <data android:scheme="https"
                android:host="signal.me" />
            <data android:scheme="sgnl"
                android:host="signal.me" />
        </intent-filter>

        <intent-filter android:autoVerify="true">
            <action android:name="android.intent.action.VIEW" />

            <category android:name="android.intent.category.DEFAULT" />
            <category android:name="android.intent.category.BROWSABLE" />

            <data android:scheme="sgnl" />
            <data android:scheme="https" />
            <data android:host="signal.link" />
        </intent-filter>
    </activity>

    <activity android:name=".conversation.v2.ConversationActivity"
              android:windowSoftInputMode="stateUnchanged"
              android:launchMode="singleTask"
              android:configChanges="touchscreen|keyboard|keyboardHidden|orientation|screenLayout|screenSize"
              android:parentActivityName=".MainActivity"
              android:resizeableActivity="true"
              android:exported="false">
        <meta-data
                android:name="android.support.PARENT_ACTIVITY"
                android:value="org.thoughtcrime.securesms.MainActivity" />
    </activity>

    <activity android:name=".conversation.BubbleConversationActivity"
        android:theme="@style/Signal.DayNight"
        android:allowEmbedded="true"
        android:resizeableActivity="true"
        android:exported="false"/>

    <activity android:name=".conversation.ConversationPopupActivity"
              android:windowSoftInputMode="stateVisible"
              android:launchMode="singleTask"
              android:taskAffinity=""
              android:excludeFromRecents="true"
              android:theme="@style/TextSecure.LightTheme.Popup"
              android:configChanges="touchscreen|keyboard|keyboardHidden|orientation|screenLayout|screenSize"
              android:exported="false"/>

    <activity android:name=".groups.ui.invitesandrequests.ManagePendingAndRequestingMembersActivity"
              android:configChanges="touchscreen|keyboard|keyboardHidden|orientation|screenLayout|screenSize|uiMode"
              android:theme="@style/Theme.Signal.DayNight.NoActionBar"
              android:exported="false"/>

    <activity android:name=".recipients.ui.disappearingmessages.RecipientDisappearingMessagesActivity"
              android:configChanges="touchscreen|keyboard|keyboardHidden|orientation|screenLayout|screenSize"
              android:theme="@style/Signal.DayNight.NoActionBar"
              android:windowSoftInputMode="adjustResize"
              android:exported="false"/>

    <activity android:name=".migrations.ApplicationMigrationActivity"
              android:theme="@style/Theme.Signal.DayNight.NoActionBar"
              android:launchMode="singleTask"
              android:configChanges="touchscreen|keyboard|keyboardHidden|orientation|screenLayout|screenSize"
              android:exported="false"/>

    <activity android:name=".PassphraseCreateActivity"
              android:label="@string/AndroidManifest__create_passphrase"
              android:windowSoftInputMode="stateAlwaysHidden"
              android:theme="@style/TextSecure.LightIntroTheme"
              android:launchMode="singleTask"
              android:configChanges="touchscreen|keyboard|keyboardHidden|orientation|screenLayout|screenSize"
              android:exported="false"/>

    <activity android:name=".PassphrasePromptActivity"
              android:launchMode="singleTask"
              android:theme="@style/Signal.DayNight"
              android:windowSoftInputMode="stateVisible"
              android:configChanges="touchscreen|keyboard|keyboardHidden|orientation|screenLayout|screenSize"
              android:exported="false"/>

    <activity android:name=".NewConversationActivity"
              android:theme="@style/Theme.Signal.DayNight.NoActionBar"
              android:configChanges="touchscreen|keyboard|keyboardHidden|orientation|screenLayout|screenSize"
              android:exported="false"/>

    <activity android:name=".recipients.ui.findby.FindByActivity"
              android:theme="@style/Theme.Signal.DayNight.NoActionBar"
              android:windowSoftInputMode="adjustResize"
              android:configChanges="touchscreen|keyboard|keyboardHidden|orientation|screenLayout|screenSize"
              android:exported="false"/>

    <activity android:name=".calls.links.details.CallLinkDetailsActivity"
              android:theme="@style/Theme.Signal.DayNight.NoActionBar"
              android:windowSoftInputMode="stateAlwaysHidden"
              android:configChanges="touchscreen|keyboard|keyboardHidden|orientation|screenLayout|screenSize"
              android:exported="false"/>

    <activity android:name=".calls.new.NewCallActivity"
              android:theme="@style/Theme.Signal.DayNight.NoActionBar"
              android:windowSoftInputMode="stateAlwaysVisible"
              android:configChanges="touchscreen|keyboard|keyboardHidden|orientation|screenLayout|screenSize"
              android:exported="false"/>

    <activity android:name=".PushContactSelectionActivity"
              android:label="@string/AndroidManifest__select_contacts"
              android:windowSoftInputMode="stateHidden"
              android:configChanges="touchscreen|keyboard|keyboardHidden|orientation|screenLayout|screenSize"
              android:exported="false"/>

    <activity android:name=".giph.ui.GiphyActivity"
              android:theme="@style/Theme.Signal.DayNight.NoActionBar"
              android:windowSoftInputMode="stateHidden"
              android:configChanges="touchscreen|keyboard|keyboardHidden|orientation|screenLayout|screenSize"
              android:exported="false"/>

    <activity android:name=".mediasend.v2.MediaSelectionActivity"
              android:theme="@style/TextSecure.DarkNoActionBar"
              android:windowSoftInputMode="stateAlwaysHidden|adjustNothing"
              android:launchMode="singleTop"
              android:configChanges="touchscreen|keyboard|keyboardHidden|orientation|screenLayout|screenSize|uiMode"
              android:exported="false"/>

    <activity android:name=".conversation.mutiselect.forward.MultiselectForwardActivity"
              android:theme="@style/Signal.DayNight.NoActionBar"
              android:windowSoftInputMode="stateAlwaysHidden|adjustNothing"
              android:configChanges="touchscreen|keyboard|keyboardHidden|orientation|screenLayout|screenSize"
              android:exported="false"/>

    <activity android:name=".mediasend.v2.stories.StoriesMultiselectForwardActivity"
              android:theme="@style/Signal.DayNight.NoActionBar"
              android:windowSoftInputMode="stateAlwaysHidden|adjustNothing"
              android:configChanges="touchscreen|keyboard|keyboardHidden|orientation|screenLayout|screenSize"
              android:exported="false"/>

    <activity android:name=".verify.VerifyIdentityActivity"
              android:exported="false"
              android:theme="@style/Signal.DayNight.NoActionBar"
              android:configChanges="touchscreen|keyboard|keyboardHidden|orientation|screenLayout|screenSize"/>

    <activity android:name=".components.settings.app.AppSettingsActivity"
              android:exported="true"
              android:configChanges="touchscreen|keyboard|keyboardHidden|orientation|screenLayout|screenSize"
              android:theme="@style/Signal.DayNight.NoActionBar"
              android:windowSoftInputMode="adjustResize">
        <intent-filter>
            <action android:name="android.intent.action.MAIN" />
            <category android:name="android.intent.category.NOTIFICATION_PREFERENCES" />
        </intent-filter>
    </activity>

    <activity
        android:name=".stories.my.MyStoriesActivity"
        android:configChanges="touchscreen|keyboard|keyboardHidden|orientation|screenLayout|screenSize"
        android:theme="@style/Signal.DayNight.NoActionBar"
        android:windowSoftInputMode="stateAlwaysHidden"
        android:exported="false"/>

    <activity
        android:name=".backup.v2.ui.MessageBackupsFlowActivity"
        android:configChanges="touchscreen|keyboard|keyboardHidden|orientation|screenLayout|screenSize"
        android:exported="false"
        android:theme="@style/Signal.DayNight.NoActionBar"
        android:windowSoftInputMode="adjustResize" />

    <activity
        android:name=".stories.settings.StorySettingsActivity"
        android:configChanges="touchscreen|keyboard|keyboardHidden|orientation|screenLayout|screenSize"
        android:theme="@style/Signal.DayNight.NoActionBar"
        android:windowSoftInputMode="stateAlwaysHidden|adjustResize"
        android:exported="false"/>

    <activity
        android:name=".stories.viewer.StoryViewerActivity"
        android:screenOrientation="portrait"
        android:configChanges="touchscreen|keyboard|keyboardHidden|orientation|screenLayout|screenSize"
        android:theme="@style/TextSecure.DarkNoActionBar.StoryViewer"
        android:launchMode="singleTask"
        android:windowSoftInputMode="stateAlwaysHidden|adjustNothing"
        android:parentActivityName=".MainActivity"
        android:exported="false">

        <meta-data
            android:name="android.support.PARENT_ACTIVITY"
            android:value="org.thoughtcrime.securesms.MainActivity" />
    </activity>

    <activity
        android:name=".components.settings.app.changenumber.ChangeNumberLockActivity"
        android:theme="@style/Signal.DayNight.NoActionBar"
        android:configChanges="touchscreen|keyboard|keyboardHidden|orientation|screenLayout|screenSize"
        android:exported="false"/>

    <activity
        android:name=".components.settings.conversation.ConversationSettingsActivity"
        android:configChanges="touchscreen|keyboard|keyboardHidden|screenLayout|screenSize"
        android:theme="@style/Signal.DayNight.ConversationSettings"
        android:windowSoftInputMode="stateAlwaysHidden"
        android:exported="false"/>

    <activity
        android:name=".components.settings.conversation.CallInfoActivity"
        android:configChanges="touchscreen|keyboard|keyboardHidden|screenLayout|screenSize"
        android:theme="@style/Signal.DayNight.NoActionBar"
        android:windowSoftInputMode="stateAlwaysHidden"
        android:exported="false"/>

    <activity
        android:name=".wallpaper.ChatWallpaperActivity"
        android:configChanges="touchscreen|keyboard|keyboardHidden|orientation|screenLayout|screenSize"
        android:windowSoftInputMode="stateAlwaysHidden"
        android:exported="false"/>

    <activity
        android:name=".wallpaper.ChatWallpaperPreviewActivity"
        android:configChanges="touchscreen|keyboard|keyboardHidden|orientation|screenLayout|screenSize"
        android:windowSoftInputMode="stateAlwaysHidden"
        android:exported="false"/>

    <activity
        android:name=".devicetransfer.olddevice.OldDeviceTransferActivity"
        android:theme="@style/TextSecure.LightRegistrationTheme"
        android:launchMode="singleTask"
        android:configChanges="touchscreen|keyboard|keyboardHidden|orientation|screenLayout|screenSize"
        android:exported="false"/>

    <activity
        android:name=".devicetransfer.olddevice.OldDeviceExitActivity"
        android:noHistory="true"
        android:excludeFromRecents="true"
        android:configChanges="touchscreen|keyboard|keyboardHidden|orientation|screenLayout|screenSize"
        android:exported="false"/>

    <activity android:name=".registration.RegistrationNavigationActivity"
              android:launchMode="singleTask"
              android:theme="@style/Theme.Signal.DayNight.NoActionBar"
              android:windowSoftInputMode="stateHidden"
              android:configChanges="touchscreen|keyboard|keyboardHidden|orientation|screenLayout|screenSize"
              android:exported="false"/>

    <activity android:name=".revealable.ViewOnceMessageActivity"
              android:launchMode="singleTask"
              android:theme="@style/TextSecure.FullScreenMedia"
              android:windowSoftInputMode="stateHidden"
              android:excludeFromRecents="true"
              android:configChanges="touchscreen|keyboard|keyboardHidden|orientation|screenLayout|screenSize"
              android:exported="false"/>

    <activity android:name=".stickers.StickerManagementActivity"
              android:launchMode="singleTask"
              android:theme="@style/TextSecure.LightTheme"
              android:windowSoftInputMode="stateUnchanged"
              android:configChanges="touchscreen|keyboard|keyboardHidden|orientation|screenLayout|screenSize"
              android:exported="false"/>

     <activity android:name=".DeviceActivity"
               android:screenOrientation="portrait"
               android:label="@string/AndroidManifest__linked_devices"
               android:configChanges="touchscreen|keyboard|keyboardHidden|orientation|screenLayout|screenSize"
               android:exported="false"/>

    <activity android:name=".logsubmit.SubmitDebugLogActivity"
              android:windowSoftInputMode="stateHidden"
              android:configChanges="touchscreen|keyboard|keyboardHidden|orientation|screenLayout|screenSize"
              android:exported="false"/>

    <activity android:name=".mediapreview.MediaPreviewV2Activity"
              android:label="@string/AndroidManifest__media_preview"
              android:windowSoftInputMode="stateHidden"
              android:launchMode="singleTask"
              android:theme="@style/Theme.Signal.DayNight.NoActionBar"
              android:exported="false"
              android:configChanges="touchscreen|keyboard|keyboardHidden|orientation|screenLayout|screenSize"/>

    <activity android:name=".AvatarPreviewActivity"
              android:label="@string/AndroidManifest__media_preview"
              android:windowSoftInputMode="stateHidden"
              android:configChanges="touchscreen|keyboard|keyboardHidden|orientation|screenLayout|screenSize"
              android:exported="false"/>

    <activity android:name=".avatar.photo.PhotoEditorActivity"
              android:configChanges="touchscreen|keyboard|keyboardHidden|orientation|screenLayout|screenSize|uiMode"
              android:label="@string/AndroidManifest__media_preview"
              android:theme="@style/TextSecure.DarkNoActionBar"
              android:windowSoftInputMode="stateHidden"
              android:exported="false"/>

    <activity android:name=".mediaoverview.MediaOverviewActivity"
              android:theme="@style/Theme.Signal.DayNight.NoActionBar"
              android:windowSoftInputMode="stateHidden"
              android:configChanges="touchscreen|keyboard|keyboardHidden|orientation|screenLayout|screenSize"
              android:exported="false"/>

    <activity android:name=".DummyActivity"
              android:theme="@android:style/Theme.NoDisplay"
              android:enabled="true"
              android:allowTaskReparenting="true"
              android:noHistory="true"
              android:excludeFromRecents="true"
              android:alwaysRetainTaskState="false"
              android:stateNotNeeded="true"
              android:clearTaskOnLaunch="true"
              android:finishOnTaskLaunch="true"
              android:exported="false"/>

    <activity android:name=".PlayServicesProblemActivity"
              android:exported="false"
              android:theme="@style/TextSecure.DialogActivity"
              android:configChanges="touchscreen|keyboard|keyboardHidden|orientation|screenLayout|screenSize"/>

    <activity android:name=".SmsSendtoActivity" android:exported="true">
        <intent-filter tools:ignore="AppLinkUrlError">
            <action android:name="android.intent.action.VIEW" />
            <category android:name="android.intent.category.DEFAULT" />
            <data android:mimeType="vnd.android.cursor.item/vnd.org.thoughtcrime.securesms.contact" />
        </intent-filter>
    </activity>

    <activity android:name="org.thoughtcrime.securesms.webrtc.VoiceCallShare"
              android:exported="true"
              android:excludeFromRecents="true"
              android:permission="android.permission.CALL_PHONE"
              android:theme="@style/NoAnimation.Theme.BlackScreen"
              android:launchMode="singleTask"
              android:configChanges="touchscreen|keyboard|keyboardHidden|orientation|screenLayout|screenSize">

        <intent-filter tools:ignore="AppLinkUrlError">
            <action android:name="android.intent.action.VIEW" />
            <category android:name="android.intent.category.DEFAULT" />
            <data android:mimeType="vnd.android.cursor.item/vnd.org.thoughtcrime.securesms.call" />
        </intent-filter>

    </activity>

    <activity android:name=".mediasend.AvatarSelectionActivity"
              android:theme="@style/TextSecure.DarkNoActionBar"
              android:configChanges="touchscreen|keyboard|keyboardHidden|orientation|screenLayout|screenSize"
              android:exported="false"/>

    <activity android:name=".blocked.BlockedUsersActivity"
              android:theme="@style/TextSecure.LightTheme"
              android:windowSoftInputMode="stateHidden"
              android:configChanges="touchscreen|keyboard|keyboardHidden|orientation|screenLayout|screenSize"
              android:exported="false"/>

    <activity android:name=".scribbles.ImageEditorStickerSelectActivity"
              android:theme="@style/Signal.DayNight.NoActionBar"
              android:configChanges="touchscreen|keyboard|keyboardHidden|orientation|screenLayout|screenSize"
              android:exported="false"/>

    <activity android:name=".profiles.edit.CreateProfileActivity"
              android:theme="@style/TextSecure.LightRegistrationTheme"
              android:windowSoftInputMode="stateVisible|adjustResize"
              android:exported="false"/>

    <activity android:name=".profiles.username.AddAUsernameActivity"
              android:theme="@style/Signal.DayNight.NoActionBar"
              android:windowSoftInputMode="stateVisible|adjustResize"
              android:exported="false"/>

    <activity android:name=".profiles.manage.EditProfileActivity"
              android:theme="@style/TextSecure.LightTheme"
              android:windowSoftInputMode="stateVisible|adjustResize"
              android:exported="false"/>

    <activity
        android:name=".payments.preferences.PaymentsActivity"
        android:theme="@style/TextSecure.LightRegistrationTheme"
        android:configChanges="touchscreen|keyboard|keyboardHidden|orientation|screenLayout|screenSize"
        android:exported="false"/>

    <activity
        android:name=".lock.v2.CreateSvrPinActivity"
        android:theme="@style/TextSecure.LightRegistrationTheme"
        android:windowSoftInputMode="adjustResize"
        android:configChanges="touchscreen|keyboard|keyboardHidden|orientation|screenLayout|screenSize"
        android:exported="false"/>

    <activity
        android:name=".lock.v2.SvrMigrationActivity"
        android:theme="@style/TextSecure.LightRegistrationTheme"
        android:windowSoftInputMode="adjustResize"
        android:configChanges="touchscreen|keyboard|keyboardHidden|orientation|screenLayout|screenSize"
        android:exported="false"/>

    <activity android:name=".contacts.TurnOffContactJoinedNotificationsActivity"
              android:theme="@style/TextSecure.DialogActivity"
              android:exported="false"/>

    <activity android:name=".contactshare.ContactShareEditActivity"
              android:theme="@style/TextSecure.LightTheme"
              android:configChanges="touchscreen|keyboard|keyboardHidden|orientation|screenLayout|screenSize"
              android:exported="false"/>

    <activity android:name=".contactshare.ContactNameEditActivity"
              android:theme="@style/Theme.Signal.DayNight.NoActionBar"
              android:configChanges="touchscreen|keyboard|keyboardHidden|orientation|screenLayout|screenSize"
              android:exported="false"/>

    <activity android:name=".contactshare.SharedContactDetailsActivity"
              android:theme="@style/Theme.Signal.DayNight.NoActionBar"
              android:configChanges="touchscreen|keyboard|keyboardHidden|orientation|screenLayout|screenSize"
              android:exported="false"/>

    <activity android:name=".ShortcutLauncherActivity"
              android:theme="@style/Theme.Signal.DayNight.NoActionBar"
              android:exported="true"
              android:configChanges="touchscreen|keyboard|keyboardHidden|orientation|screenLayout|screenSize"/>

    <activity android:name=".maps.PlacePickerActivity"
              android:label="@string/PlacePickerActivity_title"
              android:theme="@style/Theme.Signal.DayNight.NoActionBar"
              android:configChanges="touchscreen|keyboard|keyboardHidden|orientation|screenLayout|screenSize"
              android:exported="false"/>

    <activity android:name=".MainActivity"
              android:theme="@style/Theme.Signal.DayNight.NoActionBar"
              android:configChanges="touchscreen|keyboard|keyboardHidden|orientation|screenLayout|screenSize"
              android:resizeableActivity="true"
              android:exported="false"/>

    <activity android:name=".pin.PinRestoreActivity"
              android:theme="@style/Theme.Signal.DayNight.NoActionBar"
              android:configChanges="touchscreen|keyboard|keyboardHidden|orientation|screenLayout|screenSize"
              android:exported="false"/>

    <activity android:name=".groups.ui.creategroup.CreateGroupActivity"
              android:theme="@style/Theme.Signal.DayNight.NoActionBar"
              android:exported="false"/>

    <activity android:name=".groups.ui.addtogroup.AddToGroupsActivity"
              android:theme="@style/Theme.Signal.DayNight.NoActionBar"
              android:exported="false"/>

    <activity android:name=".groups.ui.addmembers.AddMembersActivity"
              android:theme="@style/Theme.Signal.DayNight.NoActionBar"
              android:exported="false"/>

    <activity android:name=".groups.ui.creategroup.details.AddGroupDetailsActivity"
              android:theme="@style/Theme.Signal.DayNight.NoActionBar"
              android:exported="false"/>

    <activity android:name=".groups.ui.chooseadmin.ChooseNewAdminActivity"
              android:configChanges="touchscreen|keyboard|keyboardHidden|orientation|screenLayout|screenSize"
              android:exported="false"/>

    <activity android:name=".megaphone.ClientDeprecatedActivity"
              android:theme="@style/Theme.Signal.DayNight.NoActionBar"
              android:configChanges="touchscreen|keyboard|keyboardHidden|orientation|screenLayout|screenSize|uiMode"
              android:launchMode="singleTask"
              android:exported="false"/>

    <activity android:name=".ratelimit.RecaptchaProofActivity"
              android:theme="@style/Theme.Signal.DayNight.NoActionBar"
              android:configChanges="touchscreen|keyboard|keyboardHidden|orientation|screenLayout|screenSize|uiMode"
              android:exported="false"/>

    <activity android:name=".wallpaper.crop.WallpaperImageSelectionActivity"
              android:configChanges="touchscreen|keyboard|keyboardHidden|orientation|screenLayout|screenSize"
              android:theme="@style/TextSecure.DarkNoActionBar"
              android:exported="false"/>

    <activity android:name=".wallpaper.crop.WallpaperCropActivity"
              android:configChanges="touchscreen|keyboard|keyboardHidden|orientation|screenLayout|screenSize"
              android:screenOrientation="portrait"
              android:theme="@style/Theme.Signal.WallpaperCropper"
              android:exported="false"/>

    <activity android:name=".reactions.edit.EditReactionsActivity"
              android:theme="@style/Theme.Signal.DayNight.NoActionBar"
              android:configChanges="touchscreen|keyboard|keyboardHidden|orientation|screenLayout|screenSize"
              android:exported="false"/>

<<<<<<< HEAD
=======
    <activity android:name=".components.settings.app.subscription.donate.DonateToSignalActivity"
              android:theme="@style/Theme.Signal.DayNight.NoActionBar"
              android:configChanges="touchscreen|keyboard|keyboardHidden|orientation|screenLayout|screenSize"
              android:exported="false"/>

>>>>>>> bd3b7792
    <service
        android:enabled="true"
        android:name=".service.webrtc.WebRtcCallService"
        android:foregroundServiceType="camera|microphone"
        android:exported="false"/>

    <service
        android:enabled="true"
        android:exported="false"
        android:name=".service.KeyCachingService" />

    <service
        android:enabled="true"
        android:exported="false"
        android:name=".service.WipeMemoryService" />

    <service
        android:enabled="true"
        android:name=".messages.IncomingMessageObserver$ForegroundService"
        android:exported="false"/>

    <service
        android:enabled="true"
        android:name=".messages.IncomingMessageObserver$BackgroundService"
        android:exported="false"/>

    <service
        android:name=".service.webrtc.AndroidCallConnectionService"
        android:permission="android.permission.BIND_TELECOM_CONNECTION_SERVICE"
        android:exported="true">
        <intent-filter>
            <action android:name="android.telecom.ConnectionService" />
        </intent-filter>
    </service>

    <service
        android:name=".components.voice.VoiceNotePlaybackService"
        android:foregroundServiceType="mediaPlayback"
        android:exported="true">
        <intent-filter>
            <action android:name="android.media.browse.MediaBrowserService" />
            <action android:name="androidx.media3.session.MediaSessionService"/>
        </intent-filter>
    </service>

    <receiver android:name="androidx.media.session.MediaButtonReceiver" android:exported="true">
        <intent-filter>
            <action android:name="android.intent.action.MEDIA_BUTTON" />
        </intent-filter>
    </receiver>

    <service android:name=".service.AccountAuthenticatorService" android:exported="true">
        <intent-filter>
            <action android:name="android.accounts.AccountAuthenticator" />
        </intent-filter>
        <meta-data android:name="android.accounts.AccountAuthenticator" android:resource="@xml/authenticator" />
    </service>

    <service android:name=".service.ContactsSyncAdapterService" android:exported="true">
        <intent-filter>
            <action android:name="android.content.SyncAdapter"/>
        </intent-filter>
        <meta-data android:name="android.content.SyncAdapter" android:resource="@xml/syncadapter" />
        <meta-data android:name="android.provider.CONTACTS_STRUCTURE" android:resource="@xml/contactsformat" />
    </service>

    <service
        android:name=".service.GenericForegroundService"
        android:exported="false"/>

    <service
        android:name=".service.AttachmentProgressService"
        android:exported="false"/>

    <service
        android:name=".gcm.FcmFetchBackgroundService"
        android:exported="false"/>

    <service
        android:name=".gcm.FcmFetchForegroundService"
        android:exported="false"/>

    <!-- MOLLY: FcmReceiveService moved to gms/AndroidManifest.xml -->

    <receiver android:name=".notifications.MarkReadReceiver"
              android:enabled="true"
              android:exported="false">
        <intent-filter>
            <action android:name="org.thoughtcrime.securesms.notifications.CLEAR"/>
        </intent-filter>
    </receiver>

    <receiver android:name=".notifications.RemoteReplyReceiver"
              android:enabled="true"
              android:exported="false">
        <intent-filter>
            <action android:name="org.thoughtcrime.securesms.notifications.WEAR_REPLY"/>
        </intent-filter>
    </receiver>

    <receiver
        android:name=".service.ExpirationListener"
        android:exported="false"/>

    <receiver
        android:name=".service.ExpiringStoriesManager$ExpireStoriesAlarm"
        android:exported="false"/>

    <receiver
        android:name=".revealable.ViewOnceMessageManager$ViewOnceAlarm"
        android:exported="false"/>

    <receiver
        android:name=".service.ScheduledMessageManager$ScheduledMessagesAlarm"
        android:exported="false"/>

    <receiver
        android:name=".service.PendingRetryReceiptManager$PendingRetryReceiptAlarm"
        android:exported="false"/>

    <receiver
        android:name=".service.TrimThreadsByDateManager$TrimThreadsByDateAlarm"
        android:exported="false"/>

    <receiver
        android:name=".payments.backup.phrase.ClearClipboardAlarmReceiver"
        android:exported="false"/>

    <provider android:name=".providers.AvatarProvider"
              android:authorities="${applicationId}.avatar"
              android:exported="false"
              android:grantUriPermissions="true" />

    <provider android:name=".providers.PartProvider"
              android:grantUriPermissions="true"
              android:exported="false"
              android:authorities="${applicationId}.part" />

    <provider android:name=".providers.BlobContentProvider"
              android:authorities="${applicationId}.blob"
              android:exported="false"
              android:grantUriPermissions="true" />

    <provider android:name=".providers.MmsBodyProvider"
              android:grantUriPermissions="true"
              android:exported="false"
              android:authorities="${applicationId}.mms" />

    <provider android:name="androidx.core.content.FileProvider"
              android:authorities="${applicationId}.fileprovider"
              android:exported="false"
              android:grantUriPermissions="true">

        <meta-data android:name="android.support.FILE_PROVIDER_PATHS" android:resource="@xml/file_provider_paths" />

    </provider>

    <receiver android:name=".service.BootReceiver" android:exported="false">
        <intent-filter>
            <action android:name="android.intent.action.BOOT_COMPLETED"/>
            <action android:name="org.thoughtcrime.securesms.RESTART"/>
        </intent-filter>
    </receiver>

    <receiver android:name=".service.DirectoryRefreshListener" android:exported="false">
        <intent-filter>
            <action android:name="android.intent.action.BOOT_COMPLETED" />
        </intent-filter>
    </receiver>

    <receiver android:name=".service.RotateSignedPreKeyListener" android:exported="false">
        <intent-filter>
            <action android:name="android.intent.action.BOOT_COMPLETED" />
        </intent-filter>
    </receiver>

    <receiver android:name=".service.RotateSenderCertificateListener" android:exported="false">
        <intent-filter>
            <action android:name="android.intent.action.BOOT_COMPLETED" />
        </intent-filter>
    </receiver>

    <receiver android:name=".messageprocessingalarm.RoutineMessageFetchReceiver" android:exported="false">
        <intent-filter>
            <action android:name="android.intent.action.BOOT_COMPLETED" />
            <action android:name="org.thoughtcrime.securesms.action.PROCESS_MESSAGES" />
        </intent-filter>
    </receiver>

    <receiver android:name=".service.LocalBackupListener" android:exported="false">
        <intent-filter>
            <action android:name="android.intent.action.BOOT_COMPLETED" />
        </intent-filter>
    </receiver>

    <receiver android:name="org.thoughtcrime.securesms.jobs.ForegroundServiceUtil$Receiver" android:exported="false" />

    <receiver android:name=".service.PersistentConnectionBootListener" android:exported="false">
        <intent-filter>
            <action android:name="android.intent.action.BOOT_COMPLETED"/>
        </intent-filter>
    </receiver>

    <receiver android:name=".notifications.LocaleChangedReceiver" android:exported="false">
        <intent-filter>
            <action android:name="android.intent.action.LOCALE_CHANGED"/>
        </intent-filter>
    </receiver>

    <receiver android:name=".notifications.MessageNotifier$ReminderReceiver"/>

    <receiver android:name=".notifications.DeleteNotificationReceiver" android:exported="false">
        <intent-filter>
            <action android:name="org.thoughtcrime.securesms.DELETE_NOTIFICATION"/>
        </intent-filter>
    </receiver>

    <receiver
        android:name=".service.PanicResponderListener"
        android:exported="true">
        <intent-filter>
            <action android:name="info.guardianproject.panic.action.TRIGGER" />
        </intent-filter>
    </receiver>

    <service
        android:name=".gcm.FcmJobService"
        android:permission="android.permission.BIND_JOB_SERVICE"
        android:enabled="@bool/enable_job_service"
        android:exported="false"
        tools:targetApi="26" />

    <service
        android:name=".jobmanager.JobSchedulerScheduler$SystemService"
        android:permission="android.permission.BIND_JOB_SERVICE"
        android:enabled="@bool/enable_job_service"
        android:exported="false"
        tools:targetApi="26" />

    <service
        android:name=".jobmanager.KeepAliveService"
        android:enabled="@bool/enable_alarm_manager"
        android:exported="false"/>

    <receiver
        android:name=".jobmanager.AlarmManagerScheduler$RetryReceiver"
        android:enabled="@bool/enable_alarm_manager"
        android:exported="false"/>

    <service android:name=".service.webrtc.ActiveCallManager$ActiveCallForegroundService" android:exported="false" />
    <receiver android:name=".service.webrtc.ActiveCallManager$ActiveCallServiceReceiver" android:exported="false">
        <intent-filter>
            <action android:name="org.thoughtcrime.securesms.service.webrtc.ActiveCallAction.DENY"/>
        </intent-filter>
        <intent-filter>
            <action android:name="org.thoughtcrime.securesms.service.webrtc.ActiveCallAction.HANGUP"/>
        </intent-filter>
    </receiver>

    <uses-library android:name="org.apache.http.legacy" android:required="false"/>

</application>
</manifest><|MERGE_RESOLUTION|>--- conflicted
+++ resolved
@@ -1039,14 +1039,6 @@
               android:configChanges="touchscreen|keyboard|keyboardHidden|orientation|screenLayout|screenSize"
               android:exported="false"/>
 
-<<<<<<< HEAD
-=======
-    <activity android:name=".components.settings.app.subscription.donate.DonateToSignalActivity"
-              android:theme="@style/Theme.Signal.DayNight.NoActionBar"
-              android:configChanges="touchscreen|keyboard|keyboardHidden|orientation|screenLayout|screenSize"
-              android:exported="false"/>
-
->>>>>>> bd3b7792
     <service
         android:enabled="true"
         android:name=".service.webrtc.WebRtcCallService"
