<?xml version="1.0" encoding="utf-8"?>
<manifest xmlns:android="http://schemas.android.com/apk/res/android"
          xmlns:tools="http://schemas.android.com/tools"
          package="org.thoughtcrime.securesms">

    <uses-sdk tools:overrideLibrary="androidx.camera.core,androidx.camera.camera2,androidx.camera.lifecycle" />

    <permission android:name="${applicationId}.ACCESS_SECRETS"
                android:label="Access to TextSecure Secrets"
                android:protectionLevel="signature" />

    <uses-feature android:name="android.hardware.camera" android:required="false" />
    <uses-feature android:name="android.hardware.bluetooth" android:required="false" />
    <uses-feature android:name="android.hardware.location" android:required="false"/>
    <uses-feature android:name="android.hardware.location.network" android:required="false"/>
    <uses-feature android:name="android.hardware.location.gps" android:required="false"/>
    <uses-feature android:name="android.hardware.microphone" android:required="false"/>
    <uses-feature android:name="android.hardware.wifi" android:required="false"/>
    <uses-feature android:name="android.hardware.portrait" android:required="false"/>
    <uses-feature android:name="android.hardware.touchscreen" android:required="false"/>

    <uses-permission android:name="android.permission.USE_FINGERPRINT"/>
    <uses-permission android:name="${applicationId}.ACCESS_SECRETS"/>
    <uses-permission android:name="android.permission.READ_PROFILE"/>
    <uses-permission android:name="android.permission.WRITE_PROFILE"/>
    <uses-permission android:name="android.permission.BROADCAST_WAP_PUSH"
                     tools:ignore="ProtectedPermissions"/>
    <uses-permission android:name="android.permission.READ_CONTACTS"/>
    <uses-permission android:name="android.permission.WRITE_CONTACTS"/>
    <uses-permission android:name="android.permission.ACCESS_NOTIFICATION_POLICY" />

    <uses-permission android:name="android.permission.READ_PHONE_STATE" />

    <uses-permission android:name="android.permission.WRITE_EXTERNAL_STORAGE" />

    <uses-permission android:name="android.permission.CAMERA" />

    <uses-permission android:name="android.permission.ACCESS_COARSE_LOCATION"/>
    <uses-permission android:name="android.permission.ACCESS_FINE_LOCATION"/>

    <uses-permission android:name="android.permission.RECORD_AUDIO" />
    <uses-permission android:name="android.permission.MODIFY_AUDIO_SETTINGS" />
    <uses-permission android:name="android.permission.READ_CALL_STATE"/>

    <!-- For sending/receiving events -->
    <uses-permission android:name="android.permission.WRITE_CALENDAR"/>
    <uses-permission android:name="android.permission.READ_CALENDAR"/>


    <!-- Normal -->
    <uses-permission android:name="android.permission.RECEIVE_BOOT_COMPLETED" />
    <uses-permission android:name="android.permission.VIBRATE"/>
    <uses-permission android:name="android.permission.ACCESS_NETWORK_STATE" />
    <uses-permission android:name="android.permission.CHANGE_NETWORK_STATE" />
    <uses-permission android:name="android.permission.WAKE_LOCK" />
    <uses-permission android:name="android.permission.INTERNET" />
    <uses-permission android:name="android.permission.FOREGROUND_SERVICE"/>

    <uses-permission android:name="android.permission.GET_ACCOUNTS" />
    <uses-permission android:name="com.google.android.c2dm.permission.RECEIVE" />

    <!-- So we can add a TextSecure 'Account' -->
    <uses-permission android:name="android.permission.READ_SYNC_SETTINGS" />
    <uses-permission android:name="android.permission.WRITE_SYNC_SETTINGS" />
    <uses-permission android:name="android.permission.AUTHENTICATE_ACCOUNTS" />
    <uses-permission android:name="android.permission.USE_CREDENTIALS"/>

    <!-- For conversation 'shortcuts' on the desktop -->
    <uses-permission android:name="android.permission.INSTALL_SHORTCUT"/>
    <uses-permission android:name="com.android.launcher.permission.INSTALL_SHORTCUT" />

    <!-- For fixing MMS -->
    <uses-permission android:name="android.permission.ACCESS_WIFI_STATE"/>
    <uses-permission android:name="android.permission.CHANGE_WIFI_STATE"/>

    <!-- Set image as wallpaper -->
    <uses-permission android:name="android.permission.SET_WALLPAPER"/>

    <uses-permission android:name="android.permission.BLUETOOTH" />
    <uses-permission android:name="android.permission.BROADCAST_STICKY" />

    <uses-permission android:name="android.permission.CALL_PHONE" />
    <uses-permission android:name="android.permission.DISABLE_KEYGUARD" />
    <uses-permission android:name="android.permission.RAISED_THREAD_PRIORITY" />
    <uses-permission android:name="android.permission.REQUEST_IGNORE_BATTERY_OPTIMIZATIONS"/>
    <uses-permission android:name="android.permission.USE_FULL_SCREEN_INTENT"/>

    <application android:name=".ApplicationContext"
                 android:icon="@mipmap/ic_launcher"
                 android:label="@string/app_name"
                 android:supportsRtl="true"
                 tools:replace="android:allowBackup"
                 android:allowBackup="false"
                 android:theme="@style/TextSecure.LightTheme"
                 android:largeHeap="true">

    <meta-data
            android:name="com.google.android.geo.API_KEY"
            android:value="AIzaSyDSZp9k3UG-ob8Co2v-EhQdaIOgSd6qAsU"/>

    <meta-data android:name="com.google.android.gms.version"
               android:value="@integer/google_play_services_version" />

    <meta-data android:name="com.google.android.gms.car.application"
               android:resource="@xml/automotive_app_desc" />

    <meta-data android:name="firebase_analytics_collection_deactivated" android:value="true" />
    <meta-data android:name="google_analytics_adid_collection_enabled" android:value="false" />
    <meta-data android:name="firebase_messaging_auto_init_enabled" android:value="false" />

    <activity android:name="org.thoughtcrime.securesms.WebRtcCallActivity"
              android:theme="@style/TextSecure.LightTheme.WebRTCCall"
              android:excludeFromRecents="true"
              android:screenOrientation="portrait"
              android:supportsPictureInPicture="true"
              android:windowSoftInputMode="stateAlwaysHidden"
              android:configChanges="screenSize|smallestScreenSize|screenLayout|orientation"
              android:launchMode="singleTask"/>

    <activity android:name=".InviteActivity"
              android:theme="@style/Signal.Light.NoActionBar.Invite"
              android:windowSoftInputMode="stateHidden"
              android:parentActivityName=".MainActivity"
              android:configChanges="touchscreen|keyboard|keyboardHidden|orientation|screenLayout|screenSize">
        <meta-data
            android:name="android.support.PARENT_ACTIVITY"
            android:value="org.thoughtcrime.securesms.MainActivity" />
    </activity>

    <activity android:name=".DeviceProvisioningActivity"
              android:configChanges="touchscreen|keyboard|keyboardHidden|orientation|screenLayout|screenSize">
        <intent-filter>
            <action android:name="android.intent.action.VIEW" />
            <category android:name="android.intent.category.DEFAULT" />
            <category android:name="android.intent.category.BROWSABLE" />
            <data android:scheme="tsdevice"/>
        </intent-filter>
    </activity>

    <activity android:name=".sharing.ShareActivity"
              android:theme="@style/TextSecure.LightNoActionBar"
              android:excludeFromRecents="true"
              android:launchMode="singleTask"
              android:taskAffinity=""
              android:noHistory="true"
              android:windowSoftInputMode="stateHidden"
              android:configChanges="touchscreen|keyboard|keyboardHidden|orientation|screenLayout|screenSize">
        <intent-filter>
            <action android:name="android.intent.action.SEND" />
            <category android:name="android.intent.category.DEFAULT"/>
            <data android:mimeType="audio/*" />
            <data android:mimeType="image/*" />
            <data android:mimeType="text/plain" />
            <data android:mimeType="video/*" />
            <data android:mimeType="application/*"/>
            <data android:mimeType="text/*"/>
            <data android:mimeType="*/*"/>
        </intent-filter>

        <intent-filter>
            <action android:name="android.intent.action.SEND_MULTIPLE" />
            <category android:name="android.intent.category.DEFAULT"/>
            <data android:mimeType="image/*" />
            <data android:mimeType="video/*" />
        </intent-filter>

      <meta-data
          android:name="android.service.chooser.chooser_target_service"
                android:value=".service.DirectShareService" />

    </activity>

    <activity android:name=".stickers.StickerPackPreviewActivity"
              android:theme="@style/TextSecure.LightNoActionBar"
              android:launchMode="singleTask"
              android:noHistory="true"
              android:windowSoftInputMode="stateHidden"
              android:configChanges="touchscreen|keyboard|keyboardHidden|orientation|screenLayout|screenSize">
        <intent-filter>
            <action android:name="android.intent.action.VIEW" />
            <category android:name="android.intent.category.DEFAULT" />
            <category android:name="android.intent.category.BROWSABLE" />
            <data android:scheme="sgnl"
                  android:host="addstickers" />
        </intent-filter>
        <intent-filter>
            <action android:name="android.intent.action.VIEW" />
            <category android:name="android.intent.category.DEFAULT" />
            <category android:name="android.intent.category.BROWSABLE" />
            <data android:scheme="https"
                  android:host="signal.art"
                  android:pathPrefix="/addstickers"/>
        </intent-filter>
    </activity>

    <activity-alias android:name=".RoutingActivity"
                    android:targetActivity=".MainActivity"
                    android:exported="true">

        <intent-filter>
            <action android:name="android.intent.action.MAIN" />
            <category android:name="android.intent.category.LAUNCHER" />
            <category android:name="android.intent.category.MULTIWINDOW_LAUNCHER" />
        </intent-filter>

        <meta-data android:name="com.sec.minimode.icon.portrait.normal"
                   android:resource="@mipmap/ic_launcher" />
        <meta-data android:name="com.sec.minimode.icon.landscape.normal"
                   android:resource="@mipmap/ic_launcher" />

    </activity-alias>

    <activity android:name=".conversation.ConversationActivity"
              android:windowSoftInputMode="stateUnchanged"
              android:launchMode="singleTask"
              android:configChanges="touchscreen|keyboard|keyboardHidden|orientation|screenLayout|screenSize"
              android:parentActivityName=".MainActivity">
        <meta-data
                android:name="android.support.PARENT_ACTIVITY"
                android:value="org.thoughtcrime.securesms.MainActivity" />
    </activity>

    <activity android:name=".longmessage.LongMessageActivity" />

    <activity android:name=".conversation.ConversationPopupActivity"
              android:windowSoftInputMode="stateVisible"
              android:launchMode="singleTask"
              android:taskAffinity=""
              android:excludeFromRecents="true"
              android:theme="@style/TextSecure.LightTheme.Popup"
              android:configChanges="touchscreen|keyboard|keyboardHidden|orientation|screenLayout|screenSize" />

    <activity android:name=".MessageDetailsActivity"
              android:label="@string/AndroidManifest__message_details"
              android:windowSoftInputMode="stateHidden"
              android:launchMode="singleTask"
              android:configChanges="touchscreen|keyboard|keyboardHidden|orientation|screenLayout|screenSize"/>

    <activity android:name=".GroupCreateActivity"
          android:windowSoftInputMode="stateVisible"
          android:configChanges="touchscreen|keyboard|keyboardHidden|orientation|screenLayout|screenSize"/>

    <activity android:name=".groups.ui.pendingmemberinvites.PendingMemberInvitesActivity"
              android:configChanges="touchscreen|keyboard|keyboardHidden|orientation|screenLayout|screenSize"
              android:theme="@style/TextSecure.LightNoActionBar" />

<<<<<<< HEAD
=======
    <activity android:name=".groups.ui.managegroup.ManageGroupActivity"
              android:configChanges="touchscreen|keyboard|keyboardHidden|orientation|screenLayout|screenSize"/>

    <activity android:name=".DatabaseMigrationActivity"
              android:theme="@style/NoAnimation.Theme.AppCompat.Light.DarkActionBar"
              android:launchMode="singleTask"
              android:configChanges="touchscreen|keyboard|keyboardHidden|orientation|screenLayout|screenSize"/>

>>>>>>> 981676c7
    <activity android:name=".migrations.ApplicationMigrationActivity"
              android:theme="@style/NoAnimation.Theme.AppCompat.Light.DarkActionBar"
              android:launchMode="singleTask"
              android:configChanges="touchscreen|keyboard|keyboardHidden|orientation|screenLayout|screenSize"/>

    <activity android:name=".PassphraseCreateActivity"
              android:label="@string/AndroidManifest__create_passphrase"
              android:windowSoftInputMode="stateAlwaysHidden"
              android:theme="@style/TextSecure.LightIntroTheme"
              android:launchMode="singleTask"
              android:configChanges="touchscreen|keyboard|keyboardHidden|orientation|screenLayout|screenSize"/>

    <activity android:name=".PassphrasePromptActivity"
              android:launchMode="singleTask"
              android:noHistory="true"
              android:theme="@style/TextSecure.LightIntroTheme"
              android:windowSoftInputMode="stateVisible"
              android:configChanges="touchscreen|keyboard|keyboardHidden|orientation|screenLayout|screenSize"/>

    <activity android:name=".NewConversationActivity"
              android:theme="@style/TextSecure.LightNoActionBar"
              android:windowSoftInputMode="stateAlwaysVisible"
              android:configChanges="touchscreen|keyboard|keyboardHidden|orientation|screenLayout|screenSize"/>

    <activity android:name=".PushContactSelectionActivity"
          android:label="@string/AndroidManifest__select_contacts"
          android:windowSoftInputMode="stateHidden"
          android:configChanges="touchscreen|keyboard|keyboardHidden|orientation|screenLayout|screenSize"/>

    <activity android:name=".giph.ui.GiphyActivity"
              android:theme="@style/TextSecure.LightNoActionBar"
              android:windowSoftInputMode="stateHidden"
              android:configChanges="touchscreen|keyboard|keyboardHidden|orientation|screenLayout|screenSize"/>

    <activity android:name=".mediasend.MediaSendActivity"
              android:theme="@style/TextSecure.FullScreenMedia"
              android:windowSoftInputMode="stateHidden"
              android:launchMode="singleTop"
              android:configChanges="touchscreen|keyboard|keyboardHidden|orientation|screenLayout|screenSize"/>

    <activity android:name=".VerifyIdentityActivity"
              android:configChanges="touchscreen|keyboard|keyboardHidden|orientation|screenLayout|screenSize"/>

    <activity android:name=".ApplicationPreferencesActivity"
              android:configChanges="touchscreen|keyboard|keyboardHidden|orientation|screenLayout|screenSize">
        <intent-filter>
            <action android:name="android.intent.action.MAIN" />
            <category android:name="android.intent.category.NOTIFICATION_PREFERENCES" />
        </intent-filter>
    </activity>

    <activity android:name=".registration.RegistrationNavigationActivity"
              android:launchMode="singleTask"
              android:theme="@style/TextSecure.LightRegistrationTheme"
              android:windowSoftInputMode="stateUnchanged"
              android:configChanges="touchscreen|keyboard|keyboardHidden|orientation|screenLayout|screenSize"/>

    <activity android:name=".revealable.ViewOnceMessageActivity"
              android:launchMode="singleTask"
              android:theme="@style/TextSecure.FullScreenMedia"
              android:windowSoftInputMode="stateHidden"
              android:excludeFromRecents="true"
              android:configChanges="touchscreen|keyboard|keyboardHidden|orientation|screenLayout|screenSize"/>

    <activity android:name=".stickers.StickerManagementActivity"
              android:launchMode="singleTask"
              android:theme="@style/TextSecure.LightTheme"
              android:windowSoftInputMode="stateUnchanged"
              android:configChanges="touchscreen|keyboard|keyboardHidden|orientation|screenLayout|screenSize"/>

     <activity android:name=".DeviceActivity"
               android:label="@string/AndroidManifest__linked_devices"
               android:configChanges="touchscreen|keyboard|keyboardHidden|orientation|screenLayout|screenSize"/>

    <activity android:name=".logsubmit.SubmitDebugLogActivity"
              android:label="@string/AndroidManifest__log_submit"
              android:windowSoftInputMode="stateHidden"
              android:configChanges="touchscreen|keyboard|keyboardHidden|orientation|screenLayout|screenSize"/>

        <activity android:name=".MediaPreviewActivity"
              android:label="@string/AndroidManifest__media_preview"
              android:windowSoftInputMode="stateHidden"
              android:launchMode="singleTask"
              android:configChanges="touchscreen|keyboard|keyboardHidden|orientation|screenLayout|screenSize"/>

    <activity android:name=".mediaoverview.MediaOverviewActivity"
              android:theme="@style/TextSecure.LightNoActionBar"
              android:windowSoftInputMode="stateHidden"
              android:configChanges="touchscreen|keyboard|keyboardHidden|orientation|screenLayout|screenSize"/>

    <activity android:name=".DummyActivity"
              android:theme="@android:style/Theme.NoDisplay"
              android:enabled="true"
              android:allowTaskReparenting="true"
              android:noHistory="true"
              android:excludeFromRecents="true"
              android:alwaysRetainTaskState="false"
              android:stateNotNeeded="true"
              android:clearTaskOnLaunch="true"
              android:finishOnTaskLaunch="true" />

    <activity android:name=".PlayServicesProblemActivity"
              android:theme="@style/TextSecure.DialogActivity"
              android:configChanges="touchscreen|keyboard|keyboardHidden|orientation|screenLayout|screenSize"/>

    <activity android:name=".SmsSendtoActivity">
        <intent-filter>
            <action android:name="android.intent.action.VIEW" />
            <category android:name="android.intent.category.DEFAULT" />
            <data android:mimeType="vnd.android.cursor.item/vnd.org.thoughtcrime.securesms.contact" />
        </intent-filter>
    </activity>

    <activity android:name="org.thoughtcrime.securesms.webrtc.VoiceCallShare"
              android:excludeFromRecents="true"
              android:theme="@style/NoAnimation.Theme.BlackScreen"
              android:launchMode="singleTask"
              android:configChanges="touchscreen|keyboard|keyboardHidden|orientation|screenLayout|screenSize">

        <intent-filter>
            <action android:name="android.intent.action.VIEW" />
            <category android:name="android.intent.category.DEFAULT" />
            <data android:mimeType="vnd.android.cursor.item/vnd.org.thoughtcrime.securesms.call" />
        </intent-filter>

    </activity>

    <activity android:name=".RecipientPreferenceActivity"
              android:theme="@style/TextSecure.LightNoActionBar"
              android:configChanges="touchscreen|keyboard|keyboardHidden|orientation|screenLayout|screenSize"/>

    <activity android:name=".mediasend.AvatarSelectionActivity"
              android:theme="@style/TextSecure.FullScreenMedia"
              android:configChanges="touchscreen|keyboard|keyboardHidden|orientation|screenLayout|screenSize"/>

    <activity android:name=".BlockedContactsActivity"
              android:theme="@style/TextSecure.LightTheme"
              android:configChanges="touchscreen|keyboard|keyboardHidden|orientation|screenLayout|screenSize"/>

    <activity android:name=".scribbles.ImageEditorStickerSelectActivity"
              android:theme="@style/TextSecure.DarkTheme"
              android:configChanges="touchscreen|keyboard|keyboardHidden|orientation|screenLayout|screenSize"/>

    <activity android:name=".profiles.edit.EditProfileActivity"
              android:theme="@style/TextSecure.LightRegistrationTheme"
              android:windowSoftInputMode="adjustResize" />

    <activity android:name=".lock.v2.CreateKbsPinActivity"
            android:theme="@style/TextSecure.LightRegistrationTheme"
            android:windowSoftInputMode="adjustResize"
            android:configChanges="touchscreen|keyboard|keyboardHidden|orientation|screenLayout|screenSize"/>

    <activity android:name=".lock.v2.KbsMigrationActivity"
            android:theme="@style/TextSecure.LightRegistrationTheme"
            android:windowSoftInputMode="adjustResize"
            android:configChanges="touchscreen|keyboard|keyboardHidden|orientation|screenLayout|screenSize"/>

    <activity android:name=".ClearProfileAvatarActivity"
            android:theme="@style/Theme.AppCompat.Dialog.Alert"
            android:configChanges="touchscreen|keyboard|keyboardHidden|orientation|screenLayout|screenSize"
            android:icon="@drawable/clear_profile_avatar"
            android:label="@string/AndroidManifest_remove_photo">

        <intent-filter>
            <action android:name="org.thoughtcrime.securesms.action.CLEAR_PROFILE_PHOTO"/>
            <category android:name="android.intent.category.DEFAULT"/>
        </intent-filter>
    </activity>

    <activity android:name=".messagerequests.MessageRequestMegaphoneActivity"
              android:theme="@style/TextSecure.LightRegistrationTheme"
              android:windowSoftInputMode="adjustResize"
              android:configChanges="touchscreen|keyboard|keyboardHidden|orientation|screenLayout|screenSize"/>

    <activity android:name=".contactshare.ContactShareEditActivity"
              android:theme="@style/TextSecure.LightTheme"
              android:configChanges="touchscreen|keyboard|keyboardHidden|orientation|screenLayout|screenSize"/>

    <activity android:name=".contactshare.ContactNameEditActivity"
              android:theme="@style/TextSecure.LightNoActionBar"
              android:configChanges="touchscreen|keyboard|keyboardHidden|orientation|screenLayout|screenSize"/>

    <activity android:name=".contactshare.SharedContactDetailsActivity"
              android:theme="@style/TextSecure.LightNoActionBar"
              android:configChanges="touchscreen|keyboard|keyboardHidden|orientation|screenLayout|screenSize"/>

    <activity android:name=".ShortcutLauncherActivity"
              android:theme="@style/TextSecure.LightNoActionBar"
              android:exported="true"
              android:configChanges="touchscreen|keyboard|keyboardHidden|orientation|screenLayout|screenSize"/>

    <activity
            android:name=".maps.PlacePickerActivity"
            android:label="@string/PlacePickerActivity_title"
            android:theme="@style/TextSecure.LightNoActionBar"
            android:configChanges="touchscreen|keyboard|keyboardHidden|orientation|screenLayout|screenSize"/>

    <activity android:name=".MainActivity"
              android:theme="@style/TextSecure.LightNoActionBar"
              android:launchMode="singleTask"
              android:configChanges="touchscreen|keyboard|keyboardHidden|orientation|screenLayout|screenSize" />

    <activity android:name=".pin.PinRestoreActivity"
              android:theme="@style/TextSecure.LightNoActionBar"
              android:configChanges="touchscreen|keyboard|keyboardHidden|orientation|screenLayout|screenSize" />

    <activity android:name=".groups.ui.creategroup.CreateGroupActivity"
              android:theme="@style/TextSecure.LightNoActionBar" />

    <activity android:name=".groups.ui.creategroup.details.AddGroupDetailsActivity"
              android:theme="@style/TextSecure.LightNoActionBar" />

    <service android:enabled="true" android:name="org.thoughtcrime.securesms.service.WebRtcCallService"/>
<<<<<<< HEAD
=======
    <service android:enabled="true" android:name=".service.ApplicationMigrationService"/>
>>>>>>> 981676c7
    <service android:enabled="true" android:exported="false" android:name=".service.KeyCachingService"/>
    <service android:enabled="true" android:exported="false" android:name=".service.WipeMemoryService"/>
    <service android:enabled="true" android:name=".service.IncomingMessageObserver$ForegroundService"/>

    <service android:name=".service.AccountAuthenticatorService" android:exported="true">
        <intent-filter>
            <action android:name="android.accounts.AccountAuthenticator" />
        </intent-filter>
        <meta-data android:name="android.accounts.AccountAuthenticator" android:resource="@xml/authenticator" />
    </service>

    <service android:name=".service.ContactsSyncAdapterService" android:exported="true">
        <intent-filter>
            <action android:name="android.content.SyncAdapter"/>
        </intent-filter>
        <meta-data android:name="android.content.SyncAdapter" android:resource="@xml/syncadapter" />
        <meta-data android:name="android.provider.CONTACTS_STRUCTURE" android:resource="@xml/contactsformat" />
    </service>

    <service android:name=".service.DirectShareService"
             android:permission="android.permission.BIND_CHOOSER_TARGET_SERVICE">
        <intent-filter>
            <action android:name="android.service.chooser.ChooserTargetService" />
        </intent-filter>
    </service>

    <service android:name=".service.GenericForegroundService"/>

    <service android:name=".gcm.FcmService">
        <intent-filter>
            <action android:name="com.google.firebase.MESSAGING_EVENT" />
        </intent-filter>
    </service>

    <receiver android:name=".notifications.MarkReadReceiver"
              android:enabled="true"
              android:exported="false">
        <intent-filter>
            <action android:name="org.thoughtcrime.securesms.notifications.CLEAR"/>
        </intent-filter>
    </receiver>

    <receiver android:name=".notifications.RemoteReplyReceiver"
              android:enabled="true"
              android:exported="false">
        <intent-filter>
            <action android:name="org.thoughtcrime.securesms.notifications.WEAR_REPLY"/>
        </intent-filter>
    </receiver>

    <receiver android:name=".notifications.AndroidAutoHeardReceiver"
              android:exported="false">
        <intent-filter>
          <action android:name="org.thoughtcrime.securesms.notifications.ANDROID_AUTO_HEARD"/>
        </intent-filter>
    </receiver>

    <receiver android:name=".notifications.AndroidAutoReplyReceiver"
              android:exported="false">
        <intent-filter>
          <action android:name="org.thoughtcrime.securesms.notifications.ANDROID_AUTO_REPLY"/>
        </intent-filter>
    </receiver>

    <receiver android:name=".service.ExpirationListener" />

    <receiver android:name=".revealable.ViewOnceMessageManager$ViewOnceAlarm" />

    <provider android:name=".providers.PartProvider"
              android:grantUriPermissions="true"
              android:exported="false"
              android:authorities="${applicationId}.provider.securesms" />

    <provider android:name=".providers.MmsBodyProvider"
              android:grantUriPermissions="true"
              android:exported="false"
              android:authorities="${applicationId}.provider.securesms.mms" />

    <provider android:name="androidx.core.content.FileProvider"
              android:authorities="${applicationId}.fileprovider"
              android:exported="false"
              android:grantUriPermissions="true">

        <meta-data android:name="android.support.FILE_PROVIDER_PATHS" android:resource="@xml/file_provider_paths" />

    </provider>

    <provider android:name=".database.DatabaseContentProviders$Conversation"
              android:authorities="${applicationId}.database.conversation"
              android:exported="false" />

    <provider android:name=".database.DatabaseContentProviders$ConversationList"
              android:authorities="${applicationId}.database.conversationlist"
              android:exported="false" />

    <provider android:name=".database.DatabaseContentProviders$Attachment"
              android:authorities="${applicationId}.database.attachment"
              android:exported="false" />

    <provider android:name=".database.DatabaseContentProviders$Sticker"
              android:authorities="${applicationId}.database.sticker"
              android:exported="false" />

    <provider android:name=".database.DatabaseContentProviders$StickerPack"
              android:authorities="${applicationId}.database.stickerpack"
              android:exported="false" />

    <receiver android:name=".service.BootReceiver">
        <intent-filter>
            <action android:name="android.intent.action.BOOT_COMPLETED"/>
            <action android:name="org.thoughtcrime.securesms.RESTART"/>
        </intent-filter>
    </receiver>

    <receiver android:name=".service.DirectoryRefreshListener">
        <intent-filter>
            <action android:name="android.intent.action.BOOT_COMPLETED" />
        </intent-filter>
    </receiver>

    <receiver android:name=".service.RotateSignedPreKeyListener">
        <intent-filter>
            <action android:name="android.intent.action.BOOT_COMPLETED" />
        </intent-filter>
    </receiver>

    <receiver android:name=".service.RotateSenderCertificateListener">
        <intent-filter>
            <action android:name="android.intent.action.BOOT_COMPLETED" />
        </intent-filter>
    </receiver>

    <receiver android:name=".service.LocalBackupListener">
        <intent-filter>
            <action android:name="android.intent.action.BOOT_COMPLETED" />
        </intent-filter>
    </receiver>

    <receiver android:name=".service.PersistentConnectionBootListener">
        <intent-filter>
            <action android:name="android.intent.action.BOOT_COMPLETED"/>
        </intent-filter>
    </receiver>

    <receiver android:name=".notifications.LocaleChangedReceiver">
        <intent-filter>
            <action android:name="android.intent.action.LOCALE_CHANGED"/>
        </intent-filter>
    </receiver>

    <receiver android:name=".notifications.MessageNotifier$ReminderReceiver">
        <intent-filter>
            <action android:name="org.thoughtcrime.securesms.MessageNotifier.REMINDER_ACTION"/>
        </intent-filter>
    </receiver>

    <receiver android:name=".notifications.DeleteNotificationReceiver">
        <intent-filter>
            <action android:name="org.thoughtcrime.securesms.DELETE_NOTIFICATION"/>
        </intent-filter>
    </receiver>

    <receiver
        android:name=".service.PanicResponderListener"
        android:exported="true">
        <intent-filter>
            <action android:name="info.guardianproject.panic.action.TRIGGER" />
        </intent-filter>
    </receiver>

    <service
        android:name=".gcm.FcmJobService"
        android:permission="android.permission.BIND_JOB_SERVICE"
        android:enabled="@bool/enable_job_service"
        tools:targetApi="26" />

    <service
        android:name=".jobmanager.JobSchedulerScheduler$SystemService"
        android:permission="android.permission.BIND_JOB_SERVICE"
        android:enabled="@bool/enable_job_service"
        tools:targetApi="26" />

    <service
        android:name=".jobmanager.KeepAliveService"
        android:enabled="@bool/enable_alarm_manager" />

    <receiver
        android:name=".jobmanager.AlarmManagerScheduler$RetryReceiver"
        android:enabled="@bool/enable_alarm_manager" />

    <!-- Probably don't need this one -->
    <receiver
        android:name=".jobmanager.BootReceiver"
        android:enabled="true">
        <intent-filter>
            <action android:name="android.intent.action.BOOT_COMPLETED" />
        </intent-filter>
    </receiver>

    <uses-library android:name="org.apache.http.legacy" android:required="false"/>

    <uses-library android:name="com.sec.android.app.multiwindow" android:required="false"/>
    <meta-data android:name="com.sec.android.support.multiwindow" android:value="true" />
    <meta-data android:name="com.sec.android.multiwindow.DEFAULT_SIZE_W" android:value="632.0dip" />
    <meta-data android:name="com.sec.android.multiwindow.DEFAULT_SIZE_H" android:value="598.0dip" />
    <meta-data android:name="com.sec.android.multiwindow.MINIMUM_SIZE_W" android:value="632.0dip" />
    <meta-data android:name="com.sec.android.multiwindow.MINIMUM_SIZE_H" android:value="598.0dip" />

</application>
</manifest><|MERGE_RESOLUTION|>--- conflicted
+++ resolved
@@ -244,17 +244,9 @@
               android:configChanges="touchscreen|keyboard|keyboardHidden|orientation|screenLayout|screenSize"
               android:theme="@style/TextSecure.LightNoActionBar" />
 
-<<<<<<< HEAD
-=======
     <activity android:name=".groups.ui.managegroup.ManageGroupActivity"
               android:configChanges="touchscreen|keyboard|keyboardHidden|orientation|screenLayout|screenSize"/>
 
-    <activity android:name=".DatabaseMigrationActivity"
-              android:theme="@style/NoAnimation.Theme.AppCompat.Light.DarkActionBar"
-              android:launchMode="singleTask"
-              android:configChanges="touchscreen|keyboard|keyboardHidden|orientation|screenLayout|screenSize"/>
-
->>>>>>> 981676c7
     <activity android:name=".migrations.ApplicationMigrationActivity"
               android:theme="@style/NoAnimation.Theme.AppCompat.Light.DarkActionBar"
               android:launchMode="singleTask"
@@ -468,10 +460,6 @@
               android:theme="@style/TextSecure.LightNoActionBar" />
 
     <service android:enabled="true" android:name="org.thoughtcrime.securesms.service.WebRtcCallService"/>
-<<<<<<< HEAD
-=======
-    <service android:enabled="true" android:name=".service.ApplicationMigrationService"/>
->>>>>>> 981676c7
     <service android:enabled="true" android:exported="false" android:name=".service.KeyCachingService"/>
     <service android:enabled="true" android:exported="false" android:name=".service.WipeMemoryService"/>
     <service android:enabled="true" android:name=".service.IncomingMessageObserver$ForegroundService"/>
