<?xml version="1.0" encoding="utf-8"?>
<manifest xmlns:android="http://schemas.android.com/apk/res/android"
          xmlns:tools="http://schemas.android.com/tools"
          package="org.thoughtcrime.securesms">

    <uses-sdk tools:overrideLibrary="androidx.camera.core,androidx.camera.camera2,androidx.camera.lifecycle,androidx.camera.view" />

    <permission android:name="${applicationId}.ACCESS_SECRETS"
                android:label="Access to TextSecure Secrets"
                android:protectionLevel="signature" />

    <uses-feature android:name="android.hardware.camera" android:required="false" />
    <uses-feature android:name="android.hardware.bluetooth" android:required="false" />
    <uses-feature android:name="android.hardware.location" android:required="false"/>
    <uses-feature android:name="android.hardware.location.network" android:required="false"/>
    <uses-feature android:name="android.hardware.location.gps" android:required="false"/>
    <uses-feature android:name="android.hardware.microphone" android:required="false"/>
    <uses-feature android:name="android.hardware.wifi" android:required="false"/>
    <uses-feature android:name="android.hardware.portrait" android:required="false"/>
    <uses-feature android:name="android.hardware.touchscreen" android:required="false"/>

    <uses-permission android:name="${applicationId}.ACCESS_SECRETS"/>
    <uses-permission android:name="android.permission.READ_PROFILE"/>
    <uses-permission android:name="android.permission.WRITE_PROFILE"/>
    <uses-permission android:name="android.permission.READ_CONTACTS"/>
    <uses-permission android:name="android.permission.WRITE_CONTACTS"/>
    <uses-permission android:name="android.permission.ACCESS_NOTIFICATION_POLICY" />

    <uses-permission android:name="android.permission.READ_PHONE_STATE" />
    <uses-permission android:name="android.permission.READ_PHONE_NUMBERS" />

    <uses-permission android:name="android.permission.WRITE_EXTERNAL_STORAGE"
                     android:maxSdkVersion="28" />

    <uses-permission android:name="android.permission.CAMERA" />

    <uses-permission android:name="android.permission.ACCESS_COARSE_LOCATION"/>
    <uses-permission android:name="android.permission.ACCESS_FINE_LOCATION"/>

    <uses-permission android:name="android.permission.RECORD_AUDIO" />
    <uses-permission android:name="android.permission.MODIFY_AUDIO_SETTINGS" />
    <uses-permission android:name="android.permission.READ_CALL_STATE"/>

    <!-- For sending/receiving events -->
    <uses-permission android:name="android.permission.WRITE_CALENDAR"/>
    <uses-permission android:name="android.permission.READ_CALENDAR"/>


    <!-- Normal -->
    <uses-permission android:name="android.permission.RECEIVE_BOOT_COMPLETED" />
    <uses-permission android:name="android.permission.VIBRATE"/>
    <uses-permission android:name="android.permission.ACCESS_NETWORK_STATE" />
    <uses-permission android:name="android.permission.WAKE_LOCK" />
    <uses-permission android:name="android.permission.INTERNET" />
    <uses-permission android:name="android.permission.FOREGROUND_SERVICE"/>

    <uses-permission android:name="android.permission.GET_ACCOUNTS" />

    <!-- So we can add a TextSecure 'Account' -->
    <uses-permission android:name="android.permission.READ_SYNC_SETTINGS" />
    <uses-permission android:name="android.permission.WRITE_SYNC_SETTINGS" />
    <uses-permission android:name="android.permission.AUTHENTICATE_ACCOUNTS" />
    <uses-permission android:name="android.permission.USE_CREDENTIALS"/>

    <!-- For conversation 'shortcuts' on the desktop -->
    <uses-permission android:name="android.permission.INSTALL_SHORTCUT"/>
    <uses-permission android:name="com.android.launcher.permission.INSTALL_SHORTCUT" />

    <!-- Set image as wallpaper -->
    <uses-permission android:name="android.permission.SET_WALLPAPER"/>

    <!-- For the APK auto-updater -->
    <uses-permission android:name="android.permission.DOWNLOAD_WITHOUT_NOTIFICATION"/>
    <uses-permission android:name="android.permission.REQUEST_INSTALL_PACKAGES"/>

    <uses-permission android:name="android.permission.BLUETOOTH" />
    <uses-permission android:name="android.permission.BROADCAST_STICKY" />

    <uses-permission android:name="android.permission.CALL_PHONE" />
    <uses-permission android:name="android.permission.RAISED_THREAD_PRIORITY" />
    <uses-permission android:name="android.permission.REQUEST_IGNORE_BATTERY_OPTIMIZATIONS"/>
    <uses-permission android:name="android.permission.USE_FULL_SCREEN_INTENT"/>

    <application android:name=".ApplicationContext"
                 android:icon="@mipmap/ic_launcher"
                 android:label="@string/app_name"
                 android:supportsRtl="true"
                 tools:replace="android:allowBackup"
                 android:allowBackup="false"
                 android:theme="@style/TextSecure.LightTheme"
                 android:largeHeap="true">

<<<<<<< HEAD
    <!-- MOLLY: Maps SDK stuff moved to nonFree/AndroidManifest.xml -->
=======
    <meta-data
            android:name="com.google.android.geo.API_KEY"
            android:value="AIzaSyCSx9xea86GwDKGznCAULE9Y5a8b-TfN9U"/>

    <meta-data android:name="com.google.android.gms.version"
               android:value="@integer/google_play_services_version" />
>>>>>>> 02c87a4d

    <meta-data android:name="firebase_analytics_collection_deactivated" android:value="true" />
    <meta-data android:name="google_analytics_adid_collection_enabled" android:value="false" />
    <meta-data android:name="firebase_messaging_auto_init_enabled" android:value="false" />

    <activity android:name=".WebRtcCallActivity"
              android:theme="@style/TextSecure.DarkTheme.WebRTCCall"
              android:excludeFromRecents="true"
              android:screenOrientation="portrait"
              android:supportsPictureInPicture="true"
              android:windowSoftInputMode="stateAlwaysHidden"
              android:configChanges="screenSize|smallestScreenSize|screenLayout|orientation"
              android:taskAffinity=".calling"
              android:launchMode="singleTask"/>

    <activity android:name=".messagerequests.CalleeMustAcceptMessageRequestActivity"
              android:theme="@style/TextSecure.DarkNoActionBar"
              android:screenOrientation="portrait"
              android:noHistory="true"
              android:configChanges="touchscreen|keyboard|keyboardHidden|orientation|screenLayout|screenSize"/>

    <activity android:name=".InviteActivity"
              android:theme="@style/Signal.Light.NoActionBar.Invite"
              android:windowSoftInputMode="stateHidden"
              android:parentActivityName=".MainActivity"
              android:configChanges="touchscreen|keyboard|keyboardHidden|orientation|screenLayout|screenSize">
        <meta-data
            android:name="android.support.PARENT_ACTIVITY"
            android:value=".MainActivity" />
    </activity>

    <activity android:name=".DeviceProvisioningActivity"
              android:configChanges="touchscreen|keyboard|keyboardHidden|orientation|screenLayout|screenSize">
        <intent-filter>
            <action android:name="android.intent.action.VIEW" />
            <category android:name="android.intent.category.DEFAULT" />
            <category android:name="android.intent.category.BROWSABLE" />
            <data android:scheme="tsdevice"/>
        </intent-filter>
    </activity>

    <activity android:name=".sharing.interstitial.ShareInterstitialActivity"
              android:configChanges="touchscreen|keyboard|keyboardHidden|orientation|screenLayout|screenSize"
              android:windowSoftInputMode="adjustResize" />

    <activity android:name=".sharing.ShareActivity"
              android:theme="@style/Theme.Signal.DayNight.NoActionBar"
              android:excludeFromRecents="true"
              android:launchMode="singleTask"
              android:taskAffinity=""
              android:windowSoftInputMode="stateHidden"
              android:configChanges="touchscreen|keyboard|keyboardHidden|orientation|screenLayout|screenSize">
        <intent-filter>
            <action android:name="android.intent.action.SEND" />
            <category android:name="android.intent.category.DEFAULT"/>
            <data android:mimeType="audio/*" />
            <data android:mimeType="image/*" />
            <data android:mimeType="text/plain" />
            <data android:mimeType="video/*" />
            <data android:mimeType="application/*"/>
            <data android:mimeType="text/*"/>
            <data android:mimeType="*/*"/>
        </intent-filter>

        <intent-filter>
            <action android:name="android.intent.action.SEND_MULTIPLE" />
            <category android:name="android.intent.category.DEFAULT"/>
            <data android:mimeType="image/*" />
            <data android:mimeType="video/*" />
        </intent-filter>

      <meta-data
          android:name="android.service.chooser.chooser_target_service"
                android:value=".service.DirectShareService" />

    </activity>

    <activity android:name=".stickers.StickerPackPreviewActivity"
              android:theme="@style/Theme.Signal.DayNight.NoActionBar"
              android:launchMode="singleTask"
              android:noHistory="true"
              android:windowSoftInputMode="stateHidden"
              android:configChanges="touchscreen|keyboard|keyboardHidden|orientation|screenLayout|screenSize">
        <intent-filter>
            <action android:name="android.intent.action.VIEW" />
            <category android:name="android.intent.category.DEFAULT" />
            <category android:name="android.intent.category.BROWSABLE" />
            <data android:scheme="sgnl"
                  android:host="addstickers" />
        </intent-filter>
        <intent-filter>
            <action android:name="android.intent.action.VIEW" />
            <category android:name="android.intent.category.DEFAULT" />
            <category android:name="android.intent.category.BROWSABLE" />
            <data android:scheme="https"
                  android:host="signal.art"
                  android:pathPrefix="/addstickers"/>
        </intent-filter>
    </activity>

    <activity-alias android:name=".RoutingActivity"
                    android:targetActivity=".MainActivity"
                    android:exported="true">

        <intent-filter>
            <action android:name="android.intent.action.MAIN" />
            <category android:name="android.intent.category.LAUNCHER" />
            <category android:name="android.intent.category.MULTIWINDOW_LAUNCHER" />
        </intent-filter>

        <meta-data android:name="com.sec.minimode.icon.portrait.normal"
                   android:resource="@mipmap/ic_launcher" />
        <meta-data android:name="com.sec.minimode.icon.landscape.normal"
                   android:resource="@mipmap/ic_launcher" />

    </activity-alias>

    <activity android:name=".deeplinks.DeepLinkEntryActivity"
              android:noHistory="true"
              android:theme="@style/Signal.Transparent">

        <intent-filter>
            <action android:name="android.intent.action.VIEW" />
            <category android:name="android.intent.category.DEFAULT" />
            <category android:name="android.intent.category.BROWSABLE" />
            <data android:scheme="sgnl"
                  android:host="signal.group" />
        </intent-filter>

        <intent-filter android:autoVerify="true"
                       tools:targetApi="23">
            <action android:name="android.intent.action.VIEW" />
            <category android:name="android.intent.category.DEFAULT" />
            <category android:name="android.intent.category.BROWSABLE" />
            <data android:scheme="https"
                  android:host="signal.group"/>
        </intent-filter>
    </activity>

    <activity android:name=".conversation.ConversationActivity"
              android:windowSoftInputMode="stateUnchanged"
              android:launchMode="singleTask"
              android:configChanges="touchscreen|keyboard|keyboardHidden|orientation|screenLayout|screenSize"
              android:parentActivityName=".MainActivity">
        <meta-data
                android:name="android.support.PARENT_ACTIVITY"
                android:value="org.thoughtcrime.securesms.MainActivity" />
    </activity>

    <activity android:name=".conversation.BubbleConversationActivity"
              android:theme="@style/Signal.DayNight"
              android:allowEmbedded="true"
              android:resizeableActivity="true" />

    <activity android:name=".longmessage.LongMessageActivity" />

    <activity android:name=".conversation.ConversationPopupActivity"
              android:windowSoftInputMode="stateVisible"
              android:launchMode="singleTask"
              android:taskAffinity=""
              android:excludeFromRecents="true"
              android:theme="@style/TextSecure.LightTheme.Popup"
              android:configChanges="touchscreen|keyboard|keyboardHidden|orientation|screenLayout|screenSize" />

    <activity android:name=".messagedetails.MessageDetailsActivity"
              android:windowSoftInputMode="stateHidden"
              android:launchMode="singleTask"
              android:configChanges="touchscreen|keyboard|keyboardHidden|orientation|screenLayout|screenSize"/>

    <activity android:name=".groups.ui.invitesandrequests.ManagePendingAndRequestingMembersActivity"
              android:configChanges="touchscreen|keyboard|keyboardHidden|orientation|screenLayout|screenSize|uiMode"
              android:theme="@style/Theme.Signal.DayNight.NoActionBar" />

    <activity android:name=".groups.ui.managegroup.ManageGroupActivity"
              android:windowSoftInputMode="stateAlwaysHidden"
              android:configChanges="touchscreen|keyboard|keyboardHidden|orientation|screenLayout|screenSize"/>

    <activity android:name=".recipients.ui.managerecipient.ManageRecipientActivity"
              android:windowSoftInputMode="stateAlwaysHidden"
              android:configChanges="touchscreen|keyboard|keyboardHidden|orientation|screenLayout|screenSize"/>

    <activity android:name=".migrations.ApplicationMigrationActivity"
              android:theme="@style/NoAnimation.Theme.AppCompat.Light.DarkActionBar"
              android:launchMode="singleTask"
              android:configChanges="touchscreen|keyboard|keyboardHidden|orientation|screenLayout|screenSize"/>

    <activity android:name=".PassphraseCreateActivity"
              android:label="@string/AndroidManifest__create_passphrase"
              android:windowSoftInputMode="stateAlwaysHidden"
              android:theme="@style/TextSecure.LightIntroTheme"
              android:launchMode="singleTask"
              android:configChanges="touchscreen|keyboard|keyboardHidden|orientation|screenLayout|screenSize"/>

    <activity android:name=".PassphrasePromptActivity"
              android:launchMode="singleTask"
              android:noHistory="true"
              android:theme="@style/TextSecure.LightIntroTheme"
              android:windowSoftInputMode="stateVisible"
              android:configChanges="touchscreen|keyboard|keyboardHidden|orientation|screenLayout|screenSize"/>

    <activity android:name=".NewConversationActivity"
              android:theme="@style/Theme.Signal.DayNight.NoActionBar"
              android:windowSoftInputMode="stateAlwaysVisible"
              android:configChanges="touchscreen|keyboard|keyboardHidden|orientation|screenLayout|screenSize"/>

    <activity android:name=".PushContactSelectionActivity"
          android:label="@string/AndroidManifest__select_contacts"
          android:windowSoftInputMode="stateHidden"
          android:configChanges="touchscreen|keyboard|keyboardHidden|orientation|screenLayout|screenSize"/>

    <activity android:name=".giph.ui.GiphyActivity"
              android:theme="@style/Theme.Signal.DayNight.NoActionBar"
              android:windowSoftInputMode="stateHidden"
              android:configChanges="touchscreen|keyboard|keyboardHidden|orientation|screenLayout|screenSize"/>

    <activity android:name=".mediasend.MediaSendActivity"
              android:theme="@style/TextSecure.FullScreenMedia"
              android:windowSoftInputMode="stateHidden"
              android:launchMode="singleTop"
              android:configChanges="touchscreen|keyboard|keyboardHidden|orientation|screenLayout|screenSize"/>

    <activity android:name=".VerifyIdentityActivity"
              android:configChanges="touchscreen|keyboard|keyboardHidden|orientation|screenLayout|screenSize"/>

    <activity android:name=".ApplicationPreferencesActivity"
              android:configChanges="touchscreen|keyboard|keyboardHidden|orientation|screenLayout|screenSize"
              android:windowSoftInputMode="adjustResize">
        <intent-filter>
            <action android:name="android.intent.action.MAIN" />
            <category android:name="android.intent.category.NOTIFICATION_PREFERENCES" />
        </intent-filter>
    </activity>

        <activity android:name=".wallpaper.ChatWallpaperActivity"
                  android:configChanges="touchscreen|keyboard|keyboardHidden|orientation|screenLayout|screenSize"
                  android:windowSoftInputMode="stateAlwaysHidden">
        </activity>

        <activity android:name=".wallpaper.ChatWallpaperPreviewActivity"
            android:configChanges="touchscreen|keyboard|keyboardHidden|orientation|screenLayout|screenSize"
            android:windowSoftInputMode="stateAlwaysHidden">
        </activity>

        <activity android:name=".devicetransfer.olddevice.OldDeviceTransferActivity"
            android:theme="@style/TextSecure.LightRegistrationTheme"
            android:launchMode="singleTask"
            android:configChanges="touchscreen|keyboard|keyboardHidden|orientation|screenLayout|screenSize"/>

        <activity android:name=".devicetransfer.olddevice.OldDeviceExitActivity"
            android:noHistory="true"
            android:excludeFromRecents="true"
            android:configChanges="touchscreen|keyboard|keyboardHidden|orientation|screenLayout|screenSize"/>

    <activity android:name=".registration.RegistrationNavigationActivity"
              android:launchMode="singleTask"
              android:theme="@style/TextSecure.LightRegistrationTheme"
              android:windowSoftInputMode="stateUnchanged"
              android:configChanges="touchscreen|keyboard|keyboardHidden|orientation|screenLayout|screenSize"/>

    <activity android:name=".revealable.ViewOnceMessageActivity"
              android:launchMode="singleTask"
              android:theme="@style/TextSecure.FullScreenMedia"
              android:windowSoftInputMode="stateHidden"
              android:excludeFromRecents="true"
              android:configChanges="touchscreen|keyboard|keyboardHidden|orientation|screenLayout|screenSize"/>

    <activity android:name=".stickers.StickerManagementActivity"
              android:launchMode="singleTask"
              android:theme="@style/TextSecure.LightTheme"
              android:windowSoftInputMode="stateUnchanged"
              android:configChanges="touchscreen|keyboard|keyboardHidden|orientation|screenLayout|screenSize"/>

     <activity android:name=".DeviceActivity"
               android:label="@string/AndroidManifest__linked_devices"
               android:configChanges="touchscreen|keyboard|keyboardHidden|orientation|screenLayout|screenSize"/>

    <activity android:name=".logsubmit.SubmitDebugLogActivity"
              android:windowSoftInputMode="stateHidden"
              android:configChanges="touchscreen|keyboard|keyboardHidden|orientation|screenLayout|screenSize"/>

    <activity android:name=".MediaPreviewActivity"
              android:label="@string/AndroidManifest__media_preview"
              android:windowSoftInputMode="stateHidden"
              android:launchMode="singleTask"
              android:configChanges="touchscreen|keyboard|keyboardHidden|orientation|screenLayout|screenSize"/>

    <activity android:name=".AvatarPreviewActivity"
              android:label="@string/AndroidManifest__media_preview"
              android:windowSoftInputMode="stateHidden"
              android:configChanges="touchscreen|keyboard|keyboardHidden|orientation|screenLayout|screenSize"/>

    <activity android:name=".mediaoverview.MediaOverviewActivity"
              android:theme="@style/Theme.Signal.DayNight.NoActionBar"
              android:windowSoftInputMode="stateHidden"
              android:configChanges="touchscreen|keyboard|keyboardHidden|orientation|screenLayout|screenSize"/>

    <activity android:name=".DummyActivity"
              android:theme="@android:style/Theme.NoDisplay"
              android:enabled="true"
              android:allowTaskReparenting="true"
              android:noHistory="true"
              android:excludeFromRecents="true"
              android:alwaysRetainTaskState="false"
              android:stateNotNeeded="true"
              android:clearTaskOnLaunch="true"
              android:finishOnTaskLaunch="true" />

    <activity android:name=".PlayServicesProblemActivity"
              android:theme="@style/TextSecure.DialogActivity"
              android:configChanges="touchscreen|keyboard|keyboardHidden|orientation|screenLayout|screenSize"/>

    <activity android:name=".SmsSendtoActivity">
        <intent-filter tools:ignore="AppLinkUrlError">
            <action android:name="android.intent.action.VIEW" />
            <category android:name="android.intent.category.DEFAULT" />
            <data android:mimeType="vnd.android.cursor.item/vnd.org.thoughtcrime.securesms.contact" />
        </intent-filter>
    </activity>

    <activity android:name="org.thoughtcrime.securesms.webrtc.VoiceCallShare"
              android:excludeFromRecents="true"
              android:theme="@style/NoAnimation.Theme.BlackScreen"
              android:launchMode="singleTask"
              android:configChanges="touchscreen|keyboard|keyboardHidden|orientation|screenLayout|screenSize">

        <intent-filter tools:ignore="AppLinkUrlError">
            <action android:name="android.intent.action.VIEW" />
            <category android:name="android.intent.category.DEFAULT" />
            <data android:mimeType="vnd.android.cursor.item/vnd.org.thoughtcrime.securesms.call" />
        </intent-filter>

    </activity>

    <activity android:name=".mediasend.AvatarSelectionActivity"
              android:theme="@style/TextSecure.FullScreenMedia"
              android:configChanges="touchscreen|keyboard|keyboardHidden|orientation|screenLayout|screenSize"/>

    <activity android:name=".blocked.BlockedUsersActivity"
              android:theme="@style/TextSecure.LightTheme"
              android:configChanges="touchscreen|keyboard|keyboardHidden|orientation|screenLayout|screenSize"/>

    <activity android:name=".scribbles.ImageEditorStickerSelectActivity"
              android:theme="@style/TextSecure.DarkTheme"
              android:configChanges="touchscreen|keyboard|keyboardHidden|orientation|screenLayout|screenSize"/>

    <activity android:name=".profiles.edit.EditProfileActivity"
              android:theme="@style/TextSecure.LightRegistrationTheme"
              android:windowSoftInputMode="stateVisible|adjustResize" />

    <activity android:name=".profiles.manage.ManageProfileActivity"
              android:theme="@style/TextSecure.LightTheme"
              android:windowSoftInputMode="stateVisible|adjustResize" />

    <activity android:name=".payments.preferences.PaymentsActivity"
            android:theme="@style/TextSecure.LightRegistrationTheme"
            android:configChanges="touchscreen|keyboard|keyboardHidden|orientation|screenLayout|screenSize"/>

    <activity android:name=".lock.v2.CreateKbsPinActivity"
            android:theme="@style/TextSecure.LightRegistrationTheme"
            android:windowSoftInputMode="adjustResize"
            android:configChanges="touchscreen|keyboard|keyboardHidden|orientation|screenLayout|screenSize"/>

    <activity android:name=".lock.v2.KbsMigrationActivity"
            android:theme="@style/TextSecure.LightRegistrationTheme"
            android:windowSoftInputMode="adjustResize"
            android:configChanges="touchscreen|keyboard|keyboardHidden|orientation|screenLayout|screenSize"/>

    <activity android:name=".ClearAvatarPromptActivity"
              android:theme="@style/Theme.AppCompat.Dialog.Alert"
              android:icon="@drawable/clear_profile_avatar"
              android:label="@string/AndroidManifest_remove_photo"
              android:configChanges="touchscreen|keyboard|keyboardHidden|orientation|screenLayout|screenSize"/>

    <activity android:name=".contacts.TurnOffContactJoinedNotificationsActivity"
              android:theme="@style/Theme.AppCompat.Dialog.Alert" />

    <activity android:name=".messagerequests.MessageRequestMegaphoneActivity"
              android:theme="@style/TextSecure.LightRegistrationTheme"
              android:windowSoftInputMode="adjustResize"
              android:configChanges="touchscreen|keyboard|keyboardHidden|orientation|screenLayout|screenSize"/>

    <activity android:name=".contactshare.ContactShareEditActivity"
              android:theme="@style/TextSecure.LightTheme"
              android:configChanges="touchscreen|keyboard|keyboardHidden|orientation|screenLayout|screenSize"/>

    <activity android:name=".contactshare.ContactNameEditActivity"
              android:theme="@style/Theme.Signal.DayNight.NoActionBar"
              android:configChanges="touchscreen|keyboard|keyboardHidden|orientation|screenLayout|screenSize"/>

    <activity android:name=".contactshare.SharedContactDetailsActivity"
              android:theme="@style/Theme.Signal.DayNight.NoActionBar"
              android:configChanges="touchscreen|keyboard|keyboardHidden|orientation|screenLayout|screenSize"/>

    <activity android:name=".ShortcutLauncherActivity"
              android:theme="@style/Theme.Signal.DayNight.NoActionBar"
              android:exported="true"
              android:configChanges="touchscreen|keyboard|keyboardHidden|orientation|screenLayout|screenSize"/>

    <activity
            android:name=".maps.PlacePickerActivity"
            android:label="@string/PlacePickerActivity_title"
            android:theme="@style/Theme.Signal.DayNight.NoActionBar"
            android:configChanges="touchscreen|keyboard|keyboardHidden|orientation|screenLayout|screenSize"/>

    <activity android:name=".MainActivity"
              android:theme="@style/Theme.Signal.DayNight.NoActionBar"
              android:configChanges="touchscreen|keyboard|keyboardHidden|orientation|screenLayout|screenSize" />

    <activity android:name=".pin.PinRestoreActivity"
              android:theme="@style/Theme.Signal.DayNight.NoActionBar"
              android:configChanges="touchscreen|keyboard|keyboardHidden|orientation|screenLayout|screenSize" />

    <activity android:name=".groups.ui.creategroup.CreateGroupActivity"
              android:theme="@style/Theme.Signal.DayNight.NoActionBar" />

    <activity android:name=".groups.ui.addtogroup.AddToGroupsActivity"
              android:theme="@style/Theme.Signal.DayNight.NoActionBar" />

    <activity android:name=".groups.ui.addmembers.AddMembersActivity"
              android:theme="@style/Theme.Signal.DayNight.NoActionBar" />

    <activity android:name=".groups.ui.creategroup.details.AddGroupDetailsActivity"
              android:theme="@style/Theme.Signal.DayNight.NoActionBar" />

    <activity android:name=".groups.ui.chooseadmin.ChooseNewAdminActivity"
              android:configChanges="touchscreen|keyboard|keyboardHidden|orientation|screenLayout|screenSize" />

    <activity android:name=".megaphone.ClientDeprecatedActivity"
              android:theme="@style/Theme.Signal.DayNight.NoActionBar"
              android:configChanges="touchscreen|keyboard|keyboardHidden|orientation|screenLayout|screenSize|uiMode"
              android:launchMode="singleTask" />

    <activity android:name=".ratelimit.RecaptchaProofActivity"
              android:theme="@style/Theme.Signal.DayNight.NoActionBar"
              android:configChanges="touchscreen|keyboard|keyboardHidden|orientation|screenLayout|screenSize|uiMode" />

    <activity android:name=".wallpaper.crop.WallpaperImageSelectionActivity"
              android:configChanges="touchscreen|keyboard|keyboardHidden|orientation|screenLayout|screenSize"
              android:theme="@style/TextSecure.FullScreenMedia" />

    <activity android:name=".wallpaper.crop.WallpaperCropActivity"
              android:configChanges="touchscreen|keyboard|keyboardHidden|orientation|screenLayout|screenSize"
              android:screenOrientation="portrait"
              android:theme="@style/Theme.Signal.WallpaperCropper" />

    <service android:enabled="true" android:name=".service.webrtc.WebRtcCallService"/>
    <service android:enabled="true" android:exported="false" android:name=".service.KeyCachingService"/>
    <service android:enabled="true" android:exported="false" android:name=".service.WipeMemoryService"/>
    <service android:enabled="true" android:name=".messages.IncomingMessageObserver$ForegroundService"/>

    <service android:name=".components.voice.VoiceNotePlaybackService">
        <intent-filter>
            <action android:name="android.media.browse.MediaBrowserService" />
        </intent-filter>
    </service>

    <receiver android:name="androidx.media.session.MediaButtonReceiver" >
        <intent-filter>
            <action android:name="android.intent.action.MEDIA_BUTTON" />
        </intent-filter>
    </receiver>

    <service android:name=".service.AccountAuthenticatorService" android:exported="true">
        <intent-filter>
            <action android:name="android.accounts.AccountAuthenticator" />
        </intent-filter>
        <meta-data android:name="android.accounts.AccountAuthenticator" android:resource="@xml/authenticator" />
    </service>

    <service android:name=".service.ContactsSyncAdapterService" android:exported="true">
        <intent-filter>
            <action android:name="android.content.SyncAdapter"/>
        </intent-filter>
        <meta-data android:name="android.content.SyncAdapter" android:resource="@xml/syncadapter" />
        <meta-data android:name="android.provider.CONTACTS_STRUCTURE" android:resource="@xml/contactsformat" />
    </service>

    <service android:name=".service.DirectShareService"
             android:permission="android.permission.BIND_CHOOSER_TARGET_SERVICE">
        <intent-filter>
            <action android:name="android.service.chooser.ChooserTargetService" />
        </intent-filter>
    </service>

    <service android:name=".service.GenericForegroundService"/>

    <service android:name=".gcm.FcmFetchService" />

    <!-- MOLLY: FcmReceiveService moved to nonFree/AndroidManifest.xml -->

    <receiver android:name=".notifications.MarkReadReceiver"
              android:enabled="true"
              android:exported="false">
        <intent-filter>
            <action android:name="org.thoughtcrime.securesms.notifications.CLEAR"/>
        </intent-filter>
    </receiver>

    <receiver android:name=".notifications.RemoteReplyReceiver"
              android:enabled="true"
              android:exported="false">
        <intent-filter>
            <action android:name="org.thoughtcrime.securesms.notifications.WEAR_REPLY"/>
        </intent-filter>
    </receiver>

    <receiver android:name=".notifications.AndroidAutoHeardReceiver"
              android:exported="false">
        <intent-filter>
          <action android:name="org.thoughtcrime.securesms.notifications.ANDROID_AUTO_HEARD"/>
        </intent-filter>
    </receiver>

    <receiver android:name=".notifications.AndroidAutoReplyReceiver"
              android:exported="false">
        <intent-filter>
          <action android:name="org.thoughtcrime.securesms.notifications.ANDROID_AUTO_REPLY"/>
        </intent-filter>
    </receiver>

    <receiver android:name=".service.ExpirationListener" />

    <receiver android:name=".revealable.ViewOnceMessageManager$ViewOnceAlarm" />

    <receiver android:name=".service.TrimThreadsByDateManager$TrimThreadsByDateAlarm" />

    <receiver android:name=".payments.backup.phrase.ClearClipboardAlarmReceiver" />

    <provider android:name=".providers.PartProvider"
              android:grantUriPermissions="true"
              android:exported="false"
              android:authorities="${applicationId}.part" />

    <provider android:name=".providers.BlobContentProvider"
              android:authorities="${applicationId}.blob"
              android:exported="false"
              android:grantUriPermissions="true" />

    <provider android:name=".providers.MmsBodyProvider"
              android:grantUriPermissions="true"
              android:exported="false"
              android:authorities="${applicationId}.mms" />

    <provider android:name="androidx.core.content.FileProvider"
              android:authorities="${applicationId}.fileprovider"
              android:exported="false"
              android:grantUriPermissions="true">

        <meta-data android:name="android.support.FILE_PROVIDER_PATHS" android:resource="@xml/file_provider_paths" />

    </provider>

    <provider android:name=".database.DatabaseContentProviders$Conversation"
              android:authorities="${applicationId}.database.conversation"
              android:exported="false" />

    <provider android:name=".database.DatabaseContentProviders$Attachment"
              android:authorities="${applicationId}.database.attachment"
              android:exported="false" />

    <provider android:name=".database.DatabaseContentProviders$Sticker"
              android:authorities="${applicationId}.database.sticker"
              android:exported="false" />

    <provider android:name=".database.DatabaseContentProviders$StickerPack"
              android:authorities="${applicationId}.database.stickerpack"
              android:exported="false" />

    <receiver android:name=".service.BootReceiver">
        <intent-filter>
            <action android:name="android.intent.action.BOOT_COMPLETED"/>
            <action android:name="org.thoughtcrime.securesms.RESTART"/>
        </intent-filter>
    </receiver>

    <receiver android:name=".service.DirectoryRefreshListener">
        <intent-filter>
            <action android:name="android.intent.action.BOOT_COMPLETED" />
        </intent-filter>
    </receiver>

    <receiver android:name=".service.RotateSignedPreKeyListener">
        <intent-filter>
            <action android:name="android.intent.action.BOOT_COMPLETED" />
        </intent-filter>
    </receiver>

    <receiver android:name=".service.RotateSenderCertificateListener">
        <intent-filter>
            <action android:name="android.intent.action.BOOT_COMPLETED" />
        </intent-filter>
    </receiver>

    <receiver android:name=".messageprocessingalarm.MessageProcessReceiver">
        <intent-filter>
            <action android:name="android.intent.action.BOOT_COMPLETED" />
            <action android:name="org.thoughtcrime.securesms.action.PROCESS_MESSAGES" />
        </intent-filter>
    </receiver>

    <receiver android:name=".service.LocalBackupListener">
        <intent-filter>
            <action android:name="android.intent.action.BOOT_COMPLETED" />
        </intent-filter>
    </receiver>

    <receiver android:name=".service.PersistentConnectionBootListener">
        <intent-filter>
            <action android:name="android.intent.action.BOOT_COMPLETED"/>
        </intent-filter>
    </receiver>

    <receiver android:name=".service.UpdateApkRefreshListener">
        <intent-filter>
            <action android:name="android.intent.action.BOOT_COMPLETED" />
        </intent-filter>
    </receiver>

    <receiver android:name=".service.UpdateApkReadyListener">
        <intent-filter>
            <action android:name="android.intent.action.DOWNLOAD_COMPLETE"/>
        </intent-filter>
    </receiver>

    <receiver android:name=".notifications.LocaleChangedReceiver">
        <intent-filter>
            <action android:name="android.intent.action.LOCALE_CHANGED"/>
        </intent-filter>
    </receiver>

    <receiver android:name=".notifications.MessageNotifier$ReminderReceiver"/>

    <receiver android:name=".notifications.DeleteNotificationReceiver">
        <intent-filter>
            <action android:name="org.thoughtcrime.securesms.DELETE_NOTIFICATION"/>
        </intent-filter>
    </receiver>

    <receiver
        android:name=".service.PanicResponderListener"
        android:exported="true">
        <intent-filter>
            <action android:name="info.guardianproject.panic.action.TRIGGER" />
        </intent-filter>
    </receiver>

    <service
        android:name=".gcm.FcmJobService"
        android:permission="android.permission.BIND_JOB_SERVICE"
        android:enabled="@bool/enable_job_service"
        tools:targetApi="26" />

    <service
        android:name=".jobmanager.JobSchedulerScheduler$SystemService"
        android:permission="android.permission.BIND_JOB_SERVICE"
        android:enabled="@bool/enable_job_service"
        tools:targetApi="26" />

    <service
        android:name=".jobmanager.KeepAliveService"
        android:enabled="@bool/enable_alarm_manager" />

    <receiver
        android:name=".jobmanager.AlarmManagerScheduler$RetryReceiver"
        android:enabled="@bool/enable_alarm_manager" />

    <uses-library android:name="org.apache.http.legacy" android:required="false"/>

</application>
</manifest><|MERGE_RESOLUTION|>--- conflicted
+++ resolved
@@ -90,16 +90,7 @@
                  android:theme="@style/TextSecure.LightTheme"
                  android:largeHeap="true">
 
-<<<<<<< HEAD
     <!-- MOLLY: Maps SDK stuff moved to nonFree/AndroidManifest.xml -->
-=======
-    <meta-data
-            android:name="com.google.android.geo.API_KEY"
-            android:value="AIzaSyCSx9xea86GwDKGznCAULE9Y5a8b-TfN9U"/>
-
-    <meta-data android:name="com.google.android.gms.version"
-               android:value="@integer/google_play_services_version" />
->>>>>>> 02c87a4d
 
     <meta-data android:name="firebase_analytics_collection_deactivated" android:value="true" />
     <meta-data android:name="google_analytics_adid_collection_enabled" android:value="false" />
