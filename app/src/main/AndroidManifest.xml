--- conflicted
+++ resolved
@@ -398,21 +398,12 @@
             android:windowSoftInputMode="stateAlwaysHidden">
         </activity>
 
-<<<<<<< HEAD
-=======
         <activity android:name=".components.settings.conversation.CallInfoActivity"
             android:configChanges="touchscreen|keyboard|keyboardHidden|screenLayout|screenSize"
             android:theme="@style/Signal.DayNight.NoActionBar"
             android:windowSoftInputMode="stateAlwaysHidden">
         </activity>
 
-        <activity android:name=".badges.gifts.flow.GiftFlowActivity"
-            android:configChanges="touchscreen|keyboard|keyboardHidden|screenLayout|screenSize"
-            android:theme="@style/Signal.DayNight.NoActionBar"
-            android:windowSoftInputMode="stateAlwaysHidden">
-        </activity>
-
->>>>>>> 5d688978
         <activity android:name=".wallpaper.ChatWallpaperActivity"
                   android:configChanges="touchscreen|keyboard|keyboardHidden|orientation|screenLayout|screenSize"
                   android:windowSoftInputMode="stateAlwaysHidden">
