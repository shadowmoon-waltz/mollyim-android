<?xml version="1.0" encoding="utf-8"?>
<manifest xmlns:android="http://schemas.android.com/apk/res/android"
          xmlns:tools="http://schemas.android.com/tools"
          package="org.thoughtcrime.securesms">

    <uses-sdk tools:overrideLibrary="androidx.camera.core,androidx.camera.camera2,androidx.camera.lifecycle,androidx.camera.view" />

    <permission android:name="${applicationId}.ACCESS_SECRETS"
                android:label="Access to TextSecure Secrets"
                android:protectionLevel="signature" />

    <uses-feature android:name="android.hardware.camera" android:required="false" />
    <uses-feature android:name="android.hardware.bluetooth" android:required="false" />
    <uses-feature android:name="android.hardware.location" android:required="false"/>
    <uses-feature android:name="android.hardware.location.network" android:required="false"/>
    <uses-feature android:name="android.hardware.location.gps" android:required="false"/>
    <uses-feature android:name="android.hardware.microphone" android:required="false"/>
    <uses-feature android:name="android.hardware.wifi" android:required="false"/>
    <uses-feature android:name="android.hardware.portrait" android:required="false"/>
    <uses-feature android:name="android.hardware.touchscreen" android:required="false"/>

    <uses-permission android:name="android.permission.USE_BIOMETRIC"/>
    <uses-permission android:name="${applicationId}.ACCESS_SECRETS"/>
    <uses-permission android:name="android.permission.READ_PROFILE"/>
<<<<<<< HEAD
    <uses-permission android:name="android.permission.WRITE_PROFILE"/>
=======
    <uses-permission android:name="android.permission.BROADCAST_WAP_PUSH"
                     tools:ignore="ProtectedPermissions"/>
>>>>>>> fc3db538
    <uses-permission android:name="android.permission.READ_CONTACTS"/>
    <uses-permission android:name="android.permission.WRITE_CONTACTS"/>
    <uses-permission android:name="android.permission.ACCESS_NOTIFICATION_POLICY" />

    <uses-permission android:name="android.permission.READ_PHONE_STATE" />
    <uses-permission android:name="android.permission.READ_PHONE_NUMBERS" />

    <uses-permission android:name="android.permission.WRITE_EXTERNAL_STORAGE"
                     android:maxSdkVersion="28" />

    <uses-permission android:name="android.permission.CAMERA" />

    <uses-permission android:name="android.permission.ACCESS_COARSE_LOCATION"/>
    <uses-permission android:name="android.permission.ACCESS_FINE_LOCATION"/>

    <uses-permission android:name="android.permission.RECORD_AUDIO" />
    <uses-permission android:name="android.permission.MODIFY_AUDIO_SETTINGS" />
    <uses-permission android:name="android.permission.READ_CALL_STATE"/>

    <!-- For sending/receiving events -->
    <uses-permission android:name="android.permission.WRITE_CALENDAR"/>
    <uses-permission android:name="android.permission.READ_CALENDAR"/>


    <!-- Normal -->
    <uses-permission android:name="android.permission.RECEIVE_BOOT_COMPLETED" />
    <uses-permission android:name="android.permission.VIBRATE"/>
    <uses-permission android:name="android.permission.ACCESS_NETWORK_STATE" />
    <uses-permission android:name="android.permission.WAKE_LOCK" />
    <uses-permission android:name="android.permission.INTERNET" />
    <uses-permission android:name="android.permission.FOREGROUND_SERVICE"/>

    <uses-permission android:name="android.permission.GET_ACCOUNTS" />

    <!-- So we can add a TextSecure 'Account' -->
    <uses-permission android:name="android.permission.READ_SYNC_SETTINGS" />
    <uses-permission android:name="android.permission.WRITE_SYNC_SETTINGS" />
    <uses-permission android:name="android.permission.AUTHENTICATE_ACCOUNTS" />
    <uses-permission android:name="android.permission.USE_CREDENTIALS"/>

    <!-- For conversation 'shortcuts' on the desktop -->
    <uses-permission android:name="android.permission.INSTALL_SHORTCUT"/>
    <uses-permission android:name="com.android.launcher.permission.INSTALL_SHORTCUT" />

    <!-- Set image as wallpaper -->
    <uses-permission android:name="android.permission.SET_WALLPAPER"/>

    <!-- For the APK auto-updater -->
    <uses-permission android:name="android.permission.DOWNLOAD_WITHOUT_NOTIFICATION"/>
    <uses-permission android:name="android.permission.REQUEST_INSTALL_PACKAGES"/>

    <uses-permission android:name="android.permission.BLUETOOTH" />
    <uses-permission android:name="android.permission.BROADCAST_STICKY" />

    <uses-permission android:name="android.permission.CALL_PHONE" />
    <uses-permission android:name="android.permission.RAISED_THREAD_PRIORITY" />
    <uses-permission android:name="android.permission.REQUEST_IGNORE_BATTERY_OPTIMIZATIONS"/>
    <uses-permission android:name="android.permission.USE_FULL_SCREEN_INTENT"/>

    <uses-permission android:name="android.permission.MANAGE_OWN_CALLS"/>

    <uses-permission android:name="android.permission.SCHEDULE_EXACT_ALARM" />

    <application android:name=".ApplicationContext"
                 android:icon="@mipmap/ic_launcher"
                 android:label="@string/app_name"
                 android:supportsRtl="true"
                 tools:replace="android:allowBackup"
                 android:resizeableActivity="true"
                 android:allowBackup="false"
                 android:theme="@style/TextSecure.LightTheme"
                 android:largeHeap="true">

    <!-- MOLLY: GMS and Google Maps stuff moved to nonFree/AndroidManifest.xml -->

    <meta-data android:name="android.supports_size_changes"
               android:value="true" />

    <meta-data android:name="firebase_analytics_collection_deactivated" android:value="true" />
    <meta-data android:name="google_analytics_adid_collection_enabled" android:value="false" />
    <meta-data android:name="firebase_messaging_auto_init_enabled" android:value="false" />

    <meta-data android:name="android.webkit.WebView.MetricsOptOut"
               android:value="true" />

    <activity android:name=".WebRtcCallActivity"
              android:theme="@style/TextSecure.DarkTheme.WebRTCCall"
              android:excludeFromRecents="true"
              android:supportsPictureInPicture="true"
              android:windowSoftInputMode="stateAlwaysHidden"
              android:configChanges="screenSize|smallestScreenSize|screenLayout|orientation"
              android:taskAffinity=".calling"
              android:resizeableActivity="true"
              android:launchMode="singleTask"/>

    <activity android:name=".messagerequests.CalleeMustAcceptMessageRequestActivity"
              android:theme="@style/TextSecure.DarkNoActionBar"
              android:noHistory="true"
              android:configChanges="touchscreen|keyboard|keyboardHidden|orientation|screenLayout|screenSize"/>

    <activity android:name=".InviteActivity"
              android:theme="@style/Signal.Light.NoActionBar.Invite"
              android:windowSoftInputMode="stateHidden"
              android:parentActivityName=".MainActivity"
              android:configChanges="touchscreen|keyboard|keyboardHidden|orientation|screenLayout|screenSize">
        <meta-data
            android:name="android.support.PARENT_ACTIVITY"
            android:value=".MainActivity" />
    </activity>

    <activity android:name=".DeviceProvisioningActivity"
              android:configChanges="touchscreen|keyboard|keyboardHidden|orientation|screenLayout|screenSize"
              android:exported="true">
        <intent-filter>
            <action android:name="android.intent.action.VIEW" />
            <category android:name="android.intent.category.DEFAULT" />
            <category android:name="android.intent.category.BROWSABLE" />
            <data android:scheme="tsdevice"/>
        </intent-filter>

        <intent-filter>
            <action android:name="android.intent.action.VIEW" />
            <category android:name="android.intent.category.DEFAULT" />
            <category android:name="android.intent.category.BROWSABLE" />
            <data android:scheme="sgnl"
                  android:host="linkdevice"/>
        </intent-filter>
    </activity>

    <activity android:name=".sharing.interstitial.ShareInterstitialActivity"
              android:configChanges="touchscreen|keyboard|keyboardHidden|orientation|screenLayout|screenSize"
              android:windowSoftInputMode="adjustResize" />

    <activity android:name=".sharing.v2.ShareActivity"
              android:theme="@style/Theme.Signal.DayNight.NoActionBar"
              android:exported="true"
              android:excludeFromRecents="true"
              android:taskAffinity=""
              android:windowSoftInputMode="stateHidden"
              android:configChanges="touchscreen|keyboard|keyboardHidden|orientation|screenLayout|screenSize">
        <intent-filter>
            <action android:name="android.intent.action.SEND" />
            <category android:name="android.intent.category.DEFAULT"/>
            <data android:mimeType="audio/*" />
            <data android:mimeType="image/*" />
            <data android:mimeType="text/plain" />
            <data android:mimeType="video/*" />
            <data android:mimeType="application/*"/>
            <data android:mimeType="text/*"/>
            <data android:mimeType="*/*"/>
        </intent-filter>

        <intent-filter>
            <action android:name="android.intent.action.SEND_MULTIPLE" />
            <category android:name="android.intent.category.DEFAULT"/>
            <data android:mimeType="image/*" />
            <data android:mimeType="video/*" />
        </intent-filter>

      <meta-data
          android:name="android.service.chooser.chooser_target_service"
                android:value="androidx.sharetarget.ChooserTargetServiceCompat" />

    </activity>

    <activity android:name=".stickers.StickerPackPreviewActivity"
              android:exported="true"
              android:theme="@style/Theme.Signal.DayNight.NoActionBar"
              android:launchMode="singleTask"
              android:noHistory="true"
              android:windowSoftInputMode="stateHidden"
              android:configChanges="touchscreen|keyboard|keyboardHidden|orientation|screenLayout|screenSize">
        <intent-filter>
            <action android:name="android.intent.action.VIEW" android:exported="true" />
            <category android:name="android.intent.category.DEFAULT" />
            <category android:name="android.intent.category.BROWSABLE" />
            <data android:scheme="sgnl"
                  android:host="addstickers" />
        </intent-filter>
        <intent-filter>
            <action android:name="android.intent.action.VIEW" />
            <category android:name="android.intent.category.DEFAULT" />
            <category android:name="android.intent.category.BROWSABLE" />
            <data android:scheme="https"
                  android:host="signal.art"
                  android:pathPrefix="/addstickers"/>
        </intent-filter>
    </activity>

    <activity-alias android:name=".RoutingActivity"
                    android:targetActivity=".MainActivity"
                    android:exported="true">

        <intent-filter>
            <action android:name="android.intent.action.MAIN" />
            <category android:name="android.intent.category.LAUNCHER" />
            <category android:name="android.intent.category.MULTIWINDOW_LAUNCHER" />
        </intent-filter>

        <meta-data android:name="com.sec.minimode.icon.portrait.normal"
                   android:resource="@mipmap/ic_launcher" />
        <meta-data android:name="com.sec.minimode.icon.landscape.normal"
                   android:resource="@mipmap/ic_launcher" />

        <meta-data android:name="android.app.shortcuts"
                   android:resource="@xml/shortcuts" />

    </activity-alias>

    <activity android:name=".deeplinks.DeepLinkEntryActivity"
              android:exported="true"
              android:noHistory="true"
              android:theme="@style/Signal.Transparent">

        <intent-filter>
            <action android:name="android.intent.action.VIEW" />
            <category android:name="android.intent.category.DEFAULT" />
            <category android:name="android.intent.category.BROWSABLE" />
            <data android:scheme="sgnl"
                  android:host="signal.group" />
        </intent-filter>

        <intent-filter>
            <action android:name="android.intent.action.VIEW" />
            <category android:name="android.intent.category.DEFAULT" />
            <category android:name="android.intent.category.BROWSABLE" />
            <data android:scheme="https"
                  android:host="signal.group"/>
        </intent-filter>

        <intent-filter>
            <action android:name="android.intent.action.VIEW" />
            <category android:name="android.intent.category.DEFAULT" />
            <category android:name="android.intent.category.BROWSABLE" />
            <data android:scheme="https"
                android:host="signal.me" />
            <data android:scheme="sgnl"
                android:host="signal.me" />
        </intent-filter>
    </activity>

    <activity android:name=".conversation.ConversationActivity"
              android:windowSoftInputMode="stateUnchanged"
              android:launchMode="singleTask"
              android:configChanges="touchscreen|keyboard|keyboardHidden|orientation|screenLayout|screenSize"
              android:parentActivityName=".MainActivity">
        <meta-data
                android:name="android.support.PARENT_ACTIVITY"
                android:value="org.thoughtcrime.securesms.MainActivity" />
    </activity>

    <activity android:name=".conversation.BubbleConversationActivity"
              android:theme="@style/Signal.DayNight"
              android:allowEmbedded="true"
              android:resizeableActivity="true" />

    <activity android:name=".conversation.ConversationPopupActivity"
              android:windowSoftInputMode="stateVisible"
              android:launchMode="singleTask"
              android:taskAffinity=""
              android:excludeFromRecents="true"
              android:theme="@style/TextSecure.LightTheme.Popup"
              android:configChanges="touchscreen|keyboard|keyboardHidden|orientation|screenLayout|screenSize" />

    <activity android:name=".groups.ui.invitesandrequests.ManagePendingAndRequestingMembersActivity"
              android:configChanges="touchscreen|keyboard|keyboardHidden|orientation|screenLayout|screenSize|uiMode"
              android:theme="@style/Theme.Signal.DayNight.NoActionBar" />

    <activity android:name=".recipients.ui.disappearingmessages.RecipientDisappearingMessagesActivity"
              android:configChanges="touchscreen|keyboard|keyboardHidden|orientation|screenLayout|screenSize"
              android:theme="@style/Signal.DayNight.NoActionBar"
              android:windowSoftInputMode="adjustResize"/>

    <activity android:name=".migrations.ApplicationMigrationActivity"
              android:theme="@style/Theme.Signal.DayNight.NoActionBar"
              android:launchMode="singleTask"
              android:configChanges="touchscreen|keyboard|keyboardHidden|orientation|screenLayout|screenSize"/>

    <activity android:name=".PassphraseCreateActivity"
              android:label="@string/AndroidManifest__create_passphrase"
              android:windowSoftInputMode="stateAlwaysHidden"
              android:theme="@style/TextSecure.LightIntroTheme"
              android:launchMode="singleTask"
              android:configChanges="touchscreen|keyboard|keyboardHidden|orientation|screenLayout|screenSize"/>

    <activity android:name=".PassphrasePromptActivity"
              android:launchMode="singleTask"
              android:theme="@style/Signal.DayNight"
              android:windowSoftInputMode="stateVisible"
              android:configChanges="touchscreen|keyboard|keyboardHidden|orientation|screenLayout|screenSize"/>

    <activity android:name=".NewConversationActivity"
              android:theme="@style/Theme.Signal.DayNight.NoActionBar"
              android:windowSoftInputMode="stateAlwaysVisible"
              android:configChanges="touchscreen|keyboard|keyboardHidden|orientation|screenLayout|screenSize"/>

    <activity android:name=".PushContactSelectionActivity"
          android:label="@string/AndroidManifest__select_contacts"
          android:windowSoftInputMode="stateHidden"
          android:configChanges="touchscreen|keyboard|keyboardHidden|orientation|screenLayout|screenSize"/>

    <activity android:name=".giph.ui.GiphyActivity"
              android:theme="@style/Theme.Signal.DayNight.NoActionBar"
              android:windowSoftInputMode="stateHidden"
              android:configChanges="touchscreen|keyboard|keyboardHidden|orientation|screenLayout|screenSize"/>

        <activity android:name=".mediasend.v2.MediaSelectionActivity"
            android:theme="@style/TextSecure.DarkNoActionBar"
            android:windowSoftInputMode="stateAlwaysHidden|adjustNothing"
            android:launchMode="singleTop"
            android:configChanges="touchscreen|keyboard|keyboardHidden|orientation|screenLayout|screenSize"/>

        <activity android:name=".conversation.mutiselect.forward.MultiselectForwardActivity"
            android:theme="@style/Signal.DayNight.NoActionBar"
            android:windowSoftInputMode="stateAlwaysHidden|adjustNothing"
            android:configChanges="touchscreen|keyboard|keyboardHidden|orientation|screenLayout|screenSize" />

        <activity android:name=".mediasend.v2.stories.StoriesMultiselectForwardActivity"
            android:theme="@style/Signal.DayNight.NoActionBar"
            android:windowSoftInputMode="stateAlwaysHidden|adjustNothing"
            android:configChanges="touchscreen|keyboard|keyboardHidden|orientation|screenLayout|screenSize" />

    <activity android:name=".verify.VerifyIdentityActivity"
              android:exported="false"
              android:theme="@style/Signal.DayNight.NoActionBar"
              android:configChanges="touchscreen|keyboard|keyboardHidden|orientation|screenLayout|screenSize"/>

    <activity android:name=".components.settings.app.AppSettingsActivity"
              android:exported="true"
              android:configChanges="touchscreen|keyboard|keyboardHidden|orientation|screenLayout|screenSize"
              android:theme="@style/Signal.DayNight.NoActionBar"
              android:windowSoftInputMode="adjustResize">
        <intent-filter>
            <action android:name="android.intent.action.MAIN" />
            <category android:name="android.intent.category.NOTIFICATION_PREFERENCES" />
        </intent-filter>
    </activity>

    <activity
        android:name=".stories.my.MyStoriesActivity"
        android:configChanges="touchscreen|keyboard|keyboardHidden|orientation|screenLayout|screenSize"
        android:theme="@style/Signal.DayNight.NoActionBar"
        android:windowSoftInputMode="stateAlwaysHidden" />

    <activity
        android:name=".stories.settings.StorySettingsActivity"
        android:configChanges="touchscreen|keyboard|keyboardHidden|orientation|screenLayout|screenSize"
        android:theme="@style/Signal.DayNight.NoActionBar"
        android:windowSoftInputMode="stateAlwaysHidden|adjustResize" />

    <activity
        android:name=".stories.viewer.StoryViewerActivity"
        android:screenOrientation="portrait"
        android:configChanges="touchscreen|keyboard|keyboardHidden|orientation|screenLayout|screenSize"
        android:theme="@style/TextSecure.DarkNoActionBar.StoryViewer"
        android:launchMode="singleTask"
        android:windowSoftInputMode="stateAlwaysHidden|adjustNothing"
        android:parentActivityName=".MainActivity">

        <meta-data
            android:name="android.support.PARENT_ACTIVITY"
            android:value="org.thoughtcrime.securesms.MainActivity" />
    </activity>

        <activity android:name=".components.settings.app.changenumber.ChangeNumberLockActivity"
            android:theme="@style/Signal.DayNight.NoActionBar"
            android:configChanges="touchscreen|keyboard|keyboardHidden|orientation|screenLayout|screenSize"/>

        <activity android:name=".components.settings.conversation.ConversationSettingsActivity"
            android:configChanges="touchscreen|keyboard|keyboardHidden|screenLayout|screenSize"
            android:theme="@style/Signal.DayNight.ConversationSettings"
            android:windowSoftInputMode="stateAlwaysHidden">
        </activity>

        <activity android:name=".wallpaper.ChatWallpaperActivity"
                  android:configChanges="touchscreen|keyboard|keyboardHidden|orientation|screenLayout|screenSize"
                  android:windowSoftInputMode="stateAlwaysHidden">
        </activity>

        <activity android:name=".wallpaper.ChatWallpaperPreviewActivity"
            android:configChanges="touchscreen|keyboard|keyboardHidden|orientation|screenLayout|screenSize"
            android:windowSoftInputMode="stateAlwaysHidden">
        </activity>

        <activity android:name=".devicetransfer.olddevice.OldDeviceTransferActivity"
            android:theme="@style/TextSecure.LightRegistrationTheme"
            android:launchMode="singleTask"
            android:configChanges="touchscreen|keyboard|keyboardHidden|orientation|screenLayout|screenSize"/>

        <activity android:name=".devicetransfer.olddevice.OldDeviceExitActivity"
            android:noHistory="true"
            android:excludeFromRecents="true"
            android:configChanges="touchscreen|keyboard|keyboardHidden|orientation|screenLayout|screenSize"/>

    <activity android:name=".registration.RegistrationNavigationActivity"
              android:launchMode="singleTask"
              android:theme="@style/TextSecure.LightRegistrationTheme"
              android:windowSoftInputMode="stateHidden"
              android:configChanges="touchscreen|keyboard|keyboardHidden|orientation|screenLayout|screenSize"/>

    <activity android:name=".revealable.ViewOnceMessageActivity"
              android:launchMode="singleTask"
              android:theme="@style/TextSecure.FullScreenMedia"
              android:windowSoftInputMode="stateHidden"
              android:excludeFromRecents="true"
              android:configChanges="touchscreen|keyboard|keyboardHidden|orientation|screenLayout|screenSize"/>

    <activity android:name=".stickers.StickerManagementActivity"
              android:launchMode="singleTask"
              android:theme="@style/TextSecure.LightTheme"
              android:windowSoftInputMode="stateUnchanged"
              android:configChanges="touchscreen|keyboard|keyboardHidden|orientation|screenLayout|screenSize"/>

     <activity android:name=".DeviceActivity"
               android:screenOrientation="portrait"
               android:label="@string/AndroidManifest__linked_devices"
               android:configChanges="touchscreen|keyboard|keyboardHidden|orientation|screenLayout|screenSize"/>

    <activity android:name=".logsubmit.SubmitDebugLogActivity"
              android:windowSoftInputMode="stateHidden"
              android:configChanges="touchscreen|keyboard|keyboardHidden|orientation|screenLayout|screenSize"/>

    <activity android:name=".mediapreview.MediaPreviewV2Activity"
              android:label="@string/AndroidManifest__media_preview"
              android:windowSoftInputMode="stateHidden"
              android:launchMode="singleTask"
              android:theme="@style/Theme.Signal.DayNight.NoActionBar"
              android:exported="false"
              android:configChanges="touchscreen|keyboard|keyboardHidden|orientation|screenLayout|screenSize"/>

    <activity android:name=".AvatarPreviewActivity"
              android:label="@string/AndroidManifest__media_preview"
              android:windowSoftInputMode="stateHidden"
              android:configChanges="touchscreen|keyboard|keyboardHidden|orientation|screenLayout|screenSize"/>

    <activity android:name=".mediaoverview.MediaOverviewActivity"
              android:theme="@style/Theme.Signal.DayNight.NoActionBar"
              android:windowSoftInputMode="stateHidden"
              android:configChanges="touchscreen|keyboard|keyboardHidden|orientation|screenLayout|screenSize"/>

    <activity android:name=".DummyActivity"
              android:theme="@android:style/Theme.NoDisplay"
              android:enabled="true"
              android:allowTaskReparenting="true"
              android:noHistory="true"
              android:excludeFromRecents="true"
              android:alwaysRetainTaskState="false"
              android:stateNotNeeded="true"
              android:clearTaskOnLaunch="true"
              android:finishOnTaskLaunch="true" />

    <activity android:name=".PlayServicesProblemActivity"
              android:exported="false"
              android:theme="@style/TextSecure.DialogActivity"
              android:configChanges="touchscreen|keyboard|keyboardHidden|orientation|screenLayout|screenSize"/>

    <activity android:name=".SmsSendtoActivity" android:exported="true">
        <intent-filter tools:ignore="AppLinkUrlError">
            <action android:name="android.intent.action.VIEW" />
            <category android:name="android.intent.category.DEFAULT" />
            <data android:mimeType="vnd.android.cursor.item/vnd.org.thoughtcrime.securesms.contact" />
        </intent-filter>
    </activity>

    <activity android:name="org.thoughtcrime.securesms.webrtc.VoiceCallShare"
              android:exported="true"
              android:excludeFromRecents="true"
              android:permission="android.permission.CALL_PHONE"
              android:theme="@style/NoAnimation.Theme.BlackScreen"
              android:launchMode="singleTask"
              android:configChanges="touchscreen|keyboard|keyboardHidden|orientation|screenLayout|screenSize">

        <intent-filter tools:ignore="AppLinkUrlError">
            <action android:name="android.intent.action.VIEW" />
            <category android:name="android.intent.category.DEFAULT" />
            <data android:mimeType="vnd.android.cursor.item/vnd.org.thoughtcrime.securesms.call" />
        </intent-filter>

    </activity>

    <activity android:name=".mediasend.AvatarSelectionActivity"
              android:theme="@style/TextSecure.DarkNoActionBar"
              android:configChanges="touchscreen|keyboard|keyboardHidden|orientation|screenLayout|screenSize"/>

    <activity android:name=".blocked.BlockedUsersActivity"
              android:theme="@style/TextSecure.LightTheme"
              android:windowSoftInputMode="stateHidden"
              android:configChanges="touchscreen|keyboard|keyboardHidden|orientation|screenLayout|screenSize"/>

    <activity android:name=".scribbles.ImageEditorStickerSelectActivity"
              android:theme="@style/Signal.DayNight.NoActionBar"
              android:configChanges="touchscreen|keyboard|keyboardHidden|orientation|screenLayout|screenSize"/>

    <activity android:name=".profiles.edit.EditProfileActivity"
              android:theme="@style/TextSecure.LightRegistrationTheme"
              android:windowSoftInputMode="stateVisible|adjustResize" />

    <activity android:name=".profiles.username.AddAUsernameActivity"
              android:theme="@style/Signal.DayNight.NoActionBar"
              android:windowSoftInputMode="stateVisible|adjustResize" />

    <activity android:name=".profiles.manage.ManageProfileActivity"
              android:theme="@style/TextSecure.LightTheme"
              android:windowSoftInputMode="stateVisible|adjustResize" />

    <activity android:name=".payments.preferences.PaymentsActivity"
            android:theme="@style/TextSecure.LightRegistrationTheme"
            android:configChanges="touchscreen|keyboard|keyboardHidden|orientation|screenLayout|screenSize"/>

    <activity android:name=".lock.v2.CreateKbsPinActivity"
            android:theme="@style/TextSecure.LightRegistrationTheme"
            android:windowSoftInputMode="adjustResize"
            android:configChanges="touchscreen|keyboard|keyboardHidden|orientation|screenLayout|screenSize"/>

    <activity android:name=".lock.v2.KbsMigrationActivity"
            android:theme="@style/TextSecure.LightRegistrationTheme"
            android:windowSoftInputMode="adjustResize"
            android:configChanges="touchscreen|keyboard|keyboardHidden|orientation|screenLayout|screenSize"/>

    <activity android:name=".ClearAvatarPromptActivity"
              android:theme="@style/Theme.AppCompat.Dialog.Alert"
              android:icon="@drawable/clear_profile_avatar"
              android:label="@string/AndroidManifest_remove_photo"
              android:configChanges="touchscreen|keyboard|keyboardHidden|orientation|screenLayout|screenSize"/>

    <activity android:name=".contacts.TurnOffContactJoinedNotificationsActivity"
              android:theme="@style/Theme.AppCompat.Dialog.Alert" />

    <activity android:name=".messagerequests.MessageRequestMegaphoneActivity"
              android:theme="@style/TextSecure.LightRegistrationTheme"
              android:windowSoftInputMode="adjustResize"
              android:configChanges="touchscreen|keyboard|keyboardHidden|orientation|screenLayout|screenSize"/>

    <activity android:name=".contactshare.ContactShareEditActivity"
              android:theme="@style/TextSecure.LightTheme"
              android:configChanges="touchscreen|keyboard|keyboardHidden|orientation|screenLayout|screenSize"/>

    <activity android:name=".contactshare.ContactNameEditActivity"
              android:theme="@style/Theme.Signal.DayNight.NoActionBar"
              android:configChanges="touchscreen|keyboard|keyboardHidden|orientation|screenLayout|screenSize"/>

    <activity android:name=".contactshare.SharedContactDetailsActivity"
              android:theme="@style/Theme.Signal.DayNight.NoActionBar"
              android:configChanges="touchscreen|keyboard|keyboardHidden|orientation|screenLayout|screenSize"/>

    <activity android:name=".ShortcutLauncherActivity"
              android:theme="@style/Theme.Signal.DayNight.NoActionBar"
              android:exported="true"
              android:configChanges="touchscreen|keyboard|keyboardHidden|orientation|screenLayout|screenSize"/>

    <activity
            android:name=".maps.PlacePickerActivity"
            android:label="@string/PlacePickerActivity_title"
            android:theme="@style/Theme.Signal.DayNight.NoActionBar"
            android:configChanges="touchscreen|keyboard|keyboardHidden|orientation|screenLayout|screenSize"/>

    <activity android:name=".MainActivity"
              android:theme="@style/Theme.Signal.DayNight.NoActionBar"
              android:configChanges="touchscreen|keyboard|keyboardHidden|orientation|screenLayout|screenSize" />

    <activity android:name=".pin.PinRestoreActivity"
              android:theme="@style/Theme.Signal.DayNight.NoActionBar"
              android:configChanges="touchscreen|keyboard|keyboardHidden|orientation|screenLayout|screenSize" />

    <activity android:name=".groups.ui.creategroup.CreateGroupActivity"
              android:theme="@style/Theme.Signal.DayNight.NoActionBar" />

    <activity android:name=".groups.ui.addtogroup.AddToGroupsActivity"
              android:theme="@style/Theme.Signal.DayNight.NoActionBar" />

    <activity android:name=".groups.ui.addmembers.AddMembersActivity"
              android:theme="@style/Theme.Signal.DayNight.NoActionBar" />

    <activity android:name=".groups.ui.creategroup.details.AddGroupDetailsActivity"
              android:theme="@style/Theme.Signal.DayNight.NoActionBar" />

    <activity android:name=".groups.ui.chooseadmin.ChooseNewAdminActivity"
              android:configChanges="touchscreen|keyboard|keyboardHidden|orientation|screenLayout|screenSize" />

    <activity android:name=".megaphone.ClientDeprecatedActivity"
              android:theme="@style/Theme.Signal.DayNight.NoActionBar"
              android:configChanges="touchscreen|keyboard|keyboardHidden|orientation|screenLayout|screenSize|uiMode"
              android:launchMode="singleTask" />

    <activity android:name=".megaphone.SmsExportMegaphoneActivity"
              android:theme="@style/Theme.Signal.DayNight.NoActionBar"
              android:screenOrientation="portrait"
              android:configChanges="touchscreen|keyboard|keyboardHidden|orientation|screenLayout|screenSize|uiMode"
              android:launchMode="singleTask" />

    <activity android:name=".ratelimit.RecaptchaProofActivity"
              android:theme="@style/Theme.Signal.DayNight.NoActionBar"
              android:configChanges="touchscreen|keyboard|keyboardHidden|orientation|screenLayout|screenSize|uiMode" />

    <activity android:name=".wallpaper.crop.WallpaperImageSelectionActivity"
              android:configChanges="touchscreen|keyboard|keyboardHidden|orientation|screenLayout|screenSize"
              android:theme="@style/TextSecure.DarkNoActionBar" />

    <activity android:name=".wallpaper.crop.WallpaperCropActivity"
              android:configChanges="touchscreen|keyboard|keyboardHidden|orientation|screenLayout|screenSize"
              android:screenOrientation="portrait"
              android:theme="@style/Theme.Signal.WallpaperCropper" />

    <activity android:name=".reactions.edit.EditReactionsActivity"
              android:theme="@style/Theme.Signal.DayNight.NoActionBar"
              android:configChanges="touchscreen|keyboard|keyboardHidden|orientation|screenLayout|screenSize"/>

<<<<<<< HEAD
    <activity android:name=".mediapreview.MediaPreviewV2Activity"
              android:exported="false"
              android:theme="@style/Theme.Signal.DayNight.NoActionBar" />

=======
    <activity android:name=".exporter.flow.SmsExportActivity"
              android:theme="@style/Theme.Signal.DayNight.NoActionBar"
              android:launchMode="singleTask"
              android:screenOrientation="portrait"
              android:configChanges="touchscreen|keyboard|keyboardHidden|orientation|screenLayout|screenSize"/>

    <service android:enabled="true" android:name=".exporter.SignalSmsExportService" android:foregroundServiceType="dataSync" />
>>>>>>> fc3db538
    <service android:enabled="true" android:name=".service.webrtc.WebRtcCallService" android:foregroundServiceType="camera|microphone"/>
    <service android:enabled="true" android:exported="false" android:name=".service.KeyCachingService"/>
    <service android:enabled="true" android:exported="false" android:name=".service.WipeMemoryService"/>
    <service android:enabled="true" android:name=".messages.IncomingMessageObserver$ForegroundService"/>
    <service android:name=".service.webrtc.AndroidCallConnectionService"
        android:permission="android.permission.BIND_TELECOM_CONNECTION_SERVICE"
        android:exported="true">
        <intent-filter>
            <action android:name="android.telecom.ConnectionService" />
        </intent-filter>
    </service>

    <service android:name=".components.voice.VoiceNotePlaybackService" android:exported="true">
        <intent-filter>
            <action android:name="android.media.browse.MediaBrowserService" />
        </intent-filter>
    </service>

    <receiver android:name="androidx.media.session.MediaButtonReceiver" android:exported="true">
        <intent-filter>
            <action android:name="android.intent.action.MEDIA_BUTTON" />
        </intent-filter>
    </receiver>

    <service android:name=".service.AccountAuthenticatorService" android:exported="true">
        <intent-filter>
            <action android:name="android.accounts.AccountAuthenticator" />
        </intent-filter>
        <meta-data android:name="android.accounts.AccountAuthenticator" android:resource="@xml/authenticator" />
    </service>

    <service android:name=".service.ContactsSyncAdapterService" android:exported="true">
        <intent-filter>
            <action android:name="android.content.SyncAdapter"/>
        </intent-filter>
        <meta-data android:name="android.content.SyncAdapter" android:resource="@xml/syncadapter" />
        <meta-data android:name="android.provider.CONTACTS_STRUCTURE" android:resource="@xml/contactsformat" />
    </service>

    <service android:name=".service.GenericForegroundService"/>

    <service android:name=".gcm.FcmFetchBackgroundService" />

    <service android:name=".gcm.FcmFetchForegroundService" />

    <!-- MOLLY: FcmReceiveService moved to nonFree/AndroidManifest.xml -->

    <receiver android:name=".notifications.MarkReadReceiver"
              android:enabled="true"
              android:exported="false">
        <intent-filter>
            <action android:name="org.thoughtcrime.securesms.notifications.CLEAR"/>
        </intent-filter>
    </receiver>

    <receiver android:name=".notifications.RemoteReplyReceiver"
              android:enabled="true"
              android:exported="false">
        <intent-filter>
            <action android:name="org.thoughtcrime.securesms.notifications.WEAR_REPLY"/>
        </intent-filter>
    </receiver>

    <receiver android:name=".service.ExpirationListener" />

    <receiver android:name=".service.ExpiringStoriesManager$ExpireStoriesAlarm" />

    <receiver android:name=".revealable.ViewOnceMessageManager$ViewOnceAlarm" />

    <receiver android:name=".service.PendingRetryReceiptManager$PendingRetryReceiptAlarm" />

    <receiver android:name=".service.TrimThreadsByDateManager$TrimThreadsByDateAlarm" />

    <receiver android:name=".payments.backup.phrase.ClearClipboardAlarmReceiver" />

    <provider android:name=".providers.PartProvider"
              android:grantUriPermissions="true"
              android:exported="false"
              android:authorities="${applicationId}.part" />

    <provider android:name=".providers.BlobContentProvider"
              android:authorities="${applicationId}.blob"
              android:exported="false"
              android:grantUriPermissions="true" />

    <provider android:name=".providers.MmsBodyProvider"
              android:grantUriPermissions="true"
              android:exported="false"
              android:authorities="${applicationId}.mms" />

    <provider android:name="androidx.core.content.FileProvider"
              android:authorities="${applicationId}.fileprovider"
              android:exported="false"
              android:grantUriPermissions="true">

        <meta-data android:name="android.support.FILE_PROVIDER_PATHS" android:resource="@xml/file_provider_paths" />

    </provider>

    <receiver android:name=".service.BootReceiver" android:exported="false">
        <intent-filter>
            <action android:name="android.intent.action.BOOT_COMPLETED"/>
            <action android:name="org.thoughtcrime.securesms.RESTART"/>
        </intent-filter>
    </receiver>

    <receiver android:name=".service.DirectoryRefreshListener" android:exported="false">
        <intent-filter>
            <action android:name="android.intent.action.BOOT_COMPLETED" />
        </intent-filter>
    </receiver>

    <receiver android:name=".service.RotateSignedPreKeyListener" android:exported="false">
        <intent-filter>
            <action android:name="android.intent.action.BOOT_COMPLETED" />
        </intent-filter>
    </receiver>

    <receiver android:name=".service.RotateSenderCertificateListener" android:exported="false">
        <intent-filter>
            <action android:name="android.intent.action.BOOT_COMPLETED" />
        </intent-filter>
    </receiver>

    <receiver android:name=".messageprocessingalarm.MessageProcessReceiver" android:exported="false">
        <intent-filter>
            <action android:name="android.intent.action.BOOT_COMPLETED" />
            <action android:name="org.thoughtcrime.securesms.action.PROCESS_MESSAGES" />
        </intent-filter>
    </receiver>

    <receiver android:name=".service.LocalBackupListener" android:exported="false">
        <intent-filter>
            <action android:name="android.intent.action.BOOT_COMPLETED" />
        </intent-filter>
    </receiver>

    <receiver android:name="org.thoughtcrime.securesms.jobs.ForegroundUtil$Receiver" android:exported="false" />

    <receiver android:name=".service.PersistentConnectionBootListener" android:exported="false">
        <intent-filter>
            <action android:name="android.intent.action.BOOT_COMPLETED"/>
        </intent-filter>
    </receiver>

    <!-- MOLLY: Updater-related services imported from Signal website/AndroidManifest.xml -->

    <receiver android:name=".service.UpdateApkRefreshListener" android:exported="false">
        <intent-filter>
            <action android:name="android.intent.action.BOOT_COMPLETED" />
        </intent-filter>
    </receiver>

    <receiver android:name=".service.UpdateApkReadyListener" android:exported="false">
        <intent-filter>
            <action android:name="android.intent.action.DOWNLOAD_COMPLETE"/>
        </intent-filter>
    </receiver>

    <receiver android:name=".notifications.LocaleChangedReceiver" android:exported="false">
        <intent-filter>
            <action android:name="android.intent.action.LOCALE_CHANGED"/>
        </intent-filter>
    </receiver>

    <receiver android:name=".notifications.MessageNotifier$ReminderReceiver"/>

    <receiver android:name=".notifications.DeleteNotificationReceiver" android:exported="false">
        <intent-filter>
            <action android:name="org.thoughtcrime.securesms.DELETE_NOTIFICATION"/>
        </intent-filter>
    </receiver>

    <receiver
        android:name=".service.PanicResponderListener"
        android:exported="true">
        <intent-filter>
            <action android:name="info.guardianproject.panic.action.TRIGGER" />
        </intent-filter>
    </receiver>

    <service
        android:name=".gcm.FcmJobService"
        android:permission="android.permission.BIND_JOB_SERVICE"
        android:enabled="@bool/enable_job_service"
        tools:targetApi="26" />

    <service
        android:name=".jobmanager.JobSchedulerScheduler$SystemService"
        android:permission="android.permission.BIND_JOB_SERVICE"
        android:enabled="@bool/enable_job_service"
        tools:targetApi="26" />

    <service
        android:name=".jobmanager.KeepAliveService"
        android:enabled="@bool/enable_alarm_manager"
        android:exported="false"/>

    <receiver
        android:name=".jobmanager.AlarmManagerScheduler$RetryReceiver"
        android:enabled="@bool/enable_alarm_manager"
        android:exported="false"/>

    <uses-library android:name="org.apache.http.legacy" android:required="false"/>

</application>
</manifest><|MERGE_RESOLUTION|>--- conflicted
+++ resolved
@@ -22,12 +22,7 @@
     <uses-permission android:name="android.permission.USE_BIOMETRIC"/>
     <uses-permission android:name="${applicationId}.ACCESS_SECRETS"/>
     <uses-permission android:name="android.permission.READ_PROFILE"/>
-<<<<<<< HEAD
     <uses-permission android:name="android.permission.WRITE_PROFILE"/>
-=======
-    <uses-permission android:name="android.permission.BROADCAST_WAP_PUSH"
-                     tools:ignore="ProtectedPermissions"/>
->>>>>>> fc3db538
     <uses-permission android:name="android.permission.READ_CONTACTS"/>
     <uses-permission android:name="android.permission.WRITE_CONTACTS"/>
     <uses-permission android:name="android.permission.ACCESS_NOTIFICATION_POLICY" />
@@ -612,12 +607,6 @@
               android:configChanges="touchscreen|keyboard|keyboardHidden|orientation|screenLayout|screenSize|uiMode"
               android:launchMode="singleTask" />
 
-    <activity android:name=".megaphone.SmsExportMegaphoneActivity"
-              android:theme="@style/Theme.Signal.DayNight.NoActionBar"
-              android:screenOrientation="portrait"
-              android:configChanges="touchscreen|keyboard|keyboardHidden|orientation|screenLayout|screenSize|uiMode"
-              android:launchMode="singleTask" />
-
     <activity android:name=".ratelimit.RecaptchaProofActivity"
               android:theme="@style/Theme.Signal.DayNight.NoActionBar"
               android:configChanges="touchscreen|keyboard|keyboardHidden|orientation|screenLayout|screenSize|uiMode" />
@@ -635,20 +624,6 @@
               android:theme="@style/Theme.Signal.DayNight.NoActionBar"
               android:configChanges="touchscreen|keyboard|keyboardHidden|orientation|screenLayout|screenSize"/>
 
-<<<<<<< HEAD
-    <activity android:name=".mediapreview.MediaPreviewV2Activity"
-              android:exported="false"
-              android:theme="@style/Theme.Signal.DayNight.NoActionBar" />
-
-=======
-    <activity android:name=".exporter.flow.SmsExportActivity"
-              android:theme="@style/Theme.Signal.DayNight.NoActionBar"
-              android:launchMode="singleTask"
-              android:screenOrientation="portrait"
-              android:configChanges="touchscreen|keyboard|keyboardHidden|orientation|screenLayout|screenSize"/>
-
-    <service android:enabled="true" android:name=".exporter.SignalSmsExportService" android:foregroundServiceType="dataSync" />
->>>>>>> fc3db538
     <service android:enabled="true" android:name=".service.webrtc.WebRtcCallService" android:foregroundServiceType="camera|microphone"/>
     <service android:enabled="true" android:exported="false" android:name=".service.KeyCachingService"/>
     <service android:enabled="true" android:exported="false" android:name=".service.WipeMemoryService"/>
