--- conflicted
+++ resolved
@@ -116,9 +116,6 @@
     <meta-data android:name="firebase_messaging_auto_init_enabled" android:value="false" />
     <meta-data android:name="android.webkit.WebView.MetricsOptOut" android:value="true" />
 
-    <meta-data android:name="android.webkit.WebView.MetricsOptOut"
-               android:value="true" />
-
     <activity android:name=".WebRtcCallActivity"
               android:theme="@style/TextSecure.DarkTheme.WebRTCCall"
               android:excludeFromRecents="true"
@@ -1076,15 +1073,6 @@
               android:configChanges="touchscreen|keyboard|keyboardHidden|orientation|screenLayout|screenSize"
               android:exported="false"/>
 
-<<<<<<< HEAD
-=======
-    <activity android:name=".components.settings.app.subscription.donate.CheckoutFlowActivity"
-            android:theme="@style/Theme.Signal.DayNight.NoActionBar"
-            android:windowSoftInputMode="adjustResize"
-            android:configChanges="touchscreen|keyboard|keyboardHidden|orientation|screenLayout|screenSize"
-            android:exported="false"/>
-
->>>>>>> 204fcc28
     <service
         android:enabled="true"
         android:name=".service.webrtc.WebRtcCallService"
