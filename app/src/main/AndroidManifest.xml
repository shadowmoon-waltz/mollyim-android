<?xml version="1.0" encoding="utf-8"?>
<manifest xmlns:android="http://schemas.android.com/apk/res/android"
          xmlns:tools="http://schemas.android.com/tools"
          package="org.thoughtcrime.securesms">

    <uses-sdk tools:overrideLibrary="androidx.camera.core,androidx.camera.camera2,androidx.camera.lifecycle,androidx.camera.view" />

    <permission android:name="${applicationId}.ACCESS_SECRETS"
                android:label="Access to TextSecure Secrets"
                android:protectionLevel="signature" />

    <uses-feature android:name="android.hardware.camera" android:required="false" />
    <uses-feature android:name="android.hardware.bluetooth" android:required="false" />
    <uses-feature android:name="android.hardware.location" android:required="false"/>
    <uses-feature android:name="android.hardware.location.network" android:required="false"/>
    <uses-feature android:name="android.hardware.location.gps" android:required="false"/>
    <uses-feature android:name="android.hardware.microphone" android:required="false"/>
    <uses-feature android:name="android.hardware.wifi" android:required="false"/>
    <uses-feature android:name="android.hardware.portrait" android:required="false"/>
    <uses-feature android:name="android.hardware.touchscreen" android:required="false"/>

    <uses-permission android:name="android.permission.USE_BIOMETRIC"/>
    <uses-permission android:name="${applicationId}.ACCESS_SECRETS"/>
    <uses-permission android:name="android.permission.READ_PROFILE"/>
    <uses-permission android:name="android.permission.WRITE_PROFILE"/>
    <uses-permission android:name="android.permission.READ_CONTACTS"/>
    <uses-permission android:name="android.permission.WRITE_CONTACTS"/>
    <uses-permission android:name="android.permission.ACCESS_NOTIFICATION_POLICY" />

    <uses-permission android:name="android.permission.READ_PHONE_STATE" />
    <uses-permission android:name="android.permission.READ_PHONE_NUMBERS" />

    <uses-permission android:name="android.permission.WRITE_EXTERNAL_STORAGE"
                     android:maxSdkVersion="28" />

    <uses-permission android:name="android.permission.CAMERA" />

    <uses-permission android:name="android.permission.ACCESS_COARSE_LOCATION"/>
    <uses-permission android:name="android.permission.ACCESS_FINE_LOCATION"/>

    <uses-permission android:name="android.permission.RECORD_AUDIO" />
    <uses-permission android:name="android.permission.MODIFY_AUDIO_SETTINGS" />
    <uses-permission android:name="android.permission.READ_CALL_STATE"/>

    <!-- For sending/receiving events -->
    <uses-permission android:name="android.permission.WRITE_CALENDAR"/>
    <uses-permission android:name="android.permission.READ_CALENDAR"/>


    <!-- Normal -->
    <uses-permission android:name="android.permission.RECEIVE_BOOT_COMPLETED" />
    <uses-permission android:name="android.permission.VIBRATE"/>
    <uses-permission android:name="android.permission.ACCESS_NETWORK_STATE" />
    <uses-permission android:name="android.permission.WAKE_LOCK" />
    <uses-permission android:name="android.permission.INTERNET" />
    <uses-permission android:name="android.permission.FOREGROUND_SERVICE"/>

    <uses-permission android:name="android.permission.GET_ACCOUNTS" />

    <!-- So we can add a TextSecure 'Account' -->
    <uses-permission android:name="android.permission.READ_SYNC_SETTINGS" />
    <uses-permission android:name="android.permission.WRITE_SYNC_SETTINGS" />
    <uses-permission android:name="android.permission.AUTHENTICATE_ACCOUNTS" />
    <uses-permission android:name="android.permission.USE_CREDENTIALS"/>

    <!-- For conversation 'shortcuts' on the desktop -->
    <uses-permission android:name="android.permission.INSTALL_SHORTCUT"/>
    <uses-permission android:name="com.android.launcher.permission.INSTALL_SHORTCUT" />

    <!-- Set image as wallpaper -->
    <uses-permission android:name="android.permission.SET_WALLPAPER"/>

    <!-- For the APK auto-updater -->
    <uses-permission android:name="android.permission.DOWNLOAD_WITHOUT_NOTIFICATION"/>
    <uses-permission android:name="android.permission.REQUEST_INSTALL_PACKAGES"/>

    <uses-permission android:name="android.permission.BLUETOOTH" />
    <uses-permission android:name="android.permission.BROADCAST_STICKY" />

    <uses-permission android:name="android.permission.CALL_PHONE" />
    <uses-permission android:name="android.permission.RAISED_THREAD_PRIORITY" />
    <uses-permission android:name="android.permission.REQUEST_IGNORE_BATTERY_OPTIMIZATIONS"/>
    <uses-permission android:name="android.permission.USE_FULL_SCREEN_INTENT"/>

    <uses-permission android:name="android.permission.MANAGE_OWN_CALLS"/>

    <application android:name=".ApplicationContext"
                 android:icon="@mipmap/ic_launcher"
                 android:label="@string/app_name"
                 android:supportsRtl="true"
                 tools:replace="android:allowBackup"
                 android:resizeableActivity="true"
                 android:allowBackup="false"
                 android:theme="@style/TextSecure.LightTheme"
                 android:largeHeap="true">

    <!-- MOLLY: GMS and Google Maps stuff moved to nonFree/AndroidManifest.xml -->

    <meta-data android:name="android.supports_size_changes"
               android:value="true" />

    <meta-data android:name="firebase_analytics_collection_deactivated" android:value="true" />
    <meta-data android:name="google_analytics_adid_collection_enabled" android:value="false" />
    <meta-data android:name="firebase_messaging_auto_init_enabled" android:value="false" />

    <meta-data android:name="android.webkit.WebView.MetricsOptOut"
               android:value="true" />

    <activity android:name=".WebRtcCallActivity"
              android:theme="@style/TextSecure.DarkTheme.WebRTCCall"
              android:excludeFromRecents="true"
              android:supportsPictureInPicture="true"
              android:windowSoftInputMode="stateAlwaysHidden"
              android:configChanges="screenSize|smallestScreenSize|screenLayout|orientation"
              android:taskAffinity=".calling"
              android:resizeableActivity="true"
              android:launchMode="singleTask"/>

    <activity android:name=".messagerequests.CalleeMustAcceptMessageRequestActivity"
              android:theme="@style/TextSecure.DarkNoActionBar"
              android:noHistory="true"
              android:configChanges="touchscreen|keyboard|keyboardHidden|orientation|screenLayout|screenSize"/>

    <activity android:name=".InviteActivity"
              android:theme="@style/Signal.Light.NoActionBar.Invite"
              android:windowSoftInputMode="stateHidden"
              android:parentActivityName=".MainActivity"
              android:configChanges="touchscreen|keyboard|keyboardHidden|orientation|screenLayout|screenSize">
        <meta-data
            android:name="android.support.PARENT_ACTIVITY"
            android:value=".MainActivity" />
    </activity>

    <activity android:name=".DeviceProvisioningActivity"
              android:configChanges="touchscreen|keyboard|keyboardHidden|orientation|screenLayout|screenSize"
              android:exported="true">
        <intent-filter>
            <action android:name="android.intent.action.VIEW" />
            <category android:name="android.intent.category.DEFAULT" />
            <category android:name="android.intent.category.BROWSABLE" />
            <data android:scheme="tsdevice"/>
        </intent-filter>

        <intent-filter>
            <action android:name="android.intent.action.VIEW" />
            <category android:name="android.intent.category.DEFAULT" />
            <category android:name="android.intent.category.BROWSABLE" />
            <data android:scheme="sgnl"
                  android:host="linkdevice"/>
        </intent-filter>
    </activity>

    <activity android:name=".sharing.interstitial.ShareInterstitialActivity"
              android:configChanges="touchscreen|keyboard|keyboardHidden|orientation|screenLayout|screenSize"
              android:windowSoftInputMode="adjustResize" />

    <activity android:name=".sharing.v2.ShareActivity"
              android:theme="@style/Theme.Signal.DayNight.NoActionBar"
              android:exported="true"
              android:excludeFromRecents="true"
              android:taskAffinity=""
              android:windowSoftInputMode="stateHidden"
              android:configChanges="touchscreen|keyboard|keyboardHidden|orientation|screenLayout|screenSize">
        <intent-filter>
            <action android:name="android.intent.action.SEND" />
            <category android:name="android.intent.category.DEFAULT"/>
            <data android:mimeType="audio/*" />
            <data android:mimeType="image/*" />
            <data android:mimeType="text/plain" />
            <data android:mimeType="video/*" />
            <data android:mimeType="application/*"/>
            <data android:mimeType="text/*"/>
            <data android:mimeType="*/*"/>
        </intent-filter>

        <intent-filter>
            <action android:name="android.intent.action.SEND_MULTIPLE" />
            <category android:name="android.intent.category.DEFAULT"/>
            <data android:mimeType="image/*" />
            <data android:mimeType="video/*" />
        </intent-filter>

      <meta-data
          android:name="android.service.chooser.chooser_target_service"
                android:value="androidx.sharetarget.ChooserTargetServiceCompat" />

    </activity>

    <activity android:name=".stickers.StickerPackPreviewActivity"
              android:exported="true"
              android:theme="@style/Theme.Signal.DayNight.NoActionBar"
              android:launchMode="singleTask"
              android:noHistory="true"
              android:windowSoftInputMode="stateHidden"
              android:configChanges="touchscreen|keyboard|keyboardHidden|orientation|screenLayout|screenSize">
        <intent-filter>
            <action android:name="android.intent.action.VIEW" android:exported="true" />
            <category android:name="android.intent.category.DEFAULT" />
            <category android:name="android.intent.category.BROWSABLE" />
            <data android:scheme="sgnl"
                  android:host="addstickers" />
        </intent-filter>
        <intent-filter>
            <action android:name="android.intent.action.VIEW" />
            <category android:name="android.intent.category.DEFAULT" />
            <category android:name="android.intent.category.BROWSABLE" />
            <data android:scheme="https"
                  android:host="signal.art"
                  android:pathPrefix="/addstickers"/>
        </intent-filter>
    </activity>

    <activity-alias android:name=".RoutingActivity"
                    android:targetActivity=".MainActivity"
                    android:exported="true">

        <intent-filter>
            <action android:name="android.intent.action.MAIN" />
            <category android:name="android.intent.category.LAUNCHER" />
            <category android:name="android.intent.category.MULTIWINDOW_LAUNCHER" />
        </intent-filter>

        <meta-data android:name="com.sec.minimode.icon.portrait.normal"
                   android:resource="@mipmap/ic_launcher" />
        <meta-data android:name="com.sec.minimode.icon.landscape.normal"
                   android:resource="@mipmap/ic_launcher" />

        <meta-data android:name="android.app.shortcuts"
                   android:resource="@xml/shortcuts" />

    </activity-alias>

    <activity android:name=".deeplinks.DeepLinkEntryActivity"
              android:exported="true"
              android:noHistory="true"
              android:theme="@style/Signal.Transparent">

        <intent-filter>
            <action android:name="android.intent.action.VIEW" />
            <category android:name="android.intent.category.DEFAULT" />
            <category android:name="android.intent.category.BROWSABLE" />
            <data android:scheme="sgnl"
                  android:host="signal.group" />
        </intent-filter>

        <intent-filter>
            <action android:name="android.intent.action.VIEW" />
            <category android:name="android.intent.category.DEFAULT" />
            <category android:name="android.intent.category.BROWSABLE" />
            <data android:scheme="https"
                  android:host="signal.group"/>
        </intent-filter>

        <intent-filter>
            <action android:name="android.intent.action.VIEW" />
            <category android:name="android.intent.category.DEFAULT" />
            <category android:name="android.intent.category.BROWSABLE" />
            <data android:scheme="https"
                android:host="signal.me" />
            <data android:scheme="sgnl"
                android:host="signal.me" />
        </intent-filter>
    </activity>

    <activity android:name=".conversation.ConversationActivity"
              android:windowSoftInputMode="stateUnchanged"
              android:launchMode="singleTask"
              android:configChanges="touchscreen|keyboard|keyboardHidden|orientation|screenLayout|screenSize"
              android:parentActivityName=".MainActivity">
        <meta-data
                android:name="android.support.PARENT_ACTIVITY"
                android:value="org.thoughtcrime.securesms.MainActivity" />
    </activity>

    <activity android:name=".conversation.BubbleConversationActivity"
              android:theme="@style/Signal.DayNight"
              android:allowEmbedded="true"
              android:resizeableActivity="true" />

    <activity android:name=".conversation.ConversationPopupActivity"
              android:windowSoftInputMode="stateVisible"
              android:launchMode="singleTask"
              android:taskAffinity=""
              android:excludeFromRecents="true"
              android:theme="@style/TextSecure.LightTheme.Popup"
              android:configChanges="touchscreen|keyboard|keyboardHidden|orientation|screenLayout|screenSize" />

    <activity android:name=".groups.ui.invitesandrequests.ManagePendingAndRequestingMembersActivity"
              android:configChanges="touchscreen|keyboard|keyboardHidden|orientation|screenLayout|screenSize|uiMode"
              android:theme="@style/Theme.Signal.DayNight.NoActionBar" />

    <activity android:name=".recipients.ui.disappearingmessages.RecipientDisappearingMessagesActivity"
              android:configChanges="touchscreen|keyboard|keyboardHidden|orientation|screenLayout|screenSize"
              android:theme="@style/Signal.DayNight.NoActionBar"
              android:windowSoftInputMode="adjustResize"/>

    <activity android:name=".migrations.ApplicationMigrationActivity"
              android:theme="@style/Theme.Signal.DayNight.NoActionBar"
              android:launchMode="singleTask"
              android:configChanges="touchscreen|keyboard|keyboardHidden|orientation|screenLayout|screenSize"/>

    <activity android:name=".PassphraseCreateActivity"
              android:label="@string/AndroidManifest__create_passphrase"
              android:windowSoftInputMode="stateAlwaysHidden"
              android:theme="@style/TextSecure.LightIntroTheme"
              android:launchMode="singleTask"
              android:configChanges="touchscreen|keyboard|keyboardHidden|orientation|screenLayout|screenSize"/>

    <activity android:name=".PassphrasePromptActivity"
              android:launchMode="singleTask"
              android:theme="@style/Signal.DayNight"
              android:windowSoftInputMode="stateVisible"
              android:configChanges="touchscreen|keyboard|keyboardHidden|orientation|screenLayout|screenSize"/>

    <activity android:name=".NewConversationActivity"
              android:theme="@style/Theme.Signal.DayNight.NoActionBar"
              android:windowSoftInputMode="stateAlwaysVisible"
              android:configChanges="touchscreen|keyboard|keyboardHidden|orientation|screenLayout|screenSize"/>

    <activity android:name=".PushContactSelectionActivity"
          android:label="@string/AndroidManifest__select_contacts"
          android:windowSoftInputMode="stateHidden"
          android:configChanges="touchscreen|keyboard|keyboardHidden|orientation|screenLayout|screenSize"/>

    <activity android:name=".giph.ui.GiphyActivity"
              android:theme="@style/Theme.Signal.DayNight.NoActionBar"
              android:windowSoftInputMode="stateHidden"
              android:configChanges="touchscreen|keyboard|keyboardHidden|orientation|screenLayout|screenSize"/>

        <activity android:name=".mediasend.v2.MediaSelectionActivity"
            android:theme="@style/TextSecure.DarkNoActionBar"
            android:windowSoftInputMode="stateAlwaysHidden|adjustNothing"
            android:launchMode="singleTop"
            android:configChanges="touchscreen|keyboard|keyboardHidden|orientation|screenLayout|screenSize"/>

        <activity android:name=".conversation.mutiselect.forward.MultiselectForwardActivity"
            android:theme="@style/Signal.DayNight.NoActionBar"
            android:windowSoftInputMode="stateAlwaysHidden|adjustNothing"
            android:configChanges="touchscreen|keyboard|keyboardHidden|orientation|screenLayout|screenSize" />

        <activity android:name=".mediasend.v2.stories.StoriesMultiselectForwardActivity"
            android:theme="@style/Signal.DayNight.NoActionBar"
            android:windowSoftInputMode="stateAlwaysHidden|adjustNothing"
            android:configChanges="touchscreen|keyboard|keyboardHidden|orientation|screenLayout|screenSize" />

    <activity android:name=".verify.VerifyIdentityActivity"
              android:exported="false"
              android:theme="@style/Signal.DayNight.NoActionBar"
              android:configChanges="touchscreen|keyboard|keyboardHidden|orientation|screenLayout|screenSize"/>

    <activity android:name=".components.settings.app.AppSettingsActivity"
              android:exported="true"
              android:configChanges="touchscreen|keyboard|keyboardHidden|orientation|screenLayout|screenSize"
              android:theme="@style/Signal.DayNight.NoActionBar"
              android:windowSoftInputMode="adjustResize">
        <intent-filter>
            <action android:name="android.intent.action.MAIN" />
            <category android:name="android.intent.category.NOTIFICATION_PREFERENCES" />
        </intent-filter>
    </activity>

    <activity
        android:name=".stories.my.MyStoriesActivity"
        android:configChanges="touchscreen|keyboard|keyboardHidden|orientation|screenLayout|screenSize"
        android:theme="@style/Signal.DayNight.NoActionBar"
        android:windowSoftInputMode="stateAlwaysHidden" />

    <activity
        android:name=".stories.settings.StorySettingsActivity"
        android:configChanges="touchscreen|keyboard|keyboardHidden|orientation|screenLayout|screenSize"
        android:theme="@style/Signal.DayNight.NoActionBar"
        android:windowSoftInputMode="stateAlwaysHidden|adjustResize" />

    <activity
        android:name=".stories.viewer.StoryViewerActivity"
        android:screenOrientation="portrait"
        android:configChanges="touchscreen|keyboard|keyboardHidden|orientation|screenLayout|screenSize"
        android:theme="@style/TextSecure.DarkNoActionBar.StoryViewer"
        android:launchMode="singleTask"
        android:windowSoftInputMode="stateAlwaysHidden|adjustNothing"
        android:parentActivityName=".MainActivity">

        <meta-data
            android:name="android.support.PARENT_ACTIVITY"
            android:value="org.thoughtcrime.securesms.MainActivity" />
    </activity>

        <activity android:name=".components.settings.app.changenumber.ChangeNumberLockActivity"
            android:theme="@style/Signal.DayNight.NoActionBar"
            android:configChanges="touchscreen|keyboard|keyboardHidden|orientation|screenLayout|screenSize"/>

        <activity android:name=".components.settings.conversation.ConversationSettingsActivity"
            android:configChanges="touchscreen|keyboard|keyboardHidden|screenLayout|screenSize"
            android:theme="@style/Signal.DayNight.ConversationSettings"
            android:windowSoftInputMode="stateAlwaysHidden">
        </activity>

        <activity android:name=".wallpaper.ChatWallpaperActivity"
                  android:configChanges="touchscreen|keyboard|keyboardHidden|orientation|screenLayout|screenSize"
                  android:windowSoftInputMode="stateAlwaysHidden">
        </activity>

        <activity android:name=".wallpaper.ChatWallpaperPreviewActivity"
            android:configChanges="touchscreen|keyboard|keyboardHidden|orientation|screenLayout|screenSize"
            android:windowSoftInputMode="stateAlwaysHidden">
        </activity>

        <activity android:name=".devicetransfer.olddevice.OldDeviceTransferActivity"
            android:theme="@style/TextSecure.LightRegistrationTheme"
            android:launchMode="singleTask"
            android:configChanges="touchscreen|keyboard|keyboardHidden|orientation|screenLayout|screenSize"/>

        <activity android:name=".devicetransfer.olddevice.OldDeviceExitActivity"
            android:noHistory="true"
            android:excludeFromRecents="true"
            android:configChanges="touchscreen|keyboard|keyboardHidden|orientation|screenLayout|screenSize"/>

    <activity android:name=".registration.RegistrationNavigationActivity"
              android:launchMode="singleTask"
              android:theme="@style/TextSecure.LightRegistrationTheme"
              android:windowSoftInputMode="stateHidden"
              android:configChanges="touchscreen|keyboard|keyboardHidden|orientation|screenLayout|screenSize"/>

    <activity android:name=".revealable.ViewOnceMessageActivity"
              android:launchMode="singleTask"
              android:theme="@style/TextSecure.FullScreenMedia"
              android:windowSoftInputMode="stateHidden"
              android:excludeFromRecents="true"
              android:configChanges="touchscreen|keyboard|keyboardHidden|orientation|screenLayout|screenSize"/>

    <activity android:name=".stickers.StickerManagementActivity"
              android:launchMode="singleTask"
              android:theme="@style/TextSecure.LightTheme"
              android:windowSoftInputMode="stateUnchanged"
              android:configChanges="touchscreen|keyboard|keyboardHidden|orientation|screenLayout|screenSize"/>

     <activity android:name=".DeviceActivity"
               android:screenOrientation="portrait"
               android:label="@string/AndroidManifest__linked_devices"
               android:configChanges="touchscreen|keyboard|keyboardHidden|orientation|screenLayout|screenSize"/>

    <activity android:name=".logsubmit.SubmitDebugLogActivity"
              android:windowSoftInputMode="stateHidden"
              android:configChanges="touchscreen|keyboard|keyboardHidden|orientation|screenLayout|screenSize"/>

    <activity android:name=".MediaPreviewActivity"
              android:label="@string/AndroidManifest__media_preview"
              android:windowSoftInputMode="stateHidden"
              android:launchMode="singleTask"
              android:configChanges="touchscreen|keyboard|keyboardHidden|orientation|screenLayout|screenSize"/>

    <activity android:name=".AvatarPreviewActivity"
              android:label="@string/AndroidManifest__media_preview"
              android:windowSoftInputMode="stateHidden"
              android:configChanges="touchscreen|keyboard|keyboardHidden|orientation|screenLayout|screenSize"/>

    <activity android:name=".mediaoverview.MediaOverviewActivity"
              android:theme="@style/Theme.Signal.DayNight.NoActionBar"
              android:windowSoftInputMode="stateHidden"
              android:configChanges="touchscreen|keyboard|keyboardHidden|orientation|screenLayout|screenSize"/>

    <activity android:name=".DummyActivity"
              android:theme="@android:style/Theme.NoDisplay"
              android:enabled="true"
              android:allowTaskReparenting="true"
              android:noHistory="true"
              android:excludeFromRecents="true"
              android:alwaysRetainTaskState="false"
              android:stateNotNeeded="true"
              android:clearTaskOnLaunch="true"
              android:finishOnTaskLaunch="true" />

    <activity android:name=".PlayServicesProblemActivity"
              android:exported="false"
              android:theme="@style/TextSecure.DialogActivity"
              android:configChanges="touchscreen|keyboard|keyboardHidden|orientation|screenLayout|screenSize"/>

    <activity android:name=".SmsSendtoActivity" android:exported="true">
        <intent-filter tools:ignore="AppLinkUrlError">
            <action android:name="android.intent.action.VIEW" />
            <category android:name="android.intent.category.DEFAULT" />
            <data android:mimeType="vnd.android.cursor.item/vnd.org.thoughtcrime.securesms.contact" />
        </intent-filter>
    </activity>

    <activity android:name="org.thoughtcrime.securesms.webrtc.VoiceCallShare"
              android:exported="true"
              android:excludeFromRecents="true"
              android:permission="android.permission.CALL_PHONE"
              android:theme="@style/NoAnimation.Theme.BlackScreen"
              android:launchMode="singleTask"
              android:configChanges="touchscreen|keyboard|keyboardHidden|orientation|screenLayout|screenSize">

        <intent-filter tools:ignore="AppLinkUrlError">
            <action android:name="android.intent.action.VIEW" />
            <category android:name="android.intent.category.DEFAULT" />
            <data android:mimeType="vnd.android.cursor.item/vnd.org.thoughtcrime.securesms.call" />
        </intent-filter>

    </activity>

    <activity android:name=".mediasend.AvatarSelectionActivity"
              android:theme="@style/TextSecure.DarkNoActionBar"
              android:configChanges="touchscreen|keyboard|keyboardHidden|orientation|screenLayout|screenSize"/>

    <activity android:name=".blocked.BlockedUsersActivity"
              android:theme="@style/TextSecure.LightTheme"
              android:windowSoftInputMode="stateHidden"
              android:configChanges="touchscreen|keyboard|keyboardHidden|orientation|screenLayout|screenSize"/>

    <activity android:name=".scribbles.ImageEditorStickerSelectActivity"
              android:theme="@style/Signal.DayNight.NoActionBar"
              android:configChanges="touchscreen|keyboard|keyboardHidden|orientation|screenLayout|screenSize"/>

    <activity android:name=".profiles.edit.EditProfileActivity"
              android:theme="@style/TextSecure.LightRegistrationTheme"
              android:windowSoftInputMode="stateVisible|adjustResize" />

    <activity android:name=".profiles.username.AddAUsernameActivity"
              android:theme="@style/Signal.DayNight.NoActionBar"
              android:windowSoftInputMode="stateVisible|adjustResize" />

    <activity android:name=".profiles.manage.ManageProfileActivity"
              android:theme="@style/TextSecure.LightTheme"
              android:windowSoftInputMode="stateVisible|adjustResize" />

    <activity android:name=".payments.preferences.PaymentsActivity"
            android:theme="@style/TextSecure.LightRegistrationTheme"
            android:configChanges="touchscreen|keyboard|keyboardHidden|orientation|screenLayout|screenSize"/>

    <activity android:name=".lock.v2.CreateKbsPinActivity"
            android:theme="@style/TextSecure.LightRegistrationTheme"
            android:windowSoftInputMode="adjustResize"
            android:configChanges="touchscreen|keyboard|keyboardHidden|orientation|screenLayout|screenSize"/>

    <activity android:name=".lock.v2.KbsMigrationActivity"
            android:theme="@style/TextSecure.LightRegistrationTheme"
            android:windowSoftInputMode="adjustResize"
            android:configChanges="touchscreen|keyboard|keyboardHidden|orientation|screenLayout|screenSize"/>

    <activity android:name=".ClearAvatarPromptActivity"
              android:theme="@style/Theme.AppCompat.Dialog.Alert"
              android:icon="@drawable/clear_profile_avatar"
              android:label="@string/AndroidManifest_remove_photo"
              android:configChanges="touchscreen|keyboard|keyboardHidden|orientation|screenLayout|screenSize"/>

    <activity android:name=".contacts.TurnOffContactJoinedNotificationsActivity"
              android:theme="@style/Theme.AppCompat.Dialog.Alert" />

    <activity android:name=".messagerequests.MessageRequestMegaphoneActivity"
              android:theme="@style/TextSecure.LightRegistrationTheme"
              android:windowSoftInputMode="adjustResize"
              android:configChanges="touchscreen|keyboard|keyboardHidden|orientation|screenLayout|screenSize"/>

    <activity android:name=".contactshare.ContactShareEditActivity"
              android:theme="@style/TextSecure.LightTheme"
              android:configChanges="touchscreen|keyboard|keyboardHidden|orientation|screenLayout|screenSize"/>

    <activity android:name=".contactshare.ContactNameEditActivity"
              android:theme="@style/Theme.Signal.DayNight.NoActionBar"
              android:configChanges="touchscreen|keyboard|keyboardHidden|orientation|screenLayout|screenSize"/>

    <activity android:name=".contactshare.SharedContactDetailsActivity"
              android:theme="@style/Theme.Signal.DayNight.NoActionBar"
              android:configChanges="touchscreen|keyboard|keyboardHidden|orientation|screenLayout|screenSize"/>

    <activity android:name=".ShortcutLauncherActivity"
              android:theme="@style/Theme.Signal.DayNight.NoActionBar"
              android:exported="true"
              android:configChanges="touchscreen|keyboard|keyboardHidden|orientation|screenLayout|screenSize"/>

    <activity
            android:name=".maps.PlacePickerActivity"
            android:label="@string/PlacePickerActivity_title"
            android:theme="@style/Theme.Signal.DayNight.NoActionBar"
            android:configChanges="touchscreen|keyboard|keyboardHidden|orientation|screenLayout|screenSize"/>

    <activity android:name=".MainActivity"
              android:theme="@style/Theme.Signal.DayNight.NoActionBar"
              android:configChanges="touchscreen|keyboard|keyboardHidden|orientation|screenLayout|screenSize" />

    <activity android:name=".pin.PinRestoreActivity"
              android:theme="@style/Theme.Signal.DayNight.NoActionBar"
              android:configChanges="touchscreen|keyboard|keyboardHidden|orientation|screenLayout|screenSize" />

    <activity android:name=".groups.ui.creategroup.CreateGroupActivity"
              android:theme="@style/Theme.Signal.DayNight.NoActionBar" />

    <activity android:name=".groups.ui.addtogroup.AddToGroupsActivity"
              android:theme="@style/Theme.Signal.DayNight.NoActionBar" />

    <activity android:name=".groups.ui.addmembers.AddMembersActivity"
              android:theme="@style/Theme.Signal.DayNight.NoActionBar" />

    <activity android:name=".groups.ui.creategroup.details.AddGroupDetailsActivity"
              android:theme="@style/Theme.Signal.DayNight.NoActionBar" />

    <activity android:name=".groups.ui.chooseadmin.ChooseNewAdminActivity"
              android:configChanges="touchscreen|keyboard|keyboardHidden|orientation|screenLayout|screenSize" />

    <activity android:name=".megaphone.ClientDeprecatedActivity"
              android:theme="@style/Theme.Signal.DayNight.NoActionBar"
              android:configChanges="touchscreen|keyboard|keyboardHidden|orientation|screenLayout|screenSize|uiMode"
              android:launchMode="singleTask" />

    <activity android:name=".ratelimit.RecaptchaProofActivity"
              android:theme="@style/Theme.Signal.DayNight.NoActionBar"
              android:configChanges="touchscreen|keyboard|keyboardHidden|orientation|screenLayout|screenSize|uiMode" />

    <activity android:name=".wallpaper.crop.WallpaperImageSelectionActivity"
              android:configChanges="touchscreen|keyboard|keyboardHidden|orientation|screenLayout|screenSize"
              android:theme="@style/TextSecure.DarkNoActionBar" />

    <activity android:name=".wallpaper.crop.WallpaperCropActivity"
              android:configChanges="touchscreen|keyboard|keyboardHidden|orientation|screenLayout|screenSize"
              android:screenOrientation="portrait"
              android:theme="@style/Theme.Signal.WallpaperCropper" />

    <activity android:name=".reactions.edit.EditReactionsActivity"
              android:theme="@style/Theme.Signal.DayNight.NoActionBar"
              android:configChanges="touchscreen|keyboard|keyboardHidden|orientation|screenLayout|screenSize"/>

<<<<<<< HEAD
=======
    <activity android:name=".exporter.flow.SmsExportActivity"
              android:theme="@style/Theme.Signal.DayNight.NoActionBar"
              android:screenOrientation="portrait"
              android:configChanges="touchscreen|keyboard|keyboardHidden|orientation|screenLayout|screenSize"/>

    <activity android:name=".mediapreview.MediaPreviewV2Activity"
              android:exported="false"
              android:theme="@style/Theme.Signal.DayNight.NoActionBar" />

    <service android:enabled="true" android:name=".exporter.SignalSmsExportService" android:foregroundServiceType="dataSync" />
>>>>>>> db0bca00
    <service android:enabled="true" android:name=".service.webrtc.WebRtcCallService" android:foregroundServiceType="camera|microphone"/>
    <service android:enabled="true" android:exported="false" android:name=".service.KeyCachingService"/>
    <service android:enabled="true" android:exported="false" android:name=".service.WipeMemoryService"/>
    <service android:enabled="true" android:name=".messages.IncomingMessageObserver$ForegroundService"/>
    <service android:name=".service.webrtc.AndroidCallConnectionService"
        android:permission="android.permission.BIND_TELECOM_CONNECTION_SERVICE"
        android:exported="true">
        <intent-filter>
            <action android:name="android.telecom.ConnectionService" />
        </intent-filter>
    </service>

    <service android:name=".components.voice.VoiceNotePlaybackService" android:exported="true">
        <intent-filter>
            <action android:name="android.media.browse.MediaBrowserService" />
        </intent-filter>
    </service>

    <receiver android:name="androidx.media.session.MediaButtonReceiver" android:exported="true">
        <intent-filter>
            <action android:name="android.intent.action.MEDIA_BUTTON" />
        </intent-filter>
    </receiver>

    <service android:name=".service.AccountAuthenticatorService" android:exported="true">
        <intent-filter>
            <action android:name="android.accounts.AccountAuthenticator" />
        </intent-filter>
        <meta-data android:name="android.accounts.AccountAuthenticator" android:resource="@xml/authenticator" />
    </service>

    <service android:name=".service.ContactsSyncAdapterService" android:exported="true">
        <intent-filter>
            <action android:name="android.content.SyncAdapter"/>
        </intent-filter>
        <meta-data android:name="android.content.SyncAdapter" android:resource="@xml/syncadapter" />
        <meta-data android:name="android.provider.CONTACTS_STRUCTURE" android:resource="@xml/contactsformat" />
    </service>

    <service android:name=".service.GenericForegroundService"/>

    <service android:name=".gcm.FcmFetchBackgroundService" />

    <service android:name=".gcm.FcmFetchForegroundService" />

    <!-- MOLLY: FcmReceiveService moved to nonFree/AndroidManifest.xml -->

    <receiver android:name=".notifications.MarkReadReceiver"
              android:enabled="true"
              android:exported="false">
        <intent-filter>
            <action android:name="org.thoughtcrime.securesms.notifications.CLEAR"/>
        </intent-filter>
    </receiver>

    <receiver android:name=".notifications.RemoteReplyReceiver"
              android:enabled="true"
              android:exported="false">
        <intent-filter>
            <action android:name="org.thoughtcrime.securesms.notifications.WEAR_REPLY"/>
        </intent-filter>
    </receiver>

    <receiver android:name=".service.ExpirationListener" />

    <receiver android:name=".service.ExpiringStoriesManager$ExpireStoriesAlarm" />

    <receiver android:name=".revealable.ViewOnceMessageManager$ViewOnceAlarm" />

    <receiver android:name=".service.PendingRetryReceiptManager$PendingRetryReceiptAlarm" />

    <receiver android:name=".service.TrimThreadsByDateManager$TrimThreadsByDateAlarm" />

    <receiver android:name=".payments.backup.phrase.ClearClipboardAlarmReceiver" />

    <provider android:name=".providers.PartProvider"
              android:grantUriPermissions="true"
              android:exported="false"
              android:authorities="${applicationId}.part" />

    <provider android:name=".providers.BlobContentProvider"
              android:authorities="${applicationId}.blob"
              android:exported="false"
              android:grantUriPermissions="true" />

    <provider android:name=".providers.MmsBodyProvider"
              android:grantUriPermissions="true"
              android:exported="false"
              android:authorities="${applicationId}.mms" />

    <provider android:name="androidx.core.content.FileProvider"
              android:authorities="${applicationId}.fileprovider"
              android:exported="false"
              android:grantUriPermissions="true">

        <meta-data android:name="android.support.FILE_PROVIDER_PATHS" android:resource="@xml/file_provider_paths" />

    </provider>

    <receiver android:name=".service.BootReceiver" android:exported="false">
        <intent-filter>
            <action android:name="android.intent.action.BOOT_COMPLETED"/>
            <action android:name="org.thoughtcrime.securesms.RESTART"/>
        </intent-filter>
    </receiver>

    <receiver android:name=".service.DirectoryRefreshListener" android:exported="false">
        <intent-filter>
            <action android:name="android.intent.action.BOOT_COMPLETED" />
        </intent-filter>
    </receiver>

    <receiver android:name=".service.RotateSignedPreKeyListener" android:exported="false">
        <intent-filter>
            <action android:name="android.intent.action.BOOT_COMPLETED" />
        </intent-filter>
    </receiver>

    <receiver android:name=".service.RotateSenderCertificateListener" android:exported="false">
        <intent-filter>
            <action android:name="android.intent.action.BOOT_COMPLETED" />
        </intent-filter>
    </receiver>

    <receiver android:name=".messageprocessingalarm.MessageProcessReceiver" android:exported="false">
        <intent-filter>
            <action android:name="android.intent.action.BOOT_COMPLETED" />
            <action android:name="org.thoughtcrime.securesms.action.PROCESS_MESSAGES" />
        </intent-filter>
    </receiver>

    <receiver android:name=".service.LocalBackupListener" android:exported="false">
        <intent-filter>
            <action android:name="android.intent.action.BOOT_COMPLETED" />
        </intent-filter>
    </receiver>

    <receiver android:name=".service.PersistentConnectionBootListener" android:exported="false">
        <intent-filter>
            <action android:name="android.intent.action.BOOT_COMPLETED"/>
        </intent-filter>
    </receiver>

    <!-- MOLLY: Updater-related services imported from Signal website/AndroidManifest.xml -->

    <receiver android:name=".service.UpdateApkRefreshListener" android:exported="false">
        <intent-filter>
            <action android:name="android.intent.action.BOOT_COMPLETED" />
        </intent-filter>
    </receiver>

    <receiver android:name=".service.UpdateApkReadyListener" android:exported="false">
        <intent-filter>
            <action android:name="android.intent.action.DOWNLOAD_COMPLETE"/>
        </intent-filter>
    </receiver>

    <receiver android:name=".notifications.LocaleChangedReceiver" android:exported="false">
        <intent-filter>
            <action android:name="android.intent.action.LOCALE_CHANGED"/>
        </intent-filter>
    </receiver>

    <receiver android:name=".notifications.MessageNotifier$ReminderReceiver"/>

    <receiver android:name=".notifications.DeleteNotificationReceiver" android:exported="false">
        <intent-filter>
            <action android:name="org.thoughtcrime.securesms.DELETE_NOTIFICATION"/>
        </intent-filter>
    </receiver>

    <receiver
        android:name=".service.PanicResponderListener"
        android:exported="true">
        <intent-filter>
            <action android:name="info.guardianproject.panic.action.TRIGGER" />
        </intent-filter>
    </receiver>

    <service
        android:name=".gcm.FcmJobService"
        android:permission="android.permission.BIND_JOB_SERVICE"
        android:enabled="@bool/enable_job_service"
        tools:targetApi="26" />

    <service
        android:name=".jobmanager.JobSchedulerScheduler$SystemService"
        android:permission="android.permission.BIND_JOB_SERVICE"
        android:enabled="@bool/enable_job_service"
        tools:targetApi="26" />

    <service
        android:name=".jobmanager.KeepAliveService"
        android:enabled="@bool/enable_alarm_manager"
        android:exported="false"/>

    <receiver
        android:name=".jobmanager.AlarmManagerScheduler$RetryReceiver"
        android:enabled="@bool/enable_alarm_manager"
        android:exported="false"/>

    <uses-library android:name="org.apache.http.legacy" android:required="false"/>

</application>
</manifest><|MERGE_RESOLUTION|>--- conflicted
+++ resolved
@@ -620,19 +620,10 @@
               android:theme="@style/Theme.Signal.DayNight.NoActionBar"
               android:configChanges="touchscreen|keyboard|keyboardHidden|orientation|screenLayout|screenSize"/>
 
-<<<<<<< HEAD
-=======
-    <activity android:name=".exporter.flow.SmsExportActivity"
-              android:theme="@style/Theme.Signal.DayNight.NoActionBar"
-              android:screenOrientation="portrait"
-              android:configChanges="touchscreen|keyboard|keyboardHidden|orientation|screenLayout|screenSize"/>
-
     <activity android:name=".mediapreview.MediaPreviewV2Activity"
               android:exported="false"
               android:theme="@style/Theme.Signal.DayNight.NoActionBar" />
 
-    <service android:enabled="true" android:name=".exporter.SignalSmsExportService" android:foregroundServiceType="dataSync" />
->>>>>>> db0bca00
     <service android:enabled="true" android:name=".service.webrtc.WebRtcCallService" android:foregroundServiceType="camera|microphone"/>
     <service android:enabled="true" android:exported="false" android:name=".service.KeyCachingService"/>
     <service android:enabled="true" android:exported="false" android:name=".service.WipeMemoryService"/>
