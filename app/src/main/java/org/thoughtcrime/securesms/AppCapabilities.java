--- conflicted
+++ resolved
@@ -15,21 +15,14 @@
   private static final boolean ANNOUNCEMENT_GROUPS = true;
   private static final boolean SENDER_KEY          = true;
   private static final boolean CHANGE_NUMBER       = true;
-<<<<<<< HEAD
   private static final boolean GIFT_BADGES         = false;
-=======
   private static final boolean STORIES             = true;
->>>>>>> 09afb1be
 
   /**
    * @param storageCapable Whether or not the user can use storage service. This is another way of
    *                       asking if the user has set a Signal PIN or not.
    */
   public static AccountAttributes.Capabilities getCapabilities(boolean storageCapable) {
-<<<<<<< HEAD
-    return new AccountAttributes.Capabilities(UUID_CAPABLE, GV2_CAPABLE, storageCapable, GV1_MIGRATION, SENDER_KEY, ANNOUNCEMENT_GROUPS, CHANGE_NUMBER, Stories.isFeatureFlagEnabled(), GIFT_BADGES, FeatureFlags.phoneNumberPrivacy());
-=======
-    return new AccountAttributes.Capabilities(UUID_CAPABLE, GV2_CAPABLE, storageCapable, GV1_MIGRATION, SENDER_KEY, ANNOUNCEMENT_GROUPS, CHANGE_NUMBER, STORIES, FeatureFlags.giftBadgeReceiveSupport(), FeatureFlags.phoneNumberPrivacy());
->>>>>>> 09afb1be
+    return new AccountAttributes.Capabilities(UUID_CAPABLE, GV2_CAPABLE, storageCapable, GV1_MIGRATION, SENDER_KEY, ANNOUNCEMENT_GROUPS, CHANGE_NUMBER, STORIES, GIFT_BADGES, FeatureFlags.phoneNumberPrivacy());
   }
 }