--- conflicted
+++ resolved
@@ -167,24 +167,13 @@
     initializeCircumvention();
     initializePendingMessages();
     initializeCleanup();
-<<<<<<< HEAD
-=======
     initializePlayServicesCheck();
 
->>>>>>> b1a20000
     FeatureFlags.init();
     NotificationChannels.create(this);
     RefreshPreKeysJob.scheduleIfNecessary();
     StorageSyncHelper.scheduleRoutineSync();
-<<<<<<< HEAD
-=======
     RegistrationUtil.markRegistrationPossiblyComplete();
-    ProcessLifecycleOwner.get().getLifecycle().addObserver(this);
-
-    if (Build.VERSION.SDK_INT < 21) {
-      AppCompatDelegate.setCompatVectorFromResourcesEnabled(true);
-    }
->>>>>>> b1a20000
 
     ApplicationDependencies.getJobManager().beginJobLoop();
 
