/*
 * Copyright (C) 2013 Open Whisper Systems
 *
 * This program is free software: you can redistribute it and/or modify
 * it under the terms of the GNU General Public License as published by
 * the Free Software Foundation, either version 3 of the License, or
 * (at your option) any later version.
 *
 * This program is distributed in the hope that it will be useful,
 * but WITHOUT ANY WARRANTY; without even the implied warranty of
 * MERCHANTABILITY or FITNESS FOR A PARTICULAR PURPOSE.  See the
 * GNU General Public License for more details.
 *
 * You should have received a copy of the GNU General Public License
 * along with this program.  If not, see <http://www.gnu.org/licenses/>.
 */
package org.thoughtcrime.securesms;

import android.content.BroadcastReceiver;
import android.content.Context;
import android.content.Intent;
import android.content.IntentFilter;

import androidx.annotation.MainThread;
import androidx.annotation.NonNull;
import androidx.annotation.Nullable;
import androidx.annotation.VisibleForTesting;
import androidx.annotation.WorkerThread;
import androidx.core.content.ContextCompat;
import androidx.multidex.MultiDexApplication;

import com.bumptech.glide.Glide;
import com.google.android.gms.security.ProviderInstaller;

import org.conscrypt.ConscryptSignal;
import org.greenrobot.eventbus.EventBus;
import org.signal.aesgcmprovider.AesGcmProvider;
import org.signal.core.util.MemoryTracker;
import org.signal.core.util.ThreadUtil;
import org.signal.core.util.concurrent.SignalExecutors;
import org.signal.core.util.logging.AndroidLogger;
import org.signal.core.util.logging.Log;
import org.signal.core.util.logging.Scrubber;
import org.signal.core.util.tracing.Tracer;
import org.signal.glide.SignalGlideCodecs;
import org.signal.libsignal.protocol.logging.SignalProtocolLoggerProvider;
import org.signal.ringrtc.CallManager;
import org.thoughtcrime.securesms.apkupdate.ApkUpdateRefreshListener;
import org.thoughtcrime.securesms.avatar.AvatarPickerStorage;
import org.thoughtcrime.securesms.crypto.AttachmentSecretProvider;
import org.thoughtcrime.securesms.crypto.DatabaseSecretProvider;
import org.thoughtcrime.securesms.crypto.InvalidPassphraseException;
import org.thoughtcrime.securesms.crypto.MasterSecretUtil;
import org.thoughtcrime.securesms.crypto.UnrecoverableKeyException;
import org.thoughtcrime.securesms.database.LogDatabase;
import org.thoughtcrime.securesms.database.SignalDatabase;
import org.thoughtcrime.securesms.database.SqlCipherLibraryLoader;
import org.thoughtcrime.securesms.dependencies.AppDependencies;
import org.thoughtcrime.securesms.dependencies.ApplicationDependencyProvider;
import org.thoughtcrime.securesms.emoji.EmojiSource;
import org.thoughtcrime.securesms.emoji.JumboEmoji;
import org.thoughtcrime.securesms.gcm.FcmFetchManager;
import org.thoughtcrime.securesms.jobs.AccountConsistencyWorkerJob;
import org.thoughtcrime.securesms.jobs.BuildExpirationConfirmationJob;
import org.thoughtcrime.securesms.jobs.CheckServiceReachabilityJob;
import org.thoughtcrime.securesms.jobs.DownloadLatestEmojiDataJob;
import org.thoughtcrime.securesms.jobs.EmojiSearchIndexDownloadJob;
import org.thoughtcrime.securesms.jobs.FcmRefreshJob;
import org.thoughtcrime.securesms.jobs.FontDownloaderJob;
import org.thoughtcrime.securesms.jobs.GroupRingCleanupJob;
import org.thoughtcrime.securesms.jobs.GroupV2UpdateSelfProfileKeyJob;
import org.thoughtcrime.securesms.jobs.LinkedDeviceInactiveCheckJob;
import org.thoughtcrime.securesms.jobs.MultiDeviceContactUpdateJob;
import org.thoughtcrime.securesms.jobs.PreKeysSyncJob;
import org.thoughtcrime.securesms.jobs.ProfileUploadJob;
import org.thoughtcrime.securesms.jobs.RefreshAttributesJob;
import org.thoughtcrime.securesms.jobs.RefreshSvrCredentialsJob;
import org.thoughtcrime.securesms.jobs.RetrieveProfileJob;
import org.thoughtcrime.securesms.jobs.RetrieveRemoteAnnouncementsJob;
import org.thoughtcrime.securesms.jobs.StoryOnboardingDownloadJob;
import org.thoughtcrime.securesms.keyvalue.KeepMessagesDuration;
import org.thoughtcrime.securesms.keyvalue.SignalStore;
import org.thoughtcrime.securesms.logging.CustomSignalProtocolLogger;
import org.thoughtcrime.securesms.logging.PersistentLogger;
import org.thoughtcrime.securesms.messageprocessingalarm.RoutineMessageFetchReceiver;
import org.thoughtcrime.securesms.messages.GroupSendEndorsementInternalNotifier;
import org.thoughtcrime.securesms.migrations.ApplicationMigrations;
import org.thoughtcrime.securesms.mms.SignalGlideComponents;
import org.thoughtcrime.securesms.mms.SignalGlideModule;
import org.thoughtcrime.securesms.net.NetworkManager;
import org.thoughtcrime.securesms.notifications.MessageNotifier;
import org.thoughtcrime.securesms.providers.BlobProvider;
import org.thoughtcrime.securesms.ratelimit.RateLimitUtil;
import org.thoughtcrime.securesms.recipients.Recipient;
import org.thoughtcrime.securesms.registration.RegistrationUtil;
import org.thoughtcrime.securesms.ringrtc.RingRtcLogger;
import org.thoughtcrime.securesms.service.AnalyzeDatabaseAlarmListener;
import org.thoughtcrime.securesms.service.DirectoryRefreshListener;
import org.thoughtcrime.securesms.service.KeyCachingService;
import org.thoughtcrime.securesms.service.LocalBackupListener;
import org.thoughtcrime.securesms.service.MessageBackupListener;
import org.thoughtcrime.securesms.service.RotateSenderCertificateListener;
import org.thoughtcrime.securesms.service.RotateSignedPreKeyListener;
import org.thoughtcrime.securesms.service.WipeMemoryService;
import org.thoughtcrime.securesms.service.webrtc.ActiveCallManager;
import org.thoughtcrime.securesms.service.webrtc.AndroidTelecomUtil;
import org.thoughtcrime.securesms.storage.StorageSyncHelper;
import org.thoughtcrime.securesms.util.AppForegroundObserver;
import org.thoughtcrime.securesms.util.AppStartup;
import org.thoughtcrime.securesms.util.DynamicTheme;
import org.thoughtcrime.securesms.util.RemoteConfig;
import org.thoughtcrime.securesms.util.FileUtils;
import org.thoughtcrime.securesms.util.PlayServicesUtil;
import org.thoughtcrime.securesms.util.RemoteConfig;
import org.thoughtcrime.securesms.util.SignalLocalMetrics;
import org.thoughtcrime.securesms.util.SignalUncaughtExceptionHandler;
import org.thoughtcrime.securesms.util.StorageUtil;
import org.thoughtcrime.securesms.util.TextSecurePreferences;
import org.thoughtcrime.securesms.util.Util;
import org.thoughtcrime.securesms.util.dynamiclanguage.DynamicLanguageContextWrapper;

import java.net.SocketException;
import java.net.SocketTimeoutException;
import java.security.Security;
import java.util.HashMap;
import java.util.Map;
import java.util.concurrent.TimeUnit;

import io.reactivex.rxjava3.exceptions.OnErrorNotImplementedException;
import io.reactivex.rxjava3.exceptions.UndeliverableException;
import io.reactivex.rxjava3.plugins.RxJavaPlugins;
import io.reactivex.rxjava3.schedulers.Schedulers;
import rxdogtag2.RxDogTag;

/**
 * Will be called once when the TextSecure process is created.
 *
 * We're using this as an insertion point to patch up the Android PRNG disaster,
 * to initialize the job manager, and to check for GCM registration freshness.
 *
 * @author Moxie Marlinspike
 */
public class ApplicationContext extends MultiDexApplication implements AppForegroundObserver.Listener {

  private static final String TAG = Log.tag(ApplicationContext.class);

  private static ApplicationContext instance;

  public ApplicationContext() {
    super();
    instance = this;
  }

  public static @NonNull ApplicationContext getInstance() {
    return instance;
  }

  private volatile boolean isAppInitialized;

  @Override
  public void onCreate() {
    initializeLogging(true);
    Log.i(TAG, "onCreate()");

    super.onCreate();

    SqlCipherLibraryLoader.load();
    EventBus.builder().logNoSubscriberMessages(false).installDefaultEventBus();
    DynamicTheme.setDefaultDayNightMode(this);
    ScreenLockController.enableAutoLock(TextSecurePreferences.isBiometricScreenLockEnabled(this));

    initializePassphraseLock();
    cleanCacheDir();
  }

  private void onCreateUnlock() {
    Tracer.getInstance().start("Application#onCreateUnlock()");
    AppStartup.getInstance().onApplicationCreate();
    SignalLocalMetrics.ColdStart.start();

    long startTime = System.currentTimeMillis();

    if (RemoteConfig.internalUser()) {
      Tracer.getInstance().setMaxBufferSize(35_000);
    }

    AppStartup.getInstance().addBlocking("sqlcipher-init", () -> {
                              SignalDatabase.init(this,
                                                  DatabaseSecretProvider.getOrCreateDatabaseSecret(this),
                                                  AttachmentSecretProvider.getInstance(this).getOrCreateAttachmentSecret());
                            })
                            .addBlocking("signal-store", () -> SignalStore.init(this))
                            .addBlocking("logging", () -> {
                              initializeLogging(false);
                              Log.i(TAG, "onCreateUnlock()");
                            })
                            .addBlocking("app-dependencies", this::initializeAppDependencies)
                            .addBlocking("security-provider", this::initializeSecurityProvider)
                            .addBlocking("crash-handling", this::initializeCrashHandling)
                            .addBlocking("rx-init", this::initializeRx)
                            .addBlocking("scrubber", () -> Scrubber.setIdentifierHmacKeyProvider(() -> SignalStore.svr().getOrCreateMasterKey().deriveLoggingKey()))
                            .addBlocking("network-settings", this::initializeNetworkSettings)
                            .addBlocking("first-launch", this::initializeFirstEverAppLaunch)
                            .addBlocking("gcm-check", this::initializeFcmCheck)
                            .addBlocking("app-migrations", this::initializeApplicationMigrations)
                            .addBlocking("lifecycle-observer", () -> AppDependencies.getAppForegroundObserver().addListener(this))
                            .addBlocking("message-retriever", this::initializeMessageRetrieval)
                            .addBlocking("blob-provider", this::initializeBlobProvider)
                            .addBlocking("remote-config", RemoteConfig::init)
                            .addBlocking("ring-rtc", this::initializeRingRtc)
                            .addBlocking("glide", () -> SignalGlideModule.setRegisterGlideComponents(new SignalGlideComponents()))
                            .addNonBlocking(() -> RegistrationUtil.maybeMarkRegistrationComplete())
                            .addNonBlocking(() -> Glide.get(this))
                            .addNonBlocking(this::cleanAvatarStorage)
                            .addNonBlocking(this::initializeRevealableMessageManager)
                            .addNonBlocking(this::initializePendingRetryReceiptManager)
                            .addNonBlocking(this::initializeScheduledMessageManager)
                            .addNonBlocking(PreKeysSyncJob::enqueueIfNeeded)
                            .addNonBlocking(this::initializePeriodicTasks)
                            .addNonBlocking(this::initializeCircumvention)
                            .addNonBlocking(this::initializeCleanup)
                            .addNonBlocking(this::initializeGlideCodecs)
                            .addNonBlocking(StorageSyncHelper::scheduleRoutineSync)
                            .addNonBlocking(this::beginJobLoop)
                            .addNonBlocking(EmojiSource::refresh)
                            .addNonBlocking(() -> AppDependencies.getGiphyMp4Cache().onAppStart(this))
                            .addNonBlocking(AppDependencies::getBillingApi)
                            .addNonBlocking(this::ensureProfileUploaded)
                            .addNonBlocking(() -> AppDependencies.getExpireStoriesManager().scheduleIfNecessary())
                            .addPostRender(() -> AppDependencies.getDeletedCallEventManager().scheduleIfNecessary())
                            .addPostRender(() -> RateLimitUtil.retryAllRateLimitedMessages(this))
                            .addPostRender(this::initializeExpiringMessageManager)
                            .addPostRender(this::initializeTrimThreadsByDateManager)
                            .addPostRender(RefreshSvrCredentialsJob::enqueueIfNecessary)
                            .addPostRender(() -> DownloadLatestEmojiDataJob.scheduleIfNecessary(this))
                            .addPostRender(EmojiSearchIndexDownloadJob::scheduleIfNecessary)
                            .addPostRender(() -> SignalDatabase.messageLog().trimOldMessages(System.currentTimeMillis(), RemoteConfig.retryRespondMaxAge()))
                            .addPostRender(() -> JumboEmoji.updateCurrentVersion(this))
                            .addPostRender(RetrieveRemoteAnnouncementsJob::enqueue)
                            .addPostRender(() -> AndroidTelecomUtil.registerPhoneAccount())
                            .addPostRender(() -> AppDependencies.getJobManager().add(new FontDownloaderJob()))
                            .addPostRender(CheckServiceReachabilityJob::enqueueIfNecessary)
                            .addPostRender(GroupV2UpdateSelfProfileKeyJob::enqueueForGroupsIfNecessary)
                            .addPostRender(StoryOnboardingDownloadJob.Companion::enqueueIfNeeded)
                            .addPostRender(() -> AppDependencies.getExoPlayerPool().getPoolStats().getMaxUnreserved())
                            .addPostRender(() -> AppDependencies.getRecipientCache().warmUp())
                            .addPostRender(AccountConsistencyWorkerJob::enqueueIfNecessary)
                            .addPostRender(GroupRingCleanupJob::enqueue)
                            .addPostRender(LinkedDeviceInactiveCheckJob::enqueueIfNecessary)
                            .addPostRender(() -> ActiveCallManager.clearNotifications(this))
                            .addPostRender(() -> GroupSendEndorsementInternalNotifier.init())
                            .execute();

    Log.d(TAG, "onCreateUnlock() took " + (System.currentTimeMillis() - startTime) + " ms");
    SignalLocalMetrics.ColdStart.onApplicationCreateFinished();
    Tracer.getInstance().end("Application#onCreateUnlock()");
  }

  @Override
  public void onForeground() {
    Log.i(TAG, "App is now visible.");

    if (!KeyCachingService.isLocked()) {
      onStartUnlock();
    }
  }

  private void onStartUnlock() {
    long startTime = System.currentTimeMillis();

    AppDependencies.getFrameRateTracker().start();
    AppDependencies.getMegaphoneRepository().onAppForegrounded();
    AppDependencies.getDeadlockDetector().start();
    FcmFetchManager.onForeground(this);

    SignalExecutors.BOUNDED.execute(() -> {
      RemoteConfig.refreshIfNecessary();
      RetrieveProfileJob.enqueueRoutineFetchIfNecessary();
      executePendingContactSync();
      checkBuildExpiration();
      MemoryTracker.start();

      long lastForegroundTime = SignalStore.misc().getLastForegroundTime();
      long currentTime        = System.currentTimeMillis();
      long timeDiff           = currentTime - lastForegroundTime;

      if (timeDiff < 0) {
        Log.w(TAG, "Time travel! The system clock has moved backwards. (currentTime: " + currentTime + " ms, lastForegroundTime: " + lastForegroundTime + " ms, diff: " + timeDiff + " ms)", true);
      }

      SignalStore.misc().setLastForegroundTime(currentTime);
    });

    Log.d(TAG, "onStartUnlock() took " + (System.currentTimeMillis() - startTime) + " ms");
  }

  @Override
  public void onBackground() {
    Log.i(TAG, "App is no longer visible.");

    ScreenLockController.onAppBackgrounded(this);
    if (!KeyCachingService.isLocked()) {
      onStopUnlock();
    }
  }

  private void onStopUnlock() {
    AppDependencies.getMessageNotifier().clearVisibleThread();
    AppDependencies.getFrameRateTracker().stop();
    AppDependencies.getDeadlockDetector().stop();
    MemoryTracker.stop();
  }

  @MainThread
  public void onUnlock() {
    Log.i(TAG, "onUnlock()");

    if (!isAppInitialized) {
      onCreateUnlock();
      registerKeyEventReceiver();
      onStartUnlock();
      isAppInitialized = true;
    }
  }

  @MainThread
  public void onLock(boolean keyExpired) {
    Log.i(TAG, "onLock()");

    ActiveCallManager.stop();

    finalizeExpiringMessageManager();
    finalizeMessageRetrieval();
    unregisterKeyEventReceiver();

    MessageNotifier messageNotifier = AppDependencies.getMessageNotifier();
    messageNotifier.cancelDelayedNotifications();
    boolean hadActiveNotifications = messageNotifier.clearNotifications(this);

    if (hadActiveNotifications && keyExpired && SignalStore.account().isPushAvailable() &&
        TextSecurePreferences.isPassphraseLockNotificationsEnabled(this) ) {
      Log.d(TAG, "Replacing active notifications with may-have-messages notification");
      FcmFetchManager.postMayHaveMessagesNotification(this);
    }

    ThreadUtil.runOnMainDelayed(() -> {
      AppDependencies.getJobManager().shutdown(TimeUnit.SECONDS.toMillis(10));
      KeyCachingService.clearMasterSecret();
      WipeMemoryService.run(this, true);
    }, TimeUnit.SECONDS.toMillis(1));
  }

  public void checkBuildExpiration() {
    if (Util.getTimeUntilBuildExpiry(SignalStore.misc().getEstimatedServerTime()) <= 0 && !SignalStore.misc().isClientDeprecated()) {
      Log.w(TAG, "Build potentially expired! Enqueing job to check.", true);
      AppDependencies.getJobManager().add(new BuildExpirationConfirmationJob());
    }
  }

  private void initializeSecurityProvider() {
    int aesPosition = Security.insertProviderAt(new AesGcmProvider(), 1);
    Log.i(TAG, "Installed AesGcmProvider: " + aesPosition);

    if (aesPosition < 0) {
      Log.e(TAG, "Failed to install AesGcmProvider()");
      throw new ProviderInitializationException();
    }

    int conscryptPosition = Security.insertProviderAt(ConscryptSignal.newProvider(), 2);
    Log.i(TAG, "Installed Conscrypt provider: " + conscryptPosition);

    if (conscryptPosition < 0) {
      Log.w(TAG, "Did not install Conscrypt provider. May already be present.");
    }
  }

  @VisibleForTesting
  protected void initializeLogging(boolean locked) {
    if (locked) {
      Log.initialize(AndroidLogger.INSTANCE);
    } else {
      boolean enableLogging = TextSecurePreferences.isLogEnabled(this);
      boolean alwaysRedact  = !BuildConfig.DEBUG;
      Log.configure(RemoteConfig::internalUser, enableLogging, alwaysRedact, AndroidLogger.INSTANCE, new PersistentLogger(this));

      SignalProtocolLoggerProvider.setProvider(new CustomSignalProtocolLogger());
      SignalProtocolLoggerProvider.initializeLogging(BuildConfig.LIBSIGNAL_LOG_LEVEL);

      SignalExecutors.UNBOUNDED.execute(() -> {
        Log.blockUntilAllWritesFinished();
        LogDatabase.getInstance(this).logs().trimToSize();
        LogDatabase.getInstance(this).crashes().trimToSize();
      });
    }
  }

  private void initializeCrashHandling() {
    final Thread.UncaughtExceptionHandler originalHandler = Thread.getDefaultUncaughtExceptionHandler();
    Thread.setDefaultUncaughtExceptionHandler(new SignalUncaughtExceptionHandler(originalHandler));
  }

  private void initializeRx() {
    RxDogTag.install();
    RxJavaPlugins.setInitIoSchedulerHandler(schedulerSupplier -> Schedulers.from(SignalExecutors.BOUNDED_IO, true, false));
    RxJavaPlugins.setInitComputationSchedulerHandler(schedulerSupplier -> Schedulers.from(SignalExecutors.BOUNDED, true, false));
    RxJavaPlugins.setErrorHandler(e -> {
      boolean wasWrapped = false;
      while ((e instanceof UndeliverableException || e instanceof AssertionError || e instanceof OnErrorNotImplementedException) && e.getCause() != null) {
        wasWrapped = true;
        e = e.getCause();
      }

      if (wasWrapped && (e instanceof SocketException || e instanceof SocketTimeoutException || e instanceof InterruptedException)) {
        return;
      }

      Thread.UncaughtExceptionHandler uncaughtExceptionHandler = Thread.currentThread().getUncaughtExceptionHandler();
      if (uncaughtExceptionHandler == null) {
        uncaughtExceptionHandler = Thread.getDefaultUncaughtExceptionHandler();
      }

      uncaughtExceptionHandler.uncaughtException(Thread.currentThread(), e);
    });
  }

  private void initializeApplicationMigrations() {
    ApplicationMigrations.onApplicationCreate(this, AppDependencies.getJobManager());
  }

  public void initializeMessageRetrieval() {
    AppDependencies.getIncomingMessageObserver();
  }

  public void finalizeMessageRetrieval() {
    AppDependencies.resetNetwork(false);
  }

  private void initializePassphraseLock() {
    if (MasterSecretUtil.isPassphraseInitialized(this)) {
      try {
        KeyCachingService.setMasterSecret(MasterSecretUtil.getMasterSecret(this,
                MasterSecretUtil.getUnencryptedPassphrase()));
        TextSecurePreferences.setPassphraseLockEnabled(this, false);
        onUnlock();
      } catch (InvalidPassphraseException | UnrecoverableKeyException e) {
        TextSecurePreferences.setPassphraseLockEnabled(this, true);
      }
    }
  }

  private void cleanCacheDir() {
    SignalExecutors.BOUNDED.execute(() -> {
      if (BuildConfig.USE_OSM) {
        FileUtils.deleteDirectoryContents(StorageUtil.getTileCacheDirectory(this));
      }
    });
  }

  @VisibleForTesting
  void initializeAppDependencies() {
    AppDependencies.init(this, new ApplicationDependencyProvider(this));
  }

  private void initializeFirstEverAppLaunch() {
    if (TextSecurePreferences.getFirstInstallVersion(this) == -1) {
      Log.i(TAG, "First ever app launch!");
      AppInitialization.onFirstEverAppLaunch(this);

      Log.i(TAG, "Generating new identity keys...");
      SignalStore.account().generateAciIdentityKeyIfNecessary();
      SignalStore.account().generatePniIdentityKeyIfNecessary();

      Log.i(TAG, "Setting first install version to " + Util.getSignalCanonicalVersionCode());
      TextSecurePreferences.setFirstInstallVersion(this, Util.getSignalCanonicalVersionCode());
    }
  }

  private void initializeNetworkSettings() {
    NetworkManager nm = AppDependencies.getNetworkManager();

<<<<<<< HEAD
    nm.setProxyChoice(TextSecurePreferences.getProxyType(this));
    nm.setProxySocksHost(TextSecurePreferences.getProxySocksHost(this));
    nm.setProxySocksPort(TextSecurePreferences.getProxySocksPort(this));
    nm.applyProxyConfig();

    if (TextSecurePreferences.getFirstInstallVersion(this) != -1) {
      nm.setNetworkEnabled(TextSecurePreferences.hasSeenNetworkConfig(this));
    } else {
      Log.i(TAG, "Network will be disabled until registration begins");
      TextSecurePreferences.setHasSeenNetworkConfig(this, false);
=======
      Log.i(TAG, "Setting first install version to " + BuildConfig.CANONICAL_VERSION_CODE);
      TextSecurePreferences.setFirstInstallVersion(this, BuildConfig.CANONICAL_VERSION_CODE);
    } else if (!SignalStore.settings().getPassphraseDisabled() && VersionTracker.getDaysSinceFirstInstalled(this) < 90) {
      Log.i(TAG, "Detected a new install that doesn't have passphrases disabled -- assuming bad initialization.");
      AppInitialization.onRepairFirstEverAppLaunch(this);
    } else if (!SignalStore.settings().getPassphraseDisabled() && VersionTracker.getDaysSinceFirstInstalled(this) < 912) {
      Log.i(TAG, "Detected a not-recent install that doesn't have passphrases disabled -- disabling now.");
      SignalStore.settings().setPassphraseDisabled(true);
>>>>>>> 204fcc28
    }
  }

  private void initializeFcmCheck() {
    if (!SignalStore.account().isRegistered()) {
      return;
    }

    PlayServicesUtil.PlayServicesStatus fcmStatus = PlayServicesUtil.getPlayServicesStatus(this);

    if (fcmStatus == PlayServicesUtil.PlayServicesStatus.DISABLED) {
      if (SignalStore.account().isFcmEnabled()) {
        Log.i(TAG, "Play Services are disabled. Disabling FCM.");
        SignalStore.account().setFcmEnabled(false);
        SignalStore.account().setFcmToken(null);
        SignalStore.account().setFcmTokenLastSetTime(-1);
        AppDependencies.getJobManager().add(new RefreshAttributesJob());
      } else {
        SignalStore.account().setFcmTokenLastSetTime(-1);
      }
    } else if (fcmStatus == PlayServicesUtil.PlayServicesStatus.SUCCESS &&
               !SignalStore.account().isFcmEnabled() &&
               SignalStore.account().getFcmTokenLastSetTime() < 0) {
      Log.i(TAG, "Play Services are newly-available. Updating to use FCM.");
      SignalStore.account().setFcmEnabled(true);
      AppDependencies.getJobManager().startChain(new FcmRefreshJob())
                                             .then(new RefreshAttributesJob())
                                             .enqueue();
    } else {
      long lastSetTime = SignalStore.account().getFcmTokenLastSetTime();
      long nextSetTime = lastSetTime + TimeUnit.HOURS.toMillis(6);
      long now         = System.currentTimeMillis();

      if (SignalStore.account().getFcmToken() == null || nextSetTime <= now || lastSetTime > now) {
        AppDependencies.getJobManager().add(new FcmRefreshJob());
      }
    }
  }

  private void initializeExpiringMessageManager() {
    AppDependencies.getExpiringMessageManager().checkSchedule();
  }

  private void finalizeExpiringMessageManager() {
    AppDependencies.getExpiringMessageManager().quit();
  }

  private void initializeRevealableMessageManager() {
    AppDependencies.getViewOnceMessageManager().scheduleIfNecessary();
  }

  private void initializePendingRetryReceiptManager() {
    AppDependencies.getPendingRetryReceiptManager().scheduleIfNecessary();
  }

  private void initializeScheduledMessageManager() {
    AppDependencies.getScheduledMessageManager().scheduleIfNecessary();
  }

  private void initializeTrimThreadsByDateManager() {
    KeepMessagesDuration keepMessagesDuration = SignalStore.settings().getKeepMessagesDuration();
    if (keepMessagesDuration != KeepMessagesDuration.FOREVER) {
      AppDependencies.getTrimThreadsByDateManager().scheduleIfNecessary();
    }
  }

  private void initializePeriodicTasks() {
    RotateSignedPreKeyListener.schedule(this);
    DirectoryRefreshListener.schedule(this);
    LocalBackupListener.schedule(this);
    MessageBackupListener.schedule(this);
    RotateSenderCertificateListener.schedule(this);
    RoutineMessageFetchReceiver.startOrUpdateAlarm(this);
    AnalyzeDatabaseAlarmListener.schedule(this);

    if (TextSecurePreferences.isUpdateApkEnabled(this)) {
      ApkUpdateRefreshListener.scheduleIfAllowed(this);
    }
  }

  private void initializeRingRtc() {
    try {
      Map<String, String> fieldTrials = new HashMap<>();
      if (RemoteConfig.callingFieldTrialAnyAddressPortsKillSwitch()) {
        fieldTrials.put("RingRTC-AnyAddressPortsKillSwitch", "Enabled");
      }
      CallManager.initialize(this, new RingRtcLogger(), fieldTrials);
    } catch (UnsatisfiedLinkError e) {
      throw new AssertionError("Unable to load ringrtc library", e);
    }
  }

  @WorkerThread
  private void initializeCircumvention() {
    if (AppDependencies.getSignalServiceNetworkAccess().isCensored()) {
      try {
        ProviderInstaller.installIfNeeded(ApplicationContext.this);
      } catch (Throwable t) {
        Log.w(TAG, t);
      }
    }
  }

  private void ensureProfileUploaded() {
    if (SignalStore.account().isRegistered() && !SignalStore.registration().hasUploadedProfile() && !Recipient.self().getProfileName().isEmpty()) {
      Log.w(TAG, "User has a profile, but has not uploaded one. Uploading now.");
      AppDependencies.getJobManager().add(new ProfileUploadJob());
    }
  }

  private void executePendingContactSync() {
    if (TextSecurePreferences.needsFullContactSync(this)) {
      AppDependencies.getJobManager().add(new MultiDeviceContactUpdateJob(true));
    }
  }

  @VisibleForTesting
  protected void beginJobLoop() {
    AppDependencies.getJobManager().beginJobLoop();
  }

  @WorkerThread
  private void initializeBlobProvider() {
    BlobProvider.getInstance().initialize(this);
  }

  @WorkerThread
  private void cleanAvatarStorage() {
    AvatarPickerStorage.cleanOrphans(this);
  }

  @WorkerThread
  private void initializeCleanup() {
    int deleted = SignalDatabase.attachments().deleteAbandonedPreuploadedAttachments();
    Log.i(TAG, "Deleted " + deleted + " abandoned attachments.");
  }

  private void initializeGlideCodecs() {
    SignalGlideCodecs.setLogProvider(new org.signal.glide.Log.Provider() {
      @Override
      public void v(@NonNull String tag, @NonNull String message) {
        Log.v(tag, message);
      }

      @Override
      public void d(@NonNull String tag, @NonNull String message) {
        Log.d(tag, message);
      }

      @Override
      public void i(@NonNull String tag, @NonNull String message) {
        Log.i(tag, message);
      }

      @Override
      public void w(@NonNull String tag, @NonNull String message) {
        Log.w(tag, message);
      }

      @Override
      public void e(@NonNull String tag, @NonNull String message, @Nullable Throwable throwable) {
        Log.e(tag, message, throwable);
      }
    });
  }

  private final BroadcastReceiver keyEventReceiver = new BroadcastReceiver() {
    @Override
    public void onReceive(Context context, Intent intent) {
      boolean keyExpired = intent.getBooleanExtra(KeyCachingService.EXTRA_KEY_EXPIRED, false);
      onLock(keyExpired);
    }
  };

  private void registerKeyEventReceiver() {
    IntentFilter filter = new IntentFilter();
    filter.addAction(KeyCachingService.CLEAR_KEY_EVENT);
    ContextCompat.registerReceiver(this, keyEventReceiver, filter, KeyCachingService.KEY_PERMISSION, null, ContextCompat.RECEIVER_NOT_EXPORTED);
  }

  private void unregisterKeyEventReceiver() {
    unregisterReceiver(keyEventReceiver);
  }

  @Override
  protected void attachBaseContext(Context base) {
    DynamicLanguageContextWrapper.updateContext(base);
    super.attachBaseContext(base);
  }

  private static class ProviderInitializationException extends RuntimeException {
  }
}<|MERGE_RESOLUTION|>--- conflicted
+++ resolved
@@ -478,7 +478,6 @@
   private void initializeNetworkSettings() {
     NetworkManager nm = AppDependencies.getNetworkManager();
 
-<<<<<<< HEAD
     nm.setProxyChoice(TextSecurePreferences.getProxyType(this));
     nm.setProxySocksHost(TextSecurePreferences.getProxySocksHost(this));
     nm.setProxySocksPort(TextSecurePreferences.getProxySocksPort(this));
@@ -489,16 +488,6 @@
     } else {
       Log.i(TAG, "Network will be disabled until registration begins");
       TextSecurePreferences.setHasSeenNetworkConfig(this, false);
-=======
-      Log.i(TAG, "Setting first install version to " + BuildConfig.CANONICAL_VERSION_CODE);
-      TextSecurePreferences.setFirstInstallVersion(this, BuildConfig.CANONICAL_VERSION_CODE);
-    } else if (!SignalStore.settings().getPassphraseDisabled() && VersionTracker.getDaysSinceFirstInstalled(this) < 90) {
-      Log.i(TAG, "Detected a new install that doesn't have passphrases disabled -- assuming bad initialization.");
-      AppInitialization.onRepairFirstEverAppLaunch(this);
-    } else if (!SignalStore.settings().getPassphraseDisabled() && VersionTracker.getDaysSinceFirstInstalled(this) < 912) {
-      Log.i(TAG, "Detected a not-recent install that doesn't have passphrases disabled -- disabling now.");
-      SignalStore.settings().setPassphraseDisabled(true);
->>>>>>> 204fcc28
     }
   }
 
