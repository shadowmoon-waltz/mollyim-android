/*
 * Copyright (C) 2013 Open Whisper Systems
 *
 * This program is free software: you can redistribute it and/or modify
 * it under the terms of the GNU General Public License as published by
 * the Free Software Foundation, either version 3 of the License, or
 * (at your option) any later version.
 *
 * This program is distributed in the hope that it will be useful,
 * but WITHOUT ANY WARRANTY; without even the implied warranty of
 * MERCHANTABILITY or FITNESS FOR A PARTICULAR PURPOSE.  See the
 * GNU General Public License for more details.
 *
 * You should have received a copy of the GNU General Public License
 * along with this program.  If not, see <http://www.gnu.org/licenses/>.
 */
package org.thoughtcrime.securesms;

<<<<<<< HEAD
import android.annotation.SuppressLint;
import android.content.BroadcastReceiver;
import android.content.Context;
import android.content.Intent;
import android.content.IntentFilter;
import android.os.AsyncTask;
=======
import android.content.Context;
import android.hardware.SensorManager;
>>>>>>> 796eb504
import android.os.Build;

import androidx.annotation.MainThread;
import androidx.annotation.NonNull;
import androidx.annotation.Nullable;
import androidx.annotation.WorkerThread;
import androidx.appcompat.app.AppCompatDelegate;
import androidx.lifecycle.DefaultLifecycleObserver;
import androidx.lifecycle.LifecycleOwner;
import androidx.lifecycle.ProcessLifecycleOwner;
import androidx.multidex.MultiDexApplication;

import com.google.android.gms.security.ProviderInstaller;

import org.conscrypt.Conscrypt;
import org.signal.aesgcmprovider.AesGcmProvider;
import org.signal.core.util.ShakeDetector;
import org.signal.core.util.concurrent.SignalExecutors;
import org.signal.core.util.logging.Log;
import org.signal.core.util.logging.LogManager;
import org.signal.core.util.logging.PersistentLogger;
import org.signal.core.util.tracing.Tracer;
import org.signal.glide.SignalGlideCodecs;
import org.signal.ringrtc.CallManager;
import org.thoughtcrime.securesms.crypto.IdentityKeyUtil;
import org.thoughtcrime.securesms.crypto.InvalidPassphraseException;
import org.thoughtcrime.securesms.crypto.MasterSecretUtil;
import org.thoughtcrime.securesms.crypto.UnrecoverableKeyException;
import org.thoughtcrime.securesms.database.DatabaseFactory;
import org.thoughtcrime.securesms.database.helpers.SQLCipherOpenHelper;
import org.thoughtcrime.securesms.dependencies.ApplicationDependencies;
import org.thoughtcrime.securesms.dependencies.ApplicationDependencyProvider;
import org.thoughtcrime.securesms.gcm.FcmJobService;
import org.thoughtcrime.securesms.jobmanager.JobManager;
import org.thoughtcrime.securesms.jobs.CreateSignedPreKeyJob;
import org.thoughtcrime.securesms.jobs.FcmRefreshJob;
import org.thoughtcrime.securesms.jobs.GroupV1MigrationJob;
import org.thoughtcrime.securesms.jobs.MultiDeviceContactUpdateJob;
import org.thoughtcrime.securesms.jobs.PushNotificationReceiveJob;
import org.thoughtcrime.securesms.jobs.RefreshAttributesJob;
import org.thoughtcrime.securesms.jobs.RefreshPreKeysJob;
import org.thoughtcrime.securesms.jobs.RetrieveProfileJob;
import org.thoughtcrime.securesms.keyvalue.SignalStore;
import org.thoughtcrime.securesms.logging.CustomSignalProtocolLogger;
import org.thoughtcrime.securesms.logging.LogSecretProvider;
import org.thoughtcrime.securesms.migrations.ApplicationMigrations;
import org.thoughtcrime.securesms.net.NetworkManager;
import org.thoughtcrime.securesms.notifications.NotificationChannels;
import org.thoughtcrime.securesms.providers.BlobProvider;
import org.thoughtcrime.securesms.push.SignalServiceNetworkAccess;
import org.thoughtcrime.securesms.registration.RegistrationUtil;
import org.thoughtcrime.securesms.revealable.ViewOnceMessageManager;
import org.thoughtcrime.securesms.ringrtc.RingRtcLogger;
import org.thoughtcrime.securesms.service.DirectoryRefreshListener;
import org.thoughtcrime.securesms.service.ExpiringMessageManager;
import org.thoughtcrime.securesms.service.KeyCachingService;
import org.thoughtcrime.securesms.service.LocalBackupListener;
import org.thoughtcrime.securesms.service.WebRtcCallService;
import org.thoughtcrime.securesms.service.WipeMemoryService;
import org.thoughtcrime.securesms.service.RotateSenderCertificateListener;
import org.thoughtcrime.securesms.service.RotateSignedPreKeyListener;
import org.thoughtcrime.securesms.service.UpdateApkRefreshListener;
import org.thoughtcrime.securesms.shakereport.ShakeToReport;
import org.thoughtcrime.securesms.storage.StorageSyncHelper;
import org.thoughtcrime.securesms.util.AppStartup;
import org.thoughtcrime.securesms.util.DynamicTheme;
import org.thoughtcrime.securesms.util.FeatureFlags;
import org.thoughtcrime.securesms.util.PlayServicesUtil;
import org.thoughtcrime.securesms.util.SignalUncaughtExceptionHandler;
import org.thoughtcrime.securesms.util.TextSecurePreferences;
import org.thoughtcrime.securesms.util.Util;
import org.thoughtcrime.securesms.util.dynamiclanguage.DynamicLanguageContextWrapper;
import org.webrtc.voiceengine.WebRtcAudioManager;
import org.webrtc.voiceengine.WebRtcAudioUtils;
import org.whispersystems.libsignal.logging.SignalProtocolLoggerProvider;

import java.security.Security;
import java.util.HashSet;
import java.util.Set;
import java.util.concurrent.TimeUnit;

/**
 * Will be called once when the TextSecure process is created.
 *
 * We're using this as an insertion point to patch up the Android PRNG disaster,
 * to initialize the job manager, and to check for GCM registration freshness.
 *
 * @author Moxie Marlinspike
 */
public class ApplicationContext extends MultiDexApplication implements DefaultLifecycleObserver {

  private static final String TAG = ApplicationContext.class.getSimpleName();

  private static ApplicationContext instance;

  private ExpiringMessageManager expiringMessageManager;
  private ViewOnceMessageManager viewOnceMessageManager;

  private volatile boolean isAppVisible;
  private volatile boolean isAppInitialized;

  public ApplicationContext() {
    super();
    instance = this;
  }

  public static @NonNull ApplicationContext getInstance(Context context) {
    return (ApplicationContext) context.getApplicationContext();
  }

  public static @NonNull ApplicationContext getInstance() {
    return instance;
  }

  @Override
  public void onCreate() {
    Log.i(TAG, "onCreate()");
    Tracer.getInstance().start("Application#onCreate()");
    AppStartup.getInstance().onApplicationCreate();

<<<<<<< HEAD
    initializeSecurityProvider();
    initializeBlobProvider();
    ProcessLifecycleOwner.get().getLifecycle().addObserver(this);

    if (Build.VERSION.SDK_INT < 21) {
      AppCompatDelegate.setCompatVectorFromResourcesEnabled(true);
    }

    initializePassphraseLock();

    DynamicTheme.setDefaultDayNightMode(this);

    Log.d(TAG, "onCreate() took " + (System.currentTimeMillis() - startTime) + " ms");
    Tracer.getInstance().end("Application#onCreate()");
  }

  @MainThread
  public void onUnlock() {
    Log.i(TAG, "onUnlock()");

    if (isAppInitialized) return;

    initializeLogging();
    initializeCrashHandling();
    initializeAppDependencies();
    initializeFirstEverAppLaunch();
    initializeNetworkSettings();
    initializeApplicationMigrations();
    initializeGcmCheck();
    initializeMessageRetrieval();
    initializeExpiringMessageManager();
    initializeRevealableMessageManager();
    initializeSignedPreKeyCheck();
    initializePeriodicTasks();
    initializeCircumvention();
    initializeRingRtc();
    initializePendingMessages();
    initializeCleanup();
    initializeGlideCodecs();

    FeatureFlags.init();
    NotificationChannels.create(this);
    RefreshPreKeysJob.scheduleIfNecessary();
    StorageSyncHelper.scheduleRoutineSync();
    RegistrationUtil.maybeMarkRegistrationComplete(this);
=======
    long startTime = System.currentTimeMillis();

    if (FeatureFlags.internalUser()) {
      Tracer.getInstance().setMaxBufferSize(35_000);
    }
>>>>>>> 796eb504

    super.onCreate();

<<<<<<< HEAD
    registerKeyEventReceiver();
    onStartUnlock();
=======
    AppStartup.getInstance().addBlocking("security-provider", this::initializeSecurityProvider)
                            .addBlocking("logging", () -> {
                                initializeLogging();
                                Log.i(TAG, "onCreate()");
                            })
                            .addBlocking("crash-handling", this::initializeCrashHandling)
                            .addBlocking("eat-db", () -> DatabaseFactory.getInstance(this))
                            .addBlocking("app-dependencies", this::initializeAppDependencies)
                            .addBlocking("first-launch", this::initializeFirstEverAppLaunch)
                            .addBlocking("app-migrations", this::initializeApplicationMigrations)
                            .addBlocking("ring-rtc", this::initializeRingRtc)
                            .addBlocking("mark-registration", () -> RegistrationUtil.maybeMarkRegistrationComplete(this))
                            .addBlocking("lifecycle-observer", () -> ProcessLifecycleOwner.get().getLifecycle().addObserver(this))
                            .addBlocking("message-retriever", this::initializeMessageRetrieval)
                            .addBlocking("dynamic-theme", () -> DynamicTheme.setDefaultDayNightMode(this))
                            .addBlocking("vector-compat", () -> {
                              if (Build.VERSION.SDK_INT < 21) {
                                AppCompatDelegate.setCompatVectorFromResourcesEnabled(true);
                              }
                            })
                            .addNonBlocking(this::initializeRevealableMessageManager)
                            .addNonBlocking(this::initializeGcmCheck)
                            .addNonBlocking(this::initializeSignedPreKeyCheck)
                            .addNonBlocking(this::initializePeriodicTasks)
                            .addNonBlocking(this::initializeCircumvention)
                            .addNonBlocking(this::initializePendingMessages)
                            .addNonBlocking(this::initializeCleanup)
                            .addNonBlocking(this::initializeGlideCodecs)
                            .addNonBlocking(FeatureFlags::init)
                            .addNonBlocking(RefreshPreKeysJob::scheduleIfNecessary)
                            .addNonBlocking(StorageSyncHelper::scheduleRoutineSync)
                            .addNonBlocking(() -> ApplicationDependencies.getJobManager().beginJobLoop())
                            .addPostRender(this::initializeExpiringMessageManager)
                            .addPostRender(this::initializeBlobProvider)
                            .addPostRender(() -> NotificationChannels.create(this))
                            .execute();

    ProcessLifecycleOwner.get().getLifecycle().addObserver(this);
>>>>>>> 796eb504

    isAppInitialized = true;
  }

  @MainThread
  public void onLock() {
    Log.i(TAG, "onLock()");

    stopService(new Intent(this, WebRtcCallService.class));

    finalizeRevealableMessageManager();
    finalizeExpiringMessageManager();
    finalizeMessageRetrieval();
    unregisterKeyEventReceiver();

    Util.runOnMainDelayed(() -> {
      ApplicationDependencies.getJobManager().shutdown(TimeUnit.SECONDS.toMillis(10));
      KeyCachingService.clearMasterSecret();
      WipeMemoryService.run(this, true);
    }, TimeUnit.SECONDS.toMillis(1));
  }

  @Override
  public void onStart(@NonNull LifecycleOwner owner) {
    long startTime = System.currentTimeMillis();
    isAppVisible = true;
    Log.i(TAG, "App is now visible.");
<<<<<<< HEAD
    if (!KeyCachingService.isLocked()) {
      onStartUnlock();
    }
  }

  public void onStartUnlock() {
    FeatureFlags.refreshIfNecessary();
    ApplicationDependencies.getRecipientCache().warmUp();
    RetrieveProfileJob.enqueueRoutineFetchIfNecessary(this);
    GroupV1MigrationJob.enqueueRoutineMigrationsIfNecessary(this);
    executePendingContactSync();
=======

>>>>>>> 796eb504
    ApplicationDependencies.getFrameRateTracker().begin();
    ApplicationDependencies.getMegaphoneRepository().onAppForegrounded();

    SignalExecutors.BOUNDED.execute(() -> {
      FeatureFlags.refreshIfNecessary();
      ApplicationDependencies.getRecipientCache().warmUp();
      RetrieveProfileJob.enqueueRoutineFetchIfNecessary(this);
      GroupV1MigrationJob.enqueueRoutineMigrationsIfNecessary(this);
      executePendingContactSync();
      KeyCachingService.onAppForegrounded(this);
      ApplicationDependencies.getShakeToReport().enable();
      checkBuildExpiration();
    });

    Log.d(TAG, "onStart() took " + (System.currentTimeMillis() - startTime) + " ms");
  }

  @Override
  public void onStop(@NonNull LifecycleOwner owner) {
    isAppVisible = false;
    Log.i(TAG, "App is no longer visible.");
    if (!KeyCachingService.isLocked()) {
      onStopUnlock();
    }
  }

  public void onStopUnlock() {
    ApplicationDependencies.getMessageNotifier().clearVisibleThread();
    ApplicationDependencies.getFrameRateTracker().end();
    ApplicationDependencies.getShakeToReport().disable();
  }

  public ExpiringMessageManager getExpiringMessageManager() {
    if (expiringMessageManager == null) {
      initializeExpiringMessageManager();
    }
    return expiringMessageManager;
  }

  public ViewOnceMessageManager getViewOnceMessageManager() {
    return viewOnceMessageManager;
  }

  public boolean isAppVisible() {
    return isAppVisible;
  }

  public void checkBuildExpiration() {
    if (Util.getTimeUntilBuildExpiry() <= 0 && !SignalStore.misc().isClientDeprecated()) {
      Log.w(TAG, "Build expired!");
      SignalStore.misc().markClientDeprecated();
    }
  }

  private void initializeSecurityProvider() {
    try {
      Class.forName("org.signal.aesgcmprovider.AesGcmCipher");
    } catch (ClassNotFoundException e) {
      Log.e(TAG, "Failed to find AesGcmCipher class");
      throw new ProviderInitializationException();
    }

    int aesPosition = Security.insertProviderAt(new AesGcmProvider(), 1);
    Log.i(TAG, "Installed AesGcmProvider: " + aesPosition);

    if (aesPosition < 0) {
      Log.e(TAG, "Failed to install AesGcmProvider()");
      throw new ProviderInitializationException();
    }

    int conscryptPosition = Security.insertProviderAt(Conscrypt.newProvider(), 2);
    Log.i(TAG, "Installed Conscrypt provider: " + conscryptPosition);

    if (conscryptPosition < 0) {
      Log.w(TAG, "Did not install Conscrypt provider. May already be present.");
    }
  }

  private void initializeLogging() {
    PersistentLogger persistentLogger = new PersistentLogger(this, LogSecretProvider.getOrCreateAttachmentSecret(this), BuildConfig.VERSION_NAME);
    LogManager.setPersistentLogger(persistentLogger);
    LogManager.setLogging(TextSecurePreferences.isLogEnabled(this));

    SignalProtocolLoggerProvider.setProvider(new CustomSignalProtocolLogger());
  }

  private void initializeCrashHandling() {
    final Thread.UncaughtExceptionHandler originalHandler = Thread.getDefaultUncaughtExceptionHandler();
    Thread.setDefaultUncaughtExceptionHandler(new SignalUncaughtExceptionHandler(originalHandler));
  }

  private void initializeApplicationMigrations() {
    ApplicationMigrations.onApplicationCreate(this, ApplicationDependencies.getJobManager());
  }

  public void initializeMessageRetrieval() {
    ApplicationDependencies.getIncomingMessageObserver().start();
  }

  public void finalizeMessageRetrieval() {
    ApplicationDependencies.getIncomingMessageObserver().quit();
  }

  private void initializePassphraseLock() {
    if (MasterSecretUtil.isPassphraseInitialized(this)) {
      try {
        KeyCachingService.setMasterSecret(MasterSecretUtil.getMasterSecret(this,
                MasterSecretUtil.getUnencryptedPassphrase()));
        TextSecurePreferences.setPassphraseLockEnabled(this, false);
        onUnlock();
      } catch (InvalidPassphraseException | UnrecoverableKeyException e) {
        TextSecurePreferences.setPassphraseLockEnabled(this, true);
      }
    }
  }

  private void initializeAppDependencies() {
    ApplicationDependencies.init(new ApplicationDependencyProvider(this, new SignalServiceNetworkAccess(this)));
  }

  private void initializeFirstEverAppLaunch() {
    if (TextSecurePreferences.getFirstInstallVersion(this) == -1) {
      if (!SQLCipherOpenHelper.databaseFileExists(this)) {
        Log.i(TAG, "First ever app launch!");
        AppInitialization.onFirstEverAppLaunch(this);
      }

      if (!IdentityKeyUtil.hasIdentityKey(this)) {
        Log.i(TAG, "Generating new identity keys...");
        IdentityKeyUtil.generateIdentityKeys(this);
      }

      Log.i(TAG, "Setting first install version to " + Util.getCanonicalVersionCode());
      TextSecurePreferences.setFirstInstallVersion(this, Util.getCanonicalVersionCode());
    }
  }

  private void initializeNetworkSettings() {
    NetworkManager nm = ApplicationDependencies.getNetworkManager();
    nm.setProxyChoice(TextSecurePreferences.getProxyType(this));
    nm.setProxySocksHost(TextSecurePreferences.getProxySocksHost(this));
    nm.setProxySocksPort(TextSecurePreferences.getProxySocksPort(this));
    nm.applyConfiguration();
  }

  private void initializeGcmCheck() {
    if (!TextSecurePreferences.isPushRegistered(this)) {
      return;
    }

    PlayServicesUtil.PlayServicesStatus fcmStatus = PlayServicesUtil.getPlayServicesStatus(this);

    if (fcmStatus == PlayServicesUtil.PlayServicesStatus.DISABLED) {
      TextSecurePreferences.setFcmTokenLastSetTime(this, -1);
      if (!TextSecurePreferences.isFcmDisabled(this)) {
        Log.i(TAG, "Play Services are disabled. Disabling FCM.");
        TextSecurePreferences.setFcmDisabled(this, true);
        TextSecurePreferences.setFcmToken(this, null);
        ApplicationDependencies.getJobManager().add(new RefreshAttributesJob());
      }
    } else if (fcmStatus == PlayServicesUtil.PlayServicesStatus.SUCCESS &&
               TextSecurePreferences.isFcmDisabled(this) &&
               TextSecurePreferences.getFcmTokenLastSetTime(this) < 0) {
      Log.i(TAG, "Play Services are newly-available. Updating to use FCM.");
      TextSecurePreferences.setFcmDisabled(this, false);
      ApplicationDependencies.getJobManager().startChain(new FcmRefreshJob())
                                                         .then(new RefreshAttributesJob())
                                                         .enqueue();
    } else {
      long nextSetTime = TextSecurePreferences.getFcmTokenLastSetTime(this) + TimeUnit.HOURS.toMillis(6);

      if (TextSecurePreferences.getFcmToken(this) == null || nextSetTime <= System.currentTimeMillis()) {
        ApplicationDependencies.getJobManager().add(new FcmRefreshJob());
      }
    }
  }

  private void initializeSignedPreKeyCheck() {
    if (!TextSecurePreferences.isSignedPreKeyRegistered(this)) {
      ApplicationDependencies.getJobManager().add(new CreateSignedPreKeyJob(this));
    }
  }

  private void initializeExpiringMessageManager() {
    this.expiringMessageManager = new ExpiringMessageManager(this);
  }

  private void finalizeExpiringMessageManager() {
    this.expiringMessageManager.quit();
  }

  private void initializeRevealableMessageManager() {
    this.viewOnceMessageManager = new ViewOnceMessageManager(this);
  }

  private void finalizeRevealableMessageManager() {
    this.viewOnceMessageManager.quit();
  }

  private void initializePeriodicTasks() {
    RotateSignedPreKeyListener.schedule(this);
    DirectoryRefreshListener.schedule(this);
    LocalBackupListener.schedule(this);
    RotateSenderCertificateListener.schedule(this);

    if (BuildConfig.AUTOMATIC_UPDATES) {
      UpdateApkRefreshListener.schedule(this);
    }
  }

  private void initializeRingRtc() {
    try {
      Set<String> HARDWARE_AEC_BLACKLIST = new HashSet<String>() {{
        add("Pixel");
        add("Pixel XL");
        add("Moto G5");
        add("Moto G (5S) Plus");
        add("Moto G4");
        add("TA-1053");
        add("Mi A1");
        add("Mi A2");
        add("E5823"); // Sony z5 compact
        add("Redmi Note 5");
        add("FP2"); // Fairphone FP2
        add("MI 5");
      }};

      Set<String> OPEN_SL_ES_WHITELIST = new HashSet<String>() {{
        add("Pixel");
        add("Pixel XL");
      }};

      if (HARDWARE_AEC_BLACKLIST.contains(Build.MODEL)) {
        WebRtcAudioUtils.setWebRtcBasedAcousticEchoCanceler(true);
      }

      if (!OPEN_SL_ES_WHITELIST.contains(Build.MODEL)) {
        WebRtcAudioManager.setBlacklistDeviceForOpenSLESUsage(true);
      }

      CallManager.initialize(this, new RingRtcLogger());
    } catch (UnsatisfiedLinkError e) {
      throw new AssertionError("Unable to load ringrtc library", e);
    }
  }

  @WorkerThread
  private void initializeCircumvention() {
    if (new SignalServiceNetworkAccess(ApplicationContext.this).isCensored(ApplicationContext.this)) {
      try {
        ProviderInstaller.installIfNeeded(ApplicationContext.this);
      } catch (Throwable t) {
        Log.w(TAG, t);
      }
    }
  }

  private void executePendingContactSync() {
    if (TextSecurePreferences.needsFullContactSync(this)) {
      ApplicationDependencies.getJobManager().add(new MultiDeviceContactUpdateJob(true));
    }
  }

  private void initializePendingMessages() {
    if (TextSecurePreferences.getNeedsMessagePull(this)) {
      Log.i(TAG, "Scheduling a message fetch.");
      if (Build.VERSION.SDK_INT >= 26) {
        FcmJobService.schedule(this);
      } else {
        ApplicationDependencies.getJobManager().add(new PushNotificationReceiveJob(this));
      }
      TextSecurePreferences.setNeedsMessagePull(this, false);
    }
  }

  @WorkerThread
  private void initializeBlobProvider() {
    BlobProvider.getInstance().onSessionStart(this);
  }

<<<<<<< HEAD
  private final BroadcastReceiver keyEventReceiver = new BroadcastReceiver() {
    @Override
    public void onReceive(Context context, Intent intent) {
      onLock();
    }
  };

  private void registerKeyEventReceiver() {
    IntentFilter filter = new IntentFilter();
    filter.addAction(KeyCachingService.CLEAR_KEY_EVENT);

    registerReceiver(keyEventReceiver, filter, KeyCachingService.KEY_PERMISSION, null);
  }

  private void unregisterKeyEventReceiver() {
    unregisterReceiver(keyEventReceiver);
  }

=======
  @WorkerThread
>>>>>>> 796eb504
  private void initializeCleanup() {
    int deleted = DatabaseFactory.getAttachmentDatabase(this).deleteAbandonedPreuploadedAttachments();
    Log.i(TAG, "Deleted " + deleted + " abandoned attachments.");
  }

  private void initializeGlideCodecs() {
    SignalGlideCodecs.setLogProvider(new org.signal.glide.Log.Provider() {
      @Override
      public void v(@NonNull String tag, @NonNull String message) {
        Log.v(tag, message);
      }

      @Override
      public void d(@NonNull String tag, @NonNull String message) {
        Log.d(tag, message);
      }

      @Override
      public void i(@NonNull String tag, @NonNull String message) {
        Log.i(tag, message);
      }

      @Override
      public void w(@NonNull String tag, @NonNull String message) {
        Log.w(tag, message);
      }

      @Override
      public void e(@NonNull String tag, @NonNull String message, @Nullable Throwable throwable) {
        Log.e(tag, message, throwable);
      }
    });
  }

  @Override
  protected void attachBaseContext(Context base) {
    DynamicLanguageContextWrapper.updateContext(base);
    super.attachBaseContext(base);
  }

  private static class ProviderInitializationException extends RuntimeException {
  }
}<|MERGE_RESOLUTION|>--- conflicted
+++ resolved
@@ -16,17 +16,10 @@
  */
 package org.thoughtcrime.securesms;
 
-<<<<<<< HEAD
-import android.annotation.SuppressLint;
 import android.content.BroadcastReceiver;
 import android.content.Context;
 import android.content.Intent;
 import android.content.IntentFilter;
-import android.os.AsyncTask;
-=======
-import android.content.Context;
-import android.hardware.SensorManager;
->>>>>>> 796eb504
 import android.os.Build;
 
 import androidx.annotation.MainThread;
@@ -43,7 +36,6 @@
 
 import org.conscrypt.Conscrypt;
 import org.signal.aesgcmprovider.AesGcmProvider;
-import org.signal.core.util.ShakeDetector;
 import org.signal.core.util.concurrent.SignalExecutors;
 import org.signal.core.util.logging.Log;
 import org.signal.core.util.logging.LogManager;
@@ -89,7 +81,6 @@
 import org.thoughtcrime.securesms.service.RotateSenderCertificateListener;
 import org.thoughtcrime.securesms.service.RotateSignedPreKeyListener;
 import org.thoughtcrime.securesms.service.UpdateApkRefreshListener;
-import org.thoughtcrime.securesms.shakereport.ShakeToReport;
 import org.thoughtcrime.securesms.storage.StorageSyncHelper;
 import org.thoughtcrime.securesms.util.AppStartup;
 import org.thoughtcrime.securesms.util.DynamicTheme;
@@ -144,91 +135,47 @@
   @Override
   public void onCreate() {
     Log.i(TAG, "onCreate()");
+
+    super.onCreate();
+
+    initializeSecurityProvider();
+    initializeBlobProvider();
+    if (Build.VERSION.SDK_INT < 21) {
+      AppCompatDelegate.setCompatVectorFromResourcesEnabled(true);
+    }
+    DynamicTheme.setDefaultDayNightMode(this);
+
+    initializePassphraseLock();
+
+    ProcessLifecycleOwner.get().getLifecycle().addObserver(this);
+  }
+
+  private void onCreateUnlock() {
     Tracer.getInstance().start("Application#onCreate()");
     AppStartup.getInstance().onApplicationCreate();
 
-<<<<<<< HEAD
-    initializeSecurityProvider();
-    initializeBlobProvider();
-    ProcessLifecycleOwner.get().getLifecycle().addObserver(this);
-
-    if (Build.VERSION.SDK_INT < 21) {
-      AppCompatDelegate.setCompatVectorFromResourcesEnabled(true);
-    }
-
-    initializePassphraseLock();
-
-    DynamicTheme.setDefaultDayNightMode(this);
-
-    Log.d(TAG, "onCreate() took " + (System.currentTimeMillis() - startTime) + " ms");
-    Tracer.getInstance().end("Application#onCreate()");
-  }
-
-  @MainThread
-  public void onUnlock() {
-    Log.i(TAG, "onUnlock()");
-
-    if (isAppInitialized) return;
-
-    initializeLogging();
-    initializeCrashHandling();
-    initializeAppDependencies();
-    initializeFirstEverAppLaunch();
-    initializeNetworkSettings();
-    initializeApplicationMigrations();
-    initializeGcmCheck();
-    initializeMessageRetrieval();
-    initializeExpiringMessageManager();
-    initializeRevealableMessageManager();
-    initializeSignedPreKeyCheck();
-    initializePeriodicTasks();
-    initializeCircumvention();
-    initializeRingRtc();
-    initializePendingMessages();
-    initializeCleanup();
-    initializeGlideCodecs();
-
-    FeatureFlags.init();
-    NotificationChannels.create(this);
-    RefreshPreKeysJob.scheduleIfNecessary();
-    StorageSyncHelper.scheduleRoutineSync();
-    RegistrationUtil.maybeMarkRegistrationComplete(this);
-=======
     long startTime = System.currentTimeMillis();
 
     if (FeatureFlags.internalUser()) {
       Tracer.getInstance().setMaxBufferSize(35_000);
     }
->>>>>>> 796eb504
-
-    super.onCreate();
-
-<<<<<<< HEAD
-    registerKeyEventReceiver();
-    onStartUnlock();
-=======
-    AppStartup.getInstance().addBlocking("security-provider", this::initializeSecurityProvider)
-                            .addBlocking("logging", () -> {
+
+    AppStartup.getInstance().addBlocking("logging", () -> {
                                 initializeLogging();
-                                Log.i(TAG, "onCreate()");
+                                Log.i(TAG, "onCreateUnlock()");
                             })
                             .addBlocking("crash-handling", this::initializeCrashHandling)
                             .addBlocking("eat-db", () -> DatabaseFactory.getInstance(this))
                             .addBlocking("app-dependencies", this::initializeAppDependencies)
                             .addBlocking("first-launch", this::initializeFirstEverAppLaunch)
+                            .addBlocking("network-settings", this::initializeNetworkSettings)
+                            .addBlocking("gcm-check", this::initializeGcmCheck)
                             .addBlocking("app-migrations", this::initializeApplicationMigrations)
                             .addBlocking("ring-rtc", this::initializeRingRtc)
                             .addBlocking("mark-registration", () -> RegistrationUtil.maybeMarkRegistrationComplete(this))
                             .addBlocking("lifecycle-observer", () -> ProcessLifecycleOwner.get().getLifecycle().addObserver(this))
                             .addBlocking("message-retriever", this::initializeMessageRetrieval)
-                            .addBlocking("dynamic-theme", () -> DynamicTheme.setDefaultDayNightMode(this))
-                            .addBlocking("vector-compat", () -> {
-                              if (Build.VERSION.SDK_INT < 21) {
-                                AppCompatDelegate.setCompatVectorFromResourcesEnabled(true);
-                              }
-                            })
                             .addNonBlocking(this::initializeRevealableMessageManager)
-                            .addNonBlocking(this::initializeGcmCheck)
                             .addNonBlocking(this::initializeSignedPreKeyCheck)
                             .addNonBlocking(this::initializePeriodicTasks)
                             .addNonBlocking(this::initializeCircumvention)
@@ -240,32 +187,11 @@
                             .addNonBlocking(StorageSyncHelper::scheduleRoutineSync)
                             .addNonBlocking(() -> ApplicationDependencies.getJobManager().beginJobLoop())
                             .addPostRender(this::initializeExpiringMessageManager)
-                            .addPostRender(this::initializeBlobProvider)
                             .addPostRender(() -> NotificationChannels.create(this))
                             .execute();
 
-    ProcessLifecycleOwner.get().getLifecycle().addObserver(this);
->>>>>>> 796eb504
-
-    isAppInitialized = true;
-  }
-
-  @MainThread
-  public void onLock() {
-    Log.i(TAG, "onLock()");
-
-    stopService(new Intent(this, WebRtcCallService.class));
-
-    finalizeRevealableMessageManager();
-    finalizeExpiringMessageManager();
-    finalizeMessageRetrieval();
-    unregisterKeyEventReceiver();
-
-    Util.runOnMainDelayed(() -> {
-      ApplicationDependencies.getJobManager().shutdown(TimeUnit.SECONDS.toMillis(10));
-      KeyCachingService.clearMasterSecret();
-      WipeMemoryService.run(this, true);
-    }, TimeUnit.SECONDS.toMillis(1));
+    Log.d(TAG, "onCreateUnlock() took " + (System.currentTimeMillis() - startTime) + " ms");
+    Tracer.getInstance().end("Application#onCreate()");
   }
 
   @Override
@@ -273,21 +199,15 @@
     long startTime = System.currentTimeMillis();
     isAppVisible = true;
     Log.i(TAG, "App is now visible.");
-<<<<<<< HEAD
+
     if (!KeyCachingService.isLocked()) {
       onStartUnlock();
     }
-  }
-
-  public void onStartUnlock() {
-    FeatureFlags.refreshIfNecessary();
-    ApplicationDependencies.getRecipientCache().warmUp();
-    RetrieveProfileJob.enqueueRoutineFetchIfNecessary(this);
-    GroupV1MigrationJob.enqueueRoutineMigrationsIfNecessary(this);
-    executePendingContactSync();
-=======
-
->>>>>>> 796eb504
+
+    Log.d(TAG, "onStart() took " + (System.currentTimeMillis() - startTime) + " ms");
+  }
+
+  private void onStartUnlock() {
     ApplicationDependencies.getFrameRateTracker().begin();
     ApplicationDependencies.getMegaphoneRepository().onAppForegrounded();
 
@@ -297,12 +217,9 @@
       RetrieveProfileJob.enqueueRoutineFetchIfNecessary(this);
       GroupV1MigrationJob.enqueueRoutineMigrationsIfNecessary(this);
       executePendingContactSync();
-      KeyCachingService.onAppForegrounded(this);
       ApplicationDependencies.getShakeToReport().enable();
       checkBuildExpiration();
     });
-
-    Log.d(TAG, "onStart() took " + (System.currentTimeMillis() - startTime) + " ms");
   }
 
   @Override
@@ -314,10 +231,40 @@
     }
   }
 
-  public void onStopUnlock() {
+  private void onStopUnlock() {
     ApplicationDependencies.getMessageNotifier().clearVisibleThread();
     ApplicationDependencies.getFrameRateTracker().end();
     ApplicationDependencies.getShakeToReport().disable();
+  }
+
+  @MainThread
+  public void onUnlock() {
+    Log.i(TAG, "onUnlock()");
+
+    if (!isAppInitialized) {
+      onCreateUnlock();
+      registerKeyEventReceiver();
+      onStartUnlock();
+      isAppInitialized = true;
+    }
+  }
+
+  @MainThread
+  public void onLock() {
+    Log.i(TAG, "onLock()");
+
+    stopService(new Intent(this, WebRtcCallService.class));
+
+    finalizeRevealableMessageManager();
+    finalizeExpiringMessageManager();
+    finalizeMessageRetrieval();
+    unregisterKeyEventReceiver();
+
+    Util.runOnMainDelayed(() -> {
+      ApplicationDependencies.getJobManager().shutdown(TimeUnit.SECONDS.toMillis(10));
+      KeyCachingService.clearMasterSecret();
+      WipeMemoryService.run(this, true);
+    }, TimeUnit.SECONDS.toMillis(1));
   }
 
   public ExpiringMessageManager getExpiringMessageManager() {
@@ -568,28 +515,7 @@
     BlobProvider.getInstance().onSessionStart(this);
   }
 
-<<<<<<< HEAD
-  private final BroadcastReceiver keyEventReceiver = new BroadcastReceiver() {
-    @Override
-    public void onReceive(Context context, Intent intent) {
-      onLock();
-    }
-  };
-
-  private void registerKeyEventReceiver() {
-    IntentFilter filter = new IntentFilter();
-    filter.addAction(KeyCachingService.CLEAR_KEY_EVENT);
-
-    registerReceiver(keyEventReceiver, filter, KeyCachingService.KEY_PERMISSION, null);
-  }
-
-  private void unregisterKeyEventReceiver() {
-    unregisterReceiver(keyEventReceiver);
-  }
-
-=======
   @WorkerThread
->>>>>>> 796eb504
   private void initializeCleanup() {
     int deleted = DatabaseFactory.getAttachmentDatabase(this).deleteAbandonedPreuploadedAttachments();
     Log.i(TAG, "Deleted " + deleted + " abandoned attachments.");
@@ -624,6 +550,24 @@
     });
   }
 
+  private final BroadcastReceiver keyEventReceiver = new BroadcastReceiver() {
+    @Override
+    public void onReceive(Context context, Intent intent) {
+      onLock();
+    }
+  };
+
+  private void registerKeyEventReceiver() {
+    IntentFilter filter = new IntentFilter();
+    filter.addAction(KeyCachingService.CLEAR_KEY_EVENT);
+
+    registerReceiver(keyEventReceiver, filter, KeyCachingService.KEY_PERMISSION, null);
+  }
+
+  private void unregisterKeyEventReceiver() {
+    unregisterReceiver(keyEventReceiver);
+  }
+
   @Override
   protected void attachBaseContext(Context base) {
     DynamicLanguageContextWrapper.updateContext(base);
