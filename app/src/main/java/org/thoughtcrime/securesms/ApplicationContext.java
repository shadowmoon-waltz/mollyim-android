/*
 * Copyright (C) 2013 Open Whisper Systems
 *
 * This program is free software: you can redistribute it and/or modify
 * it under the terms of the GNU General Public License as published by
 * the Free Software Foundation, either version 3 of the License, or
 * (at your option) any later version.
 *
 * This program is distributed in the hope that it will be useful,
 * but WITHOUT ANY WARRANTY; without even the implied warranty of
 * MERCHANTABILITY or FITNESS FOR A PARTICULAR PURPOSE.  See the
 * GNU General Public License for more details.
 *
 * You should have received a copy of the GNU General Public License
 * along with this program.  If not, see <http://www.gnu.org/licenses/>.
 */
package org.thoughtcrime.securesms;

import android.annotation.SuppressLint;
import android.content.BroadcastReceiver;
import android.content.Context;
import android.content.Intent;
import android.content.IntentFilter;
import android.os.AsyncTask;
import android.os.Build;

import androidx.annotation.MainThread;
import androidx.annotation.NonNull;
import androidx.appcompat.app.AppCompatDelegate;
import androidx.lifecycle.DefaultLifecycleObserver;
import androidx.lifecycle.LifecycleOwner;
import androidx.lifecycle.ProcessLifecycleOwner;
import androidx.multidex.MultiDexApplication;

import com.google.android.gms.security.ProviderInstaller;

import org.conscrypt.Conscrypt;
import org.signal.aesgcmprovider.AesGcmProvider;
import org.signal.ringrtc.CallManager;
import org.thoughtcrime.securesms.components.TypingStatusRepository;
import org.thoughtcrime.securesms.components.TypingStatusSender;
import org.thoughtcrime.securesms.crypto.IdentityKeyUtil;
import org.thoughtcrime.securesms.crypto.InvalidPassphraseException;
import org.thoughtcrime.securesms.crypto.MasterSecretUtil;
import org.thoughtcrime.securesms.crypto.UnrecoverableKeyException;
import org.thoughtcrime.securesms.database.DatabaseFactory;
import org.thoughtcrime.securesms.database.helpers.SQLCipherOpenHelper;
import org.thoughtcrime.securesms.dependencies.ApplicationDependencies;
import org.thoughtcrime.securesms.dependencies.ApplicationDependencyProvider;
import org.thoughtcrime.securesms.gcm.FcmJobService;
import org.thoughtcrime.securesms.jobs.CreateSignedPreKeyJob;
import org.thoughtcrime.securesms.jobs.FcmRefreshJob;
import org.thoughtcrime.securesms.jobs.MultiDeviceContactUpdateJob;
import org.thoughtcrime.securesms.jobs.PushNotificationReceiveJob;
import org.thoughtcrime.securesms.jobs.RefreshPreKeysJob;
import org.thoughtcrime.securesms.logging.CustomSignalProtocolLogger;
import org.thoughtcrime.securesms.logging.Log;
import org.thoughtcrime.securesms.logging.LogManager;
import org.thoughtcrime.securesms.logging.SignalUncaughtExceptionHandler;
import org.thoughtcrime.securesms.messages.InitialMessageRetriever;
import org.thoughtcrime.securesms.migrations.ApplicationMigrations;
import org.thoughtcrime.securesms.notifications.NotificationChannels;
import org.thoughtcrime.securesms.providers.BlobProvider;
import org.thoughtcrime.securesms.push.SignalServiceNetworkAccess;
import org.thoughtcrime.securesms.registration.RegistrationUtil;
import org.thoughtcrime.securesms.revealable.ViewOnceMessageManager;
import org.thoughtcrime.securesms.ringrtc.RingRtcLogger;
import org.thoughtcrime.securesms.service.DirectoryRefreshListener;
import org.thoughtcrime.securesms.service.ExpiringMessageManager;
import org.thoughtcrime.securesms.messages.IncomingMessageObserver;
import org.thoughtcrime.securesms.service.KeyCachingService;
import org.thoughtcrime.securesms.service.LocalBackupListener;
import org.thoughtcrime.securesms.service.WebRtcCallService;
import org.thoughtcrime.securesms.service.WipeMemoryService;
import org.thoughtcrime.securesms.service.RotateSenderCertificateListener;
import org.thoughtcrime.securesms.service.RotateSignedPreKeyListener;
import org.thoughtcrime.securesms.service.UpdateApkRefreshListener;
import org.thoughtcrime.securesms.storage.StorageSyncHelper;
import org.thoughtcrime.securesms.util.FeatureFlags;
import org.thoughtcrime.securesms.util.TextSecurePreferences;
import org.thoughtcrime.securesms.util.Util;
import org.thoughtcrime.securesms.util.concurrent.SignalExecutors;
import org.thoughtcrime.securesms.util.dynamiclanguage.DynamicLanguageContextWrapper;
import org.webrtc.voiceengine.WebRtcAudioManager;
import org.webrtc.voiceengine.WebRtcAudioUtils;
import org.whispersystems.libsignal.logging.SignalProtocolLoggerProvider;

import java.security.Security;
import java.util.HashSet;
import java.util.Set;
import java.util.concurrent.TimeUnit;

/**
 * Will be called once when the TextSecure process is created.
 *
 * We're using this as an insertion point to patch up the Android PRNG disaster,
 * to initialize the job manager, and to check for GCM registration freshness.
 *
 * @author Moxie Marlinspike
 */
public class ApplicationContext extends MultiDexApplication implements DefaultLifecycleObserver {

  private static final String TAG = ApplicationContext.class.getSimpleName();

  private static ApplicationContext instance;

  private ExpiringMessageManager   expiringMessageManager;
  private ViewOnceMessageManager   viewOnceMessageManager;
  private TypingStatusRepository   typingStatusRepository;
  private TypingStatusSender       typingStatusSender;
  private IncomingMessageObserver  incomingMessageObserver;
  private LogManager               logManager;

  private volatile boolean isAppVisible;
  private volatile boolean isAppInitialized;

  public ApplicationContext() {
    super();
    instance = this;
  }

  public static @NonNull ApplicationContext getInstance(Context context) {
    return instance;
  }

  public static @NonNull ApplicationContext getInstance() {
    return instance;
  }

  @Override
  public void onCreate() {
    super.onCreate();
    Log.i(TAG, "onCreate()");
    initializeSecurityProvider();
    initializeTypingStatusRepository();
    initializeTypingStatusSender();
    initializeRingRtc();
    initializeBlobProvider();
    ProcessLifecycleOwner.get().getLifecycle().addObserver(this);

    if (Build.VERSION.SDK_INT < 21) {
      AppCompatDelegate.setCompatVectorFromResourcesEnabled(true);
    }

    initializePassphraseLock();
  }

  @MainThread
  public void onUnlock() {
    Log.i(TAG, "onUnlock()");

    if (isAppInitialized) return;

    initializeLogging();
    initializeCrashHandling();
    initializeAppDependencies();
    initializeFirstEverAppLaunch();
    initializeApplicationMigrations();
    initializeMessageRetrieval();
    initializeExpiringMessageManager();
    initializeRevealableMessageManager();
    initializeGcmCheck();
    initializeSignedPreKeyCheck();
    initializePeriodicTasks();
    initializeCircumvention();
    initializePendingMessages();
    initializeCleanup();

    FeatureFlags.init();
    NotificationChannels.create(this);
    RefreshPreKeysJob.scheduleIfNecessary();
    StorageSyncHelper.scheduleRoutineSync();
    RegistrationUtil.markRegistrationPossiblyComplete();

    ApplicationDependencies.getJobManager().beginJobLoop();

    registerKeyEventReceiver();
    onStartUnlock();

    isAppInitialized = true;
  }

  @MainThread
  public void onLock() {
    Log.i(TAG, "onLock()");

    stopService(new Intent(this, WebRtcCallService.class));

    finalizeRevealableMessageManager();
    finalizeExpiringMessageManager();
    finalizeMessageRetrieval();
    unregisterKeyEventReceiver();

    Util.runOnMainDelayed(() -> {
      ApplicationDependencies.getJobManager().shutdown(TimeUnit.SECONDS.toMillis(10));
      KeyCachingService.clearMasterSecret();
      WipeMemoryService.run(this, true);
    }, TimeUnit.SECONDS.toMillis(1));
  }

  @Override
  public void onStart(@NonNull LifecycleOwner owner) {
    isAppVisible = true;
    Log.i(TAG, "App is now visible.");
    if (!KeyCachingService.isLocked()) {
      onStartUnlock();
    }
  }

  public void onStartUnlock() {
    FeatureFlags.refreshIfNecessary();
    ApplicationDependencies.getRecipientCache().warmUp();
    executePendingContactSync();
    ApplicationDependencies.getFrameRateTracker().begin();
    ApplicationDependencies.getMegaphoneRepository().onAppForegrounded();
    catchUpOnMessages();
  }

  @Override
  public void onStop(@NonNull LifecycleOwner owner) {
    isAppVisible = false;
    Log.i(TAG, "App is no longer visible.");
<<<<<<< HEAD
    if (!KeyCachingService.isLocked()) {
      onStopUnlock();
    }
  }

  public void onStopUnlock() {
    MessageNotifier.setVisibleThread(-1);
=======
    KeyCachingService.onAppBackgrounded(this);
    ApplicationDependencies.getMessageNotifier().clearVisibleThread();
>>>>>>> 1e00fc61
    ApplicationDependencies.getFrameRateTracker().end();
  }

  public ExpiringMessageManager getExpiringMessageManager() {
    return expiringMessageManager;
  }

  public ViewOnceMessageManager getViewOnceMessageManager() {
    return viewOnceMessageManager;
  }

  public TypingStatusRepository getTypingStatusRepository() {
    return typingStatusRepository;
  }

  public TypingStatusSender getTypingStatusSender() {
    return typingStatusSender;
  }

  public boolean isAppVisible() {
    return isAppVisible;
  }

  public LogManager getLogManager() {
    return logManager;
  }

  private void initializeSecurityProvider() {
    try {
      Class.forName("org.signal.aesgcmprovider.AesGcmCipher");
    } catch (ClassNotFoundException e) {
      Log.e(TAG, "Failed to find AesGcmCipher class");
      throw new ProviderInitializationException();
    }

    int aesPosition = Security.insertProviderAt(new AesGcmProvider(), 1);
    Log.i(TAG, "Installed AesGcmProvider: " + aesPosition);

    if (aesPosition < 0) {
      Log.e(TAG, "Failed to install AesGcmProvider()");
      throw new ProviderInitializationException();
    }

    int conscryptPosition = Security.insertProviderAt(Conscrypt.newProvider(), 2);
    Log.i(TAG, "Installed Conscrypt provider: " + conscryptPosition);

    if (conscryptPosition < 0) {
      Log.w(TAG, "Did not install Conscrypt provider. May already be present.");
    }
  }

  private void initializeLogging() {
    logManager = new LogManager(this);
    logManager.setLogging(TextSecurePreferences.isLogEnabled(this));

    SignalProtocolLoggerProvider.setProvider(new CustomSignalProtocolLogger());
  }

  private void initializeCrashHandling() {
    final Thread.UncaughtExceptionHandler originalHandler = Thread.getDefaultUncaughtExceptionHandler();
    Thread.setDefaultUncaughtExceptionHandler(new SignalUncaughtExceptionHandler(originalHandler));
  }

  private void initializeApplicationMigrations() {
    ApplicationMigrations.onApplicationCreate(this, ApplicationDependencies.getJobManager());
  }

  public void initializeMessageRetrieval() {
    this.incomingMessageObserver = new IncomingMessageObserver(this);
  }

  public void finalizeMessageRetrieval() {
    this.incomingMessageObserver.quit();
  }

  private void initializePassphraseLock() {
    if (MasterSecretUtil.isPassphraseInitialized(this)) {
      try {
        KeyCachingService.setMasterSecret(MasterSecretUtil.getMasterSecret(this,
                MasterSecretUtil.getUnencryptedPassphrase()));
        TextSecurePreferences.setPassphraseLockEnabled(this, false);
        onUnlock();
      } catch (InvalidPassphraseException | UnrecoverableKeyException e) {
        TextSecurePreferences.setPassphraseLockEnabled(this, true);
      }
    }
  }

  private void initializeAppDependencies() {
    ApplicationDependencies.init(new ApplicationDependencyProvider(this, new SignalServiceNetworkAccess(this)));
  }

  private void initializeFirstEverAppLaunch() {
    if (TextSecurePreferences.getFirstInstallVersion(this) == -1) {
      if (!SQLCipherOpenHelper.databaseFileExists(this)) {
        Log.i(TAG, "First ever app launch!");
        AppInitialization.onFirstEverAppLaunch(this);
      }

      if (!IdentityKeyUtil.hasIdentityKey(this)) {
        Log.i(TAG, "Generating new identity keys...");
        IdentityKeyUtil.generateIdentityKeys(this);
      }

      Log.i(TAG, "Setting first install version to " + Util.getCanonicalVersionCode());
      TextSecurePreferences.setFirstInstallVersion(this, Util.getCanonicalVersionCode());
    }
  }

  private void initializeGcmCheck() {
    if (TextSecurePreferences.isPushRegistered(this)) {
      long nextSetTime = TextSecurePreferences.getFcmTokenLastSetTime(this) + TimeUnit.HOURS.toMillis(6);

      if (TextSecurePreferences.getFcmToken(this) == null || nextSetTime <= System.currentTimeMillis()) {
        ApplicationDependencies.getJobManager().add(new FcmRefreshJob());
      }
    }
  }

  private void initializeSignedPreKeyCheck() {
    if (!TextSecurePreferences.isSignedPreKeyRegistered(this)) {
      ApplicationDependencies.getJobManager().add(new CreateSignedPreKeyJob(this));
    }
  }

  private void initializeExpiringMessageManager() {
    this.expiringMessageManager = new ExpiringMessageManager(this);
  }

  private void finalizeExpiringMessageManager() {
    this.expiringMessageManager.quit();
  }

  private void initializeRevealableMessageManager() {
    this.viewOnceMessageManager = new ViewOnceMessageManager(this);
  }

  private void finalizeRevealableMessageManager() {
    this.viewOnceMessageManager.quit();
  }

  private void initializeTypingStatusRepository() {
    this.typingStatusRepository = new TypingStatusRepository();
  }

  private void initializeTypingStatusSender() {
    this.typingStatusSender = new TypingStatusSender(this);
  }

  private void initializePeriodicTasks() {
    RotateSignedPreKeyListener.schedule(this);
    DirectoryRefreshListener.schedule(this);
    LocalBackupListener.schedule(this);
    RotateSenderCertificateListener.schedule(this);

    if (BuildConfig.AUTOMATIC_UPDATES) {
      UpdateApkRefreshListener.schedule(this);
    }
  }

  private void initializeRingRtc() {
    try {
      Set<String> HARDWARE_AEC_BLACKLIST = new HashSet<String>() {{
        add("Pixel");
        add("Pixel XL");
        add("Moto G5");
        add("Moto G (5S) Plus");
        add("Moto G4");
        add("TA-1053");
        add("Mi A1");
        add("Mi A2");
        add("E5823"); // Sony z5 compact
        add("Redmi Note 5");
        add("FP2"); // Fairphone FP2
        add("MI 5");
      }};

      Set<String> OPEN_SL_ES_WHITELIST = new HashSet<String>() {{
        add("Pixel");
        add("Pixel XL");
      }};

      if (HARDWARE_AEC_BLACKLIST.contains(Build.MODEL)) {
        WebRtcAudioUtils.setWebRtcBasedAcousticEchoCanceler(true);
      }

      if (!OPEN_SL_ES_WHITELIST.contains(Build.MODEL)) {
        WebRtcAudioManager.setBlacklistDeviceForOpenSLESUsage(true);
      }

      CallManager.initialize(this, new RingRtcLogger());
    } catch (UnsatisfiedLinkError e) {
      throw new AssertionError("Unable to load ringrtc library", e);
    }
  }

  @SuppressLint("StaticFieldLeak")
  private void initializeCircumvention() {
    AsyncTask<Void, Void, Void> task = new AsyncTask<Void, Void, Void>() {
      @Override
      protected Void doInBackground(Void... params) {
        if (new SignalServiceNetworkAccess(ApplicationContext.this).isCensored(ApplicationContext.this)) {
          try {
            ProviderInstaller.installIfNeeded(ApplicationContext.this);
          } catch (Throwable t) {
            Log.w(TAG, t);
          }
        }
        return null;
      }
    };

    task.executeOnExecutor(AsyncTask.THREAD_POOL_EXECUTOR);
  }

  private void executePendingContactSync() {
    if (isAppInitialized && TextSecurePreferences.needsFullContactSync(this)) {
      ApplicationDependencies.getJobManager().add(new MultiDeviceContactUpdateJob(true));
    }
  }

  private void initializePendingMessages() {
    if (TextSecurePreferences.getNeedsMessagePull(this)) {
      Log.i(TAG, "Scheduling a message fetch.");
      if (Build.VERSION.SDK_INT >= 26) {
        FcmJobService.schedule(this);
      } else {
        ApplicationDependencies.getJobManager().add(new PushNotificationReceiveJob(this));
      }
      TextSecurePreferences.setNeedsMessagePull(this, false);
    }
  }

  private void initializeBlobProvider() {
    SignalExecutors.BOUNDED.execute(() -> {
      BlobProvider.getInstance().onSessionStart(this);
    });
  }

  private final BroadcastReceiver keyEventReceiver = new BroadcastReceiver() {
    @Override
    public void onReceive(Context context, Intent intent) {
      onLock();
    }
  };

  private void registerKeyEventReceiver() {
    IntentFilter filter = new IntentFilter();
    filter.addAction(KeyCachingService.CLEAR_KEY_EVENT);

    registerReceiver(keyEventReceiver, filter, KeyCachingService.KEY_PERMISSION, null);
  }

  private void unregisterKeyEventReceiver() {
    unregisterReceiver(keyEventReceiver);
  }

  private void initializeCleanup() {
    SignalExecutors.BOUNDED.execute(() -> {
      int deleted = DatabaseFactory.getAttachmentDatabase(this).deleteAbandonedPreuploadedAttachments();
      Log.i(TAG, "Deleted " + deleted + " abandoned attachments.");
    });
  }

  private void catchUpOnMessages() {
    InitialMessageRetriever retriever = ApplicationDependencies.getInitialMessageRetriever();

    if (retriever.isCaughtUp()) {
      return;
    }

    SignalExecutors.UNBOUNDED.execute(() -> {
      long startTime = System.currentTimeMillis();

      switch (retriever.begin(TimeUnit.SECONDS.toMillis(60))) {
        case SUCCESS:
          Log.i(TAG, "Successfully caught up on messages. " + (System.currentTimeMillis() - startTime) + " ms");
          break;
        case FAILURE_TIMEOUT:
          Log.w(TAG, "Did not finish catching up due to a timeout. " + (System.currentTimeMillis() - startTime) + " ms");
          break;
        case FAILURE_ERROR:
          Log.w(TAG, "Did not finish catching up due to an error. " + (System.currentTimeMillis() - startTime) + " ms");
          break;
        case SKIPPED_ALREADY_CAUGHT_UP:
          Log.i(TAG, "Already caught up. " + (System.currentTimeMillis() - startTime) + " ms");
          break;
        case SKIPPED_ALREADY_RUNNING:
          Log.i(TAG, "Already in the process of catching up. " + (System.currentTimeMillis() - startTime) + " ms");
          break;
      }
    });
  }

  @Override
  protected void attachBaseContext(Context base) {
    super.attachBaseContext(DynamicLanguageContextWrapper.updateContext(base, TextSecurePreferences.getLanguage(base)));
  }

  private static class ProviderInitializationException extends RuntimeException {
  }
}<|MERGE_RESOLUTION|>--- conflicted
+++ resolved
@@ -220,18 +220,13 @@
   public void onStop(@NonNull LifecycleOwner owner) {
     isAppVisible = false;
     Log.i(TAG, "App is no longer visible.");
-<<<<<<< HEAD
     if (!KeyCachingService.isLocked()) {
       onStopUnlock();
     }
   }
 
   public void onStopUnlock() {
-    MessageNotifier.setVisibleThread(-1);
-=======
-    KeyCachingService.onAppBackgrounded(this);
     ApplicationDependencies.getMessageNotifier().clearVisibleThread();
->>>>>>> 1e00fc61
     ApplicationDependencies.getFrameRateTracker().end();
   }
 
