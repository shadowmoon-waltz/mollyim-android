--- conflicted
+++ resolved
@@ -2,7 +2,6 @@
 
 import androidx.annotation.NonNull;
 
-import org.thoughtcrime.securesms.jobmanager.JsonJobData;
 import org.thoughtcrime.securesms.jobmanager.JobMigration;
 
 public class RecipientIdFollowUpJobMigration extends JobMigration {
@@ -17,42 +16,6 @@
 
   @Override
   protected @NonNull JobData migrate(@NonNull JobData jobData) {
-<<<<<<< HEAD
     return jobData;
-=======
-    switch(jobData.getFactoryKey()) {
-      case "RequestGroupInfoJob": return migrateRequestGroupInfoJob(jobData);
-      case "SendDeliveryReceiptJob": return migrateSendDeliveryReceiptJob(jobData);
-      default:
-        return jobData;
-    }
-  }
-
-  private static @NonNull JobData migrateRequestGroupInfoJob(@NonNull JobData jobData) {
-    JsonJobData data = JsonJobData.deserialize(jobData.getData());
-
-    if (!data.hasString("source") || !data.hasString("group_id")) {
-      return failingJobData();
-    } else {
-      return jobData;
-    }
-  }
-
-  private static @NonNull JobData migrateSendDeliveryReceiptJob(@NonNull JobData jobData) {
-    JsonJobData data = JsonJobData.deserialize(jobData.getData());
-
-    if (!data.hasString("recipient") ||
-        !data.hasLong("message_id")  ||
-        !data.hasLong("timestamp"))
-    {
-      return failingJobData();
-    } else {
-      return jobData;
-    }
-  }
-
-  private static JobData failingJobData() {
-    return new JobData("FailingJob", null, null);
->>>>>>> 5d688978
   }
 }