--- conflicted
+++ resolved
@@ -45,18 +45,7 @@
   }
 
   public static boolean isMet(@NonNull Context context) {
-<<<<<<< HEAD
-    if (!org.thoughtcrime.securesms.net.Network.isEnabled()) {
-      return false;
-    }
-
-    ConnectivityManager connectivityManager = (ConnectivityManager) context.getSystemService(Context.CONNECTIVITY_SERVICE);
-    NetworkInfo         activeNetworkInfo   = connectivityManager.getActiveNetworkInfo();
-
-    return activeNetworkInfo != null && activeNetworkInfo.isConnected();
-=======
     return NetworkUtil.isConnected(context);
->>>>>>> acb24fd2
   }
 
   public static final class Factory implements Constraint.Factory<NetworkConstraint> {
