--- conflicted
+++ resolved
@@ -24,12 +24,7 @@
   public static final String CALLING_AUDIO_PROCESSING_METHOD      = "internal.calling_audio_processing_method";
   public static final String CALLING_DATA_MODE                    = "internal.calling_bandwidth_mode";
   public static final String CALLING_DISABLE_TELECOM              = "internal.calling_disable_telecom";
-<<<<<<< HEAD
-  public static final String CALLING_DISABLE_LBRED                = "internal.calling_disable_lbred";
-=======
   public static final String CALLING_ENABLE_OBOE_ADM              = "internal.calling_enable_oboe_adm";
-  public static final String SHAKE_TO_REPORT                      = "internal.shake_to_report";
->>>>>>> 6c302b70
   public static final String DISABLE_STORAGE_SERVICE              = "internal.disable_storage_service";
   public static final String FORCE_WEBSOCKET_MODE                 = "internal.force_websocket_mode";
   public static final String LAST_SCROLL_POSITION                 = "internal.last_scroll_position";
@@ -101,16 +96,6 @@
   }
 
   /**
-<<<<<<< HEAD
-=======
-   * Whether or not "shake to report" is enabled.
-   */
-  public synchronized boolean shakeToReport() {
-    return RemoteConfig.internalUser() && getBoolean(SHAKE_TO_REPORT, true);
-  }
-
-  /**
->>>>>>> 6c302b70
    * Whether or not storage service is manually disabled.
    */
   public synchronized boolean storageServiceDisabled() {
