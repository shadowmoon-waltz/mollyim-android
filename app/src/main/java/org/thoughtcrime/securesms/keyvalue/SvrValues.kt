--- conflicted
+++ resolved
@@ -137,14 +137,6 @@
   val localPinHash: String? by stringValue(LOCK_LOCAL_PIN_HASH, null)
 
   @Synchronized
-<<<<<<< HEAD
-  fun hasOptedInWithAccess(): Boolean {
-    return hasPin() || SignalStore.account.restoredAccountEntropyPool || SignalStore.account.isLinkedDevice
-  }
-
-  @Synchronized
-=======
->>>>>>> d66a0f61
   fun hasPin(): Boolean {
     return localPinHash != null
   }
