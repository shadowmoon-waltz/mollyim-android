package org.thoughtcrime.securesms.keyvalue

import org.signal.core.util.logging.Log
import org.thoughtcrime.securesms.payments.currency.CurrencyUtil
import org.thoughtcrime.securesms.subscription.Subscriber
import org.whispersystems.signalservice.api.subscriptions.SubscriberId
import java.util.Currency

internal class DonationsValues internal constructor(store: KeyValueStore) : SignalStoreValues(store) {

  companion object {
    private val TAG = Log.tag(DonationsValues::class.java)

    private const val KEY_SUBSCRIPTION_CURRENCY_CODE = "donation.currency.code"
    private const val KEY_CURRENCY_CODE_BOOST = "donation.currency.code.boost"
    private const val KEY_SUBSCRIBER_ID_PREFIX = "donation.subscriber.id."
    private const val KEY_LAST_KEEP_ALIVE_LAUNCH = "donation.last.successful.ping"
    private const val KEY_LAST_END_OF_PERIOD_SECONDS = "donation.last.end.of.period"
    private const val USER_MANUALLY_CANCELLED = "donation.user.manually.cancelled"
    private const val DISPLAY_BADGES_ON_PROFILE = "donation.display.badges.on.profile"
    private const val SHOULD_CANCEL_SUBSCRIPTION_BEFORE_NEXT_SUBSCRIBE_ATTEMPT = "donation.should.cancel.subscription.before.next.subscribe.attempt"
    private const val SUBSCRIPTION_CANCELATION_REASON = "donation.subscription.cancelation.reason"
    private const val SUBSCRIPTION_CANCELATION_TIMESTAMP = "donation.subscription.cancelation.timestamp"
    private const val SUBSCRIPTION_CANCELATION_WATERMARK = "donation.subscription.cancelation.watermark"
    private const val SHOW_CANT_PROCESS_DIALOG = "show.cant.process.dialog"
  }

  override fun onFirstEverAppLaunch() = Unit

  override fun getKeysToIncludeInBackup(): MutableList<String> = mutableListOf(
    KEY_CURRENCY_CODE_BOOST,
    KEY_LAST_KEEP_ALIVE_LAUNCH,
    KEY_LAST_END_OF_PERIOD_SECONDS,
    SHOULD_CANCEL_SUBSCRIPTION_BEFORE_NEXT_SUBSCRIBE_ATTEMPT,
    SUBSCRIPTION_CANCELATION_REASON,
    SUBSCRIPTION_CANCELATION_TIMESTAMP,
    SUBSCRIPTION_CANCELATION_WATERMARK,
    SHOW_CANT_PROCESS_DIALOG
  )

  private fun getSubscriptionCurrency(): Currency {
    val currencyCode = getString(KEY_SUBSCRIPTION_CURRENCY_CODE, null)
    val currency: Currency? = if (currencyCode == null) {
      null
    } else {
      CurrencyUtil.getCurrencyByCurrencyCode(currencyCode)
    }

    return currency ?: Currency.getInstance("USD")
  }

  private fun getSubscriber(currency: Currency): Subscriber? {
    val currencyCode = currency.currencyCode
    val subscriberIdBytes = getBlob("$KEY_SUBSCRIBER_ID_PREFIX$currencyCode", null)

    return if (subscriberIdBytes == null) {
      null
    } else {
      Subscriber(SubscriberId.fromBytes(subscriberIdBytes), currencyCode)
    }
  }

  // MOLLY: Functions below are only required for storage sync and account deletion

  fun getSubscriber(): Subscriber? {
    return getSubscriber(getSubscriptionCurrency())
  }

  fun requireSubscriber(): Subscriber {
    return getSubscriber() ?: throw Exception("Subscriber ID is not set.")
  }

  fun setSubscriber(subscriber: Subscriber) {
    Log.i(TAG, "Setting subscriber for currency ${subscriber.currencyCode}", Exception(), true)
    val currencyCode = subscriber.currencyCode
    store.beginWrite()
      .putBlob("$KEY_SUBSCRIBER_ID_PREFIX$currencyCode", subscriber.subscriberId.bytes)
      .putString(KEY_SUBSCRIPTION_CURRENCY_CODE, currencyCode)
      .apply()
  }

  fun isUserManuallyCancelled(): Boolean {
    return getBoolean(USER_MANUALLY_CANCELLED, false)
  }

  fun markUserManuallyCancelled() {
    putBoolean(USER_MANUALLY_CANCELLED, true)
  }

  fun clearUserManuallyCancelled() {
    remove(USER_MANUALLY_CANCELLED)
  }

  fun setDisplayBadgesOnProfile(enabled: Boolean) {
    putBoolean(DISPLAY_BADGES_ON_PROFILE, enabled)
  }

  fun getDisplayBadgesOnProfile(): Boolean {
    return getBoolean(DISPLAY_BADGES_ON_PROFILE, false)
  }

  var unexpectedSubscriptionCancelationReason: String? by stringValue(SUBSCRIPTION_CANCELATION_REASON, null)
<<<<<<< HEAD
=======
  var unexpectedSubscriptionCancelationTimestamp: Long by longValue(SUBSCRIPTION_CANCELATION_TIMESTAMP, 0L)
  var unexpectedSubscriptionCancelationWatermark: Long by longValue(SUBSCRIPTION_CANCELATION_WATERMARK, 0L)

  @get:JvmName("showCantProcessDialog")
  var showCantProcessDialog: Boolean by booleanValue(SHOW_CANT_PROCESS_DIALOG, true)

  /**
   * Denotes that the previous attempt to subscribe failed in some way. Either an
   * automatic renewal failed resulting in an unexpected expiration, or payment failed
   * on Stripe's end.
   *
   * Before trying to resubscribe, we should first ensure there are no subscriptions set
   * on the server. Otherwise, we could get into a situation where the user is unable to
   * resubscribe.
   */
  var shouldCancelSubscriptionBeforeNextSubscribeAttempt: Boolean
    get() = getBoolean(SHOULD_CANCEL_SUBSCRIPTION_BEFORE_NEXT_SUBSCRIBE_ATTEMPT, false)
    set(value) = putBoolean(SHOULD_CANCEL_SUBSCRIPTION_BEFORE_NEXT_SUBSCRIBE_ATTEMPT, value)
>>>>>>> 31e4db21
}<|MERGE_RESOLUTION|>--- conflicted
+++ resolved
@@ -100,25 +100,6 @@
   }
 
   var unexpectedSubscriptionCancelationReason: String? by stringValue(SUBSCRIPTION_CANCELATION_REASON, null)
-<<<<<<< HEAD
-=======
   var unexpectedSubscriptionCancelationTimestamp: Long by longValue(SUBSCRIPTION_CANCELATION_TIMESTAMP, 0L)
   var unexpectedSubscriptionCancelationWatermark: Long by longValue(SUBSCRIPTION_CANCELATION_WATERMARK, 0L)
-
-  @get:JvmName("showCantProcessDialog")
-  var showCantProcessDialog: Boolean by booleanValue(SHOW_CANT_PROCESS_DIALOG, true)
-
-  /**
-   * Denotes that the previous attempt to subscribe failed in some way. Either an
-   * automatic renewal failed resulting in an unexpected expiration, or payment failed
-   * on Stripe's end.
-   *
-   * Before trying to resubscribe, we should first ensure there are no subscriptions set
-   * on the server. Otherwise, we could get into a situation where the user is unable to
-   * resubscribe.
-   */
-  var shouldCancelSubscriptionBeforeNextSubscribeAttempt: Boolean
-    get() = getBoolean(SHOULD_CANCEL_SUBSCRIPTION_BEFORE_NEXT_SUBSCRIBE_ATTEMPT, false)
-    set(value) = putBoolean(SHOULD_CANCEL_SUBSCRIPTION_BEFORE_NEXT_SUBSCRIBE_ATTEMPT, value)
->>>>>>> 31e4db21
 }