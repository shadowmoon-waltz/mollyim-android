--- conflicted
+++ resolved
@@ -76,7 +76,7 @@
     }
     // MOLLY: These settings are saved in shared prefs too. Sync with the stored values.
     if (getStore().containsKey(THEME)) {
-      setTheme(getStore().getString(THEME, null));
+      setTheme(Theme.deserialize(getStore().getString(THEME, null)));
     }
     if (getStore().containsKey(PREFER_SYSTEM_EMOJI)) {
       setPreferSystemEmoji(getStore().getBoolean(PREFER_SYSTEM_EMOJI, false));
@@ -185,23 +185,14 @@
     return CallBandwidthMode.fromCode(getInteger(CALL_BANDWIDTH_MODE, CallBandwidthMode.HIGH_ALWAYS.getCode()));
   }
 
-<<<<<<< HEAD
-  public @NonNull String getTheme() {
-    return TextSecurePreferences.getTheme(ApplicationDependencies.getApplication());
-  }
-
-  public void setTheme(@NonNull String theme) {
-    putString(THEME, theme);
-    // MOLLY: Store the value unencrypted to be able to read it back when app is locked
-    TextSecurePreferences.setTheme(ApplicationDependencies.getApplication(), theme);
-=======
   public @NonNull Theme getTheme() {
-    return Theme.deserialize(getString(THEME, TextSecurePreferences.getTheme(ApplicationDependencies.getApplication())));
+    return Theme.deserialize(TextSecurePreferences.getTheme(ApplicationDependencies.getApplication()));
   }
 
   public void setTheme(@NonNull Theme theme) {
     putString(THEME, theme.serialize());
->>>>>>> ee698951
+    // MOLLY: Store the value unencrypted to be able to read it back when app is locked
+    TextSecurePreferences.setTheme(ApplicationDependencies.getApplication(), theme.serialize());
     onConfigurationSettingChanged.postValue(THEME);
   }
 
