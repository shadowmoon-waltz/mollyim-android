--- conflicted
+++ resolved
@@ -233,26 +233,12 @@
     putBoolean(PNI_INITIALIZED_DEVICES, value);
   }
 
-<<<<<<< HEAD
-=======
   public void startSmsPhase1() {
     if (!getStore().containsKey(SMS_PHASE_1_START_MS)) {
       putLong(SMS_PHASE_1_START_MS, System.currentTimeMillis());
     }
   }
 
-  public @NonNull SmsExportPhase getSmsExportPhase() {
-    long now = System.currentTimeMillis();
-    long phase1StartMs = getLong(SMS_PHASE_1_START_MS, now);
-    return SmsExportPhase.getCurrentPhase(now - phase1StartMs);
-  }
-
-  public long getSmsPhase3Start() {
-    long now = System.currentTimeMillis();
-    long phase1StartMs = getLong(SMS_PHASE_1_START_MS, now);
-    return phase1StartMs + SmsExportPhase.PHASE_3.getDuration();
-  }
-
   public void setHasLinkedDevices(boolean value) {
     putBoolean(HAS_LINKED_DEVICES, value);
   }
@@ -261,7 +247,6 @@
     return getBoolean(HAS_LINKED_DEVICES, false);
   }
 
->>>>>>> a3f432dc
   public void setShouldShowLinkedDevicesReminder(boolean value) {
     putBoolean(LINKED_DEVICES_REMINDER, value);
   }
