package org.thoughtcrime.securesms.keyvalue

import androidx.annotation.VisibleForTesting
import org.signal.core.util.logging.Log
import org.signal.libsignal.protocol.IdentityKey
import org.signal.libsignal.protocol.IdentityKeyPair
import org.signal.libsignal.protocol.ecc.Curve
import org.signal.libsignal.protocol.util.Medium
import org.thoughtcrime.securesms.crypto.EncryptedPreferences
import org.thoughtcrime.securesms.crypto.IdentityKeyUtil
import org.thoughtcrime.securesms.crypto.ProfileKeyUtil
import org.thoughtcrime.securesms.crypto.storage.PreKeyMetadataStore
import org.thoughtcrime.securesms.database.SignalDatabase
import org.thoughtcrime.securesms.dependencies.ApplicationDependencies
import org.thoughtcrime.securesms.jobs.PreKeysSyncJob
import org.thoughtcrime.securesms.recipients.Recipient
import org.thoughtcrime.securesms.util.Base64
import org.thoughtcrime.securesms.util.SecurePreferenceManager
import org.thoughtcrime.securesms.util.Util
import org.whispersystems.signalservice.api.push.ACI
import org.whispersystems.signalservice.api.push.PNI
import org.whispersystems.signalservice.api.push.ServiceIds
import org.whispersystems.signalservice.api.push.SignalServiceAddress
import java.security.SecureRandom

internal class AccountValues internal constructor(store: KeyValueStore) : SignalStoreValues(store) {

  companion object {
    private val TAG = Log.tag(AccountValues::class.java)
<<<<<<< HEAD
    // MOLLY: Ensure all keys below are parametrized with the account number
    private const val KEY_SERVICE_PASSWORD = "account.1.service_password"
    private const val KEY_REGISTRATION_ID = "account.1.registration_id"
    private const val KEY_FCM_ENABLED = "account.1.fcm_enabled"
    private const val KEY_FCM_TOKEN = "account.1.fcm_token"
    private const val KEY_FCM_TOKEN_VERSION = "account.1.fcm_token_version"
    private const val KEY_FCM_TOKEN_LAST_SET_TIME = "account.1.fcm_token_last_set_time"
    private const val KEY_DEVICE_NAME = "account.1.device_name"
    private const val KEY_DEVICE_ID = "account.1.device_id"
    private const val KEY_PNI_REGISTRATION_ID = "account.1.pni_registration_id"
    private const val KEY_ACI_SIGNED_PREKEY_REGISTERED = "account.1.aci_signed_prekey_registered"
    private const val KEY_ACI_NEXT_SIGNED_PREKEY_ID = "account.1.aci_next_signed_prekey_id"
    private const val KEY_ACI_ACTIVE_SIGNED_PREKEY_ID = "account.1.aci_active_signed_prekey_id"
    private const val KEY_ACI_SIGNED_PREKEY_FAILURE_COUNT = "account.1.aci_signed_prekey_failure_count"
    private const val KEY_ACI_NEXT_ONE_TIME_PREKEY_ID = "account.1.aci_next_one_time_prekey_id"
    private const val KEY_PNI_SIGNED_PREKEY_REGISTERED = "account.1.pni_signed_prekey_registered"
    private const val KEY_PNI_NEXT_SIGNED_PREKEY_ID = "account.1.pni_next_signed_prekey_id"
    private const val KEY_PNI_ACTIVE_SIGNED_PREKEY_ID = "account.1.pni_active_signed_prekey_id"
    private const val KEY_PNI_SIGNED_PREKEY_FAILURE_COUNT = "account.1.pni_signed_prekey_failure_count"
    private const val KEY_PNI_NEXT_ONE_TIME_PREKEY_ID = "account.1.pni_next_one_time_prekey_id"
=======
    private const val KEY_SERVICE_PASSWORD = "account.service_password"
    private const val KEY_REGISTRATION_ID = "account.registration_id"
    private const val KEY_FCM_ENABLED = "account.fcm_enabled"
    private const val KEY_FCM_TOKEN = "account.fcm_token"
    private const val KEY_FCM_TOKEN_VERSION = "account.fcm_token_version"
    private const val KEY_FCM_TOKEN_LAST_SET_TIME = "account.fcm_token_last_set_time"
    private const val KEY_DEVICE_NAME = "account.device_name"
    private const val KEY_DEVICE_ID = "account.device_id"
    private const val KEY_PNI_REGISTRATION_ID = "account.pni_registration_id"

    private const val KEY_ACI_IDENTITY_PUBLIC_KEY = "account.aci_identity_public_key"
    private const val KEY_ACI_IDENTITY_PRIVATE_KEY = "account.aci_identity_private_key"
    private const val KEY_ACI_SIGNED_PREKEY_REGISTERED = "account.aci_signed_prekey_registered"
    private const val KEY_ACI_NEXT_SIGNED_PREKEY_ID = "account.aci_next_signed_prekey_id"
    private const val KEY_ACI_ACTIVE_SIGNED_PREKEY_ID = "account.aci_active_signed_prekey_id"
    private const val KEY_ACI_LAST_SIGNED_PREKEY_ROTATION_TIME = "account.aci_last_signed_prekey_rotation_time"
    private const val KEY_ACI_NEXT_ONE_TIME_PREKEY_ID = "account.aci_next_one_time_prekey_id"

    private const val KEY_PNI_IDENTITY_PUBLIC_KEY = "account.pni_identity_public_key"
    private const val KEY_PNI_IDENTITY_PRIVATE_KEY = "account.pni_identity_private_key"
    private const val KEY_PNI_SIGNED_PREKEY_REGISTERED = "account.pni_signed_prekey_registered"
    private const val KEY_PNI_NEXT_SIGNED_PREKEY_ID = "account.pni_next_signed_prekey_id"
    private const val KEY_PNI_ACTIVE_SIGNED_PREKEY_ID = "account.pni_active_signed_prekey_id"
    private const val KEY_PNI_LAST_SIGNED_PREKEY_ROTATION_TIME = "account.pni_last_signed_prekey_rotation_time"
    private const val KEY_PNI_NEXT_ONE_TIME_PREKEY_ID = "account.pni_next_one_time_prekey_id"
>>>>>>> a3f432dc

    @VisibleForTesting
    const val KEY_E164 = "account.1.e164"
    @VisibleForTesting
    const val KEY_ACI = "account.1.aci"
    @VisibleForTesting
    const val KEY_PNI = "account.1.pni"
    @VisibleForTesting
    const val KEY_IS_REGISTERED = "account.1.is_registered"

    // MOLLY: Leave these keys untouched to preserve compatibility with Signal backups
    private const val KEY_ACI_IDENTITY_PUBLIC_KEY = "account.aci_identity_public_key"
    private const val KEY_ACI_IDENTITY_PRIVATE_KEY = "account.aci_identity_private_key"
    private const val KEY_PNI_IDENTITY_PUBLIC_KEY = "account.pni_identity_public_key"
    private const val KEY_PNI_IDENTITY_PRIVATE_KEY = "account.pni_identity_private_key"
  }

  init {
    if (!store.containsKey(KEY_ACI_IDENTITY_PUBLIC_KEY)) {
      migrateFromSharedPrefs()
    }
  }

  public override fun onFirstEverAppLaunch() = Unit

  public override fun getKeysToIncludeInBackup(): List<String> {
    return listOf(
      KEY_ACI_IDENTITY_PUBLIC_KEY,
      KEY_ACI_IDENTITY_PRIVATE_KEY,
      KEY_PNI_IDENTITY_PUBLIC_KEY,
      KEY_PNI_IDENTITY_PRIVATE_KEY
    )
  }

  /** The local user's [ACI]. */
  val aci: ACI?
    get() = ACI.parseOrNull(getString(KEY_ACI, null))

  /** The local user's [ACI]. Will throw if not present. */
  fun requireAci(): ACI {
    return ACI.parseOrThrow(getString(KEY_ACI, null))
  }

  fun setAci(aci: ACI) {
    putString(KEY_ACI, aci.toString())
  }

  /** The local user's [PNI]. */
  val pni: PNI?
    get() = PNI.parseOrNull(getString(KEY_PNI, null))

  /** The local user's [PNI]. Will throw if not present. */
  fun requirePni(): PNI {
    return PNI.parseOrThrow(getString(KEY_PNI, null))
  }

  fun setPni(pni: PNI) {
    putString(KEY_PNI, pni.toString())
  }

  fun getServiceIds(): ServiceIds {
    return ServiceIds(requireAci(), pni)
  }

  /** The local user's E164. */
  val e164: String?
    get() = getString(KEY_E164, null)

  /** The local user's e164. Will throw if not present. */
  fun requireE164(): String {
    val e164: String? = getString(KEY_E164, null)
    return e164 ?: throw IllegalStateException("No e164!")
  }

  fun setE164(e164: String) {
    putString(KEY_E164, e164)
  }

  /** The password for communicating with the Signal service. */
  val servicePassword: String?
    get() = getString(KEY_SERVICE_PASSWORD, null)

  fun setServicePassword(servicePassword: String) {
    putString(KEY_SERVICE_PASSWORD, servicePassword)
  }

  /** A randomly-generated value that represents this registration instance. Helps the server know if you reinstalled. */
  var registrationId: Int by integerValue(KEY_REGISTRATION_ID, 0)

  var pniRegistrationId: Int by integerValue(KEY_PNI_REGISTRATION_ID, 0)

  /** The identity key pair for the ACI identity. */
  val aciIdentityKey: IdentityKeyPair
    get() {
      require(store.containsKey(KEY_ACI_IDENTITY_PUBLIC_KEY)) { "Not yet set!" }
      return IdentityKeyPair(
        IdentityKey(getBlob(KEY_ACI_IDENTITY_PUBLIC_KEY, null)),
        Curve.decodePrivatePoint(getBlob(KEY_ACI_IDENTITY_PRIVATE_KEY, null))
      )
    }

  /** The identity key pair for the PNI identity. */
  val pniIdentityKey: IdentityKeyPair
    get() {
      require(store.containsKey(KEY_PNI_IDENTITY_PUBLIC_KEY)) { "Not yet set!" }
      return IdentityKeyPair(
        IdentityKey(getBlob(KEY_PNI_IDENTITY_PUBLIC_KEY, null)),
        Curve.decodePrivatePoint(getBlob(KEY_PNI_IDENTITY_PRIVATE_KEY, null))
      )
    }

  fun hasAciIdentityKey(): Boolean {
    return store.containsKey(KEY_ACI_IDENTITY_PUBLIC_KEY)
  }

  /** Generates and saves an identity key pair for the ACI identity. Should only be done once. */
  fun generateAciIdentityKeyIfNecessary() {
    synchronized(this) {
      if (store.containsKey(KEY_ACI_IDENTITY_PUBLIC_KEY)) {
        Log.w(TAG, "Tried to generate an ANI identity, but one was already set!", Throwable())
        return
      }

      Log.i(TAG, "Generating a new ACI identity key pair.")

      val key: IdentityKeyPair = IdentityKeyUtil.generateIdentityKeyPair()
      store
        .beginWrite()
        .putBlob(KEY_ACI_IDENTITY_PUBLIC_KEY, key.publicKey.serialize())
        .putBlob(KEY_ACI_IDENTITY_PRIVATE_KEY, key.privateKey.serialize())
        .commit()
    }
  }

  fun hasPniIdentityKey(): Boolean {
    return store.containsKey(KEY_PNI_IDENTITY_PUBLIC_KEY)
  }

  /** Generates and saves an identity key pair for the PNI identity if one doesn't already exist. */
  fun generatePniIdentityKeyIfNecessary() {
    synchronized(this) {
      if (store.containsKey(KEY_PNI_IDENTITY_PUBLIC_KEY)) {
        Log.w(TAG, "Tried to generate a PNI identity, but one was already set!", Throwable())
        return
      }

      Log.i(TAG, "Generating a new PNI identity key pair.")

      val key: IdentityKeyPair = IdentityKeyUtil.generateIdentityKeyPair()
      store
        .beginWrite()
        .putBlob(KEY_PNI_IDENTITY_PUBLIC_KEY, key.publicKey.serialize())
        .putBlob(KEY_PNI_IDENTITY_PRIVATE_KEY, key.privateKey.serialize())
        .commit()
    }
  }

  /** When acting as a linked device, this method lets you store the identity keys sent from the primary device */
  fun setAciIdentityKeysFromPrimaryDevice(aciKeys: IdentityKeyPair) {
    synchronized(this) {
      require(isLinkedDevice) { "Must be a linked device!" }
      store
        .beginWrite()
        .putBlob(KEY_ACI_IDENTITY_PUBLIC_KEY, aciKeys.publicKey.serialize())
        .putBlob(KEY_ACI_IDENTITY_PRIVATE_KEY, aciKeys.privateKey.serialize())
        .commit()
    }
  }

  /** Set an identity key pair for the PNI identity via change number. */
  fun setPniIdentityKeyAfterChangeNumber(key: IdentityKeyPair) {
    synchronized(this) {
      Log.i(TAG, "Setting a new PNI identity key pair.")

      store
        .beginWrite()
        .putBlob(KEY_PNI_IDENTITY_PUBLIC_KEY, key.publicKey.serialize())
        .putBlob(KEY_PNI_IDENTITY_PRIVATE_KEY, key.privateKey.serialize())
        .commit()
    }
  }

  /** Only to be used when restoring an identity public key from an old backup */
  fun restoreLegacyIdentityPublicKeyFromBackup(base64: String) {
    Log.w(TAG, "Restoring legacy identity public key from backup.")
    putBlob(KEY_ACI_IDENTITY_PUBLIC_KEY, Base64.decode(base64))
  }

  /** Only to be used when restoring an identity private key from an old backup */
  fun restoreLegacyIdentityPrivateKeyFromBackup(base64: String) {
    Log.w(TAG, "Restoring legacy identity private key from backup.")
    putBlob(KEY_ACI_IDENTITY_PRIVATE_KEY, Base64.decode(base64))
  }

  @get:JvmName("aciPreKeys")
  val aciPreKeys: PreKeyMetadataStore = object : PreKeyMetadataStore {
    override var nextSignedPreKeyId: Int by integerValue(KEY_ACI_NEXT_SIGNED_PREKEY_ID, SecureRandom().nextInt(Medium.MAX_VALUE))
    override var activeSignedPreKeyId: Int by integerValue(KEY_ACI_ACTIVE_SIGNED_PREKEY_ID, -1)
    override var isSignedPreKeyRegistered: Boolean by booleanValue(KEY_ACI_SIGNED_PREKEY_REGISTERED, false)
    override var lastSignedPreKeyRotationTime: Long by longValue(KEY_ACI_LAST_SIGNED_PREKEY_ROTATION_TIME, System.currentTimeMillis() - PreKeysSyncJob.REFRESH_INTERVAL)
    override var nextOneTimePreKeyId: Int by integerValue(KEY_ACI_NEXT_ONE_TIME_PREKEY_ID, SecureRandom().nextInt(Medium.MAX_VALUE))
  }

  @get:JvmName("pniPreKeys")
  val pniPreKeys: PreKeyMetadataStore = object : PreKeyMetadataStore {
    override var nextSignedPreKeyId: Int by integerValue(KEY_PNI_NEXT_SIGNED_PREKEY_ID, SecureRandom().nextInt(Medium.MAX_VALUE))
    override var activeSignedPreKeyId: Int by integerValue(KEY_PNI_ACTIVE_SIGNED_PREKEY_ID, -1)
    override var isSignedPreKeyRegistered: Boolean by booleanValue(KEY_PNI_SIGNED_PREKEY_REGISTERED, false)
    override var lastSignedPreKeyRotationTime: Long by longValue(KEY_PNI_LAST_SIGNED_PREKEY_ROTATION_TIME, System.currentTimeMillis() - PreKeysSyncJob.REFRESH_INTERVAL)
    override var nextOneTimePreKeyId: Int by integerValue(KEY_PNI_NEXT_ONE_TIME_PREKEY_ID, SecureRandom().nextInt(Medium.MAX_VALUE))
  }

  /** Indicates whether the user has the ability to receive FCM messages. Largely coupled to whether they have Play Service. */
  @get:JvmName("isFcmEnabled")
  var fcmEnabled: Boolean by booleanValue(KEY_FCM_ENABLED, false)

  /** The FCM token, which allows the server to send us FCM messages. */
  var fcmToken: String?
    get() {
      val tokenVersion: Int = getInteger(KEY_FCM_TOKEN_VERSION, 0)
      return if (tokenVersion == Util.getSignalCanonicalVersionCode()) {
        getString(KEY_FCM_TOKEN, null)
      } else {
        null
      }
    }
    set(value) {
      store.beginWrite()
        .putString(KEY_FCM_TOKEN, value)
        .putInteger(KEY_FCM_TOKEN_VERSION, Util.getSignalCanonicalVersionCode())
        .putLong(KEY_FCM_TOKEN_LAST_SET_TIME, System.currentTimeMillis())
        .apply()
    }

  /** When we last set the [fcmToken] */
  var fcmTokenLastSetTime: Long
    get() = getLong(KEY_FCM_TOKEN_LAST_SET_TIME, 0)
    set(value) = putLong(KEY_FCM_TOKEN_LAST_SET_TIME, value)

  /** Whether or not the user is registered with the Signal service. */
  val isRegistered: Boolean
    get() = getBoolean(KEY_IS_REGISTERED, false)

  fun setRegistered(registered: Boolean) {
    Log.i(TAG, "Setting push registered: $registered", Throwable())

    val previous = isRegistered

    putBoolean(KEY_IS_REGISTERED, registered)

    ApplicationDependencies.getIncomingMessageObserver().notifyRegistrationChanged()

    if (previous != registered) {
      Recipient.self().live().refresh()
    }

    if (previous && !registered) {
      clearLocalCredentials()
    }
  }

  val deviceName: String?
    get() = getString(KEY_DEVICE_NAME, null)

  fun setDeviceName(deviceName: String) {
    putString(KEY_DEVICE_NAME, deviceName)
  }

  var deviceId: Int by integerValue(KEY_DEVICE_ID, SignalServiceAddress.DEFAULT_DEVICE_ID)

  val isPrimaryDevice: Boolean
    get() = deviceId == SignalServiceAddress.DEFAULT_DEVICE_ID

  val isLinkedDevice: Boolean
    get() = !isPrimaryDevice

  private fun clearLocalCredentials() {
    putString(KEY_SERVICE_PASSWORD, Util.getSecret(18))

    val newProfileKey = ProfileKeyUtil.createNew()
    val self = Recipient.self()

    SignalDatabase.recipients.setProfileKey(self.id, newProfileKey)
    ApplicationDependencies.getGroupsV2Authorization().clear()
  }

  private fun migrateFromSharedPrefs() {
    Log.i(TAG, "Migrating account values from shared prefs:")

    val context = ApplicationDependencies.getApplication()
    val sharedPrefs = SecurePreferenceManager.getSecurePreferences(context)
    val identitySharedPrefs = EncryptedPreferences.create(context, "SecureSMS-Preferences")

    if (sharedPrefs.contains("pref_local_uuid")) {
      Log.i(TAG, "Migrating ACI.")

      // MOLLY: This migration is always run in Signal, so migrateFromSharedPrefsV1()
      // might set FCM to true before registration.
      store
        .beginWrite()
        .putString(KEY_ACI, sharedPrefs.getString("pref_local_uuid", null))
        .putString(KEY_E164, sharedPrefs.getString("pref_local_number", null))
        .putString(KEY_SERVICE_PASSWORD, sharedPrefs.getString("pref_gcm_password", null))
        .putBoolean(KEY_IS_REGISTERED, sharedPrefs.getBoolean("pref_gcm_registered", false))
        .putInteger(KEY_REGISTRATION_ID, sharedPrefs.getInt("pref_local_registration_id", 0))
        .putBoolean(KEY_FCM_ENABLED, !sharedPrefs.getBoolean("pref_gcm_disabled", false))
        .putString(KEY_FCM_TOKEN, sharedPrefs.getString("pref_gcm_registration_id", null))
        .putInteger(KEY_FCM_TOKEN_VERSION, sharedPrefs.getInt("pref_gcm_registration_id_version", 0))
        .putLong(KEY_FCM_TOKEN_LAST_SET_TIME, sharedPrefs.getLong("pref_gcm_registration_id_last_set_time", 0))
        .commit()

      sharedPrefs
        .edit()
        .remove("pref_local_uuid")
        .apply()
    } else {
      Log.w(TAG, "No pre-existing ACI! No migration.")
    }

    // MOLLY: Key for PNI hadn't account number before 5.31.6-1
    if (store.containsKey("account.pni") && store.getString("account.1.pni", null) == null) {
      store
        .beginWrite()
        .putString("account.1.pni", store.getString("account.pni", null))
        .remove("account.pni")
        .apply()
    }

    if (identitySharedPrefs.contains("pref_identity_public_v3")) {
      Log.i(TAG, "Migrating modern identity key.")

      val identityPublic = Base64.decode(identitySharedPrefs.getString("pref_identity_public_v3", null)!!)
      val identityPrivate = Base64.decode(identitySharedPrefs.getString("pref_identity_private_v3", null)!!)

      store
        .beginWrite()
        .putBlob(KEY_ACI_IDENTITY_PUBLIC_KEY, identityPublic)
        .putBlob(KEY_ACI_IDENTITY_PRIVATE_KEY, identityPrivate)
        .putInteger(KEY_ACI_NEXT_SIGNED_PREKEY_ID, sharedPrefs.getInt("pref_next_signed_pre_key_id", SecureRandom().nextInt(Medium.MAX_VALUE)))
        .putInteger(KEY_ACI_ACTIVE_SIGNED_PREKEY_ID, sharedPrefs.getInt("pref_active_signed_pre_key_id", -1))
        .putInteger(KEY_ACI_NEXT_ONE_TIME_PREKEY_ID, sharedPrefs.getInt("pref_next_pre_key_id", SecureRandom().nextInt(Medium.MAX_VALUE)))
        .putInteger(KEY_ACI_SIGNED_PREKEY_FAILURE_COUNT, sharedPrefs.getInt("pref_signed_prekey_failure_count", 0))
        .putBoolean(KEY_ACI_SIGNED_PREKEY_REGISTERED, sharedPrefs.getBoolean("pref_signed_prekey_registered", false))
        .commit()

      identitySharedPrefs
        .edit()
        .remove("pref_identity_public_v3")
        .remove("pref_identity_private_v3")
        .apply()
    } else {
      Log.w(TAG, "No pre-existing identity key! No migration.")
    }
<<<<<<< HEAD
=======

    storeWriter
      .putInteger(KEY_ACI_NEXT_SIGNED_PREKEY_ID, defaultPrefs.getInt("pref_next_signed_pre_key_id", SecureRandom().nextInt(Medium.MAX_VALUE)))
      .putInteger(KEY_ACI_ACTIVE_SIGNED_PREKEY_ID, defaultPrefs.getInt("pref_active_signed_pre_key_id", -1))
      .putInteger(KEY_ACI_NEXT_ONE_TIME_PREKEY_ID, defaultPrefs.getInt("pref_next_pre_key_id", SecureRandom().nextInt(Medium.MAX_VALUE)))
      .putBoolean(KEY_ACI_SIGNED_PREKEY_REGISTERED, defaultPrefs.getBoolean("pref_signed_prekey_registered", false))
      .commit()

    masterSecretPrefs
      .edit()
      .remove("pref_identity_public_v3")
      .remove("pref_identity_private_v3")
      .remove("pref_identity_public_curve25519")
      .remove("pref_identity_private_curve25519")
      .commit()

    defaultPrefs
      .edit()
      .remove("pref_local_uuid")
      .remove("pref_identity_public_v3")
      .remove("pref_next_signed_pre_key_id")
      .remove("pref_active_signed_pre_key_id")
      .remove("pref_signed_prekey_failure_count")
      .remove("pref_signed_prekey_registered")
      .remove("pref_next_pre_key_id")
      .remove("pref_gcm_password")
      .remove("pref_gcm_registered")
      .remove("pref_local_registration_id")
      .remove("pref_gcm_disabled")
      .remove("pref_gcm_registration_id")
      .remove("pref_gcm_registration_id_version")
      .remove("pref_gcm_registration_id_last_set_time")
      .commit()
  }

  private fun SharedPreferences.hasStringData(key: String): Boolean {
    return this.getString(key, null) != null
>>>>>>> a3f432dc
  }
}<|MERGE_RESOLUTION|>--- conflicted
+++ resolved
@@ -27,7 +27,6 @@
 
   companion object {
     private val TAG = Log.tag(AccountValues::class.java)
-<<<<<<< HEAD
     // MOLLY: Ensure all keys below are parametrized with the account number
     private const val KEY_SERVICE_PASSWORD = "account.1.service_password"
     private const val KEY_REGISTRATION_ID = "account.1.registration_id"
@@ -41,40 +40,13 @@
     private const val KEY_ACI_SIGNED_PREKEY_REGISTERED = "account.1.aci_signed_prekey_registered"
     private const val KEY_ACI_NEXT_SIGNED_PREKEY_ID = "account.1.aci_next_signed_prekey_id"
     private const val KEY_ACI_ACTIVE_SIGNED_PREKEY_ID = "account.1.aci_active_signed_prekey_id"
-    private const val KEY_ACI_SIGNED_PREKEY_FAILURE_COUNT = "account.1.aci_signed_prekey_failure_count"
+    private const val KEY_ACI_LAST_SIGNED_PREKEY_ROTATION_TIME = "account.1.aci_last_signed_prekey_rotation_time"
     private const val KEY_ACI_NEXT_ONE_TIME_PREKEY_ID = "account.1.aci_next_one_time_prekey_id"
     private const val KEY_PNI_SIGNED_PREKEY_REGISTERED = "account.1.pni_signed_prekey_registered"
     private const val KEY_PNI_NEXT_SIGNED_PREKEY_ID = "account.1.pni_next_signed_prekey_id"
     private const val KEY_PNI_ACTIVE_SIGNED_PREKEY_ID = "account.1.pni_active_signed_prekey_id"
-    private const val KEY_PNI_SIGNED_PREKEY_FAILURE_COUNT = "account.1.pni_signed_prekey_failure_count"
+    private const val KEY_PNI_LAST_SIGNED_PREKEY_ROTATION_TIME = "account.1.pni_last_signed_prekey_rotation_time"
     private const val KEY_PNI_NEXT_ONE_TIME_PREKEY_ID = "account.1.pni_next_one_time_prekey_id"
-=======
-    private const val KEY_SERVICE_PASSWORD = "account.service_password"
-    private const val KEY_REGISTRATION_ID = "account.registration_id"
-    private const val KEY_FCM_ENABLED = "account.fcm_enabled"
-    private const val KEY_FCM_TOKEN = "account.fcm_token"
-    private const val KEY_FCM_TOKEN_VERSION = "account.fcm_token_version"
-    private const val KEY_FCM_TOKEN_LAST_SET_TIME = "account.fcm_token_last_set_time"
-    private const val KEY_DEVICE_NAME = "account.device_name"
-    private const val KEY_DEVICE_ID = "account.device_id"
-    private const val KEY_PNI_REGISTRATION_ID = "account.pni_registration_id"
-
-    private const val KEY_ACI_IDENTITY_PUBLIC_KEY = "account.aci_identity_public_key"
-    private const val KEY_ACI_IDENTITY_PRIVATE_KEY = "account.aci_identity_private_key"
-    private const val KEY_ACI_SIGNED_PREKEY_REGISTERED = "account.aci_signed_prekey_registered"
-    private const val KEY_ACI_NEXT_SIGNED_PREKEY_ID = "account.aci_next_signed_prekey_id"
-    private const val KEY_ACI_ACTIVE_SIGNED_PREKEY_ID = "account.aci_active_signed_prekey_id"
-    private const val KEY_ACI_LAST_SIGNED_PREKEY_ROTATION_TIME = "account.aci_last_signed_prekey_rotation_time"
-    private const val KEY_ACI_NEXT_ONE_TIME_PREKEY_ID = "account.aci_next_one_time_prekey_id"
-
-    private const val KEY_PNI_IDENTITY_PUBLIC_KEY = "account.pni_identity_public_key"
-    private const val KEY_PNI_IDENTITY_PRIVATE_KEY = "account.pni_identity_private_key"
-    private const val KEY_PNI_SIGNED_PREKEY_REGISTERED = "account.pni_signed_prekey_registered"
-    private const val KEY_PNI_NEXT_SIGNED_PREKEY_ID = "account.pni_next_signed_prekey_id"
-    private const val KEY_PNI_ACTIVE_SIGNED_PREKEY_ID = "account.pni_active_signed_prekey_id"
-    private const val KEY_PNI_LAST_SIGNED_PREKEY_ROTATION_TIME = "account.pni_last_signed_prekey_rotation_time"
-    private const val KEY_PNI_NEXT_ONE_TIME_PREKEY_ID = "account.pni_next_one_time_prekey_id"
->>>>>>> a3f432dc
 
     @VisibleForTesting
     const val KEY_E164 = "account.1.e164"
@@ -416,7 +388,6 @@
         .putInteger(KEY_ACI_NEXT_SIGNED_PREKEY_ID, sharedPrefs.getInt("pref_next_signed_pre_key_id", SecureRandom().nextInt(Medium.MAX_VALUE)))
         .putInteger(KEY_ACI_ACTIVE_SIGNED_PREKEY_ID, sharedPrefs.getInt("pref_active_signed_pre_key_id", -1))
         .putInteger(KEY_ACI_NEXT_ONE_TIME_PREKEY_ID, sharedPrefs.getInt("pref_next_pre_key_id", SecureRandom().nextInt(Medium.MAX_VALUE)))
-        .putInteger(KEY_ACI_SIGNED_PREKEY_FAILURE_COUNT, sharedPrefs.getInt("pref_signed_prekey_failure_count", 0))
         .putBoolean(KEY_ACI_SIGNED_PREKEY_REGISTERED, sharedPrefs.getBoolean("pref_signed_prekey_registered", false))
         .commit()
 
@@ -428,45 +399,5 @@
     } else {
       Log.w(TAG, "No pre-existing identity key! No migration.")
     }
-<<<<<<< HEAD
-=======
-
-    storeWriter
-      .putInteger(KEY_ACI_NEXT_SIGNED_PREKEY_ID, defaultPrefs.getInt("pref_next_signed_pre_key_id", SecureRandom().nextInt(Medium.MAX_VALUE)))
-      .putInteger(KEY_ACI_ACTIVE_SIGNED_PREKEY_ID, defaultPrefs.getInt("pref_active_signed_pre_key_id", -1))
-      .putInteger(KEY_ACI_NEXT_ONE_TIME_PREKEY_ID, defaultPrefs.getInt("pref_next_pre_key_id", SecureRandom().nextInt(Medium.MAX_VALUE)))
-      .putBoolean(KEY_ACI_SIGNED_PREKEY_REGISTERED, defaultPrefs.getBoolean("pref_signed_prekey_registered", false))
-      .commit()
-
-    masterSecretPrefs
-      .edit()
-      .remove("pref_identity_public_v3")
-      .remove("pref_identity_private_v3")
-      .remove("pref_identity_public_curve25519")
-      .remove("pref_identity_private_curve25519")
-      .commit()
-
-    defaultPrefs
-      .edit()
-      .remove("pref_local_uuid")
-      .remove("pref_identity_public_v3")
-      .remove("pref_next_signed_pre_key_id")
-      .remove("pref_active_signed_pre_key_id")
-      .remove("pref_signed_prekey_failure_count")
-      .remove("pref_signed_prekey_registered")
-      .remove("pref_next_pre_key_id")
-      .remove("pref_gcm_password")
-      .remove("pref_gcm_registered")
-      .remove("pref_local_registration_id")
-      .remove("pref_gcm_disabled")
-      .remove("pref_gcm_registration_id")
-      .remove("pref_gcm_registration_id_version")
-      .remove("pref_gcm_registration_id_last_set_time")
-      .commit()
-  }
-
-  private fun SharedPreferences.hasStringData(key: String): Boolean {
-    return this.getString(key, null) != null
->>>>>>> a3f432dc
   }
 }