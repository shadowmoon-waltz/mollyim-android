--- conflicted
+++ resolved
@@ -48,18 +48,7 @@
     private const val KEY_PNI_NEXT_ONE_TIME_PREKEY_ID = "account.1.pni_next_one_time_prekey_id"
 
     @VisibleForTesting
-<<<<<<< HEAD
-    const val KEY_ACCOUNT_DATA_REPORT = "account.data_report"
-
-    @VisibleForTesting
-    const val KEY_ACCOUNT_DATA_REPORT_DOWNLOAD_TIME = "account.data_report_download_time"
-
-    @VisibleForTesting
     const val KEY_E164 = "account.1.e164"
-=======
-    const val KEY_E164 = "account.e164"
-
->>>>>>> f8f70ed3
     @VisibleForTesting
     const val KEY_ACI = "account.1.aci"
     @VisibleForTesting
