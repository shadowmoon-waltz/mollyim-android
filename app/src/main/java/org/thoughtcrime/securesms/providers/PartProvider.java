/*
 * Copyright (C) 2011 Whisper Systems
 *
 * This program is free software: you can redistribute it and/or modify
 * it under the terms of the GNU General Public License as published by
 * the Free Software Foundation, either version 3 of the License, or
 * (at your option) any later version.
 *
 * This program is distributed in the hope that it will be useful,
 * but WITHOUT ANY WARRANTY; without even the implied warranty of
 * MERCHANTABILITY or FITNESS FOR A PARTICULAR PURPOSE.  See the
 * GNU General Public License for more details.
 *
 * You should have received a copy of the GNU General Public License
 * along with this program.  If not, see <http://www.gnu.org/licenses/>.
 */
package org.thoughtcrime.securesms.providers;

import android.content.ContentProvider;
import android.content.ContentUris;
import android.content.ContentValues;
import android.content.UriMatcher;
import android.database.Cursor;
import android.database.MatrixCursor;
import android.net.Uri;
import android.os.MemoryFile;
import android.os.ParcelFileDescriptor;
import android.provider.OpenableColumns;

import androidx.annotation.NonNull;

import org.thoughtcrime.securesms.BuildConfig;
import org.thoughtcrime.securesms.attachments.AttachmentId;
import org.thoughtcrime.securesms.attachments.DatabaseAttachment;
import org.thoughtcrime.securesms.database.DatabaseFactory;
import org.thoughtcrime.securesms.logging.Log;
import org.thoughtcrime.securesms.mms.PartUriParser;
import org.thoughtcrime.securesms.service.KeyCachingService;
import org.thoughtcrime.securesms.util.MemoryFileUtil;
import org.thoughtcrime.securesms.util.Util;

import java.io.FileNotFoundException;
import java.io.IOException;
import java.io.InputStream;
import java.io.OutputStream;

import org.thoughtcrime.securesms.BuildConfig;

public class PartProvider extends ContentProvider {

  private static final String TAG = PartProvider.class.getSimpleName();

<<<<<<< HEAD
  private static final String CONTENT_URI_STRING = "content://" + BuildConfig.APPLICATION_ID + ".provider.securesms/part";
=======
  private static final String CONTENT_AUTHORITY  = BuildConfig.APPLICATION_ID + ".part";
  private static final String CONTENT_URI_STRING = "content://" + CONTENT_AUTHORITY + "/part";
>>>>>>> e75a03b6
  private static final Uri    CONTENT_URI        = Uri.parse(CONTENT_URI_STRING);
  private static final int    SINGLE_ROW         = 1;

  private static final UriMatcher uriMatcher;

  static {
    uriMatcher = new UriMatcher(UriMatcher.NO_MATCH);
<<<<<<< HEAD
    uriMatcher.addURI(BuildConfig.APPLICATION_ID + ".provider.securesms", "part/*/#", SINGLE_ROW);
=======
    uriMatcher.addURI(CONTENT_AUTHORITY, "part/*/#", SINGLE_ROW);
>>>>>>> e75a03b6
  }

  @Override
  public boolean onCreate() {
    Log.i(TAG, "onCreate()");
    return true;
  }

  public static Uri getContentUri(AttachmentId attachmentId) {
    Uri uri = Uri.withAppendedPath(CONTENT_URI, String.valueOf(attachmentId.getUniqueId()));
    return ContentUris.withAppendedId(uri, attachmentId.getRowId());
  }

  @Override
  public ParcelFileDescriptor openFile(@NonNull Uri uri, @NonNull String mode) throws FileNotFoundException {
    Log.i(TAG, "openFile() called!");

    if (KeyCachingService.isLocked(getContext())) {
      Log.w(TAG, "masterSecret was null, abandoning.");
      return null;
    }

    switch (uriMatcher.match(uri)) {
    case SINGLE_ROW:
      Log.i(TAG, "Parting out a single row...");
      try {
        final PartUriParser partUri = new PartUriParser(uri);
        return getParcelStreamForAttachment(partUri.getPartId());
      } catch (IOException ioe) {
        Log.w(TAG, ioe);
        throw new FileNotFoundException("Error opening file");
      }
    }

    throw new FileNotFoundException("Request for bad part.");
  }

  @Override
  public int delete(@NonNull Uri arg0, String arg1, String[] arg2) {
    Log.i(TAG, "delete() called");
    return 0;
  }

  @Override
  public String getType(@NonNull Uri uri) {
    Log.i(TAG, "getType() called: " + uri);

    switch (uriMatcher.match(uri)) {
      case SINGLE_ROW:
        PartUriParser      partUriParser = new PartUriParser(uri);
        DatabaseAttachment attachment    = DatabaseFactory.getAttachmentDatabase(getContext())
                                                          .getAttachment(partUriParser.getPartId());

        if (attachment != null) {
          return attachment.getContentType();
        }
    }

    return null;
  }

  @Override
  public Uri insert(@NonNull Uri arg0, ContentValues arg1) {
    Log.i(TAG, "insert() called");
    return null;
  }

  @Override
  public Cursor query(@NonNull Uri url, String[] projection, String selection, String[] selectionArgs, String sortOrder) {
    Log.i(TAG, "query() called: " + url);

    if (projection == null || projection.length <= 0) return null;

    switch (uriMatcher.match(url)) {
      case SINGLE_ROW:
        PartUriParser      partUri      = new PartUriParser(url);
        DatabaseAttachment attachment   = DatabaseFactory.getAttachmentDatabase(getContext()).getAttachment(partUri.getPartId());

        if (attachment == null) return null;

        MatrixCursor       matrixCursor = new MatrixCursor(projection, 1);
        Object[]           resultRow    = new Object[projection.length];

        for (int i=0;i<projection.length;i++) {
          if (OpenableColumns.DISPLAY_NAME.equals(projection[i])) {
            resultRow[i] = attachment.getFileName();
          }
        }

        matrixCursor.addRow(resultRow);
        return matrixCursor;
    }

    return null;
  }

  @Override
  public int update(@NonNull Uri arg0, ContentValues arg1, String arg2, String[] arg3) {
    Log.i(TAG, "update() called");
    return 0;
  }

  private ParcelFileDescriptor getParcelStreamForAttachment(AttachmentId attachmentId) throws IOException {
    long       plaintextLength = Util.getStreamLength(DatabaseFactory.getAttachmentDatabase(getContext()).getAttachmentStream(attachmentId, 0));
    MemoryFile memoryFile      = new MemoryFile(attachmentId.toString(), Util.toIntExact(plaintextLength));

    InputStream  in  = DatabaseFactory.getAttachmentDatabase(getContext()).getAttachmentStream(attachmentId, 0);
    OutputStream out = memoryFile.getOutputStream();

    Util.copy(in, out);
    Util.close(out);
    Util.close(in);

    return MemoryFileUtil.getParcelFileDescriptor(memoryFile);
  }
}<|MERGE_RESOLUTION|>--- conflicted
+++ resolved
@@ -50,12 +50,8 @@
 
   private static final String TAG = PartProvider.class.getSimpleName();
 
-<<<<<<< HEAD
-  private static final String CONTENT_URI_STRING = "content://" + BuildConfig.APPLICATION_ID + ".provider.securesms/part";
-=======
   private static final String CONTENT_AUTHORITY  = BuildConfig.APPLICATION_ID + ".part";
   private static final String CONTENT_URI_STRING = "content://" + CONTENT_AUTHORITY + "/part";
->>>>>>> e75a03b6
   private static final Uri    CONTENT_URI        = Uri.parse(CONTENT_URI_STRING);
   private static final int    SINGLE_ROW         = 1;
 
@@ -63,11 +59,7 @@
 
   static {
     uriMatcher = new UriMatcher(UriMatcher.NO_MATCH);
-<<<<<<< HEAD
-    uriMatcher.addURI(BuildConfig.APPLICATION_ID + ".provider.securesms", "part/*/#", SINGLE_ROW);
-=======
     uriMatcher.addURI(CONTENT_AUTHORITY, "part/*/#", SINGLE_ROW);
->>>>>>> e75a03b6
   }
 
   @Override
