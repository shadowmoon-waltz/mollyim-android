package org.thoughtcrime.securesms.sharing;

import android.content.Context;
import android.database.Cursor;
import android.net.Uri;
import android.provider.OpenableColumns;
import android.util.Pair;

import androidx.annotation.NonNull;
import androidx.annotation.Nullable;
import androidx.annotation.WorkerThread;

import com.annimon.stream.Collectors;
import com.annimon.stream.Stream;

import org.signal.core.util.concurrent.SignalExecutors;
import org.signal.core.util.logging.Log;
import org.thoughtcrime.securesms.attachments.Attachment;
import org.thoughtcrime.securesms.attachments.UriAttachment;
import org.thoughtcrime.securesms.dependencies.ApplicationDependencies;
import org.thoughtcrime.securesms.mediasend.Media;
import org.thoughtcrime.securesms.mediasend.MediaSendConstants;
import org.thoughtcrime.securesms.mms.PartAuthority;
import org.thoughtcrime.securesms.providers.BlobProvider;
import org.thoughtcrime.securesms.util.MediaUtil;
import org.thoughtcrime.securesms.util.UriUtil;
import org.whispersystems.libsignal.util.guava.Optional;

import java.io.IOException;
import java.io.InputStream;
import java.util.ArrayList;
import java.util.List;
import java.util.Map;

class ShareRepository {

  private static final String TAG = Log.tag(ShareRepository.class);

  /**
   * Handles a single URI that may be local or external.
   */
  void getResolved(@Nullable Uri uri, @Nullable String mimeType, @NonNull Callback<Optional<ShareData>> callback) {
    SignalExecutors.BOUNDED.execute(() -> {
      try {
        callback.onResult(Optional.of(getResolvedInternal(uri, mimeType)));
      } catch (IOException e) {
        Log.w(TAG, "Failed to resolve!", e);
        callback.onResult(Optional.absent());
      }
    });
  }

  /**
   * Handles multiple URIs that are all assumed to be external images/videos.
   */
  void getResolved(@NonNull List<Uri> uris, @NonNull Callback<Optional<ShareData>> callback) {
    SignalExecutors.BOUNDED.execute(() -> {
      try {
        callback.onResult(Optional.fromNullable(getResolvedInternal(uris)));
      } catch (IOException e) {
        Log.w(TAG, "Failed to resolve!", e);
        callback.onResult(Optional.absent());
      }
    });
  }

  @WorkerThread
  private @NonNull ShareData getResolvedInternal(@Nullable Uri uri, @Nullable String mimeType) throws IOException  {
    Context context = ApplicationDependencies.getApplication();

    if (uri == null) {
      return ShareData.forPrimitiveTypes();
    }

    if (!UriUtil.isValidExternalUri(context, uri)) {
      throw new IOException("Invalid external URI!");
    }

    mimeType = getMimeType(context, uri, mimeType);

    if (PartAuthority.isLocalUri(uri)) {
      return ShareData.forIntentData(uri, mimeType, false, false);
    } else {
      InputStream stream = null;
      try {
        stream = context.getContentResolver().openInputStream(uri);
      } catch (SecurityException e) {
        Log.w(TAG, "Failed to read stream!", e);
      }

      if (stream == null) {
        throw new IOException("Failed to open stream!");
      }

      long   size     = getSize(context, uri);
      String fileName = getFileName(context, uri);

      Uri blobUri;

      if (MediaUtil.isImageType(mimeType) || MediaUtil.isVideoType(mimeType)) {
        blobUri = BlobProvider.getInstance()
                              .forData(stream, size)
                              .withMimeType(mimeType)
                              .withFileName(fileName)
                              .createForSingleSessionOnDisk(context);
      } else {
        blobUri = BlobProvider.getInstance()
                              .forData(stream, size)
                              .withMimeType(mimeType)
                              .withFileName(fileName)
                              .createForSingleSessionOnDisk(context);
        // TODO Convert to multi-session after file drafts are fixed.
      }

      return ShareData.forIntentData(blobUri, mimeType, true, isMmsSupported(context, asUriAttachment(blobUri, mimeType, size)));
    }
  }

  private @NonNull UriAttachment asUriAttachment(@NonNull Uri uri, @NonNull String mimeType, long size) {
    return new UriAttachment(uri, mimeType, -1, size, null, false, false, false, false, null, null, null, null, null);
  }

  private boolean isMmsSupported(@NonNull Context context, @NonNull Attachment attachment) {
<<<<<<< HEAD
    return false;
=======
    boolean canReadPhoneState = ContextCompat.checkSelfPermission(context, Manifest.permission.READ_PHONE_STATE) == PackageManager.PERMISSION_GRANTED;
    if (!Util.isDefaultSmsProvider(context) || !canReadPhoneState || !Util.isMmsCapable(context)) {
      return false;
    }

    TransportOptions options = new TransportOptions(context, true);
    options.setDefaultTransport(TransportOption.Type.SMS);
    MediaConstraints mmsConstraints = MediaConstraints.getMmsMediaConstraints(options.getSelectedTransport().getSimSubscriptionId().or(-1));

    return mmsConstraints.isSatisfied(context, attachment) || mmsConstraints.canResize(attachment);
>>>>>>> 2029ea37
  }

  @WorkerThread
  private @Nullable ShareData getResolvedInternal(@NonNull List<Uri> uris) throws IOException  {
    Context context = ApplicationDependencies.getApplication();

    Map<Uri, String> mimeTypes = Stream.of(uris)
                                       .map(uri -> new Pair<>(uri, getMimeType(context, uri, null)))
                                       .filter(p -> MediaUtil.isImageType(p.second) || MediaUtil.isVideoType(p.second))
                                       .collect(Collectors.toMap(p -> p.first, p -> p.second));

    if (mimeTypes.isEmpty()) {
      return null;
    }

    List<Media> media = new ArrayList<>(mimeTypes.size());

    for (Map.Entry<Uri, String> entry : mimeTypes.entrySet()) {
      Uri    uri      = entry.getKey();
      String mimeType = entry.getValue();

      InputStream stream;
      try {
        stream = context.getContentResolver().openInputStream(uri);
        if (stream == null) {
          throw new IOException("Failed to open stream!");
        }
      } catch (IOException e) {
        Log.w(TAG, "Failed to open: " + uri);
        continue;
      }

      long                   size     = getSize(context, uri);
      Pair<Integer, Integer> dimens   = MediaUtil.getDimensions(context, mimeType, uri);
      long                   duration = getDuration(context, uri);
      Uri                    blobUri  = BlobProvider.getInstance()
                                                    .forData(stream, size)
                                                    .withMimeType(mimeType)
                                                    .createForSingleSessionOnDisk(context);

      media.add(new Media(blobUri,
                          mimeType,
                          System.currentTimeMillis(),
                          dimens.first,
                          dimens.second,
                          size,
                          duration,
                          false,
                          false,
                          Optional.of(Media.ALL_MEDIA_BUCKET_ID),
                          Optional.absent(),
                          Optional.absent()));

      if (media.size() >= MediaSendConstants.MAX_PUSH) {
        Log.w(TAG, "Exceeded the attachment limit! Skipping the rest.");
        break;
      }
    }

    if (media.size() > 0) {
      boolean isMmsSupported = Stream.of(media)
                                     .allMatch(m -> isMmsSupported(context, asUriAttachment(m.getUri(), m.getMimeType(), m.getSize())));
      return ShareData.forMedia(media, isMmsSupported);
    } else {
      return null;
    }
  }

  private static @NonNull String getMimeType(@NonNull Context context, @NonNull Uri uri, @Nullable String mimeType) {
    String updatedMimeType = MediaUtil.getMimeType(context, uri);

    if (updatedMimeType == null) {
      updatedMimeType = MediaUtil.getCorrectedMimeType(mimeType);
    }

    return updatedMimeType != null ? updatedMimeType : MediaUtil.UNKNOWN;
  }

  private static long getSize(@NonNull Context context, @NonNull Uri uri) throws IOException {
    long size = 0;

    try (Cursor cursor = context.getContentResolver().query(uri, null, null, null, null)) {
      if (cursor != null && cursor.moveToFirst() && cursor.getColumnIndex(OpenableColumns.SIZE) >= 0) {
        size = cursor.getLong(cursor.getColumnIndexOrThrow(OpenableColumns.SIZE));
      }
    }

    if (size <= 0) {
      size = MediaUtil.getMediaSize(context, uri);
    }

    return size;
  }

  private static @Nullable String getFileName(@NonNull Context context, @NonNull Uri uri) {
    try (Cursor cursor = context.getContentResolver().query(uri, null, null, null, null)) {
      if (cursor != null && cursor.moveToFirst() && cursor.getColumnIndex(OpenableColumns.DISPLAY_NAME) >= 0) {
        return cursor.getString(cursor.getColumnIndexOrThrow(OpenableColumns.DISPLAY_NAME));
      }
    }

    return null;
  }

  private static long getDuration(@NonNull Context context, @NonNull Uri uri) {
    return 0;
  }

  interface Callback<E> {
    void onResult(@NonNull E result);
  }
}<|MERGE_RESOLUTION|>--- conflicted
+++ resolved
@@ -121,20 +121,7 @@
   }
 
   private boolean isMmsSupported(@NonNull Context context, @NonNull Attachment attachment) {
-<<<<<<< HEAD
     return false;
-=======
-    boolean canReadPhoneState = ContextCompat.checkSelfPermission(context, Manifest.permission.READ_PHONE_STATE) == PackageManager.PERMISSION_GRANTED;
-    if (!Util.isDefaultSmsProvider(context) || !canReadPhoneState || !Util.isMmsCapable(context)) {
-      return false;
-    }
-
-    TransportOptions options = new TransportOptions(context, true);
-    options.setDefaultTransport(TransportOption.Type.SMS);
-    MediaConstraints mmsConstraints = MediaConstraints.getMmsMediaConstraints(options.getSelectedTransport().getSimSubscriptionId().or(-1));
-
-    return mmsConstraints.isSatisfied(context, attachment) || mmsConstraints.canResize(attachment);
->>>>>>> 2029ea37
   }
 
   @WorkerThread
