package org.thoughtcrime.securesms.sharing.v2

import android.content.Context
import android.net.Uri
import android.provider.OpenableColumns
import androidx.annotation.NonNull
import androidx.annotation.WorkerThread
import androidx.core.util.toKotlinPair
import io.reactivex.rxjava3.core.Single
import io.reactivex.rxjava3.schedulers.Schedulers
import org.signal.core.util.logging.Log
import org.thoughtcrime.securesms.attachments.UriAttachment
import org.thoughtcrime.securesms.mediasend.Media
<<<<<<< HEAD
import org.thoughtcrime.securesms.mediasend.MediaSendConstants
=======
import org.thoughtcrime.securesms.mms.MediaConstraints
>>>>>>> c3e9f982
import org.thoughtcrime.securesms.providers.BlobProvider
import org.thoughtcrime.securesms.util.FeatureFlags
import org.thoughtcrime.securesms.util.MediaUtil
import org.thoughtcrime.securesms.util.UriUtil
import java.io.IOException
import java.io.InputStream
import java.util.Optional

class ShareRepository(context: Context) {

  private val appContext = context.applicationContext

  fun resolve(unresolvedShareData: UnresolvedShareData): Single<out ResolvedShareData> {
    return when (unresolvedShareData) {
      is UnresolvedShareData.ExternalMultiShare -> Single.fromCallable { resolve(unresolvedShareData) }
      is UnresolvedShareData.ExternalSingleShare -> Single.fromCallable { resolve(unresolvedShareData) }
      is UnresolvedShareData.ExternalPrimitiveShare -> Single.just(ResolvedShareData.Primitive(unresolvedShareData.text))
    }.subscribeOn(Schedulers.io())
  }

  @NonNull
  @WorkerThread
  @Throws(IOException::class)
  private fun resolve(multiShareExternal: UnresolvedShareData.ExternalSingleShare): ResolvedShareData {
    if (!UriUtil.isValidExternalUri(appContext, multiShareExternal.uri)) {
      return ResolvedShareData.Failure
    }

    val uri = multiShareExternal.uri
    val size = getSize(appContext, uri)
    val name = getFileName(appContext, uri)
    val mimeType = getMimeType(appContext, uri, multiShareExternal.mimeType, name?.substringAfterLast('.', ""))

    val stream: InputStream = try {
      appContext.contentResolver.openInputStream(uri)
    } catch (e: SecurityException) {
      Log.w(TAG, "Failed to read stream!", e)
      null
    } ?: return ResolvedShareData.Failure

    val blobUri: Uri = try {
      BlobProvider.getInstance()
        .forData(stream, size)
        .withMimeType(mimeType)
        .withFileName(name)
        .createForSingleSessionOnDisk(appContext)
    } catch (e: IOException) {
      Log.e(TAG, "Failed to get blob uri")
      return ResolvedShareData.Failure
    }

    return ResolvedShareData.ExternalUri(
      uri = blobUri,
      mimeType = mimeType
    )
  }

  @NonNull
  @WorkerThread
  private fun resolve(externalMultiShare: UnresolvedShareData.ExternalMultiShare): ResolvedShareData {
    val mimeTypes: Map<Uri, String> = externalMultiShare.uris
      .associateWith { uri -> getMimeType(appContext, uri, null) }
      .filterValues {
        MediaUtil.isImageType(it) || MediaUtil.isVideoType(it)
      }

    if (mimeTypes.isEmpty()) {
      return ResolvedShareData.Failure
    }

    val media: List<Media> = mimeTypes.toList()
      .take(FeatureFlags.maxAttachmentCount())
      .map { (uri, mimeType) ->
        val stream: InputStream = try {
          appContext.contentResolver.openInputStream(uri)
        } catch (e: IOException) {
          Log.w(TAG, "Failed to open: $uri")
          null
        } ?: return@map null

        val size = getSize(appContext, uri)
        val dimens: Pair<Int, Int> = MediaUtil.getDimensions(appContext, mimeType, uri).toKotlinPair()
        val duration = 0L
        val blobUri = try {
          BlobProvider.getInstance()
            .forData(stream, size)
            .withMimeType(mimeType)
            .createForSingleSessionOnDisk(appContext)
        } catch (e: IOException) {
          Log.w(TAG, "Failed create blob uri")
          return@map null
        }

        Media(
          blobUri,
          mimeType,
          System.currentTimeMillis(),
          dimens.first,
          dimens.second,
          size,
          duration,
          false,
          false,
          Optional.of(Media.ALL_MEDIA_BUCKET_ID),
          Optional.empty(),
          Optional.empty()
        )
      }.filterNotNull()

    return if (media.isNotEmpty()) {
      ResolvedShareData.Media(media)
    } else {
      ResolvedShareData.Failure
    }
  }

  companion object {
    private val TAG = Log.tag(ShareRepository::class.java)

    private fun getMimeType(context: Context, uri: Uri, mimeType: String?, fileExtension: String? = null): String {
      var updatedMimeType = MediaUtil.getMimeType(context, uri, fileExtension)
      if (updatedMimeType == null) {
        updatedMimeType = MediaUtil.getCorrectedMimeType(mimeType)
      }
      return updatedMimeType ?: MediaUtil.UNKNOWN
    }

    @Throws(IOException::class)
    private fun getSize(context: Context, uri: Uri): Long {
      var size: Long = 0

      context.contentResolver.query(uri, null, null, null, null).use { cursor ->
        if (cursor != null && cursor.moveToFirst() && cursor.getColumnIndex(OpenableColumns.SIZE) >= 0) {
          size = cursor.getLong(cursor.getColumnIndexOrThrow(OpenableColumns.SIZE))
        }
      }

      if (size <= 0) {
        size = MediaUtil.getMediaSize(context, uri)
      }

      return size
    }

    private fun getFileName(context: Context, uri: Uri): String? {
      if (uri.scheme.equals("file", ignoreCase = true)) {
        return uri.lastPathSegment
      }

      context.contentResolver.query(uri, null, null, null, null).use { cursor ->
        if (cursor != null && cursor.moveToFirst() && cursor.getColumnIndex(OpenableColumns.DISPLAY_NAME) >= 0) {
          return cursor.getString(cursor.getColumnIndexOrThrow(OpenableColumns.DISPLAY_NAME))
        }
      }
      return null
    }

    private fun asUriAttachment(uri: Uri, mimeType: String, size: Long): UriAttachment {
      return UriAttachment(uri, mimeType, -1, size, null, false, false, false, false, null, null, null, null, null)
    }
  }
}<|MERGE_RESOLUTION|>--- conflicted
+++ resolved
@@ -11,11 +11,6 @@
 import org.signal.core.util.logging.Log
 import org.thoughtcrime.securesms.attachments.UriAttachment
 import org.thoughtcrime.securesms.mediasend.Media
-<<<<<<< HEAD
-import org.thoughtcrime.securesms.mediasend.MediaSendConstants
-=======
-import org.thoughtcrime.securesms.mms.MediaConstraints
->>>>>>> c3e9f982
 import org.thoughtcrime.securesms.providers.BlobProvider
 import org.thoughtcrime.securesms.util.FeatureFlags
 import org.thoughtcrime.securesms.util.MediaUtil
@@ -69,7 +64,7 @@
 
     return ResolvedShareData.ExternalUri(
       uri = blobUri,
-      mimeType = mimeType
+      mimeType = mimeType,
     )
   }
 
