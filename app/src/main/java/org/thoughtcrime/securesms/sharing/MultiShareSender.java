--- conflicted
+++ resolved
@@ -179,19 +179,7 @@
   }
 
   private static @NonNull MessageSendType resolveTransportOption(@NonNull Context context, @NonNull Recipient recipient) {
-<<<<<<< HEAD
     return MessageSendType.SignalMessageSendType.INSTANCE;
-=======
-    return resolveTransportOption(context, !recipient.isDistributionList() && (recipient.isForceSmsSelection() || !recipient.isRegistered()));
-  }
-
-  public static @NonNull MessageSendType resolveTransportOption(@NonNull Context context, boolean forceSms) {
-    if (forceSms && SignalStore.misc().getSmsExportPhase().allowSmsFeatures()) {
-      return MessageSendType.getFirstForTransport(context, false, MessageSendType.TransportType.SMS);
-    } else {
-      return MessageSendType.SignalMessageSendType.INSTANCE;
-    }
->>>>>>> 5d688978
   }
 
   private static void sendMediaMessageOrCollectStoryToBatch(@NonNull Context context,
