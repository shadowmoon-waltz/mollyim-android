package org.thoughtcrime.securesms.sharing;

import android.content.Context;
import android.graphics.Color;
import android.net.Uri;

import androidx.annotation.MainThread;
import androidx.annotation.NonNull;
import androidx.annotation.Nullable;
import androidx.annotation.WorkerThread;
import androidx.core.util.Consumer;

import com.annimon.stream.Stream;

import org.signal.core.util.BreakIteratorCompat;
import org.signal.core.util.ThreadUtil;
import org.signal.core.util.concurrent.SimpleTask;
import org.signal.core.util.logging.Log;
import org.thoughtcrime.securesms.TransportOption;
import org.thoughtcrime.securesms.TransportOptions;
import org.thoughtcrime.securesms.contacts.paged.ContactSearchKey;
import org.thoughtcrime.securesms.database.SignalDatabase;
import org.thoughtcrime.securesms.database.ThreadDatabase;
import org.thoughtcrime.securesms.database.model.Mention;
import org.thoughtcrime.securesms.database.model.StoryType;
import org.thoughtcrime.securesms.database.model.databaseprotos.StoryTextPost;
import org.thoughtcrime.securesms.dependencies.ApplicationDependencies;
import org.thoughtcrime.securesms.linkpreview.LinkPreview;
import org.thoughtcrime.securesms.mediasend.Media;
import org.thoughtcrime.securesms.mediasend.v2.text.TextStoryBackgroundColors;
import org.thoughtcrime.securesms.mms.OutgoingMediaMessage;
import org.thoughtcrime.securesms.mms.OutgoingSecureMediaMessage;
import org.thoughtcrime.securesms.mms.Slide;
import org.thoughtcrime.securesms.mms.SlideDeck;
import org.thoughtcrime.securesms.mms.SlideFactory;
import org.thoughtcrime.securesms.mms.StickerSlide;
import org.thoughtcrime.securesms.recipients.Recipient;
import org.thoughtcrime.securesms.recipients.RecipientId;
import org.thoughtcrime.securesms.sms.MessageSender;
import org.thoughtcrime.securesms.sms.OutgoingEncryptedMessage;
import org.thoughtcrime.securesms.sms.OutgoingTextMessage;
import org.thoughtcrime.securesms.stories.Stories;
import org.thoughtcrime.securesms.util.Base64;
import org.thoughtcrime.securesms.util.MediaUtil;
import org.thoughtcrime.securesms.util.MessageUtil;
import org.thoughtcrime.securesms.util.Util;

import java.util.ArrayList;
import java.util.Collections;
import java.util.List;
import java.util.Set;
import java.util.concurrent.TimeUnit;
import java.util.stream.Collectors;

/**
 * MultiShareSender encapsulates send logic (stolen from {@link org.thoughtcrime.securesms.conversation.ConversationActivity}
 * and provides a means to:
 *
 * 1. Send messages based off a {@link MultiShareArgs} object and
 * 1. Parse through the result of the send via a {@link MultiShareSendResultCollection}
 */
public final class MultiShareSender {

  private static final String TAG = Log.tag(MultiShareSender.class);

  private MultiShareSender() {
  }

  @MainThread
  public static void send(@NonNull MultiShareArgs multiShareArgs, @NonNull Consumer<MultiShareSendResultCollection> results) {
    SimpleTask.run(() -> sendSync(multiShareArgs), results::accept);
  }

  @WorkerThread
  public static MultiShareSendResultCollection sendSync(@NonNull MultiShareArgs multiShareArgs) {
    List<MultiShareSendResult> results      = new ArrayList<>(multiShareArgs.getContactSearchKeys().size());
    Context                    context      = ApplicationDependencies.getApplication();
    String                     message      = multiShareArgs.getDraftText();
    SlideDeck                  slideDeck;

    try {
      slideDeck = buildSlideDeck(context, multiShareArgs);
    } catch (SlideNotFoundException e) {
      Log.w(TAG, "Could not create slide for media message");
      for (ContactSearchKey.RecipientSearchKey recipientSearchKey : multiShareArgs.getRecipientSearchKeys()) {
        results.add(new MultiShareSendResult(recipientSearchKey, MultiShareSendResult.Type.GENERIC_ERROR));
      }

      return new MultiShareSendResultCollection(results);
    }

    long distributionListSentTimestamp = System.currentTimeMillis();
    for (ContactSearchKey.RecipientSearchKey recipientSearchKey : multiShareArgs.getRecipientSearchKeys()) {
      Recipient recipient = Recipient.resolved(recipientSearchKey.getRecipientId());

      long            threadId           = SignalDatabase.threads().getOrCreateThreadIdFor(recipient);
      List<Mention>   mentions           = getValidMentionsForRecipient(recipient, multiShareArgs.getMentions());
      TransportOption transport          = resolveTransportOption(context, recipient);
      boolean         forceSms           = recipient.isForceSmsSelection() && transport.isSms();
      int             subscriptionId     = transport.getSimSubscriptionId().orElse(-1);
      long            expiresIn          = TimeUnit.SECONDS.toMillis(recipient.getExpiresInSeconds());
      boolean         needsSplit         = !transport.isSms() &&
                                           message != null    &&
                                           message.length() > transport.calculateCharacters(message).maxPrimaryMessageSize;
      boolean         hasMmsMedia        = !multiShareArgs.getMedia().isEmpty()                                              ||
                                           (multiShareArgs.getDataUri() != null && multiShareArgs.getDataUri() != Uri.EMPTY) ||
                                           multiShareArgs.getStickerLocator() != null                                        ||
                                           recipient.isGroup()                                                               ||
                                           recipient.getEmail().isPresent();
      boolean         hasPushMedia       = hasMmsMedia                             ||
                                           multiShareArgs.getLinkPreview() != null ||
                                           !mentions.isEmpty()                     ||
                                           needsSplit;
      long            sentTimestamp      = recipient.isDistributionList() ? distributionListSentTimestamp : System.currentTimeMillis();
      boolean         canSendAsTextStory = recipientSearchKey.isStory() && multiShareArgs.isValidForTextStoryGeneration();

<<<<<<< HEAD
      if ((recipient.isMmsGroup() || recipient.getEmail().isPresent())) {
        results.add(new MultiShareSendResult(shareContactAndThread, MultiShareSendResult.Type.MMS_NOT_ENABLED));
      } else if (hasMmsMedia && transport.isSms() || hasPushMedia && !transport.isSms() || multiShareArgs.isTextStory()) {
        sendMediaMessage(context, multiShareArgs, recipient, slideDeck, transport, shareContactAndThread.getThreadId(), forceSms, expiresIn, multiShareArgs.isViewOnce(), subscriptionId, mentions, shareContactAndThread.isStory());
        results.add(new MultiShareSendResult(shareContactAndThread, MultiShareSendResult.Type.SUCCESS));
      } else if (shareContactAndThread.isStory()) {
        results.add(new MultiShareSendResult(shareContactAndThread, MultiShareSendResult.Type.INVALID_SHARE_TO_STORY));
=======
      if ((recipient.isMmsGroup() || recipient.getEmail().isPresent()) && !isMmsEnabled) {
        results.add(new MultiShareSendResult(recipientSearchKey, MultiShareSendResult.Type.MMS_NOT_ENABLED));
      } else if (hasMmsMedia && transport.isSms() || hasPushMedia && !transport.isSms() || canSendAsTextStory) {
        sendMediaMessage(context, multiShareArgs, recipient, slideDeck, transport, threadId, forceSms, expiresIn, multiShareArgs.isViewOnce(), subscriptionId, mentions, recipientSearchKey.isStory(), sentTimestamp, canSendAsTextStory);
        results.add(new MultiShareSendResult(recipientSearchKey, MultiShareSendResult.Type.SUCCESS));
      } else if (recipientSearchKey.isStory()) {
        results.add(new MultiShareSendResult(recipientSearchKey, MultiShareSendResult.Type.INVALID_SHARE_TO_STORY));
>>>>>>> c4bc2162
      } else {
        sendTextMessage(context, multiShareArgs, recipient, threadId, forceSms, expiresIn, subscriptionId);
        results.add(new MultiShareSendResult(recipientSearchKey, MultiShareSendResult.Type.SUCCESS));
      }

      // XXX We must do this to avoid sending out messages to the same recipient with the same
      //     sentTimestamp. If we do this, they'll be considered dupes by the receiver.
      ThreadUtil.sleep(5);
    }

    return new MultiShareSendResultCollection(results);
  }

  public static @NonNull TransportOption getWorstTransportOption(@NonNull Context context, @NonNull Set<ContactSearchKey.RecipientSearchKey> recipientSearchKeys) {
    for (ContactSearchKey.RecipientSearchKey recipientSearchKey : recipientSearchKeys) {
      TransportOption option = resolveTransportOption(context, Recipient.resolved(recipientSearchKey.getRecipientId()).isForceSmsSelection() && !recipientSearchKey.isStory());
      if (option.isSms()) {
        return option;
      }
    }

    return TransportOptions.getPushTransportOption(context);
  }

  private static @NonNull TransportOption resolveTransportOption(@NonNull Context context, @NonNull Recipient recipient) {
    return resolveTransportOption(context, !recipient.isDistributionList() && (recipient.isForceSmsSelection() || !recipient.isRegistered()));
  }

  public static @NonNull TransportOption resolveTransportOption(@NonNull Context context, boolean forceSms) {
    return TransportOptions.getPushTransportOption(context);
  }

  private static void sendMediaMessage(@NonNull Context context,
                                       @NonNull MultiShareArgs multiShareArgs,
                                       @NonNull Recipient recipient,
                                       @NonNull SlideDeck slideDeck,
                                       @NonNull TransportOption transportOption,
                                       long threadId,
                                       boolean forceSms,
                                       long expiresIn,
                                       boolean isViewOnce,
                                       int subscriptionId,
                                       @NonNull List<Mention> validatedMentions,
                                       boolean isStory,
                                       long sentTimestamp,
                                       boolean canSendAsTextStory)
  {
    String body = multiShareArgs.getDraftText();
    if (transportOption.isType(TransportOption.Type.TEXTSECURE) && !forceSms && body != null) {
      MessageUtil.SplitResult splitMessage = MessageUtil.getSplitMessage(context, body, transportOption.calculateCharacters(body).maxPrimaryMessageSize);
      body = splitMessage.getBody();

      if (splitMessage.getTextSlide().isPresent()) {
        slideDeck.addSlide(splitMessage.getTextSlide().get());
      }
    }

    List<OutgoingMediaMessage> outgoingMessages = new ArrayList<>();

    if (isStory) {
      final StoryType storyType;
      if (recipient.isDistributionList()) {
        storyType = SignalDatabase.distributionLists().getStoryType(recipient.requireDistributionListId());
      } else {
        storyType = StoryType.STORY_WITH_REPLIES;
      }

      if (recipient.isActiveGroup()) {
        SignalDatabase.groups().markDisplayAsStory(recipient.requireGroupId());
      }

      if (multiShareArgs.isTextStory()) {
        OutgoingMediaMessage outgoingMediaMessage = new OutgoingMediaMessage(recipient,
                                                                             new SlideDeck(),
                                                                             body,
                                                                             sentTimestamp,
                                                                             subscriptionId,
                                                                             0L,
                                                                             false,
                                                                             ThreadDatabase.DistributionTypes.DEFAULT,
                                                                             storyType.toTextStoryType(),
                                                                             null,
                                                                             false,
                                                                             null,
                                                                             Collections.emptyList(),
                                                                             multiShareArgs.getLinkPreview() != null ? Collections.singletonList(multiShareArgs.getLinkPreview())
                                                                                                                     : Collections.emptyList(),
                                                                             Collections.emptyList());

        outgoingMessages.add(outgoingMediaMessage);
      } else if (canSendAsTextStory) {
        outgoingMessages.add(generateTextStory(recipient, multiShareArgs, sentTimestamp, storyType));
      } else {
        List<Slide> storySupportedSlides = slideDeck.getSlides()
                                                    .stream()
                                                    .filter(it -> MediaUtil.isStorySupportedType(it.getContentType()))
                                                    .collect(Collectors.toList());

        for (final Slide slide : storySupportedSlides) {
          SlideDeck singletonDeck = new SlideDeck();
          singletonDeck.addSlide(slide);

          OutgoingMediaMessage outgoingMediaMessage = new OutgoingMediaMessage(recipient,
                                                                               singletonDeck,
                                                                               body,
                                                                               sentTimestamp,
                                                                               subscriptionId,
                                                                               0L,
                                                                               false,
                                                                               ThreadDatabase.DistributionTypes.DEFAULT,
                                                                               storyType,
                                                                               null,
                                                                               false,
                                                                               null,
                                                                               Collections.emptyList(),
                                                                               Collections.emptyList(),
                                                                               validatedMentions);

          outgoingMessages.add(outgoingMediaMessage);
        }
      }
    } else {
      OutgoingMediaMessage outgoingMediaMessage = new OutgoingMediaMessage(recipient,
                                                                           slideDeck,
                                                                           body,
                                                                           sentTimestamp,
                                                                           subscriptionId,
                                                                           expiresIn,
                                                                           isViewOnce,
                                                                           ThreadDatabase.DistributionTypes.DEFAULT,
                                                                           StoryType.NONE,
                                                                           null,
                                                                           false,
                                                                           null,
                                                                           Collections.emptyList(),
                                                                           multiShareArgs.getLinkPreview() != null ? Collections.singletonList(multiShareArgs.getLinkPreview())
                                                                                                                   : Collections.emptyList(),
                                                                           validatedMentions);

      outgoingMessages.add(outgoingMediaMessage);
    }

    if (shouldSendAsPush(recipient, forceSms))
    {
      for (final OutgoingMediaMessage outgoingMessage : outgoingMessages) {
        MessageSender.send(context, new OutgoingSecureMediaMessage(outgoingMessage), threadId, false, null, null);
      }
    } else {
      for (final OutgoingMediaMessage outgoingMessage : outgoingMessages) {
        MessageSender.send(context, outgoingMessage, threadId, forceSms, null, null);
      }
    }
  }

  private static void sendTextMessage(@NonNull Context context,
                                      @NonNull MultiShareArgs multiShareArgs,
                                      @NonNull Recipient recipient,
                                      long threadId,
                                      boolean forceSms,
                                      long expiresIn,
                                      int subscriptionId)
  {

    final OutgoingTextMessage outgoingTextMessage;
    if (shouldSendAsPush(recipient, forceSms)) {
      outgoingTextMessage = new OutgoingEncryptedMessage(recipient, multiShareArgs.getDraftText(), expiresIn);
    } else {
      outgoingTextMessage = new OutgoingTextMessage(recipient, multiShareArgs.getDraftText(), expiresIn, subscriptionId);
    }

    MessageSender.send(context, outgoingTextMessage, threadId, forceSms, null, null);
  }

  private static @NonNull OutgoingMediaMessage generateTextStory(@NonNull Recipient recipient,
                                                                 @NonNull MultiShareArgs multiShareArgs,
                                                                 long sentTimestamp,
                                                                 @NonNull StoryType storyType)
  {
    return new OutgoingMediaMessage(
        recipient,
        Base64.encodeBytes(StoryTextPost.newBuilder()
                                        .setBody(getBodyForTextStory(multiShareArgs.getDraftText(), multiShareArgs.getLinkPreview()))
                                        .setStyle(StoryTextPost.Style.DEFAULT)
                                        .setBackground(TextStoryBackgroundColors.getRandomBackgroundColor().serialize())
                                        .setTextBackgroundColor(0)
                                        .setTextForegroundColor(Color.WHITE)
                                        .build()
                                        .toByteArray()),
        Collections.emptyList(),
        sentTimestamp,
        -1,
        0,
        false,
        ThreadDatabase.DistributionTypes.DEFAULT,
        storyType.toTextStoryType(),
        null,
        false,
        null,
        Collections.emptyList(),
        multiShareArgs.getLinkPreview() != null ? Collections.singletonList(multiShareArgs.getLinkPreview())
                                                : Collections.emptyList(),
        Collections.emptyList(),
        Collections.emptySet(),
        Collections.emptySet());
  }

  private static @NonNull String getBodyForTextStory(@Nullable String draftText, @Nullable LinkPreview linkPreview) {
    if (Util.isEmpty(draftText)) {
      return "";
    }

    BreakIteratorCompat breakIteratorCompat = BreakIteratorCompat.getInstance();
    breakIteratorCompat.setText(draftText);

    String trimmed = breakIteratorCompat.take(Stories.MAX_BODY_SIZE).toString();
    if (linkPreview == null) {
      return trimmed;
    }

    if (linkPreview.getUrl().equals(trimmed)) {
      return "";
    }

    return trimmed.replace(linkPreview.getUrl(), "").trim();
  }

  private static boolean shouldSendAsPush(@NonNull Recipient recipient, boolean forceSms) {
    return recipient.isDistributionList() ||
           recipient.isServiceIdOnly()    ||
           (recipient.isRegistered() && !forceSms);
  }

  private static @NonNull SlideDeck buildSlideDeck(@NonNull Context context, @NonNull MultiShareArgs multiShareArgs) throws SlideNotFoundException {
    SlideDeck slideDeck = new SlideDeck();
    if (multiShareArgs.getStickerLocator() != null) {
      slideDeck.addSlide(new StickerSlide(context, multiShareArgs.getDataUri(), 0, multiShareArgs.getStickerLocator(), multiShareArgs.getDataType()));
    } else if (!multiShareArgs.getMedia().isEmpty()) {
      for (Media media : multiShareArgs.getMedia()) {
        Slide slide = SlideFactory.getSlide(context, media.getMimeType(), media.getUri(), media.getWidth(), media.getHeight());
        if (slide != null) {
          slideDeck.addSlide(slide);
        } else {
          throw new SlideNotFoundException();
        }
      }
    } else if (multiShareArgs.getDataUri() != null) {
      Slide slide = SlideFactory.getSlide(context, multiShareArgs.getDataType(), multiShareArgs.getDataUri(), 0, 0);
      if (slide != null) {
        slideDeck.addSlide(slide);
      } else {
        throw new SlideNotFoundException();
      }
    }

    return slideDeck;
  }

  private static @NonNull List<Mention> getValidMentionsForRecipient(@NonNull Recipient recipient, @NonNull List<Mention> mentions) {
    if (mentions.isEmpty() || !recipient.isPushV2Group() || !recipient.isActiveGroup()) {
      return Collections.emptyList();
    } else {
      Set<RecipientId> validRecipientIds = recipient.getParticipants()
                                                    .stream()
                                                    .map(Recipient::getId)
                                                    .collect(Collectors.toSet());

      return mentions.stream()
                     .filter(mention -> validRecipientIds.contains(mention.getRecipientId()))
                     .collect(Collectors.toList());
    }
  }

  public static final class MultiShareSendResultCollection {
    private final List<MultiShareSendResult> results;

    private MultiShareSendResultCollection(List<MultiShareSendResult> results) {
      this.results = results;
    }

    public boolean containsFailures() {
      return Stream.of(results).anyMatch(result -> result.type != MultiShareSendResult.Type.SUCCESS);
    }

    public boolean containsOnlyFailures() {
      return Stream.of(results).allMatch(result -> result.type != MultiShareSendResult.Type.SUCCESS);
    }
  }

  private static final class MultiShareSendResult {
    private final ContactSearchKey.RecipientSearchKey recipientSearchKey;
    private final Type                                type;

    private MultiShareSendResult(ContactSearchKey.RecipientSearchKey contactSearchKey, Type type) {
      this.recipientSearchKey = contactSearchKey;
      this.type               = type;
    }

    public ContactSearchKey.RecipientSearchKey getContactSearchKey() {
      return recipientSearchKey;
    }

    public Type getType() {
      return type;
    }

    private enum Type {
      GENERIC_ERROR,
      INVALID_SHARE_TO_STORY,
      MMS_NOT_ENABLED,
      SUCCESS
    }
  }

  private static final class SlideNotFoundException extends Exception {
  }
}<|MERGE_RESOLUTION|>--- conflicted
+++ resolved
@@ -114,23 +114,13 @@
       long            sentTimestamp      = recipient.isDistributionList() ? distributionListSentTimestamp : System.currentTimeMillis();
       boolean         canSendAsTextStory = recipientSearchKey.isStory() && multiShareArgs.isValidForTextStoryGeneration();
 
-<<<<<<< HEAD
       if ((recipient.isMmsGroup() || recipient.getEmail().isPresent())) {
-        results.add(new MultiShareSendResult(shareContactAndThread, MultiShareSendResult.Type.MMS_NOT_ENABLED));
-      } else if (hasMmsMedia && transport.isSms() || hasPushMedia && !transport.isSms() || multiShareArgs.isTextStory()) {
-        sendMediaMessage(context, multiShareArgs, recipient, slideDeck, transport, shareContactAndThread.getThreadId(), forceSms, expiresIn, multiShareArgs.isViewOnce(), subscriptionId, mentions, shareContactAndThread.isStory());
-        results.add(new MultiShareSendResult(shareContactAndThread, MultiShareSendResult.Type.SUCCESS));
-      } else if (shareContactAndThread.isStory()) {
-        results.add(new MultiShareSendResult(shareContactAndThread, MultiShareSendResult.Type.INVALID_SHARE_TO_STORY));
-=======
-      if ((recipient.isMmsGroup() || recipient.getEmail().isPresent()) && !isMmsEnabled) {
         results.add(new MultiShareSendResult(recipientSearchKey, MultiShareSendResult.Type.MMS_NOT_ENABLED));
       } else if (hasMmsMedia && transport.isSms() || hasPushMedia && !transport.isSms() || canSendAsTextStory) {
         sendMediaMessage(context, multiShareArgs, recipient, slideDeck, transport, threadId, forceSms, expiresIn, multiShareArgs.isViewOnce(), subscriptionId, mentions, recipientSearchKey.isStory(), sentTimestamp, canSendAsTextStory);
         results.add(new MultiShareSendResult(recipientSearchKey, MultiShareSendResult.Type.SUCCESS));
       } else if (recipientSearchKey.isStory()) {
         results.add(new MultiShareSendResult(recipientSearchKey, MultiShareSendResult.Type.INVALID_SHARE_TO_STORY));
->>>>>>> c4bc2162
       } else {
         sendTextMessage(context, multiShareArgs, recipient, threadId, forceSms, expiresIn, subscriptionId);
         results.add(new MultiShareSendResult(recipientSearchKey, MultiShareSendResult.Type.SUCCESS));
