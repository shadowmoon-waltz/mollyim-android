package org.thoughtcrime.securesms.conversation.colors

/**
 * Namespaced collection of supported bubble colors and name colors.
 */
object ChatColorsPalette {
  object Bubbles {

    // region Default

    @JvmField
    val ULTRAMARINE = ChatColors.forColor(
      ChatColors.Id.BuiltIn,
<<<<<<< HEAD
      ChatColors.LinearGradient(
        180.0f,
        intArrayOf(0xFF5F4BF1.toInt(), 0xFF7B68EE.toInt()),
        floatArrayOf(0f, 1f)
      )
=======
      0xFF315FF4.toInt()
>>>>>>> 9d8e9a3a
    )

    // endregion

    // region Solids

    @JvmField
    val CRIMSON = ChatColors.forColor(ChatColors.Id.BuiltIn, 0xFFCF163E.toInt())

    @JvmField
    val VERMILION = ChatColors.forColor(ChatColors.Id.BuiltIn, 0xFFC73F0A.toInt())

    @JvmField
    val BURLAP = ChatColors.forColor(ChatColors.Id.BuiltIn, 0xFF6F6A58.toInt())

    @JvmField
    val FOREST = ChatColors.forColor(ChatColors.Id.BuiltIn, 0xFF3B7845.toInt())

    @JvmField
    val WINTERGREEN = ChatColors.forColor(ChatColors.Id.BuiltIn, 0xFF1D8663.toInt())

    @JvmField
    val TEAL = ChatColors.forColor(ChatColors.Id.BuiltIn, 0xFF077D92.toInt())

    @JvmField
    val BLUE = ChatColors.forColor(ChatColors.Id.BuiltIn, 0xFF336BA3.toInt())

    @JvmField
    val INDIGO = ChatColors.forColor(ChatColors.Id.BuiltIn, 0xFF2C6BED.toInt())

    @JvmField
    val VIOLET = ChatColors.forColor(ChatColors.Id.BuiltIn, 0xFF9932CB.toInt())

    @JvmField
    val PLUM = ChatColors.forColor(ChatColors.Id.BuiltIn, 0xFFAA377A.toInt())

    @JvmField
    val TAUPE = ChatColors.forColor(
      ChatColors.Id.BuiltIn, 0xFF8F616A.toInt()
    )

    @JvmField
    val STEEL = ChatColors.forColor(
      ChatColors.Id.BuiltIn, 0xFF71717F.toInt()
    )

    // endregion

    // region Gradients

    @JvmField
    val EMBER = ChatColors.forGradient(
      ChatColors.Id.BuiltIn,
      ChatColors.LinearGradient(
        168f,
        intArrayOf(0xFFE57C00.toInt(), 0xFF5E0000.toInt()),
        floatArrayOf(0f, 1f)
      )
    )

    @JvmField
    val MIDNIGHT = ChatColors.forGradient(
      ChatColors.Id.BuiltIn,
      ChatColors.LinearGradient(
        180f,
        intArrayOf(0xFF2C2C3A.toInt(), 0xFF787891.toInt()),
        floatArrayOf(0f, 1f)
      )
    )

    @JvmField
    val INFRARED = ChatColors.forGradient(
      ChatColors.Id.BuiltIn,
      ChatColors.LinearGradient(
        192f,
        intArrayOf(0xFFF65560.toInt(), 0xFF442CED.toInt()),
        floatArrayOf(0f, 1f)
      )
    )

    @JvmField
    val LAGOON = ChatColors.forGradient(
      ChatColors.Id.BuiltIn,
      ChatColors.LinearGradient(
        180f,
        intArrayOf(0xFF004066.toInt(), 0xFF32867D.toInt()),
        floatArrayOf(0f, 1f)
      )
    )

    @JvmField
    val FLUORESCENT = ChatColors.forGradient(
      ChatColors.Id.BuiltIn,
      ChatColors.LinearGradient(
        192f,
        intArrayOf(0xFFEC13DD.toInt(), 0xFF1B36C6.toInt()),
        floatArrayOf(0f, 1f)
      )
    )

    @JvmField
    val BASIL = ChatColors.forGradient(
      ChatColors.Id.BuiltIn,
      ChatColors.LinearGradient(
        180f,
        intArrayOf(0xFF2F9373.toInt(), 0xFF077343.toInt()),
        floatArrayOf(0f, 1f)
      )
    )

    @JvmField
    val SUBLIME = ChatColors.forGradient(
      ChatColors.Id.BuiltIn,
      ChatColors.LinearGradient(
        180f,
        intArrayOf(
          0xFF6281D5.toInt(), 0xFF974460.toInt()
        ),
        floatArrayOf(0f, 1f)
      )
    )

    @JvmField
    val SEA = ChatColors.forGradient(
      ChatColors.Id.BuiltIn,
      ChatColors.LinearGradient(
        180f,
        intArrayOf(0xFF498FD4.toInt(), 0xFF2C66A0.toInt()),
        floatArrayOf(0f, 1f)
      )
    )

    @JvmField
    val TANGERINE = ChatColors.forGradient(
      ChatColors.Id.BuiltIn,
      ChatColors.LinearGradient(
        192f,
        intArrayOf(0xFFDB7133.toInt(), 0xFF911231.toInt()),
        floatArrayOf(0f, 1f)
      )
    )

    // endregion

    @JvmStatic
    val default = ULTRAMARINE

    val solids = listOf(
      CRIMSON,
      VERMILION,
      BURLAP,
      FOREST,
      WINTERGREEN,
      TEAL,
      BLUE,
      INDIGO,
      VIOLET,
      PLUM,
      TAUPE,
      STEEL
    )
    val gradients =
      listOf(EMBER, MIDNIGHT, INFRARED, LAGOON, FLUORESCENT, BASIL, SUBLIME, SEA, TANGERINE)
    val all = listOf(default) + solids + gradients
  }

  object Names {
    @JvmStatic
    val all = listOf(
      NameColor(lightColor = 0xFF006DA3.toInt(), darkColor = 0xFF00A7FA.toInt()),
      NameColor(lightColor = 0xFF067906.toInt(), darkColor = 0xFF0AB80A.toInt()),
      NameColor(lightColor = 0xFFB814B8.toInt(), darkColor = 0xFFF65AF6.toInt()),
      NameColor(lightColor = 0xFFC13215.toInt(), darkColor = 0xFFFF6F52.toInt()),
      NameColor(lightColor = 0xFF5B6976.toInt(), darkColor = 0xFF8BA1B6.toInt()),
      NameColor(lightColor = 0xFFCC0066.toInt(), darkColor = 0xFFF76EB2.toInt()),
      NameColor(lightColor = 0xFF2E51FF.toInt(), darkColor = 0xFF8599FF.toInt()),
      NameColor(lightColor = 0xFF007575.toInt(), darkColor = 0xFF00B2B2.toInt()),
      NameColor(lightColor = 0xFF9C5711.toInt(), darkColor = 0xFFD5920B.toInt()),
      NameColor(lightColor = 0xFFD00B4D.toInt(), darkColor = 0xFFFF6B9C.toInt()),
      NameColor(lightColor = 0xFF8F2AF4.toInt(), darkColor = 0xFFBF80FF.toInt()),
      NameColor(lightColor = 0xFF3D7406.toInt(), darkColor = 0xFF5EB309.toInt()),
      NameColor(lightColor = 0xFFD00B0B.toInt(), darkColor = 0xFFFF7070.toInt()),
      NameColor(lightColor = 0xFF007A3D.toInt(), darkColor = 0xFF00B85C.toInt()),
      NameColor(lightColor = 0xFF5151F6.toInt(), darkColor = 0xFF9494FF.toInt()),
      NameColor(lightColor = 0xFF866118.toInt(), darkColor = 0xFFD68F00.toInt()),
      NameColor(lightColor = 0xFF067953.toInt(), darkColor = 0xFF00B87A.toInt()),
      NameColor(lightColor = 0xFFA20CED.toInt(), darkColor = 0xFFCF7CF8.toInt()),
      NameColor(lightColor = 0xFF4B7000.toInt(), darkColor = 0xFF74AD00.toInt()),
      NameColor(lightColor = 0xFFC70A88.toInt(), darkColor = 0xFFF76EC9.toInt()),
      NameColor(lightColor = 0xFFB34209.toInt(), darkColor = 0xFFF57A3D.toInt()),
      NameColor(lightColor = 0xFF06792D.toInt(), darkColor = 0xFF0AB844.toInt()),
      NameColor(lightColor = 0xFF7A3DF5.toInt(), darkColor = 0xFFAF8AF9.toInt()),
      NameColor(lightColor = 0xFF6B6B24.toInt(), darkColor = 0xFFA4A437.toInt()),
      NameColor(lightColor = 0xFFD00B2C.toInt(), darkColor = 0xFFF77389.toInt()),
      NameColor(lightColor = 0xFF2D7906.toInt(), darkColor = 0xFF42B309.toInt()),
      NameColor(lightColor = 0xFFAF0BD0.toInt(), darkColor = 0xFFE06EF7.toInt()),
      NameColor(lightColor = 0xFF32763E.toInt(), darkColor = 0xFF4BAF5C.toInt()),
      NameColor(lightColor = 0xFF2662D9.toInt(), darkColor = 0xFF7DA1E8.toInt()),
      NameColor(lightColor = 0xFF76681E.toInt(), darkColor = 0xFFB89B0A.toInt()),
      NameColor(lightColor = 0xFF067462.toInt(), darkColor = 0xFF09B397.toInt()),
      NameColor(lightColor = 0xFF6447F5.toInt(), darkColor = 0xFFA18FF9.toInt()),
      NameColor(lightColor = 0xFF5E6E0C.toInt(), darkColor = 0xFF8FAA09.toInt()),
      NameColor(lightColor = 0xFF077288.toInt(), darkColor = 0xFF00AED1.toInt()),
      NameColor(lightColor = 0xFFC20AA3.toInt(), darkColor = 0xFFF75FDD.toInt()),
      NameColor(lightColor = 0xFF2D761E.toInt(), darkColor = 0xFF43B42D.toInt()),
    )
  }

  @JvmField
  val UNKNOWN_CONTACT = Bubbles.STEEL
}<|MERGE_RESOLUTION|>--- conflicted
+++ resolved
@@ -11,15 +11,7 @@
     @JvmField
     val ULTRAMARINE = ChatColors.forColor(
       ChatColors.Id.BuiltIn,
-<<<<<<< HEAD
-      ChatColors.LinearGradient(
-        180.0f,
-        intArrayOf(0xFF5F4BF1.toInt(), 0xFF7B68EE.toInt()),
-        floatArrayOf(0f, 1f)
-      )
-=======
-      0xFF315FF4.toInt()
->>>>>>> 9d8e9a3a
+      0xFF5F4BF1.toInt()
     )
 
     // endregion
