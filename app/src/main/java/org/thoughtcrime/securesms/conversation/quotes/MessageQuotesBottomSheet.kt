--- conflicted
+++ resolved
@@ -223,13 +223,6 @@
       dismiss()
       getAdapterListener().onRecipientNameClicked(target)
     }
-<<<<<<< HEAD
-=======
-
-    override fun onViewGiftBadgeClicked(messageRecord: MessageRecord) {
-      dismiss()
-      getAdapterListener().onViewGiftBadgeClicked(messageRecord)
-    }
 
     override fun onActivatePaymentsClicked() {
       dismiss()
@@ -240,7 +233,6 @@
       dismiss()
       getAdapterListener().onSendPaymentClicked(recipientId)
     }
->>>>>>> fc3db538
   }
 
   interface Callback {
