package org.thoughtcrime.securesms.conversation;

import android.content.Context;
import android.content.res.ColorStateList;
import android.text.Spannable;
import android.text.SpannableString;
import android.util.AttributeSet;
import android.view.View;
import android.view.ViewGroup;
import android.view.ViewTreeObserver;
import android.widget.FrameLayout;
import android.widget.TextView;

import androidx.annotation.ColorInt;
import androidx.annotation.NonNull;
import androidx.annotation.Nullable;
import androidx.cardview.widget.CardView;
import androidx.core.content.ContextCompat;
import androidx.lifecycle.LifecycleOwner;
import androidx.lifecycle.LiveData;
import androidx.lifecycle.Observer;

import com.google.android.material.button.MaterialButton;
import com.google.common.collect.Sets;

import org.signal.core.util.concurrent.SignalExecutors;
import org.signal.core.util.logging.Log;
import org.thoughtcrime.securesms.BindableConversationItem;
import org.thoughtcrime.securesms.R;
import org.thoughtcrime.securesms.keyvalue.SignalStore;
import org.thoughtcrime.securesms.util.views.AutoRounder;
import org.thoughtcrime.securesms.util.views.Stub;
import org.thoughtcrime.securesms.verify.VerifyIdentityActivity;
import org.thoughtcrime.securesms.components.ExpirationTimerView;
import org.thoughtcrime.securesms.conversation.colors.Colorizer;
import org.thoughtcrime.securesms.conversation.mutiselect.MultiselectPart;
import org.thoughtcrime.securesms.conversation.ui.error.EnableCallNotificationSettingsDialog;
import org.thoughtcrime.securesms.database.SignalDatabase;
import org.thoughtcrime.securesms.database.model.IdentityRecord;
import org.thoughtcrime.securesms.database.model.GroupCallUpdateDetailsUtil;
import org.thoughtcrime.securesms.database.model.InMemoryMessageRecord;
import org.thoughtcrime.securesms.database.model.LiveUpdateMessage;
import org.thoughtcrime.securesms.database.model.MessageRecord;
import org.thoughtcrime.securesms.database.model.UpdateDescription;
import org.thoughtcrime.securesms.dependencies.ApplicationDependencies;
import org.thoughtcrime.securesms.mms.GlideRequests;
import org.thoughtcrime.securesms.recipients.LiveRecipient;
import org.thoughtcrime.securesms.recipients.Recipient;
import org.thoughtcrime.securesms.service.ExpiringMessageManager;
import org.thoughtcrime.securesms.util.DateUtils;
import org.thoughtcrime.securesms.util.IdentityUtil;
import org.thoughtcrime.securesms.util.Projection;
import org.thoughtcrime.securesms.util.ProjectionList;
import org.thoughtcrime.securesms.util.ThemeUtil;
import org.thoughtcrime.securesms.util.Util;
import org.thoughtcrime.securesms.util.ViewUtil;
import org.thoughtcrime.securesms.util.concurrent.ListenableFuture;
import org.thoughtcrime.securesms.util.livedata.LiveDataUtil;
import org.whispersystems.libsignal.util.guava.Optional;
import org.whispersystems.signalservice.api.push.ACI;

import java.util.Collection;
import java.util.Locale;
import java.util.Objects;
import java.util.Set;
import java.util.concurrent.ExecutionException;

public final class ConversationUpdateItem extends FrameLayout
                                          implements BindableConversationItem
{
  private static final String         TAG                   = Log.tag(ConversationUpdateItem.class);
  private static final ProjectionList EMPTY_PROJECTION_LIST = new ProjectionList();


  private Set<MultiselectPart> batchSelected;

  private TextView                  body;
  private MaterialButton            actionButton;
  private Stub<CardView>            donateButtonStub;
  private View                      background;
  private ConversationMessage       conversationMessage;
  private Recipient                 conversationRecipient;
  private Optional<MessageRecord>   nextMessageRecord;
  private MessageRecord             messageRecord;
  private boolean                   isMessageRequestAccepted;
  private LiveData<SpannableString> displayBody;
  private ExpirationTimerView       timer;
  private EventListener             eventListener;
  private boolean                   hasWallpaper;

  private final UpdateObserver updateObserver = new UpdateObserver();

  private final PresentOnChange          presentOnChange = new PresentOnChange();
  private final RecipientObserverManager senderObserver  = new RecipientObserverManager(presentOnChange);
  private final RecipientObserverManager groupObserver   = new RecipientObserverManager(presentOnChange);

  public ConversationUpdateItem(Context context) {
    super(context);
  }

  public ConversationUpdateItem(Context context, AttributeSet attrs) {
    super(context, attrs);
  }

  @Override
  public void onFinishInflate() {
    super.onFinishInflate();
<<<<<<< HEAD
    this.body         = findViewById(R.id.conversation_update_body);
    this.actionButton = findViewById(R.id.conversation_update_action);
    this.timer        = findViewById(R.id.conversation_update_expiration_timer);
    this.background   = findViewById(R.id.conversation_update_background);
=======
    this.body             = findViewById(R.id.conversation_update_body);
    this.actionButton     = findViewById(R.id.conversation_update_action);
    this.donateButtonStub = ViewUtil.findStubById(this, R.id.conversation_update_donate_action);
    this.background       = findViewById(R.id.conversation_update_background);
>>>>>>> fdeed850

    this.setOnClickListener(new InternalClickListener(null));
  }

  @Override
  public void bind(@NonNull LifecycleOwner lifecycleOwner,
                   @NonNull ConversationMessage conversationMessage,
                   @NonNull Optional<MessageRecord> previousMessageRecord,
                   @NonNull Optional<MessageRecord> nextMessageRecord,
                   @NonNull GlideRequests glideRequests,
                   @NonNull Locale locale,
                   @NonNull Set<MultiselectPart> batchSelected,
                   @NonNull Recipient conversationRecipient,
                   @Nullable String searchQuery,
                   boolean pulseMention,
                   boolean hasWallpaper,
                   boolean isMessageRequestAccepted,
                   boolean allowedToPlayInline,
                   @NonNull Colorizer colorizer)
  {
    this.batchSelected = batchSelected;

    bind(lifecycleOwner, conversationMessage, previousMessageRecord, nextMessageRecord, conversationRecipient, hasWallpaper, isMessageRequestAccepted);
  }

  @Override
  public void setEventListener(@Nullable EventListener listener) {
    this.eventListener = listener;
  }

  @Override
  public @NonNull ConversationMessage getConversationMessage() {
    return conversationMessage;
  }

  private void bind(@NonNull LifecycleOwner lifecycleOwner,
                    @NonNull ConversationMessage conversationMessage,
                    @NonNull Optional<MessageRecord> previousMessageRecord,
                    @NonNull Optional<MessageRecord> nextMessageRecord,
                    @NonNull Recipient conversationRecipient,
                    boolean hasWallpaper,
                    boolean isMessageRequestAccepted)
  {
    this.hasWallpaper             = hasWallpaper;
    this.conversationMessage      = conversationMessage;
    this.messageRecord            = conversationMessage.getMessageRecord();
    this.nextMessageRecord        = nextMessageRecord;
    this.conversationRecipient    = conversationRecipient;
    this.isMessageRequestAccepted = isMessageRequestAccepted;

    senderObserver.observe(lifecycleOwner, messageRecord.getIndividualRecipient());

    if (conversationRecipient.isActiveGroup() && conversationMessage.getMessageRecord().isGroupCall()) {
      groupObserver.observe(lifecycleOwner, conversationRecipient);
    } else {
      groupObserver.observe(lifecycleOwner, null);
    }

    int textColor = ContextCompat.getColor(getContext(), R.color.conversation_item_update_text_color);
    if (ThemeUtil.isDarkTheme(getContext()) && hasWallpaper) {
      textColor = ContextCompat.getColor(getContext(), R.color.core_grey_15);
    }

    if (!ThemeUtil.isDarkTheme(getContext())) {
      if (hasWallpaper) {
        actionButton.setStrokeColor(ColorStateList.valueOf(getResources().getColor(R.color.core_grey_45)));
      } else {
        actionButton.setStrokeColor(ColorStateList.valueOf(getResources().getColor(R.color.signal_button_secondary_stroke)));
      }
    }

    UpdateDescription         updateDescription = Objects.requireNonNull(messageRecord.getUpdateDisplayBody(getContext()));
    LiveData<SpannableString> liveUpdateMessage = LiveUpdateMessage.fromMessageDescription(getContext(), updateDescription, textColor, true);
    LiveData<SpannableString> spannableMessage  = loading(liveUpdateMessage);

    observeDisplayBody(lifecycleOwner, spannableMessage);

    present(conversationMessage, nextMessageRecord, conversationRecipient, isMessageRequestAccepted);

    if (messageRecord.isCallLog()) {
      setTimerColor(updateDescription, textColor);
    }

    presentBackground(shouldCollapse(messageRecord, previousMessageRecord),
                      shouldCollapse(messageRecord, nextMessageRecord),
                      hasWallpaper);
  }

  private static boolean shouldCollapse(@NonNull MessageRecord current, @NonNull Optional<MessageRecord> candidate)
  {
    return candidate.isPresent()      &&
           candidate.get().isUpdate() &&
           DateUtils.isSameDay(current.getTimestamp(), candidate.get().getTimestamp()) &&
           isSameType(current, candidate.get());
  }

  /** After a short delay, if the main data hasn't shown yet, then a loading message is displayed. */
  private @NonNull LiveData<SpannableString> loading(@NonNull LiveData<SpannableString> string) {
    return LiveDataUtil.until(string, LiveDataUtil.delay(250, new SpannableString(getContext().getString(R.string.ConversationUpdateItem_loading))));
  }

  @Override
  public void unbind() {
  }

  @Override
  public void showProjectionArea() {
  }

  @Override
  public void hideProjectionArea() {
    throw new UnsupportedOperationException("Call makes no sense for a conversation update item");
  }

  @Override
  public int getAdapterPosition() {
    throw new UnsupportedOperationException("Don't delegate to this method.");
  }

  @Override
  public @NonNull Projection getGiphyMp4PlayableProjection(@NonNull ViewGroup recyclerView) {
    throw new UnsupportedOperationException("ConversationUpdateItems cannot be projected into.");
  }

  @Override
  public boolean canPlayContent() {
    return false;
  }

  @Override
  public boolean shouldProjectContent() {
    return false;
  }

  @Override
  public @NonNull ProjectionList getColorizerProjections(@NonNull ViewGroup coordinateRoot) {
    return EMPTY_PROJECTION_LIST;
  }

  @Override
  public @Nullable View getHorizontalTranslationTarget() {
    return background;
  }

  static final class RecipientObserverManager {

    private final Observer<Recipient> recipientObserver;

    private LiveRecipient recipient;

    RecipientObserverManager(@NonNull Observer<Recipient> observer){
      this.recipientObserver = observer;
    }

    public void observe(@NonNull LifecycleOwner lifecycleOwner, @Nullable Recipient recipient) {
      if (this.recipient != null) {
        this.recipient.getLiveData().removeObserver(recipientObserver);
      }

      if (recipient != null) {
        this.recipient = recipient.live();
        this.recipient.getLiveData().observe(lifecycleOwner, recipientObserver);
      } else {
        this.recipient = null;
      }
    }

    @NonNull Recipient getObservedRecipient() {
      return recipient.get();
    }
  }

  @Override
  public @NonNull MultiselectPart getMultiselectPartForLatestTouch() {
    return conversationMessage.getMultiselectCollection().asSingle().getSinglePart();
  }

  @Override
  public int getTopBoundaryOfMultiselectPart(@NonNull MultiselectPart multiselectPart) {
    return getTop();
  }

  @Override
  public int getBottomBoundaryOfMultiselectPart(@NonNull MultiselectPart multiselectPart) {
    return getBottom();
  }

  @Override
  public boolean hasNonSelectableMedia() {
    return false;
  }

  private void observeDisplayBody(@NonNull LifecycleOwner lifecycleOwner, @Nullable LiveData<SpannableString> displayBody) {
    if (this.displayBody != displayBody) {
      if (this.displayBody != null) {
        this.displayBody.removeObserver(updateObserver);
      }

      this.displayBody = displayBody;

      if (this.displayBody != null) {
        this.displayBody.observe(lifecycleOwner, updateObserver);
      }
    }
  }

  private void setBodyText(@Nullable CharSequence text) {
    if (text == null) {
      body.setVisibility(INVISIBLE);
    } else {
      body.setText(text);
      body.setVisibility(VISIBLE);
    }
  }

  private void present(@NonNull ConversationMessage conversationMessage,
                       @NonNull Optional<MessageRecord> nextMessageRecord,
                       @NonNull Recipient conversationRecipient,
                       boolean isMessageRequestAccepted)
  {
    Set<MultiselectPart> multiselectParts = conversationMessage.getMultiselectCollection().toSet();

    setSelected(!Sets.intersection(multiselectParts, batchSelected).isEmpty());

    if (conversationMessage.getMessageRecord().isGroupV1MigrationEvent() &&
        (!nextMessageRecord.isPresent() || !nextMessageRecord.get().isGroupV1MigrationEvent()))
    {
      actionButton.setText(R.string.ConversationUpdateItem_learn_more);
      actionButton.setVisibility(VISIBLE);
      actionButton.setOnClickListener(v -> {
        if (batchSelected.isEmpty() && eventListener != null) {
          eventListener.onGroupMigrationLearnMoreClicked(conversationMessage.getMessageRecord().getGroupV1MigrationMembershipChanges());
        }
      });
    } else if (conversationMessage.getMessageRecord().isChatSessionRefresh() &&
               (!nextMessageRecord.isPresent() || !nextMessageRecord.get().isChatSessionRefresh()))
    {
      actionButton.setText(R.string.ConversationUpdateItem_learn_more);
      actionButton.setVisibility(VISIBLE);
      actionButton.setOnClickListener(v -> {
        if (batchSelected.isEmpty() && eventListener != null) {
          eventListener.onChatSessionRefreshLearnMoreClicked();
        }
      });
    } else if (conversationMessage.getMessageRecord().isIdentityUpdate()) {
      actionButton.setText(R.string.ConversationUpdateItem_learn_more);
      actionButton.setVisibility(VISIBLE);
      actionButton.setOnClickListener(v -> {
        if (batchSelected.isEmpty() && eventListener != null) {
          eventListener.onSafetyNumberLearnMoreClicked(conversationMessage.getMessageRecord().getIndividualRecipient());
        }
      });
    } else if (conversationMessage.getMessageRecord().isGroupCall()) {
      UpdateDescription updateDescription = MessageRecord.getGroupCallUpdateDescription(getContext(), conversationMessage.getMessageRecord().getBody(), true);
      Collection<ACI>   acis              = updateDescription.getMentioned();

      int text = 0;
      if (Util.hasItems(acis)) {
        if (acis.contains(Recipient.self().requireAci())) {
          text = R.string.ConversationUpdateItem_return_to_call;
        } else if (GroupCallUpdateDetailsUtil.parse(conversationMessage.getMessageRecord().getBody()).getIsCallFull()) {
          text = R.string.ConversationUpdateItem_call_is_full;
        } else {
          text = R.string.ConversationUpdateItem_join_call;
        }
      }

      if (text != 0 && conversationRecipient.isGroup() && conversationRecipient.isActiveGroup()) {
        actionButton.setText(text);
        actionButton.setVisibility(VISIBLE);
        actionButton.setOnClickListener(v -> {
          if (batchSelected.isEmpty() && eventListener != null) {
            eventListener.onJoinGroupCallClicked();
          }
        });
      } else {
        actionButton.setVisibility(GONE);
        actionButton.setOnClickListener(null);
      }

      presentTimer(conversationMessage.getMessageRecord());
    } else if (conversationMessage.getMessageRecord().isSelfCreatedGroup()) {
      actionButton.setText(R.string.ConversationUpdateItem_invite_friends);
      actionButton.setVisibility(VISIBLE);
      actionButton.setOnClickListener(v -> {
        if (batchSelected.isEmpty() && eventListener != null) {
          eventListener.onInviteFriendsToGroupClicked(conversationRecipient.requireGroupId().requireV2());
        }
      });
    } else if ((conversationMessage.getMessageRecord().isMissedAudioCall() || conversationMessage.getMessageRecord().isMissedVideoCall()) && EnableCallNotificationSettingsDialog.shouldShow(getContext())) {
      actionButton.setVisibility(VISIBLE);
      actionButton.setText(R.string.ConversationUpdateItem_enable_call_notifications);
      actionButton.setOnClickListener(v -> {
        if (eventListener != null) {
          eventListener.onEnableCallNotificationsClicked();
        }
      });
      presentTimer(conversationMessage.getMessageRecord());
    } else if (conversationMessage.getMessageRecord().isInMemoryMessageRecord() && ((InMemoryMessageRecord) conversationMessage.getMessageRecord()).showActionButton()) {
      InMemoryMessageRecord inMemoryMessageRecord = (InMemoryMessageRecord) conversationMessage.getMessageRecord();
      actionButton.setVisibility(VISIBLE);
      actionButton.setText(inMemoryMessageRecord.getActionButtonText());
      actionButton.setOnClickListener(v -> {
        if (eventListener != null) {
          eventListener.onInMemoryMessageClicked(inMemoryMessageRecord);
        }
      });
    } else if (conversationMessage.getMessageRecord().isGroupV2DescriptionUpdate()) {
      actionButton.setVisibility(VISIBLE);
      actionButton.setText(R.string.ConversationUpdateItem_view);
      actionButton.setOnClickListener(v -> {
        if (eventListener != null) {
          eventListener.onViewGroupDescriptionChange(conversationRecipient.getGroupId().orNull(), conversationMessage.getMessageRecord().getGroupV2DescriptionUpdate(), isMessageRequestAccepted);
        }
      });
    } else if (conversationMessage.getMessageRecord().isBadDecryptType() &&
               (!nextMessageRecord.isPresent() || !nextMessageRecord.get().isBadDecryptType()))
    {
      actionButton.setText(R.string.ConversationUpdateItem_learn_more);
      actionButton.setVisibility(VISIBLE);
      actionButton.setOnClickListener(v -> {
        if (batchSelected.isEmpty() && eventListener != null) {
          eventListener.onBadDecryptLearnMoreClicked(conversationMessage.getMessageRecord().getRecipient().getId());
        }
      });
    } else if (conversationMessage.getMessageRecord().isChangeNumber() && conversationMessage.getMessageRecord().getIndividualRecipient().isSystemContact()) {
      actionButton.setText(R.string.ConversationUpdateItem_update_contact);
      actionButton.setVisibility(VISIBLE);
      actionButton.setOnClickListener(v -> {
        if (batchSelected.isEmpty() && eventListener != null) {
          eventListener.onChangeNumberUpdateContact(conversationMessage.getMessageRecord().getIndividualRecipient());
        }
      });
    // MOLLY: ensure presentTimer for call logs
    } else {
      actionButton.setVisibility(GONE);
      actionButton.setOnClickListener(null);
      if (conversationMessage.getMessageRecord().isCallLog()) {
        presentTimer(conversationMessage.getMessageRecord());
      }
    }
  }

  private void presentTimer(@NonNull final MessageRecord messageRecord) {
    if (messageRecord.getExpiresIn() > 0 && !messageRecord.isPending()) {
      timer.setVisibility(View.VISIBLE);
      timer.setPercentComplete(0);

      if (messageRecord.getExpireStarted() > 0) {
        timer.setExpirationTime(messageRecord.getExpireStarted(),
            messageRecord.getExpiresIn());
        timer.startAnimation();

        if (timer.isExpired()) {
          ApplicationDependencies.getExpiringMessageManager().checkSchedule();
        }
      } else if (!messageRecord.isOutgoing() && !messageRecord.isMediaPending()) {
        SignalExecutors.BOUNDED.execute(() -> {
          ExpiringMessageManager expirationManager = ApplicationDependencies.getExpiringMessageManager();

          long id        = messageRecord.getId();
          long expiresIn = messageRecord.getExpiresIn();

          SignalDatabase.sms().markExpireStarted(id);

          expirationManager.scheduleDeletion(id, false, expiresIn);
        });
      }
    } else {
      timer.setVisibility(View.GONE);
    }

    if (conversationMessage.getMessageRecord().isBoostRequest()) {
      actionButton.setVisibility(GONE);

      CardView donateButton = donateButtonStub.get();
      TextView buttonText   = donateButton.findViewById(R.id.conversation_update_donate_action_button);
      boolean  isSustainer  = SignalStore.donationsValues().isLikelyASustainer();

      donateButton.setVisibility(VISIBLE);
      donateButton.setOnClickListener(v -> {
        if (batchSelected.isEmpty() && eventListener != null) {
          eventListener.onDonateClicked();
        }
      });

      if (isSustainer) {
        buttonText.setText(R.string.ConversationUpdateItem_signal_boost);
        buttonText.setCompoundDrawablesRelativeWithIntrinsicBounds(R.drawable.ic_boost_outline_16, 0, 0, 0);
      } else {
        buttonText.setText(R.string.ConversationUpdateItem_become_a_sustainer);
        buttonText.setCompoundDrawablesRelativeWithIntrinsicBounds(0, 0, 0, 0);
      }

      AutoRounder.autoSetCorners(donateButton, donateButton::setRadius);

    } else if (donateButtonStub.resolved()) {
      donateButtonStub.get().setVisibility(GONE);
    }
  }

  private void setTimerColor(@NonNull UpdateDescription updateDescription, @ColorInt int defaultTint) {
    timer.setColorFilter(LiveUpdateMessage.getMessageThemedColor(getContext(), updateDescription, defaultTint));
  }

  private void presentBackground(boolean collapseAbove, boolean collapseBelow, boolean hasWallpaper) {
    int marginDefault    = getContext().getResources().getDimensionPixelOffset(R.dimen.conversation_update_vertical_margin);
    int marginCollapsed  = 0;
    int paddingDefault   = getContext().getResources().getDimensionPixelOffset(R.dimen.conversation_update_vertical_padding);
    int paddingCollapsed = getContext().getResources().getDimensionPixelOffset(R.dimen.conversation_update_vertical_padding_collapsed);

    if (collapseAbove && collapseBelow) {
      ViewUtil.setTopMargin(background, marginCollapsed);
      ViewUtil.setBottomMargin(background, marginCollapsed);

      ViewUtil.setPaddingTop(background, paddingCollapsed);
      ViewUtil.setPaddingBottom(background, paddingCollapsed);

      ViewUtil.updateLayoutParams(background, ViewGroup.LayoutParams.MATCH_PARENT, ViewGroup.LayoutParams.WRAP_CONTENT);

      if (hasWallpaper) {
        background.setBackgroundResource(R.drawable.conversation_update_wallpaper_background_middle);
      } else {
        background.setBackground(null);
      }
    } else if (collapseAbove) {
      ViewUtil.setTopMargin(background, marginCollapsed);
      ViewUtil.setBottomMargin(background, marginDefault);

      ViewUtil.setPaddingTop(background, paddingDefault);
      ViewUtil.setPaddingBottom(background, paddingDefault);

      ViewUtil.updateLayoutParams(background, ViewGroup.LayoutParams.MATCH_PARENT, ViewGroup.LayoutParams.WRAP_CONTENT);

      if (hasWallpaper) {
        background.setBackgroundResource(R.drawable.conversation_update_wallpaper_background_bottom);
      } else {
        background.setBackground(null);
      }
    } else if (collapseBelow) {
      ViewUtil.setTopMargin(background, marginDefault);
      ViewUtil.setBottomMargin(background, marginCollapsed);

      ViewUtil.setPaddingTop(background, paddingDefault);
      ViewUtil.setPaddingBottom(background, paddingCollapsed);

      ViewUtil.updateLayoutParams(background, ViewGroup.LayoutParams.MATCH_PARENT, ViewGroup.LayoutParams.WRAP_CONTENT);

      if (hasWallpaper) {
        background.setBackgroundResource(R.drawable.conversation_update_wallpaper_background_top);
      } else {
        background.setBackground(null);
      }
    } else {
      ViewUtil.setTopMargin(background, marginDefault);
      ViewUtil.setBottomMargin(background, marginDefault);

      ViewUtil.setPaddingTop(background, paddingDefault);
      ViewUtil.setPaddingBottom(background, paddingDefault);

      ViewUtil.updateLayoutParams(background, ViewGroup.LayoutParams.WRAP_CONTENT, ViewGroup.LayoutParams.WRAP_CONTENT);

      if (hasWallpaper) {
        background.setBackgroundResource(R.drawable.conversation_update_wallpaper_background_singular);
      } else {
        background.setBackground(null);
      }
    }
  }

  private static boolean isSameType(@NonNull MessageRecord current, @NonNull MessageRecord candidate) {
    return (current.isGroupUpdate()           && candidate.isGroupUpdate())           ||
           (current.isProfileChange()         && candidate.isProfileChange())         ||
           (current.isGroupCall()             && candidate.isGroupCall())             ||
           (current.isExpirationTimerUpdate() && candidate.isExpirationTimerUpdate()) ||
           (current.isChangeNumber()          && candidate.isChangeNumber());
  }

  @Override
  public void setOnClickListener(View.OnClickListener l) {
    super.setOnClickListener(new InternalClickListener(l));
  }

  private final class PresentOnChange implements Observer<Recipient> {

    @Override
    public void onChanged(Recipient recipient) {
      if (recipient.getId() == conversationRecipient.getId() && (conversationRecipient == null || !conversationRecipient.hasSameContent(recipient))) {
        conversationRecipient = recipient;
        present(conversationMessage, nextMessageRecord, conversationRecipient, isMessageRequestAccepted);
      }
    }
  }

  private final class UpdateObserver implements Observer<Spannable> {

    @Override
    public void onChanged(Spannable update) {
      setBodyText(update);
    }
  }

  private class InternalClickListener implements View.OnClickListener {

    @Nullable private final View.OnClickListener parent;

    InternalClickListener(@Nullable View.OnClickListener parent) {
      this.parent = parent;
    }

    @Override
    public void onClick(View v) {
      if ((!messageRecord.isIdentityUpdate()  &&
           !messageRecord.isIdentityDefault() &&
           !messageRecord.isIdentityVerified()) ||
          !batchSelected.isEmpty())
      {
        if (parent != null) parent.onClick(v);
        return;
      }

      final Recipient sender = ConversationUpdateItem.this.senderObserver.getObservedRecipient();

      IdentityUtil.getRemoteIdentityKey(getContext(), sender).addListener(new ListenableFuture.Listener<Optional<IdentityRecord>>() {
        @Override
        public void onSuccess(Optional<IdentityRecord> result) {
          if (result.isPresent()) {
            getContext().startActivity(VerifyIdentityActivity.newIntent(getContext(), result.get()));
          }
        }

        @Override
        public void onFailure(ExecutionException e) {
          Log.w(TAG, e);
        }
      });
    }
  }
}<|MERGE_RESOLUTION|>--- conflicted
+++ resolved
@@ -105,17 +105,11 @@
   @Override
   public void onFinishInflate() {
     super.onFinishInflate();
-<<<<<<< HEAD
-    this.body         = findViewById(R.id.conversation_update_body);
-    this.actionButton = findViewById(R.id.conversation_update_action);
-    this.timer        = findViewById(R.id.conversation_update_expiration_timer);
-    this.background   = findViewById(R.id.conversation_update_background);
-=======
     this.body             = findViewById(R.id.conversation_update_body);
     this.actionButton     = findViewById(R.id.conversation_update_action);
     this.donateButtonStub = ViewUtil.findStubById(this, R.id.conversation_update_donate_action);
+    this.timer            = findViewById(R.id.conversation_update_expiration_timer);
     this.background       = findViewById(R.id.conversation_update_background);
->>>>>>> fdeed850
 
     this.setOnClickListener(new InternalClickListener(null));
   }
@@ -457,6 +451,28 @@
         presentTimer(conversationMessage.getMessageRecord());
       }
     }
+
+    if (conversationMessage.getMessageRecord().isBoostRequest()) {
+      actionButton.setVisibility(GONE);
+
+      CardView donateButton = donateButtonStub.get();
+      TextView buttonText   = donateButton.findViewById(R.id.conversation_update_donate_action_button);
+
+      donateButton.setVisibility(VISIBLE);
+      donateButton.setOnClickListener(v -> {
+        if (batchSelected.isEmpty() && eventListener != null) {
+          eventListener.onDonateClicked();
+        }
+      });
+
+      buttonText.setText(R.string.ConversationUpdateItem_signal_boost);
+      buttonText.setCompoundDrawablesRelativeWithIntrinsicBounds(R.drawable.ic_boost_outline_16, 0, 0, 0);
+
+      AutoRounder.autoSetCorners(donateButton, donateButton::setRadius);
+
+    } else if (donateButtonStub.resolved()) {
+      donateButtonStub.get().setVisibility(GONE);
+    }
   }
 
   private void presentTimer(@NonNull final MessageRecord messageRecord) {
@@ -486,34 +502,6 @@
       }
     } else {
       timer.setVisibility(View.GONE);
-    }
-
-    if (conversationMessage.getMessageRecord().isBoostRequest()) {
-      actionButton.setVisibility(GONE);
-
-      CardView donateButton = donateButtonStub.get();
-      TextView buttonText   = donateButton.findViewById(R.id.conversation_update_donate_action_button);
-      boolean  isSustainer  = SignalStore.donationsValues().isLikelyASustainer();
-
-      donateButton.setVisibility(VISIBLE);
-      donateButton.setOnClickListener(v -> {
-        if (batchSelected.isEmpty() && eventListener != null) {
-          eventListener.onDonateClicked();
-        }
-      });
-
-      if (isSustainer) {
-        buttonText.setText(R.string.ConversationUpdateItem_signal_boost);
-        buttonText.setCompoundDrawablesRelativeWithIntrinsicBounds(R.drawable.ic_boost_outline_16, 0, 0, 0);
-      } else {
-        buttonText.setText(R.string.ConversationUpdateItem_become_a_sustainer);
-        buttonText.setCompoundDrawablesRelativeWithIntrinsicBounds(0, 0, 0, 0);
-      }
-
-      AutoRounder.autoSetCorners(donateButton, donateButton::setRadius);
-
-    } else if (donateButtonStub.resolved()) {
-      donateButtonStub.get().setVisibility(GONE);
     }
   }
 
