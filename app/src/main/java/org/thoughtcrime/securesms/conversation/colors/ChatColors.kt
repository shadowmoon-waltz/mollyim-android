--- conflicted
+++ resolved
@@ -60,12 +60,8 @@
   /**
    * Returns the ColorFilter to apply to a conversation bubble or other relevant piece of UI.
    */
-<<<<<<< HEAD
+  @IgnoredOnParcel
   val chatBubbleColorFilter: ColorFilter =
-=======
-  @IgnoredOnParcel
-  val chatBubbleColorFilter: ColorFilter = if (Build.VERSION.SDK_INT >= 21) {
->>>>>>> 6029c8ae
     PorterDuffColorFilter(Color.TRANSPARENT, PorterDuff.Mode.SRC_IN)
 
   @ColorInt
