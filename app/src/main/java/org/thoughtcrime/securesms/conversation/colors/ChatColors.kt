package org.thoughtcrime.securesms.conversation.colors

import android.graphics.Color
import android.graphics.ColorFilter
import android.graphics.Path
import android.graphics.PorterDuff
import android.graphics.PorterDuffColorFilter
import android.graphics.drawable.ColorDrawable
import android.graphics.drawable.Drawable
import android.os.Parcel
import android.os.Parcelable
import androidx.annotation.ColorInt
import com.google.common.base.Objects
import kotlinx.parcelize.IgnoredOnParcel
import kotlinx.parcelize.Parcelize
import org.thoughtcrime.securesms.components.RotatableGradientDrawable
import org.thoughtcrime.securesms.database.model.databaseprotos.ChatColor
import org.thoughtcrime.securesms.util.customizeOnDraw
import kotlin.math.min

/**
 * ChatColors represent how to render the avatar and bubbles in a given context.
 *
 * @param id             The identifier for this chat color. It is either BuiltIn, NotSet, or Custom(long)
 * @param linearGradient The LinearGradient to render. Null if this is for a single color.
 * @param singleColor    The single color to render. Null if this is for a linear gradient.
 */
@Parcelize
class ChatColors(
  val id: Id,
  private val linearGradient: LinearGradient?,
  private val singleColor: Int?
) : Parcelable {

  fun isGradient(): Boolean = linearGradient != null

  /**
   * Returns the Drawable to render the linear gradient, or null if this ChatColors is a single color.
   */
  val chatBubbleMask: Drawable
    get() {
      return when {
<<<<<<< HEAD
        false -> {
          ColorDrawable(Color.TRANSPARENT)
        }
=======
>>>>>>> ad4ec238
        linearGradient != null -> {
          RotatableGradientDrawable(
            linearGradient.degrees,
            linearGradient.colors,
            linearGradient.positions
          )
        }
        else -> {
          ColorDrawable(asSingleColor())
        }
      }
    }

  /**
   * Returns the ColorFilter to apply to a conversation bubble or other relevant piece of UI.
   */
  @IgnoredOnParcel
<<<<<<< HEAD
  val chatBubbleColorFilter: ColorFilter =
    PorterDuffColorFilter(Color.TRANSPARENT, PorterDuff.Mode.SRC_IN)
=======
  val chatBubbleColorFilter: ColorFilter = PorterDuffColorFilter(Color.TRANSPARENT, PorterDuff.Mode.SRC_IN)
>>>>>>> ad4ec238

  @ColorInt
  fun asSingleColor(): Int {
    if (singleColor != null) {
      return singleColor
    }

    if (linearGradient != null) {
      return linearGradient.colors.last()
    }

    throw AssertionError()
  }

  fun serialize(): ChatColor {
    val builder: ChatColor.Builder = ChatColor.newBuilder()

    if (linearGradient != null) {
      val gradientBuilder = ChatColor.LinearGradient.newBuilder()

      gradientBuilder.rotation = linearGradient.degrees
      linearGradient.colors.forEach { gradientBuilder.addColors(it) }
      linearGradient.positions.forEach { gradientBuilder.addPositions(it) }

      builder.setLinearGradient(gradientBuilder)
    }

    if (singleColor != null) {
      builder.setSingleColor(ChatColor.SingleColor.newBuilder().setColor(singleColor))
    }

    return builder.build()
  }

  fun getColors(): IntArray {
    return linearGradient?.colors ?: if (singleColor != null) {
      intArrayOf(singleColor)
    } else {
      throw AssertionError()
    }
  }

  fun getDegrees(): Float {
    return linearGradient?.degrees ?: 180f
  }

  fun asCircle(): Drawable {
<<<<<<< HEAD

=======
>>>>>>> ad4ec238
    val toWrap: Drawable = chatBubbleMask
    val path = Path()

    return toWrap.customizeOnDraw { wrapped, canvas ->
      canvas.save()
      path.rewind()
      path.addCircle(
        wrapped.bounds.exactCenterX(),
        wrapped.bounds.exactCenterY(),
        min(wrapped.bounds.exactCenterX(), wrapped.bounds.exactCenterY()),
        Path.Direction.CW
      )
      canvas.clipPath(path)
      wrapped.draw(canvas)
      canvas.restore()
    }
  }

  fun withId(id: Id): ChatColors = ChatColors(id, linearGradient, singleColor)

  override fun equals(other: Any?): Boolean {
    val otherChatColors: ChatColors = (other as? ChatColors) ?: return false

    if (id != otherChatColors.id) return false
    if (linearGradient != otherChatColors.linearGradient) return false
    if (singleColor != otherChatColors.singleColor) return false

    return true
  }

  override fun hashCode(): Int {
    return Objects.hashCode(linearGradient, singleColor, id)
  }

  companion object {
    @JvmStatic
    fun forChatColor(id: Id, chatColor: ChatColor): ChatColors {
      assert(chatColor.hasSingleColor() xor chatColor.hasLinearGradient())

      return if (chatColor.hasLinearGradient()) {
        val linearGradient = LinearGradient(
          chatColor.linearGradient.rotation,
          chatColor.linearGradient.colorsList.toIntArray(),
          chatColor.linearGradient.positionsList.toFloatArray()
        )

        forGradient(id, linearGradient)
      } else {
        val singleColor = chatColor.singleColor.color

        forColor(id, singleColor)
      }
    }

    @JvmStatic
    fun forGradient(id: Id, linearGradient: LinearGradient): ChatColors =
      ChatColors(id, linearGradient, null)

    @JvmStatic
    fun forColor(id: Id, @ColorInt color: Int): ChatColors =
      ChatColors(id, null, color)
  }

  sealed class Id(val longValue: Long) : Parcelable {
    /**
     * Represents user selection of 'auto'.
     */
    object Auto : Id(-2)

    /**
     * Represents a built in color.
     */
    object BuiltIn : Id(-1)

    /**
     * Represents an unsaved or un-set option.
     */
    object NotSet : Id(0)

    /**
     * Represents a custom created ChatColors.
     */
    class Custom internal constructor(id: Long) : Id(id)

    override fun equals(other: Any?): Boolean {
      return longValue == (other as? Id)?.longValue
    }

    override fun hashCode(): Int {
      return Objects.hashCode(longValue)
    }

    override fun writeToParcel(dest: Parcel, flags: Int) {
      dest.writeLong(longValue)
    }

    override fun describeContents(): Int = 0

    companion object {
      @JvmStatic
      fun forLongValue(longValue: Long): Id {
        return when (longValue) {
          -2L -> Auto
          -1L -> BuiltIn
          0L -> NotSet
          else -> Custom(longValue)
        }
      }

      @JvmField
      val CREATOR = object : Parcelable.Creator<Id> {
        override fun createFromParcel(parcel: Parcel): Id {
          return forLongValue(parcel.readLong())
        }

        override fun newArray(size: Int): Array<Id?> {
          return arrayOfNulls(size)
        }
      }
    }
  }

  @Parcelize
  data class LinearGradient(
    val degrees: Float,
    val colors: IntArray,
    val positions: FloatArray
  ) : Parcelable {

    override fun equals(other: Any?): Boolean {
      if (this === other) return true
      if (javaClass != other?.javaClass) return false

      other as LinearGradient

      if (!colors.contentEquals(other.colors)) return false
      if (!positions.contentEquals(other.positions)) return false

      return true
    }

    override fun hashCode(): Int {
      var result = colors.contentHashCode()
      result = 31 * result + positions.contentHashCode()
      return result
    }
  }
}<|MERGE_RESOLUTION|>--- conflicted
+++ resolved
@@ -40,12 +40,6 @@
   val chatBubbleMask: Drawable
     get() {
       return when {
-<<<<<<< HEAD
-        false -> {
-          ColorDrawable(Color.TRANSPARENT)
-        }
-=======
->>>>>>> ad4ec238
         linearGradient != null -> {
           RotatableGradientDrawable(
             linearGradient.degrees,
@@ -63,12 +57,7 @@
    * Returns the ColorFilter to apply to a conversation bubble or other relevant piece of UI.
    */
   @IgnoredOnParcel
-<<<<<<< HEAD
-  val chatBubbleColorFilter: ColorFilter =
-    PorterDuffColorFilter(Color.TRANSPARENT, PorterDuff.Mode.SRC_IN)
-=======
   val chatBubbleColorFilter: ColorFilter = PorterDuffColorFilter(Color.TRANSPARENT, PorterDuff.Mode.SRC_IN)
->>>>>>> ad4ec238
 
   @ColorInt
   fun asSingleColor(): Int {
@@ -116,10 +105,6 @@
   }
 
   fun asCircle(): Drawable {
-<<<<<<< HEAD
-
-=======
->>>>>>> ad4ec238
     val toWrap: Drawable = chatBubbleMask
     val path = Path()
 
