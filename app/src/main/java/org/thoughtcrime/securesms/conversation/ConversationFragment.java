/*
 * Copyright (C) 2015 Open Whisper Systems
 *
 * This program is free software: you can redistribute it and/or modify
 * it under the terms of the GNU General Public License as published by
 * the Free Software Foundation, either version 3 of the License, or
 * (at your option) any later version.
 *
 * This program is distributed in the hope that it will be useful,
 * but WITHOUT ANY WARRANTY; without even the implied warranty of
 * MERCHANTABILITY or FITNESS FOR A PARTICULAR PURPOSE.  See the
 * GNU General Public License for more details.
 *
 * You should have received a copy of the GNU General Public License
 * along with this program.  If not, see <http://www.gnu.org/licenses/>.
 */
package org.thoughtcrime.securesms.conversation;

import android.Manifest;
import android.animation.Animator;
import android.animation.LayoutTransition;
import android.animation.ValueAnimator;
import android.annotation.SuppressLint;
import android.app.ActivityOptions;
import android.content.ActivityNotFoundException;
import android.content.Context;
import android.content.Intent;
import android.content.res.Configuration;
import android.graphics.Bitmap;
import android.graphics.Rect;
import android.net.Uri;
import android.os.AsyncTask;
import android.os.Bundle;
import android.text.SpannableStringBuilder;
import android.text.TextUtils;
import android.view.LayoutInflater;
import android.view.Menu;
import android.view.MenuItem;
import android.view.View;
import android.view.ViewGroup;
import android.view.ViewTreeObserver;
import android.view.Window;
import android.view.animation.Animation;
import android.view.animation.AnimationUtils;
import android.widget.FrameLayout;
import android.widget.TextView;
import android.widget.Toast;
import android.widget.ViewSwitcher;

import androidx.annotation.NonNull;
import androidx.annotation.Nullable;
import androidx.appcompat.app.AlertDialog;
import androidx.appcompat.app.AppCompatActivity;
import androidx.appcompat.view.ActionMode;
import androidx.appcompat.widget.Toolbar;
import androidx.core.app.ActivityCompat;
import androidx.core.app.ActivityOptionsCompat;
import androidx.core.content.ContextCompat;
import androidx.core.text.HtmlCompat;
import androidx.core.view.ViewCompat;
import androidx.core.view.ViewKt;
import androidx.lifecycle.LiveData;
import androidx.lifecycle.Observer;
import androidx.lifecycle.ViewModelProvider;
import androidx.recyclerview.widget.LinearLayoutManager;
import androidx.recyclerview.widget.RecyclerView;
import androidx.recyclerview.widget.RecyclerView.OnScrollListener;

import com.annimon.stream.Collectors;
import com.annimon.stream.Stream;
import com.google.android.material.dialog.MaterialAlertDialogBuilder;
import com.google.android.material.snackbar.Snackbar;
import com.google.android.material.transition.platform.MaterialContainerTransformSharedElementCallback;

import org.jetbrains.annotations.NotNull;
import org.signal.core.util.DimensionUnit;
import org.signal.core.util.Stopwatch;
import org.signal.core.util.StreamUtil;
import org.signal.core.util.concurrent.SignalExecutors;
import org.signal.core.util.concurrent.SimpleTask;
import org.signal.core.util.logging.Log;
import org.thoughtcrime.securesms.LoggingFragment;
import org.thoughtcrime.securesms.R;
import org.thoughtcrime.securesms.components.ConversationScrollToView;
import org.thoughtcrime.securesms.components.ConversationTypingView;
import org.thoughtcrime.securesms.components.TypingStatusRepository;
import org.thoughtcrime.securesms.components.menu.ActionItem;
import org.thoughtcrime.securesms.components.menu.SignalBottomActionBar;
import org.thoughtcrime.securesms.components.recyclerview.SmoothScrollingLinearLayoutManager;
import org.thoughtcrime.securesms.components.settings.app.AppSettingsActivity;
import org.thoughtcrime.securesms.components.voice.VoiceNoteMediaControllerOwner;
import org.thoughtcrime.securesms.components.voice.VoiceNotePlaybackState;
import org.thoughtcrime.securesms.contactshare.Contact;
import org.thoughtcrime.securesms.contactshare.ContactUtil;
import org.thoughtcrime.securesms.contactshare.SharedContactDetailsActivity;
import org.thoughtcrime.securesms.conversation.ConversationAdapter.ItemClickListener;
import org.thoughtcrime.securesms.conversation.ConversationAdapter.StickyHeaderViewHolder;
import org.thoughtcrime.securesms.conversation.colors.Colorizer;
import org.thoughtcrime.securesms.conversation.colors.RecyclerViewColorizer;
import org.thoughtcrime.securesms.conversation.mutiselect.ConversationItemAnimator;
import org.thoughtcrime.securesms.conversation.mutiselect.MultiselectItemDecoration;
import org.thoughtcrime.securesms.conversation.mutiselect.MultiselectPart;
import org.thoughtcrime.securesms.conversation.mutiselect.forward.MultiselectForwardBottomSheet;
import org.thoughtcrime.securesms.conversation.mutiselect.forward.MultiselectForwardFragment;
import org.thoughtcrime.securesms.conversation.mutiselect.forward.MultiselectForwardFragmentArgs;
import org.thoughtcrime.securesms.conversation.quotes.MessageQuotesBottomSheet;
import org.thoughtcrime.securesms.conversation.ui.error.EnableCallNotificationSettingsDialog;
import org.thoughtcrime.securesms.database.DatabaseObserver;
import org.thoughtcrime.securesms.database.MessageTable;
import org.thoughtcrime.securesms.database.SignalDatabase;
import org.thoughtcrime.securesms.database.model.InMemoryMessageRecord;
import org.thoughtcrime.securesms.database.model.MediaMmsMessageRecord;
import org.thoughtcrime.securesms.database.model.MessageId;
import org.thoughtcrime.securesms.database.model.MessageRecord;
import org.thoughtcrime.securesms.database.model.MmsMessageRecord;
import org.thoughtcrime.securesms.database.model.ReactionRecord;
import org.thoughtcrime.securesms.dependencies.ApplicationDependencies;
import org.thoughtcrime.securesms.giph.mp4.GiphyMp4ItemDecoration;
import org.thoughtcrime.securesms.giph.mp4.GiphyMp4PlaybackController;
import org.thoughtcrime.securesms.giph.mp4.GiphyMp4PlaybackPolicy;
import org.thoughtcrime.securesms.giph.mp4.GiphyMp4ProjectionPlayerHolder;
import org.thoughtcrime.securesms.giph.mp4.GiphyMp4ProjectionRecycler;
import org.thoughtcrime.securesms.groups.GroupId;
import org.thoughtcrime.securesms.groups.GroupMigrationMembershipChange;
import org.thoughtcrime.securesms.groups.ui.GroupErrors;
import org.thoughtcrime.securesms.groups.ui.invitesandrequests.invite.GroupLinkInviteFriendsBottomSheetDialogFragment;
import org.thoughtcrime.securesms.groups.ui.managegroup.dialogs.GroupDescriptionDialog;
import org.thoughtcrime.securesms.groups.ui.migration.GroupsV1MigrationInfoBottomSheetDialogFragment;
import org.thoughtcrime.securesms.groups.v2.GroupBlockJoinRequestResult;
import org.thoughtcrime.securesms.groups.v2.GroupDescriptionUtil;
import org.thoughtcrime.securesms.jobs.DirectoryRefreshJob;
import org.thoughtcrime.securesms.jobs.MultiDeviceViewOnceOpenJob;
import org.thoughtcrime.securesms.keyvalue.SignalStore;
import org.thoughtcrime.securesms.linkpreview.LinkPreview;
import org.thoughtcrime.securesms.longmessage.LongMessageFragment;
import org.thoughtcrime.securesms.main.Material3OnScrollHelperBinder;
import org.thoughtcrime.securesms.mediapreview.MediaIntentFactory;
import org.thoughtcrime.securesms.mediapreview.MediaPreviewV2Activity;
import org.thoughtcrime.securesms.messagedetails.MessageDetailsFragment;
import org.thoughtcrime.securesms.messagerequests.MessageRequestState;
import org.thoughtcrime.securesms.messagerequests.MessageRequestViewModel;
import org.thoughtcrime.securesms.mms.AttachmentManager;
import org.thoughtcrime.securesms.mms.GlideApp;
import org.thoughtcrime.securesms.mms.OutgoingMessage;
import org.thoughtcrime.securesms.mms.PartAuthority;
import org.thoughtcrime.securesms.mms.Slide;
import org.thoughtcrime.securesms.mms.TextSlide;
import org.thoughtcrime.securesms.notifications.profiles.NotificationProfile;
import org.thoughtcrime.securesms.notifications.v2.ConversationId;
import org.thoughtcrime.securesms.payments.preferences.PaymentsActivity;
import org.thoughtcrime.securesms.permissions.Permissions;
import org.thoughtcrime.securesms.phonenumbers.PhoneNumberFormatter;
import org.thoughtcrime.securesms.providers.BlobProvider;
import org.thoughtcrime.securesms.ratelimit.RecaptchaProofBottomSheetFragment;
import org.thoughtcrime.securesms.reactions.ReactionsBottomSheetDialogFragment;
import org.thoughtcrime.securesms.recipients.LiveRecipient;
import org.thoughtcrime.securesms.recipients.Recipient;
import org.thoughtcrime.securesms.recipients.RecipientExporter;
import org.thoughtcrime.securesms.recipients.RecipientId;
import org.thoughtcrime.securesms.recipients.ui.bottomsheet.RecipientBottomSheetDialogFragment;
import org.thoughtcrime.securesms.revealable.ViewOnceMessageActivity;
import org.thoughtcrime.securesms.revealable.ViewOnceUtil;
import org.thoughtcrime.securesms.safety.SafetyNumberBottomSheet;
import org.thoughtcrime.securesms.sms.MessageSender;
import org.thoughtcrime.securesms.stickers.StickerLocator;
import org.thoughtcrime.securesms.stickers.StickerPackPreviewActivity;
import org.thoughtcrime.securesms.stories.Stories;
import org.thoughtcrime.securesms.stories.StoryViewerArgs;
import org.thoughtcrime.securesms.stories.viewer.StoryViewerActivity;
import org.thoughtcrime.securesms.util.CachedInflater;
import org.thoughtcrime.securesms.util.CommunicationActions;
import org.thoughtcrime.securesms.util.HtmlUtil;
import org.thoughtcrime.securesms.util.LifecycleDisposable;
import org.thoughtcrime.securesms.util.MessageRecordUtil;
import org.thoughtcrime.securesms.util.Projection;
import org.thoughtcrime.securesms.util.RemoteDeleteUtil;
import org.thoughtcrime.securesms.util.SaveAttachmentTask;
import org.thoughtcrime.securesms.util.SignalLocalMetrics;
import org.thoughtcrime.securesms.util.SnapToTopDataObserver;
import org.thoughtcrime.securesms.util.StickyHeaderDecoration;
import org.thoughtcrime.securesms.util.StorageUtil;
import org.thoughtcrime.securesms.util.TextSecurePreferences;
import org.thoughtcrime.securesms.util.TopToastPopup;
import org.thoughtcrime.securesms.util.Util;
import org.thoughtcrime.securesms.util.ViewUtil;
import org.thoughtcrime.securesms.util.WindowUtil;
import org.thoughtcrime.securesms.util.concurrent.ListenableFuture;
import org.thoughtcrime.securesms.util.task.ProgressDialogAsyncTask;
import org.thoughtcrime.securesms.verify.VerifyIdentityActivity;
import org.thoughtcrime.securesms.wallpaper.ChatWallpaper;

import java.io.IOException;
import java.io.InputStream;
import java.util.ArrayList;
import java.util.Collections;
import java.util.HashSet;
import java.util.List;
import java.util.Locale;
import java.util.Objects;
import java.util.Optional;
import java.util.Set;
import java.util.concurrent.ExecutionException;

import io.reactivex.rxjava3.android.schedulers.AndroidSchedulers;
import kotlin.Unit;

@SuppressLint("StaticFieldLeak")
public class ConversationFragment extends LoggingFragment implements MultiselectForwardBottomSheet.Callback, ConversationBottomSheetCallback {
  private static final String TAG = Log.tag(ConversationFragment.class);

  private static final int SCROLL_ANIMATION_THRESHOLD = 50;
  private static final int CODE_ADD_EDIT_CONTACT      = 77;
  private static final int MAX_SCROLL_DELAY_COUNT     = 5;

  private final ActionModeCallback  actionModeCallback     = new ActionModeCallback();
  private final ItemClickListener   selectionClickListener = new ConversationFragmentItemClickListener();
  private final LifecycleDisposable disposables            = new LifecycleDisposable();
  private final LifecycleDisposable lastSeenDisposable     = new LifecycleDisposable();

  private ConversationFragmentListener listener;

  private LiveRecipient               recipient;
  private long                        threadId;
  private ActionMode                  actionMode;
  private Locale                      locale;
  private FrameLayout                 videoContainer;
  private RecyclerView                list;
  private LastSeenHeader              lastSeenDecoration;
  private RecyclerView.ItemDecoration inlineDateDecoration;
  private ViewSwitcher                topLoadMoreView;
  private ViewSwitcher                bottomLoadMoreView;
  private ConversationTypingView      typingView;
  private View                        composeDivider;
  private ConversationScrollToView    scrollToBottomButton;
  private ConversationScrollToView    scrollToMentionButton;
  private TextView                    scrollDateHeader;
  private ConversationBannerView      conversationBanner;
  private MessageRequestViewModel     messageRequestViewModel;
  private MessageCountsViewModel      messageCountsViewModel;
  private ConversationViewModel       conversationViewModel;
  private ConversationGroupViewModel  groupViewModel;
  private SnapToTopDataObserver       snapToTopDataObserver;
  private MarkReadHelper              markReadHelper;
  private Animation                   scrollButtonInAnimation;
  private Animation                   mentionButtonInAnimation;
  private Animation                   scrollButtonOutAnimation;
  private Animation                   mentionButtonOutAnimation;
  private OnScrollListener            conversationScrollListener;
  private int                         lastSeenScrollOffset;
  private Stopwatch                   startupStopwatch;
  private LayoutTransition            layoutTransition;
  private TransitionListener          transitionListener;
  private View                        reactionsShade;
  private SignalBottomActionBar       bottomActionBar;

  private GiphyMp4ProjectionRecycler giphyMp4ProjectionRecycler;
  private Colorizer                  colorizer;
  private ConversationUpdateTick     conversationUpdateTick;
  private MultiselectItemDecoration  multiselectItemDecoration;

  private @Nullable ConversationData conversationData;
  private @Nullable ChatWallpaper    chatWallpaper;

  private final DatabaseObserver.Observer threadDeletedObserver = this::onThreadDelete;

  public static void prepare(@NonNull Context context) {
    FrameLayout parent = new FrameLayout(context);
    parent.setLayoutParams(new FrameLayout.LayoutParams(FrameLayout.LayoutParams.MATCH_PARENT, FrameLayout.LayoutParams.WRAP_CONTENT));

    CachedInflater.from(context).cacheUntilLimit(R.layout.conversation_item_received_text_only, parent, 25);
    CachedInflater.from(context).cacheUntilLimit(R.layout.conversation_item_sent_text_only, parent, 25);
    CachedInflater.from(context).cacheUntilLimit(R.layout.conversation_item_received_multimedia, parent, 10);
    CachedInflater.from(context).cacheUntilLimit(R.layout.conversation_item_sent_multimedia, parent, 10);
    CachedInflater.from(context).cacheUntilLimit(R.layout.conversation_item_update, parent, 5);
    CachedInflater.from(context).cacheUntilLimit(R.layout.cursor_adapter_header_footer_view, parent, 2);
  }

  @Override
  public void onCreate(Bundle icicle) {
    super.onCreate(icicle);
    this.locale = Locale.getDefault();
    startupStopwatch = new Stopwatch("conversation-open");
    SignalLocalMetrics.ConversationOpen.start();
  }

  @Override
  public View onCreateView(@NonNull LayoutInflater inflater, ViewGroup container, Bundle bundle) {
    disposables.bindTo(getViewLifecycleOwner());
    lastSeenDisposable.bindTo(getViewLifecycleOwner());

    final View view = inflater.inflate(R.layout.conversation_fragment, container, false);
    videoContainer = view.findViewById(R.id.video_container);
    list           = view.findViewById(android.R.id.list);
    composeDivider = view.findViewById(R.id.compose_divider);

    layoutTransition   = new LayoutTransition();
    transitionListener = new TransitionListener(list);

    scrollToBottomButton  = view.findViewById(R.id.scroll_to_bottom);
    scrollToMentionButton = view.findViewById(R.id.scroll_to_mention);
    scrollDateHeader      = view.findViewById(R.id.scroll_date_header);
    reactionsShade        = view.findViewById(R.id.reactions_shade);
    bottomActionBar       = view.findViewById(R.id.conversation_bottom_action_bar);

    final LinearLayoutManager      layoutManager            = new SmoothScrollingLinearLayoutManager(getActivity(), true);
    final ConversationItemAnimator conversationItemAnimator = new ConversationItemAnimator(
        () -> {
          ConversationAdapter adapter = getListAdapter();
          if (adapter == null) {
            return false;
          } else {
            return Util.hasItems(adapter.getSelectedItems());
          }
        },
        () -> conversationViewModel.shouldPlayMessageAnimations() && list.getScrollState() == RecyclerView.SCROLL_STATE_IDLE,
        () -> list.canScrollVertically(1) || list.canScrollVertically(-1));

    multiselectItemDecoration = new MultiselectItemDecoration(requireContext(), () -> chatWallpaper);

    list.setHasFixedSize(false);
    list.setLayoutManager(layoutManager);

    RecyclerViewColorizer recyclerViewColorizer = new RecyclerViewColorizer(list);

    list.addItemDecoration(multiselectItemDecoration);
    list.setItemAnimator(conversationItemAnimator);

    ((Material3OnScrollHelperBinder) requireParentFragment()).bindScrollHelper(list);

    getViewLifecycleOwner().getLifecycle().addObserver(multiselectItemDecoration);

    snapToTopDataObserver = new ConversationSnapToTopDataObserver(list, new ConversationScrollRequestValidator());
    conversationBanner    = (ConversationBannerView) inflater.inflate(R.layout.conversation_item_banner, container, false);
    topLoadMoreView       = (ViewSwitcher) inflater.inflate(R.layout.load_more_header, container, false);
    bottomLoadMoreView    = (ViewSwitcher) inflater.inflate(R.layout.load_more_header, container, false);

    initializeLoadMoreView(topLoadMoreView);
    initializeLoadMoreView(bottomLoadMoreView);

    typingView = (ConversationTypingView) inflater.inflate(R.layout.conversation_typing_view, container, false);

    new ConversationItemSwipeCallback(
            conversationMessage -> actionMode == null &&
                                   MenuState.canReplyToMessage(recipient.get(),
                                                               MenuState.isActionMessage(conversationMessage.getMessageRecord()),
                                                               conversationMessage.getMessageRecord(),
                                                               messageRequestViewModel.shouldShowMessageRequest(),
                                                               groupViewModel.isNonAdminInAnnouncementGroup()),
            this::handleReplyMessage
    ).attachToRecyclerView(list);

    giphyMp4ProjectionRecycler = initializeGiphyMp4();

    this.groupViewModel         = new ViewModelProvider(getParentFragment(), (ViewModelProvider.Factory) new ConversationGroupViewModel.Factory()).get(ConversationGroupViewModel.class);
    this.messageCountsViewModel = new ViewModelProvider(getParentFragment()).get(MessageCountsViewModel.class);
    this.conversationViewModel  = new ViewModelProvider(getParentFragment(), (ViewModelProvider.Factory) new ConversationViewModel.Factory()).get(ConversationViewModel.class);

    disposables.add(conversationViewModel.getChatColors().subscribe(chatColors -> {
      recyclerViewColorizer.setChatColors(chatColors);
      scrollToMentionButton.setUnreadCountBackgroundTint(chatColors.asSingleColor());
      scrollToBottomButton.setUnreadCountBackgroundTint(chatColors.asSingleColor());
    }));

    disposables.add(conversationViewModel.getMessageData().subscribe(messageData -> {
      SignalLocalMetrics.ConversationOpen.onDataPostedToMain();

      ConversationAdapter adapter = getListAdapter();
      if (adapter != null) {
        List<ConversationMessage> messages = messageData.getMessages();
        getListAdapter().submitList(messages, () -> {
          list.post(() -> {
            conversationViewModel.onMessagesCommitted(messages);
          });
        });
      }

      presentConversationMetadata(messageData.getMetadata());
    }));

    disposables.add(conversationViewModel.getWallpaper().subscribe(w -> {
      chatWallpaper = w.orElse(null);
      scrollToBottomButton.setWallpaperEnabled(w.isPresent());
      scrollToMentionButton.setWallpaperEnabled(w.isPresent());
    }));

    conversationViewModel.getShowMentionsButton().observe(getViewLifecycleOwner(), shouldShow -> {
      if (shouldShow) {
        ViewUtil.animateIn(scrollToMentionButton, mentionButtonInAnimation);
      } else {
        ViewUtil.animateOut(scrollToMentionButton, mentionButtonOutAnimation, View.INVISIBLE);
      }
    });

    conversationViewModel.getShowScrollToBottom().observe(getViewLifecycleOwner(), shouldShow -> {
      if (shouldShow) {
        ViewUtil.animateIn(scrollToBottomButton, scrollButtonInAnimation);
      } else {
        ViewUtil.animateOut(scrollToBottomButton, scrollButtonOutAnimation, View.INVISIBLE);
      }
    });

    scrollToBottomButton.setOnClickListener(v -> scrollToBottom());
    scrollToMentionButton.setOnClickListener(v -> scrollToNextMention());

    updateToolbarDependentMargins();

    colorizer = new Colorizer();
    disposables.add(conversationViewModel.getNameColorsMap().subscribe(nameColorsMap -> {
      colorizer.onNameColorsChanged(nameColorsMap);

      ConversationAdapter adapter = getListAdapter();
      if (adapter != null) {
        adapter.notifyItemRangeChanged(0, adapter.getItemCount(), ConversationAdapter.PAYLOAD_NAME_COLORS);
      }
    }));

    conversationUpdateTick = new ConversationUpdateTick(this::updateConversationItemTimestamps);
    getViewLifecycleOwner().getLifecycle().addObserver(conversationUpdateTick);

    listener.getVoiceNoteMediaController().getVoiceNotePlayerViewState().observe(getViewLifecycleOwner(), state -> conversationViewModel.setInlinePlayerVisible(state.isPresent()));
    conversationViewModel.getConversationTopMargin().observe(getViewLifecycleOwner(), topMargin -> {
      lastSeenScrollOffset = topMargin;
      ViewUtil.setTopMargin(scrollDateHeader, topMargin + ViewUtil.dpToPx(8));
    });

    conversationViewModel.getActiveNotificationProfile().observe(getViewLifecycleOwner(), this::updateNotificationProfileStatus);

    initializeScrollButtonAnimations();
    initializeResources();
    initializeMessageRequestViewModel();
    initializeListAdapter();

    conversationViewModel.getSearchQuery().observe(getViewLifecycleOwner(), this::onSearchQueryUpdated);

    disposables.add(conversationViewModel.getMarkReadRequests()
                                         .subscribe(timeSince -> markReadHelper.onViewsRevealed(timeSince)));

    return view;
  }

  @Override
  public void onViewCreated(@NonNull View view, @Nullable Bundle savedInstanceState) {
  }

  @Override
  public void onDestroy() {
    ApplicationDependencies.getDatabaseObserver().unregisterObserver(threadDeletedObserver);
    super.onDestroy();
  }

  private @NonNull GiphyMp4ProjectionRecycler initializeGiphyMp4() {
    int                                            maxPlayback = GiphyMp4PlaybackPolicy.maxSimultaneousPlaybackInConversation();
    List<GiphyMp4ProjectionPlayerHolder>           holders     = GiphyMp4ProjectionPlayerHolder.injectVideoViews(requireContext(),
                                                                                                                 getViewLifecycleOwner().getLifecycle(),
                                                                                                                 videoContainer,
                                                                                                                 maxPlayback);
    GiphyMp4ProjectionRecycler callback = new GiphyMp4ProjectionRecycler(holders);

    GiphyMp4PlaybackController.attach(list, callback, maxPlayback);
    list.addItemDecoration(new GiphyMp4ItemDecoration(callback, translationY -> {
      reactionsShade.setTranslationY(translationY + list.getHeight());
      return Unit.INSTANCE;
    }), 0);

    return callback;
  }

  public void clearFocusedItem() {
    multiselectItemDecoration.setFocusedItem(null);
    list.invalidateItemDecorations();
  }

  private void updateConversationItemTimestamps() {
    ConversationAdapter conversationAdapter = getListAdapter();
    if (conversationAdapter != null) {
      getListAdapter().updateTimestamps();
    }
  }

  @Override
  public void onAttach(Context context) {
    super.onAttach(context);
    this.listener = (ConversationFragmentListener) getParentFragment();
  }

  @Override
  public void onStart() {
    super.onStart();
    initializeTypingObserver();
    layoutTransition.getAnimator(LayoutTransition.CHANGE_DISAPPEARING).addListener(transitionListener);
  }

  @Override
  public void onPause() {
    super.onPause();
    int lastVisiblePosition  = getListLayoutManager().findLastVisibleItemPosition();
    int firstVisiblePosition = getListLayoutManager().findFirstCompletelyVisibleItemPosition();

    final long lastVisibleMessageTimestamp;
    if (firstVisiblePosition > 0 && lastVisiblePosition != RecyclerView.NO_POSITION) {
      ConversationMessage message = getListAdapter().getLastVisibleConversationMessage(lastVisiblePosition);

      lastVisibleMessageTimestamp = message != null ? message.getMessageRecord().getDateReceived() : 0;
    } else {
      lastVisibleMessageTimestamp = 0;
    }
    SignalExecutors.BOUNDED.submit(() -> SignalDatabase.threads().setLastScrolled(threadId, lastVisibleMessageTimestamp));
  }

  @Override
  public void onStop() {
    super.onStop();
    ApplicationDependencies.getTypingStatusRepository().getTypists(threadId).removeObservers(getViewLifecycleOwner());
    layoutTransition.getAnimator(LayoutTransition.CHANGE_DISAPPEARING).removeListener(transitionListener);
  }

  @Override
  public void onConfigurationChanged(@NonNull Configuration newConfig) {
    super.onConfigurationChanged(newConfig);
    updateToolbarDependentMargins();
  }

  public void moveToLastSeen() {
    int lastSeenPosition = conversationData != null ? conversationData.getLastSeenPosition() : 0;
    if (lastSeenPosition <= 0) {
      Log.i(TAG, "No need to move to last seen.");
      return;
    }

    if (list == null || getListAdapter() == null) {
      Log.w(TAG, "Tried to move to last seen position, but we hadn't initialized the view yet.");
      return;
    }

    int position = getListAdapter().getAdapterPositionForMessagePosition(lastSeenPosition);
    snapToTopDataObserver.requestScrollPosition(position);
  }

  public void onWallpaperChanged(@Nullable ChatWallpaper wallpaper) {
    if (scrollDateHeader != null) {
      scrollDateHeader.setBackgroundResource(wallpaper != null ? R.drawable.sticky_date_header_background_wallpaper
                                                               : R.drawable.sticky_date_header_background);
      scrollDateHeader.setTextColor(ContextCompat.getColor(requireContext(), wallpaper != null ? R.color.sticky_header_foreground_wallpaper
                                                                                               : R.color.signal_colorOnSurfaceVariant));
    }

    if (list != null) {
      ConversationAdapter adapter = getListAdapter();

      if (adapter != null) {
        Log.d(TAG, "Notifying adapter that wallpaper state has changed.");

        if (adapter.onHasWallpaperChanged(wallpaper != null)) {
          setInlineDateDecoration(adapter);
        }
      }
    }
  }

  private int getStartPosition() {
    return conversationViewModel.getArgs().getStartingPosition();
  }

  private void initializeMessageRequestViewModel() {
    MessageRequestViewModel.Factory factory = new MessageRequestViewModel.Factory(requireContext());

    messageRequestViewModel = new ViewModelProvider(requireParentFragment(), factory).get(MessageRequestViewModel.class);
    messageRequestViewModel.setConversationInfo(recipient.getId(), threadId);

    listener.onMessageRequest(messageRequestViewModel);

    messageRequestViewModel.getRecipientInfo().observe(getViewLifecycleOwner(), recipientInfo -> {
      presentMessageRequestProfileView(requireContext(), recipientInfo, conversationBanner);
    });

    messageRequestViewModel.getMessageData().observe(getViewLifecycleOwner(), data -> {
      ConversationAdapter adapter = getListAdapter();
      if (adapter != null) {
        adapter.setMessageRequestAccepted(data.getMessageState() == MessageRequestState.NONE);
      }
    });
  }

  private void presentMessageRequestProfileView(@NonNull Context context, @NonNull MessageRequestViewModel.RecipientInfo recipientInfo, @Nullable ConversationBannerView conversationBanner) {
    if (conversationBanner == null) {
      return;
    }

    Recipient    recipient          = recipientInfo.getRecipient();
    boolean      isSelf             = Recipient.self().equals(recipient);
    int          memberCount        = recipientInfo.getGroupMemberCount();
    int          pendingMemberCount = recipientInfo.getGroupPendingMemberCount();
    List<String> groups             = recipientInfo.getSharedGroups();

    conversationBanner.setBadge(recipient);

    if (recipient != null) {
      conversationBanner.setAvatar(GlideApp.with(context), recipient);
      conversationBanner.showBackgroundBubble(recipient.hasWallpaper());

      String title = conversationBanner.setTitle(recipient);
      conversationBanner.setAbout(recipient);

      if (recipient.isGroup()) {
        if (pendingMemberCount > 0) {
          String invited = context.getResources().getQuantityString(R.plurals.MessageRequestProfileView_invited, pendingMemberCount, pendingMemberCount);
          conversationBanner.setSubtitle(context.getResources().getQuantityString(R.plurals.MessageRequestProfileView_members_and_invited, memberCount, memberCount, invited));
        } else if (memberCount > 0) {
          conversationBanner.setSubtitle(context.getResources().getQuantityString(R.plurals.MessageRequestProfileView_members, memberCount,
                                                                                  memberCount));
        } else {
          conversationBanner.setSubtitle(null);
        }
      } else if (isSelf) {
        conversationBanner.setSubtitle(context.getString(R.string.ConversationFragment__you_can_add_notes_for_yourself_in_this_conversation));
      } else {
        String subtitle = recipient.getE164().map(PhoneNumberFormatter::prettyPrint).orElse(null);

        if (subtitle == null || subtitle.equals(title)) {
          conversationBanner.hideSubtitle();
        } else {
          conversationBanner.setSubtitle(subtitle);
        }
      }
    }

    if (groups.isEmpty() || isSelf) {
      if (TextUtils.isEmpty(recipientInfo.getGroupDescription())) {
        conversationBanner.setLinkifyDescription(false);
        conversationBanner.hideDescription();
      } else {
        conversationBanner.setLinkifyDescription(true);
        boolean linkifyWebLinks = recipientInfo.getMessageRequestState() == MessageRequestState.NONE;
        conversationBanner.showDescription();
        GroupDescriptionUtil.setText(context,
                                     conversationBanner.getDescription(),
                                     recipientInfo.getGroupDescription(),
                                     linkifyWebLinks,
                                     () -> GroupDescriptionDialog.show(getChildFragmentManager(),
                                                                       recipient.getDisplayName(context),
                                                                       recipientInfo.getGroupDescription(),
                                                                       linkifyWebLinks));
      }
    } else {
      final String description;

      switch (groups.size()) {
        case 1:
          description = context.getString(R.string.MessageRequestProfileView_member_of_one_group, HtmlUtil.bold(groups.get(0)));
          break;
        case 2:
          description = context.getString(R.string.MessageRequestProfileView_member_of_two_groups, HtmlUtil.bold(groups.get(0)), HtmlUtil.bold(groups.get(1)));
          break;
        case 3:
          description = context.getString(R.string.MessageRequestProfileView_member_of_many_groups, HtmlUtil.bold(groups.get(0)), HtmlUtil.bold(groups.get(1)), HtmlUtil.bold(groups.get(2)));
          break;
        default:
          int others = groups.size() - 2;
          description = context.getString(R.string.MessageRequestProfileView_member_of_many_groups,
                                          HtmlUtil.bold(groups.get(0)),
                                          HtmlUtil.bold(groups.get(1)),
                                          context.getResources().getQuantityString(R.plurals.MessageRequestProfileView_member_of_d_additional_groups, others, others));
      }

      conversationBanner.setDescription(HtmlCompat.fromHtml(description, 0));
      conversationBanner.showDescription();
    }
  }

  private void initializeResources() {
    long oldThreadId      = threadId;
    int  startingPosition = getStartPosition();

    this.recipient = Recipient.live(conversationViewModel.getArgs().getRecipientId());
    setThreadId(conversationViewModel.getArgs().getThreadId());
    this.markReadHelper = new MarkReadHelper(ConversationId.forConversation(threadId), requireContext(), getViewLifecycleOwner());

    conversationViewModel.onConversationDataAvailable(recipient.getId(), threadId, startingPosition);
    messageCountsViewModel.setThreadId(threadId);

    messageCountsViewModel.getUnreadMessagesCount().observe(getViewLifecycleOwner(), scrollToBottomButton::setUnreadCount);
    messageCountsViewModel.getUnreadMentionsCount().observe(getViewLifecycleOwner(), count -> {
      scrollToMentionButton.setUnreadCount(count);
      conversationViewModel.setHasUnreadMentions(count > 0);
    });

    conversationScrollListener = new ConversationScrollListener(requireContext());
    list.addOnScrollListener(conversationScrollListener);

    if (oldThreadId != threadId) {
      ApplicationDependencies.getTypingStatusRepository().getTypists(oldThreadId).removeObservers(getViewLifecycleOwner());
    }
  }

  private void setThreadId(long threadId) {
    this.threadId = threadId;
    ApplicationDependencies.getDatabaseObserver().unregisterObserver(threadDeletedObserver);
    ApplicationDependencies.getDatabaseObserver().registerConversationDeleteObserver(this.threadId, threadDeletedObserver);
  }

  private void initializeListAdapter() {
    if (this.recipient != null) {
      if (getListAdapter() != null && getListAdapter().isForRecipientId(this.recipient.getId())) {
        Log.d(TAG, "List adapter already initialized for " + this.recipient.getId());
        return;
      }

      Log.d(TAG, "Initializing adapter for " + recipient.getId());
      ConversationAdapter adapter = new ConversationAdapter(requireContext(), this, GlideApp.with(this), locale, selectionClickListener, this.recipient.get(), colorizer);
      adapter.setPagingController(conversationViewModel.getPagingController());
      list.setAdapter(adapter);
      setInlineDateDecoration(adapter);
      ConversationAdapter.initializePool(list.getRecycledViewPool());

      adapter.registerAdapterDataObserver(snapToTopDataObserver);
      adapter.registerAdapterDataObserver(new CheckExpirationDataObserver());

      setLastSeen(conversationData != null ? conversationData.getLastSeen() : 0);

      adapter.registerAdapterDataObserver(new RecyclerView.AdapterDataObserver() {
        @Override
        public void onItemRangeInserted(int positionStart, int itemCount) {
          adapter.unregisterAdapterDataObserver(this);
          startupStopwatch.split("data-set");
          list.post(() -> {
            startupStopwatch.split("first-render");
            startupStopwatch.stop(TAG);
            SignalLocalMetrics.ConversationOpen.onRenderFinished();
            listener.onFirstRender();
          });
        }
      });
    }
  }

  private void initializeLoadMoreView(ViewSwitcher loadMoreView) {
    loadMoreView.setOnClickListener(v -> {
      loadMoreView.showNext();
      loadMoreView.setOnClickListener(null);
    });
  }

  private void initializeTypingObserver() {
    if (!TextSecurePreferences.isTypingIndicatorsEnabled(requireContext())) {
      return;
    }

    LiveData<TypingStatusRepository.TypingState> typists = ApplicationDependencies.getTypingStatusRepository().getTypists(threadId);

    typists.removeObservers(getViewLifecycleOwner());
    typists.observe(getViewLifecycleOwner(), typingState ->  {
      List<Recipient> recipients;
      boolean         replacedByIncomingMessage;

      if (typingState != null) {
        recipients                = typingState.getTypists();
        replacedByIncomingMessage = typingState.isReplacedByIncomingMessage();
      } else {
        recipients                = Collections.emptyList();
        replacedByIncomingMessage = false;
      }

      Recipient resolved = recipient.get();
      typingView.setTypists(GlideApp.with(ConversationFragment.this), recipients, resolved.isGroup(), resolved.hasWallpaper());

      ConversationAdapter adapter = getListAdapter();
      adapter.setTypingView(typingView);

      if (recipients.size() > 0) {
        if (!isTypingIndicatorShowing() && isAtBottom()) {
          adapter.setTypingViewEnabled(true);
          list.scrollToPosition(0);
        } else {
          adapter.setTypingViewEnabled(true);
        }
      } else {
        if (isTypingIndicatorShowing() && getListLayoutManager().findFirstCompletelyVisibleItemPosition() == 0 && getListLayoutManager().getItemCount() > 1 && !replacedByIncomingMessage) {
          adapter.setTypingViewEnabled(false);
        } else if (!replacedByIncomingMessage) {
          adapter.setTypingViewEnabled(false);
        } else {
          adapter.setTypingViewEnabled(false);
        }
      }
    });
  }

  private void setCorrectActionModeMenuVisibility() {
    Set<MultiselectPart> selectedParts = getListAdapter().getSelectedItems();

    if (actionMode != null && selectedParts.size() == 0) {
      actionMode.finish();
      return;
    }

    setBottomActionBarVisibility(true);

    MenuState menuState = MenuState.getMenuState(recipient.get(), selectedParts, messageRequestViewModel.shouldShowMessageRequest(), groupViewModel.isNonAdminInAnnouncementGroup());

    List<ActionItem> items = new ArrayList<>();

    if (menuState.shouldShowReplyAction()) {
      items.add(new ActionItem(R.drawable.symbol_reply_24, getResources().getString(R.string.conversation_selection__menu_reply), () -> {
        maybeShowSwipeToReplyTooltip();
        handleReplyMessage(getSelectedConversationMessage());
        if (actionMode != null) {
          actionMode.finish();
        }
      }));
    }

    if (menuState.shouldShowForwardAction()) {
      items.add(new ActionItem(R.drawable.symbol_forward_24, getResources().getString(R.string.conversation_selection__menu_forward), () -> handleForwardMessageParts(selectedParts)));
    }

    if (menuState.shouldShowSaveAttachmentAction()) {
      items.add(new ActionItem(R.drawable.symbol_save_android_24, getResources().getString(R.string.conversation_selection__menu_save), () -> {
        handleSaveAttachment((MediaMmsMessageRecord) getSelectedConversationMessage().getMessageRecord());
        if (actionMode != null) {
          actionMode.finish();
        }
      }));
    }

    if (menuState.shouldShowCopyAction()) {
      items.add(new ActionItem(R.drawable.symbol_copy_android_24, getResources().getString(R.string.conversation_selection__menu_copy), () -> {
        handleCopyMessage(selectedParts);
        if (actionMode != null) {
          actionMode.finish();
        }
      }));
    }

    if (menuState.shouldShowDetailsAction()) {
      items.add(new ActionItem(R.drawable.symbol_info_24, getResources().getString(R.string.conversation_selection__menu_message_details), () -> {
        handleDisplayDetails(getSelectedConversationMessage());
        if (actionMode != null) {
          actionMode.finish();
        }
      }));
    }

    if (menuState.shouldShowDeleteAction()) {
      items.add(new ActionItem(R.drawable.symbol_trash_24, getResources().getString(R.string.conversation_selection__menu_delete), () -> {
        handleDeleteMessages(selectedParts);
        if (actionMode != null) {
          actionMode.finish();
        }
      }));
    }

    bottomActionBar.setItems(items);
  }

  private void setBottomActionBarVisibility(boolean isVisible) {
    boolean isCurrentlyVisible = bottomActionBar.getVisibility() == View.VISIBLE;
    if (isVisible == isCurrentlyVisible) {
      return;
    }

    int additionalScrollOffset = (int) DimensionUnit.DP.toPixels(54);

    if (isVisible) {
      ViewUtil.animateIn(bottomActionBar, bottomActionBar.getEnterAnimation());
      listener.onBottomActionBarVisibilityChanged(View.VISIBLE);

      bottomActionBar.getViewTreeObserver().addOnPreDrawListener(new ViewTreeObserver.OnPreDrawListener() {
        @Override
        public boolean onPreDraw() {
          if (bottomActionBar.getHeight() == 0 && bottomActionBar.getVisibility() == View.VISIBLE) {
            return false;
          }

          bottomActionBar.getViewTreeObserver().removeOnPreDrawListener(this);

          int bottomPadding = bottomActionBar.getHeight() + (int) DimensionUnit.DP.toPixels(18);
          list.setPadding(list.getPaddingLeft(), list.getPaddingTop(), list.getPaddingRight(), bottomPadding);

          list.scrollBy(0, -(bottomPadding - additionalScrollOffset));

          return false;
        }
      });
    } else {
      ViewUtil.animateOut(bottomActionBar, bottomActionBar.getExitAnimation())
              .addListener(new ListenableFuture.Listener<Boolean>() {
                @Override public void onSuccess(Boolean result) {
                  int scrollOffset = list.getPaddingBottom() - additionalScrollOffset;
                  listener.onBottomActionBarVisibilityChanged(View.GONE);
                  list.setPadding(list.getPaddingLeft(), list.getPaddingTop(), list.getPaddingRight(), getResources().getDimensionPixelSize(R.dimen.conversation_bottom_padding));

                  ViewKt.doOnPreDraw(list, view -> {
                    list.scrollBy(0, scrollOffset);
                    return Unit.INSTANCE;
                  });
                }

                @Override public void onFailure(ExecutionException e) {
                }
              });
    }
  }

  private @Nullable ConversationAdapter getListAdapter() {
    return (ConversationAdapter) list.getAdapter();
  }

  private SmoothScrollingLinearLayoutManager getListLayoutManager() {
    return (SmoothScrollingLinearLayoutManager) list.getLayoutManager();
  }

  private ConversationMessage getSelectedConversationMessage() {
    Set<ConversationMessage> messageRecords = Stream.of(getListAdapter().getSelectedItems())
                                                    .map(MultiselectPart::getConversationMessage)
                                                    .distinct()
                                                    .collect(Collectors.toSet());

    if (messageRecords.size() == 1) return messageRecords.stream().findFirst().get();
    else                            throw new AssertionError();
  }

  public void reload(Recipient recipient, long threadId) {
    Log.d(TAG, "[reload] Recipient: " + recipient.getId() + ", ThreadId: " + threadId);
    this.recipient = recipient.live();

    if (this.threadId != threadId) {
      Log.i(TAG, "ThreadId changed from " + this.threadId + " to " + threadId + ". Recipient was " + this.recipient.getId() + " and is now " + recipient.getId());

      setThreadId(threadId);
      messageRequestViewModel.setConversationInfo(recipient.getId(), threadId);

      snapToTopDataObserver.requestScrollPosition(0);
      conversationViewModel.onConversationDataAvailable(recipient.getId(), threadId, -1);
      messageCountsViewModel.setThreadId(threadId);
      markReadHelper = new MarkReadHelper(ConversationId.forConversation(threadId), requireContext(), getViewLifecycleOwner());
      initializeListAdapter();
      initializeTypingObserver();
    }
  }

  public void scrollToBottom() {
    if (getListLayoutManager().findFirstVisibleItemPosition() < SCROLL_ANIMATION_THRESHOLD) {
      Log.d(TAG, "scrollToBottom: Smooth scrolling to bottom of screen.");
      list.smoothScrollToPosition(0);
    } else {
      Log.d(TAG, "scrollToBottom: Scrolling to bottom of screen.");
      list.scrollToPosition(0);
    }
  }

  public void setInlineDateDecoration(@NonNull ConversationAdapter adapter) {
    if (inlineDateDecoration != null) {
      list.removeItemDecoration(inlineDateDecoration);
    }

    inlineDateDecoration = new StickyHeaderDecoration(adapter, false, false, ConversationAdapter.HEADER_TYPE_INLINE_DATE);
    list.addItemDecoration(inlineDateDecoration, 0);
  }

  public void setLastSeen(long lastSeen) {
    lastSeenDisposable.clear();
    if (lastSeenDecoration != null) {
      list.removeItemDecoration(lastSeenDecoration);
    }

    lastSeenDecoration = new LastSeenHeader(getListAdapter(), lastSeen);
    list.addItemDecoration(lastSeenDecoration, 0);

    if (lastSeen > 0) {
      lastSeenDisposable.add(conversationViewModel.getThreadUnreadCount(lastSeen)
                                                  .distinctUntilChanged()
                                                  .observeOn(AndroidSchedulers.mainThread())
                                                  .subscribe(unreadCount -> {
                                                    lastSeenDecoration.setUnreadCount(unreadCount);
                                                    list.invalidateItemDecorations();
                                                  }));
    }
  }

  private void handleCopyMessage(final Set<MultiselectPart> multiselectParts) {
    SimpleTask.run(() -> extractBodies(multiselectParts),
                   bodies -> {
                     if (!Util.isEmpty(bodies)) {
                       Util.copyToClipboard(requireContext(), bodies);
                     }
                   });
  }

  private @NotNull CharSequence extractBodies(final Set<MultiselectPart> multiselectParts) {
    return Stream.of(multiselectParts)
                 .sortBy(m -> m.getMessageRecord().getDateReceived())
                 .map(MultiselectPart::getConversationMessage)
                 .distinct()
                 .map(message -> {
                   if (MessageRecordUtil.hasTextSlide(message.getMessageRecord())) {
                     TextSlide textSlide = MessageRecordUtil.requireTextSlide(message.getMessageRecord());
                     if (textSlide.getUri() == null) {
                       return message.getDisplayBody(requireContext());
                     }

                     try (InputStream stream = PartAuthority.getAttachmentStream(requireContext(), textSlide.getUri())) {
                       String body = StreamUtil.readFullyAsString(stream);
                       return ConversationMessage.ConversationMessageFactory.createWithUnresolvedData(requireContext(), message.getMessageRecord(), body)
                                                                            .getDisplayBody(requireContext());
                     } catch (IOException e) {
                       Log.w(TAG, "Failed to read text slide data.");
                     }
                   }

                   return message.getDisplayBody(requireContext());
                 })
                 .filterNot(Util::isEmpty)
                 .collect(SpannableStringBuilder::new, (bodyBuilder, body) -> {
                   if (bodyBuilder.length() > 0) {
                     bodyBuilder.append('\n');
                   }
                   bodyBuilder.append(body);
                 });
  }

  private void handleDeleteMessages(final Set<MultiselectPart> multiselectParts) {
    Set<MessageRecord> messageRecords = Stream.of(multiselectParts).map(MultiselectPart::getMessageRecord).collect(Collectors.toSet());
    buildRemoteDeleteConfirmationDialog(messageRecords).show();
  }

  private AlertDialog.Builder buildRemoteDeleteConfirmationDialog(Set<MessageRecord> messageRecords) {
    int                 messagesCount = messageRecords.size();
    AlertDialog.Builder builder       = new MaterialAlertDialogBuilder(getActivity());

    builder.setTitle(getActivity().getResources().getQuantityString(R.plurals.ConversationFragment_delete_selected_messages, messagesCount, messagesCount));
    builder.setCancelable(true);

    boolean isNoteToSelfDelete = isNoteToSelfDelete(messageRecords);

    int deleteForMeResId = isNoteToSelfDelete ? R.string.ConversationFragment_delete_on_this_device : R.string.ConversationFragment_delete_for_me;
    builder.setPositiveButton(deleteForMeResId, (dialog, which) -> {
      new ProgressDialogAsyncTask<Void, Void, Void>(getActivity(),
                                                    R.string.ConversationFragment_deleting,
                                                    R.string.ConversationFragment_deleting_messages)
      {
        @Override
        protected Void doInBackground(Void... voids) {
          for (MessageRecord messageRecord : messageRecords) {
            SignalDatabase.messages().deleteMessage(messageRecord.getId());
          }

          return null;
        }
      }.executeOnExecutor(AsyncTask.THREAD_POOL_EXECUTOR);
    });

    int deleteForEveryoneResId = isNoteToSelfDelete ? R.string.ConversationFragment_delete_everywhere : R.string.ConversationFragment_delete_for_everyone;

    if (RemoteDeleteUtil.isValidSend(messageRecords, System.currentTimeMillis()) && (!isNoteToSelfDelete || TextSecurePreferences.isMultiDevice(requireContext()))) {
      builder.setNeutralButton(deleteForEveryoneResId, (dialog, which) -> handleDeleteForEveryone(messageRecords));
    }

    builder.setNegativeButton(android.R.string.cancel, null);
    return builder;
  }

  private void onThreadDelete() {
    setThreadId(-1);
    conversationViewModel.clearThreadId();
    messageCountsViewModel.clearThreadId();
    listener.setThreadId(threadId);
  }

  private static boolean isNoteToSelfDelete(Set<MessageRecord> messageRecords) {
    return messageRecords.stream().allMatch(messageRecord -> messageRecord.isOutgoing() && messageRecord.getRecipient().isSelf());
  }

  private void handleDeleteForEveryone(Set<MessageRecord> messageRecords) {
    Runnable deleteForEveryone = () -> {
      SignalExecutors.BOUNDED.execute(() -> {
        for (MessageRecord message : messageRecords) {
          MessageSender.sendRemoteDelete(message.getId());
        }
      });
    };

    if (SignalStore.uiHints().hasConfirmedDeleteForEveryoneOnce() || isNoteToSelfDelete(messageRecords)) {
      deleteForEveryone.run();
    } else {
      new MaterialAlertDialogBuilder(requireActivity())
                     .setMessage(R.string.ConversationFragment_this_message_will_be_deleted_for_everyone_in_the_conversation)
                     .setPositiveButton(R.string.ConversationFragment_delete_for_everyone, (dialog, which) -> {
                       SignalStore.uiHints().markHasConfirmedDeleteForEveryoneOnce();
                       deleteForEveryone.run();
                     })
                     .setNegativeButton(android.R.string.cancel, null)
                     .show();
    }
  }

  private void handleDisplayDetails(ConversationMessage message) {
    MessageDetailsFragment.create(message.getMessageRecord(), recipient.getId()).show(getParentFragment().getChildFragmentManager(), null);
  }

  private void handleForwardMessageParts(Set<MultiselectPart> multiselectParts) {
    listener.onForwardClicked();

    MultiselectForwardFragmentArgs.create(requireContext(),
                                          multiselectParts,
                                          args -> MultiselectForwardFragment.showBottomSheet(getChildFragmentManager(),
                                                                                             args));
  }

  private void handleResendMessage(final MessageRecord message) {
    final Context context = getActivity().getApplicationContext();
    new AsyncTask<MessageRecord, Void, Void>() {
      @Override
      protected Void doInBackground(MessageRecord... messageRecords) {
        MessageSender.resend(context, messageRecords[0]);
        return null;
      }
    }.executeOnExecutor(AsyncTask.THREAD_POOL_EXECUTOR, message);
  }

  private void handleReplyMessage(final ConversationMessage message) {
    listener.handleReplyMessage(message);
  }

  private void handleSaveAttachment(final MediaMmsMessageRecord message) {
    if (message.isViewOnce()) {
      throw new AssertionError("Cannot save a view-once message.");
    }

    SaveAttachmentTask.showWarningDialog(getActivity(), (dialog, which) -> {
      if (StorageUtil.canWriteToMediaStore()) {
        performSave(message);
        return;
      }

      Permissions.with(this)
                 .request(Manifest.permission.WRITE_EXTERNAL_STORAGE)
                 .ifNecessary()
                 .withPermanentDenialDialog(getString(R.string.MediaPreviewActivity_signal_needs_the_storage_permission_in_order_to_write_to_external_storage_but_it_has_been_permanently_denied))
                 .onAnyDenied(() -> Toast.makeText(requireContext(), R.string.MediaPreviewActivity_unable_to_write_to_external_storage_without_permission, Toast.LENGTH_LONG).show())
                 .onAllGranted(() -> performSave(message))
                 .execute();
    });
  }

  private void handleViewPaymentDetails(MessageRecord message) {
    if (message instanceof MediaMmsMessageRecord) {
      MediaMmsMessageRecord mediaMessage = (MediaMmsMessageRecord) message;
      if (mediaMessage.isPaymentNotification() && mediaMessage.getPayment() != null) {
        startActivity(PaymentsActivity.navigateToPaymentDetails(requireContext(), mediaMessage.getPayment().getUuid()));
      }
    }
  }

  private void performSave(final MediaMmsMessageRecord message) {
    List<SaveAttachmentTask.Attachment> attachments = Stream.of(message.getSlideDeck().getSlides())
                                                            .filter(s -> s.getUri() != null && (s.hasImage() || s.hasVideo() || s.hasAudio() || s.hasDocument()))
                                                            .map(s -> new SaveAttachmentTask.Attachment(s.getUri(), s.getContentType(), message.getDateSent(), s.getFileName().orElse(null)))
                                                            .toList();

    if (!Util.isEmpty(attachments)) {
      SaveAttachmentTask saveTask = new SaveAttachmentTask(getActivity());
      saveTask.executeOnExecutor(AsyncTask.THREAD_POOL_EXECUTOR, attachments.toArray(new SaveAttachmentTask.Attachment[0]));
      return;
    }

    Log.w(TAG, "No slide with attachable media found, failing nicely.");
    Toast.makeText(getActivity(),
                   getResources().getQuantityString(R.plurals.ConversationFragment_error_while_saving_attachments_to_sd_card, 1),
                   Toast.LENGTH_LONG).show();
  }

  public void stageOutgoingMessage(OutgoingMessage message) {
    if (message.getScheduledDate() != -1) {
      return;
    }
    MessageRecord messageRecord = MessageTable.readerFor(message, threadId).getCurrent();

    if (getListAdapter() != null) {
      setLastSeen(0);
      list.post(() -> list.scrollToPosition(0));
    }
  }

  private void presentConversationMetadata(@NonNull ConversationData conversation) {
    if (conversationData != null && conversationData.getThreadId() == conversation.getThreadId()) {
      Log.d(TAG, "Already presented conversation data for thread " + threadId);
      return;
    }

    conversationData = conversation;

    ConversationAdapter adapter = getListAdapter();
    if (adapter == null) {
      return;
    }

    adapter.setFooterView(conversationBanner);

    Runnable afterScroll = () -> {
      if (!conversation.getMessageRequestData().isMessageRequestAccepted()) {
        snapToTopDataObserver.requestScrollPosition(adapter.getItemCount() - 1);
      }

      setLastSeen(conversation.getLastSeen());

      listener.onCursorChanged();

      conversationScrollListener.onScrolled(list, 0, 0);
    };

    int lastSeenPosition     = adapter.getAdapterPositionForMessagePosition(conversation.getLastSeenPosition());
    int lastScrolledPosition = adapter.getAdapterPositionForMessagePosition(conversation.getLastScrolledPosition());

    if (conversation.getThreadSize() == 0) {
      afterScroll.run();
    } else if (conversation.shouldJumpToMessage()) {
      snapToTopDataObserver.buildScrollPosition(conversation.getJumpToPosition())
                           .withOnScrollRequestComplete(() -> {
                             afterScroll.run();
                             getListAdapter().pulseAtPosition(conversation.getJumpToPosition());
                           })
                           .submit();
    } else if (conversation.getMessageRequestData().isMessageRequestAccepted()) {
      snapToTopDataObserver.buildScrollPosition(conversation.shouldScrollToLastSeen() ? lastSeenPosition : lastScrolledPosition)
                           .withOnPerformScroll((layoutManager, position) -> scrollToLastSeenIfNecessary(conversation, layoutManager, position, 0))
                           .withOnScrollRequestComplete(afterScroll)
                           .submit();
    } else {
      snapToTopDataObserver.buildScrollPosition(adapter.getItemCount() - 1)
                           .withOnScrollRequestComplete(afterScroll)
                           .submit();
    }
  }

  private void scrollToLastSeenIfNecessary(ConversationData conversation, LinearLayoutManager layoutManager, int position, int count) {
    if (getView() == null) {
      Log.w(TAG, "[scrollToLastSeenIfNecessary] No view! Skipping.");
      return;
    }

    if (count < MAX_SCROLL_DELAY_COUNT && (list.getHeight() == 0 || lastSeenScrollOffset == 0)) {
      Log.w(TAG, "[scrollToLastSeenIfNecessary] List height or scroll offsets not available yet. Delaying jumping to last seen.");
      requireView().post(() -> scrollToLastSeenIfNecessary(conversation, layoutManager, position, count + 1));
    } else {
      if (count >= MAX_SCROLL_DELAY_COUNT) {
        Log.w(TAG, "[scrollToLastSeeenIfNecessary] Hit maximum call count! Doing default behavior.");
      }

      int offset = list.getHeight() - (conversation.shouldScrollToLastSeen() ? lastSeenScrollOffset : 0);
      layoutManager.scrollToPositionWithOffset(position, offset);
    }
  }

  private void updateNotificationProfileStatus(@NonNull Optional<NotificationProfile> activeProfile) {
    if (activeProfile.isPresent() && activeProfile.get().getId() != SignalStore.notificationProfileValues().getLastProfilePopup()) {
      requireView().postDelayed(() -> {
        SignalStore.notificationProfileValues().setLastProfilePopup(activeProfile.get().getId());
        SignalStore.notificationProfileValues().setLastProfilePopupTime(System.currentTimeMillis());
        TopToastPopup.show(((ViewGroup) requireView()), R.drawable.ic_moon_16, getString(R.string.ConversationFragment__s_on, activeProfile.get().getName()));
      }, 500L);
    }
  }

  private boolean isAtBottom() {
    if (list.getChildCount() == 0) return true;

    int firstVisiblePosition = getListLayoutManager().findFirstVisibleItemPosition();

    if (isTypingIndicatorShowing()) {
      RecyclerView.ViewHolder item1 = list.findViewHolderForAdapterPosition(1);
      return firstVisiblePosition <= 1 && item1 != null && item1.itemView.getBottom() <= list.getHeight();
    }

    return firstVisiblePosition == 0 && list.getChildAt(0).getBottom() <= list.getHeight();
  }

  private boolean isTypingIndicatorShowing() {
    return getListAdapter().isTypingViewEnabled();
  }

  private void onSearchQueryUpdated(@Nullable String query) {
    if (getListAdapter() != null) {
      getListAdapter().onSearchQueryUpdated(query);
    }
  }

  public @NonNull Colorizer getColorizer() {
    return Objects.requireNonNull(colorizer);
  }

  @SuppressWarnings("CodeBlock2Expr")
  public void jumpToMessage(@NonNull RecipientId author, long timestamp, @Nullable Runnable onMessageNotFound) {
    SimpleTask.run(getLifecycle(), () -> {
      return SignalDatabase.messages().getMessagePositionInConversation(threadId, timestamp, author);
    }, p -> moveToPosition(p + (isTypingIndicatorShowing() ? 1 : 0), onMessageNotFound));
  }

  private void moveToPosition(int position, @Nullable Runnable onMessageNotFound) {
    Log.d(TAG, "moveToPosition(" + position + ")");
    conversationViewModel.getPagingController().onDataNeededAroundIndex(position);
    snapToTopDataObserver.buildScrollPosition(position)
                         .withOnPerformScroll(((layoutManager, p) ->
                             list.post(() -> {
                               if (Math.abs(layoutManager.findFirstVisibleItemPosition() - p) < SCROLL_ANIMATION_THRESHOLD) {
                                 View child = layoutManager.findViewByPosition(position);

                                 if (child == null || !layoutManager.isViewPartiallyVisible(child, true, false)) {
                                   layoutManager.scrollToPositionWithOffset(p, list.getHeight() / 4);
                                 }
                               } else {
                                 layoutManager.scrollToPositionWithOffset(p, list.getHeight() / 4);
                               }
                               getListAdapter().pulseAtPosition(position);
                             })
                         ))
                         .withOnInvalidPosition(() -> {
                           if (onMessageNotFound != null) {
                             onMessageNotFound.run();
                           }
                           Log.w(TAG, "[moveToMentionPosition] Tried to navigate to mention, but it wasn't found.");
                         })
                         .submit();
  }

  private void maybeShowSwipeToReplyTooltip() {
    if (!TextSecurePreferences.hasSeenSwipeToReplyTooltip(requireContext())) {
      int text = ViewUtil.isLtr(requireContext()) ? R.string.ConversationFragment_you_can_swipe_to_the_right_reply
                                                  : R.string.ConversationFragment_you_can_swipe_to_the_left_reply;
      Snackbar.make(list, text, Snackbar.LENGTH_LONG).show();

      TextSecurePreferences.setHasSeenSwipeToReplyTooltip(requireContext(), true);
    }
  }

  private void initializeScrollButtonAnimations() {
    scrollButtonInAnimation  = AnimationUtils.loadAnimation(requireContext(), R.anim.fade_scale_in);
    scrollButtonOutAnimation = AnimationUtils.loadAnimation(requireContext(), R.anim.fade_scale_out);

    mentionButtonInAnimation  = AnimationUtils.loadAnimation(requireContext(), R.anim.fade_scale_in);
    mentionButtonOutAnimation = AnimationUtils.loadAnimation(requireContext(), R.anim.fade_scale_out);

    scrollButtonInAnimation.setDuration(100);
    scrollButtonOutAnimation.setDuration(50);

    mentionButtonInAnimation.setDuration(100);
    mentionButtonOutAnimation.setDuration(50);
  }

  private void scrollToNextMention() {
    SimpleTask.run(getViewLifecycleOwner().getLifecycle(), () -> {
      return SignalDatabase.messages().getOldestUnreadMentionDetails(threadId);
    }, (pair) -> {
      if (pair != null) {
        jumpToMessage(pair.first(), pair.second(), () -> {});
      }
    });
  }

  private void postMarkAsReadRequest() {
    if (getListAdapter().hasNoConversationMessages()) {
      return;
    }

    int position = getListLayoutManager().findFirstVisibleItemPosition();
    if (position == -1 || position == getListAdapter().getItemCount() - 1) {
      return;
    }

    ConversationMessage item = getListAdapter().getItem(position);
    if (item == null) {
      item = getListAdapter().getItem(position + 1);
    }

    if (item != null) {
      MessageRecord record = item.getMessageRecord();
      long latestReactionReceived = Stream.of(record.getReactions())
                                          .map(ReactionRecord::getDateReceived)
                                          .max(Long::compareTo)
                                          .orElse(0L);

      conversationViewModel.submitMarkReadRequest(Math.max(record.getDateReceived(), latestReactionReceived));
    }
  }

  private void updateToolbarDependentMargins() {
    Toolbar toolbar = requireActivity().findViewById(R.id.toolbar);
    toolbar.getViewTreeObserver().addOnGlobalLayoutListener(new ViewTreeObserver.OnGlobalLayoutListener() {
      @Override
      public void onGlobalLayout() {
        Rect rect = new Rect();
        toolbar.getGlobalVisibleRect(rect);
        conversationViewModel.setToolbarBottom(rect.bottom);
        ViewUtil.setTopMargin(conversationBanner, rect.bottom + ViewUtil.dpToPx(16));
        toolbar.getViewTreeObserver().removeOnGlobalLayoutListener(this);
      }
    });
  }

  private @NonNull String calculateSelectedItemCount() {
    ConversationAdapter adapter = getListAdapter();
    int count = 0;
    if (adapter != null && !adapter.getSelectedItems().isEmpty()) {
      count = (int) adapter.getSelectedItems()
                           .stream()
                           .map(MultiselectPart::getConversationMessage)
                           .distinct()
                           .count();
    }

    return requireContext().getResources().getQuantityString(R.plurals.conversation_context__s_selected, count, count);

  }

  @Override
  public void onFinishForwardAction() {
    if (actionMode != null) {
      actionMode.finish();
    }
  }

  @Override
  public void onDismissForwardSheet() {
  }

  @Override
  public @Nullable Stories.MediaTransform.SendRequirements getStorySendRequirements() {
    return null;
  }

  @Override
  public @NonNull ItemClickListener getConversationAdapterListener() {
    return selectionClickListener;
  }

  @Override
  public void jumpToMessage(@NonNull MessageRecord messageRecord) {
    SimpleTask.run(getLifecycle(), () -> {
      return SignalDatabase.messages().getMessagePositionInConversation(threadId,
                                                                      messageRecord.getDateReceived(),
                                                                      messageRecord.isOutgoing() ? Recipient.self().getId() : messageRecord.getRecipient().getId());
    }, p -> moveToPosition(p + (isTypingIndicatorShowing() ? 1 : 0), () -> {
      Toast.makeText(getContext(), R.string.ConversationFragment_failed_to_open_message, Toast.LENGTH_SHORT).show();
    }));
  }

  public interface ConversationFragmentListener extends VoiceNoteMediaControllerOwner {
    int     getSendButtonTint();
    boolean isKeyboardOpen();
    boolean isAttachmentKeyboardOpen();
    void    openAttachmentKeyboard();
    void    setThreadId(long threadId);
    void    handleReplyMessage(ConversationMessage conversationMessage);
    void    onMessageActionToolbarOpened();
    void    onMessageActionToolbarClosed();
    void    onBottomActionBarVisibilityChanged(int visibility);
    void    onForwardClicked();
    void    onMessageRequest(@NonNull MessageRequestViewModel viewModel);
    void    handleReaction(@NonNull ConversationMessage conversationMessage,
                           @NonNull ConversationReactionOverlay.OnActionSelectedListener onActionSelectedListener,
                           @NonNull SelectedConversationModel selectedConversationModel,
                           @NonNull ConversationReactionOverlay.OnHideListener onHideListener);
    void    onCursorChanged();
    void    onMessageWithErrorClicked(@NonNull MessageRecord messageRecord);
    void    onFirstRender();
    void    onVoiceNotePause(@NonNull Uri uri);
    void    onVoiceNotePlay(@NonNull Uri uri, long messageId, double progress);
    void    onVoiceNoteResume(@NonNull Uri uri, long messageId);
    void    onVoiceNoteSeekTo(@NonNull Uri uri, double progress);
    void    onVoiceNotePlaybackSpeedChanged(@NonNull Uri uri, float speed);
    void    onRegisterVoiceNoteCallbacks(@NonNull Observer<VoiceNotePlaybackState> onPlaybackStartObserver);
    void    onUnregisterVoiceNoteCallbacks(@NonNull Observer<VoiceNotePlaybackState> onPlaybackStartObserver);
    void    onInviteToSignal();
    boolean isInBubble();
  }

  private class ConversationScrollListener extends OnScrollListener {

    private final ConversationDateHeader conversationDateHeader;

    private boolean wasAtBottom           = true;
    private long    lastPositionId        = -1;

    ConversationScrollListener(@NonNull Context context) {
      this.conversationDateHeader   = new ConversationDateHeader(context, scrollDateHeader);

    }

    @Override
    public void onScrolled(@NonNull final RecyclerView rv, final int dx, final int dy) {
      boolean currentlyAtBottom           = !rv.canScrollVertically(1);
      boolean currentlyAtZoomScrollHeight = isAtZoomScrollHeight();
      int     positionId                  = getHeaderPositionId();

      if (currentlyAtBottom && !wasAtBottom) {
        ViewUtil.fadeOut(composeDivider, 50, View.INVISIBLE);
      } else if (!currentlyAtBottom && wasAtBottom) {
        ViewUtil.fadeIn(composeDivider, 500);
      }

      if (currentlyAtBottom) {
        conversationViewModel.setShowScrollButtons(false);
      } else if (currentlyAtZoomScrollHeight) {
        conversationViewModel.setShowScrollButtons(true);
      }

      if (positionId != lastPositionId) {
        bindScrollHeader(conversationDateHeader, positionId);
      }

      wasAtBottom    = currentlyAtBottom;
      lastPositionId = positionId;

      postMarkAsReadRequest();
    }

    @Override
    public void onScrollStateChanged(@NonNull RecyclerView recyclerView, int newState) {
      if (newState == RecyclerView.SCROLL_STATE_DRAGGING) {
        conversationDateHeader.show();
      } else if (newState == RecyclerView.SCROLL_STATE_IDLE) {
        conversationDateHeader.hide();
      }
    }

    private boolean isAtZoomScrollHeight() {
      return getListLayoutManager().findFirstCompletelyVisibleItemPosition() > 4;
    }

    private int getHeaderPositionId() {
      return getListLayoutManager().findLastVisibleItemPosition();
    }

    private void bindScrollHeader(StickyHeaderViewHolder headerViewHolder, int positionId) {
      if (((ConversationAdapter)list.getAdapter()).getHeaderId(positionId) != -1) {
        ((ConversationAdapter) list.getAdapter()).onBindHeaderViewHolder(headerViewHolder, positionId, ConversationAdapter.HEADER_TYPE_POPOVER_DATE);
      }
    }
  }

  private class ConversationFragmentItemClickListener implements ItemClickListener {

    @Override
    public void onItemClick(MultiselectPart item) {
      if (actionMode != null) {
        ((ConversationAdapter) list.getAdapter()).toggleSelection(item);
        list.invalidateItemDecorations();

        if (getListAdapter().getSelectedItems().size() == 0) {
          actionMode.finish();
        } else {
          setCorrectActionModeMenuVisibility();
          actionMode.setTitle(calculateSelectedItemCount());
        }
      }
    }

    @Override
    public void onItemLongClick(View itemView, MultiselectPart item) {

      if (actionMode != null) return;

      MessageRecord messageRecord = item.getConversationMessage().getMessageRecord();

      if (messageRecord.isSecure()                                        &&
          !messageRecord.isRemoteDelete()                                 &&
          !messageRecord.isUpdate()                                       &&
          !recipient.get().isBlocked()                                    &&
          !messageRequestViewModel.shouldShowMessageRequest()             &&
          (!recipient.get().isGroup() || recipient.get().isActiveGroup()) &&
          ((ConversationAdapter) list.getAdapter()).getSelectedItems().isEmpty())
      {
        multiselectItemDecoration.setFocusedItem(new MultiselectPart.Message(item.getConversationMessage()));
        list.invalidateItemDecorations();

        reactionsShade.setVisibility(View.VISIBLE);
        list.setLayoutFrozen(true);

        if (itemView instanceof ConversationItem) {
          Uri audioUri = getAudioUriForLongClick(messageRecord);
          if (audioUri != null) {
            listener.onVoiceNotePause(audioUri);
          }

          Bitmap videoBitmap          = null;
          int    childAdapterPosition = list.getChildAdapterPosition(itemView);

          GiphyMp4ProjectionPlayerHolder mp4Holder = null;
          if (childAdapterPosition != RecyclerView.NO_POSITION) {
            mp4Holder = giphyMp4ProjectionRecycler.getCurrentHolder(childAdapterPosition);
            if (mp4Holder != null && mp4Holder.isVisible()) {
              mp4Holder.pause();
              videoBitmap = mp4Holder.getBitmap();
              mp4Holder.hide();
            } else {
              mp4Holder = null;
            }
          }
          final GiphyMp4ProjectionPlayerHolder finalMp4Holder = mp4Holder;

          ConversationItem conversationItem = (ConversationItem) itemView;
          Bitmap           bitmap           = ConversationItemSelection.snapshotView(conversationItem, list, messageRecord, videoBitmap);

          View focusedView = listener.isKeyboardOpen() ? conversationItem.getRootView().findFocus() : null;

          final ConversationItemBodyBubble bodyBubble                = conversationItem.bodyBubble;
                SelectedConversationModel  selectedConversationModel = new SelectedConversationModel(bitmap,
                                                                                                     itemView.getX(),
                                                                                                     itemView.getY() + list.getTranslationY(),
                                                                                                     bodyBubble.getX(),
                                                                                                     bodyBubble.getY(),
                                                                                                     bodyBubble.getWidth(),
                                                                                                     audioUri,
                                                                                                     messageRecord.isOutgoing(),
                                                                                                     focusedView);

          bodyBubble.setVisibility(View.INVISIBLE);
          conversationItem.reactionsView.setVisibility(View.INVISIBLE);

          boolean quotedIndicatorVisible = conversationItem.quotedIndicator != null && conversationItem.quotedIndicator.getVisibility() == View.VISIBLE;
          if (quotedIndicatorVisible && conversationItem.quotedIndicator != null) {
            ViewUtil.fadeOut(conversationItem.quotedIndicator, 150, View.INVISIBLE);
          }

          ViewUtil.hideKeyboard(requireContext(), conversationItem);

          boolean showScrollButtons = conversationViewModel.getShowScrollButtons();
          if (showScrollButtons) {
            conversationViewModel.setShowScrollButtons(false);
          }

          boolean isAttachmentKeyboardOpen = listener.isAttachmentKeyboardOpen();

          listener.handleReaction(item.getConversationMessage(),
                                  new ReactionsToolbarListener(item.getConversationMessage()),
                                  selectedConversationModel,
                                  new ConversationReactionOverlay.OnHideListener() {
                                    @Override public void startHide() {
                                      multiselectItemDecoration.hideShade(list);
                                      ViewUtil.fadeOut(reactionsShade, getResources().getInteger(R.integer.reaction_scrubber_hide_duration), View.GONE);
                                    }

                                    @Override public void onHide() {
                                      list.setLayoutFrozen(false);

                                      if (selectedConversationModel.getAudioUri() != null) {
                                        listener.onVoiceNoteResume(selectedConversationModel.getAudioUri(), messageRecord.getId());
                                      }

                                      if (getActivity() != null) {
                                        WindowUtil.setLightStatusBarFromTheme(requireActivity());
                                        WindowUtil.setLightNavigationBarFromTheme(requireActivity());
                                      }

                                      clearFocusedItem();

                                      if (finalMp4Holder != null) {
                                        finalMp4Holder.show();
                                        finalMp4Holder.resume();
                                      }

                                      bodyBubble.setVisibility(View.VISIBLE);
                                      conversationItem.reactionsView.setVisibility(View.VISIBLE);
                                      if (quotedIndicatorVisible && conversationItem.quotedIndicator != null) {
                                        ViewUtil.fadeIn(conversationItem.quotedIndicator, 150);
                                      }

                                      if (showScrollButtons) {
                                        conversationViewModel.setShowScrollButtons(true);
                                      }

                                      if (isAttachmentKeyboardOpen) {
                                        listener.openAttachmentKeyboard();
                                      }
                                    }
                                  });
        }
      } else {
        clearFocusedItem();
        ((ConversationAdapter) list.getAdapter()).toggleSelection(item);
        list.invalidateItemDecorations();

        actionMode = ((AppCompatActivity)getActivity()).startSupportActionMode(actionModeCallback);
      }
    }

    @Nullable private Uri getAudioUriForLongClick(@NonNull MessageRecord messageRecord) {
      VoiceNotePlaybackState playbackState = listener.getVoiceNoteMediaController().getVoiceNotePlaybackState().getValue();
      if (playbackState == null || !playbackState.isPlaying()) {
        return null;
      }

      if (!MessageRecordUtil.hasAudio(messageRecord) || !messageRecord.isMms()) {
        return null;
      }

      Uri messageUri = ((MmsMessageRecord) messageRecord).getSlideDeck().getAudioSlide().getUri();
      return playbackState.getUri().equals(messageUri) ? messageUri : null;
    }

    @Override
    public void onQuoteClicked(MmsMessageRecord messageRecord) {
      if (messageRecord.getQuote() == null) {
        Log.w(TAG, "Received a 'quote clicked' event, but there's no quote...");
        return;
      }

      if (messageRecord.getQuote().isOriginalMissing()) {
        Log.i(TAG, "Clicked on a quote whose original message we never had.");
        Toast.makeText(getContext(), R.string.ConversationFragment_quoted_message_not_found, Toast.LENGTH_SHORT).show();
        return;
      }

      if (messageRecord.getParentStoryId() != null) {
        startActivity(StoryViewerActivity.createIntent(
            requireContext(),
            new StoryViewerArgs.Builder(messageRecord.getQuote().getAuthor(), Recipient.resolved(messageRecord.getQuote().getAuthor()).shouldHideStory())
                               .withStoryId(messageRecord.getParentStoryId().asMessageId().getId())
                               .isFromQuote(true)
                               .build()));
        return;
      }

      SimpleTask.run(getLifecycle(), () -> {
        return SignalDatabase.messages().getQuotedMessagePosition(threadId,
                                                                  messageRecord.getQuote().getId(),
                                                                  messageRecord.getQuote().getAuthor());
      }, p -> moveToPosition(p + (isTypingIndicatorShowing() ? 1 : 0), () -> {
        Toast.makeText(getContext(), R.string.ConversationFragment_quoted_message_no_longer_available, Toast.LENGTH_SHORT).show();
      }));
    }

    @Override
    public void onLinkPreviewClicked(@NonNull LinkPreview linkPreview) {
      if (getContext() != null && getActivity() != null) {
        CommunicationActions.openBrowserLink(getActivity(), linkPreview.getUrl());
      }
    }

    @Override
    public void onQuotedIndicatorClicked(@NonNull MessageRecord messageRecord) {
      if (getContext() != null && getActivity() != null) {
        MessageQuotesBottomSheet.show(
            getChildFragmentManager(),
            new MessageId(messageRecord.getId()),
            recipient.getId()
        );
      }
    }

    @Override
    public void onMoreTextClicked(@NonNull RecipientId conversationRecipientId, long messageId, boolean isMms) {
      if (getContext() != null && getActivity() != null) {
        LongMessageFragment.create(messageId, isMms).show(getChildFragmentManager(), null);
      }
    }

    @Override
    public void onStickerClicked(@NonNull StickerLocator sticker) {
      if (getContext() != null && getActivity() != null) {
        startActivity(StickerPackPreviewActivity.getIntent(sticker.getPackId(), sticker.getPackKey()));
      }
    }

    @Override
    public void onViewOnceMessageClicked(@NonNull MmsMessageRecord messageRecord) {
      if (!messageRecord.isViewOnce()) {
        throw new AssertionError("Non-revealable message clicked.");
      }

      if (!ViewOnceUtil.isViewable(messageRecord)) {
        int stringRes = messageRecord.isOutgoing() ? R.string.ConversationFragment_outgoing_view_once_media_files_are_automatically_removed
                                                   : R.string.ConversationFragment_you_already_viewed_this_message;
        Toast.makeText(requireContext(), stringRes, Toast.LENGTH_SHORT).show();
        return;
      }

      SimpleTask.run(getLifecycle(), () -> {
        Log.i(TAG, "Copying the view-once photo to temp storage and deleting underlying media.");

        try {
          Slide       thumbnailSlide = messageRecord.getSlideDeck().getThumbnailSlide();
          InputStream inputStream    = PartAuthority.getAttachmentStream(requireContext(), thumbnailSlide.getUri());
          Uri         tempUri        = BlobProvider.getInstance().forData(inputStream, thumbnailSlide.getFileSize())
                                                                 .withMimeType(thumbnailSlide.getContentType())
                                                                 .createForSingleSessionOnDisk(requireContext());

          SignalDatabase.attachments().deleteAttachmentFilesForViewOnceMessage(messageRecord.getId());

          ApplicationDependencies.getViewOnceMessageManager().scheduleIfNecessary();

          ApplicationDependencies.getJobManager().add(new MultiDeviceViewOnceOpenJob(new MessageTable.SyncMessageId(messageRecord.getIndividualRecipient().getId(), messageRecord.getDateSent())));

          return tempUri;
        } catch (IOException e) {
          return null;
        }
      }, (uri) -> {
        if (uri != null) {
          startActivity(ViewOnceMessageActivity.getIntent(requireContext(), messageRecord.getId(), uri));
        } else {
          Log.w(TAG, "Failed to open view-once photo. Showing a toast and deleting the attachments for the message just in case.");
          Toast.makeText(requireContext(), R.string.ConversationFragment_failed_to_open_message, Toast.LENGTH_SHORT).show();
          SignalExecutors.BOUNDED.execute(() -> SignalDatabase.attachments().deleteAttachmentFilesForViewOnceMessage(messageRecord.getId()));
        }
      });
    }

    @Override
    public void onSharedContactDetailsClicked(@NonNull Contact contact, @NonNull View avatarTransitionView) {
      if (getContext() != null && getActivity() != null) {
        ViewCompat.setTransitionName(avatarTransitionView, "avatar");
        Bundle bundle = ActivityOptionsCompat.makeSceneTransitionAnimation(getActivity(), avatarTransitionView, "avatar").toBundle();
        ActivityCompat.startActivity(getActivity(), SharedContactDetailsActivity.getIntent(getContext(), contact), bundle);
      }
    }

    @Override
    public void onAddToContactsClicked(@NonNull Contact contactWithAvatar) {
      if (getContext() != null) {
        new AsyncTask<Void, Void, Intent>() {
          @Override
          protected Intent doInBackground(Void... voids) {
            return ContactUtil.buildAddToContactsIntent(getContext(), contactWithAvatar);
          }

          @Override
          protected void onPostExecute(Intent intent) {
            try {
              startActivityForResult(intent, CODE_ADD_EDIT_CONTACT);
            } catch (ActivityNotFoundException e) {
              Log.w(TAG, "Could not locate contacts activity", e);
              Toast.makeText(requireContext(), R.string.ConversationFragment__contacts_app_not_found, Toast.LENGTH_SHORT).show();
            }
          }
        }.execute();
      }
    }

    @Override
    public void onMessageSharedContactClicked(@NonNull List<Recipient> choices) {
      if (getContext() == null) return;

      ContactUtil.selectRecipientThroughDialog(getContext(), choices, locale, recipient -> {
        CommunicationActions.startConversation(getContext(), recipient, null);
      });
    }

    @Override
    public void onInviteSharedContactClicked(@NonNull List<Recipient> choices) {
      if (getContext() == null) return;

      ContactUtil.selectRecipientThroughDialog(getContext(), choices, locale, recipient -> {
        CommunicationActions.composeSmsThroughDefaultApp(getContext(), recipient, getString(R.string.InviteActivity_lets_switch_to_signal, getString(R.string.install_url)));
      });
    }

    @Override
    public void onReactionClicked(@NonNull MultiselectPart multiselectPart, long messageId, boolean isMms) {
      if (getParentFragment() == null) return;

      ReactionsBottomSheetDialogFragment.create(messageId, isMms).show(getParentFragmentManager(), null);
    }

    @Override
    public void onGroupMemberClicked(@NonNull RecipientId recipientId, @NonNull GroupId groupId) {
      if (getParentFragment() == null) return;

      RecipientBottomSheetDialogFragment.create(recipientId, groupId).show(getParentFragmentManager(), "BOTTOM");
    }

    @Override
    public void onMessageWithErrorClicked(@NonNull MessageRecord messageRecord) {
      listener.onMessageWithErrorClicked(messageRecord);
    }

    @Override
    public void onMessageWithRecaptchaNeededClicked(@NonNull MessageRecord messageRecord) {
      RecaptchaProofBottomSheetFragment.show(getChildFragmentManager());
    }

    @Override
    public void onIncomingIdentityMismatchClicked(@NonNull RecipientId recipientId) {
      SafetyNumberBottomSheet.forRecipientId(recipientId)
                             .show(getParentFragmentManager());
    }

    @Override
    public void onVoiceNotePause(@NonNull Uri uri) {
      listener.onVoiceNotePause(uri);
    }

    @Override
    public void onVoiceNotePlay(@NonNull Uri uri, long messageId, double progress) {
      listener.onVoiceNotePlay(uri, messageId, progress);
    }

    @Override
    public void onVoiceNoteSeekTo(@NonNull Uri uri, double progress) {
      listener.onVoiceNoteSeekTo(uri, progress);
    }

    @Override
    public void onVoiceNotePlaybackSpeedChanged(@NonNull Uri uri, float speed) {
      listener.onVoiceNotePlaybackSpeedChanged(uri, speed);
    }

    @Override
    public void onRegisterVoiceNoteCallbacks(@NonNull Observer<VoiceNotePlaybackState> onPlaybackStartObserver) {
      listener.onRegisterVoiceNoteCallbacks(onPlaybackStartObserver);
    }

    @Override
    public void onUnregisterVoiceNoteCallbacks(@NonNull Observer<VoiceNotePlaybackState> onPlaybackStartObserver) {
      listener.onUnregisterVoiceNoteCallbacks(onPlaybackStartObserver);
    }

    @Override
    public boolean onUrlClicked(@NonNull String url) {
      return CommunicationActions.handlePotentialGroupLinkUrl(requireActivity(), url);
    }

    @Override
    public void onGroupMigrationLearnMoreClicked(@NonNull GroupMigrationMembershipChange membershipChange) {
      if (getParentFragment() == null) {
        return;
      }

      GroupsV1MigrationInfoBottomSheetDialogFragment.show(getParentFragmentManager(), membershipChange);
    }

    @Override
    public void onChatSessionRefreshLearnMoreClicked() {
      new AlertDialog.Builder(requireContext())
          .setView(R.layout.decryption_failed_dialog)
          .setPositiveButton(android.R.string.ok, (d, w) -> {
            d.dismiss();
          })
          .setNeutralButton(R.string.ConversationFragment_contact_us, (d, w) -> {
            startActivity(AppSettingsActivity.help(requireContext(), 0));
            d.dismiss();
          })
          .show();
    }

    @Override
    public void onBadDecryptLearnMoreClicked(@NonNull RecipientId author) {
      SimpleTask.run(getLifecycle(),
                     () -> Recipient.resolved(author).getDisplayName(requireContext()),
                     name -> BadDecryptLearnMoreDialog.show(getParentFragmentManager(), name, recipient.get().isGroup()));
    }

    @Override
    public void onSafetyNumberLearnMoreClicked(@NonNull Recipient recipient) {
      if (recipient.isGroup()) {
        throw new AssertionError("Must be individual");
      }

      AlertDialog dialog = new AlertDialog.Builder(requireContext())
                                          .setView(R.layout.safety_number_changed_learn_more_dialog)
                                          .setPositiveButton(R.string.ConversationFragment_verify, (d, w) -> {
                                            SimpleTask.run(getLifecycle(), () -> {
                                              return ApplicationDependencies.getProtocolStore().aci().identities().getIdentityRecord(recipient.getId());
                                            }, identityRecord -> {
                                              if (identityRecord.isPresent()) {
                                                startActivity(VerifyIdentityActivity.newIntent(requireContext(), identityRecord.get()));
                                              }});
                                            d.dismiss();
                                          })
                                          .setNegativeButton(R.string.ConversationFragment_not_now, (d, w) -> {
                                            d.dismiss();
                                          })
                                          .create();
      dialog.setOnShowListener(d -> {
        TextView title = Objects.requireNonNull(dialog.findViewById(R.id.safety_number_learn_more_title));
        TextView body  = Objects.requireNonNull(dialog.findViewById(R.id.safety_number_learn_more_body));

        title.setText(getString(R.string.ConversationFragment_your_safety_number_with_s_changed, recipient.getDisplayName(requireContext())));
        body.setText(getString(R.string.ConversationFragment_your_safety_number_with_s_changed_likey_because_they_reinstalled_signal, recipient.getDisplayName(requireContext())));
      });

      dialog.show();
    }
    @Override
    public void onJoinGroupCallClicked() {
      CommunicationActions.startVideoCall(requireActivity(), recipient.get());
    }

    @Override
    public void onInviteFriendsToGroupClicked(@NonNull GroupId.V2 groupId) {
      GroupLinkInviteFriendsBottomSheetDialogFragment.show(requireActivity().getSupportFragmentManager(), groupId);
    }

    @Override
    public void onEnableCallNotificationsClicked() {
      EnableCallNotificationSettingsDialog.fixAutomatically(requireContext());
      if (EnableCallNotificationSettingsDialog.shouldShow(requireContext())) {
        EnableCallNotificationSettingsDialog.show(getChildFragmentManager());
      } else {
        refreshList();
      }
    }

    @Override
    public void onPlayInlineContent(ConversationMessage conversationMessage) {
      getListAdapter().playInlineContent(conversationMessage);
    }

    @Override
    public void onInMemoryMessageClicked(@NonNull InMemoryMessageRecord messageRecord) {
      if (messageRecord instanceof InMemoryMessageRecord.NoGroupsInCommon) {
        boolean isGroup = ((InMemoryMessageRecord.NoGroupsInCommon) messageRecord).isGroup();
        new MaterialAlertDialogBuilder(requireContext(), R.style.ThemeOverlay_Signal_MaterialAlertDialog)
            .setMessage(isGroup ? R.string.GroupsInCommonMessageRequest__none_of_your_contacts_or_people_you_chat_with_are_in_this_group
                                : R.string.GroupsInCommonMessageRequest__you_have_no_groups_in_common_with_this_person)
            .setNeutralButton(R.string.GroupsInCommonMessageRequest__about_message_requests, (d, w) -> CommunicationActions.openBrowserLink(requireContext(), getString(R.string.GroupsInCommonMessageRequest__support_article)))
            .setPositiveButton(R.string.GroupsInCommonMessageRequest__okay, null)
            .show();
      }
    }

    @Override
    public void onViewGroupDescriptionChange(@Nullable GroupId groupId, @NonNull String description, boolean isMessageRequestAccepted) {
      if (groupId != null) {
        GroupDescriptionDialog.show(getChildFragmentManager(), groupId, description, isMessageRequestAccepted);
      }
    }

    @Override
    public void onChangeNumberUpdateContact(@NonNull Recipient recipient) {
      startActivity(RecipientExporter.export(recipient).asAddContactIntent());
    }

    @Override
    public void onCallToAction(@NonNull String action) {
    }

    @Override
    public void onDonateClicked() {
      CommunicationActions.openBrowserLink(requireContext(), getString(R.string.donate_url));
    }

    @Override
    public void onBlockJoinRequest(@NonNull Recipient recipient) {
      new MaterialAlertDialogBuilder(requireContext()).setTitle(R.string.ConversationFragment__block_request)
                                                      .setMessage(getString(R.string.ConversationFragment__s_will_not_be_able_to_join_or_request_to_join_this_group_via_the_group_link, recipient.getDisplayName(requireContext())))
                                                      .setNegativeButton(R.string.ConversationFragment__cancel, null)
                                                      .setPositiveButton(R.string.ConversationFragment__block_request_button, (d, w) -> handleBlockJoinRequest(recipient))
                                                      .show();
    }

    @Override
    public void onRecipientNameClicked(@NonNull RecipientId target) {
      if (getParentFragment() == null) return;

      RecipientBottomSheetDialogFragment.create(target, recipient.get().getGroupId().orElse(null)).show(getParentFragmentManager(), "BOTTOM");
    }

    @Override
    public void onInviteToSignalClicked() {
      listener.onInviteToSignal();
    }

    @Override
<<<<<<< HEAD
=======
    public void onViewGiftBadgeClicked(@NonNull MessageRecord messageRecord) {
      if (!MessageRecordUtil.hasGiftBadge(messageRecord)) {
        return;
      }

      if (messageRecord.isOutgoing()) {
        ViewSentGiftBottomSheet.show(getChildFragmentManager(), (MmsMessageRecord) messageRecord);
      } else {
        ViewReceivedGiftBottomSheet.show(getChildFragmentManager(), (MmsMessageRecord) messageRecord);
      }
    }

    @Override
    public void onGiftBadgeRevealed(@NonNull MessageRecord messageRecord) {
      if (messageRecord.isOutgoing() && MessageRecordUtil.hasGiftBadge(messageRecord)) {
        conversationViewModel.markGiftBadgeRevealed(messageRecord.getId());
      }
    }

    @Override
    public void goToMediaPreview(ConversationItem parent, View sharedElement, MediaIntentFactory.MediaPreviewArgs args) {
      if (listener.isInBubble()) {
        requireActivity().startActivity(MediaIntentFactory.create(requireActivity(), args));
        return;
      }

      if (args.isVideoGif()) {
        int                            adapterPosition = list.getChildAdapterPosition(parent);
        GiphyMp4ProjectionPlayerHolder holder          = giphyMp4ProjectionRecycler.getCurrentHolder(adapterPosition);

        if (holder != null) {
          parent.showProjectionArea();
          holder.hide();
        }
      }

      sharedElement.setTransitionName(MediaPreviewV2Activity.SHARED_ELEMENT_TRANSITION_NAME);
      requireActivity().setExitSharedElementCallback(new MaterialContainerTransformSharedElementCallback());
      ActivityOptions options = ActivityOptions.makeSceneTransitionAnimation(requireActivity(), sharedElement, MediaPreviewV2Activity.SHARED_ELEMENT_TRANSITION_NAME);
      requireActivity().startActivity(MediaIntentFactory.create(requireActivity(), args), options.toBundle());
    }

    @Override
>>>>>>> f3c6f2e3
    public void onActivatePaymentsClicked() {
      Intent intent = new Intent(requireContext(), PaymentsActivity.class);
      startActivity(intent);
    }

    @Override
    public void onSendPaymentClicked(@NonNull RecipientId recipientId) {
      AttachmentManager.selectPayment(ConversationFragment.this, recipient.get());
    }

    @Override
    public void onScheduledIndicatorClicked(@NonNull View view, @NonNull MessageRecord messageRecord) {

    }
  }

  public void refreshList() {
    ConversationAdapter listAdapter = getListAdapter();
    if (listAdapter != null) {
      listAdapter.notifyDataSetChanged();
    }
  }

  @Override
  public void onActivityResult(int requestCode, int resultCode, Intent data) {
    super.onActivityResult(requestCode, resultCode, data);

    if (requestCode == CODE_ADD_EDIT_CONTACT && getContext() != null) {
      ApplicationDependencies.getJobManager().add(new DirectoryRefreshJob(false));
    }
  }

  private void handleEnterMultiSelect(@NonNull ConversationMessage conversationMessage) {
    Set<MultiselectPart> multiselectParts = conversationMessage.getMultiselectCollection().toSet();

    multiselectParts.stream().forEach(part -> {
      ((ConversationAdapter) list.getAdapter()).toggleSelection(part);
    });

    list.invalidateItemDecorations();

    actionMode = ((AppCompatActivity)getActivity()).startSupportActionMode(actionModeCallback);
  }

  private void handleBlockJoinRequest(@NonNull Recipient recipient) {
    disposables.add(
        groupViewModel.blockJoinRequests(ConversationFragment.this.recipient.get(), recipient)
                      .subscribe(result -> {
                        if (result.isFailure()) {
                          int failureReason = GroupErrors.getUserDisplayMessage(((GroupBlockJoinRequestResult.Failure) result).getReason());
                          Toast.makeText(requireContext(), failureReason, Toast.LENGTH_SHORT).show();
                        } else {
                          Toast.makeText(requireContext(), R.string.ConversationFragment__blocked, Toast.LENGTH_SHORT).show();
                        }
                      })
    );
  }

  private final class CheckExpirationDataObserver extends RecyclerView.AdapterDataObserver {
    @Override
    public void onItemRangeRemoved(int positionStart, int itemCount) {
      ConversationAdapter adapter = getListAdapter();
      if (adapter == null || actionMode == null) {
        return;
      }

      Set<MultiselectPart> selected = adapter.getSelectedItems();
      Set<MultiselectPart> expired  = new HashSet<>();

      for (final MultiselectPart multiselectPart : selected) {
        if (multiselectPart.isExpired()) {
          expired.add(multiselectPart);
        }
      }

      adapter.removeFromSelection(expired);

      if (adapter.getSelectedItems().isEmpty()) {
        actionMode.finish();
      } else {
        actionMode.setTitle(calculateSelectedItemCount());
      }
    }
  }

  private final class ConversationSnapToTopDataObserver extends SnapToTopDataObserver {

    public ConversationSnapToTopDataObserver(@NonNull RecyclerView recyclerView,
                                             @Nullable ScrollRequestValidator scrollRequestValidator)
    {
      super(recyclerView, scrollRequestValidator, () -> {
        list.scrollToPosition(0);
        list.post(ConversationFragment.this::postMarkAsReadRequest);
      });
    }

    @Override
    public void onItemRangeMoved(int fromPosition, int toPosition, int itemCount) {
      // Do nothing.
    }

    @Override
    public void onItemRangeInserted(int positionStart, int itemCount) {
      if (positionStart == 0 && itemCount == 1 && isTypingIndicatorShowing()) {
        return;
      }

      super.onItemRangeInserted(positionStart, itemCount);
    }

    @Override
    public void onItemRangeChanged(int positionStart, int itemCount) {
      super.onItemRangeChanged(positionStart, itemCount);
      list.post(ConversationFragment.this::postMarkAsReadRequest);
    }
  }

  private final class ConversationScrollRequestValidator implements SnapToTopDataObserver.ScrollRequestValidator {

    @Override
    public boolean isPositionStillValid(int position) {
      if (getListAdapter() == null) {
        return position >= 0;
      } else {
        return position >= 0 && position < getListAdapter().getItemCount();
      }
    }

    @Override
    public boolean isItemAtPositionLoaded(int position) {
      if (getListAdapter() == null) {
        return false;
      } else if (getListAdapter().hasFooter() && position == getListAdapter().getItemCount() - 1) {
        return true;
      } else {
        return getListAdapter().getItem(position) != null;
      }
    }
  }

  private class ReactionsToolbarListener implements ConversationReactionOverlay.OnActionSelectedListener {

    private final ConversationMessage conversationMessage;

    private ReactionsToolbarListener(@NonNull ConversationMessage conversationMessage) {
      this.conversationMessage = conversationMessage;
    }

    @Override
    public void onActionSelected(@NonNull ConversationReactionOverlay.Action action) {
      switch (action) {
        case REPLY:
          handleReplyMessage(conversationMessage);
          break;
        case FORWARD:
          handleForwardMessageParts(conversationMessage.getMultiselectCollection().toSet());
          break;
        case RESEND:
          handleResendMessage(conversationMessage.getMessageRecord());
          break;
        case DOWNLOAD:
          handleSaveAttachment((MediaMmsMessageRecord) conversationMessage.getMessageRecord());
          break;
        case COPY:
          handleCopyMessage(conversationMessage.getMultiselectCollection().toSet());
          break;
        case PAYMENT_DETAILS:
          handleViewPaymentDetails(conversationMessage.getMessageRecord());
          break;
        case MULTISELECT:
          handleEnterMultiSelect(conversationMessage);
          break;
        case VIEW_INFO:
          handleDisplayDetails(conversationMessage);
          break;
        case DELETE:
          handleDeleteMessages(conversationMessage.getMultiselectCollection().toSet());
          break;
      }
    }
  }

  private class ActionModeCallback implements ActionMode.Callback {

    @Override
    public boolean onCreateActionMode(ActionMode mode, Menu menu) {
      mode.setTitle(calculateSelectedItemCount());

      setCorrectActionModeMenuVisibility();
      listener.onMessageActionToolbarOpened();
      return true;
    }

    @Override
    public boolean onPrepareActionMode(ActionMode actionMode, Menu menu) {
      return false;
    }

    @Override
    public void onDestroyActionMode(ActionMode mode) {
      ((ConversationAdapter)list.getAdapter()).clearSelection();
      list.invalidateItemDecorations();
      setBottomActionBarVisibility(false);
      actionMode = null;
      listener.onMessageActionToolbarClosed();
    }

    @Override
    public boolean onActionItemClicked(ActionMode mode, MenuItem item) {
      return false;
    }
  }

  private static class ConversationDateHeader extends StickyHeaderViewHolder {

    private final Animation animateIn;
    private final Animation animateOut;

    private boolean pendingHide = false;

    private ConversationDateHeader(Context context, TextView textView) {
      super(textView);
      this.animateIn  = AnimationUtils.loadAnimation(context, R.anim.slide_from_top);
      this.animateOut = AnimationUtils.loadAnimation(context, R.anim.slide_to_top);

      this.animateIn.setDuration(100);
      this.animateOut.setDuration(100);
    }

    public void show() {
      if (textView.getText() == null || textView.getText().length() == 0) {
        return;
      }

      if (pendingHide) {
        pendingHide = false;
      } else {
        ViewUtil.animateIn(textView, animateIn);
      }
    }

    public void hide() {
      pendingHide = true;

      textView.postDelayed(new Runnable() {
        @Override
        public void run() {
          if (pendingHide) {
            pendingHide = false;
            ViewUtil.animateOut(textView, animateOut, View.GONE);
          }
        }
      }, 400);
    }
  }

  private static final class TransitionListener implements Animator.AnimatorListener {

    private final ValueAnimator animator = ValueAnimator.ofFloat(0f, 1f);

    TransitionListener(RecyclerView recyclerView) {
      animator.addUpdateListener(unused -> recyclerView.invalidate());
      animator.setDuration(100L);
    }

    @Override
    public void onAnimationStart(Animator animation) {
      animator.start();
    }

    @Override
    public void onAnimationEnd(Animator animation) {
      animator.end();
    }

    @Override
    public void onAnimationCancel(Animator animation) {
      // Do Nothing
    }

    @Override
    public void onAnimationRepeat(Animator animation) {
      // Do Nothing
    }
  }
}<|MERGE_RESOLUTION|>--- conflicted
+++ resolved
@@ -2061,28 +2061,6 @@
     }
 
     @Override
-<<<<<<< HEAD
-=======
-    public void onViewGiftBadgeClicked(@NonNull MessageRecord messageRecord) {
-      if (!MessageRecordUtil.hasGiftBadge(messageRecord)) {
-        return;
-      }
-
-      if (messageRecord.isOutgoing()) {
-        ViewSentGiftBottomSheet.show(getChildFragmentManager(), (MmsMessageRecord) messageRecord);
-      } else {
-        ViewReceivedGiftBottomSheet.show(getChildFragmentManager(), (MmsMessageRecord) messageRecord);
-      }
-    }
-
-    @Override
-    public void onGiftBadgeRevealed(@NonNull MessageRecord messageRecord) {
-      if (messageRecord.isOutgoing() && MessageRecordUtil.hasGiftBadge(messageRecord)) {
-        conversationViewModel.markGiftBadgeRevealed(messageRecord.getId());
-      }
-    }
-
-    @Override
     public void goToMediaPreview(ConversationItem parent, View sharedElement, MediaIntentFactory.MediaPreviewArgs args) {
       if (listener.isInBubble()) {
         requireActivity().startActivity(MediaIntentFactory.create(requireActivity(), args));
@@ -2106,7 +2084,6 @@
     }
 
     @Override
->>>>>>> f3c6f2e3
     public void onActivatePaymentsClicked() {
       Intent intent = new Intent(requireContext(), PaymentsActivity.class);
       startActivity(intent);
