--- conflicted
+++ resolved
@@ -101,12 +101,7 @@
 import org.thoughtcrime.securesms.components.menu.ActionItem
 import org.thoughtcrime.securesms.components.menu.SignalBottomActionBar
 import org.thoughtcrime.securesms.components.recyclerview.SmoothScrollingLinearLayoutManager
-<<<<<<< HEAD
-=======
-import org.thoughtcrime.securesms.components.settings.app.subscription.donate.DonateToSignalFragment
-import org.thoughtcrime.securesms.components.settings.app.subscription.donate.DonateToSignalType
 import org.thoughtcrime.securesms.components.settings.conversation.ConversationSettingsActivity
->>>>>>> c9d298c4
 import org.thoughtcrime.securesms.components.voice.VoiceNoteMediaControllerOwner
 import org.thoughtcrime.securesms.components.voice.VoiceNotePlaybackState
 import org.thoughtcrime.securesms.contactshare.Contact
@@ -322,7 +317,6 @@
   private lateinit var recyclerViewColorizer: RecyclerViewColorizer
   private lateinit var attachmentManager: AttachmentManager
   private lateinit var multiselectItemDecoration: MultiselectItemDecoration
-  private lateinit var openableGiftItemDecoration: OpenableGiftItemDecoration
   private lateinit var threadHeaderMarginDecoration: ThreadHeaderMarginDecoration
 
   private var animationsAllowed = false
@@ -881,9 +875,6 @@
       requireContext()
     ) { viewModel.wallpaperSnapshot }
 
-    openableGiftItemDecoration = OpenableGiftItemDecoration(requireContext())
-    binding.conversationItemRecycler.addItemDecoration(openableGiftItemDecoration)
-
     binding.conversationItemRecycler.addItemDecoration(multiselectItemDecoration)
     viewLifecycleOwner.lifecycle.addObserver(multiselectItemDecoration)
 
@@ -1227,18 +1218,6 @@
     }
   }
 
-  private fun isUnopenedGift(itemView: View, messageRecord: MessageRecord): Boolean {
-    if (itemView is OpenableGift) {
-      val projection = (itemView as OpenableGift).getOpenableGiftProjection(false)
-      if (projection != null) {
-        projection.release()
-        return !openableGiftItemDecoration.hasOpenedGiftThisSession(messageRecord.id)
-      }
-    }
-
-    return false
-  }
-
   private fun clearFocusedItem() {
     multiselectItemDecoration.setFocusedItem(null)
     binding.conversationItemRecycler.invalidateItemDecorations()
@@ -1784,10 +1763,6 @@
 
       val messageRecord = item.getMessageRecord()
       val recipient = viewModel.recipientSnapshot ?: return
-
-      if (isUnopenedGift(itemView, messageRecord)) {
-        return
-      }
 
       if (messageRecord.isSecure &&
         !messageRecord.isRemoteDelete &&
