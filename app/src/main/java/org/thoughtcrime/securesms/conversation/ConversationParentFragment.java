/*
 * Copyright (C) 2011 Whisper Systems
 *
 * This program is free software: you can redistribute it and/or modify
 * it under the terms of the GNU General Public License as published by
 * the Free Software Foundation, either version 3 of the License, or
 * (at your option) any later version.
 *
 * This program is distributed in the hope that it will be useful,
 * but WITHOUT ANY WARRANTY; without even the implied warranty of
 * MERCHANTABILITY or FITNESS FOR A PARTICULAR PURPOSE.  See the
 * GNU General Public License for more details.
 *
 * You should have received a copy of the GNU General Public License
 * along with this program.  If not, see <http://www.gnu.org/licenses/>.
 */
package org.thoughtcrime.securesms.conversation;

import android.Manifest;
import android.annotation.SuppressLint;
import android.annotation.TargetApi;
import android.app.Activity;
import android.app.PendingIntent;
import android.content.ActivityNotFoundException;
import android.content.BroadcastReceiver;
import android.content.Context;
import android.content.Intent;
import android.content.IntentFilter;
import android.content.pm.ActivityInfo;
import android.content.res.ColorStateList;
import android.content.res.Configuration;
import android.graphics.Bitmap;
import android.graphics.Color;
import android.graphics.PorterDuff;
import android.graphics.drawable.Drawable;
import android.hardware.Camera;
import android.net.Uri;
import android.os.AsyncTask;
import android.os.Build;
import android.os.Bundle;
import android.os.Vibrator;
import android.provider.Browser;
import android.provider.ContactsContract;
import android.provider.Settings;
import android.text.Editable;
import android.text.Spannable;
import android.text.SpannableString;
import android.text.SpannableStringBuilder;
import android.text.TextWatcher;
import android.text.method.LinkMovementMethod;
import android.view.KeyEvent;
import android.view.LayoutInflater;
import android.view.Menu;
import android.view.MenuInflater;
import android.view.MenuItem;
import android.view.MotionEvent;
import android.view.View;
import android.view.View.OnClickListener;
import android.view.View.OnFocusChangeListener;
import android.view.View.OnKeyListener;
import android.view.ViewGroup;
import android.view.WindowManager;
import android.view.inputmethod.EditorInfo;
import android.widget.Button;
import android.widget.FrameLayout;
import android.widget.ImageButton;
import android.widget.ImageView;
import android.widget.TextView;
import android.widget.Toast;

import androidx.activity.OnBackPressedCallback;
import androidx.annotation.ColorInt;
import androidx.annotation.ColorRes;
import androidx.annotation.IdRes;
import androidx.annotation.NonNull;
import androidx.annotation.Nullable;
import androidx.annotation.WorkerThread;
import androidx.appcompat.app.AlertDialog;
import androidx.appcompat.widget.SearchView;
import androidx.appcompat.widget.Toolbar;
import androidx.core.app.ActivityCompat;
import androidx.core.content.ContextCompat;
import androidx.core.content.pm.ShortcutInfoCompat;
import androidx.core.content.pm.ShortcutManagerCompat;
import androidx.core.graphics.drawable.DrawableCompat;
import androidx.core.graphics.drawable.IconCompat;
import androidx.core.view.MenuItemCompat;
import androidx.fragment.app.Fragment;
import androidx.lifecycle.Lifecycle;
import androidx.lifecycle.Observer;
import androidx.lifecycle.ViewModelProvider;
import androidx.recyclerview.widget.RecyclerView;

import com.airbnb.lottie.SimpleColorFilter;
import com.annimon.stream.Collectors;
import com.annimon.stream.Stream;
import com.bumptech.glide.load.engine.DiskCacheStrategy;
import com.bumptech.glide.request.target.CustomTarget;
import com.bumptech.glide.request.transition.Transition;
import com.google.android.material.button.MaterialButton;
import com.google.android.material.dialog.MaterialAlertDialogBuilder;

import org.greenrobot.eventbus.EventBus;
import org.greenrobot.eventbus.Subscribe;
import org.greenrobot.eventbus.ThreadMode;
import org.signal.core.util.ThreadUtil;
import org.signal.core.util.concurrent.SignalExecutors;
import org.signal.core.util.concurrent.SimpleTask;
import org.signal.core.util.logging.Log;
import org.signal.libsignal.protocol.InvalidMessageException;
import org.signal.libsignal.protocol.util.Pair;
import org.thoughtcrime.securesms.BlockUnblockDialog;
import org.thoughtcrime.securesms.GroupMembersDialog;
import org.thoughtcrime.securesms.MainActivity;
import org.thoughtcrime.securesms.MuteDialog;
import org.thoughtcrime.securesms.R;
import org.thoughtcrime.securesms.ShortcutLauncherActivity;
import org.thoughtcrime.securesms.attachments.Attachment;
import org.thoughtcrime.securesms.attachments.TombstoneAttachment;
import org.thoughtcrime.securesms.audio.AudioRecorder;
import org.thoughtcrime.securesms.components.AnimatingToggle;
import org.thoughtcrime.securesms.components.ComposeText;
import org.thoughtcrime.securesms.components.ConversationSearchBottomBar;
import org.thoughtcrime.securesms.components.HidingLinearLayout;
import org.thoughtcrime.securesms.components.InputAwareLayout;
import org.thoughtcrime.securesms.components.InputPanel;
import org.thoughtcrime.securesms.components.KeyboardAwareLinearLayout.OnKeyboardShownListener;
import org.thoughtcrime.securesms.components.SendButton;
import org.thoughtcrime.securesms.components.TooltipPopup;
import org.thoughtcrime.securesms.components.TypingStatusSender;
import org.thoughtcrime.securesms.components.emoji.EmojiEventListener;
import org.thoughtcrime.securesms.components.emoji.EmojiStrings;
import org.thoughtcrime.securesms.components.emoji.MediaKeyboard;
import org.thoughtcrime.securesms.components.emoji.RecentEmojiPageModel;
import org.thoughtcrime.securesms.components.identity.UnverifiedBannerView;
import org.thoughtcrime.securesms.components.location.SignalPlace;
import org.thoughtcrime.securesms.components.mention.MentionAnnotation;
import org.thoughtcrime.securesms.components.reminder.BubbleOptOutReminder;
import org.thoughtcrime.securesms.components.reminder.ExpiredBuildReminder;
import org.thoughtcrime.securesms.components.reminder.GroupsV1MigrationSuggestionsReminder;
import org.thoughtcrime.securesms.components.reminder.PendingGroupJoinRequestsReminder;
import org.thoughtcrime.securesms.components.reminder.ReminderView;
import org.thoughtcrime.securesms.components.reminder.ServiceOutageReminder;
import org.thoughtcrime.securesms.components.reminder.UnauthorizedReminder;
import org.thoughtcrime.securesms.components.settings.conversation.ConversationSettingsActivity;
import org.thoughtcrime.securesms.components.voice.VoiceNoteDraft;
import org.thoughtcrime.securesms.components.voice.VoiceNoteMediaController;
import org.thoughtcrime.securesms.components.voice.VoiceNotePlaybackState;
import org.thoughtcrime.securesms.components.voice.VoiceNotePlayerView;
import org.thoughtcrime.securesms.contacts.ContactAccessor;
import org.thoughtcrime.securesms.contacts.ContactAccessor.ContactData;
import org.thoughtcrime.securesms.contacts.sync.ContactDiscovery;
import org.thoughtcrime.securesms.contactshare.Contact;
import org.thoughtcrime.securesms.contactshare.ContactShareEditActivity;
import org.thoughtcrime.securesms.contactshare.ContactUtil;
import org.thoughtcrime.securesms.contactshare.SimpleTextWatcher;
import org.thoughtcrime.securesms.conversation.ConversationGroupViewModel.GroupActiveState;
import org.thoughtcrime.securesms.conversation.ConversationMessage.ConversationMessageFactory;
import org.thoughtcrime.securesms.conversation.drafts.DraftRepository;
import org.thoughtcrime.securesms.conversation.drafts.DraftViewModel;
import org.thoughtcrime.securesms.conversation.ui.error.SafetyNumberChangeDialog;
import org.thoughtcrime.securesms.conversation.ui.groupcall.GroupCallViewModel;
import org.thoughtcrime.securesms.conversation.ui.mentions.MentionsPickerViewModel;
import org.thoughtcrime.securesms.crypto.ReentrantSessionLock;
import org.thoughtcrime.securesms.crypto.SecurityEvent;
import org.thoughtcrime.securesms.database.DraftDatabase;
import org.thoughtcrime.securesms.database.DraftDatabase.Draft;
import org.thoughtcrime.securesms.database.DraftDatabase.Drafts;
import org.thoughtcrime.securesms.database.GroupDatabase;
import org.thoughtcrime.securesms.database.IdentityDatabase.VerifiedStatus;
import org.thoughtcrime.securesms.database.MentionUtil;
import org.thoughtcrime.securesms.database.MentionUtil.UpdatedBodyAndMentions;
import org.thoughtcrime.securesms.database.MmsSmsColumns.Types;
import org.thoughtcrime.securesms.database.RecipientDatabase;
import org.thoughtcrime.securesms.database.RecipientDatabase.RegisteredState;
import org.thoughtcrime.securesms.database.SignalDatabase;
import org.thoughtcrime.securesms.database.ThreadDatabase;
import org.thoughtcrime.securesms.database.identity.IdentityRecordList;
import org.thoughtcrime.securesms.database.model.IdentityRecord;
import org.thoughtcrime.securesms.database.model.Mention;
import org.thoughtcrime.securesms.database.model.MessageId;
import org.thoughtcrime.securesms.database.model.MessageRecord;
import org.thoughtcrime.securesms.database.model.MmsMessageRecord;
import org.thoughtcrime.securesms.database.model.ReactionRecord;
import org.thoughtcrime.securesms.database.model.StickerRecord;
import org.thoughtcrime.securesms.database.model.StoryType;
import org.thoughtcrime.securesms.dependencies.ApplicationDependencies;
import org.thoughtcrime.securesms.events.GroupCallPeekEvent;
import org.thoughtcrime.securesms.events.ReminderUpdateEvent;
import org.thoughtcrime.securesms.groups.GroupId;
import org.thoughtcrime.securesms.groups.ui.GroupChangeFailureReason;
import org.thoughtcrime.securesms.groups.ui.GroupErrors;
import org.thoughtcrime.securesms.groups.ui.LeaveGroupDialog;
import org.thoughtcrime.securesms.groups.ui.invitesandrequests.ManagePendingAndRequestingMembersActivity;
import org.thoughtcrime.securesms.groups.ui.migration.GroupsV1MigrationInitiationBottomSheetDialogFragment;
import org.thoughtcrime.securesms.groups.ui.migration.GroupsV1MigrationSuggestionsDialog;
import org.thoughtcrime.securesms.jobs.GroupV1MigrationJob;
import org.thoughtcrime.securesms.jobs.GroupV2UpdateSelfProfileKeyJob;
import org.thoughtcrime.securesms.jobs.RequestGroupV2InfoJob;
import org.thoughtcrime.securesms.jobs.RetrieveProfileJob;
import org.thoughtcrime.securesms.jobs.ServiceOutageDetectionJob;
import org.thoughtcrime.securesms.keyboard.KeyboardPage;
import org.thoughtcrime.securesms.keyboard.KeyboardPagerViewModel;
import org.thoughtcrime.securesms.keyboard.emoji.EmojiKeyboardPageFragment;
import org.thoughtcrime.securesms.keyboard.emoji.search.EmojiSearchFragment;
import org.thoughtcrime.securesms.keyboard.gif.GifKeyboardPageFragment;
import org.thoughtcrime.securesms.keyboard.sticker.StickerKeyboardPageFragment;
import org.thoughtcrime.securesms.keyboard.sticker.StickerSearchDialogFragment;
import org.thoughtcrime.securesms.keyvalue.PaymentsValues;
import org.thoughtcrime.securesms.keyvalue.SignalStore;
import org.thoughtcrime.securesms.linkpreview.LinkPreview;
import org.thoughtcrime.securesms.linkpreview.LinkPreviewRepository;
import org.thoughtcrime.securesms.linkpreview.LinkPreviewViewModel;
import org.thoughtcrime.securesms.main.Material3OnScrollHelperBinder;
import org.thoughtcrime.securesms.maps.PlacePickerActivity;
import org.thoughtcrime.securesms.mediaoverview.MediaOverviewActivity;
import org.thoughtcrime.securesms.mediasend.Media;
import org.thoughtcrime.securesms.mediasend.MediaSendActivityResult;
import org.thoughtcrime.securesms.mediasend.v2.MediaSelectionActivity;
import org.thoughtcrime.securesms.messagedetails.MessageDetailsFragment;
import org.thoughtcrime.securesms.messagerequests.MessageRequestState;
import org.thoughtcrime.securesms.messagerequests.MessageRequestViewModel;
import org.thoughtcrime.securesms.messagerequests.MessageRequestsBottomView;
import org.thoughtcrime.securesms.mms.AttachmentManager;
import org.thoughtcrime.securesms.mms.AudioSlide;
import org.thoughtcrime.securesms.mms.DecryptableStreamUriLoader;
import org.thoughtcrime.securesms.mms.GifSlide;
import org.thoughtcrime.securesms.mms.GlideApp;
import org.thoughtcrime.securesms.mms.GlideRequests;
import org.thoughtcrime.securesms.mms.ImageSlide;
import org.thoughtcrime.securesms.mms.LocationSlide;
import org.thoughtcrime.securesms.mms.MediaConstraints;
import org.thoughtcrime.securesms.mms.OutgoingMediaMessage;
import org.thoughtcrime.securesms.mms.OutgoingSecureMediaMessage;
import org.thoughtcrime.securesms.mms.QuoteId;
import org.thoughtcrime.securesms.mms.QuoteModel;
import org.thoughtcrime.securesms.mms.Slide;
import org.thoughtcrime.securesms.mms.SlideDeck;
import org.thoughtcrime.securesms.mms.SlideFactory.MediaType;
import org.thoughtcrime.securesms.mms.StickerSlide;
import org.thoughtcrime.securesms.mms.VideoSlide;
import org.thoughtcrime.securesms.notifications.NotificationChannels;
import org.thoughtcrime.securesms.notifications.v2.ConversationId;
import org.thoughtcrime.securesms.payments.CanNotSendPaymentDialog;
import org.thoughtcrime.securesms.permissions.Permissions;
import org.thoughtcrime.securesms.profiles.spoofing.ReviewBannerView;
import org.thoughtcrime.securesms.profiles.spoofing.ReviewCardDialogFragment;
import org.thoughtcrime.securesms.providers.BlobProvider;
import org.thoughtcrime.securesms.ratelimit.RecaptchaProofBottomSheetFragment;
import org.thoughtcrime.securesms.reactions.ReactionsBottomSheetDialogFragment;
import org.thoughtcrime.securesms.reactions.any.ReactWithAnyEmojiBottomSheetDialogFragment;
import org.thoughtcrime.securesms.recipients.LiveRecipient;
import org.thoughtcrime.securesms.recipients.Recipient;
import org.thoughtcrime.securesms.recipients.RecipientExporter;
import org.thoughtcrime.securesms.recipients.RecipientFormattingException;
import org.thoughtcrime.securesms.recipients.RecipientId;
import org.thoughtcrime.securesms.recipients.RecipientUtil;
import org.thoughtcrime.securesms.recipients.ui.disappearingmessages.RecipientDisappearingMessagesActivity;
import org.thoughtcrime.securesms.registration.RegistrationNavigationActivity;
import org.thoughtcrime.securesms.search.MessageResult;
import org.thoughtcrime.securesms.service.KeyCachingService;
import org.thoughtcrime.securesms.sms.MessageSender;
import org.thoughtcrime.securesms.sms.OutgoingEncryptedMessage;
import org.thoughtcrime.securesms.sms.OutgoingTextMessage;
import org.thoughtcrime.securesms.stickers.StickerEventListener;
import org.thoughtcrime.securesms.stickers.StickerLocator;
import org.thoughtcrime.securesms.stickers.StickerManagementActivity;
import org.thoughtcrime.securesms.stickers.StickerPackInstallEvent;
import org.thoughtcrime.securesms.stickers.StickerSearchRepository;
import org.thoughtcrime.securesms.stories.StoryViewerArgs;
import org.thoughtcrime.securesms.stories.viewer.StoryViewerActivity;
import org.thoughtcrime.securesms.util.AsynchronousCallback;
import org.thoughtcrime.securesms.util.Base64;
import org.thoughtcrime.securesms.util.BitmapUtil;
import org.thoughtcrime.securesms.util.BubbleUtil;
import org.thoughtcrime.securesms.util.CharacterCalculator.CharacterState;
import org.thoughtcrime.securesms.util.CommunicationActions;
import org.thoughtcrime.securesms.util.ContextUtil;
import org.thoughtcrime.securesms.util.ConversationUtil;
import org.thoughtcrime.securesms.util.Debouncer;
import org.thoughtcrime.securesms.util.DrawableUtil;
import org.thoughtcrime.securesms.util.FullscreenHelper;
import org.thoughtcrime.securesms.util.IdentityUtil;
import org.thoughtcrime.securesms.util.LifecycleDisposable;
import org.thoughtcrime.securesms.util.Material3OnScrollHelper;
import org.thoughtcrime.securesms.util.MediaUtil;
import org.thoughtcrime.securesms.util.MessageRecordUtil;
import org.thoughtcrime.securesms.util.MessageUtil;
import org.thoughtcrime.securesms.util.PlayStoreUtil;
import org.thoughtcrime.securesms.util.ServiceUtil;
import org.thoughtcrime.securesms.util.SignalLocalMetrics;
import org.thoughtcrime.securesms.util.SpanUtil;
import org.thoughtcrime.securesms.util.TextSecurePreferences;
import org.thoughtcrime.securesms.util.TextSecurePreferences.MediaKeyboardMode;
import org.thoughtcrime.securesms.util.Util;
import org.thoughtcrime.securesms.util.ViewUtil;
import org.thoughtcrime.securesms.util.WindowUtil;
import org.thoughtcrime.securesms.util.concurrent.AssertedSuccessListener;
import org.thoughtcrime.securesms.util.concurrent.ListenableFuture;
import org.thoughtcrime.securesms.util.concurrent.SettableFuture;
import org.thoughtcrime.securesms.util.views.Stub;
import org.thoughtcrime.securesms.verify.VerifyIdentityActivity;
import org.thoughtcrime.securesms.wallpaper.ChatWallpaper;
import org.thoughtcrime.securesms.wallpaper.ChatWallpaperDimLevelUtil;
import org.whispersystems.signalservice.api.SignalSessionLock;

import java.io.IOException;
import java.security.SecureRandom;
import java.util.ArrayList;
import java.util.Collections;
import java.util.List;
import java.util.Locale;
import java.util.Objects;
import java.util.Optional;
import java.util.Set;
import java.util.concurrent.ExecutionException;
import java.util.concurrent.TimeUnit;
import java.util.concurrent.TimeoutException;
import java.util.concurrent.atomic.AtomicBoolean;
import java.util.concurrent.atomic.AtomicInteger;

import static org.thoughtcrime.securesms.database.GroupDatabase.GroupRecord;

/**
 * Fragment for displaying a message thread, as well as
 * composing/sending a new message into that thread.
 *
 * @author Moxie Marlinspike
 *
 */
@SuppressLint("StaticFieldLeak")
public class ConversationParentFragment extends Fragment
    implements ConversationFragment.ConversationFragmentListener,
               AttachmentManager.AttachmentListener,
               OnKeyboardShownListener,
               InputPanel.Listener,
               InputPanel.MediaListener,
               ComposeText.CursorPositionChangedListener,
               ConversationSearchBottomBar.EventListener,
               StickerEventListener,
               AttachmentKeyboard.Callback,
               ConversationReactionOverlay.OnReactionSelectedListener,
               ReactWithAnyEmojiBottomSheetDialogFragment.Callback,
               SafetyNumberChangeDialog.Callback,
               ReactionsBottomSheetDialogFragment.Callback,
               MediaKeyboard.MediaKeyboardListener,
               EmojiEventListener,
               GifKeyboardPageFragment.Host,
               EmojiKeyboardPageFragment.Callback,
               EmojiSearchFragment.Callback,
               StickerKeyboardPageFragment.Callback,
               Material3OnScrollHelperBinder,
               MessageDetailsFragment.Callback
{

  private static final int SHORTCUT_ICON_SIZE = Build.VERSION.SDK_INT >= 26 ? ViewUtil.dpToPx(72) : ViewUtil.dpToPx(48 + 16 * 2);

  private static final String TAG = Log.tag(ConversationParentFragment.class);

  private static final String STATE_REACT_WITH_ANY_PAGE = "STATE_REACT_WITH_ANY_PAGE";
  private static final String STATE_IS_SEARCH_REQUESTED = "STATE_IS_SEARCH_REQUESTED";

  private static final int REQUEST_CODE_SETTINGS = 1000;

  private static final int PICK_GALLERY        = 1;
  private static final int PICK_DOCUMENT       = 2;
  private static final int PICK_AUDIO          = 3;
  private static final int PICK_CONTACT        = 4;
  private static final int GET_CONTACT_DETAILS = 5;
  private static final int GROUP_EDIT          = 6;
  private static final int TAKE_PHOTO          = 7;
  private static final int ADD_CONTACT         = 8;
  private static final int PICK_LOCATION       = 9;
  public static  final int PICK_GIF            = 10;
  private static final int SMS_DEFAULT         = 11;
  private static final int MEDIA_SENDER        = 12;

  private static final int     REQUEST_CODE_PIN_SHORTCUT = 902;
  private static final String  ACTION_PINNED_SHORTCUT    = "action_pinned_shortcut";

  private   GlideRequests                glideRequests;
  protected ComposeText                  composeText;
  private   AnimatingToggle              buttonToggle;
  private   SendButton                   sendButton;
  private   ImageButton                  attachButton;
  protected ConversationTitleView        titleView;
  private   TextView                     charactersLeft;
  private   ConversationFragment         fragment;
  private   Button                       unblockButton;
  private   Button                       inviteButton;
  private   Button                       registerButton;
  private   InputAwareLayout             container;
  protected Stub<ReminderView>           reminderView;
  private   Stub<UnverifiedBannerView>   unverifiedBannerView;
  private   Stub<ReviewBannerView>       reviewBanner;
  private   TypingStatusTextWatcher      typingTextWatcher;
  private   ConversationSearchBottomBar  searchNav;
  private   MenuItem                     searchViewItem;
  private   MessageRequestsBottomView    messageRequestBottomView;
  private   ConversationReactionDelegate reactionDelegate;
  private   Stub<FrameLayout>            voiceNotePlayerViewStub;
  private   View                         navigationBarBackground;

  private   AttachmentManager        attachmentManager;
  private   AudioRecorder            audioRecorder;
  private   BroadcastReceiver        securityUpdateReceiver;
  private   Stub<MediaKeyboard>      emojiDrawerStub;
  private   Stub<AttachmentKeyboard> attachmentKeyboardStub;
  protected HidingLinearLayout       quickAttachmentToggle;
  protected HidingLinearLayout       inlineAttachmentToggle;
  private   InputPanel               inputPanel;
  private   View                     panelParent;
  private   View                     noLongerMemberBanner;
  private   Stub<TextView>           cannotSendInAnnouncementGroupBanner;
  private   View                     requestingMemberBanner;
  private   View                     cancelJoinRequest;
  private   Stub<View>               releaseChannelUnmute;
  private   Stub<View>               mentionsSuggestions;
  private   MaterialButton           joinGroupCallButton;
  private   boolean                  callingTooltipShown;
  private   ImageView                wallpaper;
  private   View                     wallpaperDim;
  private   Toolbar                  toolbar;
  private   View                     toolbarBackground;
  private   BroadcastReceiver        pinnedShortcutReceiver;

  private LinkPreviewViewModel         linkPreviewViewModel;
  private ConversationSearchViewModel  searchViewModel;
  private ConversationStickerViewModel stickerViewModel;
  private ConversationViewModel        viewModel;
  private ConversationGroupViewModel   groupViewModel;
  private MentionsPickerViewModel      mentionsViewModel;
  private GroupCallViewModel           groupCallViewModel;
  private VoiceRecorderWakeLock        voiceRecorderWakeLock;
  private DraftViewModel               draftViewModel;
  private VoiceNoteMediaController     voiceNoteMediaController;
  private VoiceNotePlayerView          voiceNotePlayerView;
  private Material3OnScrollHelper      material3OnScrollHelper;

  private LiveRecipient recipient;
  private long          threadId;
  private int           distributionType;
  private boolean       isSecureText;
  private final boolean isDefaultSms                  = false;
  private int           reactWithAnyEmojiStartPage    = -1;
  private boolean       isSearchRequested             = false;

  private final LifecycleDisposable disposables          = new LifecycleDisposable();
  private final Debouncer           optionsMenuDebouncer = new Debouncer(50);

  private volatile boolean screenInitialized = false;

  private IdentityRecordList   identityRecords = new IdentityRecordList(Collections.emptyList());
  private Callback             callback;
  private RecentEmojiPageModel recentEmojis;

  @Override
  public @NonNull View onCreateView(@NonNull LayoutInflater inflater, @Nullable ViewGroup container, @Nullable Bundle savedInstanceState) {
    return inflater.inflate(R.layout.conversation_activity, container, false);
  }

  @Override
  public void onViewCreated(@NonNull View view, @Nullable Bundle savedInstanceState) {
    disposables.bindTo(getViewLifecycleOwner());

    if (requireActivity() instanceof Callback) {
      callback = (Callback) requireActivity();
    } else if (getParentFragment() instanceof Callback) {
      callback = (Callback) getParentFragment();
    } else {
      throw new ClassCastException("Cannot cast activity or parent fragment into a Callback object");
    }

    // TODO [alex] LargeScreenSupport -- This check will no longer be valid / necessary
    if (ConversationIntents.isInvalid(requireActivity().getIntent())) {
      Log.w(TAG, "[onCreate] Missing recipientId!");
      // TODO [greyson] Navigation
      startActivity(MainActivity.clearTop(requireContext()));
      requireActivity().finish();
      return;
    }

    voiceNoteMediaController = new VoiceNoteMediaController(requireActivity());
    voiceRecorderWakeLock    = new VoiceRecorderWakeLock(requireActivity());

    // TODO [alex] LargeScreenSupport -- Should be removed once we move to multi-pane layout.
    new FullscreenHelper(requireActivity()).showSystemUI();

    // TODO [alex] LargeScreenSupport -- This will need to be built from requireArguments()
    ConversationIntents.Args args = ConversationIntents.Args.from(requireActivity().getIntent());

    isSearchRequested = args.isWithSearchOpen();

    reportShortcutLaunch(args.getRecipientId());

    requireActivity().getWindow().getDecorView().setBackgroundResource(R.color.signal_background_primary);

    fragment = (ConversationFragment) getChildFragmentManager().findFragmentById(R.id.fragment_content);
    if (fragment == null) {
      fragment = new ConversationFragment();
      getChildFragmentManager().beginTransaction()
                               .replace(R.id.fragment_content, fragment)
                               .commitNow();
    }

    final boolean typingIndicatorsEnabled = TextSecurePreferences.isTypingIndicatorsEnabled(requireContext());

    initializeReceivers();
    initializeViews(view);
    updateWallpaper(args.getWallpaper());
    initializeResources(args);
    initializeLinkPreviewObserver();
    initializeSearchObserver();
    initializeStickerObserver();
    initializeViewModel(args);
    initializeGroupViewModel();
    initializeMentionsViewModel();
    initializeGroupCallViewModel();
    initializeDraftViewModel();
    initializeEnabledCheck();
    initializePendingRequestsBanner();
    initializeGroupV1MigrationsBanners();
    initializeSecurity(recipient.get().isRegistered(), isDefaultSms).addListener(new AssertedSuccessListener<Boolean>() {
      @Override
      public void onSuccess(Boolean result) {
        if (getActivity() == null) {
          Log.w(TAG, "Activity is not attached. Not proceeding with initialization.");
          return;
        }

        if (requireActivity().isFinishing()) {
          Log.w(TAG, "Activity is finishing. Not proceeding with initialization.");
          return;
        }

        initializeProfiles();
        initializeGv1Migration();
        initializeDraft(args).addListener(new AssertedSuccessListener<Boolean>() {
          @Override
          public void onSuccess(Boolean loadedDraft) {
            if (loadedDraft != null && loadedDraft) {
              Log.i(TAG, "Finished loading draft");
              ThreadUtil.runOnMain(() -> {
                if (fragment != null && fragment.isResumed()) {
                  fragment.moveToLastSeen();
                } else {
                  Log.w(TAG, "Wanted to move to the last seen position, but the fragment was in an invalid state");
                }
              });
            }

            if (typingIndicatorsEnabled) {
              composeText.addTextChangedListener(typingTextWatcher);
            }
            composeText.setSelection(composeText.length(), composeText.length());

            screenInitialized = true;
          }
        });
      }
    });
    initializeActionBar();

    disposables.add(viewModel.getStoryViewState().subscribe(titleView::setStoryRingFromState));

    requireActivity().getOnBackPressedDispatcher().addCallback(getViewLifecycleOwner(), new OnBackPressedCallback(true) {
      @Override
      public void handleOnBackPressed() {
        onBackPressed();
      }
    });

    if (isSearchRequested && savedInstanceState == null) {
      onCreateOptionsMenu(toolbar.getMenu(), requireActivity().getMenuInflater());
    }

    sendButton.post(() -> sendButton.triggerSelectedChangedEvent());
  }

  // TODO [alex] LargeScreenSupport -- This needs to be fed a stream of intents
  protected void onNewIntent(Intent intent) {
    Log.i(TAG, "onNewIntent()");

    if (requireActivity().isFinishing()) {
      Log.w(TAG, "Activity is finishing...");
      return;
    }

    if (!screenInitialized) {
      Log.w(TAG, "Activity is in the middle of initialization. Restarting.");
      requireActivity().finish();
      startActivity(intent);
      return;
    }

    reactWithAnyEmojiStartPage = -1;
    if (!Util.isEmpty(composeText) || attachmentManager.isAttachmentPresent() || inputPanel.hasSaveableContent()) {
      saveDraft();
      attachmentManager.clear(glideRequests, false);
      inputPanel.clearQuote();
      silentlySetComposeText("");
    }

    if (ConversationIntents.isInvalid(intent)) {
      Log.w(TAG, "[onNewIntent] Missing recipientId!");
      // TODO [greyson] Navigation
      startActivity(MainActivity.clearTop(requireContext()));
      requireActivity().finish();
      return;
    }

    requireActivity().setIntent(intent);

    ConversationIntents.Args args = ConversationIntents.Args.from(intent);
    // TODO [alex] LargeScreenSupport - Set arguments
    isSearchRequested = args.isWithSearchOpen();

    viewModel.setArgs(args);
    setVisibleThread(args.getThreadId());

    reportShortcutLaunch(viewModel.getArgs().getRecipientId());
    initializeResources(viewModel.getArgs());
    initializeSecurity(recipient.get().isRegistered(), isDefaultSms).addListener(new AssertedSuccessListener<Boolean>() {
      @Override
      public void onSuccess(Boolean result) {
        if (getContext() != null) {
          initializeDraft(viewModel.getArgs());
        }
      }
    });

    if (fragment != null) {
      fragment.onNewIntent();
    }

    searchNav.setVisibility(View.GONE);

    if (args.isWithSearchOpen()) {
      if (searchViewItem != null && searchViewItem.expandActionView()) {
        searchViewModel.onSearchOpened();
      }
    } else {
      searchViewModel.onSearchClosed();
      viewModel.setSearchQuery(null);
      inputPanel.setHideForSearch(false);
    }
  }

  @Override
  public void onResume() {
    super.onResume();

    // TODO [alex] LargeScreenSupport -- Remove these lines.
    WindowUtil.setLightNavigationBarFromTheme(requireActivity());
    WindowUtil.setLightStatusBarFromTheme(requireActivity());

    EventBus.getDefault().register(this);
    initializeIdentityRecords();
    composeText.setMessageSendType(sendButton.getSelectedSendType());

    Recipient recipientSnapshot = recipient.get();

    titleView.setTitle(glideRequests, recipientSnapshot);
    setBlockedUserState(recipientSnapshot, isSecureText, isDefaultSms);
    calculateCharactersRemaining();

    if (recipientSnapshot.getGroupId().isPresent() && recipientSnapshot.getGroupId().get().isV2() && !recipientSnapshot.isBlocked()) {
      GroupId.V2 groupId = recipientSnapshot.getGroupId().get().requireV2();

      ApplicationDependencies.getJobManager()
                             .startChain(new RequestGroupV2InfoJob(groupId))
                             .then(GroupV2UpdateSelfProfileKeyJob.withoutLimits(groupId))
                             .enqueue();

      if (viewModel.getArgs().isFirstTimeInSelfCreatedGroup()) {
        groupViewModel.inviteFriendsOneTimeIfJustSelfInGroup(getChildFragmentManager(), groupId);
      }
    }

    if (groupCallViewModel != null) {
      groupCallViewModel.peekGroupCall();
    }

    setVisibleThread(threadId);
    ConversationUtil.refreshRecipientShortcuts();

    if (SignalStore.rateLimit().needsRecaptcha()) {
      RecaptchaProofBottomSheetFragment.show(getChildFragmentManager());
    }
  }

  @Override
  public void onPause() {
    super.onPause();
    if (!isInBubble()) {
      ApplicationDependencies.getMessageNotifier().clearVisibleThread();
    }

    if (requireActivity().isFinishing()) requireActivity().overridePendingTransition(R.anim.fade_scale_in, R.anim.slide_to_end);
    inputPanel.onPause();

    fragment.setLastSeen(System.currentTimeMillis());
    markLastSeen();
    EventBus.getDefault().unregister(this);
    material3OnScrollHelper.setColorImmediate();
  }

  @Override
  public void onStop() {
    super.onStop();
    saveDraft();
    EventBus.getDefault().unregister(this);
  }

  @Override
  public void onConfigurationChanged(Configuration newConfig) {
    Log.i(TAG, "onConfigurationChanged(" + newConfig.orientation + ")");
    super.onConfigurationChanged(newConfig);
    composeText.setMessageSendType(sendButton.getSelectedSendType());

    if (emojiDrawerStub.resolved() && container.getCurrentInput() == emojiDrawerStub.get()) {
      container.hideAttachedInput(true);
    }

    if (reactionDelegate.isShowing()) {
     reactionDelegate.hide();
    }
  }

  @Override
  public void onDestroy() {
    if (securityUpdateReceiver != null)  requireActivity().unregisterReceiver(securityUpdateReceiver);
    if (pinnedShortcutReceiver != null)  requireActivity().unregisterReceiver(pinnedShortcutReceiver);
    super.onDestroy();
  }

  // TODO [alex] LargeScreenSupport -- Pipe in events from activity
  public boolean dispatchTouchEvent(MotionEvent ev) {
    return reactionDelegate.applyTouchEvent(ev);
  }

  @Override
  public void onActivityResult(final int reqCode, int resultCode, Intent data) {
    Log.i(TAG, "onActivityResult called: " + reqCode + ", " + resultCode + " , " + data);
    super.onActivityResult(reqCode, resultCode, data);

    if ((data == null && reqCode != TAKE_PHOTO && reqCode != SMS_DEFAULT) ||
        (resultCode != Activity.RESULT_OK && reqCode != SMS_DEFAULT))
    {
      updateLinkPreviewState();
      return;
    }

    switch (reqCode) {
    case PICK_DOCUMENT:
      setMedia(data.getData(), MediaType.DOCUMENT);
      break;
    case PICK_AUDIO:
      setMedia(data.getData(), MediaType.AUDIO);
      break;
    case PICK_CONTACT:
      if (isSecureText && !isSmsForced()) {
        openContactShareEditor(data.getData());
      } else {
        addAttachmentContactInfo(data.getData());
      }
      break;
    case GET_CONTACT_DETAILS:
      sendSharedContact(data.getParcelableArrayListExtra(ContactShareEditActivity.KEY_CONTACTS));
      break;
    case GROUP_EDIT:
      Recipient recipientSnapshot = recipient.get();

      onRecipientChanged(recipientSnapshot);
      titleView.setTitle(glideRequests, recipientSnapshot);
      NotificationChannels.updateContactChannelName(requireContext(), recipientSnapshot);
      setBlockedUserState(recipientSnapshot, isSecureText, isDefaultSms);
      invalidateOptionsMenu();
      break;
    case TAKE_PHOTO:
      handleImageFromDeviceCameraApp();
      break;
    case ADD_CONTACT:
      SimpleTask.run(() -> {
        try {
          ContactDiscovery.refresh(requireContext(), recipient.get(), false);
        } catch (IOException e) {
          Log.w(TAG, "Failed to refresh user after adding to contacts.");
        }
        return null;
      }, nothing -> onRecipientChanged(recipient.get()));
      break;
    case PICK_LOCATION:
      SignalPlace place = new SignalPlace(PlacePickerActivity.addressFromData(data));
      attachmentManager.setLocation(place, getCurrentMediaConstraints());
      break;
    case SMS_DEFAULT:
      initializeSecurity(isSecureText, isDefaultSms);
      break;
    case PICK_GIF:
    case MEDIA_SENDER:
      MediaSendActivityResult result = MediaSendActivityResult.fromData(data);

      if (!Objects.equals(result.getRecipientId(), recipient.getId())) {
        Log.w(TAG, "Result's recipientId did not match ours! Result: " + result.getRecipientId() + ", Activity: " + recipient.getId());
        Toast.makeText(requireContext(), R.string.ConversationActivity_error_sending_media, Toast.LENGTH_SHORT).show();
        return;
      }

      sendButton.setSendType(result.getMessageSendType());

      if (result.isPushPreUpload()) {
        sendMediaMessage(result);
        return;
      }

      long       expiresIn      = TimeUnit.SECONDS.toMillis(recipient.get().getExpiresInSeconds());
      boolean    initiating     = threadId == -1;
      QuoteModel quote          = result.isViewOnce() ? null : inputPanel.getQuote().orElse(null);
      SlideDeck  slideDeck      = new SlideDeck();
      List<Mention> mentions    = new ArrayList<>(result.getMentions());

      for (Media mediaItem : result.getNonUploadedMedia()) {
        if (MediaUtil.isVideoType(mediaItem.getMimeType())) {
          slideDeck.addSlide(new VideoSlide(requireContext(), mediaItem.getUri(), mediaItem.getSize(), mediaItem.isVideoGif(), mediaItem.getWidth(), mediaItem.getHeight(), mediaItem.getCaption().orElse(null), mediaItem.getTransformProperties().orElse(null)));
        } else if (MediaUtil.isGif(mediaItem.getMimeType())) {
          slideDeck.addSlide(new GifSlide(requireContext(), mediaItem.getUri(), mediaItem.getSize(), mediaItem.getWidth(), mediaItem.getHeight(), mediaItem.isBorderless(), mediaItem.getCaption().orElse(null)));
        } else if (MediaUtil.isImageType(mediaItem.getMimeType())) {
          slideDeck.addSlide(new ImageSlide(requireContext(), mediaItem.getUri(), mediaItem.getMimeType(), mediaItem.getSize(), mediaItem.getWidth(), mediaItem.getHeight(), mediaItem.isBorderless(), mediaItem.getCaption().orElse(null), null, mediaItem.getTransformProperties().orElse(null)));
        } else {
          Log.w(TAG, "Asked to send an unexpected mimeType: '" + mediaItem.getMimeType() + "'. Skipping.");
        }
      }

      final Context context = requireContext().getApplicationContext();

      sendMediaMessage(result.getRecipientId(),
                       result.getMessageSendType(),
                       result.getBody(),
                       slideDeck,
                       quote,
                       Collections.emptyList(),
                       Collections.emptyList(),
                       mentions,
                       expiresIn,
                       result.isViewOnce(),
                       initiating,
                       true,
                       null).addListener(new AssertedSuccessListener<Void>() {
        @Override
        public void onSuccess(Void result) {
          AsyncTask.THREAD_POOL_EXECUTOR.execute(() -> {
            Stream.of(slideDeck.getSlides())
                  .map(Slide::getUri)
                  .withoutNulls()
                  .filter(BlobProvider::isAuthority)
                  .forEach(uri -> BlobProvider.getInstance().delete(context, uri));
          });
        }
      });

      break;
    }
  }

  @Override
  public void onSaveInstanceState(@NonNull Bundle outState) {
    super.onSaveInstanceState(outState);

    outState.putInt(STATE_REACT_WITH_ANY_PAGE, reactWithAnyEmojiStartPage);
    outState.putBoolean(STATE_IS_SEARCH_REQUESTED, isSearchRequested);
  }

  @Override
  public void onViewStateRestored(Bundle savedInstanceState) {
    super.onViewStateRestored(savedInstanceState);

    if (savedInstanceState != null) {
      reactWithAnyEmojiStartPage = savedInstanceState.getInt(STATE_REACT_WITH_ANY_PAGE, -1);
      isSearchRequested          = savedInstanceState.getBoolean(STATE_IS_SEARCH_REQUESTED, false);
    }
  }

  private void setVisibleThread(long threadId) {
    if (!isInBubble()) {
      // TODO [alex] LargeScreenSupport -- Inform MainActivityViewModel that the conversation was opened.
      ApplicationDependencies.getMessageNotifier().setVisibleThread(ConversationId.forConversation(threadId));
    }
  }

  private void reportShortcutLaunch(@NonNull RecipientId recipientId) {
    ShortcutManagerCompat.reportShortcutUsed(requireContext(), ConversationUtil.getShortcutId(recipientId));
  }

  private void handleImageFromDeviceCameraApp() {
    if (attachmentManager.getCaptureUri() == null) {
      Log.w(TAG, "No image available.");
      return;
    }

    try {
      Uri mediaUri = BlobProvider.getInstance()
                                 .forData(requireContext().getContentResolver().openInputStream(attachmentManager.getCaptureUri()), 0L)
                                 .withMimeType(MediaUtil.IMAGE_JPEG)
                                 .createForSingleSessionOnDisk(requireContext());

      requireContext().getContentResolver().delete(attachmentManager.getCaptureUri(), null, null);

      setMedia(mediaUri, MediaType.IMAGE);
    } catch (IOException ioe) {
      Log.w(TAG, "Could not handle public image", ioe);
    }
  }

  @Override
  public void startActivity(Intent intent) {
    if (intent.getStringExtra(Browser.EXTRA_APPLICATION_ID) != null) {
      intent.removeExtra(Browser.EXTRA_APPLICATION_ID);
    }

    try {
      super.startActivity(intent);
    } catch (ActivityNotFoundException e) {
      Log.w(TAG, e);
      Toast.makeText(requireContext(), R.string.ConversationActivity_there_is_no_app_available_to_handle_this_link_on_your_device, Toast.LENGTH_LONG).show();
    }
  }

  @Override
  public void onCreateOptionsMenu(Menu menu, MenuInflater inflater) {
    menu.clear();

    GroupActiveState groupActiveState = groupViewModel.getGroupActiveState().getValue();
    boolean isActiveGroup             = groupActiveState != null && groupActiveState.isActiveGroup();
    boolean isActiveV2Group           = groupActiveState != null && groupActiveState.isActiveV2Group();
    boolean isInActiveGroup           = groupActiveState != null && !groupActiveState.isActiveGroup();

    if (isInMessageRequest() && recipient != null && !recipient.get().isBlocked()) {
      if (isActiveGroup) {
        inflater.inflate(R.menu.conversation_message_requests_group, menu);
      }

      super.onCreateOptionsMenu(menu, inflater);
    }

    if (isSecureText) {
      if (recipient.get().getExpiresInSeconds() > 0) {
        if (!isInActiveGroup) {
          inflater.inflate(R.menu.conversation_expiring_on, menu);
        }
        titleView.showExpiring(recipient);
      } else {
        if (!isInActiveGroup) {
          inflater.inflate(R.menu.conversation_expiring_off, menu);
        }
        titleView.clearExpiring();
      }
    }

    if (isSingleConversation()) {
      if (isSecureText)                           inflater.inflate(R.menu.conversation_callable_secure, menu);
      else if (!recipient.get().isReleaseNotes()) inflater.inflate(R.menu.conversation_callable_insecure, menu);
    } else if (isGroupConversation()) {
      if (isActiveV2Group) {
        inflater.inflate(R.menu.conversation_callable_groupv2, menu);
        if (groupCallViewModel != null && Boolean.TRUE.equals(groupCallViewModel.hasActiveGroupCall().getValue())) {
          hideMenuItem(menu, R.id.menu_video_secure);
        }
        showGroupCallingTooltip();
      }

      inflater.inflate(R.menu.conversation_group_options, menu);

      if (!isPushGroupConversation()) {
        inflater.inflate(R.menu.conversation_mms_group_options, menu);
        if (distributionType == ThreadDatabase.DistributionTypes.BROADCAST) {
          menu.findItem(R.id.menu_distribution_broadcast).setChecked(true);
        } else {
          menu.findItem(R.id.menu_distribution_conversation).setChecked(true);
        }
      }

      inflater.inflate(R.menu.conversation_active_group_options, menu);
    }

    inflater.inflate(R.menu.conversation, menu);

    if (isSingleConversation() && !isSecureText && !recipient.get().isReleaseNotes()) {
      inflater.inflate(R.menu.conversation_insecure, menu);
    }

    if (recipient != null && recipient.get().isMuted()) inflater.inflate(R.menu.conversation_muted, menu);
    else                                                inflater.inflate(R.menu.conversation_unmuted, menu);

    if (isSingleConversation() && getRecipient().getContactUri() == null && !recipient.get().isReleaseNotes() && !recipient.get().isSelf()) {
      inflater.inflate(R.menu.conversation_add_to_contacts, menu);
    }

    if (recipient != null && recipient.get().isSelf()) {
      if (isSecureText) {
        hideMenuItem(menu, R.id.menu_call_secure);
        hideMenuItem(menu, R.id.menu_video_secure);
      } else {
        hideMenuItem(menu, R.id.menu_call_insecure);
      }

      hideMenuItem(menu, R.id.menu_mute_notifications);
    }

    if (recipient != null && recipient.get().isBlocked()) {
      if (isSecureText) {
        hideMenuItem(menu, R.id.menu_call_secure);
        hideMenuItem(menu, R.id.menu_video_secure);
        hideMenuItem(menu, R.id.menu_expiring_messages);
        hideMenuItem(menu, R.id.menu_expiring_messages_off);
      } else {
        hideMenuItem(menu, R.id.menu_call_insecure);
      }

      hideMenuItem(menu, R.id.menu_mute_notifications);
    }

    if (recipient != null && recipient.get().isReleaseNotes()) {
      hideMenuItem(menu, R.id.menu_add_shortcut);
    }

    hideMenuItem(menu, R.id.menu_group_recipients);

    if (isActiveV2Group) {
      hideMenuItem(menu, R.id.menu_mute_notifications);
      hideMenuItem(menu, R.id.menu_conversation_settings);
    } else if (isGroupConversation()) {
      hideMenuItem(menu, R.id.menu_conversation_settings);
    }

    hideMenuItem(menu, R.id.menu_create_bubble);
    disposables.add(viewModel.canShowAsBubble().subscribe(canShowAsBubble -> {
      MenuItem item = menu.findItem(R.id.menu_create_bubble);

      if (item != null) {
        item.setVisible(canShowAsBubble && !isInBubble());
      }
    }));

    if (threadId == -1L) {
      hideMenuItem(menu, R.id.menu_view_media);
    }

    searchViewItem = menu.findItem(R.id.menu_search);

    SearchView                     searchView    = (SearchView) searchViewItem.getActionView();
    SearchView.OnQueryTextListener queryListener = new SearchView.OnQueryTextListener() {
      @Override
      public boolean onQueryTextSubmit(String query) {
        searchViewModel.onQueryUpdated(query, threadId, true);
        searchNav.showLoading();
        viewModel.setSearchQuery(query);
        return true;
      }

      @Override
      public boolean onQueryTextChange(String query) {
        searchViewModel.onQueryUpdated(query, threadId, false);
        searchNav.showLoading();
        viewModel.setSearchQuery(query);
        return true;
      }
    };

    searchViewItem.setOnActionExpandListener(new MenuItem.OnActionExpandListener() {
      @Override
      public boolean onMenuItemActionExpand(MenuItem item) {
        searchView.setOnQueryTextListener(queryListener);
        isSearchRequested = true;
        searchViewModel.onSearchOpened();
        searchNav.setVisibility(View.VISIBLE);
        searchNav.setData(0, 0);
        inputPanel.setHideForSearch(true);

        for (int i = 0; i < menu.size(); i++) {
          if (!menu.getItem(i).equals(searchViewItem)) {
            menu.getItem(i).setVisible(false);
          }
        }
        return true;
      }

      @Override
      public boolean onMenuItemActionCollapse(MenuItem item) {
        searchView.setOnQueryTextListener(null);
        isSearchRequested = false;
        searchViewModel.onSearchClosed();
        searchNav.setVisibility(View.GONE);
        inputPanel.setHideForSearch(false);
        viewModel.setSearchQuery(null);
        setBlockedUserState(recipient.get(), isSecureText, isDefaultSms);
        invalidateOptionsMenu();
        return true;
      }
    });

    searchView.setMaxWidth(Integer.MAX_VALUE);

    if (isSearchRequested) {
      if (searchViewItem.expandActionView()) {
          searchViewModel.onSearchOpened();
        }
    }

    super.onCreateOptionsMenu(menu, inflater);

    int toolbarTextAndIconColor = getResources().getColor(wallpaper.getDrawable() != null ? R.color.signal_colorNeutralInverse : R.color.signal_colorOnSurface);
    setToolbarActionItemTint(toolbar, toolbarTextAndIconColor);
  }

  public void invalidateOptionsMenu() {
    if (!isSearchRequested && getActivity() != null) {
      optionsMenuDebouncer.publish(() -> {
        if (getActivity() != null) {
          onCreateOptionsMenu(toolbar.getMenu(), requireActivity().getMenuInflater());
        }
      });
    }
  }

  @Override
  public boolean onOptionsItemSelected(@NonNull MenuItem item) {
    super.onOptionsItemSelected(item);
    int itemId = item.getItemId();

    if (itemId == R.id.menu_call_secure) {
      handleDial(getRecipient(), true);
    } else if (itemId == R.id.menu_video_secure) {
      handleVideo(getRecipient());
    } else if (itemId == R.id.menu_call_insecure) {
      handleDial(getRecipient(), false);
    } else if (itemId == R.id.menu_view_media) {
      handleViewMedia();
    } else if (itemId == R.id.menu_add_shortcut) {
      handleAddShortcut();
    } else if (itemId == R.id.menu_search) {
      handleSearch();
    } else if (itemId == R.id.menu_add_to_contacts) {
      handleAddToContacts();
    } else if (itemId == R.id.menu_group_recipients) {
      handleDisplayGroupRecipients();
    } else if (itemId == R.id.menu_distribution_broadcast) {
      handleDistributionBroadcastEnabled(item);
    } else if (itemId == R.id.menu_distribution_conversation) {
      handleDistributionConversationEnabled(item);
    } else if (itemId == R.id.menu_group_settings) {
      handleManageGroup();
    } else if (itemId == R.id.menu_leave) {
      handleLeavePushGroup();
    } else if (itemId == R.id.menu_invite) {
      handleInviteLink();
    } else if (itemId == R.id.menu_mute_notifications) {
      handleMuteNotifications();
    } else if (itemId == R.id.menu_unmute_notifications) {
      handleUnmuteNotifications();
    } else if (itemId == R.id.menu_conversation_settings) {
      handleConversationSettings();
    } else if (itemId == R.id.menu_expiring_messages_off || itemId == R.id.menu_expiring_messages) {
      handleSelectMessageExpiration();
    } else if (itemId == R.id.menu_create_bubble) {
      handleCreateBubble();
    } else if (itemId == android.R.id.home) {
      requireActivity().finish();
    } else {
      return false;
    }

    return true;
  }

  public void onBackPressed() {
    Log.d(TAG, "onBackPressed()");
    if (reactionDelegate.isShowing()) {
      reactionDelegate.hide();
    } else if (container.isInputOpen()) {
      container.hideCurrentInput(composeText);
      navigationBarBackground.setVisibility(View.GONE);
    } else if (isSearchRequested) {
      if (searchViewItem != null) {
        searchViewItem.collapseActionView();
      }
    } else {
      requireActivity().finish();
    }
  }

  @Override
  public void onKeyboardShown() {
    inputPanel.onKeyboardShown();
    if (emojiDrawerStub.resolved() && emojiDrawerStub.get().isShowing() && !emojiDrawerStub.get().isEmojiSearchMode()) {
      emojiDrawerStub.get().hide(true);
    }
    if (attachmentKeyboardStub.resolved() && attachmentKeyboardStub.get().isShowing()) {
      navigationBarBackground.setVisibility(View.GONE);
      attachmentKeyboardStub.get().hide(true);
    }
  }

  @Subscribe(threadMode = ThreadMode.MAIN)
  public void onEvent(ReminderUpdateEvent event) {
    updateReminders();
  }

  @SuppressLint("MissingSuperCall")
  @Override
  public void onRequestPermissionsResult(int requestCode, @NonNull String[] permissions, @NonNull int[] grantResults) {
    Permissions.onRequestPermissionsResult(this, requestCode, permissions, grantResults);
  }

  @Override
  public void onAttachmentMediaClicked(@NonNull Media media) {
    linkPreviewViewModel.onUserCancel();
    startActivityForResult(MediaSelectionActivity.editor(requireActivity(), sendButton.getSelectedSendType(), Collections.singletonList(media), recipient.getId(), composeText.getTextTrimmed()), MEDIA_SENDER);
    container.hideCurrentInput(composeText);
  }

  @Override
  public void onAttachmentSelectorClicked(@NonNull AttachmentKeyboardButton button) {
    switch (button) {
      case GALLERY:
        AttachmentManager.selectGallery(this, MEDIA_SENDER, recipient.get(), composeText.getTextTrimmed(), sendButton.getSelectedSendType(), inputPanel.getQuote().isPresent());
        break;
      case FILE:
        AttachmentManager.selectDocument(this, PICK_DOCUMENT);
        break;
      case CONTACT:
        AttachmentManager.selectContactInfo(this, PICK_CONTACT);
        break;
      case LOCATION:
        AttachmentManager.selectLocation(this, PICK_LOCATION, getSendButtonColor(sendButton.getSelectedSendType()));
        break;
      case PAYMENT:
        if (recipient.get().hasProfileKeyCredential()) {
          AttachmentManager.selectPayment(this, recipient.getId());
        } else {
          CanNotSendPaymentDialog.show(requireActivity());
        }
        break;

    }

    container.hideCurrentInput(composeText);
  }

  @Override
  public void onAttachmentPermissionsRequested() {
    Permissions.with(this)
               .request(Manifest.permission.READ_EXTERNAL_STORAGE)
               .onAllGranted(() -> viewModel.onAttachmentKeyboardOpen())
               .withPermanentDenialDialog(getString(R.string.AttachmentManager_signal_requires_the_external_storage_permission_in_order_to_attach_photos_videos_or_audio))
               .execute();
  }

//////// Event Handlers

  private void handleSelectMessageExpiration() {
    if (isPushGroupConversation() && !isActiveGroup()) {
      return;
    }

    startActivity(RecipientDisappearingMessagesActivity.forRecipient(requireContext(), recipient.getId()));
  }

  private void handleMuteNotifications() {
    MuteDialog.show(requireActivity(), until -> {
      new AsyncTask<Void, Void, Void>() {
        @Override
        protected Void doInBackground(Void... params) {
         SignalDatabase.recipients().setMuted(recipient.getId(), until);

          return null;
        }
      }.executeOnExecutor(AsyncTask.THREAD_POOL_EXECUTOR);
    });
  }

  private void handleStoryRingClick() {
    startActivity(StoryViewerActivity.createIntent(
                  requireContext(),
                  new StoryViewerArgs.Builder(recipient.getId(), recipient.get().shouldHideStory())
                                     .build()));
  }

  private void handleConversationSettings() {
    if (isGroupConversation()) {
      handleManageGroup();
      return;
    }

    if (isInMessageRequest()) return;

    Intent intent = ConversationSettingsActivity.forRecipient(requireContext(), recipient.getId());
    Bundle bundle = ConversationSettingsActivity.createTransitionBundle(requireActivity(), titleView.findViewById(R.id.contact_photo_image), toolbar);

    ActivityCompat.startActivity(requireActivity(), intent, bundle);
  }

  private void handleUnmuteNotifications() {
    new AsyncTask<Void, Void, Void>() {
      @Override
      protected Void doInBackground(Void... params) {
        SignalDatabase.recipients().setMuted(recipient.getId(), 0);
        return null;
      }
    }.executeOnExecutor(AsyncTask.THREAD_POOL_EXECUTOR);
  }

  private void handleUnblock() {
    final Context context = requireContext().getApplicationContext();
    BlockUnblockDialog.showUnblockFor(requireContext(), getLifecycle(), recipient.get(), () -> {
      SignalExecutors.BOUNDED.execute(() -> {
        RecipientUtil.unblock(context, recipient.get());
      });
    });
  }

  private void handleRegisterForSignal() {
    startActivity(RegistrationNavigationActivity.newIntentForReRegistration(requireContext()));
  }

  private void handleInviteLink() {
    String inviteText = getString(R.string.ConversationActivity_lets_switch_to_signal, getString(R.string.install_url));

    if (isDefaultSms) {
      composeText.appendInvite(inviteText);
    } else {
      Intent intent = new Intent(Intent.ACTION_SENDTO);
      intent.setData(Uri.parse("smsto:" + recipient.get().requireSmsAddress()));
      intent.putExtra("sms_body", inviteText);
      intent.putExtra(Intent.EXTRA_TEXT, inviteText);
      startActivity(intent);
    }
  }

  private void handleViewMedia() {
    startActivity(MediaOverviewActivity.forThread(requireContext(), threadId));
  }

  private void handleAddShortcut() {
    Log.i(TAG, "Creating home screen shortcut for recipient " + recipient.get().getId());

    final Context context = requireContext().getApplicationContext();
    final Recipient recipient = this.recipient.get();

    if (pinnedShortcutReceiver == null) {
      pinnedShortcutReceiver = new BroadcastReceiver() {
        @Override public void onReceive(Context context, Intent intent) {
          Toast.makeText(context, context.getString(R.string.ConversationActivity_added_to_home_screen), Toast.LENGTH_LONG).show();
        }
      };
      requireActivity().registerReceiver(pinnedShortcutReceiver, new IntentFilter(ACTION_PINNED_SHORTCUT));
    }

    GlideApp.with(this)
            .asBitmap()
            .load(recipient.getContactPhoto())
            .error(recipient.getFallbackContactPhoto().asDrawable(context, recipient.getAvatarColor(), false))
            .into(new CustomTarget<Bitmap>() {
              @Override
              public void onLoadFailed(@Nullable Drawable errorDrawable) {
                if (errorDrawable == null) {
                  throw new AssertionError();
                }

                Log.w(TAG, "Utilizing fallback photo for shortcut for recipient " + recipient.getId());

                SimpleTask.run(() -> DrawableUtil.toBitmap(errorDrawable, SHORTCUT_ICON_SIZE, SHORTCUT_ICON_SIZE),
                               bitmap -> addIconToHomeScreen(context, bitmap, recipient));
              }

              @Override
              public void onResourceReady(@NonNull Bitmap resource, @Nullable Transition<? super Bitmap> transition) {
                SimpleTask.run(() -> BitmapUtil.createScaledBitmap(resource, SHORTCUT_ICON_SIZE, SHORTCUT_ICON_SIZE),
                               bitmap -> addIconToHomeScreen(context, bitmap, recipient));
              }

              @Override
              public void onLoadCleared(@Nullable Drawable placeholder) {
              }
            });

  }

  private void handleCreateBubble() {
    ConversationIntents.Args args = viewModel.getArgs();

    BubbleUtil.displayAsBubble(requireContext(), args.getRecipientId(), args.getThreadId());
    requireActivity().finish();
  }

  private static void addIconToHomeScreen(@NonNull Context context,
                                          @NonNull Bitmap bitmap,
                                          @NonNull Recipient recipient)
  {
    IconCompat icon = IconCompat.createWithAdaptiveBitmap(bitmap);
    String     name = recipient.isSelf() ? context.getString(R.string.note_to_self)
                                                  : recipient.getDisplayName(context);

    ShortcutInfoCompat shortcutInfoCompat = new ShortcutInfoCompat.Builder(context, recipient.getId().serialize() + '-' + System.currentTimeMillis())
                                                                  .setShortLabel(name)
                                                                  .setIcon(icon)
                                                                  .setIntent(ShortcutLauncherActivity.createIntent(context, recipient.getId()))
                                                                  .build();

    Intent callbackIntent                = new Intent(ACTION_PINNED_SHORTCUT);
    PendingIntent shortcutPinnedCallback = PendingIntent.getBroadcast(context, REQUEST_CODE_PIN_SHORTCUT, callbackIntent, 0);

    ShortcutManagerCompat.requestPinShortcut(context, shortcutInfoCompat, shortcutPinnedCallback.getIntentSender());

    bitmap.recycle();
  }

  private void handleSearch() {
    searchViewModel.onSearchOpened();
  }

  private void handleLeavePushGroup() {
    if (getRecipient() == null) {
      Toast.makeText(requireContext(), getString(R.string.ConversationActivity_invalid_recipient),
                     Toast.LENGTH_LONG).show();
      return;
    }

    LeaveGroupDialog.handleLeavePushGroup(requireActivity(), getRecipient().requireGroupId().requirePush(), () -> requireActivity().finish());
  }

  private void handleManageGroup() {
    Intent intent = ConversationSettingsActivity.forGroup(requireContext(), recipient.get().requireGroupId());
    Bundle bundle = ConversationSettingsActivity.createTransitionBundle(requireContext(), titleView.findViewById(R.id.contact_photo_image), toolbar);

    ActivityCompat.startActivity(requireContext(), intent, bundle);
  }

  private void handleDistributionBroadcastEnabled(MenuItem item) {
    distributionType = ThreadDatabase.DistributionTypes.BROADCAST;
    item.setChecked(true);

    if (threadId != -1) {
      new AsyncTask<Void, Void, Void>() {
        @Override
        protected Void doInBackground(Void... params) {
          SignalDatabase.threads().setDistributionType(threadId, ThreadDatabase.DistributionTypes.BROADCAST);
          return null;
        }
      }.executeOnExecutor(AsyncTask.THREAD_POOL_EXECUTOR);
    }
  }

  private void handleDistributionConversationEnabled(MenuItem item) {
    distributionType = ThreadDatabase.DistributionTypes.CONVERSATION;
    item.setChecked(true);

    if (threadId != -1) {
      new AsyncTask<Void, Void, Void>() {
        @Override
        protected Void doInBackground(Void... params) {
          SignalDatabase.threads().setDistributionType(threadId, ThreadDatabase.DistributionTypes.CONVERSATION);
          return null;
        }
      }.executeOnExecutor(AsyncTask.THREAD_POOL_EXECUTOR);
    }
  }

  private void handleDial(final Recipient recipient, boolean isSecure) {
    if (recipient == null) return;

    if (isSecure) {
      CommunicationActions.startVoiceCall(requireActivity(), recipient);
    } else {
      CommunicationActions.startInsecureCall(requireActivity(), recipient);
    }
  }

  private void handleVideo(final Recipient recipient) {
    if (recipient == null) return;

    if (recipient.isPushV2Group() && groupCallViewModel.hasActiveGroupCall().getValue() == Boolean.FALSE && groupViewModel.isNonAdminInAnnouncementGroup()) {
      new MaterialAlertDialogBuilder(requireContext()).setTitle(R.string.ConversationActivity_cant_start_group_call)
                                          .setMessage(R.string.ConversationActivity_only_admins_of_this_group_can_start_a_call)
                                          .setPositiveButton(android.R.string.ok, (d, w) -> d.dismiss())
                                          .show();
    } else {
      CommunicationActions.startVideoCall(requireActivity(), recipient);
    }
  }

  private void handleDisplayGroupRecipients() {
    new GroupMembersDialog(requireActivity(), getRecipient()).display();
  }

  private void handleAddToContacts() {
    if (recipient.get().isGroup()) return;

    try {
      startActivityForResult(RecipientExporter.export(recipient.get()).asAddContactIntent(), ADD_CONTACT);
    } catch (ActivityNotFoundException e) {
      Log.w(TAG, e);
    }
  }

  private boolean handleDisplayQuickContact() {
    if (isInMessageRequest() || recipient.get().isGroup()) return false;

    if (recipient.get().getContactUri() != null) {
      ContactsContract.QuickContact.showQuickContact(requireContext(), titleView, recipient.get().getContactUri(), ContactsContract.QuickContact.MODE_LARGE, null);
    } else {
      handleAddToContacts();
    }

    return true;
  }

  private void handleAddAttachment() {
    if (isSecureText) {
      viewModel.getRecentMedia().removeObservers(this);

      if (attachmentKeyboardStub.resolved() && container.isInputOpen() && container.getCurrentInput() == attachmentKeyboardStub.get()) {
        container.showSoftkey(composeText);
      } else {
        viewModel.getRecentMedia().observe(getViewLifecycleOwner(), media -> attachmentKeyboardStub.get().onMediaChanged(media));
        attachmentKeyboardStub.get().setCallback(this);
        attachmentKeyboardStub.get().setWallpaperEnabled(recipient.get().hasWallpaper());

        updatePaymentsAvailable();

        container.show(composeText, attachmentKeyboardStub.get());
        navigationBarBackground.setVisibility(View.VISIBLE);

        viewModel.onAttachmentKeyboardOpen();
      }
    }
  }

  private void updatePaymentsAvailable() {
    if (!attachmentKeyboardStub.resolved()) {
      return;
    }

    PaymentsValues paymentsValues = SignalStore.paymentsValues();

    if (paymentsValues.getPaymentsAvailability().isSendAllowed() &&
        !recipient.get().isSelf()                                &&
        !recipient.get().isGroup()                               &&
        recipient.get().isRegistered()                           &&
        !recipient.get().isForceSmsSelection())
    {
      attachmentKeyboardStub.get().filterAttachmentKeyboardButtons(null);
    } else {
      attachmentKeyboardStub.get().filterAttachmentKeyboardButtons(btn -> btn != AttachmentKeyboardButton.PAYMENT);
    }
  }

  private void handleRecentSafetyNumberChange() {
    List<IdentityRecord> records = identityRecords.getUnverifiedRecords();
    records.addAll(identityRecords.getUntrustedRecords());
    SafetyNumberChangeDialog.show(getChildFragmentManager(), records);
  }

  @Override
  public void onSendAnywayAfterSafetyNumberChange(@NonNull List<RecipientId> changedRecipients) {
    Log.d(TAG, "onSendAnywayAfterSafetyNumberChange");
    initializeIdentityRecords().addListener(new AssertedSuccessListener<Boolean>() {
      @Override
      public void onSuccess(Boolean result) {
        sendMessage(null);
      }
    });
  }

  @Override
  public void onMessageResentAfterSafetyNumberChange() {
    Log.d(TAG, "onMessageResentAfterSafetyNumberChange");
    initializeIdentityRecords().addListener(new AssertedSuccessListener<Boolean>() {
      @Override
      public void onSuccess(Boolean result) { }
    });
  }

  @Override
  public void onCanceled() { }

  private void handleSecurityChange(boolean isSecureText, boolean isDefaultSms) {
    Log.i(TAG, "handleSecurityChange(" + isSecureText + ", " + isDefaultSms + ")");

<<<<<<< HEAD
    this.isSecureText = isSecureText;

    sendButton.resetAvailableTransports();
=======
    this.isSecureText          = isSecureText;
    this.isDefaultSms          = isDefaultSms;
    this.isSecurityInitialized = true;

    boolean isMediaMessage = recipient.get().isMmsGroup() || attachmentManager.isAttachmentPresent();

    sendButton.resetAvailableTransports(isMediaMessage);

    boolean smsEnabled = true;

    if (recipient.get().isPushGroup() || (!recipient.get().isMmsGroup() && !recipient.get().hasSmsAddress())) {
      sendButton.disableTransportType(MessageSendType.TransportType.SMS);
      smsEnabled = false;
    }

    if (!isSecureText && !isPushGroupConversation() && !recipient.get().isServiceIdOnly() && !recipient.get().isReleaseNotes() && smsEnabled) {
      sendButton.disableTransportType(MessageSendType.TransportType.SIGNAL);
    }

    if (!recipient.get().isPushGroup() && recipient.get().isForceSmsSelection() && smsEnabled) {
      sendButton.setDefaultTransport(MessageSendType.TransportType.SMS);
    } else {
      if (isSecureText || isPushGroupConversation() || recipient.get().isServiceIdOnly() || recipient.get().isReleaseNotes() || !smsEnabled) {
        sendButton.setDefaultTransport(MessageSendType.TransportType.SIGNAL);
      } else {
        sendButton.setDefaultTransport(MessageSendType.TransportType.SMS);
      }
    }
>>>>>>> 9d8e9a3a

    calculateCharactersRemaining();
    invalidateOptionsMenu();
    setBlockedUserState(recipient.get(), isSecureText, isDefaultSms);
  }

  ///// Initializers

  private ListenableFuture<Boolean> initializeDraft(@NonNull ConversationIntents.Args args) {
    final SettableFuture<Boolean> result = new SettableFuture<>();

    final CharSequence   draftText        = args.getDraftText();
    final Uri            draftMedia       = requireActivity().getIntent().getData();
    final String         draftContentType = requireActivity().getIntent().getType();
    final MediaType      draftMediaType   = MediaType.from(draftContentType);
    final List<Media>    mediaList        = args.getMedia();
    final StickerLocator stickerLocator   = args.getStickerLocator();
    final boolean        borderless       = args.isBorderless();

    if (stickerLocator != null && draftMedia != null) {
      Log.d(TAG, "Handling shared sticker.");
      sendSticker(stickerLocator, Objects.requireNonNull(draftContentType), draftMedia, 0, true);
      return new SettableFuture<>(false);
    }

    if (draftMedia != null && draftContentType != null && borderless) {
      SimpleTask.run(getLifecycle(),
                     () -> getKeyboardImageDetails(draftMedia),
                     details -> sendKeyboardImage(draftMedia, draftContentType, details));
      return new SettableFuture<>(false);
    }

    if (!Util.isEmpty(mediaList)) {
      Log.d(TAG, "Handling shared Media.");
      Intent sendIntent = MediaSelectionActivity.editor(requireContext(), sendButton.getSelectedSendType(), mediaList, recipient.getId(), draftText);
      startActivityForResult(sendIntent, MEDIA_SENDER);
      return new SettableFuture<>(false);
    }

    if (draftText != null) {
      composeText.setText("");
      composeText.append(draftText);
      result.set(true);
    }

    if (draftMedia != null && draftMediaType != null) {
      Log.d(TAG, "Handling shared Data.");
      return setMedia(draftMedia, draftMediaType);
    }

    if (draftText == null && draftMedia == null && draftMediaType == null) {
      return initializeDraftFromDatabase();
    } else {
      updateToggleButtonState();
      result.set(false);
    }

    return result;
  }

  private void initializeEnabledCheck() {
    groupViewModel.getSelfMemberLevel().observe(getViewLifecycleOwner(), selfMembership -> {
      boolean canSendMessages;
      boolean leftGroup;
      boolean canCancelRequest;

      if (selfMembership == null) {
        leftGroup        = false;
        canSendMessages  = true;
        canCancelRequest = false;
        if (cannotSendInAnnouncementGroupBanner.resolved()) {
          cannotSendInAnnouncementGroupBanner.get().setVisibility(View.GONE);
        }
      } else {
        switch (selfMembership.getMemberLevel()) {
          case NOT_A_MEMBER:
            leftGroup        = true;
            canSendMessages  = false;
            canCancelRequest = false;
            break;
          case PENDING_MEMBER:
            leftGroup        = false;
            canSendMessages  = false;
            canCancelRequest = false;
            break;
          case REQUESTING_MEMBER:
            leftGroup        = false;
            canSendMessages  = false;
            canCancelRequest = true;
            break;
          case FULL_MEMBER:
          case ADMINISTRATOR:
            leftGroup        = false;
            canSendMessages  = true;
            canCancelRequest = false;
            break;
          default:
            throw new AssertionError();
        }

        if (!leftGroup && !canCancelRequest && selfMembership.isAnnouncementGroup() && selfMembership.getMemberLevel() != GroupDatabase.MemberLevel.ADMINISTRATOR) {
          canSendMessages = false;
          cannotSendInAnnouncementGroupBanner.get().setVisibility(View.VISIBLE);
          cannotSendInAnnouncementGroupBanner.get().setMovementMethod(LinkMovementMethod.getInstance());
          cannotSendInAnnouncementGroupBanner.get().setText(SpanUtil.clickSubstring(requireContext(), R.string.ConversationActivity_only_s_can_send_messages, R.string.ConversationActivity_admins, v -> {
            ShowAdminsBottomSheetDialog.show(getChildFragmentManager(), getRecipient().requireGroupId().requireV2());
          }));
        } else if (cannotSendInAnnouncementGroupBanner.resolved()) {
          cannotSendInAnnouncementGroupBanner.get().setVisibility(View.GONE);
        }
      }

      if (messageRequestBottomView.getVisibility() == View.GONE) {
        noLongerMemberBanner.setVisibility(leftGroup ? View.VISIBLE : View.GONE);
      }

      requestingMemberBanner.setVisibility(canCancelRequest ? View.VISIBLE : View.GONE);

      if (canCancelRequest) {
        cancelJoinRequest.setOnClickListener(v -> ConversationGroupViewModel.onCancelJoinRequest(getRecipient(), new AsynchronousCallback.MainThread<Void, GroupChangeFailureReason>() {
          @Override
          public void onComplete(@Nullable Void result) {
            Log.d(TAG, "Cancel request complete");
          }

          @Override
          public void onError(@Nullable GroupChangeFailureReason error) {
            Log.d(TAG, "Cancel join request failed " + error);
            Toast.makeText(requireContext(), GroupErrors.getUserDisplayMessage(error), Toast.LENGTH_SHORT).show();
          }
        }.toWorkerCallback()));
      }

      inputPanel.setHideForGroupState(!canSendMessages);
      inputPanel.setEnabled(canSendMessages);
      sendButton.setEnabled(canSendMessages);
      attachButton.setEnabled(canSendMessages);
    });
  }

  private void initializePendingRequestsBanner() {
    groupViewModel.getActionableRequestingMembers()
                  .observe(getViewLifecycleOwner(), actionablePendingGroupRequests -> updateReminders());
  }

  private void initializeGroupV1MigrationsBanners() {
    groupViewModel.getGroupV1MigrationSuggestions()
                  .observe(getViewLifecycleOwner(), s -> updateReminders());
  }

  private ListenableFuture<Boolean> initializeDraftFromDatabase() {
    SettableFuture<Boolean> future = new SettableFuture<>();

    final Context context = requireContext().getApplicationContext();

    new AsyncTask<Void, Void, Pair<Drafts, CharSequence>>() {
      @Override
      protected Pair<Drafts, CharSequence> doInBackground(Void... params) {
        DraftDatabase draftDatabase = SignalDatabase.drafts();
        Drafts        results       = draftDatabase.getDrafts(threadId);
        Draft         mentionsDraft = results.getDraftOfType(Draft.MENTION);
        Spannable     updatedText   = null;

        if (mentionsDraft != null) {
          String                 text     = results.getDraftOfType(Draft.TEXT).getValue();
          List<Mention>          mentions = MentionUtil.bodyRangeListToMentions(context, Base64.decodeOrThrow(mentionsDraft.getValue()));
          UpdatedBodyAndMentions updated  = MentionUtil.updateBodyAndMentionsWithDisplayNames(context, text, mentions);

          updatedText = new SpannableString(updated.getBody());
          MentionAnnotation.setMentionAnnotations(updatedText, updated.getMentions());
        }

        draftDatabase.clearDrafts(threadId);

        return new Pair<>(results, updatedText);
      }

      @Override
      protected void onPostExecute(Pair<Drafts, CharSequence> draftsWithUpdatedMentions) {
        Drafts       drafts      = Objects.requireNonNull(draftsWithUpdatedMentions.first());
        CharSequence updatedText = draftsWithUpdatedMentions.second();

        if (drafts.isEmpty()) {
          future.set(false);
          updateToggleButtonState();
          return;
        }

        AtomicInteger                      draftsRemaining = new AtomicInteger(drafts.size());
        AtomicBoolean                      success         = new AtomicBoolean(false);
        ListenableFuture.Listener<Boolean> listener        = new AssertedSuccessListener<Boolean>() {
          @Override
          public void onSuccess(Boolean result) {
            success.compareAndSet(false, result);

            if (draftsRemaining.decrementAndGet() <= 0) {
              future.set(success.get());
            }
          }
        };

        for (Draft draft : drafts) {
          try {
            switch (draft.getType()) {
              case Draft.TEXT:
                composeText.setText(updatedText == null ? draft.getValue() : updatedText);
                listener.onSuccess(true);
                break;
              case Draft.LOCATION:
                attachmentManager.setLocation(SignalPlace.deserialize(draft.getValue()), getCurrentMediaConstraints()).addListener(listener);
                break;
              case Draft.IMAGE:
                setMedia(Uri.parse(draft.getValue()), MediaType.IMAGE).addListener(listener);
                break;
              case Draft.AUDIO:
                setMedia(Uri.parse(draft.getValue()), MediaType.AUDIO).addListener(listener);
                break;
              case Draft.VIDEO:
                setMedia(Uri.parse(draft.getValue()), MediaType.VIDEO).addListener(listener);
                break;
              case Draft.QUOTE:
                SettableFuture<Boolean> quoteResult = new SettableFuture<>();
                new QuoteRestorationTask(draft.getValue(), quoteResult).execute();
                quoteResult.addListener(listener);
                break;
              case Draft.VOICE_NOTE:
                draftViewModel.setVoiceNoteDraft(recipient.getId(), draft);
                break;
            }
          } catch (IOException e) {
            Log.w(TAG, e);
          }
        }

        updateToggleButtonState();
      }
    }.executeOnExecutor(AsyncTask.THREAD_POOL_EXECUTOR);

    return future;
  }

  private ListenableFuture<Boolean> initializeSecurity(final boolean currentSecureText,
                                                       final boolean currentIsDefaultSms)
  {
    final SettableFuture<Boolean> future  = new SettableFuture<>();
    final Context                 context = requireContext().getApplicationContext();

    handleSecurityChange(currentSecureText || isPushGroupConversation(), currentIsDefaultSms);

    new AsyncTask<Recipient, Void, boolean[]>() {
      @Override
      protected boolean[] doInBackground(Recipient... params) {
        Recipient         recipient       = params[0].resolve();
        Log.i(TAG, "Resolving registered state...");
        RegisteredState registeredState;

        if (recipient.isPushGroup()) {
          Log.i(TAG, "Push group recipient...");
          registeredState = RegisteredState.REGISTERED;
        } else {
          Log.i(TAG, "Checking through resolved recipient");
          registeredState = recipient.resolve().getRegistered();
        }

        Log.i(TAG, "Resolved registered state: " + registeredState);
        boolean signalEnabled = Recipient.self().isRegistered();

        if (registeredState == RegisteredState.UNKNOWN) {
          try {
            Log.i(TAG, "Refreshing directory for user: " + recipient.getId().serialize());
            registeredState = ContactDiscovery.refresh(context, recipient, false);
          } catch (IOException e) {
            Log.w(TAG, e);
          }
        }

        Log.i(TAG, "Returning registered state...");
        return new boolean[] {registeredState == RegisteredState.REGISTERED && signalEnabled,
                              Util.isDefaultSmsProvider(context)};
      }

      @Override
      protected void onPostExecute(boolean[] result) {
        if (result[0] != currentSecureText || result[1] != currentIsDefaultSms) {
          Log.i(TAG, "onPostExecute() handleSecurityChange: " + result[0] + " , " + result[1]);
          handleSecurityChange(result[0], result[1]);
        }
        future.set(true);
        onSecurityUpdated();
      }
    }.executeOnExecutor(AsyncTask.THREAD_POOL_EXECUTOR, recipient.get());

    return future;
  }

  private void onSecurityUpdated() {
    Log.i(TAG, "onSecurityUpdated()");
    updateReminders();
  }

  protected void updateReminders() {
    Context context = getContext();
    if (callback.onUpdateReminders() || context == null) {
      return;
    }

    Integer            actionableRequestingMembers = groupViewModel.getActionableRequestingMembers().getValue();
    List<RecipientId>  gv1MigrationSuggestions     = groupViewModel.getGroupV1MigrationSuggestions().getValue();

    if (UnauthorizedReminder.isEligible(context)) {
      reminderView.get().showReminder(new UnauthorizedReminder(context));
    } else if (ExpiredBuildReminder.isEligible()) {
      reminderView.get().showReminder(new ExpiredBuildReminder(context));
      reminderView.get().setOnActionClickListener(this::handleReminderAction);
    } else if (ServiceOutageReminder.isEligible(context)) {
      ApplicationDependencies.getJobManager().add(new ServiceOutageDetectionJob());
      reminderView.get().showReminder(new ServiceOutageReminder(context));
    } else if (actionableRequestingMembers != null && actionableRequestingMembers > 0) {
      reminderView.get().showReminder(PendingGroupJoinRequestsReminder.create(context, actionableRequestingMembers));
      reminderView.get().setOnActionClickListener(id -> {
        if (id == R.id.reminder_action_review_join_requests) {
          startActivity(ManagePendingAndRequestingMembersActivity.newIntent(context, getRecipient().getGroupId().get().requireV2()));
        }
      });
    } else if (gv1MigrationSuggestions != null && gv1MigrationSuggestions.size() > 0 && recipient.get().isPushV2Group()) {
      reminderView.get().showReminder(new GroupsV1MigrationSuggestionsReminder(context, gv1MigrationSuggestions));
      reminderView.get().setOnActionClickListener(actionId -> {
        if (actionId == R.id.reminder_action_gv1_suggestion_add_members) {
          GroupsV1MigrationSuggestionsDialog.show(requireActivity(), recipient.get().requireGroupId().requireV2(), gv1MigrationSuggestions);
        } else if (actionId == R.id.reminder_action_gv1_suggestion_no_thanks) {
          groupViewModel.onSuggestedMembersBannerDismissed(recipient.get().requireGroupId(), gv1MigrationSuggestions);
        }
      });
      reminderView.get().setOnDismissListener(() -> {
      });
    } else if (isInBubble() && !SignalStore.tooltips().hasSeenBubbleOptOutTooltip() && Build.VERSION.SDK_INT > 29) {
      reminderView.get().showReminder(new BubbleOptOutReminder(context));
      reminderView.get().setOnActionClickListener(actionId -> {
        SignalStore.tooltips().markBubbleOptOutTooltipSeen();
        reminderView.get().hide();

        if (actionId == R.id.reminder_action_turn_off) {
          Intent intent = new Intent(Settings.ACTION_APP_NOTIFICATION_BUBBLE_SETTINGS)
              .putExtra(Settings.EXTRA_APP_PACKAGE, requireContext().getPackageName())
              .addFlags(Intent.FLAG_ACTIVITY_NEW_TASK);
          startActivity(intent);
        }
      });
    } else if (reminderView.resolved()) {
      reminderView.get().hide();
    }
  }

  private void handleReminderAction(@IdRes int reminderActionId) {
    if (reminderActionId == R.id.reminder_action_update_now) {
      PlayStoreUtil.openPlayStoreOrOurApkDownloadPage(requireContext());
    } else {
      throw new IllegalArgumentException("Unknown ID: " + reminderActionId);
    }
  }

<<<<<<< HEAD
=======
  private void updateDefaultSubscriptionId(Optional<Integer> defaultSubscriptionId) {
    Log.i(TAG, "updateDefaultSubscriptionId(" + defaultSubscriptionId.orElse(null) + ")");
    sendButton.setDefaultSubscriptionId(defaultSubscriptionId.orElse(null));
  }

  private void initializeMmsEnabledCheck() {
    final Context context = requireContext().getApplicationContext();

    new AsyncTask<Void, Void, Boolean>() {
      @Override
      protected Boolean doInBackground(Void... params) {
        return Util.isMmsCapable(context);
      }

      @Override
      protected void onPostExecute(Boolean isMmsEnabled) {
        ConversationParentFragment.this.isMmsEnabled = isMmsEnabled;
      }
    }.executeOnExecutor(AsyncTask.THREAD_POOL_EXECUTOR);
  }

>>>>>>> 9d8e9a3a
  private ListenableFuture<Boolean> initializeIdentityRecords() {
    final SettableFuture<Boolean> future  = new SettableFuture<>();
    final Context                 context = requireContext().getApplicationContext();

    if (SignalStore.account().getAci() == null || SignalStore.account().getPni() == null) {
      Log.w(TAG, "Not registered! Skipping initializeIdentityRecords()");
      future.set(false);
      return future;
    }

    new AsyncTask<Recipient, Void, Pair<IdentityRecordList, String>>() {
      @Override
      protected @NonNull Pair<IdentityRecordList, String> doInBackground(Recipient... params) {
        List<Recipient> recipients;

        if (params[0].isGroup()) {
          recipients = SignalDatabase.groups().getGroupMembers(params[0].requireGroupId(), GroupDatabase.MemberSet.FULL_MEMBERS_EXCLUDING_SELF);
        } else {
          recipients = Collections.singletonList(params[0]);
        }

        long               startTime          =  System.currentTimeMillis();
        IdentityRecordList identityRecordList = ApplicationDependencies.getProtocolStore().aci().identities().getIdentityRecords(recipients);

        Log.i(TAG, String.format(Locale.US, "Loaded %d identities in %d ms", recipients.size(), System.currentTimeMillis() - startTime));

        String message = null;

        if (identityRecordList.isUnverified()) {
          message = IdentityUtil.getUnverifiedBannerDescription(context, identityRecordList.getUnverifiedRecipients());
        }

        return new Pair<>(identityRecordList, message);
      }

      @Override
      protected void onPostExecute(@NonNull Pair<IdentityRecordList, String> result) {
        Log.i(TAG, "Got identity records: " + result.first().isUnverified());
        identityRecords = result.first();

        if (result.second() != null) {
          Log.d(TAG, "Replacing banner...");
          unverifiedBannerView.get().display(result.second(), result.first().getUnverifiedRecords(),
                                             new UnverifiedClickedListener(),
                                             new UnverifiedDismissedListener());
        } else if (unverifiedBannerView.resolved()) {
          Log.d(TAG, "Clearing banner...");
          unverifiedBannerView.get().hide();
        }

        titleView.setVerified(isSecureText && identityRecords.isVerified() && !recipient.get().isSelf());

        future.set(true);
      }

    }.executeOnExecutor(AsyncTask.THREAD_POOL_EXECUTOR, recipient.get());

    return future;
  }

  private void initializeViews(View view) {
    toolbar                  = view.findViewById(R.id.toolbar);
    toolbarBackground        = view.findViewById(R.id.toolbar_background);
    titleView                = view.findViewById(R.id.conversation_title_view);
    buttonToggle             = view.findViewById(R.id.button_toggle);
    sendButton               = view.findViewById(R.id.send_button);
    attachButton             = view.findViewById(R.id.attach_button);
    composeText              = view.findViewById(R.id.embedded_text_editor);
    charactersLeft           = view.findViewById(R.id.space_left);
    emojiDrawerStub          = ViewUtil.findStubById(view, R.id.emoji_drawer_stub);
    attachmentKeyboardStub   = ViewUtil.findStubById(view, R.id.attachment_keyboard_stub);
    unblockButton            = view.findViewById(R.id.unblock_button);
    inviteButton             = view.findViewById(R.id.invite_button);
    registerButton           = view.findViewById(R.id.register_button);
    container                = view.findViewById(R.id.layout_container);
    reminderView             = ViewUtil.findStubById(view, R.id.reminder_stub);
    unverifiedBannerView     = ViewUtil.findStubById(view, R.id.unverified_banner_stub);
    reviewBanner             = ViewUtil.findStubById(view, R.id.review_banner_stub);
    quickAttachmentToggle    = view.findViewById(R.id.quick_attachment_toggle);
    inlineAttachmentToggle   = view.findViewById(R.id.inline_attachment_container);
    inputPanel               = view.findViewById(R.id.bottom_panel);
    panelParent              = view.findViewById(R.id.conversation_activity_panel_parent);
    searchNav                = view.findViewById(R.id.conversation_search_nav);
    messageRequestBottomView = view.findViewById(R.id.conversation_activity_message_request_bottom_bar);
    mentionsSuggestions      = ViewUtil.findStubById(view, R.id.conversation_mention_suggestions_stub);
    wallpaper                = view.findViewById(R.id.conversation_wallpaper);
    wallpaperDim             = view.findViewById(R.id.conversation_wallpaper_dim);
    voiceNotePlayerViewStub  = ViewUtil.findStubById(view, R.id.voice_note_player_stub);
    navigationBarBackground  = view.findViewById(R.id.navbar_background);

    ImageButton quickCameraToggle      = view.findViewById(R.id.quick_camera_toggle);
    ImageButton inlineAttachmentButton = view.findViewById(R.id.inline_attachment_button);

    Stub<ConversationReactionOverlay> reactionOverlayStub = ViewUtil.findStubById(view, R.id.conversation_reaction_scrubber_stub);
    reactionDelegate = new ConversationReactionDelegate(reactionOverlayStub);

    noLongerMemberBanner                = view.findViewById(R.id.conversation_no_longer_member_banner);
    cannotSendInAnnouncementGroupBanner = ViewUtil.findStubById(view, R.id.conversation_cannot_send_announcement_stub);
    requestingMemberBanner              = view.findViewById(R.id.conversation_requesting_banner);
    cancelJoinRequest                   = view.findViewById(R.id.conversation_cancel_request);
    releaseChannelUnmute                = ViewUtil.findStubById(view, R.id.conversation_release_notes_unmute_stub);
    joinGroupCallButton                 = view.findViewById(R.id.conversation_group_call_join);

    sendButton.setPopupContainer((ViewGroup) view);

    container.setIsBubble(isInBubble());
    container.addOnKeyboardShownListener(this);
    inputPanel.setListener(this);
    inputPanel.setMediaListener(this);

    attachmentManager = new AttachmentManager(requireActivity(), this);
    audioRecorder     = new AudioRecorder(requireContext());
    typingTextWatcher = new TypingStatusTextWatcher();

    SendButtonListener        sendButtonListener        = new SendButtonListener();
    ComposeKeyPressedListener composeKeyPressedListener = new ComposeKeyPressedListener();

    composeText.setOnEditorActionListener(sendButtonListener);
    composeText.setCursorPositionChangedListener(this);
    attachButton.setOnClickListener(new AttachButtonListener());
    attachButton.setOnLongClickListener(new AttachButtonLongClickListener());
    sendButton.setOnClickListener(sendButtonListener);
    sendButton.setEnabled(true);
    sendButton.addOnSelectionChangedListener((newMessageSendType, manuallySelected) -> {
      if (getContext() == null) {
        Log.w(TAG, "onSelectionChanged called in detached state. Ignoring.");
        return;
      }

      calculateCharactersRemaining();
      updateLinkPreviewState();
      linkPreviewViewModel.onTransportChanged(newMessageSendType.usesSmsTransport());
      composeText.setMessageSendType(newMessageSendType);

      updateSendButtonColor(newMessageSendType);

      if (manuallySelected) recordTransportPreference(newMessageSendType);
    });

    titleView.setOnStoryRingClickListener(v -> handleStoryRingClick());
    titleView.setOnClickListener(v -> handleConversationSettings());
    titleView.setOnLongClickListener(v -> handleDisplayQuickContact());
    unblockButton.setOnClickListener(v -> handleUnblock());
    inviteButton.setOnClickListener(v -> handleInviteLink());
    registerButton.setOnClickListener(v -> handleRegisterForSignal());

    composeText.setOnKeyListener(composeKeyPressedListener);
    composeText.addTextChangedListener(composeKeyPressedListener);
    composeText.setOnEditorActionListener(sendButtonListener);
    composeText.setOnClickListener(composeKeyPressedListener);
    composeText.setOnFocusChangeListener(composeKeyPressedListener);

    if (Camera.getNumberOfCameras() > 0) {
      quickCameraToggle.setVisibility(View.VISIBLE);
      quickCameraToggle.setOnClickListener(new QuickCameraToggleListener());
    } else {
      quickCameraToggle.setVisibility(View.GONE);
    }

    searchNav.setEventListener(this);

    inlineAttachmentButton.setOnClickListener(v -> handleAddAttachment());

    reactionDelegate.setOnReactionSelectedListener(this);

    joinGroupCallButton.setOnClickListener(v -> handleVideo(getRecipient()));

    voiceNoteMediaController.getVoiceNotePlayerViewState().observe(getViewLifecycleOwner(), state -> {
      if (state.isPresent()) {
        requireVoiceNotePlayerView().show();
        requireVoiceNotePlayerView().setState(state.get());
      } else if (voiceNotePlayerViewStub.resolved()) {
        requireVoiceNotePlayerView().hide();
      }
    });

    voiceNoteMediaController.getVoiceNotePlaybackState().observe(getViewLifecycleOwner(), inputPanel.getPlaybackStateObserver());

    material3OnScrollHelper = new Material3OnScrollHelper(requireActivity(), Collections.singletonList(toolbarBackground), Collections.emptyList()) {
      @Override
      public @NonNull ColorSet getActiveColorSet() {
        return new ColorSet(getActiveToolbarColor(wallpaper.getDrawable() != null));
      }

      @Override
      public @NonNull ColorSet getInactiveColorSet() {
        return new ColorSet(getInactiveToolbarColor(wallpaper.getDrawable() != null));
      }
    };
  }

  private void updateSendButtonColor(MessageSendType newMessageSendType) {
    buttonToggle.getBackground().setColorFilter(getSendButtonColor(newMessageSendType), PorterDuff.Mode.MULTIPLY);
    buttonToggle.getBackground().invalidateSelf();
  }

  private @ColorInt int getSendButtonColor(MessageSendType newTransport) {
    if (newTransport.usesSmsTransport()) {
      return getResources().getColor(newTransport.getBackgroundColorRes());
    } else if (recipient != null) {
      return getRecipient().getChatColors().asSingleColor();
    } else {
      return getResources().getColor(newTransport.getBackgroundColorRes());
    }
  }

  private @NonNull VoiceNotePlayerView requireVoiceNotePlayerView() {
    if (voiceNotePlayerView == null) {
      voiceNotePlayerView = voiceNotePlayerViewStub.get().findViewById(R.id.voice_note_player_view);
      voiceNotePlayerView.setListener(new VoiceNotePlayerViewListener());
    }

    return voiceNotePlayerView;
  }

  private void updateWallpaper(@Nullable ChatWallpaper chatWallpaper) {
    Log.d(TAG, "Setting wallpaper.");
    if (chatWallpaper != null) {
      chatWallpaper.loadInto(wallpaper);
      ChatWallpaperDimLevelUtil.applyDimLevelForNightMode(wallpaperDim, chatWallpaper);
      inputPanel.setWallpaperEnabled(true);
      if (attachmentKeyboardStub.resolved()) {
        attachmentKeyboardStub.get().setWallpaperEnabled(true);
      }

      material3OnScrollHelper.setColorImmediate();
      int toolbarTextAndIconColor = getResources().getColor(R.color.signal_colorNeutralInverse);
      toolbar.setTitleTextColor(toolbarTextAndIconColor);
      setToolbarActionItemTint(toolbar, toolbarTextAndIconColor);
      WindowUtil.setNavigationBarColor(requireActivity(), getResources().getColor(R.color.conversation_navigation_wallpaper));
    } else {
      wallpaper.setImageDrawable(null);
      wallpaperDim.setVisibility(View.GONE);
      inputPanel.setWallpaperEnabled(false);
      if (attachmentKeyboardStub.resolved()) {
        attachmentKeyboardStub.get().setWallpaperEnabled(false);
      }

      material3OnScrollHelper.setColorImmediate();
      int toolbarTextAndIconColor = getResources().getColor(R.color.signal_colorOnSurface);
      toolbar.setTitleTextColor(toolbarTextAndIconColor);
      setToolbarActionItemTint(toolbar, toolbarTextAndIconColor);
      WindowUtil.setNavigationBarColor(requireActivity(), getResources().getColor(R.color.signal_colorBackground));
    }
    fragment.onWallpaperChanged(chatWallpaper);
    messageRequestBottomView.setWallpaperEnabled(chatWallpaper != null);
  }

  private static @ColorRes int getActiveToolbarColor(boolean hasWallpaper) {
    return hasWallpaper ? R.color.conversation_toolbar_color_wallpaper_scrolled
                        : R.color.signal_colorSurface2;
  }

  private static @ColorRes int getInactiveToolbarColor(boolean hasWallpaper) {
    return hasWallpaper ? R.color.conversation_toolbar_color_wallpaper
                        : R.color.signal_colorBackground;
  }

  private void setToolbarActionItemTint(@NonNull Toolbar toolbar, @ColorInt int tint) {
    for (int i = 0; i < toolbar.getMenu().size(); i++) {
      MenuItem menuItem = toolbar.getMenu().getItem(i);
      MenuItemCompat.setIconTintList(menuItem, ColorStateList.valueOf(tint));
    }

    if (toolbar.getNavigationIcon() != null) {
      toolbar.getNavigationIcon().setColorFilter(new SimpleColorFilter(tint));
    }

    if (toolbar.getOverflowIcon() != null) {
      toolbar.getOverflowIcon().setColorFilter(new SimpleColorFilter(tint));
    }
  }

  protected void initializeActionBar() {
    invalidateOptionsMenu();
    toolbar.setOnMenuItemClickListener(this::onOptionsItemSelected);

    if (isInBubble()) {
      toolbar.setNavigationIcon(DrawableUtil.tint(ContextUtil.requireDrawable(requireContext(), R.drawable.ic_notification),
                                                  ContextCompat.getColor(requireContext(), R.color.signal_accent_primary)));
      toolbar.setNavigationOnClickListener(unused -> startActivity(MainActivity.clearTop(requireContext())));
    }

    callback.onInitializeToolbar(toolbar);
  }

  protected boolean isInBubble() {
    return callback.isInBubble();
  }

  private void initializeResources(@NonNull ConversationIntents.Args args) {
    if (recipient != null) {
      recipient.removeObservers(this);
    }

    recipient        = Recipient.live(args.getRecipientId());
    threadId         = args.getThreadId();
    distributionType = args.getDistributionType();
    glideRequests    = GlideApp.with(this);

    Log.i(TAG, "[initializeResources] Recipient: " + recipient.getId() + ", Thread: " + threadId);

    recipient.observe(getViewLifecycleOwner(), this::onRecipientChanged);
  }

  private void initializeLinkPreviewObserver() {
    linkPreviewViewModel = new ViewModelProvider(this, new LinkPreviewViewModel.Factory(new LinkPreviewRepository())).get(LinkPreviewViewModel.class);

    linkPreviewViewModel.getLinkPreviewState().observe(getViewLifecycleOwner(), previewState -> {
      if (previewState == null) return;

      if (previewState.isLoading()) {
        inputPanel.setLinkPreviewLoading();
      } else if (previewState.hasLinks() && !previewState.getLinkPreview().isPresent()) {
        inputPanel.setLinkPreviewNoPreview(previewState.getError());
      } else {
        inputPanel.setLinkPreview(glideRequests, previewState.getLinkPreview());
      }

      updateToggleButtonState();
    });
  }

  private void initializeSearchObserver() {
    ConversationSearchViewModel.Factory viewModelFactory = new ConversationSearchViewModel.Factory(getString(R.string.note_to_self));

    searchViewModel = new ViewModelProvider(this, viewModelFactory).get(ConversationSearchViewModel.class);

    searchViewModel.getSearchResults().observe(getViewLifecycleOwner(), result -> {
      if (result == null) return;

      if (!result.getResults().isEmpty()) {
        MessageResult messageResult = result.getResults().get(result.getPosition());
        fragment.jumpToMessage(messageResult.getMessageRecipient().getId(), messageResult.getReceivedTimestampMs(), searchViewModel::onMissingResult);
      }

      searchNav.setData(result.getPosition(), result.getResults().size());
    });
  }

  private void initializeStickerObserver() {
    StickerSearchRepository repository = new StickerSearchRepository(requireContext());

    stickerViewModel = new ViewModelProvider(this, new ConversationStickerViewModel.Factory(requireActivity().getApplication(), repository))
                                         .get(ConversationStickerViewModel.class);

    stickerViewModel.getStickerResults().observe(getViewLifecycleOwner(), stickers -> {
      if (stickers == null) return;

      inputPanel.setStickerSuggestions(stickers);
    });

    stickerViewModel.getStickersAvailability().observe(getViewLifecycleOwner(), stickersAvailable -> {
      if (stickersAvailable == null) return;

      boolean           isSystemEmojiPreferred = SignalStore.settings().isPreferSystemEmoji();
      MediaKeyboardMode keyboardMode           = TextSecurePreferences.getMediaKeyboardMode(requireContext());

      if (stickersAvailable) {
        inputPanel.showMediaKeyboardToggle(true);
        switch (keyboardMode) {
          case EMOJI:
            inputPanel.setMediaKeyboardToggleMode(isSystemEmojiPreferred ? KeyboardPage.STICKER : KeyboardPage.EMOJI);
            break;
          case STICKER:
            inputPanel.setMediaKeyboardToggleMode(KeyboardPage.STICKER);
            break;
          case GIF:
            inputPanel.setMediaKeyboardToggleMode(KeyboardPage.GIF);
            break;
        }
      }

      if (emojiDrawerStub.resolved()) {
        initializeMediaKeyboardProviders();
      }
    });
  }

  private void initializeViewModel(@NonNull ConversationIntents.Args args) {
    this.viewModel = new ViewModelProvider(this, new ConversationViewModel.Factory()).get(ConversationViewModel.class);

    this.viewModel.setArgs(args);
    this.viewModel.getEvents().observe(getViewLifecycleOwner(), this::onViewModelEvent);
    disposables.add(this.viewModel.getWallpaper().subscribe(w -> updateWallpaper(w.orElse(null))));
  }

  private void initializeGroupViewModel() {
    groupViewModel = new ViewModelProvider(this, new ConversationGroupViewModel.Factory()).get(ConversationGroupViewModel.class);
    recipient.observe(this, groupViewModel::onRecipientChange);
    groupViewModel.getGroupActiveState().observe(getViewLifecycleOwner(), unused -> invalidateOptionsMenu());
    groupViewModel.getReviewState().observe(getViewLifecycleOwner(), this::presentGroupReviewBanner);
  }

  private void initializeMentionsViewModel() {
    mentionsViewModel = new ViewModelProvider(requireActivity(), new MentionsPickerViewModel.Factory()).get(MentionsPickerViewModel.class);

    recipient.observe(getViewLifecycleOwner(), r -> {
      if (r.isPushV2Group() && !mentionsSuggestions.resolved()) {
        mentionsSuggestions.get();
      }
      mentionsViewModel.onRecipientChange(r);
    });

    composeText.setMentionQueryChangedListener(query -> {
      if (getRecipient().isPushV2Group() && getRecipient().isActiveGroup()) {
        if (!mentionsSuggestions.resolved()) {
          mentionsSuggestions.get();
        }
        mentionsViewModel.onQueryChange(query);
      }
    });

    composeText.setMentionValidator(annotations -> {
      if (!getRecipient().isPushV2Group() || !getRecipient().isActiveGroup()) {
        return annotations;
      }

      Set<String> validRecipientIds = Stream.of(getRecipient().getParticipants())
                                            .map(r -> MentionAnnotation.idToMentionAnnotationValue(r.getId()))
                                            .collect(Collectors.toSet());

      return Stream.of(annotations)
                   .filterNot(a -> validRecipientIds.contains(a.getValue()))
                   .toList();
    });

    mentionsViewModel.getSelectedRecipient().observe(getViewLifecycleOwner(), recipient -> {
      composeText.replaceTextWithMention(recipient.getDisplayName(requireContext()), recipient.getId());
    });
  }

  public void initializeGroupCallViewModel() {
    groupCallViewModel = new ViewModelProvider(this, new GroupCallViewModel.Factory()).get(GroupCallViewModel.class);

    recipient.observe(this, r -> {
      groupCallViewModel.onRecipientChange(r);
    });

    groupCallViewModel.hasActiveGroupCall().observe(getViewLifecycleOwner(), hasActiveCall -> {
      invalidateOptionsMenu();
      joinGroupCallButton.setVisibility(hasActiveCall ? View.VISIBLE : View.GONE);
    });

    groupCallViewModel.groupCallHasCapacity().observe(getViewLifecycleOwner(), hasCapacity -> joinGroupCallButton.setText(hasCapacity ? R.string.ConversationActivity_join : R.string.ConversationActivity_full));
  }

  public void initializeDraftViewModel() {
    draftViewModel = new ViewModelProvider(this, new DraftViewModel.Factory(new DraftRepository(requireContext().getApplicationContext()))).get(DraftViewModel.class);

    recipient.observe(getViewLifecycleOwner(), r -> {
      draftViewModel.onRecipientChanged(r);
    });

    draftViewModel.getState().observe(getViewLifecycleOwner(),
                                      state -> {
                                        inputPanel.setVoiceNoteDraft(state.getVoiceNoteDraft());
                                        updateToggleButtonState();
                                      });
  }

  private void showGroupCallingTooltip() {
    if (!SignalStore.tooltips().shouldShowGroupCallingTooltip() || callingTooltipShown) {
      return;
    }

    View anchor = requireView().findViewById(R.id.menu_video_secure);
    if (anchor == null) {
      Log.w(TAG, "Video Call tooltip anchor is null. Skipping tooltip...");
      return;
    }

    callingTooltipShown = true;

    SignalStore.tooltips().markGroupCallSpeakerViewSeen();
    TooltipPopup.forTarget(anchor)
                .setBackgroundTint(ContextCompat.getColor(requireContext(), R.color.signal_accent_green))
                .setTextColor(getResources().getColor(R.color.core_white))
                .setText(R.string.ConversationActivity__tap_here_to_start_a_group_call)
                .setOnDismissListener(() -> SignalStore.tooltips().markGroupCallingTooltipSeen())
                .show(TooltipPopup.POSITION_BELOW);
  }

  @Override
  public void onReactionSelected(MessageRecord messageRecord, String emoji) {
    final Context context = requireContext().getApplicationContext();

    reactionDelegate.hide();

    SignalExecutors.BOUNDED.execute(() -> {
      ReactionRecord oldRecord = Stream.of(messageRecord.getReactions())
                                       .filter(record -> record.getAuthor().equals(Recipient.self().getId()))
                                       .findFirst()
                                       .orElse(null);

      if (oldRecord != null && oldRecord.getEmoji().equals(emoji)) {
        MessageSender.sendReactionRemoval(context, new MessageId(messageRecord.getId(), messageRecord.isMms()), oldRecord);
      } else {
        MessageSender.sendNewReaction(context, new MessageId(messageRecord.getId(), messageRecord.isMms()), emoji);
      }
    });
  }

  @Override
  public void onCustomReactionSelected(@NonNull MessageRecord messageRecord, boolean hasAddedCustomEmoji) {
    ReactionRecord oldRecord = Stream.of(messageRecord.getReactions())
                                     .filter(record -> record.getAuthor().equals(Recipient.self().getId()))
                                     .findFirst()
                                     .orElse(null);

    if (oldRecord != null && hasAddedCustomEmoji) {
      final Context context = requireContext().getApplicationContext();

      reactionDelegate.hide();

      SignalExecutors.BOUNDED.execute(() -> MessageSender.sendReactionRemoval(context,
                                                                              new MessageId(messageRecord.getId(), messageRecord.isMms()),
                                                                              oldRecord));
    } else {
      reactionDelegate.hideForReactWithAny();

      ReactWithAnyEmojiBottomSheetDialogFragment.createForMessageRecord(messageRecord, reactWithAnyEmojiStartPage)
                                                .show(getChildFragmentManager(), "BOTTOM");
    }
  }

  @Override
  public void onReactWithAnyEmojiDialogDismissed() {
    reactionDelegate.hide();
  }

  @Override
  public void onReactWithAnyEmojiSelected(@NonNull String emoji) {
    reactionDelegate.hide();
  }

  @Override
  public void onSearchMoveUpPressed() {
    searchViewModel.onMoveUp();
  }

  @Override
  public void onSearchMoveDownPressed() {
    searchViewModel.onMoveDown();
  }

  private void initializeProfiles() {
    if (!isSecureText) {
      Log.i(TAG, "SMS contact, no profile fetch needed.");
      return;
    }

    RetrieveProfileJob.enqueueAsync(recipient.getId());
  }

  private void initializeGv1Migration() {
    GroupV1MigrationJob.enqueuePossibleAutoMigrate(recipient.getId());
  }

  private void onRecipientChanged(@NonNull Recipient recipient) {
    if (getContext() == null) {
      Log.w(TAG, "onRecipientChanged called in detached state. Ignoring.");
      return;
    }

    Log.i(TAG, "onModified(" + recipient.getId() + ") " + recipient.getRegistered());
    titleView.setTitle(glideRequests, recipient);
    titleView.setVerified(identityRecords.isVerified() && !recipient.isSelf());
    setBlockedUserState(recipient, isSecureText, isDefaultSms);
    updateReminders();
    updatePaymentsAvailable();
    updateSendButtonColor(sendButton.getSelectedSendType());
    initializeSecurity(isSecureText, isDefaultSms);

    if (searchViewItem == null || !searchViewItem.isActionViewExpanded()) {
      invalidateOptionsMenu();
    }

    if (groupViewModel != null) {
      groupViewModel.onRecipientChange(recipient);
    }

    if (mentionsViewModel != null) {
      mentionsViewModel.onRecipientChange(recipient);
    }

    if (groupCallViewModel != null) {
      groupCallViewModel.onRecipientChange(recipient);
    }

    if (draftViewModel != null) {
      draftViewModel.onRecipientChanged(recipient);
    }

    if (this.threadId == -1) {
      SimpleTask.run(() -> SignalDatabase.threads().getThreadIdIfExistsFor(recipient.getId()), threadId -> {
        if (this.threadId != threadId) {
          Log.d(TAG, "Thread id changed via recipient change");
          this.threadId = threadId;
          fragment.reload(recipient, this.threadId);
          setVisibleThread(this.threadId);
        }
      });
    }
  }

  @Subscribe(threadMode = ThreadMode.MAIN)
  public void onIdentityRecordUpdate(final IdentityRecord event) {
    initializeIdentityRecords();
  }

  @Subscribe(threadMode =  ThreadMode.MAIN, sticky = true)
  public void onStickerPackInstalled(final StickerPackInstallEvent event) {
    EventBus.getDefault().removeStickyEvent(event);

    if (!inputPanel.isStickerMode()) {
      TooltipPopup.forTarget(inputPanel.getMediaKeyboardToggleAnchorView())
                  .setText(R.string.ConversationActivity_sticker_pack_installed)
                  .setIconGlideModel(event.getIconGlideModel())
                  .show(TooltipPopup.POSITION_ABOVE);
    }
  }

  @Subscribe(threadMode = ThreadMode.MAIN, sticky = true)
  public void onGroupCallPeekEvent(@NonNull GroupCallPeekEvent event) {
    if (groupCallViewModel != null) {
      groupCallViewModel.onGroupCallPeekEvent(event);
    }
  }

  private void initializeReceivers() {
    securityUpdateReceiver = new BroadcastReceiver() {
      @Override
      public void onReceive(Context context, Intent intent) {
        initializeSecurity(isSecureText, isDefaultSms);
        calculateCharactersRemaining();
      }
    };

    requireActivity().registerReceiver(securityUpdateReceiver,
                                       new IntentFilter(SecurityEvent.SECURITY_UPDATE_EVENT),
                                       KeyCachingService.KEY_PERMISSION, null);
  }

  //////// Helper Methods

  private ListenableFuture<Boolean> setMedia(@Nullable Uri uri, @NonNull MediaType mediaType) {
    return setMedia(uri, mediaType, 0, 0, false, false);
  }

  private ListenableFuture<Boolean> setMedia(@Nullable Uri uri, @NonNull MediaType mediaType, int width, int height, boolean borderless, boolean videoGif) {
    if (uri == null) {
      return new SettableFuture<>(false);
    }

    if (MediaType.VCARD.equals(mediaType) && isSecureText) {
      openContactShareEditor(uri);
      return new SettableFuture<>(false);
    } else if (MediaType.IMAGE.equals(mediaType) || MediaType.GIF.equals(mediaType) || MediaType.VIDEO.equals(mediaType)) {
      String mimeType = MediaUtil.getMimeType(requireContext(), uri);
      if (mimeType == null) {
        mimeType = mediaType.toFallbackMimeType();
      }

      Media media = new Media(uri, mimeType, 0, width, height, 0, 0, borderless, videoGif, Optional.empty(), Optional.empty(), Optional.empty());
      startActivityForResult(MediaSelectionActivity.editor(requireContext(), sendButton.getSelectedSendType(), Collections.singletonList(media), recipient.getId(), composeText.getTextTrimmed()), MEDIA_SENDER);
      return new SettableFuture<>(false);
    } else {
      return attachmentManager.setMedia(glideRequests, uri, mediaType, getCurrentMediaConstraints(), width, height);
    }
  }

  private void openContactShareEditor(Uri contactUri) {
    Intent intent = ContactShareEditActivity.getIntent(requireContext(), Collections.singletonList(contactUri), getSendButtonColor(sendButton.getSelectedSendType()));
    startActivityForResult(intent, GET_CONTACT_DETAILS);
  }

  private void addAttachmentContactInfo(Uri contactUri) {
    ContactAccessor contactDataList = ContactAccessor.getInstance();
    ContactData contactData = contactDataList.getContactData(requireContext(), contactUri);

    if      (contactData.numbers.size() == 1) composeText.append(contactData.numbers.get(0).number);
    else if (contactData.numbers.size() > 1)  selectContactInfo(contactData);
  }

  private void sendSharedContact(List<Contact> contacts) {
    long       expiresIn      = TimeUnit.SECONDS.toMillis(recipient.get().getExpiresInSeconds());
    boolean    initiating     = threadId == -1;

    sendMediaMessage(recipient.getId(), sendButton.getSelectedSendType(), "", attachmentManager.buildSlideDeck(), null, contacts, Collections.emptyList(), Collections.emptyList(), expiresIn, false, initiating, false, null);
  }

  private void selectContactInfo(ContactData contactData) {
    final CharSequence[] numbers     = new CharSequence[contactData.numbers.size()];
    final CharSequence[] numberItems = new CharSequence[contactData.numbers.size()];

    for (int i = 0; i < contactData.numbers.size(); i++) {
      numbers[i]     = contactData.numbers.get(i).number;
      numberItems[i] = contactData.numbers.get(i).type + ": " + contactData.numbers.get(i).number;
    }

    AlertDialog.Builder builder = new MaterialAlertDialogBuilder(requireContext());
    builder.setIcon(R.drawable.ic_account_box);
    builder.setTitle(R.string.ConversationActivity_select_contact_info);

    builder.setItems(numberItems, (dialog, which) -> composeText.append(numbers[which]));
    builder.show();
  }

  private Drafts getDraftsForCurrentState() {
    Drafts drafts = new Drafts();

    if (recipient.get().isGroup() && !recipient.get().isActiveGroup()) {
      return drafts;
    }

    if (!Util.isEmpty(composeText)) {
      drafts.add(new Draft(Draft.TEXT, composeText.getTextTrimmed().toString()));
      List<Mention> draftMentions = composeText.getMentions();
      if (!draftMentions.isEmpty()) {
        drafts.add(new Draft(Draft.MENTION, Base64.encodeBytes(MentionUtil.mentionsToBodyRangeList(draftMentions).toByteArray())));
      }
    }

    for (Slide slide : attachmentManager.buildSlideDeck().getSlides()) {
      if      (slide.hasAudio() && slide.getUri() != null)    drafts.add(new Draft(Draft.AUDIO, slide.getUri().toString()));
      else if (slide.hasVideo() && slide.getUri() != null)    drafts.add(new Draft(Draft.VIDEO, slide.getUri().toString()));
      else if (slide.hasLocation())                           drafts.add(new Draft(Draft.LOCATION, ((LocationSlide)slide).getPlace().serialize()));
      else if (slide.hasImage() && slide.getUri() != null)    drafts.add(new Draft(Draft.IMAGE, slide.getUri().toString()));
    }

    Optional<QuoteModel> quote = inputPanel.getQuote();

    if (quote.isPresent()) {
      drafts.add(new Draft(Draft.QUOTE, new QuoteId(quote.get().getId(), quote.get().getAuthor()).serialize()));
    }

    Draft voiceNoteDraft = draftViewModel.getVoiceNoteDraft();
    if (voiceNoteDraft != null) {
      drafts.add(voiceNoteDraft);
    }

    return drafts;
  }

  protected ListenableFuture<Long> saveDraft() {
    final SettableFuture<Long> future = new SettableFuture<>();

    if (this.recipient == null) {
      future.set(threadId);
      return future;
    }

    final Context                          context              = requireContext().getApplicationContext();
    final Drafts                           drafts               = getDraftsForCurrentState();
    final long                             thisThreadId         = this.threadId;
    final RecipientId                      recipientId          = this.recipient.getId();
    final int                              thisDistributionType = this.distributionType;
    final ListenableFuture<VoiceNoteDraft> voiceNoteDraftFuture = draftViewModel.consumeVoiceNoteDraftFuture();

    new AsyncTask<Long, Void, Long>() {
      @Override
      protected Long doInBackground(Long... params) {
        if (voiceNoteDraftFuture != null) {
          try {
            Draft voiceNoteDraft = voiceNoteDraftFuture.get().asDraft();
            draftViewModel.setVoiceNoteDraft(recipientId, voiceNoteDraft);
            drafts.add(voiceNoteDraft);
          } catch (ExecutionException | InterruptedException e) {
            Log.w(TAG, "Could not extract voice note draft data.", e);
          }
        }

        ThreadDatabase threadDatabase = SignalDatabase.threads();
        DraftDatabase  draftDatabase  = SignalDatabase.drafts();
        long           threadId       = params[0];

        if (drafts.size() > 0) {
          if (threadId == -1) threadId = threadDatabase.getOrCreateThreadIdFor(getRecipient(), thisDistributionType);

          draftDatabase.replaceDrafts(threadId, drafts);
          threadDatabase.updateSnippet(threadId, drafts.getSnippet(context),
                                       drafts.getUriSnippet(),
                                       System.currentTimeMillis(), Types.BASE_DRAFT_TYPE, true);
        } else if (threadId > 0) {
          threadDatabase.update(threadId, false);
        }

        if (drafts.isEmpty()) {
          draftDatabase.clearDrafts(threadId);
        }

        return threadId;
      }

      @Override
      protected void onPostExecute(Long result) {
        future.set(result);
      }

    }.executeOnExecutor(AsyncTask.THREAD_POOL_EXECUTOR, thisThreadId);

    return future;
  }

  private void setBlockedUserState(Recipient recipient, boolean isSecureText, boolean isDefaultSms) {
    if (!isSecureText && isPushGroupConversation()) {
      unblockButton.setVisibility(View.GONE);
      inputPanel.setHideForBlockedState(true);
      inviteButton.setVisibility(View.GONE);
      registerButton.setVisibility(View.VISIBLE);
    } else if (!isSecureText && !isDefaultSms && recipient.hasSmsAddress()) {
      unblockButton.setVisibility(View.GONE);
      inputPanel.setHideForBlockedState(true);
      inviteButton.setVisibility(SignalStore.account().isRegistered() ? View.VISIBLE : View.GONE);
      registerButton.setVisibility(View.GONE);
    } else if (recipient.isReleaseNotes() && !recipient.isBlocked()) {
      unblockButton.setVisibility(View.GONE);
      inputPanel.setHideForBlockedState(true);
      inviteButton.setVisibility(View.GONE);
      registerButton.setVisibility(View.GONE);

      if (recipient.isMuted()) {
        View unmuteBanner = releaseChannelUnmute.get();
        unmuteBanner.setVisibility(View.VISIBLE);
        unmuteBanner.findViewById(R.id.conversation_activity_unmute_button)
                    .setOnClickListener(v -> handleUnmuteNotifications());
      } else if (releaseChannelUnmute.resolved()) {
        releaseChannelUnmute.get().setVisibility(View.GONE);
      }
    } else {
      boolean inactivePushGroup = isPushGroupConversation() && !recipient.isActiveGroup();
      inputPanel.setHideForBlockedState(inactivePushGroup);
      unblockButton.setVisibility(View.GONE);
      inviteButton.setVisibility(View.GONE);
      registerButton.setVisibility(View.GONE);
    }

    if (releaseChannelUnmute.resolved() && !recipient.isReleaseNotes()) {
      releaseChannelUnmute.get().setVisibility(View.GONE);
    }
  }

  private void calculateCharactersRemaining() {
    String          messageBody     = composeText.getTextTrimmed().toString();
    MessageSendType sendType        = sendButton.getSelectedSendType();
    CharacterState  characterState  = sendType.calculateCharacters(messageBody);

    if (characterState.charactersRemaining <= 15 || characterState.messagesSpent > 1) {
      charactersLeft.setText(String.format(Locale.getDefault(),
                                           "%d/%d (%d)",
                                           characterState.charactersRemaining,
                                           characterState.maxTotalMessageSize,
                                           characterState.messagesSpent));
      charactersLeft.setVisibility(View.VISIBLE);
    } else {
      charactersLeft.setVisibility(View.GONE);
    }
  }

  private void initializeMediaKeyboardProviders() {
    KeyboardPagerViewModel keyboardPagerViewModel = new ViewModelProvider(requireActivity()).get(KeyboardPagerViewModel.class);

    switch (TextSecurePreferences.getMediaKeyboardMode(requireContext())) {
      case EMOJI:
        keyboardPagerViewModel.switchToPage(KeyboardPage.EMOJI);
        break;
      case STICKER:
        keyboardPagerViewModel.switchToPage(KeyboardPage.STICKER);
        break;
      case GIF:
        keyboardPagerViewModel.switchToPage(KeyboardPage.GIF);
        break;
    }
  }

  private boolean isInMessageRequest() {
    return messageRequestBottomView.getVisibility() == View.VISIBLE;
  }

  private boolean isSingleConversation() {
    return getRecipient() != null && !getRecipient().isGroup();
  }

  private boolean isActiveGroup() {
    if (!isGroupConversation()) return false;

    Optional<GroupRecord> record = SignalDatabase.groups().getGroup(getRecipient().getId());
    return record.isPresent() && record.get().isActive();
  }

  private boolean isGroupConversation() {
    return getRecipient() != null && getRecipient().isGroup();
  }

  private boolean isPushGroupConversation() {
    return getRecipient() != null && getRecipient().isPushGroup();
  }

  private boolean isPushGroupV1Conversation() {
    return getRecipient() != null && getRecipient().isPushV1Group();
  }

  private boolean isSmsForced() {
    return sendButton.isManualSelection() && sendButton.getSelectedSendType().usesSmsTransport();
  }

  protected Recipient getRecipient() {
    return this.recipient.get();
  }

  protected long getThreadId() {
    return this.threadId;
  }

  private String getMessage() throws InvalidMessageException {
    String rawText = composeText.getTextTrimmed().toString();

    if (rawText.length() < 1 && !attachmentManager.isAttachmentPresent())
      throw new InvalidMessageException(getString(R.string.ConversationActivity_message_is_empty_exclamation));

    return rawText;
  }

  private MediaConstraints getCurrentMediaConstraints() {
    return sendButton.getSelectedSendType().usesSignalTransport()
           ? MediaConstraints.getPushMediaConstraints()
           : MediaConstraints.getMmsMediaConstraints(sendButton.getSelectedSendType().getSimSubscriptionIdOr(-1));
  }

  private void markLastSeen() {
    new AsyncTask<Long, Void, Void>() {
      @Override
      protected Void doInBackground(Long... params) {
        SignalDatabase.threads().setLastSeen(params[0]);
        return null;
      }
    }.executeOnExecutor(AsyncTask.THREAD_POOL_EXECUTOR, threadId);
  }

  protected void sendComplete(long threadId) {
    boolean refreshFragment = (threadId != this.threadId);
    this.threadId = threadId;

    if (fragment == null || !fragment.isVisible() || requireActivity().isFinishing()) {
      callback.onSendComplete(threadId);
      return;
    }

    fragment.setLastSeen(0);

    if (refreshFragment) {
      fragment.reload(recipient.get(), threadId);
      setVisibleThread(threadId);
    }

    fragment.scrollToBottom();
    attachmentManager.cleanup();

    updateLinkPreviewState();
    callback.onSendComplete(threadId);
  }

  private void sendMessage(@Nullable String metricId) {
    if (inputPanel.isRecordingInLockedMode()) {
      inputPanel.releaseRecordingLock();
      return;
    }

    Draft voiceNote = draftViewModel.getVoiceNoteDraft();
    if (voiceNote != null) {
      AudioSlide audioSlide = AudioSlide.createFromVoiceNoteDraft(requireContext(), voiceNote);

      sendVoiceNote(Objects.requireNonNull(audioSlide.getUri()), audioSlide.getFileSize());
      draftViewModel.clearVoiceNoteDraft();
      return;
    }

    try {
      Recipient recipient = getRecipient();

      if (recipient == null) {
        throw new RecipientFormattingException("Badly formatted");
      }

      String          message        = getMessage();
      MessageSendType sendType       = sendButton.getSelectedSendType();
      long            expiresIn      = TimeUnit.SECONDS.toMillis(recipient.getExpiresInSeconds());
      boolean         initiating     = threadId == -1;
      boolean         needsSplit     = !sendType.usesSmsTransport() && message.length() > sendType.calculateCharacters(message).maxPrimaryMessageSize;
      boolean         isMediaMessage = attachmentManager.isAttachmentPresent() ||
                                       recipient.isGroup()                     ||
                                       recipient.getEmail().isPresent()        ||
                                       inputPanel.getQuote().isPresent()       ||
                                       composeText.hasMentions()               ||
                                       linkPreviewViewModel.hasLinkPreview()   ||
                                       needsSplit;

      Log.i(TAG, "[sendMessage] recipient: " + recipient.getId() + ", threadId: " + threadId + ",  sendType: " + (sendType.usesSignalTransport() ? "signal" : "sms") + ", isManual: " + sendButton.isManualSelection());

<<<<<<< HEAD
      if (!forceSms && (identityRecords.isUnverified(true) || identityRecords.isUntrusted(true))) {
=======
      if ((recipient.isMmsGroup() || recipient.getEmail().isPresent()) && !isMmsEnabled) {
        handleManualMmsRequired();
      } else if (sendType.usesSignalTransport() && (identityRecords.isUnverified(true) || identityRecords.isUntrusted(true))) {
>>>>>>> 9d8e9a3a
        handleRecentSafetyNumberChange();
      } else if (isMediaMessage) {
        sendMediaMessage(sendType, expiresIn, false, initiating, metricId);
      } else {
        sendTextMessage(sendType, expiresIn, initiating, metricId);
      }
    } catch (RecipientFormattingException ex) {
      Toast.makeText(requireContext(),
                     R.string.ConversationActivity_recipient_is_not_a_valid_sms_or_email_address_exclamation,
                     Toast.LENGTH_LONG).show();
      Log.w(TAG, ex);
    } catch (InvalidMessageException ex) {
      Toast.makeText(requireContext(), R.string.ConversationActivity_message_is_empty_exclamation,
                     Toast.LENGTH_SHORT).show();
      Log.w(TAG, ex);
    }
  }

  private void sendMediaMessage(@NonNull MediaSendActivityResult result) {
    long                 thread        = this.threadId;
    long                 expiresIn     = TimeUnit.SECONDS.toMillis(recipient.get().getExpiresInSeconds());
    QuoteModel           quote         = result.isViewOnce() ? null : inputPanel.getQuote().orElse(null);
    List<Mention>        mentions      = new ArrayList<>(result.getMentions());
    OutgoingMediaMessage message       = new OutgoingMediaMessage(recipient.get(), new SlideDeck(), result.getBody(), System.currentTimeMillis(), -1, expiresIn, result.isViewOnce(), distributionType, result.getStoryType(), null, false, quote, Collections.emptyList(), Collections.emptyList(), mentions, null);
    OutgoingMediaMessage secureMessage = new OutgoingSecureMediaMessage(message);

    final Context context = requireContext().getApplicationContext();

    ApplicationDependencies.getTypingStatusSender().onTypingStopped(thread);

    inputPanel.clearQuote();
    attachmentManager.clear(glideRequests, false);
    silentlySetComposeText("");

    long id = fragment.stageOutgoingMessage(secureMessage);

    SimpleTask.run(() -> {
      long resultId = MessageSender.sendPushWithPreUploadedMedia(context, secureMessage, result.getPreUploadResults(), thread, null);

      int deleted = SignalDatabase.attachments().deleteAbandonedPreuploadedAttachments();
      Log.i(TAG, "Deleted " + deleted + " abandoned attachments.");

      return resultId;
    }, this::sendComplete);
  }

  private void sendMediaMessage(@NonNull MessageSendType sendType, final long expiresIn, final boolean viewOnce, final boolean initiating, @Nullable String metricId)
      throws InvalidMessageException
  {
    Log.i(TAG, "Sending media message...");
    List<LinkPreview> linkPreviews = linkPreviewViewModel.onSend();
    sendMediaMessage(recipient.getId(),
                     sendType,
                     getMessage(),
                     attachmentManager.buildSlideDeck(),
                     inputPanel.getQuote().orElse(null),
                     Collections.emptyList(),
                     linkPreviews,
                     composeText.getMentions(),
                     expiresIn,
                     viewOnce,
                     initiating,
                     true,
                     metricId);
  }

  private ListenableFuture<Void> sendMediaMessage(@NonNull RecipientId recipientId,
                                                  @NonNull MessageSendType sendType,
                                                  @NonNull String body,
                                                  SlideDeck slideDeck,
                                                  QuoteModel quote,
                                                  List<Contact> contacts,
                                                  List<LinkPreview> previews,
                                                  List<Mention> mentions,
                                                  final long expiresIn,
                                                  final boolean viewOnce,
                                                  final boolean initiating,
                                                  final boolean clearComposeBox,
                                                  final @Nullable String metricId)
  {
<<<<<<< HEAD
    final boolean sendPush = (isSecureText && !forceSms) || recipient.get().isServiceIdOnly();
=======
    if (!isDefaultSms && sendType.usesSmsTransport() && recipient.get().hasSmsAddress()) {
      showDefaultSmsPrompt();
      return new SettableFuture<>(null);
    }

    final boolean sendPush = sendType.usesSignalTransport();
>>>>>>> 9d8e9a3a
    final long    thread   = this.threadId;

    if (sendPush) {
      MessageUtil.SplitResult splitMessage = MessageUtil.getSplitMessage(requireContext(), body, sendButton.getSelectedSendType().calculateCharacters(body).maxPrimaryMessageSize);
      body = splitMessage.getBody();

      if (splitMessage.getTextSlide().isPresent()) {
        slideDeck.addSlide(splitMessage.getTextSlide().get());
      }
    }

    OutgoingMediaMessage outgoingMessageCandidate = new OutgoingMediaMessage(Recipient.resolved(recipientId), slideDeck, body, System.currentTimeMillis(), sendType.getSimSubscriptionIdOr(-1), expiresIn, viewOnce, distributionType, StoryType.NONE, null, false, quote, contacts, previews, mentions, null);

    final SettableFuture<Void> future  = new SettableFuture<>();
    final Context              context = requireContext().getApplicationContext();

    final OutgoingMediaMessage outgoingMessage;

    if (sendPush) {
      outgoingMessage = new OutgoingSecureMediaMessage(outgoingMessageCandidate);
      ApplicationDependencies.getTypingStatusSender().onTypingStopped(thread);
    } else {
      outgoingMessage = outgoingMessageCandidate;
    }

    Permissions.with(this)
               .request(Manifest.permission.SEND_SMS, Manifest.permission.READ_SMS)
               .ifNecessary(!sendPush)
               .withPermanentDenialDialog(getString(R.string.ConversationActivity_signal_needs_sms_permission_in_order_to_send_an_sms))
               .onAllGranted(() -> {
                 if (clearComposeBox) {
                   inputPanel.clearQuote();
                   attachmentManager.clear(glideRequests, false);
                   silentlySetComposeText("");
                 }

                 final long id = fragment.stageOutgoingMessage(outgoingMessage);

                 SimpleTask.run(() -> {
                   return MessageSender.send(context, outgoingMessage, thread, sendType.usesSmsTransport(), metricId, null);
                 }, result -> {
                   sendComplete(result);
                   future.set(null);
                 });
               })
               .onAnyDenied(() -> future.set(null))
               .execute();

    return future;
  }

  private void sendTextMessage(@NonNull MessageSendType sendType, final long expiresIn, final boolean initiating, final @Nullable String metricId)
      throws InvalidMessageException
  {
<<<<<<< HEAD
=======
    if (!isDefaultSms && sendType.usesSmsTransport() && recipient.get().hasSmsAddress()) {
      showDefaultSmsPrompt();
      return;
    }

>>>>>>> 9d8e9a3a
    final long    thread      = this.threadId;
    final Context context     = requireContext().getApplicationContext();
    final String  messageBody = getMessage();
    final boolean sendPush    = sendType.usesSignalTransport();

    OutgoingTextMessage message;

    if (sendPush) {
      message = new OutgoingEncryptedMessage(recipient.get(), messageBody, expiresIn);
      ApplicationDependencies.getTypingStatusSender().onTypingStopped(thread);
    } else {
      message = new OutgoingTextMessage(recipient.get(), messageBody, expiresIn, sendType.getSimSubscriptionIdOr(-1));
    }

    Permissions.with(this)
               .request(Manifest.permission.SEND_SMS)
               .ifNecessary(!sendPush)
               .withPermanentDenialDialog(getString(R.string.ConversationActivity_signal_needs_sms_permission_in_order_to_send_an_sms))
               .onAllGranted(() -> {
                 final long id = new SecureRandom().nextLong();
                 SimpleTask.run(() -> {
                   return MessageSender.send(context, message, thread, sendType.usesSmsTransport(), metricId, null);
                 }, this::sendComplete);

                 silentlySetComposeText("");
                 fragment.stageOutgoingMessage(message, id);
               })
               .execute();
  }

<<<<<<< HEAD
=======
  private void showDefaultSmsPrompt() {
    new MaterialAlertDialogBuilder(requireContext())
                   .setMessage(R.string.ConversationActivity_signal_cannot_sent_sms_mms_messages_because_it_is_not_your_default_sms_app)
                   .setNegativeButton(R.string.ConversationActivity_no, (dialog, which) -> dialog.dismiss())
                   .setPositiveButton(R.string.ConversationActivity_yes, (dialog, which) -> handleMakeDefaultSms())
                   .show();
  }

>>>>>>> 9d8e9a3a
  private void updateToggleButtonState() {
    if (inputPanel.isRecordingInLockedMode()) {
      buttonToggle.display(sendButton);
      quickAttachmentToggle.show();
      inlineAttachmentToggle.hide();
      return;
    }

    if (draftViewModel.hasVoiceNoteDraft()) {
      buttonToggle.display(sendButton);
      quickAttachmentToggle.hide();
      inlineAttachmentToggle.hide();
      return;
    }

    if (composeText.getText().length() == 0 && !attachmentManager.isAttachmentPresent()) {
      buttonToggle.display(attachButton);
      quickAttachmentToggle.show();
      inlineAttachmentToggle.hide();
    } else {
      buttonToggle.display(sendButton);
      quickAttachmentToggle.hide();

      if (!attachmentManager.isAttachmentPresent() && !linkPreviewViewModel.hasLinkPreviewUi()) {
        inlineAttachmentToggle.show();
      } else {
        inlineAttachmentToggle.hide();
      }
    }
  }

  private void onViewModelEvent(@NonNull ConversationViewModel.Event event) {
    if (event == ConversationViewModel.Event.SHOW_RECAPTCHA) {
      RecaptchaProofBottomSheetFragment.show(getChildFragmentManager());
    } else {
      throw new AssertionError("Unexpected event!");
    }
  }

  private void updateLinkPreviewState() {
    if (SignalStore.settings().isLinkPreviewsEnabled() && isSecureText && !sendButton.getSelectedSendType().usesSmsTransport() && !attachmentManager.isAttachmentPresent() && getContext() != null) {
      linkPreviewViewModel.onEnabled();
      linkPreviewViewModel.onTextChanged(requireContext(), composeText.getTextTrimmed().toString(), composeText.getSelectionStart(), composeText.getSelectionEnd());
    } else {
      linkPreviewViewModel.onUserCancel();
    }
  }

  private void recordTransportPreference(MessageSendType sendType) {
    new AsyncTask<Void, Void, Void>() {
      @Override
      protected Void doInBackground(Void... params) {
        RecipientDatabase recipientDatabase = SignalDatabase.recipients();

        recipientDatabase.setDefaultSubscriptionId(recipient.getId(), sendType.getSimSubscriptionIdOr(-1));

        if (!recipient.resolve().isPushGroup()) {
          recipientDatabase.setForceSmsSelection(recipient.getId(), recipient.get().getRegistered() == RegisteredState.REGISTERED && sendType.usesSmsTransport());
        }

        return null;
      }
    }.executeOnExecutor(AsyncTask.THREAD_POOL_EXECUTOR);
  }

  @Override
  public void onRecorderPermissionRequired() {
    Permissions.with(this)
               .request(Manifest.permission.RECORD_AUDIO)
               .ifNecessary()
               .withRationaleDialog(getString(R.string.ConversationActivity_to_send_audio_messages_allow_signal_access_to_your_microphone), R.drawable.ic_mic_solid_24)
               .withPermanentDenialDialog(getString(R.string.ConversationActivity_signal_requires_the_microphone_permission_in_order_to_send_audio_messages))
               .execute();
  }

  @Override
  public void onRecorderStarted() {
    Vibrator vibrator = ServiceUtil.getVibrator(requireContext());
    vibrator.vibrate(20);

    requireActivity().getWindow().addFlags(WindowManager.LayoutParams.FLAG_KEEP_SCREEN_ON);
    requireActivity().setRequestedOrientation(ActivityInfo.SCREEN_ORIENTATION_LOCKED);

    voiceNoteMediaController.pausePlayback();
    audioRecorder.startRecording();
  }

  @Override
  public void onRecorderLocked() {
    voiceRecorderWakeLock.acquire();
    updateToggleButtonState();
    requireActivity().setRequestedOrientation(ActivityInfo.SCREEN_ORIENTATION_UNSPECIFIED);
  }

  @Override
  public void onRecorderFinished() {
    voiceRecorderWakeLock.release();
    updateToggleButtonState();
    Vibrator vibrator = ServiceUtil.getVibrator(requireContext());
    vibrator.vibrate(20);

    requireActivity().getWindow().clearFlags(WindowManager.LayoutParams.FLAG_KEEP_SCREEN_ON);
    requireActivity().setRequestedOrientation(ActivityInfo.SCREEN_ORIENTATION_UNSPECIFIED);

    ListenableFuture<VoiceNoteDraft> future = audioRecorder.stopRecording();
    future.addListener(new ListenableFuture.Listener<VoiceNoteDraft>() {
      @Override
      public void onSuccess(final @NonNull VoiceNoteDraft result) {
        sendVoiceNote(result.getUri(), result.getSize());
      }

      @Override
      public void onFailure(ExecutionException e) {
        Toast.makeText(requireContext(), R.string.ConversationActivity_unable_to_record_audio, Toast.LENGTH_LONG).show();
      }
    });
  }

  @Override
  public void onRecorderCanceled() {
    voiceRecorderWakeLock.release();
    updateToggleButtonState();
    Vibrator vibrator = ServiceUtil.getVibrator(requireContext());
    vibrator.vibrate(50);

    requireActivity().getWindow().clearFlags(WindowManager.LayoutParams.FLAG_KEEP_SCREEN_ON);
    requireActivity().setRequestedOrientation(ActivityInfo.SCREEN_ORIENTATION_UNSPECIFIED);

    ListenableFuture<VoiceNoteDraft> future = audioRecorder.stopRecording();
    if (getLifecycle().getCurrentState().isAtLeast(Lifecycle.State.RESUMED)) {
      future.addListener(new DeleteCanceledVoiceNoteListener());
    } else {
      draftViewModel.setVoiceNoteDraftFuture(future);
    }
  }

  @Override
  public void onEmojiToggle() {
    if (!emojiDrawerStub.resolved()) {
      initializeMediaKeyboardProviders();
    }

    inputPanel.setMediaKeyboard(emojiDrawerStub.get());
    emojiDrawerStub.get().setFragmentManager(getChildFragmentManager());

    if (container.getCurrentInput() == emojiDrawerStub.get()) {
      container.showSoftkey(composeText);
    } else {
      container.show(composeText, emojiDrawerStub.get());
    }
  }

  @Override
  public void onLinkPreviewCanceled() {
    linkPreviewViewModel.onUserCancel();
  }

  @Override
  public void onStickerSuggestionSelected(@NonNull StickerRecord sticker) {
    sendSticker(sticker, true);
  }

  @Override
  public void onMediaSelected(@NonNull Uri uri, String contentType) {
    if (MediaUtil.isGif(contentType) || MediaUtil.isImageType(contentType)) {
      SimpleTask.run(getLifecycle(),
                     () -> getKeyboardImageDetails(uri),
                     details -> sendKeyboardImage(uri, contentType, details));
    } else if (MediaUtil.isVideoType(contentType)) {
      setMedia(uri, MediaType.VIDEO);
    } else if (MediaUtil.isAudioType(contentType)) {
      setMedia(uri, MediaType.AUDIO);
    }
  }

  @Override
  public void onCursorPositionChanged(int start, int end) {
    linkPreviewViewModel.onTextChanged(requireContext(), composeText.getTextTrimmed().toString(), start, end);
  }

  @Override
  public void onStickerSelected(@NonNull StickerRecord stickerRecord) {
    sendSticker(stickerRecord, false);
  }

  @Override
  public void onStickerManagementClicked() {
    startActivity(StickerManagementActivity.getIntent(requireContext()));
    container.hideAttachedInput(true);
  }

  private void sendVoiceNote(@NonNull Uri uri, long size) {
    boolean    initiating     = threadId == -1;
    long       expiresIn      = TimeUnit.SECONDS.toMillis(recipient.get().getExpiresInSeconds());
    AudioSlide audioSlide     = new AudioSlide(requireContext(), uri, size, MediaUtil.AUDIO_AAC, true);
    SlideDeck  slideDeck      = new SlideDeck();
    slideDeck.addSlide(audioSlide);

    ListenableFuture<Void> sendResult = sendMediaMessage(recipient.getId(),
                                                         sendButton.getSelectedSendType(),
                                                         "",
                                                         slideDeck,
                                                         inputPanel.getQuote().orElse(null),
                                                         Collections.emptyList(),
                                                         Collections.emptyList(),
                                                         composeText.getMentions(),
                                                         expiresIn,
                                                         false,
                                                         initiating,
                                                         true,
                                                         null);

    sendResult.addListener(new AssertedSuccessListener<Void>() {
      @Override
      public void onSuccess(Void nothing) {
        draftViewModel.deleteBlob(uri);
      }
    });
  }

  private void sendSticker(@NonNull StickerRecord stickerRecord, boolean clearCompose) {
    sendSticker(new StickerLocator(stickerRecord.getPackId(), stickerRecord.getPackKey(), stickerRecord.getStickerId(), stickerRecord.getEmoji()), stickerRecord.getContentType(), stickerRecord.getUri(), stickerRecord.getSize(), clearCompose);

    SignalExecutors.BOUNDED.execute(() ->
     SignalDatabase.stickers()
                    .updateStickerLastUsedTime(stickerRecord.getRowId(), System.currentTimeMillis())
    );
  }

  private void sendSticker(@NonNull StickerLocator stickerLocator, @NonNull String contentType, @NonNull Uri uri, long size, boolean clearCompose) {
    if (sendButton.getSelectedSendType().usesSmsTransport()) {
      Media  media  = new Media(uri, contentType, System.currentTimeMillis(), StickerSlide.WIDTH, StickerSlide.HEIGHT, size, 0, false, false, Optional.empty(), Optional.empty(), Optional.empty());
      Intent intent = MediaSelectionActivity.editor(requireContext(), sendButton.getSelectedSendType(), Collections.singletonList(media), recipient.getId(), composeText.getTextTrimmed());
      startActivityForResult(intent, MEDIA_SENDER);
      return;
    }

    long            expiresIn      = TimeUnit.SECONDS.toMillis(recipient.get().getExpiresInSeconds());
    boolean         initiating     = threadId == -1;
    MessageSendType sendType       = sendButton.getSelectedSendType();
    SlideDeck       slideDeck      = new SlideDeck();
    Slide           stickerSlide   = new StickerSlide(requireContext(), uri, size, stickerLocator, contentType);

    slideDeck.addSlide(stickerSlide);

    sendMediaMessage(recipient.getId(), sendType, "", slideDeck, null, Collections.emptyList(), Collections.emptyList(), Collections.emptyList(), expiresIn, false, initiating, clearCompose, null);
  }

  private void silentlySetComposeText(String text) {
    typingTextWatcher.setEnabled(false);
    composeText.setText(text);
    typingTextWatcher.setEnabled(true);
  }

  @Override
  public void onReactionsDialogDismissed() {
    fragment.clearFocusedItem();
  }

  @Override
  public void onShown() {
    if (inputPanel != null) {
      inputPanel.getMediaKeyboardListener().onShown();
    }
  }

  @Override
  public void onHidden() {
    if (inputPanel != null) {
      inputPanel.getMediaKeyboardListener().onHidden();
    }
  }

  @Override
  public void onKeyboardChanged(@NonNull KeyboardPage page) {
    if (inputPanel != null) {
      inputPanel.getMediaKeyboardListener().onKeyboardChanged(page);
    }
  }

  @Override
  public void onEmojiSelected(String emoji) {
    if (inputPanel != null) {
      inputPanel.onEmojiSelected(emoji);
      if (recentEmojis == null) {
        recentEmojis = new RecentEmojiPageModel(ApplicationDependencies.getApplication(), TextSecurePreferences.RECENT_STORAGE_KEY);
      }
      recentEmojis.onCodePointSelected(emoji);
    }
  }

  @Override
  public void onKeyEvent(KeyEvent keyEvent) {
    if (keyEvent != null) {
      inputPanel.onKeyEvent(keyEvent);
    }
  }

  @Override
  public void openGifSearch() {
    AttachmentManager.selectGif(this, ConversationParentFragment.PICK_GIF, recipient.getId(), sendButton.getSelectedSendType(), isMms(), composeText.getTextTrimmed());
  }

  @Override
  public void onGifSelectSuccess(@NonNull Uri blobUri, int width, int height) {
    setMedia(blobUri,
             Objects.requireNonNull(MediaType.from(BlobProvider.getMimeType(blobUri))),
             width,
             height,
             false,
             true);
  }

  @Override
  public boolean isMms() {
    return !isSecureText;
  }

  @Override
  public void openEmojiSearch() {
    if (emojiDrawerStub.resolved()) {
      emojiDrawerStub.get().onOpenEmojiSearch();
    }
  }

  @Override public void closeEmojiSearch() {
    if (emojiDrawerStub.resolved()) {
      emojiDrawerStub.get().onCloseEmojiSearch();
    }
  }

  @Override
  public void onVoiceNoteDraftPlay(@NonNull Uri audioUri, double progress) {
    voiceNoteMediaController.startSinglePlaybackForDraft(audioUri, threadId, progress);
  }

  @Override
  public void onVoiceNoteDraftPause(@NonNull Uri audioUri) {
    voiceNoteMediaController.pausePlayback(audioUri);
  }

  @Override
  public void onVoiceNoteDraftSeekTo(@NonNull Uri audioUri, double progress) {
    voiceNoteMediaController.seekToPosition(audioUri, progress);
  }

  @Override
  public void onVoiceNoteDraftDelete(@NonNull Uri audioUri) {
    voiceNoteMediaController.stopPlaybackAndReset(audioUri);
    draftViewModel.deleteVoiceNoteDraft();
  }

  @Override
  public @NonNull VoiceNoteMediaController getVoiceNoteMediaController() {
    return voiceNoteMediaController;
  }

  @Override public void openStickerSearch() {
    StickerSearchDialogFragment.show(getChildFragmentManager());
  }

  @Override
  public void bindScrollHelper(@NonNull RecyclerView recyclerView) {
    material3OnScrollHelper.attach(recyclerView);
  }

  @Override
  public void onMessageDetailsFragmentDismissed() {
    material3OnScrollHelper.setColorImmediate();
  }

  // Listeners

  private final class DeleteCanceledVoiceNoteListener implements ListenableFuture.Listener<VoiceNoteDraft> {
    @Override
    public void onSuccess(final VoiceNoteDraft result) {
      draftViewModel.deleteBlob(result.getUri());
    }

    @Override
    public void onFailure(ExecutionException e) {}
  }

  private class QuickCameraToggleListener implements OnClickListener {
    @Override
    public void onClick(View v) {
      Permissions.with(requireActivity())
                 .request(Manifest.permission.CAMERA)
                 .ifNecessary()
                 .withRationaleDialog(getString(R.string.ConversationActivity_to_capture_photos_and_video_allow_signal_access_to_the_camera), R.drawable.ic_camera_24)
                 .withPermanentDenialDialog(getString(R.string.ConversationActivity_signal_needs_the_camera_permission_to_take_photos_or_video))
                 .onAllGranted(() -> {
                   composeText.clearFocus();
                   startActivityForResult(MediaSelectionActivity.camera(requireActivity(), sendButton.getSelectedSendType(), recipient.getId(), inputPanel.getQuote().isPresent()), MEDIA_SENDER);
                   requireActivity().overridePendingTransition(R.anim.camera_slide_from_bottom, R.anim.stationary);
                 })
                 .onAnyDenied(() -> Toast.makeText(requireContext(), R.string.ConversationActivity_signal_needs_camera_permissions_to_take_photos_or_video, Toast.LENGTH_LONG).show())
                 .execute();
    }
  }

  private class SendButtonListener implements OnClickListener, TextView.OnEditorActionListener {
    @Override
    public void onClick(View v) {
      String metricId = recipient.get().isGroup() ? SignalLocalMetrics.GroupMessageSend.start()
                                                  : SignalLocalMetrics.IndividualMessageSend.start();
      sendMessage(metricId);
    }

    @Override
    public boolean onEditorAction(TextView v, int actionId, KeyEvent event) {
      if (actionId == EditorInfo.IME_ACTION_SEND) {
        sendButton.performClick();
        return true;
      }
      return false;
    }
  }

  private class AttachButtonListener implements OnClickListener {
    @Override
    public void onClick(View v) {
      handleAddAttachment();
    }
  }

  private class AttachButtonLongClickListener implements View.OnLongClickListener {
    @Override
    public boolean onLongClick(View v) {
      return sendButton.performLongClick();
    }
  }

  private class ComposeKeyPressedListener implements OnKeyListener, OnClickListener, TextWatcher, OnFocusChangeListener {

    int beforeLength;

    @Override
    public boolean onKey(View v, int keyCode, KeyEvent event) {
      if (event.getAction() == KeyEvent.ACTION_DOWN) {
        if (keyCode == KeyEvent.KEYCODE_ENTER) {
          if (SignalStore.settings().isEnterKeySends() || event.isCtrlPressed()) {
            sendButton.dispatchKeyEvent(new KeyEvent(KeyEvent.ACTION_DOWN, KeyEvent.KEYCODE_ENTER));
            sendButton.dispatchKeyEvent(new KeyEvent(KeyEvent.ACTION_UP, KeyEvent.KEYCODE_ENTER));
            return true;
          }
        }
      }
      return false;
    }

    @Override
    public void onClick(View v) {
      container.showSoftkey(composeText);
    }

    @Override
    public void beforeTextChanged(CharSequence s, int start, int count,int after) {
      beforeLength = composeText.getTextTrimmed().length();
    }

    @Override
    public void afterTextChanged(Editable s) {
      calculateCharactersRemaining();

      if (composeText.getTextTrimmed().length() == 0 || beforeLength == 0) {
        composeText.postDelayed(ConversationParentFragment.this::updateToggleButtonState, 50);
      }

      stickerViewModel.onInputTextUpdated(s.toString());
    }

    @Override
    public void onTextChanged(CharSequence s, int start, int before,int count) {}

    @Override
    public void onFocusChange(View v, boolean hasFocus) {
      if (hasFocus && container.getCurrentInput() == emojiDrawerStub.get()) {
        container.showSoftkey(composeText);
      }
    }
  }

  private class TypingStatusTextWatcher extends SimpleTextWatcher {

    private boolean enabled = true;

    private String previousText = "";

    @Override
    public void onTextChanged(String text) {
      if (enabled && threadId > 0 && isSecureText && !isSmsForced() && !recipient.get().isBlocked() && !recipient.get().isSelf()) {
        TypingStatusSender typingStatusSender = ApplicationDependencies.getTypingStatusSender();

        if (text.length() == 0) {
          typingStatusSender.onTypingStoppedWithNotify(threadId);
        } else if (text.length() < previousText.length() && previousText.contains(text)) {
          typingStatusSender.onTypingStopped(threadId);
        } else {
          typingStatusSender.onTypingStarted(threadId);
        }

        previousText = text;
      }
    }

    public void setEnabled(boolean enabled) {
      this.enabled = enabled;
    }
  }

  @Override
  public void onMessageRequest(@NonNull MessageRequestViewModel viewModel) {
    messageRequestBottomView.setAcceptOnClickListener(v -> viewModel.onAccept());
    messageRequestBottomView.setDeleteOnClickListener(v -> onMessageRequestDeleteClicked(viewModel));
    messageRequestBottomView.setBlockOnClickListener(v -> onMessageRequestBlockClicked(viewModel));
    messageRequestBottomView.setUnblockOnClickListener(v -> onMessageRequestUnblockClicked(viewModel));
    messageRequestBottomView.setGroupV1MigrationContinueListener(v -> GroupsV1MigrationInitiationBottomSheetDialogFragment.showForInitiation(getChildFragmentManager(), recipient.getId()));

    viewModel.getRequestReviewDisplayState().observe(getViewLifecycleOwner(), this::presentRequestReviewBanner);
    viewModel.getMessageData().observe(getViewLifecycleOwner(), this::presentMessageRequestState);
    viewModel.getFailures().observe(getViewLifecycleOwner(), this::showGroupChangeErrorToast);
    viewModel.getMessageRequestStatus().observe(getViewLifecycleOwner(), status -> {
      switch (status) {
        case IDLE:
          hideMessageRequestBusy();
          break;
        case ACCEPTING:
        case BLOCKING:
        case DELETING:
          showMessageRequestBusy();
          break;
        case ACCEPTED:
          hideMessageRequestBusy();
          break;
        case BLOCKED_AND_REPORTED:
          hideMessageRequestBusy();
          Toast.makeText(requireContext(), R.string.ConversationActivity__reported_as_spam_and_blocked, Toast.LENGTH_SHORT).show();
          break;
        case DELETED:
        case BLOCKED:
          hideMessageRequestBusy();
          requireActivity().finish();
      }
    });
  }

  private void presentRequestReviewBanner(@NonNull MessageRequestViewModel.RequestReviewDisplayState state) {
    switch (state) {
      case SHOWN:
        reviewBanner.get().setVisibility(View.VISIBLE);

        CharSequence message = new SpannableStringBuilder().append(SpanUtil.bold(getString(R.string.ConversationFragment__review_requests_carefully)))
                                                           .append(" ")
                                                           .append(getString(R.string.ConversationFragment__signal_found_another_contact_with_the_same_name));

        reviewBanner.get().setBannerMessage(message);

        Drawable drawable = ContextUtil.requireDrawable(requireContext(), R.drawable.ic_info_white_24).mutate();
        DrawableCompat.setTint(drawable, ContextCompat.getColor(requireContext(), R.color.signal_icon_tint_primary));

        reviewBanner.get().setBannerIcon(drawable);
        reviewBanner.get().setOnClickListener(unused -> handleReviewRequest(recipient.getId()));
        break;
      case HIDDEN:
        reviewBanner.get().setVisibility(View.GONE);
        break;
      default:
        break;
    }
  }

  private void presentGroupReviewBanner(@NonNull ConversationGroupViewModel.ReviewState groupReviewState) {
    if (groupReviewState.getCount() > 0) {
      reviewBanner.get().setVisibility(View.VISIBLE);
      reviewBanner.get().setBannerMessage(getString(R.string.ConversationFragment__d_group_members_have_the_same_name, groupReviewState.getCount()));
      reviewBanner.get().setBannerRecipient(groupReviewState.getRecipient());
      reviewBanner.get().setOnClickListener(unused -> handleReviewGroupMembers(groupReviewState.getGroupId()));
    } else if (reviewBanner.resolved()) {
      reviewBanner.get().setVisibility(View.GONE);
    }
  }

  private void showMessageRequestBusy() {
    messageRequestBottomView.showBusy();
  }

  private void hideMessageRequestBusy() {
    messageRequestBottomView.hideBusy();
  }

  private void handleReviewGroupMembers(@Nullable GroupId.V2 groupId) {
    if (groupId == null) {
      return;
    }

    ReviewCardDialogFragment.createForReviewMembers(groupId)
                            .show(getChildFragmentManager(), null);
  }

  private void handleReviewRequest(@NonNull RecipientId recipientId) {
    if (recipientId == Recipient.UNKNOWN.getId()) {
      return;
    }

    ReviewCardDialogFragment.createForReviewRequest(recipientId)
                            .show(getChildFragmentManager(), null);
  }

  private void showGroupChangeErrorToast(@NonNull GroupChangeFailureReason e) {
    Toast.makeText(requireContext(), GroupErrors.getUserDisplayMessage(e), Toast.LENGTH_LONG).show();
  }

  @Override
  public void handleReaction(@NonNull ConversationMessage conversationMessage,
                             @NonNull ConversationReactionOverlay.OnActionSelectedListener onActionSelectedListener,
                             @NonNull SelectedConversationModel selectedConversationModel,
                             @NonNull ConversationReactionOverlay.OnHideListener onHideListener)
  {
    reactionDelegate.setOnActionSelectedListener(onActionSelectedListener);
    reactionDelegate.setOnHideListener(onHideListener);
    reactionDelegate.show(requireActivity(), recipient.get(), conversationMessage, groupViewModel.isNonAdminInAnnouncementGroup(), selectedConversationModel);
    if (attachmentKeyboardStub.resolved()) {
      attachmentKeyboardStub.get().hide(true);
    }
  }

  @Override
  public void onMessageWithErrorClicked(@NonNull MessageRecord messageRecord) {
    if (messageRecord.isIdentityMismatchFailure()) {
      SafetyNumberChangeDialog.show(requireContext(), getChildFragmentManager(), messageRecord);
    } else if (messageRecord.hasFailedWithNetworkFailures()) {
      new MaterialAlertDialogBuilder(requireContext())
          .setMessage(R.string.conversation_activity__message_could_not_be_sent)
          .setNegativeButton(android.R.string.cancel, null)
          .setPositiveButton(R.string.conversation_activity__send, (dialog, which) -> {
            SignalExecutors.BOUNDED.execute(() -> {
              MessageSender.resend(requireContext(), messageRecord);
            });
          })
          .show();
    } else {
      MessageDetailsFragment.create(messageRecord, recipient.getId()).show(getChildFragmentManager(), null);
    }
  }

  @Override
  public void onVoiceNotePause(@NonNull Uri uri) {
    voiceNoteMediaController.pausePlayback(uri);
  }

  @Override
  public void onVoiceNotePlay(@NonNull Uri uri, long messageId, double progress) {
    voiceNoteMediaController.startConsecutivePlayback(uri, messageId, progress);
  }

  @Override
  public void onVoiceNoteResume(@NonNull Uri uri, long messageId) {
    voiceNoteMediaController.resumePlayback(uri, messageId);
  }

  @Override
  public void onVoiceNoteSeekTo(@NonNull Uri uri, double progress) {
    voiceNoteMediaController.seekToPosition(uri, progress);
  }

  @Override
  public void onVoiceNotePlaybackSpeedChanged(@NonNull Uri uri, float speed) {
    voiceNoteMediaController.setPlaybackSpeed(uri, speed);
  }

  @Override
  public void onRegisterVoiceNoteCallbacks(@NonNull Observer<VoiceNotePlaybackState> onPlaybackStartObserver) {
    voiceNoteMediaController.getVoiceNotePlaybackState().observe(getViewLifecycleOwner(), onPlaybackStartObserver);
  }

  @Override
  public void onUnregisterVoiceNoteCallbacks(@NonNull Observer<VoiceNotePlaybackState> onPlaybackStartObserver) {
    voiceNoteMediaController.getVoiceNotePlaybackState().removeObserver(onPlaybackStartObserver);
  }

  @Override
  public void onCursorChanged() {
    if (!reactionDelegate.isShowing()) {
      return;
    }

    SimpleTask.run(() -> {
          //noinspection CodeBlock2Expr
          return SignalDatabase.mmsSms().checkMessageExists(reactionDelegate.getMessageRecord());
        }, messageExists -> {
          if (!messageExists) {
            reactionDelegate.hide();
          }
        });
  }

  @Override
  public int getSendButtonTint() {
    return getSendButtonColor(sendButton.getSelectedSendType());
  }

  @Override
  public boolean isKeyboardOpen() {
    return container.isKeyboardOpen();
  }

  @Override
  public boolean isAttachmentKeyboardOpen() {
    return attachmentKeyboardStub.resolved() && attachmentKeyboardStub.get().isShowing();
  }

  @Override
  public void openAttachmentKeyboard() {
    attachmentKeyboardStub.get().show(container.getKeyboardHeight(), true);
  }

  @Override
  public void setThreadId(long threadId) {
    this.threadId = threadId;
  }

  @Override
  public void handleReplyMessage(ConversationMessage conversationMessage) {
    if (isSearchRequested) {
      searchViewItem.collapseActionView();
    }

    MessageRecord messageRecord = conversationMessage.getMessageRecord();

    Recipient author;

    if (messageRecord.isOutgoing()) {
      author = Recipient.self();
    } else {
      author = messageRecord.getIndividualRecipient();
    }

    if (messageRecord.isMms() && !((MmsMessageRecord) messageRecord).getSharedContacts().isEmpty()) {
      Contact   contact     = ((MmsMessageRecord) messageRecord).getSharedContacts().get(0);
      String    displayName = ContactUtil.getDisplayName(contact);
      String    body        = getString(R.string.ConversationActivity_quoted_contact_message, EmojiStrings.BUST_IN_SILHOUETTE, displayName);
      SlideDeck slideDeck   = new SlideDeck();

      if (contact.getAvatarAttachment() != null) {
        slideDeck.addSlide(MediaUtil.getSlideForAttachment(requireContext(), contact.getAvatarAttachment()));
      }

      inputPanel.setQuote(GlideApp.with(this),
                          messageRecord.getDateSent(),
                          author,
                          body,
                          slideDeck,
                          MessageRecordUtil.getRecordQuoteType(messageRecord));

    } else if (messageRecord.isMms() && !((MmsMessageRecord) messageRecord).getLinkPreviews().isEmpty()) {
      LinkPreview linkPreview = ((MmsMessageRecord) messageRecord).getLinkPreviews().get(0);
      SlideDeck   slideDeck   = new SlideDeck();

      if (linkPreview.getThumbnail().isPresent()) {
        slideDeck.addSlide(MediaUtil.getSlideForAttachment(requireContext(), linkPreview.getThumbnail().get()));
      }

      inputPanel.setQuote(GlideApp.with(this),
                          messageRecord.getDateSent(),
                          author,
                          conversationMessage.getDisplayBody(requireContext()),
                          slideDeck,
                          MessageRecordUtil.getRecordQuoteType(messageRecord));
    } else {
      SlideDeck slideDeck = messageRecord.isMms() ? ((MmsMessageRecord) messageRecord).getSlideDeck() : new SlideDeck();

      if (messageRecord.isMms() && ((MmsMessageRecord) messageRecord).isViewOnce()) {
        Attachment attachment = new TombstoneAttachment(MediaUtil.VIEW_ONCE, true);
        slideDeck = new SlideDeck();
        slideDeck.addSlide(MediaUtil.getSlideForAttachment(requireContext(), attachment));
      }

      inputPanel.setQuote(GlideApp.with(this),
                          messageRecord.getDateSent(),
                          author,
                          conversationMessage.getDisplayBody(requireContext()),
                          slideDeck,
                          MessageRecordUtil.getRecordQuoteType(messageRecord));
    }

    inputPanel.clickOnComposeInput();
  }

  @Override
  public void onMessageActionToolbarOpened() {
    searchViewItem.collapseActionView();
    toolbar.setVisibility(View.GONE);
  }

  @Override
  public void onMessageActionToolbarClosed() {
    toolbar.setVisibility(View.VISIBLE);
  }

  @Override
  public void onBottomActionBarVisibilityChanged(int visibility) {
    inputPanel.setHideForSelection(visibility == View.VISIBLE);
  }

  @Override
  public void onForwardClicked()  {
    inputPanel.clearQuote();
  }

  @Override
  public void onAttachmentChanged() {
    handleSecurityChange(isSecureText, isDefaultSms);
    updateToggleButtonState();
    updateLinkPreviewState();
  }

  private void onMessageRequestDeleteClicked(@NonNull MessageRequestViewModel requestModel) {
    Recipient recipient = requestModel.getRecipient().getValue();
    if (recipient == null) {
      Log.w(TAG, "[onMessageRequestDeleteClicked] No recipient!");
      return;
    }

    AlertDialog.Builder builder = new MaterialAlertDialogBuilder(requireContext())
                                                 .setNeutralButton(R.string.ConversationActivity_cancel, (d, w) -> d.dismiss());

    if (recipient.isGroup() && recipient.isBlocked()) {
      builder.setTitle(R.string.ConversationActivity_delete_conversation);
      builder.setMessage(R.string.ConversationActivity_this_conversation_will_be_deleted_from_all_of_your_devices);
      builder.setPositiveButton(R.string.ConversationActivity_delete, (d, w) -> requestModel.onDelete());
    } else if (recipient.isGroup()) {
      builder.setTitle(R.string.ConversationActivity_delete_and_leave_group);
      builder.setMessage(R.string.ConversationActivity_you_will_leave_this_group_and_it_will_be_deleted_from_all_of_your_devices);
      builder.setNegativeButton(R.string.ConversationActivity_delete_and_leave, (d, w) -> requestModel.onDelete());
    } else {
      builder.setTitle(R.string.ConversationActivity_delete_conversation);
      builder.setMessage(R.string.ConversationActivity_this_conversation_will_be_deleted_from_all_of_your_devices);
      builder.setNegativeButton(R.string.ConversationActivity_delete, (d, w) -> requestModel.onDelete());
    }

    builder.show();
  }

  private void onMessageRequestBlockClicked(@NonNull MessageRequestViewModel requestModel) {
    Recipient recipient = requestModel.getRecipient().getValue();
    if (recipient == null) {
      Log.w(TAG, "[onMessageRequestBlockClicked] No recipient!");
      return;
    }

    BlockUnblockDialog.showBlockAndReportSpamFor(requireContext(), getLifecycle(), recipient, requestModel::onBlock, requestModel::onBlockAndReportSpam);
  }

  private void onMessageRequestUnblockClicked(@NonNull MessageRequestViewModel requestModel) {
    Recipient recipient = requestModel.getRecipient().getValue();
    if (recipient == null) {
      Log.w(TAG, "[onMessageRequestUnblockClicked] No recipient!");
      return;
    }

    BlockUnblockDialog.showUnblockFor(requireContext(), getLifecycle(), recipient, requestModel::onUnblock);
  }

  private static void hideMenuItem(@NonNull Menu menu, @IdRes int menuItem) {
    if (menu.findItem(menuItem) != null) {
      menu.findItem(menuItem).setVisible(false);
    }
  }

  @WorkerThread
  private @Nullable KeyboardImageDetails getKeyboardImageDetails(@NonNull Uri uri) {
    try {
      Bitmap bitmap = glideRequests.asBitmap()
                                   .load(new DecryptableStreamUriLoader.DecryptableUri(uri))
                                   .skipMemoryCache(true)
                                   .diskCacheStrategy(DiskCacheStrategy.NONE)
                                   .submit()
                                   .get(1000, TimeUnit.MILLISECONDS);
      int topLeft = bitmap.getPixel(0, 0);
      return new KeyboardImageDetails(bitmap.getWidth(), bitmap.getHeight(), Color.alpha(topLeft) < 255);
    } catch (InterruptedException | ExecutionException | TimeoutException e) {
      return null;
    }
  }

  private void sendKeyboardImage(@NonNull Uri uri, @NonNull String contentType, @Nullable KeyboardImageDetails details) {
    if (details == null || !details.hasTransparency) {
      setMedia(uri, Objects.requireNonNull(MediaType.from(contentType)));
      return;
    }

    long       expiresIn      = TimeUnit.SECONDS.toMillis(recipient.get().getExpiresInSeconds());
    boolean    initiating     = threadId == -1;
    SlideDeck  slideDeck      = new SlideDeck();

    if (MediaUtil.isGif(contentType)) {
      slideDeck.addSlide(new GifSlide(requireContext(), uri, 0, details.width, details.height, details.hasTransparency, null));
    } else if (MediaUtil.isImageType(contentType)) {
      slideDeck.addSlide(new ImageSlide(requireContext(), uri, contentType, 0, details.width, details.height, details.hasTransparency, null, null));
    } else {
      throw new AssertionError("Only images are supported!");
    }

    sendMediaMessage(recipient.getId(),
                     sendButton.getSelectedSendType(),
                     "",
                     slideDeck,
                     null,
                     Collections.emptyList(),
                     Collections.emptyList(),
                     composeText.getMentions(),
                     expiresIn,
                     false,
                     initiating,
                     false,
                     null);
  }

  private class UnverifiedDismissedListener implements UnverifiedBannerView.DismissListener {
    @Override
    public void onDismissed(final List<IdentityRecord> unverifiedIdentities) {
      SimpleTask.run(() -> {
        try (SignalSessionLock.Lock unused = ReentrantSessionLock.INSTANCE.acquire()) {
          for (IdentityRecord identityRecord : unverifiedIdentities) {
            ApplicationDependencies.getProtocolStore().aci().identities().setVerified(identityRecord.getRecipientId(),
                                                                                      identityRecord.getIdentityKey(),
                                                                                      VerifiedStatus.DEFAULT);
          }
        }
        return null;
      }, nothing -> initializeIdentityRecords());
    }
  }

  private class UnverifiedClickedListener implements UnverifiedBannerView.ClickListener {
    @Override
    public void onClicked(final List<IdentityRecord> unverifiedIdentities) {
      Log.i(TAG, "onClicked: " + unverifiedIdentities.size());
      if (unverifiedIdentities.size() == 1) {
        startActivity(VerifyIdentityActivity.newIntent(requireContext(), unverifiedIdentities.get(0), false));
      } else {
        String[] unverifiedNames = new String[unverifiedIdentities.size()];

        for (int i=0;i<unverifiedIdentities.size();i++) {
          unverifiedNames[i] = Recipient.resolved(unverifiedIdentities.get(i).getRecipientId()).getDisplayName(requireContext());
        }

        AlertDialog.Builder builder = new MaterialAlertDialogBuilder(requireContext());
        builder.setIcon(R.drawable.ic_warning);
        builder.setTitle("No longer verified");
        builder.setItems(unverifiedNames, (dialog, which) -> {
          startActivity(VerifyIdentityActivity.newIntent(requireContext(), unverifiedIdentities.get(which), false));
        });
        builder.show();
      }
    }
  }

  private class QuoteRestorationTask extends AsyncTask<Void, Void, ConversationMessage> {

    private final String                  serialized;
    private final SettableFuture<Boolean> future;

    QuoteRestorationTask(@NonNull String serialized, @NonNull SettableFuture<Boolean> future) {
      this.serialized = serialized;
      this.future     = future;
    }

    @Override
    protected ConversationMessage doInBackground(Void... voids) {
      QuoteId quoteId = QuoteId.deserialize(ApplicationDependencies.getApplication(), serialized);

      if (quoteId == null) {
        return null;
      }

      Context context = ApplicationDependencies.getApplication();

      MessageRecord messageRecord = SignalDatabase.mmsSms().getMessageFor(quoteId.getId(), quoteId.getAuthor());
      if (messageRecord == null) {
        return null;
      }

      return ConversationMessageFactory.createWithUnresolvedData(context, messageRecord);
    }

    @Override
    protected void onPostExecute(ConversationMessage conversationMessage) {
      if (conversationMessage != null) {
        handleReplyMessage(conversationMessage);
        future.set(true);
      } else {
        Log.e(TAG, "Failed to restore a quote from a draft. No matching message record.");
        future.set(false);
      }
    }
  }

  private final class VoiceNotePlayerViewListener implements VoiceNotePlayerView.Listener {
    @Override
    public void onCloseRequested(@NonNull Uri uri) {
      voiceNoteMediaController.stopPlaybackAndReset(uri);
    }

    @Override
    public void onSpeedChangeRequested(@NonNull Uri uri, float speed) {
      voiceNoteMediaController.setPlaybackSpeed(uri, speed);
    }

    @Override
    public void onPlay(@NonNull Uri uri, long messageId, double position) {
      voiceNoteMediaController.startSinglePlayback(uri, messageId, position);
    }

    @Override
    public void onPause(@NonNull Uri uri) {
      voiceNoteMediaController.pausePlayback(uri);
    }

    @Override
    public void onNavigateToMessage(long threadId, @NonNull RecipientId threadRecipientId, @NonNull RecipientId senderId, long messageTimestamp, long messagePositionInThread) {
      if (threadId != ConversationParentFragment.this.threadId) {
        startActivity(ConversationIntents.createBuilder(requireActivity(), threadRecipientId, threadId)
                                         .withStartingPosition((int) messagePositionInThread)
                                         .build());
      } else {
        fragment.jumpToMessage(senderId, messageTimestamp, () -> { });
      }
    }
  }

  private void presentMessageRequestState(@Nullable MessageRequestViewModel.MessageData messageData) {
    if (!Util.isEmpty(viewModel.getArgs().getDraftText()) ||
        viewModel.getArgs().getMedia() != null            ||
        viewModel.getArgs().getStickerLocator() != null)
    {
      Log.d(TAG, "[presentMessageRequestState] Have extra, so ignoring provided state.");
      messageRequestBottomView.setVisibility(View.GONE);
      inputPanel.setHideForMessageRequestState(false);
    } else if (isPushGroupV1Conversation() && !isActiveGroup()) {
      Log.d(TAG, "[presentMessageRequestState] Inactive push group V1, so ignoring provided state.");
      messageRequestBottomView.setVisibility(View.GONE);
      inputPanel.setHideForMessageRequestState(false);
    } else if (messageData == null) {
      Log.d(TAG, "[presentMessageRequestState] Null messageData. Ignoring.");
    } else if (messageData.getMessageState() == MessageRequestState.NONE) {
      Log.d(TAG, "[presentMessageRequestState] No message request necessary.");
      messageRequestBottomView.setVisibility(View.GONE);
      inputPanel.setHideForMessageRequestState(false);
    } else {
      Log.d(TAG, "[presentMessageRequestState] " + messageData.getMessageState());
      messageRequestBottomView.setMessageData(messageData);
      messageRequestBottomView.setVisibility(View.VISIBLE);
      noLongerMemberBanner.setVisibility(View.GONE);
      inputPanel.setHideForMessageRequestState(true);
    }

    invalidateOptionsMenu();
  }

  private static class KeyboardImageDetails {
    private final int     width;
    private final int     height;
    private final boolean hasTransparency;

    private KeyboardImageDetails(int width, int height, boolean hasTransparency) {
      this.width           = width;
      this.height          = height;
      this.hasTransparency = hasTransparency;
    }
  }

  public interface Callback {
    default void onInitializeToolbar(@NonNull Toolbar toolbar) {
    }

    default void onSendComplete(long threadId) {
    }

    /**
     * @return true to skip built in, otherwise false.
     */
    default boolean onUpdateReminders() {
      return false;
    }

    default boolean isInBubble() {
      return false;
    }
  }
}<|MERGE_RESOLUTION|>--- conflicted
+++ resolved
@@ -1587,40 +1587,9 @@
   private void handleSecurityChange(boolean isSecureText, boolean isDefaultSms) {
     Log.i(TAG, "handleSecurityChange(" + isSecureText + ", " + isDefaultSms + ")");
 
-<<<<<<< HEAD
     this.isSecureText = isSecureText;
 
     sendButton.resetAvailableTransports();
-=======
-    this.isSecureText          = isSecureText;
-    this.isDefaultSms          = isDefaultSms;
-    this.isSecurityInitialized = true;
-
-    boolean isMediaMessage = recipient.get().isMmsGroup() || attachmentManager.isAttachmentPresent();
-
-    sendButton.resetAvailableTransports(isMediaMessage);
-
-    boolean smsEnabled = true;
-
-    if (recipient.get().isPushGroup() || (!recipient.get().isMmsGroup() && !recipient.get().hasSmsAddress())) {
-      sendButton.disableTransportType(MessageSendType.TransportType.SMS);
-      smsEnabled = false;
-    }
-
-    if (!isSecureText && !isPushGroupConversation() && !recipient.get().isServiceIdOnly() && !recipient.get().isReleaseNotes() && smsEnabled) {
-      sendButton.disableTransportType(MessageSendType.TransportType.SIGNAL);
-    }
-
-    if (!recipient.get().isPushGroup() && recipient.get().isForceSmsSelection() && smsEnabled) {
-      sendButton.setDefaultTransport(MessageSendType.TransportType.SMS);
-    } else {
-      if (isSecureText || isPushGroupConversation() || recipient.get().isServiceIdOnly() || recipient.get().isReleaseNotes() || !smsEnabled) {
-        sendButton.setDefaultTransport(MessageSendType.TransportType.SIGNAL);
-      } else {
-        sendButton.setDefaultTransport(MessageSendType.TransportType.SMS);
-      }
-    }
->>>>>>> 9d8e9a3a
 
     calculateCharactersRemaining();
     invalidateOptionsMenu();
@@ -1982,30 +1951,6 @@
     }
   }
 
-<<<<<<< HEAD
-=======
-  private void updateDefaultSubscriptionId(Optional<Integer> defaultSubscriptionId) {
-    Log.i(TAG, "updateDefaultSubscriptionId(" + defaultSubscriptionId.orElse(null) + ")");
-    sendButton.setDefaultSubscriptionId(defaultSubscriptionId.orElse(null));
-  }
-
-  private void initializeMmsEnabledCheck() {
-    final Context context = requireContext().getApplicationContext();
-
-    new AsyncTask<Void, Void, Boolean>() {
-      @Override
-      protected Boolean doInBackground(Void... params) {
-        return Util.isMmsCapable(context);
-      }
-
-      @Override
-      protected void onPostExecute(Boolean isMmsEnabled) {
-        ConversationParentFragment.this.isMmsEnabled = isMmsEnabled;
-      }
-    }.executeOnExecutor(AsyncTask.THREAD_POOL_EXECUTOR);
-  }
-
->>>>>>> 9d8e9a3a
   private ListenableFuture<Boolean> initializeIdentityRecords() {
     final SettableFuture<Boolean> future  = new SettableFuture<>();
     final Context                 context = requireContext().getApplicationContext();
@@ -3006,13 +2951,7 @@
 
       Log.i(TAG, "[sendMessage] recipient: " + recipient.getId() + ", threadId: " + threadId + ",  sendType: " + (sendType.usesSignalTransport() ? "signal" : "sms") + ", isManual: " + sendButton.isManualSelection());
 
-<<<<<<< HEAD
-      if (!forceSms && (identityRecords.isUnverified(true) || identityRecords.isUntrusted(true))) {
-=======
-      if ((recipient.isMmsGroup() || recipient.getEmail().isPresent()) && !isMmsEnabled) {
-        handleManualMmsRequired();
-      } else if (sendType.usesSignalTransport() && (identityRecords.isUnverified(true) || identityRecords.isUntrusted(true))) {
->>>>>>> 9d8e9a3a
+      if (sendType.usesSignalTransport() && (identityRecords.isUnverified(true) || identityRecords.isUntrusted(true))) {
         handleRecentSafetyNumberChange();
       } else if (isMediaMessage) {
         sendMediaMessage(sendType, expiresIn, false, initiating, metricId);
@@ -3093,16 +3032,7 @@
                                                   final boolean clearComposeBox,
                                                   final @Nullable String metricId)
   {
-<<<<<<< HEAD
-    final boolean sendPush = (isSecureText && !forceSms) || recipient.get().isServiceIdOnly();
-=======
-    if (!isDefaultSms && sendType.usesSmsTransport() && recipient.get().hasSmsAddress()) {
-      showDefaultSmsPrompt();
-      return new SettableFuture<>(null);
-    }
-
     final boolean sendPush = sendType.usesSignalTransport();
->>>>>>> 9d8e9a3a
     final long    thread   = this.threadId;
 
     if (sendPush) {
@@ -3157,14 +3087,6 @@
   private void sendTextMessage(@NonNull MessageSendType sendType, final long expiresIn, final boolean initiating, final @Nullable String metricId)
       throws InvalidMessageException
   {
-<<<<<<< HEAD
-=======
-    if (!isDefaultSms && sendType.usesSmsTransport() && recipient.get().hasSmsAddress()) {
-      showDefaultSmsPrompt();
-      return;
-    }
-
->>>>>>> 9d8e9a3a
     final long    thread      = this.threadId;
     final Context context     = requireContext().getApplicationContext();
     final String  messageBody = getMessage();
@@ -3195,17 +3117,6 @@
                .execute();
   }
 
-<<<<<<< HEAD
-=======
-  private void showDefaultSmsPrompt() {
-    new MaterialAlertDialogBuilder(requireContext())
-                   .setMessage(R.string.ConversationActivity_signal_cannot_sent_sms_mms_messages_because_it_is_not_your_default_sms_app)
-                   .setNegativeButton(R.string.ConversationActivity_no, (dialog, which) -> dialog.dismiss())
-                   .setPositiveButton(R.string.ConversationActivity_yes, (dialog, which) -> handleMakeDefaultSms())
-                   .show();
-  }
-
->>>>>>> 9d8e9a3a
   private void updateToggleButtonState() {
     if (inputPanel.isRecordingInLockedMode()) {
       buttonToggle.display(sendButton);
