/*
 * Copyright 2023 Signal Messenger, LLC
 * SPDX-License-Identifier: AGPL-3.0-only
 */
package org.thoughtcrime.securesms.conversation;

import android.Manifest;
import android.annotation.SuppressLint;
import android.app.Activity;
import android.app.PendingIntent;
import android.content.ActivityNotFoundException;
import android.content.BroadcastReceiver;
import android.content.Context;
import android.content.Intent;
import android.content.IntentFilter;
import android.content.pm.ActivityInfo;
import android.content.res.ColorStateList;
import android.content.res.Configuration;
import android.graphics.Bitmap;
import android.graphics.Color;
import android.graphics.PorterDuff;
import android.graphics.drawable.Drawable;
import android.hardware.Camera;
import android.net.Uri;
import android.os.AsyncTask;
import android.os.Build;
import android.os.Bundle;
import android.os.Vibrator;
import android.provider.Browser;
import android.provider.ContactsContract;
import android.provider.Settings;
import android.text.Editable;
import android.text.SpannableStringBuilder;
import android.text.TextWatcher;
import android.text.method.LinkMovementMethod;
import android.view.KeyEvent;
import android.view.LayoutInflater;
import android.view.Menu;
import android.view.MenuItem;
import android.view.MotionEvent;
import android.view.View;
import android.view.View.OnClickListener;
import android.view.View.OnFocusChangeListener;
import android.view.View.OnKeyListener;
import android.view.ViewGroup;
import android.view.WindowManager;
import android.view.inputmethod.EditorInfo;
import android.widget.Button;
import android.widget.FrameLayout;
import android.widget.ImageButton;
import android.widget.ImageView;
import android.widget.TextView;
import android.widget.Toast;

import androidx.activity.OnBackPressedCallback;
import androidx.annotation.ColorInt;
import androidx.annotation.ColorRes;
import androidx.annotation.IdRes;
import androidx.annotation.NonNull;
import androidx.annotation.Nullable;
import androidx.annotation.WorkerThread;
import androidx.appcompat.app.AlertDialog;
import androidx.appcompat.widget.SearchView;
import androidx.appcompat.widget.Toolbar;
import androidx.core.app.ActivityCompat;
import androidx.core.content.ContextCompat;
import androidx.core.content.pm.ShortcutInfoCompat;
import androidx.core.content.pm.ShortcutManagerCompat;
import androidx.core.graphics.drawable.DrawableCompat;
import androidx.core.graphics.drawable.IconCompat;
import androidx.core.view.MenuItemCompat;
import androidx.fragment.app.Fragment;
import androidx.lifecycle.Observer;
import androidx.lifecycle.ViewModelProvider;
import androidx.recyclerview.widget.RecyclerView;

import com.airbnb.lottie.SimpleColorFilter;
import com.annimon.stream.Collectors;
import com.annimon.stream.Stream;
import com.bumptech.glide.load.engine.DiskCacheStrategy;
import com.bumptech.glide.request.target.CustomTarget;
import com.bumptech.glide.request.transition.Transition;
import com.google.android.material.button.MaterialButton;
import com.google.android.material.dialog.MaterialAlertDialogBuilder;

import org.greenrobot.eventbus.EventBus;
import org.greenrobot.eventbus.Subscribe;
import org.greenrobot.eventbus.ThreadMode;
import org.signal.core.util.PendingIntentFlags;
import org.signal.core.util.StringUtil;
import org.signal.core.util.ThreadUtil;
import org.signal.core.util.concurrent.LifecycleDisposable;
import org.signal.core.util.concurrent.SignalExecutors;
import org.signal.core.util.concurrent.SimpleTask;
import org.signal.core.util.logging.Log;
import org.signal.libsignal.protocol.InvalidMessageException;
import org.signal.libsignal.protocol.util.Pair;
import org.thoughtcrime.securesms.BlockUnblockDialog;
import org.thoughtcrime.securesms.GroupMembersDialog;
import org.thoughtcrime.securesms.MainActivity;
import org.thoughtcrime.securesms.MuteDialog;
import org.thoughtcrime.securesms.R;
import org.thoughtcrime.securesms.ShortcutLauncherActivity;
import org.thoughtcrime.securesms.attachments.Attachment;
import org.thoughtcrime.securesms.attachments.TombstoneAttachment;
import org.thoughtcrime.securesms.audio.AudioRecorder;
import org.thoughtcrime.securesms.audio.BluetoothVoiceNoteUtil;
import org.thoughtcrime.securesms.components.AnimatingToggle;
import org.thoughtcrime.securesms.components.ComposeText;
import org.thoughtcrime.securesms.components.ConversationSearchBottomBar;
import org.thoughtcrime.securesms.components.HidingLinearLayout;
import org.thoughtcrime.securesms.components.InputAwareLayout;
import org.thoughtcrime.securesms.components.InputPanel;
import org.thoughtcrime.securesms.components.KeyboardAwareLinearLayout.OnKeyboardShownListener;
import org.thoughtcrime.securesms.components.SendButton;
import org.thoughtcrime.securesms.components.TooltipPopup;
import org.thoughtcrime.securesms.components.TypingStatusSender;
import org.thoughtcrime.securesms.components.emoji.EmojiEventListener;
import org.thoughtcrime.securesms.components.emoji.EmojiStrings;
import org.thoughtcrime.securesms.components.emoji.MediaKeyboard;
import org.thoughtcrime.securesms.components.emoji.RecentEmojiPageModel;
import org.thoughtcrime.securesms.components.identity.UnverifiedBannerView;
import org.thoughtcrime.securesms.components.location.SignalPlace;
import org.thoughtcrime.securesms.components.mention.MentionAnnotation;
import org.thoughtcrime.securesms.components.reminder.BubbleOptOutReminder;
import org.thoughtcrime.securesms.components.reminder.ExpiredBuildReminder;
import org.thoughtcrime.securesms.components.reminder.GroupsV1MigrationSuggestionsReminder;
import org.thoughtcrime.securesms.components.reminder.PendingGroupJoinRequestsReminder;
import org.thoughtcrime.securesms.components.reminder.ReminderView;
import org.thoughtcrime.securesms.components.reminder.ServiceOutageReminder;
import org.thoughtcrime.securesms.components.reminder.UnauthorizedReminder;
import org.thoughtcrime.securesms.components.settings.conversation.ConversationSettingsActivity;
import org.thoughtcrime.securesms.components.spoiler.SpoilerAnnotation;
import org.thoughtcrime.securesms.components.voice.VoiceNoteDraft;
import org.thoughtcrime.securesms.components.voice.VoiceNoteMediaController;
import org.thoughtcrime.securesms.components.voice.VoiceNotePlaybackState;
import org.thoughtcrime.securesms.components.voice.VoiceNotePlayerView;
import org.thoughtcrime.securesms.contacts.ContactAccessor;
import org.thoughtcrime.securesms.contacts.ContactAccessor.ContactData;
import org.thoughtcrime.securesms.contacts.paged.ContactSearchKey;
import org.thoughtcrime.securesms.contacts.sync.ContactDiscovery;
import org.thoughtcrime.securesms.contactshare.Contact;
import org.thoughtcrime.securesms.contactshare.ContactShareEditActivity;
import org.thoughtcrime.securesms.contactshare.ContactUtil;
import org.thoughtcrime.securesms.contactshare.SimpleTextWatcher;
import org.thoughtcrime.securesms.conversation.drafts.DraftViewModel;
import org.thoughtcrime.securesms.conversation.ui.groupcall.GroupCallViewModel;
import org.thoughtcrime.securesms.conversation.ui.inlinequery.InlineQuery;
import org.thoughtcrime.securesms.conversation.ui.inlinequery.InlineQueryChangedListener;
import org.thoughtcrime.securesms.conversation.ui.inlinequery.InlineQueryResultsController;
import org.thoughtcrime.securesms.conversation.ui.inlinequery.InlineQueryViewModel;
import org.thoughtcrime.securesms.conversation.ui.mentions.MentionsPickerViewModel;
import org.thoughtcrime.securesms.conversation.v2.ConversationDialogs;
import org.thoughtcrime.securesms.crypto.ReentrantSessionLock;
import org.thoughtcrime.securesms.crypto.SecurityEvent;
import org.thoughtcrime.securesms.database.DraftTable.Draft;
import org.thoughtcrime.securesms.database.DraftTable.Drafts;
import org.thoughtcrime.securesms.database.GroupTable;
import org.thoughtcrime.securesms.database.IdentityTable.VerifiedStatus;
import org.thoughtcrime.securesms.database.RecipientTable;
import org.thoughtcrime.securesms.database.RecipientTable.RegisteredState;
import org.thoughtcrime.securesms.database.SignalDatabase;
import org.thoughtcrime.securesms.database.ThreadTable;
import org.thoughtcrime.securesms.database.identity.IdentityRecordList;
import org.thoughtcrime.securesms.database.model.GroupRecord;
import org.thoughtcrime.securesms.database.model.IdentityRecord;
import org.thoughtcrime.securesms.database.model.Mention;
import org.thoughtcrime.securesms.database.model.MessageId;
import org.thoughtcrime.securesms.database.model.MessageRecord;
import org.thoughtcrime.securesms.database.model.MmsMessageRecord;
import org.thoughtcrime.securesms.database.model.ReactionRecord;
import org.thoughtcrime.securesms.database.model.StickerRecord;
import org.thoughtcrime.securesms.database.model.StoryType;
import org.thoughtcrime.securesms.database.model.databaseprotos.BodyRangeList;
import org.thoughtcrime.securesms.dependencies.ApplicationDependencies;
import org.thoughtcrime.securesms.events.GroupCallPeekEvent;
import org.thoughtcrime.securesms.events.ReminderUpdateEvent;
import org.thoughtcrime.securesms.groups.GroupId;
import org.thoughtcrime.securesms.groups.ui.GroupChangeFailureReason;
import org.thoughtcrime.securesms.groups.ui.GroupErrors;
import org.thoughtcrime.securesms.groups.ui.LeaveGroupDialog;
import org.thoughtcrime.securesms.groups.ui.invitesandrequests.ManagePendingAndRequestingMembersActivity;
import org.thoughtcrime.securesms.groups.ui.migration.GroupsV1MigrationInitiationBottomSheetDialogFragment;
import org.thoughtcrime.securesms.groups.ui.migration.GroupsV1MigrationSuggestionsDialog;
import org.thoughtcrime.securesms.invites.InviteActions;
import org.thoughtcrime.securesms.jobs.ForceUpdateGroupV2Job;
import org.thoughtcrime.securesms.jobs.GroupV1MigrationJob;
import org.thoughtcrime.securesms.jobs.GroupV2UpdateSelfProfileKeyJob;
import org.thoughtcrime.securesms.jobs.RequestGroupV2InfoJob;
import org.thoughtcrime.securesms.jobs.RetrieveProfileJob;
import org.thoughtcrime.securesms.jobs.ServiceOutageDetectionJob;
import org.thoughtcrime.securesms.keyboard.KeyboardPage;
import org.thoughtcrime.securesms.keyboard.KeyboardPagerViewModel;
import org.thoughtcrime.securesms.keyboard.emoji.EmojiKeyboardPageFragment;
import org.thoughtcrime.securesms.keyboard.emoji.search.EmojiSearchFragment;
import org.thoughtcrime.securesms.keyboard.gif.GifKeyboardPageFragment;
import org.thoughtcrime.securesms.keyboard.sticker.StickerKeyboardPageFragment;
import org.thoughtcrime.securesms.keyboard.sticker.StickerSearchDialogFragment;
import org.thoughtcrime.securesms.keyvalue.PaymentsValues;
import org.thoughtcrime.securesms.keyvalue.SignalStore;
import org.thoughtcrime.securesms.linkpreview.LinkPreview;
import org.thoughtcrime.securesms.linkpreview.LinkPreviewRepository;
import org.thoughtcrime.securesms.linkpreview.LinkPreviewViewModel;
import org.thoughtcrime.securesms.main.Material3OnScrollHelperBinder;
import org.thoughtcrime.securesms.maps.PlacePickerActivity;
import org.thoughtcrime.securesms.mediaoverview.MediaOverviewActivity;
import org.thoughtcrime.securesms.mediasend.Media;
import org.thoughtcrime.securesms.mediasend.MediaSendActivityResult;
import org.thoughtcrime.securesms.mediasend.v2.MediaSelectionActivity;
import org.thoughtcrime.securesms.messagedetails.MessageDetailsFragment;
import org.thoughtcrime.securesms.messagerequests.MessageRequestState;
import org.thoughtcrime.securesms.messagerequests.MessageRequestViewModel;
import org.thoughtcrime.securesms.messagerequests.MessageRequestsBottomView;
import org.thoughtcrime.securesms.mms.AttachmentManager;
import org.thoughtcrime.securesms.mms.AudioSlide;
import org.thoughtcrime.securesms.mms.DecryptableStreamUriLoader;
import org.thoughtcrime.securesms.mms.GifSlide;
import org.thoughtcrime.securesms.mms.GlideApp;
import org.thoughtcrime.securesms.mms.GlideRequests;
import org.thoughtcrime.securesms.mms.ImageSlide;
import org.thoughtcrime.securesms.mms.MediaConstraints;
import org.thoughtcrime.securesms.mms.OutgoingMessage;
import org.thoughtcrime.securesms.mms.QuoteModel;
import org.thoughtcrime.securesms.mms.Slide;
import org.thoughtcrime.securesms.mms.SlideDeck;
import org.thoughtcrime.securesms.mms.SlideFactory.MediaType;
import org.thoughtcrime.securesms.mms.StickerSlide;
import org.thoughtcrime.securesms.mms.VideoSlide;
import org.thoughtcrime.securesms.notifications.NotificationChannels;
import org.thoughtcrime.securesms.notifications.v2.ConversationId;
import org.thoughtcrime.securesms.permissions.Permissions;
import org.thoughtcrime.securesms.profiles.spoofing.ReviewBannerView;
import org.thoughtcrime.securesms.profiles.spoofing.ReviewCardDialogFragment;
import org.thoughtcrime.securesms.providers.BlobProvider;
import org.thoughtcrime.securesms.ratelimit.RecaptchaProofBottomSheetFragment;
import org.thoughtcrime.securesms.reactions.ReactionsBottomSheetDialogFragment;
import org.thoughtcrime.securesms.reactions.any.ReactWithAnyEmojiBottomSheetDialogFragment;
import org.thoughtcrime.securesms.recipients.LiveRecipient;
import org.thoughtcrime.securesms.recipients.Recipient;
import org.thoughtcrime.securesms.recipients.RecipientExporter;
import org.thoughtcrime.securesms.recipients.RecipientFormattingException;
import org.thoughtcrime.securesms.recipients.RecipientId;
import org.thoughtcrime.securesms.recipients.RecipientUtil;
import org.thoughtcrime.securesms.recipients.ui.disappearingmessages.RecipientDisappearingMessagesActivity;
import org.thoughtcrime.securesms.registration.RegistrationNavigationActivity;
import org.thoughtcrime.securesms.safety.SafetyNumberBottomSheet;
import org.thoughtcrime.securesms.search.MessageResult;
import org.thoughtcrime.securesms.service.KeyCachingService;
import org.thoughtcrime.securesms.sms.MessageSender;
import org.thoughtcrime.securesms.sms.MessageSender.SendType;
import org.thoughtcrime.securesms.stickers.StickerEventListener;
import org.thoughtcrime.securesms.stickers.StickerLocator;
import org.thoughtcrime.securesms.stickers.StickerManagementActivity;
import org.thoughtcrime.securesms.stickers.StickerPackInstallEvent;
import org.thoughtcrime.securesms.stickers.StickerSearchRepository;
import org.thoughtcrime.securesms.stories.StoryViewerArgs;
import org.thoughtcrime.securesms.stories.viewer.StoryViewerActivity;
import org.thoughtcrime.securesms.util.AsynchronousCallback;
import org.thoughtcrime.securesms.util.BitmapUtil;
import org.thoughtcrime.securesms.util.BubbleUtil;
import org.thoughtcrime.securesms.util.CharacterCalculator.CharacterState;
import org.thoughtcrime.securesms.util.CommunicationActions;
import org.thoughtcrime.securesms.util.ContextUtil;
import org.thoughtcrime.securesms.util.ConversationUtil;
import org.thoughtcrime.securesms.util.Debouncer;
import org.thoughtcrime.securesms.util.Dialogs;
import org.thoughtcrime.securesms.util.DrawableUtil;
import org.thoughtcrime.securesms.util.FeatureFlags;
import org.thoughtcrime.securesms.util.FullscreenHelper;
import org.thoughtcrime.securesms.util.IdentityUtil;
import org.thoughtcrime.securesms.util.Material3OnScrollHelper;
import org.thoughtcrime.securesms.util.MediaUtil;
import org.thoughtcrime.securesms.util.MessageConstraintsUtil;
import org.thoughtcrime.securesms.util.MessageRecordUtil;
import org.thoughtcrime.securesms.util.MessageUtil;
import org.thoughtcrime.securesms.util.PlayStoreUtil;
import org.thoughtcrime.securesms.util.ServiceUtil;
import org.thoughtcrime.securesms.util.SignalLocalMetrics;
import org.thoughtcrime.securesms.util.SpanUtil;
import org.thoughtcrime.securesms.util.TextSecurePreferences;
import org.thoughtcrime.securesms.util.TextSecurePreferences.MediaKeyboardMode;
import org.thoughtcrime.securesms.util.Util;
import org.thoughtcrime.securesms.util.ViewUtil;
import org.thoughtcrime.securesms.util.WindowUtil;
import org.thoughtcrime.securesms.util.concurrent.AssertedSuccessListener;
import org.thoughtcrime.securesms.util.concurrent.ListenableFuture;
import org.thoughtcrime.securesms.util.concurrent.SettableFuture;
import org.thoughtcrime.securesms.util.views.Stub;
import org.thoughtcrime.securesms.verify.VerifyIdentityActivity;
import org.thoughtcrime.securesms.wallpaper.ChatWallpaper;
import org.thoughtcrime.securesms.wallpaper.ChatWallpaperDimLevelUtil;
import org.thoughtcrime.securesms.webrtc.audio.AudioManagerCompat;
import org.whispersystems.signalservice.api.SignalSessionLock;

import java.io.IOException;
import java.util.ArrayList;
import java.util.Collections;
import java.util.List;
import java.util.Locale;
import java.util.Objects;
import java.util.Optional;
import java.util.Set;
import java.util.concurrent.ExecutionException;
import java.util.concurrent.TimeUnit;
import java.util.concurrent.TimeoutException;
import java.util.concurrent.atomic.AtomicBoolean;
import java.util.concurrent.atomic.AtomicInteger;

import io.reactivex.rxjava3.android.schedulers.AndroidSchedulers;
import io.reactivex.rxjava3.core.Flowable;
import io.reactivex.rxjava3.core.Single;
import io.reactivex.rxjava3.core.SingleObserver;
import io.reactivex.rxjava3.disposables.Disposable;
import kotlin.Unit;

import static android.content.res.Configuration.ORIENTATION_LANDSCAPE;

/**
 * Fragment for displaying a message thread, as well as
 * composing/sending a new message into that thread.
 *
 * @author Moxie Marlinspike
 *
 */
@SuppressLint("StaticFieldLeak")
public class ConversationParentFragment extends Fragment
    implements ConversationFragment.ConversationFragmentListener,
               AttachmentManager.AttachmentListener,
               OnKeyboardShownListener,
               InputPanel.Listener,
               InputPanel.MediaListener,
               ComposeText.CursorPositionChangedListener,
               ConversationSearchBottomBar.EventListener,
               StickerEventListener,
               AttachmentKeyboard.Callback,
               ConversationReactionOverlay.OnReactionSelectedListener,
               ReactWithAnyEmojiBottomSheetDialogFragment.Callback,
               SafetyNumberBottomSheet.Callbacks,
               ReactionsBottomSheetDialogFragment.Callback,
               MediaKeyboard.MediaKeyboardListener,
               EmojiEventListener,
               GifKeyboardPageFragment.Host,
               EmojiKeyboardPageFragment.Callback,
               EmojiSearchFragment.Callback,
               StickerKeyboardPageFragment.Callback,
               Material3OnScrollHelperBinder,
               MessageDetailsFragment.Callback,
               ScheduleMessageTimePickerBottomSheet.ScheduleCallback,
               ConversationBottomSheetCallback,
               ScheduleMessageDialogCallback,
               ConversationOptionsMenu.Callback
{

  private static final int SHORTCUT_ICON_SIZE = Build.VERSION.SDK_INT >= 26 ? ViewUtil.dpToPx(72) : ViewUtil.dpToPx(48 + 16 * 2);

  private static final String TAG = Log.tag(ConversationParentFragment.class);

  private static final String STATE_REACT_WITH_ANY_PAGE = "STATE_REACT_WITH_ANY_PAGE";
  private static final String STATE_IS_SEARCH_REQUESTED = "STATE_IS_SEARCH_REQUESTED";

  private static final String ARG_INTENT_DATA = "arg.intent.data";

  private static final int REQUEST_CODE_SETTINGS = 1000;

  private static final int PICK_GALLERY        = 1;
  private static final int PICK_DOCUMENT       = 2;
  private static final int PICK_AUDIO          = 3;
  private static final int PICK_CONTACT        = 4;
  private static final int GET_CONTACT_DETAILS = 5;
  private static final int GROUP_EDIT          = 6;
  private static final int TAKE_PHOTO          = 7;
  private static final int ADD_CONTACT         = 8;
  private static final int PICK_LOCATION       = 9;
  public static  final int PICK_GIF            = 10;
  private static final int SMS_DEFAULT         = 11;
  private static final int MEDIA_SENDER        = 12;

  private static final int     REQUEST_CODE_PIN_SHORTCUT = 902;
  private static final String  ACTION_PINNED_SHORTCUT    = "action_pinned_shortcut";

  private   GlideRequests                glideRequests;
  protected ComposeText                  composeText;
  private   AnimatingToggle              buttonToggle;
  private   SendButton                   sendButton;
  private   ImageButton                  attachButton;
  private   ImageButton                  sendEditButton;
  protected ConversationTitleView        titleView;
  private   TextView                     charactersLeft;
  private   ConversationFragment         fragment;
  private   Button                       unblockButton;
  private   Stub<View>                   inviteButton;
  private   Stub<View>                   loggedOutStub;
  private   Button                       registerButton;
  private   InputAwareLayout             container;
  protected Stub<ReminderView>           reminderView;
  private   Stub<UnverifiedBannerView>   unverifiedBannerView;
  private   Stub<ReviewBannerView>       reviewBanner;
  private   ComposeTextWatcher           typingTextWatcher;
  private   ConversationSearchBottomBar  searchNav;
  private   MenuItem                     searchViewItem;
  private   MessageRequestsBottomView    messageRequestBottomView;
  private   ConversationReactionDelegate reactionDelegate;
  private   Stub<FrameLayout>            voiceNotePlayerViewStub;
  private   View                         navigationBarBackground;

  private AttachmentManager      attachmentManager;
  private BluetoothVoiceNoteUtil bluetoothVoiceNoteUtil;
  private AudioRecorder          audioRecorder;

  private   RecordingSession         recordingSession;
  private   BroadcastReceiver        securityUpdateReceiver;
  private   Stub<MediaKeyboard>      emojiDrawerStub;
  private   Stub<AttachmentKeyboard> attachmentKeyboardStub;
  protected HidingLinearLayout       quickAttachmentToggle;
  protected HidingLinearLayout       inlineAttachmentToggle;
  private   InputPanel               inputPanel;
  private   View                     noLongerMemberBanner;
  private   Stub<TextView>           cannotSendInAnnouncementGroupBanner;
  private   View                     requestingMemberBanner;
  private   View                     cancelJoinRequest;
  private   Stub<View>               releaseChannelUnmute;
  private   Stub<View>               mentionsSuggestions;
  private   Stub<View>               scheduledMessagesBarStub;
  private   MaterialButton           joinGroupCallButton;
  private   boolean                  callingTooltipShown;
  private   ImageView                wallpaper;
  private   View                     wallpaperDim;
  private   Toolbar                  toolbar;
  private   View                     toolbarBackground;
  private   BroadcastReceiver        pinnedShortcutReceiver;

  private LinkPreviewViewModel         linkPreviewViewModel;
  private ConversationSearchViewModel  searchViewModel;
  private ConversationStickerViewModel stickerViewModel;
  private ConversationViewModel        viewModel;
  private ConversationGroupViewModel   groupViewModel;
  private MentionsPickerViewModel      mentionsViewModel;
  private InlineQueryViewModel         inlineQueryViewModel;
  private GroupCallViewModel           groupCallViewModel;
  private VoiceRecorderWakeLock        voiceRecorderWakeLock;
  private DraftViewModel               draftViewModel;
  private VoiceNoteMediaController     voiceNoteMediaController;
  private VoiceNotePlayerView          voiceNotePlayerView;
  private Material3OnScrollHelper      material3OnScrollHelper;
  private InlineQueryResultsController inlineQueryResultsController;
  private OnBackPressedCallback        backPressedCallback;

  private LiveRecipient recipient;
  private long          threadId;
  private int           distributionType;
  private int           reactWithAnyEmojiStartPage = -1;
  private boolean       isSearchRequested          = false;
  private boolean       reshowScheduleMessagesBar  = false;

  private final LifecycleDisposable disposables            = new LifecycleDisposable();
  private final Debouncer           optionsMenuDebouncer   = new Debouncer(50);
  private final Debouncer           textDraftSaveDebouncer = new Debouncer(500);

  private IdentityRecordList   identityRecords = new IdentityRecordList(Collections.emptyList());
  private Callback             callback;
  private RecentEmojiPageModel recentEmojis;

  private ConversationOptionsMenu.Provider menuProvider;

  public static ConversationParentFragment create(Intent intent) {
    ConversationParentFragment fragment = new ConversationParentFragment();
    Bundle                     bundle   = new Bundle();

    bundle.putAll(ConversationIntents.createParentFragmentArguments(intent));
    fragment.setArguments(bundle);

    return fragment;
  }

  @Override
  public @NonNull View onCreateView(@NonNull LayoutInflater inflater, @Nullable ViewGroup container, @Nullable Bundle savedInstanceState) {
    return inflater.inflate(R.layout.conversation_activity, container, false);
  }

  @Override
  public void onViewCreated(@NonNull View view, @Nullable Bundle savedInstanceState) {
    disposables.bindTo(getViewLifecycleOwner());
    menuProvider = new ConversationOptionsMenu.Provider(this, disposables);
    SpoilerAnnotation.resetRevealedSpoilers();

    if (requireActivity() instanceof Callback) {
      callback = (Callback) requireActivity();
    } else if (getParentFragment() instanceof Callback) {
      callback = (Callback) getParentFragment();
    } else {
      throw new ClassCastException("Cannot cast activity or parent fragment into a Callback object");
    }

    // TODO [alex] LargeScreenSupport -- This check will no longer be valid / necessary
    if (ConversationIntents.isInvalid(requireArguments())) {
      Log.w(TAG, "[onCreate] Missing recipientId!");
      // TODO [greyson] Navigation
      startActivity(MainActivity.clearTop(requireContext()));
      requireActivity().finish();
      return;
    }

    voiceNoteMediaController = new VoiceNoteMediaController(requireActivity(), true);
    voiceRecorderWakeLock    = new VoiceRecorderWakeLock(requireActivity());
    bluetoothVoiceNoteUtil   = BluetoothVoiceNoteUtil.Companion.create(requireContext(), this::beginRecording, this::onBluetoothPermissionDenied);

    // TODO [alex] LargeScreenSupport -- Should be removed once we move to multi-pane layout.
    new FullscreenHelper(requireActivity()).showSystemUI();

    ConversationIntents.Args args = ConversationIntents.Args.from(requireArguments());

    isSearchRequested = args.isWithSearchOpen();

    reportShortcutLaunch(args.getRecipientId());

    requireActivity().getWindow().getDecorView().setBackgroundResource(R.color.signal_background_primary);

    fragment = (ConversationFragment) getChildFragmentManager().findFragmentById(R.id.fragment_content);
    if (fragment == null) {
      fragment = new ConversationFragment();
      getChildFragmentManager().beginTransaction()
                               .replace(R.id.fragment_content, fragment)
                               .commitNow();
    }

    initializeReceivers();
    initializeViews(view);
    updateWallpaper(args.getWallpaper());
    initializeResources(args);
    initializeLinkPreviewObserver();
    initializeSearchObserver();
    initializeStickerObserver();
    initializeViewModel(args);
    initializeGroupViewModel();
    initializeMentionsViewModel();
    initializeGroupCallViewModel();
    initializeDraftViewModel();
    initializeEnabledCheck();
    initializePendingRequestsBanner();
    initializeGroupV1MigrationsBanners();

    Flowable<ConversationSecurityInfo> observableSecurityInfo = viewModel.getConversationSecurityInfo(args.getRecipientId());

    disposables.add(observableSecurityInfo.subscribe(this::handleSecurityChange));
    disposables.add(observableSecurityInfo.firstOrError().subscribe(unused -> onInitialSecurityConfigurationLoaded()));

    initializeActionBar();

    disposables.add(viewModel.getStoryViewState().subscribe(titleView::setStoryRingFromState));
    disposables.add(viewModel.getScheduledMessageCount().subscribe(this::updateScheduledMessagesBar));

    backPressedCallback = new OnBackPressedCallback(true) {
      @Override
      public void handleOnBackPressed() {
        onBackPressed();
      }
    };
    requireActivity().getOnBackPressedDispatcher().addCallback(getViewLifecycleOwner(), backPressedCallback);

    if (isSearchRequested && savedInstanceState == null) {
      menuProvider.onCreateMenu(toolbar.getMenu(), requireActivity().getMenuInflater());
    }

    sendButton.post(() -> sendButton.triggerSelectedChangedEvent());
  }

  @Override
  public void onResume() {
    super.onResume();

    // TODO [alex] LargeScreenSupport -- Remove these lines.
    WindowUtil.setLightNavigationBarFromTheme(requireActivity());
    WindowUtil.setLightStatusBarFromTheme(requireActivity());

    EventBus.getDefault().register(this);
    backPressedCallback.setEnabled(true);
    initializeIdentityRecords();
    composeText.setMessageSendType(sendButton.getSelectedSendType());

    Recipient recipientSnapshot = recipient.get();

    titleView.setTitle(glideRequests, recipientSnapshot);
    setBlockedUserState(recipientSnapshot, viewModel.getConversationStateSnapshot().getSecurityInfo());
    calculateCharactersRemaining();

    if (recipientSnapshot.getGroupId().isPresent() && recipientSnapshot.getGroupId().get().isV2() && !recipientSnapshot.isBlocked()) {
      GroupId.V2 groupId = recipientSnapshot.getGroupId().get().requireV2();

      ApplicationDependencies.getJobManager()
                             .startChain(new RequestGroupV2InfoJob(groupId))
                             .then(GroupV2UpdateSelfProfileKeyJob.withoutLimits(groupId))
                             .enqueue();

      ForceUpdateGroupV2Job.enqueueIfNecessary(groupId);

      if (viewModel.getArgs().isFirstTimeInSelfCreatedGroup()) {
        groupViewModel.inviteFriendsOneTimeIfJustSelfInGroup(getChildFragmentManager(), groupId);
      }
    }

    if (groupCallViewModel != null) {
      groupCallViewModel.peekGroupCall();
    }

    setVisibleThread(threadId);
    ConversationUtil.refreshRecipientShortcuts();

    if (SignalStore.rateLimit().needsRecaptcha()) {
      RecaptchaProofBottomSheetFragment.show(getChildFragmentManager());
    }

    updateToggleButtonState();
  }

  @Override
  public void onPause() {
    super.onPause();
    if (!isInBubble()) {
      ApplicationDependencies.getMessageNotifier().clearVisibleThread();
    }

    if (requireActivity().isFinishing()) requireActivity().overridePendingTransition(R.anim.fade_scale_in, R.anim.slide_to_end);
    inputPanel.onPause();

    fragment.setLastSeen(System.currentTimeMillis());
    markLastSeen();
    EventBus.getDefault().unregister(this);
    material3OnScrollHelper.setColorImmediate();
  }

  @Override
  public void onStop() {
    super.onStop();
    EventBus.getDefault().unregister(this);
  }

  @Override
  public void onConfigurationChanged(Configuration newConfig) {
    Log.i(TAG, "onConfigurationChanged(" + newConfig.orientation + ")");
    super.onConfigurationChanged(newConfig);
    composeText.setMessageSendType(sendButton.getSelectedSendType());

    if (emojiDrawerStub.resolved() && container.getCurrentInput() == emojiDrawerStub.get()) {
      container.hideAttachedInput(true);
    }

    if (reactionDelegate.isShowing()) {
     reactionDelegate.hide();
    }

    if (inlineQueryResultsController != null) {
      inlineQueryResultsController.onOrientationChange(newConfig.orientation == ORIENTATION_LANDSCAPE);
    }
  }

  @Override
  public void onDestroy() {
    if (securityUpdateReceiver != null) requireActivity().unregisterReceiver(securityUpdateReceiver);
    if (pinnedShortcutReceiver != null) requireActivity().unregisterReceiver(pinnedShortcutReceiver);
    if (bluetoothVoiceNoteUtil != null) bluetoothVoiceNoteUtil.destroy();
    super.onDestroy();
  }

  // TODO [alex] LargeScreenSupport -- Pipe in events from activity
  public boolean dispatchTouchEvent(MotionEvent ev) {
    return reactionDelegate.applyTouchEvent(ev);
  }

  @Override
  public void onActivityResult(final int reqCode, int resultCode, Intent data) {
    Log.i(TAG, "onActivityResult called: " + reqCode + ", " + resultCode + " , " + data);
    super.onActivityResult(reqCode, resultCode, data);

    if ((data == null && reqCode != TAKE_PHOTO && reqCode != SMS_DEFAULT) ||
        (resultCode != Activity.RESULT_OK && reqCode != SMS_DEFAULT))
    {
      updateLinkPreviewState();
      return;
    }

    switch (reqCode) {
    case PICK_DOCUMENT:
      setMedia(data.getData(), MediaType.DOCUMENT);
      break;
    case PICK_AUDIO:
      setMedia(data.getData(), MediaType.AUDIO);
      break;
    case PICK_CONTACT:
      if (viewModel.isPushAvailable() && !isSmsForced()) {
        openContactShareEditor(data.getData());
      } else {
        addAttachmentContactInfo(data.getData());
      }
      break;
    case GET_CONTACT_DETAILS:
      sendSharedContact(data.getParcelableArrayListExtra(ContactShareEditActivity.KEY_CONTACTS));
      break;
    case GROUP_EDIT:
      Recipient recipientSnapshot = recipient.get();

      onRecipientChanged(recipientSnapshot);
      titleView.setTitle(glideRequests, recipientSnapshot);
      NotificationChannels.getInstance().updateContactChannelName(recipientSnapshot);
      setBlockedUserState(recipientSnapshot, viewModel.getConversationStateSnapshot().getSecurityInfo());
      invalidateOptionsMenu();
      break;
    case TAKE_PHOTO:
      handleImageFromDeviceCameraApp();
      break;
    case ADD_CONTACT:
      SimpleTask.run(() -> {
        try {
          ContactDiscovery.refresh(requireContext(), recipient.get(), false);
        } catch (IOException e) {
          Log.w(TAG, "Failed to refresh user after adding to contacts.");
        }
        return null;
      }, nothing -> onRecipientChanged(recipient.get()));
      break;
    case PICK_LOCATION:
      if (data.getData() != null) {
        SignalPlace place = new SignalPlace(PlacePickerActivity.addressFromData(data));
        attachmentManager.setLocation(place, data.getData());
        draftViewModel.setLocationDraft(place);
      } else {
        Log.w(TAG, "Location missing thumbnail");
      }
      break;
    case SMS_DEFAULT:
      viewModel.updateSecurityInfo();
      break;
    case PICK_GIF:
    case MEDIA_SENDER:
      MediaSendActivityResult result = MediaSendActivityResult.fromData(data);

      if (!Objects.equals(result.getRecipientId(), recipient.getId())) {
        Log.w(TAG, "Result's recipientId did not match ours! Result: " + result.getRecipientId() + ", Activity: " + recipient.getId());
        Toast.makeText(requireContext(), R.string.ConversationActivity_error_sending_media, Toast.LENGTH_SHORT).show();
        return;
      }

      sendButton.setSendType(result.getMessageSendType());

      if (result.isPushPreUpload()) {
        sendMediaMessage(result);
        return;
      }

      long          expiresIn  = TimeUnit.SECONDS.toMillis(recipient.get().getExpiresInSeconds());
      boolean       initiating = threadId == -1;
      QuoteModel    quote      = result.isViewOnce() ? null : inputPanel.getQuote().orElse(null);
      SlideDeck     slideDeck  = new SlideDeck();
      List<Mention> mentions   = new ArrayList<>(result.getMentions());
      BodyRangeList bodyRanges = result.getBodyRanges();

      for (Media mediaItem : result.getNonUploadedMedia()) {
        if (MediaUtil.isVideoType(mediaItem.getMimeType())) {
          slideDeck.addSlide(new VideoSlide(requireContext(), mediaItem.getUri(), mediaItem.getSize(), mediaItem.isVideoGif(), mediaItem.getWidth(), mediaItem.getHeight(), mediaItem.getCaption().orElse(null), mediaItem.getTransformProperties().orElse(null)));
        } else if (MediaUtil.isGif(mediaItem.getMimeType())) {
          slideDeck.addSlide(new GifSlide(requireContext(), mediaItem.getUri(), mediaItem.getSize(), mediaItem.getWidth(), mediaItem.getHeight(), mediaItem.isBorderless(), mediaItem.getCaption().orElse(null)));
        } else if (MediaUtil.isImageType(mediaItem.getMimeType())) {
          slideDeck.addSlide(new ImageSlide(requireContext(), mediaItem.getUri(), mediaItem.getMimeType(), mediaItem.getSize(), mediaItem.getWidth(), mediaItem.getHeight(), mediaItem.isBorderless(), mediaItem.getCaption().orElse(null), null, mediaItem.getTransformProperties().orElse(null)));
        } else {
          Log.w(TAG, "Asked to send an unexpected mimeType: '" + mediaItem.getMimeType() + "'. Skipping.");
        }
      }

      final Context context = requireContext().getApplicationContext();

      sendMediaMessage(result.getRecipientId(),
                       result.getMessageSendType(),
                       result.getBody(),
                       slideDeck,
                       quote,
                       Collections.emptyList(),
                       Collections.emptyList(),
                       mentions,
                       bodyRanges,
                       expiresIn,
                       result.isViewOnce(),
                       initiating,
                       true,
                       null,
                       result.getScheduledTime(),
                       null).addListener(new AssertedSuccessListener<Void>() {
        @Override
        public void onSuccess(Void result) {
          AsyncTask.THREAD_POOL_EXECUTOR.execute(() -> {
            Stream.of(slideDeck.getSlides())
                  .map(Slide::getUri)
                  .withoutNulls()
                  .filter(BlobProvider::isAuthority)
                  .forEach(uri -> BlobProvider.getInstance().delete(context, uri));
          });
        }
      });

      break;
    }
  }

  @Override
  public void onSaveInstanceState(@NonNull Bundle outState) {
    super.onSaveInstanceState(outState);

    outState.putInt(STATE_REACT_WITH_ANY_PAGE, reactWithAnyEmojiStartPage);
    outState.putBoolean(STATE_IS_SEARCH_REQUESTED, isSearchRequested);
  }

  @Override
  public void onViewStateRestored(Bundle savedInstanceState) {
    super.onViewStateRestored(savedInstanceState);

    if (savedInstanceState != null) {
      reactWithAnyEmojiStartPage = savedInstanceState.getInt(STATE_REACT_WITH_ANY_PAGE, -1);
      isSearchRequested          = savedInstanceState.getBoolean(STATE_IS_SEARCH_REQUESTED, false);
    }
  }

  private void onInitialSecurityConfigurationLoaded() {
    Log.d(TAG, "Initial security configuration loaded.");
    if (getContext() == null) {
      Log.w(TAG, "Fragment has become detached from context. Ignoring configuration call.");
      return;
    }

    initializeProfiles();
    initializeGv1Migration();

    Log.d(TAG, "Initializing draft from initial security configuration load...");
    initializeDraft(viewModel.getArgs()).addListener(new AssertedSuccessListener<Boolean>() {
      @Override
      public void onSuccess(Boolean loadedDraft) {
        Log.d(TAG, "Initial security configuration loaded.");
        if (getContext() == null) {
          Log.w(TAG, "Fragment has become detached from context. Ignoring draft load.");
          return;
        }

        if (loadedDraft != null && loadedDraft) {
          Log.i(TAG, "Finished loading draft");
          ThreadUtil.runOnMain(() -> {
            if (fragment != null && fragment.isResumed()) {
              fragment.moveToLastSeen();
            } else {
              Log.w(TAG, "Wanted to move to the last seen position, but the fragment was in an invalid state");
            }
          });
        }

        composeText.addTextChangedListener(typingTextWatcher);
        composeText.setSelection(composeText.length(), composeText.length());
      }
    });
  }

  private void setVisibleThread(long threadId) {
    if (!isInBubble()) {
      // TODO [alex] LargeScreenSupport -- Inform MainActivityViewModel that the conversation was opened.
      ApplicationDependencies.getMessageNotifier().setVisibleThread(ConversationId.forConversation(threadId));
    }
  }

  private void reportShortcutLaunch(@NonNull RecipientId recipientId) {
    ShortcutManagerCompat.reportShortcutUsed(requireContext(), ConversationUtil.getShortcutId(recipientId));
  }

  private void handleImageFromDeviceCameraApp() {
    if (attachmentManager.getCaptureUri() == null) {
      Log.w(TAG, "No image available.");
      return;
    }

    try {
      Uri mediaUri = BlobProvider.getInstance()
                                 .forData(requireContext().getContentResolver().openInputStream(attachmentManager.getCaptureUri()), 0L)
                                 .withMimeType(MediaUtil.IMAGE_JPEG)
                                 .createForSingleSessionOnDisk(requireContext());

      requireContext().getContentResolver().delete(attachmentManager.getCaptureUri(), null, null);

      setMedia(mediaUri, MediaType.IMAGE);
    } catch (IOException ioe) {
      Log.w(TAG, "Could not handle public image", ioe);
    }
  }

  @Override
  public void startActivity(Intent intent) {
    if (intent.getStringExtra(Browser.EXTRA_APPLICATION_ID) != null) {
      intent.removeExtra(Browser.EXTRA_APPLICATION_ID);
    }

    try {
      super.startActivity(intent);
    } catch (ActivityNotFoundException e) {
      Log.w(TAG, e);
      Toast.makeText(requireContext(), R.string.ConversationActivity_there_is_no_app_available_to_handle_this_link_on_your_device, Toast.LENGTH_LONG).show();
    }
  }

  @Override
  public void onOptionsMenuCreated(@NonNull Menu menu) {
    searchViewItem = menu.findItem(R.id.menu_search);

    SearchView                     searchView    = (SearchView) searchViewItem.getActionView();
    SearchView.OnQueryTextListener queryListener = new SearchView.OnQueryTextListener() {
      @Override
      public boolean onQueryTextSubmit(String query) {
        searchViewModel.onQueryUpdated(query, threadId, true);
        searchNav.showLoading();
        viewModel.setSearchQuery(query);
        return true;
      }

      @Override
      public boolean onQueryTextChange(String query) {
        searchViewModel.onQueryUpdated(query, threadId, false);
        searchNav.showLoading();
        viewModel.setSearchQuery(query);
        return true;
      }
    };

    searchViewItem.setOnActionExpandListener(new MenuItem.OnActionExpandListener() {
      @Override
      public boolean onMenuItemActionExpand(MenuItem item) {
        searchView.setOnQueryTextListener(queryListener);
        isSearchRequested = true;
        searchViewModel.onSearchOpened();
        searchNav.setVisibility(View.VISIBLE);
        searchNav.setData(0, 0);
        inputPanel.setHideForSearch(true);

        for (int i = 0; i < menu.size(); i++) {
          if (!menu.getItem(i).equals(searchViewItem)) {
            menu.getItem(i).setVisible(false);
          }
        }
        return true;
      }

      @Override
      public boolean onMenuItemActionCollapse(MenuItem item) {
        searchView.setOnQueryTextListener(null);
        isSearchRequested = false;
        searchViewModel.onSearchClosed();
        searchNav.setVisibility(View.GONE);
        inputPanel.setHideForSearch(false);
        viewModel.setSearchQuery(null);
        setBlockedUserState(recipient.get(), viewModel.getConversationStateSnapshot().getSecurityInfo());
        invalidateOptionsMenu();
        return true;
      }
    });

    searchView.setMaxWidth(Integer.MAX_VALUE);

    if (isSearchRequested) {
      if (searchViewItem.expandActionView()) {
        searchViewModel.onSearchOpened();
      }
    }

    int toolbarTextAndIconColor = getResources().getColor(wallpaper.getDrawable() != null ? R.color.signal_colorNeutralInverse : R.color.signal_colorOnSurface);
    setToolbarActionItemTint(toolbar, toolbarTextAndIconColor);
  }

  public void invalidateOptionsMenu() {
    if (!isSearchRequested && getActivity() != null) {
      optionsMenuDebouncer.publish(() -> {
        if (getActivity() != null) {
          menuProvider.onCreateMenu(toolbar.getMenu(), requireActivity().getMenuInflater());
        }
      });
    }
  }

  public void onBackPressed() {
    Log.d(TAG, "onBackPressed()");
    if (reactionDelegate.isShowing()) {
      reactionDelegate.hide();
    } else if (container.isInputOpen()) {
      container.hideCurrentInput(composeText);
      navigationBarBackground.setVisibility(View.GONE);
    } else if (isSearchRequested) {
      if (searchViewItem != null) {
        searchViewItem.collapseActionView();
      }
    } else if (isInBubble()) {
      backPressedCallback.setEnabled(false);
      requireActivity().onBackPressed();
    } else {
      requireActivity().finish();
    }
  }

  @Override
  public void onKeyboardShown() {
    inputPanel.onKeyboardShown();
    if (emojiDrawerStub.resolved() && emojiDrawerStub.get().isShowing()) {
      if (emojiDrawerStub.get().isEmojiSearchMode()) {
        inputPanel.setToIme();
      } else {
        emojiDrawerStub.get().hide(true);
      }
    }
    if (attachmentKeyboardStub.resolved() && attachmentKeyboardStub.get().isShowing()) {
      navigationBarBackground.setVisibility(View.GONE);
      attachmentKeyboardStub.get().hide(true);
    }
  }

  @Subscribe(threadMode = ThreadMode.MAIN)
  public void onEvent(ReminderUpdateEvent event) {
    updateReminders();
  }

  @SuppressLint("MissingSuperCall")
  @Override
  public void onRequestPermissionsResult(int requestCode, @NonNull String[] permissions, @NonNull int[] grantResults) {
    Permissions.onRequestPermissionsResult(this, requestCode, permissions, grantResults);
  }

  @Override
  public void onAttachmentMediaClicked(@NonNull Media media) {
    linkPreviewViewModel.onUserCancel();
    startActivityForResult(MediaSelectionActivity.editor(requireActivity(), sendButton.getSelectedSendType(), Collections.singletonList(media), recipient.getId(), composeText.getTextTrimmed()), MEDIA_SENDER);
    container.hideCurrentInput(composeText);
  }

  @Override
  public void onAttachmentSelectorClicked(@NonNull AttachmentKeyboardButton button) {
    switch (button) {
      case GALLERY:
        AttachmentManager.selectGallery(this, MEDIA_SENDER, recipient.get(), composeText.getTextTrimmed(), sendButton.getSelectedSendType(), inputPanel.getQuote().isPresent());
        break;
      case FILE:
        AttachmentManager.selectDocument(this, PICK_DOCUMENT);
        break;
      case CONTACT:
        AttachmentManager.selectContactInfo(this, PICK_CONTACT);
        break;
      case LOCATION:
        AttachmentManager.selectLocation(this, PICK_LOCATION, getSendButtonColor(sendButton.getSelectedSendType()));
        break;
      case PAYMENT:
        AttachmentManager.selectPayment(this, recipient.get());
        break;

    }

    container.hideCurrentInput(composeText);
  }

  @Override
  public void onAttachmentPermissionsRequested() {
    Permissions.with(this)
               .request(Manifest.permission.READ_EXTERNAL_STORAGE)
               .onAllGranted(() -> viewModel.onAttachmentKeyboardOpen())
               .withPermanentDenialDialog(getString(R.string.AttachmentManager_signal_requires_the_external_storage_permission_in_order_to_attach_photos_videos_or_audio))
               .execute();
  }

//////// Event Handlers

  @Override
  public void handleSelectMessageExpiration() {
    if (isPushGroupConversation() && !isActiveGroup()) {
      return;
    }

    startActivity(RecipientDisappearingMessagesActivity.forRecipient(requireContext(), recipient.getId()));
  }

  @Override
  public void handleMuteNotifications() {
    MuteDialog.show(requireActivity(), viewModel::muteConversation);
  }

  private void handleStoryRingClick() {
    startActivity(StoryViewerActivity.createIntent(
                  requireContext(),
                  new StoryViewerArgs.Builder(recipient.getId(), recipient.get().shouldHideStory())
                                     .isFromQuote(true)
                                     .build()));
  }

  @Override
  public void handleConversationSettings() {
    if (isGroupConversation()) {
      handleManageGroup();
      return;
    }

    if (isInMessageRequest() && !recipient.get().isBlocked()) return;

    Intent intent = ConversationSettingsActivity.forRecipient(requireContext(), recipient.getId());
    Bundle bundle = ConversationSettingsActivity.createTransitionBundle(requireActivity(), titleView.findViewById(R.id.contact_photo_image), toolbar);

    ActivityCompat.startActivity(requireActivity(), intent, bundle);
  }

  @Override
  public void handleUnmuteNotifications() {
    new AsyncTask<Void, Void, Void>() {
      @Override
      protected Void doInBackground(Void... params) {
        SignalDatabase.recipients().setMuted(recipient.getId(), 0);
        return null;
      }
    }.executeOnExecutor(AsyncTask.THREAD_POOL_EXECUTOR);
  }

  private void handleUnblock() {
    final Context context = requireContext().getApplicationContext();
    BlockUnblockDialog.showUnblockFor(requireContext(), getLifecycle(), recipient.get(), () -> {
      SignalExecutors.BOUNDED.execute(() -> {
        RecipientUtil.unblock(recipient.get());
      });
    });
  }

  private void handleRegisterForSignal() {
    startActivity(RegistrationNavigationActivity.newIntentForReRegistration(requireContext()));
  }

  @Override
  public void handleInviteLink() {
    InviteActions.INSTANCE.inviteUserToSignal(
        requireContext(),
        recipient.get(),
        text -> {
          composeText.appendInvite(text);
          return Unit.INSTANCE;
        },
        intent -> {
          startActivity(intent);
          return Unit.INSTANCE;
        }
    );
  }

  @Override
  public void handleViewMedia() {
    startActivity(MediaOverviewActivity.forThread(requireContext(), threadId));
  }

  @Override
  public void handleAddShortcut() {
    Log.i(TAG, "Creating home screen shortcut for recipient " + recipient.get().getId());

    final Context context = requireContext().getApplicationContext();
    final Recipient recipient = this.recipient.get();

    if (pinnedShortcutReceiver == null) {
      pinnedShortcutReceiver = new BroadcastReceiver() {
        @Override public void onReceive(Context context, Intent intent) {
          Toast.makeText(context, context.getString(R.string.ConversationActivity_added_to_home_screen), Toast.LENGTH_LONG).show();
        }
      };
      requireActivity().registerReceiver(pinnedShortcutReceiver, new IntentFilter(ACTION_PINNED_SHORTCUT));
    }

    GlideApp.with(this)
            .asBitmap()
            .load(recipient.getContactPhoto())
            .error(recipient.getFallbackContactPhoto().asDrawable(context, recipient.getAvatarColor(), false))
            .into(new CustomTarget<Bitmap>() {
              @Override
              public void onLoadFailed(@Nullable Drawable errorDrawable) {
                if (errorDrawable == null) {
                  throw new AssertionError();
                }

                Log.w(TAG, "Utilizing fallback photo for shortcut for recipient " + recipient.getId());

                SimpleTask.run(() -> DrawableUtil.toBitmap(errorDrawable, SHORTCUT_ICON_SIZE, SHORTCUT_ICON_SIZE),
                               bitmap -> addIconToHomeScreen(context, bitmap, recipient));
              }

              @Override
              public void onResourceReady(@NonNull Bitmap resource, @Nullable Transition<? super Bitmap> transition) {
                SimpleTask.run(() -> BitmapUtil.createScaledBitmap(resource, SHORTCUT_ICON_SIZE, SHORTCUT_ICON_SIZE),
                               bitmap -> addIconToHomeScreen(context, bitmap, recipient));
              }

              @Override
              public void onLoadCleared(@Nullable Drawable placeholder) {
              }
            });

  }

  @Override
  public void handleCreateBubble() {
    ConversationIntents.Args args = viewModel.getArgs();

    BubbleUtil.displayAsBubble(requireContext(), args.getRecipientId(), args.getThreadId());
    requireActivity().finish();
  }

  private static void addIconToHomeScreen(@NonNull Context context,
                                          @NonNull Bitmap bitmap,
                                          @NonNull Recipient recipient)
  {
    IconCompat icon = IconCompat.createWithAdaptiveBitmap(bitmap);
    String     name = recipient.isSelf() ? context.getString(R.string.note_to_self)
                                                  : recipient.getDisplayName(context);

    ShortcutInfoCompat shortcutInfoCompat = new ShortcutInfoCompat.Builder(context, recipient.getId().serialize() + '-' + System.currentTimeMillis())
                                                                  .setShortLabel(name)
                                                                  .setIcon(icon)
                                                                  .setIntent(ShortcutLauncherActivity.createIntent(context, recipient.getId()))
                                                                  .build();

    Intent callbackIntent                = new Intent(ACTION_PINNED_SHORTCUT);
    PendingIntent shortcutPinnedCallback = PendingIntent.getBroadcast(context, REQUEST_CODE_PIN_SHORTCUT, callbackIntent, PendingIntentFlags.mutable());

    ShortcutManagerCompat.requestPinShortcut(context, shortcutInfoCompat, shortcutPinnedCallback.getIntentSender());

    bitmap.recycle();
  }

  @Override
  public void handleSearch() {
    searchViewModel.onSearchOpened();
  }

  @Override
  public void handleLeavePushGroup() {
    if (getRecipient() == null) {
      Toast.makeText(requireContext(), getString(R.string.ConversationActivity_invalid_recipient),
                     Toast.LENGTH_LONG).show();
      return;
    }

    LeaveGroupDialog.handleLeavePushGroup(requireActivity(), getRecipient().requireGroupId().requirePush(), () -> requireActivity().finish());
  }

  @Override
  public void handleManageGroup() {
    Intent intent = ConversationSettingsActivity.forGroup(requireContext(), recipient.get().requireGroupId());
    Bundle bundle = ConversationSettingsActivity.createTransitionBundle(requireContext(), titleView.findViewById(R.id.contact_photo_image), toolbar);

    ActivityCompat.startActivity(requireContext(), intent, bundle);
  }

  @Override
  public void handleDistributionBroadcastEnabled(MenuItem item) {
    distributionType = ThreadTable.DistributionTypes.BROADCAST;
    draftViewModel.setDistributionType(distributionType);
    viewModel.setDistributionType(distributionType);
    item.setChecked(true);
  }

  @Override
  public void handleDistributionConversationEnabled(MenuItem item) {
    distributionType = ThreadTable.DistributionTypes.CONVERSATION;
    draftViewModel.setDistributionType(distributionType);
    viewModel.setDistributionType(distributionType);
    item.setChecked(true);
  }

  @Override
  public void handleDial(boolean isSecure) {
    Recipient recipient = getRecipient();

    if (isSecure) {
      CommunicationActions.startVoiceCall(this, recipient);
    } else {
      CommunicationActions.startInsecureCall(this, recipient);
    }
  }

  @Override
  public void handleVideo() {
    Recipient recipient = getRecipient();

    if (recipient.isPushV2Group() && groupCallViewModel.hasActiveGroupCall().getValue() == Boolean.FALSE && groupViewModel.isNonAdminInAnnouncementGroup()) {
      new MaterialAlertDialogBuilder(requireContext()).setTitle(R.string.ConversationActivity_cant_start_group_call)
                                          .setMessage(R.string.ConversationActivity_only_admins_of_this_group_can_start_a_call)
                                          .setPositiveButton(android.R.string.ok, (d, w) -> d.dismiss())
                                          .show();
    } else {
      CommunicationActions.startVideoCall(this, recipient);
    }
  }

  @Override
  public void handleDisplayGroupRecipients() {
    new GroupMembersDialog(requireActivity(), getRecipient()).display();
  }

  @Override
  public void handleAddToContacts() {
    if (recipient.get().isGroup()) return;

    try {
      startActivityForResult(RecipientExporter.export(recipient.get()).asAddContactIntent(), ADD_CONTACT);
    } catch (ActivityNotFoundException e) {
      Log.w(TAG, e);
    }
  }

  private boolean handleDisplayQuickContact() {
    if (isInMessageRequest() || recipient.get().isGroup()) return false;

    if (recipient.get().getContactUri() != null) {
      ContactsContract.QuickContact.showQuickContact(requireContext(), titleView, recipient.get().getContactUri(), ContactsContract.QuickContact.MODE_LARGE, null);
    } else {
      handleAddToContacts();
    }

    return true;
  }

  private void handleAddAttachment() {
    if (viewModel.isPushAvailable()) {
      viewModel.getRecentMedia().removeObservers(this);

      if (attachmentKeyboardStub.resolved() && container.isInputOpen() && container.getCurrentInput() == attachmentKeyboardStub.get()) {
        container.showSoftkey(composeText);
      } else {
        viewModel.getRecentMedia().observe(getViewLifecycleOwner(), media -> attachmentKeyboardStub.get().onMediaChanged(media));
        attachmentKeyboardStub.get().setCallback(this);
        attachmentKeyboardStub.get().setWallpaperEnabled(recipient.get().hasWallpaper());

        updatePaymentsAvailable();

        container.show(composeText, attachmentKeyboardStub.get());
        navigationBarBackground.setVisibility(View.VISIBLE);

        viewModel.onAttachmentKeyboardOpen();
      }
    }
  }

  private void updatePaymentsAvailable() {
    if (!attachmentKeyboardStub.resolved()) {
      return;
    }

    PaymentsValues paymentsValues = SignalStore.paymentsValues();

    if (paymentsValues.getPaymentsAvailability().isSendAllowed() &&
        !recipient.get().isSelf()                                &&
        !recipient.get().isGroup()                               &&
        recipient.get().isRegistered()                           &&
        !recipient.get().isForceSmsSelection())
    {
      attachmentKeyboardStub.get().filterAttachmentKeyboardButtons(null);
    } else {
      attachmentKeyboardStub.get().filterAttachmentKeyboardButtons(btn -> btn != AttachmentKeyboardButton.PAYMENT);
    }
  }

  private void handleRecentSafetyNumberChange() {
    List<IdentityRecord> records = identityRecords.getUnverifiedRecords();
    records.addAll(identityRecords.getUntrustedRecords());
    SafetyNumberBottomSheet
        .forIdentityRecordsAndDestination(
            records,
            new ContactSearchKey.RecipientSearchKey(recipient.getId(), false)
        )
        .show(getChildFragmentManager());
  }

  @Override
  public void onMessageResentAfterSafetyNumberChangeInBottomSheet() {
    Log.d(TAG, "onMessageResentAfterSafetyNumberChange");
    initializeIdentityRecords().addListener(new AssertedSuccessListener<Boolean>() {
      @Override
      public void onSuccess(Boolean result) { }
    });
  }

  @Override
  public void onCanceled() { }

  private void handleSecurityChange(@NonNull ConversationSecurityInfo conversationSecurityInfo) {
    Log.i(TAG, "handleSecurityChange(" + conversationSecurityInfo + ")");

    sendButton.resetAvailableTransports();

    calculateCharactersRemaining();
    invalidateOptionsMenu();
    setBlockedUserState(recipient.get(), conversationSecurityInfo);
    onSecurityUpdated();
  }

  ///// Initializers

  private ListenableFuture<Boolean> initializeDraft(@NonNull ConversationIntents.Args args) {
    final SettableFuture<Boolean> result = new SettableFuture<>();

    long    sharedDataTimestamp   = args.getShareDataTimestamp();
    long    lastTimestamp         = callback.getShareDataTimestamp();
    boolean hasProcessedShareData = sharedDataTimestamp > 0 && sharedDataTimestamp <= lastTimestamp;

    Log.d(TAG, "Shared this data at " + sharedDataTimestamp + " and last processed share data at " + lastTimestamp);
    if (hasProcessedShareData) {
      Log.d(TAG, "Already processed this share data. Skipping.");
      result.set(false);
      return result;
    } else {
      Log.d(TAG, "Have not processed this share data. Proceeding.");
      callback.setShareDataTimestamp(sharedDataTimestamp);
    }

    final CharSequence   draftText        = args.getDraftText();
    final Uri            draftMedia       = ConversationIntents.getIntentData(requireArguments());
    final String         draftContentType = ConversationIntents.getIntentType(requireArguments());
    final MediaType      draftMediaType   = MediaType.from(draftContentType);
    final List<Media>    mediaList        = args.getMedia();
    final StickerLocator stickerLocator   = args.getStickerLocator();
    final boolean        borderless       = args.isBorderless();

    if (stickerLocator != null && draftMedia != null) {
      Log.d(TAG, "Handling shared sticker.");
      sendSticker(stickerLocator, Objects.requireNonNull(draftContentType), draftMedia, 0, true);
      return new SettableFuture<>(false);
    }

    if (draftMedia != null && draftContentType != null && borderless) {
      Log.d(TAG, "Handling borderless draft media with content type " + draftContentType);
      SimpleTask.run(getLifecycle(),
                     () -> getKeyboardImageDetails(draftMedia),
                     details -> sendKeyboardImage(draftMedia, draftContentType, details));
      return new SettableFuture<>(false);
    }

    if (!Util.isEmpty(mediaList)) {
      Log.d(TAG, "Handling shared Media.");
      Intent sendIntent = MediaSelectionActivity.editor(requireContext(), sendButton.getSelectedSendType(), mediaList, recipient.getId(), draftText);
      startActivityForResult(sendIntent, MEDIA_SENDER);
      return new SettableFuture<>(false);
    }

    if (draftText != null) {
      Log.d(TAG, "Handling shared text");
      composeText.setText("");
      composeText.append(draftText);
      result.set(true);
    }

    if (draftMedia != null && draftMediaType != null) {
      Log.d(TAG, "Handling shared Data.");
      return setMedia(draftMedia, draftMediaType);
    }

    if (draftText == null && (draftMedia == null || ConversationIntents.isBubbleIntentUri(draftMedia) || ConversationIntents.isNotificationIntentUri(draftMedia)) && draftMediaType == null) {
      Log.d(TAG, "Initializing draft from database");
      return initializeDraftFromDatabase();
    } else {
      updateToggleButtonState();
      result.set(false);
    }

    return result;
  }

  private void initializeEnabledCheck() {
    groupViewModel.getSelfMemberLevel().observe(getViewLifecycleOwner(), selfMembership -> {
      boolean canSendMessages;
      boolean leftGroup;
      boolean canCancelRequest;

      if (selfMembership == null) {
        leftGroup        = false;
        canSendMessages  = true;
        canCancelRequest = false;
        if (cannotSendInAnnouncementGroupBanner.resolved()) {
          cannotSendInAnnouncementGroupBanner.get().setVisibility(View.GONE);
        }
      } else {
        switch (selfMembership.getMemberLevel()) {
          case NOT_A_MEMBER:
            leftGroup        = true;
            canSendMessages  = false;
            canCancelRequest = false;
            break;
          case PENDING_MEMBER:
            leftGroup        = false;
            canSendMessages  = false;
            canCancelRequest = false;
            break;
          case REQUESTING_MEMBER:
            leftGroup        = false;
            canSendMessages  = false;
            canCancelRequest = true;
            break;
          case FULL_MEMBER:
          case ADMINISTRATOR:
            leftGroup        = false;
            canSendMessages  = true;
            canCancelRequest = false;
            break;
          default:
            throw new AssertionError();
        }

        if (!leftGroup && !canCancelRequest && selfMembership.isAnnouncementGroup() && selfMembership.getMemberLevel() != GroupTable.MemberLevel.ADMINISTRATOR) {
          canSendMessages = false;
          cannotSendInAnnouncementGroupBanner.get().setVisibility(View.VISIBLE);
          cannotSendInAnnouncementGroupBanner.get().setMovementMethod(LinkMovementMethod.getInstance());
          cannotSendInAnnouncementGroupBanner.get().setText(SpanUtil.clickSubstring(requireContext(), R.string.ConversationActivity_only_s_can_send_messages, R.string.ConversationActivity_admins, v -> {
            ShowAdminsBottomSheetDialog.show(getChildFragmentManager(), getRecipient().requireGroupId().requireV2());
          }));
        } else if (cannotSendInAnnouncementGroupBanner.resolved()) {
          cannotSendInAnnouncementGroupBanner.get().setVisibility(View.GONE);
        }
      }

      if (messageRequestBottomView.getVisibility() == View.GONE) {
        noLongerMemberBanner.setVisibility(leftGroup ? View.VISIBLE : View.GONE);
      }

      requestingMemberBanner.setVisibility(canCancelRequest ? View.VISIBLE : View.GONE);

      if (canCancelRequest) {
        cancelJoinRequest.setOnClickListener(v -> ConversationGroupViewModel.onCancelJoinRequest(getRecipient(), new AsynchronousCallback.MainThread<Void, GroupChangeFailureReason>() {
          @Override
          public void onComplete(@Nullable Void result) {
            Log.d(TAG, "Cancel request complete");
          }

          @Override
          public void onError(@Nullable GroupChangeFailureReason error) {
            Log.d(TAG, "Cancel join request failed " + error);
            Toast.makeText(requireContext(), GroupErrors.getUserDisplayMessage(error), Toast.LENGTH_SHORT).show();
          }
        }.toWorkerCallback()));
      }

      inputPanel.setHideForGroupState(!canSendMessages);
      inputPanel.setEnabled(canSendMessages);
      sendButton.setEnabled(canSendMessages);
      attachButton.setEnabled(canSendMessages);
      sendEditButton.setEnabled(canSendMessages);
    });
  }

  private void initializePendingRequestsBanner() {
    groupViewModel.getActionableRequestingMembers()
                  .observe(getViewLifecycleOwner(), actionablePendingGroupRequests -> updateReminders());
  }

  private void initializeGroupV1MigrationsBanners() {
    groupViewModel.getGroupV1MigrationSuggestions()
                  .observe(getViewLifecycleOwner(), s -> updateReminders());
  }

  private ListenableFuture<Boolean> initializeDraftFromDatabase() {
    SettableFuture<Boolean> future = new SettableFuture<>();

    Disposable disposable = draftViewModel
        .loadDrafts(threadId)
        .subscribe(databaseDrafts -> {
          Drafts       drafts      = databaseDrafts.getDrafts();
          CharSequence updatedText = databaseDrafts.getUpdatedText();

          if (drafts.isEmpty()) {
            future.set(false);
            updateToggleButtonState();
            return;
          }

          AtomicInteger                      draftsRemaining = new AtomicInteger(drafts.size());
          AtomicBoolean                      success         = new AtomicBoolean(false);
          ListenableFuture.Listener<Boolean> listener        = new AssertedSuccessListener<Boolean>() {
            @Override
            public void onSuccess(Boolean result) {
              success.compareAndSet(false, result);

              if (draftsRemaining.decrementAndGet() <= 0) {
                future.set(success.get());
              }
            }
          };

          for (Draft draft : drafts) {
            try {
              switch (draft.getType()) {
                case Draft.TEXT:
                  composeText.setText(updatedText == null ? draft.getValue() : updatedText);
                  listener.onSuccess(true);
                  break;
                case Draft.LOCATION:
                  attachmentManager.setLocation(SignalPlace.deserialize(draft.getValue()), getCurrentMediaConstraints()).addListener(listener);
                  break;
                case Draft.IMAGE:
                  setMedia(Uri.parse(draft.getValue()), MediaType.IMAGE).addListener(listener);
                  break;
                case Draft.AUDIO:
                  setMedia(Uri.parse(draft.getValue()), MediaType.AUDIO).addListener(listener);
                  break;
                case Draft.VIDEO:
                  setMedia(Uri.parse(draft.getValue()), MediaType.VIDEO).addListener(listener);
                  break;
                case Draft.QUOTE:
                  SettableFuture<Boolean> quoteResult = new SettableFuture<>();
                  disposables.add(draftViewModel.loadDraftQuote(draft.getValue()).subscribe(
                      conversationMessage -> {
                        handleReplyMessage(conversationMessage);
                        quoteResult.set(true);
                      },
                      err -> {
                        Log.e(TAG, "Failed to restore a quote from a draft.", err);
                        quoteResult.set(false);
                      },
                      () -> {
                        Log.e(TAG, "Failed to restore a quote from a draft. No matching message record.");
                        quoteResult.set(false);
                      }
                  ));

                  quoteResult.addListener(listener);
                  break;
                case Draft.MESSAGE_EDIT:
                  SettableFuture<Boolean> messageEditResult = new SettableFuture<>();
                  disposables.add(draftViewModel.loadDraftEditMessage(draft.getValue()).subscribe(
                      conversationMessage -> {
                        inputPanel.enterEditMessageMode(glideRequests, conversationMessage, true);
                        messageEditResult.set(true);
                      },
                      err -> {
                        Log.e(TAG, "Failed to restore message edit from a draft.", err);
                        messageEditResult.set(false);
                      },
                      () -> {
                        Log.e(TAG, "Failed to load message edit. No matching message record.");
                        messageEditResult.set(false);
                      }
                  ));
                  messageEditResult.addListener(listener);
                  break;
                case Draft.VOICE_NOTE:
                case Draft.BODY_RANGES:
                  listener.onSuccess(true);
                  break;
              }
            } catch (IOException e) {
              Log.w(TAG, e);
            }
          }

          updateToggleButtonState();
        });

    disposables.add(disposable);

    return future;
  }

  private void onSecurityUpdated() {
    Log.i(TAG, "onSecurityUpdated()");
    updateReminders();
  }

  protected void updateReminders() {
    Context context = getContext();
    if (callback.onUpdateReminders() || context == null) {
      return;
    }

    Integer            actionableRequestingMembers = groupViewModel.getActionableRequestingMembers().getValue();
    List<RecipientId>  gv1MigrationSuggestions     = groupViewModel.getGroupV1MigrationSuggestions().getValue();

    if (ExpiredBuildReminder.isEligible()) {
      reminderView.get().showReminder(new ExpiredBuildReminder(context));
      reminderView.get().setOnActionClickListener(this::handleReminderAction);
    } else if (UnauthorizedReminder.isEligible(context)) {
      reminderView.get().showReminder(new UnauthorizedReminder(context));
      reminderView.get().setOnActionClickListener(this::handleReminderAction);
    } else if (ServiceOutageReminder.isEligible(context)) {
      ApplicationDependencies.getJobManager().add(new ServiceOutageDetectionJob());
<<<<<<< HEAD
      reminderView.get().showReminder(new ServiceOutageReminder(context));
=======
      reminderView.get().showReminder(new ServiceOutageReminder());
    } else if (SignalStore.account().isRegistered()                 &&
               TextSecurePreferences.isShowInviteReminders(context) &&
               !viewModel.isPushAvailable()                         &&
               inviteReminder.isPresent()                           &&
               !recipient.get().isGroup()) {
      reminderView.get().setOnActionClickListener(this::handleReminderAction);
      reminderView.get().setOnDismissListener(() -> inviteReminderModel.dismissReminder());
      reminderView.get().showReminder(inviteReminder.get());
>>>>>>> c9d298c4
    } else if (actionableRequestingMembers != null && actionableRequestingMembers > 0) {
      reminderView.get().showReminder(new PendingGroupJoinRequestsReminder(actionableRequestingMembers));
      reminderView.get().setOnActionClickListener(id -> {
        if (id == R.id.reminder_action_review_join_requests) {
          startActivity(ManagePendingAndRequestingMembersActivity.newIntent(context, getRecipient().getGroupId().get().requireV2()));
        }
      });
    } else if (gv1MigrationSuggestions != null && gv1MigrationSuggestions.size() > 0 && recipient.get().isPushV2Group()) {
      reminderView.get().showReminder(new GroupsV1MigrationSuggestionsReminder(gv1MigrationSuggestions));
      reminderView.get().setOnActionClickListener(actionId -> {
        if (actionId == R.id.reminder_action_gv1_suggestion_add_members) {
          GroupsV1MigrationSuggestionsDialog.show(requireActivity(), recipient.get().requireGroupId().requireV2(), gv1MigrationSuggestions);
        } else if (actionId == R.id.reminder_action_gv1_suggestion_no_thanks) {
          groupViewModel.onSuggestedMembersBannerDismissed(recipient.get().requireGroupId());
        }
      });
      reminderView.get().setOnDismissListener(() -> {
      });
    } else if (isInBubble() && !SignalStore.tooltips().hasSeenBubbleOptOutTooltip() && Build.VERSION.SDK_INT > 29) {
      reminderView.get().showReminder(new BubbleOptOutReminder());
      reminderView.get().setOnActionClickListener(actionId -> {
        SignalStore.tooltips().markBubbleOptOutTooltipSeen();
        reminderView.get().hide();

        if (actionId == R.id.reminder_action_bubble_turn_off) {
          Intent intent = new Intent(Settings.ACTION_APP_NOTIFICATION_BUBBLE_SETTINGS)
              .putExtra(Settings.EXTRA_APP_PACKAGE, requireContext().getPackageName())
              .addFlags(Intent.FLAG_ACTIVITY_NEW_TASK);
          startActivity(intent);
        }
      });
    } else if (reminderView.resolved()) {
      reminderView.get().hide();
    }
  }

  private void handleReminderAction(@IdRes int reminderActionId) {
    if (reminderActionId == R.id.reminder_action_update_now) {
      PlayStoreUtil.openPlayStoreOrOurApkDownloadPage(requireContext());
    } else if (reminderActionId == R.id.reminder_action_re_register) {
      startActivity(RegistrationNavigationActivity.newIntentForReRegistration(requireContext()));
    } else {
      throw new IllegalArgumentException("Unknown ID: " + reminderActionId);
    }
  }

  private ListenableFuture<Boolean> initializeIdentityRecords() {
    final SettableFuture<Boolean> future  = new SettableFuture<>();
    final Context                 context = requireContext().getApplicationContext();

    if (SignalStore.account().getAci() == null || SignalStore.account().getPni() == null) {
      Log.w(TAG, "Not registered! Skipping initializeIdentityRecords()");
      future.set(false);
      return future;
    }

    new AsyncTask<Recipient, Void, Pair<IdentityRecordList, String>>() {
      @Override
      protected @NonNull Pair<IdentityRecordList, String> doInBackground(Recipient... params) {
        List<Recipient> recipients;

        if (params[0].isGroup()) {
          recipients = SignalDatabase.groups().getGroupMembers(params[0].requireGroupId(), GroupTable.MemberSet.FULL_MEMBERS_EXCLUDING_SELF);
        } else {
          recipients = Collections.singletonList(params[0]);
        }

        long               startTime          =  System.currentTimeMillis();
        IdentityRecordList identityRecordList = ApplicationDependencies.getProtocolStore().aci().identities().getIdentityRecords(recipients);

        Log.i(TAG, String.format(Locale.US, "Loaded %d identities in %d ms", recipients.size(), System.currentTimeMillis() - startTime));

        String message = null;

        if (identityRecordList.isUnverified()) {
          message = IdentityUtil.getUnverifiedBannerDescription(context, identityRecordList.getUnverifiedRecipients());
        }

        return new Pair<>(identityRecordList, message);
      }

      @Override
      protected void onPostExecute(@NonNull Pair<IdentityRecordList, String> result) {
        Log.i(TAG, "Got identity records: " + result.first().isUnverified());
        identityRecords = result.first();

        if (result.second() != null) {
          Log.d(TAG, "Replacing banner...");
          unverifiedBannerView.get().display(result.second(), result.first().getUnverifiedRecords(),
                                             new UnverifiedClickedListener(),
                                             new UnverifiedDismissedListener());
        } else if (unverifiedBannerView.resolved()) {
          Log.d(TAG, "Clearing banner...");
          unverifiedBannerView.get().hide();
        }

        titleView.setVerified(viewModel.isPushAvailable() && identityRecords.isVerified() && !recipient.get().isSelf());

        future.set(true);
      }

    }.executeOnExecutor(AsyncTask.THREAD_POOL_EXECUTOR, recipient.get());

    return future;
  }

  private void initializeViews(View view) {
    toolbar                  = view.findViewById(R.id.toolbar);
    toolbarBackground        = view.findViewById(R.id.toolbar_background);
    titleView                = view.findViewById(R.id.conversation_title_view);
    buttonToggle             = view.findViewById(R.id.button_toggle);
    sendButton               = view.findViewById(R.id.send_button);
    attachButton             = view.findViewById(R.id.attach_button);
    sendEditButton           = view.findViewById(R.id.send_edit_button);
    composeText              = view.findViewById(R.id.embedded_text_editor);
    charactersLeft           = view.findViewById(R.id.space_left);
    emojiDrawerStub          = ViewUtil.findStubById(view, R.id.emoji_drawer_stub);
    attachmentKeyboardStub   = ViewUtil.findStubById(view, R.id.attachment_keyboard_stub);
    unblockButton            = view.findViewById(R.id.unblock_button);
    inviteButton             = ViewUtil.findStubById(view, R.id.sms_export_stub);
    loggedOutStub            = ViewUtil.findStubById(view, R.id.logged_out_stub);
    registerButton           = view.findViewById(R.id.register_button);
    container                = view.findViewById(R.id.layout_container);
    reminderView             = ViewUtil.findStubById(view, R.id.reminder_stub);
    unverifiedBannerView     = ViewUtil.findStubById(view, R.id.unverified_banner_stub);
    reviewBanner             = ViewUtil.findStubById(view, R.id.review_banner_stub);
    quickAttachmentToggle    = view.findViewById(R.id.quick_attachment_toggle);
    inlineAttachmentToggle   = view.findViewById(R.id.inline_attachment_container);
    inputPanel               = view.findViewById(R.id.bottom_panel);
    searchNav                = view.findViewById(R.id.conversation_search_nav);
    messageRequestBottomView = view.findViewById(R.id.conversation_activity_message_request_bottom_bar);
    mentionsSuggestions      = ViewUtil.findStubById(view, R.id.conversation_mention_suggestions_stub);
    wallpaper                = view.findViewById(R.id.conversation_wallpaper);
    wallpaperDim             = view.findViewById(R.id.conversation_wallpaper_dim);
    voiceNotePlayerViewStub  = ViewUtil.findStubById(view, R.id.voice_note_player_stub);
    navigationBarBackground  = view.findViewById(R.id.navbar_background);
    scheduledMessagesBarStub = ViewUtil.findStubById(view, R.id.scheduled_messages_stub);

    ImageButton quickCameraToggle      = view.findViewById(R.id.quick_camera_toggle);
    ImageButton inlineAttachmentButton = view.findViewById(R.id.inline_attachment_button);

    Stub<ConversationReactionOverlay> reactionOverlayStub = ViewUtil.findStubById(view, R.id.conversation_reaction_scrubber_stub);
    reactionDelegate = new ConversationReactionDelegate(reactionOverlayStub);

    noLongerMemberBanner                = view.findViewById(R.id.conversation_no_longer_member_banner);
    cannotSendInAnnouncementGroupBanner = ViewUtil.findStubById(view, R.id.conversation_cannot_send_announcement_stub);
    requestingMemberBanner              = view.findViewById(R.id.conversation_requesting_banner);
    cancelJoinRequest                   = view.findViewById(R.id.conversation_cancel_request);
    releaseChannelUnmute                = ViewUtil.findStubById(view, R.id.conversation_release_notes_unmute_stub);
    joinGroupCallButton                 = view.findViewById(R.id.conversation_group_call_join);

    sendButton.setPopupContainer((ViewGroup) view);

    container.setIsBubble(isInBubble());
    container.addOnKeyboardShownListener(this);
    inputPanel.setListener(this);
    inputPanel.setMediaListener(this);

    attachmentManager = new AttachmentManager(requireContext(), view, this);
    audioRecorder     = new AudioRecorder(requireContext(), inputPanel);
    typingTextWatcher = new ComposeTextWatcher();

    SendButtonListener        sendButtonListener        = new SendButtonListener();
    ComposeKeyPressedListener composeKeyPressedListener = new ComposeKeyPressedListener();

    composeText.setOnEditorActionListener(sendButtonListener);
    composeText.setCursorPositionChangedListener(this);
    attachButton.setOnClickListener(new AttachButtonListener());
    attachButton.setOnLongClickListener(new AttachButtonLongClickListener());
    sendButton.setOnClickListener(sendButtonListener);
    sendEditButton.setOnClickListener(v -> handleSendEditMessage());
    sendButton.setScheduledSendListener(new SendButton.ScheduledSendListener() {
      @Override
      public void onSendScheduled() {
        ScheduleMessageContextMenu.show(sendButton, (ViewGroup) requireView(), time -> {
          if (time == -1) {
            ScheduleMessageTimePickerBottomSheet.showSchedule(getChildFragmentManager());
          } else {
            sendMessage(null, time);
          }
          return Unit.INSTANCE;
        });
      }

      @Override
      public boolean canSchedule() {
                                   return !(inputPanel.isRecordingInLockedMode() || draftViewModel.getVoiceNoteDraft() != null);
                                                                                                                                }
    });
    sendButton.setEnabled(true);
    sendButton.addOnSelectionChangedListener((newMessageSendType, manuallySelected) -> {
      if (getContext() == null) {
        Log.w(TAG, "onSelectionChanged called in detached state. Ignoring.");
        return;
      }

      calculateCharactersRemaining();
      updateLinkPreviewState();
      linkPreviewViewModel.onTransportChanged(newMessageSendType.usesSmsTransport());
      composeText.setMessageSendType(newMessageSendType);

      updateSendButtonColor(newMessageSendType);

      if (manuallySelected) recordTransportPreference(newMessageSendType);
    });

    titleView.setOnStoryRingClickListener(v -> handleStoryRingClick());
    titleView.setOnClickListener(v -> handleConversationSettings());
    titleView.setOnLongClickListener(v -> handleDisplayQuickContact());
    unblockButton.setOnClickListener(v -> handleUnblock());
    registerButton.setOnClickListener(v -> handleRegisterForSignal());

    composeText.setOnKeyListener(composeKeyPressedListener);
    composeText.addTextChangedListener(composeKeyPressedListener);
    composeText.setOnEditorActionListener(sendButtonListener);
    composeText.setOnClickListener(composeKeyPressedListener);
    composeText.setOnFocusChangeListener(composeKeyPressedListener);

    if (Camera.getNumberOfCameras() > 0) {
      quickCameraToggle.setVisibility(View.VISIBLE);
      quickCameraToggle.setOnClickListener(new QuickCameraToggleListener());
    } else {
      quickCameraToggle.setVisibility(View.GONE);
    }

    searchNav.setEventListener(this);

    inlineAttachmentButton.setOnClickListener(v -> handleAddAttachment());

    reactionDelegate.setOnReactionSelectedListener(this);

    joinGroupCallButton.setOnClickListener(v -> handleVideo());

    voiceNoteMediaController.getVoiceNotePlayerViewState().observe(getViewLifecycleOwner(), state -> {
      if (state.isPresent()) {
        requireVoiceNotePlayerView().show();
        requireVoiceNotePlayerView().setState(state.get());
      } else if (voiceNotePlayerViewStub.resolved()) {
        requireVoiceNotePlayerView().hide();
      }
    });

    voiceNoteMediaController.getVoiceNotePlaybackState().observe(getViewLifecycleOwner(), inputPanel.getPlaybackStateObserver());

    material3OnScrollHelper = new Material3OnScrollHelper(requireActivity(), Collections.singletonList(toolbarBackground), Collections.emptyList()) {
      @Override
      public @NonNull ColorSet getActiveColorSet() {
        return new ColorSet(getActiveToolbarColor(wallpaper.getDrawable() != null));
      }

      @Override
      public @NonNull ColorSet getInactiveColorSet() {
        return new ColorSet(getInactiveToolbarColor(wallpaper.getDrawable() != null));
      }
    };
  }

  private void updateSendButtonColor(MessageSendType newMessageSendType) {
    buttonToggle.getBackground().setColorFilter(getSendButtonColor(newMessageSendType), PorterDuff.Mode.MULTIPLY);
    buttonToggle.getBackground().invalidateSelf();
  }

  private @ColorInt int getSendButtonColor(MessageSendType newTransport) {
    if (newTransport.usesSmsTransport()) {
      return getResources().getColor(newTransport.getBackgroundColorRes());
    } else if (recipient != null) {
      return getRecipient().getChatColors().asSingleColor();
    } else {
      return getResources().getColor(newTransport.getBackgroundColorRes());
    }
  }

  private @NonNull VoiceNotePlayerView requireVoiceNotePlayerView() {
    if (voiceNotePlayerView == null) {
      voiceNotePlayerView = voiceNotePlayerViewStub.get().findViewById(R.id.voice_note_player_view);
      voiceNotePlayerView.setListener(new VoiceNotePlayerViewListener());
    }

    return voiceNotePlayerView;
  }

  private void updateWallpaper(@Nullable ChatWallpaper chatWallpaper) {
    Log.d(TAG, "Setting wallpaper.");
    if (chatWallpaper != null) {
      chatWallpaper.loadInto(wallpaper);
      ChatWallpaperDimLevelUtil.applyDimLevelForNightMode(wallpaperDim, chatWallpaper);
      inputPanel.setWallpaperEnabled(true);
      if (attachmentKeyboardStub.resolved()) {
        attachmentKeyboardStub.get().setWallpaperEnabled(true);
      }

      material3OnScrollHelper.setColorImmediate();
      int toolbarTextAndIconColor = getResources().getColor(R.color.signal_colorNeutralInverse);
      toolbar.setTitleTextColor(toolbarTextAndIconColor);
      setToolbarActionItemTint(toolbar, toolbarTextAndIconColor);
      if (!inviteButton.resolved()) {
        WindowUtil.setNavigationBarColor(requireActivity(), getResources().getColor(R.color.conversation_navigation_wallpaper));
      }
    } else {
      wallpaper.setImageDrawable(null);
      wallpaperDim.setVisibility(View.GONE);
      inputPanel.setWallpaperEnabled(false);
      if (attachmentKeyboardStub.resolved()) {
        attachmentKeyboardStub.get().setWallpaperEnabled(false);
      }

      material3OnScrollHelper.setColorImmediate();
      int toolbarTextAndIconColor = getResources().getColor(R.color.signal_colorOnSurface);
      toolbar.setTitleTextColor(toolbarTextAndIconColor);
      setToolbarActionItemTint(toolbar, toolbarTextAndIconColor);
      if (!releaseChannelUnmute.resolved() && !inviteButton.resolved()) {
        WindowUtil.setNavigationBarColor(requireActivity(), getResources().getColor(R.color.signal_colorBackground));
      }
    }
    fragment.onWallpaperChanged(chatWallpaper);
    messageRequestBottomView.setWallpaperEnabled(chatWallpaper != null);
  }

  private static @ColorRes int getActiveToolbarColor(boolean hasWallpaper) {
    return hasWallpaper ? R.color.conversation_toolbar_color_wallpaper_scrolled
                        : R.color.signal_colorSurface2;
  }

  private static @ColorRes int getInactiveToolbarColor(boolean hasWallpaper) {
    return hasWallpaper ? R.color.conversation_toolbar_color_wallpaper
                        : R.color.signal_colorBackground;
  }

  private void setToolbarActionItemTint(@NonNull Toolbar toolbar, @ColorInt int tint) {
    for (int i = 0; i < toolbar.getMenu().size(); i++) {
      MenuItem menuItem = toolbar.getMenu().getItem(i);
      MenuItemCompat.setIconTintList(menuItem, ColorStateList.valueOf(tint));
    }

    if (toolbar.getNavigationIcon() != null) {
      toolbar.getNavigationIcon().setColorFilter(new SimpleColorFilter(tint));
    }

    if (toolbar.getOverflowIcon() != null) {
      toolbar.getOverflowIcon().setColorFilter(new SimpleColorFilter(tint));
    }
  }

  protected void initializeActionBar() {
    invalidateOptionsMenu();
    toolbar.setOnMenuItemClickListener(menuProvider::onMenuItemSelected);
    toolbar.setNavigationContentDescription(R.string.ConversationFragment__content_description_back_button);
    if (isInBubble()) {
      toolbar.setNavigationIcon(DrawableUtil.tint(ContextUtil.requireDrawable(requireContext(), R.drawable.ic_notification),
                                                  ContextCompat.getColor(requireContext(), R.color.signal_accent_primary)));
      toolbar.setNavigationOnClickListener(unused -> startActivity(MainActivity.clearTop(requireContext())));
    }

    callback.onInitializeToolbar(toolbar);
  }

  @Override
  public boolean isInBubble() {
    return callback.isInBubble();
  }

  private void initializeResources(@NonNull ConversationIntents.Args args) {
    if (recipient != null) {
      recipient.removeObservers(this);
    }

    recipient        = Recipient.live(args.getRecipientId());
    threadId         = args.getThreadId();
    distributionType = args.getDistributionType();
    glideRequests    = GlideApp.with(this);

    Log.i(TAG, "[initializeResources] Recipient: " + recipient.getId() + ", Thread: " + threadId);

    disposables.add(
        recipient
            .observable()
            .observeOn(AndroidSchedulers.mainThread())
            .subscribe(this::onRecipientChanged)
    );
  }

  private void initializeLinkPreviewObserver() {
    linkPreviewViewModel = new ViewModelProvider(this, (ViewModelProvider.Factory) new LinkPreviewViewModel.Factory(new LinkPreviewRepository())).get(LinkPreviewViewModel.class);

    linkPreviewViewModel.getLinkPreviewState().observe(getViewLifecycleOwner(), previewState -> {
      if (previewState == null) return;

      if (previewState.isLoading()) {
        inputPanel.setLinkPreviewLoading();
      } else if (previewState.hasLinks() && !previewState.getLinkPreview().isPresent()) {
        inputPanel.setLinkPreviewNoPreview(previewState.getError());
      } else {
        inputPanel.setLinkPreview(glideRequests, previewState.getLinkPreview());
      }

      updateToggleButtonState();
    });
  }

  private void initializeSearchObserver() {
    ConversationSearchViewModel.Factory viewModelFactory = new ConversationSearchViewModel.Factory(getString(R.string.note_to_self));

    searchViewModel = new ViewModelProvider(this, (ViewModelProvider.Factory) viewModelFactory).get(ConversationSearchViewModel.class);

    searchViewModel.getSearchResults().observe(getViewLifecycleOwner(), result -> {
      if (result == null) return;

      if (!result.getResults().isEmpty()) {
        MessageResult messageResult = result.getResults().get(result.getPosition());
        fragment.jumpToMessage(messageResult.getMessageRecipient().getId(), messageResult.getReceivedTimestampMs(), searchViewModel::onMissingResult);
      }

      searchNav.setData(result.getPosition(), result.getResults().size());
    });
  }

  private void initializeStickerObserver() {
    StickerSearchRepository repository = new StickerSearchRepository(requireContext());

    stickerViewModel = new ViewModelProvider(this, (ViewModelProvider.Factory) new ConversationStickerViewModel.Factory(requireActivity().getApplication(), repository))
                                         .get(ConversationStickerViewModel.class);

    stickerViewModel.getStickerResults().observe(getViewLifecycleOwner(), stickers -> {
      if (stickers == null) return;

      inputPanel.setStickerSuggestions(stickers);
    });

    stickerViewModel.getStickersAvailability().observe(getViewLifecycleOwner(), stickersAvailable -> {
      if (stickersAvailable == null) return;

      boolean           isSystemEmojiPreferred = SignalStore.settings().isPreferSystemEmoji();
      MediaKeyboardMode keyboardMode           = TextSecurePreferences.getMediaKeyboardMode(requireContext());

      if (stickersAvailable) {
        inputPanel.showMediaKeyboardToggle(true);
        switch (keyboardMode) {
          case EMOJI:
            inputPanel.setMediaKeyboardToggleMode(isSystemEmojiPreferred ? KeyboardPage.STICKER : KeyboardPage.EMOJI);
            break;
          case STICKER:
            inputPanel.setMediaKeyboardToggleMode(KeyboardPage.STICKER);
            break;
          case GIF:
            inputPanel.setMediaKeyboardToggleMode(KeyboardPage.GIF);
            break;
        }
      }

      if (emojiDrawerStub.resolved()) {
        initializeMediaKeyboardProviders();
      }
    });
  }

  private void initializeViewModel(@NonNull ConversationIntents.Args args) {
    this.viewModel = new ViewModelProvider(this, (ViewModelProvider.Factory) new ConversationViewModel.Factory()).get(ConversationViewModel.class);

    this.viewModel.setArgs(args);
    this.viewModel.getEvents().observe(getViewLifecycleOwner(), this::onViewModelEvent);
    disposables.add(this.viewModel.getWallpaper().subscribe(w -> updateWallpaper(w.orElse(null))));
  }

  private void initializeGroupViewModel() {
    groupViewModel = new ViewModelProvider(this, (ViewModelProvider.Factory) new ConversationGroupViewModel.Factory()).get(ConversationGroupViewModel.class);
    recipient.observe(this, groupViewModel::onRecipientChange);
    groupViewModel.getGroupActiveState().observe(getViewLifecycleOwner(), unused -> invalidateOptionsMenu());
    groupViewModel.getReviewState().observe(getViewLifecycleOwner(), this::presentGroupReviewBanner);
  }

  private void initializeMentionsViewModel() {
    mentionsViewModel    = new ViewModelProvider(requireActivity(), new MentionsPickerViewModel.Factory()).get(MentionsPickerViewModel.class);
    inlineQueryViewModel = new ViewModelProvider(requireActivity()).get(InlineQueryViewModel.class);

    inlineQueryResultsController = new InlineQueryResultsController(
        requireContext(),
        inlineQueryViewModel,
        inputPanel,
        (ViewGroup) requireView(),
        composeText,
        getViewLifecycleOwner()
    );
    inlineQueryResultsController.onOrientationChange(getResources().getConfiguration().orientation == ORIENTATION_LANDSCAPE);

    recipient.observe(getViewLifecycleOwner(), r -> {
      if (r.isPushV2Group() && !mentionsSuggestions.resolved()) {
        mentionsSuggestions.get();
      }
      mentionsViewModel.onRecipientChange(r);
    });

    composeText.setInlineQueryChangedListener(new InlineQueryChangedListener() {
      @Override
      public void onQueryChanged(@NonNull InlineQuery inlineQuery) {
        if (inlineQuery instanceof InlineQuery.Mention) {
          if (getRecipient().isPushV2Group() && getRecipient().isActiveGroup()) {
            if (!mentionsSuggestions.resolved()) {
              mentionsSuggestions.get();
            }
            mentionsViewModel.onQueryChange(inlineQuery.getQuery());
          }
          inlineQueryViewModel.onQueryChange(inlineQuery);
        } else if (inlineQuery instanceof InlineQuery.Emoji) {
          inlineQueryViewModel.onQueryChange(inlineQuery);
          mentionsViewModel.onQueryChange(null);
        } else if (inlineQuery instanceof InlineQuery.NoQuery) {
          mentionsViewModel.onQueryChange(null);
          inlineQueryViewModel.onQueryChange(inlineQuery);
        }
      }

      @Override
      public void clearQuery() {
        onQueryChanged(InlineQuery.NoQuery.INSTANCE);
      }
    });

    composeText.setMentionValidator(annotations -> {
      if (!getRecipient().isPushV2Group() || !getRecipient().isActiveGroup()) {
        return annotations;
      }

      Set<String> validRecipientIds = Stream.of(getRecipient().getParticipantIds())
                                            .map(id -> MentionAnnotation.idToMentionAnnotationValue(id))
                                            .collect(Collectors.toSet());

      return Stream.of(annotations)
                   .filterNot(a -> validRecipientIds.contains(a.getValue()))
                   .toList();
    });

    mentionsViewModel.getSelectedRecipient().observe(getViewLifecycleOwner(), recipient -> {
      composeText.replaceTextWithMention(recipient.getDisplayName(requireContext()), recipient.getId());
    });

    Disposable disposable = inlineQueryViewModel
        .getSelection()
        .observeOn(AndroidSchedulers.mainThread())
        .subscribe(r -> {
          composeText.replaceText(r);
        });

    disposables.add(disposable);
  }

  public void initializeGroupCallViewModel() {
    groupCallViewModel = new ViewModelProvider(this, new GroupCallViewModel.Factory()).get(GroupCallViewModel.class);

    recipient.observe(this, r -> {
      groupCallViewModel.onRecipientChange(r);
    });

    groupCallViewModel.hasActiveGroupCall().observe(getViewLifecycleOwner(), hasActiveCall -> {
      invalidateOptionsMenu();
      joinGroupCallButton.setVisibility(hasActiveCall ? View.VISIBLE : View.GONE);
    });

    groupCallViewModel.groupCallHasCapacity().observe(getViewLifecycleOwner(), hasCapacity -> joinGroupCallButton.setText(hasCapacity ? R.string.ConversationActivity_join : R.string.ConversationActivity_full));
  }

  public void initializeDraftViewModel() {
    draftViewModel = new ViewModelProvider(this).get(DraftViewModel.class);

    recipient.observe(getViewLifecycleOwner(), r -> {
      draftViewModel.onRecipientChanged(r);
    });

    draftViewModel.setThreadId(threadId);
    draftViewModel.setDistributionType(distributionType);

    disposables.add(
        draftViewModel
            .getState()
            .distinctUntilChanged(state -> state.getVoiceNoteDraft())
            .subscribe(state -> {
              inputPanel.setVoiceNoteDraft(state.getVoiceNoteDraft());
              updateToggleButtonState();
            })
    );
  }

  @Override
  public void showGroupCallingTooltip() {
    if (!SignalStore.tooltips().shouldShowGroupCallingTooltip() || callingTooltipShown) {
      return;
    }

    View anchor = requireView().findViewById(R.id.menu_video_secure);
    if (anchor == null) {
      Log.w(TAG, "Video Call tooltip anchor is null. Skipping tooltip...");
      return;
    }

    callingTooltipShown = true;

    SignalStore.tooltips().markGroupCallSpeakerViewSeen();
    TooltipPopup.forTarget(anchor)
                .setBackgroundTint(ContextCompat.getColor(requireContext(), R.color.signal_accent_green))
                .setTextColor(getResources().getColor(R.color.core_white))
                .setText(R.string.ConversationActivity__tap_here_to_start_a_group_call)
                .setOnDismissListener(() -> SignalStore.tooltips().markGroupCallingTooltipSeen())
                .show(TooltipPopup.POSITION_BELOW);
  }

  @Override
  public void onReactionSelected(MessageRecord messageRecord, String emoji) {
    final Context context = requireContext().getApplicationContext();

    reactionDelegate.hide();

    SignalExecutors.BOUNDED.execute(() -> {
      ReactionRecord oldRecord = Stream.of(messageRecord.getReactions())
                                       .filter(record -> record.getAuthor().equals(Recipient.self().getId()))
                                       .findFirst()
                                       .orElse(null);

      if (oldRecord != null && oldRecord.getEmoji().equals(emoji)) {
        MessageSender.sendReactionRemoval(context, new MessageId(messageRecord.getId()), oldRecord);
      } else {
        MessageSender.sendNewReaction(context, new MessageId(messageRecord.getId()), emoji);
      }
    });
  }

  @Override
  public void onCustomReactionSelected(@NonNull MessageRecord messageRecord, boolean hasAddedCustomEmoji) {
    ReactionRecord oldRecord = Stream.of(messageRecord.getReactions())
                                     .filter(record -> record.getAuthor().equals(Recipient.self().getId()))
                                     .findFirst()
                                     .orElse(null);

    if (oldRecord != null && hasAddedCustomEmoji) {
      final Context context = requireContext().getApplicationContext();

      reactionDelegate.hide();

      SignalExecutors.BOUNDED.execute(() -> MessageSender.sendReactionRemoval(context,
                                                                              new MessageId(messageRecord.getId()),
                                                                              oldRecord));
    } else {
      reactionDelegate.hideForReactWithAny();

      ReactWithAnyEmojiBottomSheetDialogFragment.createForMessageRecord(messageRecord, reactWithAnyEmojiStartPage)
                                                .show(getChildFragmentManager(), "BOTTOM");
    }
  }

  @Override
  public void onReactWithAnyEmojiDialogDismissed() {
    reactionDelegate.hide();
  }

  @Override
  public void onReactWithAnyEmojiSelected(@NonNull String emoji) {
    reactionDelegate.hide();
  }

  @Override
  public void onSearchMoveUpPressed() {
    searchViewModel.onMoveUp();
  }

  @Override
  public void onSearchMoveDownPressed() {
    searchViewModel.onMoveDown();
  }

  private void initializeProfiles() {
    if (!viewModel.isPushAvailable()) {
      Log.i(TAG, "SMS contact, no profile fetch needed.");
      return;
    }

    RetrieveProfileJob.enqueueAsync(recipient.getId());
  }

  private void initializeGv1Migration() {
    GroupV1MigrationJob.enqueuePossibleAutoMigrate(recipient.getId());
  }

  private void onRecipientChanged(@NonNull Recipient recipient) {
    if (getContext() == null) {
      Log.w(TAG, "onRecipientChanged called in detached state. Ignoring.");
      return;
    }

    Log.i(TAG, "onModified(" + recipient.getId() + ") " + recipient.getRegistered());
    titleView.setTitle(glideRequests, recipient);
    titleView.setVerified(identityRecords.isVerified() && !recipient.isSelf());
    setBlockedUserState(recipient, viewModel.getConversationStateSnapshot().getSecurityInfo());
    updateReminders();
    updatePaymentsAvailable();
    updateSendButtonColor(sendButton.getSelectedSendType());

    if (searchViewItem == null || !searchViewItem.isActionViewExpanded()) {
      invalidateOptionsMenu();
    }

    if (groupViewModel != null) {
      groupViewModel.onRecipientChange(recipient);
    }

    if (mentionsViewModel != null) {
      mentionsViewModel.onRecipientChange(recipient);
    }

    if (groupCallViewModel != null) {
      groupCallViewModel.onRecipientChange(recipient);
    }

    if (draftViewModel != null) {
      draftViewModel.onRecipientChanged(recipient);
    }

    if (this.threadId == -1) {
      SimpleTask.run(() -> SignalDatabase.threads().getThreadIdIfExistsFor(recipient.getId()), threadId -> {
        if (this.threadId != threadId) {
          Log.d(TAG, "Thread id changed via recipient change");
          this.threadId = threadId;
          fragment.reload(recipient, this.threadId);
          setVisibleThread(this.threadId);
          draftViewModel.setThreadId(this.threadId);
        }
      });
    }
  }

  @Subscribe(threadMode = ThreadMode.MAIN)
  public void onIdentityRecordUpdate(final IdentityRecord event) {
    initializeIdentityRecords();
  }

  @Subscribe(threadMode =  ThreadMode.MAIN, sticky = true)
  public void onStickerPackInstalled(final StickerPackInstallEvent event) {
    EventBus.getDefault().removeStickyEvent(event);

    if (!inputPanel.isStickerMode()) {
      TooltipPopup.forTarget(inputPanel.getMediaKeyboardToggleAnchorView())
                  .setText(R.string.ConversationActivity_sticker_pack_installed)
                  .setIconGlideModel(event.getIconGlideModel())
                  .show(TooltipPopup.POSITION_ABOVE);
    }
  }

  @Subscribe(threadMode = ThreadMode.MAIN, sticky = true)
  public void onGroupCallPeekEvent(@NonNull GroupCallPeekEvent event) {
    if (groupCallViewModel != null) {
      groupCallViewModel.onGroupCallPeekEvent(event);
    }
  }

  private void initializeReceivers() {
    securityUpdateReceiver = new BroadcastReceiver() {
      @Override
      public void onReceive(Context context, Intent intent) {
        viewModel.updateSecurityInfo();
        calculateCharactersRemaining();
      }
    };

    requireActivity().registerReceiver(securityUpdateReceiver,
                                       new IntentFilter(SecurityEvent.SECURITY_UPDATE_EVENT),
                                       KeyCachingService.KEY_PERMISSION, null);
  }

  //////// Helper Methods

  private ListenableFuture<Boolean> setMedia(@Nullable Uri uri, @NonNull MediaType mediaType) {
    return setMedia(uri, mediaType, 0, 0, false, false);
  }

  private ListenableFuture<Boolean> setMedia(@Nullable Uri uri, @NonNull MediaType mediaType, int width, int height, boolean borderless, boolean videoGif) {
    if (uri == null) {
      return new SettableFuture<>(false);
    }

    if (MediaType.VCARD.equals(mediaType) && viewModel.isPushAvailable()) {
      openContactShareEditor(uri);
      return new SettableFuture<>(false);
    } else if (MediaType.IMAGE.equals(mediaType) || MediaType.GIF.equals(mediaType) || MediaType.VIDEO.equals(mediaType)) {
      String mimeType = MediaUtil.getMimeType(requireContext(), uri);
      if (mimeType == null) {
        mimeType = mediaType.toFallbackMimeType();
      }

      Media media = new Media(uri, mimeType, 0, width, height, 0, 0, borderless, videoGif, Optional.empty(), Optional.empty(), Optional.empty());
      startActivityForResult(MediaSelectionActivity.editor(requireContext(), sendButton.getSelectedSendType(), Collections.singletonList(media), recipient.getId(), composeText.getTextTrimmed()), MEDIA_SENDER);
      return new SettableFuture<>(false);
    } else {
      return attachmentManager.setMedia(glideRequests, uri, mediaType, getCurrentMediaConstraints(), width, height);
    }
  }

  private void openContactShareEditor(Uri contactUri) {
    Intent intent = ContactShareEditActivity.getIntent(requireContext(), Collections.singletonList(contactUri), getSendButtonColor(sendButton.getSelectedSendType()));
    startActivityForResult(intent, GET_CONTACT_DETAILS);
  }

  private void addAttachmentContactInfo(Uri contactUri) {
    ContactAccessor contactDataList = ContactAccessor.getInstance();
    ContactData contactData = contactDataList.getContactData(requireContext(), contactUri);

    if      (contactData.numbers.size() == 1) composeText.append(contactData.numbers.get(0).number);
    else if (contactData.numbers.size() > 1)  selectContactInfo(contactData);
  }

  private void sendSharedContact(List<Contact> contacts) {
    long       expiresIn      = TimeUnit.SECONDS.toMillis(recipient.get().getExpiresInSeconds());
    boolean    initiating     = threadId == -1;

    sendMediaMessage(recipient.getId(), sendButton.getSelectedSendType(), "", attachmentManager.buildSlideDeck(), null, contacts, Collections.emptyList(), Collections.emptyList(), null, expiresIn, false, initiating, false, null);
  }

  private void selectContactInfo(ContactData contactData) {
    final CharSequence[] numbers     = new CharSequence[contactData.numbers.size()];
    final CharSequence[] numberItems = new CharSequence[contactData.numbers.size()];

    for (int i = 0; i < contactData.numbers.size(); i++) {
      numbers[i]     = contactData.numbers.get(i).number;
      numberItems[i] = contactData.numbers.get(i).type + ": " + contactData.numbers.get(i).number;
    }

    AlertDialog.Builder builder = new MaterialAlertDialogBuilder(requireContext());
    builder.setIcon(R.drawable.ic_account_box);
    builder.setTitle(R.string.ConversationActivity_select_contact_info);

    builder.setItems(numberItems, (dialog, which) -> composeText.append(numbers[which]));
    builder.show();
  }

  private void setBlockedUserState(Recipient recipient, @NonNull ConversationSecurityInfo conversationSecurityInfo) {
    if (!conversationSecurityInfo.isInitialized()) {
      Log.i(TAG, "Ignoring blocked state update for uninitialized security info.");
      return;
    }

    if (conversationSecurityInfo.isClientExpired() || conversationSecurityInfo.isUnauthorized()) {
      unblockButton.setVisibility(View.GONE);
      inputPanel.setHideForBlockedState(true);
      inviteButton.setVisibility(View.GONE);
      registerButton.setVisibility(View.GONE);
      loggedOutStub.setVisibility(View.VISIBLE);
      messageRequestBottomView.setVisibility(View.GONE);

      int color = ContextCompat.getColor(requireContext(), recipient.hasWallpaper() ? R.color.wallpaper_bubble_color : R.color.signal_colorBackground);
      loggedOutStub.get().setBackgroundColor(color);
      WindowUtil.setNavigationBarColor(requireActivity(), color);

      TextView       message      = loggedOutStub.get().findViewById(R.id.logged_out_message);
      MaterialButton actionButton = loggedOutStub.get().findViewById(R.id.logged_out_button);

      if (conversationSecurityInfo.isClientExpired()) {
        message.setText(R.string.ExpiredBuildReminder_this_version_of_signal_has_expired);
        actionButton.setText(R.string.ConversationFragment__update_build);
        actionButton.setOnClickListener(v -> {
          PlayStoreUtil.openPlayStoreOrOurApkDownloadPage(requireContext());
        });
      } else if (conversationSecurityInfo.isUnauthorized()) {
        message.setText(R.string.UnauthorizedReminder_this_is_likely_because_you_registered_your_phone_number_with_Signal_on_a_different_device);
        actionButton.setText(R.string.ConversationFragment__reregister_signal);
        actionButton.setOnClickListener(v -> {
          startActivity(RegistrationNavigationActivity.newIntentForReRegistration(requireContext()));
        });
      }
    } else if (!conversationSecurityInfo.isPushAvailable() && isPushGroupConversation()) {
      unblockButton.setVisibility(View.GONE);
      inputPanel.setHideForBlockedState(true);
      inviteButton.setVisibility(View.GONE);
      loggedOutStub.setVisibility(View.GONE);
      registerButton.setVisibility(View.VISIBLE);
    } else if (!conversationSecurityInfo.isPushAvailable() && (recipient.hasSmsAddress() || recipient.isMmsGroup())) {
      unblockButton.setVisibility(View.GONE);
      inputPanel.setHideForBlockedState(true);
      inviteButton.setVisibility(SignalStore.account().isRegistered() ? View.VISIBLE : View.GONE);
      registerButton.setVisibility(View.GONE);
      loggedOutStub.setVisibility(View.GONE);

      int color = ContextCompat.getColor(requireContext(), recipient.hasWallpaper() ? R.color.wallpaper_bubble_color : R.color.signal_colorBackground);
      inviteButton.get().setBackgroundColor(color);
      WindowUtil.setNavigationBarColor(requireActivity(), color);

      TextView       message      = inviteButton.get().findViewById(R.id.export_sms_message);
      MaterialButton actionButton = inviteButton.get().findViewById(R.id.export_sms_button);

      message.setText(requireContext().getString(R.string.ConversationActivity__sms_messaging_is_no_longer_supported_in_signal_invite_s_to_to_signal_to_keep_the_conversation_here,
                                                 recipient.getDisplayName(requireContext())));
      actionButton.setText(R.string.ConversationActivity__invite_to_signal);
      actionButton.setOnClickListener(v -> handleInviteLink());
    } else if (recipient.isReleaseNotes() && !recipient.isBlocked()) {
      unblockButton.setVisibility(View.GONE);
      inputPanel.setHideForBlockedState(true);
      inviteButton.setVisibility(View.GONE);
      registerButton.setVisibility(View.GONE);

      if (recipient.isMuted()) {
        View unmuteBanner = releaseChannelUnmute.get();
        unmuteBanner.setVisibility(View.VISIBLE);
        unmuteBanner.findViewById(R.id.conversation_activity_unmute_button)
                    .setOnClickListener(v -> handleUnmuteNotifications());
        WindowUtil.setNavigationBarColor(requireActivity(), getResources().getColor(R.color.signal_colorSurface2));
      } else if (releaseChannelUnmute.resolved()) {
        releaseChannelUnmute.get().setVisibility(View.GONE);
        WindowUtil.setNavigationBarColor(requireActivity(), getResources().getColor(R.color.signal_colorBackground));
      }
    } else {
      boolean inactivePushGroup = isPushGroupConversation() && !recipient.isActiveGroup();
      inputPanel.setHideForBlockedState(inactivePushGroup);
      unblockButton.setVisibility(View.GONE);
      inviteButton.setVisibility(View.GONE);
      registerButton.setVisibility(View.GONE);
    }

    if (releaseChannelUnmute.resolved() && !recipient.isReleaseNotes()) {
      releaseChannelUnmute.get().setVisibility(View.GONE);
    }
  }

  private void calculateCharactersRemaining() {
    String          messageBody     = composeText.getTextTrimmed().toString();
    MessageSendType sendType        = sendButton.getSelectedSendType();
    CharacterState  characterState  = sendType.calculateCharacters(messageBody);

    if (characterState.charactersRemaining <= 15 || characterState.messagesSpent > 1) {
      charactersLeft.setText(String.format(Locale.getDefault(),
                                           "%d/%d (%d)",
                                           characterState.charactersRemaining,
                                           characterState.maxTotalMessageSize,
                                           characterState.messagesSpent));
      charactersLeft.setVisibility(View.VISIBLE);
    } else {
      charactersLeft.setVisibility(View.GONE);
    }
  }

  private void initializeMediaKeyboardProviders() {
    KeyboardPagerViewModel keyboardPagerViewModel = new ViewModelProvider(requireActivity()).get(KeyboardPagerViewModel.class);

    switch (TextSecurePreferences.getMediaKeyboardMode(requireContext())) {
      case EMOJI:
        keyboardPagerViewModel.switchToPage(KeyboardPage.EMOJI);
        break;
      case STICKER:
        keyboardPagerViewModel.switchToPage(KeyboardPage.STICKER);
        break;
      case GIF:
        keyboardPagerViewModel.switchToPage(KeyboardPage.GIF);
        break;
    }
  }

  public boolean isInMessageRequest() {
    return messageRequestBottomView.getVisibility() == View.VISIBLE;
  }

  private boolean isActiveGroup() {
    if (!isGroupConversation()) return false;

    Optional<GroupRecord> record = SignalDatabase.groups().getGroup(getRecipient().getId());
    return record.isPresent() && record.get().isActive();
  }

  private boolean isGroupConversation() {
    return getRecipient() != null && getRecipient().isGroup();
  }

  private boolean isPushGroupConversation() {
    return getRecipient() != null && getRecipient().isPushGroup();
  }

  private boolean isPushGroupV1Conversation() {
    return getRecipient() != null && getRecipient().isPushV1Group();
  }

  private boolean isSmsForced() {
    return sendButton.isManualSelection() && sendButton.getSelectedSendType().usesSmsTransport();
  }

  protected Recipient getRecipient() {
    return this.recipient.get();
  }

  private String getMessage() throws InvalidMessageException {
    String rawText = composeText.getTextTrimmed().toString();

    if (rawText.length() < 1 && !attachmentManager.isAttachmentPresent())
      throw new InvalidMessageException(getString(R.string.ConversationActivity_message_is_empty_exclamation));

    return rawText;
  }

  private MediaConstraints getCurrentMediaConstraints() {
    return sendButton.getSelectedSendType().usesSignalTransport()
           ? MediaConstraints.getPushMediaConstraints()
           : MediaConstraints.getMmsMediaConstraints(sendButton.getSelectedSendType().getSimSubscriptionIdOr(-1));
  }

  private void markLastSeen() {
    new AsyncTask<Long, Void, Void>() {
      @Override
      protected Void doInBackground(Long... params) {
        SignalDatabase.threads().setLastSeen(params[0]);
        return null;
      }
    }.executeOnExecutor(AsyncTask.THREAD_POOL_EXECUTOR, threadId);
  }

  protected void sendComplete(long threadId) {
    boolean refreshFragment = (threadId != this.threadId);
    this.threadId = threadId;

    if (fragment == null || !fragment.isVisible() || requireActivity().isFinishing()) {
      callback.onSendComplete(threadId);
      return;
    }

    fragment.setLastSeen(0);

    if (refreshFragment) {
      fragment.reload(recipient.get(), threadId);
      setVisibleThread(threadId);
    }
    if (!inputPanel.inEditMessageMode()) {
      fragment.scrollToBottom();
    }
    attachmentManager.cleanup();

    updateLinkPreviewState();
    callback.onSendComplete(threadId);

    draftViewModel.onSendComplete(threadId);

    inputPanel.exitEditMessageMode();
  }

  private void sendMessage(@Nullable String metricId) {
    sendMessage(metricId, -1);
  }

  private void sendMessage(@Nullable String metricId, long scheduledDate) {
    if (scheduledDate != -1 && ReenableScheduledMessagesDialogFragment.showIfNeeded(requireContext(), getChildFragmentManager(), metricId, scheduledDate)) {
      return;
    }

    if (inputPanel.isRecordingInLockedMode()) {
      inputPanel.releaseRecordingLock();
      return;
    }

    Draft voiceNote = draftViewModel.getVoiceNoteDraft();
    if (voiceNote != null) {
      AudioSlide audioSlide = AudioSlide.createFromVoiceNoteDraft(requireContext(), voiceNote);

      sendVoiceNote(Objects.requireNonNull(audioSlide.getUri()), audioSlide.getFileSize(), scheduledDate);
      return;
    }

    try {
      Recipient recipient = getRecipient();

      if (recipient == null) {
        throw new RecipientFormattingException("Badly formatted");
      }

      String          message        = getMessage();
      MessageSendType sendType       = sendButton.getSelectedSendType();
      long            expiresIn      = TimeUnit.SECONDS.toMillis(recipient.getExpiresInSeconds());
      boolean         initiating     = threadId == -1;
      boolean         isEditMessage  = inputPanel.inEditMessageMode();
      boolean         needsSplit     = !sendType.usesSmsTransport() && message.length() > sendType.calculateCharacters(message).maxPrimaryMessageSize;
      boolean         isMediaMessage = attachmentManager.isAttachmentPresent() ||
                                       recipient.isGroup()                     ||
                                       recipient.getEmail().isPresent()        ||
                                       inputPanel.getQuote().isPresent()       ||
                                       composeText.hasMentions()               ||
                                       composeText.hasStyling()                ||
                                       linkPreviewViewModel.hasLinkPreview()   ||
                                       needsSplit;

      Log.i(TAG, "[sendMessage] recipient: " + recipient.getId() + ", threadId: " + threadId + ",  sendType: " + (sendType.usesSignalTransport() ? "signal" : "sms") + ", isManual: " + sendButton.isManualSelection());

      if (!sendType.usesSignalTransport() && isEditMessage) {
        Toast.makeText(requireContext(),
                       R.string.ConversationActivity_edit_sms_message_error,
                       Toast.LENGTH_LONG)
             .show();
      } else if (sendType.usesSignalTransport() && (identityRecords.isUnverified(true) || identityRecords.isUntrusted(true))) {
        handleRecentSafetyNumberChange();
      } else if (isMediaMessage) {
        sendMediaMessage(sendType, expiresIn, false, initiating, metricId, scheduledDate, inputPanel.getEditMessageId());
      } else {
        sendTextMessage(sendType, expiresIn, initiating, metricId, scheduledDate, inputPanel.getEditMessageId());
      }
    } catch (RecipientFormattingException ex) {
      Toast.makeText(requireContext(),
                     R.string.ConversationActivity_recipient_is_not_a_valid_sms_or_email_address_exclamation,
                     Toast.LENGTH_LONG).show();
      Log.w(TAG, ex);
    } catch (InvalidMessageException ex) {
      Toast.makeText(requireContext(), R.string.ConversationActivity_message_is_empty_exclamation,
                     Toast.LENGTH_SHORT).show();
      Log.w(TAG, ex);
    }
  }

  private void sendMediaMessage(@NonNull MediaSendActivityResult result) {
    if (SignalStore.uiHints().hasNotSeenTextFormattingAlert() && result.getBodyRanges() != null && result.getBodyRanges().getRangesCount() > 0) {
      Dialogs.showFormattedTextDialog(requireContext(), () -> sendMediaMessage(result));
      return;
    }

    long            thread    = this.threadId;
    long            expiresIn = TimeUnit.SECONDS.toMillis(recipient.get().getExpiresInSeconds());
    QuoteModel      quote     = result.isViewOnce() ? null : inputPanel.getQuote().orElse(null);
    List<Mention>   mentions  = new ArrayList<>(result.getMentions());
    OutgoingMessage message   = new OutgoingMessage(recipient.get(),
                                                    result.getBody(),
                                                    Collections.emptyList(),
                                                    System.currentTimeMillis(),
                                                    -1,
                                                    expiresIn,
                                                    result.isViewOnce(),
                                                    distributionType,
                                                    result.getStoryType(),
                                                    null,
                                                    false,
                                                    quote,
                                                    Collections.emptyList(),
                                                    Collections.emptyList(),
                                                    mentions,
                                                    Collections.emptySet(),
                                                    Collections.emptySet(),
                                                    null,
                                                    true,
                                                    result.getBodyRanges(),
                                                    -1,
                                                    0);

    final Context         context      = requireContext().getApplicationContext();

    ApplicationDependencies.getTypingStatusSender().onTypingStopped(thread);

    inputPanel.clearQuote();
    attachmentManager.clear(glideRequests, false);
    silentlySetComposeText("");

    fragment.stageOutgoingMessage(message);

    SimpleTask.run(() -> {
      long resultId = MessageSender.sendPushWithPreUploadedMedia(context, message, result.getPreUploadResults(), thread, null);

      int deleted = SignalDatabase.attachments().deleteAbandonedPreuploadedAttachments();
      Log.i(TAG, "Deleted " + deleted + " abandoned attachments.");

      return resultId;
    }, this::sendComplete);
  }

  private void sendMediaMessage(@NonNull MessageSendType sendType, final long expiresIn, final boolean viewOnce, final boolean initiating, @Nullable String metricId, long scheduledDate, @Nullable MessageId editMessageId)
      throws InvalidMessageException
  {
    Log.i(TAG, "Sending media message...");
    List<LinkPreview> linkPreviews = linkPreviewViewModel.onSend();
    sendMediaMessage(recipient.getId(),
                     sendType,
                     getMessage(),
                     attachmentManager.buildSlideDeck(),
                     inputPanel.getQuote().orElse(null),
                     Collections.emptyList(),
                     linkPreviews,
                     composeText.getMentions(),
                     composeText.getStyling(),
                     expiresIn,
                     viewOnce,
                     initiating,
                     true,
                     metricId,
                     scheduledDate,
                     editMessageId);
  }

  private ListenableFuture<Void> sendMediaMessage(@NonNull RecipientId recipientId,
                                                  @NonNull MessageSendType sendType,
                                                  @NonNull String body,
                                                  SlideDeck slideDeck,
                                                  QuoteModel quote,
                                                  List<Contact> contacts,
                                                  List<LinkPreview> previews,
                                                  List<Mention> mentions,
                                                  @Nullable BodyRangeList styling,
                                                  final long expiresIn,
                                                  final boolean viewOnce,
                                                  final boolean initiating,
                                                  final boolean clearComposeBox,
                                                  final @Nullable String metricId)
  {
    return sendMediaMessage(recipientId, sendType, body, slideDeck, quote, contacts, previews, mentions, styling, expiresIn, viewOnce, initiating, clearComposeBox, metricId, -1, null);
  }

  private ListenableFuture<Void> sendMediaMessage(@NonNull RecipientId recipientId,
                                                  @NonNull MessageSendType sendType,
                                                  @NonNull String body,
                                                  SlideDeck slideDeck,
                                                  QuoteModel quote,
                                                  List<Contact> contacts,
                                                  List<LinkPreview> previews,
                                                  List<Mention> mentions,
                                                  @Nullable BodyRangeList styling,
                                                  final long expiresIn,
                                                  final boolean viewOnce,
                                                  final boolean initiating,
                                                  final boolean clearComposeBox,
                                                  final @Nullable String metricId,
                                                  final long scheduledDate,
                                                  @Nullable MessageId editMessageId)
  {
    if (SignalStore.uiHints().hasNotSeenTextFormattingAlert() && styling != null && styling.getRangesCount() > 0) {
      final String finalBody = body;
      Dialogs.showFormattedTextDialog(requireContext(), () -> sendMediaMessage(recipientId, sendType, finalBody, slideDeck, quote, contacts, previews, mentions, styling, expiresIn, viewOnce, initiating, clearComposeBox, metricId, scheduledDate, editMessageId));
      return new SettableFuture<>(null);
    }

    final boolean sendPush = sendType.usesSignalTransport();
    final long    thread   = this.threadId;

    if (sendPush) {
      MessageUtil.SplitResult splitMessage = MessageUtil.getSplitMessage(requireContext(), body, sendButton.getSelectedSendType().calculateCharacters(body).maxPrimaryMessageSize);
      body = splitMessage.getBody();

      if (splitMessage.getTextSlide().isPresent()) {
        slideDeck.addSlide(splitMessage.getTextSlide().get());
      }
    }

    OutgoingMessage outgoingMessageCandidate = new OutgoingMessage(Recipient.resolved(recipientId),
                                                                   OutgoingMessage.buildMessage(slideDeck, body),
                                                                   slideDeck.asAttachments(),
                                                                   System.currentTimeMillis(),
                                                                   sendType.getSimSubscriptionIdOr(-1),
                                                                   expiresIn,
                                                                   viewOnce,
                                                                   distributionType,
                                                                   StoryType.NONE,
                                                                   null,
                                                                   false,
                                                                   quote,
                                                                   contacts,
                                                                   previews,
                                                                   mentions,
                                                                   Collections.emptySet(),
                                                                   Collections.emptySet(),
                                                                   null,
                                                                   false,
                                                                   styling,
                                                                   scheduledDate,
                                                                   editMessageId != null ? editMessageId.getId() : 0);

    final SettableFuture<Void> future  = new SettableFuture<>();
    final Context              context = requireContext().getApplicationContext();

    final OutgoingMessage outgoingMessage;

    if (sendPush) {
      outgoingMessage = outgoingMessageCandidate.makeSecure();
      ApplicationDependencies.getTypingStatusSender().onTypingStopped(thread);
    } else {
      outgoingMessage = outgoingMessageCandidate.withExpiry(0);
    }

    Permissions.with(this)
               .request(Manifest.permission.SEND_SMS, Manifest.permission.READ_SMS)
               .ifNecessary(!sendPush)
               .withPermanentDenialDialog(getString(R.string.ConversationActivity_signal_needs_sms_permission_in_order_to_send_an_sms))
               .onAllGranted(() -> {
                 if (clearComposeBox) {
                   inputPanel.clearQuote();
                   attachmentManager.clear(glideRequests, false);
                   silentlySetComposeText("");
                 }

                 fragment.stageOutgoingMessage(outgoingMessage);

                 SimpleTask.run(() -> {
                   return MessageSender.send(context, outgoingMessage, thread, sendType.usesSmsTransport() ? SendType.MMS : SendType.SIGNAL, metricId, null);
                 }, result -> {
                   sendComplete(result);
                   future.set(null);
                 });
               })
               .onAnyDenied(() -> future.set(null))
               .execute();

    return future;
  }

  private void sendTextMessage(@NonNull MessageSendType sendType,
                               final long expiresIn,
                               final boolean initiating,
                               final @Nullable String metricId,
                               long scheduledDate,
                               @Nullable MessageId messageToEdit)
      throws InvalidMessageException
  {
    final long    thread      = this.threadId;
    final Context context     = requireContext().getApplicationContext();
    final String  messageBody = getMessage();
    final boolean sendPush    = sendType.usesSignalTransport();

    final OutgoingMessage message;

    if (sendPush) {
      if (messageToEdit != null) {
        message = OutgoingMessage.editText(recipient.get(), messageBody, System.currentTimeMillis(), null, messageToEdit.getId());
      } else if (scheduledDate > 0) {
        message = OutgoingMessage.text(recipient.get(), messageBody, expiresIn, System.currentTimeMillis(), null)
                                 .sendAt(scheduledDate);
      } else {
        message = OutgoingMessage.text(recipient.get(), messageBody, expiresIn, System.currentTimeMillis(), null);
      }
      ApplicationDependencies.getTypingStatusSender().onTypingStopped(thread);
    } else {
      message = OutgoingMessage.sms(recipient.get(), messageBody, sendType.getSimSubscriptionIdOr(-1));
    }

    Permissions.with(this)
               .request(Manifest.permission.SEND_SMS)
               .ifNecessary(!sendPush)
               .withPermanentDenialDialog(getString(R.string.ConversationActivity_signal_needs_sms_permission_in_order_to_send_an_sms))
               .onAllGranted(() -> {
                 SimpleTask.run(() -> {
                   return MessageSender.send(context, message, thread, sendType.usesSmsTransport() ? SendType.SMS : SendType.SIGNAL, metricId, null);
                 }, this::sendComplete);

                 silentlySetComposeText("");
                 fragment.stageOutgoingMessage(message);
               })
               .execute();
  }

<<<<<<< HEAD
=======
  private void showDefaultSmsPrompt() {
    new MaterialAlertDialogBuilder(requireContext())
                   .setMessage(R.string.ConversationActivity_signal_cannot_sent_sms_mms_messages_because_it_is_not_your_default_sms_app)
                   .setNegativeButton(R.string.ConversationActivity_no, (dialog, which) -> dialog.dismiss())
                   .setPositiveButton(R.string.ConversationActivity_yes, (dialog, which) -> handleMakeDefaultSms())
                   .show();
  }

  private void showExpiredDialog() {
    Reminder reminder = new ExpiredBuildReminder(requireContext());

    MaterialAlertDialogBuilder builder = new MaterialAlertDialogBuilder(requireContext())
        .setMessage(reminder.getText(requireContext()))
        .setPositiveButton(android.R.string.ok, (d, w) -> d.dismiss());

    List<Reminder.Action> actions = reminder.getActions();
    if (actions.size() == 1) {
      Reminder.Action action = actions.get(0);

      builder.setNeutralButton(action.getTitle(requireContext()), (d, i) -> {
        if (action.getActionId() == R.id.reminder_action_update_now) {
          PlayStoreUtil.openPlayStoreOrOurApkDownloadPage(requireContext());
        }
      });
    }

    builder.show();
  }

>>>>>>> c9d298c4
  private void updateToggleButtonState() {
    if (inputPanel.isRecordingInLockedMode()) {
      buttonToggle.display(sendButton);
      quickAttachmentToggle.show();
      inlineAttachmentToggle.hide();
      return;
    }

    if (inputPanel.inEditMessageMode()) {
      buttonToggle.display(sendEditButton);
      quickAttachmentToggle.hide();
      inlineAttachmentToggle.hide();
      return;
    }

    if (draftViewModel.getVoiceNoteDraft() != null) {
      buttonToggle.display(sendButton);
      quickAttachmentToggle.hide();
      inlineAttachmentToggle.hide();
      return;
    }

    if (composeText.getText().length() == 0 && !attachmentManager.isAttachmentPresent()) {
      buttonToggle.display(attachButton);
      quickAttachmentToggle.show();
      inlineAttachmentToggle.hide();
    } else {
      buttonToggle.display(sendButton);
      quickAttachmentToggle.hide();

      if (!attachmentManager.isAttachmentPresent() && !linkPreviewViewModel.hasLinkPreviewUi()) {
        inlineAttachmentToggle.show();
      } else {
        inlineAttachmentToggle.hide();
      }
    }
  }

  private void onViewModelEvent(@NonNull ConversationViewModel.Event event) {
    if (event == ConversationViewModel.Event.SHOW_RECAPTCHA) {
      RecaptchaProofBottomSheetFragment.show(getChildFragmentManager());
    } else {
      throw new AssertionError("Unexpected event!");
    }
  }

  private void updateLinkPreviewState() {
    if (SignalStore.settings().isLinkPreviewsEnabled() && viewModel.isPushAvailable() && !sendButton.getSelectedSendType().usesSmsTransport() && !attachmentManager.isAttachmentPresent() && getContext() != null) {
      linkPreviewViewModel.onEnabled();
      linkPreviewViewModel.onTextChanged(requireContext(), composeText.getTextTrimmed().toString(), composeText.getSelectionStart(), composeText.getSelectionEnd());
    } else {
      linkPreviewViewModel.onUserCancel();
    }
  }

  private void updateScheduledMessagesBar(int count) {
    if (count <= 0) {
      scheduledMessagesBarStub.setVisibility(View.GONE);
      reshowScheduleMessagesBar = false;
    } else {
      View scheduledMessagesBar = scheduledMessagesBarStub.get();

      scheduledMessagesBar.findViewById(R.id.scheduled_messages_show_all).setOnClickListener(v -> {
        ScheduledMessagesBottomSheet.show(getChildFragmentManager(), threadId, recipient.getId());
      });

      scheduledMessagesBar.setVisibility(View.VISIBLE);
      reshowScheduleMessagesBar = true;
      TextView scheduledText = scheduledMessagesBar.findViewById(R.id.scheduled_messages_text);
      scheduledText.setText(getResources().getQuantityString(R.plurals.conversation_scheduled_messages_bar__number_of_messages, count, count));
    }
  }

  private void recordTransportPreference(MessageSendType sendType) {
    new AsyncTask<Void, Void, Void>() {
      @Override
      protected Void doInBackground(Void... params) {
        RecipientTable recipientTable = SignalDatabase.recipients();

        recipientTable.setDefaultSubscriptionId(recipient.getId(), sendType.getSimSubscriptionIdOr(-1));

        if (!recipient.resolve().isPushGroup()) {
          recipientTable.setForceSmsSelection(recipient.getId(), recipient.get().getRegistered() == RegisteredState.REGISTERED && sendType.usesSmsTransport());
        }

        return null;
      }
    }.executeOnExecutor(AsyncTask.THREAD_POOL_EXECUTOR);
  }

  @Override
  public void onRecorderPermissionRequired() {
    Permissions.with(this)
               .request(Manifest.permission.RECORD_AUDIO)
               .ifNecessary()
               .withRationaleDialog(getString(R.string.ConversationActivity_to_send_audio_messages_allow_signal_access_to_your_microphone), R.drawable.ic_mic_solid_24)
               .withPermanentDenialDialog(getString(R.string.ConversationActivity_signal_requires_the_microphone_permission_in_order_to_send_audio_messages))
               .execute();
  }

  @Override
  public void onRecorderStarted() {
    final AudioManagerCompat audioManager = ApplicationDependencies.getAndroidCallAudioManager();
    if (audioManager.isBluetoothHeadsetAvailable()) {
      connectToBluetoothAndBeginRecording();
    } else {
      Log.d(TAG, "Recording from phone mic because no bluetooth devices were available.");
      beginRecording();
    }
  }

  private void connectToBluetoothAndBeginRecording() {
      if (bluetoothVoiceNoteUtil != null) {
        Log.d(TAG, "Initiating Bluetooth SCO connection...");
        bluetoothVoiceNoteUtil.connectBluetoothScoConnection();
      } else {
        Log.e(TAG, "Unable to instantiate BluetoothVoiceNoteUtil.");
      }
  }

  private Unit beginRecording() {
    Vibrator vibrator = ServiceUtil.getVibrator(requireContext());
    vibrator.vibrate(20);

    requireActivity().getWindow().addFlags(WindowManager.LayoutParams.FLAG_KEEP_SCREEN_ON);
    requireActivity().setRequestedOrientation(ActivityInfo.SCREEN_ORIENTATION_LOCKED);

    voiceNoteMediaController.pausePlayback();
    recordingSession = new RecordingSession(audioRecorder.startRecording());
    disposables.add(recordingSession);
    return Unit.INSTANCE;
  }

  private Unit onBluetoothPermissionDenied() {
    new MaterialAlertDialogBuilder(requireContext())
        .setTitle(R.string.ConversationParentFragment__bluetooth_permission_denied)
        .setMessage(R.string.ConversationParentFragment__please_enable_the_nearby_devices_permission_to_use_bluetooth_during_a_call)
        .setPositiveButton(R.string.ConversationParentFragment__open_settings, (d, w) -> startActivity(Permissions.getApplicationSettingsIntent(requireContext())))
        .setNegativeButton(R.string.ConversationParentFragment__not_now, null)
        .show();

    return Unit.INSTANCE;
  }

  @Override
  public void onRecorderLocked() {
    voiceRecorderWakeLock.acquire();
    updateToggleButtonState();
    requireActivity().setRequestedOrientation(ActivityInfo.SCREEN_ORIENTATION_UNSPECIFIED);
  }

  @Override
  public void onRecorderFinished() {
    bluetoothVoiceNoteUtil.disconnectBluetoothScoConnection();
    voiceRecorderWakeLock.release();
    updateToggleButtonState();

    Activity activity = getActivity();
    if (activity != null) {
      Vibrator vibrator = ServiceUtil.getVibrator(activity);
      vibrator.vibrate(20);

      activity.getWindow().clearFlags(WindowManager.LayoutParams.FLAG_KEEP_SCREEN_ON);
      activity.setRequestedOrientation(ActivityInfo.SCREEN_ORIENTATION_UNSPECIFIED);
    }

    if (recordingSession != null) {
      recordingSession.completeRecording();
    }
  }

  @Override
  public void onRecorderCanceled(boolean byUser) {
    bluetoothVoiceNoteUtil.disconnectBluetoothScoConnection();
    voiceRecorderWakeLock.release();
    updateToggleButtonState();

    Activity activity = getActivity();
    if (activity != null) {
      Vibrator vibrator = ServiceUtil.getVibrator(activity);
      vibrator.vibrate(50);

      activity.getWindow().clearFlags(WindowManager.LayoutParams.FLAG_KEEP_SCREEN_ON);
      activity.setRequestedOrientation(ActivityInfo.SCREEN_ORIENTATION_UNSPECIFIED);
    }

    if (recordingSession != null) {
      if (byUser) {
        recordingSession.discardRecording();
      } else {
        recordingSession.saveDraft();
      }
    }
  }

  @Override
  public void onEmojiToggle() {
    if (!emojiDrawerStub.resolved()) {
      initializeMediaKeyboardProviders();
    }

    inputPanel.setMediaKeyboard(emojiDrawerStub.get());
    emojiDrawerStub.get().setFragmentManager(getChildFragmentManager());

    if (container.getCurrentInput() == emojiDrawerStub.get()) {
      container.showSoftkey(composeText);
    } else {
      container.show(composeText, emojiDrawerStub.get());
    }
  }

  @Override
  public void onLinkPreviewCanceled() {
    linkPreviewViewModel.onUserCancel();
  }

  @Override
  public void onStickerSuggestionSelected(@NonNull StickerRecord sticker) {
    sendSticker(sticker, true);
  }

  @Override
  public void onQuoteChanged(long id, @NonNull RecipientId author) {
    draftViewModel.setQuoteDraft(id, author);
  }

  @Override
  public void onQuoteCleared() {
    draftViewModel.clearQuoteDraft();
  }

  @Override
  public void onMediaSelected(@NonNull Uri uri, String contentType) {
    if (MediaUtil.isGif(contentType) || MediaUtil.isImageType(contentType)) {
      SimpleTask.run(getLifecycle(),
                     () -> getKeyboardImageDetails(uri),
                     details -> sendKeyboardImage(uri, contentType, details));
    } else if (MediaUtil.isVideoType(contentType)) {
      setMedia(uri, MediaType.VIDEO);
    } else if (MediaUtil.isAudioType(contentType)) {
      setMedia(uri, MediaType.AUDIO);
    }
  }

  @Override
  public void onCursorPositionChanged(int start, int end) {
    linkPreviewViewModel.onTextChanged(requireContext(), composeText.getTextTrimmed().toString(), start, end);
  }

  @Override
  public void onStickerSelected(@NonNull StickerRecord stickerRecord) {
    sendSticker(stickerRecord, false);
  }

  @Override
  public void onStickerManagementClicked() {
    startActivity(StickerManagementActivity.getIntent(requireContext()));
    container.hideAttachedInput(true);
  }

  private void sendVoiceNote(@NonNull Uri uri, long size, long scheduledDate) {
    boolean    initiating = threadId == -1;
    long       expiresIn  = TimeUnit.SECONDS.toMillis(recipient.get().getExpiresInSeconds());
    AudioSlide audioSlide = new AudioSlide(requireContext(), uri, size, MediaUtil.AUDIO_AAC, true);
    SlideDeck  slideDeck  = new SlideDeck();

    slideDeck.addSlide(audioSlide);

    sendMediaMessage(recipient.getId(),
                     sendButton.getSelectedSendType(),
                     "",
                     slideDeck,
                     inputPanel.getQuote().orElse(null),
                     Collections.emptyList(),
                     Collections.emptyList(),
                     composeText.getMentions(),
                     composeText.getStyling(),
                     expiresIn,
                     false,
                     initiating,
                     true,
                     null,
                     scheduledDate,
                     null);
  }

  private void sendSticker(@NonNull StickerRecord stickerRecord, boolean clearCompose) {
    sendSticker(new StickerLocator(stickerRecord.getPackId(), stickerRecord.getPackKey(), stickerRecord.getStickerId(), stickerRecord.getEmoji()), stickerRecord.getContentType(), stickerRecord.getUri(), stickerRecord.getSize(), clearCompose);

    SignalExecutors.BOUNDED.execute(() ->
     SignalDatabase.stickers()
                    .updateStickerLastUsedTime(stickerRecord.getRowId(), System.currentTimeMillis())
    );
  }

  private void sendSticker(@NonNull StickerLocator stickerLocator, @NonNull String contentType, @NonNull Uri uri, long size, boolean clearCompose) {
    if (sendButton.getSelectedSendType().usesSmsTransport()) {
      Media  media  = new Media(uri, contentType, System.currentTimeMillis(), StickerSlide.WIDTH, StickerSlide.HEIGHT, size, 0, false, false, Optional.empty(), Optional.empty(), Optional.empty());
      Intent intent = MediaSelectionActivity.editor(requireContext(), sendButton.getSelectedSendType(), Collections.singletonList(media), recipient.getId(), composeText.getTextTrimmed());
      startActivityForResult(intent, MEDIA_SENDER);
      return;
    }

    long            expiresIn      = TimeUnit.SECONDS.toMillis(recipient.get().getExpiresInSeconds());
    boolean         initiating     = threadId == -1;
    MessageSendType sendType       = sendButton.getSelectedSendType();
    SlideDeck       slideDeck      = new SlideDeck();
    Slide           stickerSlide   = new StickerSlide(requireContext(), uri, size, stickerLocator, contentType);

    slideDeck.addSlide(stickerSlide);

    sendMediaMessage(recipient.getId(), sendType, "", slideDeck, null, Collections.emptyList(), Collections.emptyList(), Collections.emptyList(), null, expiresIn, false, initiating, clearCompose, null);
  }

  private void silentlySetComposeText(String text) {
    typingTextWatcher.setTypingStatusEnabled(false);
    composeText.setText(text);
    typingTextWatcher.setTypingStatusEnabled(true);
  }

  @Override
  public void onReactionsDialogDismissed() {
    fragment.clearFocusedItem();
  }

  @Override
  public void onShown() {
    if (inputPanel != null) {
      inputPanel.getMediaKeyboardListener().onShown();
    }
  }

  @Override
  public void onHidden() {
    if (inputPanel != null) {
      inputPanel.getMediaKeyboardListener().onHidden();
    }
  }

  @Override
  public void onKeyboardChanged(@NonNull KeyboardPage page) {
    if (inputPanel != null) {
      inputPanel.getMediaKeyboardListener().onKeyboardChanged(page);
    }
  }

  @Override
  public void onEmojiSelected(String emoji) {
    if (inputPanel != null) {
      inputPanel.onEmojiSelected(emoji);
      if (recentEmojis == null) {
        recentEmojis = new RecentEmojiPageModel(ApplicationDependencies.getApplication(), TextSecurePreferences.RECENT_STORAGE_KEY);
      }
      recentEmojis.onCodePointSelected(emoji);
    }
  }

  @Override
  public void onKeyEvent(KeyEvent keyEvent) {
    if (keyEvent != null) {
      inputPanel.onKeyEvent(keyEvent);
    }
  }

  @Override
  public void openGifSearch() {
    AttachmentManager.selectGif(this, ConversationParentFragment.PICK_GIF, recipient.getId(), sendButton.getSelectedSendType(), isMms(), composeText.getTextTrimmed());
  }

  @Override
  public void onGifSelectSuccess(@NonNull Uri blobUri, int width, int height) {
    setMedia(blobUri,
             Objects.requireNonNull(MediaType.from(BlobProvider.getMimeType(blobUri))),
             width,
             height,
             false,
             true);
  }

  @Override
  public boolean isMms() {
    return !viewModel.isPushAvailable();
  }

  @Override
  public void openEmojiSearch() {
    if (emojiDrawerStub.resolved()) {
      emojiDrawerStub.get().onOpenEmojiSearch();
    }
  }

  @Override public void closeEmojiSearch() {
    if (emojiDrawerStub.resolved()) {
      emojiDrawerStub.get().onCloseEmojiSearch();
    }
  }

  @Override
  public void onVoiceNoteDraftPlay(@NonNull Uri audioUri, double progress) {
    voiceNoteMediaController.startSinglePlaybackForDraft(audioUri, threadId, progress);
  }

  @Override
  public void onVoiceNoteDraftPause(@NonNull Uri audioUri) {
    voiceNoteMediaController.pausePlayback(audioUri);
  }

  @Override
  public void onVoiceNoteDraftSeekTo(@NonNull Uri audioUri, double progress) {
    voiceNoteMediaController.seekToPosition(audioUri, progress);
  }

  @Override
  public void onVoiceNoteDraftDelete(@NonNull Uri audioUri) {
    voiceNoteMediaController.stopPlaybackAndReset(audioUri);
    draftViewModel.deleteVoiceNoteDraft();
  }

  @Override
  public @NonNull VoiceNoteMediaController getVoiceNoteMediaController() {
    return voiceNoteMediaController;
  }

  @Override public void openStickerSearch() {
    StickerSearchDialogFragment.show(getChildFragmentManager());
  }

  @Override
  public void bindScrollHelper(@NonNull RecyclerView recyclerView) {
    material3OnScrollHelper.attach(recyclerView);
  }

  @Override
  public void onMessageDetailsFragmentDismissed() {
    material3OnScrollHelper.setColorImmediate();
  }

  @Override
  public void sendAnywayAfterSafetyNumberChangedInBottomSheet(@NonNull List<ContactSearchKey.RecipientSearchKey> destinations) {
    Log.d(TAG, "onSendAnywayAfterSafetyNumberChange");
    initializeIdentityRecords().addListener(new AssertedSuccessListener<Boolean>() {
      @Override
      public void onSuccess(Boolean result) {
        sendMessage(null);
      }
    });
  }

  @Override
  public void onScheduleSend(long scheduledTime) {
    sendMessage(null, scheduledTime);
  }

  @Override
  public @NonNull ConversationAdapter.ItemClickListener getConversationAdapterListener() {
    return fragment.getConversationAdapterListener();
  }

  @Override
  public void jumpToMessage(@NonNull MessageRecord messageRecord) {
    fragment.jumpToMessage(messageRecord);
  }

  @Override
  public void onSchedulePermissionsGranted(@Nullable String metricId, long scheduledDate) {
    sendMessage(metricId, scheduledDate);
  }

  @Override
  public void handleGoHome() {
    requireActivity().finish();
  }

  @Override
  public @NonNull ConversationOptionsMenu.Snapshot getSnapshot() {
    ConversationGroupViewModel.GroupActiveState groupActiveState = groupViewModel.getGroupActiveState().getValue();

    return new ConversationOptionsMenu.Snapshot(
        recipient != null ? recipient.get() : null,
        viewModel.isPushAvailable(),
        viewModel.canShowAsBubble(),
        groupActiveState != null && groupActiveState.isActiveGroup(),
        groupActiveState != null && groupActiveState.isActiveV2Group(),
        groupActiveState != null && !groupActiveState.isActiveGroup(),
        groupCallViewModel != null && groupCallViewModel.hasActiveGroupCall().getValue() == Boolean.TRUE,
        distributionType,
        threadId,
        isInMessageRequest(),
        isInBubble()
    );
  }

  @Override
  public void showExpiring(@NonNull Recipient recipient) {
    titleView.showExpiring(recipient);
  }

  @Override
  public void clearExpiring() {
    titleView.clearExpiring();
  }

  // Listeners

  private class RecordingSession implements SingleObserver<VoiceNoteDraft>, Disposable {

    private boolean saveDraft  = true;
    private boolean shouldSend = false;
    private Disposable disposable = Disposable.empty();

    RecordingSession(Single<VoiceNoteDraft> observable) {
      observable.observeOn(AndroidSchedulers.mainThread()).subscribe(this);
    }

    @Override
    public void onSubscribe(@io.reactivex.rxjava3.annotations.NonNull Disposable d) {
      this.disposable = d;
    }

    @Override
    public void onSuccess(@NonNull VoiceNoteDraft draft) {
      if (shouldSend) {
        sendVoiceNote(draft.getUri(), draft.getSize(), -1);
      } else {
        if (!saveDraft) {
          draftViewModel.cancelEphemeralVoiceNoteDraft(draft.asDraft());
        } else {
          draftViewModel.saveEphemeralVoiceNoteDraft(draft.asDraft());
        }
      }

      recordingSession.dispose();
      recordingSession = null;
    }

    @Override
    public void onError(Throwable t) {
      Toast.makeText(requireContext(), R.string.ConversationActivity_unable_to_record_audio, Toast.LENGTH_LONG).show();
      Log.e(TAG, "Error in RecordingSession.", t);
      recordingSession.dispose();
      recordingSession = null;
    }

    public void saveDraft() {
      this.saveDraft  = true;
      this.shouldSend = false;
      audioRecorder.stopRecording();
    }

    public void discardRecording() {
      this.saveDraft  = false;
      this.shouldSend = false;
      audioRecorder.stopRecording();
    }

    public void completeRecording() {
      this.shouldSend = true;
      audioRecorder.stopRecording();
    }

    @Override
    public void dispose() {
      disposable.dispose();
    }

    @Override
    public boolean isDisposed() {
      return disposable.isDisposed();
    }
  }

  private class QuickCameraToggleListener implements OnClickListener {
    @Override
    public void onClick(View v) {
      Permissions.with(ConversationParentFragment.this)
                 .request(Manifest.permission.CAMERA)
                 .ifNecessary()
                 .withRationaleDialog(getString(R.string.ConversationActivity_to_capture_photos_and_video_allow_signal_access_to_the_camera), R.drawable.ic_camera_24)
                 .withPermanentDenialDialog(getString(R.string.ConversationActivity_signal_needs_the_camera_permission_to_take_photos_or_video))
                 .onAllGranted(() -> {
                   composeText.clearFocus();
                   startActivityForResult(MediaSelectionActivity.camera(requireActivity(), sendButton.getSelectedSendType(), recipient.getId(), inputPanel.getQuote().isPresent()), MEDIA_SENDER);
                   requireActivity().overridePendingTransition(R.anim.camera_slide_from_bottom, R.anim.stationary);
                 })
                 .onAnyDenied(() -> Toast.makeText(requireContext(), R.string.ConversationActivity_signal_needs_camera_permissions_to_take_photos_or_video, Toast.LENGTH_LONG).show())
                 .execute();
    }
  }

  private class SendButtonListener implements OnClickListener, TextView.OnEditorActionListener {
    @Override
    public void onClick(View v) {
      String metricId = recipient.get().isGroup() ? SignalLocalMetrics.GroupMessageSend.start()
                                                  : SignalLocalMetrics.IndividualMessageSend.start();
      sendMessage(metricId);
    }

    @Override
    public boolean onEditorAction(TextView v, int actionId, KeyEvent event) {
      if (actionId == EditorInfo.IME_ACTION_SEND) {
        if (inputPanel.isInEditMode()) {
          sendEditButton.performClick();
        } else {
          sendButton.performClick();
        }
        return true;
      }
      return false;
    }
  }

  private class AttachButtonListener implements OnClickListener {
    @Override
    public void onClick(View v) {
      handleAddAttachment();
    }
  }

  private class AttachButtonLongClickListener implements View.OnLongClickListener {
    @Override
    public boolean onLongClick(View v) {
      return sendButton.showSendTypeMenu();
    }
  }

  private class ComposeKeyPressedListener implements OnKeyListener, OnClickListener, TextWatcher, OnFocusChangeListener {

    int beforeLength;

    @Override
    public boolean onKey(View v, int keyCode, KeyEvent event) {
      if (event.getAction() == KeyEvent.ACTION_DOWN) {
        if (keyCode == KeyEvent.KEYCODE_ENTER) {
          if (SignalStore.settings().isEnterKeySends() || event.isCtrlPressed()) {
            sendButton.dispatchKeyEvent(new KeyEvent(KeyEvent.ACTION_DOWN, KeyEvent.KEYCODE_ENTER));
            sendButton.dispatchKeyEvent(new KeyEvent(KeyEvent.ACTION_UP, KeyEvent.KEYCODE_ENTER));
            return true;
          }
        }
      }
      return false;
    }

    @Override
    public void onClick(View v) {
      container.showSoftkey(composeText);
    }

    @Override
    public void beforeTextChanged(CharSequence s, int start, int count,int after) {
      beforeLength = composeText.getTextTrimmed().length();
    }

    @Override
    public void afterTextChanged(Editable s) {
      calculateCharactersRemaining();

      if (composeText.getTextTrimmed().length() == 0 || beforeLength == 0) {
        composeText.postDelayed(ConversationParentFragment.this::updateToggleButtonState, 50);
      }

      stickerViewModel.onInputTextUpdated(s.toString());
    }

    @Override
    public void onTextChanged(CharSequence s, int start, int before,int count) {}

    @Override
    public void onFocusChange(View v, boolean hasFocus) {
      if (hasFocus && container.getCurrentInput() == emojiDrawerStub.get()) {
        container.showSoftkey(composeText);
      }
    }
  }

  private class ComposeTextWatcher extends SimpleTextWatcher {

    private boolean typingStatusEnabled = true;

    private String previousText = "";

    @Override
    public void onTextChanged(@NonNull CharSequence text) {
      handleSaveDraftOnTextChange(composeText.getTextTrimmed());
      handleTypingIndicatorOnTextChange(text.toString());
    }

    private void handleSaveDraftOnTextChange(@NonNull CharSequence text) {
      textDraftSaveDebouncer.publish(() -> {
        if (inputPanel.inEditMessageMode()) {
          draftViewModel.setMessageEditDraft(inputPanel.getEditMessageId(), StringUtil.trimSequence(text).toString(), MentionAnnotation.getMentionsFromAnnotations(text), MessageStyler.getStyling(text));
        } else {
          draftViewModel.setTextDraft(StringUtil.trimSequence(text).toString(), MentionAnnotation.getMentionsFromAnnotations(text), MessageStyler.getStyling(text));
        }
      });
    }

    private void handleTypingIndicatorOnTextChange(@NonNull String text) {
      if (typingStatusEnabled && threadId > 0 && viewModel.isPushAvailable() && !isSmsForced() && !recipient.get().isBlocked() && !recipient.get().isSelf()) {
        TypingStatusSender typingStatusSender = ApplicationDependencies.getTypingStatusSender();

        if (text.length() == 0) {
          typingStatusSender.onTypingStoppedWithNotify(threadId);
        } else if (text.length() < previousText.length() && previousText.contains(text)) {
          typingStatusSender.onTypingStopped(threadId);
        } else {
          typingStatusSender.onTypingStarted(threadId);
        }

        previousText = text;
      }
    }

    public void setTypingStatusEnabled(boolean enabled) {
      this.typingStatusEnabled = enabled;
    }
  }

  @Override
  public void onMessageRequest(@NonNull MessageRequestViewModel viewModel) {
    messageRequestBottomView.setAcceptOnClickListener(v -> viewModel.onAccept());
    messageRequestBottomView.setDeleteOnClickListener(v -> onMessageRequestDeleteClicked(viewModel));
    messageRequestBottomView.setBlockOnClickListener(v -> onMessageRequestBlockClicked(viewModel));
    messageRequestBottomView.setUnblockOnClickListener(v -> onMessageRequestUnblockClicked(viewModel));
    messageRequestBottomView.setGroupV1MigrationContinueListener(v -> GroupsV1MigrationInitiationBottomSheetDialogFragment.showForInitiation(getChildFragmentManager(), recipient.getId()));

    viewModel.getRequestReviewDisplayState().observe(getViewLifecycleOwner(), this::presentRequestReviewBanner);
    viewModel.getMessageData().observe(getViewLifecycleOwner(), this::presentMessageRequestState);
    viewModel.getFailures().observe(getViewLifecycleOwner(), this::showGroupChangeErrorToast);
    viewModel.getMessageRequestStatus().observe(getViewLifecycleOwner(), status -> {
      switch (status) {
        case IDLE:
          hideMessageRequestBusy();
          break;
        case ACCEPTING:
        case BLOCKING:
        case DELETING:
          showMessageRequestBusy();
          break;
        case ACCEPTED:
          hideMessageRequestBusy();
          break;
        case BLOCKED_AND_REPORTED:
          hideMessageRequestBusy();
          Toast.makeText(requireContext(), R.string.ConversationActivity__reported_as_spam_and_blocked, Toast.LENGTH_SHORT).show();
          break;
        case DELETED:
        case BLOCKED:
          hideMessageRequestBusy();
          requireActivity().finish();
      }
    });
  }

  private void presentRequestReviewBanner(@NonNull MessageRequestViewModel.RequestReviewDisplayState state) {
    switch (state) {
      case SHOWN:
        reviewBanner.get().setVisibility(View.VISIBLE);

        CharSequence message = new SpannableStringBuilder().append(SpanUtil.bold(getString(R.string.ConversationFragment__review_requests_carefully)))
                                                           .append(" ")
                                                           .append(getString(R.string.ConversationFragment__signal_found_another_contact_with_the_same_name));

        reviewBanner.get().setBannerMessage(message);

        Drawable drawable = ContextUtil.requireDrawable(requireContext(), R.drawable.symbol_info_24).mutate();
        DrawableCompat.setTint(drawable, ContextCompat.getColor(requireContext(), R.color.signal_icon_tint_primary));

        reviewBanner.get().setBannerIcon(drawable);
        reviewBanner.get().setOnClickListener(unused -> handleReviewRequest(recipient.getId()));
        break;
      case HIDDEN:
        reviewBanner.get().setVisibility(View.GONE);
        break;
      default:
        break;
    }
  }

  private void presentGroupReviewBanner(@NonNull ConversationGroupViewModel.ReviewState groupReviewState) {
    if (groupReviewState.getCount() > 0) {
      reviewBanner.get().setVisibility(View.VISIBLE);
      reviewBanner.get().setBannerMessage(getString(R.string.ConversationFragment__d_group_members_have_the_same_name, groupReviewState.getCount()));
      reviewBanner.get().setBannerRecipient(groupReviewState.getRecipient());
      reviewBanner.get().setOnClickListener(unused -> handleReviewGroupMembers(groupReviewState.getGroupId()));
    } else if (reviewBanner.resolved()) {
      reviewBanner.get().setVisibility(View.GONE);
    }
  }

  private void showMessageRequestBusy() {
    messageRequestBottomView.showBusy();
  }

  private void hideMessageRequestBusy() {
    messageRequestBottomView.hideBusy();
  }

  private void handleReviewGroupMembers(@Nullable GroupId.V2 groupId) {
    if (groupId == null) {
      return;
    }

    ReviewCardDialogFragment.createForReviewMembers(groupId)
                            .show(getChildFragmentManager(), null);
  }

  private void handleReviewRequest(@NonNull RecipientId recipientId) {
    if (recipientId == Recipient.UNKNOWN.getId()) {
      return;
    }

    ReviewCardDialogFragment.createForReviewRequest(recipientId)
                            .show(getChildFragmentManager(), null);
  }

  private void showGroupChangeErrorToast(@NonNull GroupChangeFailureReason e) {
    Toast.makeText(requireContext(), GroupErrors.getUserDisplayMessage(e), Toast.LENGTH_LONG).show();
  }

  @Override
  public void handleReaction(@NonNull ConversationMessage conversationMessage,
                             @NonNull ConversationReactionOverlay.OnActionSelectedListener onActionSelectedListener,
                             @NonNull SelectedConversationModel selectedConversationModel,
                             @NonNull ConversationReactionOverlay.OnHideListener onHideListener)
  {
    reactionDelegate.setOnActionSelectedListener(onActionSelectedListener);
    reactionDelegate.setOnHideListener(onHideListener);
    reactionDelegate.show(requireActivity(), recipient.get(), conversationMessage, groupViewModel.isNonAdminInAnnouncementGroup(), selectedConversationModel);
    composeText.clearFocus();
    if (attachmentKeyboardStub.resolved()) {
      attachmentKeyboardStub.get().hide(true);
    }
  }

  @Override
  public void onMessageWithErrorClicked(@NonNull MessageRecord messageRecord) {
    if (messageRecord.isIdentityMismatchFailure()) {
      SafetyNumberBottomSheet
          .forMessageRecord(requireContext(), messageRecord)
          .show(getChildFragmentManager());
    } else if (messageRecord.hasFailedWithNetworkFailures()) {
      ConversationDialogs.INSTANCE.displayMessageCouldNotBeSentDialog(requireContext(), messageRecord);
    } else {
      MessageDetailsFragment.create(messageRecord, recipient.getId()).show(getChildFragmentManager(), null);
    }
  }

  @Override
  public void onFirstRender() {
    if (getActivity() != null) {
      requireActivity().supportStartPostponedEnterTransition();
    }
    voiceNoteMediaController.finishPostpone();
  }

  @Override
  public void onVoiceNotePause(@NonNull Uri uri) {
    voiceNoteMediaController.pausePlayback(uri);
  }

  @Override
  public void onVoiceNotePlay(@NonNull Uri uri, long messageId, double progress) {
    voiceNoteMediaController.startConsecutivePlayback(uri, messageId, progress);
  }

  @Override
  public void onVoiceNoteResume(@NonNull Uri uri, long messageId) {
    voiceNoteMediaController.resumePlayback(uri, messageId);
  }

  @Override
  public void onVoiceNoteSeekTo(@NonNull Uri uri, double progress) {
    voiceNoteMediaController.seekToPosition(uri, progress);
  }

  @Override
  public void onVoiceNotePlaybackSpeedChanged(@NonNull Uri uri, float speed) {
    voiceNoteMediaController.setPlaybackSpeed(uri, speed);
  }

  @Override
  public void onRegisterVoiceNoteCallbacks(@NonNull Observer<VoiceNotePlaybackState> onPlaybackStartObserver) {
    voiceNoteMediaController.getVoiceNotePlaybackState().observe(getViewLifecycleOwner(), onPlaybackStartObserver);
  }

  @Override
  public void onUnregisterVoiceNoteCallbacks(@NonNull Observer<VoiceNotePlaybackState> onPlaybackStartObserver) {
    voiceNoteMediaController.getVoiceNotePlaybackState().removeObserver(onPlaybackStartObserver);
  }

  @Override
  public void onInviteToSignal() {
    handleInviteLink();
  }

  @Override
  public void onCursorChanged() {
    if (!reactionDelegate.isShowing()) {
      return;
    }

    SimpleTask.run(() -> {
          //noinspection CodeBlock2Expr
          return SignalDatabase.messages().messageExists(reactionDelegate.getMessageRecord());
        }, messageExists -> {
          if (!messageExists) {
            reactionDelegate.hide();
          }
        });
  }

  @Override
  public int getSendButtonTint() {
    return getSendButtonColor(sendButton.getSelectedSendType());
  }

  @Override
  public boolean isKeyboardOpen() {
    return container.isKeyboardOpen();
  }

  @Override
  public boolean isAttachmentKeyboardOpen() {
    return attachmentKeyboardStub.resolved() && attachmentKeyboardStub.get().isShowing();
  }

  @Override
  public void openAttachmentKeyboard() {
    attachmentKeyboardStub.get().show(container.getKeyboardHeight(), true);
  }

  @Override
  public void setThreadId(long threadId) {
    this.threadId = threadId;
    draftViewModel.setThreadId(threadId);
  }

  @Override
  public void handleReplyMessage(ConversationMessage conversationMessage) {
    if (isSearchRequested) {
      searchViewItem.collapseActionView();
    }
    if (inputPanel.inEditMessageMode()) {
      inputPanel.exitEditMessageMode();
    }

    MessageRecord messageRecord = conversationMessage.getMessageRecord();

    Recipient author = messageRecord.getFromRecipient();

    if (messageRecord.isMms() && !((MmsMessageRecord) messageRecord).getSharedContacts().isEmpty()) {
      Contact   contact     = ((MmsMessageRecord) messageRecord).getSharedContacts().get(0);
      String    displayName = ContactUtil.getDisplayName(contact);
      String    body        = getString(R.string.ConversationActivity_quoted_contact_message, EmojiStrings.BUST_IN_SILHOUETTE, displayName);
      SlideDeck slideDeck   = new SlideDeck();

      if (contact.getAvatarAttachment() != null) {
        slideDeck.addSlide(MediaUtil.getSlideForAttachment(requireContext(), contact.getAvatarAttachment()));
      }

      inputPanel.setQuote(GlideApp.with(this),
                          messageRecord.getDateSent(),
                          author,
                          body,
                          slideDeck,
                          MessageRecordUtil.getRecordQuoteType(messageRecord));

    } else if (messageRecord.isMms() && !((MmsMessageRecord) messageRecord).getLinkPreviews().isEmpty()) {
      LinkPreview linkPreview = ((MmsMessageRecord) messageRecord).getLinkPreviews().get(0);
      SlideDeck   slideDeck   = new SlideDeck();

      if (linkPreview.getThumbnail().isPresent()) {
        slideDeck.addSlide(MediaUtil.getSlideForAttachment(requireContext(), linkPreview.getThumbnail().get()));
      }

      inputPanel.setQuote(GlideApp.with(this),
                          messageRecord.getDateSent(),
                          author,
                          conversationMessage.getDisplayBody(requireContext()),
                          slideDeck,
                          MessageRecordUtil.getRecordQuoteType(messageRecord));
    } else {
      SlideDeck slideDeck = messageRecord.isMms() ? ((MmsMessageRecord) messageRecord).getSlideDeck() : new SlideDeck();

      if (messageRecord.isMms() && messageRecord.isViewOnce()) {
        Attachment attachment = new TombstoneAttachment(MediaUtil.VIEW_ONCE, true);
        slideDeck = new SlideDeck();
        slideDeck.addSlide(MediaUtil.getSlideForAttachment(requireContext(), attachment));
      }

      inputPanel.setQuote(GlideApp.with(this),
                          messageRecord.getDateSent(),
                          author,
                          conversationMessage.getDisplayBody(requireContext()),
                          slideDeck,
                          MessageRecordUtil.getRecordQuoteType(messageRecord));
    }

    inputPanel.clickOnComposeInput();
  }

  @Override
  public void handleEditMessage(@NonNull ConversationMessage conversationMessage) {
    if (!FeatureFlags.editMessageSending()) {
      return;
    }
    if (isSearchRequested) {
      searchViewItem.collapseActionView();
    }
    disposables.add(viewModel.resolveMessageToEdit(conversationMessage).subscribe(updatedMessage -> {
      inputPanel.enterEditMessageMode(glideRequests, updatedMessage, false);
    }));
  }

  private void handleSendEditMessage() {
    if (!FeatureFlags.editMessageSending()) {
      Log.w(TAG, "Edit message sending disabled, forcing exit of edit mode");
      inputPanel.exitEditMessageMode();
      return;
    }

    if (!inputPanel.inEditMessageMode()) {
      Log.w(TAG, "Not in edit message mode, unknown state, forcing re-exit");
      inputPanel.exitEditMessageMode();
      return;
    }

    MessageRecord editMessage = inputPanel.getEditMessage();
    if (editMessage == null) {
      Log.w(TAG, "No edit message found, forcing exit");
      inputPanel.exitEditMessageMode();
      return;
    }

    if (!MessageConstraintsUtil.isValidEditMessageSend(editMessage, System.currentTimeMillis())) {
      Log.i(TAG, "Edit message no longer valid");
      final int editDurationHours = MessageConstraintsUtil.getEditMessageThresholdHours();
      Dialogs.showAlertDialog(requireContext(), null, getResources().getQuantityString(R.plurals.ConversationActivity_edit_message_too_old, editDurationHours, editDurationHours));
      return;
    }

    String metricId = recipient.get().isGroup() ? SignalLocalMetrics.GroupMessageSend.start()
                                                : SignalLocalMetrics.IndividualMessageSend.start();

    sendMessage(metricId);
  }

  @Override
  public void onEnterEditMode() {
    updateToggleButtonState();
  }

  @Override
  public void onExitEditMode() {
    updateToggleButtonState();
    draftViewModel.deleteMessageEditDraft();
  }

  @Override
  public void onMessageActionToolbarOpened() {
    searchViewItem.collapseActionView();
    toolbar.setVisibility(View.GONE);
    if (scheduledMessagesBarStub.getVisibility() == View.VISIBLE) {
      reshowScheduleMessagesBar = true;
      scheduledMessagesBarStub.setVisibility(View.GONE);
    }
  }

  @Override
  public void onMessageActionToolbarClosed() {
    toolbar.setVisibility(View.VISIBLE);
    if (reshowScheduleMessagesBar) {
      scheduledMessagesBarStub.setVisibility(View.VISIBLE);
      reshowScheduleMessagesBar = false;
    }
  }

  @Override
  public void onBottomActionBarVisibilityChanged(int visibility) {
    inputPanel.setHideForSelection(visibility == View.VISIBLE);
  }

  @Override
  public void onForwardClicked()  {
    inputPanel.clearQuote();
  }

  @Override
  public void onAttachmentChanged() {
    handleSecurityChange(viewModel.getConversationStateSnapshot().getSecurityInfo());
    updateToggleButtonState();
    updateLinkPreviewState();
  }

  @Override
  public void onLocationRemoved() {
    draftViewModel.clearLocationDraft();
  }

  private void onMessageRequestDeleteClicked(@NonNull MessageRequestViewModel requestModel) {
    Recipient recipient = requestModel.getRecipient().getValue();
    if (recipient == null) {
      Log.w(TAG, "[onMessageRequestDeleteClicked] No recipient!");
      return;
    }

    ConversationDialogs.displayDeleteDialog(requireContext(), recipient, () -> {
      requestModel.onDelete();
      return Unit.INSTANCE;
    });
  }

  private void onMessageRequestBlockClicked(@NonNull MessageRequestViewModel requestModel) {
    Recipient recipient = requestModel.getRecipient().getValue();
    if (recipient == null) {
      Log.w(TAG, "[onMessageRequestBlockClicked] No recipient!");
      return;
    }

    BlockUnblockDialog.showBlockAndReportSpamFor(requireContext(), getLifecycle(), recipient, requestModel::onBlock, requestModel::onBlockAndReportSpam);
  }

  private void onMessageRequestUnblockClicked(@NonNull MessageRequestViewModel requestModel) {
    Recipient recipient = requestModel.getRecipient().getValue();
    if (recipient == null) {
      Log.w(TAG, "[onMessageRequestUnblockClicked] No recipient!");
      return;
    }

    BlockUnblockDialog.showUnblockFor(requireContext(), getLifecycle(), recipient, requestModel::onUnblock);
  }

  @WorkerThread
  private @Nullable KeyboardImageDetails getKeyboardImageDetails(@NonNull Uri uri) {
    try {
      Bitmap bitmap = glideRequests.asBitmap()
                                   .load(new DecryptableStreamUriLoader.DecryptableUri(uri))
                                   .skipMemoryCache(true)
                                   .diskCacheStrategy(DiskCacheStrategy.NONE)
                                   .submit()
                                   .get(1000, TimeUnit.MILLISECONDS);
      int topLeft = bitmap.getPixel(0, 0);
      return new KeyboardImageDetails(bitmap.getWidth(), bitmap.getHeight(), Color.alpha(topLeft) < 255);
    } catch (InterruptedException | ExecutionException | TimeoutException e) {
      return null;
    }
  }

  private void sendKeyboardImage(@NonNull Uri uri, @NonNull String contentType, @Nullable KeyboardImageDetails details) {
    if (details == null || !details.hasTransparency) {
      setMedia(uri, Objects.requireNonNull(MediaType.from(contentType)));
      return;
    }

    long       expiresIn      = TimeUnit.SECONDS.toMillis(recipient.get().getExpiresInSeconds());
    boolean    initiating     = threadId == -1;
    SlideDeck  slideDeck      = new SlideDeck();

    if (MediaUtil.isGif(contentType)) {
      slideDeck.addSlide(new GifSlide(requireContext(), uri, 0, details.width, details.height, details.hasTransparency, null));
    } else if (MediaUtil.isImageType(contentType)) {
      slideDeck.addSlide(new ImageSlide(requireContext(), uri, contentType, 0, details.width, details.height, details.hasTransparency, null, null));
    } else {
      throw new AssertionError("Only images are supported!");
    }

    sendMediaMessage(recipient.getId(),
                     sendButton.getSelectedSendType(),
                     "",
                     slideDeck,
                     null,
                     Collections.emptyList(),
                     Collections.emptyList(),
                     composeText.getMentions(),
                     composeText.getStyling(),
                     expiresIn,
                     false,
                     initiating,
                     false,
                     null);
  }

  private class UnverifiedDismissedListener implements UnverifiedBannerView.DismissListener {
    @Override
    public void onDismissed(final List<IdentityRecord> unverifiedIdentities) {
      SimpleTask.run(() -> {
        try (SignalSessionLock.Lock unused = ReentrantSessionLock.INSTANCE.acquire()) {
          for (IdentityRecord identityRecord : unverifiedIdentities) {
            ApplicationDependencies.getProtocolStore().aci().identities().setVerified(identityRecord.getRecipientId(),
                                                                                      identityRecord.getIdentityKey(),
                                                                                      VerifiedStatus.DEFAULT);
          }
        }
        return null;
      }, nothing -> initializeIdentityRecords());
    }
  }

  private class UnverifiedClickedListener implements UnverifiedBannerView.ClickListener {
    @Override
    public void onClicked(final List<IdentityRecord> unverifiedIdentities) {
      Log.i(TAG, "onClicked: " + unverifiedIdentities.size());
      if (unverifiedIdentities.size() == 1) {
        startActivity(VerifyIdentityActivity.newIntent(requireContext(), unverifiedIdentities.get(0), false));
      } else {
        String[] unverifiedNames = new String[unverifiedIdentities.size()];

        for (int i=0;i<unverifiedIdentities.size();i++) {
          unverifiedNames[i] = Recipient.resolved(unverifiedIdentities.get(i).getRecipientId()).getDisplayName(requireContext());
        }

        AlertDialog.Builder builder = new MaterialAlertDialogBuilder(requireContext());
        builder.setIcon(R.drawable.ic_warning);
        builder.setTitle(R.string.ConversationFragment__no_longer_verified);
        builder.setItems(unverifiedNames, (dialog, which) -> {
          startActivity(VerifyIdentityActivity.newIntent(requireContext(), unverifiedIdentities.get(which), false));
        });
        builder.show();
      }
    }
  }

  private final class VoiceNotePlayerViewListener implements VoiceNotePlayerView.Listener {
    @Override
    public void onCloseRequested(@NonNull Uri uri) {
      voiceNoteMediaController.stopPlaybackAndReset(uri);
    }

    @Override
    public void onSpeedChangeRequested(@NonNull Uri uri, float speed) {
      voiceNoteMediaController.setPlaybackSpeed(uri, speed);
    }

    @Override
    public void onPlay(@NonNull Uri uri, long messageId, double position) {
      voiceNoteMediaController.startSinglePlayback(uri, messageId, position);
    }

    @Override
    public void onPause(@NonNull Uri uri) {
      voiceNoteMediaController.pausePlayback(uri);
    }

    @Override
    public void onNavigateToMessage(long threadId, @NonNull RecipientId threadRecipientId, @NonNull RecipientId senderId, long messageTimestamp, long messagePositionInThread) {
      if (threadId != ConversationParentFragment.this.threadId) {
        startActivity(ConversationIntents.createBuilder(requireActivity(), threadRecipientId, threadId)
                                         .withStartingPosition((int) messagePositionInThread)
                                         .build());
      } else {
        fragment.jumpToMessage(senderId, messageTimestamp, () -> { });
      }
    }
  }

  private void presentMessageRequestState(@Nullable MessageRequestViewModel.MessageData messageData) {
    if (!Util.isEmpty(viewModel.getArgs().getDraftText()) ||
        viewModel.getArgs().getMedia() != null            ||
        viewModel.getArgs().getStickerLocator() != null)
    {
      Log.d(TAG, "[presentMessageRequestState] Have extra, so ignoring provided state.");
      messageRequestBottomView.setVisibility(View.GONE);
      inputPanel.setHideForMessageRequestState(false);
    } else if (isPushGroupV1Conversation() && !isActiveGroup()) {
      Log.d(TAG, "[presentMessageRequestState] Inactive push group V1, so ignoring provided state.");
      messageRequestBottomView.setVisibility(View.GONE);
      inputPanel.setHideForMessageRequestState(false);
    } else if (messageData == null) {
      Log.d(TAG, "[presentMessageRequestState] Null messageData. Ignoring.");
    } else if (messageData.getMessageState() == MessageRequestState.NONE) {
      Log.d(TAG, "[presentMessageRequestState] No message request necessary.");
      messageRequestBottomView.setVisibility(View.GONE);
      inputPanel.setHideForMessageRequestState(false);
    } else {
      Log.d(TAG, "[presentMessageRequestState] " + messageData.getMessageState());
      messageRequestBottomView.setMessageData(messageData);
      messageRequestBottomView.setVisibility(View.VISIBLE);
      noLongerMemberBanner.setVisibility(View.GONE);
      inputPanel.setHideForMessageRequestState(true);
    }

    invalidateOptionsMenu();
  }

  private static class KeyboardImageDetails {
    private final int     width;
    private final int     height;
    private final boolean hasTransparency;

    private KeyboardImageDetails(int width, int height, boolean hasTransparency) {
      this.width           = width;
      this.height          = height;
      this.hasTransparency = hasTransparency;
    }
  }

  public interface Callback {
    long getShareDataTimestamp();

    void setShareDataTimestamp(long timestamp);

    default void onInitializeToolbar(@NonNull Toolbar toolbar) {
    }

    default void onSendComplete(long threadId) {
    }

    /**
     * @return true to skip built in, otherwise false.
     */
    default boolean onUpdateReminders() {
      return false;
    }

    default boolean isInBubble() {
      return false;
    }
  }
}<|MERGE_RESOLUTION|>--- conflicted
+++ resolved
@@ -1675,19 +1675,7 @@
       reminderView.get().setOnActionClickListener(this::handleReminderAction);
     } else if (ServiceOutageReminder.isEligible(context)) {
       ApplicationDependencies.getJobManager().add(new ServiceOutageDetectionJob());
-<<<<<<< HEAD
-      reminderView.get().showReminder(new ServiceOutageReminder(context));
-=======
       reminderView.get().showReminder(new ServiceOutageReminder());
-    } else if (SignalStore.account().isRegistered()                 &&
-               TextSecurePreferences.isShowInviteReminders(context) &&
-               !viewModel.isPushAvailable()                         &&
-               inviteReminder.isPresent()                           &&
-               !recipient.get().isGroup()) {
-      reminderView.get().setOnActionClickListener(this::handleReminderAction);
-      reminderView.get().setOnDismissListener(() -> inviteReminderModel.dismissReminder());
-      reminderView.get().showReminder(inviteReminder.get());
->>>>>>> c9d298c4
     } else if (actionableRequestingMembers != null && actionableRequestingMembers > 0) {
       reminderView.get().showReminder(new PendingGroupJoinRequestsReminder(actionableRequestingMembers));
       reminderView.get().setOnActionClickListener(id -> {
@@ -3026,38 +3014,6 @@
                .execute();
   }
 
-<<<<<<< HEAD
-=======
-  private void showDefaultSmsPrompt() {
-    new MaterialAlertDialogBuilder(requireContext())
-                   .setMessage(R.string.ConversationActivity_signal_cannot_sent_sms_mms_messages_because_it_is_not_your_default_sms_app)
-                   .setNegativeButton(R.string.ConversationActivity_no, (dialog, which) -> dialog.dismiss())
-                   .setPositiveButton(R.string.ConversationActivity_yes, (dialog, which) -> handleMakeDefaultSms())
-                   .show();
-  }
-
-  private void showExpiredDialog() {
-    Reminder reminder = new ExpiredBuildReminder(requireContext());
-
-    MaterialAlertDialogBuilder builder = new MaterialAlertDialogBuilder(requireContext())
-        .setMessage(reminder.getText(requireContext()))
-        .setPositiveButton(android.R.string.ok, (d, w) -> d.dismiss());
-
-    List<Reminder.Action> actions = reminder.getActions();
-    if (actions.size() == 1) {
-      Reminder.Action action = actions.get(0);
-
-      builder.setNeutralButton(action.getTitle(requireContext()), (d, i) -> {
-        if (action.getActionId() == R.id.reminder_action_update_now) {
-          PlayStoreUtil.openPlayStoreOrOurApkDownloadPage(requireContext());
-        }
-      });
-    }
-
-    builder.show();
-  }
-
->>>>>>> c9d298c4
   private void updateToggleButtonState() {
     if (inputPanel.isRecordingInLockedMode()) {
       buttonToggle.display(sendButton);
