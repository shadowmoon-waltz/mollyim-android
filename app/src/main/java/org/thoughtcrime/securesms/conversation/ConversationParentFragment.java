--- conflicted
+++ resolved
@@ -1852,8 +1852,6 @@
   private void handleReminderAction(@IdRes int reminderActionId) {
     if (reminderActionId == R.id.reminder_action_update_now) {
       PlayStoreUtil.openPlayStoreOrOurApkDownloadPage(requireContext());
-    } else if (reminderActionId == R.id.reminder_action_api_19_learn_more) {
-      CommunicationActions.openBrowserLink(requireContext(), "https://support.signal.org/hc/articles/5109141421850");
     } else {
       throw new IllegalArgumentException("Unknown ID: " + reminderActionId);
     }
@@ -2849,11 +2847,6 @@
   }
 
   private void sendMediaMessage(@NonNull MediaSendActivityResult result) {
-    if (ExpiredBuildReminder.isEligible()) {
-      showExpiredDialog();
-      return;
-    }
-
     long            thread    = this.threadId;
     long            expiresIn = TimeUnit.SECONDS.toMillis(recipient.get().getExpiresInSeconds());
     QuoteModel      quote     = result.isViewOnce() ? null : inputPanel.getQuote().orElse(null);
@@ -2932,19 +2925,6 @@
                                                   final boolean clearComposeBox,
                                                   final @Nullable String metricId)
   {
-<<<<<<< HEAD
-=======
-    if (ExpiredBuildReminder.isEligible()) {
-      showExpiredDialog();
-      return new SettableFuture<>(null);
-    }
-
-    if (!viewModel.isDefaultSmsApplication() && sendType.usesSmsTransport() && recipient.get().hasSmsAddress()) {
-      showDefaultSmsPrompt();
-      return new SettableFuture<>(null);
-    }
-
->>>>>>> 90112bec
     final boolean sendPush = sendType.usesSignalTransport();
     final long    thread   = this.threadId;
 
@@ -3018,19 +2998,6 @@
   private void sendTextMessage(@NonNull MessageSendType sendType, final long expiresIn, final boolean initiating, final @Nullable String metricId)
       throws InvalidMessageException
   {
-<<<<<<< HEAD
-=======
-    if (ExpiredBuildReminder.isEligible()) {
-      showExpiredDialog();
-      return;
-    }
-
-    if (!viewModel.isDefaultSmsApplication() && sendType.usesSmsTransport() && recipient.get().hasSmsAddress()) {
-      showDefaultSmsPrompt();
-      return;
-    }
-
->>>>>>> 90112bec
     final long    thread      = this.threadId;
     final Context context     = requireContext().getApplicationContext();
     final String  messageBody = getMessage();
@@ -3060,40 +3027,6 @@
                .execute();
   }
 
-<<<<<<< HEAD
-=======
-  private void showDefaultSmsPrompt() {
-    new MaterialAlertDialogBuilder(requireContext())
-                   .setMessage(R.string.ConversationActivity_signal_cannot_sent_sms_mms_messages_because_it_is_not_your_default_sms_app)
-                   .setNegativeButton(R.string.ConversationActivity_no, (dialog, which) -> dialog.dismiss())
-                   .setPositiveButton(R.string.ConversationActivity_yes, (dialog, which) -> handleMakeDefaultSms())
-                   .show();
-  }
-
-  private void showExpiredDialog() {
-    Reminder reminder = new ExpiredBuildReminder(requireContext());
-
-    MaterialAlertDialogBuilder builder = new MaterialAlertDialogBuilder(requireContext())
-        .setMessage(reminder.getText())
-        .setPositiveButton(android.R.string.ok, (d, w) -> d.dismiss());
-
-    List<Reminder.Action> actions = reminder.getActions();
-    if (actions.size() == 1) {
-      Reminder.Action action = actions.get(0);
-
-      builder.setNeutralButton(action.getTitle(), (d, i) -> {
-        if (action.getActionId() == R.id.reminder_action_update_now) {
-          PlayStoreUtil.openPlayStoreOrOurApkDownloadPage(requireContext());
-        } else if (action.getActionId() == R.id.reminder_action_api_19_learn_more) {
-          CommunicationActions.openBrowserLink(requireContext(), "https://support.signal.org/hc/articles/5109141421850");
-        }
-      });
-    }
-
-    builder.show();
-  }
-
->>>>>>> 90112bec
   private void updateToggleButtonState() {
     if (inputPanel.isRecordingInLockedMode()) {
       buttonToggle.display(sendButton);
