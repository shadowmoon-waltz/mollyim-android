--- conflicted
+++ resolved
@@ -185,7 +185,6 @@
 import org.thoughtcrime.securesms.dependencies.ApplicationDependencies;
 import org.thoughtcrime.securesms.events.GroupCallPeekEvent;
 import org.thoughtcrime.securesms.events.ReminderUpdateEvent;
-import org.thoughtcrime.securesms.exporter.flow.SmsExportActivity;
 import org.thoughtcrime.securesms.groups.GroupId;
 import org.thoughtcrime.securesms.groups.ui.GroupChangeFailureReason;
 import org.thoughtcrime.securesms.groups.ui.GroupErrors;
@@ -208,7 +207,6 @@
 import org.thoughtcrime.securesms.keyboard.sticker.StickerSearchDialogFragment;
 import org.thoughtcrime.securesms.keyvalue.PaymentsValues;
 import org.thoughtcrime.securesms.keyvalue.SignalStore;
-import org.thoughtcrime.securesms.keyvalue.SmsExportPhase;
 import org.thoughtcrime.securesms.linkpreview.LinkPreview;
 import org.thoughtcrime.securesms.linkpreview.LinkPreviewRepository;
 import org.thoughtcrime.securesms.linkpreview.LinkPreviewViewModel;
@@ -393,11 +391,7 @@
   private   TextView                     charactersLeft;
   private   ConversationFragment         fragment;
   private   Button                       unblockButton;
-<<<<<<< HEAD
-  private   Button                       inviteButton;
-=======
-  private   Stub<View>                   smsExportStub;
->>>>>>> fc3db538
+  private   Stub<View>                   inviteButton;
   private   Button                       registerButton;
   private   InputAwareLayout             container;
   protected Stub<ReminderView>           reminderView;
@@ -570,11 +564,7 @@
     WindowUtil.setLightStatusBarFromTheme(requireActivity());
 
     EventBus.getDefault().register(this);
-<<<<<<< HEAD
-=======
     backPressedCallback.setEnabled(true);
-    viewModel.checkIfMmsIsEnabled();
->>>>>>> fc3db538
     initializeIdentityRecords();
     composeText.setMessageSendType(sendButton.getSelectedSendType());
 
@@ -923,11 +913,9 @@
     if (isSingleConversation()) {
       if (viewModel.isPushAvailable())   {
         inflater.inflate(R.menu.conversation_callable_secure, menu);
-      } else if (!recipient.get().isReleaseNotes() && SignalStore.misc().getSmsExportPhase().allowSmsFeatures()) {
-        inflater.inflate(R.menu.conversation_callable_insecure, menu);
       }
     } else if (isGroupConversation()) {
-      if (isActiveV2Group) {
+      if (isActiveV2Group && Build.VERSION.SDK_INT > 19) {
         inflater.inflate(R.menu.conversation_callable_groupv2, menu);
         if (groupCallViewModel != null && Boolean.TRUE.equals(groupCallViewModel.hasActiveGroupCall().getValue())) {
           hideMenuItem(menu, R.id.menu_video_secure);
@@ -1296,16 +1284,7 @@
   private void handleInviteLink() {
     String inviteText = getString(R.string.ConversationActivity_lets_switch_to_signal, getString(R.string.install_url));
 
-<<<<<<< HEAD
-    Intent intent = new Intent(Intent.ACTION_SENDTO);
-    intent.setData(Uri.parse("smsto:" + recipient.get().requireSmsAddress()));
-    intent.putExtra("sms_body", inviteText);
-    intent.putExtra(Intent.EXTRA_TEXT, inviteText);
-    startActivity(intent);
-=======
-    if (viewModel.isDefaultSmsApplication() && SignalStore.misc().getSmsExportPhase().isSmsSupported()) {
-      composeText.appendInvite(inviteText);
-    } else if (recipient.get().hasSmsAddress()) {
+    if (recipient.get().hasSmsAddress()) {
       Intent intent = new Intent(Intent.ACTION_SENDTO);
       intent.setData(Uri.parse("smsto:" + recipient.get().requireSmsAddress()));
       intent.putExtra("sms_body", inviteText);
@@ -1322,7 +1301,6 @@
         Toast.makeText(requireContext(), R.string.InviteActivity_no_app_to_share_to, Toast.LENGTH_LONG).show();
       }
     }
->>>>>>> fc3db538
   }
 
   private void handleViewMedia() {
@@ -1571,37 +1549,7 @@
   private void handleSecurityChange(@NonNull ConversationSecurityInfo conversationSecurityInfo) {
     Log.i(TAG, "handleSecurityChange(" + conversationSecurityInfo + ")");
 
-<<<<<<< HEAD
     sendButton.resetAvailableTransports();
-=======
-    boolean isPushAvailable = conversationSecurityInfo.isPushAvailable();
-    boolean isMediaMessage  = recipient.get().isMmsGroup() || attachmentManager.isAttachmentPresent();
-
-    sendButton.resetAvailableTransports(isMediaMessage);
-
-    boolean smsEnabled = true;
-
-    if (recipient.get().isPushGroup() || (!recipient.get().isMmsGroup() && !recipient.get().hasSmsAddress())) {
-      sendButton.disableTransportType(MessageSendType.TransportType.SMS);
-      smsEnabled = false;
-    }
-
-    if (!isPushAvailable && !isPushGroupConversation() && !recipient.get().isServiceIdOnly() && !recipient.get().isReleaseNotes() && smsEnabled) {
-      sendButton.disableTransportType(MessageSendType.TransportType.SIGNAL);
-    }
-
-    if (!recipient.get().isPushGroup() && recipient.get().isForceSmsSelection() && smsEnabled) {
-      sendButton.setDefaultTransport(MessageSendType.TransportType.SMS);
-      viewModel.insertSmsExportUpdateEvent(recipient.get());
-    } else {
-      if (isPushAvailable || isPushGroupConversation() || recipient.get().isServiceIdOnly() || recipient.get().isReleaseNotes() || !smsEnabled) {
-        sendButton.setDefaultTransport(MessageSendType.TransportType.SIGNAL);
-      } else {
-        sendButton.setDefaultTransport(MessageSendType.TransportType.SMS);
-        viewModel.insertSmsExportUpdateEvent(recipient.get());
-      }
-    }
->>>>>>> fc3db538
 
     calculateCharactersRemaining();
     invalidateOptionsMenu();
@@ -1977,11 +1925,7 @@
     emojiDrawerStub          = ViewUtil.findStubById(view, R.id.emoji_drawer_stub);
     attachmentKeyboardStub   = ViewUtil.findStubById(view, R.id.attachment_keyboard_stub);
     unblockButton            = view.findViewById(R.id.unblock_button);
-<<<<<<< HEAD
-    inviteButton             = view.findViewById(R.id.invite_button);
-=======
-    smsExportStub            = ViewUtil.findStubById(view, R.id.sms_export_stub);
->>>>>>> fc3db538
+    inviteButton             = ViewUtil.findStubById(view, R.id.sms_export_stub);
     registerButton           = view.findViewById(R.id.register_button);
     container                = view.findViewById(R.id.layout_container);
     reminderView             = ViewUtil.findStubById(view, R.id.reminder_stub);
@@ -2012,7 +1956,6 @@
     joinGroupCallButton                 = view.findViewById(R.id.conversation_group_call_join);
 
     sendButton.setPopupContainer((ViewGroup) view);
-    sendButton.setSnackbarContainer(view.findViewById(R.id.fragment_content));
 
     container.setIsBubble(isInBubble());
     container.addOnKeyboardShownListener(this);
@@ -2052,10 +1995,6 @@
     titleView.setOnClickListener(v -> handleConversationSettings());
     titleView.setOnLongClickListener(v -> handleDisplayQuickContact());
     unblockButton.setOnClickListener(v -> handleUnblock());
-<<<<<<< HEAD
-    inviteButton.setOnClickListener(v -> handleInviteLink());
-=======
->>>>>>> fc3db538
     registerButton.setOnClickListener(v -> handleRegisterForSignal());
 
     composeText.setOnKeyListener(composeKeyPressedListener);
@@ -2141,7 +2080,7 @@
       int toolbarTextAndIconColor = getResources().getColor(R.color.signal_colorNeutralInverse);
       toolbar.setTitleTextColor(toolbarTextAndIconColor);
       setToolbarActionItemTint(toolbar, toolbarTextAndIconColor);
-      if (!smsExportStub.resolved()) {
+      if (!inviteButton.resolved()) {
         WindowUtil.setNavigationBarColor(requireActivity(), getResources().getColor(R.color.conversation_navigation_wallpaper));
       }
     } else {
@@ -2156,7 +2095,7 @@
       int toolbarTextAndIconColor = getResources().getColor(R.color.signal_colorOnSurface);
       toolbar.setTitleTextColor(toolbarTextAndIconColor);
       setToolbarActionItemTint(toolbar, toolbarTextAndIconColor);
-      if (!releaseChannelUnmute.resolved() && !smsExportStub.resolved()) {
+      if (!releaseChannelUnmute.resolved() && !inviteButton.resolved()) {
         WindowUtil.setNavigationBarColor(requireActivity(), getResources().getColor(R.color.signal_colorBackground));
       }
     }
@@ -2678,57 +2617,29 @@
     if (!conversationSecurityInfo.isPushAvailable() && isPushGroupConversation()) {
       unblockButton.setVisibility(View.GONE);
       inputPanel.setHideForBlockedState(true);
-<<<<<<< HEAD
       inviteButton.setVisibility(View.GONE);
       registerButton.setVisibility(View.VISIBLE);
-    } else if (!conversationSecurityInfo.isPushAvailable() && recipient.hasSmsAddress()) {
+    } else if (!conversationSecurityInfo.isPushAvailable() && (recipient.hasSmsAddress() || recipient.isMmsGroup())) {
       unblockButton.setVisibility(View.GONE);
       inputPanel.setHideForBlockedState(true);
       inviteButton.setVisibility(SignalStore.account().isRegistered() ? View.VISIBLE : View.GONE);
-=======
-      smsExportStub.setVisibility(View.GONE);
-      registerButton.setVisibility(View.VISIBLE);
-    } else if (!conversationSecurityInfo.isPushAvailable() && !(SignalStore.misc().getSmsExportPhase().isSmsSupported() && conversationSecurityInfo.isDefaultSmsApplication()) && (recipient.hasSmsAddress() || recipient.isMmsGroup())) {
-      unblockButton.setVisibility(View.GONE);
-      inputPanel.setHideForBlockedState(true);
-      smsExportStub.setVisibility(View.VISIBLE);
->>>>>>> fc3db538
       registerButton.setVisibility(View.GONE);
 
       int color = ContextCompat.getColor(requireContext(), recipient.hasWallpaper() ? R.color.wallpaper_bubble_color : R.color.signal_colorBackground);
-      smsExportStub.get().setBackgroundColor(color);
+      inviteButton.get().setBackgroundColor(color);
       WindowUtil.setNavigationBarColor(requireActivity(), color);
 
-      TextView       message      = smsExportStub.get().findViewById(R.id.export_sms_message);
-      MaterialButton actionButton = smsExportStub.get().findViewById(R.id.export_sms_button);
-      boolean        isPhase1     = SignalStore.misc().getSmsExportPhase() == SmsExportPhase.PHASE_1;
-
-      if (SignalStore.misc().getSmsExportPhase() == SmsExportPhase.PHASE_0) {
-        message.setText(getString(R.string.NewConversationActivity__s_is_not_a_signal_user, recipient.getDisplayName(requireContext())));
-        actionButton.setText(R.string.conversation_activity__enable_signal_for_sms);
-        actionButton.setOnClickListener(v -> {
-          handleMakeDefaultSms();
-        });
-      } else if (conversationSecurityInfo.getHasUnexportedInsecureMessages()) {
-        message.setText(isPhase1 ? R.string.ConversationActivity__sms_messaging_is_currently_disabled_you_can_export_your_messages_to_another_app_on_your_phone
-                                 : R.string.ConversationActivity__sms_messaging_is_no_longer_supported_in_signal_you_can_export_your_messages_to_another_app_on_your_phone);
-        actionButton.setText(R.string.ConversationActivity__export_sms_messages);
-        actionButton.setOnClickListener(v -> startActivity(SmsExportActivity.createIntent(requireContext())));
-      } else {
-        message.setText(requireContext().getString(isPhase1 ? R.string.ConversationActivity__sms_messaging_is_currently_disabled_invite_s_to_to_signal_to_keep_the_conversation_here
-                                                            : R.string.ConversationActivity__sms_messaging_is_no_longer_supported_in_signal_invite_s_to_to_signal_to_keep_the_conversation_here,
-                                                   recipient.getDisplayName(requireContext())));
-        actionButton.setText(R.string.ConversationActivity__invite_to_signal);
-        actionButton.setOnClickListener(v -> handleInviteLink());
-      }
+      TextView       message      = inviteButton.get().findViewById(R.id.export_sms_message);
+      MaterialButton actionButton = inviteButton.get().findViewById(R.id.export_sms_button);
+
+      message.setText(requireContext().getString(R.string.ConversationActivity__sms_messaging_is_currently_disabled_invite_s_to_to_signal_to_keep_the_conversation_here,
+                                                 recipient.getDisplayName(requireContext())));
+      actionButton.setText(R.string.ConversationActivity__invite_to_signal);
+      actionButton.setOnClickListener(v -> handleInviteLink());
     } else if (recipient.isReleaseNotes() && !recipient.isBlocked()) {
       unblockButton.setVisibility(View.GONE);
       inputPanel.setHideForBlockedState(true);
-<<<<<<< HEAD
       inviteButton.setVisibility(View.GONE);
-=======
-      smsExportStub.setVisibility(View.GONE);
->>>>>>> fc3db538
       registerButton.setVisibility(View.GONE);
 
       if (recipient.isMuted()) {
@@ -2745,11 +2656,7 @@
       boolean inactivePushGroup = isPushGroupConversation() && !recipient.isActiveGroup();
       inputPanel.setHideForBlockedState(inactivePushGroup);
       unblockButton.setVisibility(View.GONE);
-<<<<<<< HEAD
       inviteButton.setVisibility(View.GONE);
-=======
-      smsExportStub.setVisibility(View.GONE);
->>>>>>> fc3db538
       registerButton.setVisibility(View.GONE);
     }
 
