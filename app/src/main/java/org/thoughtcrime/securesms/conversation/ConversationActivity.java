--- conflicted
+++ resolved
@@ -483,7 +483,7 @@
   protected void onNewIntent(Intent intent) {
     super.onNewIntent(intent);
     Log.i(TAG, "onNewIntent()");
-
+    
     if (isFinishing()) {
       Log.w(TAG, "Activity is finishing...");
       return;
@@ -1441,9 +1441,6 @@
     }
   }
 
-<<<<<<< HEAD
-  private void handleManualMmsRequired() {}
-=======
   private void updatePaymentsAvailable() {
     if (!attachmentKeyboardStub.resolved()) {
       return;
@@ -1463,15 +1460,7 @@
     }
   }
 
-  private void handleManualMmsRequired() {
-    Toast.makeText(this, R.string.MmsDownloader_error_reading_mms_settings, Toast.LENGTH_LONG).show();
-
-    Bundle extras = getIntent().getExtras();
-    Intent intent = new Intent(this, PromptMmsActivity.class);
-    if (extras != null) intent.putExtras(extras);
-    startActivity(intent);
-  }
->>>>>>> 3f0377a8
+  private void handleManualMmsRequired() {}
 
   private void handleRecentSafetyNumberChange() {
     List<IdentityRecord> records = identityRecords.getUnverifiedRecords();
@@ -1511,22 +1500,6 @@
 
     sendButton.resetAvailableTransports(isMediaMessage);
 
-<<<<<<< HEAD
-=======
-    if (!isSecureText && !isPushGroupConversation()) sendButton.disableTransport(Type.TEXTSECURE);
-
-    if (recipient.get().isPushGroup() || (!recipient.get().isMmsGroup() && !recipient.get().hasSmsAddress())) {
-      sendButton.disableTransport(Type.SMS);
-    }
-
-    if (!recipient.get().isPushGroup() && recipient.get().isForceSmsSelection()) {
-      sendButton.setDefaultTransport(Type.SMS);
-    } else {
-      if (isSecureText || isPushGroupConversation()) sendButton.setDefaultTransport(Type.TEXTSECURE);
-      else                                           sendButton.setDefaultTransport(Type.SMS);
-    }
-
->>>>>>> 3f0377a8
     calculateCharactersRemaining();
     supportInvalidateOptionsMenu();
     setBlockedUserState(recipient.get(), isSecureText, isDefaultSms);
@@ -2353,11 +2326,7 @@
     titleView.setVerified(identityRecords.isVerified());
     setBlockedUserState(recipient, isSecureText, isDefaultSms);
     updateReminders();
-<<<<<<< HEAD
-=======
-    updateDefaultSubscriptionId(recipient.getDefaultSubscriptionId());
     updatePaymentsAvailable();
->>>>>>> 3f0377a8
     initializeSecurity(isSecureText, isDefaultSms);
 
     if (searchViewItem == null || !searchViewItem.isActionViewExpanded()) {
