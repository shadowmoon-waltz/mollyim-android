--- conflicted
+++ resolved
@@ -816,7 +816,7 @@
         searchView.setOnQueryTextListener(null);
         searchViewModel.onSearchClosed();
         searchNav.setVisibility(View.GONE);
-        setBlockedUserState(recipient.get(), isSecureText, isDefaultSms);
+        inputPanel.setVisibility(View.VISIBLE);
         fragment.onSearchQueryUpdated(null);
         setBlockedUserState(recipient.get(), isSecureText, isDefaultSms);
         invalidateOptionsMenu();
@@ -1999,33 +1999,18 @@
   private void setBlockedUserState(Recipient recipient, boolean isSecureText, boolean isDefaultSms) {
     if (recipient.isBlocked() && !FeatureFlags.messageRequests()) {
       unblockButton.setVisibility(View.VISIBLE);
-<<<<<<< HEAD
-      composePanel.setVisibility(View.GONE);
+      inputPanel.setVisibility(View.GONE);
       inviteButton.setVisibility(View.GONE);
       registerButton.setVisibility(View.GONE);
     } else if (!isSecureText && isPushGroupConversation()) {
       unblockButton.setVisibility(View.GONE);
-      composePanel.setVisibility(View.GONE);
+      inputPanel.setVisibility(View.GONE);
       inviteButton.setVisibility(View.GONE);
       registerButton.setVisibility(View.VISIBLE);
     } else if (!isSecureText && !isDefaultSms) {
       unblockButton.setVisibility(View.GONE);
-      composePanel.setVisibility(View.GONE);
+      inputPanel.setVisibility(View.GONE);
       inviteButton.setVisibility(TextSecurePreferences.isPushRegistered(this) ? View.VISIBLE : View.GONE);
-=======
-      inputPanel.setVisibility(View.GONE);
-      makeDefaultSmsButton.setVisibility(View.GONE);
-      registerButton.setVisibility(View.GONE);
-    } else if (!isSecureText && isPushGroupConversation()) {
-      unblockButton.setVisibility(View.GONE);
-      inputPanel.setVisibility(View.GONE);
-      makeDefaultSmsButton.setVisibility(View.GONE);
-      registerButton.setVisibility(View.VISIBLE);
-    } else if (!isSecureText && !isDefaultSms) {
-      unblockButton.setVisibility(View.GONE);
-      inputPanel.setVisibility(View.GONE);
-      makeDefaultSmsButton.setVisibility(View.VISIBLE);
->>>>>>> b1a20000
       registerButton.setVisibility(View.GONE);
     } else {
       inputPanel.setVisibility(View.VISIBLE);
