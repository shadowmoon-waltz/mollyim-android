--- conflicted
+++ resolved
@@ -1658,17 +1658,8 @@
     }
   }
 
-<<<<<<< HEAD
-=======
   private void handleReminderAction(@IdRes int reminderActionId) {
     switch (reminderActionId) {
-      case R.id.reminder_action_invite:
-        handleInviteLink();
-        reminderView.get().requestDismiss();
-        break;
-      case R.id.reminder_action_view_insights:
-        InsightsLauncher.showInsightsDashboard(getSupportFragmentManager());
-        break;
       case R.id.reminder_action_update_now:
         PlayStoreUtil.openPlayStoreOrOurApkDownloadPage(this);
         break;
@@ -1677,7 +1668,6 @@
     }
   }
 
->>>>>>> d3c59585
   private void updateDefaultSubscriptionId(Optional<Integer> defaultSubscriptionId) {
     Log.i(TAG, "updateDefaultSubscriptionId(" + defaultSubscriptionId.orNull() + ")");
     sendButton.setDefaultSubscriptionId(defaultSubscriptionId);
