/*
 * Copyright (C) 2011 Whisper Systems
 *
 * This program is free software: you can redistribute it and/or modify
 * it under the terms of the GNU General Public License as published by
 * the Free Software Foundation, either version 3 of the License, or
 * (at your option) any later version.
 *
 * This program is distributed in the hope that it will be useful,
 * but WITHOUT ANY WARRANTY; without even the implied warranty of
 * MERCHANTABILITY or FITNESS FOR A PARTICULAR PURPOSE.  See the
 * GNU General Public License for more details.
 *
 * You should have received a copy of the GNU General Public License
 * along with this program.  If not, see <http://www.gnu.org/licenses/>.
 */
package org.thoughtcrime.securesms.conversation;

import android.Manifest;
import android.annotation.SuppressLint;
import android.annotation.TargetApi;
import android.content.ActivityNotFoundException;
import android.content.BroadcastReceiver;
import android.content.Context;
import android.content.Intent;
import android.content.IntentFilter;
import android.content.pm.ActivityInfo;
import android.content.res.Configuration;
import android.graphics.Bitmap;
import android.graphics.Color;
import android.graphics.PorterDuff;
import android.graphics.drawable.Drawable;
import android.hardware.Camera;
import android.net.Uri;
import android.os.AsyncTask;
import android.os.Build;
import android.os.Bundle;
import android.os.Vibrator;
import android.provider.Browser;
import android.provider.ContactsContract;
import android.text.Editable;
import android.text.Spannable;
import android.text.SpannableString;
import android.text.SpannableStringBuilder;
import android.text.TextWatcher;
import android.text.method.LinkMovementMethod;
import android.view.Gravity;
import android.view.KeyEvent;
import android.view.Menu;
import android.view.MenuInflater;
import android.view.MenuItem;
import android.view.MotionEvent;
import android.view.View;
import android.view.View.OnClickListener;
import android.view.View.OnFocusChangeListener;
import android.view.View.OnKeyListener;
import android.view.WindowManager;
import android.view.inputmethod.EditorInfo;
import android.widget.Button;
import android.widget.FrameLayout;
import android.widget.ImageButton;
import android.widget.ImageView;
import android.widget.TextView;
import android.widget.Toast;

import androidx.annotation.IdRes;
import androidx.annotation.NonNull;
import androidx.annotation.Nullable;
import androidx.annotation.WorkerThread;
import androidx.appcompat.app.ActionBar;
import androidx.appcompat.app.AlertDialog;
import androidx.appcompat.widget.SearchView;
import androidx.appcompat.widget.Toolbar;
import androidx.core.app.ActivityCompat;
import androidx.core.content.ContextCompat;
import androidx.core.content.pm.ShortcutInfoCompat;
import androidx.core.content.pm.ShortcutManagerCompat;
import androidx.core.graphics.drawable.DrawableCompat;
import androidx.core.graphics.drawable.IconCompat;
import androidx.lifecycle.Lifecycle;
import androidx.lifecycle.Observer;
import androidx.lifecycle.ViewModelProviders;

import com.annimon.stream.Collectors;
import com.annimon.stream.Stream;
import com.bumptech.glide.load.engine.DiskCacheStrategy;
import com.bumptech.glide.request.target.CustomTarget;
import com.bumptech.glide.request.transition.Transition;
import com.google.android.material.button.MaterialButton;
import com.google.android.material.dialog.MaterialAlertDialogBuilder;

import org.greenrobot.eventbus.EventBus;
import org.greenrobot.eventbus.Subscribe;
import org.greenrobot.eventbus.ThreadMode;
import org.signal.core.util.ThreadUtil;
import org.signal.core.util.concurrent.SignalExecutors;
import org.signal.core.util.logging.Log;
import org.thoughtcrime.securesms.BlockUnblockDialog;
import org.thoughtcrime.securesms.GroupMembersDialog;
import org.thoughtcrime.securesms.MainActivity;
import org.thoughtcrime.securesms.MuteDialog;
import org.thoughtcrime.securesms.PassphraseRequiredActivity;
import org.thoughtcrime.securesms.R;
import org.thoughtcrime.securesms.ShortcutLauncherActivity;
import org.thoughtcrime.securesms.TransportOption;
import org.thoughtcrime.securesms.VerifyIdentityActivity;
import org.thoughtcrime.securesms.attachments.Attachment;
import org.thoughtcrime.securesms.attachments.TombstoneAttachment;
import org.thoughtcrime.securesms.audio.AudioRecorder;
import org.thoughtcrime.securesms.components.AnimatingToggle;
import org.thoughtcrime.securesms.components.ComposeText;
import org.thoughtcrime.securesms.components.ConversationSearchBottomBar;
import org.thoughtcrime.securesms.components.HidingLinearLayout;
import org.thoughtcrime.securesms.components.InputAwareLayout;
import org.thoughtcrime.securesms.components.InputPanel;
import org.thoughtcrime.securesms.components.KeyboardAwareLinearLayout.OnKeyboardShownListener;
import org.thoughtcrime.securesms.components.SendButton;
import org.thoughtcrime.securesms.components.TooltipPopup;
import org.thoughtcrime.securesms.components.TypingStatusSender;
import org.thoughtcrime.securesms.components.emoji.EmojiEventListener;
import org.thoughtcrime.securesms.components.emoji.EmojiStrings;
import org.thoughtcrime.securesms.components.emoji.MediaKeyboard;
import org.thoughtcrime.securesms.components.identity.UnverifiedBannerView;
import org.thoughtcrime.securesms.components.location.SignalPlace;
import org.thoughtcrime.securesms.components.mention.MentionAnnotation;
import org.thoughtcrime.securesms.components.reminder.ExpiredBuildReminder;
import org.thoughtcrime.securesms.components.reminder.GroupsV1MigrationSuggestionsReminder;
import org.thoughtcrime.securesms.components.reminder.PendingGroupJoinRequestsReminder;
import org.thoughtcrime.securesms.components.reminder.Reminder;
import org.thoughtcrime.securesms.components.reminder.ReminderView;
import org.thoughtcrime.securesms.components.reminder.ServiceOutageReminder;
import org.thoughtcrime.securesms.components.reminder.UnauthorizedReminder;
import org.thoughtcrime.securesms.components.settings.conversation.ConversationSettingsActivity;
import org.thoughtcrime.securesms.components.voice.VoiceNoteDraft;
import org.thoughtcrime.securesms.components.voice.VoiceNoteMediaController;
import org.thoughtcrime.securesms.components.voice.VoiceNotePlaybackState;
import org.thoughtcrime.securesms.components.voice.VoiceNotePlayerView;
import org.thoughtcrime.securesms.contacts.ContactAccessor;
import org.thoughtcrime.securesms.contacts.ContactAccessor.ContactData;
import org.thoughtcrime.securesms.contacts.sync.DirectoryHelper;
import org.thoughtcrime.securesms.contactshare.Contact;
import org.thoughtcrime.securesms.contactshare.ContactShareEditActivity;
import org.thoughtcrime.securesms.contactshare.ContactUtil;
import org.thoughtcrime.securesms.contactshare.SimpleTextWatcher;
import org.thoughtcrime.securesms.conversation.ConversationGroupViewModel.GroupActiveState;
import org.thoughtcrime.securesms.conversation.ConversationMessage.ConversationMessageFactory;
import org.thoughtcrime.securesms.conversation.drafts.DraftRepository;
import org.thoughtcrime.securesms.conversation.drafts.DraftViewModel;
import org.thoughtcrime.securesms.conversation.ui.error.SafetyNumberChangeDialog;
import org.thoughtcrime.securesms.conversation.ui.groupcall.GroupCallViewModel;
import org.thoughtcrime.securesms.conversation.ui.mentions.MentionsPickerViewModel;
import org.thoughtcrime.securesms.crypto.ReentrantSessionLock;
import org.thoughtcrime.securesms.crypto.SecurityEvent;
import org.thoughtcrime.securesms.database.DraftDatabase;
import org.thoughtcrime.securesms.database.DraftDatabase.Draft;
import org.thoughtcrime.securesms.database.DraftDatabase.Drafts;
import org.thoughtcrime.securesms.database.GroupDatabase;
import org.thoughtcrime.securesms.database.IdentityDatabase.VerifiedStatus;
import org.thoughtcrime.securesms.database.MentionUtil;
import org.thoughtcrime.securesms.database.MentionUtil.UpdatedBodyAndMentions;
import org.thoughtcrime.securesms.database.MmsSmsColumns.Types;
import org.thoughtcrime.securesms.database.RecipientDatabase;
import org.thoughtcrime.securesms.database.RecipientDatabase.RegisteredState;
import org.thoughtcrime.securesms.database.SignalDatabase;
import org.thoughtcrime.securesms.database.ThreadDatabase;
import org.thoughtcrime.securesms.database.identity.IdentityRecordList;
import org.thoughtcrime.securesms.database.model.IdentityRecord;
import org.thoughtcrime.securesms.database.model.Mention;
import org.thoughtcrime.securesms.database.model.MessageId;
import org.thoughtcrime.securesms.database.model.MessageRecord;
import org.thoughtcrime.securesms.database.model.MmsMessageRecord;
import org.thoughtcrime.securesms.database.model.ReactionRecord;
import org.thoughtcrime.securesms.database.model.StickerRecord;
import org.thoughtcrime.securesms.dependencies.ApplicationDependencies;
import org.thoughtcrime.securesms.events.GroupCallPeekEvent;
import org.thoughtcrime.securesms.events.ReminderUpdateEvent;
import org.thoughtcrime.securesms.giph.ui.GiphyActivity;
import org.thoughtcrime.securesms.groups.GroupId;
import org.thoughtcrime.securesms.groups.ui.GroupChangeFailureReason;
import org.thoughtcrime.securesms.groups.ui.GroupErrors;
import org.thoughtcrime.securesms.groups.ui.LeaveGroupDialog;
import org.thoughtcrime.securesms.groups.ui.invitesandrequests.ManagePendingAndRequestingMembersActivity;
import org.thoughtcrime.securesms.groups.ui.migration.GroupsV1MigrationInitiationBottomSheetDialogFragment;
import org.thoughtcrime.securesms.groups.ui.migration.GroupsV1MigrationSuggestionsDialog;
import org.thoughtcrime.securesms.jobs.GroupV1MigrationJob;
import org.thoughtcrime.securesms.jobs.GroupV2UpdateSelfProfileKeyJob;
import org.thoughtcrime.securesms.jobs.RequestGroupV2InfoJob;
import org.thoughtcrime.securesms.jobs.RetrieveProfileJob;
import org.thoughtcrime.securesms.jobs.ServiceOutageDetectionJob;
import org.thoughtcrime.securesms.keyboard.KeyboardPage;
import org.thoughtcrime.securesms.keyboard.KeyboardPagerViewModel;
import org.thoughtcrime.securesms.keyboard.emoji.EmojiKeyboardPageFragment;
import org.thoughtcrime.securesms.keyboard.emoji.search.EmojiSearchFragment;
import org.thoughtcrime.securesms.keyboard.gif.GifKeyboardPageFragment;
import org.thoughtcrime.securesms.keyvalue.PaymentsValues;
import org.thoughtcrime.securesms.keyvalue.SignalStore;
import org.thoughtcrime.securesms.linkpreview.LinkPreview;
import org.thoughtcrime.securesms.linkpreview.LinkPreviewRepository;
import org.thoughtcrime.securesms.linkpreview.LinkPreviewViewModel;
import org.thoughtcrime.securesms.maps.PlacePickerActivity;
import org.thoughtcrime.securesms.mediaoverview.MediaOverviewActivity;
import org.thoughtcrime.securesms.mediasend.Media;
import org.thoughtcrime.securesms.mediasend.MediaSendActivityResult;
import org.thoughtcrime.securesms.mediasend.v2.MediaSelectionActivity;
import org.thoughtcrime.securesms.messagedetails.MessageDetailsActivity;
import org.thoughtcrime.securesms.messagerequests.MessageRequestState;
import org.thoughtcrime.securesms.messagerequests.MessageRequestViewModel;
import org.thoughtcrime.securesms.messagerequests.MessageRequestsBottomView;
import org.thoughtcrime.securesms.mms.AttachmentManager;
import org.thoughtcrime.securesms.mms.AudioSlide;
import org.thoughtcrime.securesms.mms.DecryptableStreamUriLoader;
import org.thoughtcrime.securesms.mms.GifSlide;
import org.thoughtcrime.securesms.mms.GlideApp;
import org.thoughtcrime.securesms.mms.GlideRequests;
import org.thoughtcrime.securesms.mms.ImageSlide;
import org.thoughtcrime.securesms.mms.LocationSlide;
import org.thoughtcrime.securesms.mms.MediaConstraints;
import org.thoughtcrime.securesms.mms.OutgoingMediaMessage;
import org.thoughtcrime.securesms.mms.OutgoingSecureMediaMessage;
import org.thoughtcrime.securesms.mms.QuoteId;
import org.thoughtcrime.securesms.mms.QuoteModel;
import org.thoughtcrime.securesms.mms.Slide;
import org.thoughtcrime.securesms.mms.SlideDeck;
import org.thoughtcrime.securesms.mms.SlideFactory;
import org.thoughtcrime.securesms.mms.SlideFactory.MediaType;
import org.thoughtcrime.securesms.mms.StickerSlide;
import org.thoughtcrime.securesms.mms.VideoSlide;
import org.thoughtcrime.securesms.notifications.NotificationChannels;
import org.thoughtcrime.securesms.payments.CanNotSendPaymentDialog;
import org.thoughtcrime.securesms.permissions.Permissions;
import org.thoughtcrime.securesms.profiles.spoofing.ReviewBannerView;
import org.thoughtcrime.securesms.profiles.spoofing.ReviewCardDialogFragment;
import org.thoughtcrime.securesms.providers.BlobProvider;
import org.thoughtcrime.securesms.ratelimit.RecaptchaProofBottomSheetFragment;
import org.thoughtcrime.securesms.reactions.ReactionsBottomSheetDialogFragment;
import org.thoughtcrime.securesms.reactions.any.ReactWithAnyEmojiBottomSheetDialogFragment;
import org.thoughtcrime.securesms.recipients.LiveRecipient;
import org.thoughtcrime.securesms.recipients.Recipient;
import org.thoughtcrime.securesms.recipients.RecipientExporter;
import org.thoughtcrime.securesms.recipients.RecipientFormattingException;
import org.thoughtcrime.securesms.recipients.RecipientId;
import org.thoughtcrime.securesms.recipients.RecipientUtil;
import org.thoughtcrime.securesms.recipients.ui.disappearingmessages.RecipientDisappearingMessagesActivity;
import org.thoughtcrime.securesms.registration.RegistrationNavigationActivity;
import org.thoughtcrime.securesms.search.MessageResult;
import org.thoughtcrime.securesms.service.KeyCachingService;
import org.thoughtcrime.securesms.sms.MessageSender;
import org.thoughtcrime.securesms.sms.OutgoingEncryptedMessage;
import org.thoughtcrime.securesms.sms.OutgoingTextMessage;
import org.thoughtcrime.securesms.stickers.StickerEventListener;
import org.thoughtcrime.securesms.stickers.StickerLocator;
import org.thoughtcrime.securesms.stickers.StickerManagementActivity;
import org.thoughtcrime.securesms.stickers.StickerPackInstallEvent;
import org.thoughtcrime.securesms.stickers.StickerSearchRepository;
import org.thoughtcrime.securesms.util.AsynchronousCallback;
import org.thoughtcrime.securesms.util.Base64;
import org.thoughtcrime.securesms.util.BitmapUtil;
import org.thoughtcrime.securesms.util.BubbleUtil;
import org.thoughtcrime.securesms.util.CharacterCalculator.CharacterState;
import org.thoughtcrime.securesms.util.CommunicationActions;
import org.thoughtcrime.securesms.util.ContextUtil;
import org.thoughtcrime.securesms.util.ConversationUtil;
import org.thoughtcrime.securesms.util.DrawableUtil;
import org.thoughtcrime.securesms.util.DynamicLanguage;
import org.thoughtcrime.securesms.util.DynamicNoActionBarTheme;
import org.thoughtcrime.securesms.util.DynamicTheme;
import org.thoughtcrime.securesms.util.FullscreenHelper;
import org.thoughtcrime.securesms.util.IdentityUtil;
import org.thoughtcrime.securesms.util.MediaUtil;
import org.thoughtcrime.securesms.util.MessageUtil;
import org.thoughtcrime.securesms.util.PlayStoreUtil;
import org.thoughtcrime.securesms.util.ServiceUtil;
import org.thoughtcrime.securesms.util.SignalLocalMetrics;
import org.thoughtcrime.securesms.util.SpanUtil;
import org.thoughtcrime.securesms.util.TextSecurePreferences;
import org.thoughtcrime.securesms.util.TextSecurePreferences.MediaKeyboardMode;
import org.thoughtcrime.securesms.util.Util;
import org.thoughtcrime.securesms.util.ViewUtil;
import org.thoughtcrime.securesms.util.WindowUtil;
import org.thoughtcrime.securesms.util.concurrent.AssertedSuccessListener;
import org.thoughtcrime.securesms.util.concurrent.ListenableFuture;
import org.thoughtcrime.securesms.util.concurrent.SettableFuture;
import org.thoughtcrime.securesms.util.concurrent.SimpleTask;
import org.thoughtcrime.securesms.util.views.Stub;
import org.thoughtcrime.securesms.wallpaper.ChatWallpaper;
import org.thoughtcrime.securesms.wallpaper.ChatWallpaperDimLevelUtil;
import org.whispersystems.libsignal.InvalidMessageException;
import org.whispersystems.libsignal.util.Pair;
import org.whispersystems.libsignal.util.guava.Optional;
import org.whispersystems.signalservice.api.SignalSessionLock;

import java.io.IOException;
import java.security.SecureRandom;
import java.util.ArrayList;
import java.util.Collections;
import java.util.List;
import java.util.Locale;
import java.util.Objects;
import java.util.Set;
import java.util.concurrent.ExecutionException;
import java.util.concurrent.TimeUnit;
import java.util.concurrent.TimeoutException;
import java.util.concurrent.atomic.AtomicBoolean;
import java.util.concurrent.atomic.AtomicInteger;

import static org.thoughtcrime.securesms.TransportOption.Type;
import static org.thoughtcrime.securesms.database.GroupDatabase.GroupRecord;

/**
 * Activity for displaying a message thread, as well as
 * composing/sending a new message into that thread.
 *
 * @author Moxie Marlinspike
 *
 */
@SuppressLint("StaticFieldLeak")
public class ConversationActivity extends PassphraseRequiredActivity
    implements ConversationFragment.ConversationFragmentListener,
               AttachmentManager.AttachmentListener,
               OnKeyboardShownListener,
               InputPanel.Listener,
               InputPanel.MediaListener,
               ComposeText.CursorPositionChangedListener,
               ConversationSearchBottomBar.EventListener,
               StickerEventListener,
               AttachmentKeyboard.Callback,
               ConversationReactionOverlay.OnReactionSelectedListener,
               ReactWithAnyEmojiBottomSheetDialogFragment.Callback,
               SafetyNumberChangeDialog.Callback,
               ReactionsBottomSheetDialogFragment.Callback,
               MediaKeyboard.MediaKeyboardListener,
               EmojiEventListener,
               GifKeyboardPageFragment.Host,
               EmojiKeyboardPageFragment.Callback,
               EmojiSearchFragment.Callback
{

  private static final int SHORTCUT_ICON_SIZE = Build.VERSION.SDK_INT >= 26 ? ViewUtil.dpToPx(72) : ViewUtil.dpToPx(48 + 16 * 2);

  private static final String TAG = Log.tag(ConversationActivity.class);

  private static final String STATE_REACT_WITH_ANY_PAGE = "STATE_REACT_WITH_ANY_PAGE";
  private static final String STATE_IS_SEARCH_REQUESTED = "STATE_IS_SEARCH_REQUESTED";

  private static final int REQUEST_CODE_SETTINGS = 1000;

  private static final int PICK_GALLERY        = 1;
  private static final int PICK_DOCUMENT       = 2;
  private static final int PICK_AUDIO          = 3;
  private static final int PICK_CONTACT        = 4;
  private static final int GET_CONTACT_DETAILS = 5;
  private static final int GROUP_EDIT          = 6;
  private static final int TAKE_PHOTO          = 7;
  private static final int ADD_CONTACT         = 8;
  private static final int PICK_LOCATION       = 9;
  public static  final int PICK_GIF            = 10;
  private static final int SMS_DEFAULT         = 11;
  private static final int MEDIA_SENDER        = 12;

  private   GlideRequests                glideRequests;
  protected ComposeText                  composeText;
  private   AnimatingToggle              buttonToggle;
  private   SendButton                   sendButton;
  private   ImageButton                  attachButton;
  protected ConversationTitleView        titleView;
  private   TextView                     charactersLeft;
  private   ConversationFragment         fragment;
  private   Button                       unblockButton;
  private   Button                       inviteButton;
  private   Button                       registerButton;
  private   InputAwareLayout             container;
  protected Stub<ReminderView>           reminderView;
  private   Stub<UnverifiedBannerView>   unverifiedBannerView;
  private   Stub<ReviewBannerView>       reviewBanner;
  private   TypingStatusTextWatcher      typingTextWatcher;
  private   ConversationSearchBottomBar  searchNav;
  private   MenuItem                     searchViewItem;
  private   MessageRequestsBottomView    messageRequestBottomView;
  private   ConversationReactionDelegate reactionDelegate;
  private   Stub<FrameLayout>            voiceNotePlayerViewStub;

  private   AttachmentManager        attachmentManager;
  private   AudioRecorder            audioRecorder;
  private   BroadcastReceiver        securityUpdateReceiver;
  private   Stub<MediaKeyboard>      emojiDrawerStub;
  private   Stub<AttachmentKeyboard> attachmentKeyboardStub;
  protected HidingLinearLayout       quickAttachmentToggle;
  protected HidingLinearLayout       inlineAttachmentToggle;
  private   InputPanel               inputPanel;
  private   View                     panelParent;
  private   View                     noLongerMemberBanner;
  private   Stub<TextView>           cannotSendInAnnouncementGroupBanner;
  private   View                     requestingMemberBanner;
  private   View                     cancelJoinRequest;
  private   Stub<View>               mentionsSuggestions;
  private   MaterialButton           joinGroupCallButton;
  private   boolean                  callingTooltipShown;
  private   ImageView                wallpaper;
  private   View                     wallpaperDim;
  private   Toolbar                  toolbar;

  private LinkPreviewViewModel         linkPreviewViewModel;
  private ConversationSearchViewModel  searchViewModel;
  private ConversationStickerViewModel stickerViewModel;
  private ConversationViewModel        viewModel;
  private ConversationGroupViewModel   groupViewModel;
  private MentionsPickerViewModel      mentionsViewModel;
  private GroupCallViewModel           groupCallViewModel;
  private VoiceRecorderWakeLock        voiceRecorderWakeLock;
  private DraftViewModel               draftViewModel;
  private VoiceNoteMediaController     voiceNoteMediaController;
  private VoiceNotePlayerView          voiceNotePlayerView;


  private LiveRecipient recipient;
  private long          threadId;
  private int           distributionType;
  private boolean       isSecureText;
  private boolean       isDefaultSms;
  private int           reactWithAnyEmojiStartPage    = -1;
  private boolean       isMmsEnabled                  = false;
  private boolean       isSecurityInitialized         = false;
  private boolean       isSearchRequested             = false;

  private volatile boolean screenInitialized = false;

  private       IdentityRecordList identityRecords = new IdentityRecordList(Collections.emptyList());
  private final DynamicTheme       dynamicTheme    = new DynamicNoActionBarTheme();
  private final DynamicLanguage    dynamicLanguage = new DynamicLanguage();

  @Override
  protected void onPreCreate() {
    dynamicTheme.onCreate(this);
    dynamicLanguage.onCreate(this);
  }

  @Override
  protected void onCreate(Bundle state, boolean ready) {
    if (ConversationIntents.isInvalid(getIntent())) {
      Log.w(TAG, "[onCreate] Missing recipientId!");
      // TODO [greyson] Navigation
      startActivity(MainActivity.clearTop(this));
      finish();
      return;
    }
    isDefaultSms             = Util.isDefaultSmsProvider(this);
    voiceNoteMediaController = new VoiceNoteMediaController(this);
    voiceRecorderWakeLock    = new VoiceRecorderWakeLock(this);

    new FullscreenHelper(this).showSystemUI();

    ConversationIntents.Args args = ConversationIntents.Args.from(getIntent());

    isSearchRequested = args.isWithSearchOpen();

    reportShortcutLaunch(args.getRecipientId());
    setContentView(R.layout.conversation_activity);

    getWindow().getDecorView().setBackgroundResource(R.color.signal_background_primary);

    fragment = initFragment(R.id.fragment_content, new ConversationFragment(), dynamicLanguage.getCurrentLocale());

    initializeReceivers();
    initializeActionBar();
    initializeViews();
    updateWallpaper(args.getWallpaper());
    initializeResources(args);
    initializeLinkPreviewObserver();
    initializeSearchObserver();
    initializeStickerObserver();
    initializeViewModel(args);
    initializeGroupViewModel();
    initializeMentionsViewModel();
    initializeGroupCallViewModel();
    initializeDraftViewModel();
    initializeEnabledCheck();
    initializePendingRequestsBanner();
    initializeGroupV1MigrationsBanners();
    initializeSecurity(recipient.get().isRegistered(), isDefaultSms).addListener(new AssertedSuccessListener<Boolean>() {
      @Override
      public void onSuccess(Boolean result) {
        if (isFinishing()) {
          Log.w(TAG, "Activity is finishing. Not proceeding with initialization.");
          return;
        }

        initializeProfiles();
        initializeGv1Migration();
        initializeDraft(args).addListener(new AssertedSuccessListener<Boolean>() {
          @Override
          public void onSuccess(Boolean loadedDraft) {
            if (loadedDraft != null && loadedDraft) {
              Log.i(TAG, "Finished loading draft");
              ThreadUtil.runOnMain(() -> {
                if (fragment != null && fragment.isResumed()) {
                  fragment.moveToLastSeen();
                } else {
                  Log.w(TAG, "Wanted to move to the last seen position, but the fragment was in an invalid state");
                }
              });
            }

            if (TextSecurePreferences.isTypingIndicatorsEnabled(ConversationActivity.this)) {
              composeText.addTextChangedListener(typingTextWatcher);
            }
            composeText.setSelection(composeText.length(), composeText.length());

            screenInitialized = true;
          }
        });
      }
    });
  }

  @Override
  protected void onNewIntent(Intent intent) {
    super.onNewIntent(intent);
    Log.i(TAG, "onNewIntent()");

    if (isFinishing()) {
      Log.w(TAG, "Activity is finishing...");
      return;
    }

    if (!screenInitialized) {
      Log.w(TAG, "Activity is in the middle of initialization. Restarting.");
      finish();
      startActivity(intent);
      return;
    }

    reactWithAnyEmojiStartPage = -1;
    if (!Util.isEmpty(composeText) || attachmentManager.isAttachmentPresent() || inputPanel.hasSaveableContent()) {
      saveDraft();
      attachmentManager.clear(glideRequests, false);
      inputPanel.clearQuote();
      silentlySetComposeText("");
    }

    if (ConversationIntents.isInvalid(intent)) {
      Log.w(TAG, "[onNewIntent] Missing recipientId!");
      // TODO [greyson] Navigation
      startActivity(MainActivity.clearTop(this));
      finish();
      return;
    }

    setIntent(intent);

    ConversationIntents.Args args = ConversationIntents.Args.from(intent);
    isSearchRequested = args.isWithSearchOpen();

    viewModel.setArgs(args);

    reportShortcutLaunch(viewModel.getArgs().getRecipientId());
    initializeResources(viewModel.getArgs());
    initializeSecurity(recipient.get().isRegistered(), isDefaultSms).addListener(new AssertedSuccessListener<Boolean>() {
      @Override
      public void onSuccess(Boolean result) {
        initializeDraft(viewModel.getArgs());
      }
    });

    if (fragment != null) {
      fragment.onNewIntent();
    }

    searchNav.setVisibility(View.GONE);

    if (args.isWithSearchOpen()) {
      if (searchViewItem != null && searchViewItem.expandActionView()) {
        searchViewModel.onSearchOpened();
      }
    }
  }

  @Override
  protected void onResume() {
    super.onResume();
    dynamicTheme.onResume(this);
    dynamicLanguage.onResume(this);

    WindowUtil.setLightNavigationBarFromTheme(this);
    WindowUtil.setLightStatusBarFromTheme(this);

    EventBus.getDefault().register(this);
    initializeMmsEnabledCheck();
    initializeIdentityRecords();
    composeText.setTransport(sendButton.getSelectedTransport());

    Recipient recipientSnapshot = recipient.get();

    titleView.setTitle(glideRequests, recipientSnapshot);
    setBlockedUserState(recipientSnapshot, isSecureText, isDefaultSms);
    calculateCharactersRemaining();

    if (recipientSnapshot.getGroupId().isPresent() && recipientSnapshot.getGroupId().get().isV2()) {
      GroupId.V2 groupId = recipientSnapshot.getGroupId().get().requireV2();

      ApplicationDependencies.getJobManager()
                             .startChain(new RequestGroupV2InfoJob(groupId))
                             .then(GroupV2UpdateSelfProfileKeyJob.withoutLimits(groupId))
                             .enqueue();

      if (viewModel.getArgs().isFirstTimeInSelfCreatedGroup()) {
        groupViewModel.inviteFriendsOneTimeIfJustSelfInGroup(getSupportFragmentManager(), groupId);
      }
    }

    if (groupCallViewModel != null) {
      groupCallViewModel.peekGroupCall();
    }

    setVisibleThread(threadId);
    ConversationUtil.refreshRecipientShortcuts();

    if (SignalStore.rateLimit().needsRecaptcha()) {
      RecaptchaProofBottomSheetFragment.show(getSupportFragmentManager());
    }
  }

  @Override
  protected void onPause() {
    super.onPause();
    if (!isInBubble()) {
      ApplicationDependencies.getMessageNotifier().clearVisibleThread();
    }

    if (isFinishing()) overridePendingTransition(R.anim.fade_scale_in, R.anim.slide_to_end);
    inputPanel.onPause();

    fragment.setLastSeen(System.currentTimeMillis());
    markLastSeen();
    EventBus.getDefault().unregister(this);
  }

  @Override
  protected void onStop() {
    super.onStop();
    saveDraft();
    EventBus.getDefault().unregister(this);
  }

  @Override
  public void onConfigurationChanged(Configuration newConfig) {
    Log.i(TAG, "onConfigurationChanged(" + newConfig.orientation + ")");
    super.onConfigurationChanged(newConfig);
    composeText.setTransport(sendButton.getSelectedTransport());

    if (emojiDrawerStub.resolved() && container.getCurrentInput() == emojiDrawerStub.get()) {
      container.hideAttachedInput(true);
    }

    if (reactionDelegate.isShowing()) {
     reactionDelegate.hide();
    }
  }

  @Override
  protected void onDestroy() {
    if (securityUpdateReceiver != null)  unregisterReceiver(securityUpdateReceiver);
    super.onDestroy();
  }

  @Override
  public boolean dispatchTouchEvent(MotionEvent ev) {
    return reactionDelegate.applyTouchEvent(ev) || super.dispatchTouchEvent(ev);
  }

  @Override
  public void onActivityResult(final int reqCode, int resultCode, Intent data) {
    Log.i(TAG, "onActivityResult called: " + reqCode + ", " + resultCode + " , " + data);
    super.onActivityResult(reqCode, resultCode, data);

    if ((data == null && reqCode != TAKE_PHOTO && reqCode != SMS_DEFAULT) ||
        (resultCode != RESULT_OK && reqCode != SMS_DEFAULT))
    {
      updateLinkPreviewState();
      SignalStore.settings().setDefaultSms(Util.isDefaultSmsProvider(this));
      return;
    }

    switch (reqCode) {
    case PICK_DOCUMENT:
      setMedia(data.getData(), SlideFactory.MediaType.DOCUMENT);
      break;
    case PICK_AUDIO:
      setMedia(data.getData(), SlideFactory.MediaType.AUDIO);
      break;
    case PICK_CONTACT:
      if (isSecureText && !isSmsForced()) {
        openContactShareEditor(data.getData());
      } else {
        addAttachmentContactInfo(data.getData());
      }
      break;
    case GET_CONTACT_DETAILS:
      sendSharedContact(data.getParcelableArrayListExtra(ContactShareEditActivity.KEY_CONTACTS));
      break;
    case GROUP_EDIT:
      Recipient recipientSnapshot = recipient.get();

      onRecipientChanged(recipientSnapshot);
      titleView.setTitle(glideRequests, recipientSnapshot);
      NotificationChannels.updateContactChannelName(this, recipientSnapshot);
      setBlockedUserState(recipientSnapshot, isSecureText, isDefaultSms);
      invalidateOptionsMenu();
      break;
    case TAKE_PHOTO:
      handleImageFromDeviceCameraApp();
      break;
    case ADD_CONTACT:
      SimpleTask.run(() -> {
        try {
          DirectoryHelper.refreshDirectoryFor(this, recipient.get(), false);
        } catch (IOException e) {
          Log.w(TAG, "Failed to refresh user after adding to contacts.");
        }
        return null;
      }, nothing -> onRecipientChanged(recipient.get()));
      break;
    case PICK_LOCATION:
      SignalPlace place = new SignalPlace(PlacePickerActivity.addressFromData(data));
      attachmentManager.setLocation(place, getCurrentMediaConstraints());
      break;
    case PICK_GIF:
      onGifSelectSuccess(data.getData(),
                         data.getIntExtra(GiphyActivity.EXTRA_WIDTH, 0),
                         data.getIntExtra(GiphyActivity.EXTRA_HEIGHT, 0));
      break;
    case SMS_DEFAULT:
      initializeSecurity(isSecureText, isDefaultSms);
      break;
    case MEDIA_SENDER:
      MediaSendActivityResult result = MediaSendActivityResult.fromData(data);

      if (!Objects.equals(result.getRecipientId(), recipient.getId())) {
        Log.w(TAG, "Result's recipientId did not match ours! Result: " + result.getRecipientId() + ", Activity: " + recipient.getId());
        Toast.makeText(this, R.string.ConversationActivity_error_sending_media, Toast.LENGTH_SHORT).show();
        return;
      }

      sendButton.setTransport(result.getTransport());

      if (result.isPushPreUpload()) {
        sendMediaMessage(result);
        return;
      }

      long       expiresIn      = TimeUnit.SECONDS.toMillis(recipient.get().getExpiresInSeconds());
      int        subscriptionId = sendButton.getSelectedTransport().getSimSubscriptionId().or(-1);
      boolean    initiating     = threadId == -1;
      QuoteModel quote          = result.isViewOnce() ? null : inputPanel.getQuote().orNull();
      SlideDeck  slideDeck      = new SlideDeck();
      List<Mention> mentions    = new ArrayList<>(result.getMentions());

      for (Media mediaItem : result.getNonUploadedMedia()) {
        if (MediaUtil.isVideoType(mediaItem.getMimeType())) {
          slideDeck.addSlide(new VideoSlide(this, mediaItem.getUri(), mediaItem.getSize(), mediaItem.isVideoGif(), mediaItem.getWidth(), mediaItem.getHeight(), mediaItem.getCaption().orNull(), mediaItem.getTransformProperties().orNull()));
        } else if (MediaUtil.isGif(mediaItem.getMimeType())) {
          slideDeck.addSlide(new GifSlide(this, mediaItem.getUri(), mediaItem.getSize(), mediaItem.getWidth(), mediaItem.getHeight(), mediaItem.isBorderless(), mediaItem.getCaption().orNull()));
        } else if (MediaUtil.isImageType(mediaItem.getMimeType())) {
          slideDeck.addSlide(new ImageSlide(this, mediaItem.getUri(), mediaItem.getMimeType(), mediaItem.getSize(), mediaItem.getWidth(), mediaItem.getHeight(), mediaItem.isBorderless(), mediaItem.getCaption().orNull(), null, mediaItem.getTransformProperties().orNull()));
        } else {
          Log.w(TAG, "Asked to send an unexpected mimeType: '" + mediaItem.getMimeType() + "'. Skipping.");
        }
      }

      final Context context = ConversationActivity.this.getApplicationContext();

      sendMediaMessage(result.getRecipientId(),
                       result.getTransport().isSms(),
                       result.getBody(),
                       slideDeck,
                       quote,
                       Collections.emptyList(),
                       Collections.emptyList(),
                       mentions,
                       expiresIn,
                       result.isViewOnce(),
                       subscriptionId,
                       initiating,
                       true,
                       null).addListener(new AssertedSuccessListener<Void>() {
        @Override
        public void onSuccess(Void result) {
          AsyncTask.THREAD_POOL_EXECUTOR.execute(() -> {
            Stream.of(slideDeck.getSlides())
                  .map(Slide::getUri)
                  .withoutNulls()
                  .filter(BlobProvider::isAuthority)
                  .forEach(uri -> BlobProvider.getInstance().delete(context, uri));
          });
        }
      });

      break;
    }
  }

  @Override
  protected void onSaveInstanceState(@NonNull Bundle outState) {
    super.onSaveInstanceState(outState);

    outState.putInt(STATE_REACT_WITH_ANY_PAGE, reactWithAnyEmojiStartPage);
    outState.putBoolean(STATE_IS_SEARCH_REQUESTED, isSearchRequested);
  }

  @Override
  protected void onRestoreInstanceState(Bundle savedInstanceState) {
    super.onRestoreInstanceState(savedInstanceState);

    reactWithAnyEmojiStartPage = savedInstanceState.getInt(STATE_REACT_WITH_ANY_PAGE, -1);
    isSearchRequested = savedInstanceState.getBoolean(STATE_IS_SEARCH_REQUESTED, false);
  }

  private void setVisibleThread(long threadId) {
    if (!isInBubble()) {
      ApplicationDependencies.getMessageNotifier().setVisibleThread(threadId);
    }
  }

  private void reportShortcutLaunch(@NonNull RecipientId recipientId) {
    ShortcutManagerCompat.reportShortcutUsed(this, ConversationUtil.getShortcutId(recipientId));
  }

  private void handleImageFromDeviceCameraApp() {
    if (attachmentManager.getCaptureUri() == null) {
      Log.w(TAG, "No image available.");
      return;
    }

    try {
      Uri mediaUri = BlobProvider.getInstance()
                                 .forData(getContentResolver().openInputStream(attachmentManager.getCaptureUri()), 0L)
                                 .withMimeType(MediaUtil.IMAGE_JPEG)
                                 .createForSingleSessionOnDisk(this);

      getContentResolver().delete(attachmentManager.getCaptureUri(), null, null);

      setMedia(mediaUri, SlideFactory.MediaType.IMAGE);
    } catch (IOException ioe) {
      Log.w(TAG, "Could not handle public image", ioe);
    }
  }

  @Override
  public void startActivity(Intent intent) {
    if (intent.getStringExtra(Browser.EXTRA_APPLICATION_ID) != null) {
      intent.removeExtra(Browser.EXTRA_APPLICATION_ID);
    }

    try {
      super.startActivity(intent);
    } catch (ActivityNotFoundException e) {
      Log.w(TAG, e);
      Toast.makeText(this, R.string.ConversationActivity_there_is_no_app_available_to_handle_this_link_on_your_device, Toast.LENGTH_LONG).show();
    }
  }

  @Override
  public boolean onCreateOptionsMenu(Menu menu) {
    MenuInflater inflater = this.getMenuInflater();
    menu.clear();

    GroupActiveState groupActiveState = groupViewModel.getGroupActiveState().getValue();
    boolean isActiveGroup             = groupActiveState != null && groupActiveState.isActiveGroup();
    boolean isActiveV2Group           = groupActiveState != null && groupActiveState.isActiveV2Group();
    boolean isInActiveGroup           = groupActiveState != null && !groupActiveState.isActiveGroup();

    if (isInMessageRequest()) {
      if (isActiveGroup) {
        inflater.inflate(R.menu.conversation_message_requests_group, menu);
      }

      inflater.inflate(R.menu.conversation_message_requests, menu);

      if (recipient != null && recipient.get().isMuted()) inflater.inflate(R.menu.conversation_muted, menu);
      else                                                inflater.inflate(R.menu.conversation_unmuted, menu);

      super.onCreateOptionsMenu(menu);
      return true;
    }

    if (isSecureText) {
      if (recipient.get().getExpiresInSeconds() > 0) {
        if (!isInActiveGroup) {
          inflater.inflate(R.menu.conversation_expiring_on, menu);
        }
        titleView.showExpiring(recipient);
      } else {
        if (!isInActiveGroup) {
          inflater.inflate(R.menu.conversation_expiring_off, menu);
        }
        titleView.clearExpiring();
      }
    }

    if (isSingleConversation()) {
      if (isSecureText) inflater.inflate(R.menu.conversation_callable_secure, menu);
      else              inflater.inflate(R.menu.conversation_callable_insecure, menu);
    } else if (isGroupConversation()) {
      if (isActiveV2Group && Build.VERSION.SDK_INT > 19) {
        inflater.inflate(R.menu.conversation_callable_groupv2, menu);
        if (groupCallViewModel != null && Boolean.TRUE.equals(groupCallViewModel.hasActiveGroupCall().getValue())) {
          hideMenuItem(menu, R.id.menu_video_secure);
        }
        showGroupCallingTooltip();
      }

      inflater.inflate(R.menu.conversation_group_options, menu);

      if (!isPushGroupConversation()) {
        inflater.inflate(R.menu.conversation_mms_group_options, menu);
        if (distributionType == ThreadDatabase.DistributionTypes.BROADCAST) {
          menu.findItem(R.id.menu_distribution_broadcast).setChecked(true);
        } else {
          menu.findItem(R.id.menu_distribution_conversation).setChecked(true);
        }
      }

      inflater.inflate(R.menu.conversation_active_group_options, menu);
    }

    inflater.inflate(R.menu.conversation, menu);

    if (isSingleConversation() && !isSecureText) {
      inflater.inflate(R.menu.conversation_insecure, menu);
    }

    if (recipient != null && recipient.get().isMuted()) inflater.inflate(R.menu.conversation_muted, menu);
    else                                                inflater.inflate(R.menu.conversation_unmuted, menu);

    if (isSingleConversation() && getRecipient().getContactUri() == null) {
      inflater.inflate(R.menu.conversation_add_to_contacts, menu);
    }

    if (recipient != null && recipient.get().isSelf()) {
      if (isSecureText) {
        hideMenuItem(menu, R.id.menu_call_secure);
        hideMenuItem(menu, R.id.menu_video_secure);
      } else {
        hideMenuItem(menu, R.id.menu_call_insecure);
      }

      hideMenuItem(menu, R.id.menu_mute_notifications);
    }

    if (recipient != null && recipient.get().isBlocked()) {
      if (isSecureText) {
        hideMenuItem(menu, R.id.menu_call_secure);
        hideMenuItem(menu, R.id.menu_video_secure);
        hideMenuItem(menu, R.id.menu_expiring_messages);
        hideMenuItem(menu, R.id.menu_expiring_messages_off);
      } else {
        hideMenuItem(menu, R.id.menu_call_insecure);
      }

      hideMenuItem(menu, R.id.menu_mute_notifications);
    }

    hideMenuItem(menu, R.id.menu_group_recipients);

    if (isActiveV2Group) {
      hideMenuItem(menu, R.id.menu_mute_notifications);
      hideMenuItem(menu, R.id.menu_conversation_settings);
    } else if (isGroupConversation()) {
      hideMenuItem(menu, R.id.menu_conversation_settings);
    }

    hideMenuItem(menu, R.id.menu_create_bubble);
    viewModel.canShowAsBubble().observe(this, canShowAsBubble -> {
      MenuItem item = menu.findItem(R.id.menu_create_bubble);

      if (item != null) {
        item.setVisible(canShowAsBubble && !isInBubble());
      }
    });

    if (threadId == -1L) {
      hideMenuItem(menu, R.id.menu_view_media);
    }

    searchViewItem = menu.findItem(R.id.menu_search);

    SearchView                     searchView    = (SearchView) searchViewItem.getActionView();
    SearchView.OnQueryTextListener queryListener = new SearchView.OnQueryTextListener() {
      @Override
      public boolean onQueryTextSubmit(String query) {
        searchViewModel.onQueryUpdated(query, threadId, true);
        searchNav.showLoading();
        fragment.onSearchQueryUpdated(query);
        return true;
      }

      @Override
      public boolean onQueryTextChange(String query) {
        searchViewModel.onQueryUpdated(query, threadId, false);
        searchNav.showLoading();
        fragment.onSearchQueryUpdated(query);
        return true;
      }
    };

    searchViewItem.setOnActionExpandListener(new MenuItem.OnActionExpandListener() {
      @Override
      public boolean onMenuItemActionExpand(MenuItem item) {
        searchView.setOnQueryTextListener(queryListener);
        searchViewModel.onSearchOpened();
        searchNav.setVisibility(View.VISIBLE);
        searchNav.setData(0, 0);
        inputPanel.setHideForSearch(true);

        for (int i = 0; i < menu.size(); i++) {
          if (!menu.getItem(i).equals(searchViewItem)) {
            menu.getItem(i).setVisible(false);
          }
        }
        return true;
      }

      @Override
      public boolean onMenuItemActionCollapse(MenuItem item) {
        searchView.setOnQueryTextListener(null);
        isSearchRequested = false;
        searchViewModel.onSearchClosed();
        searchNav.setVisibility(View.GONE);
        inputPanel.setHideForSearch(false);
        fragment.onSearchQueryUpdated(null);
        setBlockedUserState(recipient.get(), isSecureText, isDefaultSms);
        invalidateOptionsMenu();
        return true;
      }
    });

    if (isSearchRequested) {
      if (searchViewItem.expandActionView()) {
          searchViewModel.onSearchOpened();
        }
    }

    super.onCreateOptionsMenu(menu);
    return true;
  }

  @Override
  public void invalidateOptionsMenu() {
    if (!isSearchRequested) {
      super.invalidateOptionsMenu();
    }
  }

  @Override
  public boolean onOptionsItemSelected(MenuItem item) {
    super.onOptionsItemSelected(item);
    switch (item.getItemId()) {
    case R.id.menu_call_secure:               handleDial(getRecipient(), true);                  return true;
    case R.id.menu_video_secure:              handleVideo(getRecipient());                       return true;
    case R.id.menu_call_insecure:             handleDial(getRecipient(), false);                 return true;
    case R.id.menu_view_media:                handleViewMedia();                                 return true;
    case R.id.menu_add_shortcut:              handleAddShortcut();                               return true;
    case R.id.menu_search:                    handleSearch();                                    return true;
    case R.id.menu_add_to_contacts:           handleAddToContacts();                             return true;
    case R.id.menu_group_recipients:          handleDisplayGroupRecipients();                    return true;
    case R.id.menu_distribution_broadcast:    handleDistributionBroadcastEnabled(item);          return true;
    case R.id.menu_distribution_conversation: handleDistributionConversationEnabled(item);       return true;
    case R.id.menu_group_settings:            handleManageGroup();                               return true;
    case R.id.menu_leave:                     handleLeavePushGroup();                            return true;
    case R.id.menu_invite:                    handleInviteLink();                                return true;
    case R.id.menu_mute_notifications:        handleMuteNotifications();                         return true;
    case R.id.menu_unmute_notifications:      handleUnmuteNotifications();                       return true;
    case R.id.menu_conversation_settings:     handleConversationSettings();                      return true;
    case R.id.menu_expiring_messages_off:
    case R.id.menu_expiring_messages:         handleSelectMessageExpiration();                   return true;
    case R.id.menu_create_bubble:             handleCreateBubble();                              return true;
    case android.R.id.home:                   super.onBackPressed();                             return true;
    }

    return false;
  }

  @Override
  public boolean onMenuOpened(int featureId, Menu menu) {
    if (menu == null) {
      return super.onMenuOpened(featureId, null);
    }

    if (!SignalStore.uiHints().hasSeenGroupSettingsMenuToast()) {
      MenuItem settingsMenuItem = menu.findItem(R.id.menu_group_settings);

      if (settingsMenuItem != null && settingsMenuItem.isVisible()) {
        Toast toast = Toast.makeText(this, R.string.ConversationActivity__more_options_now_in_group_settings, Toast.LENGTH_SHORT);

        toast.setGravity(Gravity.CENTER, 0, 0);
        toast.show();

        SignalStore.uiHints().markHasSeenGroupSettingsMenuToast();
      }
    }

    return super.onMenuOpened(featureId, menu);
  }

  @Override
  public void onBackPressed() {
    Log.d(TAG, "onBackPressed()");
    if (reactionDelegate.isShowing()) {
      reactionDelegate.hide();
    } else if (container.isInputOpen()) {
      container.hideCurrentInput(composeText);
    } else {
      super.onBackPressed();
    }
  }

  @Override
  public void onKeyboardShown() {
    inputPanel.onKeyboardShown();
  }

  @Subscribe(threadMode = ThreadMode.MAIN)
  public void onEvent(ReminderUpdateEvent event) {
    updateReminders();
  }

  @SuppressLint("MissingSuperCall")
  @Override
  public void onRequestPermissionsResult(int requestCode, @NonNull String[] permissions, @NonNull int[] grantResults) {
    Permissions.onRequestPermissionsResult(this, requestCode, permissions, grantResults);
  }

  @Override
  public void onAttachmentMediaClicked(@NonNull Media media) {
    linkPreviewViewModel.onUserCancel();
    startActivityForResult(MediaSelectionActivity.editor(ConversationActivity.this, sendButton.getSelectedTransport(), Collections.singletonList(media), recipient.getId(), composeText.getTextTrimmed()), MEDIA_SENDER);
    container.hideCurrentInput(composeText);
  }

  @Override
  public void onAttachmentSelectorClicked(@NonNull AttachmentKeyboardButton button) {
    switch (button) {
      case GALLERY:
        AttachmentManager.selectGallery(this, MEDIA_SENDER, recipient.get(), composeText.getTextTrimmed(), sendButton.getSelectedTransport(), inputPanel.getQuote().isPresent());
        break;
      case FILE:
        AttachmentManager.selectDocument(this, PICK_DOCUMENT);
        break;
      case CONTACT:
        AttachmentManager.selectContactInfo(this, PICK_CONTACT);
        break;
      case LOCATION:
        AttachmentManager.selectLocation(this, PICK_LOCATION);
        break;
      case PAYMENT:
        if (recipient.get().hasProfileKeyCredential()) {
          AttachmentManager.selectPayment(this, recipient.getId());
        } else {
          CanNotSendPaymentDialog.show(this);
        }
        break;

    }

    container.hideCurrentInput(composeText);
  }

  @Override
  public void onAttachmentPermissionsRequested() {
    Permissions.with(this)
               .request(Manifest.permission.READ_EXTERNAL_STORAGE)
               .onAllGranted(() -> viewModel.onAttachmentKeyboardOpen())
               .withPermanentDenialDialog(getString(R.string.AttachmentManager_signal_requires_the_external_storage_permission_in_order_to_attach_photos_videos_or_audio))
               .execute();
  }

//////// Event Handlers

  private void handleSelectMessageExpiration() {
    if (isPushGroupConversation() && !isActiveGroup()) {
      return;
    }

    startActivity(RecipientDisappearingMessagesActivity.forRecipient(this, recipient.getId()));
  }

  private void handleMuteNotifications() {
    MuteDialog.show(this, until -> {
      new AsyncTask<Void, Void, Void>() {
        @Override
        protected Void doInBackground(Void... params) {
         SignalDatabase.recipients().setMuted(recipient.getId(), until);

          return null;
        }
      }.executeOnExecutor(AsyncTask.THREAD_POOL_EXECUTOR);
    });
  }

  private void handleConversationSettings() {
    if (isGroupConversation()) {
      handleManageGroup();
      return;
    }

    if (isInMessageRequest()) return;

    Intent intent = ConversationSettingsActivity.forRecipient(this, recipient.getId());
    Bundle bundle = ConversationSettingsActivity.createTransitionBundle(this, titleView.findViewById(R.id.contact_photo_image), toolbar);

    ActivityCompat.startActivity(this, intent, bundle);
  }

  private void handleUnmuteNotifications() {
    new AsyncTask<Void, Void, Void>() {
      @Override
      protected Void doInBackground(Void... params) {
        SignalDatabase.recipients().setMuted(recipient.getId(), 0);
        return null;
      }
    }.executeOnExecutor(AsyncTask.THREAD_POOL_EXECUTOR);
  }

  private void handleUnblock() {
    BlockUnblockDialog.showUnblockFor(this, getLifecycle(), recipient.get(), () -> {
      SignalExecutors.BOUNDED.execute(() -> {
        RecipientUtil.unblock(ConversationActivity.this, recipient.get());
      });
    });
  }

  private void handleRegisterForSignal() {
    startActivity(RegistrationNavigationActivity.newIntentForReRegistration(this));
  }

  private void handleInviteLink() {
    String inviteText = getString(R.string.ConversationActivity_lets_switch_to_signal, getString(R.string.install_url));

    if (isDefaultSms) {
      composeText.appendInvite(inviteText);
    } else {
      Intent intent = new Intent(Intent.ACTION_SENDTO);
      intent.setData(Uri.parse("smsto:" + recipient.get().requireSmsAddress()));
      intent.putExtra("sms_body", inviteText);
      intent.putExtra(Intent.EXTRA_TEXT, inviteText);
      startActivity(intent);
    }
  }

  private void handleViewMedia() {
    startActivity(MediaOverviewActivity.forThread(this, threadId));
  }

  private void handleAddShortcut() {
    Log.i(TAG, "Creating home screen shortcut for recipient " + recipient.get().getId());

    final Context context = getApplicationContext();
    final Recipient recipient = this.recipient.get();

    GlideApp.with(this)
            .asBitmap()
            .load(recipient.getContactPhoto())
            .error(recipient.getFallbackContactPhoto().asDrawable(this, recipient.getAvatarColor(), false))
            .into(new CustomTarget<Bitmap>() {
              @Override
              public void onLoadFailed(@Nullable Drawable errorDrawable) {
                if (errorDrawable == null) {
                  throw new AssertionError();
                }

                Log.w(TAG, "Utilizing fallback photo for shortcut for recipient " + recipient.getId());

                SimpleTask.run(() -> DrawableUtil.toBitmap(errorDrawable, SHORTCUT_ICON_SIZE, SHORTCUT_ICON_SIZE),
                               bitmap -> addIconToHomeScreen(context, bitmap, recipient));
              }

              @Override
              public void onResourceReady(@NonNull Bitmap resource, @Nullable Transition<? super Bitmap> transition) {
                SimpleTask.run(() -> BitmapUtil.createScaledBitmap(resource, SHORTCUT_ICON_SIZE, SHORTCUT_ICON_SIZE),
                               bitmap -> addIconToHomeScreen(context, bitmap, recipient));
              }

              @Override
              public void onLoadCleared(@Nullable Drawable placeholder) {
              }
            });

  }

  private void handleCreateBubble() {
    ConversationIntents.Args args = viewModel.getArgs();

    BubbleUtil.displayAsBubble(this, args.getRecipientId(), args.getThreadId());
    finish();
  }

  private static void addIconToHomeScreen(@NonNull Context context,
                                          @NonNull Bitmap bitmap,
                                          @NonNull Recipient recipient)
  {
    IconCompat icon = IconCompat.createWithAdaptiveBitmap(bitmap);
    String     name = recipient.isSelf() ? context.getString(R.string.note_to_self)
                                                  : recipient.getDisplayName(context);

    ShortcutInfoCompat shortcutInfoCompat = new ShortcutInfoCompat.Builder(context, recipient.getId().serialize() + '-' + System.currentTimeMillis())
                                                                  .setShortLabel(name)
                                                                  .setIcon(icon)
                                                                  .setIntent(ShortcutLauncherActivity.createIntent(context, recipient.getId()))
                                                                  .build();

    if (ShortcutManagerCompat.requestPinShortcut(context, shortcutInfoCompat, null)) {
      Toast.makeText(context, context.getString(R.string.ConversationActivity_added_to_home_screen), Toast.LENGTH_LONG).show();
    }

    bitmap.recycle();
  }

  private void handleSearch() {
    searchViewModel.onSearchOpened();
  }

  private void handleLeavePushGroup() {
    if (getRecipient() == null) {
      Toast.makeText(this, getString(R.string.ConversationActivity_invalid_recipient),
                     Toast.LENGTH_LONG).show();
      return;
    }

    LeaveGroupDialog.handleLeavePushGroup(this, getRecipient().requireGroupId().requirePush(), this::finish);
  }

  private void handleManageGroup() {
    Intent intent = ConversationSettingsActivity.forGroup(this, recipient.get().requireGroupId());
    Bundle bundle = ConversationSettingsActivity.createTransitionBundle(this, titleView.findViewById(R.id.contact_photo_image), toolbar);

    ActivityCompat.startActivity(this, intent, bundle);
  }

  private void handleDistributionBroadcastEnabled(MenuItem item) {
    distributionType = ThreadDatabase.DistributionTypes.BROADCAST;
    item.setChecked(true);

    if (threadId != -1) {
      new AsyncTask<Void, Void, Void>() {
        @Override
        protected Void doInBackground(Void... params) {
          SignalDatabase.threads().setDistributionType(threadId, ThreadDatabase.DistributionTypes.BROADCAST);
          return null;
        }
      }.executeOnExecutor(AsyncTask.THREAD_POOL_EXECUTOR);
    }
  }

  private void handleDistributionConversationEnabled(MenuItem item) {
    distributionType = ThreadDatabase.DistributionTypes.CONVERSATION;
    item.setChecked(true);

    if (threadId != -1) {
      new AsyncTask<Void, Void, Void>() {
        @Override
        protected Void doInBackground(Void... params) {
          SignalDatabase.threads().setDistributionType(threadId, ThreadDatabase.DistributionTypes.CONVERSATION);
          return null;
        }
      }.executeOnExecutor(AsyncTask.THREAD_POOL_EXECUTOR);
    }
  }

  private void handleDial(final Recipient recipient, boolean isSecure) {
    if (recipient == null) return;

    if (isSecure) {
      CommunicationActions.startVoiceCall(this, recipient);
    } else {
      CommunicationActions.startInsecureCall(this, recipient);
    }
  }

  private void handleVideo(final Recipient recipient) {
    if (recipient == null) return;

    if (recipient.isPushV2Group() && groupCallViewModel.hasActiveGroupCall().getValue() == Boolean.FALSE && groupViewModel.isNonAdminInAnnouncementGroup()) {
      new MaterialAlertDialogBuilder(this).setTitle(R.string.ConversationActivity_cant_start_group_call)
                                          .setMessage(R.string.ConversationActivity_only_admins_of_this_group_can_start_a_call)
                                          .setPositiveButton(android.R.string.ok, (d, w) -> d.dismiss())
                                          .show();
    } else {
      CommunicationActions.startVideoCall(this, recipient);
    }
  }

  private void handleDisplayGroupRecipients() {
    new GroupMembersDialog(this, getRecipient()).display();
  }

  private void handleAddToContacts() {
    if (recipient.get().isGroup()) return;

    try {
      startActivityForResult(RecipientExporter.export(recipient.get()).asAddContactIntent(), ADD_CONTACT);
    } catch (ActivityNotFoundException e) {
      Log.w(TAG, e);
    }
  }

  private boolean handleDisplayQuickContact() {
    if (isInMessageRequest() || recipient.get().isGroup()) return false;

    if (recipient.get().getContactUri() != null) {
      ContactsContract.QuickContact.showQuickContact(ConversationActivity.this, titleView, recipient.get().getContactUri(), ContactsContract.QuickContact.MODE_LARGE, null);
    } else {
      handleAddToContacts();
    }

    return true;
  }

  private void handleAddAttachment() {
    if (this.isMmsEnabled || isSecureText) {
      viewModel.getRecentMedia().removeObservers(this);

      if (attachmentKeyboardStub.resolved() && container.isInputOpen() && container.getCurrentInput() == attachmentKeyboardStub.get()) {
        container.showSoftkey(composeText);
      } else {
        viewModel.getRecentMedia().observe(this, media -> attachmentKeyboardStub.get().onMediaChanged(media));
        attachmentKeyboardStub.get().setCallback(this);
        attachmentKeyboardStub.get().setWallpaperEnabled(recipient.get().hasWallpaper());

        updatePaymentsAvailable();

        container.show(composeText, attachmentKeyboardStub.get());

        viewModel.onAttachmentKeyboardOpen();
      }
    } else {
      handleManualMmsRequired();
    }
  }

  private void updatePaymentsAvailable() {
    if (!attachmentKeyboardStub.resolved()) {
      return;
    }

    PaymentsValues paymentsValues = SignalStore.paymentsValues();

    if (paymentsValues.getPaymentsAvailability().isSendAllowed() &&
        !recipient.get().isSelf()                                &&
        !recipient.get().isGroup()                               &&
        recipient.get().isRegistered()                           &&
        !recipient.get().isForceSmsSelection())
    {
      attachmentKeyboardStub.get().filterAttachmentKeyboardButtons(null);
    } else {
      attachmentKeyboardStub.get().filterAttachmentKeyboardButtons(btn -> btn != AttachmentKeyboardButton.PAYMENT);
    }
  }

  private void handleManualMmsRequired() {}

  private void handleRecentSafetyNumberChange() {
    List<IdentityRecord> records = identityRecords.getUnverifiedRecords();
    records.addAll(identityRecords.getUntrustedRecords());
    SafetyNumberChangeDialog.show(getSupportFragmentManager(), records);
  }

  @Override
  public void onSendAnywayAfterSafetyNumberChange(@NonNull List<RecipientId> changedRecipients) {
    Log.d(TAG, "onSendAnywayAfterSafetyNumberChange");
    initializeIdentityRecords().addListener(new AssertedSuccessListener<Boolean>() {
      @Override
      public void onSuccess(Boolean result) {
        sendMessage(null);
      }
    });
  }

  @Override
  public void onMessageResentAfterSafetyNumberChange() {
    Log.d(TAG, "onMessageResentAfterSafetyNumberChange");
    initializeIdentityRecords().addListener(new AssertedSuccessListener<Boolean>() {
      @Override
      public void onSuccess(Boolean result) { }
    });
  }

  @Override
  public void onCanceled() { }

  private void handleSecurityChange(boolean isSecureText, boolean isDefaultSms) {
    Log.i(TAG, "handleSecurityChange(" + isSecureText + ", " + isDefaultSms + ")");

    this.isSecureText          = isSecureText;
    this.isDefaultSms          = isDefaultSms;
    this.isSecurityInitialized = true;

    boolean isMediaMessage = recipient.get().isMmsGroup() || attachmentManager.isAttachmentPresent();

    sendButton.resetAvailableTransports(isMediaMessage);

    calculateCharactersRemaining();
    invalidateOptionsMenu();
    setBlockedUserState(recipient.get(), isSecureText, isDefaultSms);
  }

  ///// Initializers

  private ListenableFuture<Boolean> initializeDraft(@NonNull ConversationIntents.Args args) {
    final SettableFuture<Boolean> result = new SettableFuture<>();

    final CharSequence   draftText        = args.getDraftText();
    final Uri            draftMedia       = getIntent().getData();
    final String         draftContentType = getIntent().getType();
    final MediaType      draftMediaType   = SlideFactory.MediaType.from(draftContentType);
    final List<Media>    mediaList        = args.getMedia();
    final StickerLocator stickerLocator   = args.getStickerLocator();
    final boolean        borderless       = args.isBorderless();

    if (stickerLocator != null && draftMedia != null) {
      Log.d(TAG, "Handling shared sticker.");
      sendSticker(stickerLocator, Objects.requireNonNull(draftContentType), draftMedia, 0, true);
      return new SettableFuture<>(false);
    }

    if (draftMedia != null && draftContentType != null && borderless) {
      SimpleTask.run(getLifecycle(),
                     () -> getKeyboardImageDetails(draftMedia),
                     details -> sendKeyboardImage(draftMedia, draftContentType, details));
      return new SettableFuture<>(false);
    }

    if (!Util.isEmpty(mediaList)) {
      Log.d(TAG, "Handling shared Media.");
      Intent sendIntent = MediaSelectionActivity.editor(this, sendButton.getSelectedTransport(), mediaList, recipient.getId(), draftText);
      startActivityForResult(sendIntent, MEDIA_SENDER);
      return new SettableFuture<>(false);
    }

    if (draftText != null) {
      composeText.setText("");
      composeText.append(draftText);
      result.set(true);
    }

    if (draftMedia != null && draftMediaType != null) {
      Log.d(TAG, "Handling shared Data.");
      return setMedia(draftMedia, draftMediaType);
    }

    if (draftText == null && draftMedia == null && draftMediaType == null) {
      return initializeDraftFromDatabase();
    } else {
      updateToggleButtonState();
      result.set(false);
    }

    return result;
  }

  private void initializeEnabledCheck() {
    groupViewModel.getSelfMemberLevel().observe(this, selfMembership -> {
      boolean canSendMessages;
      boolean leftGroup;
      boolean canCancelRequest;

      if (selfMembership == null) {
        leftGroup        = false;
        canSendMessages  = isSecureText || isDefaultSms;
        canCancelRequest = false;
        if (cannotSendInAnnouncementGroupBanner.resolved()) {
          cannotSendInAnnouncementGroupBanner.get().setVisibility(View.GONE);
        }
      } else {
        switch (selfMembership.getMemberLevel()) {
          case NOT_A_MEMBER:
            leftGroup        = true;
            canSendMessages  = false;
            canCancelRequest = false;
            break;
          case PENDING_MEMBER:
            leftGroup        = false;
            canSendMessages  = false;
            canCancelRequest = false;
            break;
          case REQUESTING_MEMBER:
            leftGroup        = false;
            canSendMessages  = false;
            canCancelRequest = true;
            break;
          case FULL_MEMBER:
          case ADMINISTRATOR:
            leftGroup        = false;
            canSendMessages  = true;
            canCancelRequest = false;
            break;
          default:
            throw new AssertionError();
        }

        if (!leftGroup && !canCancelRequest && selfMembership.isAnnouncementGroup() && selfMembership.getMemberLevel() != GroupDatabase.MemberLevel.ADMINISTRATOR) {
          canSendMessages = false;
          cannotSendInAnnouncementGroupBanner.get().setVisibility(View.VISIBLE);
          cannotSendInAnnouncementGroupBanner.get().setMovementMethod(LinkMovementMethod.getInstance());
          cannotSendInAnnouncementGroupBanner.get().setText(SpanUtil.clickSubstring(this, R.string.ConversationActivity_only_s_can_send_messages, R.string.ConversationActivity_admins, v -> {
            ShowAdminsBottomSheetDialog.show(getSupportFragmentManager(), getRecipient().requireGroupId().requireV2());
          }));
        } else if (cannotSendInAnnouncementGroupBanner.resolved()) {
          cannotSendInAnnouncementGroupBanner.get().setVisibility(View.GONE);
        }
      }

      noLongerMemberBanner.setVisibility(leftGroup ? View.VISIBLE : View.GONE);
      requestingMemberBanner.setVisibility(canCancelRequest ? View.VISIBLE : View.GONE);

      if (canCancelRequest) {
        cancelJoinRequest.setOnClickListener(v -> ConversationGroupViewModel.onCancelJoinRequest(getRecipient(), new AsynchronousCallback.MainThread<Void, GroupChangeFailureReason>() {
          @Override
          public void onComplete(@Nullable Void result) {
            Log.d(TAG, "Cancel request complete");
          }

          @Override
          public void onError(@Nullable GroupChangeFailureReason error) {
            Log.d(TAG, "Cancel join request failed " + error);
            Toast.makeText(ConversationActivity.this, GroupErrors.getUserDisplayMessage(error), Toast.LENGTH_SHORT).show();
          }
        }.toWorkerCallback()));
      }

      inputPanel.setHideForGroupState(!canSendMessages);
      inputPanel.setEnabled(canSendMessages);
      sendButton.setEnabled(canSendMessages);
      attachButton.setEnabled(canSendMessages);
    });
  }

  private void initializePendingRequestsBanner() {
    groupViewModel.getActionableRequestingMembers()
                  .observe(this, actionablePendingGroupRequests -> updateReminders());
  }

  private void initializeGroupV1MigrationsBanners() {
    groupViewModel.getGroupV1MigrationSuggestions()
                  .observe(this, s -> updateReminders());
  }

  private ListenableFuture<Boolean> initializeDraftFromDatabase() {
    SettableFuture<Boolean> future = new SettableFuture<>();

    new AsyncTask<Void, Void, Pair<Drafts, CharSequence>>() {
      @Override
      protected Pair<Drafts, CharSequence> doInBackground(Void... params) {
        Context       context       = ConversationActivity.this;
        DraftDatabase draftDatabase = SignalDatabase.drafts();
        Drafts        results       = draftDatabase.getDrafts(threadId);
        Draft         mentionsDraft = results.getDraftOfType(Draft.MENTION);
        Spannable     updatedText   = null;

        if (mentionsDraft != null) {
          String                 text     = results.getDraftOfType(Draft.TEXT).getValue();
          List<Mention>          mentions = MentionUtil.bodyRangeListToMentions(context, Base64.decodeOrThrow(mentionsDraft.getValue()));
          UpdatedBodyAndMentions updated  = MentionUtil.updateBodyAndMentionsWithDisplayNames(context, text, mentions);

          updatedText = new SpannableString(updated.getBody());
          MentionAnnotation.setMentionAnnotations(updatedText, updated.getMentions());
        }

        draftDatabase.clearDrafts(threadId);

        return new Pair<>(results, updatedText);
      }

      @Override
      protected void onPostExecute(Pair<Drafts, CharSequence> draftsWithUpdatedMentions) {
        Drafts       drafts      = Objects.requireNonNull(draftsWithUpdatedMentions.first());
        CharSequence updatedText = draftsWithUpdatedMentions.second();

        if (drafts.isEmpty()) {
          future.set(false);
          updateToggleButtonState();
          return;
        }

        AtomicInteger                      draftsRemaining = new AtomicInteger(drafts.size());
        AtomicBoolean                      success         = new AtomicBoolean(false);
        ListenableFuture.Listener<Boolean> listener        = new AssertedSuccessListener<Boolean>() {
          @Override
          public void onSuccess(Boolean result) {
            success.compareAndSet(false, result);

            if (draftsRemaining.decrementAndGet() <= 0) {
              future.set(success.get());
            }
          }
        };

        for (Draft draft : drafts) {
          try {
            switch (draft.getType()) {
              case Draft.TEXT:
                composeText.setText(updatedText == null ? draft.getValue() : updatedText);
                listener.onSuccess(true);
                break;
              case Draft.LOCATION:
                attachmentManager.setLocation(SignalPlace.deserialize(draft.getValue()), getCurrentMediaConstraints()).addListener(listener);
                break;
              case Draft.IMAGE:
                setMedia(Uri.parse(draft.getValue()), SlideFactory.MediaType.IMAGE).addListener(listener);
                break;
              case Draft.AUDIO:
                setMedia(Uri.parse(draft.getValue()), SlideFactory.MediaType.AUDIO).addListener(listener);
                break;
              case Draft.VIDEO:
                setMedia(Uri.parse(draft.getValue()), SlideFactory.MediaType.VIDEO).addListener(listener);
                break;
              case Draft.QUOTE:
                SettableFuture<Boolean> quoteResult = new SettableFuture<>();
                new QuoteRestorationTask(draft.getValue(), quoteResult).execute();
                quoteResult.addListener(listener);
                break;
              case Draft.VOICE_NOTE:
                draftViewModel.setVoiceNoteDraft(recipient.getId(), draft);
                break;
            }
          } catch (IOException e) {
            Log.w(TAG, e);
          }
        }

        updateToggleButtonState();
      }
    }.executeOnExecutor(AsyncTask.THREAD_POOL_EXECUTOR);

    return future;
  }

  private ListenableFuture<Boolean> initializeSecurity(final boolean currentSecureText,
                                                       final boolean currentIsDefaultSms)
  {
    final SettableFuture<Boolean> future = new SettableFuture<>();

    handleSecurityChange(currentSecureText || isPushGroupConversation(), currentIsDefaultSms);

    new AsyncTask<Recipient, Void, boolean[]>() {
      @Override
      protected boolean[] doInBackground(Recipient... params) {
        Context           context         = ConversationActivity.this;
        Recipient         recipient       = params[0].resolve();
        Log.i(TAG, "Resolving registered state...");
        RegisteredState registeredState;

        if (recipient.isPushGroup()) {
          Log.i(TAG, "Push group recipient...");
          registeredState = RegisteredState.REGISTERED;
        } else {
          Log.i(TAG, "Checking through resolved recipient");
          registeredState = recipient.resolve().getRegistered();
        }

        Log.i(TAG, "Resolved registered state: " + registeredState);
        boolean signalEnabled = Recipient.self().isRegistered();

        if (registeredState == RegisteredState.UNKNOWN) {
          try {
            Log.i(TAG, "Refreshing directory for user: " + recipient.getId().serialize());
            registeredState = DirectoryHelper.refreshDirectoryFor(context, recipient, false);
          } catch (IOException e) {
            Log.w(TAG, e);
          }
        }

        Log.i(TAG, "Returning registered state...");
        return new boolean[] {registeredState == RegisteredState.REGISTERED && signalEnabled,
                              Util.isDefaultSmsProvider(context)};
      }

      @Override
      protected void onPostExecute(boolean[] result) {
        if (result[0] != currentSecureText || result[1] != currentIsDefaultSms) {
          Log.i(TAG, "onPostExecute() handleSecurityChange: " + result[0] + " , " + result[1]);
          handleSecurityChange(result[0], result[1]);
        }
        future.set(true);
        onSecurityUpdated();
      }
    }.executeOnExecutor(AsyncTask.THREAD_POOL_EXECUTOR, recipient.get());

    return future;
  }

  private void onSecurityUpdated() {
    Log.i(TAG, "onSecurityUpdated()");
    updateReminders();
  }

  protected void updateReminders() {
    Integer            actionableRequestingMembers = groupViewModel.getActionableRequestingMembers().getValue();
    List<RecipientId>  gv1MigrationSuggestions     = groupViewModel.getGroupV1MigrationSuggestions().getValue();

    if (UnauthorizedReminder.isEligible(this)) {
      reminderView.get().showReminder(new UnauthorizedReminder(this));
    } else if (ExpiredBuildReminder.isEligible()) {
      reminderView.get().showReminder(new ExpiredBuildReminder(this));
      reminderView.get().setOnActionClickListener(this::handleReminderAction);
    } else if (ServiceOutageReminder.isEligible(this)) {
      ApplicationDependencies.getJobManager().add(new ServiceOutageDetectionJob());
      reminderView.get().showReminder(new ServiceOutageReminder(this));
<<<<<<< HEAD
=======
    } else if (SignalStore.account().isRegistered()              &&
               TextSecurePreferences.isShowInviteReminders(this) &&
               !isSecureText                                     &&
               inviteReminder.isPresent()                        &&
               !recipient.get().isGroup()) {
      reminderView.get().setOnActionClickListener(this::handleReminderAction);
      reminderView.get().setOnDismissListener(() -> inviteReminderModel.dismissReminder());
      reminderView.get().showReminder(inviteReminder.get());
>>>>>>> 182a112c
    } else if (actionableRequestingMembers != null && actionableRequestingMembers > 0) {
      reminderView.get().showReminder(PendingGroupJoinRequestsReminder.create(this, actionableRequestingMembers));
      reminderView.get().setOnActionClickListener(id -> {
        if (id == R.id.reminder_action_review_join_requests) {
          startActivity(ManagePendingAndRequestingMembersActivity.newIntent(this, getRecipient().getGroupId().get().requireV2()));
        }
      });
    } else if (gv1MigrationSuggestions != null && gv1MigrationSuggestions.size() > 0 && recipient.get().isPushV2Group()) {
      reminderView.get().showReminder(new GroupsV1MigrationSuggestionsReminder(this, gv1MigrationSuggestions));
      reminderView.get().setOnActionClickListener(actionId -> {
        if (actionId == R.id.reminder_action_gv1_suggestion_add_members) {
          GroupsV1MigrationSuggestionsDialog.show(this, recipient.get().requireGroupId().requireV2(), gv1MigrationSuggestions);
        } else if (actionId == R.id.reminder_action_gv1_suggestion_no_thanks) {
          groupViewModel.onSuggestedMembersBannerDismissed(recipient.get().requireGroupId(), gv1MigrationSuggestions);
        }
      });
      reminderView.get().setOnDismissListener(() -> {
      });
    } else if (reminderView.resolved()) {
      reminderView.get().hide();
    }
  }

  private void handleReminderAction(@IdRes int reminderActionId) {
    if (reminderActionId == R.id.reminder_action_update_now) {
      PlayStoreUtil.openPlayStoreOrOurApkDownloadPage(this);
    } else {
      throw new IllegalArgumentException("Unknown ID: " + reminderActionId);
    }
  }

  private void initializeMmsEnabledCheck() {
    new AsyncTask<Void, Void, Boolean>() {
      @Override
      protected Boolean doInBackground(Void... params) {
        return Util.isMmsCapable(ConversationActivity.this);
      }

      @Override
      protected void onPostExecute(Boolean isMmsEnabled) {
        ConversationActivity.this.isMmsEnabled = isMmsEnabled;
      }
    }.executeOnExecutor(AsyncTask.THREAD_POOL_EXECUTOR);
  }

  private ListenableFuture<Boolean> initializeIdentityRecords() {
    final SettableFuture<Boolean> future = new SettableFuture<>();

    new AsyncTask<Recipient, Void, Pair<IdentityRecordList, String>>() {
      @Override
      protected @NonNull Pair<IdentityRecordList, String> doInBackground(Recipient... params) {
        List<Recipient> recipients;

        if (params[0].isGroup()) {
          recipients = SignalDatabase.groups().getGroupMembers(params[0].requireGroupId(), GroupDatabase.MemberSet.FULL_MEMBERS_EXCLUDING_SELF);
        } else {
          recipients = Collections.singletonList(params[0]);
        }

        long               startTime          =  System.currentTimeMillis();
        IdentityRecordList identityRecordList = ApplicationDependencies.getIdentityStore().getIdentityRecords(recipients);

        Log.i(TAG, String.format(Locale.US, "Loaded %d identities in %d ms", recipients.size(), System.currentTimeMillis() - startTime));

        String message = null;

        if (identityRecordList.isUnverified()) {
          message = IdentityUtil.getUnverifiedBannerDescription(ConversationActivity.this, identityRecordList.getUnverifiedRecipients());
        }

        return new Pair<>(identityRecordList, message);
      }

      @Override
      protected void onPostExecute(@NonNull Pair<IdentityRecordList, String> result) {
        Log.i(TAG, "Got identity records: " + result.first().isUnverified());
        identityRecords = result.first();

        if (result.second() != null) {
          Log.d(TAG, "Replacing banner...");
          unverifiedBannerView.get().display(result.second(), result.first().getUnverifiedRecords(),
                                             new UnverifiedClickedListener(),
                                             new UnverifiedDismissedListener());
        } else if (unverifiedBannerView.resolved()) {
          Log.d(TAG, "Clearing banner...");
          unverifiedBannerView.get().hide();
        }

        titleView.setVerified(isSecureText && identityRecords.isVerified());

        future.set(true);
      }

    }.executeOnExecutor(AsyncTask.THREAD_POOL_EXECUTOR, recipient.get());

    return future;
  }

  private void initializeViews() {
    titleView                = findViewById(R.id.conversation_title_view);
    buttonToggle             = findViewById(R.id.button_toggle);
    sendButton               = findViewById(R.id.send_button);
    attachButton             = findViewById(R.id.attach_button);
    composeText              = findViewById(R.id.embedded_text_editor);
    charactersLeft           = findViewById(R.id.space_left);
    emojiDrawerStub          = ViewUtil.findStubById(this, R.id.emoji_drawer_stub);
    attachmentKeyboardStub   = ViewUtil.findStubById(this, R.id.attachment_keyboard_stub);
    unblockButton            = findViewById(R.id.unblock_button);
    inviteButton             = findViewById(R.id.invite_button);
    registerButton           = findViewById(R.id.register_button);
    container                = findViewById(R.id.layout_container);
    reminderView             = ViewUtil.findStubById(this, R.id.reminder_stub);
    unverifiedBannerView     = ViewUtil.findStubById(this, R.id.unverified_banner_stub);
    reviewBanner             = ViewUtil.findStubById(this, R.id.review_banner_stub);
    quickAttachmentToggle    = findViewById(R.id.quick_attachment_toggle);
    inlineAttachmentToggle   = findViewById(R.id.inline_attachment_container);
    inputPanel               = findViewById(R.id.bottom_panel);
    panelParent              = findViewById(R.id.conversation_activity_panel_parent);
    searchNav                = findViewById(R.id.conversation_search_nav);
    messageRequestBottomView = findViewById(R.id.conversation_activity_message_request_bottom_bar);
    mentionsSuggestions      = ViewUtil.findStubById(this, R.id.conversation_mention_suggestions_stub);
    wallpaper                = findViewById(R.id.conversation_wallpaper);
    wallpaperDim             = findViewById(R.id.conversation_wallpaper_dim);
    voiceNotePlayerViewStub  = ViewUtil.findStubById(this, R.id.voice_note_player_stub);

    ImageButton quickCameraToggle      = findViewById(R.id.quick_camera_toggle);
    ImageButton inlineAttachmentButton = findViewById(R.id.inline_attachment_button);

    Stub<ConversationReactionOverlay> reactionOverlayStub = ViewUtil.findStubById(this, R.id.conversation_reaction_scrubber_stub);
    reactionDelegate = new ConversationReactionDelegate(reactionOverlayStub);


    noLongerMemberBanner                = findViewById(R.id.conversation_no_longer_member_banner);
    cannotSendInAnnouncementGroupBanner = ViewUtil.findStubById(this, R.id.conversation_cannot_send_announcement_stub);
    requestingMemberBanner              = findViewById(R.id.conversation_requesting_banner);
    cancelJoinRequest                   = findViewById(R.id.conversation_cancel_request);
    joinGroupCallButton                 = findViewById(R.id.conversation_group_call_join);

    container.setIsBubble(isInBubble());
    container.addOnKeyboardShownListener(this);
    inputPanel.setListener(this);
    inputPanel.setMediaListener(this);

    attachmentManager = new AttachmentManager(this, this);
    audioRecorder     = new AudioRecorder(this);
    typingTextWatcher = new TypingStatusTextWatcher();

    SendButtonListener        sendButtonListener        = new SendButtonListener();
    ComposeKeyPressedListener composeKeyPressedListener = new ComposeKeyPressedListener();

    composeText.setOnEditorActionListener(sendButtonListener);
    composeText.setCursorPositionChangedListener(this);
    attachButton.setOnClickListener(new AttachButtonListener());
    attachButton.setOnLongClickListener(new AttachButtonLongClickListener());
    sendButton.setOnClickListener(sendButtonListener);
    sendButton.setEnabled(true);
    sendButton.addOnTransportChangedListener((newTransport, manuallySelected) -> {
      calculateCharactersRemaining();
      updateLinkPreviewState();
      linkPreviewViewModel.onTransportChanged(newTransport.isSms());
      composeText.setTransport(newTransport);

      buttonToggle.getBackground().setColorFilter(newTransport.getBackgroundColor(), PorterDuff.Mode.MULTIPLY);
      buttonToggle.getBackground().invalidateSelf();

      if (manuallySelected) recordTransportPreference(newTransport);
    });

    titleView.setOnClickListener(v -> handleConversationSettings());
    titleView.setOnLongClickListener(v -> handleDisplayQuickContact());
    unblockButton.setOnClickListener(v -> handleUnblock());
    inviteButton.setOnClickListener(v -> handleInviteLink());
    registerButton.setOnClickListener(v -> handleRegisterForSignal());

    composeText.setOnKeyListener(composeKeyPressedListener);
    composeText.addTextChangedListener(composeKeyPressedListener);
    composeText.setOnEditorActionListener(sendButtonListener);
    composeText.setOnClickListener(composeKeyPressedListener);
    composeText.setOnFocusChangeListener(composeKeyPressedListener);

    if (Camera.getNumberOfCameras() > 0) {
      quickCameraToggle.setVisibility(View.VISIBLE);
      quickCameraToggle.setOnClickListener(new QuickCameraToggleListener());
    } else {
      quickCameraToggle.setVisibility(View.GONE);
    }

    searchNav.setEventListener(this);

    inlineAttachmentButton.setOnClickListener(v -> handleAddAttachment());

    reactionDelegate.setOnReactionSelectedListener(this);

    joinGroupCallButton.setOnClickListener(v -> handleVideo(getRecipient()));

    voiceNoteMediaController.getVoiceNotePlayerViewState().observe(this, state -> {
      if (state.isPresent()) {
        requireVoiceNotePlayerView().show();
        requireVoiceNotePlayerView().setState(state.get());
      } else if (voiceNotePlayerViewStub.resolved()) {
        requireVoiceNotePlayerView().hide();
      }
    });

    voiceNoteMediaController.getVoiceNotePlaybackState().observe(ConversationActivity.this, inputPanel.getPlaybackStateObserver());
  }

  private @NonNull VoiceNotePlayerView requireVoiceNotePlayerView() {
    if (voiceNotePlayerView == null) {
      voiceNotePlayerView = voiceNotePlayerViewStub.get().findViewById(R.id.voice_note_player_view);
      voiceNotePlayerView.setListener(new VoiceNotePlayerViewListener());
    }

    return voiceNotePlayerView;
  }

  private void updateWallpaper(@Nullable ChatWallpaper chatWallpaper) {
    Log.d(TAG, "Setting wallpaper.");
    if (chatWallpaper != null) {
      chatWallpaper.loadInto(wallpaper);
      ChatWallpaperDimLevelUtil.applyDimLevelForNightMode(wallpaperDim, chatWallpaper);
      inputPanel.setWallpaperEnabled(true);
      if (attachmentKeyboardStub.resolved()) {
        attachmentKeyboardStub.get().setWallpaperEnabled(true);
      }

      int toolbarColor = getResources().getColor(R.color.conversation_toolbar_color_wallpaper);
      toolbar.setBackgroundColor(toolbarColor);
      if (Build.VERSION.SDK_INT > 21) {
        WindowUtil.setStatusBarColor(getWindow(), toolbarColor);
      }
    } else {
      wallpaper.setImageDrawable(null);
      wallpaperDim.setVisibility(View.GONE);
      inputPanel.setWallpaperEnabled(false);
      if (attachmentKeyboardStub.resolved()) {
        attachmentKeyboardStub.get().setWallpaperEnabled(false);
      }

      int toolbarColor = getResources().getColor(R.color.conversation_toolbar_color);
      toolbar.setBackgroundColor(toolbarColor);
      if (Build.VERSION.SDK_INT > 21) {
        WindowUtil.setStatusBarColor(getWindow(), toolbarColor);
      }
    }
    fragment.onWallpaperChanged(chatWallpaper);
  }

  protected void initializeActionBar() {
    toolbar = findViewById(R.id.toolbar);
    setSupportActionBar(toolbar);

    ActionBar supportActionBar = getSupportActionBar();
    if (supportActionBar == null) throw new AssertionError();

    supportActionBar.setDisplayHomeAsUpEnabled(true);
    supportActionBar.setDisplayShowTitleEnabled(false);

    if (isInBubble()) {
      supportActionBar.setHomeAsUpIndicator(DrawableUtil.tint(ContextUtil.requireDrawable(this, R.drawable.ic_notification),
                                                              ContextCompat.getColor(this, R.color.signal_accent_primary)));
      toolbar.setNavigationOnClickListener(unused -> startActivity(MainActivity.clearTop(this)));
    }
  }

  protected boolean isInBubble() {
    return false;
  }

  private void initializeResources(@NonNull ConversationIntents.Args args) {
    if (recipient != null) {
      recipient.removeObservers(this);
    }

    recipient        = Recipient.live(args.getRecipientId());
    threadId         = args.getThreadId();
    distributionType = args.getDistributionType();
    glideRequests    = GlideApp.with(this);

    Log.i(TAG, "[initializeResources] Recipient: " + recipient.getId() + ", Thread: " + threadId);

    recipient.observe(this, this::onRecipientChanged);
  }

  private void initializeLinkPreviewObserver() {
    linkPreviewViewModel = ViewModelProviders.of(this, new LinkPreviewViewModel.Factory(new LinkPreviewRepository())).get(LinkPreviewViewModel.class);

    linkPreviewViewModel.getLinkPreviewState().observe(this, previewState -> {
      if (previewState == null) return;

      if (previewState.isLoading()) {
        inputPanel.setLinkPreviewLoading();
      } else if (previewState.hasLinks() && !previewState.getLinkPreview().isPresent()) {
        inputPanel.setLinkPreviewNoPreview(previewState.getError());
      } else {
        inputPanel.setLinkPreview(glideRequests, previewState.getLinkPreview());
      }

      updateToggleButtonState();
    });
  }

  private void initializeSearchObserver() {
    searchViewModel = ViewModelProviders.of(this).get(ConversationSearchViewModel.class);

    searchViewModel.getSearchResults().observe(this, result -> {
      if (result == null) return;

      if (!result.getResults().isEmpty()) {
        MessageResult messageResult = result.getResults().get(result.getPosition());
        fragment.jumpToMessage(messageResult.getMessageRecipient().getId(), messageResult.getReceivedTimestampMs(), searchViewModel::onMissingResult);
      }

      searchNav.setData(result.getPosition(), result.getResults().size());
    });
  }

  private void initializeStickerObserver() {
    StickerSearchRepository repository = new StickerSearchRepository(this);

    stickerViewModel = ViewModelProviders.of(this, new ConversationStickerViewModel.Factory(getApplication(), repository))
                                         .get(ConversationStickerViewModel.class);

    stickerViewModel.getStickerResults().observe(this, stickers -> {
      if (stickers == null) return;

      inputPanel.setStickerSuggestions(stickers);
    });

    stickerViewModel.getStickersAvailability().observe(this, stickersAvailable -> {
      if (stickersAvailable == null) return;

      boolean           isSystemEmojiPreferred = SignalStore.settings().isPreferSystemEmoji();
      MediaKeyboardMode keyboardMode           = TextSecurePreferences.getMediaKeyboardMode(this);

      if (stickersAvailable) {
        inputPanel.showMediaKeyboardToggle(true);
        switch (keyboardMode) {
          case EMOJI:
            inputPanel.setMediaKeyboardToggleMode(isSystemEmojiPreferred ? KeyboardPage.STICKER : KeyboardPage.EMOJI);
            break;
          case STICKER:
            inputPanel.setMediaKeyboardToggleMode(KeyboardPage.STICKER);
            break;
          case GIF:
            inputPanel.setMediaKeyboardToggleMode(KeyboardPage.GIF);
            break;
        }
      }

      if (emojiDrawerStub.resolved()) {
        initializeMediaKeyboardProviders();
      }
    });
  }

  private void initializeViewModel(@NonNull ConversationIntents.Args args) {
    this.viewModel = ViewModelProviders.of(this, new ConversationViewModel.Factory()).get(ConversationViewModel.class);

    this.viewModel.setArgs(args);
    this.viewModel.getWallpaper().observe(this, this::updateWallpaper);
    this.viewModel.getEvents().observe(this, this::onViewModelEvent);
  }

  private void initializeGroupViewModel() {
    groupViewModel = ViewModelProviders.of(this, new ConversationGroupViewModel.Factory()).get(ConversationGroupViewModel.class);
    recipient.observe(this, groupViewModel::onRecipientChange);
    groupViewModel.getGroupActiveState().observe(this, unused -> invalidateOptionsMenu());
    groupViewModel.getReviewState().observe(this, this::presentGroupReviewBanner);
  }

  private void initializeMentionsViewModel() {
    mentionsViewModel = ViewModelProviders.of(this, new MentionsPickerViewModel.Factory()).get(MentionsPickerViewModel.class);

    recipient.observe(this, r -> {
      if (r.isPushV2Group() && !mentionsSuggestions.resolved()) {
        mentionsSuggestions.get();
      }
      mentionsViewModel.onRecipientChange(r);
    });

    composeText.setMentionQueryChangedListener(query -> {
      if (getRecipient().isPushV2Group() && getRecipient().isActiveGroup()) {
        if (!mentionsSuggestions.resolved()) {
          mentionsSuggestions.get();
        }
        mentionsViewModel.onQueryChange(query);
      }
    });

    composeText.setMentionValidator(annotations -> {
      if (!getRecipient().isPushV2Group() || !getRecipient().isActiveGroup()) {
        return annotations;
      }

      Set<String> validRecipientIds = Stream.of(getRecipient().getParticipants())
                                            .map(r -> MentionAnnotation.idToMentionAnnotationValue(r.getId()))
                                            .collect(Collectors.toSet());

      return Stream.of(annotations)
                   .filterNot(a -> validRecipientIds.contains(a.getValue()))
                   .toList();
    });

    mentionsViewModel.getSelectedRecipient().observe(this, recipient -> {
      composeText.replaceTextWithMention(recipient.getDisplayName(this), recipient.getId());
    });
  }

  public void initializeGroupCallViewModel() {
    groupCallViewModel = ViewModelProviders.of(this, new GroupCallViewModel.Factory()).get(GroupCallViewModel.class);

    recipient.observe(this, r -> {
      groupCallViewModel.onRecipientChange(r);
    });

    groupCallViewModel.hasActiveGroupCall().observe(this, hasActiveCall -> {
      invalidateOptionsMenu();
      joinGroupCallButton.setVisibility(hasActiveCall ? View.VISIBLE : View.GONE);
    });

    groupCallViewModel.groupCallHasCapacity().observe(this, hasCapacity -> joinGroupCallButton.setText(hasCapacity ? R.string.ConversationActivity_join : R.string.ConversationActivity_full));
  }

  public void initializeDraftViewModel() {
    draftViewModel = ViewModelProviders.of(this, new DraftViewModel.Factory(new DraftRepository(getApplicationContext()))).get(DraftViewModel.class);

    recipient.observe(this, r -> {
      draftViewModel.onRecipientChanged(r);
    });

    draftViewModel.getState().observe(this,
                                      state -> {
                                        inputPanel.setVoiceNoteDraft(state.getVoiceNoteDraft());
                                        updateToggleButtonState();
                                      });
  }

  private void showGroupCallingTooltip() {
    if (Build.VERSION.SDK_INT == 19 || !SignalStore.tooltips().shouldShowGroupCallingTooltip() || callingTooltipShown) {
      return;
    }

    View anchor = findViewById(R.id.menu_video_secure);
    if (anchor == null) {
      Log.w(TAG, "Video Call tooltip anchor is null. Skipping tooltip...");
      return;
    }

    callingTooltipShown = true;

    SignalStore.tooltips().markGroupCallSpeakerViewSeen();
    TooltipPopup.forTarget(anchor)
                .setBackgroundTint(ContextCompat.getColor(this, R.color.signal_accent_green))
                .setTextColor(getResources().getColor(R.color.core_white))
                .setText(R.string.ConversationActivity__tap_here_to_start_a_group_call)
                .setOnDismissListener(() -> SignalStore.tooltips().markGroupCallingTooltipSeen())
                .show(TooltipPopup.POSITION_BELOW);
  }

  @Override
  public void onReactionSelected(MessageRecord messageRecord, String emoji) {
    final Context context = getApplicationContext();

    reactionDelegate.hide();

    SignalExecutors.BOUNDED.execute(() -> {
      ReactionRecord oldRecord = Stream.of(messageRecord.getReactions())
                                       .filter(record -> record.getAuthor().equals(Recipient.self().getId()))
                                       .findFirst()
                                       .orElse(null);

      if (oldRecord != null && oldRecord.getEmoji().equals(emoji)) {
        MessageSender.sendReactionRemoval(context, new MessageId(messageRecord.getId(), messageRecord.isMms()), oldRecord);
      } else {
        MessageSender.sendNewReaction(context, new MessageId(messageRecord.getId(), messageRecord.isMms()), emoji);
      }
    });
  }

  @Override
  public void onCustomReactionSelected(@NonNull MessageRecord messageRecord, boolean hasAddedCustomEmoji) {
    ReactionRecord oldRecord = Stream.of(messageRecord.getReactions())
                                     .filter(record -> record.getAuthor().equals(Recipient.self().getId()))
                                     .findFirst()
                                     .orElse(null);

    if (oldRecord != null && hasAddedCustomEmoji) {
      final Context context = getApplicationContext();

      reactionDelegate.hide();

      SignalExecutors.BOUNDED.execute(() -> MessageSender.sendReactionRemoval(context,
                                                                              new MessageId(messageRecord.getId(), messageRecord.isMms()),
                                                                              oldRecord));
    } else {
      reactionDelegate.hideForReactWithAny();

      ReactWithAnyEmojiBottomSheetDialogFragment.createForMessageRecord(messageRecord, reactWithAnyEmojiStartPage)
                                                .show(getSupportFragmentManager(), "BOTTOM");
    }
  }

  @Override
  public void onReactWithAnyEmojiDialogDismissed() {
    reactionDelegate.hide();
  }

  @Override
  public void onReactWithAnyEmojiSelected(@NonNull String emoji) {
    reactionDelegate.hide();
  }

  @Override
  public void onSearchMoveUpPressed() {
    searchViewModel.onMoveUp();
  }

  @Override
  public void onSearchMoveDownPressed() {
    searchViewModel.onMoveDown();
  }

  private void initializeProfiles() {
    if (!isSecureText) {
      Log.i(TAG, "SMS contact, no profile fetch needed.");
      return;
    }

    RetrieveProfileJob.enqueueAsync(recipient.getId());
  }

  private void initializeGv1Migration() {
    GroupV1MigrationJob.enqueuePossibleAutoMigrate(recipient.getId());
  }

  private void onRecipientChanged(@NonNull Recipient recipient) {
    Log.i(TAG, "onModified(" + recipient.getId() + ") " + recipient.getRegistered());
    titleView.setTitle(glideRequests, recipient);
    titleView.setVerified(identityRecords.isVerified());
    setBlockedUserState(recipient, isSecureText, isDefaultSms);
    updateReminders();
    updatePaymentsAvailable();
    initializeSecurity(isSecureText, isDefaultSms);

    if (searchViewItem == null || !searchViewItem.isActionViewExpanded()) {
      invalidateOptionsMenu();
    }

    if (groupViewModel != null) {
      groupViewModel.onRecipientChange(recipient);
    }

    if (mentionsViewModel != null) {
      mentionsViewModel.onRecipientChange(recipient);
    }

    if (groupCallViewModel != null) {
      groupCallViewModel.onRecipientChange(recipient);
    }

    if (draftViewModel != null) {
      draftViewModel.onRecipientChanged(recipient);
    }

    if (this.threadId == -1) {
      SimpleTask.run(() -> SignalDatabase.threads().getThreadIdIfExistsFor(recipient.getId()), threadId -> {
        if (this.threadId != threadId) {
          Log.d(TAG, "Thread id changed via recipient change");
          this.threadId = threadId;
          fragment.reload(recipient, this.threadId);
          setVisibleThread(this.threadId);
        }
      });
    }
  }

  @Subscribe(threadMode = ThreadMode.MAIN)
  public void onIdentityRecordUpdate(final IdentityRecord event) {
    initializeIdentityRecords();
  }

  @Subscribe(threadMode =  ThreadMode.MAIN, sticky = true)
  public void onStickerPackInstalled(final StickerPackInstallEvent event) {
    EventBus.getDefault().removeStickyEvent(event);

    if (!inputPanel.isStickerMode()) {
      TooltipPopup.forTarget(inputPanel.getMediaKeyboardToggleAnchorView())
                  .setText(R.string.ConversationActivity_sticker_pack_installed)
                  .setIconGlideModel(event.getIconGlideModel())
                  .show(TooltipPopup.POSITION_ABOVE);
    }
  }

  @Subscribe(threadMode = ThreadMode.MAIN, sticky = true)
  public void onGroupCallPeekEvent(@NonNull GroupCallPeekEvent event) {
    if (groupCallViewModel != null) {
      groupCallViewModel.onGroupCallPeekEvent(event);
    }
  }

  private void initializeReceivers() {
    securityUpdateReceiver = new BroadcastReceiver() {
      @Override
      public void onReceive(Context context, Intent intent) {
        initializeSecurity(isSecureText, isDefaultSms);
        calculateCharactersRemaining();
      }
    };

    registerReceiver(securityUpdateReceiver,
                     new IntentFilter(SecurityEvent.SECURITY_UPDATE_EVENT),
                     KeyCachingService.KEY_PERMISSION, null);
  }

  //////// Helper Methods

  private ListenableFuture<Boolean> setMedia(@Nullable Uri uri, @NonNull MediaType mediaType) {
    return setMedia(uri, mediaType, 0, 0, false, false);
  }

  private ListenableFuture<Boolean> setMedia(@Nullable Uri uri, @NonNull MediaType mediaType, int width, int height, boolean borderless, boolean videoGif) {
    if (uri == null) {
      return new SettableFuture<>(false);
    }

    if (SlideFactory.MediaType.VCARD.equals(mediaType) && isSecureText) {
      openContactShareEditor(uri);
      return new SettableFuture<>(false);
    } else if (SlideFactory.MediaType.IMAGE.equals(mediaType) || SlideFactory.MediaType.GIF.equals(mediaType) || SlideFactory.MediaType.VIDEO.equals(mediaType)) {
      String mimeType = MediaUtil.getMimeType(this, uri);
      if (mimeType == null) {
        mimeType = mediaType.toFallbackMimeType();
      }

      Media media = new Media(uri, mimeType, 0, width, height, 0, 0, borderless, videoGif, Optional.absent(), Optional.absent(), Optional.absent());
      startActivityForResult(MediaSelectionActivity.editor(ConversationActivity.this, sendButton.getSelectedTransport(), Collections.singletonList(media), recipient.getId(), composeText.getTextTrimmed()), MEDIA_SENDER);
      return new SettableFuture<>(false);
    } else {
      return attachmentManager.setMedia(glideRequests, uri, mediaType, getCurrentMediaConstraints(), width, height);
    }
  }

  private void openContactShareEditor(Uri contactUri) {
    Intent intent = ContactShareEditActivity.getIntent(this, Collections.singletonList(contactUri));
    startActivityForResult(intent, GET_CONTACT_DETAILS);
  }

  private void addAttachmentContactInfo(Uri contactUri) {
    ContactAccessor contactDataList = ContactAccessor.getInstance();
    ContactData contactData = contactDataList.getContactData(this, contactUri);

    if      (contactData.numbers.size() == 1) composeText.append(contactData.numbers.get(0).number);
    else if (contactData.numbers.size() > 1)  selectContactInfo(contactData);
  }

  private void sendSharedContact(List<Contact> contacts) {
    int        subscriptionId = sendButton.getSelectedTransport().getSimSubscriptionId().or(-1);
    long       expiresIn      = TimeUnit.SECONDS.toMillis(recipient.get().getExpiresInSeconds());
    boolean    initiating     = threadId == -1;

    sendMediaMessage(recipient.getId(), isSmsForced(), "", attachmentManager.buildSlideDeck(), null, contacts, Collections.emptyList(), Collections.emptyList(), expiresIn, false, subscriptionId, initiating, false, null);
  }

  private void selectContactInfo(ContactData contactData) {
    final CharSequence[] numbers     = new CharSequence[contactData.numbers.size()];
    final CharSequence[] numberItems = new CharSequence[contactData.numbers.size()];

    for (int i = 0; i < contactData.numbers.size(); i++) {
      numbers[i]     = contactData.numbers.get(i).number;
      numberItems[i] = contactData.numbers.get(i).type + ": " + contactData.numbers.get(i).number;
    }

    AlertDialog.Builder builder = new AlertDialog.Builder(this);
    builder.setIcon(R.drawable.ic_account_box);
    builder.setTitle(R.string.ConversationActivity_select_contact_info);

    builder.setItems(numberItems, (dialog, which) -> composeText.append(numbers[which]));
    builder.show();
  }

  private Drafts getDraftsForCurrentState() {
    Drafts drafts = new Drafts();

    if (recipient.get().isGroup() && !recipient.get().isActiveGroup()) {
      return drafts;
    }

    if (!Util.isEmpty(composeText)) {
      drafts.add(new Draft(Draft.TEXT, composeText.getTextTrimmed().toString()));
      List<Mention> draftMentions = composeText.getMentions();
      if (!draftMentions.isEmpty()) {
        drafts.add(new Draft(Draft.MENTION, Base64.encodeBytes(MentionUtil.mentionsToBodyRangeList(draftMentions).toByteArray())));
      }
    }

    for (Slide slide : attachmentManager.buildSlideDeck().getSlides()) {
      if      (slide.hasAudio() && slide.getUri() != null)    drafts.add(new Draft(Draft.AUDIO, slide.getUri().toString()));
      else if (slide.hasVideo() && slide.getUri() != null)    drafts.add(new Draft(Draft.VIDEO, slide.getUri().toString()));
      else if (slide.hasLocation())                           drafts.add(new Draft(Draft.LOCATION, ((LocationSlide)slide).getPlace().serialize()));
      else if (slide.hasImage() && slide.getUri() != null)    drafts.add(new Draft(Draft.IMAGE, slide.getUri().toString()));
    }

    Optional<QuoteModel> quote = inputPanel.getQuote();

    if (quote.isPresent()) {
      drafts.add(new Draft(Draft.QUOTE, new QuoteId(quote.get().getId(), quote.get().getAuthor()).serialize()));
    }

    DraftDatabase.Draft voiceNoteDraft = draftViewModel.getVoiceNoteDraft();
    if (voiceNoteDraft != null) {
      drafts.add(voiceNoteDraft);
    }

    return drafts;
  }

  protected ListenableFuture<Long> saveDraft() {
    final SettableFuture<Long> future = new SettableFuture<>();

    if (this.recipient == null) {
      future.set(threadId);
      return future;
    }

    final Drafts                           drafts               = getDraftsForCurrentState();
    final long                             thisThreadId         = this.threadId;
    final RecipientId                      recipientId          = this.recipient.getId();
    final int                              thisDistributionType = this.distributionType;
    final ListenableFuture<VoiceNoteDraft> voiceNoteDraftFuture = draftViewModel.consumeVoiceNoteDraftFuture();

    new AsyncTask<Long, Void, Long>() {
      @Override
      protected Long doInBackground(Long... params) {
        if (voiceNoteDraftFuture != null) {
          try {
            Draft voiceNoteDraft = voiceNoteDraftFuture.get().asDraft();
            draftViewModel.setVoiceNoteDraft(recipientId, voiceNoteDraft);
            drafts.add(voiceNoteDraft);
          } catch (ExecutionException | InterruptedException e) {
            Log.w(TAG, "Could not extract voice note draft data.", e);
          }
        }

        ThreadDatabase threadDatabase = SignalDatabase.threads();
        DraftDatabase  draftDatabase  = SignalDatabase.drafts();
        long           threadId       = params[0];

        if (drafts.size() > 0) {
          if (threadId == -1) threadId = threadDatabase.getOrCreateThreadIdFor(getRecipient(), thisDistributionType);

          draftDatabase.replaceDrafts(threadId, drafts);
          threadDatabase.updateSnippet(threadId, drafts.getSnippet(ConversationActivity.this),
                                       drafts.getUriSnippet(),
                                       System.currentTimeMillis(), Types.BASE_DRAFT_TYPE, true);
        } else if (threadId > 0) {
          threadDatabase.update(threadId, false);
        }

        if (drafts.isEmpty()) {
          draftDatabase.clearDrafts(threadId);
        }

        return threadId;
      }

      @Override
      protected void onPostExecute(Long result) {
        future.set(result);
      }

    }.executeOnExecutor(AsyncTask.THREAD_POOL_EXECUTOR, thisThreadId);

    return future;
  }

  private void setBlockedUserState(Recipient recipient, boolean isSecureText, boolean isDefaultSms) {
    if (!isSecureText && isPushGroupConversation()) {
      unblockButton.setVisibility(View.GONE);
      inputPanel.setHideForBlockedState(true);
      inviteButton.setVisibility(View.GONE);
      registerButton.setVisibility(View.VISIBLE);
    } else if (!isSecureText && !isDefaultSms && recipient.hasSmsAddress()) {
      unblockButton.setVisibility(View.GONE);
      inputPanel.setHideForBlockedState(true);
      boolean canInvite = TextSecurePreferences.isPushRegistered(this) && recipient.getRegistered() != RegisteredState.UNKNOWN;
      inviteButton.setVisibility(canInvite ? View.VISIBLE : View.GONE);
      registerButton.setVisibility(View.GONE);
    } else {
      boolean inactivePushGroup = isPushGroupConversation() && !recipient.isActiveGroup();
      inputPanel.setHideForBlockedState(inactivePushGroup);
      inputPanel.setEnabled(!inactivePushGroup);
      unblockButton.setVisibility(View.GONE);
      inviteButton.setVisibility(View.GONE);
      registerButton.setVisibility(View.GONE);
    }
  }

  private void calculateCharactersRemaining() {
    String          messageBody     = composeText.getTextTrimmed().toString();
    TransportOption transportOption = sendButton.getSelectedTransport();
    CharacterState  characterState  = transportOption.calculateCharacters(messageBody);

    if (characterState.charactersRemaining <= 15 || characterState.messagesSpent > 1) {
      charactersLeft.setText(String.format(dynamicLanguage.getCurrentLocale(),
                                           "%d/%d (%d)",
                                           characterState.charactersRemaining,
                                           characterState.maxTotalMessageSize,
                                           characterState.messagesSpent));
      charactersLeft.setVisibility(View.VISIBLE);
    } else {
      charactersLeft.setVisibility(View.GONE);
    }
  }

  private void initializeMediaKeyboardProviders() {
    KeyboardPagerViewModel keyboardPagerViewModel = ViewModelProviders.of(this).get(KeyboardPagerViewModel.class);

    switch (TextSecurePreferences.getMediaKeyboardMode(this)) {
      case EMOJI:
        keyboardPagerViewModel.switchToPage(KeyboardPage.EMOJI);
        break;
      case STICKER:
        keyboardPagerViewModel.switchToPage(KeyboardPage.STICKER);
        break;
      case GIF:
        keyboardPagerViewModel.switchToPage(KeyboardPage.GIF);
        break;
    }
  }

  private boolean isInMessageRequest() {
    return messageRequestBottomView.getVisibility() == View.VISIBLE;
  }

  private boolean isSingleConversation() {
    return getRecipient() != null && !getRecipient().isGroup();
  }

  private boolean isActiveGroup() {
    if (!isGroupConversation()) return false;

    Optional<GroupRecord> record = SignalDatabase.groups().getGroup(getRecipient().getId());
    return record.isPresent() && record.get().isActive();
  }

  private boolean isGroupConversation() {
    return getRecipient() != null && getRecipient().isGroup();
  }

  private boolean isPushGroupConversation() {
    return getRecipient() != null && getRecipient().isPushGroup();
  }

  private boolean isPushGroupV1Conversation() {
    return getRecipient() != null && getRecipient().isPushV1Group();
  }

  private boolean isSmsForced() {
    return sendButton.isManualSelection() && sendButton.getSelectedTransport().isSms();
  }

  protected Recipient getRecipient() {
    return this.recipient.get();
  }

  protected long getThreadId() {
    return this.threadId;
  }

  private String getMessage() throws InvalidMessageException {
    String rawText = composeText.getTextTrimmed().toString();

    if (rawText.length() < 1 && !attachmentManager.isAttachmentPresent())
      throw new InvalidMessageException(getString(R.string.ConversationActivity_message_is_empty_exclamation));

    return rawText;
  }

  private MediaConstraints getCurrentMediaConstraints() {
    return sendButton.getSelectedTransport().getType() == Type.TEXTSECURE
           ? MediaConstraints.getPushMediaConstraints()
           : MediaConstraints.getMmsMediaConstraints(sendButton.getSelectedTransport().getSimSubscriptionId().or(-1));
  }

  private void markLastSeen() {
    new AsyncTask<Long, Void, Void>() {
      @Override
      protected Void doInBackground(Long... params) {
        SignalDatabase.threads().setLastSeen(params[0]);
        return null;
      }
    }.executeOnExecutor(AsyncTask.THREAD_POOL_EXECUTOR, threadId);
  }

  protected void sendComplete(long threadId) {
    boolean refreshFragment = (threadId != this.threadId);
    this.threadId = threadId;

    if (fragment == null || !fragment.isVisible() || isFinishing()) {
      return;
    }

    fragment.setLastSeen(0);

    if (refreshFragment) {
      fragment.reload(recipient.get(), threadId);
      setVisibleThread(threadId);
    }

    fragment.scrollToBottom();
    attachmentManager.cleanup();

    updateLinkPreviewState();
  }

  private void sendMessage(@Nullable String metricId) {
    if (inputPanel.isRecordingInLockedMode()) {
      inputPanel.releaseRecordingLock();
      return;
    }

    Draft voiceNote = draftViewModel.getVoiceNoteDraft();
    if (voiceNote != null) {
      AudioSlide audioSlide = AudioSlide.createFromVoiceNoteDraft(this, voiceNote);

      sendVoiceNote(Objects.requireNonNull(audioSlide.getUri()), audioSlide.getFileSize());
      draftViewModel.clearVoiceNoteDraft();
      return;
    }

    try {
      Recipient recipient = getRecipient();

      if (recipient == null) {
        throw new RecipientFormattingException("Badly formatted");
      }

      String          message        = getMessage();
      TransportOption transport      = sendButton.getSelectedTransport();
      boolean         forceSms       = (recipient.isForceSmsSelection() || sendButton.isManualSelection()) && transport.isSms();
      int             subscriptionId = sendButton.getSelectedTransport().getSimSubscriptionId().or(-1);
      long            expiresIn      = TimeUnit.SECONDS.toMillis(recipient.getExpiresInSeconds());
      boolean         initiating     = threadId == -1;
      boolean         needsSplit     = !transport.isSms() && message.length() > transport.calculateCharacters(message).maxPrimaryMessageSize;
      boolean         isMediaMessage = attachmentManager.isAttachmentPresent() ||
                                       recipient.isGroup()                     ||
                                       recipient.getEmail().isPresent()        ||
                                       inputPanel.getQuote().isPresent()       ||
                                       composeText.hasMentions()               ||
                                       linkPreviewViewModel.hasLinkPreview()   ||
                                       needsSplit;

      Log.i(TAG, "[sendMessage] recipient: " + recipient.getId() + ", threadId: " + threadId + ",  forceSms: " + forceSms + ", isManual: " + sendButton.isManualSelection());

      if ((recipient.isMmsGroup() || recipient.getEmail().isPresent()) && !isMmsEnabled) {
        handleManualMmsRequired();
      } else if (!forceSms && (identityRecords.isUnverified(true) || identityRecords.isUntrusted(true))) {
        handleRecentSafetyNumberChange();
      } else if (isMediaMessage) {
        sendMediaMessage(forceSms, expiresIn, false, subscriptionId, initiating, metricId);
      } else {
        sendTextMessage(forceSms, expiresIn, subscriptionId, initiating, metricId);
      }
    } catch (RecipientFormattingException ex) {
      Toast.makeText(ConversationActivity.this,
                     R.string.ConversationActivity_recipient_is_not_a_valid_sms_or_email_address_exclamation,
                     Toast.LENGTH_LONG).show();
      Log.w(TAG, ex);
    } catch (InvalidMessageException ex) {
      Toast.makeText(ConversationActivity.this, R.string.ConversationActivity_message_is_empty_exclamation,
                     Toast.LENGTH_SHORT).show();
      Log.w(TAG, ex);
    }
  }

  private void sendMediaMessage(@NonNull MediaSendActivityResult result) {
    long                 thread        = this.threadId;
    long                 expiresIn     = TimeUnit.SECONDS.toMillis(recipient.get().getExpiresInSeconds());
    QuoteModel           quote         = result.isViewOnce() ? null : inputPanel.getQuote().orNull();
    List<Mention>        mentions      = new ArrayList<>(result.getMentions());
    OutgoingMediaMessage message       = new OutgoingMediaMessage(recipient.get(), new SlideDeck(), result.getBody(), System.currentTimeMillis(), -1, expiresIn, result.isViewOnce(), distributionType, quote, Collections.emptyList(), Collections.emptyList(), mentions);
    OutgoingMediaMessage secureMessage = new OutgoingSecureMediaMessage(message);

    ApplicationDependencies.getTypingStatusSender().onTypingStopped(thread);

    inputPanel.clearQuote();
    attachmentManager.clear(glideRequests, false);
    silentlySetComposeText("");

    long id = fragment.stageOutgoingMessage(secureMessage);

    SimpleTask.run(() -> {
      long resultId = MessageSender.sendPushWithPreUploadedMedia(this, secureMessage, result.getPreUploadResults(), thread, null);

      int deleted = SignalDatabase.attachments().deleteAbandonedPreuploadedAttachments();
      Log.i(TAG, "Deleted " + deleted + " abandoned attachments.");

      return resultId;
    }, this::sendComplete);
  }

  private void sendMediaMessage(final boolean forceSms, final long expiresIn, final boolean viewOnce, final int subscriptionId, final boolean initiating, @Nullable String metricId)
      throws InvalidMessageException
  {
    Log.i(TAG, "Sending media message...");
    List<LinkPreview> linkPreviews = linkPreviewViewModel.onSend();
    sendMediaMessage(recipient.getId(),
                     forceSms,
                     getMessage(),
                     attachmentManager.buildSlideDeck(),
                     inputPanel.getQuote().orNull(),
                     Collections.emptyList(),
                     linkPreviews,
                     composeText.getMentions(),
                     expiresIn,
                     viewOnce,
                     subscriptionId,
                     initiating,
                     true,
                     metricId);
  }

  private ListenableFuture<Void> sendMediaMessage(@NonNull RecipientId recipientId,
                                                  final boolean forceSms,
                                                  @NonNull String body,
                                                  SlideDeck slideDeck,
                                                  QuoteModel quote,
                                                  List<Contact> contacts,
                                                  List<LinkPreview> previews,
                                                  List<Mention> mentions,
                                                  final long expiresIn,
                                                  final boolean viewOnce,
                                                  final int subscriptionId,
                                                  final boolean initiating,
                                                  final boolean clearComposeBox,
                                                  final @Nullable String metricId)
  {
    if (!isDefaultSms && (!isSecureText || forceSms) && recipient.get().hasSmsAddress()) {
      showDefaultSmsPrompt();
      return new SettableFuture<>(null);
    }

    final boolean sendPush = (isSecureText && !forceSms) || recipient.get().isAciOnly();
    final long    thread   = this.threadId;

    if (sendPush) {
      MessageUtil.SplitResult splitMessage = MessageUtil.getSplitMessage(this, body, sendButton.getSelectedTransport().calculateCharacters(body).maxPrimaryMessageSize);
      body = splitMessage.getBody();

      if (splitMessage.getTextSlide().isPresent()) {
        slideDeck.addSlide(splitMessage.getTextSlide().get());
      }
    }

    OutgoingMediaMessage outgoingMessageCandidate = new OutgoingMediaMessage(Recipient.resolved(recipientId), slideDeck, body, System.currentTimeMillis(), subscriptionId, expiresIn, viewOnce, distributionType, quote, contacts, previews, mentions);

    final SettableFuture<Void> future  = new SettableFuture<>();
    final Context              context = getApplicationContext();

    final OutgoingMediaMessage outgoingMessage;

    if (sendPush) {
      outgoingMessage = new OutgoingSecureMediaMessage(outgoingMessageCandidate);
      ApplicationDependencies.getTypingStatusSender().onTypingStopped(thread);
    } else {
      outgoingMessage = outgoingMessageCandidate;
    }

    Permissions.with(this)
               .request(Manifest.permission.SEND_SMS, Manifest.permission.READ_SMS)
               .ifNecessary(!sendPush)
               .withPermanentDenialDialog(getString(R.string.ConversationActivity_signal_needs_sms_permission_in_order_to_send_an_sms))
               .onAllGranted(() -> {
                 if (clearComposeBox) {
                   inputPanel.clearQuote();
                   attachmentManager.clear(glideRequests, false);
                   silentlySetComposeText("");
                 }

                 final long id = fragment.stageOutgoingMessage(outgoingMessage);

                 SimpleTask.run(() -> {
                   return MessageSender.send(context, outgoingMessage, thread, forceSms, metricId, null);
                 }, result -> {
                   sendComplete(result);
                   future.set(null);
                 });
               })
               .onAnyDenied(() -> future.set(null))
               .execute();

    return future;
  }

  private void sendTextMessage(final boolean forceSms, final long expiresIn, final int subscriptionId, final boolean initiating, final @Nullable String metricId)
      throws InvalidMessageException
  {
    if (!isDefaultSms && (!isSecureText || forceSms) && recipient.get().hasSmsAddress()) {
      showDefaultSmsPrompt();
      return;
    }

    final long    thread      = this.threadId;
    final Context context     = getApplicationContext();
    final String  messageBody = getMessage();
    final boolean sendPush    = (isSecureText && !forceSms) || recipient.get().isAciOnly();

    OutgoingTextMessage message;

    if (sendPush) {
      message = new OutgoingEncryptedMessage(recipient.get(), messageBody, expiresIn);
      ApplicationDependencies.getTypingStatusSender().onTypingStopped(thread);
    } else {
      message = new OutgoingTextMessage(recipient.get(), messageBody, expiresIn, subscriptionId);
    }

    Permissions.with(this)
               .request(Manifest.permission.SEND_SMS)
               .ifNecessary(!sendPush)
               .withPermanentDenialDialog(getString(R.string.ConversationActivity_signal_needs_sms_permission_in_order_to_send_an_sms))
               .onAllGranted(() -> {
                 final long id = new SecureRandom().nextLong();
                 SimpleTask.run(() -> {
                   return MessageSender.send(context, message, thread, forceSms, metricId, null);
                 }, this::sendComplete);

                 silentlySetComposeText("");
                 fragment.stageOutgoingMessage(message, id);
               })
               .execute();
  }

  private void showDefaultSmsPrompt() {}

  private void updateToggleButtonState() {
    if (inputPanel.isRecordingInLockedMode()) {
      buttonToggle.display(sendButton);
      quickAttachmentToggle.show();
      inlineAttachmentToggle.hide();
      return;
    }

    if (draftViewModel.hasVoiceNoteDraft()) {
      buttonToggle.display(sendButton);
      quickAttachmentToggle.hide();
      inlineAttachmentToggle.hide();
      return;
    }

    if (composeText.getText().length() == 0 && !attachmentManager.isAttachmentPresent()) {
      buttonToggle.display(attachButton);
      quickAttachmentToggle.show();
      inlineAttachmentToggle.hide();
    } else {
      buttonToggle.display(sendButton);
      quickAttachmentToggle.hide();

      if (!attachmentManager.isAttachmentPresent() && !linkPreviewViewModel.hasLinkPreviewUi()) {
        inlineAttachmentToggle.show();
      } else {
        inlineAttachmentToggle.hide();
      }
    }
  }

  private void onViewModelEvent(@NonNull ConversationViewModel.Event event) {
    if (event == ConversationViewModel.Event.SHOW_RECAPTCHA) {
      RecaptchaProofBottomSheetFragment.show(getSupportFragmentManager());
    } else {
      throw new AssertionError("Unexpected event!");
    }
  }

  private void updateLinkPreviewState() {
    if (SignalStore.settings().isLinkPreviewsEnabled() && isSecureText && !sendButton.getSelectedTransport().isSms() && !attachmentManager.isAttachmentPresent()) {
      linkPreviewViewModel.onEnabled();
      linkPreviewViewModel.onTextChanged(this, composeText.getTextTrimmed().toString(), composeText.getSelectionStart(), composeText.getSelectionEnd());
    } else {
      linkPreviewViewModel.onUserCancel();
    }
  }

  private void recordTransportPreference(TransportOption transportOption) {
    new AsyncTask<Void, Void, Void>() {
      @Override
      protected Void doInBackground(Void... params) {
        RecipientDatabase recipientDatabase = SignalDatabase.recipients();

        recipientDatabase.setDefaultSubscriptionId(recipient.getId(), transportOption.getSimSubscriptionId().or(-1));

        if (!recipient.resolve().isPushGroup()) {
          recipientDatabase.setForceSmsSelection(recipient.getId(), recipient.get().getRegistered() == RegisteredState.REGISTERED && transportOption.isSms());
        }

        return null;
      }
    }.executeOnExecutor(AsyncTask.THREAD_POOL_EXECUTOR);
  }

  @Override
  public void onRecorderPermissionRequired() {
    Permissions.with(this)
               .request(Manifest.permission.RECORD_AUDIO)
               .ifNecessary()
               .withRationaleDialog(getString(R.string.ConversationActivity_to_send_audio_messages_allow_signal_access_to_your_microphone), R.drawable.ic_mic_solid_24)
               .withPermanentDenialDialog(getString(R.string.ConversationActivity_signal_requires_the_microphone_permission_in_order_to_send_audio_messages))
               .execute();
  }

  @Override
  public void onRecorderStarted() {
    Vibrator vibrator = ServiceUtil.getVibrator(this);
    vibrator.vibrate(20);

    getWindow().addFlags(WindowManager.LayoutParams.FLAG_KEEP_SCREEN_ON);
    setRequestedOrientation(ActivityInfo.SCREEN_ORIENTATION_LOCKED);

    audioRecorder.startRecording();
  }

  @Override
  public void onRecorderLocked() {
    voiceRecorderWakeLock.acquire();
    updateToggleButtonState();
    setRequestedOrientation(ActivityInfo.SCREEN_ORIENTATION_UNSPECIFIED);
  }

  @Override
  public void onRecorderFinished() {
    voiceRecorderWakeLock.release();
    updateToggleButtonState();
    Vibrator vibrator = ServiceUtil.getVibrator(this);
    vibrator.vibrate(20);

    getWindow().clearFlags(WindowManager.LayoutParams.FLAG_KEEP_SCREEN_ON);
    setRequestedOrientation(ActivityInfo.SCREEN_ORIENTATION_UNSPECIFIED);

    ListenableFuture<VoiceNoteDraft> future = audioRecorder.stopRecording();
    future.addListener(new ListenableFuture.Listener<VoiceNoteDraft>() {
      @Override
      public void onSuccess(final @NonNull VoiceNoteDraft result) {
        sendVoiceNote(result.getUri(), result.getSize());
      }

      @Override
      public void onFailure(ExecutionException e) {
        Toast.makeText(ConversationActivity.this, R.string.ConversationActivity_unable_to_record_audio, Toast.LENGTH_LONG).show();
      }
    });
  }

  @Override
  public void onRecorderCanceled() {
    voiceRecorderWakeLock.release();
    updateToggleButtonState();
    Vibrator vibrator = ServiceUtil.getVibrator(this);
    vibrator.vibrate(50);

    getWindow().clearFlags(WindowManager.LayoutParams.FLAG_KEEP_SCREEN_ON);
    setRequestedOrientation(ActivityInfo.SCREEN_ORIENTATION_UNSPECIFIED);

    ListenableFuture<VoiceNoteDraft> future = audioRecorder.stopRecording();
    if (getLifecycle().getCurrentState().isAtLeast(Lifecycle.State.RESUMED)) {
      future.addListener(new DeleteCanceledVoiceNoteListener());
    } else {
      draftViewModel.setVoiceNoteDraftFuture(future);
    }
  }

  @Override
  public void onEmojiToggle() {
    if (!emojiDrawerStub.resolved()) {
      Boolean stickersAvailable = stickerViewModel.getStickersAvailability().getValue();

      initializeMediaKeyboardProviders();

      inputPanel.setMediaKeyboard(emojiDrawerStub.get());
    }

    if (container.getCurrentInput() == emojiDrawerStub.get()) {
      container.showSoftkey(composeText);
    } else {
      container.show(composeText, emojiDrawerStub.get());
    }
  }

  @Override
  public void onLinkPreviewCanceled() {
    linkPreviewViewModel.onUserCancel();
  }

  @Override
  public void onStickerSuggestionSelected(@NonNull StickerRecord sticker) {
    sendSticker(sticker, true);
  }

  @Override
  public void onMediaSelected(@NonNull Uri uri, String contentType) {
    if (MediaUtil.isGif(contentType) || MediaUtil.isImageType(contentType)) {
      SimpleTask.run(getLifecycle(),
                     () -> getKeyboardImageDetails(uri),
                     details -> sendKeyboardImage(uri, contentType, details));
    } else if (MediaUtil.isVideoType(contentType)) {
      setMedia(uri, SlideFactory.MediaType.VIDEO);
    } else if (MediaUtil.isAudioType(contentType)) {
      setMedia(uri, SlideFactory.MediaType.AUDIO);
    }
  }

  @Override
  public void onCursorPositionChanged(int start, int end) {
    linkPreviewViewModel.onTextChanged(this, composeText.getTextTrimmed().toString(), start, end);
  }

  @Override
  public void onStickerSelected(@NonNull StickerRecord stickerRecord) {
    sendSticker(stickerRecord, false);
  }

  @Override
  public void onStickerManagementClicked() {
    startActivity(StickerManagementActivity.getIntent(this));
    container.hideAttachedInput(true);
  }

  private void sendVoiceNote(@NonNull Uri uri, long size) {
    boolean    forceSms       = sendButton.isManualSelection() && sendButton.getSelectedTransport().isSms();
    boolean    initiating     = threadId == -1;
    int        subscriptionId = sendButton.getSelectedTransport().getSimSubscriptionId().or(-1);
    long       expiresIn      = TimeUnit.SECONDS.toMillis(recipient.get().getExpiresInSeconds());
    AudioSlide audioSlide     = new AudioSlide(ConversationActivity.this, uri, size, MediaUtil.AUDIO_AAC, true);
    SlideDeck  slideDeck      = new SlideDeck();
    slideDeck.addSlide(audioSlide);

    ListenableFuture<Void> sendResult = sendMediaMessage(recipient.getId(),
                                                         forceSms,
                                                         "",
                                                         slideDeck,
                                                         inputPanel.getQuote().orNull(),
                                                         Collections.emptyList(),
                                                         Collections.emptyList(),
                                                         composeText.getMentions(),
                                                         expiresIn,
                                                         false,
                                                         subscriptionId,
                                                         initiating,
                                                         true,
                                                         null);

    sendResult.addListener(new AssertedSuccessListener<Void>() {
      @Override
      public void onSuccess(Void nothing) {
        draftViewModel.deleteBlob(uri);
      }
    });
  }

  private void sendSticker(@NonNull StickerRecord stickerRecord, boolean clearCompose) {
    sendSticker(new StickerLocator(stickerRecord.getPackId(), stickerRecord.getPackKey(), stickerRecord.getStickerId(), stickerRecord.getEmoji()), stickerRecord.getContentType(), stickerRecord.getUri(), stickerRecord.getSize(), clearCompose);

    SignalExecutors.BOUNDED.execute(() ->
     SignalDatabase.stickers()
                    .updateStickerLastUsedTime(stickerRecord.getRowId(), System.currentTimeMillis())
    );
  }

  private void sendSticker(@NonNull StickerLocator stickerLocator, @NonNull String contentType, @NonNull Uri uri, long size, boolean clearCompose) {
    if (sendButton.getSelectedTransport().isSms()) {
      Media  media  = new Media(uri, contentType, System.currentTimeMillis(), StickerSlide.WIDTH, StickerSlide.HEIGHT, size, 0, false, false, Optional.absent(), Optional.absent(), Optional.absent());
      Intent intent = MediaSelectionActivity.editor(this, sendButton.getSelectedTransport(), Collections.singletonList(media), recipient.getId(), composeText.getTextTrimmed());
      startActivityForResult(intent, MEDIA_SENDER);
      return;
    }

    long            expiresIn      = TimeUnit.SECONDS.toMillis(recipient.get().getExpiresInSeconds());
    int             subscriptionId = sendButton.getSelectedTransport().getSimSubscriptionId().or(-1);
    boolean         initiating     = threadId == -1;
    TransportOption transport      = sendButton.getSelectedTransport();
    SlideDeck       slideDeck      = new SlideDeck();
    Slide           stickerSlide   = new StickerSlide(this, uri, size, stickerLocator, contentType);

    slideDeck.addSlide(stickerSlide);

    sendMediaMessage(recipient.getId(), transport.isSms(), "", slideDeck, null, Collections.emptyList(), Collections.emptyList(), Collections.emptyList(), expiresIn, false, subscriptionId, initiating, clearCompose, null);
  }

  private void silentlySetComposeText(String text) {
    typingTextWatcher.setEnabled(false);
    composeText.setText(text);
    typingTextWatcher.setEnabled(true);
  }

  @Override
  public void onReactionsDialogDismissed() {
    fragment.clearFocusedItem();
  }

  @Override
  public void onShown() {
    if (inputPanel != null) {
      inputPanel.getMediaKeyboardListener().onShown();
    }
  }

  @Override
  public void onHidden() {
    if (inputPanel != null) {
      inputPanel.getMediaKeyboardListener().onHidden();
    }
  }

  @Override
  public void onKeyboardChanged(@NonNull KeyboardPage page) {
    if (inputPanel != null) {
      inputPanel.getMediaKeyboardListener().onKeyboardChanged(page);
    }
  }

  @Override
  public void onEmojiSelected(String emoji) {
    if (inputPanel != null) {
      inputPanel.onEmojiSelected(emoji);
    }
  }

  @Override
  public void onKeyEvent(KeyEvent keyEvent) {
    if (keyEvent != null) {
      inputPanel.onKeyEvent(keyEvent);
    }
  }

  @Override
  public void onGifSelectSuccess(@NonNull Uri blobUri, int width, int height) {
    setMedia(blobUri,
             Objects.requireNonNull(MediaType.from(BlobProvider.getMimeType(blobUri))),
             width,
             height,
             false,
             true);
  }

  @Override
  public boolean isMms() {
    return !isSecureText;
  }

  @Override
  public void openEmojiSearch() {
    if (emojiDrawerStub.resolved()) {
      emojiDrawerStub.get().onOpenEmojiSearch();
    }
  }

  @Override public void closeEmojiSearch() {
    if (emojiDrawerStub.resolved()) {
      emojiDrawerStub.get().onCloseEmojiSearch();
    }
  }

  @Override
  public void onVoiceNoteDraftPlay(@NonNull Uri audioUri, double progress) {
    voiceNoteMediaController.startSinglePlaybackForDraft(audioUri, threadId, progress);
  }

  @Override
  public void onVoiceNoteDraftPause(@NonNull Uri audioUri) {
    voiceNoteMediaController.pausePlayback(audioUri);
  }

  @Override
  public void onVoiceNoteDraftSeekTo(@NonNull Uri audioUri, double progress) {
    voiceNoteMediaController.seekToPosition(audioUri, progress);
  }

  @Override
  public void onVoiceNoteDraftDelete(@NonNull Uri audioUri) {
    voiceNoteMediaController.stopPlaybackAndReset(audioUri);
    draftViewModel.deleteVoiceNoteDraft();
  }

  @Override
  public @NonNull VoiceNoteMediaController getVoiceNoteMediaController() {
    return voiceNoteMediaController;
  }

  // Listeners

  private final class DeleteCanceledVoiceNoteListener implements ListenableFuture.Listener<VoiceNoteDraft> {
    @Override
    public void onSuccess(final VoiceNoteDraft result) {
      draftViewModel.deleteBlob(result.getUri());
    }

    @Override
    public void onFailure(ExecutionException e) {}
  }

  private class QuickCameraToggleListener implements OnClickListener {
    @Override
    public void onClick(View v) {
      Permissions.with(ConversationActivity.this)
                 .request(Manifest.permission.CAMERA)
                 .ifNecessary()
                 .withRationaleDialog(getString(R.string.ConversationActivity_to_capture_photos_and_video_allow_signal_access_to_the_camera), R.drawable.ic_camera_24)
                 .withPermanentDenialDialog(getString(R.string.ConversationActivity_signal_needs_the_camera_permission_to_take_photos_or_video))
                 .onAllGranted(() -> {
                   composeText.clearFocus();
                   startActivityForResult(MediaSelectionActivity.camera(ConversationActivity.this, sendButton.getSelectedTransport(), recipient.getId(), inputPanel.getQuote().isPresent()), MEDIA_SENDER);
                   overridePendingTransition(R.anim.camera_slide_from_bottom, R.anim.stationary);
                 })
                 .onAnyDenied(() -> Toast.makeText(ConversationActivity.this, R.string.ConversationActivity_signal_needs_camera_permissions_to_take_photos_or_video, Toast.LENGTH_LONG).show())
                 .execute();
    }
  }

  private class SendButtonListener implements OnClickListener, TextView.OnEditorActionListener {
    @Override
    public void onClick(View v) {
      String metricId = recipient.get().isGroup() ? SignalLocalMetrics.GroupMessageSend.start()
                                                  : SignalLocalMetrics.IndividualMessageSend.start();
      sendMessage(metricId);
    }

    @Override
    public boolean onEditorAction(TextView v, int actionId, KeyEvent event) {
      if (actionId == EditorInfo.IME_ACTION_SEND) {
        sendButton.performClick();
        return true;
      }
      return false;
    }
  }

  private class AttachButtonListener implements OnClickListener {
    @Override
    public void onClick(View v) {
      handleAddAttachment();
    }
  }

  private class AttachButtonLongClickListener implements View.OnLongClickListener {
    @Override
    public boolean onLongClick(View v) {
      return sendButton.performLongClick();
    }
  }

  private class ComposeKeyPressedListener implements OnKeyListener, OnClickListener, TextWatcher, OnFocusChangeListener {

    int beforeLength;

    @Override
    public boolean onKey(View v, int keyCode, KeyEvent event) {
      if (event.getAction() == KeyEvent.ACTION_DOWN) {
        if (keyCode == KeyEvent.KEYCODE_ENTER) {
          if (SignalStore.settings().isEnterKeySends()) {
            sendButton.dispatchKeyEvent(new KeyEvent(KeyEvent.ACTION_DOWN, KeyEvent.KEYCODE_ENTER));
            sendButton.dispatchKeyEvent(new KeyEvent(KeyEvent.ACTION_UP, KeyEvent.KEYCODE_ENTER));
            return true;
          }
        }
      }
      return false;
    }

    @Override
    public void onClick(View v) {
      container.showSoftkey(composeText);
    }

    @Override
    public void beforeTextChanged(CharSequence s, int start, int count,int after) {
      beforeLength = composeText.getTextTrimmed().length();
    }

    @Override
    public void afterTextChanged(Editable s) {
      calculateCharactersRemaining();

      if (composeText.getTextTrimmed().length() == 0 || beforeLength == 0) {
        composeText.postDelayed(ConversationActivity.this::updateToggleButtonState, 50);
      }

      stickerViewModel.onInputTextUpdated(s.toString());
    }

    @Override
    public void onTextChanged(CharSequence s, int start, int before,int count) {}

    @Override
    public void onFocusChange(View v, boolean hasFocus) {
      if (hasFocus && container.getCurrentInput() == emojiDrawerStub.get()) {
        container.showSoftkey(composeText);
      }
    }
  }

  private class TypingStatusTextWatcher extends SimpleTextWatcher {

    private boolean enabled = true;

    private String previousText = "";

    @Override
    public void onTextChanged(String text) {
      if (enabled && threadId > 0 && isSecureText && !isSmsForced() && !recipient.get().isBlocked() && !recipient.get().isSelf()) {
        TypingStatusSender typingStatusSender = ApplicationDependencies.getTypingStatusSender();

        if (text.length() == 0) {
          typingStatusSender.onTypingStoppedWithNotify(threadId);
        } else if (text.length() < previousText.length() && previousText.contains(text)) {
          typingStatusSender.onTypingStopped(threadId);
        } else {
          typingStatusSender.onTypingStarted(threadId);
        }

        previousText = text;
      }
    }

    public void setEnabled(boolean enabled) {
      this.enabled = enabled;
    }
  }

  @Override
  public void onMessageRequest(@NonNull MessageRequestViewModel viewModel) {
    messageRequestBottomView.setAcceptOnClickListener(v -> viewModel.onAccept());
    messageRequestBottomView.setDeleteOnClickListener(v -> onMessageRequestDeleteClicked(viewModel));
    messageRequestBottomView.setBlockOnClickListener(v -> onMessageRequestBlockClicked(viewModel));
    messageRequestBottomView.setUnblockOnClickListener(v -> onMessageRequestUnblockClicked(viewModel));
    messageRequestBottomView.setGroupV1MigrationContinueListener(v -> GroupsV1MigrationInitiationBottomSheetDialogFragment.showForInitiation(getSupportFragmentManager(), recipient.getId()));

    viewModel.getRequestReviewDisplayState().observe(this, this::presentRequestReviewBanner);
    viewModel.getMessageData().observe(this, this::presentMessageRequestState);
    viewModel.getFailures().observe(this, this::showGroupChangeErrorToast);
    viewModel.getMessageRequestStatus().observe(this, status -> {
      switch (status) {
        case IDLE:
          hideMessageRequestBusy();
          break;
        case ACCEPTING:
        case BLOCKING:
        case DELETING:
          showMessageRequestBusy();
          break;
        case ACCEPTED:
          hideMessageRequestBusy();
          break;
        case BLOCKED_AND_REPORTED:
          hideMessageRequestBusy();
          Toast.makeText(this, R.string.ConversationActivity__reported_as_spam_and_blocked, Toast.LENGTH_SHORT).show();
          break;
        case DELETED:
        case BLOCKED:
          hideMessageRequestBusy();
          finish();
      }
    });
  }

  private void presentRequestReviewBanner(@NonNull MessageRequestViewModel.RequestReviewDisplayState state) {
    switch (state) {
      case SHOWN:
        reviewBanner.get().setVisibility(View.VISIBLE);

        CharSequence message = new SpannableStringBuilder().append(SpanUtil.bold(getString(R.string.ConversationFragment__review_requests_carefully)))
                                                           .append(" ")
                                                           .append(getString(R.string.ConversationFragment__signal_found_another_contact_with_the_same_name));

        reviewBanner.get().setBannerMessage(message);

        Drawable drawable = ContextUtil.requireDrawable(this, R.drawable.ic_info_white_24).mutate();
        DrawableCompat.setTint(drawable, ContextCompat.getColor(this, R.color.signal_icon_tint_primary));

        reviewBanner.get().setBannerIcon(drawable);
        reviewBanner.get().setOnClickListener(unused -> handleReviewRequest(recipient.getId()));
        break;
      case HIDDEN:
        reviewBanner.get().setVisibility(View.GONE);
        break;
      default:
        break;
    }
  }

  private void presentGroupReviewBanner(@NonNull ConversationGroupViewModel.ReviewState groupReviewState) {
    if (groupReviewState.getCount() > 0) {
      reviewBanner.get().setVisibility(View.VISIBLE);
      reviewBanner.get().setBannerMessage(getString(R.string.ConversationFragment__d_group_members_have_the_same_name, groupReviewState.getCount()));
      reviewBanner.get().setBannerRecipient(groupReviewState.getRecipient());
      reviewBanner.get().setOnClickListener(unused -> handleReviewGroupMembers(groupReviewState.getGroupId()));
    } else if (reviewBanner.resolved()) {
      reviewBanner.get().setVisibility(View.GONE);
    }
  }

  private void showMessageRequestBusy() {
    messageRequestBottomView.showBusy();
  }

  private void hideMessageRequestBusy() {
    messageRequestBottomView.hideBusy();
  }

  private void handleReviewGroupMembers(@Nullable GroupId.V2 groupId) {
    if (groupId == null) {
      return;
    }

    ReviewCardDialogFragment.createForReviewMembers(groupId)
                            .show(getSupportFragmentManager(), null);
  }

  private void handleReviewRequest(@NonNull RecipientId recipientId) {
    if (recipientId == Recipient.UNKNOWN.getId()) {
      return;
    }

    ReviewCardDialogFragment.createForReviewRequest(recipientId)
                            .show(getSupportFragmentManager(), null);
  }

  private void showGroupChangeErrorToast(@NonNull GroupChangeFailureReason e) {
    Toast.makeText(this, GroupErrors.getUserDisplayMessage(e), Toast.LENGTH_LONG).show();
  }

  @Override
  public void handleReaction(@NonNull ConversationMessage conversationMessage,
                             @NonNull Toolbar.OnMenuItemClickListener toolbarListener,
                             @NonNull ConversationReactionOverlay.OnHideListener onHideListener)
  {
    reactionDelegate.setOnToolbarItemClickedListener(toolbarListener);
    reactionDelegate.setOnHideListener(onHideListener);
    reactionDelegate.show(this, recipient.get(), conversationMessage, groupViewModel.isNonAdminInAnnouncementGroup());
  }

  @Override
  public void onMessageWithErrorClicked(@NonNull MessageRecord messageRecord) {
    if (messageRecord.hasFailedWithNetworkFailures()) {
      new AlertDialog.Builder(this)
                     .setMessage(R.string.conversation_activity__message_could_not_be_sent)
                     .setNegativeButton(android.R.string.cancel, null)
                     .setPositiveButton(R.string.conversation_activity__send, (dialog, which) -> MessageSender.resend(this, messageRecord))
                     .show();
    } else if (messageRecord.isIdentityMismatchFailure()) {
      SafetyNumberChangeDialog.show(this, messageRecord);
    } else {
      startActivity(MessageDetailsActivity.getIntentForMessageDetails(this, messageRecord, messageRecord.getRecipient().getId(), messageRecord.getThreadId()));
    }
  }

  @Override
  public void onVoiceNotePause(@NonNull Uri uri) {
    voiceNoteMediaController.pausePlayback(uri);
  }

  @Override
  public void onVoiceNotePlay(@NonNull Uri uri, long messageId, double progress) {
    voiceNoteMediaController.startConsecutivePlayback(uri, messageId, progress);
  }

  @Override
  public void onVoiceNoteSeekTo(@NonNull Uri uri, double progress) {
    voiceNoteMediaController.seekToPosition(uri, progress);
  }

  @Override
  public void onVoiceNotePlaybackSpeedChanged(@NonNull Uri uri, float speed) {
    voiceNoteMediaController.setPlaybackSpeed(uri, speed);
  }

  @Override
  public void onRegisterVoiceNoteCallbacks(@NonNull Observer<VoiceNotePlaybackState> onPlaybackStartObserver) {
    voiceNoteMediaController.getVoiceNotePlaybackState().observe(this, onPlaybackStartObserver);
  }

  @Override
  public void onUnregisterVoiceNoteCallbacks(@NonNull Observer<VoiceNotePlaybackState> onPlaybackStartObserver) {
    voiceNoteMediaController.getVoiceNotePlaybackState().removeObserver(onPlaybackStartObserver);
  }

  @Override
  public void onCursorChanged() {
    if (!reactionDelegate.isShowing()) {
      return;
    }

    SimpleTask.run(() -> {
          //noinspection CodeBlock2Expr
          return SignalDatabase.mmsSms().checkMessageExists(reactionDelegate.getMessageRecord());
        }, messageExists -> {
          if (!messageExists) {
            reactionDelegate.hide();
          }
        });
  }

  @Override
  public void setThreadId(long threadId) {
    this.threadId = threadId;
  }

  @Override
  public void handleReplyMessage(ConversationMessage conversationMessage) {
    MessageRecord messageRecord = conversationMessage.getMessageRecord();

    Recipient author;

    if (messageRecord.isOutgoing()) {
      author = Recipient.self();
    } else {
      author = messageRecord.getIndividualRecipient();
    }

    if (messageRecord.isMms() && !((MmsMessageRecord) messageRecord).getSharedContacts().isEmpty()) {
      Contact   contact     = ((MmsMessageRecord) messageRecord).getSharedContacts().get(0);
      String    displayName = ContactUtil.getDisplayName(contact);
      String    body        = getString(R.string.ConversationActivity_quoted_contact_message, EmojiStrings.BUST_IN_SILHOUETTE, displayName);
      SlideDeck slideDeck   = new SlideDeck();

      if (contact.getAvatarAttachment() != null) {
        slideDeck.addSlide(MediaUtil.getSlideForAttachment(this, contact.getAvatarAttachment()));
      }

      inputPanel.setQuote(GlideApp.with(this),
                          messageRecord.getDateSent(),
                          author,
                          body,
                          slideDeck);

    } else if (messageRecord.isMms() && !((MmsMessageRecord) messageRecord).getLinkPreviews().isEmpty()) {
      LinkPreview linkPreview = ((MmsMessageRecord) messageRecord).getLinkPreviews().get(0);
      SlideDeck   slideDeck   = new SlideDeck();

      if (linkPreview.getThumbnail().isPresent()) {
        slideDeck.addSlide(MediaUtil.getSlideForAttachment(this, linkPreview.getThumbnail().get()));
      }

      inputPanel.setQuote(GlideApp.with(this),
                          messageRecord.getDateSent(),
                          author,
                          conversationMessage.getDisplayBody(this),
                          slideDeck);
    } else {
      SlideDeck slideDeck = messageRecord.isMms() ? ((MmsMessageRecord) messageRecord).getSlideDeck() : new SlideDeck();

      if (messageRecord.isMms() && ((MmsMessageRecord) messageRecord).isViewOnce()) {
        Attachment attachment = new TombstoneAttachment(MediaUtil.VIEW_ONCE, true);
        slideDeck = new SlideDeck();
        slideDeck.addSlide(MediaUtil.getSlideForAttachment(this, attachment));
      }

      inputPanel.setQuote(GlideApp.with(this),
                          messageRecord.getDateSent(),
                          author,
                          conversationMessage.getDisplayBody(this),
                          slideDeck);
    }

    inputPanel.clickOnComposeInput();
  }

  @Override
  public void onMessageActionToolbarOpened() {
    searchViewItem.collapseActionView();
  }

  @Override
  public void onForwardClicked()  {
    inputPanel.clearQuote();
  }

  @Override
  public void onAttachmentChanged() {
    handleSecurityChange(isSecureText, isDefaultSms);
    updateToggleButtonState();
    updateLinkPreviewState();
  }

  private int inputAreaHeight() {
    int height = panelParent.getMeasuredHeight();

    if (attachmentKeyboardStub.resolved()) {
      View keyboard = attachmentKeyboardStub.get();
      if (keyboard.getVisibility() == View.VISIBLE) {
        return height + keyboard.getMeasuredHeight();
      }
    }

    return height;
  }

  private void onMessageRequestDeleteClicked(@NonNull MessageRequestViewModel requestModel) {
    Recipient recipient = requestModel.getRecipient().getValue();
    if (recipient == null) {
      Log.w(TAG, "[onMessageRequestDeleteClicked] No recipient!");
      return;
    }

    AlertDialog.Builder builder = new AlertDialog.Builder(this)
                                                 .setNeutralButton(R.string.ConversationActivity_cancel, (d, w) -> d.dismiss());

    if (recipient.isGroup() && recipient.isBlocked()) {
      builder.setTitle(R.string.ConversationActivity_delete_conversation);
      builder.setMessage(R.string.ConversationActivity_this_conversation_will_be_deleted_from_all_of_your_devices);
      builder.setPositiveButton(R.string.ConversationActivity_delete, (d, w) -> requestModel.onDelete());
    } else if (recipient.isGroup()) {
      builder.setTitle(R.string.ConversationActivity_delete_and_leave_group);
      builder.setMessage(R.string.ConversationActivity_you_will_leave_this_group_and_it_will_be_deleted_from_all_of_your_devices);
      builder.setNegativeButton(R.string.ConversationActivity_delete_and_leave, (d, w) -> requestModel.onDelete());
    } else {
      builder.setTitle(R.string.ConversationActivity_delete_conversation);
      builder.setMessage(R.string.ConversationActivity_this_conversation_will_be_deleted_from_all_of_your_devices);
      builder.setNegativeButton(R.string.ConversationActivity_delete, (d, w) -> requestModel.onDelete());
    }

    builder.show();
  }

  private void onMessageRequestBlockClicked(@NonNull MessageRequestViewModel requestModel) {
    Recipient recipient = requestModel.getRecipient().getValue();
    if (recipient == null) {
      Log.w(TAG, "[onMessageRequestBlockClicked] No recipient!");
      return;
    }

    BlockUnblockDialog.showBlockAndReportSpamFor(this, getLifecycle(), recipient, requestModel::onBlock, requestModel::onBlockAndReportSpam);
  }

  private void onMessageRequestUnblockClicked(@NonNull MessageRequestViewModel requestModel) {
    Recipient recipient = requestModel.getRecipient().getValue();
    if (recipient == null) {
      Log.w(TAG, "[onMessageRequestUnblockClicked] No recipient!");
      return;
    }

    BlockUnblockDialog.showUnblockFor(this, getLifecycle(), recipient, requestModel::onUnblock);
  }

  private static void hideMenuItem(@NonNull Menu menu, @IdRes int menuItem) {
    if (menu.findItem(menuItem) != null) {
      menu.findItem(menuItem).setVisible(false);
    }
  }

  @WorkerThread
  private @Nullable KeyboardImageDetails getKeyboardImageDetails(@NonNull Uri uri) {
    try {
      Bitmap bitmap = glideRequests.asBitmap()
                                   .load(new DecryptableStreamUriLoader.DecryptableUri(uri))
                                   .skipMemoryCache(true)
                                   .diskCacheStrategy(DiskCacheStrategy.NONE)
                                   .submit()
                                   .get(1000, TimeUnit.MILLISECONDS);
      int topLeft = bitmap.getPixel(0, 0);
      return new KeyboardImageDetails(bitmap.getWidth(), bitmap.getHeight(), Color.alpha(topLeft) < 255);
    } catch (InterruptedException | ExecutionException | TimeoutException e) {
      return null;
    }
  }

  private void sendKeyboardImage(@NonNull Uri uri, @NonNull String contentType, @Nullable KeyboardImageDetails details) {
    if (details == null || !details.hasTransparency) {
      setMedia(uri, Objects.requireNonNull(SlideFactory.MediaType.from(contentType)));
      return;
    }

    long       expiresIn      = TimeUnit.SECONDS.toMillis(recipient.get().getExpiresInSeconds());
    int        subscriptionId = sendButton.getSelectedTransport().getSimSubscriptionId().or(-1);
    boolean    initiating     = threadId == -1;
    SlideDeck  slideDeck      = new SlideDeck();

    if (MediaUtil.isGif(contentType)) {
      slideDeck.addSlide(new GifSlide(this, uri, 0, details.width, details.height, details.hasTransparency, null));
    } else if (MediaUtil.isImageType(contentType)) {
      slideDeck.addSlide(new ImageSlide(this, uri, contentType, 0, details.width, details.height, details.hasTransparency, null, null));
    } else {
      throw new AssertionError("Only images are supported!");
    }

    sendMediaMessage(recipient.getId(),
                     isSmsForced(),
                     "",
                     slideDeck,
                     null,
                     Collections.emptyList(),
                     Collections.emptyList(),
                     composeText.getMentions(),
                     expiresIn,
                     false,
                     subscriptionId,
                     initiating,
                     false,
                     null);
  }

  private class UnverifiedDismissedListener implements UnverifiedBannerView.DismissListener {
    @Override
    public void onDismissed(final List<IdentityRecord> unverifiedIdentities) {
      SimpleTask.run(() -> {
        try (SignalSessionLock.Lock unused = ReentrantSessionLock.INSTANCE.acquire()) {
          for (IdentityRecord identityRecord : unverifiedIdentities) {
            ApplicationDependencies.getIdentityStore().setVerified(identityRecord.getRecipientId(),
                                                                   identityRecord.getIdentityKey(),
                                                                   VerifiedStatus.DEFAULT);
          }
        }
        return null;
      }, nothing -> initializeIdentityRecords());
    }
  }

  private class UnverifiedClickedListener implements UnverifiedBannerView.ClickListener {
    @Override
    public void onClicked(final List<IdentityRecord> unverifiedIdentities) {
      Log.i(TAG, "onClicked: " + unverifiedIdentities.size());
      if (unverifiedIdentities.size() == 1) {
        startActivity(VerifyIdentityActivity.newIntent(ConversationActivity.this, unverifiedIdentities.get(0), false));
      } else {
        String[] unverifiedNames = new String[unverifiedIdentities.size()];

        for (int i=0;i<unverifiedIdentities.size();i++) {
          unverifiedNames[i] = Recipient.resolved(unverifiedIdentities.get(i).getRecipientId()).getDisplayName(ConversationActivity.this);
        }

        AlertDialog.Builder builder = new AlertDialog.Builder(ConversationActivity.this);
        builder.setIcon(R.drawable.ic_warning);
        builder.setTitle("No longer verified");
        builder.setItems(unverifiedNames, (dialog, which) -> {
          startActivity(VerifyIdentityActivity.newIntent(ConversationActivity.this, unverifiedIdentities.get(which), false));
        });
        builder.show();
      }
    }
  }

  private class QuoteRestorationTask extends AsyncTask<Void, Void, ConversationMessage> {

    private final String                  serialized;
    private final SettableFuture<Boolean> future;

    QuoteRestorationTask(@NonNull String serialized, @NonNull SettableFuture<Boolean> future) {
      this.serialized = serialized;
      this.future     = future;
    }

    @Override
    protected ConversationMessage doInBackground(Void... voids) {
      QuoteId quoteId = QuoteId.deserialize(ConversationActivity.this, serialized);

      if (quoteId == null) {
        return null;
      }

      Context context = getApplicationContext();

      MessageRecord messageRecord = SignalDatabase.mmsSms().getMessageFor(quoteId.getId(), quoteId.getAuthor());
      if (messageRecord == null) {
        return null;
      }

      return ConversationMessageFactory.createWithUnresolvedData(context, messageRecord);
    }

    @Override
    protected void onPostExecute(ConversationMessage conversationMessage) {
      if (conversationMessage != null) {
        handleReplyMessage(conversationMessage);
        future.set(true);
      } else {
        Log.e(TAG, "Failed to restore a quote from a draft. No matching message record.");
        future.set(false);
      }
    }
  }

  private final class VoiceNotePlayerViewListener implements VoiceNotePlayerView.Listener {
    @Override
    public void onCloseRequested(@NonNull Uri uri) {
      voiceNoteMediaController.stopPlaybackAndReset(uri);
    }

    @Override
    public void onSpeedChangeRequested(@NonNull Uri uri, float speed) {
      voiceNoteMediaController.setPlaybackSpeed(uri, speed);
    }

    @Override
    public void onPlay(@NonNull Uri uri, long messageId, double position) {
      voiceNoteMediaController.startSinglePlayback(uri, messageId, position);
    }

    @Override
    public void onPause(@NonNull Uri uri) {
      voiceNoteMediaController.pausePlayback(uri);
    }

    @Override
    public void onNavigateToMessage(long threadId, @NonNull RecipientId threadRecipientId, @NonNull RecipientId senderId, long messageTimestamp, long messagePositionInThread) {
      if (threadId != ConversationActivity.this.threadId) {
        startActivity(ConversationIntents.createBuilder(ConversationActivity.this, threadRecipientId, threadId)
                                         .withStartingPosition((int) messagePositionInThread)
                                         .build());
      } else {
        fragment.jumpToMessage(senderId, messageTimestamp, () -> { });
      }
    }
  }

  private void presentMessageRequestState(@Nullable MessageRequestViewModel.MessageData messageData) {
    if (!Util.isEmpty(viewModel.getArgs().getDraftText()) ||
        viewModel.getArgs().getMedia() != null            ||
        viewModel.getArgs().getStickerLocator() != null)
    {
      Log.d(TAG, "[presentMessageRequestState] Have extra, so ignoring provided state.");
      messageRequestBottomView.setVisibility(View.GONE);
    } else if (isPushGroupV1Conversation() && !isActiveGroup()) {
      Log.d(TAG, "[presentMessageRequestState] Inactive push group V1, so ignoring provided state.");
      messageRequestBottomView.setVisibility(View.GONE);
    } else if (messageData == null) {
      Log.d(TAG, "[presentMessageRequestState] Null messageData. Ignoring.");
    } else if (messageData.getMessageState() == MessageRequestState.NONE) {
      Log.d(TAG, "[presentMessageRequestState] No message request necessary.");
      messageRequestBottomView.setVisibility(View.GONE);
    } else {
      Log.d(TAG, "[presentMessageRequestState] " + messageData.getMessageState());
      messageRequestBottomView.setMessageData(messageData);
      messageRequestBottomView.setVisibility(View.VISIBLE);
    }

    invalidateOptionsMenu();
  }

  private static class KeyboardImageDetails {
    private final int     width;
    private final int     height;
    private final boolean hasTransparency;

    private KeyboardImageDetails(int width, int height, boolean hasTransparency) {
      this.width           = width;
      this.height          = height;
      this.hasTransparency = hasTransparency;
    }
  }
}<|MERGE_RESOLUTION|>--- conflicted
+++ resolved
@@ -1804,17 +1804,6 @@
     } else if (ServiceOutageReminder.isEligible(this)) {
       ApplicationDependencies.getJobManager().add(new ServiceOutageDetectionJob());
       reminderView.get().showReminder(new ServiceOutageReminder(this));
-<<<<<<< HEAD
-=======
-    } else if (SignalStore.account().isRegistered()              &&
-               TextSecurePreferences.isShowInviteReminders(this) &&
-               !isSecureText                                     &&
-               inviteReminder.isPresent()                        &&
-               !recipient.get().isGroup()) {
-      reminderView.get().setOnActionClickListener(this::handleReminderAction);
-      reminderView.get().setOnDismissListener(() -> inviteReminderModel.dismissReminder());
-      reminderView.get().showReminder(inviteReminder.get());
->>>>>>> 182a112c
     } else if (actionableRequestingMembers != null && actionableRequestingMembers > 0) {
       reminderView.get().showReminder(PendingGroupJoinRequestsReminder.create(this, actionableRequestingMembers));
       reminderView.get().setOnActionClickListener(id -> {
@@ -2600,7 +2589,7 @@
     } else if (!isSecureText && !isDefaultSms && recipient.hasSmsAddress()) {
       unblockButton.setVisibility(View.GONE);
       inputPanel.setHideForBlockedState(true);
-      boolean canInvite = TextSecurePreferences.isPushRegistered(this) && recipient.getRegistered() != RegisteredState.UNKNOWN;
+      boolean canInvite = SignalStore.account().isRegistered() && recipient.getRegistered() != RegisteredState.UNKNOWN;
       inviteButton.setVisibility(canInvite ? View.VISIBLE : View.GONE);
       registerButton.setVisibility(View.GONE);
     } else {
