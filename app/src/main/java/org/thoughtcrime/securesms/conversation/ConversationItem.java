/*
 * Copyright (C) 2011 Whisper Systems
 *
 * This program is free software: you can redistribute it and/or modify
 * it under the terms of the GNU General Public License as published by
 * the Free Software Foundation, either version 3 of the License, or
 * (at your option) any later version.
 *
 * This program is distributed in the hope that it will be useful,
 * but WITHOUT ANY WARRANTY; without even the implied warranty of
 * MERCHANTABILITY or FITNESS FOR A PARTICULAR PURPOSE.  See the
 * GNU General Public License for more details.
 *
 * You should have received a copy of the GNU General Public License
 * along with this program.  If not, see <http://www.gnu.org/licenses/>.
 */
package org.thoughtcrime.securesms.conversation;

import android.annotation.SuppressLint;
import android.content.ActivityNotFoundException;
import android.content.Context;
import android.content.Intent;
import android.graphics.Color;
import android.graphics.PorterDuff;
import android.graphics.Rect;
import android.graphics.Typeface;
import android.net.Uri;
import android.text.Annotation;
import android.text.Spannable;
import android.text.SpannableString;
import android.text.SpannableStringBuilder;
import android.text.Spanned;
import android.text.TextPaint;
import android.text.style.BackgroundColorSpan;
import android.text.style.CharacterStyle;
import android.text.style.ClickableSpan;
import android.text.style.ForegroundColorSpan;
import android.text.style.StyleSpan;
import android.text.style.URLSpan;
import android.util.AttributeSet;
import android.util.TypedValue;
<<<<<<< HEAD
=======
import android.view.GestureDetector;
import android.view.HapticFeedbackConstants;
>>>>>>> 333fa22c
import android.view.MotionEvent;
import android.view.TouchDelegate;
import android.view.View;
import android.view.ViewGroup;
import android.widget.Button;
import android.widget.RelativeLayout;
import android.widget.TextView;
import android.widget.Toast;

import androidx.annotation.ColorInt;
import androidx.annotation.DimenRes;
import androidx.annotation.NonNull;
import androidx.annotation.Nullable;
import androidx.core.content.ContextCompat;
import androidx.lifecycle.LifecycleOwner;
import androidx.media3.common.MediaItem;
import androidx.recyclerview.widget.RecyclerView;

import com.bumptech.glide.RequestManager;
import com.google.android.material.dialog.MaterialAlertDialogBuilder;
import com.google.common.collect.Sets;

import org.greenrobot.eventbus.EventBus;
import org.greenrobot.eventbus.Subscribe;
import org.greenrobot.eventbus.ThreadMode;
import org.signal.core.util.DimensionUnit;
import org.signal.core.util.StringUtil;
import org.signal.core.util.logging.Log;
import org.signal.ringrtc.CallLinkRootKey;
import org.thoughtcrime.securesms.BindableConversationItem;
import org.thoughtcrime.securesms.R;
import org.thoughtcrime.securesms.attachments.Attachment;
import org.thoughtcrime.securesms.attachments.AttachmentId;
import org.thoughtcrime.securesms.attachments.DatabaseAttachment;
import org.thoughtcrime.securesms.badges.BadgeImageView;
import org.thoughtcrime.securesms.calls.links.CallLinkJoinButton;
import org.thoughtcrime.securesms.calls.links.CallLinks;
import org.thoughtcrime.securesms.components.AlertView;
import org.thoughtcrime.securesms.components.AudioView;
import org.thoughtcrime.securesms.components.AvatarImageView;
import org.thoughtcrime.securesms.components.BorderlessImageView;
import org.thoughtcrime.securesms.components.ConversationItemFooter;
import org.thoughtcrime.securesms.components.ConversationItemThumbnail;
import org.thoughtcrime.securesms.components.DocumentView;
import org.thoughtcrime.securesms.components.LinkPreviewView;
import org.thoughtcrime.securesms.components.Outliner;
import org.thoughtcrime.securesms.components.PlaybackSpeedToggleTextView;
import org.thoughtcrime.securesms.components.QuoteView;
import org.thoughtcrime.securesms.components.SharedContactView;
import org.thoughtcrime.securesms.components.ThumbnailView;
import org.thoughtcrime.securesms.components.emoji.EmojiTextView;
import org.thoughtcrime.securesms.components.mention.MentionAnnotation;
import org.thoughtcrime.securesms.contactshare.Contact;
import org.thoughtcrime.securesms.conversation.clicklisteners.AttachmentCancelClickListener;
import org.thoughtcrime.securesms.conversation.clicklisteners.ResendClickListener;
import org.thoughtcrime.securesms.conversation.colors.Colorizer;
import org.thoughtcrime.securesms.conversation.mutiselect.MultiselectCollection;
import org.thoughtcrime.securesms.conversation.mutiselect.MultiselectPart;
import org.thoughtcrime.securesms.conversation.ui.payment.PaymentMessageView;
import org.thoughtcrime.securesms.conversation.v2.items.InteractiveConversationElement;
import org.thoughtcrime.securesms.conversation.v2.items.V2ConversationItemUtils;
import org.thoughtcrime.securesms.database.AttachmentTable;
import org.thoughtcrime.securesms.database.MediaTable;
import org.thoughtcrime.securesms.database.model.MessageRecord;
import org.thoughtcrime.securesms.database.model.MmsMessageRecord;
import org.thoughtcrime.securesms.database.model.Quote;
import org.thoughtcrime.securesms.dependencies.ApplicationDependencies;
import org.thoughtcrime.securesms.events.PartProgressEvent;
import org.thoughtcrime.securesms.giph.mp4.GiphyMp4PlaybackPolicy;
import org.thoughtcrime.securesms.giph.mp4.GiphyMp4PlaybackPolicyEnforcer;
import org.thoughtcrime.securesms.jobmanager.JobManager;
import org.thoughtcrime.securesms.jobs.AttachmentDownloadJob;
import org.thoughtcrime.securesms.keyvalue.SignalStore;
import org.thoughtcrime.securesms.linkpreview.LinkPreview;
import org.thoughtcrime.securesms.mediapreview.MediaIntentFactory;
import org.thoughtcrime.securesms.mediapreview.MediaPreviewCache;
import org.thoughtcrime.securesms.mediapreview.MediaPreviewV2Fragment;
import org.thoughtcrime.securesms.mms.ImageSlide;
import org.thoughtcrime.securesms.mms.PartAuthority;
import org.thoughtcrime.securesms.mms.Slide;
import org.thoughtcrime.securesms.mms.SlideClickListener;
import org.thoughtcrime.securesms.mms.SlideDeck;
import org.thoughtcrime.securesms.mms.SlidesClickedListener;
import org.thoughtcrime.securesms.mms.TextSlide;
import org.thoughtcrime.securesms.mms.VideoSlide;
import org.thoughtcrime.securesms.reactions.ReactionsConversationView;
import org.thoughtcrime.securesms.recipients.LiveRecipient;
import org.thoughtcrime.securesms.recipients.Recipient;
import org.thoughtcrime.securesms.recipients.RecipientForeverObserver;
import org.thoughtcrime.securesms.recipients.RecipientId;
import org.thoughtcrime.securesms.revealable.ViewOnceMessageView;
import org.thoughtcrime.securesms.util.DateUtils;
import org.thoughtcrime.securesms.util.FeatureFlags;
import org.thoughtcrime.securesms.util.InterceptableLongClickCopyLinkSpan;
import org.thoughtcrime.securesms.util.LongClickMovementMethod;
import org.thoughtcrime.securesms.util.MediaUtil;
import org.thoughtcrime.securesms.util.MessageRecordUtil;
import org.thoughtcrime.securesms.util.PlaceholderURLSpan;
import org.thoughtcrime.securesms.util.Projection;
import org.thoughtcrime.securesms.util.ProjectionList;
import org.thoughtcrime.securesms.util.SearchUtil;
import org.thoughtcrime.securesms.util.ThemeUtil;
import org.thoughtcrime.securesms.util.UrlClickHandler;
import org.thoughtcrime.securesms.util.Util;
import org.thoughtcrime.securesms.util.VibrateUtil;
import org.thoughtcrime.securesms.util.ViewUtil;
import org.thoughtcrime.securesms.util.views.NullableStub;
import org.thoughtcrime.securesms.util.views.Stub;

import java.util.ArrayList;
import java.util.Collections;
import java.util.HashSet;
import java.util.List;
import java.util.Locale;
import java.util.Objects;
import java.util.Optional;
import java.util.Set;
import java.util.concurrent.TimeUnit;

/**
 * A view that displays an individual conversation item within a conversation
 * thread.  Used by ComposeMessageActivity's ListActivity via a ConversationAdapter.
 *
 * @author Moxie Marlinspike
 */

public final class ConversationItem extends RelativeLayout implements BindableConversationItem,
                                                                      RecipientForeverObserver,
                                                                      InteractiveConversationElement
{
  private static final String TAG = Log.tag(ConversationItem.class);

  private static final int MAX_MEASURE_CALLS = 3;

  private static final Rect SWIPE_RECT = new Rect();

  public static final  float LONG_PRESS_SCALE_FACTOR    = 0.95f;
  private static final int   SHRINK_BUBBLE_DELAY_MILLIS = 100;
  private static final long  MAX_CLUSTERING_TIME_DIFF   = TimeUnit.MINUTES.toMillis(3);
  private static final int   CONDENSED_MODE_MAX_LINES   = 3;

  private static final SearchUtil.StyleFactory STYLE_FACTORY = () -> new CharacterStyle[] { new BackgroundColorSpan(Color.YELLOW), new ForegroundColorSpan(Color.BLACK) };

  private ConversationMessage         conversationMessage;
  private MessageRecord               messageRecord;
  private Optional<MessageRecord>     nextMessageRecord;
  private Locale                      locale;
  private boolean                     groupThread;
  private LiveRecipient               author;
  private RequestManager              requestManager;
  private Optional<MessageRecord>     previousMessage;
  private ConversationItemDisplayMode displayMode;

  private           ConversationItemBodyBubble bodyBubble;
  private           View                       reply;
  private           View                       replyIcon;
  @Nullable private ViewGroup                  contactPhotoHolder;
  @Nullable private QuoteView                  quoteView;
  private           EmojiTextView              bodyText;
  private           ConversationItemFooter     footer;
  @Nullable private ConversationItemFooter     stickerFooter;
  @Nullable private TextView                   groupSender;
  @Nullable private View                       groupSenderHolder;
  private           AvatarImageView            contactPhoto;
  private           AlertView                  alertView;
  private           ReactionsConversationView  reactionsView;
  private           BadgeImageView             badgeImageView;
  private           View                       storyReactionLabelWrapper;
  private           TextView                   storyReactionLabel;
  private           View                       quotedIndicator;
  private           View                       scheduledIndicator;

  private @NonNull       Set<MultiselectPart>                    batchSelected = new HashSet<>();
  private final @NonNull Outliner                                outliner      = new Outliner();
  private final @NonNull Outliner                                pulseOutliner = new Outliner();
  private final @NonNull List<Outliner>                          outliners     = new ArrayList<>(2);
  private                LiveRecipient                           conversationRecipient;
  private                NullableStub<ConversationItemThumbnail> mediaThumbnailStub;
  private                Stub<AudioView>                         audioViewStub;
  private                Stub<DocumentView>                      documentViewStub;
  private                Stub<SharedContactView>                 sharedContactStub;
  private                Stub<LinkPreviewView>                   linkPreviewStub;
  private                Stub<BorderlessImageView>               stickerStub;
  private                Stub<ViewOnceMessageView>               revealableStub;
  private                Stub<CallLinkJoinButton>                joinCallLinkStub;
  private                Stub<Button>                            callToActionStub;
  private                Stub<PaymentMessageView>                paymentViewStub;
  private @Nullable      EventListener                           eventListener;
  private @Nullable      GestureDetector                         gestureDetector;

  private int     defaultBubbleColor;
  private int     defaultBubbleColorForWallpaper;
  private int     measureCalls;
  private boolean updatingFooter;

  private final PassthroughClickListener        passthroughClickListener        = new PassthroughClickListener();
  private final AttachmentDownloadClickListener downloadClickListener           = new AttachmentDownloadClickListener();
  private final PlayVideoClickListener          playVideoClickListener          = new PlayVideoClickListener();
  private final AttachmentCancelClickListener   attachmentCancelClickListener   = new AttachmentCancelClickListener();
  private final SlideClickPassthroughListener   singleDownloadClickListener     = new SlideClickPassthroughListener(downloadClickListener);
  private final SharedContactEventListener      sharedContactEventListener      = new SharedContactEventListener();
  private final SharedContactClickListener      sharedContactClickListener      = new SharedContactClickListener();
  private final LinkPreviewClickListener        linkPreviewClickListener        = new LinkPreviewClickListener();
  private final ViewOnceMessageClickListener    revealableClickListener         = new ViewOnceMessageClickListener();
  private final QuotedIndicatorClickListener    quotedIndicatorClickListener    = new QuotedIndicatorClickListener();
  private final ScheduledIndicatorClickListener scheduledIndicatorClickListener = new ScheduledIndicatorClickListener();
  private final UrlClickListener                urlClickListener                = new UrlClickListener();
  private final Rect                            thumbnailMaskingRect            = new Rect();
  private final TouchDelegateChangedListener    touchDelegateChangedListener    = new TouchDelegateChangedListener();
<<<<<<< HEAD
=======
  private final DoubleTapEditTouchListener      doubleTapEditTouchListener      = new DoubleTapEditTouchListener();
  private final GiftMessageViewCallback         giftMessageViewCallback         = new GiftMessageViewCallback();
>>>>>>> 333fa22c

  private final Context context;

  private       MediaItem          mediaItem;
  private       boolean            canPlayContent;
  private       Projection.Corners bodyBubbleCorners;
  private       Colorizer          colorizer;
  private       boolean            hasWallpaper;
  private       float              lastYDownRelativeToThis;
  private final ProjectionList     colorizerProjections = new ProjectionList(3);
  private       boolean            isBound              = false;

  private final Runnable shrinkBubble = new Runnable() {
    @Override
    public void run() {
      bodyBubble.animate()
                .scaleX(LONG_PRESS_SCALE_FACTOR)
                .scaleY(LONG_PRESS_SCALE_FACTOR)
                .setUpdateListener(animation -> {
                  View parent = (View) getParent();
                  if (parent != null) {
                    parent.invalidate();
                  }
                });

      reactionsView.animate()
                   .scaleX(LONG_PRESS_SCALE_FACTOR)
                   .scaleY(LONG_PRESS_SCALE_FACTOR);

      if (quotedIndicator != null) {
        quotedIndicator.animate()
                       .scaleX(LONG_PRESS_SCALE_FACTOR)
                       .scaleY(LONG_PRESS_SCALE_FACTOR);
      }
      if (scheduledIndicator != null) {
        scheduledIndicator.animate()
                          .scaleX(LONG_PRESS_SCALE_FACTOR)
                          .scaleY(LONG_PRESS_SCALE_FACTOR);
      }
    }
  };

  public ConversationItem(Context context) {
    this(context, null);
  }

  public ConversationItem(Context context, AttributeSet attrs) {
    super(context, attrs);
    this.context = context;
  }

  @Override
  public void setOnClickListener(OnClickListener l) {
    super.setOnClickListener(new ClickListener(l));
  }

  @Override
  protected void onFinishInflate() {
    super.onFinishInflate();

    initializeAttributes();

    this.bodyText                  = findViewById(R.id.conversation_item_body);
    this.footer                    = findViewById(R.id.conversation_item_footer);
    this.stickerFooter             = findViewById(R.id.conversation_item_sticker_footer);
    this.groupSender               = findViewById(R.id.group_message_sender);
    this.alertView                 = findViewById(R.id.indicators_parent);
    this.contactPhoto              = findViewById(R.id.contact_photo);
    this.contactPhotoHolder        = findViewById(R.id.contact_photo_container);
    this.bodyBubble                = findViewById(R.id.body_bubble);
    this.mediaThumbnailStub        = new NullableStub<>(findViewById(R.id.image_view_stub));
    this.audioViewStub             = new Stub<>(findViewById(R.id.audio_view_stub));
    this.documentViewStub          = new Stub<>(findViewById(R.id.document_view_stub));
    this.sharedContactStub         = new Stub<>(findViewById(R.id.shared_contact_view_stub));
    this.linkPreviewStub           = new Stub<>(findViewById(R.id.link_preview_stub));
    this.stickerStub               = new Stub<>(findViewById(R.id.sticker_view_stub));
    this.revealableStub            = new Stub<>(findViewById(R.id.revealable_view_stub));
    this.joinCallLinkStub          = ViewUtil.findStubById(this, R.id.conversation_item_join_button);
    this.callToActionStub          = ViewUtil.findStubById(this, R.id.conversation_item_call_to_action_stub);
    this.groupSenderHolder         = findViewById(R.id.group_sender_holder);
    this.quoteView                 = findViewById(R.id.quote_view);
    this.reply                     = findViewById(R.id.reply_icon_wrapper);
    this.replyIcon                 = findViewById(R.id.reply_icon);
    this.reactionsView             = findViewById(R.id.reactions_view);
    this.badgeImageView            = findViewById(R.id.badge);
    this.storyReactionLabelWrapper = findViewById(R.id.story_reacted_label_holder);
    this.storyReactionLabel        = findViewById(R.id.story_reacted_label);
    this.quotedIndicator           = findViewById(R.id.quoted_indicator);
    this.paymentViewStub           = new Stub<>(findViewById(R.id.payment_view_stub));
    this.scheduledIndicator        = findViewById(R.id.scheduled_indicator);

    setOnClickListener(new ClickListener(null));

    bodyText.setOnTouchListener(doubleTapEditTouchListener);
    bodyText.setOnLongClickListener(passthroughClickListener);
    bodyText.setOnClickListener(passthroughClickListener);
    footer.setOnTouchDelegateChangedListener(touchDelegateChangedListener);
  }

  @Override
  public void bind(@NonNull LifecycleOwner lifecycleOwner,
                   @NonNull ConversationMessage conversationMessage,
                   @NonNull Optional<MessageRecord> previousMessageRecord,
                   @NonNull Optional<MessageRecord> nextMessageRecord,
                   @NonNull RequestManager requestManager,
                   @NonNull Locale locale,
                   @NonNull Set<MultiselectPart> batchSelected,
                   @NonNull Recipient conversationRecipient,
                   @Nullable String searchQuery,
                   boolean pulse,
                   boolean hasWallpaper,
                   boolean isMessageRequestAccepted,
                   boolean allowedToPlayInline,
                   @NonNull Colorizer colorizer,
                   @NonNull ConversationItemDisplayMode displayMode)
  {
    unbind();

    lastYDownRelativeToThis = 0;

    conversationRecipient = conversationRecipient.resolve();

    this.conversationMessage   = conversationMessage;
    this.messageRecord         = conversationMessage.getMessageRecord();
    this.nextMessageRecord     = nextMessageRecord;
    this.locale                = locale;
    this.requestManager        = requestManager;
    this.batchSelected         = batchSelected;
    this.conversationRecipient = conversationRecipient.live();
    this.groupThread           = conversationRecipient.isGroup();
    this.author                = messageRecord.getFromRecipient().live();
    this.canPlayContent        = false;
    this.mediaItem             = null;
    this.colorizer             = colorizer;
    this.displayMode           = displayMode;
    this.previousMessage       = previousMessageRecord;

    setGutterSizes(messageRecord, groupThread);
    setMessageShape(messageRecord, previousMessageRecord, nextMessageRecord, groupThread);
    setMediaAttributes(messageRecord, previousMessageRecord, nextMessageRecord, groupThread, hasWallpaper, isMessageRequestAccepted, allowedToPlayInline);
    setBodyText(messageRecord, searchQuery, isMessageRequestAccepted);
    setBubbleState(messageRecord, messageRecord.getFromRecipient(), hasWallpaper, colorizer);
    setInteractionState(conversationMessage, pulse);
    setStatusIcons(messageRecord, hasWallpaper);
    setContactPhoto(author.get());
    setGroupMessageStatus(messageRecord, author.get());
    setGroupAuthorColor(messageRecord, hasWallpaper, colorizer);
    setAuthor(messageRecord, previousMessageRecord, nextMessageRecord, groupThread, hasWallpaper);
    setQuote(messageRecord, previousMessageRecord, nextMessageRecord, groupThread);
    setMessageSpacing(context, messageRecord, previousMessageRecord, nextMessageRecord, groupThread);
    setReactions(messageRecord);
    setFooter(messageRecord, nextMessageRecord, locale, groupThread, hasWallpaper);
    setStoryReactionLabel(messageRecord);
    setHasBeenQuoted(conversationMessage);
    setHasBeenScheduled(conversationMessage);

    if (audioViewStub.resolved()) {
      audioViewStub.get().setOnLongClickListener(passthroughClickListener);
    }

    isBound = true;
    this.author.observeForever(this);
    this.conversationRecipient.observeForever(this);
  }

  @Override
  public void setParentScrolling(boolean isParentScrolling) {
    bodyBubble.setParentScrolling(isParentScrolling);
  }

  @Override
  public void updateSelectedState() {
    setHasBeenQuoted(conversationMessage);
  }

  @Override
  public void updateTimestamps() {
    getActiveFooter(messageRecord).setMessageRecord(messageRecord, locale, displayMode);
  }

  @Override
  public void updateContactNameColor() {
    setGroupAuthorColor(messageRecord, hasWallpaper, colorizer);
  }

  @Override
  public boolean dispatchTouchEvent(MotionEvent ev) {
    if (isCondensedMode()) return super.dispatchTouchEvent(ev);

    switch (ev.getAction()) {
      case MotionEvent.ACTION_DOWN:
        getHandler().postDelayed(shrinkBubble, SHRINK_BUBBLE_DELAY_MILLIS);
        break;
      case MotionEvent.ACTION_UP:
      case MotionEvent.ACTION_CANCEL:
        getHandler().removeCallbacks(shrinkBubble);
        bodyBubble.animate()
                  .scaleX(1.0f)
                  .scaleY(1.0f);
        reactionsView.animate()
                     .scaleX(1.0f)
                     .scaleY(1.0f);

        if (quotedIndicator != null) {
          quotedIndicator.animate()
                         .scaleX(1.0f)
                         .scaleY(1.0f);
        }
        break;
    }

    return super.dispatchTouchEvent(ev);
  }

  @Override
  public boolean onInterceptTouchEvent(MotionEvent ev) {
    if (ev.getAction() == MotionEvent.ACTION_DOWN) {
      lastYDownRelativeToThis = ev.getY();
    }

    if (batchSelected.isEmpty()) {
      return super.onInterceptTouchEvent(ev);
    } else {
      return true;
    }
  }

  @Override
  protected void onDetachedFromWindow() {
    ConversationSwipeAnimationHelper.update(this, 0f, 1f);
    unbind();
    super.onDetachedFromWindow();
  }

  @Override
  public void setEventListener(@Nullable EventListener eventListener) {
    this.eventListener = eventListener;
  }

  @Override
  public void setGestureDetector(GestureDetector gestureDetector) {
    this.gestureDetector = gestureDetector;
  }

  public boolean disallowSwipe(float downX, float downY) {
    if (!hasAudio(messageRecord)) return false;

    audioViewStub.get().getSeekBarGlobalVisibleRect(SWIPE_RECT);
    return SWIPE_RECT.contains((int) downX, (int) downY);
  }

  public @Nullable ConversationItemBodyBubble getBodyBubble() {
    return bodyBubble;
  }

  public @Nullable View getQuotedIndicator() {
    return quotedIndicator;
  }

  public @Nullable ReactionsConversationView getReactionsView() {
    return reactionsView;
  }

  @Override
  protected void onMeasure(int widthMeasureSpec, int heightMeasureSpec) {
    super.onMeasure(widthMeasureSpec, heightMeasureSpec);

    if (isInEditMode()) {
      return;
    }

    boolean needsMeasure = false;

    if (hasQuote(messageRecord)) {
      if (quoteView == null) {
        throw new AssertionError();
      }
      int quoteWidth     = quoteView.getMeasuredWidth();
      int availableWidth = getAvailableMessageBubbleWidth(quoteView);

      if (quoteWidth != availableWidth) {
        quoteView.getLayoutParams().width = availableWidth;
        needsMeasure                      = true;
      }
    }

    int defaultTopMargin      = readDimen(R.dimen.message_bubble_default_footer_bottom_margin);
    int defaultBottomMargin   = readDimen(R.dimen.message_bubble_bottom_padding);
    int collapsedBottomMargin = readDimen(R.dimen.message_bubble_collapsed_bottom_padding);

    if (!updatingFooter &&
        getActiveFooter(messageRecord) == footer &&
        !hasAudio(messageRecord) &&
        !isStoryReaction(messageRecord) &&
        isFooterVisible(messageRecord, nextMessageRecord, groupThread) &&
        !bodyText.isJumbomoji() &&
        conversationMessage.getBottomButton() == null &&
        !StringUtil.hasMixedTextDirection(bodyText.getText()) &&
        !messageRecord.isRemoteDelete() &&
        bodyText.getLastLineWidth() > 0)
    {
      View dateView           = footer.getDateView();
      int  footerWidth        = footer.getMeasuredWidth();
      int  availableWidth     = getAvailableMessageBubbleWidth(bodyText);
      int  collapsedTopMargin = -1 * (dateView.getMeasuredHeight() + ViewUtil.dpToPx(4));

      if (bodyText.isSingleLine() && !messageRecord.isFailed()) {
        int maxBubbleWidth  = hasBigImageLinkPreview(messageRecord) || hasThumbnail(messageRecord) ? readDimen(R.dimen.media_bubble_max_width) : getMaxBubbleWidth();
        int bodyMargins     = ViewUtil.getLeftMargin(bodyText) + ViewUtil.getRightMargin(bodyText);
        int sizeWithMargins = bodyText.getMeasuredWidth() + ViewUtil.dpToPx(6) + footerWidth + bodyMargins;
        int minSize         = Math.min(maxBubbleWidth, Math.max(bodyText.getMeasuredWidth() + ViewUtil.dpToPx(6) + footerWidth + bodyMargins, bodyBubble.getMeasuredWidth()));

        if (hasQuote(messageRecord) && sizeWithMargins < availableWidth) {
          ViewUtil.setTopMargin(footer, collapsedTopMargin, false);
          ViewUtil.setBottomMargin(footer, collapsedBottomMargin, false);
          needsMeasure   = true;
          updatingFooter = true;
        } else if (sizeWithMargins != bodyText.getMeasuredWidth() && sizeWithMargins <= minSize) {
          bodyBubble.getLayoutParams().width = minSize;
          ViewUtil.setTopMargin(footer, collapsedTopMargin, false);
          ViewUtil.setBottomMargin(footer, collapsedBottomMargin, false);
          needsMeasure   = true;
          updatingFooter = true;
        }
      }

      if (!updatingFooter && !messageRecord.isFailed() && bodyText.getLastLineWidth() + ViewUtil.dpToPx(6) + footerWidth <= bodyText.getMeasuredWidth()) {
        ViewUtil.setTopMargin(footer, collapsedTopMargin, false);
        ViewUtil.setBottomMargin(footer, collapsedBottomMargin, false);
        updatingFooter = true;
        needsMeasure   = true;
      }
    }

    int defaultTopMarginForRecord = getDefaultTopMarginForRecord(messageRecord, defaultTopMargin, defaultBottomMargin);
    if (!updatingFooter && ViewUtil.getTopMargin(footer) != defaultTopMarginForRecord) {
      ViewUtil.setTopMargin(footer, defaultTopMarginForRecord, false);
      ViewUtil.setBottomMargin(footer, defaultBottomMargin, false);
      needsMeasure = true;
    }

    if (hasSharedContact(messageRecord)) {
      int contactWidth   = sharedContactStub.get().getMeasuredWidth();
      int availableWidth = getAvailableMessageBubbleWidth(sharedContactStub.get());

      if (contactWidth != availableWidth) {
        sharedContactStub.get().getLayoutParams().width = availableWidth;
        needsMeasure                                    = true;
      }
    }

    if (hasAudio(messageRecord)) {
      ConversationItemFooter activeFooter   = getActiveFooter(messageRecord);
      int                    availableWidth = getAvailableMessageBubbleWidth(footer);

      if (activeFooter.getVisibility() != GONE && activeFooter.getMeasuredWidth() != availableWidth) {
        activeFooter.getLayoutParams().width = availableWidth;
        needsMeasure                         = true;
      }

      int desiredWidth = audioViewStub.get().getMeasuredWidth() + ViewUtil.getLeftMargin(audioViewStub.get()) + ViewUtil.getRightMargin(audioViewStub.get());
      if (bodyBubble.getMeasuredWidth() != desiredWidth) {
        bodyBubble.getLayoutParams().width = desiredWidth;
        needsMeasure                       = true;
      }
    }

    if (needsMeasure) {
      if (measureCalls < MAX_MEASURE_CALLS) {
        measureCalls++;
        measure(widthMeasureSpec, heightMeasureSpec);
      } else {
        Log.w(TAG, "Hit measure() cap of " + MAX_MEASURE_CALLS);
      }
    } else {
      measureCalls   = 0;
      updatingFooter = false;
    }
  }

  private int getDefaultTopMarginForRecord(@NonNull MessageRecord messageRecord, int defaultTopMargin, int defaultBottomMargin) {
    if (isStoryReaction(messageRecord) && !messageRecord.isRemoteDelete()) {
      return defaultBottomMargin;
    } else {
      return defaultTopMargin;
    }
  }

  @Override
  public void onRecipientChanged(@NonNull Recipient modified) {
    if (!isBound) {
      return;
    }

    if (conversationRecipient.getId().equals(modified.getId())) {
      setBubbleState(messageRecord, modified, modified.getHasWallpaper(), colorizer);

      if (quoteView != null) {
        quoteView.setWallpaperEnabled(modified.getHasWallpaper());
      }

      if (audioViewStub.resolved()) {
        setAudioViewTint(messageRecord);
      }
    }

    if (author.getId().equals(modified.getId())) {
      setContactPhoto(modified);
      setGroupMessageStatus(messageRecord, modified);
    }
  }

  private int getAvailableMessageBubbleWidth(@NonNull View forView) {
    int availableWidth;
    if (hasAudio(messageRecord)) {
      availableWidth = audioViewStub.get().getMeasuredWidth() + ViewUtil.getLeftMargin(audioViewStub.get()) + ViewUtil.getRightMargin(audioViewStub.get());
    } else if (!isViewOnceMessage(messageRecord) && (hasThumbnail(messageRecord) || hasBigImageLinkPreview(messageRecord))) {
      availableWidth = mediaThumbnailStub.require().getMeasuredWidth();
    } else {
      availableWidth = bodyBubble.getMeasuredWidth() - bodyBubble.getPaddingLeft() - bodyBubble.getPaddingRight();
    }

    availableWidth = Math.min(availableWidth, getMaxBubbleWidth());

    availableWidth -= ViewUtil.getLeftMargin(forView) + ViewUtil.getRightMargin(forView);

    return availableWidth;
  }

  private int getMaxBubbleWidth() {
    int paddings = getPaddingLeft() + getPaddingRight() + ViewUtil.getLeftMargin(bodyBubble) + ViewUtil.getRightMargin(bodyBubble);
    if (groupThread && !messageRecord.isOutgoing() && !messageRecord.isRemoteDelete()) {
      paddings += contactPhoto.getLayoutParams().width + ViewUtil.getLeftMargin(contactPhoto) + ViewUtil.getRightMargin(contactPhoto);
    }
    return getMeasuredWidth() - paddings;
  }

  private void initializeAttributes() {
    defaultBubbleColor             = ContextCompat.getColor(context, R.color.conversation_item_recv_bubble_color_normal);
    defaultBubbleColorForWallpaper = ContextCompat.getColor(context, R.color.conversation_item_recv_bubble_color_wallpaper);
  }

  private @ColorInt int getDefaultBubbleColor(boolean hasWallpaper) {
    return hasWallpaper ? defaultBubbleColorForWallpaper : defaultBubbleColor;
  }

  @Override
  public void unbind() {
    isBound = false;

    if (author != null) {
      author.removeForeverObserver(this);
    }

    if (conversationRecipient != null) {
      conversationRecipient.removeForeverObserver(this);
    }

    bodyBubble.setVideoPlayerProjection(null);
    bodyBubble.setQuoteViewProjection(null);

    requestManager = null;
  }

  @Override
  public @NonNull MultiselectPart getMultiselectPartForLatestTouch() {
    MultiselectCollection parts = conversationMessage.getMultiselectCollection();

    if (parts.isSingle()) {
      return parts.asSingle().getSinglePart();
    }

    MultiselectPart top    = parts.asDouble().getTopPart();
    MultiselectPart bottom = parts.asDouble().getBottomPart();

    if (hasThumbnail(messageRecord)) {
      return isTouchBelowBoundary(mediaThumbnailStub.require()) ? bottom : top;
    } else if (hasDocument(messageRecord)) {
      return isTouchBelowBoundary(documentViewStub.get()) ? bottom : top;
    } else if (hasAudio(messageRecord)) {
      return isTouchBelowBoundary(audioViewStub.get()) ? bottom : top;
    } {
      throw new IllegalStateException("Found a situation where we have something other than a thumbnail or a document.");
    }
  }

  private boolean isTouchBelowBoundary(@NonNull View child) {
    Projection childProjection = Projection.relativeToParent(this, child, null);
    float      childBoundary   = childProjection.getY() + childProjection.getHeight();

    return lastYDownRelativeToThis > childBoundary;
  }

  @Override
  public int getTopBoundaryOfMultiselectPart(@NonNull MultiselectPart multiselectPart) {

    boolean isTextPart       = multiselectPart instanceof MultiselectPart.Text;
    boolean isAttachmentPart = multiselectPart instanceof MultiselectPart.Attachments;

    if (hasThumbnail(messageRecord) && isAttachmentPart) {
      return getProjectionTop(mediaThumbnailStub.require());
    } else if (hasThumbnail(messageRecord) && isTextPart) {
      return getProjectionBottom(mediaThumbnailStub.require());
    } else if (hasDocument(messageRecord) && isAttachmentPart) {
      return getProjectionTop(documentViewStub.get());
    } else if (hasDocument(messageRecord) && isTextPart) {
      return getProjectionBottom(documentViewStub.get());
    } else if (hasAudio(messageRecord) && isAttachmentPart) {
      return getProjectionTop(audioViewStub.get());
    } else if (hasAudio(messageRecord) && isTextPart) {
      return getProjectionBottom(audioViewStub.get());
    } else if (hasNoBubble(messageRecord)) {
      return getTop();
    } else {
      return getProjectionTop(bodyBubble);
    }
  }

  private static int getProjectionTop(@NonNull View child) {
    Projection projection = Projection.relativeToViewRoot(child, null);
    int        y          = (int) projection.getY();
    projection.release();
    return y;
  }

  private static int getProjectionBottom(@NonNull View child) {
    Projection projection = Projection.relativeToViewRoot(child, null);
    int        bottom     = (int) projection.getY() + projection.getHeight();
    projection.release();
    return bottom;
  }

  @Override
  public int getBottomBoundaryOfMultiselectPart(@NonNull MultiselectPart multiselectPart) {
    if (multiselectPart instanceof MultiselectPart.Attachments && hasThumbnail(messageRecord)) {
      return getProjectionBottom(mediaThumbnailStub.require());
    } else if (multiselectPart instanceof MultiselectPart.Attachments && hasDocument(messageRecord)) {
      return getProjectionBottom(documentViewStub.get());
    } else if (multiselectPart instanceof MultiselectPart.Attachments && hasAudio(messageRecord)) {
      return getProjectionBottom(audioViewStub.get());
    } else if (hasNoBubble(messageRecord)) {
      return getBottom();
    } else {
      return getProjectionBottom(bodyBubble);
    }
  }

  @Override
  public boolean hasNonSelectableMedia() {
    return hasQuote(messageRecord) || hasLinkPreview(messageRecord);
  }

  @Override
  public @NonNull ConversationMessage getConversationMessage() {
    return conversationMessage;
  }

  public boolean isOutgoing() {
    return conversationMessage.getMessageRecord().isOutgoing();
  }

  /// MessageRecord Attribute Parsers

  private void setBubbleState(MessageRecord messageRecord, @NonNull Recipient recipient, boolean hasWallpaper, @NonNull Colorizer colorizer) {
    this.hasWallpaper = hasWallpaper;

    ViewUtil.updateLayoutParams(bodyBubble, LayoutParams.WRAP_CONTENT, LayoutParams.WRAP_CONTENT);
    bodyText.setTextColor(colorizer.getIncomingBodyTextColor(context, hasWallpaper));
    bodyText.setLinkTextColor(colorizer.getIncomingBodyTextColor(context, hasWallpaper));

    if (messageRecord.isOutgoing() && !messageRecord.isRemoteDelete()) {
      bodyBubble.getBackground().setColorFilter(recipient.getChatColors().getChatBubbleColorFilter());
      bodyText.setTextColor(colorizer.getOutgoingBodyTextColor(context));
      bodyText.setLinkTextColor(colorizer.getOutgoingBodyTextColor(context));
      footer.setTextColor(colorizer.getOutgoingFooterTextColor(context));
      footer.setIconColor(colorizer.getOutgoingFooterIconColor(context));
      footer.setRevealDotColor(colorizer.getOutgoingFooterIconColor(context));
      footer.setOnlyShowSendingStatus(false, messageRecord);
    } else if (messageRecord.isRemoteDelete()) {
      if (hasWallpaper) {
        bodyBubble.getBackground().setColorFilter(ContextCompat.getColor(context, R.color.wallpaper_bubble_color), PorterDuff.Mode.SRC_IN);
      } else {
        bodyBubble.getBackground().setColorFilter(ContextCompat.getColor(context, R.color.signal_background_primary), PorterDuff.Mode.MULTIPLY);
        footer.setIconColor(ContextCompat.getColor(context, R.color.signal_icon_tint_secondary));
        footer.setRevealDotColor(ContextCompat.getColor(context, R.color.signal_icon_tint_secondary));
      }
      footer.setTextColor(ContextCompat.getColor(context, R.color.signal_text_secondary));
      footer.setOnlyShowSendingStatus(messageRecord.isRemoteDelete(), messageRecord);
    } else {
      bodyBubble.getBackground().setColorFilter(getDefaultBubbleColor(hasWallpaper), PorterDuff.Mode.SRC_IN);
      footer.setTextColor(colorizer.getIncomingFooterTextColor(context, hasWallpaper));
      footer.setIconColor(colorizer.getIncomingFooterIconColor(context, hasWallpaper));
      footer.setRevealDotColor(colorizer.getIncomingFooterIconColor(context, hasWallpaper));
      footer.setOnlyShowSendingStatus(false, messageRecord);
    }

    outliner.setColor(ContextCompat.getColor(context, R.color.signal_text_secondary));

    pulseOutliner.setColor(ContextCompat.getColor(getContext(), R.color.signal_inverse_transparent));
    pulseOutliner.setStrokeWidth(ViewUtil.dpToPx(4));

    outliners.clear();
    if (shouldDrawBodyBubbleOutline(messageRecord, hasWallpaper)) {
      outliners.add(outliner);
    }
    outliners.add(pulseOutliner);

    bodyBubble.setOutliners(outliners);

    if (audioViewStub.resolved()) {
      setAudioViewTint(messageRecord);
    }

    if (hasWallpaper) {
      replyIcon.setBackgroundResource(R.drawable.wallpaper_message_decoration_background);
    } else {
      replyIcon.setBackground(null);
    }
  }

  private void setAudioViewTint(MessageRecord messageRecord) {
    if (hasAudio(messageRecord)) {
      if (!messageRecord.isOutgoing()) {
        if (hasWallpaper) {
          audioViewStub.get().setTint(getContext().getResources().getColor(R.color.conversation_item_incoming_audio_foreground_tint_wallpaper));
          audioViewStub.get().setProgressAndPlayBackgroundTint(getContext().getResources().getColor(R.color.conversation_item_incoming_audio_play_pause_background_tint_wallpaper));
        } else {
          audioViewStub.get().setTint(getContext().getResources().getColor(R.color.conversation_item_incoming_audio_foreground_tint_normal));
          audioViewStub.get().setProgressAndPlayBackgroundTint(getContext().getResources().getColor(R.color.conversation_item_incoming_audio_play_pause_background_tint_normal));
        }
      } else {
        audioViewStub.get().setTint(getContext().getResources().getColor(R.color.conversation_item_outgoing_audio_foreground_tint));
        audioViewStub.get().setProgressAndPlayBackgroundTint(getContext().getResources().getColor(R.color.signal_colorTransparent2));
      }
    }
  }

  private void setInteractionState(ConversationMessage conversationMessage, boolean pulseMention) {
    Set<MultiselectPart> multiselectParts  = conversationMessage.getMultiselectCollection().toSet();
    boolean              isMessageSelected = Util.hasItems(Sets.intersection(multiselectParts, batchSelected));

    if (isMessageSelected) {
      setSelected(true);
    } else if (pulseMention) {
      setSelected(false);
    } else {
      setSelected(false);
    }

    if (mediaThumbnailStub.resolved()) {
      mediaThumbnailStub.require().setFocusable(!shouldInterceptClicks(conversationMessage.getMessageRecord()) && batchSelected.isEmpty());
      mediaThumbnailStub.require().setClickable(!shouldInterceptClicks(conversationMessage.getMessageRecord()) && batchSelected.isEmpty());
      mediaThumbnailStub.require().setLongClickable(batchSelected.isEmpty());
    }

    if (audioViewStub.resolved()) {
      audioViewStub.get().setFocusable(!shouldInterceptClicks(conversationMessage.getMessageRecord()) && batchSelected.isEmpty());
      audioViewStub.get().setClickable(batchSelected.isEmpty());
      audioViewStub.get().setEnabled(batchSelected.isEmpty());
    }

    if (documentViewStub.resolved()) {
      documentViewStub.get().setFocusable(!shouldInterceptClicks(conversationMessage.getMessageRecord()) && batchSelected.isEmpty());
      documentViewStub.get().setClickable(batchSelected.isEmpty());
    }
  }

  private boolean shouldDrawBodyBubbleOutline(MessageRecord messageRecord, boolean hasWallpaper) {
    if (hasWallpaper) {
      return false;
    } else {
      return messageRecord.isRemoteDelete();
    }
  }

  /**
   * Whether or not we're rendering this item in a constrained space.
   * Today this is only {@link org.thoughtcrime.securesms.conversation.quotes.MessageQuotesBottomSheet}.
   */
  private boolean isCondensedMode() {
    return displayMode instanceof ConversationItemDisplayMode.Condensed;
  }

  /**
   * Whether or not we want to condense the actual content of the bubble. e.g. shorten image height, text content, etc.
   * Today, we only want to do this for the first message when we're in condensed mode.
   */
  private boolean isContentCondensed() {
    return isCondensedMode() && !previousMessage.isPresent();
  }

  private boolean isStoryReaction(MessageRecord messageRecord) {
    return MessageRecordUtil.isStoryReaction(messageRecord);
  }

  private boolean isCaptionlessMms(MessageRecord messageRecord) {
    return MessageRecordUtil.isCaptionlessMms(messageRecord, context);
  }

  private boolean hasAudio(MessageRecord messageRecord) {
    return MessageRecordUtil.hasAudio(messageRecord);
  }

  private boolean hasThumbnail(MessageRecord messageRecord) {
    return MessageRecordUtil.hasThumbnail(messageRecord);
  }

  private boolean hasSticker(MessageRecord messageRecord) {
    return MessageRecordUtil.hasSticker(messageRecord);
  }

  private boolean isBorderless(MessageRecord messageRecord) {
    return MessageRecordUtil.isBorderless(messageRecord, context);
  }

  private boolean hasNoBubble(MessageRecord messageRecord) {
    return MessageRecordUtil.hasNoBubble(messageRecord, context);
  }

  private boolean hasOnlyThumbnail(MessageRecord messageRecord) {
    return MessageRecordUtil.hasOnlyThumbnail(messageRecord, context);
  }

  private boolean hasDocument(MessageRecord messageRecord) {
    return MessageRecordUtil.hasDocument(messageRecord);
  }

  private boolean hasExtraText(MessageRecord messageRecord) {
    return MessageRecordUtil.hasExtraText(messageRecord) || (!messageRecord.isDisplayBodyEmpty(context) && isContentCondensed());
  }

  private boolean hasQuote(MessageRecord messageRecord) {
    return MessageRecordUtil.hasQuote(messageRecord);
  }

  private boolean hasSharedContact(MessageRecord messageRecord) {
    return MessageRecordUtil.hasSharedContact(messageRecord);
  }

  private boolean hasLinkPreview(MessageRecord messageRecord) {
    return MessageRecordUtil.hasLinkPreview(messageRecord);
  }

  private boolean hasBigImageLinkPreview(MessageRecord messageRecord) {
    return MessageRecordUtil.hasBigImageLinkPreview(messageRecord, context) && !isContentCondensed();
  }

  private boolean isViewOnceMessage(MessageRecord messageRecord) {
    return MessageRecordUtil.isViewOnceMessage(messageRecord);
  }

  private boolean isGiftMessage(MessageRecord messageRecord) {
    return MessageRecordUtil.hasGiftBadge(messageRecord);
  }

  private void setBodyText(@NonNull MessageRecord messageRecord,
                           @Nullable String searchQuery,
                           boolean messageRequestAccepted)
  {
    bodyText.setClickable(false);
    bodyText.setFocusable(false);
    bodyText.setTextSize(TypedValue.COMPLEX_UNIT_SP, SignalStore.settings().getMessageFontSize());
    bodyText.setMovementMethod(LongClickMovementMethod.getInstance(getContext()));

    if (messageRecord.isRemoteDelete()) {
      String          deletedMessage = context.getString(messageRecord.isOutgoing() ? R.string.ConversationItem_you_deleted_this_message : R.string.ConversationItem_this_message_was_deleted);
      SpannableString italics        = new SpannableString(deletedMessage);
      italics.setSpan(new StyleSpan(android.graphics.Typeface.ITALIC), 0, deletedMessage.length(), Spannable.SPAN_EXCLUSIVE_EXCLUSIVE);
      italics.setSpan(new ForegroundColorSpan(ContextCompat.getColor(context, R.color.signal_text_primary)),
                      0,
                      deletedMessage.length(),
                      Spanned.SPAN_EXCLUSIVE_EXCLUSIVE);

      bodyText.setText(italics);
      bodyText.setVisibility(View.VISIBLE);
      bodyText.setOverflowText(null);
    } else if (isCaptionlessMms(messageRecord) || isStoryReaction(messageRecord) || isGiftMessage(messageRecord) || messageRecord.isPaymentNotification()) {
      bodyText.setText(null);
      bodyText.setOverflowText(null);
      bodyText.setVisibility(View.GONE);
    } else {
      Spannable styledText = conversationMessage.getDisplayBody(getContext());
      if (messageRequestAccepted) {
        linkifyMessageBody(styledText, batchSelected.isEmpty());
      }
      styledText = SearchUtil.getHighlightedSpan(locale, STYLE_FACTORY, styledText, searchQuery, SearchUtil.STRICT);

      if (hasExtraText(messageRecord)) {
        bodyText.setOverflowText(getLongMessageSpan(messageRecord));
      } else {
        bodyText.setOverflowText(null);
      }

      if (messageRecord.isOutgoing()) {
        bodyText.setMentionBackgroundTint(ContextCompat.getColor(context, R.color.transparent_black_25));
      } else {
        bodyText.setMentionBackgroundTint(ContextCompat.getColor(context, ThemeUtil.isDarkTheme(context) ? R.color.core_grey_60 : R.color.core_grey_20));
      }

      if (isContentCondensed()) {
        bodyText.setMaxLines(CONDENSED_MODE_MAX_LINES);
      } else {
        bodyText.setMaxLines(Integer.MAX_VALUE);
      }

      bodyText.setText(StringUtil.trim(styledText));
      bodyText.setVisibility(View.VISIBLE);

      if (conversationMessage.getBottomButton() != null) {
        callToActionStub.get().setVisibility(View.VISIBLE);
        callToActionStub.get().setText(conversationMessage.getBottomButton().label);
        callToActionStub.get().setOnClickListener(v -> {
          if (eventListener != null) {
            eventListener.onCallToAction(conversationMessage.getBottomButton().action);
          }
        });
      } else if (callToActionStub.resolved()) {
        callToActionStub.get().setVisibility(View.GONE);
      }
    }
  }

  private void setMediaAttributes(@NonNull MessageRecord messageRecord,
                                  @NonNull Optional<MessageRecord> previousRecord,
                                  @NonNull Optional<MessageRecord> nextRecord,
                                  boolean isGroupThread,
                                  boolean hasWallpaper,
                                  boolean messageRequestAccepted,
                                  boolean allowedToPlayInline)
  {
    boolean showControls = !MessageRecordUtil.isScheduled(messageRecord) && (messageRecord.isMediaPending() || !messageRecord.isFailed());

    ViewUtil.setTopMargin(bodyText, readDimen(R.dimen.message_bubble_top_padding));

    bodyBubble.setQuoteViewProjection(null);
    bodyBubble.setVideoPlayerProjection(null);

    if (eventListener != null && audioViewStub.resolved()) {
      Log.d(TAG, "setMediaAttributes: unregistering voice note callbacks for audio slide " + audioViewStub.get().getAudioSlideUri());
      eventListener.onUnregisterVoiceNoteCallbacks(audioViewStub.get().getPlaybackStateObserver());
    }

    footer.setPlaybackSpeedListener(null);

    if (isViewOnceMessage(messageRecord) && !messageRecord.isRemoteDelete()) {
      revealableStub.get().setVisibility(VISIBLE);
      if (mediaThumbnailStub.resolved()) mediaThumbnailStub.require().setVisibility(View.GONE);
      if (audioViewStub.resolved()) audioViewStub.get().setVisibility(View.GONE);
      if (documentViewStub.resolved()) documentViewStub.get().setVisibility(View.GONE);
      if (sharedContactStub.resolved()) sharedContactStub.get().setVisibility(GONE);
      if (linkPreviewStub.resolved()) linkPreviewStub.get().setVisibility(GONE);
      if (stickerStub.resolved()) stickerStub.get().setVisibility(View.GONE);
      if (callToActionStub.resolved()) callToActionStub.get().setVisibility(View.GONE);
      if (joinCallLinkStub.resolved()) joinCallLinkStub.get().setVisibility(View.GONE);
      paymentViewStub.setVisibility(View.GONE);

      revealableStub.get().setMessage((MmsMessageRecord) messageRecord, hasWallpaper);
      revealableStub.get().setOnClickListener(revealableClickListener);
      revealableStub.get().setOnLongClickListener(passthroughClickListener);

      updateRevealableMargins(messageRecord, previousRecord, nextRecord, isGroupThread);

      footer.setVisibility(VISIBLE);
    } else if (hasSharedContact(messageRecord)) {
      sharedContactStub.get().setVisibility(VISIBLE);
      if (audioViewStub.resolved()) audioViewStub.get().setVisibility(View.GONE);
      if (mediaThumbnailStub.resolved()) mediaThumbnailStub.require().setVisibility(View.GONE);
      if (documentViewStub.resolved()) documentViewStub.get().setVisibility(View.GONE);
      if (linkPreviewStub.resolved()) linkPreviewStub.get().setVisibility(GONE);
      if (stickerStub.resolved()) stickerStub.get().setVisibility(View.GONE);
      if (revealableStub.resolved()) revealableStub.get().setVisibility(View.GONE);
      if (joinCallLinkStub.resolved()) joinCallLinkStub.get().setVisibility(View.GONE);
      paymentViewStub.setVisibility(View.GONE);

      sharedContactStub.get().setContact(((MmsMessageRecord) messageRecord).getSharedContacts().get(0), requestManager, locale);
      sharedContactStub.get().setEventListener(sharedContactEventListener);
      sharedContactStub.get().setOnClickListener(sharedContactClickListener);
      sharedContactStub.get().setOnLongClickListener(passthroughClickListener);

      setSharedContactCorners(messageRecord, previousRecord, nextRecord, isGroupThread);

      ViewUtil.updateLayoutParams(bodyText, ViewGroup.LayoutParams.WRAP_CONTENT, ViewGroup.LayoutParams.WRAP_CONTENT);
      ViewUtil.updateLayoutParamsIfNonNull(groupSenderHolder, ViewGroup.LayoutParams.WRAP_CONTENT, ViewGroup.LayoutParams.WRAP_CONTENT);
      footer.setVisibility(GONE);
    } else if (hasLinkPreview(messageRecord) && messageRequestAccepted) {
      linkPreviewStub.get().setVisibility(View.VISIBLE);
      if (audioViewStub.resolved()) audioViewStub.get().setVisibility(View.GONE);
      if (mediaThumbnailStub.resolved()) mediaThumbnailStub.require().setVisibility(View.GONE);
      if (documentViewStub.resolved()) documentViewStub.get().setVisibility(View.GONE);
      if (sharedContactStub.resolved()) sharedContactStub.get().setVisibility(GONE);
      if (stickerStub.resolved()) stickerStub.get().setVisibility(View.GONE);
      if (revealableStub.resolved()) revealableStub.get().setVisibility(View.GONE);
      if (joinCallLinkStub.resolved()) joinCallLinkStub.get().setVisibility(View.GONE);
      paymentViewStub.setVisibility(View.GONE);

      //noinspection ConstantConditions
      LinkPreview linkPreview = ((MmsMessageRecord) messageRecord).getLinkPreviews().get(0);

      if (FeatureFlags.adHocCalling()) {
        CallLinkRootKey callLinkRootKey = CallLinks.parseUrl(linkPreview.getUrl());
        if (callLinkRootKey != null) {
          joinCallLinkStub.setVisibility(View.VISIBLE);
          joinCallLinkStub.get().setTextColor(messageRecord.isOutgoing() ? R.color.signal_colorOnCustom : R.color.signal_colorPrimary);
          joinCallLinkStub.get().setStrokeColor(messageRecord.isOutgoing() ? R.color.signal_colorOnCustom : R.color.signal_colorOutline);
          joinCallLinkStub.get().setJoinClickListener(v -> {
            if (eventListener != null) {
              eventListener.onJoinCallLink(callLinkRootKey);
            }
          });
        }
      }

      if (hasBigImageLinkPreview(messageRecord)) {
        mediaThumbnailStub.require().setVisibility(VISIBLE);
        mediaThumbnailStub.require().setMinimumThumbnailWidth(readDimen(R.dimen.media_bubble_min_width_with_content));
        mediaThumbnailStub.require().setMaximumThumbnailHeight(readDimen(R.dimen.media_bubble_max_height));
        mediaThumbnailStub.require().setImageResource(requestManager, Collections.singletonList(new ImageSlide(linkPreview.getThumbnail().get())), showControls, false);
        mediaThumbnailStub.require().setThumbnailClickListener(new LinkPreviewThumbnailClickListener());
        mediaThumbnailStub.require().setStartTransferClickListener(downloadClickListener);
        mediaThumbnailStub.require().setCancelTransferClickListener(attachmentCancelClickListener);
        mediaThumbnailStub.require().setPlayVideoClickListener(playVideoClickListener);
        mediaThumbnailStub.require().setOnLongClickListener(passthroughClickListener);

        linkPreviewStub.get().setLinkPreview(requestManager, linkPreview, false);

        setThumbnailCorners(messageRecord, previousRecord, nextRecord, isGroupThread);
        setLinkPreviewCorners(messageRecord, previousRecord, nextRecord, isGroupThread, true);

        ViewUtil.updateLayoutParams(bodyText, ViewGroup.LayoutParams.MATCH_PARENT, ViewGroup.LayoutParams.WRAP_CONTENT);
        ViewUtil.updateLayoutParamsIfNonNull(groupSenderHolder, ViewGroup.LayoutParams.MATCH_PARENT, ViewGroup.LayoutParams.WRAP_CONTENT);
        ViewUtil.setTopMargin(linkPreviewStub.get(), 0);
      } else {
        linkPreviewStub.get().setLinkPreview(requestManager, linkPreview, true, !isContentCondensed(), displayMode.getScheduleMessageMode());
        linkPreviewStub.get().setDownloadClickedListener(downloadClickListener);
        setLinkPreviewCorners(messageRecord, previousRecord, nextRecord, isGroupThread, false);
        ViewUtil.updateLayoutParams(bodyText, ViewGroup.LayoutParams.WRAP_CONTENT, ViewGroup.LayoutParams.WRAP_CONTENT);
        ViewUtil.updateLayoutParamsIfNonNull(groupSenderHolder, ViewGroup.LayoutParams.WRAP_CONTENT, ViewGroup.LayoutParams.WRAP_CONTENT);

        //noinspection ConstantConditions
        int topMargin = isGroupThread && isStartOfMessageCluster(messageRecord, previousRecord, isGroupThread) && !messageRecord.isOutgoing() ? readDimen(R.dimen.message_bubble_top_padding) : 0;
        ViewUtil.setTopMargin(linkPreviewStub.get(), topMargin);
      }

      linkPreviewStub.get().setOnClickListener(linkPreviewClickListener);
      linkPreviewStub.get().setOnLongClickListener(passthroughClickListener);
      linkPreviewStub.get().setBackgroundColor(getDefaultBubbleColor(hasWallpaper));

      footer.setVisibility(VISIBLE);
    } else if (hasAudio(messageRecord)) {
      audioViewStub.get().setVisibility(View.VISIBLE);
      if (mediaThumbnailStub.resolved()) mediaThumbnailStub.require().setVisibility(View.GONE);
      if (documentViewStub.resolved()) documentViewStub.get().setVisibility(View.GONE);
      if (sharedContactStub.resolved()) sharedContactStub.get().setVisibility(GONE);
      if (linkPreviewStub.resolved()) linkPreviewStub.get().setVisibility(GONE);
      if (stickerStub.resolved()) stickerStub.get().setVisibility(View.GONE);
      if (revealableStub.resolved()) revealableStub.get().setVisibility(View.GONE);
      if (joinCallLinkStub.resolved()) joinCallLinkStub.get().setVisibility(View.GONE);
      paymentViewStub.setVisibility(View.GONE);

      audioViewStub.get().setAudio(Objects.requireNonNull(((MmsMessageRecord) messageRecord).getSlideDeck().getAudioSlide()), new AudioViewCallbacks(), showControls, true);
      audioViewStub.get().setDownloadClickListener(singleDownloadClickListener);
      audioViewStub.get().setOnLongClickListener(passthroughClickListener);

      if (eventListener != null) {
        Log.d(TAG, "setMediaAttributes: registered listener for audio slide " + audioViewStub.get().getAudioSlideUri());
        eventListener.onRegisterVoiceNoteCallbacks(audioViewStub.get().getPlaybackStateObserver());
      } else {
        Log.w(TAG, "setMediaAttributes: could not register listener for audio slide " + audioViewStub.get().getAudioSlideUri());
      }

      ViewUtil.updateLayoutParams(bodyText, ViewGroup.LayoutParams.WRAP_CONTENT, ViewGroup.LayoutParams.WRAP_CONTENT);
      ViewUtil.updateLayoutParamsIfNonNull(groupSenderHolder, ViewGroup.LayoutParams.WRAP_CONTENT, ViewGroup.LayoutParams.WRAP_CONTENT);

      footer.setPlaybackSpeedListener(new AudioPlaybackSpeedToggleListener());
      footer.setVisibility(VISIBLE);
    } else if (hasDocument(messageRecord)) {
      documentViewStub.get().setVisibility(View.VISIBLE);
      if (mediaThumbnailStub.resolved()) mediaThumbnailStub.require().setVisibility(View.GONE);
      if (audioViewStub.resolved()) audioViewStub.get().setVisibility(View.GONE);
      if (sharedContactStub.resolved()) sharedContactStub.get().setVisibility(GONE);
      if (linkPreviewStub.resolved()) linkPreviewStub.get().setVisibility(GONE);
      if (stickerStub.resolved()) stickerStub.get().setVisibility(View.GONE);
      if (revealableStub.resolved()) revealableStub.get().setVisibility(View.GONE);
      if (joinCallLinkStub.resolved()) joinCallLinkStub.get().setVisibility(View.GONE);
      paymentViewStub.setVisibility(View.GONE);

      //noinspection ConstantConditions
      documentViewStub.get().setDocument(
          ((MmsMessageRecord) messageRecord).getSlideDeck().getDocumentSlide(),
          showControls,
          displayMode != ConversationItemDisplayMode.Detailed.INSTANCE
      );
      documentViewStub.get().setDocumentClickListener(new ThumbnailClickListener());
      documentViewStub.get().setDownloadClickListener(singleDownloadClickListener);
      documentViewStub.get().setOnLongClickListener(passthroughClickListener);

      ViewUtil.updateLayoutParams(bodyText, ViewGroup.LayoutParams.WRAP_CONTENT, ViewGroup.LayoutParams.WRAP_CONTENT);
      ViewUtil.updateLayoutParamsIfNonNull(groupSenderHolder, ViewGroup.LayoutParams.WRAP_CONTENT, ViewGroup.LayoutParams.WRAP_CONTENT);
      ViewUtil.setTopMargin(bodyText, 0);

      footer.setVisibility(VISIBLE);
    } else if ((hasSticker(messageRecord) && isCaptionlessMms(messageRecord)) || isBorderless(messageRecord)) {
      bodyBubble.setBackgroundColor(Color.TRANSPARENT);

      stickerStub.get().setVisibility(View.VISIBLE);
      if (mediaThumbnailStub.resolved()) mediaThumbnailStub.require().setVisibility(View.GONE);
      if (audioViewStub.resolved()) audioViewStub.get().setVisibility(View.GONE);
      if (documentViewStub.resolved()) documentViewStub.get().setVisibility(View.GONE);
      if (sharedContactStub.resolved()) sharedContactStub.get().setVisibility(GONE);
      if (linkPreviewStub.resolved()) linkPreviewStub.get().setVisibility(GONE);
      if (revealableStub.resolved()) revealableStub.get().setVisibility(View.GONE);
      if (joinCallLinkStub.resolved()) joinCallLinkStub.get().setVisibility(View.GONE);
      paymentViewStub.setVisibility(View.GONE);

      if (hasSticker(messageRecord)) {
        //noinspection ConstantConditions
        stickerStub.get().setSlide(requestManager, ((MmsMessageRecord) messageRecord).getSlideDeck().getStickerSlide());
        stickerStub.get().setThumbnailClickListener(new StickerClickListener());
      } else {
        //noinspection ConstantConditions
        stickerStub.get().setSlide(requestManager, ((MmsMessageRecord) messageRecord).getSlideDeck().getThumbnailSlide());
        stickerStub.get().setThumbnailClickListener((v, slide) -> performClick());
      }

      stickerStub.get().setDownloadClickListener(downloadClickListener);
      stickerStub.get().setOnLongClickListener(passthroughClickListener);
      stickerStub.get().setOnClickListener(passthroughClickListener);

      ViewUtil.updateLayoutParams(bodyText, ViewGroup.LayoutParams.WRAP_CONTENT, ViewGroup.LayoutParams.WRAP_CONTENT);
      ViewUtil.updateLayoutParamsIfNonNull(groupSenderHolder, ViewGroup.LayoutParams.WRAP_CONTENT, ViewGroup.LayoutParams.WRAP_CONTENT);

      footer.setVisibility(VISIBLE);
    } else if (hasNoBubble(messageRecord)) {
      bodyBubble.setBackgroundColor(Color.TRANSPARENT);
    } else if (hasThumbnail(messageRecord)) {
      mediaThumbnailStub.require().setVisibility(View.VISIBLE);
      if (audioViewStub.resolved()) audioViewStub.get().setVisibility(View.GONE);
      if (documentViewStub.resolved()) documentViewStub.get().setVisibility(View.GONE);
      if (sharedContactStub.resolved()) sharedContactStub.get().setVisibility(GONE);
      if (linkPreviewStub.resolved()) linkPreviewStub.get().setVisibility(GONE);
      if (stickerStub.resolved()) stickerStub.get().setVisibility(View.GONE);
      if (revealableStub.resolved()) revealableStub.get().setVisibility(View.GONE);
      if (joinCallLinkStub.resolved()) joinCallLinkStub.get().setVisibility(View.GONE);
      paymentViewStub.setVisibility(View.GONE);

      final SlideDeck slideDeck       = ((MmsMessageRecord) messageRecord).getSlideDeck();
      List<Slide>     thumbnailSlides = slideDeck.getThumbnailSlides();
      mediaThumbnailStub.require().setMinimumThumbnailWidth(readDimen(isCaptionlessMms(messageRecord) ? R.dimen.media_bubble_min_width_solo
                                                                                                      : R.dimen.media_bubble_min_width_with_content));
      mediaThumbnailStub.require().setMaximumThumbnailHeight(readDimen(isContentCondensed() ? R.dimen.media_bubble_max_height_condensed
                                                                                            : R.dimen.media_bubble_max_height));

      mediaThumbnailStub.require().setThumbnailClickListener(new ThumbnailClickListener());
      mediaThumbnailStub.require().setCancelTransferClickListener(attachmentCancelClickListener);
      mediaThumbnailStub.require().setPlayVideoClickListener(playVideoClickListener);
      mediaThumbnailStub.require().setOnLongClickListener(passthroughClickListener);
      mediaThumbnailStub.require().setOnClickListener(passthroughClickListener);
      mediaThumbnailStub.require().showShade(messageRecord.isDisplayBodyEmpty(getContext()) && !hasExtraText(messageRecord));
      mediaThumbnailStub.require().setImageResource(requestManager,
                                                    thumbnailSlides,
                                                    showControls,
                                                    false);
      if (!messageRecord.isOutgoing()) {
        mediaThumbnailStub.require().setConversationColor(getDefaultBubbleColor(hasWallpaper));
        mediaThumbnailStub.require().setStartTransferClickListener(downloadClickListener);
      } else {
        mediaThumbnailStub.require().setConversationColor(Color.TRANSPARENT);
        if (doAnySlidesLackData(slideDeck)) {
          mediaThumbnailStub.require().setStartTransferClickListener(downloadClickListener);
        } else {
          mediaThumbnailStub.require().setStartTransferClickListener(new ResendClickListener(messageRecord));
        }
      }

      mediaThumbnailStub.require().setBorderless(false);

      setThumbnailCorners(messageRecord, previousRecord, nextRecord, isGroupThread);

      ViewUtil.updateLayoutParams(bodyText, ViewGroup.LayoutParams.MATCH_PARENT, ViewGroup.LayoutParams.WRAP_CONTENT);
      ViewUtil.updateLayoutParamsIfNonNull(groupSenderHolder, ViewGroup.LayoutParams.MATCH_PARENT, ViewGroup.LayoutParams.WRAP_CONTENT);

      footer.setVisibility(VISIBLE);

      if (thumbnailSlides.size() == 1 &&
          thumbnailSlides.get(0).isVideoGif() &&
          thumbnailSlides.get(0) instanceof VideoSlide)
      {
        Uri uri = thumbnailSlides.get(0).getUri();
        if (uri != null) {
          mediaItem = MediaItem.fromUri(uri);
        } else {
          mediaItem = null;
        }

        canPlayContent = (GiphyMp4PlaybackPolicy.autoplay() || allowedToPlayInline) && mediaItem != null;
      }

    } else if (isGiftMessage(messageRecord)) {
      if (mediaThumbnailStub.resolved()) mediaThumbnailStub.require().setVisibility(GONE);
      if (audioViewStub.resolved()) audioViewStub.get().setVisibility(GONE);
      if (documentViewStub.resolved()) documentViewStub.get().setVisibility(GONE);
      if (sharedContactStub.resolved()) sharedContactStub.get().setVisibility(GONE);
      if (linkPreviewStub.resolved()) linkPreviewStub.get().setVisibility(GONE);
      if (stickerStub.resolved()) stickerStub.get().setVisibility(GONE);
      if (revealableStub.resolved()) revealableStub.get().setVisibility(GONE);
      if (joinCallLinkStub.resolved()) joinCallLinkStub.get().setVisibility(View.GONE);
      paymentViewStub.setVisibility(View.GONE);

      footer.setVisibility(VISIBLE);
    } else if (messageRecord.isPaymentNotification()) {
      if (mediaThumbnailStub.resolved()) mediaThumbnailStub.require().setVisibility(GONE);
      if (audioViewStub.resolved()) audioViewStub.get().setVisibility(GONE);
      if (documentViewStub.resolved()) documentViewStub.get().setVisibility(GONE);
      if (sharedContactStub.resolved()) sharedContactStub.get().setVisibility(GONE);
      if (linkPreviewStub.resolved()) linkPreviewStub.get().setVisibility(GONE);
      if (stickerStub.resolved()) stickerStub.get().setVisibility(GONE);
      if (revealableStub.resolved()) revealableStub.get().setVisibility(GONE);
      if (joinCallLinkStub.resolved()) joinCallLinkStub.get().setVisibility(View.GONE);

      MmsMessageRecord mediaMmsMessageRecord = (MmsMessageRecord) messageRecord;

      paymentViewStub.setVisibility(View.VISIBLE);
      paymentViewStub.get().bindPayment(conversationRecipient.get(), Objects.requireNonNull(mediaMmsMessageRecord.getPayment()), colorizer);

      footer.setVisibility(VISIBLE);
    } else {
      if (mediaThumbnailStub.resolved()) mediaThumbnailStub.require().setVisibility(View.GONE);
      if (audioViewStub.resolved()) audioViewStub.get().setVisibility(View.GONE);
      if (documentViewStub.resolved()) documentViewStub.get().setVisibility(View.GONE);
      if (sharedContactStub.resolved()) sharedContactStub.get().setVisibility(GONE);
      if (linkPreviewStub.resolved()) linkPreviewStub.get().setVisibility(GONE);
      if (stickerStub.resolved()) stickerStub.get().setVisibility(View.GONE);
      if (revealableStub.resolved()) revealableStub.get().setVisibility(View.GONE);
      if (joinCallLinkStub.resolved()) joinCallLinkStub.get().setVisibility(View.GONE);
      paymentViewStub.setVisibility(View.GONE);

      ViewUtil.updateLayoutParams(bodyText, ViewGroup.LayoutParams.WRAP_CONTENT, ViewGroup.LayoutParams.WRAP_CONTENT);
      ViewUtil.updateLayoutParamsIfNonNull(groupSenderHolder, ViewGroup.LayoutParams.WRAP_CONTENT, ViewGroup.LayoutParams.WRAP_CONTENT);

      footer.setVisibility(VISIBLE);

      //noinspection ConstantConditions
      int topMargin = !messageRecord.isOutgoing() && isGroupThread && isStartOfMessageCluster(messageRecord, previousRecord, isGroupThread)
                      ? readDimen(R.dimen.message_bubble_text_only_top_margin)
                      : readDimen(R.dimen.message_bubble_top_padding);
      ViewUtil.setTopMargin(bodyText, topMargin);
    }
  }

  private void updateRevealableMargins(MessageRecord messageRecord, Optional<MessageRecord> previous, Optional<MessageRecord> next, boolean isGroupThread) {
    int bigMargin   = readDimen(R.dimen.message_bubble_revealable_padding);
    int smallMargin = readDimen(R.dimen.message_bubble_top_padding);

    //noinspection ConstantConditions
    if (messageRecord.isOutgoing() || !isStartOfMessageCluster(messageRecord, previous, isGroupThread)) {
      ViewUtil.setTopMargin(revealableStub.get(), bigMargin);
    } else {
      ViewUtil.setTopMargin(revealableStub.get(), smallMargin);
    }

    if (isFooterVisible(messageRecord, next, isGroupThread)) {
      ViewUtil.setBottomMargin(revealableStub.get(), smallMargin);
    } else {
      ViewUtil.setBottomMargin(revealableStub.get(), bigMargin);
    }
  }

  private void setThumbnailCorners(@NonNull MessageRecord current,
                                   @NonNull Optional<MessageRecord> previous,
                                   @NonNull Optional<MessageRecord> next,
                                   boolean isGroupThread)
  {
    int defaultRadius  = readDimen(R.dimen.message_corner_radius);
    int collapseRadius = readDimen(R.dimen.message_corner_collapse_radius);

    int topStart    = defaultRadius;
    int topEnd      = defaultRadius;
    int bottomStart = defaultRadius;
    int bottomEnd   = defaultRadius;

    if (isSingularMessage(current, previous, next, isGroupThread)) {
      topStart    = defaultRadius;
      topEnd      = defaultRadius;
      bottomStart = defaultRadius;
      bottomEnd   = defaultRadius;
    } else if (isStartOfMessageCluster(current, previous, isGroupThread)) {
      if (current.isOutgoing()) {
        bottomEnd = collapseRadius;
      } else {
        bottomStart = collapseRadius;
      }
    } else if (isEndOfMessageCluster(current, next, isGroupThread)) {
      if (current.isOutgoing()) {
        topEnd = collapseRadius;
      } else {
        topStart = collapseRadius;
      }
    } else {
      if (current.isOutgoing()) {
        topEnd    = collapseRadius;
        bottomEnd = collapseRadius;
      } else {
        topStart    = collapseRadius;
        bottomStart = collapseRadius;
      }
    }

    if (!current.isDisplayBodyEmpty(getContext())) {
      bottomStart = 0;
      bottomEnd   = 0;
    }

    if (isStartOfMessageCluster(current, previous, isGroupThread) && !current.isOutgoing() && isGroupThread) {
      topStart = 0;
      topEnd   = 0;
    }

    if (hasQuote(messageRecord)) {
      topStart = 0;
      topEnd   = 0;
    }

    if (hasLinkPreview(messageRecord) || hasExtraText(messageRecord)) {
      bottomStart = 0;
      bottomEnd   = 0;
    }

    if (ViewUtil.isRtl(this)) {
      mediaThumbnailStub.require().setCorners(topEnd, topStart, bottomStart, bottomEnd);
    } else {
      mediaThumbnailStub.require().setCorners(topStart, topEnd, bottomEnd, bottomStart);
    }
  }

  private void setSharedContactCorners(@NonNull MessageRecord current, @NonNull Optional<MessageRecord> previous, @NonNull Optional<MessageRecord> next, boolean isGroupThread) {
    if (messageRecord.isDisplayBodyEmpty(getContext())) {
      if (isSingularMessage(current, previous, next, isGroupThread) || isEndOfMessageCluster(current, next, isGroupThread)) {
        sharedContactStub.get().setSingularStyle();
      } else if (current.isOutgoing()) {
        sharedContactStub.get().setClusteredOutgoingStyle();
      } else {
        sharedContactStub.get().setClusteredIncomingStyle();
      }
    }
  }

  private void setLinkPreviewCorners(@NonNull MessageRecord current, @NonNull Optional<MessageRecord> previous, @NonNull Optional<MessageRecord> next, boolean isGroupThread, boolean bigImage) {
    int defaultRadius  = readDimen(R.dimen.message_corner_radius);
    int collapseRadius = readDimen(R.dimen.message_corner_collapse_radius);

    if (bigImage || hasQuote(current)) {
      linkPreviewStub.get().setCorners(0, 0);
    } else if (isStartOfMessageCluster(current, previous, isGroupThread) && !current.isOutgoing() && isGroupThread) {
      linkPreviewStub.get().setCorners(0, 0);
    } else if (isSingularMessage(current, previous, next, isGroupThread) || isStartOfMessageCluster(current, previous, isGroupThread)) {
      linkPreviewStub.get().setCorners(defaultRadius, defaultRadius);
    } else if (current.isOutgoing()) {
      linkPreviewStub.get().setCorners(defaultRadius, collapseRadius);
    } else {
      linkPreviewStub.get().setCorners(collapseRadius, defaultRadius);
    }
  }

  private void setContactPhoto(@NonNull Recipient recipient) {
    if (contactPhoto == null) return;

    final RecipientId recipientId = recipient.getId();

    contactPhoto.setOnClickListener(v -> {
      if (eventListener != null) {
        eventListener.onGroupMemberClicked(recipientId, conversationRecipient.get().requireGroupId());
      }
    });

    contactPhoto.setAvatar(requestManager, recipient, false);
    badgeImageView.setBadgeFromRecipient(recipient, requestManager);
    badgeImageView.setClickable(false);
  }

  private void linkifyMessageBody(@NonNull Spannable messageBody,
                                  boolean shouldLinkifyAllLinks)
  {
    V2ConversationItemUtils.linkifyUrlLinks(messageBody, shouldLinkifyAllLinks, urlClickListener);

    if (conversationMessage.hasStyleLinks()) {
      for (PlaceholderURLSpan placeholder : messageBody.getSpans(0, messageBody.length(), PlaceholderURLSpan.class)) {
        int     start = messageBody.getSpanStart(placeholder);
        int     end   = messageBody.getSpanEnd(placeholder);
        URLSpan span  = new InterceptableLongClickCopyLinkSpan(placeholder.getValue(),
                                                               urlClickListener,
                                                               ContextCompat.getColor(getContext(), R.color.signal_accent_primary),
                                                               false);

        messageBody.setSpan(span, start, end, Spanned.SPAN_EXCLUSIVE_EXCLUSIVE);
      }
    }

    List<Annotation> mentionAnnotations = MentionAnnotation.getMentionAnnotations(messageBody);
    for (Annotation annotation : mentionAnnotations) {
      messageBody.setSpan(new MentionClickableSpan(RecipientId.from(annotation.getValue())), messageBody.getSpanStart(annotation), messageBody.getSpanEnd(annotation), Spanned.SPAN_EXCLUSIVE_EXCLUSIVE);
    }
  }

  private void setStatusIcons(MessageRecord messageRecord, boolean hasWallpaper) {
    bodyText.setCompoundDrawablesWithIntrinsicBounds(0, 0, messageRecord.isKeyExchange() ? R.drawable.symbol_key_24 : 0, 0);

    if (!messageRecord.isMediaPending() && messageRecord.isFailed()) {
      alertView.setFailed();
    } else if (messageRecord.isRateLimited()) {
      alertView.setRateLimited();
    } else {
      alertView.setNone();
    }

    if (hasWallpaper) {
      alertView.setBackgroundResource(R.drawable.wallpaper_message_decoration_background);
    } else {
      alertView.setBackground(null);
    }
  }

  private void setQuote(@NonNull MessageRecord current, @NonNull Optional<MessageRecord> previous, @NonNull Optional<MessageRecord> next, boolean isGroupThread) {
    boolean startOfCluster = isStartOfMessageCluster(current, previous, isGroupThread);
    if (hasQuote(messageRecord)) {
      if (quoteView == null) {
        throw new AssertionError();
      }
      Quote quote = ((MmsMessageRecord) current).getQuote();

      if (((MmsMessageRecord) current).getParentStoryId() != null) {
        quoteView.setMessageType(current.isOutgoing() ? QuoteView.MessageType.STORY_REPLY_OUTGOING : QuoteView.MessageType.STORY_REPLY_INCOMING);
      } else {
        quoteView.setMessageType(current.isOutgoing() ? QuoteView.MessageType.OUTGOING : QuoteView.MessageType.INCOMING);
      }

      //noinspection ConstantConditions
      quoteView.setQuote(requestManager,
                         quote.getId(),
                         Recipient.live(quote.getAuthor()).get(),
                         quote.getDisplayText(),
                         quote.isOriginalMissing(),
                         quote.getAttachment(),
                         isStoryReaction(current) ? current.getBody() : null,
                         quote.getQuoteType());

      quoteView.setWallpaperEnabled(hasWallpaper);
      quoteView.setVisibility(View.VISIBLE);
      quoteView.setTextSize(TypedValue.COMPLEX_UNIT_SP, SignalStore.settings().getMessageQuoteFontSize(context));
      quoteView.getLayoutParams().width = ViewGroup.LayoutParams.WRAP_CONTENT;

      quoteView.setOnClickListener(view -> {
        if (eventListener != null && batchSelected.isEmpty()) {
          eventListener.onQuoteClicked((MmsMessageRecord) current);
        } else {
          passthroughClickListener.onClick(view);
        }
      });

      quoteView.setOnLongClickListener(passthroughClickListener);

      if (startOfCluster) {
        if (current.isOutgoing()) {
          quoteView.setTopCornerSizes(true, true);
        } else if (isGroupThread) {
          quoteView.setTopCornerSizes(false, false);
        } else {
          quoteView.setTopCornerSizes(true, true);
        }
      } else if (!isSingularMessage(current, previous, next, isGroupThread)) {
        if (current.isOutgoing()) {
          quoteView.setTopCornerSizes(true, false);
        } else {
          quoteView.setTopCornerSizes(false, true);
        }
      }

      if (!isFooterVisible(current, next, isGroupThread) && isStoryReaction(current)) {
        ViewUtil.setBottomMargin(quoteView, (int) DimensionUnit.DP.toPixels(8), false);
      } else {
        ViewUtil.setBottomMargin(quoteView, 0, false);
      }

      if (mediaThumbnailStub.resolved()) {
        ViewUtil.setTopMargin(mediaThumbnailStub.require(), readDimen(R.dimen.message_bubble_top_padding), false);
      }

      if (linkPreviewStub.resolved() && !hasBigImageLinkPreview(current)) {
        ViewUtil.setTopMargin(linkPreviewStub.get(), readDimen(R.dimen.message_bubble_top_padding), false);
      }
    } else {
      if (quoteView != null) {
        quoteView.dismiss();
      }

      int topMargin = (current.isOutgoing() || !startOfCluster || !groupThread) ? 0 : readDimen(R.dimen.message_bubble_top_image_margin);
      if (mediaThumbnailStub.resolved()) {
        ViewUtil.setTopMargin(mediaThumbnailStub.require(), topMargin, false);
      }
    }
  }

  private void setGutterSizes(@NonNull MessageRecord current, boolean isGroupThread) {
    if (isGroupThread && current.isOutgoing()) {
      ViewUtil.setPaddingStart(this, readDimen(R.dimen.conversation_group_left_gutter));
      ViewUtil.setPaddingEnd(this, readDimen(R.dimen.conversation_individual_right_gutter));
    } else if (current.isOutgoing()) {
      ViewUtil.setPaddingStart(this, readDimen(R.dimen.conversation_individual_left_gutter));
      ViewUtil.setPaddingEnd(this, readDimen(R.dimen.conversation_individual_right_gutter));
    } else {
      ViewUtil.setPaddingStart(this, readDimen(R.dimen.conversation_individual_received_left_gutter));
      ViewUtil.setPaddingEnd(this, readDimen(R.dimen.conversation_individual_right_gutter));
    }
  }

  private void setReactions(@NonNull MessageRecord current) {
    bodyBubble.setOnSizeChangedListener(null);

    if (current.getReactions().isEmpty()) {
      reactionsView.clear();
      return;
    }

    setReactionsWithWidth(current, bodyBubble.getWidth());
    bodyBubble.setOnSizeChangedListener((width, height) -> setReactionsWithWidth(current, width));
  }

  private void setReactionsWithWidth(@NonNull MessageRecord current, int width) {
    reactionsView.setReactions(current.getReactions());
    reactionsView.setBubbleWidth(width);
    reactionsView.setOnClickListener(v -> {
      if (eventListener == null) return;

      eventListener.onReactionClicked(new MultiselectPart.Message(conversationMessage), current.getId(), current.isMms());
    });
  }

  private void setFooter(@NonNull MessageRecord current, @NonNull Optional<MessageRecord> next, @NonNull Locale locale, boolean isGroupThread, boolean hasWallpaper) {
    ViewUtil.updateLayoutParams(footer, LayoutParams.WRAP_CONTENT, LayoutParams.WRAP_CONTENT);
    ViewUtil.setTopMargin(footer, readDimen(R.dimen.message_bubble_default_footer_bottom_margin));

    footer.setVisibility(GONE);
    ViewUtil.setVisibilityIfNonNull(stickerFooter, GONE);
    if (sharedContactStub.resolved()) sharedContactStub.get().getFooter().setVisibility(GONE);
    if (mediaThumbnailStub.resolved() && mediaThumbnailStub.require().getFooter().resolved()) {
      mediaThumbnailStub.require().getFooter().setVisibility(GONE);
    }

    if (isFooterVisible(current, next, isGroupThread)) {
      ConversationItemFooter activeFooter = getActiveFooter(current);
      activeFooter.setVisibility(VISIBLE);
      activeFooter.setMessageRecord(current, locale, displayMode);

      if (MessageRecordUtil.isEditMessage(current)) {
        activeFooter.getDateView().setOnClickListener(v -> {
          if (eventListener != null) {
            eventListener.onEditedIndicatorClicked(current);
          }
        });
      } else {
        activeFooter.getDateView().setOnClickListener(null);
        activeFooter.getDateView().setClickable(false);
      }

      if (hasWallpaper && hasNoBubble((messageRecord))) {
        if (messageRecord.isOutgoing()) {
          activeFooter.disableBubbleBackground();
          activeFooter.setTextColor(ContextCompat.getColor(context, R.color.conversation_item_sent_text_secondary_color));
          activeFooter.setIconColor(ContextCompat.getColor(context, R.color.conversation_item_sent_text_secondary_color));
          activeFooter.setRevealDotColor(ContextCompat.getColor(context, R.color.conversation_item_sent_text_secondary_color));
        } else {
          activeFooter.enableBubbleBackground(R.drawable.wallpaper_bubble_background_tintable_11, getDefaultBubbleColor(hasWallpaper));
        }
      } else if (hasNoBubble(messageRecord)) {
        activeFooter.disableBubbleBackground();
        activeFooter.setTextColor(ContextCompat.getColor(context, R.color.signal_text_secondary));
        activeFooter.setIconColor(ContextCompat.getColor(context, R.color.signal_icon_tint_secondary));
        activeFooter.setRevealDotColor(ContextCompat.getColor(context, R.color.signal_icon_tint_secondary));
      } else {
        activeFooter.disableBubbleBackground();
      }
    }
  }

  private void setStoryReactionLabel(@NonNull MessageRecord record) {
    if (isStoryReaction(record) && !record.isRemoteDelete()) {
      storyReactionLabelWrapper.setVisibility(View.VISIBLE);
      storyReactionLabel.setTextColor(record.isOutgoing() ? colorizer.getOutgoingBodyTextColor(context) : ContextCompat.getColor(context, R.color.signal_text_primary));
      storyReactionLabel.setText(getStoryReactionLabelText(messageRecord));
    } else if (storyReactionLabelWrapper != null) {
      storyReactionLabelWrapper.setVisibility(View.GONE);
    }
  }

  private @NonNull String getStoryReactionLabelText(@NonNull MessageRecord messageRecord) {
    if (hasQuote(messageRecord)) {
      MmsMessageRecord mmsMessageRecord = (MmsMessageRecord) messageRecord;
      RecipientId      author           = mmsMessageRecord.getQuote().getAuthor();

      if (author.equals(Recipient.self().getId())) {
        return context.getString(R.string.ConversationItem__reacted_to_your_story);
      } else {
        return context.getString(R.string.ConversationItem__you_reacted_to_s_story, Recipient.resolved(author).getShortDisplayName(context));
      }
    } else {
      return context.getString(R.string.ConversationItem__reacted_to_a_story);
    }
  }

  private void setHasBeenQuoted(@NonNull ConversationMessage message) {
    if (message.hasBeenQuoted() && !isCondensedMode() && quotedIndicator != null && batchSelected.isEmpty() && displayMode != ConversationItemDisplayMode.EditHistory.INSTANCE) {
      quotedIndicator.setVisibility(VISIBLE);
      quotedIndicator.setOnClickListener(quotedIndicatorClickListener);
    } else if (quotedIndicator != null) {
      quotedIndicator.setVisibility(GONE);
      quotedIndicator.setOnClickListener(null);
    }
  }

  private void setHasBeenScheduled(@NonNull ConversationMessage message) {
    if (scheduledIndicator == null) {
      return;
    }
    if (message.hasBeenScheduled()) {
      scheduledIndicator.setVisibility(View.VISIBLE);
      scheduledIndicator.setOnClickListener(scheduledIndicatorClickListener);
    } else {
      scheduledIndicator.setVisibility(View.GONE);
      scheduledIndicator.setOnClickListener(null);
    }
  }

  private boolean forceFooter(@NonNull MessageRecord messageRecord) {
    return hasAudio(messageRecord) || MessageRecordUtil.isEditMessage(messageRecord) || displayMode == ConversationItemDisplayMode.EditHistory.INSTANCE;
  }

  private boolean forceGroupHeader(@NonNull MessageRecord messageRecord) {
    return displayMode == ConversationItemDisplayMode.EditHistory.INSTANCE;
  }

  private ConversationItemFooter getActiveFooter(@NonNull MessageRecord messageRecord) {
    if (hasNoBubble(messageRecord) && stickerFooter != null) {
      return stickerFooter;
    } else if (hasSharedContact(messageRecord) && messageRecord.isDisplayBodyEmpty(getContext())) {
      return sharedContactStub.get().getFooter();
    } else if (hasOnlyThumbnail(messageRecord) && messageRecord.isDisplayBodyEmpty(getContext())) {
      return mediaThumbnailStub.require().getFooter().get();
    } else {
      return footer;
    }
  }

  private int readDimen(@DimenRes int dimenId) {
    return context.getResources().getDimensionPixelOffset(dimenId);
  }

  private boolean shouldInterceptClicks(MessageRecord messageRecord) {
    return batchSelected.isEmpty() &&
           ((messageRecord.isFailed() && !messageRecord.isMmsNotification()) ||
            (messageRecord.isRateLimited() && SignalStore.rateLimit().needsRecaptcha()) ||
            messageRecord.isBundleKeyExchange());
  }

  @SuppressLint("SetTextI18n")
  private void setGroupMessageStatus(MessageRecord messageRecord, Recipient recipient) {
    if (groupThread && !messageRecord.isOutgoing() && groupSender != null) {
      groupSender.setText(recipient.getDisplayName(getContext()));
    }
  }

  private void setGroupAuthorColor(@NonNull MessageRecord messageRecord, boolean hasWallpaper, @NonNull Colorizer colorizer) {
    if (groupSender != null) {
      groupSender.setTextColor(colorizer.getIncomingGroupSenderColor(getContext(), messageRecord.getFromRecipient()));
    }
  }

  @SuppressWarnings("ConstantConditions")
  private void setAuthor(@NonNull MessageRecord current, @NonNull Optional<MessageRecord> previous, @NonNull Optional<MessageRecord> next, boolean isGroupThread, boolean hasWallpaper) {
    if (isGroupThread && !current.isOutgoing()) {
      contactPhotoHolder.setVisibility(VISIBLE);

      if (!previous.isPresent() || previous.get().isUpdate() || !current.getFromRecipient().equals(previous.get().getFromRecipient()) ||
          !DateUtils.isSameDay(previous.get().getTimestamp(), current.getTimestamp()) || !isWithinClusteringTime(current, previous.get()) || forceGroupHeader(current))
      {
        groupSenderHolder.setVisibility(VISIBLE);

        if (hasWallpaper && hasNoBubble(current)) {
          groupSenderHolder.setBackgroundResource(R.drawable.wallpaper_bubble_background_tintable_11);
          groupSenderHolder.getBackground().setColorFilter(getDefaultBubbleColor(hasWallpaper), PorterDuff.Mode.MULTIPLY);
        } else {
          groupSenderHolder.setBackground(null);
        }
      } else {
        groupSenderHolder.setVisibility(GONE);
      }

      if (!next.isPresent() || next.get().isUpdate() || !current.getFromRecipient().equals(next.get().getFromRecipient()) || !isWithinClusteringTime(current, next.get()) || forceGroupHeader(current)) {
        contactPhoto.setVisibility(VISIBLE);
        badgeImageView.setVisibility(VISIBLE);
      } else {
        contactPhoto.setVisibility(GONE);
        badgeImageView.setVisibility(GONE);
      }
    } else {
      if (groupSenderHolder != null) {
        groupSenderHolder.setVisibility(GONE);
      }

      if (contactPhotoHolder != null) {
        contactPhotoHolder.setVisibility(GONE);
      }

      if (badgeImageView != null) {
        badgeImageView.setVisibility(GONE);
      }
    }
  }

  private void setOutlinerRadii(Outliner outliner, int topStart, int topEnd, int bottomEnd, int bottomStart) {
    if (ViewUtil.isRtl(this)) {
      outliner.setRadii(topEnd, topStart, bottomStart, bottomEnd);
    } else {
      outliner.setRadii(topStart, topEnd, bottomEnd, bottomStart);
    }
  }

  private @NonNull Projection.Corners getBodyBubbleCorners(int topStart, int topEnd, int bottomEnd, int bottomStart) {
    if (ViewUtil.isRtl(this)) {
      return new Projection.Corners(topEnd, topStart, bottomStart, bottomEnd);
    } else {
      return new Projection.Corners(topStart, topEnd, bottomEnd, bottomStart);
    }
  }

  private void setMessageShape(@NonNull MessageRecord current, @NonNull Optional<MessageRecord> previous, @NonNull Optional<MessageRecord> next, boolean isGroupThread) {
    int bigRadius   = readDimen(R.dimen.message_corner_radius);
    int smallRadius = readDimen(R.dimen.message_corner_collapse_radius);

    int background;

    if (isSingularMessage(current, previous, next, isGroupThread) || displayMode == ConversationItemDisplayMode.EditHistory.INSTANCE) {
      if (current.isOutgoing()) {
        background = R.drawable.message_bubble_background_sent_alone;
        outliner.setRadius(bigRadius);
        pulseOutliner.setRadius(bigRadius);
        bodyBubbleCorners = new Projection.Corners(bigRadius);
      } else {
        background = R.drawable.message_bubble_background_received_alone;
        outliner.setRadius(bigRadius);
        pulseOutliner.setRadius(bigRadius);
        bodyBubbleCorners = new Projection.Corners(bigRadius);
      }
    } else if (isStartOfMessageCluster(current, previous, isGroupThread)) {
      if (current.isOutgoing()) {
        background = R.drawable.message_bubble_background_sent_start;
        setOutlinerRadii(outliner, bigRadius, bigRadius, smallRadius, bigRadius);
        setOutlinerRadii(pulseOutliner, bigRadius, bigRadius, smallRadius, bigRadius);
        bodyBubbleCorners = getBodyBubbleCorners(bigRadius, bigRadius, smallRadius, bigRadius);
      } else {
        background = R.drawable.message_bubble_background_received_start;
        setOutlinerRadii(outliner, bigRadius, bigRadius, bigRadius, smallRadius);
        setOutlinerRadii(pulseOutliner, bigRadius, bigRadius, bigRadius, smallRadius);
        bodyBubbleCorners = getBodyBubbleCorners(bigRadius, bigRadius, bigRadius, smallRadius);
      }
    } else if (isEndOfMessageCluster(current, next, isGroupThread)) {
      if (current.isOutgoing()) {
        background = R.drawable.message_bubble_background_sent_end;
        setOutlinerRadii(outliner, bigRadius, smallRadius, bigRadius, bigRadius);
        setOutlinerRadii(pulseOutliner, bigRadius, smallRadius, bigRadius, bigRadius);
        bodyBubbleCorners = getBodyBubbleCorners(bigRadius, smallRadius, bigRadius, bigRadius);
      } else {
        background = R.drawable.message_bubble_background_received_end;
        setOutlinerRadii(outliner, smallRadius, bigRadius, bigRadius, bigRadius);
        setOutlinerRadii(pulseOutliner, smallRadius, bigRadius, bigRadius, bigRadius);
        bodyBubbleCorners = getBodyBubbleCorners(smallRadius, bigRadius, bigRadius, bigRadius);
      }
    } else {
      if (current.isOutgoing()) {
        background = R.drawable.message_bubble_background_sent_middle;
        setOutlinerRadii(outliner, bigRadius, smallRadius, smallRadius, bigRadius);
        setOutlinerRadii(pulseOutliner, bigRadius, smallRadius, smallRadius, bigRadius);
        bodyBubbleCorners = getBodyBubbleCorners(bigRadius, smallRadius, smallRadius, bigRadius);
      } else {
        background = R.drawable.message_bubble_background_received_middle;
        setOutlinerRadii(outliner, smallRadius, bigRadius, bigRadius, smallRadius);
        setOutlinerRadii(pulseOutliner, smallRadius, bigRadius, bigRadius, smallRadius);
        bodyBubbleCorners = getBodyBubbleCorners(smallRadius, bigRadius, bigRadius, smallRadius);
      }
    }

    bodyBubble.setBackgroundResource(background);
  }

  private boolean isStartOfMessageCluster(@NonNull MessageRecord current, @NonNull Optional<MessageRecord> previous, boolean isGroupThread) {
    if (isGroupThread) {
      return !previous.isPresent() || previous.get().isUpdate() || !DateUtils.isSameDay(current.getTimestamp(), previous.get().getTimestamp()) ||
             !current.getFromRecipient().equals(previous.get().getFromRecipient()) || !isWithinClusteringTime(current, previous.get()) || MessageRecordUtil.isScheduled(current);
    } else {
      return !previous.isPresent() || previous.get().isUpdate() || !DateUtils.isSameDay(current.getTimestamp(), previous.get().getTimestamp()) ||
             current.isOutgoing() != previous.get().isOutgoing() || previous.get().isSecure() != current.isSecure() || !isWithinClusteringTime(current, previous.get()) ||
             MessageRecordUtil.isScheduled(current);
    }
  }

  private boolean isEndOfMessageCluster(@NonNull MessageRecord current, @NonNull Optional<MessageRecord> next, boolean isGroupThread) {
    if (isGroupThread) {
      return !next.isPresent() || next.get().isUpdate() || !DateUtils.isSameDay(current.getTimestamp(), next.get().getTimestamp()) ||
             !current.getFromRecipient().equals(next.get().getFromRecipient()) || !current.getReactions().isEmpty() || !isWithinClusteringTime(current, next.get()) ||
             MessageRecordUtil.isScheduled(current);
    } else {
      return !next.isPresent() || next.get().isUpdate() || !DateUtils.isSameDay(current.getTimestamp(), next.get().getTimestamp()) ||
             current.isOutgoing() != next.get().isOutgoing() || !current.getReactions().isEmpty() || next.get().isSecure() != current.isSecure() ||
             !isWithinClusteringTime(current, next.get()) || MessageRecordUtil.isScheduled(current);
    }
  }

  private boolean isSingularMessage(@NonNull MessageRecord current, @NonNull Optional<MessageRecord> previous, @NonNull Optional<MessageRecord> next, boolean isGroupThread) {
    return isStartOfMessageCluster(current, previous, isGroupThread) && isEndOfMessageCluster(current, next, isGroupThread);
  }

  private boolean isFooterVisible(@NonNull MessageRecord current, @NonNull Optional<MessageRecord> next, boolean isGroupThread) {
    boolean differentTimestamps = next.isPresent() && !DateUtils.isSameExtendedRelativeTimestamp(next.get().getTimestamp(), current.getTimestamp());

    return forceFooter(messageRecord) || current.getExpiresIn() > 0 || !current.isSecure() || current.isPending() ||
           current.isFailed() || current.isRateLimited() || differentTimestamps || isEndOfMessageCluster(current, next, isGroupThread);
  }

  private static boolean isWithinClusteringTime(@NonNull MessageRecord lhs, @NonNull MessageRecord rhs) {
    long timeDiff = Math.abs(lhs.getDateSent() - rhs.getDateSent());
    return timeDiff <= MAX_CLUSTERING_TIME_DIFF;
  }

  private void setMessageSpacing(@NonNull Context context, @NonNull MessageRecord current, @NonNull Optional<MessageRecord> previous, @NonNull Optional<MessageRecord> next, boolean isGroupThread) {
    int spacingTop    = readDimen(context, R.dimen.conversation_vertical_message_spacing_collapse);
    int spacingBottom = spacingTop;

    if (isStartOfMessageCluster(current, previous, isGroupThread) && (displayMode != ConversationItemDisplayMode.EditHistory.INSTANCE || next.isEmpty())) {
      spacingTop = readDimen(context, R.dimen.conversation_vertical_message_spacing_default);
    }

    if (isEndOfMessageCluster(current, next, isGroupThread) || displayMode == ConversationItemDisplayMode.EditHistory.INSTANCE) {
      spacingBottom = readDimen(context, R.dimen.conversation_vertical_message_spacing_default);
    }

    ViewUtil.setPaddingTop(this, spacingTop);
    ViewUtil.setPaddingBottom(this, spacingBottom);
  }

  private int readDimen(@NonNull Context context, @DimenRes int dimenId) {
    return context.getResources().getDimensionPixelOffset(dimenId);
  }

  private boolean doAnySlidesLackData(SlideDeck deck) {
    for (Attachment attachment : deck.asAttachments()) {
      if (attachment instanceof DatabaseAttachment && !((DatabaseAttachment) attachment).hasData) {
        return true;
      }
    }
    return false;
  }

  /// Event handlers

  private Spannable getLongMessageSpan(@NonNull MessageRecord messageRecord) {
    String   message;
    Runnable action;

    if (messageRecord.isMms()) {
      TextSlide slide = ((MmsMessageRecord) messageRecord).getSlideDeck().getTextSlide();

      if (slide != null && (slide.asAttachment().transferState == AttachmentTable.TRANSFER_PROGRESS_DONE || MessageRecordUtil.isScheduled(messageRecord))) {
        message = getResources().getString(R.string.ConversationItem_read_more);
        action  = () -> eventListener.onMoreTextClicked(conversationRecipient.getId(), messageRecord.getId(), messageRecord.isMms());
      } else if (slide != null && slide.asAttachment().transferState == AttachmentTable.TRANSFER_PROGRESS_STARTED) {
        message = getResources().getString(R.string.ConversationItem_pending);
        action  = () -> {};
      } else if (slide != null) {
        message = getResources().getString(R.string.ConversationItem_download_more);
        action  = () -> singleDownloadClickListener.onClick(bodyText, slide);
      } else {
        message = getResources().getString(R.string.ConversationItem_read_more);
        action  = () -> eventListener.onMoreTextClicked(conversationRecipient.getId(), messageRecord.getId(), messageRecord.isMms());
      }
    } else {
      message = getResources().getString(R.string.ConversationItem_read_more);
      action  = () -> eventListener.onMoreTextClicked(conversationRecipient.getId(), messageRecord.getId(), messageRecord.isMms());
    }

    SpannableStringBuilder span = new SpannableStringBuilder(message);
    CharacterStyle style = new ClickableSpan() {
      @Override
      public void onClick(@NonNull View widget) {
        if (eventListener != null && batchSelected.isEmpty()) {
          action.run();
        }
      }

      @Override
      public void updateDrawState(@NonNull TextPaint ds) {
        ds.setTypeface(Typeface.DEFAULT_BOLD);
      }
    };
    span.setSpan(style, 0, span.length(), Spanned.SPAN_INCLUSIVE_EXCLUSIVE);
    return span;
  }

  @Override
  public void showProjectionArea() {
    if (mediaThumbnailStub != null && mediaThumbnailStub.resolved()) {
      mediaThumbnailStub.require().showThumbnailView();
      bodyBubble.setVideoPlayerProjection(null);
    }
  }

  @Override
  public void hideProjectionArea() {
    if (mediaThumbnailStub != null && mediaThumbnailStub.resolved()) {
      mediaThumbnailStub.require().hideThumbnailView();
      mediaThumbnailStub.require().getDrawingRect(thumbnailMaskingRect);
      bodyBubble.setVideoPlayerProjection(Projection.relativeToViewWithCommonRoot(mediaThumbnailStub.require(), bodyBubble, null));
    }
  }

  @Override
  public @Nullable MediaItem getMediaItem() {
    return mediaItem;
  }

  @Override
  public @Nullable GiphyMp4PlaybackPolicyEnforcer getPlaybackPolicyEnforcer() {
    if (GiphyMp4PlaybackPolicy.autoplay()) {
      return null;
    } else {
      return new GiphyMp4PlaybackPolicyEnforcer(() -> {
        if (eventListener != null) {
          eventListener.onPlayInlineContent(null);
        }
      });
    }
  }

  @Override
  public int getAdapterPosition() {
    throw new UnsupportedOperationException("Do not delegate to this method");
  }

  @Override
  public @NonNull Projection getGiphyMp4PlayableProjection(@NonNull ViewGroup recyclerView) {
    if (mediaThumbnailStub != null && mediaThumbnailStub.isResolvable()) {
      ConversationItemThumbnail thumbnail = mediaThumbnailStub.require();
      return Projection.relativeToParent(recyclerView, thumbnail, thumbnail.getCorners())
                       .scale(bodyBubble.getScaleX())
                       .translateX(Util.halfOffsetFromScale(thumbnail.getWidth(), bodyBubble.getScaleX()))
                       .translateY(Util.halfOffsetFromScale(thumbnail.getHeight(), bodyBubble.getScaleY()))
                       .translateY(getTranslationY())
                       .translateX(bodyBubble.getTranslationX())
                       .translateX(getTranslationX());
    } else {
      return Projection.relativeToParent(recyclerView, bodyBubble, bodyBubbleCorners)
                       .translateY(getTranslationY())
                       .translateX(bodyBubble.getTranslationX())
                       .translateX(getTranslationX());
    }
  }

  @Override
  public boolean canPlayContent() {
    return mediaThumbnailStub != null && mediaThumbnailStub.isResolvable() && canPlayContent;
  }

  @Override
  public boolean shouldProjectContent() {
    return canPlayContent() && bodyBubble.getVisibility() == VISIBLE;
  }

  @Override
  public @NonNull ProjectionList getColorizerProjections(@NonNull ViewGroup coordinateRoot) {
    return getSnapshotProjections(coordinateRoot, true, true);
  }

  @Override
  public @NonNull ProjectionList getSnapshotProjections(@NonNull ViewGroup coordinateRoot, boolean clipOutMedia) {
    return getSnapshotProjections(coordinateRoot, clipOutMedia, true);
  }

  @Override
  public @NonNull ProjectionList getSnapshotProjections(@NonNull ViewGroup coordinateRoot, boolean clipOutMedia, boolean outgoingOnly) {
    colorizerProjections.clear();

    if ((messageRecord.isOutgoing() || !outgoingOnly) &&
        !hasNoBubble(messageRecord) &&
        !messageRecord.isRemoteDelete() &&
        bodyBubbleCorners != null &&
        bodyBubble.getVisibility() == VISIBLE)
    {
      Projection bodyBubbleToRoot = Projection.relativeToParent(coordinateRoot, bodyBubble, bodyBubbleCorners).translateX(bodyBubble.getTranslationX());
      Projection videoToBubble    = bodyBubble.getVideoPlayerProjection();
      Projection mediaThumb       = clipOutMedia && mediaThumbnailStub.resolved() ? Projection.relativeToParent(coordinateRoot, mediaThumbnailStub.require(), null) : null;

      float translationX = Util.halfOffsetFromScale(bodyBubble.getWidth(), bodyBubble.getScaleX());
      float translationY = Util.halfOffsetFromScale(bodyBubble.getHeight(), bodyBubble.getScaleY());

      if (videoToBubble != null) {
        Projection videoToRoot = Projection.translateFromDescendantToParentCoords(videoToBubble, bodyBubble, coordinateRoot);

        List<Projection> projections = Projection.getCapAndTail(bodyBubbleToRoot, videoToRoot);
        if (!projections.isEmpty()) {
          projections.get(0)
                     .scale(bodyBubble.getScaleX())
                     .translateX(translationX)
                     .translateY(translationY);
          projections.get(1)
                     .scale(bodyBubble.getScaleX())
                     .translateX(translationX)
                     .translateY(-translationY);
        }

        colorizerProjections.addAll(projections);
      } else if (hasThumbnail(messageRecord) && mediaThumb != null) {
        if (hasQuote(messageRecord) && quoteView != null) {
          Projection quote        = Projection.relativeToParent(coordinateRoot, bodyBubble, bodyBubbleCorners).translateX(bodyBubble.getTranslationX());
          int        quoteViewTop = (int) quote.getY();
          int        mediaTop     = (int) mediaThumb.getY();

          colorizerProjections.add(
              quote.insetBottom(quote.getHeight() - (mediaTop - quoteViewTop))
                   .scale(bodyBubble.getScaleX())
                   .translateX(translationX)
                   .translateY(translationY)
          );
        }

        colorizerProjections.add(
            bodyBubbleToRoot.scale(bodyBubble.getScaleX())
                            .insetTop((int) (mediaThumb.getHeight() * bodyBubble.getScaleX()))
                            .translateX(translationX)
                            .translateY(translationY)
        );
      } else {
        colorizerProjections.add(
            bodyBubbleToRoot.scale(bodyBubble.getScaleX())
                            .translateX(translationX)
                            .translateY(translationY)
        );
      }

      if (mediaThumb != null) {
        mediaThumb.release();
      }
    }

    if ((messageRecord.isOutgoing() || !outgoingOnly) &&
        hasNoBubble(messageRecord) &&
        hasWallpaper &&
        bodyBubble.getVisibility() == VISIBLE)
    {
      ConversationItemFooter footer           = getActiveFooter(messageRecord);
      Projection             footerProjection = footer.getProjection(coordinateRoot);
      if (footerProjection != null) {
        colorizerProjections.add(
            footerProjection.translateX(bodyBubble.getTranslationX())
                            .scale(bodyBubble.getScaleX())
                            .translateX(Util.halfOffsetFromScale(footer.getWidth(), bodyBubble.getScaleX()))
                            .translateY(-Util.halfOffsetFromScale(footer.getHeight(), bodyBubble.getScaleY()))
        );
      }
    }

    for (int i = 0; i < colorizerProjections.size(); i++) {
      colorizerProjections.get(i).translateY(getTranslationY());
    }

    return colorizerProjections;
  }

  @Override
  public @Nullable View getHorizontalTranslationTarget() {
    if (messageRecord.isOutgoing()) {
      return null;
    } else if (groupThread) {
      return contactPhotoHolder;
    } else {
      return bodyBubble;
    }
  }

  @Override
  public @Nullable View getQuotedIndicatorView() {
    return quotedIndicator;
  }

  @Override
  public @NonNull View getReplyView() {
    return reply;
  }

  @Override
  public @Nullable View getContactPhotoHolderView() {
    return contactPhotoHolder;
  }

  @Override
  public @Nullable View getBadgeImageView() {
    return badgeImageView;
  }

  @NonNull @Override public List<View> getBubbleViews() {
    return Collections.singletonList(bodyBubble);
  }

  @Override
  public int getAdapterPosition(@NonNull RecyclerView recyclerView) {
    return recyclerView.getChildViewHolder(this).getBindingAdapterPosition();
  }

  @Override
  public @NonNull ViewGroup getRoot() {
    return this;
  }

  @Override
  public @NonNull View getBubbleView() {
    return bodyBubble;
  }

  @Override
  public void invalidateChatColorsDrawable(@NonNull ViewGroup coordinateRoot) {
    // Intentionally left blank.
  }

  @Override public @Nullable SnapshotStrategy getSnapshotStrategy() {
    return null;
  }

  private class SharedContactEventListener implements SharedContactView.EventListener {
    @Override
    public void onAddToContactsClicked(@NonNull Contact contact) {
      if (eventListener != null && batchSelected.isEmpty()) {
        eventListener.onAddToContactsClicked(contact);
      } else {
        passthroughClickListener.onClick(sharedContactStub.get());
      }
    }

    @Override
    public void onInviteClicked(@NonNull List<Recipient> choices) {
      if (eventListener != null && batchSelected.isEmpty()) {
        eventListener.onInviteSharedContactClicked(choices);
      } else {
        passthroughClickListener.onClick(sharedContactStub.get());
      }
    }

    @Override
    public void onMessageClicked(@NonNull List<Recipient> choices) {
      if (eventListener != null && batchSelected.isEmpty()) {
        eventListener.onMessageSharedContactClicked(choices);
      } else {
        passthroughClickListener.onClick(sharedContactStub.get());
      }
    }
  }

  private class SharedContactClickListener implements View.OnClickListener {
    @Override
    public void onClick(View view) {
      if (eventListener != null && batchSelected.isEmpty() && messageRecord.isMms() && !((MmsMessageRecord) messageRecord).getSharedContacts().isEmpty()) {
        eventListener.onSharedContactDetailsClicked(((MmsMessageRecord) messageRecord).getSharedContacts().get(0), (View) sharedContactStub.get().getAvatarView().getParent());
      } else {
        passthroughClickListener.onClick(view);
      }
    }
  }

  private class LinkPreviewClickListener implements View.OnClickListener {
    @Override
    public void onClick(View view) {
      if (eventListener != null && batchSelected.isEmpty() && messageRecord.isMms() && !((MmsMessageRecord) messageRecord).getLinkPreviews().isEmpty()) {
        eventListener.onLinkPreviewClicked(((MmsMessageRecord) messageRecord).getLinkPreviews().get(0));
      } else {
        passthroughClickListener.onClick(view);
      }
    }
  }

  private class ViewOnceMessageClickListener implements View.OnClickListener {
    @Override
    public void onClick(View view) {
      ViewOnceMessageView revealView = (ViewOnceMessageView) view;

      if (batchSelected.isEmpty() && messageRecord.isMms() && revealView.requiresTapToDownload((MmsMessageRecord) messageRecord)) {
        singleDownloadClickListener.onClick(view, ((MmsMessageRecord) messageRecord).getSlideDeck().getThumbnailSlide());
      } else if (eventListener != null && batchSelected.isEmpty() && messageRecord.isMms()) {
        eventListener.onViewOnceMessageClicked((MmsMessageRecord) messageRecord);
      } else {
        passthroughClickListener.onClick(view);
      }
    }
  }

  private class LinkPreviewThumbnailClickListener implements SlideClickListener {
    public void onClick(final View v, final Slide slide) {
      if (eventListener != null && batchSelected.isEmpty() && messageRecord.isMms() && !((MmsMessageRecord) messageRecord).getLinkPreviews().isEmpty()) {
        eventListener.onLinkPreviewClicked(((MmsMessageRecord) messageRecord).getLinkPreviews().get(0));
      } else {
        performClick();
      }
    }
  }

  private class QuotedIndicatorClickListener implements View.OnClickListener {
    public void onClick(final View view) {
      if (eventListener != null && batchSelected.isEmpty() && conversationMessage.hasBeenQuoted()) {
        eventListener.onQuotedIndicatorClicked((messageRecord));
      } else {
        passthroughClickListener.onClick(view);
      }
    }
  }

  private class ScheduledIndicatorClickListener implements View.OnClickListener {
    public void onClick(final View view) {
      if (eventListener != null && batchSelected.isEmpty()) {
        eventListener.onScheduledIndicatorClicked(view, (conversationMessage));
      } else {
        passthroughClickListener.onClick(view);
      }
    }
  }

  private class DoubleTapEditTouchListener implements View.OnTouchListener {
    @Override
    public boolean onTouch(View v, MotionEvent event) {
      if (gestureDetector != null && batchSelected.isEmpty()) {
        return gestureDetector.onTouchEvent(event);
      }
      return false;
    }
  }

  private class AttachmentDownloadClickListener implements SlidesClickedListener {
    @Override
    public void onClick(View v, final List<Slide> slides) {
      Log.i(TAG, "onClick() for attachment download");
      if (messageRecord.isMmsNotification()) {
        Log.w(TAG, "Ignoring MMS download.");
      } else {
        Log.i(TAG, "Scheduling push attachment downloads for " + slides.size() + " items");

        for (Slide slide : slides) {
          ApplicationDependencies.getJobManager().add(new AttachmentDownloadJob(messageRecord.getId(),
                                                                                ((DatabaseAttachment) slide.asAttachment()).attachmentId,
                                                                                true,
                                                                                false));
        }
      }
    }
  }

  private class PlayVideoClickListener implements SlideClickListener {
    private static final float MINIMUM_DOWNLOADED_THRESHOLD = 0.05f;
    private              View  parentView;
    private              Slide activeSlide;

    @Override
    public void onClick(View v, Slide slide) {
      if (messageRecord.isOutgoing()) {
        Log.d(TAG, "Video player button for outgoing slide clicked.");
        return;
      }
      if (MediaUtil.isInstantVideoSupported(slide)) {
        final DatabaseAttachment databaseAttachment = (DatabaseAttachment) slide.asAttachment();
        if (databaseAttachment.transferState != AttachmentTable.TRANSFER_PROGRESS_STARTED) {
          final AttachmentId attachmentId = databaseAttachment.attachmentId;
          final JobManager   jobManager   = ApplicationDependencies.getJobManager();
          final String       queue        = AttachmentDownloadJob.constructQueueString(attachmentId);
          setup(v, slide);
          jobManager.add(new AttachmentDownloadJob(messageRecord.getId(),
                                                   attachmentId,
                                                   true,
                                                   false));
          jobManager.addListener(queue, (job, jobState) -> {
            if (jobState.isComplete()) {
              cleanup();
            }
          });
        } else {
          launchMediaPreview(v, slide);
          cleanup();
        }
      } else {
        Log.d(TAG, "Non-eligible slide clicked.");
      }
    }

    private void setup(View v, Slide slide) {
      parentView  = v;
      activeSlide = slide;
      if (!EventBus.getDefault().isRegistered(this)) EventBus.getDefault().register(this);
    }

    private void cleanup() {
      parentView  = null;
      activeSlide = null;
      if (EventBus.getDefault().isRegistered(this)) {
        EventBus.getDefault().unregister(this);
      }
    }

    @Subscribe(sticky = true, threadMode = ThreadMode.MAIN)
    public void onEventAsync(PartProgressEvent event) {
      final Slide currentActiveSlide = activeSlide;
      if (currentActiveSlide == null || !event.attachment.equals(currentActiveSlide.asAttachment())) {
        return;
      }

      final View  currentParentView  = parentView;
      float       progressPercent    = ((float) event.progress) / event.total;
      if (progressPercent >= MINIMUM_DOWNLOADED_THRESHOLD && currentParentView != null) {
        cleanup();
        launchMediaPreview(currentParentView, currentActiveSlide);
      }
    }
  }

  private class SlideClickPassthroughListener implements SlideClickListener {

    private final SlidesClickedListener original;

    private SlideClickPassthroughListener(@NonNull SlidesClickedListener original) {
      this.original = original;
    }

    @Override
    public void onClick(View v, Slide slide) {
      original.onClick(v, Collections.singletonList(slide));
    }
  }

  private class StickerClickListener implements SlideClickListener {
    @Override
    public void onClick(View v, Slide slide) {
      if (shouldInterceptClicks(messageRecord) || !batchSelected.isEmpty()) {
        performClick();
      } else if (eventListener != null && hasSticker(messageRecord)) {
        //noinspection ConstantConditions
        eventListener.onStickerClicked(((MmsMessageRecord) messageRecord).getSlideDeck().getStickerSlide().asAttachment().stickerLocator);
      }
    }
  }

  private class ThumbnailClickListener implements SlideClickListener {
    public void onClick(final View v, final Slide slide) {
      if (shouldInterceptClicks(messageRecord) || !batchSelected.isEmpty() || isCondensedMode()) {
        performClick();
      } else if (!canPlayContent && mediaItem != null && eventListener != null) {
        eventListener.onPlayInlineContent(conversationMessage);
      } else if (MediaPreviewV2Fragment.isContentTypeSupported(slide.getContentType()) && slide.getUri() != null) {
        launchMediaPreview(v, slide);
      } else if (slide.getUri() != null) {
        Log.i(TAG, "Clicked: " + slide.getUri() + " , " + slide.getContentType());
        Uri publicUri = PartAuthority.getAttachmentPublicUri(slide.getUri());
        Log.i(TAG, "Public URI: " + publicUri);
        Intent intent = new Intent(Intent.ACTION_VIEW);
        intent.addFlags(Intent.FLAG_GRANT_READ_URI_PERMISSION);
        intent.setDataAndType(PartAuthority.getAttachmentPublicUri(slide.getUri()), Intent.normalizeMimeType(slide.getContentType()));
        try {
          context.startActivity(intent);
        } catch (ActivityNotFoundException anfe) {
          Log.w(TAG, "No activity existed to view the media.");
          Toast.makeText(context, R.string.ConversationItem_unable_to_open_media, Toast.LENGTH_LONG).show();
        }
      } else if (slide.asAttachment().isPermanentlyFailed()) {
        String failedMessage;

        if (slide instanceof ImageSlide) {
          failedMessage = messageRecord.isOutgoing() ? context.getString(R.string.ConversationItem_cant_download_image_you_will_need_to_send_it_again)
                                                     : context.getString(R.string.ConversationItem_cant_download_image_s_will_need_to_send_it_again, messageRecord.getFromRecipient().getShortDisplayName(context));
        } else if (slide instanceof VideoSlide) {
          failedMessage = messageRecord.isOutgoing() ? context.getString(R.string.ConversationItem_cant_download_video_you_will_need_to_send_it_again)
                                                     : context.getString(R.string.ConversationItem_cant_download_video_s_will_need_to_send_it_again, messageRecord.getFromRecipient().getShortDisplayName(context));
        } else {
          failedMessage = messageRecord.isOutgoing() ? context.getString(R.string.ConversationItem_cant_download_message_you_will_need_to_send_it_again)
                                                     : context.getString(R.string.ConversationItem_cant_download_message_s_will_need_to_send_it_again, messageRecord.getFromRecipient().getShortDisplayName(context));
        }

        new MaterialAlertDialogBuilder(getContext())
            .setMessage(failedMessage)
            .setPositiveButton(android.R.string.ok, null)
            .setNegativeButton(android.R.string.cancel, null)
            .show();
      }
    }
  }

  private void launchMediaPreview(View v, Slide slide) {
    if (eventListener == null) {
      Log.w(TAG, "Could not launch media preview for item: eventListener was null");
      return;
    }

    Uri mediaUri = slide.getUri();

    if (mediaUri == null) {
      Log.w(TAG, "Could not launch media preview for item: uri was null");
      return;
    }

    MediaIntentFactory.MediaPreviewArgs args = new MediaIntentFactory.MediaPreviewArgs(
        messageRecord.getThreadId(),
        messageRecord.getTimestamp(),
        mediaUri,
        slide.getContentType(),
        slide.asAttachment().size,
        slide.getCaption().orElse(null),
        false,
        false,
        false,
        false,
        MediaTable.Sorting.Newest,
        slide.isVideoGif(),
        new MediaIntentFactory.SharedElementArgs(
            slide.asAttachment().width,
            slide.asAttachment().height,
            mediaThumbnailStub.require().getCorners().getTopLeft(),
            mediaThumbnailStub.require().getCorners().getTopRight(),
            mediaThumbnailStub.require().getCorners().getBottomRight(),
            mediaThumbnailStub.require().getCorners().getBottomLeft()
        ),
        false);
    if (v instanceof ThumbnailView) {
      MediaPreviewCache.INSTANCE.setDrawable(((ThumbnailView) v).getImageDrawable());
    }
    eventListener.goToMediaPreview(ConversationItem.this, v, args);
  }

  private class PassthroughClickListener implements View.OnLongClickListener, View.OnClickListener {

    @Override
    public boolean onLongClick(View v) {
      if (bodyText.hasSelection()) {
        return false;
      }
      performLongClick();
      return true;
    }

    @Override
    public void onClick(View v) {
      performClick();
    }
  }

  private class ClickListener implements View.OnClickListener {
    private final OnClickListener parent;

    ClickListener(@Nullable OnClickListener parent) {
      this.parent = parent;
    }

    public void onClick(View v) {
      if (!shouldInterceptClicks(messageRecord) && parent != null) {
        parent.onClick(v);
      } else if (messageRecord.isFailed()) {
        if (eventListener != null) {
          eventListener.onMessageWithErrorClicked(messageRecord);
        }
      } else if (messageRecord.isRateLimited() && SignalStore.rateLimit().needsRecaptcha()) {
        if (eventListener != null) {
          eventListener.onMessageWithRecaptchaNeededClicked(messageRecord);
        }
      } else if (!messageRecord.isOutgoing() && messageRecord.isIdentityMismatchFailure()) {
        if (eventListener != null) {
          eventListener.onIncomingIdentityMismatchClicked(messageRecord.getFromRecipient().getId());
        }
      }
    }
  }

  private final class TouchDelegateChangedListener implements ConversationItemFooter.OnTouchDelegateChangedListener {
    @Override
    public void onTouchDelegateChanged(@NonNull Rect delegateRect, @NonNull View delegateView) {
      offsetDescendantRectToMyCoords(footer, delegateRect);
      setTouchDelegate(new TouchDelegate(delegateRect, delegateView));
    }
  }

  private final class UrlClickListener implements UrlClickHandler {

    @Override
    public boolean handleOnClick(@NonNull String url) {
      return eventListener != null && eventListener.onUrlClicked(url);
    }
  }

  private class MentionClickableSpan extends ClickableSpan {
    private final RecipientId mentionedRecipientId;

    MentionClickableSpan(RecipientId mentionedRecipientId) {
      this.mentionedRecipientId = mentionedRecipientId;
    }

    @Override
    public void onClick(@NonNull View widget) {
      if (eventListener != null && batchSelected.isEmpty()) {
        VibrateUtil.vibrateTick(context);
        eventListener.onGroupMemberClicked(mentionedRecipientId, conversationRecipient.get().requireGroupId());
      }
    }

    @Override
    public void updateDrawState(@NonNull TextPaint ds) {}
  }

  private final class AudioPlaybackSpeedToggleListener implements PlaybackSpeedToggleTextView.PlaybackSpeedListener {
    @Override
    public void onPlaybackSpeedChanged(float speed) {
      if (eventListener == null || !audioViewStub.resolved()) {
        return;
      }

      Uri uri = audioViewStub.get().getAudioSlideUri();
      if (uri == null) {
        return;
      }

      eventListener.onVoiceNotePlaybackSpeedChanged(uri, speed);
    }
  }

  private final class AudioViewCallbacks implements AudioView.Callbacks {

    @Override
    public void onPlay(@NonNull Uri audioUri, double progress) {
      if (eventListener == null) return;

      eventListener.onVoiceNotePlay(audioUri, messageRecord.getId(), progress);
    }

    @Override
    public void onPause(@NonNull Uri audioUri) {
      if (eventListener == null) return;

      eventListener.onVoiceNotePause(audioUri);
    }

    @Override
    public void onSeekTo(@NonNull Uri audioUri, double progress) {
      if (eventListener == null) return;

      eventListener.onVoiceNoteSeekTo(audioUri, progress);
    }

    @Override
    public void onStopAndReset(@NonNull Uri audioUri) {
      throw new UnsupportedOperationException();
    }

    @Override
    public void onSpeedChanged(float speed, boolean isPlaying) {
      footer.setAudioPlaybackSpeed(speed, isPlaying);
    }

    @Override
    public void onProgressUpdated(long durationMillis, long playheadMillis) {
      footer.setAudioDuration(durationMillis, playheadMillis);
    }
  }
}<|MERGE_RESOLUTION|>--- conflicted
+++ resolved
@@ -39,11 +39,7 @@
 import android.text.style.URLSpan;
 import android.util.AttributeSet;
 import android.util.TypedValue;
-<<<<<<< HEAD
-=======
 import android.view.GestureDetector;
-import android.view.HapticFeedbackConstants;
->>>>>>> 333fa22c
 import android.view.MotionEvent;
 import android.view.TouchDelegate;
 import android.view.View;
@@ -253,11 +249,7 @@
   private final UrlClickListener                urlClickListener                = new UrlClickListener();
   private final Rect                            thumbnailMaskingRect            = new Rect();
   private final TouchDelegateChangedListener    touchDelegateChangedListener    = new TouchDelegateChangedListener();
-<<<<<<< HEAD
-=======
   private final DoubleTapEditTouchListener      doubleTapEditTouchListener      = new DoubleTapEditTouchListener();
-  private final GiftMessageViewCallback         giftMessageViewCallback         = new GiftMessageViewCallback();
->>>>>>> 333fa22c
 
   private final Context context;
 
