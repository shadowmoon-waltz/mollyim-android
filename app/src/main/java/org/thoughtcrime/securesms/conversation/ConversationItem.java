--- conflicted
+++ resolved
@@ -16,8 +16,6 @@
  */
 package org.thoughtcrime.securesms.conversation;
 
-import static org.thoughtcrime.securesms.linkpreview.LinkPreviewUtil.MONERO_TX_PATTERN;
-
 import android.animation.ValueAnimator;
 import android.annotation.SuppressLint;
 import android.content.ActivityNotFoundException;
@@ -28,7 +26,6 @@
 import android.graphics.Rect;
 import android.graphics.Typeface;
 import android.net.Uri;
-import android.os.Build;
 import android.text.Annotation;
 import android.text.Spannable;
 import android.text.SpannableString;
@@ -44,7 +41,6 @@
 import android.text.util.Linkify;
 import android.util.AttributeSet;
 import android.util.TypedValue;
-import android.view.HapticFeedbackConstants;
 import android.view.MotionEvent;
 import android.view.TouchDelegate;
 import android.view.View;
@@ -97,7 +93,6 @@
 import org.thoughtcrime.securesms.conversation.ui.payment.PaymentMessageView;
 import org.thoughtcrime.securesms.database.AttachmentTable;
 import org.thoughtcrime.securesms.database.MediaTable;
-import org.thoughtcrime.securesms.database.MessageTable;
 import org.thoughtcrime.securesms.database.SignalDatabase;
 import org.thoughtcrime.securesms.database.model.MediaMmsMessageRecord;
 import org.thoughtcrime.securesms.database.model.MessageRecord;
@@ -153,9 +148,6 @@
 import java.util.Set;
 import java.util.concurrent.TimeUnit;
 
-import kotlin.Unit;
-import kotlin.jvm.functions.Function1;
-
 import static org.thoughtcrime.securesms.linkpreview.LinkPreviewUtil.MONERO_TX_PATTERN;
 
 /**
@@ -2480,52 +2472,6 @@
   }
 
   private void handleMessageApproval() {
-<<<<<<< HEAD
-    if (messageRecord.isMms()) {
-      SignalDatabase.mms().markAsSentFailed(messageRecord.getId());
-    } else {
-      SignalDatabase.sms().markAsSentFailed(messageRecord.getId());
-    }
-=======
-    final int title;
-    final int message;
-
-    if (messageRecord.isMms()) title = R.string.ConversationItem_click_to_approve_unencrypted_mms_dialog_title;
-    else                       title = R.string.ConversationItem_click_to_approve_unencrypted_sms_dialog_title;
-
-    message = R.string.ConversationItem_click_to_approve_unencrypted_dialog_message;
-
-    AlertDialog.Builder builder = new AlertDialog.Builder(context);
-    builder.setTitle(title);
-
-    if (message > -1) builder.setMessage(message);
-
-    builder.setPositiveButton(R.string.yes, (dialogInterface, i) -> {
-      MessageTable db = messageRecord.isMms() ? SignalDatabase.messages()
-                                              : SignalDatabase.messages();
-
-      db.markAsInsecure(messageRecord.getId());
-      db.markAsOutbox(messageRecord.getId());
-      db.markAsForcedSms(messageRecord.getId());
-
-      if (messageRecord.isMms()) {
-        MmsSendJob.enqueue(context,
-                           ApplicationDependencies.getJobManager(),
-                           messageRecord.getId());
-      } else {
-        ApplicationDependencies.getJobManager().add(new SmsSendJob(messageRecord.getId(),
-                                                                   messageRecord.getIndividualRecipient()));
-      }
-    });
-
-    builder.setNegativeButton(R.string.no, (dialogInterface, i) -> {
-      if (messageRecord.isMms()) {
-        SignalDatabase.messages().markAsSentFailed(messageRecord.getId());
-      } else {
-        SignalDatabase.messages().markAsSentFailed(messageRecord.getId());
-      }
-    });
-    builder.show();
->>>>>>> 3869de41
+    SignalDatabase.messages().markAsSentFailed(messageRecord.getId());
   }
 }