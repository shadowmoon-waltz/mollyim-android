/*
 * Copyright (C) 2011 Whisper Systems
 *
 * This program is free software: you can redistribute it and/or modify
 * it under the terms of the GNU General Public License as published by
 * the Free Software Foundation, either version 3 of the License, or
 * (at your option) any later version.
 *
 * This program is distributed in the hope that it will be useful,
 * but WITHOUT ANY WARRANTY; without even the implied warranty of
 * MERCHANTABILITY or FITNESS FOR A PARTICULAR PURPOSE.  See the
 * GNU General Public License for more details.
 *
 * You should have received a copy of the GNU General Public License
 * along with this program.  If not, see <http://www.gnu.org/licenses/>.
 */
package org.thoughtcrime.securesms.conversation;

import android.annotation.SuppressLint;
import android.content.ActivityNotFoundException;
import android.content.Context;
import android.content.Intent;
import android.graphics.Color;
import android.graphics.PorterDuff;
import android.graphics.Rect;
import android.graphics.Typeface;
import android.net.Uri;
import android.text.Annotation;
import android.text.Spannable;
import android.text.SpannableString;
import android.text.SpannableStringBuilder;
import android.text.Spanned;
import android.text.TextPaint;
import android.text.style.BackgroundColorSpan;
import android.text.style.CharacterStyle;
import android.text.style.ClickableSpan;
import android.text.style.ForegroundColorSpan;
import android.text.style.StyleSpan;
import android.text.style.URLSpan;
import android.util.AttributeSet;
import android.util.TypedValue;
import android.view.MotionEvent;
import android.view.TouchDelegate;
import android.view.View;
import android.view.ViewGroup;
import android.widget.Button;
import android.widget.RelativeLayout;
import android.widget.TextView;
import android.widget.Toast;

import androidx.annotation.ColorInt;
import androidx.annotation.DimenRes;
import androidx.annotation.NonNull;
import androidx.annotation.Nullable;
import androidx.core.content.ContextCompat;
import androidx.lifecycle.LifecycleOwner;
import androidx.media3.common.MediaItem;
import androidx.recyclerview.widget.RecyclerView;

import com.google.android.material.dialog.MaterialAlertDialogBuilder;
import com.google.common.collect.Sets;

import org.signal.core.util.DimensionUnit;
import org.signal.core.util.StringUtil;
import org.signal.core.util.logging.Log;
import org.signal.ringrtc.CallLinkRootKey;
import org.thoughtcrime.securesms.BindableConversationItem;
import org.thoughtcrime.securesms.R;
import org.thoughtcrime.securesms.attachments.DatabaseAttachment;
import org.thoughtcrime.securesms.badges.BadgeImageView;
import org.thoughtcrime.securesms.calls.links.CallLinkJoinButton;
import org.thoughtcrime.securesms.calls.links.CallLinks;
import org.thoughtcrime.securesms.components.AlertView;
import org.thoughtcrime.securesms.components.AudioView;
import org.thoughtcrime.securesms.components.AvatarImageView;
import org.thoughtcrime.securesms.components.BorderlessImageView;
import org.thoughtcrime.securesms.components.ConversationItemFooter;
import org.thoughtcrime.securesms.components.ConversationItemThumbnail;
import org.thoughtcrime.securesms.components.DocumentView;
import org.thoughtcrime.securesms.components.LinkPreviewView;
import org.thoughtcrime.securesms.components.Outliner;
import org.thoughtcrime.securesms.components.PlaybackSpeedToggleTextView;
import org.thoughtcrime.securesms.components.QuoteView;
import org.thoughtcrime.securesms.components.SharedContactView;
import org.thoughtcrime.securesms.components.ThumbnailView;
import org.thoughtcrime.securesms.components.emoji.EmojiTextView;
import org.thoughtcrime.securesms.components.mention.MentionAnnotation;
import org.thoughtcrime.securesms.contactshare.Contact;
import org.thoughtcrime.securesms.conversation.colors.Colorizer;
import org.thoughtcrime.securesms.conversation.mutiselect.MultiselectCollection;
import org.thoughtcrime.securesms.conversation.mutiselect.MultiselectPart;
import org.thoughtcrime.securesms.conversation.ui.payment.PaymentMessageView;
import org.thoughtcrime.securesms.conversation.v2.items.InteractiveConversationElement;
import org.thoughtcrime.securesms.conversation.v2.items.V2ConversationBodyUtil;
import org.thoughtcrime.securesms.database.AttachmentTable;
import org.thoughtcrime.securesms.database.MediaTable;
import org.thoughtcrime.securesms.database.SignalDatabase;
import org.thoughtcrime.securesms.database.model.MediaMmsMessageRecord;
import org.thoughtcrime.securesms.database.model.MessageRecord;
import org.thoughtcrime.securesms.database.model.MmsMessageRecord;
import org.thoughtcrime.securesms.database.model.Quote;
import org.thoughtcrime.securesms.dependencies.ApplicationDependencies;
import org.thoughtcrime.securesms.giph.mp4.GiphyMp4PlaybackPolicy;
import org.thoughtcrime.securesms.giph.mp4.GiphyMp4PlaybackPolicyEnforcer;
import org.thoughtcrime.securesms.jobs.AttachmentDownloadJob;
import org.thoughtcrime.securesms.jobs.MmsDownloadJob;
import org.thoughtcrime.securesms.keyvalue.SignalStore;
import org.thoughtcrime.securesms.linkpreview.LinkPreview;
import org.thoughtcrime.securesms.mediapreview.MediaIntentFactory;
import org.thoughtcrime.securesms.mediapreview.MediaPreviewCache;
import org.thoughtcrime.securesms.mediapreview.MediaPreviewV2Fragment;
import org.thoughtcrime.securesms.mms.GlideRequests;
import org.thoughtcrime.securesms.mms.ImageSlide;
import org.thoughtcrime.securesms.mms.PartAuthority;
import org.thoughtcrime.securesms.mms.Slide;
import org.thoughtcrime.securesms.mms.SlideClickListener;
import org.thoughtcrime.securesms.mms.SlidesClickedListener;
import org.thoughtcrime.securesms.mms.TextSlide;
import org.thoughtcrime.securesms.mms.VideoSlide;
import org.thoughtcrime.securesms.reactions.ReactionsConversationView;
import org.thoughtcrime.securesms.recipients.LiveRecipient;
import org.thoughtcrime.securesms.recipients.Recipient;
import org.thoughtcrime.securesms.recipients.RecipientForeverObserver;
import org.thoughtcrime.securesms.recipients.RecipientId;
import org.thoughtcrime.securesms.revealable.ViewOnceMessageView;
import org.thoughtcrime.securesms.util.DateUtils;
import org.thoughtcrime.securesms.util.FeatureFlags;
import org.thoughtcrime.securesms.util.InterceptableLongClickCopyLinkSpan;
import org.thoughtcrime.securesms.util.LongClickMovementMethod;
import org.thoughtcrime.securesms.util.MessageRecordUtil;
import org.thoughtcrime.securesms.util.PlaceholderURLSpan;
import org.thoughtcrime.securesms.util.Projection;
import org.thoughtcrime.securesms.util.ProjectionList;
import org.thoughtcrime.securesms.util.SearchUtil;
import org.thoughtcrime.securesms.util.ThemeUtil;
import org.thoughtcrime.securesms.util.UrlClickHandler;
import org.thoughtcrime.securesms.util.Util;
import org.thoughtcrime.securesms.util.VibrateUtil;
import org.thoughtcrime.securesms.util.ViewUtil;
import org.thoughtcrime.securesms.util.views.NullableStub;
import org.thoughtcrime.securesms.util.views.Stub;

import java.util.ArrayList;
import java.util.Collections;
import java.util.HashSet;
import java.util.List;
import java.util.Locale;
import java.util.Objects;
import java.util.Optional;
import java.util.Set;
import java.util.concurrent.TimeUnit;

/**
 * A view that displays an individual conversation item within a conversation
 * thread.  Used by ComposeMessageActivity's ListActivity via a ConversationAdapter.
 *
 * @author Moxie Marlinspike
 */

public final class ConversationItem extends RelativeLayout implements BindableConversationItem,
                                                                      RecipientForeverObserver,
                                                                      InteractiveConversationElement
{
  private static final String TAG = Log.tag(ConversationItem.class);

  private static final int MAX_MEASURE_CALLS = 3;

  private static final Rect SWIPE_RECT = new Rect();

  public static final  float LONG_PRESS_SCALE_FACTOR    = 0.95f;
  private static final int   SHRINK_BUBBLE_DELAY_MILLIS = 100;
  private static final long  MAX_CLUSTERING_TIME_DIFF   = TimeUnit.MINUTES.toMillis(3);
  private static final int   CONDENSED_MODE_MAX_LINES   = 3;

  private static final SearchUtil.StyleFactory STYLE_FACTORY = () -> new CharacterStyle[] { new BackgroundColorSpan(Color.YELLOW), new ForegroundColorSpan(Color.BLACK) };

  private ConversationMessage         conversationMessage;
  private MessageRecord               messageRecord;
  private Optional<MessageRecord>     nextMessageRecord;
  private Locale                      locale;
  private boolean                     groupThread;
  private LiveRecipient               author;
  private GlideRequests               glideRequests;
  private Optional<MessageRecord>     previousMessage;
  private ConversationItemDisplayMode displayMode;

  protected           ConversationItemBodyBubble bodyBubble;
  protected           View                       reply;
  protected           View                       replyIcon;
  @Nullable protected ViewGroup                  contactPhotoHolder;
  @Nullable private   QuoteView                  quoteView;
  private             EmojiTextView              bodyText;
  private             ConversationItemFooter     footer;
  @Nullable private   ConversationItemFooter     stickerFooter;
  @Nullable private   TextView                   groupSender;
  @Nullable private   View                       groupSenderHolder;
  private             AvatarImageView            contactPhoto;
  private             AlertView                  alertView;
  protected           ReactionsConversationView  reactionsView;
  protected           BadgeImageView             badgeImageView;
  private             View                       storyReactionLabelWrapper;
  private             TextView                   storyReactionLabel;
  protected           View                       quotedIndicator;
  protected           View                       scheduledIndicator;

  private @NonNull  Set<MultiselectPart>                    batchSelected = new HashSet<>();
  private @NonNull  Outliner                                outliner      = new Outliner();
  private @NonNull  Outliner                                pulseOutliner = new Outliner();
  private @NonNull  List<Outliner>                          outliners     = new ArrayList<>(2);
  private           LiveRecipient                           conversationRecipient;
  private           NullableStub<ConversationItemThumbnail> mediaThumbnailStub;
  private           Stub<AudioView>                         audioViewStub;
  private           Stub<DocumentView>                      documentViewStub;
  private           Stub<SharedContactView>                 sharedContactStub;
  private           Stub<LinkPreviewView>                   linkPreviewStub;
  private           Stub<BorderlessImageView>               stickerStub;
  private           Stub<ViewOnceMessageView>               revealableStub;
  private           Stub<CallLinkJoinButton>                joinCallLinkStub;
  private           Stub<Button>                            callToActionStub;
  private           Stub<PaymentMessageView>                paymentViewStub;
  private @Nullable EventListener                           eventListener;

  private int     defaultBubbleColor;
  private int     defaultBubbleColorForWallpaper;
  private int     measureCalls;
  private boolean updatingFooter;

  private final PassthroughClickListener        passthroughClickListener        = new PassthroughClickListener();
  private final AttachmentDownloadClickListener downloadClickListener           = new AttachmentDownloadClickListener();
  private final SlideClickPassthroughListener   singleDownloadClickListener     = new SlideClickPassthroughListener(downloadClickListener);
  private final SharedContactEventListener      sharedContactEventListener      = new SharedContactEventListener();
  private final SharedContactClickListener      sharedContactClickListener      = new SharedContactClickListener();
  private final LinkPreviewClickListener        linkPreviewClickListener        = new LinkPreviewClickListener();
  private final ViewOnceMessageClickListener    revealableClickListener         = new ViewOnceMessageClickListener();
  private final QuotedIndicatorClickListener    quotedIndicatorClickListener    = new QuotedIndicatorClickListener();
  private final ScheduledIndicatorClickListener scheduledIndicatorClickListener = new ScheduledIndicatorClickListener();
  private final UrlClickListener                urlClickListener                = new UrlClickListener();
  private final Rect                            thumbnailMaskingRect            = new Rect();
  private final TouchDelegateChangedListener    touchDelegateChangedListener    = new TouchDelegateChangedListener();

  private final Context context;

  private MediaItem          mediaItem;
  private boolean            canPlayContent;
  private Projection.Corners bodyBubbleCorners;
  private Colorizer          colorizer;
  private boolean            hasWallpaper;
  private float              lastYDownRelativeToThis;
  private ProjectionList     colorizerProjections = new ProjectionList(3);
  private boolean            isBound              = false;

  private final Runnable shrinkBubble = new Runnable() {
    @Override
    public void run() {
      bodyBubble.animate()
                .scaleX(LONG_PRESS_SCALE_FACTOR)
                .scaleY(LONG_PRESS_SCALE_FACTOR)
                .setUpdateListener(animation -> {
                  View parent = (View) getParent();
                  if (parent != null) {
                    parent.invalidate();
                  }
                });

      reactionsView.animate()
                   .scaleX(LONG_PRESS_SCALE_FACTOR)
                   .scaleY(LONG_PRESS_SCALE_FACTOR);

      if (quotedIndicator != null) {
        quotedIndicator.animate()
                       .scaleX(LONG_PRESS_SCALE_FACTOR)
                       .scaleY(LONG_PRESS_SCALE_FACTOR);
      }
      if (scheduledIndicator != null) {
        scheduledIndicator.animate()
                          .scaleX(LONG_PRESS_SCALE_FACTOR)
                          .scaleY(LONG_PRESS_SCALE_FACTOR);
      }
    }
  };

  public ConversationItem(Context context) {
    this(context, null);
  }

  public ConversationItem(Context context, AttributeSet attrs) {
    super(context, attrs);
    this.context = context;
  }

  @Override
  public void setOnClickListener(OnClickListener l) {
    super.setOnClickListener(new ClickListener(l));
  }

  @Override
  protected void onFinishInflate() {
    super.onFinishInflate();

    initializeAttributes();

    this.bodyText                  = findViewById(R.id.conversation_item_body);
    this.footer                    = findViewById(R.id.conversation_item_footer);
    this.stickerFooter             = findViewById(R.id.conversation_item_sticker_footer);
    this.groupSender               = findViewById(R.id.group_message_sender);
    this.alertView                 = findViewById(R.id.indicators_parent);
    this.contactPhoto              = findViewById(R.id.contact_photo);
    this.contactPhotoHolder        = findViewById(R.id.contact_photo_container);
    this.bodyBubble                = findViewById(R.id.body_bubble);
    this.mediaThumbnailStub        = new NullableStub<>(findViewById(R.id.image_view_stub));
    this.audioViewStub             = new Stub<>(findViewById(R.id.audio_view_stub));
    this.documentViewStub          = new Stub<>(findViewById(R.id.document_view_stub));
    this.sharedContactStub         = new Stub<>(findViewById(R.id.shared_contact_view_stub));
    this.linkPreviewStub           = new Stub<>(findViewById(R.id.link_preview_stub));
    this.stickerStub               = new Stub<>(findViewById(R.id.sticker_view_stub));
    this.revealableStub            = new Stub<>(findViewById(R.id.revealable_view_stub));
    this.joinCallLinkStub          = ViewUtil.findStubById(this, R.id.conversation_item_join_button);
    this.callToActionStub          = ViewUtil.findStubById(this, R.id.conversation_item_call_to_action_stub);
    this.groupSenderHolder         = findViewById(R.id.group_sender_holder);
    this.quoteView                 = findViewById(R.id.quote_view);
    this.reply                     = findViewById(R.id.reply_icon_wrapper);
    this.replyIcon                 = findViewById(R.id.reply_icon);
    this.reactionsView             = findViewById(R.id.reactions_view);
    this.badgeImageView            = findViewById(R.id.badge);
    this.storyReactionLabelWrapper = findViewById(R.id.story_reacted_label_holder);
    this.storyReactionLabel        = findViewById(R.id.story_reacted_label);
    this.quotedIndicator           = findViewById(R.id.quoted_indicator);
    this.paymentViewStub           = new Stub<>(findViewById(R.id.payment_view_stub));
    this.scheduledIndicator        = findViewById(R.id.scheduled_indicator);

    setOnClickListener(new ClickListener(null));

    bodyText.setOnLongClickListener(passthroughClickListener);
    bodyText.setOnClickListener(passthroughClickListener);
    footer.setOnTouchDelegateChangedListener(touchDelegateChangedListener);
  }

  @Override
  public void bind(@NonNull LifecycleOwner lifecycleOwner,
                   @NonNull ConversationMessage conversationMessage,
                   @NonNull Optional<MessageRecord> previousMessageRecord,
                   @NonNull Optional<MessageRecord> nextMessageRecord,
                   @NonNull GlideRequests glideRequests,
                   @NonNull Locale locale,
                   @NonNull Set<MultiselectPart> batchSelected,
                   @NonNull Recipient conversationRecipient,
                   @Nullable String searchQuery,
                   boolean pulse,
                   boolean hasWallpaper,
                   boolean isMessageRequestAccepted,
                   boolean allowedToPlayInline,
                   @NonNull Colorizer colorizer,
                   @NonNull ConversationItemDisplayMode displayMode)
  {
    unbind();

    lastYDownRelativeToThis = 0;

    conversationRecipient = conversationRecipient.resolve();

    this.conversationMessage   = conversationMessage;
    this.messageRecord         = conversationMessage.getMessageRecord();
    this.nextMessageRecord     = nextMessageRecord;
    this.locale                = locale;
    this.glideRequests         = glideRequests;
    this.batchSelected         = batchSelected;
    this.conversationRecipient = conversationRecipient.live();
    this.groupThread           = conversationRecipient.isGroup();
    this.author                = messageRecord.getFromRecipient().live();
    this.canPlayContent        = false;
    this.mediaItem             = null;
    this.colorizer             = colorizer;
    this.displayMode           = displayMode;
    this.previousMessage       = previousMessageRecord;

    setGutterSizes(messageRecord, groupThread);
    setMessageShape(messageRecord, previousMessageRecord, nextMessageRecord, groupThread);
    setMediaAttributes(messageRecord, previousMessageRecord, nextMessageRecord, groupThread, hasWallpaper, isMessageRequestAccepted, allowedToPlayInline);
    setBodyText(messageRecord, searchQuery, isMessageRequestAccepted);
    setBubbleState(messageRecord, messageRecord.getFromRecipient(), hasWallpaper, colorizer);
    setInteractionState(conversationMessage, pulse);
    setStatusIcons(messageRecord, hasWallpaper);
    setContactPhoto(author.get());
    setGroupMessageStatus(messageRecord, author.get());
    setGroupAuthorColor(messageRecord, hasWallpaper, colorizer);
    setAuthor(messageRecord, previousMessageRecord, nextMessageRecord, groupThread, hasWallpaper);
    setQuote(messageRecord, previousMessageRecord, nextMessageRecord, groupThread);
    setMessageSpacing(context, messageRecord, previousMessageRecord, nextMessageRecord, groupThread);
    setReactions(messageRecord);
    setFooter(messageRecord, nextMessageRecord, locale, groupThread, hasWallpaper);
    setStoryReactionLabel(messageRecord);
    setHasBeenQuoted(conversationMessage);
    setHasBeenScheduled(conversationMessage);

    if (audioViewStub.resolved()) {
      audioViewStub.get().setOnLongClickListener(passthroughClickListener);
    }

    isBound = true;
    this.author.observeForever(this);
    this.conversationRecipient.observeForever(this);
  }

  @Override
  public void updateSelectedState() {
    setHasBeenQuoted(conversationMessage);
  }

  @Override
  public void updateTimestamps() {
    getActiveFooter(messageRecord).setMessageRecord(messageRecord, locale, displayMode);
  }

  @Override
  public void updateContactNameColor() {
    setGroupAuthorColor(messageRecord, hasWallpaper, colorizer);
  }

  @Override
  public boolean dispatchTouchEvent(MotionEvent ev) {
    if (isCondensedMode()) return super.dispatchTouchEvent(ev);

    switch (ev.getAction()) {
      case MotionEvent.ACTION_DOWN:
        getHandler().postDelayed(shrinkBubble, SHRINK_BUBBLE_DELAY_MILLIS);
        break;
      case MotionEvent.ACTION_UP:
      case MotionEvent.ACTION_CANCEL:
        getHandler().removeCallbacks(shrinkBubble);
        bodyBubble.animate()
                  .scaleX(1.0f)
                  .scaleY(1.0f);
        reactionsView.animate()
                     .scaleX(1.0f)
                     .scaleY(1.0f);

        if (quotedIndicator != null) {
          quotedIndicator.animate()
                         .scaleX(1.0f)
                         .scaleY(1.0f);
        }
        break;
    }

    return super.dispatchTouchEvent(ev);
  }

  @Override
  public boolean onInterceptTouchEvent(MotionEvent ev) {
    if (ev.getAction() == MotionEvent.ACTION_DOWN) {
      lastYDownRelativeToThis = ev.getY();
    }

    if (batchSelected.isEmpty()) {
      return super.onInterceptTouchEvent(ev);
    } else {
      return true;
    }
  }

  @Override
  protected void onDetachedFromWindow() {
    ConversationSwipeAnimationHelper.update(this, 0f, 1f);
    unbind();
    super.onDetachedFromWindow();
  }

  @Override
  public void setEventListener(@Nullable EventListener eventListener) {
    this.eventListener = eventListener;
  }

  public boolean disallowSwipe(float downX, float downY) {
    if (!hasAudio(messageRecord)) return false;

    audioViewStub.get().getSeekBarGlobalVisibleRect(SWIPE_RECT);
    return SWIPE_RECT.contains((int) downX, (int) downY);
  }

  public @Nullable ConversationItemBodyBubble getBodyBubble() {
    return bodyBubble;
  }

  public @Nullable View getQuotedIndicator() {
    return quotedIndicator;
  }

  public @Nullable ReactionsConversationView getReactionsView() {
    return reactionsView;
  }

  @Override
  protected void onMeasure(int widthMeasureSpec, int heightMeasureSpec) {
    super.onMeasure(widthMeasureSpec, heightMeasureSpec);

    if (isInEditMode()) {
      return;
    }

    boolean needsMeasure = false;

    if (hasQuote(messageRecord)) {
      if (quoteView == null) {
        throw new AssertionError();
      }
      int quoteWidth     = quoteView.getMeasuredWidth();
      int availableWidth = getAvailableMessageBubbleWidth(quoteView);

      if (quoteWidth != availableWidth) {
        quoteView.getLayoutParams().width = availableWidth;
        needsMeasure                      = true;
      }
    }

    int defaultTopMargin      = readDimen(R.dimen.message_bubble_default_footer_bottom_margin);
    int defaultBottomMargin   = readDimen(R.dimen.message_bubble_bottom_padding);
    int collapsedBottomMargin = readDimen(R.dimen.message_bubble_collapsed_bottom_padding);

    if (!updatingFooter &&
        getActiveFooter(messageRecord) == footer &&
        !hasAudio(messageRecord) &&
        !isStoryReaction(messageRecord) &&
        isFooterVisible(messageRecord, nextMessageRecord, groupThread) &&
        !bodyText.isJumbomoji() &&
        conversationMessage.getBottomButton() == null &&
        !StringUtil.hasMixedTextDirection(bodyText.getText()) &&
        !messageRecord.isRemoteDelete() &&
        bodyText.getLastLineWidth() > 0)
    {
      View dateView           = footer.getDateView();
      int  footerWidth        = footer.getMeasuredWidth();
      int  availableWidth     = getAvailableMessageBubbleWidth(bodyText);
      int  collapsedTopMargin = -1 * (dateView.getMeasuredHeight() + ViewUtil.dpToPx(4));

      if (bodyText.isSingleLine() && !messageRecord.isFailed()) {
        int maxBubbleWidth  = hasBigImageLinkPreview(messageRecord) || hasThumbnail(messageRecord) ? readDimen(R.dimen.media_bubble_max_width) : getMaxBubbleWidth();
        int bodyMargins     = ViewUtil.getLeftMargin(bodyText) + ViewUtil.getRightMargin(bodyText);
        int sizeWithMargins = bodyText.getMeasuredWidth() + ViewUtil.dpToPx(6) + footerWidth + bodyMargins;
        int minSize         = Math.min(maxBubbleWidth, Math.max(bodyText.getMeasuredWidth() + ViewUtil.dpToPx(6) + footerWidth + bodyMargins, bodyBubble.getMeasuredWidth()));

        if (hasQuote(messageRecord) && sizeWithMargins < availableWidth) {
          ViewUtil.setTopMargin(footer, collapsedTopMargin);
          ViewUtil.setBottomMargin(footer, collapsedBottomMargin);
          needsMeasure   = true;
          updatingFooter = true;
        } else if (sizeWithMargins != bodyText.getMeasuredWidth() && sizeWithMargins <= minSize) {
          bodyBubble.getLayoutParams().width = minSize;
          ViewUtil.setTopMargin(footer, collapsedTopMargin);
          ViewUtil.setBottomMargin(footer, collapsedBottomMargin);
          needsMeasure   = true;
          updatingFooter = true;
        }
      }

      if (!updatingFooter && !messageRecord.isFailed() && bodyText.getLastLineWidth() + ViewUtil.dpToPx(6) + footerWidth <= bodyText.getMeasuredWidth()) {
        ViewUtil.setTopMargin(footer, collapsedTopMargin);
        ViewUtil.setBottomMargin(footer, collapsedBottomMargin);
        updatingFooter = true;
        needsMeasure   = true;
      }
    }

    int defaultTopMarginForRecord = getDefaultTopMarginForRecord(messageRecord, defaultTopMargin, defaultBottomMargin);
    if (!updatingFooter && ViewUtil.getTopMargin(footer) != defaultTopMarginForRecord) {
      ViewUtil.setTopMargin(footer, defaultTopMarginForRecord);
      ViewUtil.setBottomMargin(footer, defaultBottomMargin);
      needsMeasure = true;
    }

    if (hasSharedContact(messageRecord)) {
      int contactWidth   = sharedContactStub.get().getMeasuredWidth();
      int availableWidth = getAvailableMessageBubbleWidth(sharedContactStub.get());

      if (contactWidth != availableWidth) {
        sharedContactStub.get().getLayoutParams().width = availableWidth;
        needsMeasure                                    = true;
      }
    }

    if (hasAudio(messageRecord)) {
      ConversationItemFooter activeFooter   = getActiveFooter(messageRecord);
      int                    availableWidth = getAvailableMessageBubbleWidth(footer);

      if (activeFooter.getVisibility() != GONE && activeFooter.getMeasuredWidth() != availableWidth) {
        activeFooter.getLayoutParams().width = availableWidth;
        needsMeasure                         = true;
      }

      int desiredWidth = audioViewStub.get().getMeasuredWidth() + ViewUtil.getLeftMargin(audioViewStub.get()) + ViewUtil.getRightMargin(audioViewStub.get());
      if (bodyBubble.getMeasuredWidth() != desiredWidth) {
        bodyBubble.getLayoutParams().width = desiredWidth;
        needsMeasure                       = true;
      }
    }

    if (needsMeasure) {
      if (measureCalls < MAX_MEASURE_CALLS) {
        measureCalls++;
        measure(widthMeasureSpec, heightMeasureSpec);
      } else {
        Log.w(TAG, "Hit measure() cap of " + MAX_MEASURE_CALLS);
      }
    } else {
      measureCalls   = 0;
      updatingFooter = false;
    }
  }

  private int getDefaultTopMarginForRecord(@NonNull MessageRecord messageRecord, int defaultTopMargin, int defaultBottomMargin) {
    if (isStoryReaction(messageRecord) && !messageRecord.isRemoteDelete()) {
      return defaultBottomMargin;
    } else {
      return defaultTopMargin;
    }
  }

  @Override
  public void onRecipientChanged(@NonNull Recipient modified) {
    if (!isBound) {
      return;
    }

    if (conversationRecipient.getId().equals(modified.getId())) {
      setBubbleState(messageRecord, modified, modified.hasWallpaper(), colorizer);

      if (quoteView != null) {
        quoteView.setWallpaperEnabled(modified.hasWallpaper());
      }

      if (audioViewStub.resolved()) {
        setAudioViewTint(messageRecord);
      }
    }

    if (author.getId().equals(modified.getId())) {
      setContactPhoto(modified);
      setGroupMessageStatus(messageRecord, modified);
    }
  }

  private int getAvailableMessageBubbleWidth(@NonNull View forView) {
    int availableWidth;
    if (hasAudio(messageRecord)) {
      availableWidth = audioViewStub.get().getMeasuredWidth() + ViewUtil.getLeftMargin(audioViewStub.get()) + ViewUtil.getRightMargin(audioViewStub.get());
    } else if (!isViewOnceMessage(messageRecord) && (hasThumbnail(messageRecord) || hasBigImageLinkPreview(messageRecord))) {
      availableWidth = mediaThumbnailStub.require().getMeasuredWidth();
    } else {
      availableWidth = bodyBubble.getMeasuredWidth() - bodyBubble.getPaddingLeft() - bodyBubble.getPaddingRight();
    }

    availableWidth = Math.min(availableWidth, getMaxBubbleWidth());

    availableWidth -= ViewUtil.getLeftMargin(forView) + ViewUtil.getRightMargin(forView);

    return availableWidth;
  }

  private int getMaxBubbleWidth() {
    int paddings = getPaddingLeft() + getPaddingRight() + ViewUtil.getLeftMargin(bodyBubble) + ViewUtil.getRightMargin(bodyBubble);
    if (groupThread && !messageRecord.isOutgoing() && !messageRecord.isRemoteDelete()) {
      paddings += contactPhoto.getLayoutParams().width + ViewUtil.getLeftMargin(contactPhoto) + ViewUtil.getRightMargin(contactPhoto);
    }
    return getMeasuredWidth() - paddings;
  }

  private void initializeAttributes() {
    defaultBubbleColor             = ContextCompat.getColor(context, R.color.conversation_item_recv_bubble_color_normal);
    defaultBubbleColorForWallpaper = ContextCompat.getColor(context, R.color.conversation_item_recv_bubble_color_wallpaper);
  }

  private @ColorInt int getDefaultBubbleColor(boolean hasWallpaper) {
    return hasWallpaper ? defaultBubbleColorForWallpaper : defaultBubbleColor;
  }

  @Override
  public void unbind() {
    isBound = false;

    if (author != null) {
      author.removeForeverObserver(this);
    }

    if (conversationRecipient != null) {
      conversationRecipient.removeForeverObserver(this);
    }

    bodyBubble.setVideoPlayerProjection(null);
    bodyBubble.setQuoteViewProjection(null);

    glideRequests = null;
  }

  @Override
  public @NonNull MultiselectPart getMultiselectPartForLatestTouch() {
    MultiselectCollection parts = conversationMessage.getMultiselectCollection();

    if (parts.isSingle()) {
      return parts.asSingle().getSinglePart();
    }

    MultiselectPart top    = parts.asDouble().getTopPart();
    MultiselectPart bottom = parts.asDouble().getBottomPart();

    if (hasThumbnail(messageRecord)) {
      return isTouchBelowBoundary(mediaThumbnailStub.require()) ? bottom : top;
    } else if (hasDocument(messageRecord)) {
      return isTouchBelowBoundary(documentViewStub.get()) ? bottom : top;
    } else if (hasAudio(messageRecord)) {
      return isTouchBelowBoundary(audioViewStub.get()) ? bottom : top;
    } {
      throw new IllegalStateException("Found a situation where we have something other than a thumbnail or a document.");
    }
  }

  private boolean isTouchBelowBoundary(@NonNull View child) {
    Projection childProjection = Projection.relativeToParent(this, child, null);
    float      childBoundary   = childProjection.getY() + childProjection.getHeight();

    return lastYDownRelativeToThis > childBoundary;
  }

  @Override
  public int getTopBoundaryOfMultiselectPart(@NonNull MultiselectPart multiselectPart) {

    boolean isTextPart       = multiselectPart instanceof MultiselectPart.Text;
    boolean isAttachmentPart = multiselectPart instanceof MultiselectPart.Attachments;

    if (hasThumbnail(messageRecord) && isAttachmentPart) {
      return getProjectionTop(mediaThumbnailStub.require());
    } else if (hasThumbnail(messageRecord) && isTextPart) {
      return getProjectionBottom(mediaThumbnailStub.require());
    } else if (hasDocument(messageRecord) && isAttachmentPart) {
      return getProjectionTop(documentViewStub.get());
    } else if (hasDocument(messageRecord) && isTextPart) {
      return getProjectionBottom(documentViewStub.get());
    } else if (hasAudio(messageRecord) && isAttachmentPart) {
      return getProjectionTop(audioViewStub.get());
    } else if (hasAudio(messageRecord) && isTextPart) {
      return getProjectionBottom(audioViewStub.get());
    } else if (hasNoBubble(messageRecord)) {
      return getTop();
    } else {
      return getProjectionTop(bodyBubble);
    }
  }

  private static int getProjectionTop(@NonNull View child) {
    Projection projection = Projection.relativeToViewRoot(child, null);
    int        y          = (int) projection.getY();
    projection.release();
    return y;
  }

  private static int getProjectionBottom(@NonNull View child) {
    Projection projection = Projection.relativeToViewRoot(child, null);
    int        bottom     = (int) projection.getY() + projection.getHeight();
    projection.release();
    return bottom;
  }

  @Override
  public int getBottomBoundaryOfMultiselectPart(@NonNull MultiselectPart multiselectPart) {
    if (multiselectPart instanceof MultiselectPart.Attachments && hasThumbnail(messageRecord)) {
      return getProjectionBottom(mediaThumbnailStub.require());
    } else if (multiselectPart instanceof MultiselectPart.Attachments && hasDocument(messageRecord)) {
      return getProjectionBottom(documentViewStub.get());
    } else if (multiselectPart instanceof MultiselectPart.Attachments && hasAudio(messageRecord)) {
      return getProjectionBottom(audioViewStub.get());
    } else if (hasNoBubble(messageRecord)) {
      return getBottom();
    } else {
      return getProjectionBottom(bodyBubble);
    }
  }

  @Override
  public boolean hasNonSelectableMedia() {
    return hasQuote(messageRecord) || hasLinkPreview(messageRecord);
  }

  @Override
  public @NonNull ConversationMessage getConversationMessage() {
    return conversationMessage;
  }

  public boolean isOutgoing() {
    return conversationMessage.getMessageRecord().isOutgoing();
  }

  /// MessageRecord Attribute Parsers

  private void setBubbleState(MessageRecord messageRecord, @NonNull Recipient recipient, boolean hasWallpaper, @NonNull Colorizer colorizer) {
    this.hasWallpaper = hasWallpaper;

    ViewUtil.updateLayoutParams(bodyBubble, LayoutParams.WRAP_CONTENT, LayoutParams.WRAP_CONTENT);
    bodyText.setTextColor(colorizer.getIncomingBodyTextColor(context, hasWallpaper));
    bodyText.setLinkTextColor(colorizer.getIncomingBodyTextColor(context, hasWallpaper));

    if (messageRecord.isOutgoing() && !messageRecord.isRemoteDelete()) {
      bodyBubble.getBackground().setColorFilter(recipient.getChatColors().getChatBubbleColorFilter());
      bodyText.setTextColor(colorizer.getOutgoingBodyTextColor(context));
      bodyText.setLinkTextColor(colorizer.getOutgoingBodyTextColor(context));
      footer.setTextColor(colorizer.getOutgoingFooterTextColor(context));
      footer.setIconColor(colorizer.getOutgoingFooterIconColor(context));
      footer.setRevealDotColor(colorizer.getOutgoingFooterIconColor(context));
      footer.setOnlyShowSendingStatus(false, messageRecord);
    } else if (messageRecord.isRemoteDelete()) {
      if (hasWallpaper) {
        bodyBubble.getBackground().setColorFilter(ContextCompat.getColor(context, R.color.wallpaper_bubble_color), PorterDuff.Mode.SRC_IN);
      } else {
        bodyBubble.getBackground().setColorFilter(ContextCompat.getColor(context, R.color.signal_background_primary), PorterDuff.Mode.MULTIPLY);
        footer.setIconColor(ContextCompat.getColor(context, R.color.signal_icon_tint_secondary));
        footer.setRevealDotColor(ContextCompat.getColor(context, R.color.signal_icon_tint_secondary));
      }
      footer.setTextColor(ContextCompat.getColor(context, R.color.signal_text_secondary));
      footer.setOnlyShowSendingStatus(messageRecord.isRemoteDelete(), messageRecord);
    } else {
      bodyBubble.getBackground().setColorFilter(getDefaultBubbleColor(hasWallpaper), PorterDuff.Mode.SRC_IN);
      footer.setTextColor(colorizer.getIncomingFooterTextColor(context, hasWallpaper));
      footer.setIconColor(colorizer.getIncomingFooterIconColor(context, hasWallpaper));
      footer.setRevealDotColor(colorizer.getIncomingFooterIconColor(context, hasWallpaper));
      footer.setOnlyShowSendingStatus(false, messageRecord);
    }

    outliner.setColor(ContextCompat.getColor(context, R.color.signal_text_secondary));

    pulseOutliner.setColor(ContextCompat.getColor(getContext(), R.color.signal_inverse_transparent));
    pulseOutliner.setStrokeWidth(ViewUtil.dpToPx(4));

    outliners.clear();
    if (shouldDrawBodyBubbleOutline(messageRecord, hasWallpaper)) {
      outliners.add(outliner);
    }
    outliners.add(pulseOutliner);

    bodyBubble.setOutliners(outliners);

    if (audioViewStub.resolved()) {
      setAudioViewTint(messageRecord);
    }

    if (hasWallpaper) {
      replyIcon.setBackgroundResource(R.drawable.wallpaper_message_decoration_background);
    } else {
      replyIcon.setBackground(null);
    }
  }

  private void setAudioViewTint(MessageRecord messageRecord) {
    if (hasAudio(messageRecord)) {
      if (!messageRecord.isOutgoing()) {
        if (hasWallpaper) {
          audioViewStub.get().setTint(getContext().getResources().getColor(R.color.conversation_item_incoming_audio_foreground_tint_wallpaper));
          audioViewStub.get().setProgressAndPlayBackgroundTint(getContext().getResources().getColor(R.color.conversation_item_incoming_audio_play_pause_background_tint_wallpaper));
        } else {
          audioViewStub.get().setTint(getContext().getResources().getColor(R.color.conversation_item_incoming_audio_foreground_tint_normal));
          audioViewStub.get().setProgressAndPlayBackgroundTint(getContext().getResources().getColor(R.color.conversation_item_incoming_audio_play_pause_background_tint_normal));
        }
      } else {
        audioViewStub.get().setTint(getContext().getResources().getColor(R.color.conversation_item_outgoing_audio_foreground_tint));
        audioViewStub.get().setProgressAndPlayBackgroundTint(getContext().getResources().getColor(R.color.signal_colorTransparent2));
      }
    }
  }

  private void setInteractionState(ConversationMessage conversationMessage, boolean pulseMention) {
    Set<MultiselectPart> multiselectParts  = conversationMessage.getMultiselectCollection().toSet();
    boolean              isMessageSelected = Util.hasItems(Sets.intersection(multiselectParts, batchSelected));

    if (isMessageSelected) {
      setSelected(true);
    } else if (pulseMention) {
      setSelected(false);
    } else {
      setSelected(false);
    }

    if (mediaThumbnailStub.resolved()) {
      mediaThumbnailStub.require().setFocusable(!shouldInterceptClicks(conversationMessage.getMessageRecord()) && batchSelected.isEmpty());
      mediaThumbnailStub.require().setClickable(!shouldInterceptClicks(conversationMessage.getMessageRecord()) && batchSelected.isEmpty());
      mediaThumbnailStub.require().setLongClickable(batchSelected.isEmpty());
    }

    if (audioViewStub.resolved()) {
      audioViewStub.get().setFocusable(!shouldInterceptClicks(conversationMessage.getMessageRecord()) && batchSelected.isEmpty());
      audioViewStub.get().setClickable(batchSelected.isEmpty());
      audioViewStub.get().setEnabled(batchSelected.isEmpty());
    }

    if (documentViewStub.resolved()) {
      documentViewStub.get().setFocusable(!shouldInterceptClicks(conversationMessage.getMessageRecord()) && batchSelected.isEmpty());
      documentViewStub.get().setClickable(batchSelected.isEmpty());
    }
  }

  private boolean shouldDrawBodyBubbleOutline(MessageRecord messageRecord, boolean hasWallpaper) {
    if (hasWallpaper) {
      return false;
    } else {
      return messageRecord.isRemoteDelete();
    }
  }

  /**
   * Whether or not we're rendering this item in a constrained space.
   * Today this is only {@link org.thoughtcrime.securesms.conversation.quotes.MessageQuotesBottomSheet}.
   */
  private boolean isCondensedMode() {
    return displayMode == ConversationItemDisplayMode.CONDENSED;
  }

  /**
   * Whether or not we want to condense the actual content of the bubble. e.g. shorten image height, text content, etc.
   * Today, we only want to do this for the first message when we're in condensed mode.
   */
  private boolean isContentCondensed() {
    return isCondensedMode() && !previousMessage.isPresent();
  }

  private boolean isStoryReaction(MessageRecord messageRecord) {
    return MessageRecordUtil.isStoryReaction(messageRecord);
  }

  private boolean isCaptionlessMms(MessageRecord messageRecord) {
    return MessageRecordUtil.isCaptionlessMms(messageRecord, context);
  }

  private boolean hasAudio(MessageRecord messageRecord) {
    return MessageRecordUtil.hasAudio(messageRecord);
  }

  private boolean hasThumbnail(MessageRecord messageRecord) {
    return MessageRecordUtil.hasThumbnail(messageRecord);
  }

  private boolean hasSticker(MessageRecord messageRecord) {
    return MessageRecordUtil.hasSticker(messageRecord);
  }

  private boolean isBorderless(MessageRecord messageRecord) {
    return MessageRecordUtil.isBorderless(messageRecord, context);
  }

  private boolean hasNoBubble(MessageRecord messageRecord) {
    return MessageRecordUtil.hasNoBubble(messageRecord, context);
  }

  private boolean hasOnlyThumbnail(MessageRecord messageRecord) {
    return MessageRecordUtil.hasOnlyThumbnail(messageRecord, context);
  }

  private boolean hasDocument(MessageRecord messageRecord) {
    return MessageRecordUtil.hasDocument(messageRecord);
  }

  private boolean hasExtraText(MessageRecord messageRecord) {
    return MessageRecordUtil.hasExtraText(messageRecord) || (!messageRecord.isDisplayBodyEmpty(context) && isContentCondensed());
  }

  private boolean hasQuote(MessageRecord messageRecord) {
    return MessageRecordUtil.hasQuote(messageRecord);
  }

  private boolean hasSharedContact(MessageRecord messageRecord) {
    return MessageRecordUtil.hasSharedContact(messageRecord);
  }

  private boolean hasLinkPreview(MessageRecord messageRecord) {
    return MessageRecordUtil.hasLinkPreview(messageRecord);
  }

  private boolean hasBigImageLinkPreview(MessageRecord messageRecord) {
    return MessageRecordUtil.hasBigImageLinkPreview(messageRecord, context) && !isContentCondensed();
  }

  private boolean isViewOnceMessage(MessageRecord messageRecord) {
    return MessageRecordUtil.isViewOnceMessage(messageRecord);
  }

  private boolean isGiftMessage(MessageRecord messageRecord) {
    return MessageRecordUtil.hasGiftBadge(messageRecord);
  }

  private void setBodyText(@NonNull MessageRecord messageRecord,
                           @Nullable String searchQuery,
                           boolean messageRequestAccepted)
  {
    bodyText.setClickable(false);
    bodyText.setFocusable(false);
    bodyText.setTextSize(TypedValue.COMPLEX_UNIT_SP, SignalStore.settings().getMessageFontSize());
    bodyText.setMovementMethod(LongClickMovementMethod.getInstance(getContext()));

    if (messageRecord.isRemoteDelete()) {
      String          deletedMessage = context.getString(messageRecord.isOutgoing() ? R.string.ConversationItem_you_deleted_this_message : R.string.ConversationItem_this_message_was_deleted);
      SpannableString italics        = new SpannableString(deletedMessage);
      italics.setSpan(new StyleSpan(android.graphics.Typeface.ITALIC), 0, deletedMessage.length(), Spannable.SPAN_EXCLUSIVE_EXCLUSIVE);
      italics.setSpan(new ForegroundColorSpan(ContextCompat.getColor(context, R.color.signal_text_primary)),
                      0,
                      deletedMessage.length(),
                      Spanned.SPAN_EXCLUSIVE_EXCLUSIVE);

      bodyText.setText(italics);
      bodyText.setVisibility(View.VISIBLE);
      bodyText.setOverflowText(null);
    } else if (isCaptionlessMms(messageRecord) || isStoryReaction(messageRecord) || isGiftMessage(messageRecord) || messageRecord.isPaymentNotification()) {
      bodyText.setText(null);
      bodyText.setOverflowText(null);
      bodyText.setVisibility(View.GONE);
    } else {
      Spannable styledText = conversationMessage.getDisplayBody(getContext());
      if (messageRequestAccepted) {
        linkifyMessageBody(styledText, batchSelected.isEmpty());
      }
      styledText = SearchUtil.getHighlightedSpan(locale, STYLE_FACTORY, styledText, searchQuery, SearchUtil.STRICT);

      if (hasExtraText(messageRecord)) {
        bodyText.setOverflowText(getLongMessageSpan(messageRecord));
      } else {
        bodyText.setOverflowText(null);
      }

      if (messageRecord.isOutgoing()) {
        bodyText.setMentionBackgroundTint(ContextCompat.getColor(context, R.color.transparent_black_25));
      } else {
        bodyText.setMentionBackgroundTint(ContextCompat.getColor(context, ThemeUtil.isDarkTheme(context) ? R.color.core_grey_60 : R.color.core_grey_20));
      }

      if (isContentCondensed()) {
        bodyText.setMaxLines(CONDENSED_MODE_MAX_LINES);
      } else {
        bodyText.setMaxLines(Integer.MAX_VALUE);
      }

      bodyText.setText(StringUtil.trim(styledText));
      bodyText.setVisibility(View.VISIBLE);

      if (conversationMessage.getBottomButton() != null) {
        callToActionStub.get().setVisibility(View.VISIBLE);
        callToActionStub.get().setText(conversationMessage.getBottomButton().getLabel());
        callToActionStub.get().setOnClickListener(v -> {
          if (eventListener != null) {
            eventListener.onCallToAction(conversationMessage.getBottomButton().getAction());
          }
        });
      } else if (callToActionStub.resolved()) {
        callToActionStub.get().setVisibility(View.GONE);
      }
    }
  }

  private void setMediaAttributes(@NonNull MessageRecord messageRecord,
                                  @NonNull Optional<MessageRecord> previousRecord,
                                  @NonNull Optional<MessageRecord> nextRecord,
                                  boolean isGroupThread,
                                  boolean hasWallpaper,
                                  boolean messageRequestAccepted,
                                  boolean allowedToPlayInline)
  {
    boolean showControls = !messageRecord.isFailed() && !MessageRecordUtil.isScheduled(messageRecord);

    ViewUtil.setTopMargin(bodyText, readDimen(R.dimen.message_bubble_top_padding));

    bodyBubble.setQuoteViewProjection(null);
    bodyBubble.setVideoPlayerProjection(null);

    if (eventListener != null && audioViewStub.resolved()) {
      Log.d(TAG, "setMediaAttributes: unregistering voice note callbacks for audio slide " + audioViewStub.get().getAudioSlideUri());
      eventListener.onUnregisterVoiceNoteCallbacks(audioViewStub.get().getPlaybackStateObserver());
    }

    footer.setPlaybackSpeedListener(null);

    if (isViewOnceMessage(messageRecord) && !messageRecord.isRemoteDelete()) {
      revealableStub.get().setVisibility(VISIBLE);
      if (mediaThumbnailStub.resolved()) mediaThumbnailStub.require().setVisibility(View.GONE);
      if (audioViewStub.resolved()) audioViewStub.get().setVisibility(View.GONE);
      if (documentViewStub.resolved()) documentViewStub.get().setVisibility(View.GONE);
      if (sharedContactStub.resolved()) sharedContactStub.get().setVisibility(GONE);
      if (linkPreviewStub.resolved()) linkPreviewStub.get().setVisibility(GONE);
      if (stickerStub.resolved()) stickerStub.get().setVisibility(View.GONE);
      if (callToActionStub.resolved()) callToActionStub.get().setVisibility(View.GONE);
      if (joinCallLinkStub.resolved()) joinCallLinkStub.get().setVisibility(View.GONE);
      paymentViewStub.setVisibility(View.GONE);

      revealableStub.get().setMessage((MmsMessageRecord) messageRecord, hasWallpaper);
      revealableStub.get().setOnClickListener(revealableClickListener);
      revealableStub.get().setOnLongClickListener(passthroughClickListener);

      updateRevealableMargins(messageRecord, previousRecord, nextRecord, isGroupThread);

      footer.setVisibility(VISIBLE);
    } else if (hasSharedContact(messageRecord)) {
      sharedContactStub.get().setVisibility(VISIBLE);
      if (audioViewStub.resolved()) audioViewStub.get().setVisibility(View.GONE);
      if (mediaThumbnailStub.resolved()) mediaThumbnailStub.require().setVisibility(View.GONE);
      if (documentViewStub.resolved()) documentViewStub.get().setVisibility(View.GONE);
      if (linkPreviewStub.resolved()) linkPreviewStub.get().setVisibility(GONE);
      if (stickerStub.resolved()) stickerStub.get().setVisibility(View.GONE);
      if (revealableStub.resolved()) revealableStub.get().setVisibility(View.GONE);
<<<<<<< HEAD
=======
      if (giftViewStub.resolved()) giftViewStub.get().setVisibility(View.GONE);
      if (joinCallLinkStub.resolved()) joinCallLinkStub.get().setVisibility(View.GONE);
>>>>>>> acb24fd2
      paymentViewStub.setVisibility(View.GONE);

      sharedContactStub.get().setContact(((MediaMmsMessageRecord) messageRecord).getSharedContacts().get(0), glideRequests, locale);
      sharedContactStub.get().setEventListener(sharedContactEventListener);
      sharedContactStub.get().setOnClickListener(sharedContactClickListener);
      sharedContactStub.get().setOnLongClickListener(passthroughClickListener);

      setSharedContactCorners(messageRecord, previousRecord, nextRecord, isGroupThread);

      ViewUtil.updateLayoutParams(bodyText, ViewGroup.LayoutParams.WRAP_CONTENT, ViewGroup.LayoutParams.WRAP_CONTENT);
      ViewUtil.updateLayoutParamsIfNonNull(groupSenderHolder, ViewGroup.LayoutParams.WRAP_CONTENT, ViewGroup.LayoutParams.WRAP_CONTENT);
      footer.setVisibility(GONE);
    } else if (hasLinkPreview(messageRecord) && messageRequestAccepted) {
      linkPreviewStub.get().setVisibility(View.VISIBLE);
      if (audioViewStub.resolved()) audioViewStub.get().setVisibility(View.GONE);
      if (mediaThumbnailStub.resolved()) mediaThumbnailStub.require().setVisibility(View.GONE);
      if (documentViewStub.resolved()) documentViewStub.get().setVisibility(View.GONE);
      if (sharedContactStub.resolved()) sharedContactStub.get().setVisibility(GONE);
      if (stickerStub.resolved()) stickerStub.get().setVisibility(View.GONE);
      if (revealableStub.resolved()) revealableStub.get().setVisibility(View.GONE);
<<<<<<< HEAD
=======
      if (giftViewStub.resolved()) giftViewStub.get().setVisibility(View.GONE);
      if (joinCallLinkStub.resolved()) joinCallLinkStub.get().setVisibility(View.GONE);
>>>>>>> acb24fd2
      paymentViewStub.setVisibility(View.GONE);

      //noinspection ConstantConditions
      LinkPreview linkPreview = ((MmsMessageRecord) messageRecord).getLinkPreviews().get(0);

      if (FeatureFlags.adHocCalling()) {
        CallLinkRootKey callLinkRootKey = CallLinks.parseUrl(linkPreview.getUrl());
        if (callLinkRootKey != null) {
          joinCallLinkStub.setVisibility(View.VISIBLE);
          joinCallLinkStub.get().setTextColor(messageRecord.isOutgoing() ? R.color.signal_colorOnCustom : R.color.signal_colorOnSurface);
          joinCallLinkStub.get().setJoinClickListener(v -> {
            if (eventListener != null) {
              eventListener.onJoinCallLink(callLinkRootKey);
            }
          });
        }
      }

      if (hasBigImageLinkPreview(messageRecord)) {
        mediaThumbnailStub.require().setVisibility(VISIBLE);
        mediaThumbnailStub.require().setMinimumThumbnailWidth(readDimen(R.dimen.media_bubble_min_width_with_content));
        mediaThumbnailStub.require().setMaximumThumbnailHeight(readDimen(R.dimen.media_bubble_max_height));
        mediaThumbnailStub.require().setImageResource(glideRequests, Collections.singletonList(new ImageSlide(linkPreview.getThumbnail().get())), showControls, false);
        mediaThumbnailStub.require().setThumbnailClickListener(new LinkPreviewThumbnailClickListener());
        mediaThumbnailStub.require().setDownloadClickListener(downloadClickListener);
        mediaThumbnailStub.require().setOnLongClickListener(passthroughClickListener);

        linkPreviewStub.get().setLinkPreview(glideRequests, linkPreview, false);

        setThumbnailCorners(messageRecord, previousRecord, nextRecord, isGroupThread);
        setLinkPreviewCorners(messageRecord, previousRecord, nextRecord, isGroupThread, true);

        ViewUtil.updateLayoutParams(bodyText, ViewGroup.LayoutParams.MATCH_PARENT, ViewGroup.LayoutParams.WRAP_CONTENT);
        ViewUtil.updateLayoutParamsIfNonNull(groupSenderHolder, ViewGroup.LayoutParams.MATCH_PARENT, ViewGroup.LayoutParams.WRAP_CONTENT);
        ViewUtil.setTopMargin(linkPreviewStub.get(), 0);
      } else {
        linkPreviewStub.get().setLinkPreview(glideRequests, linkPreview, true, !isContentCondensed());
        linkPreviewStub.get().setDownloadClickedListener(downloadClickListener);
        setLinkPreviewCorners(messageRecord, previousRecord, nextRecord, isGroupThread, false);
        ViewUtil.updateLayoutParams(bodyText, ViewGroup.LayoutParams.WRAP_CONTENT, ViewGroup.LayoutParams.WRAP_CONTENT);
        ViewUtil.updateLayoutParamsIfNonNull(groupSenderHolder, ViewGroup.LayoutParams.WRAP_CONTENT, ViewGroup.LayoutParams.WRAP_CONTENT);

        //noinspection ConstantConditions
        int topMargin = isGroupThread && isStartOfMessageCluster(messageRecord, previousRecord, isGroupThread) && !messageRecord.isOutgoing() ? readDimen(R.dimen.message_bubble_top_padding) : 0;
        ViewUtil.setTopMargin(linkPreviewStub.get(), topMargin);
      }

      linkPreviewStub.get().setOnClickListener(linkPreviewClickListener);
      linkPreviewStub.get().setOnLongClickListener(passthroughClickListener);
      linkPreviewStub.get().setBackgroundColor(getDefaultBubbleColor(hasWallpaper));

      footer.setVisibility(VISIBLE);
    } else if (hasAudio(messageRecord)) {
      audioViewStub.get().setVisibility(View.VISIBLE);
      if (mediaThumbnailStub.resolved()) mediaThumbnailStub.require().setVisibility(View.GONE);
      if (documentViewStub.resolved()) documentViewStub.get().setVisibility(View.GONE);
      if (sharedContactStub.resolved()) sharedContactStub.get().setVisibility(GONE);
      if (linkPreviewStub.resolved()) linkPreviewStub.get().setVisibility(GONE);
      if (stickerStub.resolved()) stickerStub.get().setVisibility(View.GONE);
      if (revealableStub.resolved()) revealableStub.get().setVisibility(View.GONE);
<<<<<<< HEAD
=======
      if (giftViewStub.resolved()) giftViewStub.get().setVisibility(View.GONE);
      if (joinCallLinkStub.resolved()) joinCallLinkStub.get().setVisibility(View.GONE);
>>>>>>> acb24fd2
      paymentViewStub.setVisibility(View.GONE);

      audioViewStub.get().setAudio(Objects.requireNonNull(((MediaMmsMessageRecord) messageRecord).getSlideDeck().getAudioSlide()), new AudioViewCallbacks(), showControls, true);
      audioViewStub.get().setDownloadClickListener(singleDownloadClickListener);
      audioViewStub.get().setOnLongClickListener(passthroughClickListener);

      if (eventListener != null) {
        Log.d(TAG, "setMediaAttributes: registered listener for audio slide " + audioViewStub.get().getAudioSlideUri());
        eventListener.onRegisterVoiceNoteCallbacks(audioViewStub.get().getPlaybackStateObserver());
      } else {
        Log.w(TAG, "setMediaAttributes: could not register listener for audio slide " + audioViewStub.get().getAudioSlideUri());
      }

      ViewUtil.updateLayoutParams(bodyText, ViewGroup.LayoutParams.WRAP_CONTENT, ViewGroup.LayoutParams.WRAP_CONTENT);
      ViewUtil.updateLayoutParamsIfNonNull(groupSenderHolder, ViewGroup.LayoutParams.WRAP_CONTENT, ViewGroup.LayoutParams.WRAP_CONTENT);

      footer.setPlaybackSpeedListener(new AudioPlaybackSpeedToggleListener());
      footer.setVisibility(VISIBLE);
    } else if (hasDocument(messageRecord)) {
      documentViewStub.get().setVisibility(View.VISIBLE);
      if (mediaThumbnailStub.resolved()) mediaThumbnailStub.require().setVisibility(View.GONE);
      if (audioViewStub.resolved()) audioViewStub.get().setVisibility(View.GONE);
      if (sharedContactStub.resolved()) sharedContactStub.get().setVisibility(GONE);
      if (linkPreviewStub.resolved()) linkPreviewStub.get().setVisibility(GONE);
      if (stickerStub.resolved()) stickerStub.get().setVisibility(View.GONE);
      if (revealableStub.resolved()) revealableStub.get().setVisibility(View.GONE);
<<<<<<< HEAD
=======
      if (giftViewStub.resolved()) giftViewStub.get().setVisibility(View.GONE);
      if (joinCallLinkStub.resolved()) joinCallLinkStub.get().setVisibility(View.GONE);
>>>>>>> acb24fd2
      paymentViewStub.setVisibility(View.GONE);

      //noinspection ConstantConditions
      documentViewStub.get().setDocument(
          ((MediaMmsMessageRecord) messageRecord).getSlideDeck().getDocumentSlide(),
          showControls,
          displayMode != ConversationItemDisplayMode.DETAILED
      );
      documentViewStub.get().setDocumentClickListener(new ThumbnailClickListener());
      documentViewStub.get().setDownloadClickListener(singleDownloadClickListener);
      documentViewStub.get().setOnLongClickListener(passthroughClickListener);

      ViewUtil.updateLayoutParams(bodyText, ViewGroup.LayoutParams.WRAP_CONTENT, ViewGroup.LayoutParams.WRAP_CONTENT);
      ViewUtil.updateLayoutParamsIfNonNull(groupSenderHolder, ViewGroup.LayoutParams.WRAP_CONTENT, ViewGroup.LayoutParams.WRAP_CONTENT);
      ViewUtil.setTopMargin(bodyText, 0);

      footer.setVisibility(VISIBLE);
    } else if ((hasSticker(messageRecord) && isCaptionlessMms(messageRecord)) || isBorderless(messageRecord)) {
      bodyBubble.setBackgroundColor(Color.TRANSPARENT);

      stickerStub.get().setVisibility(View.VISIBLE);
      if (mediaThumbnailStub.resolved()) mediaThumbnailStub.require().setVisibility(View.GONE);
      if (audioViewStub.resolved()) audioViewStub.get().setVisibility(View.GONE);
      if (documentViewStub.resolved()) documentViewStub.get().setVisibility(View.GONE);
      if (sharedContactStub.resolved()) sharedContactStub.get().setVisibility(GONE);
      if (linkPreviewStub.resolved()) linkPreviewStub.get().setVisibility(GONE);
      if (revealableStub.resolved()) revealableStub.get().setVisibility(View.GONE);
<<<<<<< HEAD
=======
      if (giftViewStub.resolved()) giftViewStub.get().setVisibility(View.GONE);
      if (joinCallLinkStub.resolved()) joinCallLinkStub.get().setVisibility(View.GONE);
>>>>>>> acb24fd2
      paymentViewStub.setVisibility(View.GONE);

      if (hasSticker(messageRecord)) {
        //noinspection ConstantConditions
        stickerStub.get().setSlide(glideRequests, ((MmsMessageRecord) messageRecord).getSlideDeck().getStickerSlide());
        stickerStub.get().setThumbnailClickListener(new StickerClickListener());
      } else {
        //noinspection ConstantConditions
        stickerStub.get().setSlide(glideRequests, ((MmsMessageRecord) messageRecord).getSlideDeck().getThumbnailSlide());
        stickerStub.get().setThumbnailClickListener((v, slide) -> performClick());
      }

      stickerStub.get().setDownloadClickListener(downloadClickListener);
      stickerStub.get().setOnLongClickListener(passthroughClickListener);
      stickerStub.get().setOnClickListener(passthroughClickListener);

      ViewUtil.updateLayoutParams(bodyText, ViewGroup.LayoutParams.WRAP_CONTENT, ViewGroup.LayoutParams.WRAP_CONTENT);
      ViewUtil.updateLayoutParamsIfNonNull(groupSenderHolder, ViewGroup.LayoutParams.WRAP_CONTENT, ViewGroup.LayoutParams.WRAP_CONTENT);

      footer.setVisibility(VISIBLE);
    } else if (hasNoBubble(messageRecord)) {
      bodyBubble.setBackgroundColor(Color.TRANSPARENT);
    } else if (hasThumbnail(messageRecord)) {
      mediaThumbnailStub.require().setVisibility(View.VISIBLE);
      if (audioViewStub.resolved()) audioViewStub.get().setVisibility(View.GONE);
      if (documentViewStub.resolved()) documentViewStub.get().setVisibility(View.GONE);
      if (sharedContactStub.resolved()) sharedContactStub.get().setVisibility(GONE);
      if (linkPreviewStub.resolved()) linkPreviewStub.get().setVisibility(GONE);
      if (stickerStub.resolved()) stickerStub.get().setVisibility(View.GONE);
      if (revealableStub.resolved()) revealableStub.get().setVisibility(View.GONE);
<<<<<<< HEAD
=======
      if (giftViewStub.resolved()) giftViewStub.get().setVisibility(View.GONE);
      if (joinCallLinkStub.resolved()) joinCallLinkStub.get().setVisibility(View.GONE);
>>>>>>> acb24fd2
      paymentViewStub.setVisibility(View.GONE);

      List<Slide> thumbnailSlides = ((MmsMessageRecord) messageRecord).getSlideDeck().getThumbnailSlides();
      mediaThumbnailStub.require().setMinimumThumbnailWidth(readDimen(isCaptionlessMms(messageRecord) ? R.dimen.media_bubble_min_width_solo
                                                                                                      : R.dimen.media_bubble_min_width_with_content));
      mediaThumbnailStub.require().setMaximumThumbnailHeight(readDimen(isContentCondensed() ? R.dimen.media_bubble_max_height_condensed
                                                                                            : R.dimen.media_bubble_max_height));
      mediaThumbnailStub.require().setImageResource(glideRequests,
                                                    thumbnailSlides,
                                                    showControls,
                                                    false);
      mediaThumbnailStub.require().setThumbnailClickListener(new ThumbnailClickListener());
      mediaThumbnailStub.require().setDownloadClickListener(downloadClickListener);
      mediaThumbnailStub.require().setOnLongClickListener(passthroughClickListener);
      mediaThumbnailStub.require().setOnClickListener(passthroughClickListener);
      mediaThumbnailStub.require().showShade(messageRecord.isDisplayBodyEmpty(getContext()) && !hasExtraText(messageRecord));

      if (!messageRecord.isOutgoing()) {
        mediaThumbnailStub.require().setConversationColor(getDefaultBubbleColor(hasWallpaper));
      } else {
        mediaThumbnailStub.require().setConversationColor(Color.TRANSPARENT);
      }

      mediaThumbnailStub.require().setBorderless(false);

      setThumbnailCorners(messageRecord, previousRecord, nextRecord, isGroupThread);

      ViewUtil.updateLayoutParams(bodyText, ViewGroup.LayoutParams.MATCH_PARENT, ViewGroup.LayoutParams.WRAP_CONTENT);
      ViewUtil.updateLayoutParamsIfNonNull(groupSenderHolder, ViewGroup.LayoutParams.MATCH_PARENT, ViewGroup.LayoutParams.WRAP_CONTENT);

      footer.setVisibility(VISIBLE);

      if (thumbnailSlides.size() == 1 &&
          thumbnailSlides.get(0).isVideoGif() &&
          thumbnailSlides.get(0) instanceof VideoSlide)
      {
        Uri uri = thumbnailSlides.get(0).getUri();
        if (uri != null) {
          mediaItem = MediaItem.fromUri(uri);
        } else {
          mediaItem = null;
        }

        canPlayContent = (GiphyMp4PlaybackPolicy.autoplay() || allowedToPlayInline) && mediaItem != null;
      }

    } else if (isGiftMessage(messageRecord)) {
      if (mediaThumbnailStub.resolved()) mediaThumbnailStub.require().setVisibility(GONE);
      if (audioViewStub.resolved()) audioViewStub.get().setVisibility(GONE);
      if (documentViewStub.resolved()) documentViewStub.get().setVisibility(GONE);
      if (sharedContactStub.resolved()) sharedContactStub.get().setVisibility(GONE);
      if (linkPreviewStub.resolved()) linkPreviewStub.get().setVisibility(GONE);
      if (stickerStub.resolved()) stickerStub.get().setVisibility(GONE);
      if (revealableStub.resolved()) revealableStub.get().setVisibility(GONE);
      if (joinCallLinkStub.resolved()) joinCallLinkStub.get().setVisibility(View.GONE);
      paymentViewStub.setVisibility(View.GONE);

      footer.setVisibility(VISIBLE);
    } else if (messageRecord.isPaymentNotification()) {
      if (mediaThumbnailStub.resolved()) mediaThumbnailStub.require().setVisibility(GONE);
      if (audioViewStub.resolved()) audioViewStub.get().setVisibility(GONE);
      if (documentViewStub.resolved()) documentViewStub.get().setVisibility(GONE);
      if (sharedContactStub.resolved()) sharedContactStub.get().setVisibility(GONE);
      if (linkPreviewStub.resolved()) linkPreviewStub.get().setVisibility(GONE);
      if (stickerStub.resolved()) stickerStub.get().setVisibility(GONE);
      if (revealableStub.resolved()) revealableStub.get().setVisibility(GONE);
<<<<<<< HEAD
=======
      if (giftViewStub.resolved()) giftViewStub.get().setVisibility(View.GONE);
      if (joinCallLinkStub.resolved()) joinCallLinkStub.get().setVisibility(View.GONE);
>>>>>>> acb24fd2

      MediaMmsMessageRecord mediaMmsMessageRecord = (MediaMmsMessageRecord) messageRecord;

      paymentViewStub.setVisibility(View.VISIBLE);
      paymentViewStub.get().bindPayment(conversationRecipient.get(), Objects.requireNonNull(mediaMmsMessageRecord.getPayment()), colorizer);

      footer.setVisibility(VISIBLE);
    } else {
      if (mediaThumbnailStub.resolved()) mediaThumbnailStub.require().setVisibility(View.GONE);
      if (audioViewStub.resolved()) audioViewStub.get().setVisibility(View.GONE);
      if (documentViewStub.resolved()) documentViewStub.get().setVisibility(View.GONE);
      if (sharedContactStub.resolved()) sharedContactStub.get().setVisibility(GONE);
      if (linkPreviewStub.resolved()) linkPreviewStub.get().setVisibility(GONE);
      if (stickerStub.resolved()) stickerStub.get().setVisibility(View.GONE);
      if (revealableStub.resolved()) revealableStub.get().setVisibility(View.GONE);
<<<<<<< HEAD
=======
      if (giftViewStub.resolved()) giftViewStub.get().setVisibility(View.GONE);
      if (joinCallLinkStub.resolved()) joinCallLinkStub.get().setVisibility(View.GONE);
>>>>>>> acb24fd2
      paymentViewStub.setVisibility(View.GONE);

      ViewUtil.updateLayoutParams(bodyText, ViewGroup.LayoutParams.WRAP_CONTENT, ViewGroup.LayoutParams.WRAP_CONTENT);
      ViewUtil.updateLayoutParamsIfNonNull(groupSenderHolder, ViewGroup.LayoutParams.WRAP_CONTENT, ViewGroup.LayoutParams.WRAP_CONTENT);

      footer.setVisibility(VISIBLE);

      //noinspection ConstantConditions
      int topMargin = !messageRecord.isOutgoing() && isGroupThread && isStartOfMessageCluster(messageRecord, previousRecord, isGroupThread)
                      ? readDimen(R.dimen.message_bubble_text_only_top_margin)
                      : readDimen(R.dimen.message_bubble_top_padding);
      ViewUtil.setTopMargin(bodyText, topMargin);
    }
  }

  private void updateRevealableMargins(MessageRecord messageRecord, Optional<MessageRecord> previous, Optional<MessageRecord> next, boolean isGroupThread) {
    int bigMargin   = readDimen(R.dimen.message_bubble_revealable_padding);
    int smallMargin = readDimen(R.dimen.message_bubble_top_padding);

    //noinspection ConstantConditions
    if (messageRecord.isOutgoing() || !isStartOfMessageCluster(messageRecord, previous, isGroupThread)) {
      ViewUtil.setTopMargin(revealableStub.get(), bigMargin);
    } else {
      ViewUtil.setTopMargin(revealableStub.get(), smallMargin);
    }

    if (isFooterVisible(messageRecord, next, isGroupThread)) {
      ViewUtil.setBottomMargin(revealableStub.get(), smallMargin);
    } else {
      ViewUtil.setBottomMargin(revealableStub.get(), bigMargin);
    }
  }

  private void setThumbnailCorners(@NonNull MessageRecord current,
                                   @NonNull Optional<MessageRecord> previous,
                                   @NonNull Optional<MessageRecord> next,
                                   boolean isGroupThread)
  {
    int defaultRadius  = readDimen(R.dimen.message_corner_radius);
    int collapseRadius = readDimen(R.dimen.message_corner_collapse_radius);

    int topStart    = defaultRadius;
    int topEnd      = defaultRadius;
    int bottomStart = defaultRadius;
    int bottomEnd   = defaultRadius;

    if (isSingularMessage(current, previous, next, isGroupThread)) {
      topStart    = defaultRadius;
      topEnd      = defaultRadius;
      bottomStart = defaultRadius;
      bottomEnd   = defaultRadius;
    } else if (isStartOfMessageCluster(current, previous, isGroupThread)) {
      if (current.isOutgoing()) {
        bottomEnd = collapseRadius;
      } else {
        bottomStart = collapseRadius;
      }
    } else if (isEndOfMessageCluster(current, next, isGroupThread)) {
      if (current.isOutgoing()) {
        topEnd = collapseRadius;
      } else {
        topStart = collapseRadius;
      }
    } else {
      if (current.isOutgoing()) {
        topEnd    = collapseRadius;
        bottomEnd = collapseRadius;
      } else {
        topStart    = collapseRadius;
        bottomStart = collapseRadius;
      }
    }

    if (!current.isDisplayBodyEmpty(getContext())) {
      bottomStart = 0;
      bottomEnd   = 0;
    }

    if (isStartOfMessageCluster(current, previous, isGroupThread) && !current.isOutgoing() && isGroupThread) {
      topStart = 0;
      topEnd   = 0;
    }

    if (hasQuote(messageRecord)) {
      topStart = 0;
      topEnd   = 0;
    }

    if (hasLinkPreview(messageRecord) || hasExtraText(messageRecord)) {
      bottomStart = 0;
      bottomEnd   = 0;
    }

    if (ViewUtil.isRtl(this)) {
      mediaThumbnailStub.require().setCorners(topEnd, topStart, bottomStart, bottomEnd);
    } else {
      mediaThumbnailStub.require().setCorners(topStart, topEnd, bottomEnd, bottomStart);
    }
  }

  private void setSharedContactCorners(@NonNull MessageRecord current, @NonNull Optional<MessageRecord> previous, @NonNull Optional<MessageRecord> next, boolean isGroupThread) {
    if (messageRecord.isDisplayBodyEmpty(getContext())) {
      if (isSingularMessage(current, previous, next, isGroupThread) || isEndOfMessageCluster(current, next, isGroupThread)) {
        sharedContactStub.get().setSingularStyle();
      } else if (current.isOutgoing()) {
        sharedContactStub.get().setClusteredOutgoingStyle();
      } else {
        sharedContactStub.get().setClusteredIncomingStyle();
      }
    }
  }

  private void setLinkPreviewCorners(@NonNull MessageRecord current, @NonNull Optional<MessageRecord> previous, @NonNull Optional<MessageRecord> next, boolean isGroupThread, boolean bigImage) {
    int defaultRadius  = readDimen(R.dimen.message_corner_radius);
    int collapseRadius = readDimen(R.dimen.message_corner_collapse_radius);

    if (bigImage || hasQuote(current)) {
      linkPreviewStub.get().setCorners(0, 0);
    } else if (isStartOfMessageCluster(current, previous, isGroupThread) && !current.isOutgoing() && isGroupThread) {
      linkPreviewStub.get().setCorners(0, 0);
    } else if (isSingularMessage(current, previous, next, isGroupThread) || isStartOfMessageCluster(current, previous, isGroupThread)) {
      linkPreviewStub.get().setCorners(defaultRadius, defaultRadius);
    } else if (current.isOutgoing()) {
      linkPreviewStub.get().setCorners(defaultRadius, collapseRadius);
    } else {
      linkPreviewStub.get().setCorners(collapseRadius, defaultRadius);
    }
  }

  private void setContactPhoto(@NonNull Recipient recipient) {
    if (contactPhoto == null) return;

    final RecipientId recipientId = recipient.getId();

    contactPhoto.setOnClickListener(v -> {
      if (eventListener != null) {
        eventListener.onGroupMemberClicked(recipientId, conversationRecipient.get().requireGroupId());
      }
    });

    contactPhoto.setAvatar(glideRequests, recipient, false);
    badgeImageView.setBadgeFromRecipient(recipient, glideRequests);
    badgeImageView.setClickable(false);
  }

  private void linkifyMessageBody(@NonNull Spannable messageBody,
                                  boolean shouldLinkifyAllLinks)
  {
    V2ConversationBodyUtil.linkifyUrlLinks(messageBody, shouldLinkifyAllLinks, urlClickListener);

    if (conversationMessage.hasStyleLinks()) {
      for (PlaceholderURLSpan placeholder : messageBody.getSpans(0, messageBody.length(), PlaceholderURLSpan.class)) {
        int     start = messageBody.getSpanStart(placeholder);
        int     end   = messageBody.getSpanEnd(placeholder);
        URLSpan span  = new InterceptableLongClickCopyLinkSpan(placeholder.getValue(),
                                                               urlClickListener,
                                                               ContextCompat.getColor(getContext(), R.color.signal_accent_primary),
                                                               false);

        messageBody.setSpan(span, start, end, Spanned.SPAN_EXCLUSIVE_EXCLUSIVE);
      }
    }

    List<Annotation> mentionAnnotations = MentionAnnotation.getMentionAnnotations(messageBody);
    for (Annotation annotation : mentionAnnotations) {
      messageBody.setSpan(new MentionClickableSpan(RecipientId.from(annotation.getValue())), messageBody.getSpanStart(annotation), messageBody.getSpanEnd(annotation), Spanned.SPAN_EXCLUSIVE_EXCLUSIVE);
    }
  }
  private void setStatusIcons(MessageRecord messageRecord, boolean hasWallpaper) {
    bodyText.setCompoundDrawablesWithIntrinsicBounds(0, 0, messageRecord.isKeyExchange() ? R.drawable.ic_menu_login : 0, 0);

    if (messageRecord.isFailed()) {
      alertView.setFailed();
    } else if (messageRecord.isPendingInsecureSmsFallback()) {
      alertView.setPendingApproval();
    } else if (messageRecord.isRateLimited()) {
      alertView.setRateLimited();
    } else {
      alertView.setNone();
    }

    if (hasWallpaper) {
      alertView.setBackgroundResource(R.drawable.wallpaper_message_decoration_background);
    } else {
      alertView.setBackground(null);
    }
  }

  private void setQuote(@NonNull MessageRecord current, @NonNull Optional<MessageRecord> previous, @NonNull Optional<MessageRecord> next, boolean isGroupThread) {
    boolean startOfCluster = isStartOfMessageCluster(current, previous, isGroupThread);
    if (hasQuote(messageRecord)) {
      if (quoteView == null) {
        throw new AssertionError();
      }
      Quote quote = ((MediaMmsMessageRecord) current).getQuote();

      if (((MediaMmsMessageRecord) current).getParentStoryId() != null) {
        quoteView.setMessageType(current.isOutgoing() ? QuoteView.MessageType.STORY_REPLY_OUTGOING : QuoteView.MessageType.STORY_REPLY_INCOMING);
      } else {
        quoteView.setMessageType(current.isOutgoing() ? QuoteView.MessageType.OUTGOING : QuoteView.MessageType.INCOMING);
      }

      //noinspection ConstantConditions
      quoteView.setQuote(glideRequests,
                         quote.getId(),
                         Recipient.live(quote.getAuthor()).get(),
                         quote.getDisplayText(),
                         quote.isOriginalMissing(),
                         quote.getAttachment(),
                         isStoryReaction(current) ? current.getBody() : null,
                         quote.getQuoteType());

      quoteView.setWallpaperEnabled(hasWallpaper);
      quoteView.setVisibility(View.VISIBLE);
      quoteView.setTextSize(TypedValue.COMPLEX_UNIT_SP, SignalStore.settings().getMessageQuoteFontSize(context));
      quoteView.getLayoutParams().width = ViewGroup.LayoutParams.WRAP_CONTENT;

      quoteView.setOnClickListener(view -> {
        if (eventListener != null && batchSelected.isEmpty()) {
          eventListener.onQuoteClicked((MmsMessageRecord) current);
        } else {
          passthroughClickListener.onClick(view);
        }
      });

      quoteView.setOnLongClickListener(passthroughClickListener);

      if (startOfCluster) {
        if (current.isOutgoing()) {
          quoteView.setTopCornerSizes(true, true);
        } else if (isGroupThread) {
          quoteView.setTopCornerSizes(false, false);
        } else {
          quoteView.setTopCornerSizes(true, true);
        }
      } else if (!isSingularMessage(current, previous, next, isGroupThread)) {
        if (current.isOutgoing()) {
          quoteView.setTopCornerSizes(true, false);
        } else {
          quoteView.setTopCornerSizes(false, true);
        }
      }

      if (!isFooterVisible(current, next, isGroupThread) && isStoryReaction(current)) {
        ViewUtil.setBottomMargin(quoteView, (int) DimensionUnit.DP.toPixels(8));
      } else {
        ViewUtil.setBottomMargin(quoteView, 0);
      }

      if (mediaThumbnailStub.resolved()) {
        ViewUtil.setTopMargin(mediaThumbnailStub.require(), readDimen(R.dimen.message_bubble_top_padding));
      }

      if (linkPreviewStub.resolved() && !hasBigImageLinkPreview(current)) {
        ViewUtil.setTopMargin(linkPreviewStub.get(), readDimen(R.dimen.message_bubble_top_padding));
      }
    } else {
      if (quoteView != null) {
        quoteView.dismiss();
      }

      int topMargin = (current.isOutgoing() || !startOfCluster || !groupThread) ? 0 : readDimen(R.dimen.message_bubble_top_image_margin);
      if (mediaThumbnailStub.resolved()) {
        ViewUtil.setTopMargin(mediaThumbnailStub.require(), topMargin);
      }
    }
  }

  private void setGutterSizes(@NonNull MessageRecord current, boolean isGroupThread) {
    if (isGroupThread && current.isOutgoing()) {
      ViewUtil.setPaddingStart(this, readDimen(R.dimen.conversation_group_left_gutter));
      ViewUtil.setPaddingEnd(this, readDimen(R.dimen.conversation_individual_right_gutter));
    } else if (current.isOutgoing()) {
      ViewUtil.setPaddingStart(this, readDimen(R.dimen.conversation_individual_left_gutter));
      ViewUtil.setPaddingEnd(this, readDimen(R.dimen.conversation_individual_right_gutter));
    } else {
      ViewUtil.setPaddingStart(this, readDimen(R.dimen.conversation_individual_received_left_gutter));
      ViewUtil.setPaddingEnd(this, readDimen(R.dimen.conversation_individual_right_gutter));
    }
  }

  private void setReactions(@NonNull MessageRecord current) {
    bodyBubble.setOnSizeChangedListener(null);

    if (current.getReactions().isEmpty()) {
      reactionsView.clear();
      return;
    }

    setReactionsWithWidth(current, bodyBubble.getWidth());
    bodyBubble.setOnSizeChangedListener((width, height) -> setReactionsWithWidth(current, width));
  }

  private void setReactionsWithWidth(@NonNull MessageRecord current, int width) {
    reactionsView.setReactions(current.getReactions(), width);
    reactionsView.setOnClickListener(v -> {
      if (eventListener == null) return;

      eventListener.onReactionClicked(new MultiselectPart.Message(conversationMessage), current.getId(), current.isMms());
    });
  }

  private void setFooter(@NonNull MessageRecord current, @NonNull Optional<MessageRecord> next, @NonNull Locale locale, boolean isGroupThread, boolean hasWallpaper) {
    ViewUtil.updateLayoutParams(footer, LayoutParams.WRAP_CONTENT, LayoutParams.WRAP_CONTENT);
    ViewUtil.setTopMargin(footer, readDimen(R.dimen.message_bubble_default_footer_bottom_margin));

    footer.setVisibility(GONE);
    ViewUtil.setVisibilityIfNonNull(stickerFooter, GONE);
    if (sharedContactStub.resolved()) sharedContactStub.get().getFooter().setVisibility(GONE);
    if (mediaThumbnailStub.resolved() && mediaThumbnailStub.require().getFooter().resolved()) {
      mediaThumbnailStub.require().getFooter().setVisibility(GONE);
    }

    if (isFooterVisible(current, next, isGroupThread)) {
      ConversationItemFooter activeFooter = getActiveFooter(current);
      activeFooter.setVisibility(VISIBLE);
      activeFooter.setMessageRecord(current, locale, displayMode);

      if (MessageRecordUtil.isEditMessage(current)) {
        activeFooter.getDateView().setOnClickListener(v -> {
          if (eventListener != null) {
            eventListener.onEditedIndicatorClicked(current);
          }
        });
      } else {
        activeFooter.getDateView().setOnClickListener(null);
        activeFooter.getDateView().setClickable(false);
      }

      if (hasWallpaper && hasNoBubble((messageRecord))) {
        if (messageRecord.isOutgoing()) {
          activeFooter.disableBubbleBackground();
          activeFooter.setTextColor(ContextCompat.getColor(context, R.color.conversation_item_sent_text_secondary_color));
          activeFooter.setIconColor(ContextCompat.getColor(context, R.color.conversation_item_sent_text_secondary_color));
          activeFooter.setRevealDotColor(ContextCompat.getColor(context, R.color.conversation_item_sent_text_secondary_color));
        } else {
          activeFooter.enableBubbleBackground(R.drawable.wallpaper_bubble_background_tintable_11, getDefaultBubbleColor(hasWallpaper));
        }
      } else if (hasNoBubble(messageRecord)) {
        activeFooter.disableBubbleBackground();
        activeFooter.setTextColor(ContextCompat.getColor(context, R.color.signal_text_secondary));
        activeFooter.setIconColor(ContextCompat.getColor(context, R.color.signal_icon_tint_secondary));
        activeFooter.setRevealDotColor(ContextCompat.getColor(context, R.color.signal_icon_tint_secondary));
      } else {
        activeFooter.disableBubbleBackground();
      }
    }
  }

  private void setStoryReactionLabel(@NonNull MessageRecord record) {
    if (isStoryReaction(record) && !record.isRemoteDelete()) {
      storyReactionLabelWrapper.setVisibility(View.VISIBLE);
      storyReactionLabel.setTextColor(record.isOutgoing() ? colorizer.getOutgoingBodyTextColor(context) : ContextCompat.getColor(context, R.color.signal_text_primary));
      storyReactionLabel.setText(getStoryReactionLabelText(messageRecord));
    } else if (storyReactionLabelWrapper != null) {
      storyReactionLabelWrapper.setVisibility(View.GONE);
    }
  }

  private @NonNull String getStoryReactionLabelText(@NonNull MessageRecord messageRecord) {
    if (hasQuote(messageRecord)) {
      MmsMessageRecord mmsMessageRecord = (MmsMessageRecord) messageRecord;
      RecipientId      author           = mmsMessageRecord.getQuote().getAuthor();

      if (author.equals(Recipient.self().getId())) {
        return context.getString(R.string.ConversationItem__reacted_to_your_story);
      } else {
        return context.getString(R.string.ConversationItem__you_reacted_to_s_story, Recipient.resolved(author).getShortDisplayName(context));
      }
    } else {
      return context.getString(R.string.ConversationItem__reacted_to_a_story);
    }
  }

  private void setHasBeenQuoted(@NonNull ConversationMessage message) {
    if (message.hasBeenQuoted() && !isCondensedMode() && quotedIndicator != null && batchSelected.isEmpty() && displayMode != ConversationItemDisplayMode.EDIT_HISTORY) {
      quotedIndicator.setVisibility(VISIBLE);
      quotedIndicator.setOnClickListener(quotedIndicatorClickListener);
    } else if (quotedIndicator != null) {
      quotedIndicator.setVisibility(GONE);
      quotedIndicator.setOnClickListener(null);
    }
  }

  private void setHasBeenScheduled(@NonNull ConversationMessage message) {
    if (scheduledIndicator == null) {
      return;
    }
    if (message.hasBeenScheduled()) {
      scheduledIndicator.setVisibility(View.VISIBLE);
      scheduledIndicator.setOnClickListener(scheduledIndicatorClickListener);
    } else {
      scheduledIndicator.setVisibility(View.GONE);
      scheduledIndicator.setOnClickListener(null);
    }
  }

  private boolean forceFooter(@NonNull MessageRecord messageRecord) {
    return hasAudio(messageRecord) || MessageRecordUtil.isEditMessage(messageRecord) || displayMode == ConversationItemDisplayMode.EDIT_HISTORY;
  }

  private boolean forceGroupHeader(@NonNull MessageRecord messageRecord) {
    return displayMode == ConversationItemDisplayMode.EDIT_HISTORY;
  }

  private ConversationItemFooter getActiveFooter(@NonNull MessageRecord messageRecord) {
    if (hasNoBubble(messageRecord) && stickerFooter != null) {
      return stickerFooter;
    } else if (hasSharedContact(messageRecord) && messageRecord.isDisplayBodyEmpty(getContext())) {
      return sharedContactStub.get().getFooter();
    } else if (hasOnlyThumbnail(messageRecord) && messageRecord.isDisplayBodyEmpty(getContext())) {
      return mediaThumbnailStub.require().getFooter().get();
    } else {
      return footer;
    }
  }

  private int readDimen(@DimenRes int dimenId) {
    return context.getResources().getDimensionPixelOffset(dimenId);
  }

  private boolean shouldInterceptClicks(MessageRecord messageRecord) {
    return batchSelected.isEmpty() &&
           ((messageRecord.isFailed() && !messageRecord.isMmsNotification()) ||
            (messageRecord.isRateLimited() && SignalStore.rateLimit().needsRecaptcha()) ||
            messageRecord.isPendingInsecureSmsFallback() ||
            messageRecord.isBundleKeyExchange());
  }

  @SuppressLint("SetTextI18n")
  private void setGroupMessageStatus(MessageRecord messageRecord, Recipient recipient) {
    if (groupThread && !messageRecord.isOutgoing() && groupSender != null) {
      groupSender.setText(recipient.getDisplayName(getContext()));
    }
  }

  private void setGroupAuthorColor(@NonNull MessageRecord messageRecord, boolean hasWallpaper, @NonNull Colorizer colorizer) {
    if (groupSender != null) {
      groupSender.setTextColor(colorizer.getIncomingGroupSenderColor(getContext(), messageRecord.getFromRecipient()));
    }
  }

  @SuppressWarnings("ConstantConditions")
  private void setAuthor(@NonNull MessageRecord current, @NonNull Optional<MessageRecord> previous, @NonNull Optional<MessageRecord> next, boolean isGroupThread, boolean hasWallpaper) {
    if (isGroupThread && !current.isOutgoing()) {
      contactPhotoHolder.setVisibility(VISIBLE);

      if (!previous.isPresent() || previous.get().isUpdate() || !current.getFromRecipient().equals(previous.get().getFromRecipient()) ||
          !DateUtils.isSameDay(previous.get().getTimestamp(), current.getTimestamp()) || !isWithinClusteringTime(current, previous.get()) || forceGroupHeader(current))
      {
        groupSenderHolder.setVisibility(VISIBLE);

        if (hasWallpaper && hasNoBubble(current)) {
          groupSenderHolder.setBackgroundResource(R.drawable.wallpaper_bubble_background_tintable_11);
          groupSenderHolder.getBackground().setColorFilter(getDefaultBubbleColor(hasWallpaper), PorterDuff.Mode.MULTIPLY);
        } else {
          groupSenderHolder.setBackground(null);
        }
      } else {
        groupSenderHolder.setVisibility(GONE);
      }

      if (!next.isPresent() || next.get().isUpdate() || !current.getFromRecipient().equals(next.get().getFromRecipient()) || !isWithinClusteringTime(current, next.get()) || forceGroupHeader(current)) {
        contactPhoto.setVisibility(VISIBLE);
        badgeImageView.setVisibility(VISIBLE);
      } else {
        contactPhoto.setVisibility(GONE);
        badgeImageView.setVisibility(GONE);
      }
    } else {
      if (groupSenderHolder != null) {
        groupSenderHolder.setVisibility(GONE);
      }

      if (contactPhotoHolder != null) {
        contactPhotoHolder.setVisibility(GONE);
      }

      if (badgeImageView != null) {
        badgeImageView.setVisibility(GONE);
      }
    }
  }

  private void setOutlinerRadii(Outliner outliner, int topStart, int topEnd, int bottomEnd, int bottomStart) {
    if (ViewUtil.isRtl(this)) {
      outliner.setRadii(topEnd, topStart, bottomStart, bottomEnd);
    } else {
      outliner.setRadii(topStart, topEnd, bottomEnd, bottomStart);
    }
  }

  private @NonNull Projection.Corners getBodyBubbleCorners(int topStart, int topEnd, int bottomEnd, int bottomStart) {
    if (ViewUtil.isRtl(this)) {
      return new Projection.Corners(topEnd, topStart, bottomStart, bottomEnd);
    } else {
      return new Projection.Corners(topStart, topEnd, bottomEnd, bottomStart);
    }
  }

  private void setMessageShape(@NonNull MessageRecord current, @NonNull Optional<MessageRecord> previous, @NonNull Optional<MessageRecord> next, boolean isGroupThread) {
    int bigRadius   = readDimen(R.dimen.message_corner_radius);
    int smallRadius = readDimen(R.dimen.message_corner_collapse_radius);

    int background;

    if (isSingularMessage(current, previous, next, isGroupThread) || displayMode == ConversationItemDisplayMode.EDIT_HISTORY) {
      if (current.isOutgoing()) {
        background = R.drawable.message_bubble_background_sent_alone;
        outliner.setRadius(bigRadius);
        pulseOutliner.setRadius(bigRadius);
        bodyBubbleCorners = new Projection.Corners(bigRadius);
      } else {
        background = R.drawable.message_bubble_background_received_alone;
        outliner.setRadius(bigRadius);
        pulseOutliner.setRadius(bigRadius);
        bodyBubbleCorners = new Projection.Corners(bigRadius);
      }
    } else if (isStartOfMessageCluster(current, previous, isGroupThread)) {
      if (current.isOutgoing()) {
        background = R.drawable.message_bubble_background_sent_start;
        setOutlinerRadii(outliner, bigRadius, bigRadius, smallRadius, bigRadius);
        setOutlinerRadii(pulseOutliner, bigRadius, bigRadius, smallRadius, bigRadius);
        bodyBubbleCorners = getBodyBubbleCorners(bigRadius, bigRadius, smallRadius, bigRadius);
      } else {
        background = R.drawable.message_bubble_background_received_start;
        setOutlinerRadii(outliner, bigRadius, bigRadius, bigRadius, smallRadius);
        setOutlinerRadii(pulseOutliner, bigRadius, bigRadius, bigRadius, smallRadius);
        bodyBubbleCorners = getBodyBubbleCorners(bigRadius, bigRadius, bigRadius, smallRadius);
      }
    } else if (isEndOfMessageCluster(current, next, isGroupThread)) {
      if (current.isOutgoing()) {
        background = R.drawable.message_bubble_background_sent_end;
        setOutlinerRadii(outliner, bigRadius, smallRadius, bigRadius, bigRadius);
        setOutlinerRadii(pulseOutliner, bigRadius, smallRadius, bigRadius, bigRadius);
        bodyBubbleCorners = getBodyBubbleCorners(bigRadius, smallRadius, bigRadius, bigRadius);
      } else {
        background = R.drawable.message_bubble_background_received_end;
        setOutlinerRadii(outliner, smallRadius, bigRadius, bigRadius, bigRadius);
        setOutlinerRadii(pulseOutliner, smallRadius, bigRadius, bigRadius, bigRadius);
        bodyBubbleCorners = getBodyBubbleCorners(smallRadius, bigRadius, bigRadius, bigRadius);
      }
    } else {
      if (current.isOutgoing()) {
        background = R.drawable.message_bubble_background_sent_middle;
        setOutlinerRadii(outliner, bigRadius, smallRadius, smallRadius, bigRadius);
        setOutlinerRadii(pulseOutliner, bigRadius, smallRadius, smallRadius, bigRadius);
        bodyBubbleCorners = getBodyBubbleCorners(bigRadius, smallRadius, smallRadius, bigRadius);
      } else {
        background = R.drawable.message_bubble_background_received_middle;
        setOutlinerRadii(outliner, smallRadius, bigRadius, bigRadius, smallRadius);
        setOutlinerRadii(pulseOutliner, smallRadius, bigRadius, bigRadius, smallRadius);
        bodyBubbleCorners = getBodyBubbleCorners(smallRadius, bigRadius, bigRadius, smallRadius);
      }
    }

    bodyBubble.setBackgroundResource(background);
  }

  private boolean isStartOfMessageCluster(@NonNull MessageRecord current, @NonNull Optional<MessageRecord> previous, boolean isGroupThread) {
    if (isGroupThread) {
      return !previous.isPresent() || previous.get().isUpdate() || !DateUtils.isSameDay(current.getTimestamp(), previous.get().getTimestamp()) ||
             !current.getFromRecipient().equals(previous.get().getFromRecipient()) || !isWithinClusteringTime(current, previous.get()) || MessageRecordUtil.isScheduled(current);
    } else {
      return !previous.isPresent() || previous.get().isUpdate() || !DateUtils.isSameDay(current.getTimestamp(), previous.get().getTimestamp()) ||
             current.isOutgoing() != previous.get().isOutgoing() || previous.get().isSecure() != current.isSecure() || !isWithinClusteringTime(current, previous.get()) ||
             MessageRecordUtil.isScheduled(current);
    }
  }

  private boolean isEndOfMessageCluster(@NonNull MessageRecord current, @NonNull Optional<MessageRecord> next, boolean isGroupThread) {
    if (isGroupThread) {
      return !next.isPresent() || next.get().isUpdate() || !DateUtils.isSameDay(current.getTimestamp(), next.get().getTimestamp()) ||
             !current.getFromRecipient().equals(next.get().getFromRecipient()) || !current.getReactions().isEmpty() || !isWithinClusteringTime(current, next.get()) ||
             MessageRecordUtil.isScheduled(current);
    } else {
      return !next.isPresent() || next.get().isUpdate() || !DateUtils.isSameDay(current.getTimestamp(), next.get().getTimestamp()) ||
             current.isOutgoing() != next.get().isOutgoing() || !current.getReactions().isEmpty() || next.get().isSecure() != current.isSecure() ||
             !isWithinClusteringTime(current, next.get()) || MessageRecordUtil.isScheduled(current);
    }
  }

  private boolean isSingularMessage(@NonNull MessageRecord current, @NonNull Optional<MessageRecord> previous, @NonNull Optional<MessageRecord> next, boolean isGroupThread) {
    return isStartOfMessageCluster(current, previous, isGroupThread) && isEndOfMessageCluster(current, next, isGroupThread);
  }

  private boolean isFooterVisible(@NonNull MessageRecord current, @NonNull Optional<MessageRecord> next, boolean isGroupThread) {
    boolean differentTimestamps = next.isPresent() && !DateUtils.isSameExtendedRelativeTimestamp(next.get().getTimestamp(), current.getTimestamp());

    return forceFooter(messageRecord) || current.getExpiresIn() > 0 || !current.isSecure() || current.isPending() || current.isPendingInsecureSmsFallback() ||
           current.isFailed() || current.isRateLimited() || differentTimestamps || isEndOfMessageCluster(current, next, isGroupThread);
  }

  private static boolean isWithinClusteringTime(@NonNull MessageRecord lhs, @NonNull MessageRecord rhs) {
    long timeDiff = Math.abs(lhs.getDateSent() - rhs.getDateSent());
    return timeDiff <= MAX_CLUSTERING_TIME_DIFF;
  }

  private void setMessageSpacing(@NonNull Context context, @NonNull MessageRecord current, @NonNull Optional<MessageRecord> previous, @NonNull Optional<MessageRecord> next, boolean isGroupThread) {
    int spacingTop    = readDimen(context, R.dimen.conversation_vertical_message_spacing_collapse);
    int spacingBottom = spacingTop;

    if (isStartOfMessageCluster(current, previous, isGroupThread) && (displayMode != ConversationItemDisplayMode.EDIT_HISTORY || next.isEmpty())) {
      spacingTop = readDimen(context, R.dimen.conversation_vertical_message_spacing_default);
    }

    if (isEndOfMessageCluster(current, next, isGroupThread) || displayMode == ConversationItemDisplayMode.EDIT_HISTORY) {
      spacingBottom = readDimen(context, R.dimen.conversation_vertical_message_spacing_default);
    }

    ViewUtil.setPaddingTop(this, spacingTop);
    ViewUtil.setPaddingBottom(this, spacingBottom);
  }

  private int readDimen(@NonNull Context context, @DimenRes int dimenId) {
    return context.getResources().getDimensionPixelOffset(dimenId);
  }

  /// Event handlers

  private Spannable getLongMessageSpan(@NonNull MessageRecord messageRecord) {
    String   message;
    Runnable action;

    if (messageRecord.isMms()) {
      TextSlide slide = ((MmsMessageRecord) messageRecord).getSlideDeck().getTextSlide();

      if (slide != null && (slide.asAttachment().getTransferState() == AttachmentTable.TRANSFER_PROGRESS_DONE || MessageRecordUtil.isScheduled(messageRecord))) {
        message = getResources().getString(R.string.ConversationItem_read_more);
        action  = () -> eventListener.onMoreTextClicked(conversationRecipient.getId(), messageRecord.getId(), messageRecord.isMms());
      } else if (slide != null && slide.asAttachment().getTransferState() == AttachmentTable.TRANSFER_PROGRESS_STARTED) {
        message = getResources().getString(R.string.ConversationItem_pending);
        action  = () -> {};
      } else if (slide != null) {
        message = getResources().getString(R.string.ConversationItem_download_more);
        action  = () -> singleDownloadClickListener.onClick(bodyText, slide);
      } else {
        message = getResources().getString(R.string.ConversationItem_read_more);
        action  = () -> eventListener.onMoreTextClicked(conversationRecipient.getId(), messageRecord.getId(), messageRecord.isMms());
      }
    } else {
      message = getResources().getString(R.string.ConversationItem_read_more);
      action  = () -> eventListener.onMoreTextClicked(conversationRecipient.getId(), messageRecord.getId(), messageRecord.isMms());
    }

    SpannableStringBuilder span = new SpannableStringBuilder(message);
    CharacterStyle style = new ClickableSpan() {
      @Override
      public void onClick(@NonNull View widget) {
        if (eventListener != null && batchSelected.isEmpty()) {
          action.run();
        }
      }

      @Override
      public void updateDrawState(@NonNull TextPaint ds) {
        ds.setTypeface(Typeface.DEFAULT_BOLD);
      }
    };
    span.setSpan(style, 0, span.length(), Spanned.SPAN_INCLUSIVE_EXCLUSIVE);
    return span;
  }

  @Override
  public void showProjectionArea() {
    if (mediaThumbnailStub != null && mediaThumbnailStub.resolved()) {
      mediaThumbnailStub.require().showThumbnailView();
      bodyBubble.setVideoPlayerProjection(null);
    }
  }

  @Override
  public void hideProjectionArea() {
    if (mediaThumbnailStub != null && mediaThumbnailStub.resolved()) {
      mediaThumbnailStub.require().hideThumbnailView();
      mediaThumbnailStub.require().getDrawingRect(thumbnailMaskingRect);
      bodyBubble.setVideoPlayerProjection(Projection.relativeToViewWithCommonRoot(mediaThumbnailStub.require(), bodyBubble, null));
    }
  }

  @Override
  public @Nullable MediaItem getMediaItem() {
    return mediaItem;
  }

  @Override
  public @Nullable GiphyMp4PlaybackPolicyEnforcer getPlaybackPolicyEnforcer() {
    if (GiphyMp4PlaybackPolicy.autoplay()) {
      return null;
    } else {
      return new GiphyMp4PlaybackPolicyEnforcer(() -> {
        if (eventListener != null) {
          eventListener.onPlayInlineContent(null);
        }
      });
    }
  }

  @Override
  public int getAdapterPosition() {
    throw new UnsupportedOperationException("Do not delegate to this method");
  }

  @Override
  public @NonNull Projection getGiphyMp4PlayableProjection(@NonNull ViewGroup recyclerView) {
    if (mediaThumbnailStub != null && mediaThumbnailStub.isResolvable()) {
      ConversationItemThumbnail thumbnail = mediaThumbnailStub.require();
      return Projection.relativeToParent(recyclerView, thumbnail, thumbnail.getCorners())
                       .scale(bodyBubble.getScaleX())
                       .translateX(Util.halfOffsetFromScale(thumbnail.getWidth(), bodyBubble.getScaleX()))
                       .translateY(Util.halfOffsetFromScale(thumbnail.getHeight(), bodyBubble.getScaleY()))
                       .translateY(getTranslationY())
                       .translateX(bodyBubble.getTranslationX())
                       .translateX(getTranslationX());
    } else {
      return Projection.relativeToParent(recyclerView, bodyBubble, bodyBubbleCorners)
                       .translateY(getTranslationY())
                       .translateX(bodyBubble.getTranslationX())
                       .translateX(getTranslationX());
    }
  }

  @Override
  public boolean canPlayContent() {
    return mediaThumbnailStub != null && mediaThumbnailStub.isResolvable() && canPlayContent;
  }

  @Override
  public boolean shouldProjectContent() {
    return canPlayContent() && bodyBubble.getVisibility() == VISIBLE;
  }

  @Override
  public @NonNull ProjectionList getColorizerProjections(@NonNull ViewGroup coordinateRoot) {
    return getSnapshotProjections(coordinateRoot, true, true);
  }

  @Override
  public @NonNull ProjectionList getSnapshotProjections(@NonNull ViewGroup coordinateRoot, boolean clipOutMedia) {
    return getSnapshotProjections(coordinateRoot, clipOutMedia, true);
  }

  @Override
  public @NonNull ProjectionList getSnapshotProjections(@NonNull ViewGroup coordinateRoot, boolean clipOutMedia, boolean outgoingOnly) {
    colorizerProjections.clear();

    if ((messageRecord.isOutgoing() || !outgoingOnly) &&
        !hasNoBubble(messageRecord) &&
        !messageRecord.isRemoteDelete() &&
        bodyBubbleCorners != null &&
        bodyBubble.getVisibility() == VISIBLE)
    {
      Projection bodyBubbleToRoot = Projection.relativeToParent(coordinateRoot, bodyBubble, bodyBubbleCorners).translateX(bodyBubble.getTranslationX());
      Projection videoToBubble    = bodyBubble.getVideoPlayerProjection();
      Projection mediaThumb       = clipOutMedia && mediaThumbnailStub.resolved() ? Projection.relativeToParent(coordinateRoot, mediaThumbnailStub.require(), null) : null;

      float translationX = Util.halfOffsetFromScale(bodyBubble.getWidth(), bodyBubble.getScaleX());
      float translationY = Util.halfOffsetFromScale(bodyBubble.getHeight(), bodyBubble.getScaleY());

      if (videoToBubble != null) {
        Projection videoToRoot = Projection.translateFromDescendantToParentCoords(videoToBubble, bodyBubble, coordinateRoot);

        List<Projection> projections = Projection.getCapAndTail(bodyBubbleToRoot, videoToRoot);
        if (!projections.isEmpty()) {
          projections.get(0)
                     .scale(bodyBubble.getScaleX())
                     .translateX(translationX)
                     .translateY(translationY);
          projections.get(1)
                     .scale(bodyBubble.getScaleX())
                     .translateX(translationX)
                     .translateY(-translationY);
        }

        colorizerProjections.addAll(projections);
      } else if (hasThumbnail(messageRecord) && mediaThumb != null) {
        if (hasQuote(messageRecord) && quoteView != null) {
          Projection quote        = Projection.relativeToParent(coordinateRoot, bodyBubble, bodyBubbleCorners).translateX(bodyBubble.getTranslationX());
          int        quoteViewTop = (int) quote.getY();
          int        mediaTop     = (int) mediaThumb.getY();

          colorizerProjections.add(
              quote.insetBottom(quote.getHeight() - (mediaTop - quoteViewTop))
                   .scale(bodyBubble.getScaleX())
                   .translateX(translationX)
                   .translateY(translationY)
          );
        }

        colorizerProjections.add(
            bodyBubbleToRoot.scale(bodyBubble.getScaleX())
                            .insetTop((int) (mediaThumb.getHeight() * bodyBubble.getScaleX()))
                            .translateX(translationX)
                            .translateY(translationY)
        );
      } else {
        colorizerProjections.add(
            bodyBubbleToRoot.scale(bodyBubble.getScaleX())
                            .translateX(translationX)
                            .translateY(translationY)
        );
      }

      if (mediaThumb != null) {
        mediaThumb.release();
      }
    }

    if ((messageRecord.isOutgoing() || !outgoingOnly) &&
        hasNoBubble(messageRecord) &&
        hasWallpaper &&
        bodyBubble.getVisibility() == VISIBLE)
    {
      ConversationItemFooter footer           = getActiveFooter(messageRecord);
      Projection             footerProjection = footer.getProjection(coordinateRoot);
      if (footerProjection != null) {
        colorizerProjections.add(
            footerProjection.translateX(bodyBubble.getTranslationX())
                            .scale(bodyBubble.getScaleX())
                            .translateX(Util.halfOffsetFromScale(footer.getWidth(), bodyBubble.getScaleX()))
                            .translateY(-Util.halfOffsetFromScale(footer.getHeight(), bodyBubble.getScaleY()))
        );
      }
    }

    for (int i = 0; i < colorizerProjections.size(); i++) {
      colorizerProjections.get(i).translateY(getTranslationY());
    }

    return colorizerProjections;
  }

  @Override
  public @Nullable View getHorizontalTranslationTarget() {
    if (messageRecord.isOutgoing()) {
      return null;
    } else if (groupThread) {
      return contactPhotoHolder;
    } else {
      return bodyBubble;
    }
  }

  @Override
  public @Nullable View getQuotedIndicatorView() {
    return quotedIndicator;
  }

  @Override
  public @NonNull View getReplyView() {
    return reply;
  }

  @Override
  public @Nullable View getContactPhotoHolderView() {
    return contactPhotoHolder;
  }

  @Override
  public @Nullable View getBadgeImageView() {
    return badgeImageView;
  }

  @NonNull @Override public List<View> getBubbleViews() {
    return Collections.singletonList(bodyBubble);
  }

  @Override
  public int getAdapterPosition(@NonNull RecyclerView recyclerView) {
    return recyclerView.getChildAdapterPosition(this);
  }

  @Override
  public @NonNull ViewGroup getRoot() {
    return this;
  }

  @Override
  public @NonNull View getBubbleView() {
    return bodyBubble;
  }

  private class SharedContactEventListener implements SharedContactView.EventListener {
    @Override
    public void onAddToContactsClicked(@NonNull Contact contact) {
      if (eventListener != null && batchSelected.isEmpty()) {
        eventListener.onAddToContactsClicked(contact);
      } else {
        passthroughClickListener.onClick(sharedContactStub.get());
      }
    }

    @Override
    public void onInviteClicked(@NonNull List<Recipient> choices) {
      if (eventListener != null && batchSelected.isEmpty()) {
        eventListener.onInviteSharedContactClicked(choices);
      } else {
        passthroughClickListener.onClick(sharedContactStub.get());
      }
    }

    @Override
    public void onMessageClicked(@NonNull List<Recipient> choices) {
      if (eventListener != null && batchSelected.isEmpty()) {
        eventListener.onMessageSharedContactClicked(choices);
      } else {
        passthroughClickListener.onClick(sharedContactStub.get());
      }
    }
  }

  private class SharedContactClickListener implements View.OnClickListener {
    @Override
    public void onClick(View view) {
      if (eventListener != null && batchSelected.isEmpty() && messageRecord.isMms() && !((MmsMessageRecord) messageRecord).getSharedContacts().isEmpty()) {
        eventListener.onSharedContactDetailsClicked(((MmsMessageRecord) messageRecord).getSharedContacts().get(0), (View) sharedContactStub.get().getAvatarView().getParent());
      } else {
        passthroughClickListener.onClick(view);
      }
    }
  }

  private class LinkPreviewClickListener implements View.OnClickListener {
    @Override
    public void onClick(View view) {
      if (eventListener != null && batchSelected.isEmpty() && messageRecord.isMms() && !((MmsMessageRecord) messageRecord).getLinkPreviews().isEmpty()) {
        eventListener.onLinkPreviewClicked(((MmsMessageRecord) messageRecord).getLinkPreviews().get(0));
      } else {
        passthroughClickListener.onClick(view);
      }
    }
  }

  private class ViewOnceMessageClickListener implements View.OnClickListener {
    @Override
    public void onClick(View view) {
      ViewOnceMessageView revealView = (ViewOnceMessageView) view;

      if (batchSelected.isEmpty() && messageRecord.isMms() && revealView.requiresTapToDownload((MmsMessageRecord) messageRecord)) {
        singleDownloadClickListener.onClick(view, ((MmsMessageRecord) messageRecord).getSlideDeck().getThumbnailSlide());
      } else if (eventListener != null && batchSelected.isEmpty() && messageRecord.isMms()) {
        eventListener.onViewOnceMessageClicked((MmsMessageRecord) messageRecord);
      } else {
        passthroughClickListener.onClick(view);
      }
    }
  }

  private class LinkPreviewThumbnailClickListener implements SlideClickListener {
    public void onClick(final View v, final Slide slide) {
      if (eventListener != null && batchSelected.isEmpty() && messageRecord.isMms() && !((MmsMessageRecord) messageRecord).getLinkPreviews().isEmpty()) {
        eventListener.onLinkPreviewClicked(((MmsMessageRecord) messageRecord).getLinkPreviews().get(0));
      } else {
        performClick();
      }
    }
  }

  private class QuotedIndicatorClickListener implements View.OnClickListener {
    public void onClick(final View view) {
      if (eventListener != null && batchSelected.isEmpty() && conversationMessage.hasBeenQuoted()) {
        eventListener.onQuotedIndicatorClicked((messageRecord));
      } else {
        passthroughClickListener.onClick(view);
      }
    }
  }

  private class ScheduledIndicatorClickListener implements View.OnClickListener {
    public void onClick(final View view) {
      if (eventListener != null && batchSelected.isEmpty()) {
        eventListener.onScheduledIndicatorClicked(view, (conversationMessage));
      } else {
        passthroughClickListener.onClick(view);
      }
    }
  }

  private class AttachmentDownloadClickListener implements SlidesClickedListener {
    @Override
    public void onClick(View v, final List<Slide> slides) {
      Log.i(TAG, "onClick() for attachment download");
      if (messageRecord.isMmsNotification()) {
        Log.i(TAG, "Scheduling MMS attachment download");
        ApplicationDependencies.getJobManager().add(new MmsDownloadJob(messageRecord.getId(),
                                                                       messageRecord.getThreadId(),
                                                                       false));
      } else {
        Log.i(TAG, "Scheduling push attachment downloads for " + slides.size() + " items");

        for (Slide slide : slides) {
          ApplicationDependencies.getJobManager().add(new AttachmentDownloadJob(messageRecord.getId(),
                                                                                ((DatabaseAttachment) slide.asAttachment()).getAttachmentId(),
                                                                                true));
        }
      }
    }
  }

  private class SlideClickPassthroughListener implements SlideClickListener {

    private final SlidesClickedListener original;

    private SlideClickPassthroughListener(@NonNull SlidesClickedListener original) {
      this.original = original;
    }

    @Override
    public void onClick(View v, Slide slide) {
      original.onClick(v, Collections.singletonList(slide));
    }
  }

  private class StickerClickListener implements SlideClickListener {
    @Override
    public void onClick(View v, Slide slide) {
      if (shouldInterceptClicks(messageRecord) || !batchSelected.isEmpty()) {
        performClick();
      } else if (eventListener != null && hasSticker(messageRecord)) {
        //noinspection ConstantConditions
        eventListener.onStickerClicked(((MmsMessageRecord) messageRecord).getSlideDeck().getStickerSlide().asAttachment().getSticker());
      }
    }
  }

  private class ThumbnailClickListener implements SlideClickListener {
    public void onClick(final View v, final Slide slide) {
      if (shouldInterceptClicks(messageRecord) || !batchSelected.isEmpty() || isCondensedMode()) {
        performClick();
      } else if (!canPlayContent && mediaItem != null && eventListener != null) {
        eventListener.onPlayInlineContent(conversationMessage);
      } else if (MediaPreviewV2Fragment.isContentTypeSupported(slide.getContentType()) && slide.getUri() != null) {
        if (eventListener == null) {
          return;
        }

        MediaIntentFactory.MediaPreviewArgs args = new MediaIntentFactory.MediaPreviewArgs(
            messageRecord.getThreadId(),
            messageRecord.getTimestamp(),
            slide.getUri(),
            slide.getContentType(),
            slide.asAttachment().getSize(),
            slide.getCaption().orElse(null),
            false,
            false,
            false,
            false,
            MediaTable.Sorting.Newest,
            slide.isVideoGif(),
            new MediaIntentFactory.SharedElementArgs(
                slide.asAttachment().getWidth(),
                slide.asAttachment().getHeight(),
                mediaThumbnailStub.require().getCorners().getTopLeft(),
                mediaThumbnailStub.require().getCorners().getTopRight(),
                mediaThumbnailStub.require().getCorners().getBottomRight(),
                mediaThumbnailStub.require().getCorners().getBottomLeft()
            ),
            false);
        MediaPreviewCache.INSTANCE.setDrawable(((ThumbnailView) v).getImageDrawable());
        eventListener.goToMediaPreview(ConversationItem.this, v, args);
      } else if (slide.getUri() != null) {
        Log.i(TAG, "Clicked: " + slide.getUri() + " , " + slide.getContentType());
        Uri publicUri = PartAuthority.getAttachmentPublicUri(slide.getUri());
        Log.i(TAG, "Public URI: " + publicUri);
        Intent intent = new Intent(Intent.ACTION_VIEW);
        intent.addFlags(Intent.FLAG_GRANT_READ_URI_PERMISSION);
        intent.setDataAndType(PartAuthority.getAttachmentPublicUri(slide.getUri()), Intent.normalizeMimeType(slide.getContentType()));
        try {
          context.startActivity(intent);
        } catch (ActivityNotFoundException anfe) {
          Log.w(TAG, "No activity existed to view the media.");
          Toast.makeText(context, R.string.ConversationItem_unable_to_open_media, Toast.LENGTH_LONG).show();
        }
      } else if (slide.asAttachment().isPermanentlyFailed()) {
        String failedMessage;

        if (slide instanceof ImageSlide) {
          failedMessage = messageRecord.isOutgoing() ? context.getString(R.string.ConversationItem_cant_download_image_you_will_need_to_send_it_again)
                                                     : context.getString(R.string.ConversationItem_cant_download_image_s_will_need_to_send_it_again, messageRecord.getFromRecipient().getShortDisplayName(context));
        } else if (slide instanceof VideoSlide) {
          failedMessage = messageRecord.isOutgoing() ? context.getString(R.string.ConversationItem_cant_download_video_you_will_need_to_send_it_again)
                                                     : context.getString(R.string.ConversationItem_cant_download_video_s_will_need_to_send_it_again, messageRecord.getFromRecipient().getShortDisplayName(context));
        } else {
          failedMessage = messageRecord.isOutgoing() ? context.getString(R.string.ConversationItem_cant_download_message_you_will_need_to_send_it_again)
                                                     : context.getString(R.string.ConversationItem_cant_download_message_s_will_need_to_send_it_again, messageRecord.getFromRecipient().getShortDisplayName(context));
        }

        new MaterialAlertDialogBuilder(getContext())
            .setMessage(failedMessage)
            .setPositiveButton(android.R.string.ok, null)
            .setNegativeButton(android.R.string.cancel, null)
            .show();
      }
    }
  }

  private class PassthroughClickListener implements View.OnLongClickListener, View.OnClickListener {

    @Override
    public boolean onLongClick(View v) {
      if (bodyText.hasSelection()) {
        return false;
      }
      performLongClick();
      return true;
    }

    @Override
    public void onClick(View v) {
      performClick();
    }
  }

  private class ClickListener implements View.OnClickListener {
    private OnClickListener parent;

    ClickListener(@Nullable OnClickListener parent) {
      this.parent = parent;
    }

    public void onClick(View v) {
      if (!shouldInterceptClicks(messageRecord) && parent != null) {
        parent.onClick(v);
      } else if (messageRecord.isFailed()) {
        if (eventListener != null) {
          eventListener.onMessageWithErrorClicked(messageRecord);
        }
      } else if (messageRecord.isRateLimited() && SignalStore.rateLimit().needsRecaptcha()) {
        if (eventListener != null) {
          eventListener.onMessageWithRecaptchaNeededClicked(messageRecord);
        }
      } else if (!messageRecord.isOutgoing() && messageRecord.isIdentityMismatchFailure()) {
        if (eventListener != null) {
          eventListener.onIncomingIdentityMismatchClicked(messageRecord.getFromRecipient().getId());
        }
      } else if (messageRecord.isPendingInsecureSmsFallback()) {
        handleMessageApproval();
      }
    }
  }

  private final class TouchDelegateChangedListener implements ConversationItemFooter.OnTouchDelegateChangedListener {
    @Override
    public void onTouchDelegateChanged(@NonNull Rect delegateRect, @NonNull View delegateView) {
      offsetDescendantRectToMyCoords(footer, delegateRect);
      setTouchDelegate(new TouchDelegate(delegateRect, delegateView));
    }
  }

  private final class UrlClickListener implements UrlClickHandler {

    @Override
    public boolean handleOnClick(@NonNull String url) {
      return eventListener != null && eventListener.onUrlClicked(url);
    }
  }

  private class MentionClickableSpan extends ClickableSpan {
    private final RecipientId mentionedRecipientId;

    MentionClickableSpan(RecipientId mentionedRecipientId) {
      this.mentionedRecipientId = mentionedRecipientId;
    }

    @Override
    public void onClick(@NonNull View widget) {
      if (eventListener != null && batchSelected.isEmpty()) {
        VibrateUtil.vibrateTick(context);
        eventListener.onGroupMemberClicked(mentionedRecipientId, conversationRecipient.get().requireGroupId());
      }
    }

    @Override
    public void updateDrawState(@NonNull TextPaint ds) {}
  }

  private final class AudioPlaybackSpeedToggleListener implements PlaybackSpeedToggleTextView.PlaybackSpeedListener {
    @Override
    public void onPlaybackSpeedChanged(float speed) {
      if (eventListener == null || !audioViewStub.resolved()) {
        return;
      }

      Uri uri = audioViewStub.get().getAudioSlideUri();
      if (uri == null) {
        return;
      }

      eventListener.onVoiceNotePlaybackSpeedChanged(uri, speed);
    }
  }

  private final class AudioViewCallbacks implements AudioView.Callbacks {

    @Override
    public void onPlay(@NonNull Uri audioUri, double progress) {
      if (eventListener == null) return;

      eventListener.onVoiceNotePlay(audioUri, messageRecord.getId(), progress);
    }

    @Override
    public void onPause(@NonNull Uri audioUri) {
      if (eventListener == null) return;

      eventListener.onVoiceNotePause(audioUri);
    }

    @Override
    public void onSeekTo(@NonNull Uri audioUri, double progress) {
      if (eventListener == null) return;

      eventListener.onVoiceNoteSeekTo(audioUri, progress);
    }

    @Override
    public void onStopAndReset(@NonNull Uri audioUri) {
      throw new UnsupportedOperationException();
    }

    @Override
    public void onSpeedChanged(float speed, boolean isPlaying) {
      footer.setAudioPlaybackSpeed(speed, isPlaying);
    }

    @Override
    public void onProgressUpdated(long durationMillis, long playheadMillis) {
      footer.setAudioDuration(durationMillis, playheadMillis);
    }
  }

  private void handleMessageApproval() {
    SignalDatabase.messages().markAsSentFailed(messageRecord.getId());
  }
}<|MERGE_RESOLUTION|>--- conflicted
+++ resolved
@@ -1097,11 +1097,7 @@
       if (linkPreviewStub.resolved()) linkPreviewStub.get().setVisibility(GONE);
       if (stickerStub.resolved()) stickerStub.get().setVisibility(View.GONE);
       if (revealableStub.resolved()) revealableStub.get().setVisibility(View.GONE);
-<<<<<<< HEAD
-=======
-      if (giftViewStub.resolved()) giftViewStub.get().setVisibility(View.GONE);
       if (joinCallLinkStub.resolved()) joinCallLinkStub.get().setVisibility(View.GONE);
->>>>>>> acb24fd2
       paymentViewStub.setVisibility(View.GONE);
 
       sharedContactStub.get().setContact(((MediaMmsMessageRecord) messageRecord).getSharedContacts().get(0), glideRequests, locale);
@@ -1122,11 +1118,7 @@
       if (sharedContactStub.resolved()) sharedContactStub.get().setVisibility(GONE);
       if (stickerStub.resolved()) stickerStub.get().setVisibility(View.GONE);
       if (revealableStub.resolved()) revealableStub.get().setVisibility(View.GONE);
-<<<<<<< HEAD
-=======
-      if (giftViewStub.resolved()) giftViewStub.get().setVisibility(View.GONE);
       if (joinCallLinkStub.resolved()) joinCallLinkStub.get().setVisibility(View.GONE);
->>>>>>> acb24fd2
       paymentViewStub.setVisibility(View.GONE);
 
       //noinspection ConstantConditions
@@ -1187,11 +1179,7 @@
       if (linkPreviewStub.resolved()) linkPreviewStub.get().setVisibility(GONE);
       if (stickerStub.resolved()) stickerStub.get().setVisibility(View.GONE);
       if (revealableStub.resolved()) revealableStub.get().setVisibility(View.GONE);
-<<<<<<< HEAD
-=======
-      if (giftViewStub.resolved()) giftViewStub.get().setVisibility(View.GONE);
       if (joinCallLinkStub.resolved()) joinCallLinkStub.get().setVisibility(View.GONE);
->>>>>>> acb24fd2
       paymentViewStub.setVisibility(View.GONE);
 
       audioViewStub.get().setAudio(Objects.requireNonNull(((MediaMmsMessageRecord) messageRecord).getSlideDeck().getAudioSlide()), new AudioViewCallbacks(), showControls, true);
@@ -1218,11 +1206,7 @@
       if (linkPreviewStub.resolved()) linkPreviewStub.get().setVisibility(GONE);
       if (stickerStub.resolved()) stickerStub.get().setVisibility(View.GONE);
       if (revealableStub.resolved()) revealableStub.get().setVisibility(View.GONE);
-<<<<<<< HEAD
-=======
-      if (giftViewStub.resolved()) giftViewStub.get().setVisibility(View.GONE);
       if (joinCallLinkStub.resolved()) joinCallLinkStub.get().setVisibility(View.GONE);
->>>>>>> acb24fd2
       paymentViewStub.setVisibility(View.GONE);
 
       //noinspection ConstantConditions
@@ -1250,11 +1234,7 @@
       if (sharedContactStub.resolved()) sharedContactStub.get().setVisibility(GONE);
       if (linkPreviewStub.resolved()) linkPreviewStub.get().setVisibility(GONE);
       if (revealableStub.resolved()) revealableStub.get().setVisibility(View.GONE);
-<<<<<<< HEAD
-=======
-      if (giftViewStub.resolved()) giftViewStub.get().setVisibility(View.GONE);
       if (joinCallLinkStub.resolved()) joinCallLinkStub.get().setVisibility(View.GONE);
->>>>>>> acb24fd2
       paymentViewStub.setVisibility(View.GONE);
 
       if (hasSticker(messageRecord)) {
@@ -1285,11 +1265,7 @@
       if (linkPreviewStub.resolved()) linkPreviewStub.get().setVisibility(GONE);
       if (stickerStub.resolved()) stickerStub.get().setVisibility(View.GONE);
       if (revealableStub.resolved()) revealableStub.get().setVisibility(View.GONE);
-<<<<<<< HEAD
-=======
-      if (giftViewStub.resolved()) giftViewStub.get().setVisibility(View.GONE);
       if (joinCallLinkStub.resolved()) joinCallLinkStub.get().setVisibility(View.GONE);
->>>>>>> acb24fd2
       paymentViewStub.setVisibility(View.GONE);
 
       List<Slide> thumbnailSlides = ((MmsMessageRecord) messageRecord).getSlideDeck().getThumbnailSlides();
@@ -1356,11 +1332,7 @@
       if (linkPreviewStub.resolved()) linkPreviewStub.get().setVisibility(GONE);
       if (stickerStub.resolved()) stickerStub.get().setVisibility(GONE);
       if (revealableStub.resolved()) revealableStub.get().setVisibility(GONE);
-<<<<<<< HEAD
-=======
-      if (giftViewStub.resolved()) giftViewStub.get().setVisibility(View.GONE);
       if (joinCallLinkStub.resolved()) joinCallLinkStub.get().setVisibility(View.GONE);
->>>>>>> acb24fd2
 
       MediaMmsMessageRecord mediaMmsMessageRecord = (MediaMmsMessageRecord) messageRecord;
 
@@ -1376,11 +1348,7 @@
       if (linkPreviewStub.resolved()) linkPreviewStub.get().setVisibility(GONE);
       if (stickerStub.resolved()) stickerStub.get().setVisibility(View.GONE);
       if (revealableStub.resolved()) revealableStub.get().setVisibility(View.GONE);
-<<<<<<< HEAD
-=======
-      if (giftViewStub.resolved()) giftViewStub.get().setVisibility(View.GONE);
       if (joinCallLinkStub.resolved()) joinCallLinkStub.get().setVisibility(View.GONE);
->>>>>>> acb24fd2
       paymentViewStub.setVisibility(View.GONE);
 
       ViewUtil.updateLayoutParams(bodyText, ViewGroup.LayoutParams.WRAP_CONTENT, ViewGroup.LayoutParams.WRAP_CONTENT);
