/*
 * Copyright (C) 2011 Whisper Systems
 *
 * This program is free software: you can redistribute it and/or modify
 * it under the terms of the GNU General Public License as published by
 * the Free Software Foundation, either version 3 of the License, or
 * (at your option) any later version.
 *
 * This program is distributed in the hope that it will be useful,
 * but WITHOUT ANY WARRANTY; without even the implied warranty of
 * MERCHANTABILITY or FITNESS FOR A PARTICULAR PURPOSE.  See the
 * GNU General Public License for more details.
 *
 * You should have received a copy of the GNU General Public License
 * along with this program.  If not, see <http://www.gnu.org/licenses/>.
 */
package org.thoughtcrime.securesms.conversation;

import android.annotation.SuppressLint;
import android.content.ActivityNotFoundException;
import android.content.Context;
import android.content.Intent;
import android.graphics.Color;
import android.graphics.PorterDuff;
import android.graphics.Rect;
import android.graphics.Typeface;
import android.net.Uri;
import android.text.Annotation;
import android.text.Spannable;
import android.text.SpannableString;
import android.text.SpannableStringBuilder;
import android.text.Spanned;
import android.text.TextPaint;
import android.text.style.BackgroundColorSpan;
import android.text.style.CharacterStyle;
import android.text.style.ClickableSpan;
import android.text.style.ForegroundColorSpan;
import android.text.style.StyleSpan;
import android.text.style.URLSpan;
import android.text.util.Linkify;
import android.util.AttributeSet;
import android.util.TypedValue;
import android.view.MotionEvent;
import android.view.TouchDelegate;
import android.view.View;
import android.view.ViewGroup;
import android.widget.Button;
import android.widget.RelativeLayout;
import android.widget.TextView;
import android.widget.Toast;

import androidx.annotation.ColorInt;
import androidx.annotation.DimenRes;
import androidx.annotation.NonNull;
import androidx.annotation.Nullable;
import androidx.annotation.VisibleForTesting;
import androidx.core.content.ContextCompat;
import androidx.core.text.util.LinkifyCompat;
import androidx.lifecycle.LifecycleOwner;

import com.annimon.stream.Stream;
import com.google.android.exoplayer2.MediaItem;
import com.google.android.material.dialog.MaterialAlertDialogBuilder;
import com.google.common.collect.Sets;

import org.signal.core.util.DimensionUnit;
import org.signal.core.util.StringUtil;
import org.signal.core.util.logging.Log;
import org.thoughtcrime.securesms.BindableConversationItem;
import org.thoughtcrime.securesms.R;
import org.thoughtcrime.securesms.attachments.DatabaseAttachment;
import org.thoughtcrime.securesms.badges.BadgeImageView;
import org.thoughtcrime.securesms.components.AlertView;
import org.thoughtcrime.securesms.components.AudioView;
import org.thoughtcrime.securesms.components.AvatarImageView;
import org.thoughtcrime.securesms.components.BorderlessImageView;
import org.thoughtcrime.securesms.components.ConversationItemFooter;
import org.thoughtcrime.securesms.components.ConversationItemThumbnail;
import org.thoughtcrime.securesms.components.DocumentView;
import org.thoughtcrime.securesms.components.LinkPreviewView;
import org.thoughtcrime.securesms.components.Outliner;
import org.thoughtcrime.securesms.components.PlaybackSpeedToggleTextView;
import org.thoughtcrime.securesms.components.QuoteView;
import org.thoughtcrime.securesms.components.SharedContactView;
import org.thoughtcrime.securesms.components.emoji.EmojiTextView;
import org.thoughtcrime.securesms.components.mention.MentionAnnotation;
import org.thoughtcrime.securesms.contactshare.Contact;
import org.thoughtcrime.securesms.conversation.colors.ChatColors;
import org.thoughtcrime.securesms.conversation.colors.Colorizer;
import org.thoughtcrime.securesms.conversation.mutiselect.MultiselectCollection;
import org.thoughtcrime.securesms.conversation.mutiselect.MultiselectPart;
import org.thoughtcrime.securesms.conversation.ui.payment.PaymentMessageView;
import org.thoughtcrime.securesms.database.AttachmentTable;
import org.thoughtcrime.securesms.database.MediaTable;
import org.thoughtcrime.securesms.database.SignalDatabase;
import org.thoughtcrime.securesms.database.model.MediaMmsMessageRecord;
import org.thoughtcrime.securesms.database.model.MessageRecord;
import org.thoughtcrime.securesms.database.model.MmsMessageRecord;
import org.thoughtcrime.securesms.database.model.Quote;
import org.thoughtcrime.securesms.dependencies.ApplicationDependencies;
import org.thoughtcrime.securesms.giph.mp4.GiphyMp4PlaybackPolicy;
import org.thoughtcrime.securesms.giph.mp4.GiphyMp4PlaybackPolicyEnforcer;
import org.thoughtcrime.securesms.jobs.AttachmentDownloadJob;
import org.thoughtcrime.securesms.jobs.MmsDownloadJob;
import org.thoughtcrime.securesms.keyvalue.SignalStore;
import org.thoughtcrime.securesms.linkpreview.LinkPreview;
import org.thoughtcrime.securesms.mediapreview.MediaIntentFactory;
import org.thoughtcrime.securesms.mediapreview.MediaPreviewV2Fragment;
import org.thoughtcrime.securesms.mms.GlideRequests;
import org.thoughtcrime.securesms.mms.ImageSlide;
import org.thoughtcrime.securesms.mms.PartAuthority;
import org.thoughtcrime.securesms.mms.Slide;
import org.thoughtcrime.securesms.mms.SlideClickListener;
import org.thoughtcrime.securesms.mms.SlidesClickedListener;
import org.thoughtcrime.securesms.mms.TextSlide;
import org.thoughtcrime.securesms.mms.VideoSlide;
import org.thoughtcrime.securesms.reactions.ReactionsConversationView;
import org.thoughtcrime.securesms.recipients.LiveRecipient;
import org.thoughtcrime.securesms.recipients.Recipient;
import org.thoughtcrime.securesms.recipients.RecipientForeverObserver;
import org.thoughtcrime.securesms.recipients.RecipientId;
import org.thoughtcrime.securesms.revealable.ViewOnceMessageView;
import org.thoughtcrime.securesms.util.DateUtils;
import org.thoughtcrime.securesms.util.InterceptableLongClickCopyLinkSpan;
import org.thoughtcrime.securesms.util.LinkUtil;
import org.thoughtcrime.securesms.util.LongClickMovementMethod;
import org.thoughtcrime.securesms.util.MessageRecordUtil;
import org.thoughtcrime.securesms.util.PlaceholderURLSpan;
import org.thoughtcrime.securesms.util.Projection;
import org.thoughtcrime.securesms.util.ProjectionList;
import org.thoughtcrime.securesms.util.SearchUtil;
import org.thoughtcrime.securesms.util.ThemeUtil;
import org.thoughtcrime.securesms.util.UrlClickHandler;
import org.thoughtcrime.securesms.util.Util;
import org.thoughtcrime.securesms.util.VibrateUtil;
import org.thoughtcrime.securesms.util.ViewUtil;
import org.thoughtcrime.securesms.util.views.NullableStub;
import org.thoughtcrime.securesms.util.views.Stub;

import java.util.ArrayList;
import java.util.Collections;
import java.util.HashSet;
import java.util.List;
import java.util.Locale;
import java.util.Objects;
import java.util.Optional;
import java.util.Set;
import java.util.concurrent.TimeUnit;

import static org.thoughtcrime.securesms.linkpreview.LinkPreviewUtil.MONERO_TX_PATTERN;

/**
 * A view that displays an individual conversation item within a conversation
 * thread.  Used by ComposeMessageActivity's ListActivity via a ConversationAdapter.
 *
 * @author Moxie Marlinspike
 *
 */

public final class ConversationItem extends RelativeLayout implements BindableConversationItem,
                                                                      RecipientForeverObserver
{
  private static final String TAG = Log.tag(ConversationItem.class);

  private static final int MAX_MEASURE_CALLS       = 3;

  private static final Rect SWIPE_RECT = new Rect();

  public  static final float LONG_PRESS_SCALE_FACTOR    = 0.95f;
  private static final int   SHRINK_BUBBLE_DELAY_MILLIS = 100;
  private static final long  MAX_CLUSTERING_TIME_DIFF   = TimeUnit.MINUTES.toMillis(3);
  private static final int   CONDENSED_MODE_MAX_LINES   = 3;

  private ConversationMessage         conversationMessage;
  private MessageRecord               messageRecord;
  private Optional<MessageRecord>     nextMessageRecord;
  private Locale                      locale;
  private boolean                     groupThread;
  private LiveRecipient               recipient;
  private GlideRequests               glideRequests;
  private Optional<MessageRecord>     previousMessage;
  private ConversationItemDisplayMode displayMode;

            protected ConversationItemBodyBubble bodyBubble;
            protected View                       reply;
            protected View                       replyIcon;
  @Nullable protected ViewGroup                  contactPhotoHolder;
  @Nullable private   QuoteView                  quoteView;
            private   EmojiTextView              bodyText;
            private   ConversationItemFooter     footer;
  @Nullable private   ConversationItemFooter     stickerFooter;
  @Nullable private   TextView                   groupSender;
  @Nullable private   View                       groupSenderHolder;
            private   AvatarImageView            contactPhoto;
            private   AlertView                  alertView;
            protected ReactionsConversationView  reactionsView;
            protected BadgeImageView             badgeImageView;
            private   View                       storyReactionLabelWrapper;
            private   TextView                   storyReactionLabel;
            protected View                       quotedIndicator;

  private @NonNull  Set<MultiselectPart>                    batchSelected = new HashSet<>();
  private @NonNull  Outliner                                outliner      = new Outliner();
  private @NonNull  Outliner                                pulseOutliner = new Outliner();
  private @NonNull  List<Outliner>                          outliners     = new ArrayList<>(2);
  private           LiveRecipient                           conversationRecipient;
  private           NullableStub<ConversationItemThumbnail> mediaThumbnailStub;
  private           Stub<AudioView>                         audioViewStub;
  private           Stub<DocumentView>                      documentViewStub;
  private           Stub<SharedContactView>                 sharedContactStub;
  private           Stub<LinkPreviewView>                   linkPreviewStub;
  private           Stub<BorderlessImageView>               stickerStub;
  private           Stub<ViewOnceMessageView>               revealableStub;
  private           Stub<Button>                            callToActionStub;
  private           Stub<PaymentMessageView>                paymentViewStub;
  private @Nullable EventListener                           eventListener;

  private int     defaultBubbleColor;
  private int     defaultBubbleColorForWallpaper;
  private int     measureCalls;
  private boolean updatingFooter;

  private final PassthroughClickListener        passthroughClickListener     = new PassthroughClickListener();
  private final AttachmentDownloadClickListener downloadClickListener        = new AttachmentDownloadClickListener();
  private final SlideClickPassthroughListener   singleDownloadClickListener  = new SlideClickPassthroughListener(downloadClickListener);
  private final SharedContactEventListener      sharedContactEventListener   = new SharedContactEventListener();
  private final SharedContactClickListener      sharedContactClickListener   = new SharedContactClickListener();
  private final LinkPreviewClickListener        linkPreviewClickListener     = new LinkPreviewClickListener();
  private final ViewOnceMessageClickListener    revealableClickListener      = new ViewOnceMessageClickListener();
  private final QuotedIndicatorClickListener    quotedIndicatorClickListener = new QuotedIndicatorClickListener();
  private final UrlClickListener                urlClickListener             = new UrlClickListener();
  private final Rect                            thumbnailMaskingRect         = new Rect();
  private final TouchDelegateChangedListener    touchDelegateChangedListener = new TouchDelegateChangedListener();

  private final Context context;

  private MediaItem          mediaItem;
  private boolean            canPlayContent;
  private Projection.Corners bodyBubbleCorners;
  private Colorizer          colorizer;
  private boolean            hasWallpaper;
  private float              lastYDownRelativeToThis;
  private ProjectionList     colorizerProjections = new ProjectionList(3);

  private final Runnable shrinkBubble = new Runnable() {
    @Override
    public void run() {
      bodyBubble.animate()
                .scaleX(LONG_PRESS_SCALE_FACTOR)
                .scaleY(LONG_PRESS_SCALE_FACTOR)
                .setUpdateListener(animation -> {
                  View parent = (View) getParent();
                  if (parent != null) {
                    parent.invalidate();
                  }
                });

      reactionsView.animate()
                   .scaleX(LONG_PRESS_SCALE_FACTOR)
                   .scaleY(LONG_PRESS_SCALE_FACTOR);

      if (quotedIndicator != null) {
        quotedIndicator.animate()
                       .scaleX(LONG_PRESS_SCALE_FACTOR)
                       .scaleY(LONG_PRESS_SCALE_FACTOR);
      }
    }
  };

  public ConversationItem(Context context) {
    this(context, null);
  }

  public ConversationItem(Context context, AttributeSet attrs) {
    super(context, attrs);
    this.context = context;
  }

  @Override
  public void setOnClickListener(OnClickListener l) {
    super.setOnClickListener(new ClickListener(l));
  }

  @Override
  protected void onFinishInflate() {
    super.onFinishInflate();

    initializeAttributes();

    this.bodyText                  =                    findViewById(R.id.conversation_item_body);
    this.footer                    =                    findViewById(R.id.conversation_item_footer);
    this.stickerFooter             =                    findViewById(R.id.conversation_item_sticker_footer);
    this.groupSender               =                    findViewById(R.id.group_message_sender);
    this.alertView                 =                    findViewById(R.id.indicators_parent);
    this.contactPhoto              =                    findViewById(R.id.contact_photo);
    this.contactPhotoHolder        =                    findViewById(R.id.contact_photo_container);
    this.bodyBubble                =                    findViewById(R.id.body_bubble);
    this.mediaThumbnailStub        = new NullableStub<>(findViewById(R.id.image_view_stub));
    this.audioViewStub             =         new Stub<>(findViewById(R.id.audio_view_stub));
    this.documentViewStub          =         new Stub<>(findViewById(R.id.document_view_stub));
    this.sharedContactStub         =         new Stub<>(findViewById(R.id.shared_contact_view_stub));
    this.linkPreviewStub           =         new Stub<>(findViewById(R.id.link_preview_stub));
    this.stickerStub               =         new Stub<>(findViewById(R.id.sticker_view_stub));
    this.revealableStub            =         new Stub<>(findViewById(R.id.revealable_view_stub));
    this.callToActionStub          =           ViewUtil.findStubById(this, R.id.conversation_item_call_to_action_stub);
    this.groupSenderHolder         =                    findViewById(R.id.group_sender_holder);
    this.quoteView                 =                    findViewById(R.id.quote_view);
    this.reply                     =                    findViewById(R.id.reply_icon_wrapper);
    this.replyIcon                 =                    findViewById(R.id.reply_icon);
    this.reactionsView             =                    findViewById(R.id.reactions_view);
    this.badgeImageView            =                    findViewById(R.id.badge);
    this.storyReactionLabelWrapper =                    findViewById(R.id.story_reacted_label_holder);
    this.storyReactionLabel        =                    findViewById(R.id.story_reacted_label);
    this.quotedIndicator           =                    findViewById(R.id.quoted_indicator);
    this.paymentViewStub           =         new Stub<>(findViewById(R.id.payment_view_stub));

    setOnClickListener(new ClickListener(null));

    bodyText.setOnLongClickListener(passthroughClickListener);
    bodyText.setOnClickListener(passthroughClickListener);
    footer.setOnTouchDelegateChangedListener(touchDelegateChangedListener);
  }

  @Override
  public void bind(@NonNull LifecycleOwner lifecycleOwner,
                   @NonNull ConversationMessage conversationMessage,
                   @NonNull Optional<MessageRecord> previousMessageRecord,
                   @NonNull Optional<MessageRecord> nextMessageRecord,
                   @NonNull GlideRequests glideRequests,
                   @NonNull Locale locale,
                   @NonNull Set<MultiselectPart> batchSelected,
                   @NonNull Recipient conversationRecipient,
                   @Nullable String searchQuery,
                   boolean pulse,
                   boolean hasWallpaper,
                   boolean isMessageRequestAccepted,
                   boolean allowedToPlayInline,
                   @NonNull Colorizer colorizer,
                   @NonNull ConversationItemDisplayMode displayMode)
  {
    if (this.recipient != null) this.recipient.removeForeverObserver(this);
    if (this.conversationRecipient != null) this.conversationRecipient.removeForeverObserver(this);

    lastYDownRelativeToThis = 0;

    conversationRecipient = conversationRecipient.resolve();

    this.conversationMessage    = conversationMessage;
    this.messageRecord          = conversationMessage.getMessageRecord();
    this.nextMessageRecord      = nextMessageRecord;
    this.locale                 = locale;
    this.glideRequests          = glideRequests;
    this.batchSelected          = batchSelected;
    this.conversationRecipient  = conversationRecipient.live();
    this.groupThread            = conversationRecipient.isGroup();
    this.recipient              = messageRecord.getIndividualRecipient().live();
    this.canPlayContent         = false;
    this.mediaItem              = null;
    this.colorizer              = colorizer;
    this.displayMode            = displayMode;
    this.previousMessage        = previousMessageRecord;

    this.recipient.observeForever(this);
    this.conversationRecipient.observeForever(this);

    setGutterSizes(messageRecord, groupThread);
    setMessageShape(messageRecord, previousMessageRecord, nextMessageRecord, groupThread);
    setMediaAttributes(messageRecord, previousMessageRecord, nextMessageRecord, groupThread, hasWallpaper, isMessageRequestAccepted, allowedToPlayInline);
    setBodyText(messageRecord, searchQuery, isMessageRequestAccepted);
    setBubbleState(messageRecord, messageRecord.getRecipient(), hasWallpaper, colorizer);
    setInteractionState(conversationMessage, pulse);
    setStatusIcons(messageRecord, hasWallpaper);
    setContactPhoto(recipient.get());
    setGroupMessageStatus(messageRecord, recipient.get());
    setGroupAuthorColor(messageRecord, hasWallpaper, colorizer);
    setAuthor(messageRecord, previousMessageRecord, nextMessageRecord, groupThread, hasWallpaper);
    setQuote(messageRecord, previousMessageRecord, nextMessageRecord, groupThread, messageRecord.getRecipient().getChatColors());
    setMessageSpacing(context, messageRecord, previousMessageRecord, nextMessageRecord, groupThread);
    setReactions(messageRecord);
    setFooter(messageRecord, nextMessageRecord, locale, groupThread, hasWallpaper);
    setStoryReactionLabel(messageRecord);
    setHasBeenQuoted(conversationMessage);

    if (audioViewStub.resolved()) {
      audioViewStub.get().setOnLongClickListener(passthroughClickListener);
    }
  }

  @Override
  public void updateSelectedState() {
    setHasBeenQuoted(conversationMessage);
  }

  @Override
  public void updateTimestamps() {
    getActiveFooter(messageRecord).setMessageRecord(messageRecord, locale);
  }

  @Override
  public void updateContactNameColor() {
    setGroupAuthorColor(messageRecord, hasWallpaper, colorizer);
  }

  @Override
  public boolean dispatchTouchEvent(MotionEvent ev) {
    if (isCondensedMode()) return super.dispatchTouchEvent(ev);

    switch (ev.getAction()) {
      case MotionEvent.ACTION_DOWN:
        getHandler().postDelayed(shrinkBubble, SHRINK_BUBBLE_DELAY_MILLIS);
        break;
      case MotionEvent.ACTION_UP:
      case MotionEvent.ACTION_CANCEL:
        getHandler().removeCallbacks(shrinkBubble);
        bodyBubble.animate()
                  .scaleX(1.0f)
                  .scaleY(1.0f);
        reactionsView.animate()
                     .scaleX(1.0f)
                     .scaleY(1.0f);

        if (quotedIndicator != null) {
          quotedIndicator.animate()
                         .scaleX(1.0f)
                         .scaleY(1.0f);
        }
        break;
    }

    return super.dispatchTouchEvent(ev);
  }

  @Override
  public boolean onInterceptTouchEvent(MotionEvent ev) {
    if (ev.getAction() == MotionEvent.ACTION_DOWN) {
      lastYDownRelativeToThis = ev.getY();
    }

    if (batchSelected.isEmpty()) {
      return super.onInterceptTouchEvent(ev);
    } else {
      return true;
    }
  }

  @Override
  protected void onDetachedFromWindow() {
    ConversationSwipeAnimationHelper.update(this, 0f, 1f);
    unbind();
    super.onDetachedFromWindow();
  }

  @Override
  public void setEventListener(@Nullable EventListener eventListener) {
    this.eventListener = eventListener;
  }

  public boolean disallowSwipe(float downX, float downY) {
    if (!hasAudio(messageRecord)) return false;

    audioViewStub.get().getSeekBarGlobalVisibleRect(SWIPE_RECT);
    return SWIPE_RECT.contains((int) downX, (int) downY);
  }

  @Override
  protected void onMeasure(int widthMeasureSpec, int heightMeasureSpec) {
    super.onMeasure(widthMeasureSpec, heightMeasureSpec);

    if (isInEditMode()) {
      return;
    }

    boolean needsMeasure = false;

    if (hasQuote(messageRecord)) {
      if (quoteView == null) {
        throw new AssertionError();
      }
      int quoteWidth     = quoteView.getMeasuredWidth();
      int availableWidth = getAvailableMessageBubbleWidth(quoteView);

      if (quoteWidth != availableWidth) {
        quoteView.getLayoutParams().width = availableWidth;
        needsMeasure = true;
      }
    }

    int defaultTopMargin      = readDimen(R.dimen.message_bubble_default_footer_bottom_margin);
    int defaultBottomMargin   = readDimen(R.dimen.message_bubble_bottom_padding);
    int collapsedBottomMargin = readDimen(R.dimen.message_bubble_collapsed_bottom_padding);

    if (!updatingFooter                                                &&
        getActiveFooter(messageRecord) == footer                       &&
        !hasAudio(messageRecord)                                       &&
        !isStoryReaction(messageRecord)                                &&
        isFooterVisible(messageRecord, nextMessageRecord, groupThread) &&
        !bodyText.isJumbomoji()                                        &&
        conversationMessage.getBottomButton() == null                  &&
        !StringUtil.hasMixedTextDirection(bodyText.getText())          &&
        !messageRecord.isRemoteDelete()                                &&
        bodyText.getLastLineWidth() > 0)
    {
      TextView dateView           = footer.getDateView();
      int      footerWidth        = footer.getMeasuredWidth();
      int      availableWidth     = getAvailableMessageBubbleWidth(bodyText);
      int      collapsedTopMargin = -1 * (dateView.getMeasuredHeight() + ViewUtil.dpToPx(4));

      if (bodyText.isSingleLine() && !messageRecord.isFailed()) {
        int maxBubbleWidth  = hasBigImageLinkPreview(messageRecord) || hasThumbnail(messageRecord) ? readDimen(R.dimen.media_bubble_max_width) : getMaxBubbleWidth();
        int bodyMargins     = ViewUtil.getLeftMargin(bodyText) + ViewUtil.getRightMargin(bodyText);
        int sizeWithMargins = bodyText.getMeasuredWidth() + ViewUtil.dpToPx(6) + footerWidth + bodyMargins;
        int minSize         = Math.min(maxBubbleWidth, Math.max(bodyText.getMeasuredWidth() + ViewUtil.dpToPx(6) + footerWidth + bodyMargins, bodyBubble.getMeasuredWidth()));

        if (hasQuote(messageRecord) && sizeWithMargins < availableWidth) {
          ViewUtil.setTopMargin(footer, collapsedTopMargin);
          ViewUtil.setBottomMargin(footer, collapsedBottomMargin);
          needsMeasure   = true;
          updatingFooter = true;
        } else if (sizeWithMargins != bodyText.getMeasuredWidth() && sizeWithMargins <= minSize) {
          bodyBubble.getLayoutParams().width = minSize;
          ViewUtil.setTopMargin(footer, collapsedTopMargin);
          ViewUtil.setBottomMargin(footer, collapsedBottomMargin);
          needsMeasure   = true;
          updatingFooter = true;
        }
      }

      if (!updatingFooter && !messageRecord.isFailed() && bodyText.getLastLineWidth() + ViewUtil.dpToPx(6) + footerWidth <= bodyText.getMeasuredWidth()) {
        ViewUtil.setTopMargin(footer, collapsedTopMargin);
        ViewUtil.setBottomMargin(footer, collapsedBottomMargin);
        updatingFooter = true;
        needsMeasure   = true;
      }
    }

    int defaultTopMarginForRecord = getDefaultTopMarginForRecord(messageRecord, defaultTopMargin, defaultBottomMargin);
    if (!updatingFooter && ViewUtil.getTopMargin(footer) != defaultTopMarginForRecord) {
      ViewUtil.setTopMargin(footer, defaultTopMarginForRecord);
      ViewUtil.setBottomMargin(footer, defaultBottomMargin);
      needsMeasure = true;
    }

    if (hasSharedContact(messageRecord)) {
      int contactWidth   = sharedContactStub.get().getMeasuredWidth();
      int availableWidth = getAvailableMessageBubbleWidth(sharedContactStub.get());

      if (contactWidth != availableWidth) {
        sharedContactStub.get().getLayoutParams().width = availableWidth;
        needsMeasure = true;
      }
    }

    if (hasAudio(messageRecord)) {
      ConversationItemFooter activeFooter   = getActiveFooter(messageRecord);
      int                    availableWidth = getAvailableMessageBubbleWidth(footer);

      if (activeFooter.getVisibility() != GONE && activeFooter.getMeasuredWidth() != availableWidth) {
        activeFooter.getLayoutParams().width = availableWidth;
        needsMeasure = true;
      }

      int desiredWidth = audioViewStub.get().getMeasuredWidth() + ViewUtil.getLeftMargin(audioViewStub.get()) + ViewUtil.getRightMargin(audioViewStub.get());
      if (bodyBubble.getMeasuredWidth() != desiredWidth) {
        bodyBubble.getLayoutParams().width = desiredWidth;
        needsMeasure = true;
      }
    }

    if (needsMeasure) {
      if (measureCalls < MAX_MEASURE_CALLS) {
        measureCalls++;
        measure(widthMeasureSpec, heightMeasureSpec);
      } else {
        Log.w(TAG, "Hit measure() cap of " + MAX_MEASURE_CALLS);
      }
    } else {
      measureCalls = 0;
      updatingFooter = false;
    }
  }

  private int getDefaultTopMarginForRecord(@NonNull MessageRecord messageRecord, int defaultTopMargin, int defaultBottomMargin) {
    if (isStoryReaction(messageRecord) && !messageRecord.isRemoteDelete()) {
      return defaultBottomMargin;
    } else {
      return defaultTopMargin;
    }
  }

  @Override
  public void onRecipientChanged(@NonNull Recipient modified) {
    if (conversationRecipient.getId().equals(modified.getId())) {
      setBubbleState(messageRecord, modified, modified.hasWallpaper(), colorizer);

      if (quoteView != null) {
        quoteView.setWallpaperEnabled(modified.hasWallpaper());
      }

      if (audioViewStub.resolved()) {
        setAudioViewTint(messageRecord);
      }
    }

    if (recipient.getId().equals(modified.getId())) {
      setContactPhoto(modified);
      setGroupMessageStatus(messageRecord, modified);
    }
  }

  private int getAvailableMessageBubbleWidth(@NonNull View forView) {
    int availableWidth;
    if (hasAudio(messageRecord)) {
      availableWidth = audioViewStub.get().getMeasuredWidth() + ViewUtil.getLeftMargin(audioViewStub.get()) + ViewUtil.getRightMargin(audioViewStub.get());
    } else if (!isViewOnceMessage(messageRecord) && (hasThumbnail(messageRecord) || hasBigImageLinkPreview(messageRecord))) {
      availableWidth = mediaThumbnailStub.require().getMeasuredWidth();
    } else {
      availableWidth = bodyBubble.getMeasuredWidth() - bodyBubble.getPaddingLeft() - bodyBubble.getPaddingRight();
    }

    availableWidth = Math.min(availableWidth, getMaxBubbleWidth());

    availableWidth -= ViewUtil.getLeftMargin(forView) + ViewUtil.getRightMargin(forView);

    return availableWidth;
  }

  private int getMaxBubbleWidth() {
    int paddings = getPaddingLeft() + getPaddingRight() + ViewUtil.getLeftMargin(bodyBubble) + ViewUtil.getRightMargin(bodyBubble);
    if (groupThread && !messageRecord.isOutgoing() && !messageRecord.isRemoteDelete()) {
      paddings += contactPhoto.getLayoutParams().width + ViewUtil.getLeftMargin(contactPhoto) + ViewUtil.getRightMargin(contactPhoto);
    }
    return getMeasuredWidth() - paddings;
  }

  private void initializeAttributes() {
    defaultBubbleColor             = ContextCompat.getColor(context, R.color.conversation_item_recv_bubble_color_normal);
    defaultBubbleColorForWallpaper = ContextCompat.getColor(context, R.color.conversation_item_recv_bubble_color_wallpaper);
  }

  private @ColorInt int getDefaultBubbleColor(boolean hasWallpaper) {
    return hasWallpaper ? defaultBubbleColorForWallpaper : defaultBubbleColor;
  }

  @Override
  public void unbind() {
    if (recipient != null) {
      recipient.removeForeverObserver(this);
    }
    if (conversationRecipient != null) {
      conversationRecipient.removeForeverObserver(this);
    }

    bodyBubble.setVideoPlayerProjection(null);
    bodyBubble.setQuoteViewProjection(null);
  }

  @Override
  public @NonNull MultiselectPart getMultiselectPartForLatestTouch() {
    MultiselectCollection parts = conversationMessage.getMultiselectCollection();

    if (parts.isSingle()) {
      return parts.asSingle().getSinglePart();
    }

    MultiselectPart top    = parts.asDouble().getTopPart();
    MultiselectPart bottom = parts.asDouble().getBottomPart();

    if (hasThumbnail(messageRecord)) {
      return isTouchBelowBoundary(mediaThumbnailStub.require()) ? bottom : top;
    } else if (hasDocument(messageRecord)) {
      return isTouchBelowBoundary(documentViewStub.get()) ? bottom : top;
    } else if (hasAudio(messageRecord)) {
      return isTouchBelowBoundary(audioViewStub.get()) ? bottom : top;
    } {
      throw new IllegalStateException("Found a situation where we have something other than a thumbnail or a document.");
    }
  }

  private boolean isTouchBelowBoundary(@NonNull View child) {
    Projection childProjection = Projection.relativeToParent(this, child, null);
    float childBoundary = childProjection.getY() + childProjection.getHeight();

    return lastYDownRelativeToThis > childBoundary;
  }

  @Override
  public int getTopBoundaryOfMultiselectPart(@NonNull MultiselectPart multiselectPart) {

    boolean isTextPart       = multiselectPart instanceof MultiselectPart.Text;
    boolean isAttachmentPart = multiselectPart instanceof MultiselectPart.Attachments;

    if (hasThumbnail(messageRecord) && isAttachmentPart) {
      return getProjectionTop(mediaThumbnailStub.require());
    } else if (hasThumbnail(messageRecord) && isTextPart) {
      return getProjectionBottom(mediaThumbnailStub.require());
    } else if (hasDocument(messageRecord) && isAttachmentPart) {
      return getProjectionTop(documentViewStub.get());
    } else if (hasDocument(messageRecord) && isTextPart) {
      return getProjectionBottom(documentViewStub.get());
    } else if (hasAudio(messageRecord) && isAttachmentPart) {
      return getProjectionTop(audioViewStub.get());
    } else if (hasAudio(messageRecord) && isTextPart) {
      return getProjectionBottom(audioViewStub.get());
    } else if (hasNoBubble(messageRecord)) {
      return getTop();
    } else {
      return getProjectionTop(bodyBubble);
    }
  }

  private static int getProjectionTop(@NonNull View child) {
    Projection projection = Projection.relativeToViewRoot(child, null);
    int y = (int) projection.getY();
    projection.release();
    return y;
  }

  private static int getProjectionBottom(@NonNull View child) {
    Projection projection = Projection.relativeToViewRoot(child, null);
    int bottom = (int) projection.getY() + projection.getHeight();
    projection.release();
    return bottom;
  }

  @Override
  public int getBottomBoundaryOfMultiselectPart(@NonNull MultiselectPart multiselectPart) {
    if (multiselectPart instanceof MultiselectPart.Attachments && hasThumbnail(messageRecord)) {
      return getProjectionBottom(mediaThumbnailStub.require());
    } else if (multiselectPart instanceof MultiselectPart.Attachments && hasDocument(messageRecord)) {
      return getProjectionBottom(documentViewStub.get());
    } else if (multiselectPart instanceof MultiselectPart.Attachments && hasAudio(messageRecord)) {
      return getProjectionBottom(audioViewStub.get());
    } else if (hasNoBubble(messageRecord)) {
      return getBottom();
    } else {
      return getProjectionBottom(bodyBubble);
    }
  }

  @Override
  public boolean hasNonSelectableMedia() {
    return hasQuote(messageRecord) || hasLinkPreview(messageRecord);
  }

  @Override
  public @NonNull ConversationMessage getConversationMessage() {
    return conversationMessage;
  }

  public boolean isOutgoing() {
    return conversationMessage.getMessageRecord().isOutgoing();
  }

  /// MessageRecord Attribute Parsers

  private void setBubbleState(MessageRecord messageRecord, @NonNull Recipient recipient, boolean hasWallpaper, @NonNull Colorizer colorizer) {
    this.hasWallpaper = hasWallpaper;

    ViewUtil.updateLayoutParams(bodyBubble, LayoutParams.WRAP_CONTENT, LayoutParams.WRAP_CONTENT);
    bodyText.setTextColor(colorizer.getIncomingBodyTextColor(context, hasWallpaper));
    bodyText.setLinkTextColor(colorizer.getIncomingBodyTextColor(context, hasWallpaper));

    if (messageRecord.isOutgoing() && !messageRecord.isRemoteDelete()) {
      bodyBubble.getBackground().setColorFilter(recipient.getChatColors().getChatBubbleColorFilter());
      bodyText.setTextColor(colorizer.getOutgoingBodyTextColor(context));
      bodyText.setLinkTextColor(colorizer.getOutgoingBodyTextColor(context));
      footer.setTextColor(colorizer.getOutgoingFooterTextColor(context));
      footer.setIconColor(colorizer.getOutgoingFooterIconColor(context));
      footer.setRevealDotColor(colorizer.getOutgoingFooterIconColor(context));
      footer.setOnlyShowSendingStatus(false, messageRecord);
    } else if (messageRecord.isRemoteDelete()) {
      if (hasWallpaper) {
        bodyBubble.getBackground().setColorFilter(ContextCompat.getColor(context, R.color.wallpaper_bubble_color), PorterDuff.Mode.SRC_IN);
      } else {
        bodyBubble.getBackground().setColorFilter(ContextCompat.getColor(context, R.color.signal_background_primary), PorterDuff.Mode.MULTIPLY);
        footer.setIconColor(ContextCompat.getColor(context, R.color.signal_icon_tint_secondary));
        footer.setRevealDotColor(ContextCompat.getColor(context, R.color.signal_icon_tint_secondary));
      }
      footer.setTextColor(ContextCompat.getColor(context, R.color.signal_text_secondary));
      footer.setOnlyShowSendingStatus(messageRecord.isRemoteDelete(), messageRecord);
    } else {
      bodyBubble.getBackground().setColorFilter(getDefaultBubbleColor(hasWallpaper), PorterDuff.Mode.SRC_IN);
      footer.setTextColor(colorizer.getIncomingFooterTextColor(context, hasWallpaper));
      footer.setIconColor(colorizer.getIncomingFooterIconColor(context, hasWallpaper));
      footer.setRevealDotColor(colorizer.getIncomingFooterIconColor(context, hasWallpaper));
      footer.setOnlyShowSendingStatus(false, messageRecord);
    }

    outliner.setColor(ContextCompat.getColor(context, R.color.signal_text_secondary));

    pulseOutliner.setColor(ContextCompat.getColor(getContext(), R.color.signal_inverse_transparent));
    pulseOutliner.setStrokeWidth(ViewUtil.dpToPx(4));

    outliners.clear();
    if (shouldDrawBodyBubbleOutline(messageRecord, hasWallpaper)) {
      outliners.add(outliner);
    }
    outliners.add(pulseOutliner);

    bodyBubble.setOutliners(outliners);

    if (audioViewStub.resolved()) {
      setAudioViewTint(messageRecord);
    }

    if (hasWallpaper) {
      replyIcon.setBackgroundResource(R.drawable.wallpaper_message_decoration_background);
    } else {
      replyIcon.setBackground(null);
    }
  }

  private void setAudioViewTint(MessageRecord messageRecord) {
    if (hasAudio(messageRecord)) {
      if (!messageRecord.isOutgoing()) {
        if (hasWallpaper) {
          audioViewStub.get().setTint(getContext().getResources().getColor(R.color.conversation_item_incoming_audio_foreground_tint_wallpaper));
          audioViewStub.get().setProgressAndPlayBackgroundTint(getContext().getResources().getColor(R.color.conversation_item_incoming_audio_play_pause_background_tint_wallpaper));
        } else {
          audioViewStub.get().setTint(getContext().getResources().getColor(R.color.conversation_item_incoming_audio_foreground_tint_normal));
          audioViewStub.get().setProgressAndPlayBackgroundTint(getContext().getResources().getColor(R.color.conversation_item_incoming_audio_play_pause_background_tint_normal));
        }
      } else {
        audioViewStub.get().setTint(getContext().getResources().getColor(R.color.conversation_item_outgoing_audio_foreground_tint));
        audioViewStub.get().setProgressAndPlayBackgroundTint(getContext().getResources().getColor(R.color.signal_colorTransparent2));
      }
    }
  }

  private void setInteractionState(ConversationMessage conversationMessage, boolean pulseMention) {
    Set<MultiselectPart> multiselectParts  = conversationMessage.getMultiselectCollection().toSet();
    boolean              isMessageSelected = Util.hasItems(Sets.intersection(multiselectParts, batchSelected));

    if (isMessageSelected) {
      setSelected(true);
    } else if (pulseMention) {
      setSelected(false);
    } else {
      setSelected(false);
    }

    if (mediaThumbnailStub.resolved()) {
      mediaThumbnailStub.require().setFocusable(!shouldInterceptClicks(conversationMessage.getMessageRecord()) && batchSelected.isEmpty());
      mediaThumbnailStub.require().setClickable(!shouldInterceptClicks(conversationMessage.getMessageRecord()) && batchSelected.isEmpty());
      mediaThumbnailStub.require().setLongClickable(batchSelected.isEmpty());
    }

    if (audioViewStub.resolved()) {
      audioViewStub.get().setFocusable(!shouldInterceptClicks(conversationMessage.getMessageRecord()) && batchSelected.isEmpty());
      audioViewStub.get().setClickable(batchSelected.isEmpty());
      audioViewStub.get().setEnabled(batchSelected.isEmpty());
    }

    if (documentViewStub.resolved()) {
      documentViewStub.get().setFocusable(!shouldInterceptClicks(conversationMessage.getMessageRecord()) && batchSelected.isEmpty());
      documentViewStub.get().setClickable(batchSelected.isEmpty());
    }
  }

  private boolean shouldDrawBodyBubbleOutline(MessageRecord messageRecord, boolean hasWallpaper) {
    if (hasWallpaper) {
      return false;
    } else {
      return messageRecord.isRemoteDelete();
    }
  }

  /**
   * Whether or not we're rendering this item in a constrained space.
   * Today this is only {@link org.thoughtcrime.securesms.conversation.quotes.MessageQuotesBottomSheet}.
   */
  private boolean isCondensedMode() {
    return displayMode == ConversationItemDisplayMode.CONDENSED;
  }

  /**
   * Whether or not we want to condense the actual content of the bubble. e.g. shorten image height, text content, etc.
   * Today, we only want to do this for the first message when we're in condensed mode.
   */
  private boolean isContentCondensed() {
    return isCondensedMode() && !previousMessage.isPresent();
  }

  private boolean isStoryReaction(MessageRecord messageRecord) {
    return MessageRecordUtil.isStoryReaction(messageRecord);
  }

  private boolean isCaptionlessMms(MessageRecord messageRecord) {
    return MessageRecordUtil.isCaptionlessMms(messageRecord, context);
  }

  private boolean hasAudio(MessageRecord messageRecord) {
    return MessageRecordUtil.hasAudio(messageRecord);
  }

  private boolean hasThumbnail(MessageRecord messageRecord) {
    return MessageRecordUtil.hasThumbnail(messageRecord);
  }

  private boolean hasSticker(MessageRecord messageRecord) {
    return MessageRecordUtil.hasSticker(messageRecord);
  }

  private boolean isBorderless(MessageRecord messageRecord) {
    return MessageRecordUtil.isBorderless(messageRecord, context);
  }

  private boolean hasNoBubble(MessageRecord messageRecord) {
    return MessageRecordUtil.hasNoBubble(messageRecord, context);
  }

  private boolean hasOnlyThumbnail(MessageRecord messageRecord) {
    return MessageRecordUtil.hasOnlyThumbnail(messageRecord, context);
  }

  private boolean hasDocument(MessageRecord messageRecord) {
    return MessageRecordUtil.hasDocument(messageRecord);
  }

  private boolean hasExtraText(MessageRecord messageRecord) {
    return MessageRecordUtil.hasExtraText(messageRecord) || (!messageRecord.isDisplayBodyEmpty(context) && isContentCondensed());
  }

  private boolean hasQuote(MessageRecord messageRecord) {
    return MessageRecordUtil.hasQuote(messageRecord);
  }

  private boolean hasSharedContact(MessageRecord messageRecord) {
    return MessageRecordUtil.hasSharedContact(messageRecord);
  }

  private boolean hasLinkPreview(MessageRecord  messageRecord) {
    return MessageRecordUtil.hasLinkPreview(messageRecord);
  }

  private boolean hasBigImageLinkPreview(MessageRecord messageRecord) {
    return MessageRecordUtil.hasBigImageLinkPreview(messageRecord, context) && !isContentCondensed();
  }

  private boolean isViewOnceMessage(MessageRecord messageRecord) {
    return MessageRecordUtil.isViewOnceMessage(messageRecord);
  }

  private boolean isGiftMessage(MessageRecord messageRecord) {
    return MessageRecordUtil.hasGiftBadge(messageRecord);
  }

  private void setBodyText(@NonNull MessageRecord messageRecord,
                           @Nullable String searchQuery,
                           boolean messageRequestAccepted)
  {
    bodyText.setClickable(false);
    bodyText.setFocusable(false);
    bodyText.setTextSize(TypedValue.COMPLEX_UNIT_SP, SignalStore.settings().getMessageFontSize());
    bodyText.setMovementMethod(LongClickMovementMethod.getInstance(getContext()));

    if (messageRecord.isRemoteDelete()) {
      String deletedMessage = context.getString(messageRecord.isOutgoing() ? R.string.ConversationItem_you_deleted_this_message : R.string.ConversationItem_this_message_was_deleted);
      SpannableString italics = new SpannableString(deletedMessage);
      italics.setSpan(new StyleSpan(android.graphics.Typeface.ITALIC), 0, deletedMessage.length(), Spannable.SPAN_EXCLUSIVE_EXCLUSIVE);
      italics.setSpan(new ForegroundColorSpan(ContextCompat.getColor(context, R.color.signal_text_primary)),
                                              0,
                                              deletedMessage.length(),
                                              Spanned.SPAN_EXCLUSIVE_EXCLUSIVE);

      bodyText.setText(italics);
      bodyText.setVisibility(View.VISIBLE);
      bodyText.setOverflowText(null);
    } else if (isCaptionlessMms(messageRecord) || isStoryReaction(messageRecord) || isGiftMessage(messageRecord) || messageRecord.isPaymentNotification()) {
      bodyText.setText(null);
      bodyText.setOverflowText(null);
      bodyText.setVisibility(View.GONE);
    } else {
      Spannable styledText = conversationMessage.getDisplayBody(getContext());
      if (messageRequestAccepted) {
        linkifyMessageBody(styledText, batchSelected.isEmpty());
      }
      styledText = SearchUtil.getHighlightedSpan(locale, () -> new BackgroundColorSpan(Color.YELLOW), styledText, searchQuery, SearchUtil.STRICT);
      styledText = SearchUtil.getHighlightedSpan(locale, () -> new ForegroundColorSpan(Color.BLACK), styledText, searchQuery, SearchUtil.STRICT);

      if (hasExtraText(messageRecord)) {
        bodyText.setOverflowText(getLongMessageSpan(messageRecord));
      } else {
        bodyText.setOverflowText(null);
      }

      if (messageRecord.isOutgoing()) {
        bodyText.setMentionBackgroundTint(ContextCompat.getColor(context, R.color.transparent_black_25));
      } else {
        bodyText.setMentionBackgroundTint(ContextCompat.getColor(context, ThemeUtil.isDarkTheme(context) ? R.color.core_grey_60 : R.color.core_grey_20));
      }

      if (isContentCondensed()) {
        bodyText.setMaxLines(CONDENSED_MODE_MAX_LINES);
      } else {
        bodyText.setMaxLines(Integer.MAX_VALUE);
      }

      bodyText.setText(StringUtil.trim(styledText));
      bodyText.setVisibility(View.VISIBLE);

      if (conversationMessage.getBottomButton() != null) {
        callToActionStub.get().setVisibility(View.VISIBLE);
        callToActionStub.get().setText(conversationMessage.getBottomButton().getLabel());
        callToActionStub.get().setOnClickListener(v -> {
          if (eventListener != null) {
            eventListener.onCallToAction(conversationMessage.getBottomButton().getAction());
          }
        });
      } else if (callToActionStub.resolved()) {
        callToActionStub.get().setVisibility(View.GONE);
      }
    }
  }

  private void setMediaAttributes(@NonNull  MessageRecord                messageRecord,
                                  @NonNull  Optional<MessageRecord>      previousRecord,
                                  @NonNull  Optional<MessageRecord>      nextRecord,
                                            boolean                      isGroupThread,
                                            boolean                      hasWallpaper,
                                            boolean                      messageRequestAccepted,
                                            boolean                      allowedToPlayInline)
  {
    boolean showControls = !messageRecord.isFailed();

    ViewUtil.setTopMargin(bodyText, readDimen(R.dimen.message_bubble_top_padding));

    bodyBubble.setQuoteViewProjection(null);
    bodyBubble.setVideoPlayerProjection(null);

    if (eventListener != null && audioViewStub.resolved()) {
      Log.d(TAG, "setMediaAttributes: unregistering voice note callbacks for audio slide " + audioViewStub.get().getAudioSlideUri());
      eventListener.onUnregisterVoiceNoteCallbacks(audioViewStub.get().getPlaybackStateObserver());
    }

    footer.setPlaybackSpeedListener(null);

    if (isViewOnceMessage(messageRecord) && !messageRecord.isRemoteDelete()) {
      revealableStub.get().setVisibility(VISIBLE);
      if (mediaThumbnailStub.resolved()) mediaThumbnailStub.require().setVisibility(View.GONE);
      if (audioViewStub.resolved())      audioViewStub.get().setVisibility(View.GONE);
      if (documentViewStub.resolved())   documentViewStub.get().setVisibility(View.GONE);
      if (sharedContactStub.resolved())  sharedContactStub.get().setVisibility(GONE);
      if (linkPreviewStub.resolved())    linkPreviewStub.get().setVisibility(GONE);
      if (stickerStub.resolved())        stickerStub.get().setVisibility(View.GONE);
      paymentViewStub.setVisibility(View.GONE);

      revealableStub.get().setMessage((MmsMessageRecord) messageRecord, hasWallpaper);
      revealableStub.get().setOnClickListener(revealableClickListener);
      revealableStub.get().setOnLongClickListener(passthroughClickListener);

      updateRevealableMargins(messageRecord, previousRecord, nextRecord, isGroupThread);

      footer.setVisibility(VISIBLE);
    } else if (hasSharedContact(messageRecord)) {
      sharedContactStub.get().setVisibility(VISIBLE);
      if (audioViewStub.resolved())      audioViewStub.get().setVisibility(View.GONE);
      if (mediaThumbnailStub.resolved()) mediaThumbnailStub.require().setVisibility(View.GONE);
      if (documentViewStub.resolved())   documentViewStub.get().setVisibility(View.GONE);
      if (linkPreviewStub.resolved())    linkPreviewStub.get().setVisibility(GONE);
      if (stickerStub.resolved())        stickerStub.get().setVisibility(View.GONE);
      if (revealableStub.resolved())     revealableStub.get().setVisibility(View.GONE);
      paymentViewStub.setVisibility(View.GONE);

      sharedContactStub.get().setContact(((MediaMmsMessageRecord) messageRecord).getSharedContacts().get(0), glideRequests, locale);
      sharedContactStub.get().setEventListener(sharedContactEventListener);
      sharedContactStub.get().setOnClickListener(sharedContactClickListener);
      sharedContactStub.get().setOnLongClickListener(passthroughClickListener);

      setSharedContactCorners(messageRecord, previousRecord, nextRecord, isGroupThread);

      ViewUtil.updateLayoutParams(bodyText, ViewGroup.LayoutParams.WRAP_CONTENT, ViewGroup.LayoutParams.WRAP_CONTENT);
      ViewUtil.updateLayoutParamsIfNonNull(groupSenderHolder, ViewGroup.LayoutParams.WRAP_CONTENT, ViewGroup.LayoutParams.WRAP_CONTENT);
      footer.setVisibility(GONE);
    } else if (hasLinkPreview(messageRecord) && messageRequestAccepted) {
      linkPreviewStub.get().setVisibility(View.VISIBLE);
      if (audioViewStub.resolved())      audioViewStub.get().setVisibility(View.GONE);
      if (mediaThumbnailStub.resolved()) mediaThumbnailStub.require().setVisibility(View.GONE);
      if (documentViewStub.resolved())   documentViewStub.get().setVisibility(View.GONE);
      if (sharedContactStub.resolved())  sharedContactStub.get().setVisibility(GONE);
      if (stickerStub.resolved())        stickerStub.get().setVisibility(View.GONE);
      if (revealableStub.resolved())     revealableStub.get().setVisibility(View.GONE);
      paymentViewStub.setVisibility(View.GONE);

      //noinspection ConstantConditions
      LinkPreview linkPreview = ((MmsMessageRecord) messageRecord).getLinkPreviews().get(0);

      if (hasBigImageLinkPreview(messageRecord)) {
        mediaThumbnailStub.require().setVisibility(VISIBLE);
        mediaThumbnailStub.require().setMinimumThumbnailWidth(readDimen(R.dimen.media_bubble_min_width_with_content));
        mediaThumbnailStub.require().setMaximumThumbnailHeight(readDimen(R.dimen.media_bubble_max_height));
        mediaThumbnailStub.require().setImageResource(glideRequests, Collections.singletonList(new ImageSlide(context, linkPreview.getThumbnail().get())), showControls, false);
        mediaThumbnailStub.require().setThumbnailClickListener(new LinkPreviewThumbnailClickListener());
        mediaThumbnailStub.require().setDownloadClickListener(downloadClickListener);
        mediaThumbnailStub.require().setOnLongClickListener(passthroughClickListener);

        linkPreviewStub.get().setLinkPreview(glideRequests, linkPreview, false);

        setThumbnailCorners(messageRecord, previousRecord, nextRecord, isGroupThread);
        setLinkPreviewCorners(messageRecord, previousRecord, nextRecord, isGroupThread, true);

        ViewUtil.updateLayoutParams(bodyText, ViewGroup.LayoutParams.MATCH_PARENT, ViewGroup.LayoutParams.WRAP_CONTENT);
        ViewUtil.updateLayoutParamsIfNonNull(groupSenderHolder, ViewGroup.LayoutParams.MATCH_PARENT, ViewGroup.LayoutParams.WRAP_CONTENT);
        ViewUtil.setTopMargin(linkPreviewStub.get(), 0);
      } else {
        linkPreviewStub.get().setLinkPreview(glideRequests, linkPreview, true, !isContentCondensed());
        linkPreviewStub.get().setDownloadClickedListener(downloadClickListener);
        setLinkPreviewCorners(messageRecord, previousRecord, nextRecord, isGroupThread, false);
        ViewUtil.updateLayoutParams(bodyText, ViewGroup.LayoutParams.WRAP_CONTENT, ViewGroup.LayoutParams.WRAP_CONTENT);
        ViewUtil.updateLayoutParamsIfNonNull(groupSenderHolder, ViewGroup.LayoutParams.WRAP_CONTENT, ViewGroup.LayoutParams.WRAP_CONTENT);

        //noinspection ConstantConditions
        int topMargin = isGroupThread && isStartOfMessageCluster(messageRecord, previousRecord, isGroupThread) && !messageRecord.isOutgoing() ? readDimen(R.dimen.message_bubble_top_padding) : 0;
        ViewUtil.setTopMargin(linkPreviewStub.get(), topMargin);
      }

      linkPreviewStub.get().setOnClickListener(linkPreviewClickListener);
      linkPreviewStub.get().setOnLongClickListener(passthroughClickListener);
      linkPreviewStub.get().setBackgroundColor(getDefaultBubbleColor(hasWallpaper));

      footer.setVisibility(VISIBLE);
    } else if (hasAudio(messageRecord)) {
      audioViewStub.get().setVisibility(View.VISIBLE);
      if (mediaThumbnailStub.resolved()) mediaThumbnailStub.require().setVisibility(View.GONE);
      if (documentViewStub.resolved())   documentViewStub.get().setVisibility(View.GONE);
      if (sharedContactStub.resolved())  sharedContactStub.get().setVisibility(GONE);
      if (linkPreviewStub.resolved())    linkPreviewStub.get().setVisibility(GONE);
      if (stickerStub.resolved())        stickerStub.get().setVisibility(View.GONE);
      if (revealableStub.resolved())     revealableStub.get().setVisibility(View.GONE);
      paymentViewStub.setVisibility(View.GONE);

      audioViewStub.get().setAudio(Objects.requireNonNull(((MediaMmsMessageRecord) messageRecord).getSlideDeck().getAudioSlide()), new AudioViewCallbacks(), showControls, true);
      audioViewStub.get().setDownloadClickListener(singleDownloadClickListener);
      audioViewStub.get().setOnLongClickListener(passthroughClickListener);

      if (eventListener != null) {
        Log.d(TAG, "setMediaAttributes: registered listener for audio slide " + audioViewStub.get().getAudioSlideUri());
        eventListener.onRegisterVoiceNoteCallbacks(audioViewStub.get().getPlaybackStateObserver());
      } else {
        Log.w(TAG, "setMediaAttributes: could not register listener for audio slide " + audioViewStub.get().getAudioSlideUri());
      }

      ViewUtil.updateLayoutParams(bodyText, ViewGroup.LayoutParams.WRAP_CONTENT, ViewGroup.LayoutParams.WRAP_CONTENT);
      ViewUtil.updateLayoutParamsIfNonNull(groupSenderHolder, ViewGroup.LayoutParams.WRAP_CONTENT, ViewGroup.LayoutParams.WRAP_CONTENT);

      footer.setPlaybackSpeedListener(new AudioPlaybackSpeedToggleListener());
      footer.setVisibility(VISIBLE);
    } else if (hasDocument(messageRecord)) {
      documentViewStub.get().setVisibility(View.VISIBLE);
      if (mediaThumbnailStub.resolved()) mediaThumbnailStub.require().setVisibility(View.GONE);
      if (audioViewStub.resolved())      audioViewStub.get().setVisibility(View.GONE);
      if (sharedContactStub.resolved())  sharedContactStub.get().setVisibility(GONE);
      if (linkPreviewStub.resolved())    linkPreviewStub.get().setVisibility(GONE);
      if (stickerStub.resolved())        stickerStub.get().setVisibility(View.GONE);
      if (revealableStub.resolved())     revealableStub.get().setVisibility(View.GONE);
      paymentViewStub.setVisibility(View.GONE);

      //noinspection ConstantConditions
      documentViewStub.get().setDocument(
          ((MediaMmsMessageRecord) messageRecord).getSlideDeck().getDocumentSlide(),
          showControls,
          displayMode != ConversationItemDisplayMode.DETAILED
      );
      documentViewStub.get().setDocumentClickListener(new ThumbnailClickListener());
      documentViewStub.get().setDownloadClickListener(singleDownloadClickListener);
      documentViewStub.get().setOnLongClickListener(passthroughClickListener);

      ViewUtil.updateLayoutParams(bodyText, ViewGroup.LayoutParams.WRAP_CONTENT, ViewGroup.LayoutParams.WRAP_CONTENT);
      ViewUtil.updateLayoutParamsIfNonNull(groupSenderHolder, ViewGroup.LayoutParams.WRAP_CONTENT, ViewGroup.LayoutParams.WRAP_CONTENT);
      ViewUtil.setTopMargin(bodyText, 0);

      footer.setVisibility(VISIBLE);
    } else if ((hasSticker(messageRecord) && isCaptionlessMms(messageRecord)) || isBorderless(messageRecord)) {
      bodyBubble.setBackgroundColor(Color.TRANSPARENT);

      stickerStub.get().setVisibility(View.VISIBLE);
      if (mediaThumbnailStub.resolved()) mediaThumbnailStub.require().setVisibility(View.GONE);
      if (audioViewStub.resolved())      audioViewStub.get().setVisibility(View.GONE);
      if (documentViewStub.resolved())   documentViewStub.get().setVisibility(View.GONE);
      if (sharedContactStub.resolved())  sharedContactStub.get().setVisibility(GONE);
      if (linkPreviewStub.resolved())    linkPreviewStub.get().setVisibility(GONE);
      if (revealableStub.resolved())     revealableStub.get().setVisibility(View.GONE);
      paymentViewStub.setVisibility(View.GONE);

      if (hasSticker(messageRecord)) {
        //noinspection ConstantConditions
        stickerStub.get().setSlide(glideRequests, ((MmsMessageRecord) messageRecord).getSlideDeck().getStickerSlide());
        stickerStub.get().setThumbnailClickListener(new StickerClickListener());
      } else {
        //noinspection ConstantConditions
        stickerStub.get().setSlide(glideRequests, ((MmsMessageRecord) messageRecord).getSlideDeck().getThumbnailSlide());
        stickerStub.get().setThumbnailClickListener((v, slide) -> performClick());
      }

      stickerStub.get().setDownloadClickListener(downloadClickListener);
      stickerStub.get().setOnLongClickListener(passthroughClickListener);
      stickerStub.get().setOnClickListener(passthroughClickListener);

      ViewUtil.updateLayoutParams(bodyText, ViewGroup.LayoutParams.WRAP_CONTENT, ViewGroup.LayoutParams.WRAP_CONTENT);
      ViewUtil.updateLayoutParamsIfNonNull(groupSenderHolder, ViewGroup.LayoutParams.WRAP_CONTENT, ViewGroup.LayoutParams.WRAP_CONTENT);

      footer.setVisibility(VISIBLE);
    } else if (hasNoBubble(messageRecord)) {
      bodyBubble.setBackgroundColor(Color.TRANSPARENT);
    } else if (hasThumbnail(messageRecord)) {
      mediaThumbnailStub.require().setVisibility(View.VISIBLE);
      if (audioViewStub.resolved())     audioViewStub.get().setVisibility(View.GONE);
      if (documentViewStub.resolved())  documentViewStub.get().setVisibility(View.GONE);
      if (sharedContactStub.resolved()) sharedContactStub.get().setVisibility(GONE);
      if (linkPreviewStub.resolved())   linkPreviewStub.get().setVisibility(GONE);
      if (stickerStub.resolved())       stickerStub.get().setVisibility(View.GONE);
      if (revealableStub.resolved())    revealableStub.get().setVisibility(View.GONE);
      paymentViewStub.setVisibility(View.GONE);

      List<Slide> thumbnailSlides = ((MmsMessageRecord) messageRecord).getSlideDeck().getThumbnailSlides();
      mediaThumbnailStub.require().setMinimumThumbnailWidth(readDimen(isCaptionlessMms(messageRecord) ? R.dimen.media_bubble_min_width_solo
                                                                                                      : R.dimen.media_bubble_min_width_with_content));
      mediaThumbnailStub.require().setMaximumThumbnailHeight(readDimen(isContentCondensed() ? R.dimen.media_bubble_max_height_condensed
                                                                                            : R.dimen.media_bubble_max_height));
      mediaThumbnailStub.require().setImageResource(glideRequests,
                                                    thumbnailSlides,
                                                    showControls,
                                                    false);
      mediaThumbnailStub.require().setThumbnailClickListener(new ThumbnailClickListener());
      mediaThumbnailStub.require().setDownloadClickListener(downloadClickListener);
      mediaThumbnailStub.require().setOnLongClickListener(passthroughClickListener);
      mediaThumbnailStub.require().setOnClickListener(passthroughClickListener);
      mediaThumbnailStub.require().showShade(messageRecord.isDisplayBodyEmpty(getContext()) && !hasExtraText(messageRecord));

      if (!messageRecord.isOutgoing()) {
        mediaThumbnailStub.require().setConversationColor(getDefaultBubbleColor(hasWallpaper));
      } else {
        mediaThumbnailStub.require().setConversationColor(Color.TRANSPARENT);
      }

      mediaThumbnailStub.require().setBorderless(false);

      setThumbnailCorners(messageRecord, previousRecord, nextRecord, isGroupThread);

      ViewUtil.updateLayoutParams(bodyText, ViewGroup.LayoutParams.MATCH_PARENT, ViewGroup.LayoutParams.WRAP_CONTENT);
      ViewUtil.updateLayoutParamsIfNonNull(groupSenderHolder, ViewGroup.LayoutParams.MATCH_PARENT, ViewGroup.LayoutParams.WRAP_CONTENT);

      footer.setVisibility(VISIBLE);

      if (thumbnailSlides.size() == 1          &&
          thumbnailSlides.get(0).isVideoGif()  &&
          thumbnailSlides.get(0) instanceof VideoSlide)
      {
        Uri uri = thumbnailSlides.get(0).getUri();
        if (uri != null) {
          mediaItem = MediaItem.fromUri(uri);
        } else {
          mediaItem = null;
        }

        canPlayContent = (GiphyMp4PlaybackPolicy.autoplay() || allowedToPlayInline) && mediaItem != null;
      }

    } else if (isGiftMessage(messageRecord)) {
      if (mediaThumbnailStub.resolved()) mediaThumbnailStub.require().setVisibility(GONE);
      if (audioViewStub.resolved())      audioViewStub.get().setVisibility(GONE);
      if (documentViewStub.resolved())   documentViewStub.get().setVisibility(GONE);
      if (sharedContactStub.resolved())  sharedContactStub.get().setVisibility(GONE);
      if (linkPreviewStub.resolved())    linkPreviewStub.get().setVisibility(GONE);
      if (stickerStub.resolved())        stickerStub.get().setVisibility(GONE);
      if (revealableStub.resolved())     revealableStub.get().setVisibility(GONE);
      paymentViewStub.setVisibility(View.GONE);

<<<<<<< HEAD
=======
      MmsMessageRecord mmsMessageRecord = (MmsMessageRecord) messageRecord;
      giftViewStub.get().setGiftBadge(glideRequests, Objects.requireNonNull(mmsMessageRecord.getGiftBadge()), messageRecord.isOutgoing(), giftMessageViewCallback, messageRecord.getRecipient());
      giftViewStub.get().setVisibility(VISIBLE);

>>>>>>> 90112bec
      footer.setVisibility(VISIBLE);
    } else if (messageRecord.isPaymentNotification()) {
      if (mediaThumbnailStub.resolved()) mediaThumbnailStub.require().setVisibility(GONE);
      if (audioViewStub.resolved())      audioViewStub.get().setVisibility(GONE);
      if (documentViewStub.resolved())   documentViewStub.get().setVisibility(GONE);
      if (sharedContactStub.resolved())  sharedContactStub.get().setVisibility(GONE);
      if (linkPreviewStub.resolved())    linkPreviewStub.get().setVisibility(GONE);
      if (stickerStub.resolved())        stickerStub.get().setVisibility(GONE);
      if (revealableStub.resolved())     revealableStub.get().setVisibility(GONE);

      MediaMmsMessageRecord mediaMmsMessageRecord = (MediaMmsMessageRecord) messageRecord;

      paymentViewStub.setVisibility(View.VISIBLE);
      paymentViewStub.get().bindPayment(messageRecord.getIndividualRecipient(), Objects.requireNonNull(mediaMmsMessageRecord.getPayment()), colorizer);

      footer.setVisibility(VISIBLE);
    } else {
      if (mediaThumbnailStub.resolved()) mediaThumbnailStub.require().setVisibility(View.GONE);
      if (audioViewStub.resolved())      audioViewStub.get().setVisibility(View.GONE);
      if (documentViewStub.resolved())   documentViewStub.get().setVisibility(View.GONE);
      if (sharedContactStub.resolved())  sharedContactStub.get().setVisibility(GONE);
      if (linkPreviewStub.resolved())    linkPreviewStub.get().setVisibility(GONE);
      if (stickerStub.resolved())        stickerStub.get().setVisibility(View.GONE);
      if (revealableStub.resolved())     revealableStub.get().setVisibility(View.GONE);
      paymentViewStub.setVisibility(View.GONE);

      ViewUtil.updateLayoutParams(bodyText, ViewGroup.LayoutParams.WRAP_CONTENT, ViewGroup.LayoutParams.WRAP_CONTENT);
      ViewUtil.updateLayoutParamsIfNonNull(groupSenderHolder, ViewGroup.LayoutParams.WRAP_CONTENT, ViewGroup.LayoutParams.WRAP_CONTENT);

      footer.setVisibility(VISIBLE);

      //noinspection ConstantConditions
      int topMargin = !messageRecord.isOutgoing() && isGroupThread && isStartOfMessageCluster(messageRecord, previousRecord, isGroupThread)
                      ? readDimen(R.dimen.message_bubble_text_only_top_margin)
                      : readDimen(R.dimen.message_bubble_top_padding);
      ViewUtil.setTopMargin(bodyText, topMargin);
    }
  }

  private void updateRevealableMargins(MessageRecord messageRecord, Optional<MessageRecord> previous, Optional<MessageRecord> next, boolean isGroupThread) {
    int bigMargin = readDimen(R.dimen.message_bubble_revealable_padding);
    int smallMargin = readDimen(R.dimen.message_bubble_top_padding);

    //noinspection ConstantConditions
    if (messageRecord.isOutgoing() || !isStartOfMessageCluster(messageRecord, previous, isGroupThread)) {
      ViewUtil.setTopMargin(revealableStub.get(), bigMargin);
    } else {
      ViewUtil.setTopMargin(revealableStub.get(), smallMargin);
    }

    if (isFooterVisible(messageRecord, next, isGroupThread)) {
      ViewUtil.setBottomMargin(revealableStub.get(), smallMargin);
    } else {
      ViewUtil.setBottomMargin(revealableStub.get(), bigMargin);
    }
  }

  private void setThumbnailCorners(@NonNull MessageRecord           current,
                                   @NonNull Optional<MessageRecord> previous,
                                   @NonNull Optional<MessageRecord> next,
                                            boolean                 isGroupThread)
  {
    int defaultRadius  = readDimen(R.dimen.message_corner_radius);
    int collapseRadius = readDimen(R.dimen.message_corner_collapse_radius);

    int topStart    = defaultRadius;
    int topEnd      = defaultRadius;
    int bottomStart = defaultRadius;
    int bottomEnd   = defaultRadius;

    if (isSingularMessage(current, previous, next, isGroupThread)) {
      topStart    = defaultRadius;
      topEnd      = defaultRadius;
      bottomStart = defaultRadius;
      bottomEnd   = defaultRadius;
    } else if (isStartOfMessageCluster(current, previous, isGroupThread)) {
      if (current.isOutgoing()) {
        bottomEnd = collapseRadius;
      } else {
        bottomStart = collapseRadius;
      }
    } else if (isEndOfMessageCluster(current, next, isGroupThread)) {
      if (current.isOutgoing()) {
        topEnd = collapseRadius;
      } else {
        topStart = collapseRadius;
      }
    } else {
      if (current.isOutgoing()) {
        topEnd    = collapseRadius;
        bottomEnd = collapseRadius;
      } else {
        topStart    = collapseRadius;
        bottomStart = collapseRadius;
      }
    }

    if (!current.isDisplayBodyEmpty(getContext())) {
      bottomStart = 0;
      bottomEnd   = 0;
    }

    if (isStartOfMessageCluster(current, previous, isGroupThread) && !current.isOutgoing() && isGroupThread) {
      topStart = 0;
      topEnd   = 0;
    }

    if (hasQuote(messageRecord)) {
      topStart = 0;
      topEnd   = 0;
    }

    if (hasLinkPreview(messageRecord) || hasExtraText(messageRecord)) {
      bottomStart = 0;
      bottomEnd   = 0;
    }

    if (ViewUtil.isRtl(this)) {
      mediaThumbnailStub.require().setCorners(topEnd, topStart, bottomStart, bottomEnd);
    } else {
      mediaThumbnailStub.require().setCorners(topStart, topEnd, bottomEnd, bottomStart);
    }
  }

  private void setSharedContactCorners(@NonNull MessageRecord current, @NonNull Optional<MessageRecord> previous, @NonNull Optional<MessageRecord> next, boolean isGroupThread) {
    if (messageRecord.isDisplayBodyEmpty(getContext())){
      if (isSingularMessage(current, previous, next, isGroupThread) || isEndOfMessageCluster(current, next, isGroupThread)) {
          sharedContactStub.get().setSingularStyle();
      } else if (current.isOutgoing()) {
          sharedContactStub.get().setClusteredOutgoingStyle();
      } else {
          sharedContactStub.get().setClusteredIncomingStyle();
      }
    }
  }

  private void setLinkPreviewCorners(@NonNull MessageRecord current, @NonNull Optional<MessageRecord> previous, @NonNull Optional<MessageRecord> next, boolean isGroupThread, boolean bigImage) {
    int defaultRadius  = readDimen(R.dimen.message_corner_radius);
    int collapseRadius = readDimen(R.dimen.message_corner_collapse_radius);

    if (bigImage || hasQuote(current)) {
      linkPreviewStub.get().setCorners(0, 0);
    } else if (isStartOfMessageCluster(current, previous, isGroupThread) && !current.isOutgoing() && isGroupThread) {
      linkPreviewStub.get().setCorners(0, 0);
    } else if (isSingularMessage(current, previous, next, isGroupThread) || isStartOfMessageCluster(current, previous, isGroupThread)) {
      linkPreviewStub.get().setCorners(defaultRadius, defaultRadius);
    } else if (current.isOutgoing()) {
      linkPreviewStub.get().setCorners(defaultRadius, collapseRadius);
    } else {
      linkPreviewStub.get().setCorners(collapseRadius, defaultRadius);
    }
  }

  private void setContactPhoto(@NonNull Recipient recipient) {
    if (contactPhoto == null) return;

    final RecipientId recipientId = recipient.getId();

    contactPhoto.setOnClickListener(v -> {
      if (eventListener != null) {
        eventListener.onGroupMemberClicked(recipientId, conversationRecipient.get().requireGroupId());
      }
    });

    contactPhoto.setAvatar(glideRequests, recipient, false);
    badgeImageView.setBadgeFromRecipient(recipient, glideRequests);
    badgeImageView.setClickable(false);
  }

  private void linkifyMessageBody(@NonNull Spannable messageBody,
                                  boolean shouldLinkifyAllLinks)
  {
    linkifyUrlLinks(messageBody, shouldLinkifyAllLinks, urlClickListener);

    if (conversationMessage.hasStyleLinks()) {
      for (PlaceholderURLSpan placeholder : messageBody.getSpans(0, messageBody.length(), PlaceholderURLSpan.class)) {
        int     start = messageBody.getSpanStart(placeholder);
        int     end   = messageBody.getSpanEnd(placeholder);
        URLSpan span  = new InterceptableLongClickCopyLinkSpan(placeholder.getValue(),
                                                               urlClickListener,
                                                               ContextCompat.getColor(getContext(), R.color.signal_accent_primary),
                                                               false);

        messageBody.setSpan(span, start, end, Spanned.SPAN_EXCLUSIVE_EXCLUSIVE);
      }
    }

    List<Annotation> mentionAnnotations = MentionAnnotation.getMentionAnnotations(messageBody);
    for (Annotation annotation : mentionAnnotations) {
      messageBody.setSpan(new MentionClickableSpan(RecipientId.from(annotation.getValue())), messageBody.getSpanStart(annotation), messageBody.getSpanEnd(annotation), Spanned.SPAN_EXCLUSIVE_EXCLUSIVE);
    }
  }

  @VisibleForTesting
  static void linkifyUrlLinks(@NonNull Spannable messageBody, boolean shouldLinkifyAllLinks, @NonNull UrlClickHandler urlClickHandler) {
    int     linkPattern = Linkify.WEB_URLS | Linkify.EMAIL_ADDRESSES | Linkify.PHONE_NUMBERS;
    boolean hasLinks    = LinkifyCompat.addLinks(messageBody, shouldLinkifyAllLinks ? linkPattern : 0);

    if (shouldLinkifyAllLinks) {
      hasLinks |= LinkifyCompat.addLinks(messageBody, MONERO_TX_PATTERN, "monero");
    }

    if (hasLinks) {
      Stream.of(messageBody.getSpans(0, messageBody.length(), URLSpan.class))
            .filterNot(url -> LinkUtil.isLegalUrl(url.getURL()))
            .forEach(messageBody::removeSpan);

      URLSpan[] urlSpans = messageBody.getSpans(0, messageBody.length(), URLSpan.class);

      for (URLSpan urlSpan : urlSpans) {
        int     start = messageBody.getSpanStart(urlSpan);
        int     end   = messageBody.getSpanEnd(urlSpan);
        URLSpan span  = new InterceptableLongClickCopyLinkSpan(urlSpan.getURL(), urlClickHandler);
        messageBody.setSpan(span, start, end, Spanned.SPAN_EXCLUSIVE_EXCLUSIVE);
      }
    }
  }

  private void setStatusIcons(MessageRecord messageRecord, boolean hasWallpaper) {
    bodyText.setCompoundDrawablesWithIntrinsicBounds(0, 0, messageRecord.isKeyExchange() ? R.drawable.ic_menu_login : 0, 0);

    if (messageRecord.isFailed()) {
      alertView.setFailed();
    } else if (messageRecord.isPendingInsecureSmsFallback()) {
      alertView.setPendingApproval();
    } else if (messageRecord.isRateLimited()) {
      alertView.setRateLimited();
    } else {
      alertView.setNone();
    }

    if (hasWallpaper) {
      alertView.setBackgroundResource(R.drawable.wallpaper_message_decoration_background);
    } else {
      alertView.setBackground(null);
    }
  }

  private void setQuote(@NonNull MessageRecord current, @NonNull Optional<MessageRecord> previous, @NonNull Optional<MessageRecord> next, boolean isGroupThread, @NonNull ChatColors chatColors) {
    boolean startOfCluster = isStartOfMessageCluster(current, previous, isGroupThread);
    if (hasQuote(messageRecord)) {
      if (quoteView == null) {
        throw new AssertionError();
      }
      Quote quote = ((MediaMmsMessageRecord)current).getQuote();

      if (((MediaMmsMessageRecord) current).getParentStoryId() != null) {
        quoteView.setMessageType(current.isOutgoing() ? QuoteView.MessageType.STORY_REPLY_OUTGOING : QuoteView.MessageType.STORY_REPLY_INCOMING);
      } else {
        quoteView.setMessageType(current.isOutgoing() ? QuoteView.MessageType.OUTGOING : QuoteView.MessageType.INCOMING);
      }

      //noinspection ConstantConditions
      quoteView.setQuote(glideRequests,
                         quote.getId(),
                         Recipient.live(quote.getAuthor()).get(),
                         quote.getDisplayText(),
                         quote.isOriginalMissing(),
                         quote.getAttachment(),
                         isStoryReaction(current) ? current.getBody() : null,
                         quote.getQuoteType());

      quoteView.setWallpaperEnabled(hasWallpaper);
      quoteView.setVisibility(View.VISIBLE);
      quoteView.setTextSize(TypedValue.COMPLEX_UNIT_SP, SignalStore.settings().getMessageQuoteFontSize(context));
      quoteView.getLayoutParams().width = ViewGroup.LayoutParams.WRAP_CONTENT;

      quoteView.setOnClickListener(view -> {
        if (eventListener != null && batchSelected.isEmpty()) {
          eventListener.onQuoteClicked((MmsMessageRecord) current);
        } else {
          passthroughClickListener.onClick(view);
        }
      });

      quoteView.setOnLongClickListener(passthroughClickListener);

      if (startOfCluster) {
        if (current.isOutgoing()) {
          quoteView.setTopCornerSizes(true, true);
        } else if (isGroupThread) {
          quoteView.setTopCornerSizes(false, false);
        } else {
          quoteView.setTopCornerSizes(true, true);
        }
      } else if (!isSingularMessage(current, previous, next, isGroupThread)) {
        if (current.isOutgoing()) {
          quoteView.setTopCornerSizes(true, false);
        } else {
          quoteView.setTopCornerSizes(false, true);
        }
      }

      if (!isFooterVisible(current, next, isGroupThread) && isStoryReaction(current)) {
        ViewUtil.setBottomMargin(quoteView, (int) DimensionUnit.DP.toPixels(8));
      } else {
        ViewUtil.setBottomMargin(quoteView, 0);
      }

      if (mediaThumbnailStub.resolved()) {
        ViewUtil.setTopMargin(mediaThumbnailStub.require(), readDimen(R.dimen.message_bubble_top_padding));
      }

      if (linkPreviewStub.resolved() && !hasBigImageLinkPreview(current)) {
        ViewUtil.setTopMargin(linkPreviewStub.get(), readDimen(R.dimen.message_bubble_top_padding));
      }
    } else {
      if (quoteView != null) {
        quoteView.dismiss();
      }

      int topMargin = (current.isOutgoing() || !startOfCluster || !groupThread) ? 0 : readDimen(R.dimen.message_bubble_top_image_margin);
      if (mediaThumbnailStub.resolved()) {
        ViewUtil.setTopMargin(mediaThumbnailStub.require(), topMargin);
      }
    }
  }

  private void setGutterSizes(@NonNull MessageRecord current, boolean isGroupThread) {
    if (isGroupThread && current.isOutgoing()) {
      ViewUtil.setPaddingStart(this, readDimen(R.dimen.conversation_group_left_gutter));
      ViewUtil.setPaddingEnd(this, readDimen(R.dimen.conversation_individual_right_gutter));
    } else if (current.isOutgoing()) {
      ViewUtil.setPaddingStart(this, readDimen(R.dimen.conversation_individual_left_gutter));
      ViewUtil.setPaddingEnd(this, readDimen(R.dimen.conversation_individual_right_gutter));
    } else {
      ViewUtil.setPaddingStart(this, readDimen(R.dimen.conversation_individual_received_left_gutter));
      ViewUtil.setPaddingEnd(this, readDimen(R.dimen.conversation_individual_right_gutter));
    }
  }

  private void setReactions(@NonNull MessageRecord current) {
    bodyBubble.setOnSizeChangedListener(null);

    if (current.getReactions().isEmpty()) {
      reactionsView.clear();
      return;
    }

    setReactionsWithWidth(current, bodyBubble.getWidth());
    bodyBubble.setOnSizeChangedListener((width, height) -> setReactionsWithWidth(current, width));
  }

  private void setReactionsWithWidth(@NonNull MessageRecord current, int width) {
    reactionsView.setReactions(current.getReactions(), width);
    reactionsView.setOnClickListener(v -> {
      if (eventListener == null) return;

      eventListener.onReactionClicked(new MultiselectPart.Message(conversationMessage), current.getId(), current.isMms());
    });
  }

  private void setFooter(@NonNull MessageRecord current, @NonNull Optional<MessageRecord> next, @NonNull Locale locale, boolean isGroupThread, boolean hasWallpaper) {
    ViewUtil.updateLayoutParams(footer, LayoutParams.WRAP_CONTENT, LayoutParams.WRAP_CONTENT);
    ViewUtil.setTopMargin(footer, readDimen(R.dimen.message_bubble_default_footer_bottom_margin));

    footer.setVisibility(GONE);
    ViewUtil.setVisibilityIfNonNull(stickerFooter, GONE);
    if (sharedContactStub.resolved())  sharedContactStub.get().getFooter().setVisibility(GONE);
    if (mediaThumbnailStub.resolved()) mediaThumbnailStub.require().getFooter().setVisibility(GONE);

    if (isFooterVisible(current, next, isGroupThread))
    {
      ConversationItemFooter activeFooter = getActiveFooter(current);
      activeFooter.setVisibility(VISIBLE);
      activeFooter.setMessageRecord(current, locale);

      if (hasWallpaper && hasNoBubble((messageRecord))) {
        if (messageRecord.isOutgoing()) {
          activeFooter.disableBubbleBackground();
          activeFooter.setTextColor(ContextCompat.getColor(context, R.color.conversation_item_sent_text_secondary_color));
          activeFooter.setIconColor(ContextCompat.getColor(context, R.color.conversation_item_sent_text_secondary_color));
          activeFooter.setRevealDotColor(ContextCompat.getColor(context, R.color.conversation_item_sent_text_secondary_color));
        } else {
          activeFooter.enableBubbleBackground(R.drawable.wallpaper_bubble_background_tintable_11,  getDefaultBubbleColor(hasWallpaper));
        }
      } else if (hasNoBubble(messageRecord)){
        activeFooter.disableBubbleBackground();
        activeFooter.setTextColor(ContextCompat.getColor(context, R.color.signal_text_secondary));
        activeFooter.setIconColor(ContextCompat.getColor(context, R.color.signal_icon_tint_secondary));
        activeFooter.setRevealDotColor(ContextCompat.getColor(context, R.color.signal_icon_tint_secondary));
      } else {
        activeFooter.disableBubbleBackground();
      }
    }
  }

  private void setStoryReactionLabel(@NonNull MessageRecord record) {
    if (isStoryReaction(record) && !record.isRemoteDelete()) {
      storyReactionLabelWrapper.setVisibility(View.VISIBLE);
      storyReactionLabel.setTextColor(record.isOutgoing() ? colorizer.getOutgoingBodyTextColor(context) : ContextCompat.getColor(context, R.color.signal_text_primary));
      storyReactionLabel.setText(getStoryReactionLabelText(messageRecord));
    } else if (storyReactionLabelWrapper != null) {
      storyReactionLabelWrapper.setVisibility(View.GONE);
    }
  }

  private @NonNull String getStoryReactionLabelText(@NonNull MessageRecord messageRecord) {
    if (hasQuote(messageRecord)) {
      MmsMessageRecord mmsMessageRecord = (MmsMessageRecord) messageRecord;
      RecipientId      author           = mmsMessageRecord.getQuote().getAuthor();

      if (author.equals(Recipient.self().getId())) {
        return context.getString(R.string.ConversationItem__reacted_to_your_story);
      } else {
        return context.getString(R.string.ConversationItem__you_reacted_to_s_story, Recipient.resolved(author).getShortDisplayName(context));
      }
    } else {
      return context.getString(R.string.ConversationItem__reacted_to_a_story);
    }
  }

  private void setHasBeenQuoted(@NonNull ConversationMessage message) {
    if (message.hasBeenQuoted() && !isCondensedMode() && quotedIndicator != null && batchSelected.isEmpty()) {
      quotedIndicator.setVisibility(VISIBLE);
      quotedIndicator.setOnClickListener(quotedIndicatorClickListener);
    } else if (quotedIndicator != null) {
      quotedIndicator.setVisibility(GONE);
      quotedIndicator.setOnClickListener(null);
    }
  }

  private boolean forceFooter(@NonNull MessageRecord messageRecord) {
    return hasAudio(messageRecord);
  }

  private ConversationItemFooter getActiveFooter(@NonNull MessageRecord messageRecord) {
    if (hasNoBubble(messageRecord) && stickerFooter != null) {
      return stickerFooter;
    } else if (hasSharedContact(messageRecord) && messageRecord.isDisplayBodyEmpty(getContext())) {
      return sharedContactStub.get().getFooter();
    } else if (hasOnlyThumbnail(messageRecord) && messageRecord.isDisplayBodyEmpty(getContext())) {
      return mediaThumbnailStub.require().getFooter();
    } else {
      return footer;
    }
  }

  private int readDimen(@DimenRes int dimenId) {
    return context.getResources().getDimensionPixelOffset(dimenId);
  }

  private boolean shouldInterceptClicks(MessageRecord messageRecord) {
    return batchSelected.isEmpty()                                                     &&
           ((messageRecord.isFailed() && !messageRecord.isMmsNotification())           ||
           (messageRecord.isRateLimited() && SignalStore.rateLimit().needsRecaptcha()) ||
           messageRecord.isPendingInsecureSmsFallback()                                ||
           messageRecord.isBundleKeyExchange());
  }

  @SuppressLint("SetTextI18n")
  private void setGroupMessageStatus(MessageRecord messageRecord, Recipient recipient) {
    if (groupThread && !messageRecord.isOutgoing() && groupSender != null) {
      groupSender.setText(recipient.getDisplayName(getContext()));
    }
  }

  private void setGroupAuthorColor(@NonNull MessageRecord messageRecord, boolean hasWallpaper, @NonNull Colorizer colorizer) {
    if (groupSender != null) {
        groupSender.setTextColor(colorizer.getIncomingGroupSenderColor(getContext(), messageRecord.getIndividualRecipient()));
    }
  }

  @SuppressWarnings("ConstantConditions")
  private void setAuthor(@NonNull MessageRecord current, @NonNull Optional<MessageRecord> previous, @NonNull Optional<MessageRecord> next, boolean isGroupThread, boolean hasWallpaper) {
    if (isGroupThread && !current.isOutgoing()) {
      contactPhotoHolder.setVisibility(VISIBLE);

      if (!previous.isPresent() || previous.get().isUpdate() || !current.getRecipient().equals(previous.get().getRecipient()) ||
          !DateUtils.isSameDay(previous.get().getTimestamp(), current.getTimestamp()) || !isWithinClusteringTime(current, previous.get()))
      {
        groupSenderHolder.setVisibility(VISIBLE);

        if (hasWallpaper && hasNoBubble(current)) {
          groupSenderHolder.setBackgroundResource(R.drawable.wallpaper_bubble_background_tintable_11);
          groupSenderHolder.getBackground().setColorFilter(getDefaultBubbleColor(hasWallpaper), PorterDuff.Mode.MULTIPLY);
        } else {
          groupSenderHolder.setBackground(null);
        }
      } else {
        groupSenderHolder.setVisibility(GONE);
      }

      if (!next.isPresent() || next.get().isUpdate() || !current.getRecipient().equals(next.get().getRecipient()) || !isWithinClusteringTime(current, next.get())) {
        contactPhoto.setVisibility(VISIBLE);
        badgeImageView.setVisibility(VISIBLE);
      } else {
        contactPhoto.setVisibility(GONE);
        badgeImageView.setVisibility(GONE);
      }
    } else {
      if (groupSenderHolder != null) {
        groupSenderHolder.setVisibility(GONE);
      }

      if (contactPhotoHolder != null) {
        contactPhotoHolder.setVisibility(GONE);
      }

      if (badgeImageView != null) {
        badgeImageView.setVisibility(GONE);
      }
    }
  }

  private void setOutlinerRadii(Outliner outliner, int topStart, int topEnd, int bottomEnd, int bottomStart) {
    if (ViewUtil.isRtl(this)) {
      outliner.setRadii(topEnd, topStart, bottomStart, bottomEnd);
    } else {
      outliner.setRadii(topStart, topEnd, bottomEnd, bottomStart);
    }
  }

  private @NonNull Projection.Corners getBodyBubbleCorners(int topStart, int topEnd, int bottomEnd, int bottomStart) {
    if (ViewUtil.isRtl(this)) {
      return new Projection.Corners(topEnd, topStart, bottomStart, bottomEnd);
    } else {
      return new Projection.Corners(topStart, topEnd, bottomEnd, bottomStart);
    }
  }

  private void setMessageShape(@NonNull MessageRecord current, @NonNull Optional<MessageRecord> previous, @NonNull Optional<MessageRecord> next, boolean isGroupThread) {
    int bigRadius   = readDimen(R.dimen.message_corner_radius);
    int smallRadius = readDimen(R.dimen.message_corner_collapse_radius);

    int background;

    if (isSingularMessage(current, previous, next, isGroupThread)) {
      if (current.isOutgoing()) {
        background = R.drawable.message_bubble_background_sent_alone;
        outliner.setRadius(bigRadius);
        pulseOutliner.setRadius(bigRadius);
        bodyBubbleCorners = new Projection.Corners(bigRadius);
      } else {
        background = R.drawable.message_bubble_background_received_alone;
        outliner.setRadius(bigRadius);
        pulseOutliner.setRadius(bigRadius);
        bodyBubbleCorners = new Projection.Corners(bigRadius);
      }
    } else if (isStartOfMessageCluster(current, previous, isGroupThread)) {
      if (current.isOutgoing()) {
        background = R.drawable.message_bubble_background_sent_start;
        setOutlinerRadii(outliner, bigRadius, bigRadius, smallRadius, bigRadius);
        setOutlinerRadii(pulseOutliner, bigRadius, bigRadius, smallRadius, bigRadius);
        bodyBubbleCorners = getBodyBubbleCorners(bigRadius, bigRadius, smallRadius, bigRadius);
      } else {
        background = R.drawable.message_bubble_background_received_start;
        setOutlinerRadii(outliner, bigRadius, bigRadius, bigRadius, smallRadius);
        setOutlinerRadii(pulseOutliner, bigRadius, bigRadius, bigRadius, smallRadius);
        bodyBubbleCorners = getBodyBubbleCorners(bigRadius, bigRadius, bigRadius, smallRadius);
      }
    } else if (isEndOfMessageCluster(current, next, isGroupThread)) {
      if (current.isOutgoing()) {
        background = R.drawable.message_bubble_background_sent_end;
        setOutlinerRadii(outliner, bigRadius, smallRadius, bigRadius, bigRadius);
        setOutlinerRadii(pulseOutliner, bigRadius, smallRadius, bigRadius, bigRadius);
        bodyBubbleCorners = getBodyBubbleCorners(bigRadius, smallRadius, bigRadius, bigRadius);
      } else {
        background = R.drawable.message_bubble_background_received_end;
        setOutlinerRadii(outliner, smallRadius, bigRadius, bigRadius, bigRadius);
        setOutlinerRadii(pulseOutliner, smallRadius, bigRadius, bigRadius, bigRadius);
        bodyBubbleCorners = getBodyBubbleCorners(smallRadius, bigRadius, bigRadius, bigRadius);
      }
    } else {
      if (current.isOutgoing()) {
        background = R.drawable.message_bubble_background_sent_middle;
        setOutlinerRadii(outliner, bigRadius, smallRadius, smallRadius, bigRadius);
        setOutlinerRadii(pulseOutliner, bigRadius, smallRadius, smallRadius, bigRadius);
        bodyBubbleCorners = getBodyBubbleCorners(bigRadius, smallRadius, smallRadius, bigRadius);
      } else {
        background = R.drawable.message_bubble_background_received_middle;
        setOutlinerRadii(outliner, smallRadius, bigRadius, bigRadius, smallRadius);
        setOutlinerRadii(pulseOutliner, smallRadius, bigRadius, bigRadius, smallRadius);
        bodyBubbleCorners = getBodyBubbleCorners(smallRadius, bigRadius, bigRadius, smallRadius);
      }
    }

    bodyBubble.setBackgroundResource(background);
  }

  private boolean isStartOfMessageCluster(@NonNull MessageRecord current, @NonNull Optional<MessageRecord> previous, boolean isGroupThread) {
    if (isGroupThread) {
      return !previous.isPresent() || previous.get().isUpdate() || !DateUtils.isSameDay(current.getTimestamp(), previous.get().getTimestamp()) ||
             !current.getRecipient().equals(previous.get().getRecipient()) || !isWithinClusteringTime(current, previous.get());
    } else {
      return !previous.isPresent() || previous.get().isUpdate() || !DateUtils.isSameDay(current.getTimestamp(), previous.get().getTimestamp()) ||
             current.isOutgoing() != previous.get().isOutgoing() || previous.get().isSecure() != current.isSecure() || !isWithinClusteringTime(current, previous.get());
    }
  }

  private boolean isEndOfMessageCluster(@NonNull MessageRecord current, @NonNull Optional<MessageRecord> next, boolean isGroupThread) {
    if (isGroupThread) {
      return !next.isPresent() || next.get().isUpdate() || !DateUtils.isSameDay(current.getTimestamp(), next.get().getTimestamp()) ||
             !current.getRecipient().equals(next.get().getRecipient()) || !current.getReactions().isEmpty() || !isWithinClusteringTime(current, next.get());
    } else {
      return !next.isPresent() || next.get().isUpdate() || !DateUtils.isSameDay(current.getTimestamp(), next.get().getTimestamp()) ||
             current.isOutgoing() != next.get().isOutgoing() || !current.getReactions().isEmpty() || next.get().isSecure() != current.isSecure() ||
             !isWithinClusteringTime(current, next.get());
    }
  }

  private boolean isSingularMessage(@NonNull MessageRecord current, @NonNull Optional<MessageRecord> previous, @NonNull Optional<MessageRecord> next, boolean isGroupThread) {
    return isStartOfMessageCluster(current, previous, isGroupThread) && isEndOfMessageCluster(current, next, isGroupThread);
  }

  private boolean isFooterVisible(@NonNull MessageRecord current, @NonNull Optional<MessageRecord> next, boolean isGroupThread) {
    boolean differentTimestamps = next.isPresent() && !DateUtils.isSameExtendedRelativeTimestamp(next.get().getTimestamp(), current.getTimestamp());

    return forceFooter(messageRecord) || current.getExpiresIn() > 0 || !current.isSecure() || current.isPending() || current.isPendingInsecureSmsFallback() ||
           current.isFailed() || current.isRateLimited() || differentTimestamps || isEndOfMessageCluster(current, next, isGroupThread);
  }

  private static boolean isWithinClusteringTime(@NonNull MessageRecord lhs, @NonNull MessageRecord rhs) {
    long timeDiff = Math.abs(lhs.getDateSent() - rhs.getDateSent());
    return timeDiff <= MAX_CLUSTERING_TIME_DIFF;
  }

  private void setMessageSpacing(@NonNull Context context, @NonNull MessageRecord current, @NonNull Optional<MessageRecord> previous, @NonNull Optional<MessageRecord> next, boolean isGroupThread) {
    int spacingTop = readDimen(context, R.dimen.conversation_vertical_message_spacing_collapse);
    int spacingBottom = spacingTop;

    if (isStartOfMessageCluster(current, previous, isGroupThread)) {
      spacingTop = readDimen(context, R.dimen.conversation_vertical_message_spacing_default);
    }

    if (isEndOfMessageCluster(current, next, isGroupThread)) {
      spacingBottom = readDimen(context, R.dimen.conversation_vertical_message_spacing_default);
    }

    ViewUtil.setPaddingTop(this, spacingTop);
    ViewUtil.setPaddingBottom(this, spacingBottom);
  }

  private int readDimen(@NonNull Context context, @DimenRes int dimenId) {
    return context.getResources().getDimensionPixelOffset(dimenId);
  }

  /// Event handlers

  private Spannable getLongMessageSpan(@NonNull MessageRecord messageRecord) {
    String   message;
    Runnable action;

    if (messageRecord.isMms()) {
      TextSlide slide = ((MmsMessageRecord) messageRecord).getSlideDeck().getTextSlide();

      if (slide != null && slide.asAttachment().getTransferState() == AttachmentTable.TRANSFER_PROGRESS_DONE) {
        message = getResources().getString(R.string.ConversationItem_read_more);
        action  = () -> eventListener.onMoreTextClicked(conversationRecipient.getId(), messageRecord.getId(), messageRecord.isMms());
      } else if (slide != null && slide.asAttachment().getTransferState() == AttachmentTable.TRANSFER_PROGRESS_STARTED) {
        message = getResources().getString(R.string.ConversationItem_pending);
        action  = () -> {};
      } else if (slide != null) {
        message = getResources().getString(R.string.ConversationItem_download_more);
        action  = () -> singleDownloadClickListener.onClick(bodyText, slide);
      } else {
        message = getResources().getString(R.string.ConversationItem_read_more);
        action  = () -> eventListener.onMoreTextClicked(conversationRecipient.getId(), messageRecord.getId(), messageRecord.isMms());
      }
    } else {
      message = getResources().getString(R.string.ConversationItem_read_more);
      action  = () -> eventListener.onMoreTextClicked(conversationRecipient.getId(), messageRecord.getId(), messageRecord.isMms());
    }

    SpannableStringBuilder span = new SpannableStringBuilder(message);
    CharacterStyle style = new ClickableSpan() {
      @Override
      public void onClick(@NonNull View widget) {
        if (eventListener != null && batchSelected.isEmpty()) {
          action.run();
        }
      }

      @Override
      public void updateDrawState(@NonNull TextPaint ds) {
        ds.setTypeface(Typeface.DEFAULT_BOLD);
      }
    };
    span.setSpan(style, 0, span.length(), Spanned.SPAN_INCLUSIVE_EXCLUSIVE);
    return span;
  }

  @Override
  public void showProjectionArea() {
    if (mediaThumbnailStub != null && mediaThumbnailStub.resolved()) {
      mediaThumbnailStub.require().showThumbnailView();
      bodyBubble.setVideoPlayerProjection(null);
    }
  }

  @Override
  public void hideProjectionArea() {
    if (mediaThumbnailStub != null && mediaThumbnailStub.resolved()) {
      mediaThumbnailStub.require().hideThumbnailView();
      mediaThumbnailStub.require().getDrawingRect(thumbnailMaskingRect);
      bodyBubble.setVideoPlayerProjection(Projection.relativeToViewWithCommonRoot(mediaThumbnailStub.require(), bodyBubble, null));
    }
  }

  @Override
  public @Nullable MediaItem getMediaItem() {
    return mediaItem;
  }

  @Override
  public @Nullable GiphyMp4PlaybackPolicyEnforcer getPlaybackPolicyEnforcer() {
    if (GiphyMp4PlaybackPolicy.autoplay()) {
      return null;
    } else {
      return new GiphyMp4PlaybackPolicyEnforcer(() -> {
        if (eventListener != null) {
          eventListener.onPlayInlineContent(null);
        }
      });
    }
  }

  @Override
  public int getAdapterPosition() {
    throw new UnsupportedOperationException("Do not delegate to this method");
  }

  @Override
  public @NonNull Projection getGiphyMp4PlayableProjection(@NonNull ViewGroup recyclerView) {
    if (mediaThumbnailStub != null && mediaThumbnailStub.isResolvable()) {
      ConversationItemThumbnail thumbnail = mediaThumbnailStub.require();
      return Projection.relativeToParent(recyclerView, thumbnail, thumbnail.getCorners())
                       .scale(bodyBubble.getScaleX())
                       .translateX(Util.halfOffsetFromScale(thumbnail.getWidth(), bodyBubble.getScaleX()))
                       .translateY(Util.halfOffsetFromScale(thumbnail.getHeight(), bodyBubble.getScaleY()))
                       .translateY(getTranslationY())
                       .translateX(bodyBubble.getTranslationX())
                       .translateX(getTranslationX());
    } else {
      return Projection.relativeToParent(recyclerView, bodyBubble, bodyBubbleCorners)
                       .translateY(getTranslationY())
                       .translateX(bodyBubble.getTranslationX())
                       .translateX(getTranslationX());
    }
  }

  @Override
  public boolean canPlayContent() {
    return mediaThumbnailStub != null && mediaThumbnailStub.isResolvable() && canPlayContent;
  }

  @Override
  public boolean shouldProjectContent() {
    return canPlayContent() && bodyBubble.getVisibility() == VISIBLE;
  }

  @Override
  public @NonNull ProjectionList getColorizerProjections(@NonNull ViewGroup coordinateRoot) {
    return getSnapshotProjections(coordinateRoot, true, true);
  }

  public @NonNull ProjectionList getSnapshotProjections(@NonNull ViewGroup coordinateRoot, boolean clipOutMedia) {
    return getSnapshotProjections(coordinateRoot, clipOutMedia, true);
  }

  public @NonNull ProjectionList getSnapshotProjections(@NonNull ViewGroup coordinateRoot, boolean clipOutMedia, boolean outgoingOnly) {
    colorizerProjections.clear();

    if ((messageRecord.isOutgoing() || !outgoingOnly) &&
        !hasNoBubble(messageRecord)     &&
        !messageRecord.isRemoteDelete() &&
        bodyBubbleCorners != null       &&
        bodyBubble.getVisibility() == VISIBLE)
    {
      Projection bodyBubbleToRoot = Projection.relativeToParent(coordinateRoot, bodyBubble, bodyBubbleCorners).translateX(bodyBubble.getTranslationX());
      Projection videoToBubble    = bodyBubble.getVideoPlayerProjection();
      Projection mediaThumb       = clipOutMedia && mediaThumbnailStub.resolved() ? Projection.relativeToParent(coordinateRoot, mediaThumbnailStub.require(), null) : null;

      float translationX = Util.halfOffsetFromScale(bodyBubble.getWidth(), bodyBubble.getScaleX());
      float translationY = Util.halfOffsetFromScale(bodyBubble.getHeight(), bodyBubble.getScaleY());

      if (videoToBubble != null) {
        Projection videoToRoot = Projection.translateFromDescendantToParentCoords(videoToBubble, bodyBubble, coordinateRoot);

        List<Projection> projections = Projection.getCapAndTail(bodyBubbleToRoot, videoToRoot);
        if (!projections.isEmpty()) {
          projections.get(0)
                     .scale(bodyBubble.getScaleX())
                     .translateX(translationX)
                     .translateY(translationY);
          projections.get(1)
                     .scale(bodyBubble.getScaleX())
                     .translateX(translationX)
                     .translateY(-translationY);
        }

        colorizerProjections.addAll(projections);
      } else if (hasThumbnail(messageRecord) && mediaThumb != null) {
        if (hasQuote(messageRecord) && quoteView != null) {
          Projection quote        = Projection.relativeToParent(coordinateRoot, bodyBubble, bodyBubbleCorners).translateX(bodyBubble.getTranslationX());
          int        quoteViewTop = (int) quote.getY();
          int        mediaTop     = (int) mediaThumb.getY();

          colorizerProjections.add(
              quote.insetBottom(quote.getHeight() - (mediaTop - quoteViewTop))
                   .scale(bodyBubble.getScaleX())
                   .translateX(translationX)
                   .translateY(translationY)
          );
        }

        colorizerProjections.add(
            bodyBubbleToRoot.scale(bodyBubble.getScaleX())
                            .insetTop((int) (mediaThumb.getHeight() * bodyBubble.getScaleX()))
                            .translateX(translationX)
                            .translateY(translationY)
        );
      } else {
        colorizerProjections.add(
            bodyBubbleToRoot.scale(bodyBubble.getScaleX())
                            .translateX(translationX)
                            .translateY(translationY)
        );
      }

      if (mediaThumb != null) {
        mediaThumb.release();
      }
    }

    if ((messageRecord.isOutgoing() || !outgoingOnly)  &&
        hasNoBubble(messageRecord) &&
        hasWallpaper               &&
        bodyBubble.getVisibility() == VISIBLE)
    {
      ConversationItemFooter       footer           = getActiveFooter(messageRecord);
      Projection                   footerProjection = footer.getProjection(coordinateRoot);
      if (footerProjection != null) {
        colorizerProjections.add(
            footerProjection.translateX(bodyBubble.getTranslationX())
                            .scale(bodyBubble.getScaleX())
                            .translateX(Util.halfOffsetFromScale(footer.getWidth(), bodyBubble.getScaleX()))
                            .translateY(-Util.halfOffsetFromScale(footer.getHeight(), bodyBubble.getScaleY()))
        );
      }
    }

    for (int i = 0; i < colorizerProjections.size(); i++) {
      colorizerProjections.get(i).translateY(getTranslationY());
    }

    return colorizerProjections;
  }

  @Override
  public @Nullable View getHorizontalTranslationTarget() {
    if (messageRecord.isOutgoing()) {
      return null;
    } else if (groupThread) {
      return contactPhotoHolder;
    } else {
      return bodyBubble;
    }
  }

  private class SharedContactEventListener implements SharedContactView.EventListener {
    @Override
    public void onAddToContactsClicked(@NonNull Contact contact) {
      if (eventListener != null && batchSelected.isEmpty()) {
        eventListener.onAddToContactsClicked(contact);
      } else {
        passthroughClickListener.onClick(sharedContactStub.get());
      }
    }

    @Override
    public void onInviteClicked(@NonNull List<Recipient> choices) {
      if (eventListener != null && batchSelected.isEmpty()) {
        eventListener.onInviteSharedContactClicked(choices);
      } else {
        passthroughClickListener.onClick(sharedContactStub.get());
      }
    }

    @Override
    public void onMessageClicked(@NonNull List<Recipient> choices) {
      if (eventListener != null && batchSelected.isEmpty()) {
        eventListener.onMessageSharedContactClicked(choices);
      } else {
        passthroughClickListener.onClick(sharedContactStub.get());
      }
    }
  }

  private class SharedContactClickListener implements View.OnClickListener {
    @Override
    public void onClick(View view) {
      if (eventListener != null && batchSelected.isEmpty() && messageRecord.isMms() && !((MmsMessageRecord) messageRecord).getSharedContacts().isEmpty()) {
        eventListener.onSharedContactDetailsClicked(((MmsMessageRecord) messageRecord).getSharedContacts().get(0), (View) sharedContactStub.get().getAvatarView().getParent());
      } else {
        passthroughClickListener.onClick(view);
      }
    }
  }

  private class LinkPreviewClickListener implements View.OnClickListener {
    @Override
    public void onClick(View view) {
      if (eventListener != null && batchSelected.isEmpty() && messageRecord.isMms() && !((MmsMessageRecord) messageRecord).getLinkPreviews().isEmpty()) {
        eventListener.onLinkPreviewClicked(((MmsMessageRecord) messageRecord).getLinkPreviews().get(0));
      } else {
        passthroughClickListener.onClick(view);
      }
    }
  }

  private class ViewOnceMessageClickListener implements View.OnClickListener {
    @Override
    public void onClick(View view) {
      ViewOnceMessageView revealView = (ViewOnceMessageView) view;

      if (batchSelected.isEmpty() && messageRecord.isMms() && revealView.requiresTapToDownload((MmsMessageRecord) messageRecord)) {
        singleDownloadClickListener.onClick(view, ((MmsMessageRecord) messageRecord).getSlideDeck().getThumbnailSlide());
      } else if (eventListener != null && batchSelected.isEmpty() && messageRecord.isMms()) {
        eventListener.onViewOnceMessageClicked((MmsMessageRecord) messageRecord);
      } else {
        passthroughClickListener.onClick(view);
      }
    }
  }

  private class LinkPreviewThumbnailClickListener implements SlideClickListener {
    public void onClick(final View v, final Slide slide) {
      if (eventListener != null && batchSelected.isEmpty() && messageRecord.isMms() && !((MmsMessageRecord) messageRecord).getLinkPreviews().isEmpty()) {
        eventListener.onLinkPreviewClicked(((MmsMessageRecord) messageRecord).getLinkPreviews().get(0));
      } else {
        performClick();
      }
    }
  }

  private class QuotedIndicatorClickListener implements View.OnClickListener {
    public void onClick(final View view) {
      if (eventListener != null && batchSelected.isEmpty() && conversationMessage.hasBeenQuoted()) {
        eventListener.onQuotedIndicatorClicked((messageRecord));
      } else {
        passthroughClickListener.onClick(view);
      }
    }
  }

  private class AttachmentDownloadClickListener implements SlidesClickedListener {
    @Override
    public void onClick(View v, final List<Slide> slides) {
      Log.i(TAG, "onClick() for attachment download");
      if (messageRecord.isMmsNotification()) {
        Log.i(TAG, "Scheduling MMS attachment download");
        ApplicationDependencies.getJobManager().add(new MmsDownloadJob(messageRecord.getId(),
                                                                       messageRecord.getThreadId(),
                                                                       false));
      } else {
        Log.i(TAG, "Scheduling push attachment downloads for " + slides.size() + " items");

        for (Slide slide : slides) {
          ApplicationDependencies.getJobManager().add(new AttachmentDownloadJob(messageRecord.getId(),
                                                                                ((DatabaseAttachment)slide.asAttachment()).getAttachmentId(),
                                                                                true));
        }
      }
    }
  }

  private class SlideClickPassthroughListener implements SlideClickListener {

    private final SlidesClickedListener original;

    private SlideClickPassthroughListener(@NonNull SlidesClickedListener original) {
      this.original = original;
    }

    @Override
    public void onClick(View v, Slide slide) {
      original.onClick(v, Collections.singletonList(slide));
    }
  }

  private class StickerClickListener implements SlideClickListener {
    @Override
    public void onClick(View v, Slide slide) {
      if (shouldInterceptClicks(messageRecord) || !batchSelected.isEmpty()) {
        performClick();
      } else if (eventListener != null && hasSticker(messageRecord)) {
        //noinspection ConstantConditions
        eventListener.onStickerClicked(((MmsMessageRecord) messageRecord).getSlideDeck().getStickerSlide().asAttachment().getSticker());
      }
    }
  }

  private class ThumbnailClickListener implements SlideClickListener {
    public void onClick(final View v, final Slide slide) {
      if (shouldInterceptClicks(messageRecord) || !batchSelected.isEmpty() || isCondensedMode()) {
        performClick();
      } else if (!canPlayContent && mediaItem != null && eventListener != null) {
        eventListener.onPlayInlineContent(conversationMessage);
      } else if (MediaPreviewV2Fragment.isContentTypeSupported(slide.getContentType()) && slide.getUri() != null) {
        MediaIntentFactory.MediaPreviewArgs args = new MediaIntentFactory.MediaPreviewArgs(
            messageRecord.getThreadId(),
            messageRecord.getTimestamp(),
            slide.getUri(),
            slide.getContentType(),
            slide.asAttachment().getSize(),
            slide.getCaption().orElse(null),
            false,
            false,
            false,
            false,
            MediaTable.Sorting.Newest,
            slide.isVideoGif());
        context.startActivity(MediaIntentFactory.create(context, args));
      } else if (slide.getUri() != null) {
        Log.i(TAG, "Clicked: " + slide.getUri() + " , " + slide.getContentType());
        Uri publicUri = PartAuthority.getAttachmentPublicUri(slide.getUri());
        Log.i(TAG, "Public URI: " + publicUri);
        Intent intent = new Intent(Intent.ACTION_VIEW);
        intent.addFlags(Intent.FLAG_GRANT_READ_URI_PERMISSION);
        intent.setDataAndType(PartAuthority.getAttachmentPublicUri(slide.getUri()), Intent.normalizeMimeType(slide.getContentType()));
        try {
          context.startActivity(intent);
        } catch (ActivityNotFoundException anfe) {
          Log.w(TAG, "No activity existed to view the media.");
          Toast.makeText(context, R.string.ConversationItem_unable_to_open_media, Toast.LENGTH_LONG).show();
        }
      } else if (slide.asAttachment().isPermanentlyFailed()) {
        String failedMessage;

        if (slide instanceof ImageSlide) {
          failedMessage = messageRecord.isOutgoing() ? context.getString(R.string.ConversationItem_cant_download_image_you_will_need_to_send_it_again)
                                                     : context.getString(R.string.ConversationItem_cant_download_image_s_will_need_to_send_it_again, messageRecord.getIndividualRecipient().getShortDisplayName(context));
        } else if (slide instanceof VideoSlide) {
          failedMessage = messageRecord.isOutgoing() ? context.getString(R.string.ConversationItem_cant_download_video_you_will_need_to_send_it_again)
                                                     : context.getString(R.string.ConversationItem_cant_download_video_s_will_need_to_send_it_again, messageRecord.getIndividualRecipient().getShortDisplayName(context));
        } else {
          failedMessage = messageRecord.isOutgoing() ? context.getString(R.string.ConversationItem_cant_download_message_you_will_need_to_send_it_again)
                                                     : context.getString(R.string.ConversationItem_cant_download_message_s_will_need_to_send_it_again, messageRecord.getIndividualRecipient().getShortDisplayName(context));
        }

        new MaterialAlertDialogBuilder(getContext())
            .setMessage(failedMessage)
            .setPositiveButton(android.R.string.ok, null)
            .setNegativeButton(android.R.string.cancel, null)
            .show();
      }
    }
  }

  private class PassthroughClickListener implements View.OnLongClickListener, View.OnClickListener {

    @Override
    public boolean onLongClick(View v) {
      if (bodyText.hasSelection()) {
        return false;
      }
      performLongClick();
      return true;
    }

    @Override
    public void onClick(View v) {
      performClick();
    }
  }

  private class ClickListener implements View.OnClickListener {
    private OnClickListener parent;

    ClickListener(@Nullable OnClickListener parent) {
      this.parent = parent;
    }

    public void onClick(View v) {
      if (!shouldInterceptClicks(messageRecord) && parent != null) {
        parent.onClick(v);
      } else if (messageRecord.isFailed()) {
        if (eventListener != null) {
          eventListener.onMessageWithErrorClicked(messageRecord);
        }
      } else if (messageRecord.isRateLimited() && SignalStore.rateLimit().needsRecaptcha()) {
        if (eventListener != null) {
          eventListener.onMessageWithRecaptchaNeededClicked(messageRecord);
        }
      } else if (!messageRecord.isOutgoing() && messageRecord.isIdentityMismatchFailure()) {
        if (eventListener != null) {
          eventListener.onIncomingIdentityMismatchClicked(messageRecord.getIndividualRecipient().getId());
        }
      } else if (messageRecord.isPendingInsecureSmsFallback()) {
        handleMessageApproval();
      }
    }
  }

  private final class TouchDelegateChangedListener implements ConversationItemFooter.OnTouchDelegateChangedListener {
    @Override
    public void onTouchDelegateChanged(@NonNull Rect delegateRect, @NonNull View delegateView) {
      offsetDescendantRectToMyCoords(footer, delegateRect);
      setTouchDelegate(new TouchDelegate(delegateRect, delegateView));
    }
  }

  private final class UrlClickListener implements UrlClickHandler {

    @Override
    public boolean handleOnClick(@NonNull String url) {
      return eventListener != null && eventListener.onUrlClicked(url);
    }
  }

  private class MentionClickableSpan extends ClickableSpan {
    private final RecipientId mentionedRecipientId;

    MentionClickableSpan(RecipientId mentionedRecipientId) {
      this.mentionedRecipientId = mentionedRecipientId;
    }

    @Override
    public void onClick(@NonNull View widget) {
      if (eventListener != null && batchSelected.isEmpty()) {
        VibrateUtil.vibrateTick(context);
        eventListener.onGroupMemberClicked(mentionedRecipientId, conversationRecipient.get().requireGroupId());
      }
    }

    @Override
    public void updateDrawState(@NonNull TextPaint ds) { }
  }

  private final class AudioPlaybackSpeedToggleListener implements PlaybackSpeedToggleTextView.PlaybackSpeedListener {
    @Override
    public void onPlaybackSpeedChanged(float speed) {
      if (eventListener == null || !audioViewStub.resolved()) {
        return;
      }

      Uri uri = audioViewStub.get().getAudioSlideUri();
      if (uri == null) {
        return;
      }

      eventListener.onVoiceNotePlaybackSpeedChanged(uri, speed);
    }
  }

  private final class AudioViewCallbacks implements AudioView.Callbacks {

    @Override
    public void onPlay(@NonNull Uri audioUri, double progress) {
      if (eventListener == null) return;

      eventListener.onVoiceNotePlay(audioUri, messageRecord.getId(), progress);
    }

    @Override
    public void onPause(@NonNull Uri audioUri) {
      if (eventListener == null) return;

      eventListener.onVoiceNotePause(audioUri);
    }

    @Override
    public void onSeekTo(@NonNull Uri audioUri, double progress) {
      if (eventListener == null) return;

      eventListener.onVoiceNoteSeekTo(audioUri, progress);
    }

    @Override
    public void onStopAndReset(@NonNull Uri audioUri) {
      throw new UnsupportedOperationException();
    }

    @Override
    public void onSpeedChanged(float speed, boolean isPlaying) {
      footer.setAudioPlaybackSpeed(speed, isPlaying);
    }

    @Override
    public void onProgressUpdated(long durationMillis, long playheadMillis) {
      footer.setAudioDuration(durationMillis, playheadMillis);
    }
  }

  private void handleMessageApproval() {
    SignalDatabase.messages().markAsSentFailed(messageRecord.getId());
  }
}<|MERGE_RESOLUTION|>--- conflicted
+++ resolved
@@ -1266,13 +1266,6 @@
       if (revealableStub.resolved())     revealableStub.get().setVisibility(GONE);
       paymentViewStub.setVisibility(View.GONE);
 
-<<<<<<< HEAD
-=======
-      MmsMessageRecord mmsMessageRecord = (MmsMessageRecord) messageRecord;
-      giftViewStub.get().setGiftBadge(glideRequests, Objects.requireNonNull(mmsMessageRecord.getGiftBadge()), messageRecord.isOutgoing(), giftMessageViewCallback, messageRecord.getRecipient());
-      giftViewStub.get().setVisibility(VISIBLE);
-
->>>>>>> 90112bec
       footer.setVisibility(VISIBLE);
     } else if (messageRecord.isPaymentNotification()) {
       if (mediaThumbnailStub.resolved()) mediaThumbnailStub.require().setVisibility(GONE);
