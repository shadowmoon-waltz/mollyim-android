--- conflicted
+++ resolved
@@ -90,16 +90,9 @@
     builder.append("Server Time Offset: ").append(locked ? "Unknown" : getLastKnownServerTimeOffset()).append("\n");
     builder.append("Telecom           : ").append(locked ? "Unknown" : AndroidTelecomUtil.getTelecomSupported()).append("\n");
     builder.append("User-Agent        : ").append(StandardUserAgentInterceptor.USER_AGENT).append("\n");
-<<<<<<< HEAD
+    builder.append("APNG Animation    : ").append(locked ? "Unknown" : DeviceProperties.shouldAllowApngStickerAnimation(context)).append("\n");
     if (BuildConfig.MANAGES_MOLLY_UPDATES) {
       builder.append("Update Check URL  : ").append(BuildConfig.FDROID_UPDATE_URL).append("\n");
-=======
-    builder.append("SlowNotifications : ").append(SlowNotificationHeuristics.isHavingDelayedNotifications()).append("\n");
-    builder.append("PotentiallyBattery: ").append(SlowNotificationHeuristics.isPotentiallyCausedByBatteryOptimizations()).append("\n");
-    builder.append("APNG Animation    : ").append(DeviceProperties.shouldAllowApngStickerAnimation(context)).append("\n");
-    if (BuildConfig.MANAGES_APP_UPDATES) {
-      builder.append("ApkManifestUrl    : ").append(BuildConfig.APK_UPDATE_MANIFEST_URL).append("\n");
->>>>>>> 6b60a228
     }
     builder.append("App               : ");
 
