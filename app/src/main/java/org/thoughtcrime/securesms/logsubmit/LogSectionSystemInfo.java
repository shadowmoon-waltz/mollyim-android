--- conflicted
+++ resolved
@@ -59,12 +59,8 @@
     builder.append("OS Host       : ").append(Build.HOST).append("\n");
     builder.append("Censored      : ").append(getCensoredString(context)).append("\n");
     builder.append("Play Services : ").append(getPlayServicesString(context)).append("\n");
-<<<<<<< HEAD
     builder.append("FCM           : ").append(getFcmString(context)).append("\n");
-=======
-    builder.append("FCM           : ").append(!TextSecurePreferences.isFcmDisabled(context)).append("\n");
     builder.append("BkgRestricted : ").append(Build.VERSION.SDK_INT >= 28 ? DeviceProperties.isBackgroundRestricted(context) : "N/A").append("\n");
->>>>>>> 44d014c4
     builder.append("Locale        : ").append(Locale.getDefault().toString()).append("\n");
     builder.append("Linked Devices: ").append(getLinkedDevicesString(context)).append("\n");
     builder.append("First Version : ").append(TextSecurePreferences.getFirstInstallVersion(context)).append("\n");
