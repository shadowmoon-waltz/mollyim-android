--- conflicted
+++ resolved
@@ -50,39 +50,17 @@
     builder.append("Android       : ").append(Build.VERSION.RELEASE).append(" (")
                                      .append(Build.VERSION.INCREMENTAL).append(", ")
                                      .append(Build.DISPLAY).append(")\n");
-<<<<<<< HEAD
-    builder.append("ABIs         : ").append(TextUtils.join(", ", getSupportedAbis())).append("\n");
-    builder.append("Memory       : ").append(getMemoryUsage()).append("\n");
-    builder.append("Memclass     : ").append(getMemoryClass(context)).append("\n");
-    builder.append("OS Host      : ").append(Build.HOST).append("\n");
-    builder.append("Censored     : ");
-    try {
-      builder.append(CensorshipUtil.isCensored(context)).append("\n");
-    } catch (IllegalStateException e) {
-      builder.append("Unknown\n");
-    }
-    builder.append("Play Services: ").append(getPlayServicesString(context)).append("\n");
-    builder.append("FCM          : ");
-    try {
-      builder.append(!TextSecurePreferences.isFcmDisabled(context)).append("\n");
-    } catch (IllegalStateException e) {
-      builder.append("Unknown\n");
-    }
-    builder.append("First Version: ").append(TextSecurePreferences.getFirstInstallVersion(context)).append("\n");
-    builder.append("App          : ");
-=======
     builder.append("ABIs          : ").append(TextUtils.join(", ", getSupportedAbis())).append("\n");
     builder.append("Memory        : ").append(getMemoryUsage()).append("\n");
     builder.append("Memclass      : ").append(getMemoryClass(context)).append("\n");
     builder.append("OS Host       : ").append(Build.HOST).append("\n");
-    builder.append("Censored      : ").append(CensorshipUtil.isCensored(context)).append("\n");
+    builder.append("Censored      : ").append(getCensoredString(context)).append("\n");
     builder.append("Play Services : ").append(getPlayServicesString(context)).append("\n");
-    builder.append("FCM           : ").append(!TextSecurePreferences.isFcmDisabled(context)).append("\n");
+    builder.append("FCM           : ").append(getFcmString(context)).append("\n");
     builder.append("Locale        : ").append(Locale.getDefault().toString()).append("\n");
     builder.append("Linked Devices: ").append(TextSecurePreferences.isMultiDevice(context)).append("\n");
     builder.append("First Version : ").append(TextSecurePreferences.getFirstInstallVersion(context)).append("\n");
     builder.append("App           : ");
->>>>>>> 0068d621
     try {
       builder.append(pm.getApplicationLabel(pm.getApplicationInfo(context.getPackageName(), 0)))
              .append(" ")
@@ -98,6 +76,22 @@
     builder.append("Package       : ").append(BuildConfig.APPLICATION_ID).append(" (").append(getSigningString(context)).append(")");
 
     return builder;
+  }
+
+  private static @NonNull String getCensoredString(@NonNull Context context) {
+    try {
+      return String.valueOf(CensorshipUtil.isCensored(context));
+    } catch (IllegalStateException e) {
+      return "Unknown";
+    }
+  }
+
+  private static @NonNull String getFcmString(@NonNull Context context) {
+    try {
+      return String.valueOf(!TextSecurePreferences.isFcmDisabled(context));
+    } catch (IllegalStateException e) {
+      return "Unknown";
+    }
   }
 
   private static @NonNull String getMemoryUsage() {
