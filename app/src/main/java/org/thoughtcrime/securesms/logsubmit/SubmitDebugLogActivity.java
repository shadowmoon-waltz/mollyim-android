package org.thoughtcrime.securesms.logsubmit;

import android.content.Intent;
import android.os.Bundle;
import android.text.SpannableString;
import android.text.Spanned;
import android.text.style.URLSpan;
import android.text.util.Linkify;
import android.view.Menu;
import android.view.MenuItem;
import android.view.View;
import android.widget.TextView;
import android.widget.Toast;

import androidx.annotation.NonNull;
import androidx.appcompat.app.AlertDialog;
import androidx.appcompat.widget.SearchView;
import androidx.core.app.ShareCompat;
import androidx.core.text.util.LinkifyCompat;
import androidx.lifecycle.ViewModelProviders;
import androidx.recyclerview.widget.LinearLayoutManager;
import androidx.recyclerview.widget.RecyclerView;

import com.dd.CircularProgressButton;

import org.thoughtcrime.securesms.BaseActivity;
import org.thoughtcrime.securesms.R;
import org.thoughtcrime.securesms.util.DynamicTheme;
import org.thoughtcrime.securesms.util.LongClickCopySpan;
import org.thoughtcrime.securesms.util.LongClickMovementMethod;
import org.thoughtcrime.securesms.util.ThemeUtil;
import org.thoughtcrime.securesms.util.ViewUtil;
import org.thoughtcrime.securesms.util.views.SimpleProgressDialog;

import java.util.List;

public class SubmitDebugLogActivity extends BaseActivity implements SubmitDebugLogAdapter.Listener {

  private RecyclerView            lineList;
  private SubmitDebugLogAdapter   adapter;
  private SubmitDebugLogViewModel viewModel;

  private View                   warningBanner;
  private View                   editBanner;
  private CircularProgressButton submitButton;
  private AlertDialog            loadingDialog;
  private View                   scrollToBottomButton;
  private View                   scrollToTopButton;

  private MenuItem editMenuItem;
  private MenuItem doneMenuItem;
  private MenuItem searchMenuItem;

  private final DynamicTheme dynamicTheme = new DynamicTheme();

  @Override
  protected void onCreate(Bundle savedInstanceState) {
    super.onCreate(savedInstanceState);
    dynamicTheme.onCreate(this);
    setContentView(R.layout.submit_debug_log_activity);
    getSupportActionBar().setDisplayHomeAsUpEnabled(true);
    getSupportActionBar().setTitle(R.string.HelpSettingsFragment__debug_log);

    this.viewModel = ViewModelProviders.of(this, new SubmitDebugLogViewModel.Factory()).get(SubmitDebugLogViewModel.class);

    initView();
    initViewModel();
  }

  @Override
  protected void onResume() {
    super.onResume();
    dynamicTheme.onResume(this);
  }

  @Override
  public boolean onCreateOptionsMenu(Menu menu) {
    getMenuInflater().inflate(R.menu.submit_debug_log_normal, menu);

    this.editMenuItem   = menu.findItem(R.id.menu_edit_log);
    this.doneMenuItem   = menu.findItem(R.id.menu_done_editing_log);
    this.searchMenuItem = menu.findItem(R.id.menu_search);

    SearchView searchView                        = (SearchView) searchMenuItem.getActionView();
    SearchView.OnQueryTextListener queryListener = new SearchView.OnQueryTextListener() {
      @Override
      public boolean onQueryTextSubmit(String query) {
        viewModel.onQueryUpdated(query);
        return true;
      }

      @Override
      public boolean onQueryTextChange(String query) {
        viewModel.onQueryUpdated(query);
        return true;
      }
    };

    searchMenuItem.setOnActionExpandListener(new MenuItem.OnActionExpandListener() {
      @Override
      public boolean onMenuItemActionExpand(MenuItem item) {
        searchView.setOnQueryTextListener(queryListener);
        return true;
      }

      @Override
      public boolean onMenuItemActionCollapse(MenuItem item) {
        searchView.setOnQueryTextListener(null);
        viewModel.onSearchClosed();
        return true;
      }
    });

    return true;
  }

  @Override
  public boolean onOptionsItemSelected(MenuItem item) {
    super.onOptionsItemSelected(item);

<<<<<<< HEAD
    switch (item.getItemId()) {
      case android.R.id.home:
        onBackPressed();
        return true;
      case R.id.menu_edit_log:
        viewModel.onEditButtonPressed();
        break;
      case R.id.menu_done_editing_log:
        viewModel.onDoneEditingButtonPressed();
        break;
=======
    if (item.getItemId() == android.R.id.home) {
      finish();
      return true;
    } else if (item.getItemId() == R.id.menu_edit_log) {
      viewModel.onEditButtonPressed();
    } else if (item.getItemId() == R.id.menu_done_editing_log) {
      viewModel.onDoneEditingButtonPressed();
>>>>>>> e374f3af
    }

    return false;
  }

  @Override
  public void onBackPressed() {
    if (!viewModel.onBackPressed()) {
      super.onBackPressed();
      final Intent nextIntent = getIntent().getParcelableExtra("next_intent");
      if (nextIntent != null) {
        startActivity(nextIntent);
      }
      finish();
    }
  }

  @Override
  public void onLogDeleted(@NonNull LogLine logLine) {
    viewModel.onLogDeleted(logLine);
  }

  private void initView() {
    this.lineList             = findViewById(R.id.debug_log_lines);
    this.warningBanner        = findViewById(R.id.debug_log_warning_banner);
    this.editBanner           = findViewById(R.id.debug_log_edit_banner);
    this.submitButton         = findViewById(R.id.debug_log_submit_button);
    this.scrollToBottomButton = findViewById(R.id.debug_log_scroll_to_bottom);
    this.scrollToTopButton    = findViewById(R.id.debug_log_scroll_to_top);

    this.adapter = new SubmitDebugLogAdapter(this, viewModel.getPagingController());

    this.lineList.setLayoutManager(new LinearLayoutManager(this));
    this.lineList.setAdapter(adapter);
    this.lineList.setItemAnimator(null);

    submitButton.setOnClickListener(v -> onSubmitClicked());

    scrollToBottomButton.setOnClickListener(v -> lineList.scrollToPosition(adapter.getItemCount() - 1));
    scrollToTopButton.setOnClickListener(v -> lineList.scrollToPosition(0));

    lineList.addOnScrollListener(new RecyclerView.OnScrollListener() {
      @Override
      public void onScrolled(@NonNull RecyclerView recyclerView, int dx, int dy) {
        if (((LinearLayoutManager) recyclerView.getLayoutManager()).findLastVisibleItemPosition() < adapter.getItemCount() - 10) {
          scrollToBottomButton.setVisibility(View.VISIBLE);
        } else {
          scrollToBottomButton.setVisibility(View.GONE);
        }

        if (((LinearLayoutManager) recyclerView.getLayoutManager()).findFirstVisibleItemPosition() > 10) {
          scrollToTopButton.setVisibility(View.VISIBLE);
        } else {
          scrollToTopButton.setVisibility(View.GONE);
        }
      }
    });

    this.loadingDialog = SimpleProgressDialog.show(this);
  }

  private void initViewModel() {
    viewModel.getLines().observe(this, this::presentLines);
    viewModel.getMode().observe(this, this::presentMode);
  }

  private void presentLines(@NonNull List<LogLine> lines) {
    if (loadingDialog != null && lines.size() > 0) {
      loadingDialog.dismiss();
      loadingDialog = null;

      warningBanner.setVisibility(View.VISIBLE);
      submitButton.setVisibility(View.VISIBLE);
    }

    adapter.submitList(lines);
  }

  private void presentMode(@NonNull SubmitDebugLogViewModel.Mode mode) {
    switch (mode) {
      case NORMAL:
        editBanner.setVisibility(View.GONE);
        adapter.setEditing(false);
        // TODO [greyson][log] Not yet implemented
//        editMenuItem.setVisible(true);
//        doneMenuItem.setVisible(false);
//        searchMenuItem.setVisible(true);
        break;
      case SUBMITTING:
        editBanner.setVisibility(View.GONE);
        adapter.setEditing(false);
        editMenuItem.setVisible(false);
        doneMenuItem.setVisible(false);
        searchMenuItem.setVisible(false);
        break;
      case EDIT:
        editBanner.setVisibility(View.VISIBLE);
        adapter.setEditing(true);
        editMenuItem.setVisible(false);
        doneMenuItem.setVisible(true);
        searchMenuItem.setVisible(true);
        break;
    }
  }

  private void presentResultDialog(@NonNull String url) {
    AlertDialog.Builder builder = new AlertDialog.Builder(this)
                                                 .setTitle(R.string.SubmitDebugLogActivity_success)
                                                 .setCancelable(false)
                                                 .setNeutralButton(android.R.string.ok, (d, w) -> finish())
                                                 .setPositiveButton(R.string.SubmitDebugLogActivity_share, (d, w) -> {
                                                   ShareCompat.IntentBuilder.from(this)
                                                                            .setText(url)
                                                                            .setType("text/plain")
                                                                            .setEmailTo(new String[] { "support@molly.im" })
                                                                            .startChooser();
                                                 });

    String            dialogText          = getResources().getString(R.string.SubmitDebugLogActivity_copy_this_url_and_add_it_to_your_issue, url);
    SpannableString   spannableDialogText = new SpannableString(dialogText);
    TextView          dialogView          = new TextView(builder.getContext());
    LongClickCopySpan longClickUrl        = new LongClickCopySpan(url);


    LinkifyCompat.addLinks(spannableDialogText, Linkify.WEB_URLS);

    URLSpan[] spans = spannableDialogText.getSpans(0, spannableDialogText.length(), URLSpan.class);
    for (URLSpan span : spans) {
      int start = spannableDialogText.getSpanStart(span);
      int end   = spannableDialogText.getSpanEnd(span);

      spannableDialogText.setSpan(longClickUrl, start, end, Spanned.SPAN_EXCLUSIVE_EXCLUSIVE);
    }

    dialogView.setText(spannableDialogText);
    dialogView.setMovementMethod(LongClickMovementMethod.getInstance(this));

    ViewUtil.setPadding(dialogView, (int) ThemeUtil.getThemedDimen(this, R.attr.dialogPreferredPadding));

    builder.setView(dialogView);
    builder.show();
  }

  private void onSubmitClicked() {
    submitButton.setClickable(false);
    submitButton.setIndeterminateProgressMode(true);
    submitButton.setProgress(50);

    viewModel.onSubmitClicked().observe(this, result -> {
      if (result.isPresent()) {
        presentResultDialog(result.get());
      } else {
        Toast.makeText(this, R.string.SubmitDebugLogActivity_failed_to_submit_logs, Toast.LENGTH_LONG).show();
      }

      submitButton.setClickable(true);
      submitButton.setIndeterminateProgressMode(false);
      submitButton.setProgress(0);
    });
  }
}<|MERGE_RESOLUTION|>--- conflicted
+++ resolved
@@ -28,6 +28,7 @@
 import org.thoughtcrime.securesms.util.DynamicTheme;
 import org.thoughtcrime.securesms.util.LongClickCopySpan;
 import org.thoughtcrime.securesms.util.LongClickMovementMethod;
+import org.thoughtcrime.securesms.util.SupportEmailUtil;
 import org.thoughtcrime.securesms.util.ThemeUtil;
 import org.thoughtcrime.securesms.util.ViewUtil;
 import org.thoughtcrime.securesms.util.views.SimpleProgressDialog;
@@ -118,26 +119,13 @@
   public boolean onOptionsItemSelected(MenuItem item) {
     super.onOptionsItemSelected(item);
 
-<<<<<<< HEAD
-    switch (item.getItemId()) {
-      case android.R.id.home:
-        onBackPressed();
-        return true;
-      case R.id.menu_edit_log:
-        viewModel.onEditButtonPressed();
-        break;
-      case R.id.menu_done_editing_log:
-        viewModel.onDoneEditingButtonPressed();
-        break;
-=======
     if (item.getItemId() == android.R.id.home) {
-      finish();
+      onBackPressed();
       return true;
     } else if (item.getItemId() == R.id.menu_edit_log) {
       viewModel.onEditButtonPressed();
     } else if (item.getItemId() == R.id.menu_done_editing_log) {
       viewModel.onDoneEditingButtonPressed();
->>>>>>> e374f3af
     }
 
     return false;
@@ -252,7 +240,7 @@
                                                    ShareCompat.IntentBuilder.from(this)
                                                                             .setText(url)
                                                                             .setType("text/plain")
-                                                                            .setEmailTo(new String[] { "support@molly.im" })
+                                                                            .addEmailTo(SupportEmailUtil.getSupportEmailAddress(this))
                                                                             .startChooser();
                                                  });
 
