--- conflicted
+++ resolved
@@ -237,22 +237,15 @@
 
   @WorkerThread
   private @NonNull String uploadContent(@NonNull String contentType, @NonNull RequestBody requestBody) throws IOException {
-<<<<<<< HEAD
-    try {
-      OkHttpClient client   = new OkHttpClient.Builder()
-                                              .socketFactory(Network.getSocketFactory())
-                                              .proxySelector(Network.getProxySelectorForSocks())
-                                              .dns(Network.getDns())
-                                              .addInterceptor(new StandardUserAgentInterceptor())
-                                              .build();
-      Response     response = client.newCall(new Request.Builder().url(API_ENDPOINT).get().build()).execute();
-      ResponseBody body     = response.body();
-=======
-    OkHttpClient client = new OkHttpClient.Builder().addInterceptor(new StandardUserAgentInterceptor()).dns(SignalServiceNetworkAccess.DNS).build();
+    OkHttpClient client = new OkHttpClient.Builder()
+                                          .socketFactory(Network.getSocketFactory())
+                                          .proxySelector(Network.getProxySelectorForSocks())
+                                          .dns(Network.getDns())
+                                          .addInterceptor(new StandardUserAgentInterceptor())
+                                          .build();
 
     try (Response response = client.newCall(new Request.Builder().url(API_ENDPOINT).get().build()).execute()) {
       ResponseBody body = response.body();
->>>>>>> fc3db538
 
       if (!response.isSuccessful() || body == null) {
         throw new IOException("Unsuccessful response: " + response);
