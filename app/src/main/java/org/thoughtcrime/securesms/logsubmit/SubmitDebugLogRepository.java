package org.thoughtcrime.securesms.logsubmit;

import android.app.Application;
import android.content.Context;
import android.net.Uri;
import android.os.Build;
import android.os.ParcelFileDescriptor;
import android.os.SystemClock;

import androidx.annotation.NonNull;
import androidx.annotation.Nullable;
import androidx.annotation.WorkerThread;

import com.annimon.stream.Stream;

import org.json.JSONException;
import org.json.JSONObject;
import org.signal.core.util.StreamUtil;
import org.signal.core.util.concurrent.SignalExecutors;
import org.signal.core.util.logging.Log;
import org.signal.core.util.logging.Scrubber;
import org.signal.core.util.tracing.Tracer;
import org.thoughtcrime.securesms.database.LogDatabase;
import org.thoughtcrime.securesms.dependencies.ApplicationDependencies;
import org.thoughtcrime.securesms.net.Network;
import org.thoughtcrime.securesms.net.StandardUserAgentInterceptor;
import org.thoughtcrime.securesms.providers.BlobProvider;
import org.thoughtcrime.securesms.util.ByteUnit;
import org.thoughtcrime.securesms.util.Stopwatch;
import org.thoughtcrime.securesms.util.Util;
import org.whispersystems.libsignal.util.guava.Optional;

import java.io.IOException;
import java.io.OutputStream;
import java.util.ArrayList;
import java.util.Collections;
import java.util.Iterator;
import java.util.List;
import java.util.concurrent.ExecutorService;
import java.util.concurrent.TimeUnit;
import java.util.regex.Pattern;
import java.util.zip.GZIPOutputStream;

import okhttp3.MediaType;
import okhttp3.MultipartBody;
import okhttp3.OkHttpClient;
import okhttp3.Request;
import okhttp3.RequestBody;
import okhttp3.Response;
import okhttp3.ResponseBody;
import okio.BufferedSink;
import okio.Okio;
import okio.Source;

/**
 * Handles retrieving, scrubbing, and uploading of all debug logs.
 *
 * Adding a new log section:
 * - Create a new {@link LogSection}.
 * - Add it to {@link #SECTIONS}. The order of the list is the order the sections are displayed.
 */
public class SubmitDebugLogRepository {

  private static final String TAG = Log.tag(SubmitDebugLogRepository.class);

  private static final char   TITLE_DECORATION = '=';
  private static final int    MIN_DECORATIONS  = 5;
  private static final int    SECTION_SPACING  = 3;
  private static final String API_ENDPOINT     = "https://debuglogs.org";

  /** Ordered list of log sections. */
  private static final List<LogSection> SECTIONS = new ArrayList<LogSection>() {{
    add(new LogSectionSystemInfo());
    add(new LogSectionJobs());
    add(new LogSectionConstraints());
    add(new LogSectionCapabilities());
    add(new LogSectionLocalMetrics());
    add(new LogSectionFeatureFlags());
    add(new LogSectionPin());
    if (Build.VERSION.SDK_INT >= 28) {
      add(new LogSectionPower());
    }
    add(new LogSectionNotifications());
    add(new LogSectionKeyPreferences());
    add(new LogSectionPermissions());
    add(new LogSectionTrace());
    add(new LogSectionThreads());
    add(new LogSectionBlockedThreads());
    add(new LogSectionLogcat());
    add(new LogSectionLoggerHeader());
  }};

  private final Application     context;
  private final ExecutorService executor;

  public SubmitDebugLogRepository() {
    this.context  = ApplicationDependencies.getApplication();
    this.executor = SignalExecutors.SERIAL;
  }

  public void getPrefixLogLines(@NonNull Callback<List<LogLine>> callback) {
    executor.execute(() -> callback.onResult(getPrefixLogLinesInternal()));
  }

  public void buildAndSubmitLog(@NonNull Callback<Optional<String>> callback) {
    SignalExecutors.UNBOUNDED.execute(() -> {
      LogDatabase.getInstance(context).trimToSize();
      callback.onResult(submitLogInternal(System.currentTimeMillis(), getPrefixLogLinesInternal(), Tracer.getInstance().serialize()));
    });
  }

  /**
   * Submits a log with the provided prefix lines.
   *
   * @param untilTime Only submit logs from {@link LogDatabase} if they were created before this time. This is our way of making sure that the logs we submit
   *                  only include the logs that we've already shown the user. It's possible some old logs may have been trimmed off in the meantime, but no
   *                  new ones could pop up.
   */
  public void submitLogWithPrefixLines(long untilTime, @NonNull List<LogLine> prefixLines, @Nullable byte[] trace, Callback<Optional<String>> callback) {
    SignalExecutors.UNBOUNDED.execute(() -> callback.onResult(submitLogInternal(untilTime, prefixLines, trace)));
  }

  @WorkerThread
  private @NonNull Optional<String> submitLogInternal(long untilTime, @NonNull List<LogLine> prefixLines, @Nullable byte[] trace) {
    String traceUrl = null;
    if (trace != null && trace.length > 0) {
      try {
        traceUrl = uploadContent("application/octet-stream", RequestBody.create(MediaType.get("application/octet-stream"), trace));
      } catch (IOException e) {
        Log.w(TAG, "Error during trace upload.", e);
        return Optional.absent();
      }
    }

    StringBuilder bodyBuilder = new StringBuilder();
    for (LogLine line : prefixLines) {
      switch (line.getPlaceholderType()) {
        case NONE:
          bodyBuilder.append(line.getText()).append('\n');
          break;
        case TRACE:
          bodyBuilder.append(traceUrl).append('\n');
          break;
      }
    }

    try {
      Stopwatch stopwatch = new Stopwatch("log-upload");

      try (LogDatabase.Reader reader = LogDatabase.getInstance(context).getAllBeforeTime(untilTime)) {
        while (reader.hasNext()) {
          bodyBuilder.append(reader.next()).append('\n');
        }
<<<<<<< HEAD
      } catch (IllegalStateException ignored) {}
=======
      } catch (IllegalStateException e) {
        Log.e(TAG, "Failed to read row!", e);
        return Optional.absent();
      }

      StreamUtil.close(gzipOutput);
>>>>>>> 6e00920c

      stopwatch.split("body");

      String logUrl = uploadContent("text/plain", RequestBody.create(MediaType.get("text/plain"), bodyBuilder.toString().getBytes()));

      stopwatch.split("upload");
      stopwatch.stop(TAG);

      return Optional.of(logUrl);
    } catch (IOException e) {
      Log.w(TAG, "Error during log upload.", e);
      return Optional.absent();
    }
  }

  @WorkerThread
  private @NonNull String uploadContent(@NonNull String contentType, @NonNull RequestBody requestBody) throws IOException {
    try {
      OkHttpClient client   = new OkHttpClient.Builder()
                                              .socketFactory(Network.getSocketFactory())
                                              .addInterceptor(new StandardUserAgentInterceptor())
                                              .dns(Network.getDns())
                                              .build();
      Response     response = client.newCall(new Request.Builder().url(API_ENDPOINT).get().build()).execute();
      ResponseBody body     = response.body();

      if (!response.isSuccessful() || body == null) {
        throw new IOException("Unsuccessful response: " + response);
      }

      JSONObject            json   = new JSONObject(body.string());
      String                url    = json.getString("url");
      JSONObject            fields = json.getJSONObject("fields");
      String                item   = fields.getString("key");
      MultipartBody.Builder post   = new MultipartBody.Builder();
      Iterator<String>      keys   = fields.keys();

      post.addFormDataPart("Content-Type", contentType);

      while (keys.hasNext()) {
        String key = keys.next();
        post.addFormDataPart(key, fields.getString(key));
      }

      post.addFormDataPart("file", "file", requestBody);

      Response postResponse = client.newCall(new Request.Builder().url(url).post(post.build()).build()).execute();

      if (!postResponse.isSuccessful()) {
        throw new IOException("Bad response: " + postResponse);
      }

      return API_ENDPOINT + "/" + item;
    } catch (JSONException e) {
      Log.w(TAG, "Error during upload.", e);
      throw new IOException(e);
    }
  }

  @WorkerThread
  private @NonNull List<LogLine> getPrefixLogLinesInternal() {
    long startTime = System.currentTimeMillis();

    int maxTitleLength = Stream.of(SECTIONS).reduce(0, (max, section) -> Math.max(max, section.getTitle().length()));

    List<LogLine> allLines = new ArrayList<>();

    for (LogSection section : SECTIONS) {
      List<LogLine> lines = getLinesForSection(context, section, maxTitleLength);

      if (SECTIONS.indexOf(section) != SECTIONS.size() - 1) {
        for (int i = 0; i < SECTION_SPACING; i++) {
          lines.add(SimpleLogLine.EMPTY);
        }
      }

      allLines.addAll(lines);
    }

    List<LogLine> withIds = new ArrayList<>(allLines.size());

    for (int i = 0; i < allLines.size(); i++) {
      withIds.add(new CompleteLogLine(i, allLines.get(i)));
    }

    Log.d(TAG, "Total time: " + (System.currentTimeMillis() - startTime) + " ms");

    return withIds;
  }

  @WorkerThread
  private static @NonNull List<LogLine> getLinesForSection(@NonNull Context context, @NonNull LogSection section, int maxTitleLength) {
    long startTime = System.currentTimeMillis();

    List<LogLine> out = new ArrayList<>();
    out.add(new SimpleLogLine(formatTitle(section.getTitle(), maxTitleLength), LogLine.Style.NONE, LogLine.Placeholder.NONE));

    if (section.hasContent()) {
      CharSequence content;

      try {
        content = Scrubber.scrub(section.getContent(context));
      } catch (IllegalStateException e) {
        content = "Not initialized yet";
      }

      List<LogLine> lines = Stream.of(Pattern.compile("\\n").split(content))
                                  .map(s -> new SimpleLogLine(s, LogStyleParser.parseStyle(s), LogStyleParser.parsePlaceholderType(s)))
                                  .map(line -> (LogLine) line)
                                  .toList();

      out.addAll(lines);
    }

    Log.d(TAG, "[" + section.getTitle() + "] Took " + (System.currentTimeMillis() - startTime) + " ms");

    return out;
  }

  private static @NonNull String formatTitle(@NonNull String title, int maxTitleLength) {
    int neededPadding = maxTitleLength - title.length();
    int leftPadding   = neededPadding  / 2;
    int rightPadding  = neededPadding  - leftPadding;

    StringBuilder out = new StringBuilder();

    for (int i = 0; i < leftPadding + MIN_DECORATIONS; i++) {
      out.append(TITLE_DECORATION);
    }

    out.append(' ').append(title).append(' ');

    for (int i = 0; i < rightPadding + MIN_DECORATIONS; i++) {
      out.append(TITLE_DECORATION);
    }

    return out.toString();
  }

  public interface Callback<E> {
    void onResult(E result);
  }
}<|MERGE_RESOLUTION|>--- conflicted
+++ resolved
@@ -151,16 +151,10 @@
         while (reader.hasNext()) {
           bodyBuilder.append(reader.next()).append('\n');
         }
-<<<<<<< HEAD
-      } catch (IllegalStateException ignored) {}
-=======
       } catch (IllegalStateException e) {
         Log.e(TAG, "Failed to read row!", e);
         return Optional.absent();
       }
-
-      StreamUtil.close(gzipOutput);
->>>>>>> 6e00920c
 
       stopwatch.split("body");
 
