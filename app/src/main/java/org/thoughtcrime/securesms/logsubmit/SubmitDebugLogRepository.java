package org.thoughtcrime.securesms.logsubmit;

import android.app.Application;
import android.content.Context;
import android.net.Uri;
import android.os.Build;
import android.os.ParcelFileDescriptor;
import android.os.SystemClock;

import androidx.annotation.NonNull;
import androidx.annotation.Nullable;
import androidx.annotation.WorkerThread;

import com.annimon.stream.Stream;

import org.json.JSONException;
import org.json.JSONObject;
import org.signal.core.util.StreamUtil;
import org.signal.core.util.concurrent.SignalExecutors;
import org.signal.core.util.logging.Log;
<<<<<<< HEAD
import org.signal.core.util.logging.Scrubber;
=======
import org.signal.core.util.tracing.Tracer;
import org.thoughtcrime.securesms.database.LogDatabase;
>>>>>>> e374f3af
import org.thoughtcrime.securesms.dependencies.ApplicationDependencies;
import org.thoughtcrime.securesms.net.Network;
import org.thoughtcrime.securesms.net.StandardUserAgentInterceptor;
<<<<<<< HEAD
=======
import org.thoughtcrime.securesms.providers.BlobProvider;
import org.thoughtcrime.securesms.push.SignalServiceNetworkAccess;
import org.thoughtcrime.securesms.util.ByteUnit;
import org.thoughtcrime.securesms.util.Stopwatch;
import org.thoughtcrime.securesms.util.Util;
>>>>>>> e374f3af
import org.whispersystems.libsignal.util.guava.Optional;

import java.io.IOException;
import java.io.OutputStream;
import java.util.ArrayList;
import java.util.Collections;
import java.util.Iterator;
import java.util.List;
import java.util.concurrent.ExecutorService;
import java.util.concurrent.TimeUnit;
import java.util.regex.Pattern;
import java.util.zip.GZIPOutputStream;

import okhttp3.MediaType;
import okhttp3.MultipartBody;
import okhttp3.OkHttpClient;
import okhttp3.Request;
import okhttp3.RequestBody;
import okhttp3.Response;
import okhttp3.ResponseBody;
import okio.BufferedSink;
import okio.Okio;
import okio.Source;

/**
 * Handles retrieving, scrubbing, and uploading of all debug logs.
 *
 * Adding a new log section:
 * - Create a new {@link LogSection}.
 * - Add it to {@link #SECTIONS}. The order of the list is the order the sections are displayed.
 */
public class SubmitDebugLogRepository {

  private static final String TAG = Log.tag(SubmitDebugLogRepository.class);

  private static final char   TITLE_DECORATION = '=';
  private static final int    MIN_DECORATIONS  = 5;
  private static final int    SECTION_SPACING  = 3;
  private static final String API_ENDPOINT     = "https://debuglogs.org";

  /** Ordered list of log sections. */
  private static final List<LogSection> SECTIONS = new ArrayList<LogSection>() {{
    add(new LogSectionSystemInfo());
    add(new LogSectionJobs());
    add(new LogSectionConstraints());
    if (Build.VERSION.SDK_INT >= 28) {
      add(new LogSectionPower());
    }
    add(new LogSectionPin());
    add(new LogSectionCapabilities());
    add(new LogSectionFeatureFlags());
    add(new LogSectionNotifications());
    add(new LogSectionKeyPreferences());
    add(new LogSectionPermissions());
    add(new LogSectionTrace());
    add(new LogSectionThreads());
    add(new LogSectionBlockedThreads());
    add(new LogSectionLogcat());
    add(new LogSectionLoggerHeader());
  }};

  private final Application     context;
  private final ExecutorService executor;

  public SubmitDebugLogRepository() {
    this.context  = ApplicationDependencies.getApplication();
    this.executor = SignalExecutors.SERIAL;
  }

  public void getPrefixLogLines(@NonNull Callback<List<LogLine>> callback) {
    executor.execute(() -> callback.onResult(getPrefixLogLinesInternal()));
  }

  public void buildAndSubmitLog(@NonNull Callback<Optional<String>> callback) {
    SignalExecutors.UNBOUNDED.execute(() -> callback.onResult(submitLogInternal(System.currentTimeMillis(), getPrefixLogLinesInternal(), Tracer.getInstance().serialize())));
  }

  /**
   * Submits a log with the provided prefix lines.
   *
   * @param untilTime Only submit logs from {@link LogDatabase} if they were created before this time. This is our way of making sure that the logs we submit
   *                  only include the logs that we've already shown the user. It's possible some old logs may have been trimmed off in the meantime, but no
   *                  new ones could pop up.
   */
  public void submitLogWithPrefixLines(long untilTime, @NonNull List<LogLine> prefixLines, @Nullable byte[] trace, Callback<Optional<String>> callback) {
    SignalExecutors.UNBOUNDED.execute(() -> callback.onResult(submitLogInternal(untilTime, prefixLines, trace)));
  }

  @WorkerThread
  private @NonNull Optional<String> submitLogInternal(long untilTime, @NonNull List<LogLine> prefixLines, @Nullable byte[] trace) {
    String traceUrl = null;
    if (trace != null && trace.length > 0) {
      try {
        traceUrl = uploadContent("application/octet-stream", RequestBody.create(MediaType.get("application/octet-stream"), trace));
      } catch (IOException e) {
        Log.w(TAG, "Error during trace upload.", e);
        return Optional.absent();
      }
    }

    StringBuilder prefixStringBuilder = new StringBuilder();
    for (LogLine line : prefixLines) {
      switch (line.getPlaceholderType()) {
        case NONE:
          prefixStringBuilder.append(line.getText()).append('\n');
          break;
        case TRACE:
          prefixStringBuilder.append(traceUrl).append('\n');
          break;
      }
    }

    try {
      Stopwatch stopwatch = new Stopwatch("log-upload");

      ParcelFileDescriptor[] fds     = ParcelFileDescriptor.createPipe();
      Uri                    gzipUri = BlobProvider.getInstance()
                                                   .forData(new ParcelFileDescriptor.AutoCloseInputStream(fds[0]), 0)
                                                   .withMimeType("application/gzip")
                                                   .createForSingleSessionOnDiskAsync(context, null, null);

      OutputStream gzipOutput = new GZIPOutputStream(new ParcelFileDescriptor.AutoCloseOutputStream(fds[1]));

      gzipOutput.write(prefixStringBuilder.toString().getBytes());

      stopwatch.split("front-matter");

      try (LogDatabase.Reader reader = LogDatabase.getInstance(context).getAllBeforeTime(untilTime)) {
        while (reader.hasNext()) {
          gzipOutput.write(reader.next().getBytes());
          gzipOutput.write("\n".getBytes());
        }
      }

      StreamUtil.close(gzipOutput);

      stopwatch.split("body");

      String logUrl = uploadContent("application/gzip", new RequestBody() {
        @Override
        public @NonNull MediaType contentType() {
          return MediaType.get("application/gzip");
        }

        @Override public long contentLength() {
          return BlobProvider.getInstance().calculateFileSize(context, gzipUri);
        }

        @Override
        public void writeTo(@NonNull BufferedSink sink) throws IOException {
          Source source = Okio.source(BlobProvider.getInstance().getStream(context, gzipUri));
          sink.writeAll(source);
        }
      });

      stopwatch.split("upload");
      stopwatch.stop(TAG);

      BlobProvider.getInstance().delete(context, gzipUri);

      return Optional.of(logUrl);
    } catch (IOException e) {
      Log.w(TAG, "Error during log upload.", e);
      return Optional.absent();
    }
  }

  @WorkerThread
  private @NonNull String uploadContent(@NonNull String contentType, @NonNull RequestBody requestBody) throws IOException {
    try {
      OkHttpClient client   = new OkHttpClient.Builder()
                                              .socketFactory(Network.getSocketFactory())
                                              .addInterceptor(new StandardUserAgentInterceptor())
                                              .dns(Network.getDns())
                                              .build();
      Response     response = client.newCall(new Request.Builder().url(API_ENDPOINT).get().build()).execute();
      ResponseBody body     = response.body();

      if (!response.isSuccessful() || body == null) {
        throw new IOException("Unsuccessful response: " + response);
      }

      JSONObject            json   = new JSONObject(body.string());
      String                url    = json.getString("url");
      JSONObject            fields = json.getJSONObject("fields");
      String                item   = fields.getString("key");
      MultipartBody.Builder post   = new MultipartBody.Builder();
      Iterator<String>      keys   = fields.keys();

      post.addFormDataPart("Content-Type", contentType);

      while (keys.hasNext()) {
        String key = keys.next();
        post.addFormDataPart(key, fields.getString(key));
      }

      post.addFormDataPart("file", "file", requestBody);

      Response postResponse = client.newCall(new Request.Builder().url(url).post(post.build()).build()).execute();

      if (!postResponse.isSuccessful()) {
        throw new IOException("Bad response: " + postResponse);
      }

      return API_ENDPOINT + "/" + item;
    } catch (JSONException e) {
      Log.w(TAG, "Error during upload.", e);
      throw new IOException(e);
    }
  }

  @WorkerThread
  private @NonNull List<LogLine> getPrefixLogLinesInternal() {
    long startTime = System.currentTimeMillis();

    int maxTitleLength = Stream.of(SECTIONS).reduce(0, (max, section) -> Math.max(max, section.getTitle().length()));

    List<LogLine> allLines = new ArrayList<>();

    for (LogSection section : SECTIONS) {
      List<LogLine> lines = getLinesForSection(context, section, maxTitleLength);

      if (SECTIONS.indexOf(section) != SECTIONS.size() - 1) {
        for (int i = 0; i < SECTION_SPACING; i++) {
          lines.add(SimpleLogLine.EMPTY);
        }
      }

      allLines.addAll(lines);
    }

    List<LogLine> withIds = new ArrayList<>(allLines.size());

    for (int i = 0; i < allLines.size(); i++) {
      withIds.add(new CompleteLogLine(i, allLines.get(i)));
    }

    Log.d(TAG, "Total time: " + (System.currentTimeMillis() - startTime) + " ms");

    return withIds;
  }

  @WorkerThread
  private static @NonNull List<LogLine> getLinesForSection(@NonNull Context context, @NonNull LogSection section, int maxTitleLength) {
    long startTime = System.currentTimeMillis();

    List<LogLine> out = new ArrayList<>();
    out.add(new SimpleLogLine(formatTitle(section.getTitle(), maxTitleLength), LogLine.Style.NONE, LogLine.Placeholder.NONE));

<<<<<<< HEAD
    CharSequence content;
    try {
      content = Scrubber.scrub(section.getContent(context));
    } catch (IllegalStateException e) {
      content = "Not initialized yet";
    }
=======
    if (section.hasContent()) {
      CharSequence content = Scrubber.scrub(section.getContent(context));
>>>>>>> e374f3af

      List<LogLine> lines = Stream.of(Pattern.compile("\\n").split(content))
                                  .map(s -> new SimpleLogLine(s, LogStyleParser.parseStyle(s), LogStyleParser.parsePlaceholderType(s)))
                                  .map(line -> (LogLine) line)
                                  .toList();

      out.addAll(lines);
    }

    Log.d(TAG, "[" + section.getTitle() + "] Took " + (System.currentTimeMillis() - startTime) + " ms");

    return out;
  }

  private static @NonNull String formatTitle(@NonNull String title, int maxTitleLength) {
    int neededPadding = maxTitleLength - title.length();
    int leftPadding   = neededPadding  / 2;
    int rightPadding  = neededPadding  - leftPadding;

    StringBuilder out = new StringBuilder();

    for (int i = 0; i < leftPadding + MIN_DECORATIONS; i++) {
      out.append(TITLE_DECORATION);
    }

    out.append(' ').append(title).append(' ');

    for (int i = 0; i < rightPadding + MIN_DECORATIONS; i++) {
      out.append(TITLE_DECORATION);
    }

    return out.toString();
  }

  public interface Callback<E> {
    void onResult(E result);
  }
}<|MERGE_RESOLUTION|>--- conflicted
+++ resolved
@@ -18,23 +18,16 @@
 import org.signal.core.util.StreamUtil;
 import org.signal.core.util.concurrent.SignalExecutors;
 import org.signal.core.util.logging.Log;
-<<<<<<< HEAD
 import org.signal.core.util.logging.Scrubber;
-=======
 import org.signal.core.util.tracing.Tracer;
 import org.thoughtcrime.securesms.database.LogDatabase;
->>>>>>> e374f3af
 import org.thoughtcrime.securesms.dependencies.ApplicationDependencies;
 import org.thoughtcrime.securesms.net.Network;
 import org.thoughtcrime.securesms.net.StandardUserAgentInterceptor;
-<<<<<<< HEAD
-=======
 import org.thoughtcrime.securesms.providers.BlobProvider;
-import org.thoughtcrime.securesms.push.SignalServiceNetworkAccess;
 import org.thoughtcrime.securesms.util.ByteUnit;
 import org.thoughtcrime.securesms.util.Stopwatch;
 import org.thoughtcrime.securesms.util.Util;
->>>>>>> e374f3af
 import org.whispersystems.libsignal.util.guava.Optional;
 
 import java.io.IOException;
@@ -167,7 +160,7 @@
           gzipOutput.write(reader.next().getBytes());
           gzipOutput.write("\n".getBytes());
         }
-      }
+      } catch (IllegalStateException ignored) {}
 
       StreamUtil.close(gzipOutput);
 
@@ -284,17 +277,14 @@
     List<LogLine> out = new ArrayList<>();
     out.add(new SimpleLogLine(formatTitle(section.getTitle(), maxTitleLength), LogLine.Style.NONE, LogLine.Placeholder.NONE));
 
-<<<<<<< HEAD
-    CharSequence content;
-    try {
-      content = Scrubber.scrub(section.getContent(context));
-    } catch (IllegalStateException e) {
-      content = "Not initialized yet";
-    }
-=======
     if (section.hasContent()) {
-      CharSequence content = Scrubber.scrub(section.getContent(context));
->>>>>>> e374f3af
+      CharSequence content;
+
+      try {
+        content = Scrubber.scrub(section.getContent(context));
+      } catch (IllegalStateException e) {
+        content = "Not initialized yet";
+      }
 
       List<LogLine> lines = Stream.of(Pattern.compile("\\n").split(content))
                                   .map(s -> new SimpleLogLine(s, LogStyleParser.parseStyle(s), LogStyleParser.parsePlaceholderType(s)))
