package org.thoughtcrime.securesms.logsubmit;

import android.content.Context;

import androidx.annotation.NonNull;

import org.thoughtcrime.securesms.keyvalue.KeepMessagesDuration;
import org.thoughtcrime.securesms.keyvalue.SignalStore;
import org.thoughtcrime.securesms.recipients.Recipient;
import org.thoughtcrime.securesms.util.TextSecurePreferences;

final class LogSectionKeyPreferences implements LogSection {

  @Override
  public @NonNull String getTitle() {
    return "KEY PREFERENCES";
  }

  @Override
  public @NonNull CharSequence getContent(@NonNull Context context) {
<<<<<<< HEAD
    return new StringBuilder().append("Screen Lock          : ").append(TextSecurePreferences.isBiometricScreenLockEnabled(context)).append("\n")
                              .append("Passphrase Lock      : ").append(TextSecurePreferences.isPassphraseLockEnabled(context)).append("\n")
                              .append("Lock Trigger         : ").append(TextSecurePreferences.getPassphraseLockTrigger(context)).append("\n")
                              .append("Lock Timeout         : ").append(TextSecurePreferences.getPassphraseLockTimeout(context)).append("\n")
                              .append("Default SMS          : ").append(Util.isDefaultSmsProvider(context)).append("\n")
=======
    return new StringBuilder().append("Screen Lock          : ").append(TextSecurePreferences.isScreenLockEnabled(context)).append("\n")
                              .append("Screen Lock Timeout  : ").append(TextSecurePreferences.getScreenLockTimeout(context)).append("\n")
                              .append("Password Disabled    : ").append(TextSecurePreferences.isPasswordDisabled(context)).append("\n")
>>>>>>> 9d8e9a3a
                              .append("Prefer Contact Photos: ").append(SignalStore.settings().isPreferSystemContactPhotos()).append("\n")
                              .append("Call Bandwidth Mode  : ").append(SignalStore.settings().getCallBandwidthMode()).append("\n")
                              .append("Client Deprecated    : ").append(SignalStore.misc().isClientDeprecated()).append("\n")
                              .append("Push Registered      : ").append(SignalStore.account().isRegistered()).append("\n")
                              .append("Unauthorized Received: ").append(TextSecurePreferences.isUnauthorizedRecieved(context)).append("\n")
                              .append("self.isRegistered()  : ").append(SignalStore.account().getAci() == null ? "false" : Recipient.self().isRegistered()).append("\n")
                              .append("Thread Trimming      : ").append(getThreadTrimmingString()).append("\n")
                              .append("Censorship Setting   : ").append(SignalStore.settings().getCensorshipCircumventionEnabled()).append("\n")
                              .append("Network Reachable    : ").append(SignalStore.misc().isServiceReachableWithoutCircumvention()).append(", last checked: ").append(SignalStore.misc().getLastCensorshipServiceReachabilityCheckTime()).append("\n");
  }

  private static String getThreadTrimmingString() {
    if (SignalStore.settings().isTrimByLengthEnabled()) {
      return "Enabled - Max length of " + SignalStore.settings().getThreadTrimLength();
    } else if (SignalStore.settings().getKeepMessagesDuration() != KeepMessagesDuration.FOREVER) {
      return "Enabled - Max age of " + SignalStore.settings().getKeepMessagesDuration();
    } else {
      return "Disabled";
    }
  }
}<|MERGE_RESOLUTION|>--- conflicted
+++ resolved
@@ -18,17 +18,10 @@
 
   @Override
   public @NonNull CharSequence getContent(@NonNull Context context) {
-<<<<<<< HEAD
     return new StringBuilder().append("Screen Lock          : ").append(TextSecurePreferences.isBiometricScreenLockEnabled(context)).append("\n")
                               .append("Passphrase Lock      : ").append(TextSecurePreferences.isPassphraseLockEnabled(context)).append("\n")
                               .append("Lock Trigger         : ").append(TextSecurePreferences.getPassphraseLockTrigger(context)).append("\n")
                               .append("Lock Timeout         : ").append(TextSecurePreferences.getPassphraseLockTimeout(context)).append("\n")
-                              .append("Default SMS          : ").append(Util.isDefaultSmsProvider(context)).append("\n")
-=======
-    return new StringBuilder().append("Screen Lock          : ").append(TextSecurePreferences.isScreenLockEnabled(context)).append("\n")
-                              .append("Screen Lock Timeout  : ").append(TextSecurePreferences.getScreenLockTimeout(context)).append("\n")
-                              .append("Password Disabled    : ").append(TextSecurePreferences.isPasswordDisabled(context)).append("\n")
->>>>>>> 9d8e9a3a
                               .append("Prefer Contact Photos: ").append(SignalStore.settings().isPreferSystemContactPhotos()).append("\n")
                               .append("Call Bandwidth Mode  : ").append(SignalStore.settings().getCallBandwidthMode()).append("\n")
                               .append("Client Deprecated    : ").append(SignalStore.misc().isClientDeprecated()).append("\n")
