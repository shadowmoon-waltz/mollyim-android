package org.thoughtcrime.securesms.logsubmit;

import android.content.Context;

import androidx.annotation.NonNull;

import org.thoughtcrime.securesms.keyvalue.KeepMessagesDuration;
import org.thoughtcrime.securesms.keyvalue.SignalStore;
import org.thoughtcrime.securesms.recipients.Recipient;
import org.thoughtcrime.securesms.util.TextSecurePreferences;
import org.thoughtcrime.securesms.util.Util;

final class LogSectionKeyPreferences implements LogSection {

  @Override
  public @NonNull String getTitle() {
    return "KEY PREFERENCES";
  }

  @Override
  public @NonNull CharSequence getContent(@NonNull Context context) {
<<<<<<< HEAD
    return new StringBuilder().append("Screen Lock          : ").append(TextSecurePreferences.isBiometricScreenLockEnabled(context)).append("\n")
                              .append("Passphrase Lock      : ").append(TextSecurePreferences.isPassphraseLockEnabled(context)).append("\n")
                              .append("Lock Trigger         : ").append(TextSecurePreferences.getPassphraseLockTrigger(context)).append("\n")
                              .append("Lock Timeout         : ").append(TextSecurePreferences.getPassphraseLockTimeout(context)).append("\n")
                              .append("Prefer Contact Photos: ").append(SignalStore.settings().isPreferSystemContactPhotos()).append("\n")
                              .append("Call Data Mode       : ").append(SignalStore.settings().getCallDataMode()).append("\n")
                              .append("Media Quality        : ").append(SignalStore.settings().getSentMediaQuality()).append("\n")
                              .append("Client Deprecated    : ").append(SignalStore.misc().isClientDeprecated()).append("\n")
                              .append("Push Registered      : ").append(SignalStore.account().isRegistered()).append("\n")
                              .append("Unauthorized Received: ").append(TextSecurePreferences.isUnauthorizedReceived(context)).append("\n")
                              .append("self.isRegistered()  : ").append(SignalStore.account().getAci() == null ? "false" : Recipient.self().isRegistered()).append("\n")
                              .append("Thread Trimming      : ").append(getThreadTrimmingString()).append("\n")
                              .append("Censorship Setting   : ").append(SignalStore.settings().getCensorshipCircumventionEnabled()).append("\n")
                              .append("Network Reachable    : ").append(SignalStore.misc().isServiceReachableWithoutCircumvention()).append(", last checked: ").append(SignalStore.misc().getLastCensorshipServiceReachabilityCheckTime()).append("\n")
                              .append("Wifi Download        : ").append(Util.join(TextSecurePreferences.getWifiMediaDownloadAllowed(context), ",")).append("\n")
                              .append("Roaming Download     : ").append(Util.join(TextSecurePreferences.getRoamingMediaDownloadAllowed(context), ",")).append("\n")
                              .append("Mobile Download      : ").append(Util.join(TextSecurePreferences.getMobileMediaDownloadAllowed(context), ",")).append("\n");
=======
    return new StringBuilder().append("Screen Lock              : ").append(TextSecurePreferences.isScreenLockEnabled(context)).append("\n")
                              .append("Screen Lock Timeout      : ").append(TextSecurePreferences.getScreenLockTimeout(context)).append("\n")
                              .append("Password Disabled        : ").append(TextSecurePreferences.isPasswordDisabled(context)).append("\n")
                              .append("Prefer Contact Photos    : ").append(SignalStore.settings().isPreferSystemContactPhotos()).append("\n")
                              .append("Call Data Mode           : ").append(SignalStore.settings().getCallDataMode()).append("\n")
                              .append("Media Quality            : ").append(SignalStore.settings().getSentMediaQuality()).append("\n")
                              .append("Client Deprecated        : ").append(SignalStore.misc().isClientDeprecated()).append("\n")
                              .append("Push Registered          : ").append(SignalStore.account().isRegistered()).append("\n")
                              .append("Unauthorized Received    : ").append(TextSecurePreferences.isUnauthorizedReceived(context)).append("\n")
                              .append("self.isRegistered()      : ").append(SignalStore.account().getAci() == null ? "false"     : Recipient.self().isRegistered()).append("\n")
                              .append("Thread Trimming          : ").append(getThreadTrimmingString()).append("\n")
                              .append("Censorship Setting       : ").append(SignalStore.settings().getCensorshipCircumventionEnabled()).append("\n")
                              .append("Network Reachable        : ").append(SignalStore.misc().isServiceReachableWithoutCircumvention()).append(", last checked: ").append(SignalStore.misc().getLastCensorshipServiceReachabilityCheckTime()).append("\n")
                              .append("Wifi Download            : ").append(Util.join(TextSecurePreferences.getWifiMediaDownloadAllowed(context), ",")).append("\n")
                              .append("Roaming Download         : ").append(Util.join(TextSecurePreferences.getRoamingMediaDownloadAllowed(context), ",")).append("\n")
                              .append("Mobile Download          : ").append(Util.join(TextSecurePreferences.getMobileMediaDownloadAllowed(context), ",")).append("\n")
                              .append("Phone Number Sharing     : ").append(SignalStore.phoneNumberPrivacy().isPhoneNumberSharingEnabled()).append(" (").append(SignalStore.phoneNumberPrivacy().getPhoneNumberSharingMode()).append(")\n")
                              .append("Phone Number Discoverable: ").append(SignalStore.phoneNumberPrivacy().isDiscoverableByPhoneNumber()).append(" (").append(SignalStore.phoneNumberPrivacy().getPhoneNumberDiscoverabilityMode()).append(")\n");
>>>>>>> 7abff559
  }

  private static String getThreadTrimmingString() {
    if (SignalStore.settings().isTrimByLengthEnabled()) {
      return "Enabled - Max length of " + SignalStore.settings().getThreadTrimLength();
    } else if (SignalStore.settings().getKeepMessagesDuration() != KeepMessagesDuration.FOREVER) {
      return "Enabled - Max age of " + SignalStore.settings().getKeepMessagesDuration();
    } else {
      return "Disabled";
    }
  }
}<|MERGE_RESOLUTION|>--- conflicted
+++ resolved
@@ -19,28 +19,10 @@
 
   @Override
   public @NonNull CharSequence getContent(@NonNull Context context) {
-<<<<<<< HEAD
-    return new StringBuilder().append("Screen Lock          : ").append(TextSecurePreferences.isBiometricScreenLockEnabled(context)).append("\n")
-                              .append("Passphrase Lock      : ").append(TextSecurePreferences.isPassphraseLockEnabled(context)).append("\n")
-                              .append("Lock Trigger         : ").append(TextSecurePreferences.getPassphraseLockTrigger(context)).append("\n")
-                              .append("Lock Timeout         : ").append(TextSecurePreferences.getPassphraseLockTimeout(context)).append("\n")
-                              .append("Prefer Contact Photos: ").append(SignalStore.settings().isPreferSystemContactPhotos()).append("\n")
-                              .append("Call Data Mode       : ").append(SignalStore.settings().getCallDataMode()).append("\n")
-                              .append("Media Quality        : ").append(SignalStore.settings().getSentMediaQuality()).append("\n")
-                              .append("Client Deprecated    : ").append(SignalStore.misc().isClientDeprecated()).append("\n")
-                              .append("Push Registered      : ").append(SignalStore.account().isRegistered()).append("\n")
-                              .append("Unauthorized Received: ").append(TextSecurePreferences.isUnauthorizedReceived(context)).append("\n")
-                              .append("self.isRegistered()  : ").append(SignalStore.account().getAci() == null ? "false" : Recipient.self().isRegistered()).append("\n")
-                              .append("Thread Trimming      : ").append(getThreadTrimmingString()).append("\n")
-                              .append("Censorship Setting   : ").append(SignalStore.settings().getCensorshipCircumventionEnabled()).append("\n")
-                              .append("Network Reachable    : ").append(SignalStore.misc().isServiceReachableWithoutCircumvention()).append(", last checked: ").append(SignalStore.misc().getLastCensorshipServiceReachabilityCheckTime()).append("\n")
-                              .append("Wifi Download        : ").append(Util.join(TextSecurePreferences.getWifiMediaDownloadAllowed(context), ",")).append("\n")
-                              .append("Roaming Download     : ").append(Util.join(TextSecurePreferences.getRoamingMediaDownloadAllowed(context), ",")).append("\n")
-                              .append("Mobile Download      : ").append(Util.join(TextSecurePreferences.getMobileMediaDownloadAllowed(context), ",")).append("\n");
-=======
-    return new StringBuilder().append("Screen Lock              : ").append(TextSecurePreferences.isScreenLockEnabled(context)).append("\n")
-                              .append("Screen Lock Timeout      : ").append(TextSecurePreferences.getScreenLockTimeout(context)).append("\n")
-                              .append("Password Disabled        : ").append(TextSecurePreferences.isPasswordDisabled(context)).append("\n")
+    return new StringBuilder().append("Screen Lock              : ").append(TextSecurePreferences.isBiometricScreenLockEnabled(context)).append("\n")
+                              .append("Passphrase Lock          : ").append(TextSecurePreferences.isPassphraseLockEnabled(context)).append("\n")
+                              .append("Lock Trigger             : ").append(TextSecurePreferences.getPassphraseLockTrigger(context)).append("\n")
+                              .append("Lock Timeout             : ").append(TextSecurePreferences.getPassphraseLockTimeout(context)).append("\n")
                               .append("Prefer Contact Photos    : ").append(SignalStore.settings().isPreferSystemContactPhotos()).append("\n")
                               .append("Call Data Mode           : ").append(SignalStore.settings().getCallDataMode()).append("\n")
                               .append("Media Quality            : ").append(SignalStore.settings().getSentMediaQuality()).append("\n")
@@ -56,7 +38,6 @@
                               .append("Mobile Download          : ").append(Util.join(TextSecurePreferences.getMobileMediaDownloadAllowed(context), ",")).append("\n")
                               .append("Phone Number Sharing     : ").append(SignalStore.phoneNumberPrivacy().isPhoneNumberSharingEnabled()).append(" (").append(SignalStore.phoneNumberPrivacy().getPhoneNumberSharingMode()).append(")\n")
                               .append("Phone Number Discoverable: ").append(SignalStore.phoneNumberPrivacy().isDiscoverableByPhoneNumber()).append(" (").append(SignalStore.phoneNumberPrivacy().getPhoneNumberDiscoverabilityMode()).append(")\n");
->>>>>>> 7abff559
   }
 
   private static String getThreadTrimmingString() {
