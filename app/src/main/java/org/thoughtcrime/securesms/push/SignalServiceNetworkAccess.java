package org.thoughtcrime.securesms.push;


import android.content.Context;

import com.annimon.stream.Stream;

import androidx.annotation.Nullable;

import org.signal.core.util.logging.Log;
import org.thoughtcrime.securesms.BuildConfig;
import org.thoughtcrime.securesms.keyvalue.SignalStore;
import org.thoughtcrime.securesms.net.DeprecatedClientPreventionInterceptor;
import org.thoughtcrime.securesms.net.DeviceTransferBlockingInterceptor;
import org.thoughtcrime.securesms.net.Network;
import org.thoughtcrime.securesms.net.RemoteDeprecationDetectorInterceptor;
import org.thoughtcrime.securesms.net.StandardUserAgentInterceptor;
import org.thoughtcrime.securesms.util.Base64;
import org.thoughtcrime.securesms.util.TextSecurePreferences;
import org.whispersystems.libsignal.util.guava.Optional;
import org.whispersystems.signalservice.api.push.TrustStore;
import org.whispersystems.signalservice.internal.configuration.SignalCdnUrl;
import org.whispersystems.signalservice.internal.configuration.SignalCdshUrl;
import org.whispersystems.signalservice.internal.configuration.SignalContactDiscoveryUrl;
import org.whispersystems.signalservice.internal.configuration.SignalKeyBackupServiceUrl;
import org.whispersystems.signalservice.internal.configuration.SignalServiceConfiguration;
import org.whispersystems.signalservice.internal.configuration.SignalServiceUrl;
import org.whispersystems.signalservice.internal.configuration.SignalStorageUrl;

import java.io.IOException;
import java.util.Arrays;
import java.util.Collections;
import java.util.HashMap;
import java.util.List;
import java.util.Map;

import javax.net.SocketFactory;

import okhttp3.CipherSuite;
import okhttp3.ConnectionSpec;
import okhttp3.Dns;
import okhttp3.Interceptor;
import okhttp3.TlsVersion;

public class SignalServiceNetworkAccess {

  @SuppressWarnings("unused")
  private static final String TAG = Log.tag(SignalServiceNetworkAccess.class);

<<<<<<< HEAD
  private static final String COUNTRY_CODE_EGYPT = "+20";
  private static final String COUNTRY_CODE_UAE   = "+971";
  private static final String COUNTRY_CODE_OMAN  = "+968";
  private static final String COUNTRY_CODE_QATAR = "+974";
  private static final String COUNTRY_CODE_IRAN  = "+98";
=======
  public static final Dns DNS = new SequentialDns(Dns.SYSTEM, new CustomDns("1.1.1.1"));

  private static final String COUNTRY_CODE_EGYPT      = "+20";
  private static final String COUNTRY_CODE_UAE        = "+971";
  private static final String COUNTRY_CODE_OMAN       = "+968";
  private static final String COUNTRY_CODE_QATAR      = "+974";
  private static final String COUNTRY_CODE_IRAN       = "+98";
  private static final String COUNTRY_CODE_CUBA       = "+53";
  private static final String COUNTRY_CODE_UZBEKISTAN = "+998";
>>>>>>> 343aadcd

  private static final String SERVICE_REFLECTOR_HOST = "europe-west1-signal-cdn-reflector.cloudfunctions.net";
  private static final String SERVICE_FASTLY_HOST    = "textsecure-service.whispersystems.org.global.prod.fastly.net";
  private static final String STORAGE_FASTLY_HOST    = "storage.signal.org.global.prod.fastly.net";
  private static final String CDN_FASTLY_HOST        = "cdn.signal.org.global.prod.fastly.net";
  private static final String CDN2_FASTLY_HOST       = "cdn2.signal.org.global.prod.fastly.net";
  private static final String DIRECTORY_FASTLY_HOST  = "api.directory.signal.org.global.prod.fastly.net";
  private static final String KBS_FASTLY_HOST        = "api.backup.signal.org.global.prod.fastly.net";

  private static final ConnectionSpec GMAPS_CONNECTION_SPEC = new ConnectionSpec.Builder(ConnectionSpec.MODERN_TLS)
      .tlsVersions(TlsVersion.TLS_1_2)
      .cipherSuites(CipherSuite.TLS_ECDHE_ECDSA_WITH_CHACHA20_POLY1305_SHA256,
                    CipherSuite.TLS_ECDHE_ECDSA_WITH_AES_128_GCM_SHA256,
                    CipherSuite.TLS_ECDHE_ECDSA_WITH_AES_256_GCM_SHA384,
                    CipherSuite.TLS_ECDHE_RSA_WITH_CHACHA20_POLY1305_SHA256,
                    CipherSuite.TLS_ECDHE_RSA_WITH_AES_128_GCM_SHA256,
                    CipherSuite.TLS_ECDHE_RSA_WITH_AES_256_GCM_SHA384,
                    CipherSuite.TLS_ECDHE_ECDSA_WITH_AES_128_CBC_SHA,
                    CipherSuite.TLS_ECDHE_ECDSA_WITH_AES_256_CBC_SHA,
                    CipherSuite.TLS_ECDHE_RSA_WITH_AES_128_CBC_SHA,
                    CipherSuite.TLS_ECDHE_RSA_WITH_AES_256_CBC_SHA,
                    CipherSuite.TLS_RSA_WITH_AES_128_GCM_SHA256,
                    CipherSuite.TLS_RSA_WITH_AES_256_GCM_SHA384,
                    CipherSuite.TLS_RSA_WITH_AES_128_CBC_SHA,
                    CipherSuite.TLS_RSA_WITH_AES_256_CBC_SHA)
      .supportsTlsExtensions(true)
      .build();

  private static final ConnectionSpec GMAIL_CONNECTION_SPEC = new ConnectionSpec.Builder(ConnectionSpec.MODERN_TLS)
      .tlsVersions(TlsVersion.TLS_1_2)
      .cipherSuites(CipherSuite.TLS_ECDHE_ECDSA_WITH_AES_128_GCM_SHA256,
                    CipherSuite.TLS_ECDHE_RSA_WITH_AES_128_GCM_SHA256,
                    CipherSuite.TLS_ECDHE_ECDSA_WITH_AES_256_CBC_SHA,
                    CipherSuite.TLS_ECDHE_ECDSA_WITH_AES_128_CBC_SHA,
                    CipherSuite.TLS_ECDHE_RSA_WITH_AES_128_CBC_SHA,
                    CipherSuite.TLS_ECDHE_RSA_WITH_AES_256_CBC_SHA,
                    CipherSuite.TLS_RSA_WITH_AES_128_GCM_SHA256,
                    CipherSuite.TLS_RSA_WITH_AES_128_CBC_SHA,
                    CipherSuite.TLS_RSA_WITH_AES_256_CBC_SHA)
      .supportsTlsExtensions(true)
      .build();

  private static final ConnectionSpec PLAY_CONNECTION_SPEC = new ConnectionSpec.Builder(ConnectionSpec.MODERN_TLS)
      .tlsVersions(TlsVersion.TLS_1_2)
      .cipherSuites(CipherSuite.TLS_ECDHE_ECDSA_WITH_AES_128_GCM_SHA256,
                    CipherSuite.TLS_ECDHE_RSA_WITH_AES_128_GCM_SHA256,
                    CipherSuite.TLS_ECDHE_ECDSA_WITH_AES_256_CBC_SHA,
                    CipherSuite.TLS_ECDHE_ECDSA_WITH_AES_128_CBC_SHA,
                    CipherSuite.TLS_ECDHE_RSA_WITH_AES_128_CBC_SHA,
                    CipherSuite.TLS_ECDHE_RSA_WITH_AES_256_CBC_SHA,
                    CipherSuite.TLS_RSA_WITH_AES_128_GCM_SHA256,
                    CipherSuite.TLS_RSA_WITH_AES_128_CBC_SHA,
                    CipherSuite.TLS_RSA_WITH_AES_256_CBC_SHA)
      .supportsTlsExtensions(true)
      .build();

  private static final ConnectionSpec APP_CONNECTION_SPEC = ConnectionSpec.MODERN_TLS;

  private final Map<String, SignalServiceConfiguration> censorshipConfiguration;
  private final String[]                                censoredCountries;
  private final SignalServiceConfiguration              uncensoredConfiguration;

  public SignalServiceNetworkAccess(Context context) {

    final TrustStore                trustStore              = new DomainFrontingTrustStore(context);
    final SignalServiceUrl          baseGoogleService       = new SignalServiceUrl("https://www.google.com/service", SERVICE_REFLECTOR_HOST, trustStore, GMAIL_CONNECTION_SPEC);
    final SignalServiceUrl          baseAndroidService      = new SignalServiceUrl("https://android.clients.google.com/service", SERVICE_REFLECTOR_HOST, trustStore, PLAY_CONNECTION_SPEC);
    final SignalServiceUrl          mapsOneAndroidService   = new SignalServiceUrl("https://clients3.google.com/service", SERVICE_REFLECTOR_HOST, trustStore, GMAPS_CONNECTION_SPEC);
    final SignalServiceUrl          mapsTwoAndroidService   = new SignalServiceUrl("https://clients4.google.com/service", SERVICE_REFLECTOR_HOST, trustStore, GMAPS_CONNECTION_SPEC);
    final SignalServiceUrl          mailAndroidService      = new SignalServiceUrl("https://inbox.google.com/service", SERVICE_REFLECTOR_HOST, trustStore, GMAIL_CONNECTION_SPEC);
    final SignalServiceUrl          egyptGoogleService      = new SignalServiceUrl("https://www.google.com.eg/service", SERVICE_REFLECTOR_HOST, trustStore, GMAIL_CONNECTION_SPEC);
    final SignalServiceUrl          uaeGoogleService        = new SignalServiceUrl("https://www.google.ae/service", SERVICE_REFLECTOR_HOST, trustStore, GMAIL_CONNECTION_SPEC);
    final SignalServiceUrl          omanGoogleService       = new SignalServiceUrl("https://www.google.com.om/service", SERVICE_REFLECTOR_HOST, trustStore, GMAIL_CONNECTION_SPEC);
    final SignalServiceUrl          qatarGoogleService      = new SignalServiceUrl("https://www.google.com.qa/service", SERVICE_REFLECTOR_HOST, trustStore, GMAIL_CONNECTION_SPEC);
    final SignalServiceUrl          uzbekistanGoogleService = new SignalServiceUrl("https://www.google.co.uz/service", SERVICE_REFLECTOR_HOST, trustStore, GMAIL_CONNECTION_SPEC);

    final SignalCdnUrl              baseGoogleCdn           = new SignalCdnUrl("https://www.google.com/cdn", SERVICE_REFLECTOR_HOST, trustStore, GMAIL_CONNECTION_SPEC);
    final SignalCdnUrl              baseAndroidCdn          = new SignalCdnUrl("https://android.clients.google.com/cdn", SERVICE_REFLECTOR_HOST, trustStore, PLAY_CONNECTION_SPEC);
    final SignalCdnUrl              mapsOneAndroidCdn       = new SignalCdnUrl("https://clients3.google.com/cdn", SERVICE_REFLECTOR_HOST, trustStore, GMAPS_CONNECTION_SPEC);
    final SignalCdnUrl              mapsTwoAndroidCdn       = new SignalCdnUrl("https://clients4.google.com/cdn", SERVICE_REFLECTOR_HOST, trustStore, GMAPS_CONNECTION_SPEC);
    final SignalCdnUrl              mailAndroidCdn          = new SignalCdnUrl("https://inbox.google.com/cdn", SERVICE_REFLECTOR_HOST, trustStore, GMAIL_CONNECTION_SPEC);
    final SignalCdnUrl              egyptGoogleCdn          = new SignalCdnUrl("https://www.google.com.eg/cdn", SERVICE_REFLECTOR_HOST, trustStore, GMAIL_CONNECTION_SPEC);
    final SignalCdnUrl              uaeGoogleCdn            = new SignalCdnUrl("https://www.google.ae/cdn", SERVICE_REFLECTOR_HOST, trustStore, GMAIL_CONNECTION_SPEC);
    final SignalCdnUrl              omanGoogleCdn           = new SignalCdnUrl("https://www.google.com.om/cdn", SERVICE_REFLECTOR_HOST, trustStore, GMAIL_CONNECTION_SPEC);
    final SignalCdnUrl              qatarGoogleCdn          = new SignalCdnUrl("https://www.google.com.qa/cdn", SERVICE_REFLECTOR_HOST, trustStore, GMAIL_CONNECTION_SPEC);
    final SignalCdnUrl              uzbekistanGoogleCdn     = new SignalCdnUrl("https://www.google.co.uz/cdn", SERVICE_REFLECTOR_HOST, trustStore, GMAIL_CONNECTION_SPEC);

    final SignalCdnUrl              baseGoogleCdn2          = new SignalCdnUrl("https://www.google.com/cdn2", SERVICE_REFLECTOR_HOST, trustStore, GMAIL_CONNECTION_SPEC);
    final SignalCdnUrl              baseAndroidCdn2         = new SignalCdnUrl("https://android.clients.google.com/cdn2", SERVICE_REFLECTOR_HOST, trustStore, PLAY_CONNECTION_SPEC);
    final SignalCdnUrl              mapsOneAndroidCdn2      = new SignalCdnUrl("https://clients3.google.com/cdn2", SERVICE_REFLECTOR_HOST, trustStore, GMAPS_CONNECTION_SPEC);
    final SignalCdnUrl              mapsTwoAndroidCdn2      = new SignalCdnUrl("https://clients4.google.com/cdn2", SERVICE_REFLECTOR_HOST, trustStore, GMAPS_CONNECTION_SPEC);
    final SignalCdnUrl              mailAndroidCdn2         = new SignalCdnUrl("https://inbox.google.com/cdn2", SERVICE_REFLECTOR_HOST, trustStore, GMAIL_CONNECTION_SPEC);
    final SignalCdnUrl              egyptGoogleCdn2         = new SignalCdnUrl("https://www.google.com.eg/cdn2", SERVICE_REFLECTOR_HOST, trustStore, GMAIL_CONNECTION_SPEC);
    final SignalCdnUrl              uaeGoogleCdn2           = new SignalCdnUrl("https://www.google.ae/cdn2", SERVICE_REFLECTOR_HOST, trustStore, GMAIL_CONNECTION_SPEC);
    final SignalCdnUrl              omanGoogleCdn2          = new SignalCdnUrl("https://www.google.com.om/cdn2", SERVICE_REFLECTOR_HOST, trustStore, GMAIL_CONNECTION_SPEC);
    final SignalCdnUrl              qatarGoogleCdn2         = new SignalCdnUrl("https://www.google.com.qa/cdn2", SERVICE_REFLECTOR_HOST, trustStore, GMAIL_CONNECTION_SPEC);
    final SignalCdnUrl              uzbekistanGoogleCdn2    = new SignalCdnUrl("https://www.google.co.uz/cdn2", SERVICE_REFLECTOR_HOST, trustStore, GMAIL_CONNECTION_SPEC);

    final SignalContactDiscoveryUrl baseGoogleDiscovery       = new SignalContactDiscoveryUrl("https://www.google.com/directory", SERVICE_REFLECTOR_HOST, trustStore, GMAIL_CONNECTION_SPEC);
    final SignalContactDiscoveryUrl baseAndroidDiscovery      = new SignalContactDiscoveryUrl("https://android.clients.google.com/directory", SERVICE_REFLECTOR_HOST, trustStore, PLAY_CONNECTION_SPEC);
    final SignalContactDiscoveryUrl mapsOneAndroidDiscovery   = new SignalContactDiscoveryUrl("https://clients3.google.com/directory", SERVICE_REFLECTOR_HOST, trustStore, GMAPS_CONNECTION_SPEC);
    final SignalContactDiscoveryUrl mapsTwoAndroidDiscovery   = new SignalContactDiscoveryUrl("https://clients4.google.com/directory", SERVICE_REFLECTOR_HOST, trustStore, GMAPS_CONNECTION_SPEC);
    final SignalContactDiscoveryUrl mailAndroidDiscovery      = new SignalContactDiscoveryUrl("https://inbox.google.com/directory", SERVICE_REFLECTOR_HOST, trustStore, GMAIL_CONNECTION_SPEC);
    final SignalContactDiscoveryUrl egyptGoogleDiscovery      = new SignalContactDiscoveryUrl("https://www.google.com.eg/directory", SERVICE_REFLECTOR_HOST, trustStore, GMAIL_CONNECTION_SPEC);
    final SignalContactDiscoveryUrl uaeGoogleDiscovery        = new SignalContactDiscoveryUrl("https://www.google.ae/directory", SERVICE_REFLECTOR_HOST, trustStore, GMAIL_CONNECTION_SPEC);
    final SignalContactDiscoveryUrl omanGoogleDiscovery       = new SignalContactDiscoveryUrl("https://www.google.com.om/directory", SERVICE_REFLECTOR_HOST, trustStore, GMAIL_CONNECTION_SPEC);
    final SignalContactDiscoveryUrl qatarGoogleDiscovery      = new SignalContactDiscoveryUrl("https://www.google.com.qa/directory", SERVICE_REFLECTOR_HOST, trustStore, GMAIL_CONNECTION_SPEC);
    final SignalContactDiscoveryUrl uzbekistanGoogleDiscovery = new SignalContactDiscoveryUrl("https://www.google.co.uz/directory", SERVICE_REFLECTOR_HOST, trustStore, GMAIL_CONNECTION_SPEC);

    final SignalKeyBackupServiceUrl baseGoogleKbs       = new SignalKeyBackupServiceUrl("https://www.google.com/backup", SERVICE_REFLECTOR_HOST, trustStore, GMAIL_CONNECTION_SPEC);
    final SignalKeyBackupServiceUrl baseAndroidKbs      = new SignalKeyBackupServiceUrl("https://android.clients.google.com/backup", SERVICE_REFLECTOR_HOST, trustStore, PLAY_CONNECTION_SPEC);
    final SignalKeyBackupServiceUrl mapsOneAndroidKbs   = new SignalKeyBackupServiceUrl("https://clients3.google.com/backup", SERVICE_REFLECTOR_HOST, trustStore, GMAPS_CONNECTION_SPEC);
    final SignalKeyBackupServiceUrl mapsTwoAndroidKbs   = new SignalKeyBackupServiceUrl("https://clients4.google.com/backup", SERVICE_REFLECTOR_HOST, trustStore, GMAPS_CONNECTION_SPEC);
    final SignalKeyBackupServiceUrl mailAndroidKbs      = new SignalKeyBackupServiceUrl("https://inbox.google.com/backup", SERVICE_REFLECTOR_HOST, trustStore, GMAIL_CONNECTION_SPEC);
    final SignalKeyBackupServiceUrl egyptGoogleKbs      = new SignalKeyBackupServiceUrl("https://www.google.com.eg/backup", SERVICE_REFLECTOR_HOST, trustStore, GMAIL_CONNECTION_SPEC);
    final SignalKeyBackupServiceUrl uaeGoogleKbs        = new SignalKeyBackupServiceUrl("https://www.google.ae/backup", SERVICE_REFLECTOR_HOST, trustStore, GMAIL_CONNECTION_SPEC);
    final SignalKeyBackupServiceUrl omanGoogleKbs       = new SignalKeyBackupServiceUrl("https://www.google.com.om/backup", SERVICE_REFLECTOR_HOST, trustStore, GMAIL_CONNECTION_SPEC);
    final SignalKeyBackupServiceUrl qatarGoogleKbs      = new SignalKeyBackupServiceUrl("https://www.google.com.qa/backup", SERVICE_REFLECTOR_HOST, trustStore, GMAIL_CONNECTION_SPEC);
    final SignalKeyBackupServiceUrl uzbekistanGoogleKbs = new SignalKeyBackupServiceUrl("https://www.google.com.qa/backup", SERVICE_REFLECTOR_HOST, trustStore, GMAIL_CONNECTION_SPEC);

    final SignalStorageUrl baseGoogleStorage       = new SignalStorageUrl("https://www.google.com/storage", SERVICE_REFLECTOR_HOST, trustStore, GMAIL_CONNECTION_SPEC);
    final SignalStorageUrl baseAndroidStorage      = new SignalStorageUrl("https://android.clients.google.com/storage", SERVICE_REFLECTOR_HOST, trustStore, PLAY_CONNECTION_SPEC);
    final SignalStorageUrl mapsOneAndroidStorage   = new SignalStorageUrl("https://clients3.google.com/storage", SERVICE_REFLECTOR_HOST, trustStore, GMAPS_CONNECTION_SPEC);
    final SignalStorageUrl mapsTwoAndroidStorage   = new SignalStorageUrl("https://clients4.google.com/storage", SERVICE_REFLECTOR_HOST, trustStore, GMAPS_CONNECTION_SPEC);
    final SignalStorageUrl mailAndroidStorage      = new SignalStorageUrl("https://inbox.google.com/storage", SERVICE_REFLECTOR_HOST, trustStore, GMAIL_CONNECTION_SPEC);
    final SignalStorageUrl egyptGoogleStorage      = new SignalStorageUrl("https://www.google.com.eg/storage", SERVICE_REFLECTOR_HOST, trustStore, GMAIL_CONNECTION_SPEC);
    final SignalStorageUrl uaeGoogleStorage        = new SignalStorageUrl("https://www.google.ae/storage", SERVICE_REFLECTOR_HOST, trustStore, GMAIL_CONNECTION_SPEC);
    final SignalStorageUrl omanGoogleStorage       = new SignalStorageUrl("https://www.google.com.om/storage", SERVICE_REFLECTOR_HOST, trustStore, GMAIL_CONNECTION_SPEC);
    final SignalStorageUrl qatarGoogleStorage      = new SignalStorageUrl("https://www.google.com.qa/storage", SERVICE_REFLECTOR_HOST, trustStore, GMAIL_CONNECTION_SPEC);
    final SignalStorageUrl uzbekistanGoogleStorage = new SignalStorageUrl("https://www.google.com.qa/storage", SERVICE_REFLECTOR_HOST, trustStore, GMAIL_CONNECTION_SPEC);

    final String[] fastUrls = {"https://cdn.sstatic.net", "https://github.githubassets.com", "https://pinterest.com", "https://open.scdn.co", "https://www.redditstatic.com"};

    final List<Interceptor> interceptors = Arrays.asList(new StandardUserAgentInterceptor(),
                                                         new RemoteDeprecationDetectorInterceptor(),
                                                         new DeprecatedClientPreventionInterceptor(),
                                                         DeviceTransferBlockingInterceptor.getInstance());
    final Optional<Dns>     dns           = Optional.of(Network.getDns());
    final SocketFactory     socketFactory = Network.getSocketFactory();

    final byte[] zkGroupServerPublicParams;

    try {
      zkGroupServerPublicParams = Base64.decode(BuildConfig.ZKGROUP_SERVER_PUBLIC_PARAMS);
    } catch (IOException e) {
      throw new AssertionError(e);
    }

    this.censorshipConfiguration = new HashMap<String, SignalServiceConfiguration>() {{

      put(COUNTRY_CODE_EGYPT, new SignalServiceConfiguration(new SignalServiceUrl[] {egyptGoogleService, baseGoogleService, baseAndroidService, mapsOneAndroidService, mapsTwoAndroidService, mailAndroidService},
                                                             makeSignalCdnUrlMapFor(new SignalCdnUrl[] {egyptGoogleCdn, baseAndroidCdn, baseGoogleCdn, mapsOneAndroidCdn, mapsTwoAndroidCdn, mailAndroidCdn, mailAndroidCdn},
                                                                                    new SignalCdnUrl[] {egyptGoogleCdn2, baseAndroidCdn2, baseGoogleCdn2, mapsOneAndroidCdn2, mapsTwoAndroidCdn2, mailAndroidCdn2, mailAndroidCdn2}),
                                                             new SignalContactDiscoveryUrl[] {egyptGoogleDiscovery, baseGoogleDiscovery, baseAndroidDiscovery, mapsOneAndroidDiscovery, mapsTwoAndroidDiscovery, mailAndroidDiscovery},
                                                             new SignalKeyBackupServiceUrl[] {egyptGoogleKbs, baseGoogleKbs, baseAndroidKbs, mapsOneAndroidKbs, mapsTwoAndroidKbs, mailAndroidKbs},
                                                             new SignalStorageUrl[] {egyptGoogleStorage, baseGoogleStorage, baseAndroidStorage, mapsOneAndroidStorage, mapsTwoAndroidStorage, mailAndroidStorage},
                                                             new SignalCdshUrl[] {new SignalCdshUrl(BuildConfig.SIGNAL_CDSH_URL, new SignalServiceTrustStore(context))},
                                                             interceptors,
                                                             socketFactory,
                                                             dns,
                                                             zkGroupServerPublicParams));

      put(COUNTRY_CODE_UAE, new SignalServiceConfiguration(new SignalServiceUrl[] {uaeGoogleService, baseAndroidService, baseGoogleService, mapsOneAndroidService, mapsTwoAndroidService, mailAndroidService},
                                                           makeSignalCdnUrlMapFor(new SignalCdnUrl[] {uaeGoogleCdn, baseAndroidCdn, baseGoogleCdn, mapsOneAndroidCdn, mapsTwoAndroidCdn, mailAndroidCdn},
                                                                                  new SignalCdnUrl[] {uaeGoogleCdn2, baseAndroidCdn2, baseGoogleCdn2, mapsOneAndroidCdn2, mapsTwoAndroidCdn2, mailAndroidCdn2}),
                                                           new SignalContactDiscoveryUrl[] {uaeGoogleDiscovery, baseGoogleDiscovery, baseAndroidDiscovery, mapsOneAndroidDiscovery, mapsTwoAndroidDiscovery, mailAndroidDiscovery},
                                                           new SignalKeyBackupServiceUrl[] {uaeGoogleKbs, baseGoogleKbs, baseAndroidKbs, mapsOneAndroidKbs, mapsTwoAndroidKbs, mailAndroidKbs},
                                                           new SignalStorageUrl[] {uaeGoogleStorage, baseGoogleStorage, baseAndroidStorage, mapsOneAndroidStorage, mapsTwoAndroidStorage, mailAndroidStorage},
                                                           new SignalCdshUrl[] {new SignalCdshUrl(BuildConfig.SIGNAL_CDSH_URL, new SignalServiceTrustStore(context))},
                                                           interceptors,
                                                           socketFactory,
                                                           dns,
                                                           zkGroupServerPublicParams));

      put(COUNTRY_CODE_OMAN, new SignalServiceConfiguration(new SignalServiceUrl[] {omanGoogleService, baseAndroidService, baseGoogleService, mapsOneAndroidService, mapsTwoAndroidService, mailAndroidService},
                                                            makeSignalCdnUrlMapFor(new SignalCdnUrl[] {omanGoogleCdn, baseAndroidCdn, baseGoogleCdn, mapsOneAndroidCdn, mapsTwoAndroidCdn, mailAndroidCdn},
                                                                                   new SignalCdnUrl[] {omanGoogleCdn2, baseAndroidCdn2, baseGoogleCdn2, mapsOneAndroidCdn2, mapsTwoAndroidCdn2, mailAndroidCdn2}),
                                                            new SignalContactDiscoveryUrl[] {omanGoogleDiscovery, baseGoogleDiscovery, baseAndroidDiscovery, mapsOneAndroidDiscovery, mapsTwoAndroidDiscovery, mailAndroidDiscovery},
                                                            new SignalKeyBackupServiceUrl[] {omanGoogleKbs, baseGoogleKbs, baseAndroidKbs, mapsOneAndroidKbs, mapsTwoAndroidKbs, mailAndroidKbs},
                                                            new SignalStorageUrl[] {omanGoogleStorage, baseGoogleStorage, baseAndroidStorage, mapsOneAndroidStorage, mapsTwoAndroidStorage, mailAndroidStorage},
                                                            new SignalCdshUrl[] {new SignalCdshUrl(BuildConfig.SIGNAL_CDSH_URL, new SignalServiceTrustStore(context))},
                                                            interceptors,
                                                            socketFactory,
                                                            dns,
                                                            zkGroupServerPublicParams));


      put(COUNTRY_CODE_QATAR, new SignalServiceConfiguration(new SignalServiceUrl[] {qatarGoogleService, baseAndroidService, baseGoogleService, mapsOneAndroidService, mapsTwoAndroidService, mailAndroidService},
                                                             makeSignalCdnUrlMapFor(new SignalCdnUrl[] {qatarGoogleCdn, baseAndroidCdn, baseGoogleCdn, mapsOneAndroidCdn, mapsTwoAndroidCdn, mailAndroidCdn},
                                                                                    new SignalCdnUrl[] {qatarGoogleCdn2, baseAndroidCdn2, baseGoogleCdn2, mapsOneAndroidCdn2, mapsTwoAndroidCdn2, mailAndroidCdn2}),
                                                             new SignalContactDiscoveryUrl[] {qatarGoogleDiscovery, baseGoogleDiscovery, baseAndroidDiscovery, mapsOneAndroidDiscovery, mapsTwoAndroidDiscovery, mailAndroidDiscovery},
                                                             new SignalKeyBackupServiceUrl[] {qatarGoogleKbs, baseGoogleKbs, baseAndroidKbs, mapsOneAndroidKbs, mapsTwoAndroidKbs, mailAndroidKbs},
                                                             new SignalStorageUrl[] {qatarGoogleStorage, baseGoogleStorage, baseAndroidStorage, mapsOneAndroidStorage, mapsTwoAndroidStorage, mailAndroidStorage},
                                                             new SignalCdshUrl[] {new SignalCdshUrl(BuildConfig.SIGNAL_CDSH_URL, new SignalServiceTrustStore(context))},
                                                             interceptors,
                                                             socketFactory,
                                                             dns,
                                                             zkGroupServerPublicParams));

      put(COUNTRY_CODE_IRAN, new SignalServiceConfiguration(Stream.of(fastUrls).map(url -> new SignalServiceUrl(url, SERVICE_FASTLY_HOST, new DomainFrontingDigicertTrustStore(context), APP_CONNECTION_SPEC)).toArray(SignalServiceUrl[]::new),
                                                            makeSignalCdnUrlMapFor(Stream.of(fastUrls).map(url -> new SignalCdnUrl(url, CDN_FASTLY_HOST, new DomainFrontingDigicertTrustStore(context), APP_CONNECTION_SPEC)).toArray(SignalCdnUrl[]::new),
                                                                                   Stream.of(fastUrls).map(url -> new SignalCdnUrl(url, CDN2_FASTLY_HOST, new DomainFrontingDigicertTrustStore(context), APP_CONNECTION_SPEC)).toArray(SignalCdnUrl[]::new)),
                                                            Stream.of(fastUrls).map(url -> new SignalContactDiscoveryUrl(url, DIRECTORY_FASTLY_HOST, new DomainFrontingDigicertTrustStore(context), APP_CONNECTION_SPEC)).toArray(SignalContactDiscoveryUrl[]::new),
                                                            Stream.of(fastUrls).map(url -> new SignalKeyBackupServiceUrl(url, KBS_FASTLY_HOST, new DomainFrontingDigicertTrustStore(context), APP_CONNECTION_SPEC)).toArray(SignalKeyBackupServiceUrl[]::new),
                                                            Stream.of(fastUrls).map(url -> new SignalStorageUrl(url, STORAGE_FASTLY_HOST, new DomainFrontingDigicertTrustStore(context), APP_CONNECTION_SPEC)).toArray(SignalStorageUrl[]::new),
                                                            new SignalCdshUrl[] {new SignalCdshUrl(BuildConfig.SIGNAL_CDSH_URL, new SignalServiceTrustStore(context))},
                                                            interceptors,
                                                            socketFactory,
                                                            dns,
                                                            zkGroupServerPublicParams));

      put(COUNTRY_CODE_CUBA, new SignalServiceConfiguration(Stream.of(fastUrls).map(url -> new SignalServiceUrl(url, SERVICE_FASTLY_HOST, new DomainFrontingDigicertTrustStore(context), APP_CONNECTION_SPEC)).toArray(SignalServiceUrl[]::new),
                                                            makeSignalCdnUrlMapFor(Stream.of(fastUrls).map(url -> new SignalCdnUrl(url, CDN_FASTLY_HOST, new DomainFrontingDigicertTrustStore(context), APP_CONNECTION_SPEC)).toArray(SignalCdnUrl[]::new),
                                                                                   Stream.of(fastUrls).map(url -> new SignalCdnUrl(url, CDN2_FASTLY_HOST, new DomainFrontingDigicertTrustStore(context), APP_CONNECTION_SPEC)).toArray(SignalCdnUrl[]::new)),
                                                            Stream.of(fastUrls).map(url -> new SignalContactDiscoveryUrl(url, DIRECTORY_FASTLY_HOST, new DomainFrontingDigicertTrustStore(context), APP_CONNECTION_SPEC)).toArray(SignalContactDiscoveryUrl[]::new),
                                                            Stream.of(fastUrls).map(url -> new SignalKeyBackupServiceUrl(url, KBS_FASTLY_HOST, new DomainFrontingDigicertTrustStore(context), APP_CONNECTION_SPEC)).toArray(SignalKeyBackupServiceUrl[]::new),
                                                            Stream.of(fastUrls).map(url -> new SignalStorageUrl(url, STORAGE_FASTLY_HOST, new DomainFrontingDigicertTrustStore(context), APP_CONNECTION_SPEC)).toArray(SignalStorageUrl[]::new),
                                                            new SignalCdshUrl[] {new SignalCdshUrl(BuildConfig.SIGNAL_CDSH_URL, new SignalServiceTrustStore(context))},
                                                            interceptors,
                                                            dns,
                                                            Optional.absent(),
                                                            zkGroupServerPublicParams));

      put(COUNTRY_CODE_UZBEKISTAN, new SignalServiceConfiguration(new SignalServiceUrl[] {uzbekistanGoogleService, baseAndroidService, baseGoogleService, mapsOneAndroidService, mapsTwoAndroidService, mailAndroidService},
                                                                  makeSignalCdnUrlMapFor(new SignalCdnUrl[] {uzbekistanGoogleCdn, baseAndroidCdn, baseGoogleCdn, mapsOneAndroidCdn, mapsTwoAndroidCdn, mailAndroidCdn},
                                                                                         new SignalCdnUrl[] {uzbekistanGoogleCdn2, baseAndroidCdn2, baseGoogleCdn2, mapsOneAndroidCdn2, mapsTwoAndroidCdn2, mailAndroidCdn2}),
                                                                  new SignalContactDiscoveryUrl[] {uzbekistanGoogleDiscovery, baseGoogleDiscovery, baseAndroidDiscovery, mapsOneAndroidDiscovery, mapsTwoAndroidDiscovery, mailAndroidDiscovery},
                                                                  new SignalKeyBackupServiceUrl[] {uzbekistanGoogleKbs, baseGoogleKbs, baseAndroidKbs, mapsOneAndroidKbs, mapsTwoAndroidKbs, mailAndroidKbs},
                                                                  new SignalStorageUrl[] {uzbekistanGoogleStorage, baseGoogleStorage, baseAndroidStorage, mapsOneAndroidStorage, mapsTwoAndroidStorage, mailAndroidStorage},
                                                                  new SignalCdshUrl[] {new SignalCdshUrl(BuildConfig.SIGNAL_CDSH_URL, new SignalServiceTrustStore(context))},
                                                                  interceptors,
                                                                  dns,
                                                                  Optional.absent(),
                                                                  zkGroupServerPublicParams));
    }};

    this.uncensoredConfiguration = new SignalServiceConfiguration(new SignalServiceUrl[] {new SignalServiceUrl(BuildConfig.SIGNAL_URL, new SignalServiceTrustStore(context))},
                                                                  makeSignalCdnUrlMapFor(new SignalCdnUrl[] {new SignalCdnUrl(BuildConfig.SIGNAL_CDN_URL, new SignalServiceTrustStore(context))},
                                                                                         new SignalCdnUrl[] {new SignalCdnUrl(BuildConfig.SIGNAL_CDN2_URL, new SignalServiceTrustStore(context))}),
                                                                  new SignalContactDiscoveryUrl[] {new SignalContactDiscoveryUrl(BuildConfig.SIGNAL_CONTACT_DISCOVERY_URL, new SignalServiceTrustStore(context))},
                                                                  new SignalKeyBackupServiceUrl[] { new SignalKeyBackupServiceUrl(BuildConfig.SIGNAL_KEY_BACKUP_URL, new SignalServiceTrustStore(context)) },
                                                                  new SignalStorageUrl[] {new SignalStorageUrl(BuildConfig.STORAGE_URL, new SignalServiceTrustStore(context))},
                                                                  new SignalCdshUrl[] {new SignalCdshUrl(BuildConfig.SIGNAL_CDSH_URL, new SignalServiceTrustStore(context))},
                                                                  interceptors,
                                                                  socketFactory,
                                                                  dns,
                                                                  zkGroupServerPublicParams);

    this.censoredCountries = this.censorshipConfiguration.keySet().toArray(new String[0]);
  }

  public SignalServiceConfiguration getConfiguration(Context context) {
    String localNumber = TextSecurePreferences.getLocalNumber(context);
    return getConfiguration(localNumber);
  }

  public SignalServiceConfiguration getConfiguration(@Nullable String localNumber) {
    if (localNumber == null) {
      return this.uncensoredConfiguration;
    }

    if (SignalStore.internalValues().forcedCensorship()) {
      return this.censorshipConfiguration.get(COUNTRY_CODE_IRAN);
    }

    for (String censoredRegion : this.censoredCountries) {
      if (localNumber.startsWith(censoredRegion)) {
        return this.censorshipConfiguration.get(censoredRegion);
      }
    }

    return this.uncensoredConfiguration;
  }

  public boolean isCensored(Context context) {
    return getConfiguration(context) != this.uncensoredConfiguration;
  }

  public boolean isCensored(String number) {
    return getConfiguration(number) != this.uncensoredConfiguration;
  }

  private static Map<Integer, SignalCdnUrl[]> makeSignalCdnUrlMapFor(SignalCdnUrl[] cdn0Urls, SignalCdnUrl[] cdn2Urls) {
    Map<Integer, SignalCdnUrl[]> result = new HashMap<>();
    result.put(0, cdn0Urls);
    result.put(2, cdn2Urls);
    return Collections.unmodifiableMap(result);
  }
}<|MERGE_RESOLUTION|>--- conflicted
+++ resolved
@@ -47,15 +47,6 @@
   @SuppressWarnings("unused")
   private static final String TAG = Log.tag(SignalServiceNetworkAccess.class);
 
-<<<<<<< HEAD
-  private static final String COUNTRY_CODE_EGYPT = "+20";
-  private static final String COUNTRY_CODE_UAE   = "+971";
-  private static final String COUNTRY_CODE_OMAN  = "+968";
-  private static final String COUNTRY_CODE_QATAR = "+974";
-  private static final String COUNTRY_CODE_IRAN  = "+98";
-=======
-  public static final Dns DNS = new SequentialDns(Dns.SYSTEM, new CustomDns("1.1.1.1"));
-
   private static final String COUNTRY_CODE_EGYPT      = "+20";
   private static final String COUNTRY_CODE_UAE        = "+971";
   private static final String COUNTRY_CODE_OMAN       = "+968";
@@ -63,7 +54,6 @@
   private static final String COUNTRY_CODE_IRAN       = "+98";
   private static final String COUNTRY_CODE_CUBA       = "+53";
   private static final String COUNTRY_CODE_UZBEKISTAN = "+998";
->>>>>>> 343aadcd
 
   private static final String SERVICE_REFLECTOR_HOST = "europe-west1-signal-cdn-reflector.cloudfunctions.net";
   private static final String SERVICE_FASTLY_HOST    = "textsecure-service.whispersystems.org.global.prod.fastly.net";
@@ -283,8 +273,8 @@
                                                             Stream.of(fastUrls).map(url -> new SignalStorageUrl(url, STORAGE_FASTLY_HOST, new DomainFrontingDigicertTrustStore(context), APP_CONNECTION_SPEC)).toArray(SignalStorageUrl[]::new),
                                                             new SignalCdshUrl[] {new SignalCdshUrl(BuildConfig.SIGNAL_CDSH_URL, new SignalServiceTrustStore(context))},
                                                             interceptors,
+                                                            socketFactory,
                                                             dns,
-                                                            Optional.absent(),
                                                             zkGroupServerPublicParams));
 
       put(COUNTRY_CODE_UZBEKISTAN, new SignalServiceConfiguration(new SignalServiceUrl[] {uzbekistanGoogleService, baseAndroidService, baseGoogleService, mapsOneAndroidService, mapsTwoAndroidService, mailAndroidService},
@@ -295,8 +285,8 @@
                                                                   new SignalStorageUrl[] {uzbekistanGoogleStorage, baseGoogleStorage, baseAndroidStorage, mapsOneAndroidStorage, mapsTwoAndroidStorage, mailAndroidStorage},
                                                                   new SignalCdshUrl[] {new SignalCdshUrl(BuildConfig.SIGNAL_CDSH_URL, new SignalServiceTrustStore(context))},
                                                                   interceptors,
+                                                                  socketFactory,
                                                                   dns,
-                                                                  Optional.absent(),
                                                                   zkGroupServerPublicParams));
     }};
 
