package org.thoughtcrime.securesms.push

import android.content.Context
import okhttp3.CipherSuite
import okhttp3.ConnectionSpec
import okhttp3.Interceptor
import okhttp3.TlsVersion
import org.signal.core.util.logging.Log
import org.thoughtcrime.securesms.BuildConfig
import org.thoughtcrime.securesms.keyvalue.SettingsValues
import org.thoughtcrime.securesms.keyvalue.SignalStore
import org.thoughtcrime.securesms.net.DeprecatedClientPreventionInterceptor
import org.thoughtcrime.securesms.net.DeviceTransferBlockingInterceptor
import org.thoughtcrime.securesms.net.Network
import org.thoughtcrime.securesms.net.RemoteDeprecationDetectorInterceptor
import org.thoughtcrime.securesms.net.StandardUserAgentInterceptor
import org.thoughtcrime.securesms.phonenumbers.PhoneNumberFormatter
import org.thoughtcrime.securesms.util.Base64
import org.whispersystems.signalservice.api.push.TrustStore
import org.whispersystems.signalservice.internal.configuration.SignalCdnUrl
import org.whispersystems.signalservice.internal.configuration.SignalCdsiUrl
import org.whispersystems.signalservice.internal.configuration.SignalContactDiscoveryUrl
import org.whispersystems.signalservice.internal.configuration.SignalKeyBackupServiceUrl
import org.whispersystems.signalservice.internal.configuration.SignalServiceConfiguration
import org.whispersystems.signalservice.internal.configuration.SignalServiceUrl
import org.whispersystems.signalservice.internal.configuration.SignalStorageUrl
import java.io.IOException

/**
 * Provides a [SignalServiceConfiguration] to be used with our service layer.
 * If you're looking for a place to start, look at [getConfiguration].
 */
open class SignalServiceNetworkAccess(context: Context) {
  companion object {
    private val TAG = Log.tag(SignalServiceNetworkAccess::class.java)

    // MOLLY: DNS moved to Network.dns

    private const val COUNTRY_CODE_EGYPT = 20
    private const val COUNTRY_CODE_UAE = 971
    private const val COUNTRY_CODE_OMAN = 968
    private const val COUNTRY_CODE_QATAR = 974
    private const val COUNTRY_CODE_IRAN = 98
    private const val COUNTRY_CODE_CUBA = 53
    private const val COUNTRY_CODE_UZBEKISTAN = 998
    private const val COUNTRY_CODE_UKRAINE = 380

    private const val G_HOST = "europe-west1-signal-cdn-reflector.cloudfunctions.net"
    private const val F_SERVICE_HOST = "textsecure-service.whispersystems.org.global.prod.fastly.net"
    private const val F_STORAGE_HOST = "storage.signal.org.global.prod.fastly.net"
    private const val F_CDN_HOST = "cdn.signal.org.global.prod.fastly.net"
    private const val F_CDN2_HOST = "cdn2.signal.org.global.prod.fastly.net"
    private const val F_DIRECTORY_HOST = "api.directory.signal.org.global.prod.fastly.net"
    private const val F_KBS_HOST = "api.backup.signal.org.global.prod.fastly.net"

    private val GMAPS_CONNECTION_SPEC = ConnectionSpec.Builder(ConnectionSpec.MODERN_TLS)
      .tlsVersions(TlsVersion.TLS_1_2)
      .cipherSuites(
        CipherSuite.TLS_ECDHE_ECDSA_WITH_CHACHA20_POLY1305_SHA256,
        CipherSuite.TLS_ECDHE_ECDSA_WITH_AES_128_GCM_SHA256,
        CipherSuite.TLS_ECDHE_ECDSA_WITH_AES_256_GCM_SHA384,
        CipherSuite.TLS_ECDHE_RSA_WITH_CHACHA20_POLY1305_SHA256,
        CipherSuite.TLS_ECDHE_RSA_WITH_AES_128_GCM_SHA256,
        CipherSuite.TLS_ECDHE_RSA_WITH_AES_256_GCM_SHA384,
        CipherSuite.TLS_ECDHE_ECDSA_WITH_AES_128_CBC_SHA,
        CipherSuite.TLS_ECDHE_ECDSA_WITH_AES_256_CBC_SHA,
        CipherSuite.TLS_ECDHE_RSA_WITH_AES_128_CBC_SHA,
        CipherSuite.TLS_ECDHE_RSA_WITH_AES_256_CBC_SHA,
        CipherSuite.TLS_RSA_WITH_AES_128_GCM_SHA256,
        CipherSuite.TLS_RSA_WITH_AES_256_GCM_SHA384,
        CipherSuite.TLS_RSA_WITH_AES_128_CBC_SHA,
        CipherSuite.TLS_RSA_WITH_AES_256_CBC_SHA
      )
      .supportsTlsExtensions(true)
      .build()

    private val GMAIL_CONNECTION_SPEC = ConnectionSpec.Builder(ConnectionSpec.MODERN_TLS)
      .tlsVersions(TlsVersion.TLS_1_2)
      .cipherSuites(
        CipherSuite.TLS_ECDHE_ECDSA_WITH_AES_128_GCM_SHA256,
        CipherSuite.TLS_ECDHE_RSA_WITH_AES_128_GCM_SHA256,
        CipherSuite.TLS_ECDHE_ECDSA_WITH_AES_256_CBC_SHA,
        CipherSuite.TLS_ECDHE_ECDSA_WITH_AES_128_CBC_SHA,
        CipherSuite.TLS_ECDHE_RSA_WITH_AES_128_CBC_SHA,
        CipherSuite.TLS_ECDHE_RSA_WITH_AES_256_CBC_SHA,
        CipherSuite.TLS_RSA_WITH_AES_128_GCM_SHA256,
        CipherSuite.TLS_RSA_WITH_AES_128_CBC_SHA,
        CipherSuite.TLS_RSA_WITH_AES_256_CBC_SHA
      )
      .supportsTlsExtensions(true)
      .build()

    private val PLAY_CONNECTION_SPEC = ConnectionSpec.Builder(ConnectionSpec.MODERN_TLS)
      .tlsVersions(TlsVersion.TLS_1_2)
      .cipherSuites(
        CipherSuite.TLS_ECDHE_ECDSA_WITH_AES_128_GCM_SHA256,
        CipherSuite.TLS_ECDHE_RSA_WITH_AES_128_GCM_SHA256,
        CipherSuite.TLS_ECDHE_ECDSA_WITH_AES_256_CBC_SHA,
        CipherSuite.TLS_ECDHE_ECDSA_WITH_AES_128_CBC_SHA,
        CipherSuite.TLS_ECDHE_RSA_WITH_AES_128_CBC_SHA,
        CipherSuite.TLS_ECDHE_RSA_WITH_AES_256_CBC_SHA,
        CipherSuite.TLS_RSA_WITH_AES_128_GCM_SHA256,
        CipherSuite.TLS_RSA_WITH_AES_128_CBC_SHA,
        CipherSuite.TLS_RSA_WITH_AES_256_CBC_SHA
      )
      .supportsTlsExtensions(true)
      .build()

    private val APP_CONNECTION_SPEC = ConnectionSpec.MODERN_TLS
  }

  private val serviceTrustStore: TrustStore = SignalServiceTrustStore(context)
  private val gTrustStore: TrustStore = DomainFrontingTrustStore(context)
  private val fTrustStore: TrustStore = DomainFrontingDigicertTrustStore(context)

  private val interceptors: List<Interceptor> = listOf(
    StandardUserAgentInterceptor(),
    RemoteDeprecationDetectorInterceptor(),
    DeprecatedClientPreventionInterceptor(),
    DeviceTransferBlockingInterceptor.getInstance()
  )

  private val zkGroupServerPublicParams: ByteArray = try {
    Base64.decode(BuildConfig.ZKGROUP_SERVER_PUBLIC_PARAMS)
  } catch (e: IOException) {
    throw AssertionError(e)
  }

  private val baseGHostConfigs: List<HostConfig> = listOf(
    HostConfig("https://www.google.com", G_HOST, GMAIL_CONNECTION_SPEC),
    HostConfig("https://android.clients.google.com", G_HOST, PLAY_CONNECTION_SPEC),
    HostConfig("https://clients3.google.com", G_HOST, GMAPS_CONNECTION_SPEC),
    HostConfig("https://clients4.google.com", G_HOST, GMAPS_CONNECTION_SPEC),
    HostConfig("https://inbox.google.com", G_HOST, GMAIL_CONNECTION_SPEC),
  )

  private val fUrls = arrayOf("https://cdn.sstatic.net", "https://github.githubassets.com", "https://pinterest.com", "https://open.scdn.co", "https://www.redditstatic.com")

  private val fConfig: SignalServiceConfiguration = SignalServiceConfiguration(
    fUrls.map { SignalServiceUrl(it, F_SERVICE_HOST, fTrustStore, APP_CONNECTION_SPEC) }.toTypedArray(),
    mapOf(
      0 to fUrls.map { SignalCdnUrl(it, F_CDN_HOST, fTrustStore, APP_CONNECTION_SPEC) }.toTypedArray(),
      2 to fUrls.map { SignalCdnUrl(it, F_CDN2_HOST, fTrustStore, APP_CONNECTION_SPEC) }.toTypedArray(),
    ),
    fUrls.map { SignalContactDiscoveryUrl(it, F_DIRECTORY_HOST, fTrustStore, APP_CONNECTION_SPEC) }.toTypedArray(),
    fUrls.map { SignalKeyBackupServiceUrl(it, F_KBS_HOST, fTrustStore, APP_CONNECTION_SPEC) }.toTypedArray(),
    fUrls.map { SignalStorageUrl(it, F_STORAGE_HOST, fTrustStore, APP_CONNECTION_SPEC) }.toTypedArray(),
    arrayOf(SignalCdsiUrl(BuildConfig.SIGNAL_CDSI_URL, serviceTrustStore)),
    interceptors,
    Network.socketFactory,
    Network.dns,
    zkGroupServerPublicParams
  )

  private val censorshipConfiguration: Map<Int, SignalServiceConfiguration> = mapOf(
    COUNTRY_CODE_EGYPT to buildGConfiguration(
      listOf(HostConfig("https://www.google.com.eg", G_HOST, GMAIL_CONNECTION_SPEC)) + baseGHostConfigs,
    ),
    COUNTRY_CODE_UAE to buildGConfiguration(
      listOf(HostConfig("https://www.google.ae", G_HOST, GMAIL_CONNECTION_SPEC)) + baseGHostConfigs,
    ),
    COUNTRY_CODE_OMAN to buildGConfiguration(
      listOf(HostConfig("https://www.google.com.om", G_HOST, GMAIL_CONNECTION_SPEC)) + baseGHostConfigs,
    ),
    COUNTRY_CODE_QATAR to buildGConfiguration(
      listOf(HostConfig("https://www.google.com.qa", G_HOST, GMAIL_CONNECTION_SPEC)) + baseGHostConfigs,
    ),
    COUNTRY_CODE_UZBEKISTAN to buildGConfiguration(
      listOf(HostConfig("https://www.google.co.uz", G_HOST, GMAIL_CONNECTION_SPEC)) + baseGHostConfigs,
    ),
    COUNTRY_CODE_UKRAINE to buildGConfiguration(
      listOf(HostConfig("https://www.google.com.ua", G_HOST, GMAIL_CONNECTION_SPEC)) + baseGHostConfigs,
    ),
    COUNTRY_CODE_IRAN to fConfig,
    COUNTRY_CODE_CUBA to fConfig,
  )

  private val defaultCensoredConfiguration: SignalServiceConfiguration = buildGConfiguration(baseGHostConfigs)

  private val defaultCensoredCountryCodes: Set<Int> = setOf(
    COUNTRY_CODE_EGYPT,
    COUNTRY_CODE_UAE,
    COUNTRY_CODE_OMAN,
    COUNTRY_CODE_QATAR,
    COUNTRY_CODE_IRAN,
    COUNTRY_CODE_CUBA,
    COUNTRY_CODE_UZBEKISTAN,
  )

  val uncensoredConfiguration: SignalServiceConfiguration = SignalServiceConfiguration(
    arrayOf(SignalServiceUrl(BuildConfig.SIGNAL_URL, serviceTrustStore)),
    mapOf(
      0 to arrayOf(SignalCdnUrl(BuildConfig.SIGNAL_CDN_URL, serviceTrustStore)),
      2 to arrayOf(SignalCdnUrl(BuildConfig.SIGNAL_CDN2_URL, serviceTrustStore))
    ),
    arrayOf(SignalContactDiscoveryUrl(BuildConfig.SIGNAL_CONTACT_DISCOVERY_URL, serviceTrustStore)),
    arrayOf(SignalKeyBackupServiceUrl(BuildConfig.SIGNAL_KEY_BACKUP_URL, serviceTrustStore)),
    arrayOf(SignalStorageUrl(BuildConfig.STORAGE_URL, serviceTrustStore)),
    arrayOf(SignalCdsiUrl(BuildConfig.SIGNAL_CDSI_URL, serviceTrustStore)),
    interceptors,
    Network.socketFactory,
    Network.dns,
    zkGroupServerPublicParams
  )

  open fun getConfiguration(): SignalServiceConfiguration {
    return getConfiguration(SignalStore.account().e164)
  }

<<<<<<< HEAD
  fun getConfiguration(localNumber: String?): SignalServiceConfiguration {
    if (localNumber == null) {
=======
  open fun getConfiguration(localNumber: String?): SignalServiceConfiguration {
    if (localNumber == null || SignalStore.proxy().isProxyEnabled) {
>>>>>>> e379cf61
      return uncensoredConfiguration
    }

    val countryCode: Int = PhoneNumberFormatter.getLocalCountryCode()

    return when (SignalStore.settings().censorshipCircumventionEnabled) {
      SettingsValues.CensorshipCircumventionEnabled.ENABLED -> {
        censorshipConfiguration[countryCode] ?: defaultCensoredConfiguration
      }
      SettingsValues.CensorshipCircumventionEnabled.DISABLED -> {
        uncensoredConfiguration
      }
      SettingsValues.CensorshipCircumventionEnabled.DEFAULT -> {
        if (defaultCensoredCountryCodes.contains(countryCode)) {
          censorshipConfiguration[countryCode] ?: defaultCensoredConfiguration
        } else {
          uncensoredConfiguration
        }
      }
    }
  }

  fun isCensored(): Boolean {
    return isCensored(SignalStore.account().e164)
  }

  fun isCensored(number: String?): Boolean {
    return getConfiguration(number) != uncensoredConfiguration
  }

  fun isCountryCodeCensoredByDefault(countryCode: Int): Boolean {
    return defaultCensoredCountryCodes.contains(countryCode)
  }

  private fun buildGConfiguration(
    hostConfigs: List<HostConfig>
  ): SignalServiceConfiguration {
    val serviceUrls: Array<SignalServiceUrl> = hostConfigs.map { SignalServiceUrl("${it.baseUrl}/service", it.host, gTrustStore, it.connectionSpec) }.toTypedArray()
    val cdnUrls: Array<SignalCdnUrl> = hostConfigs.map { SignalCdnUrl("${it.baseUrl}/cdn", it.host, gTrustStore, it.connectionSpec) }.toTypedArray()
    val cdn2Urls: Array<SignalCdnUrl> = hostConfigs.map { SignalCdnUrl("${it.baseUrl}/cdn2", it.host, gTrustStore, it.connectionSpec) }.toTypedArray()
    val cdsUrls: Array<SignalContactDiscoveryUrl> = hostConfigs.map { SignalContactDiscoveryUrl("${it.baseUrl}/directory", it.host, gTrustStore, it.connectionSpec) }.toTypedArray()
    val kbsUrls: Array<SignalKeyBackupServiceUrl> = hostConfigs.map { SignalKeyBackupServiceUrl("${it.baseUrl}/backup", it.host, gTrustStore, it.connectionSpec) }.toTypedArray()
    val storageUrls: Array<SignalStorageUrl> = hostConfigs.map { SignalStorageUrl("${it.baseUrl}/storage", it.host, gTrustStore, it.connectionSpec) }.toTypedArray()
    val cdsiUrls: Array<SignalCdsiUrl> = listOf(SignalCdsiUrl(BuildConfig.SIGNAL_CDSI_URL, serviceTrustStore)).toTypedArray()

    return SignalServiceConfiguration(
      serviceUrls,
      mapOf(
        0 to cdnUrls,
        2 to cdn2Urls
      ),
      cdsUrls,
      kbsUrls,
      storageUrls,
      cdsiUrls,
      interceptors,
      Network.socketFactory,
      Network.dns,
      zkGroupServerPublicParams
    )
  }

  private data class HostConfig(val baseUrl: String, val host: String, val connectionSpec: ConnectionSpec)
}<|MERGE_RESOLUTION|>--- conflicted
+++ resolved
@@ -207,13 +207,8 @@
     return getConfiguration(SignalStore.account().e164)
   }
 
-<<<<<<< HEAD
-  fun getConfiguration(localNumber: String?): SignalServiceConfiguration {
+  open fun getConfiguration(localNumber: String?): SignalServiceConfiguration {
     if (localNumber == null) {
-=======
-  open fun getConfiguration(localNumber: String?): SignalServiceConfiguration {
-    if (localNumber == null || SignalStore.proxy().isProxyEnabled) {
->>>>>>> e379cf61
       return uncensoredConfiguration
     }
 
