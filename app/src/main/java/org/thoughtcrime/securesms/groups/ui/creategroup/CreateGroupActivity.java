package org.thoughtcrime.securesms.groups.ui.creategroup;

import android.content.Context;
import android.content.Intent;
import android.os.Bundle;
import android.view.MenuItem;
import android.view.View;

import androidx.annotation.NonNull;
import androidx.annotation.Nullable;

import com.google.android.material.button.MaterialButton;
import com.google.android.material.floatingactionbutton.FloatingActionButton;

import org.signal.core.util.concurrent.SimpleTask;
import org.signal.core.util.logging.Log;
import org.thoughtcrime.securesms.ContactSelectionActivity;
import org.thoughtcrime.securesms.ContactSelectionListFragment;
import org.thoughtcrime.securesms.R;
import org.thoughtcrime.securesms.contacts.ContactSelectionDisplayMode;
import org.thoughtcrime.securesms.contacts.sync.ContactDiscovery;
import org.thoughtcrime.securesms.database.RecipientTable;
import org.thoughtcrime.securesms.groups.ui.creategroup.details.AddGroupDetailsActivity;
import org.thoughtcrime.securesms.keyvalue.SignalStore;
import org.thoughtcrime.securesms.recipients.Recipient;
import org.thoughtcrime.securesms.recipients.RecipientId;
import org.thoughtcrime.securesms.util.FeatureFlags;
import org.signal.core.util.Stopwatch;
import org.thoughtcrime.securesms.util.views.SimpleProgressDialog;

import java.io.IOException;
import java.util.List;
import java.util.Optional;
import java.util.Set;
import java.util.function.Consumer;
import java.util.stream.Collectors;

public class CreateGroupActivity extends ContactSelectionActivity {

  private static final String TAG = Log.tag(CreateGroupActivity.class);

  private static final short REQUEST_CODE_ADD_DETAILS = 17275;

  private MaterialButton       skip;
  private FloatingActionButton next;

  public static Intent newIntent(@NonNull Context context) {
    Intent intent = new Intent(context, CreateGroupActivity.class);

    intent.putExtra(ContactSelectionListFragment.REFRESHABLE, false);
    intent.putExtra(ContactSelectionActivity.EXTRA_LAYOUT_RES_ID, R.layout.create_group_activity);

<<<<<<< HEAD
    int displayMode = ContactsCursorLoader.DisplayMode.FLAG_PUSH;
=======
    boolean smsEnabled = SignalStore.misc().getSmsExportPhase().allowSmsFeatures();
    int displayMode = smsEnabled ? ContactSelectionDisplayMode.FLAG_SMS | ContactSelectionDisplayMode.FLAG_PUSH
                                 : ContactSelectionDisplayMode.FLAG_PUSH;
>>>>>>> a9accfb0

    intent.putExtra(ContactSelectionListFragment.DISPLAY_MODE, displayMode);
    intent.putExtra(ContactSelectionListFragment.SELECTION_LIMITS, FeatureFlags.groupLimits().excludingSelf());

    return intent;
  }

  @Override
  public void onCreate(Bundle bundle, boolean ready) {
    super.onCreate(bundle, ready);
    assert getSupportActionBar() != null;
    getSupportActionBar().setDisplayHomeAsUpEnabled(true);

    skip = findViewById(R.id.skip);
    next = findViewById(R.id.next);
    extendSkip();

    skip.setOnClickListener(v -> handleNextPressed());
    next.setOnClickListener(v -> handleNextPressed());
  }

  @Override
  public boolean onOptionsItemSelected(MenuItem item) {
    if (item.getItemId() == android.R.id.home) {
      finish();
      return true;
    }

    return super.onOptionsItemSelected(item);
  }

  @Override
  protected void onActivityResult(int requestCode, int resultCode, @Nullable Intent data) {
    if (requestCode == REQUEST_CODE_ADD_DETAILS && resultCode == RESULT_OK) {
      finish();
    } else {
      super.onActivityResult(requestCode, resultCode, data);
    }
  }

  @Override
  public void onBeforeContactSelected(@NonNull Optional<RecipientId> recipientId, String number, @NonNull Consumer<Boolean> callback) {
    if (contactsFragment.hasQueryFilter()) {
      getContactFilterView().clear();
    }

    shrinkSkip();

    callback.accept(true);
  }

  @Override
  public void onContactDeselected(@NonNull Optional<RecipientId> recipientId, String number) {
    if (contactsFragment.hasQueryFilter()) {
      getContactFilterView().clear();
    }

    if (contactsFragment.getSelectedContactsCount() == 0) {
      extendSkip();
    }
  }

  @Override
  public void onSelectionChanged() {
    int selectedContactsCount = contactsFragment.getTotalMemberCount();
    if (selectedContactsCount == 0) {
      getToolbar().setTitle(getString(R.string.CreateGroupActivity__select_members));
    } else {
      getToolbar().setTitle(getResources().getQuantityString(R.plurals.CreateGroupActivity__d_members, selectedContactsCount, selectedContactsCount));
    }
  }

  private void extendSkip() {
    skip.setVisibility(View.VISIBLE);
    next.setVisibility(View.GONE);
  }

  private void shrinkSkip() {
    skip.setVisibility(View.GONE);
    next.setVisibility(View.VISIBLE);
  }

  private void handleNextPressed() {
    Stopwatch                              stopwatch         = new Stopwatch("Recipient Refresh");
    SimpleProgressDialog.DismissibleDialog dismissibleDialog = SimpleProgressDialog.showDelayed(this);

    SimpleTask.run(getLifecycle(), () -> {
      List<RecipientId> ids = contactsFragment.getSelectedContacts()
                                              .stream()
                                              .map(selectedContact -> selectedContact.getOrCreateRecipientId(this))
                                              .collect(Collectors.toList());

      List<Recipient> resolved = Recipient.resolvedList(ids);

      stopwatch.split("resolve");

      Set<Recipient> registeredChecks = resolved.stream()
                                                .filter(r -> r.getRegistered() == RecipientTable.RegisteredState.UNKNOWN)
                                                .collect(Collectors.toSet());

      Log.i(TAG, "Need to do " + registeredChecks.size() + " registration checks.");

      for (Recipient recipient : registeredChecks) {
        try {
          ContactDiscovery.refresh(this, recipient, false);
        } catch (IOException e) {
          Log.w(TAG, "Failed to refresh registered status for " + recipient.getId(), e);
        }
      }

      stopwatch.split("registered");

      return ids;
    }, recipientIds -> {
      dismissibleDialog.dismiss();
      stopwatch.stop(TAG);
      startActivityForResult(AddGroupDetailsActivity.newIntent(this, recipientIds), REQUEST_CODE_ADD_DETAILS);
    });
  }
}<|MERGE_RESOLUTION|>--- conflicted
+++ resolved
@@ -50,13 +50,7 @@
     intent.putExtra(ContactSelectionListFragment.REFRESHABLE, false);
     intent.putExtra(ContactSelectionActivity.EXTRA_LAYOUT_RES_ID, R.layout.create_group_activity);
 
-<<<<<<< HEAD
-    int displayMode = ContactsCursorLoader.DisplayMode.FLAG_PUSH;
-=======
-    boolean smsEnabled = SignalStore.misc().getSmsExportPhase().allowSmsFeatures();
-    int displayMode = smsEnabled ? ContactSelectionDisplayMode.FLAG_SMS | ContactSelectionDisplayMode.FLAG_PUSH
-                                 : ContactSelectionDisplayMode.FLAG_PUSH;
->>>>>>> a9accfb0
+    int displayMode = ContactSelectionDisplayMode.FLAG_PUSH;
 
     intent.putExtra(ContactSelectionListFragment.DISPLAY_MODE, displayMode);
     intent.putExtra(ContactSelectionListFragment.SELECTION_LIMITS, FeatureFlags.groupLimits().excludingSelf());
