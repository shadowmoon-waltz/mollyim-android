package org.thoughtcrime.securesms

import org.thoughtcrime.securesms.util.FeatureFlags
import org.whispersystems.signalservice.api.account.AccountAttributes

object AppCapabilities {
  /**
   * @param storageCapable Whether or not the user can use storage service. This is another way of
   * asking if the user has set a Signal PIN or not.
   */
  @JvmStatic
  fun getCapabilities(storageCapable: Boolean): AccountAttributes.Capabilities {
    return AccountAttributes.Capabilities(
<<<<<<< HEAD
      isUuid = false,
      isGv2 = true,
      isStorage = storageCapable,
      isGv1Migration = true,
      isSenderKey = true,
      isAnnouncementGroup = true,
      isChangeNumber = true,
      isStories = true,
      isGiftBadges = false,
      isPnp = FeatureFlags.phoneNumberPrivacy(),
      paymentActivation = false,
=======
      uuid = false,
      gv2 = true,
      storage = storageCapable,
      gv1Migration = true,
      senderKey = true,
      announcementGroup = true,
      changeNumber = true,
      stories = true,
      giftBadges = true,
      pni = FeatureFlags.phoneNumberPrivacy(),
      paymentActivation = true
>>>>>>> 5d688978
    )
  }
}<|MERGE_RESOLUTION|>--- conflicted
+++ resolved
@@ -11,19 +11,6 @@
   @JvmStatic
   fun getCapabilities(storageCapable: Boolean): AccountAttributes.Capabilities {
     return AccountAttributes.Capabilities(
-<<<<<<< HEAD
-      isUuid = false,
-      isGv2 = true,
-      isStorage = storageCapable,
-      isGv1Migration = true,
-      isSenderKey = true,
-      isAnnouncementGroup = true,
-      isChangeNumber = true,
-      isStories = true,
-      isGiftBadges = false,
-      isPnp = FeatureFlags.phoneNumberPrivacy(),
-      paymentActivation = false,
-=======
       uuid = false,
       gv2 = true,
       storage = storageCapable,
@@ -32,10 +19,9 @@
       announcementGroup = true,
       changeNumber = true,
       stories = true,
-      giftBadges = true,
+      giftBadges = false,
       pni = FeatureFlags.phoneNumberPrivacy(),
-      paymentActivation = true
->>>>>>> 5d688978
+      paymentActivation = false,
     )
   }
 }