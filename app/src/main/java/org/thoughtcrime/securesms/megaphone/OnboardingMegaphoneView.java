package org.thoughtcrime.securesms.megaphone;

import android.content.Context;
import android.content.Intent;
import android.util.AttributeSet;
import android.view.LayoutInflater;
import android.view.View;
import android.view.ViewGroup;
import android.widget.FrameLayout;
import android.widget.ImageView;
import android.widget.TextView;

import androidx.annotation.DrawableRes;
import androidx.annotation.NonNull;
import androidx.annotation.StringRes;
import androidx.recyclerview.widget.LinearLayoutManager;
import androidx.recyclerview.widget.RecyclerView;

import org.signal.core.util.logging.Log;
import org.thoughtcrime.securesms.InviteActivity;
import org.thoughtcrime.securesms.R;
<<<<<<< HEAD
import org.thoughtcrime.securesms.groups.ui.creategroup.CreateGroupActivity;
import org.thoughtcrime.securesms.keyvalue.SignalStore;
import org.thoughtcrime.securesms.notifications.NotificationChannels;
import org.thoughtcrime.securesms.service.UpdateApkRefreshListener;
import org.thoughtcrime.securesms.util.TextSecurePreferences;
=======
import org.thoughtcrime.securesms.components.settings.app.AppSettingsActivity;
import org.thoughtcrime.securesms.conversationlist.ConversationListFragment;
import org.thoughtcrime.securesms.groups.ui.creategroup.CreateGroupActivity;
import org.thoughtcrime.securesms.keyvalue.SignalStore;
import org.thoughtcrime.securesms.util.SmsUtil;
import org.thoughtcrime.securesms.wallpaper.ChatWallpaperActivity;
>>>>>>> 2029ea37

import java.util.ArrayList;
import java.util.List;

/**
 * Shows the a fun rail of cards that educate the user about some actions they can take right after
 * they install the app.
 */
public class OnboardingMegaphoneView extends FrameLayout {

  private static final String TAG = Log.tag(OnboardingMegaphoneView.class);

  private RecyclerView cardList;

  public OnboardingMegaphoneView(Context context) {
    super(context);
    initialize(context);
  }

  public OnboardingMegaphoneView(Context context, AttributeSet attrs) {
    super(context, attrs);
    initialize(context);
  }

  private void initialize(@NonNull Context context) {
    inflate(context, R.layout.onboarding_megaphone, this);

    this.cardList = findViewById(R.id.onboarding_megaphone_list);
  }

  public void present(@NonNull Megaphone megaphone, @NonNull MegaphoneActionController listener) {
    this.cardList.setLayoutManager(new LinearLayoutManager(getContext(), LinearLayoutManager.HORIZONTAL, false));
    this.cardList.setAdapter(new CardAdapter(getContext(), listener));
  }

  private static class CardAdapter extends RecyclerView.Adapter<CardViewHolder> implements ActionClickListener {

<<<<<<< HEAD
    private static final int TYPE_GROUP  = 0;
    private static final int TYPE_INVITE = 1;
    private static final int TYPE_UPDATE = 2;
=======
    private static final int TYPE_GROUP      = 0;
    private static final int TYPE_INVITE     = 1;
    private static final int TYPE_SMS        = 2;
    private static final int TYPE_APPEARANCE = 3;
>>>>>>> 2029ea37

    private final Context                   context;
    private final MegaphoneActionController controller;
    private final List<Integer>             data;

    CardAdapter(@NonNull Context context, @NonNull MegaphoneActionController controller) {
      this.context    = context;
      this.controller = controller;
      this.data       = buildData(context);

      if (data.isEmpty()) {
        Log.i(TAG, "Nothing to show (constructor)! Considering megaphone completed.");
        controller.onMegaphoneCompleted(Megaphones.Event.ONBOARDING);
      }

      setHasStableIds(true);
    }

    @Override
    public int getItemViewType(int position) {
      return data.get(position);
    }

    @Override
    public long getItemId(int position) {
      return data.get(position);
    }

    @Override
    public @NonNull CardViewHolder onCreateViewHolder(@NonNull ViewGroup parent, int viewType) {
      View view = LayoutInflater.from(parent.getContext()).inflate(R.layout.onboarding_megaphone_list_item, parent, false);
      switch (viewType) {
<<<<<<< HEAD
        case TYPE_GROUP:  return new GroupCardViewHolder(view);
        case TYPE_INVITE: return new InviteCardViewHolder(view);
        case TYPE_UPDATE: return new UpdateCardViewHolder(view);
        default:          throw new IllegalStateException("Invalid viewType! " + viewType);
=======
        case TYPE_GROUP:      return new GroupCardViewHolder(view);
        case TYPE_INVITE:     return new InviteCardViewHolder(view);
        case TYPE_SMS:        return new SmsCardViewHolder(view);
        case TYPE_APPEARANCE: return new AppearanceCardViewHolder(view);
        default:              throw new IllegalStateException("Invalid viewType! " + viewType);
>>>>>>> 2029ea37
      }
    }

    @Override
    public void onBindViewHolder(@NonNull CardViewHolder holder, int position) {
      holder.bind(this, controller);
    }

    @Override
    public int getItemCount() {
      return data.size();
    }

    @Override
    public void onClick() {
      data.clear();
      data.addAll(buildData(context));
      if (data.isEmpty()) {
        Log.i(TAG, "Nothing to show! Considering megaphone completed.");
        controller.onMegaphoneCompleted(Megaphones.Event.ONBOARDING);
      }
      notifyDataSetChanged();
    }

    private static List<Integer> buildData(@NonNull Context context) {
      List<Integer> data = new ArrayList<>();

      if (SignalStore.onboarding().shouldShowNewGroup()) {
        data.add(TYPE_GROUP);
      }

      if (SignalStore.onboarding().shouldShowInviteFriends()) {
        data.add(TYPE_INVITE);
      }

      if (SignalStore.onboarding().shouldShowEnableApkUpdate(context)) {
        data.add(TYPE_UPDATE);
      }

      if (SignalStore.onboarding().shouldShowAppearance()) {
        data.add(TYPE_APPEARANCE);
      }

      return data;
    }
  }

  private interface ActionClickListener {
    void onClick();
  }

  private static abstract class CardViewHolder extends RecyclerView.ViewHolder {
    private final ImageView image;
    private final TextView  actionButton;
    private final View      closeButton;

    public CardViewHolder(@NonNull View itemView) {
      super(itemView);
      this.image        = itemView.findViewById(R.id.onboarding_megaphone_item_image);
      this.actionButton = itemView.findViewById(R.id.onboarding_megaphone_item_button);
      this.closeButton  = itemView.findViewById(R.id.onboarding_megaphone_item_close);
    }

    public void bind(@NonNull ActionClickListener listener, @NonNull MegaphoneActionController controller) {
      image.setImageResource(getImageRes());
      actionButton.setText(getButtonStringRes());
      actionButton.setOnClickListener(v -> {
        onActionClicked(controller);
        listener.onClick();
      });
      closeButton.setOnClickListener(v -> {
        onCloseClicked();
        listener.onClick();
      });
    }

    abstract @StringRes int getButtonStringRes();
    abstract @DrawableRes int getImageRes();
    abstract void onActionClicked(@NonNull MegaphoneActionController controller);
    abstract void onCloseClicked();
  }

  private static class GroupCardViewHolder extends CardViewHolder {

    public GroupCardViewHolder(@NonNull View itemView) {
      super(itemView);
    }

    @Override
    int getButtonStringRes() {
      return R.string.Megaphones_new_group;
    }

    @Override
    int getImageRes() {
      return R.drawable.ic_megaphone_start_group;
    }

    @Override
    void onActionClicked(@NonNull MegaphoneActionController controller) {
      controller.onMegaphoneNavigationRequested(CreateGroupActivity.newIntent(controller.getMegaphoneActivity()));
    }

    @Override
    void onCloseClicked() {
      SignalStore.onboarding().setShowNewGroup(false);
    }
  }

  private static class InviteCardViewHolder extends CardViewHolder {

    public InviteCardViewHolder(@NonNull View itemView) {
      super(itemView);
    }

    @Override
    int getButtonStringRes() {
      return R.string.Megaphones_invite_friends;
    }

    @Override
    int getImageRes() {
      return R.drawable.ic_megaphone_invite_friends;
    }

    @Override
    void onActionClicked(@NonNull MegaphoneActionController controller) {
      controller.onMegaphoneNavigationRequested(new Intent(controller.getMegaphoneActivity(), InviteActivity.class));
    }

    @Override
    void onCloseClicked() {
      SignalStore.onboarding().setShowInviteFriends(false);
    }
  }

  private static class UpdateCardViewHolder extends CardViewHolder {

    public UpdateCardViewHolder(@NonNull View itemView) {
      super(itemView);
    }

    @Override
    int getButtonStringRes() {
      return R.string.Megaphones_automatic_check_for_updates;
    }

    @Override
    int getImageRes() {
      return R.drawable.ic_megaphone_use_sms;
    }

    @Override
    void onActionClicked(@NonNull MegaphoneActionController controller) {
      Context context = controller.getMegaphoneActivity();
      TextSecurePreferences.setUpdateApkEnabled(context, true);
      NotificationChannels.create(context);
      UpdateApkRefreshListener.schedule(context);
      SignalStore.onboarding().setShowEnableApkUpdate(false);
    }

    @Override
    void onCloseClicked() {
      SignalStore.onboarding().setShowEnableApkUpdate(false);
    }
  }

  private static class AppearanceCardViewHolder extends CardViewHolder {

    public AppearanceCardViewHolder(@NonNull View itemView) {
      super(itemView);
    }

    @Override
    int getButtonStringRes() {
      return R.string.Megaphones_appearance;
    }

    @Override
    int getImageRes() {
      return R.drawable.ic_signal_appearance;
    }

    @Override
    void onActionClicked(@NonNull MegaphoneActionController controller) {
      controller.onMegaphoneNavigationRequested(ChatWallpaperActivity.createIntent(controller.getMegaphoneActivity()));
      SignalStore.onboarding().setShowAppearance(false);
    }

    @Override
    void onCloseClicked() {
      SignalStore.onboarding().setShowAppearance(false);
    }
  }
}<|MERGE_RESOLUTION|>--- conflicted
+++ resolved
@@ -19,20 +19,12 @@
 import org.signal.core.util.logging.Log;
 import org.thoughtcrime.securesms.InviteActivity;
 import org.thoughtcrime.securesms.R;
-<<<<<<< HEAD
 import org.thoughtcrime.securesms.groups.ui.creategroup.CreateGroupActivity;
 import org.thoughtcrime.securesms.keyvalue.SignalStore;
 import org.thoughtcrime.securesms.notifications.NotificationChannels;
 import org.thoughtcrime.securesms.service.UpdateApkRefreshListener;
 import org.thoughtcrime.securesms.util.TextSecurePreferences;
-=======
-import org.thoughtcrime.securesms.components.settings.app.AppSettingsActivity;
-import org.thoughtcrime.securesms.conversationlist.ConversationListFragment;
-import org.thoughtcrime.securesms.groups.ui.creategroup.CreateGroupActivity;
-import org.thoughtcrime.securesms.keyvalue.SignalStore;
-import org.thoughtcrime.securesms.util.SmsUtil;
 import org.thoughtcrime.securesms.wallpaper.ChatWallpaperActivity;
->>>>>>> 2029ea37
 
 import java.util.ArrayList;
 import java.util.List;
@@ -70,16 +62,10 @@
 
   private static class CardAdapter extends RecyclerView.Adapter<CardViewHolder> implements ActionClickListener {
 
-<<<<<<< HEAD
-    private static final int TYPE_GROUP  = 0;
-    private static final int TYPE_INVITE = 1;
-    private static final int TYPE_UPDATE = 2;
-=======
     private static final int TYPE_GROUP      = 0;
     private static final int TYPE_INVITE     = 1;
-    private static final int TYPE_SMS        = 2;
+    private static final int TYPE_UPDATE     = 2;
     private static final int TYPE_APPEARANCE = 3;
->>>>>>> 2029ea37
 
     private final Context                   context;
     private final MegaphoneActionController controller;
@@ -112,18 +98,11 @@
     public @NonNull CardViewHolder onCreateViewHolder(@NonNull ViewGroup parent, int viewType) {
       View view = LayoutInflater.from(parent.getContext()).inflate(R.layout.onboarding_megaphone_list_item, parent, false);
       switch (viewType) {
-<<<<<<< HEAD
-        case TYPE_GROUP:  return new GroupCardViewHolder(view);
-        case TYPE_INVITE: return new InviteCardViewHolder(view);
-        case TYPE_UPDATE: return new UpdateCardViewHolder(view);
-        default:          throw new IllegalStateException("Invalid viewType! " + viewType);
-=======
         case TYPE_GROUP:      return new GroupCardViewHolder(view);
         case TYPE_INVITE:     return new InviteCardViewHolder(view);
-        case TYPE_SMS:        return new SmsCardViewHolder(view);
+        case TYPE_UPDATE:     return new UpdateCardViewHolder(view);
         case TYPE_APPEARANCE: return new AppearanceCardViewHolder(view);
         default:              throw new IllegalStateException("Invalid viewType! " + viewType);
->>>>>>> 2029ea37
       }
     }
 
