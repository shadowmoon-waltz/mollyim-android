package org.thoughtcrime.securesms.megaphone;

import androidx.annotation.VisibleForTesting;

import org.signal.core.util.logging.Log;
import org.thoughtcrime.securesms.keyvalue.SignalStore;

import java.util.Locale;
import java.util.concurrent.TimeUnit;

class PinsForAllSchedule implements MegaphoneSchedule {

  private static final String TAG = Log.tag(PinsForAllSchedule.class);

  @VisibleForTesting
  static final long DAYS_UNTIL_FULLSCREEN = 4L;

  private final MegaphoneSchedule schedule = new RecurringSchedule(TimeUnit.HOURS.toMillis(2));

  static boolean shouldDisplayFullScreen(long firstVisible, long currentTime) {
    if (firstVisible == 0L) {
      return false;
    }

    return currentTime - firstVisible >= TimeUnit.DAYS.toMillis(DAYS_UNTIL_FULLSCREEN);
  }

  @Override
  public boolean shouldDisplay(int seenCount, long lastSeen, long firstVisible, long currentTime) {
    if (!isEnabled()) {
      return false;
    }

    if (shouldDisplayFullScreen(firstVisible, currentTime)) {
      return true;
    } else {
      boolean shouldDisplay = schedule.shouldDisplay(seenCount, lastSeen, firstVisible, currentTime);
      Log.i(TAG, String.format(Locale.ENGLISH, "seenCount: %d,  lastSeen: %d,  firstVisible: %d,  currentTime: %d, result: %b", seenCount, lastSeen, firstVisible, currentTime, shouldDisplay));
      return shouldDisplay;
    }
  }

  private static boolean isEnabled() {
    if (SignalStore.svr().hasOptedOut()) {
      return false;
    }

<<<<<<< HEAD
    if (SignalStore.svr().hasPin() || SignalStore.account().isLinkedDevice()) {
=======
    if (SignalStore.svr().hasOptedInWithAccess()) {
>>>>>>> ed1348c2
      return false;
    }

    if (pinCreationFailedDuringRegistration()) {
      return true;
    }

    if (SignalStore.registration().pinWasRequiredAtRegistration()) {
      return false;
    }

    return true;
  }

  private static boolean pinCreationFailedDuringRegistration() {
    return SignalStore.registration().pinWasRequiredAtRegistration() &&
           !SignalStore.svr().hasOptedInWithAccess();
  }
}<|MERGE_RESOLUTION|>--- conflicted
+++ resolved
@@ -45,11 +45,7 @@
       return false;
     }
 
-<<<<<<< HEAD
-    if (SignalStore.svr().hasPin() || SignalStore.account().isLinkedDevice()) {
-=======
-    if (SignalStore.svr().hasOptedInWithAccess()) {
->>>>>>> ed1348c2
+    if (SignalStore.svr().hasOptedInWithAccess() || SignalStore.account().isLinkedDevice()) {
       return false;
     }
 
