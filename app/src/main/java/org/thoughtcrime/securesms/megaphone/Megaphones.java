--- conflicted
+++ resolved
@@ -41,11 +41,8 @@
 import org.thoughtcrime.securesms.profiles.username.NewWaysToConnectDialogFragment;
 import org.thoughtcrime.securesms.recipients.Recipient;
 import org.thoughtcrime.securesms.storage.StorageSyncHelper;
-<<<<<<< HEAD
 import org.thoughtcrime.securesms.util.CommunicationActions;
-=======
 import org.thoughtcrime.securesms.util.DateUtils;
->>>>>>> 28c28094
 import org.thoughtcrime.securesms.util.RemoteConfig;
 import org.thoughtcrime.securesms.util.ServiceUtil;
 import org.thoughtcrime.securesms.util.TextSecurePreferences;
@@ -312,7 +309,6 @@
         .build();
   }
 
-<<<<<<< HEAD
   private static @NonNull Megaphone buildEnableAppUpdatesMegaphone(@NonNull Context context) {
     return new Megaphone.Builder(Event.ENABLE_APP_UPDATES, Megaphone.Style.BASIC)
         .setTitle(R.string.EnableAppUpdatesMegaphone_check_for_updates_automatically)
@@ -326,7 +322,23 @@
         })
         .setSecondaryButton(R.string.CensorshipCircumventionMegaphone_no_thanks, (megaphone, listener) -> {
           listener.onMegaphoneCompleted(Event.ENABLE_APP_UPDATES);
-=======
+        })
+        .build();
+  }
+
+  private static @NonNull Megaphone buildDonateQ2Megaphone(@NonNull Context context) {
+    return new Megaphone.Builder(Event.DONATE_MOLLY, Megaphone.Style.BASIC)
+        .setTitle(R.string.DonateMegaphone_molly_is_free_software)
+        .setBody(R.string.DonateMegaphone_we_maintain_molly_with_your_support_consider_donating_at_open_collective)
+        .setImage(R.drawable.ic_donate_megaphone)
+        .setActionButton(R.string.BecomeASustainerMegaphone__donate, (megaphone, listener) -> {
+          CommunicationActions.openBrowserLink(listener.getMegaphoneActivity(), context.getString(R.string.donate_url));
+          listener.onMegaphoneCompleted(megaphone.getEvent());
+        })
+        .setSecondaryButton(R.string.RatingManager_no_thanks, (megaphone, controller) -> controller.onMegaphoneCompleted(megaphone.getEvent()))
+        .build();
+  }
+
   private static @NonNull Megaphone buildNewLinkedDeviceMegaphone(@NonNull Context context) {
     String createdAt = DateUtils.getOnlyTimeString(context, SignalStore.misc().getNewLinkedDeviceCreatedTime());
     return new Megaphone.Builder(Event.NEW_LINKED_DEVICE, Megaphone.Style.BASIC)
@@ -340,27 +352,10 @@
         })
         .setSecondaryButton(R.string.NewLinkedDeviceMegaphone__view_device, (megaphone, listener) -> {
           listener.onMegaphoneNavigationRequested(AppSettingsActivity.linkedDevices(context));
->>>>>>> 28c28094
-        })
-        .build();
-  }
-
-<<<<<<< HEAD
-  private static @NonNull Megaphone buildDonateQ2Megaphone(@NonNull Context context) {
-    return new Megaphone.Builder(Event.DONATE_MOLLY, Megaphone.Style.BASIC)
-        .setTitle(R.string.DonateMegaphone_molly_is_free_software)
-        .setBody(R.string.DonateMegaphone_we_maintain_molly_with_your_support_consider_donating_at_open_collective)
-        .setImage(R.drawable.ic_donate_megaphone)
-        .setActionButton(R.string.BecomeASustainerMegaphone__donate, (megaphone, listener) -> {
-          CommunicationActions.openBrowserLink(listener.getMegaphoneActivity(), context.getString(R.string.donate_url));
-          listener.onMegaphoneCompleted(megaphone.getEvent());
-        })
-        .setSecondaryButton(R.string.RatingManager_no_thanks, (megaphone, controller) -> controller.onMegaphoneCompleted(megaphone.getEvent()))
-        .build();
-  }
-
-=======
->>>>>>> 28c28094
+        })
+        .build();
+  }
+
   private static @NonNull Megaphone buildTurnOffCircumventionMegaphone(@NonNull Context context) {
     return new Megaphone.Builder(Event.TURN_OFF_CENSORSHIP_CIRCUMVENTION, Megaphone.Style.BASIC)
         .setTitle(R.string.CensorshipCircumventionMegaphone_turn_off_censorship_circumvention)
