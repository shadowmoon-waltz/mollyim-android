package org.thoughtcrime.securesms.megaphone;

import android.content.Context;
import android.content.Intent;
import android.os.Build;
import android.provider.Settings;

import androidx.annotation.NonNull;
import androidx.annotation.Nullable;
import androidx.annotation.WorkerThread;

import com.annimon.stream.Stream;

import org.signal.core.util.SetUtil;
import org.signal.core.util.TranslationDetection;
import org.signal.core.util.logging.Log;
import org.thoughtcrime.securesms.R;
import org.thoughtcrime.securesms.components.settings.app.AppSettingsActivity;
import org.thoughtcrime.securesms.database.model.MegaphoneRecord;
import org.thoughtcrime.securesms.dependencies.ApplicationDependencies;
import org.thoughtcrime.securesms.jobmanager.impl.NetworkConstraint;
import org.thoughtcrime.securesms.keyvalue.SignalStore;
import org.thoughtcrime.securesms.lock.SignalPinReminderDialog;
import org.thoughtcrime.securesms.lock.SignalPinReminders;
import org.thoughtcrime.securesms.lock.v2.CreateKbsPinActivity;
import org.thoughtcrime.securesms.lock.v2.KbsMigrationActivity;
import org.thoughtcrime.securesms.notifications.NotificationChannels;
import org.thoughtcrime.securesms.profiles.AvatarHelper;
import org.thoughtcrime.securesms.profiles.manage.ManageProfileActivity;
import org.thoughtcrime.securesms.recipients.Recipient;
import org.thoughtcrime.securesms.util.CommunicationActions;
import org.thoughtcrime.securesms.util.FeatureFlags;
import org.thoughtcrime.securesms.util.LocaleFeatureFlags;
import org.thoughtcrime.securesms.util.VersionTracker;
import org.thoughtcrime.securesms.util.dynamiclanguage.DynamicLanguageContextWrapper;
import org.thoughtcrime.securesms.wallpaper.ChatWallpaperActivity;

import java.util.LinkedHashMap;
import java.util.List;
import java.util.Locale;
import java.util.Map;
import java.util.Objects;
import java.util.Set;
import java.util.concurrent.TimeUnit;

/**
 * Creating a new megaphone:
 * - Add an enum to {@link Event}
 * - Return a megaphone in {@link #forRecord(Context, MegaphoneRecord)}
 * - Include the event in {@link #buildDisplayOrder(Context, Map)}
 *
 * Common patterns:
 * - For events that have a snooze-able recurring display schedule, use a {@link RecurringSchedule}.
 * - For events guarded by feature flags, set a {@link ForeverSchedule} with false in
 *   {@link #buildDisplayOrder(Context, Map)}.
 * - For events that change, return different megaphones in {@link #forRecord(Context, MegaphoneRecord)}
 *   based on whatever properties you're interested in.
 */
public final class Megaphones {

  private static final String TAG = Log.tag(Megaphones.class);

  private static final MegaphoneSchedule ALWAYS = new ForeverSchedule(true);
  private static final MegaphoneSchedule NEVER  = new ForeverSchedule(false);

  private static final Set<Event> DONATE_EVENTS                      = SetUtil.newHashSet(Event.DONATE_MOLLY);
  private static final long       MIN_TIME_BETWEEN_DONATE_MEGAPHONES = TimeUnit.DAYS.toMillis(30);

  private Megaphones() {}

  @WorkerThread
  static @Nullable Megaphone getNextMegaphone(@NonNull Context context, @NonNull Map<Event, MegaphoneRecord> records) {
    long currentTime = System.currentTimeMillis();

    List<Megaphone> megaphones = Stream.of(buildDisplayOrder(context, records))
                                       .filter(e -> {
                                         MegaphoneRecord   record = Objects.requireNonNull(records.get(e.getKey()));
                                         MegaphoneSchedule schedule = e.getValue();

                                         return !record.isFinished() && schedule.shouldDisplay(record.getSeenCount(), record.getLastSeen(), record.getFirstVisible(), currentTime);
                                       })
                                       .map(Map.Entry::getKey)
                                       .map(records::get)
                                       .map(record -> Megaphones.forRecord(context, record))
                                       .toList();

    if (megaphones.size() > 0) {
      return megaphones.get(0);
    } else {
      return null;
    }
  }

  /**
   * The megaphones we want to display *in priority order*. This is a {@link LinkedHashMap}, so order is preserved.
   * We will render the first applicable megaphone in this collection.
   *
   * This is also when you would hide certain megaphones based on things like {@link FeatureFlags}.
   */
  private static Map<Event, MegaphoneSchedule> buildDisplayOrder(@NonNull Context context, @NonNull Map<Event, MegaphoneRecord> records) {
    return new LinkedHashMap<Event, MegaphoneSchedule>() {{
      put(Event.PINS_FOR_ALL, new PinsForAllSchedule());
      put(Event.CLIENT_DEPRECATED, SignalStore.misc().isClientDeprecated() ? ALWAYS : NEVER);
      put(Event.NOTIFICATIONS, shouldShowNotificationsMegaphone(context) ? RecurringSchedule.every(TimeUnit.DAYS.toMillis(30)) : NEVER);
      put(Event.ONBOARDING, shouldShowOnboardingMegaphone(context) ? ALWAYS : NEVER);
      put(Event.TURN_OFF_CENSORSHIP_CIRCUMVENTION, shouldShowTurnOffCircumventionMegaphone() ? RecurringSchedule.every(TimeUnit.DAYS.toMillis(7)) : NEVER);
      put(Event.DONATE_MOLLY, shouldShowDonateMegaphone(context, records) ? ShowForDurationSchedule.showForDays(7) : NEVER);
      put(Event.PIN_REMINDER, new SignalPinReminderSchedule());

      // Feature-introduction megaphones should *probably* be added below this divider
      put(Event.CHAT_COLORS, ALWAYS);
      put(Event.ADD_A_PROFILE_PHOTO, shouldShowAddAProfilePhotoMegaphone(context) ? ALWAYS : NEVER);
      put(Event.NOTIFICATION_PROFILES, ShowForDurationSchedule.showForDays(7));
    }};
  }

  private static @NonNull Megaphone forRecord(@NonNull Context context, @NonNull MegaphoneRecord record) {
    switch (record.getEvent()) {
      case PINS_FOR_ALL:
        return buildPinsForAllMegaphone(record);
      case PIN_REMINDER:
        return buildPinReminderMegaphone(context);
      case CLIENT_DEPRECATED:
        return buildClientDeprecatedMegaphone(context);
      case ONBOARDING:
        return buildOnboardingMegaphone();
      case NOTIFICATIONS:
        return buildNotificationsMegaphone(context);
      case CHAT_COLORS:
        return buildChatColorsMegaphone(context);
      case ADD_A_PROFILE_PHOTO:
        return buildAddAProfilePhotoMegaphone(context);
      case DONATE_MOLLY:
        return buildDonateMegaphone(context);
      case NOTIFICATION_PROFILES:
        return buildNotificationProfilesMegaphone(context);
      case TURN_OFF_CENSORSHIP_CIRCUMVENTION:
        return buildTurnOffCircumventionMegaphone(context);
      default:
        throw new IllegalArgumentException("Event not handled!");
    }
  }

  private static @NonNull Megaphone buildPinsForAllMegaphone(@NonNull MegaphoneRecord record) {
    if (PinsForAllSchedule.shouldDisplayFullScreen(record.getFirstVisible(), System.currentTimeMillis())) {
      return new Megaphone.Builder(Event.PINS_FOR_ALL, Megaphone.Style.FULLSCREEN)
                          .enableSnooze(null)
                          .setOnVisibleListener((megaphone, listener) -> {
                            if (new NetworkConstraint.Factory(ApplicationDependencies.getApplication()).create().isMet()) {
                              listener.onMegaphoneNavigationRequested(KbsMigrationActivity.createIntent(), KbsMigrationActivity.REQUEST_NEW_PIN);
                            }
                          })
                          .build();
    } else {
      return new Megaphone.Builder(Event.PINS_FOR_ALL, Megaphone.Style.BASIC)
                          .setImage(R.drawable.kbs_pin_megaphone)
                          .setTitle(R.string.KbsMegaphone__create_a_pin)
                          .setBody(R.string.KbsMegaphone__pins_keep_information_thats_stored_with_signal_encrytped)
                          .setActionButton(R.string.KbsMegaphone__create_pin, (megaphone, listener) -> {
                            Intent intent = CreateKbsPinActivity.getIntentForPinCreate(ApplicationDependencies.getApplication());

                            listener.onMegaphoneNavigationRequested(intent, CreateKbsPinActivity.REQUEST_NEW_PIN);
                          })
                          .build();
    }
  }

  @SuppressWarnings("CodeBlock2Expr")
  private static @NonNull Megaphone buildPinReminderMegaphone(@NonNull Context context) {
    return new Megaphone.Builder(Event.PIN_REMINDER, Megaphone.Style.BASIC)
                        .setTitle(R.string.Megaphones_verify_your_signal_pin)
                        .setBody(R.string.Megaphones_well_occasionally_ask_you_to_verify_your_pin)
                        .setImage(R.drawable.kbs_pin_megaphone)
                        .setActionButton(R.string.Megaphones_verify_pin, (megaphone, controller) -> {
                          SignalPinReminderDialog.show(controller.getMegaphoneActivity(), controller::onMegaphoneNavigationRequested, new SignalPinReminderDialog.Callback() {
                            @Override
                            public void onReminderDismissed(boolean includedFailure) {
                              Log.i(TAG, "[PinReminder] onReminderDismissed(" + includedFailure + ")");
                              if (includedFailure) {
                                SignalStore.pinValues().onEntrySkipWithWrongGuess();
                              }
                            }

                            @Override
                            public void onReminderCompleted(@NonNull String pin, boolean includedFailure) {
                              Log.i(TAG, "[PinReminder] onReminderCompleted(" + includedFailure + ")");
                              if (includedFailure) {
                                SignalStore.pinValues().onEntrySuccessWithWrongGuess(pin);
                              } else {
                                SignalStore.pinValues().onEntrySuccess(pin);
                              }

                              controller.onMegaphoneSnooze(Event.PIN_REMINDER);
                              controller.onMegaphoneToastRequested(context.getString(SignalPinReminders.getReminderString(SignalStore.pinValues().getCurrentInterval())));
                            }
                          });
                        })
                        .build();
  }

  private static @NonNull Megaphone buildClientDeprecatedMegaphone(@NonNull Context context) {
    return new Megaphone.Builder(Event.CLIENT_DEPRECATED, Megaphone.Style.FULLSCREEN)
                        .disableSnooze()
                        .setOnVisibleListener((megaphone, listener) -> listener.onMegaphoneNavigationRequested(new Intent(context, ClientDeprecatedActivity.class)))
                        .build();
  }

  private static @NonNull Megaphone buildOnboardingMegaphone() {
    return new Megaphone.Builder(Event.ONBOARDING, Megaphone.Style.ONBOARDING)
                        .build();
  }

  private static @NonNull Megaphone buildNotificationsMegaphone(@NonNull Context context) {
    return new Megaphone.Builder(Event.NOTIFICATIONS, Megaphone.Style.BASIC)
                        .setTitle(R.string.NotificationsMegaphone_turn_on_notifications)
                        .setBody(R.string.NotificationsMegaphone_never_miss_a_message)
                        .setImage(R.drawable.megaphone_notifications_64)
                        .setActionButton(R.string.NotificationsMegaphone_turn_on, (megaphone, controller) -> {
                          if (Build.VERSION.SDK_INT >= 26 && !NotificationChannels.isMessageChannelEnabled(context)) {
                            Intent intent = new Intent(Settings.ACTION_CHANNEL_NOTIFICATION_SETTINGS);
                            intent.putExtra(Settings.EXTRA_CHANNEL_ID, NotificationChannels.getMessagesChannel(context));
                            intent.putExtra(Settings.EXTRA_APP_PACKAGE, context.getPackageName());
                            controller.onMegaphoneNavigationRequested(intent);
                          } else if (Build.VERSION.SDK_INT >= 26 &&
                                     (!NotificationChannels.areNotificationsEnabled(context) || !NotificationChannels.isMessagesChannelGroupEnabled(context)))
                          {
                            Intent intent = new Intent(Settings.ACTION_APP_NOTIFICATION_SETTINGS);
                            intent.putExtra(Settings.EXTRA_APP_PACKAGE, context.getPackageName());
                            controller.onMegaphoneNavigationRequested(intent);
                          } else {
                            controller.onMegaphoneNavigationRequested(AppSettingsActivity.notifications(context));
                          }
                        })
                        .setSecondaryButton(R.string.NotificationsMegaphone_not_now, (megaphone, controller) -> controller.onMegaphoneSnooze(Event.NOTIFICATIONS))
                        .build();
  }

  private static @NonNull Megaphone buildChatColorsMegaphone(@NonNull Context context) {
    return new Megaphone.Builder(Event.CHAT_COLORS, Megaphone.Style.BASIC)
                        .setTitle(R.string.ChatColorsMegaphone__new_chat_colors)
                        .setBody(R.string.ChatColorsMegaphone__we_switched_up_chat_colors)
                        .setLottie(R.raw.color_bubble_64)
                        .setActionButton(R.string.ChatColorsMegaphone__appearance, (megaphone, listener) -> {
                          listener.onMegaphoneNavigationRequested(ChatWallpaperActivity.createIntent(context));
                          listener.onMegaphoneCompleted(Event.CHAT_COLORS);
                        })
                        .setSecondaryButton(R.string.ChatColorsMegaphone__not_now, (megaphone, listener) -> {
                          listener.onMegaphoneCompleted(Event.CHAT_COLORS);
                        })
                        .build();
  }

  private static @NonNull Megaphone buildAddAProfilePhotoMegaphone(@NonNull Context context) {
    return new Megaphone.Builder(Event.ADD_A_PROFILE_PHOTO, Megaphone.Style.BASIC)
                        .setTitle(R.string.AddAProfilePhotoMegaphone__add_a_profile_photo)
                        .setImage(R.drawable.ic_add_a_profile_megaphone_image)
                        .setBody(R.string.AddAProfilePhotoMegaphone__choose_a_look_and_color)
                        .setActionButton(R.string.AddAProfilePhotoMegaphone__add_photo, (megaphone, listener) -> {
                          listener.onMegaphoneNavigationRequested(ManageProfileActivity.getIntentForAvatarEdit(context));
                          listener.onMegaphoneCompleted(Event.ADD_A_PROFILE_PHOTO);
                        })
                        .setSecondaryButton(R.string.AddAProfilePhotoMegaphone__not_now, (megaphone, listener) -> {
                          listener.onMegaphoneCompleted(Event.ADD_A_PROFILE_PHOTO);
                        })
                        .build();
  }

<<<<<<< HEAD
  private static @NonNull Megaphone buildDonateMegaphone(@NonNull Context context) {
    return new Megaphone.Builder(Event.DONATE_MOLLY, Megaphone.Style.BASIC)
        .disableSnooze()
        .setTitle(R.string.DonateMegaphone_molly_is_free_software)
        .setBody(R.string.DonateMegaphone_we_maintain_molly_with_your_support_consider_donating_at_open_collective)
        .setImage(R.drawable.ic_donate_megaphone)
        .setActionButton(R.string.DonateMegaphone_donate, (megaphone, listener) -> {
          CommunicationActions.openBrowserLink(listener.getMegaphoneActivity(), context.getString(R.string.donate_url));
          listener.onMegaphoneCompleted(megaphone.getEvent());
=======
  private static @NonNull Megaphone buildBecomeASustainerMegaphone(@NonNull Context context) {
    return new Megaphone.Builder(Event.BECOME_A_SUSTAINER, Megaphone.Style.BASIC)
        .setTitle(R.string.BecomeASustainerMegaphone__become_a_sustainer)
        .setImage(R.drawable.ic_become_a_sustainer_megaphone)
        .setBody(R.string.BecomeASustainerMegaphone__signal_is_powered_by)
        .setActionButton(R.string.BecomeASustainerMegaphone__donate, (megaphone, listener) -> {
          listener.onMegaphoneNavigationRequested(AppSettingsActivity.subscriptions(context));
          listener.onMegaphoneCompleted(Event.BECOME_A_SUSTAINER);
        })
        .setSecondaryButton(R.string.BecomeASustainerMegaphone__not_now, (megaphone, listener) -> {
          listener.onMegaphoneCompleted(Event.BECOME_A_SUSTAINER);
>>>>>>> c4bc2162
        })
        .setSecondaryButton(R.string.DonateMegaphone_no_thanks, (megaphone, controller) -> controller.onMegaphoneCompleted(megaphone.getEvent()))
        .build();
  }

  private static @NonNull Megaphone buildNotificationProfilesMegaphone(@NonNull Context context) {
    return new Megaphone.Builder(Event.NOTIFICATION_PROFILES, Megaphone.Style.BASIC)
        .setTitle(R.string.NotificationProfilesMegaphone__notification_profiles)
        .setImage(R.drawable.ic_notification_profiles_megaphone)
        .setBody(R.string.NotificationProfilesMegaphone__only_get_notifications_from_the_people_and_groups_you_choose)
        .setActionButton(R.string.NotificationProfilesMegaphone__create_a_profile, (megaphone, listener) -> {
          listener.onMegaphoneNavigationRequested(AppSettingsActivity.notificationProfiles(context));
          listener.onMegaphoneCompleted(Event.NOTIFICATION_PROFILES);
        })
        .setSecondaryButton(R.string.NotificationProfilesMegaphone__not_now, (megaphone, listener) -> {
          listener.onMegaphoneCompleted(Event.NOTIFICATION_PROFILES);
        })
        .build();
  }

  private static @NonNull Megaphone buildTurnOffCircumventionMegaphone(@NonNull Context context) {
    return new Megaphone.Builder(Event.TURN_OFF_CENSORSHIP_CIRCUMVENTION, Megaphone.Style.BASIC)
        .setTitle(R.string.CensorshipCircumventionMegaphone_turn_off_censorship_circumvention)
        .setImage(R.drawable.ic_censorship_megaphone_64)
        .setBody(R.string.CensorshipCircumventionMegaphone_you_can_now_connect_to_the_signal_service)
        .setActionButton(R.string.CensorshipCircumventionMegaphone_turn_off, (megaphone, listener) -> {
          SignalStore.settings().setCensorshipCircumventionEnabled(false);
          listener.onMegaphoneSnooze(Event.TURN_OFF_CENSORSHIP_CIRCUMVENTION);
        })
        .setSecondaryButton(R.string.CensorshipCircumventionMegaphone_no_thanks, (megaphone, listener) -> {
          listener.onMegaphoneSnooze(Event.TURN_OFF_CENSORSHIP_CIRCUMVENTION);
        })
        .build();
  }

  private static boolean shouldShowDonateMegaphone(@NonNull Context context, @NonNull Map<Event, MegaphoneRecord> records) {
    long timeSinceLastDonatePrompt = timeSinceLastDonatePrompt(records);

    return timeSinceLastDonatePrompt > MIN_TIME_BETWEEN_DONATE_MEGAPHONES &&
           VersionTracker.getDaysSinceFirstInstalled(context) >= 7 &&
           LocaleFeatureFlags.isInDonateMegaphone();
  }

  private static boolean shouldShowOnboardingMegaphone(@NonNull Context context) {
    return SignalStore.onboarding().hasOnboarding(context);
  }

  private static boolean shouldShowTurnOffCircumventionMegaphone() {
    return ApplicationDependencies.getSignalServiceNetworkAccess().isCensored() &&
           SignalStore.misc().isServiceReachableWithoutCircumvention();
  }

  private static boolean shouldShowNotificationsMegaphone(@NonNull Context context) {
    boolean shouldShow = !SignalStore.settings().isMessageNotificationsEnabled() ||
                         !NotificationChannels.isMessageChannelEnabled(context) ||
                         !NotificationChannels.isMessagesChannelGroupEnabled(context) ||
                         !NotificationChannels.areNotificationsEnabled(context);
    if (shouldShow) {
      Locale locale = DynamicLanguageContextWrapper.getUsersSelectedLocale(context);
      if (!new TranslationDetection(context, locale)
               .textExistsInUsersLanguage(R.string.NotificationsMegaphone_turn_on_notifications,
                                          R.string.NotificationsMegaphone_never_miss_a_message,
                                          R.string.NotificationsMegaphone_turn_on,
                                          R.string.NotificationsMegaphone_not_now))
      {
        Log.i(TAG, "Would show NotificationsMegaphone but is not yet translated in " + locale);
        return false;
      }
    }
    return shouldShow;
  }

  private static boolean shouldShowAddAProfilePhotoMegaphone(@NonNull Context context) {
    if (SignalStore.misc().hasEverHadAnAvatar()) {
      return false;
    }

    boolean hasAnAvatar = AvatarHelper.hasAvatar(context, Recipient.self().getId());
    if (hasAnAvatar) {
      SignalStore.misc().markHasEverHadAnAvatar();
      return false;
    }

    return true;
  }

  /**
   * Unfortunately lastSeen is only set today upon snoozing, which never happens to donate prompts.
   * So we use firstVisible as a proxy.
   */
  private static long timeSinceLastDonatePrompt(@NonNull Map<Event, MegaphoneRecord> records) {
    long lastSeenDonatePrompt = records.entrySet()
                                       .stream()
                                       .filter(e -> DONATE_EVENTS.contains(e.getKey()))
                                       .map(e -> e.getValue().getFirstVisible())
                                       .filter(t -> t > 0)
                                       .sorted()
                                       .findFirst()
                                       .orElse(0L);
    return System.currentTimeMillis() - lastSeenDonatePrompt;
  }


  public enum Event {
    PINS_FOR_ALL("pins_for_all"),
    PIN_REMINDER("pin_reminder"),
    CLIENT_DEPRECATED("client_deprecated"),
    ONBOARDING("onboarding"),
    NOTIFICATIONS("notifications"),
    CHAT_COLORS("chat_colors"),
    ADD_A_PROFILE_PHOTO("add_a_profile_photo"),
    DONATE_MOLLY("donate_molly"),
    VALENTINES_DONATIONS_2022("valentines_donations_2022"),
    NOTIFICATION_PROFILES("notification_profiles"),
    TURN_OFF_CENSORSHIP_CIRCUMVENTION("turn_off_censorship_circumvention");

    private final String key;

    Event(@NonNull String key) {
      this.key = key;
    }

    public @NonNull String getKey() {
      return key;
    }

    public static Event fromKey(@NonNull String key) {
      for (Event event : values()) {
        if (event.getKey().equals(key)) {
          return event;
        }
      }
      throw new IllegalArgumentException("No event for key: " + key);
    }

    public static boolean hasKey(@NonNull String key) {
      for (Event event : values()) {
        if (event.getKey().equals(key)) {
          return true;
        }
      }
      return false;
    }
  }
}<|MERGE_RESOLUTION|>--- conflicted
+++ resolved
@@ -265,31 +265,17 @@
                         .build();
   }
 
-<<<<<<< HEAD
   private static @NonNull Megaphone buildDonateMegaphone(@NonNull Context context) {
     return new Megaphone.Builder(Event.DONATE_MOLLY, Megaphone.Style.BASIC)
         .disableSnooze()
         .setTitle(R.string.DonateMegaphone_molly_is_free_software)
         .setBody(R.string.DonateMegaphone_we_maintain_molly_with_your_support_consider_donating_at_open_collective)
         .setImage(R.drawable.ic_donate_megaphone)
-        .setActionButton(R.string.DonateMegaphone_donate, (megaphone, listener) -> {
+        .setActionButton(R.string.BecomeASustainerMegaphone__donate, (megaphone, listener) -> {
           CommunicationActions.openBrowserLink(listener.getMegaphoneActivity(), context.getString(R.string.donate_url));
           listener.onMegaphoneCompleted(megaphone.getEvent());
-=======
-  private static @NonNull Megaphone buildBecomeASustainerMegaphone(@NonNull Context context) {
-    return new Megaphone.Builder(Event.BECOME_A_SUSTAINER, Megaphone.Style.BASIC)
-        .setTitle(R.string.BecomeASustainerMegaphone__become_a_sustainer)
-        .setImage(R.drawable.ic_become_a_sustainer_megaphone)
-        .setBody(R.string.BecomeASustainerMegaphone__signal_is_powered_by)
-        .setActionButton(R.string.BecomeASustainerMegaphone__donate, (megaphone, listener) -> {
-          listener.onMegaphoneNavigationRequested(AppSettingsActivity.subscriptions(context));
-          listener.onMegaphoneCompleted(Event.BECOME_A_SUSTAINER);
         })
-        .setSecondaryButton(R.string.BecomeASustainerMegaphone__not_now, (megaphone, listener) -> {
-          listener.onMegaphoneCompleted(Event.BECOME_A_SUSTAINER);
->>>>>>> c4bc2162
-        })
-        .setSecondaryButton(R.string.DonateMegaphone_no_thanks, (megaphone, controller) -> controller.onMegaphoneCompleted(megaphone.getEvent()))
+        .setSecondaryButton(R.string.BecomeASustainerMegaphone__not_now, (megaphone, controller) -> controller.onMegaphoneCompleted(megaphone.getEvent()))
         .build();
   }
 
