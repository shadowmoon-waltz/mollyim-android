package org.thoughtcrime.securesms.megaphone;

import android.annotation.SuppressLint;
import android.content.Context;
import android.content.Intent;
import android.os.Build;

import androidx.annotation.NonNull;
import androidx.annotation.Nullable;
import androidx.annotation.WorkerThread;
import androidx.core.app.NotificationManagerCompat;

import com.annimon.stream.Stream;
import com.bumptech.glide.Glide;

import org.signal.core.util.MapUtil;
import org.signal.core.util.SetUtil;
import org.signal.core.util.TranslationDetection;
import org.signal.core.util.logging.Log;
import org.thoughtcrime.securesms.R;
import org.thoughtcrime.securesms.apkupdate.ApkUpdateRefreshListener;
import org.thoughtcrime.securesms.components.settings.app.AppSettingsActivity;
import org.thoughtcrime.securesms.database.model.MegaphoneRecord;
import org.thoughtcrime.securesms.database.model.RemoteMegaphoneRecord;
import org.thoughtcrime.securesms.dependencies.ApplicationDependencies;
import org.thoughtcrime.securesms.jobmanager.impl.NetworkConstraint;
import org.thoughtcrime.securesms.keyvalue.PhoneNumberPrivacyValues;
import org.thoughtcrime.securesms.keyvalue.SignalStore;
import org.thoughtcrime.securesms.lock.SignalPinReminderDialog;
import org.thoughtcrime.securesms.lock.SignalPinReminders;
import org.thoughtcrime.securesms.lock.v2.CreateSvrPinActivity;
import org.thoughtcrime.securesms.lock.v2.SvrMigrationActivity;
import org.thoughtcrime.securesms.notifications.NotificationChannels;
import org.thoughtcrime.securesms.notifications.TurnOnNotificationsBottomSheet;
import org.thoughtcrime.securesms.profiles.AvatarHelper;
import org.thoughtcrime.securesms.profiles.manage.EditProfileActivity;
import org.thoughtcrime.securesms.profiles.username.NewWaysToConnectDialogFragment;
import org.thoughtcrime.securesms.recipients.Recipient;
import org.thoughtcrime.securesms.util.CommunicationActions;
import org.thoughtcrime.securesms.util.FeatureFlags;
import org.thoughtcrime.securesms.util.ServiceUtil;
import org.thoughtcrime.securesms.util.TextSecurePreferences;
import org.thoughtcrime.securesms.util.VersionTracker;
import org.thoughtcrime.securesms.util.dynamiclanguage.DynamicLanguageContextWrapper;

import java.util.LinkedHashMap;
import java.util.List;
import java.util.Locale;
import java.util.Map;
import java.util.Objects;
import java.util.Set;
import java.util.concurrent.TimeUnit;

/**
 * Creating a new megaphone:
 * - Add an enum to {@link Event}
 * - Return a megaphone in {@link #forRecord(Context, MegaphoneRecord)}
 * - Include the event in {@link #buildDisplayOrder(Context, Map)}
 * <p>
 * Common patterns:
 * - For events that have a snooze-able recurring display schedule, use a {@link RecurringSchedule}.
 * - For events guarded by feature flags, set a {@link ForeverSchedule} with false in
 * {@link #buildDisplayOrder(Context, Map)}.
 * - For events that change, return different megaphones in {@link #forRecord(Context, MegaphoneRecord)}
 * based on whatever properties you're interested in.
 */
public final class Megaphones {

  private static final String TAG = Log.tag(Megaphones.class);

  private static final MegaphoneSchedule ALWAYS = new ForeverSchedule(true);
  private static final MegaphoneSchedule NEVER  = new ForeverSchedule(false);

  private static final Set<Event> DONATE_EVENTS                      = SetUtil.newHashSet(Event.DONATE_MOLLY);
  private static final long       MIN_TIME_BETWEEN_DONATE_MEGAPHONES = TimeUnit.DAYS.toMillis(30);

  private Megaphones() {}

  @WorkerThread
  static @Nullable Megaphone getNextMegaphone(@NonNull Context context, @NonNull Map<Event, MegaphoneRecord> records) {
    long currentTime = System.currentTimeMillis();

    List<Megaphone> megaphones = Stream.of(buildDisplayOrder(context, records))
                                       .filter(e -> {
                                         MegaphoneRecord   record   = Objects.requireNonNull(records.get(e.getKey()));
                                         MegaphoneSchedule schedule = e.getValue();

                                         return !record.isFinished() && schedule.shouldDisplay(record.getSeenCount(), record.getLastSeen(), record.getFirstVisible(), currentTime);
                                       })
                                       .map(Map.Entry::getKey)
                                       .map(records::get)
                                       .map(record -> Megaphones.forRecord(context, record))
                                       .toList();

    if (megaphones.size() > 0) {
      return megaphones.get(0);
    } else {
      return null;
    }
  }

  /**
   * The megaphones we want to display *in priority order*. This is a {@link LinkedHashMap}, so order is preserved.
   * We will render the first applicable megaphone in this collection.
   * <p>
   * This is also when you would hide certain megaphones based on things like {@link FeatureFlags}.
   */
  private static Map<Event, MegaphoneSchedule> buildDisplayOrder(@NonNull Context context, @NonNull Map<Event, MegaphoneRecord> records) {
    return new LinkedHashMap<Event, MegaphoneSchedule>() {{
      put(Event.PINS_FOR_ALL, new PinsForAllSchedule());
      put(Event.CLIENT_DEPRECATED, SignalStore.misc().isClientDeprecated() ? ALWAYS : NEVER);
      put(Event.NOTIFICATIONS, shouldShowNotificationsMegaphone(context) ? RecurringSchedule.every(TimeUnit.DAYS.toMillis(30)) : NEVER);
      put(Event.GRANT_FULL_SCREEN_INTENT, shouldShowGrantFullScreenIntentPermission(context) ? RecurringSchedule.every(TimeUnit.DAYS.toMillis(3)) : NEVER);
      put(Event.BACKUP_SCHEDULE_PERMISSION, shouldShowBackupSchedulePermissionMegaphone(context) ? RecurringSchedule.every(TimeUnit.DAYS.toMillis(3)) : NEVER);
      put(Event.ONBOARDING, shouldShowOnboardingMegaphone(context) ? ALWAYS : NEVER);
      put(Event.TURN_OFF_CENSORSHIP_CIRCUMVENTION, shouldShowTurnOffCircumventionMegaphone() ? RecurringSchedule.every(TimeUnit.DAYS.toMillis(7)) : NEVER);
      put(Event.ENABLE_APP_UPDATES, shouldShowEnableAppUpdatesMegaphone(context) ? ALWAYS : NEVER);
      put(Event.DONATE_MOLLY, shouldShowDonateMegaphone(context, Event.DONATE_MOLLY, records) ? ShowForDurationSchedule.showForDays(7) : NEVER);
      put(Event.REMOTE_MEGAPHONE, shouldShowRemoteMegaphone(records) ? RecurringSchedule.every(TimeUnit.DAYS.toMillis(1)) : NEVER);
      put(Event.PIN_REMINDER, new SignalPinReminderSchedule());
      put(Event.SET_UP_YOUR_USERNAME, shouldShowSetUpYourUsernameMegaphone(records) ? ALWAYS : NEVER);

      // Feature-introduction megaphones should *probably* be added below this divider
      put(Event.ADD_A_PROFILE_PHOTO, shouldShowAddAProfilePhotoMegaphone(context) ? ALWAYS : NEVER);
    }};
  }

  private static @NonNull Megaphone forRecord(@NonNull Context context, @NonNull MegaphoneRecord record) {
    switch (record.getEvent()) {
      case PINS_FOR_ALL:
        return buildPinsForAllMegaphone(record);
      case PIN_REMINDER:
        return buildPinReminderMegaphone(context);
      case CLIENT_DEPRECATED:
        return buildClientDeprecatedMegaphone(context);
      case ONBOARDING:
        return buildOnboardingMegaphone();
      case NOTIFICATIONS:
        return buildNotificationsMegaphone(context);
      case ADD_A_PROFILE_PHOTO:
        return buildAddAProfilePhotoMegaphone(context);
      case ENABLE_APP_UPDATES:
        return buildEnableAppUpdatesMegaphone(context);
      case DONATE_MOLLY:
        return buildDonateQ2Megaphone(context);
      case TURN_OFF_CENSORSHIP_CIRCUMVENTION:
        return buildTurnOffCircumventionMegaphone(context);
      case REMOTE_MEGAPHONE:
        return buildRemoteMegaphone(context);
      case BACKUP_SCHEDULE_PERMISSION:
        return buildBackupPermissionMegaphone(context);
      case SET_UP_YOUR_USERNAME:
        return buildSetUpYourUsernameMegaphone(context);
      case GRANT_FULL_SCREEN_INTENT:
        return buildGrantFullScreenIntentPermission(context);

      default:
        throw new IllegalArgumentException("Event not handled!");
    }
  }

  private static @NonNull Megaphone buildPinsForAllMegaphone(@NonNull MegaphoneRecord record) {
    if (PinsForAllSchedule.shouldDisplayFullScreen(record.getFirstVisible(), System.currentTimeMillis())) {
      return new Megaphone.Builder(Event.PINS_FOR_ALL, Megaphone.Style.FULLSCREEN)
          .enableSnooze(null)
          .setOnVisibleListener((megaphone, listener) -> {
            if (new NetworkConstraint.Factory(ApplicationDependencies.getApplication()).create().isMet()) {
              listener.onMegaphoneNavigationRequested(SvrMigrationActivity.createIntent(), SvrMigrationActivity.REQUEST_NEW_PIN);
            }
          })
          .build();
    } else {
      return new Megaphone.Builder(Event.PINS_FOR_ALL, Megaphone.Style.BASIC)
          .setImage(R.drawable.kbs_pin_megaphone)
          .setTitle(R.string.KbsMegaphone__create_a_pin)
          .setBody(R.string.KbsMegaphone__pins_keep_information_thats_stored_with_signal_encrytped)
          .setActionButton(R.string.KbsMegaphone__create_pin, (megaphone, listener) -> {
            Intent intent = CreateSvrPinActivity.getIntentForPinCreate(ApplicationDependencies.getApplication());

            listener.onMegaphoneNavigationRequested(intent, CreateSvrPinActivity.REQUEST_NEW_PIN);
          })
          .build();
    }
  }

  @SuppressWarnings("CodeBlock2Expr")
  private static @NonNull Megaphone buildPinReminderMegaphone(@NonNull Context context) {
    return new Megaphone.Builder(Event.PIN_REMINDER, Megaphone.Style.BASIC)
        .setTitle(R.string.Megaphones_verify_your_signal_pin)
        .setBody(R.string.Megaphones_well_occasionally_ask_you_to_verify_your_pin)
        .setImage(R.drawable.kbs_pin_megaphone)
        .setActionButton(R.string.Megaphones_verify_pin, (megaphone, controller) -> {
          SignalPinReminderDialog.show(controller.getMegaphoneActivity(), controller::onMegaphoneNavigationRequested, new SignalPinReminderDialog.Callback() {
            @Override
            public void onReminderDismissed(boolean includedFailure) {
              Log.i(TAG, "[PinReminder] onReminderDismissed(" + includedFailure + ")");
              if (includedFailure) {
                SignalStore.pinValues().onEntrySkipWithWrongGuess();
              }
            }

            @Override
            public void onReminderCompleted(@NonNull String pin, boolean includedFailure) {
              Log.i(TAG, "[PinReminder] onReminderCompleted(" + includedFailure + ")");
              if (includedFailure) {
                SignalStore.pinValues().onEntrySuccessWithWrongGuess(pin);
              } else {
                SignalStore.pinValues().onEntrySuccess(pin);
              }

              controller.onMegaphoneSnooze(Event.PIN_REMINDER);
              controller.onMegaphoneToastRequested(controller.getMegaphoneActivity().getString(SignalPinReminders.getReminderString(SignalStore.pinValues().getCurrentInterval())));
            }
          });
        })
        .build();
  }

  private static @NonNull Megaphone buildClientDeprecatedMegaphone(@NonNull Context context) {
    return new Megaphone.Builder(Event.CLIENT_DEPRECATED, Megaphone.Style.FULLSCREEN)
        .disableSnooze()
        .setOnVisibleListener((megaphone, listener) -> listener.onMegaphoneNavigationRequested(new Intent(context, ClientDeprecatedActivity.class)))
        .build();
  }

  private static @NonNull Megaphone buildOnboardingMegaphone() {
    return new Megaphone.Builder(Event.ONBOARDING, Megaphone.Style.ONBOARDING)
        .build();
  }

  private static @NonNull Megaphone buildNotificationsMegaphone(@NonNull Context context) {
    return new Megaphone.Builder(Event.NOTIFICATIONS, Megaphone.Style.BASIC)
        .setTitle(R.string.NotificationsMegaphone_turn_on_notifications)
        .setBody(R.string.NotificationsMegaphone_never_miss_a_message)
        .setImage(R.drawable.megaphone_notifications_64)
        .setActionButton(R.string.NotificationsMegaphone_turn_on, (megaphone, controller) -> {
          if (Build.VERSION.SDK_INT >= 26) {
            controller.onMegaphoneDialogFragmentRequested(TurnOnNotificationsBottomSheet.turnOnSystemNotificationsFragment(context));
          } else {
            controller.onMegaphoneNavigationRequested(AppSettingsActivity.notifications(context));
          }
        })
        .setSecondaryButton(R.string.NotificationsMegaphone_not_now, (megaphone, controller) -> controller.onMegaphoneSnooze(Event.NOTIFICATIONS))
        .build();
  }

  private static @NonNull Megaphone buildAddAProfilePhotoMegaphone(@NonNull Context context) {
    return new Megaphone.Builder(Event.ADD_A_PROFILE_PHOTO, Megaphone.Style.BASIC)
        .setTitle(R.string.AddAProfilePhotoMegaphone__add_a_profile_photo)
        .setImage(R.drawable.ic_add_a_profile_megaphone_image)
        .setBody(R.string.AddAProfilePhotoMegaphone__choose_a_look_and_color)
        .setActionButton(R.string.AddAProfilePhotoMegaphone__add_photo, (megaphone, listener) -> {
          listener.onMegaphoneNavigationRequested(EditProfileActivity.getIntentForAvatarEdit(context));
          listener.onMegaphoneCompleted(Event.ADD_A_PROFILE_PHOTO);
        })
        .setSecondaryButton(R.string.AddAProfilePhotoMegaphone__not_now, (megaphone, listener) -> {
          listener.onMegaphoneCompleted(Event.ADD_A_PROFILE_PHOTO);
        })
        .build();
  }

  private static @NonNull Megaphone buildEnableAppUpdatesMegaphone(@NonNull Context context) {
    return new Megaphone.Builder(Event.ENABLE_APP_UPDATES, Megaphone.Style.BASIC)
        .setTitle(R.string.EnableAppUpdatesMegaphone_check_for_updates_automatically)
        .setImage(R.drawable.ic_avatar_celebration)
        .setBody(R.string.EnableAppUpdatesMegaphone_molly_can_periodically_check_for_new_releases_and_ask_you_to_install_them)
        .setActionButton(R.string.EnableAppUpdatesMegaphone_check_for_updates, (megaphone, listener) -> {
          TextSecurePreferences.setUpdateApkEnabled(context, true);
          ApkUpdateRefreshListener.scheduleIfAllowed(context);
          listener.onMegaphoneCompleted(Event.ENABLE_APP_UPDATES);
          listener.onMegaphoneToastRequested(context.getString(R.string.EnableAppUpdatesMegaphone_you_will_be_notified_when_updates_are_available));
        })
        .setSecondaryButton(R.string.CensorshipCircumventionMegaphone_no_thanks, (megaphone, listener) -> {
          listener.onMegaphoneCompleted(Event.ENABLE_APP_UPDATES);
        })
        .build();
  }

  private static @NonNull Megaphone buildDonateQ2Megaphone(@NonNull Context context) {
    return new Megaphone.Builder(Event.DONATE_MOLLY, Megaphone.Style.BASIC)
        .setTitle(R.string.DonateMegaphone_molly_is_free_software)
        .setBody(R.string.DonateMegaphone_we_maintain_molly_with_your_support_consider_donating_at_open_collective)
        .setImage(R.drawable.ic_donate_megaphone)
        .setActionButton(R.string.BecomeASustainerMegaphone__donate, (megaphone, listener) -> {
          CommunicationActions.openBrowserLink(listener.getMegaphoneActivity(), context.getString(R.string.donate_url));
          listener.onMegaphoneCompleted(megaphone.getEvent());
        })
        .setSecondaryButton(R.string.BecomeASustainerMegaphone__not_now, (megaphone, controller) -> controller.onMegaphoneCompleted(megaphone.getEvent()))
        .build();
  }

  private static @NonNull Megaphone buildTurnOffCircumventionMegaphone(@NonNull Context context) {
    return new Megaphone.Builder(Event.TURN_OFF_CENSORSHIP_CIRCUMVENTION, Megaphone.Style.BASIC)
        .setTitle(R.string.CensorshipCircumventionMegaphone_turn_off_censorship_circumvention)
        .setImage(R.drawable.ic_censorship_megaphone_64)
        .setBody(R.string.CensorshipCircumventionMegaphone_you_can_now_connect_to_the_signal_service)
        .setActionButton(R.string.CensorshipCircumventionMegaphone_turn_off, (megaphone, listener) -> {
          SignalStore.settings().setCensorshipCircumventionEnabled(false);
          listener.onMegaphoneSnooze(Event.TURN_OFF_CENSORSHIP_CIRCUMVENTION);
        })
        .setSecondaryButton(R.string.CensorshipCircumventionMegaphone_no_thanks, (megaphone, listener) -> {
          listener.onMegaphoneSnooze(Event.TURN_OFF_CENSORSHIP_CIRCUMVENTION);
        })
        .build();
  }

  private static @NonNull Megaphone buildRemoteMegaphone(@NonNull Context context) {
    RemoteMegaphoneRecord record = RemoteMegaphoneRepository.getRemoteMegaphoneToShow(System.currentTimeMillis());

    if (record != null) {
      Megaphone.Builder builder = new Megaphone.Builder(Event.REMOTE_MEGAPHONE, Megaphone.Style.BASIC)
          .setTitle(record.getTitle())
          .setBody(record.getBody());

      if (record.getImageUri() != null) {
        builder.setImageRequestBuilder(Glide.with(context).asDrawable().load(record.getImageUri()));
      }

      if (record.hasPrimaryAction()) {
        //noinspection ConstantConditions
        builder.setActionButton(record.getPrimaryActionText(), (megaphone, controller) -> {
          RemoteMegaphoneRepository.getAction(Objects.requireNonNull(record.getPrimaryActionId()))
                                   .run(context, controller, record);
        });
      }

      if (record.hasSecondaryAction()) {
        //noinspection ConstantConditions
        builder.setSecondaryButton(record.getSecondaryActionText(), (megaphone, controller) -> {
          RemoteMegaphoneRepository.getAction(Objects.requireNonNull(record.getSecondaryActionId()))
                                   .run(context, controller, record);
        });
      }

      builder.setOnVisibleListener((megaphone, controller) -> {
        RemoteMegaphoneRepository.markShown(record.getUuid());
      });

      return builder.build();
    } else {
      throw new IllegalStateException("No record to show");
    }
  }

  @SuppressLint("InlinedApi")
  private static Megaphone buildBackupPermissionMegaphone(@NonNull Context context) {
    return new Megaphone.Builder(Event.BACKUP_SCHEDULE_PERMISSION, Megaphone.Style.BASIC)
        .setTitle(R.string.BackupSchedulePermissionMegaphone__cant_back_up_chats)
        .setImage(R.drawable.ic_cant_backup_megaphone)
        .setBody(R.string.BackupSchedulePermissionMegaphone__your_chats_are_no_longer_being_automatically_backed_up)
        .setActionButton(R.string.BackupSchedulePermissionMegaphone__back_up_chats, (megaphone, controller) -> {
          controller.onMegaphoneDialogFragmentRequested(new ReenableBackupsDialogFragment());
        })
        .setSecondaryButton(R.string.BackupSchedulePermissionMegaphone__not_now, (megaphone, controller) -> {
          controller.onMegaphoneSnooze(Event.BACKUP_SCHEDULE_PERMISSION);
        })
        .build();
  }

<<<<<<< HEAD
  private static boolean shouldShowEnableAppUpdatesMegaphone(@NonNull Context context) {
    return FeatureFlags.selfUpdater() &&
           !TextSecurePreferences.isUpdateApkEnabled(context) &&
           VersionTracker.getDaysSinceFirstInstalled(context) > 0;
  }

=======
>>>>>>> bd3b7792
  public static @NonNull Megaphone buildSetUpYourUsernameMegaphone(@NonNull Context context) {
    return new Megaphone.Builder(Event.SET_UP_YOUR_USERNAME, Megaphone.Style.BASIC)
        .setTitle(R.string.NewWaysToConnectDialogFragment__new_ways_to_connect)
        .setBody(R.string.SetUpYourUsername__introducing_phone_number_privacy)
        .setImage(R.drawable.usernames_megaphone)
        .setActionButton(R.string.SetUpYourUsername__learn_more, (megaphone, controller) -> {
          controller.onMegaphoneDialogFragmentRequested(new NewWaysToConnectDialogFragment());
        })
        .setSecondaryButton(R.string.SetUpYourUsername__dismiss, (megaphone, controller) -> {
          controller.onMegaphoneCompleted(Event.SET_UP_YOUR_USERNAME);
        })
        .build();
  }

  public static @NonNull Megaphone buildGrantFullScreenIntentPermission(@NonNull Context context) {
    return new Megaphone.Builder(Event.GRANT_FULL_SCREEN_INTENT, Megaphone.Style.BASIC)
        .setTitle(R.string.GrantFullScreenIntentPermission_megaphone_title)
        .setBody(R.string.GrantFullScreenIntentPermission_megaphone_body)
        .setImage(R.drawable.calling_64)
        .setActionButton(R.string.GrantFullScreenIntentPermission_megaphone_turn_on, (megaphone, controller) -> {
          controller.onMegaphoneDialogFragmentRequested(TurnOnNotificationsBottomSheet.turnOnFullScreenIntentFragment(context));
        })
        .setSecondaryButton(R.string.GrantFullScreenIntentPermission_megaphone_not_now, (megaphone, controller) -> {
          controller.onMegaphoneCompleted(Event.GRANT_FULL_SCREEN_INTENT);
        })
        .build();
  }

  private static boolean shouldShowDonateMegaphone(@NonNull Context context, @NonNull Event event, @NonNull Map<Event, MegaphoneRecord> records) {
    long timeSinceLastDonatePrompt = timeSinceLastDonatePrompt(event, records);

    return timeSinceLastDonatePrompt > MIN_TIME_BETWEEN_DONATE_MEGAPHONES &&
           VersionTracker.getDaysSinceFirstInstalled(context) >= 7;
  }

  private static boolean shouldShowOnboardingMegaphone(@NonNull Context context) {
    return SignalStore.onboarding().hasOnboarding(context);
  }

  private static boolean shouldShowTurnOffCircumventionMegaphone() {
    return ApplicationDependencies.getSignalServiceNetworkAccess().isCensored() &&
           SignalStore.misc().isServiceReachableWithoutCircumvention();
  }

  private static boolean shouldShowNotificationsMegaphone(@NonNull Context context) {
    boolean shouldShow = !SignalStore.settings().isMessageNotificationsEnabled() ||
                         !NotificationChannels.getInstance().isMessageChannelEnabled() ||
                         !NotificationChannels.getInstance().isMessagesChannelGroupEnabled() ||
                         !NotificationChannels.getInstance().areNotificationsEnabled();
    if (shouldShow) {
      Locale locale = DynamicLanguageContextWrapper.getUsersSelectedLocale(context);
      if (!new TranslationDetection(context, locale)
          .textExistsInUsersLanguage(R.string.NotificationsMegaphone_turn_on_notifications,
                                     R.string.NotificationsMegaphone_never_miss_a_message,
                                     R.string.NotificationsMegaphone_turn_on,
                                     R.string.NotificationsMegaphone_not_now))
      {
        Log.i(TAG, "Would show NotificationsMegaphone but is not yet translated in " + locale);
        return false;
      }
    }
    return shouldShow;
  }

  private static boolean shouldShowAddAProfilePhotoMegaphone(@NonNull Context context) {
    if (SignalStore.misc().hasEverHadAnAvatar()) {
      return false;
    }

    boolean hasAnAvatar = AvatarHelper.hasAvatar(context, Recipient.self().getId());
    if (hasAnAvatar) {
      SignalStore.misc().markHasEverHadAnAvatar();
      return false;
    }

    return true;
  }

  /**
   * Prompt megaphone 3 days after turning off phone number discovery when no username is set.
   */
  private static boolean shouldShowSetUpYourUsernameMegaphone(@NonNull Map<Event, MegaphoneRecord> records) {
    boolean                                         hasUsername                    = SignalStore.account().isRegistered() && SignalStore.account().getUsername() != null;
    boolean                                         hasCompleted                   = MapUtil.mapOrDefault(records, Event.SET_UP_YOUR_USERNAME, MegaphoneRecord::isFinished, false);
    long                                                    phoneNumberDiscoveryDisabledAt = SignalStore.phoneNumberPrivacy().getPhoneNumberDiscoverabilityModeTimestamp();
    PhoneNumberPrivacyValues.PhoneNumberDiscoverabilityMode listingMode                    = SignalStore.phoneNumberPrivacy().getPhoneNumberDiscoverabilityMode();

    return FeatureFlags.usernames() &&
           !hasUsername &&
           listingMode.isUndiscoverable() &&
           !hasCompleted &&
           phoneNumberDiscoveryDisabledAt > 0 &&
           (System.currentTimeMillis() - phoneNumberDiscoveryDisabledAt) >= TimeUnit.DAYS.toMillis(3);
  }

  private static boolean shouldShowGrantFullScreenIntentPermission(@NonNull Context context) {
    return Build.VERSION.SDK_INT >= 34 && !NotificationManagerCompat.from(context).canUseFullScreenIntent();
  }

  @WorkerThread
  private static boolean shouldShowRemoteMegaphone(@NonNull Map<Event, MegaphoneRecord> records) {
    boolean canShowLocalDonate = timeSinceLastDonatePrompt(Event.REMOTE_MEGAPHONE, records) > MIN_TIME_BETWEEN_DONATE_MEGAPHONES;
    return RemoteMegaphoneRepository.hasRemoteMegaphoneToShow(canShowLocalDonate);
  }

  private static boolean shouldShowBackupSchedulePermissionMegaphone(@NonNull Context context) {
    return Build.VERSION.SDK_INT >= 31 && SignalStore.settings().isBackupEnabled() && !ServiceUtil.getAlarmManager(context).canScheduleExactAlarms();
  }

  /**
   * Unfortunately lastSeen is only set today upon snoozing, which never happens to donate prompts.
   * So we use firstVisible as a proxy.
   */
  private static long timeSinceLastDonatePrompt(@NonNull Event excludeEvent, @NonNull Map<Event, MegaphoneRecord> records) {
    long lastSeenDonatePrompt = records.entrySet()
                                       .stream()
                                       .filter(e -> DONATE_EVENTS.contains(e.getKey()))
                                       .filter(e -> !e.getKey().equals(excludeEvent))
                                       .map(e -> e.getValue().getFirstVisible())
                                       .filter(t -> t > 0)
                                       .sorted()
                                       .findFirst()
                                       .orElse(0L);
    return System.currentTimeMillis() - lastSeenDonatePrompt;
  }


  public enum Event {
    PINS_FOR_ALL("pins_for_all"),
    PIN_REMINDER("pin_reminder"),
    CLIENT_DEPRECATED("client_deprecated"),
    ONBOARDING("onboarding"),
    NOTIFICATIONS("notifications"),
    ADD_A_PROFILE_PHOTO("add_a_profile_photo"),
    ENABLE_APP_UPDATES("enable_app_updates_molly"),
    DONATE_MOLLY("donate_molly"),
    TURN_OFF_CENSORSHIP_CIRCUMVENTION("turn_off_censorship_circumvention"),
    REMOTE_MEGAPHONE("remote_megaphone"),
    BACKUP_SCHEDULE_PERMISSION("backup_schedule_permission"),
    SET_UP_YOUR_USERNAME("set_up_your_username"),
    GRANT_FULL_SCREEN_INTENT("grant_full_screen_intent");

    private final String key;

    Event(@NonNull String key) {
      this.key = key;
    }

    public @NonNull String getKey() {
      return key;
    }

    public static Event fromKey(@NonNull String key) {
      for (Event event : values()) {
        if (event.getKey().equals(key)) {
          return event;
        }
      }
      throw new IllegalArgumentException("No event for key: " + key);
    }

    public static boolean hasKey(@NonNull String key) {
      for (Event event : values()) {
        if (event.getKey().equals(key)) {
          return true;
        }
      }
      return false;
    }
  }
}<|MERGE_RESOLUTION|>--- conflicted
+++ resolved
@@ -357,15 +357,12 @@
         .build();
   }
 
-<<<<<<< HEAD
   private static boolean shouldShowEnableAppUpdatesMegaphone(@NonNull Context context) {
     return FeatureFlags.selfUpdater() &&
            !TextSecurePreferences.isUpdateApkEnabled(context) &&
            VersionTracker.getDaysSinceFirstInstalled(context) > 0;
   }
 
-=======
->>>>>>> bd3b7792
   public static @NonNull Megaphone buildSetUpYourUsernameMegaphone(@NonNull Context context) {
     return new Megaphone.Builder(Event.SET_UP_YOUR_USERNAME, Megaphone.Style.BASIC)
         .setTitle(R.string.NewWaysToConnectDialogFragment__new_ways_to_connect)
