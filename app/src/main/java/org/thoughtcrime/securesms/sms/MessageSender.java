--- conflicted
+++ resolved
@@ -60,11 +60,6 @@
 import org.thoughtcrime.securesms.jobs.ReactionSendJob;
 import org.thoughtcrime.securesms.jobs.RemoteDeleteSendJob;
 import org.thoughtcrime.securesms.jobs.ResumableUploadSpecJob;
-<<<<<<< HEAD
-import org.thoughtcrime.securesms.jobs.ThreadUpdateJob;
-=======
-import org.thoughtcrime.securesms.jobs.SmsSendJob;
->>>>>>> 182a112c
 import org.thoughtcrime.securesms.keyvalue.SignalStore;
 import org.thoughtcrime.securesms.linkpreview.LinkPreview;
 import org.thoughtcrime.securesms.mms.MmsException;
@@ -449,9 +444,13 @@
     }
   }
 
-  private static void sendSms(Recipient recipient, long messageId) {}
-
-  private static void sendMms(Context context, long messageId) {}
+  private static void sendSms(Recipient recipient, long messageId) {
+    // MOLLY: Noop
+  }
+
+  private static void sendMms(Context context, long messageId) {
+    // MOLLY: Noop
+  }
 
   private static boolean isPushTextSend(Context context, Recipient recipient, boolean keyExchange) {
     if (!SignalStore.account().isRegistered()) {
