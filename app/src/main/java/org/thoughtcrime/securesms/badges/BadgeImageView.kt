--- conflicted
+++ resolved
@@ -72,27 +72,10 @@
     }
   }
 
-<<<<<<< HEAD
-=======
-  fun setGiftBadge(badge: GiftBadge?, requestManager: RequestManager) {
-    if (badge != null) {
-      requestManager
-        .load(GiftBadgeModel(badge))
-        .downsample(DownsampleStrategy.NONE)
-        .transform(BadgeSpriteTransformation(BadgeSpriteTransformation.Size.fromInteger(badgeSize), ScreenDensity.getBestDensityBucketForDevice(), ThemeUtil.isDarkTheme(context)))
-        .into(this)
-    } else {
-      requestManager
-        .clear(this)
-      clearDrawable()
-    }
-  }
-
   fun isShowingBadge(): Boolean {
     return drawable != null
   }
 
->>>>>>> 6754fef1
   private fun clearDrawable() {
     if (drawable != null) {
       setImageDrawable(null)
