package org.thoughtcrime.securesms;

import android.content.Intent;
import android.database.Cursor;
import android.net.Uri;
import android.os.Bundle;
import android.provider.ContactsContract;
import androidx.annotation.NonNull;

import org.thoughtcrime.securesms.conversation.ConversationActivity;

import org.thoughtcrime.securesms.database.DatabaseFactory;
import org.thoughtcrime.securesms.recipients.Recipient;

public class SmsSendtoActivity extends PassphraseRequiredActivity {

  private static final String TAG = SmsSendtoActivity.class.getSimpleName();

  @Override
  protected void onCreate(Bundle savedInstanceState, boolean ready) {
    super.onCreate(savedInstanceState, ready);
    startActivity(getNextIntent(getIntent()));
    finish();
  }

  private Intent getNextIntent(Intent original) {
    final Uri uri = original.getData();

    final Intent nextIntent;

<<<<<<< HEAD
    if (uri != null && "content".equals(uri.getScheme())) {
      Recipient recipient = Recipient.external(this, getDestinationForSyncAdapter(uri));
      long threadId = DatabaseFactory.getThreadDatabase(this).getThreadIdIfExistsFor(recipient);
=======
    if (TextUtils.isEmpty(destination.destination)) {
      nextIntent = new Intent(this, NewConversationActivity.class);
      nextIntent.putExtra(ConversationActivity.TEXT_EXTRA, destination.getBody());
      Toast.makeText(this, R.string.ConversationActivity_specify_recipient, Toast.LENGTH_LONG).show();
    } else {
      Recipient recipient = Recipient.external(this, destination.getDestination());
      long      threadId  = DatabaseFactory.getThreadDatabase(this).getThreadIdIfExistsFor(recipient.getId());
>>>>>>> e75a03b6

      nextIntent = new Intent(this, ConversationActivity.class);
      nextIntent.putExtra(ConversationActivity.TEXT_EXTRA, "");
      nextIntent.putExtra(ConversationActivity.THREAD_ID_EXTRA, threadId);
      nextIntent.putExtra(ConversationActivity.RECIPIENT_EXTRA, recipient.getId());
    } else {
      nextIntent = new Intent(this, NewConversationActivity.class);
    }
    return nextIntent;
  }

  private @NonNull String getDestinationForSyncAdapter(@NonNull Uri uri) {
    try (Cursor cursor = getContentResolver().query(uri, null, null, null, null)) {
      if (cursor != null && cursor.moveToNext()) {
        return cursor.getString(cursor.getColumnIndexOrThrow(ContactsContract.RawContacts.Data.DATA1));
      }
    }
    return "";
  }
}<|MERGE_RESOLUTION|>--- conflicted
+++ resolved
@@ -28,19 +28,9 @@
 
     final Intent nextIntent;
 
-<<<<<<< HEAD
     if (uri != null && "content".equals(uri.getScheme())) {
       Recipient recipient = Recipient.external(this, getDestinationForSyncAdapter(uri));
-      long threadId = DatabaseFactory.getThreadDatabase(this).getThreadIdIfExistsFor(recipient);
-=======
-    if (TextUtils.isEmpty(destination.destination)) {
-      nextIntent = new Intent(this, NewConversationActivity.class);
-      nextIntent.putExtra(ConversationActivity.TEXT_EXTRA, destination.getBody());
-      Toast.makeText(this, R.string.ConversationActivity_specify_recipient, Toast.LENGTH_LONG).show();
-    } else {
-      Recipient recipient = Recipient.external(this, destination.getDestination());
       long      threadId  = DatabaseFactory.getThreadDatabase(this).getThreadIdIfExistsFor(recipient.getId());
->>>>>>> e75a03b6
 
       nextIntent = new Intent(this, ConversationActivity.class);
       nextIntent.putExtra(ConversationActivity.TEXT_EXTRA, "");
