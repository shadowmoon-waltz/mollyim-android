package org.thoughtcrime.securesms;

import android.content.Intent;
import android.database.Cursor;
import android.net.Uri;
import android.os.Bundle;
import android.provider.ContactsContract;
<<<<<<< HEAD
import androidx.annotation.NonNull;

import org.thoughtcrime.securesms.conversation.ConversationActivity;
=======
import android.text.TextUtils;
import android.widget.Toast;
>>>>>>> 2729eb9f

import androidx.annotation.NonNull;

import org.thoughtcrime.securesms.conversation.ConversationIntents;
import org.thoughtcrime.securesms.database.DatabaseFactory;
import org.thoughtcrime.securesms.logging.Log;
import org.thoughtcrime.securesms.recipients.Recipient;

public class SmsSendtoActivity extends PassphraseRequiredActivity {

  private static final String TAG = SmsSendtoActivity.class.getSimpleName();

  @Override
  protected void onCreate(Bundle savedInstanceState, boolean ready) {
    super.onCreate(savedInstanceState, ready);
    startActivity(getNextIntent(getIntent()));
    finish();
  }

  private Intent getNextIntent(Intent original) {
    final Uri uri = original.getData();

    final Intent nextIntent;

<<<<<<< HEAD
    if (uri != null && "content".equals(uri.getScheme())) {
      Recipient recipient = Recipient.external(this, getDestinationForSyncAdapter(uri));
      long      threadId  = DatabaseFactory.getThreadDatabase(this).getThreadIdIfExistsFor(recipient.getId());

      nextIntent = new Intent(this, ConversationActivity.class);
      nextIntent.putExtra(ConversationActivity.TEXT_EXTRA, "");
      nextIntent.putExtra(ConversationActivity.THREAD_ID_EXTRA, threadId);
      nextIntent.putExtra(ConversationActivity.RECIPIENT_EXTRA, recipient.getId().serialize());
    } else {
      nextIntent = new Intent(this, NewConversationActivity.class);
=======
    if (TextUtils.isEmpty(destination.destination)) {
      nextIntent = new Intent(this, NewConversationActivity.class);
      nextIntent.putExtra(Intent.EXTRA_TEXT, destination.getBody());
      Toast.makeText(this, R.string.ConversationActivity_specify_recipient, Toast.LENGTH_LONG).show();
    } else {
      Recipient recipient = Recipient.external(this, destination.getDestination());
      long      threadId  = DatabaseFactory.getThreadDatabase(this).getThreadIdIfExistsFor(recipient.getId());

      nextIntent = ConversationIntents.createBuilder(this, recipient.getId(), threadId)
                                      .withDraftText(destination.getBody())
                                      .build();
>>>>>>> 2729eb9f
    }
    return nextIntent;
  }

  private @NonNull String getDestinationForSyncAdapter(@NonNull Uri uri) {
    try (Cursor cursor = getContentResolver().query(uri, null, null, null, null)) {
      if (cursor != null && cursor.moveToNext()) {
        return cursor.getString(cursor.getColumnIndexOrThrow(ContactsContract.RawContacts.Data.DATA1));
      }
    }
    return "";
  }
}<|MERGE_RESOLUTION|>--- conflicted
+++ resolved
@@ -5,14 +5,6 @@
 import android.net.Uri;
 import android.os.Bundle;
 import android.provider.ContactsContract;
-<<<<<<< HEAD
-import androidx.annotation.NonNull;
-
-import org.thoughtcrime.securesms.conversation.ConversationActivity;
-=======
-import android.text.TextUtils;
-import android.widget.Toast;
->>>>>>> 2729eb9f
 
 import androidx.annotation.NonNull;
 
@@ -37,30 +29,15 @@
 
     final Intent nextIntent;
 
-<<<<<<< HEAD
     if (uri != null && "content".equals(uri.getScheme())) {
       Recipient recipient = Recipient.external(this, getDestinationForSyncAdapter(uri));
       long      threadId  = DatabaseFactory.getThreadDatabase(this).getThreadIdIfExistsFor(recipient.getId());
 
-      nextIntent = new Intent(this, ConversationActivity.class);
-      nextIntent.putExtra(ConversationActivity.TEXT_EXTRA, "");
-      nextIntent.putExtra(ConversationActivity.THREAD_ID_EXTRA, threadId);
-      nextIntent.putExtra(ConversationActivity.RECIPIENT_EXTRA, recipient.getId().serialize());
+      nextIntent = ConversationIntents.createBuilder(this, recipient.getId(), threadId)
+                                      .withDraftText("")
+                                      .build();
     } else {
       nextIntent = new Intent(this, NewConversationActivity.class);
-=======
-    if (TextUtils.isEmpty(destination.destination)) {
-      nextIntent = new Intent(this, NewConversationActivity.class);
-      nextIntent.putExtra(Intent.EXTRA_TEXT, destination.getBody());
-      Toast.makeText(this, R.string.ConversationActivity_specify_recipient, Toast.LENGTH_LONG).show();
-    } else {
-      Recipient recipient = Recipient.external(this, destination.getDestination());
-      long      threadId  = DatabaseFactory.getThreadDatabase(this).getThreadIdIfExistsFor(recipient.getId());
-
-      nextIntent = ConversationIntents.createBuilder(this, recipient.getId(), threadId)
-                                      .withDraftText(destination.getBody())
-                                      .build();
->>>>>>> 2729eb9f
     }
     return nextIntent;
   }
