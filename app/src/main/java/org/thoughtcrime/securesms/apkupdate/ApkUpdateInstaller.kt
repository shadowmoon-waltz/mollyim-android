--- conflicted
+++ resolved
@@ -53,15 +53,9 @@
       return
     }
 
-<<<<<<< HEAD
     val apkUri = getDownloadedApkUri(context, downloadId)
     if (apkUri == null) {
       Log.w(TAG, "Could not get download APK URI!")
-=======
-    if (!userInitiated && !shouldAutoUpdate()) {
-      Log.w(TAG, "Not user-initiated and not eligible for auto-update. Prompting. (API=${Build.VERSION.SDK_INT}, Foreground=${AppDependencies.appForegroundObserver.isForegrounded}, AutoUpdate=${SignalStore.apkUpdate().autoUpdate})")
-      ApkUpdateNotifications.showInstallPrompt(context, downloadId)
->>>>>>> 26bd59c3
       return
     }
 
@@ -88,12 +82,4 @@
       false
     }
   }
-<<<<<<< HEAD
-=======
-
-  private fun shouldAutoUpdate(): Boolean {
-    // TODO Auto-updates temporarily restricted to nightlies. Once we have designs for allowing users to opt-out of auto-updates, we can re-enable this
-    return Environment.IS_NIGHTLY && Build.VERSION.SDK_INT >= 31 && SignalStore.apkUpdate().autoUpdate && !AppDependencies.appForegroundObserver.isForegrounded
-  }
->>>>>>> 26bd59c3
 }