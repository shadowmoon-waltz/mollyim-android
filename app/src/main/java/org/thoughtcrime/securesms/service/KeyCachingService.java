--- conflicted
+++ resolved
@@ -93,31 +93,10 @@
     masterSecret = newMasterSecret;
   }
 
-<<<<<<< HEAD
   public static synchronized void clearMasterSecret() {
     if (masterSecret != null) {
       masterSecret.close();
       masterSecret = null;
-=======
-  @SuppressLint("StaticFieldLeak")
-  public void setMasterSecret(final MasterSecret masterSecret) {
-    synchronized (KeyCachingService.class) {
-      KeyCachingService.masterSecret = masterSecret;
-
-      foregroundService();
-      broadcastNewSecret();
-      startTimeoutIfAppropriate(this);
-      
-      new AsyncTask<Void, Void, Void>() {
-        @Override
-        protected Void doInBackground(Void... params) {
-          if (!ApplicationMigrations.isUpdate(KeyCachingService.this)) {
-            ApplicationDependencies.getMessageNotifier().updateNotification(KeyCachingService.this);
-          }
-          return null;
-        }
-      }.executeOnExecutor(AsyncTask.THREAD_POOL_EXECUTOR);
->>>>>>> 1e00fc61
     }
     locking = false;
   }
@@ -179,13 +158,9 @@
     new AsyncTask<Void, Void, Void>() {
       @Override
       protected Void doInBackground(Void... params) {
-<<<<<<< HEAD
         if (!ApplicationMigrations.isUpdate(KeyCachingService.this)) {
-          MessageNotifier.updateNotification(KeyCachingService.this);
+          ApplicationDependencies.getMessageNotifier().updateNotification(KeyCachingService.this);
         }
-=======
-        ApplicationDependencies.getMessageNotifier().updateNotification(KeyCachingService.this);
->>>>>>> 1e00fc61
         return null;
       }
     }.executeOnExecutor(AsyncTask.THREAD_POOL_EXECUTOR);
@@ -209,7 +184,7 @@
     new AsyncTask<Void, Void, Void>() {
       @Override
       protected Void doInBackground(Void... params) {
-        MessageNotifier.clearNotifications(KeyCachingService.this, true);
+        ApplicationDependencies.getMessageNotifier().clearNotifications(KeyCachingService.this, true);
         return null;
       }
     }.executeOnExecutor(AsyncTask.THREAD_POOL_EXECUTOR);
