package org.thoughtcrime.securesms.service;

import android.content.Context;
import android.content.Intent;

import org.thoughtcrime.securesms.dependencies.AppDependencies;
import org.thoughtcrime.securesms.jobs.MessageFetchJob;

public class BootReceiver extends ExportedBroadcastReceiver {

  @Override
<<<<<<< HEAD
  public void onReceiveUnlock(Context context, Intent intent) {
    ApplicationDependencies.getJobManager().add(new MessageFetchJob());
=======
  public void onReceive(Context context, Intent intent) {
    AppDependencies.getJobManager().add(new MessageFetchJob());
>>>>>>> 26bd59c3
  }
}<|MERGE_RESOLUTION|>--- conflicted
+++ resolved
@@ -9,12 +9,7 @@
 public class BootReceiver extends ExportedBroadcastReceiver {
 
   @Override
-<<<<<<< HEAD
   public void onReceiveUnlock(Context context, Intent intent) {
-    ApplicationDependencies.getJobManager().add(new MessageFetchJob());
-=======
-  public void onReceive(Context context, Intent intent) {
     AppDependencies.getJobManager().add(new MessageFetchJob());
->>>>>>> 26bd59c3
   }
 }