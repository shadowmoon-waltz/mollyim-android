--- conflicted
+++ resolved
@@ -60,12 +60,8 @@
         .getCallLinkAuthorizationForToday(genericServerPublicParams, callLinkSecretParams)
 
       webRtcInteractor.callManager.createCallLinkCall(
-<<<<<<< HEAD
-        SignalStore.internal.groupCallingServer(),
+        SignalStore.internal.groupCallingServer,
         WebRtcUtil.getProxyInfo(),
-=======
-        SignalStore.internal.groupCallingServer,
->>>>>>> f5a68aa7
         callLinkAuthCredentialPresentation.serialize(),
         callLinkRootKey,
         callLink.credentials.adminPassBytes,
