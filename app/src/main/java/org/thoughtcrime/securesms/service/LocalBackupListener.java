package org.thoughtcrime.securesms.service;


import android.content.Context;

import androidx.annotation.NonNull;

import org.thoughtcrime.securesms.jobs.LocalBackupJob;
import org.thoughtcrime.securesms.keyvalue.SignalStore;
import org.thoughtcrime.securesms.util.JavaTimeExtensionsKt;
import org.thoughtcrime.securesms.util.TextSecurePreferences;

import java.time.Instant;
import java.time.LocalDateTime;
import java.util.Random;
import java.util.TimeZone;
import java.util.concurrent.TimeUnit;

public class LocalBackupListener extends PersistentAlarmManagerListener {

  private static final int BACKUP_JITTER_WINDOW_SECONDS = Math.toIntExact(TimeUnit.MINUTES.toSeconds(10));

  @Override
  protected boolean shouldScheduleExact() {
    return true;
  }

  @Override
  protected long getNextScheduledExecutionTime(Context context) {
    return TextSecurePreferences.getNextBackupTime(context);
  }

  @Override
  protected long onAlarm(Context context, long scheduledTime) {
    if (SignalStore.settings().isBackupEnabled()) {
      LocalBackupJob.enqueue(false);
    }

    return setNextBackupTimeToIntervalFromNow(context);
  }

  public static void schedule(Context context) {
    if (SignalStore.settings().isBackupEnabled()) {
      new LocalBackupListener().onReceive(context, getScheduleIntent());
    }
  }

  public static long setNextBackupTimeToIntervalFromNow(@NonNull Context context) {
    long nowPlusInterval = System.currentTimeMillis() + TextSecurePreferences.getBackupInternal(context);

    LocalDateTime nextInstant = LocalDateTime.ofInstant(Instant.ofEpochMilli(nowPlusInterval),
                                                        TimeZone.getDefault().toZoneId());
    int           hour   = SignalStore.settings().getBackupHour();
    int           minute = SignalStore.settings().getBackupMinute();
<<<<<<< HEAD
    LocalDateTime next   = nextInstant.withHour(hour).withMinute(minute).withSecond(0);

    int jitter = (new Random().nextInt(BACKUP_JITTER_WINDOW_SECONDS)) - (BACKUP_JITTER_WINDOW_SECONDS / 2);

    next = next.plusSeconds(jitter);

    if (nextInstant.isAfter(next)) {
      next = next.plusDays(1);
    }
=======
    LocalDateTime next   = MessageBackupListener.getNextDailyBackupTimeFromNowWithJitter(now, hour, minute, BACKUP_JITTER_WINDOW_SECONDS);
>>>>>>> 26bd59c3

    long nextTime = JavaTimeExtensionsKt.toMillis(next);

    TextSecurePreferences.setNextBackupTime(context, nextTime);

    return nextTime;
  }
}<|MERGE_RESOLUTION|>--- conflicted
+++ resolved
@@ -10,10 +10,8 @@
 import org.thoughtcrime.securesms.util.JavaTimeExtensionsKt;
 import org.thoughtcrime.securesms.util.TextSecurePreferences;
 
-import java.time.Instant;
 import java.time.LocalDateTime;
 import java.util.Random;
-import java.util.TimeZone;
 import java.util.concurrent.TimeUnit;
 
 public class LocalBackupListener extends PersistentAlarmManagerListener {
@@ -46,25 +44,10 @@
   }
 
   public static long setNextBackupTimeToIntervalFromNow(@NonNull Context context) {
-    long nowPlusInterval = System.currentTimeMillis() + TextSecurePreferences.getBackupInternal(context);
-
-    LocalDateTime nextInstant = LocalDateTime.ofInstant(Instant.ofEpochMilli(nowPlusInterval),
-                                                        TimeZone.getDefault().toZoneId());
+    LocalDateTime now    = LocalDateTime.now();
     int           hour   = SignalStore.settings().getBackupHour();
     int           minute = SignalStore.settings().getBackupMinute();
-<<<<<<< HEAD
-    LocalDateTime next   = nextInstant.withHour(hour).withMinute(minute).withSecond(0);
-
-    int jitter = (new Random().nextInt(BACKUP_JITTER_WINDOW_SECONDS)) - (BACKUP_JITTER_WINDOW_SECONDS / 2);
-
-    next = next.plusSeconds(jitter);
-
-    if (nextInstant.isAfter(next)) {
-      next = next.plusDays(1);
-    }
-=======
     LocalDateTime next   = MessageBackupListener.getNextDailyBackupTimeFromNowWithJitter(now, hour, minute, BACKUP_JITTER_WINDOW_SECONDS);
->>>>>>> 26bd59c3
 
     long nextTime = JavaTimeExtensionsKt.toMillis(next);
 
