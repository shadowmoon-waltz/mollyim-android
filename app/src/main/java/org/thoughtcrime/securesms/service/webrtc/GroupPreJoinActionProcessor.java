--- conflicted
+++ resolved
@@ -47,12 +47,8 @@
 
     byte[]      groupId = currentState.getCallInfoState().getCallRecipient().requireGroupId().getDecodedId();
     GroupCall groupCall = webRtcInteractor.getCallManager().createGroupCall(groupId,
-<<<<<<< HEAD
-                                                                            SignalStore.internal().groupCallingServer(),
+                                                                            SignalStore.internal().getGroupCallingServer(),
                                                                             WebRtcUtil.getProxyInfo(),
-=======
-                                                                            SignalStore.internal().getGroupCallingServer(),
->>>>>>> f5a68aa7
                                                                             new byte[0],
                                                                             AUDIO_LEVELS_INTERVAL,
                                                                             RingRtcDynamicConfiguration.getAudioProcessingMethod(),
