--- conflicted
+++ resolved
@@ -28,13 +28,8 @@
   protected abstract long onAlarm(Context context, long scheduledTime);
 
   @Override
-<<<<<<< HEAD
   public void onReceiveUnlock(Context context, Intent intent) {
-    Log.i(TAG, String.format("%s#onReceive(%s)", getClass().getSimpleName(), intent.getAction()));
-=======
-  public void onReceive(Context context, Intent intent) {
     info(String.format("onReceive(%s)", intent.getAction()));
->>>>>>> fc3db538
 
     long          scheduledTime = getNextScheduledExecutionTime(context);
     AlarmManager  alarmManager  = (AlarmManager) context.getSystemService(Context.ALARM_SERVICE);
