--- conflicted
+++ resolved
@@ -830,15 +830,9 @@
     });
   }
 
-<<<<<<< HEAD
-  public void insertMissedCall(@NonNull Recipient recipient, boolean signal, long timestamp, boolean isVideoOffer) {
-    long expiresIn = recipient.getExpiresInMillis();
-    Pair<Long, Long> messageAndThreadId = SignalDatabase.sms().insertMissedCall(recipient.getId(), expiresIn, timestamp, isVideoOffer);
-=======
   public void insertMissedCall(@NonNull RemotePeer remotePeer, long timestamp, boolean isVideoOffer) {
     CallTable.Call call = SignalDatabase.calls()
                                         .updateCall(remotePeer.getCallId().longValue(), CallTable.Event.MISSED);
->>>>>>> 3869de41
 
     if (call == null) {
       CallTable.Type type = isVideoOffer ? CallTable.Type.VIDEO_CALL : CallTable.Type.AUDIO_CALL;
@@ -848,39 +842,15 @@
     }
   }
 
-<<<<<<< HEAD
-  public void insertReceivedCall(@NonNull Recipient recipient, boolean signal, boolean isVideoOffer) {
-    long expiresIn = recipient.getExpiresInMillis();
-    Pair<Long, Long> messageAndThreadId = SignalDatabase.sms().insertReceivedCall(recipient.getId(), expiresIn, isVideoOffer);
-    if (expiresIn > 0) {
-      SignalDatabase.sms().markExpireStarted(messageAndThreadId.first());
-      ApplicationDependencies.getExpiringMessageManager().scheduleDeletion(messageAndThreadId.first(), false, expiresIn);
-    }
-=======
   public void insertReceivedCall(@NonNull RemotePeer remotePeer, boolean isVideoOffer) {
     CallTable.Call call = SignalDatabase.calls()
                                         .updateCall(remotePeer.getCallId().longValue(), CallTable.Event.ACCEPTED);
->>>>>>> 3869de41
 
     if (call == null) {
       CallTable.Type type = isVideoOffer ? CallTable.Type.VIDEO_CALL : CallTable.Type.AUDIO_CALL;
 
       SignalDatabase.calls()
                     .insertCall(remotePeer.getCallId().longValue(), System.currentTimeMillis(), remotePeer.getId(), type, CallTable.Direction.INCOMING, CallTable.Event.ACCEPTED);
-    }
-  }
-
-  public void insertDeniedCall(@NonNull Recipient recipient, boolean isVideoOffer) {
-    long expiresIn = recipient.getExpiresInMillis();
-    SignalDatabase.sms().insertMissedCall(recipient.getId(), expiresIn,  System.currentTimeMillis(), isVideoOffer);
-  }
-
-  public void insertOutgoingCall(@NonNull Recipient recipient, boolean isVideoOffer) {
-    long expiresIn = recipient.getExpiresInMillis();
-    Pair<Long, Long> messageAndThreadId = SignalDatabase.sms().insertOutgoingCall(recipient.getId(), expiresIn, isVideoOffer);
-    if (expiresIn > 0) {
-      SignalDatabase.sms().markExpireStarted(messageAndThreadId.first());
-      ApplicationDependencies.getExpiringMessageManager().scheduleDeletion(messageAndThreadId.first(), false, expiresIn);
     }
   }
 
