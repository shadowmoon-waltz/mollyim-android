--- conflicted
+++ resolved
@@ -966,11 +966,7 @@
 
   public void insertMissedCall(@NonNull RemotePeer remotePeer, long timestamp, boolean isVideoOffer, @NonNull CallTable.Event missedEvent) {
     CallTable.Call call = SignalDatabase.calls()
-<<<<<<< HEAD
-                                        .updateOneToOneCall(remotePeer.getCallId().longValue(), CallTable.Event.MISSED, timestamp);
-=======
-                                        .updateOneToOneCall(remotePeer.getCallId().longValue(), missedEvent);
->>>>>>> c725a2fa
+                                        .updateOneToOneCall(remotePeer.getCallId().longValue(), missedEvent, timestamp);
 
     if (call == null) {
       CallTable.Type type = isVideoOffer ? CallTable.Type.VIDEO_CALL : CallTable.Type.AUDIO_CALL;
