--- conflicted
+++ resolved
@@ -835,11 +835,7 @@
 
   public void insertMissedCall(@NonNull RemotePeer remotePeer, long timestamp, boolean isVideoOffer) {
     CallTable.Call call = SignalDatabase.calls()
-<<<<<<< HEAD
-                                        .updateCall(remotePeer.getCallId().longValue(), CallTable.Event.MISSED, timestamp);
-=======
-                                        .updateOneToOneCall(remotePeer.getCallId().longValue(), CallTable.Event.MISSED);
->>>>>>> f8f70ed3
+                                        .updateOneToOneCall(remotePeer.getCallId().longValue(), CallTable.Event.MISSED, timestamp);
 
     if (call == null) {
       CallTable.Type type = isVideoOffer ? CallTable.Type.VIDEO_CALL : CallTable.Type.AUDIO_CALL;
@@ -851,11 +847,7 @@
 
   public void insertReceivedCall(@NonNull RemotePeer remotePeer, boolean isVideoOffer) {
     CallTable.Call call = SignalDatabase.calls()
-<<<<<<< HEAD
-                                        .updateCall(remotePeer.getCallId().longValue(), CallTable.Event.ACCEPTED, null);
-=======
-                                        .updateOneToOneCall(remotePeer.getCallId().longValue(), CallTable.Event.ACCEPTED);
->>>>>>> f8f70ed3
+                                        .updateOneToOneCall(remotePeer.getCallId().longValue(), CallTable.Event.ACCEPTED, null);
 
     if (call == null) {
       CallTable.Type type = isVideoOffer ? CallTable.Type.VIDEO_CALL : CallTable.Type.AUDIO_CALL;
@@ -962,11 +954,7 @@
   public void sendAcceptedCallEventSyncMessage(@NonNull RemotePeer remotePeer, boolean isOutgoing, boolean isVideoCall) {
     SignalDatabase
         .calls()
-<<<<<<< HEAD
-        .updateCall(remotePeer.getCallId().longValue(), CallTable.Event.ACCEPTED, null);
-=======
-        .updateOneToOneCall(remotePeer.getCallId().longValue(), CallTable.Event.ACCEPTED);
->>>>>>> f8f70ed3
+        .updateOneToOneCall(remotePeer.getCallId().longValue(), CallTable.Event.ACCEPTED, null);
 
     if (TextSecurePreferences.isMultiDevice(context)) {
       networkExecutor.execute(() -> {
@@ -983,11 +971,7 @@
   public void sendNotAcceptedCallEventSyncMessage(@NonNull RemotePeer remotePeer, boolean isOutgoing, boolean isVideoCall) {
     SignalDatabase
         .calls()
-<<<<<<< HEAD
-        .updateCall(remotePeer.getCallId().longValue(), CallTable.Event.NOT_ACCEPTED, null);
-=======
-        .updateOneToOneCall(remotePeer.getCallId().longValue(), CallTable.Event.NOT_ACCEPTED);
->>>>>>> f8f70ed3
+        .updateOneToOneCall(remotePeer.getCallId().longValue(), CallTable.Event.NOT_ACCEPTED, null);
 
     if (TextSecurePreferences.isMultiDevice(context)) {
       networkExecutor.execute(() -> {
