--- conflicted
+++ resolved
@@ -66,21 +66,18 @@
       return
     }
 
-<<<<<<< HEAD
     val includeBeta = TextSecurePreferences.isUpdateApkIncludeBetaEnabled(context)
-
-    Log.i(TAG, "Checking for APK update [stable" + (if (includeBeta) ", beta" else "") + "]...")
+    val url = "${BuildConfig.FDROID_UPDATE_URL}/index-v1.json"
+
+    Log.i(TAG, "Checking for APK update [stable" + (if (includeBeta) ", beta" else "") + "] at $url")
 
     val client = OkHttpClient().newBuilder()
       .socketFactory(Network.socketFactory)
       .proxySelector(Network.proxySelectorForSocks)
       .dns(Network.dns)
       .build()
-=======
-    Log.d(TAG, "Checking for APK update at ${BuildConfig.APK_UPDATE_MANIFEST_URL}")
->>>>>>> b4e459d8
-
-    val request = Request.Builder().url("${BuildConfig.FDROID_UPDATE_URL}/index-v1.json").build()
+
+    val request = Request.Builder().url(url).build()
 
     val responseBody: String = client.newCall(request).execute().use { response ->
       if (!response.isSuccessful || response.body() == null) {
@@ -109,12 +106,7 @@
     }
 
     val currentVersionCode = getCurrentAppVersionCode()
-<<<<<<< HEAD
     if (updateDescriptor.versionCode > currentVersionCode) {
-=======
-    if (updateDescriptor.versionCode > currentVersionCode || (updateDescriptor.versionCode == currentVersionCode && (updateDescriptor.uploadTimestamp ?: 0) > SignalStore.apkUpdate().lastApkUploadTime)) {
-      Log.i(TAG, "Newer version code available. Current: (versionCode: ${getCurrentAppVersionCode()}, uploadTime: ${SignalStore.apkUpdate().lastApkUploadTime}), Update: (versionCode: ${updateDescriptor.versionCode}, uploadTime: ${updateDescriptor.uploadTimestamp})")
->>>>>>> b4e459d8
       val digest: ByteArray = Hex.fromStringCondensed(updateDescriptor.digest)
       val downloadStatus: DownloadStatus = getDownloadStatus(updateDescriptor.url, digest)
 
@@ -125,17 +117,11 @@
         handleDownloadComplete(downloadStatus.downloadId)
       } else if (downloadStatus.status == DownloadStatus.Status.MISSING) {
         Log.i(TAG, "Download status missing, starting download...")
-        handleDownloadStart(updateDescriptor.url, updateDescriptor.versionName, digest, updateDescriptor.uploadTimestamp ?: 0)
+        handleDownloadStart(updateDescriptor.url, updateDescriptor.versionName, digest)
       }
     } else {
-<<<<<<< HEAD
       Log.i(TAG, "No update needed. Current version ($currentVersionCode) is up to date.")
-=======
-      Log.d(TAG, "Version code is the same or older than our own. Current: (versionCode: ${getCurrentAppVersionCode()}, uploadTime: ${SignalStore.apkUpdate().lastApkUploadTime}), Update: (versionCode: ${updateDescriptor.versionCode}, uploadTime: ${updateDescriptor.uploadTimestamp})")
->>>>>>> b4e459d8
-    }
-
-    SignalStore.apkUpdate().lastSuccessfulCheck = System.currentTimeMillis()
+    }
   }
 
   public override fun onShouldRetry(e: Exception): Boolean {
@@ -191,11 +177,7 @@
     return DownloadStatus(DownloadStatus.Status.MISSING, -1)
   }
 
-<<<<<<< HEAD
   private fun handleDownloadStart(uri: Uri, versionName: String?, digest: ByteArray) {
-=======
-  private fun handleDownloadStart(uri: String?, versionName: String?, digest: ByteArray, uploadTimestamp: Long) {
->>>>>>> b4e459d8
     deleteExistingDownloadedApks(context)
 
     val downloadRequest = DownloadManager.Request(uri).apply {
@@ -209,7 +191,7 @@
     val downloadId = context.getDownloadManager().enqueue(downloadRequest)
     // DownloadManager will trigger [UpdateApkReadyListener] when finished via a broadcast
 
-    SignalStore.apkUpdate().setDownloadAttributes(downloadId, digest, uploadTimestamp)
+    SignalStore.apkUpdate().setDownloadAttributes(downloadId, digest)
   }
 
   private fun handleDownloadComplete(downloadId: Long) {
@@ -259,7 +241,6 @@
     )
   }
 
-<<<<<<< HEAD
   data class UpdateDescriptor(
     @JsonProperty("versionCode") val versionCode: Int,
     @JsonProperty("versionName") val versionName: String,
@@ -268,14 +249,6 @@
   ) {
     val url: Uri = Uri.parse(BuildConfig.FDROID_UPDATE_URL).buildUpon().appendPath(apkName).build()
   }
-=======
-    @JsonProperty("sha256sum")
-    val digest: String? = null,
-
-    @JsonProperty
-    val uploadTimestamp: Long? = null
-  )
->>>>>>> b4e459d8
 
   private class DownloadStatus(val status: Status, val downloadId: Long) {
     enum class Status {
