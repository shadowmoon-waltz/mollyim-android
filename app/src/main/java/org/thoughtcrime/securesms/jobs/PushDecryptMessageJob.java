--- conflicted
+++ resolved
@@ -162,8 +162,6 @@
     }
   }
 
-<<<<<<< HEAD
-=======
   private boolean isStoryMessage(@NonNull DecryptionResult result) {
     if (result.getContent() == null) {
       return false;
@@ -193,25 +191,6 @@
     return false;
   }
 
-  private boolean needsMigration() {
-    return TextSecurePreferences.getNeedsSqlCipherMigration(context);
-  }
-
-  private void postMigrationNotification() {
-    NotificationManagerCompat.from(context).notify(NotificationIds.LEGACY_SQLCIPHER_MIGRATION,
-                                                   new NotificationCompat.Builder(context, NotificationChannels.getMessagesChannel(context))
-                                                                         .setSmallIcon(R.drawable.ic_notification)
-                                                                         .setPriority(NotificationCompat.PRIORITY_HIGH)
-                                                                         .setCategory(NotificationCompat.CATEGORY_MESSAGE)
-                                                                         .setContentTitle(context.getString(R.string.PushDecryptJob_new_locked_message))
-                                                                         .setContentText(context.getString(R.string.PushDecryptJob_unlock_to_view_pending_messages))
-                                                                         .setContentIntent(PendingIntent.getActivity(context, 0, MainActivity.clearTop(context), PendingIntentFlags.mutable()))
-                                                                         .setDefaults(NotificationCompat.DEFAULT_SOUND | NotificationCompat.DEFAULT_VIBRATE)
-                                                                         .build());
-
-  }
-
->>>>>>> db0bca00
   public static final class Factory implements Job.Factory<PushDecryptMessageJob> {
     @Override
     public @NonNull PushDecryptMessageJob create(@NonNull Parameters parameters, @NonNull Data data) {
