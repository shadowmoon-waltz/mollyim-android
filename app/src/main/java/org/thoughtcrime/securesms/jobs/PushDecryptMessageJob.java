package org.thoughtcrime.securesms.jobs;

import android.app.PendingIntent;
import android.content.Context;

import androidx.annotation.NonNull;
import androidx.core.app.NotificationCompat;
import androidx.core.app.NotificationManagerCompat;

import org.signal.core.util.logging.Log;
import org.signal.libsignal.metadata.InvalidMetadataMessageException;
import org.signal.libsignal.metadata.InvalidMetadataVersionException;
import org.signal.libsignal.metadata.ProtocolDuplicateMessageException;
import org.signal.libsignal.metadata.ProtocolException;
import org.signal.libsignal.metadata.ProtocolInvalidKeyException;
import org.signal.libsignal.metadata.ProtocolInvalidKeyIdException;
import org.signal.libsignal.metadata.ProtocolInvalidMessageException;
import org.signal.libsignal.metadata.ProtocolInvalidVersionException;
import org.signal.libsignal.metadata.ProtocolLegacyMessageException;
import org.signal.libsignal.metadata.ProtocolNoSessionException;
import org.signal.libsignal.metadata.ProtocolUntrustedIdentityException;
import org.signal.libsignal.metadata.SelfSendException;
import org.thoughtcrime.securesms.MainActivity;
import org.thoughtcrime.securesms.R;
import org.thoughtcrime.securesms.crypto.IdentityKeyUtil;
import org.thoughtcrime.securesms.crypto.UnidentifiedAccessUtil;
import org.thoughtcrime.securesms.crypto.storage.SignalProtocolStoreImpl;
import org.thoughtcrime.securesms.crypto.DatabaseSessionLock;
import org.thoughtcrime.securesms.database.DatabaseFactory;
import org.thoughtcrime.securesms.database.NoSuchMessageException;
import org.thoughtcrime.securesms.database.PushDatabase;
import org.thoughtcrime.securesms.dependencies.ApplicationDependencies;
import org.thoughtcrime.securesms.groups.BadGroupIdException;
import org.thoughtcrime.securesms.groups.GroupId;
import org.thoughtcrime.securesms.jobmanager.Data;
import org.thoughtcrime.securesms.jobmanager.Job;
import org.thoughtcrime.securesms.jobmanager.JobManager;
import org.thoughtcrime.securesms.messages.MessageContentProcessor;
import org.thoughtcrime.securesms.messages.MessageContentProcessor.ExceptionMetadata;
import org.thoughtcrime.securesms.messages.MessageContentProcessor.MessageState;
import org.thoughtcrime.securesms.messages.MessageDecryptionUtil;
import org.thoughtcrime.securesms.messages.MessageDecryptionUtil.DecryptionResult;
import org.thoughtcrime.securesms.notifications.NotificationChannels;
import org.thoughtcrime.securesms.recipients.Recipient;
import org.thoughtcrime.securesms.transport.RetryLaterException;
import org.thoughtcrime.securesms.util.GroupUtil;
import org.thoughtcrime.securesms.util.TextSecurePreferences;
import org.whispersystems.libsignal.state.SignalProtocolStore;
import org.whispersystems.libsignal.util.guava.Optional;
import org.whispersystems.signalservice.api.crypto.SignalServiceCipher;
import org.whispersystems.signalservice.api.messages.SignalServiceContent;
import org.whispersystems.signalservice.api.messages.SignalServiceEnvelope;
import org.whispersystems.signalservice.api.push.SignalServiceAddress;
import org.whispersystems.signalservice.internal.push.UnsupportedDataMessageException;

import java.util.ArrayList;
import java.util.Collections;
import java.util.LinkedList;
import java.util.List;

/**
 * Decrypts an envelope. Enqueues a separate job, {@link PushProcessMessageJob}, to actually insert
 * the result into our database.
 */
public final class PushDecryptMessageJob extends BaseJob {

  public static final String KEY   = "PushDecryptJob";
  public static final String QUEUE = "__PUSH_DECRYPT_JOB__";

  public static final String TAG = Log.tag(PushDecryptMessageJob.class);

  private static final String KEY_SMS_MESSAGE_ID = "sms_message_id";
  private static final String KEY_ENVELOPE       = "envelope";

  private final long                  smsMessageId;
  private final SignalServiceEnvelope envelope;

  public PushDecryptMessageJob(Context context, @NonNull SignalServiceEnvelope envelope) {
    this(context, envelope, -1);
  }

  public PushDecryptMessageJob(Context context, @NonNull SignalServiceEnvelope envelope, long smsMessageId) {
    this(new Parameters.Builder()
                           .setQueue(QUEUE)
                           .setMaxAttempts(Parameters.UNLIMITED)
                           .build(),
         envelope,
         smsMessageId);
    setContext(context);
  }

  private PushDecryptMessageJob(@NonNull Parameters parameters, @NonNull SignalServiceEnvelope envelope, long smsMessageId) {
    super(parameters);

    this.envelope     = envelope;
    this.smsMessageId = smsMessageId;
  }

  @Override
  public @NonNull Data serialize() {
    return new Data.Builder().putBlobAsString(KEY_ENVELOPE, envelope.serialize())
                             .putLong(KEY_SMS_MESSAGE_ID, smsMessageId)
                             .build();
  }

  @Override
  public @NonNull String getFactoryKey() {
    return KEY;
  }

  @Override
<<<<<<< HEAD
  public void onRun() throws NoSuchMessageException, RetryLaterException {
    PushDatabase          database   = DatabaseFactory.getPushDatabase(context);
    SignalServiceEnvelope envelope   = database.get(messageId);
    JobManager            jobManager = ApplicationDependencies.getJobManager();
=======
  public void onRun() throws RetryLaterException {
    if (needsMigration()) {
      Log.w(TAG, "Migration is still needed.");
      postMigrationNotification();
      throw new RetryLaterException();
    }

    List<Job>        jobs = new LinkedList<>();
    DecryptionResult result = MessageDecryptionUtil.decrypt(context, envelope);
>>>>>>> 2be30686

    if (result.getContent() != null) {
      jobs.add(new PushProcessMessageJob(result.getContent(), smsMessageId, envelope.getTimestamp()));
    } else if (result.getException() != null && result.getState() != MessageState.NOOP) {
      jobs.add(new PushProcessMessageJob(result.getState(), result.getException(), smsMessageId, envelope.getTimestamp()));
    }

    jobs.addAll(result.getJobs());

    for (Job job: jobs) {
      ApplicationDependencies.getJobManager().add(job);
    }
  }

  @Override
  public boolean onShouldRetry(@NonNull Exception exception) {
    return exception instanceof RetryLaterException;
  }

  @Override
  public void onFailure() {
  }

<<<<<<< HEAD
  private @NonNull List<Job> handleMessage(@NonNull SignalServiceEnvelope envelope) throws NoSenderException {
    Log.i(TAG, "Processing message ID " + envelope.getTimestamp());
    try {
      SignalProtocolStore  axolotlStore = new SignalProtocolStoreImpl(context);
      SignalServiceAddress localAddress = new SignalServiceAddress(Optional.of(TextSecurePreferences.getLocalUuid(context)), Optional.of(TextSecurePreferences.getLocalNumber(context)));
      SignalServiceCipher  cipher       = new SignalServiceCipher(localAddress, axolotlStore, UnidentifiedAccessUtil.getCertificateValidator());

      SignalServiceContent content = cipher.decrypt(envelope);

      List<Job> jobs = new ArrayList<>(2);

      if (content != null) {
        jobs.add(new PushProcessMessageJob(content, messageId, smsMessageId, envelope.getTimestamp()));
      }

      if (envelope.isPreKeySignalMessage()) {
        jobs.add(new RefreshPreKeysJob());
      }

      return jobs;

    } catch (ProtocolInvalidVersionException e) {
      Log.w(TAG, String.valueOf(envelope.getTimestamp()), e);
      return Collections.singletonList(new PushProcessMessageJob(PushProcessMessageJob.MessageState.INVALID_VERSION,
                                                                 toExceptionMetadata(e),
                                                                 messageId,
                                                                 smsMessageId,
                                                                 envelope.getTimestamp()));

    } catch (ProtocolInvalidMessageException | ProtocolInvalidKeyIdException | ProtocolInvalidKeyException | ProtocolUntrustedIdentityException | ProtocolNoSessionException e) {
      Log.w(TAG, String.valueOf(envelope.getTimestamp()), e);
      return Collections.singletonList(new AutomaticSessionResetJob(Recipient.external(context, e.getSender()).getId(),
                                                                    e.getSenderDevice(),
                                                                    envelope.getTimestamp()));
    } catch (ProtocolLegacyMessageException e) {
      Log.w(TAG, String.valueOf(envelope.getTimestamp()), e);
      return Collections.singletonList(new PushProcessMessageJob(PushProcessMessageJob.MessageState.LEGACY_MESSAGE,
                                                                 toExceptionMetadata(e),
                                                                 messageId,
                                                                 smsMessageId,
                                                                 envelope.getTimestamp()));

    } catch (ProtocolDuplicateMessageException e) {
      Log.w(TAG, String.valueOf(envelope.getTimestamp()), e);
      return Collections.singletonList(new PushProcessMessageJob(PushProcessMessageJob.MessageState.DUPLICATE_MESSAGE,
                                                                 toExceptionMetadata(e),
                                                                 messageId,
                                                                 smsMessageId,
                                                                 envelope.getTimestamp()));

    } catch (InvalidMetadataVersionException | InvalidMetadataMessageException e) {
      Log.w(TAG, String.valueOf(envelope.getTimestamp()), e);
      return Collections.emptyList();

    } catch (SelfSendException e) {
      Log.i(TAG, "Dropping UD message from self.");
      return Collections.emptyList();

    } catch (UnsupportedDataMessageException e) {
      Log.w(TAG, String.valueOf(envelope.getTimestamp()), e);
      return Collections.singletonList(new PushProcessMessageJob(PushProcessMessageJob.MessageState.UNSUPPORTED_DATA_MESSAGE,
                                       toExceptionMetadata(e),
                                       messageId,
                                       smsMessageId,
                                       envelope.getTimestamp()));
    }
  }

  private static PushProcessMessageJob.ExceptionMetadata toExceptionMetadata(@NonNull UnsupportedDataMessageException e)
      throws NoSenderException
  {
    String sender = e.getSender();

    if (sender == null) throw new NoSenderException();

    GroupId groupId = null;

    if (e.getGroup().isPresent()) {
      try {
        groupId = GroupUtil.idFromGroupContext(e.getGroup().get());
      } catch (BadGroupIdException ex) {
        Log.w(TAG, "Bad group id found in unsupported data message", ex);
      }
    }

    return new PushProcessMessageJob.ExceptionMetadata(sender,
                                                       e.getSenderDevice(),
                                                       groupId);
  }

  private static PushProcessMessageJob.ExceptionMetadata toExceptionMetadata(@NonNull ProtocolException e) throws NoSenderException {
    String sender = e.getSender();

    if (sender == null) throw new NoSenderException();

    return new PushProcessMessageJob.ExceptionMetadata(sender, e.getSenderDevice());
=======
  private boolean needsMigration() {
    return !IdentityKeyUtil.hasIdentityKey(context) || TextSecurePreferences.getNeedsSqlCipherMigration(context);
  }

  private void postMigrationNotification() {
    NotificationManagerCompat.from(context).notify(494949,
                                                   new NotificationCompat.Builder(context, NotificationChannels.getMessagesChannel(context))
                                                                         .setSmallIcon(R.drawable.ic_notification)
                                                                         .setPriority(NotificationCompat.PRIORITY_HIGH)
                                                                         .setCategory(NotificationCompat.CATEGORY_MESSAGE)
                                                                         .setContentTitle(context.getString(R.string.PushDecryptJob_new_locked_message))
                                                                         .setContentText(context.getString(R.string.PushDecryptJob_unlock_to_view_pending_messages))
                                                                         .setContentIntent(PendingIntent.getActivity(context, 0, MainActivity.clearTop(context), 0))
                                                                         .setDefaults(NotificationCompat.DEFAULT_SOUND | NotificationCompat.DEFAULT_VIBRATE)
                                                                         .build());

>>>>>>> 2be30686
  }

  public static final class Factory implements Job.Factory<PushDecryptMessageJob> {
    @Override
    public @NonNull PushDecryptMessageJob create(@NonNull Parameters parameters, @NonNull Data data) {
      return new PushDecryptMessageJob(parameters,
                                       SignalServiceEnvelope.deserialize(data.getStringAsBlob(KEY_ENVELOPE)),
                                       data.getLong(KEY_SMS_MESSAGE_ID));
    }
  }
}<|MERGE_RESOLUTION|>--- conflicted
+++ resolved
@@ -109,22 +109,9 @@
   }
 
   @Override
-<<<<<<< HEAD
-  public void onRun() throws NoSuchMessageException, RetryLaterException {
-    PushDatabase          database   = DatabaseFactory.getPushDatabase(context);
-    SignalServiceEnvelope envelope   = database.get(messageId);
-    JobManager            jobManager = ApplicationDependencies.getJobManager();
-=======
   public void onRun() throws RetryLaterException {
-    if (needsMigration()) {
-      Log.w(TAG, "Migration is still needed.");
-      postMigrationNotification();
-      throw new RetryLaterException();
-    }
-
     List<Job>        jobs = new LinkedList<>();
     DecryptionResult result = MessageDecryptionUtil.decrypt(context, envelope);
->>>>>>> 2be30686
 
     if (result.getContent() != null) {
       jobs.add(new PushProcessMessageJob(result.getContent(), smsMessageId, envelope.getTimestamp()));
@@ -148,123 +135,6 @@
   public void onFailure() {
   }
 
-<<<<<<< HEAD
-  private @NonNull List<Job> handleMessage(@NonNull SignalServiceEnvelope envelope) throws NoSenderException {
-    Log.i(TAG, "Processing message ID " + envelope.getTimestamp());
-    try {
-      SignalProtocolStore  axolotlStore = new SignalProtocolStoreImpl(context);
-      SignalServiceAddress localAddress = new SignalServiceAddress(Optional.of(TextSecurePreferences.getLocalUuid(context)), Optional.of(TextSecurePreferences.getLocalNumber(context)));
-      SignalServiceCipher  cipher       = new SignalServiceCipher(localAddress, axolotlStore, UnidentifiedAccessUtil.getCertificateValidator());
-
-      SignalServiceContent content = cipher.decrypt(envelope);
-
-      List<Job> jobs = new ArrayList<>(2);
-
-      if (content != null) {
-        jobs.add(new PushProcessMessageJob(content, messageId, smsMessageId, envelope.getTimestamp()));
-      }
-
-      if (envelope.isPreKeySignalMessage()) {
-        jobs.add(new RefreshPreKeysJob());
-      }
-
-      return jobs;
-
-    } catch (ProtocolInvalidVersionException e) {
-      Log.w(TAG, String.valueOf(envelope.getTimestamp()), e);
-      return Collections.singletonList(new PushProcessMessageJob(PushProcessMessageJob.MessageState.INVALID_VERSION,
-                                                                 toExceptionMetadata(e),
-                                                                 messageId,
-                                                                 smsMessageId,
-                                                                 envelope.getTimestamp()));
-
-    } catch (ProtocolInvalidMessageException | ProtocolInvalidKeyIdException | ProtocolInvalidKeyException | ProtocolUntrustedIdentityException | ProtocolNoSessionException e) {
-      Log.w(TAG, String.valueOf(envelope.getTimestamp()), e);
-      return Collections.singletonList(new AutomaticSessionResetJob(Recipient.external(context, e.getSender()).getId(),
-                                                                    e.getSenderDevice(),
-                                                                    envelope.getTimestamp()));
-    } catch (ProtocolLegacyMessageException e) {
-      Log.w(TAG, String.valueOf(envelope.getTimestamp()), e);
-      return Collections.singletonList(new PushProcessMessageJob(PushProcessMessageJob.MessageState.LEGACY_MESSAGE,
-                                                                 toExceptionMetadata(e),
-                                                                 messageId,
-                                                                 smsMessageId,
-                                                                 envelope.getTimestamp()));
-
-    } catch (ProtocolDuplicateMessageException e) {
-      Log.w(TAG, String.valueOf(envelope.getTimestamp()), e);
-      return Collections.singletonList(new PushProcessMessageJob(PushProcessMessageJob.MessageState.DUPLICATE_MESSAGE,
-                                                                 toExceptionMetadata(e),
-                                                                 messageId,
-                                                                 smsMessageId,
-                                                                 envelope.getTimestamp()));
-
-    } catch (InvalidMetadataVersionException | InvalidMetadataMessageException e) {
-      Log.w(TAG, String.valueOf(envelope.getTimestamp()), e);
-      return Collections.emptyList();
-
-    } catch (SelfSendException e) {
-      Log.i(TAG, "Dropping UD message from self.");
-      return Collections.emptyList();
-
-    } catch (UnsupportedDataMessageException e) {
-      Log.w(TAG, String.valueOf(envelope.getTimestamp()), e);
-      return Collections.singletonList(new PushProcessMessageJob(PushProcessMessageJob.MessageState.UNSUPPORTED_DATA_MESSAGE,
-                                       toExceptionMetadata(e),
-                                       messageId,
-                                       smsMessageId,
-                                       envelope.getTimestamp()));
-    }
-  }
-
-  private static PushProcessMessageJob.ExceptionMetadata toExceptionMetadata(@NonNull UnsupportedDataMessageException e)
-      throws NoSenderException
-  {
-    String sender = e.getSender();
-
-    if (sender == null) throw new NoSenderException();
-
-    GroupId groupId = null;
-
-    if (e.getGroup().isPresent()) {
-      try {
-        groupId = GroupUtil.idFromGroupContext(e.getGroup().get());
-      } catch (BadGroupIdException ex) {
-        Log.w(TAG, "Bad group id found in unsupported data message", ex);
-      }
-    }
-
-    return new PushProcessMessageJob.ExceptionMetadata(sender,
-                                                       e.getSenderDevice(),
-                                                       groupId);
-  }
-
-  private static PushProcessMessageJob.ExceptionMetadata toExceptionMetadata(@NonNull ProtocolException e) throws NoSenderException {
-    String sender = e.getSender();
-
-    if (sender == null) throw new NoSenderException();
-
-    return new PushProcessMessageJob.ExceptionMetadata(sender, e.getSenderDevice());
-=======
-  private boolean needsMigration() {
-    return !IdentityKeyUtil.hasIdentityKey(context) || TextSecurePreferences.getNeedsSqlCipherMigration(context);
-  }
-
-  private void postMigrationNotification() {
-    NotificationManagerCompat.from(context).notify(494949,
-                                                   new NotificationCompat.Builder(context, NotificationChannels.getMessagesChannel(context))
-                                                                         .setSmallIcon(R.drawable.ic_notification)
-                                                                         .setPriority(NotificationCompat.PRIORITY_HIGH)
-                                                                         .setCategory(NotificationCompat.CATEGORY_MESSAGE)
-                                                                         .setContentTitle(context.getString(R.string.PushDecryptJob_new_locked_message))
-                                                                         .setContentText(context.getString(R.string.PushDecryptJob_unlock_to_view_pending_messages))
-                                                                         .setContentIntent(PendingIntent.getActivity(context, 0, MainActivity.clearTop(context), 0))
-                                                                         .setDefaults(NotificationCompat.DEFAULT_SOUND | NotificationCompat.DEFAULT_VIBRATE)
-                                                                         .build());
-
->>>>>>> 2be30686
-  }
-
   public static final class Factory implements Job.Factory<PushDecryptMessageJob> {
     @Override
     public @NonNull PushDecryptMessageJob create(@NonNull Parameters parameters, @NonNull Data data) {
