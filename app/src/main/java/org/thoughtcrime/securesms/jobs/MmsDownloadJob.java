--- conflicted
+++ resolved
@@ -3,19 +3,8 @@
 import androidx.annotation.NonNull;
 
 import org.signal.core.util.logging.Log;
-<<<<<<< HEAD
-import org.thoughtcrime.securesms.database.MessageDatabase;
-import org.thoughtcrime.securesms.database.MmsDatabase;
-=======
-import org.thoughtcrime.securesms.attachments.Attachment;
-import org.thoughtcrime.securesms.attachments.UriAttachment;
-import org.thoughtcrime.securesms.contactshare.Contact;
-import org.thoughtcrime.securesms.contactshare.VCardUtil;
-import org.thoughtcrime.securesms.database.AttachmentTable;
 import org.thoughtcrime.securesms.database.MessageTable;
-import org.thoughtcrime.securesms.database.MessageTable.InsertResult;
 import org.thoughtcrime.securesms.database.MmsTable;
->>>>>>> cb0e7ade
 import org.thoughtcrime.securesms.database.SignalDatabase;
 import org.thoughtcrime.securesms.dependencies.ApplicationDependencies;
 import org.thoughtcrime.securesms.jobmanager.Data;
@@ -108,33 +97,11 @@
 
       throw new MmsException("Download disabled");
 
-<<<<<<< HEAD
-=======
-      RetrieveConf retrieveConf = new CompatMmsConnection(context).retrieve(contentLocation, transactionId, notification.get().getSubscriptionId());
-
-      if (retrieveConf == null) {
-        throw new MmsException("RetrieveConf was null");
-      }
-
-      storeRetrievedMms(contentLocation, messageId, threadId, retrieveConf, notification.get().getSubscriptionId(), notification.get().getFrom());
-    } catch (ApnUnavailableException e) {
-      Log.w(TAG, e);
-      handleDownloadError(messageId, threadId, MmsTable.Status.DOWNLOAD_APN_UNAVAILABLE,
-                          automatic);
->>>>>>> cb0e7ade
     } catch (MmsException e) {
       Log.w(TAG, e);
       handleDownloadError(messageId, threadId,
                           MmsTable.Status.DOWNLOAD_HARD_FAILURE,
                           automatic);
-<<<<<<< HEAD
-=======
-    } catch (MmsRadioException | IOException e) {
-      Log.w(TAG, e);
-      handleDownloadError(messageId, threadId,
-                          MmsTable.Status.DOWNLOAD_SOFT_FAILURE,
-                          automatic);
->>>>>>> cb0e7ade
     }
   }
 
@@ -154,83 +121,6 @@
     return false;
   }
 
-<<<<<<< HEAD
-=======
-  private void storeRetrievedMms(String contentLocation,
-                                 long messageId, long threadId, RetrieveConf retrieved,
-                                 int subscriptionId, @Nullable RecipientId notificationFrom)
-      throws MmsException
-  {
-    MessageTable      database = SignalDatabase.mms();
-    Optional<GroupId> group    = Optional.empty();
-    Set<RecipientId>  members     = new HashSet<>();
-    String            body        = null;
-    List<Attachment>  attachments = new LinkedList<>();
-    List<Contact>     sharedContacts = new LinkedList<>();
-
-    RecipientId from = null;
-
-    if (retrieved.getFrom() != null) {
-      from = Recipient.external(context, Util.toIsoString(retrieved.getFrom().getTextString())).getId();
-    } else if (notificationFrom != null) {
-      from = notificationFrom;
-    }
-
-    if (retrieved.getTo() != null) {
-      for (EncodedStringValue toValue : retrieved.getTo()) {
-        members.add(Recipient.external(context, Util.toIsoString(toValue.getTextString())).getId());
-      }
-    }
-
-    if (retrieved.getCc() != null) {
-      for (EncodedStringValue ccValue : retrieved.getCc()) {
-        members.add(Recipient.external(context, Util.toIsoString(ccValue.getTextString())).getId());
-      }
-    }
-
-    if (from != null) {
-      members.add(from);
-    }
-    members.add(Recipient.self().getId());
-
-    if (retrieved.getBody() != null) {
-      body = PartParser.getMessageText(retrieved.getBody());
-      PduBody media = PartParser.getSupportedMediaParts(retrieved.getBody());
-
-      for (int i=0;i<media.getPartsNum();i++) {
-        PduPart part = media.getPart(i);
-
-        if (part.getData() != null) {
-          if (Util.toIsoString(part.getContentType()).toLowerCase().equals(MediaUtil.VCARD)){
-            sharedContacts.addAll(VCardUtil.parseContacts(new String(part.getData())));
-          } else {
-            Uri    uri  = BlobProvider.getInstance().forData(part.getData()).createForSingleUseInMemory();
-            String name = null;
-
-            if (part.getName() != null) name = Util.toIsoString(part.getName());
-
-            attachments.add(new UriAttachment(uri, Util.toIsoString(part.getContentType()),
-                                              AttachmentTable.TRANSFER_PROGRESS_DONE,
-                                              part.getData().length, name, false, false, false, false, null, null, null, null, null));
-          }
-        }
-      }
-    }
-
-    if (members.size() > 2) {
-      List<RecipientId> recipients = new ArrayList<>(members);
-      group = Optional.of(SignalDatabase.groups().getOrCreateMmsGroupForMembers(recipients));
-    }
-    IncomingMediaMessage   message      = new IncomingMediaMessage(from, group, body, TimeUnit.SECONDS.toMillis(retrieved.getDate()), -1, System.currentTimeMillis(), attachments, subscriptionId, 0, false, false, false, Optional.of(sharedContacts), false, false);
-    Optional<InsertResult> insertResult = database.insertMessageInbox(message, contentLocation, threadId);
-
-    if (insertResult.isPresent()) {
-      database.deleteMessage(messageId);
-      ApplicationDependencies.getMessageNotifier().updateNotification(context, ConversationId.forConversation(insertResult.get().getThreadId()));
-    }
-  }
-
->>>>>>> cb0e7ade
   private void handleDownloadError(long messageId, long threadId, int downloadStatus, boolean automatic)
   {
     MessageTable db = SignalDatabase.mms();
