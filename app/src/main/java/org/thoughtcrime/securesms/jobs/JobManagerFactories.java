package org.thoughtcrime.securesms.jobs;

import android.app.Application;

import androidx.annotation.NonNull;

import org.thoughtcrime.securesms.database.SignalDatabase;
import org.thoughtcrime.securesms.jobmanager.Constraint;
import org.thoughtcrime.securesms.jobmanager.ConstraintObserver;
import org.thoughtcrime.securesms.jobmanager.Job;
import org.thoughtcrime.securesms.jobmanager.JobMigration;
import org.thoughtcrime.securesms.jobmanager.impl.AutoDownloadEmojiConstraint;
import org.thoughtcrime.securesms.jobmanager.impl.BatteryNotLowConstraint;
import org.thoughtcrime.securesms.jobmanager.impl.ChangeNumberConstraint;
import org.thoughtcrime.securesms.jobmanager.impl.ChangeNumberConstraintObserver;
import org.thoughtcrime.securesms.jobmanager.impl.ChargingConstraint;
import org.thoughtcrime.securesms.jobmanager.impl.ChargingAndBatteryIsNotLowConstraintObserver;
import org.thoughtcrime.securesms.jobmanager.impl.DataRestoreConstraint;
import org.thoughtcrime.securesms.jobmanager.impl.DataRestoreConstraintObserver;
import org.thoughtcrime.securesms.jobmanager.impl.DecryptionsDrainedConstraint;
import org.thoughtcrime.securesms.jobmanager.impl.DecryptionsDrainedConstraintObserver;
import org.thoughtcrime.securesms.jobmanager.impl.MasterSecretConstraint;
import org.thoughtcrime.securesms.jobmanager.impl.MasterSecretConstraintObserver;
import org.thoughtcrime.securesms.jobmanager.impl.NetworkConstraint;
import org.thoughtcrime.securesms.jobmanager.impl.NetworkConstraintObserver;
import org.thoughtcrime.securesms.jobmanager.impl.NotInCallConstraint;
import org.thoughtcrime.securesms.jobmanager.impl.NotInCallConstraintObserver;
import org.thoughtcrime.securesms.jobmanager.impl.WifiConstraint;
import org.thoughtcrime.securesms.jobmanager.migrations.DonationReceiptRedemptionJobMigration;
import org.thoughtcrime.securesms.jobmanager.migrations.GroupCallPeekJobDataMigration;
import org.thoughtcrime.securesms.jobmanager.migrations.PushDecryptMessageJobEnvelopeMigration;
import org.thoughtcrime.securesms.jobmanager.migrations.PushProcessMessageJobMigration;
import org.thoughtcrime.securesms.jobmanager.migrations.PushProcessMessageQueueJobMigration;
import org.thoughtcrime.securesms.jobmanager.migrations.RecipientIdFollowUpJobMigration;
import org.thoughtcrime.securesms.jobmanager.migrations.RecipientIdFollowUpJobMigration2;
import org.thoughtcrime.securesms.jobmanager.migrations.RecipientIdJobMigration;
import org.thoughtcrime.securesms.jobmanager.migrations.RetrieveProfileJobMigration;
import org.thoughtcrime.securesms.jobmanager.migrations.SendReadReceiptsJobMigration;
import org.thoughtcrime.securesms.jobmanager.migrations.SenderKeyDistributionSendJobRecipientMigration;
import org.thoughtcrime.securesms.migrations.AccountConsistencyMigrationJob;
import org.thoughtcrime.securesms.migrations.AccountRecordMigrationJob;
import org.thoughtcrime.securesms.migrations.AepMigrationJob;
import org.thoughtcrime.securesms.migrations.ApplyUnknownFieldsToSelfMigrationJob;
import org.thoughtcrime.securesms.migrations.AttachmentCleanupMigrationJob;
import org.thoughtcrime.securesms.migrations.AttachmentHashBackfillMigrationJob;
import org.thoughtcrime.securesms.migrations.AttributesMigrationJob;
import org.thoughtcrime.securesms.migrations.AvatarIdRemovalMigrationJob;
import org.thoughtcrime.securesms.migrations.BackfillDigestsForDuplicatesMigrationJob;
import org.thoughtcrime.securesms.migrations.BackfillDigestsMigrationJob;
import org.thoughtcrime.securesms.migrations.BackupJitterMigrationJob;
import org.thoughtcrime.securesms.migrations.BackupNotificationMigrationJob;
import org.thoughtcrime.securesms.migrations.BlobStorageLocationMigrationJob;
import org.thoughtcrime.securesms.migrations.ClearGlideCacheMigrationJob;
import org.thoughtcrime.securesms.migrations.ContactLinkRebuildMigrationJob;
import org.thoughtcrime.securesms.migrations.CopyUsernameToSignalStoreMigrationJob;
import org.thoughtcrime.securesms.migrations.DatabaseMigrationJob;
import org.thoughtcrime.securesms.migrations.DeleteDeprecatedLogsMigrationJob;
import org.thoughtcrime.securesms.migrations.DirectoryRefreshMigrationJob;
import org.thoughtcrime.securesms.migrations.EmojiDownloadMigrationJob;
import org.thoughtcrime.securesms.migrations.EmojiSearchIndexCheckMigrationJob;
import org.thoughtcrime.securesms.migrations.IdentityTableCleanupMigrationJob;
import org.thoughtcrime.securesms.migrations.MigrationCompleteJob;
import org.thoughtcrime.securesms.migrations.OptimizeMessageSearchIndexMigrationJob;
import org.thoughtcrime.securesms.migrations.PassingMigrationJob;
import org.thoughtcrime.securesms.migrations.PinOptOutMigration;
import org.thoughtcrime.securesms.migrations.PinReminderMigrationJob;
import org.thoughtcrime.securesms.migrations.PniAccountInitializationMigrationJob;
import org.thoughtcrime.securesms.migrations.PniMigrationJob;
import org.thoughtcrime.securesms.migrations.PnpLaunchMigrationJob;
import org.thoughtcrime.securesms.migrations.PreKeysSyncMigrationJob;
import org.thoughtcrime.securesms.migrations.ProfileMigrationJob;
import org.thoughtcrime.securesms.migrations.ProfileSharingUpdateMigrationJob;
import org.thoughtcrime.securesms.migrations.RebuildMessageSearchIndexMigrationJob;
import org.thoughtcrime.securesms.migrations.RecheckPaymentsMigrationJob;
import org.thoughtcrime.securesms.migrations.SelfRegisteredStateMigrationJob;
import org.thoughtcrime.securesms.migrations.StickerAdditionMigrationJob;
import org.thoughtcrime.securesms.migrations.StickerDayByDayMigrationJob;
import org.thoughtcrime.securesms.migrations.StickerMyDailyLifeMigrationJob;
import org.thoughtcrime.securesms.migrations.StorageCapabilityMigrationJob;
import org.thoughtcrime.securesms.migrations.StorageFixLocalUnknownMigrationJob;
import org.thoughtcrime.securesms.migrations.StorageServiceMigrationJob;
import org.thoughtcrime.securesms.migrations.StorageServiceSystemNameMigrationJob;
import org.thoughtcrime.securesms.migrations.StoryViewedReceiptsStateMigrationJob;
import org.thoughtcrime.securesms.migrations.SubscriberIdMigrationJob;
import org.thoughtcrime.securesms.migrations.Svr2MirrorMigrationJob;
import org.thoughtcrime.securesms.migrations.SyncCallLinksMigrationJob;
import org.thoughtcrime.securesms.migrations.SyncDistributionListsMigrationJob;
import org.thoughtcrime.securesms.migrations.SyncKeysMigrationJob;
import org.thoughtcrime.securesms.migrations.TrimByLengthSettingsMigrationJob;
import org.thoughtcrime.securesms.migrations.UpdateSmsJobsMigrationJob;
import org.thoughtcrime.securesms.migrations.UserNotificationMigrationJob;
import org.thoughtcrime.securesms.migrations.UuidMigrationJob;
import org.thoughtcrime.securesms.migrations.WallpaperCleanupMigrationJob;
import org.thoughtcrime.securesms.migrations.WallpaperStorageMigrationJob;

import java.util.Arrays;
import java.util.HashMap;
import java.util.List;
import java.util.Map;

public final class JobManagerFactories {

  public static Map<String, Job.Factory> getJobFactories(@NonNull Application application) {
    return new HashMap<String, Job.Factory>() {{
      put(AccountConsistencyWorkerJob.KEY,           new AccountConsistencyWorkerJob.Factory());
      put("AllDataSyncRequestJob",                   new FailingJob.Factory());
      put(AnalyzeDatabaseJob.KEY,                    new AnalyzeDatabaseJob.Factory());
      put(ApkUpdateJob.KEY,                          new ApkUpdateJob.Factory());
      put(ArchiveAttachmentBackfillJob.KEY,          new ArchiveAttachmentBackfillJob.Factory());
      put(ArchiveThumbnailUploadJob.KEY,             new ArchiveThumbnailUploadJob.Factory());
      put(AttachmentCompressionJob.KEY,              new AttachmentCompressionJob.Factory());
      put(AttachmentCopyJob.KEY,                     new AttachmentCopyJob.Factory());
      put(AttachmentDownloadJob.KEY,                 new AttachmentDownloadJob.Factory());
      put(AttachmentHashBackfillJob.KEY,             new AttachmentHashBackfillJob.Factory());
      put(MarkNoteToSelfAttachmentUploadedJob.KEY,   new MarkNoteToSelfAttachmentUploadedJob.Factory());
      put(AttachmentUploadJob.KEY,                   new AttachmentUploadJob.Factory());
      put(AutomaticSessionResetJob.KEY,              new AutomaticSessionResetJob.Factory());
      put(AvatarGroupsV1DownloadJob.KEY,             new AvatarGroupsV1DownloadJob.Factory());
      put(AvatarGroupsV2DownloadJob.KEY,             new AvatarGroupsV2DownloadJob.Factory());
      put(BackfillDigestJob.KEY,                     new BackfillDigestJob.Factory());
      put(BackfillDigestsForDataFileJob.KEY,         new BackfillDigestsForDataFileJob.Factory());
      put(BackupMessagesJob.KEY,                     new BackupMessagesJob.Factory());
      put(BackupRestoreJob.KEY,                      new BackupRestoreJob.Factory());
      put(BackupRestoreMediaJob.KEY,                 new BackupRestoreMediaJob.Factory());
<<<<<<< HEAD
      put("BoostReceiptCredentialsSubmissionJob",    new FailingJob.Factory());
=======
>>>>>>> f5a68aa7
      put(BackupSubscriptionCheckJob.KEY,            new BackupSubscriptionCheckJob.Factory());
      put(BuildExpirationConfirmationJob.KEY,        new BuildExpirationConfirmationJob.Factory());
      put(CallLinkPeekJob.KEY,                       new CallLinkPeekJob.Factory());
      put(CallLinkUpdateSendJob.KEY,                 new CallLinkUpdateSendJob.Factory());
      put(CallLogEventSendJob.KEY,                   new CallLogEventSendJob.Factory());
      put(CallSyncEventJob.KEY,                      new CallSyncEventJob.Factory());
      put(CheckRestoreMediaLeftJob.KEY,              new CheckRestoreMediaLeftJob.Factory());
      put(CheckServiceReachabilityJob.KEY,           new CheckServiceReachabilityJob.Factory());
      put(CleanPreKeysJob.KEY,                       new CleanPreKeysJob.Factory());
      put(ConversationShortcutRankingUpdateJob.KEY,  new ConversationShortcutRankingUpdateJob.Factory());
      put(ConversationShortcutUpdateJob.KEY,         new ConversationShortcutUpdateJob.Factory());
      put(CopyAttachmentToArchiveJob.KEY,            new CopyAttachmentToArchiveJob.Factory());
      put(CreateReleaseChannelJob.KEY,               new CreateReleaseChannelJob.Factory());
      put(DeleteAbandonedAttachmentsJob.KEY,         new DeleteAbandonedAttachmentsJob.Factory());
      put(DirectoryRefreshJob.KEY,                   new DirectoryRefreshJob.Factory());
<<<<<<< HEAD
      put("DonationReceiptRedemptionJob",            new FailingJob.Factory());
=======
>>>>>>> f5a68aa7
      put(DownloadLatestEmojiDataJob.KEY,            new DownloadLatestEmojiDataJob.Factory());
      put(EmojiSearchIndexDownloadJob.KEY,           new EmojiSearchIndexDownloadJob.Factory());
      put(FcmRefreshJob.KEY,                         new FcmRefreshJob.Factory());
      put(UnifiedPushRefreshJob.KEY,                 new UnifiedPushRefreshJob.Factory());
      put(FetchRemoteMegaphoneImageJob.KEY,          new FetchRemoteMegaphoneImageJob.Factory());
      put(FontDownloaderJob.KEY,                     new FontDownloaderJob.Factory());
      put(ForceUpdateGroupV2Job.KEY,                 new ForceUpdateGroupV2Job.Factory());
      put(ForceUpdateGroupV2WorkerJob.KEY,           new ForceUpdateGroupV2WorkerJob.Factory());
      put(GenerateAudioWaveFormJob.KEY,              new GenerateAudioWaveFormJob.Factory());
<<<<<<< HEAD
      put("SendGiftJob",                             new FailingJob.Factory());
=======
>>>>>>> f5a68aa7
      put(GroupCallUpdateSendJob.KEY,                new GroupCallUpdateSendJob.Factory());
      put(GroupCallPeekJob.KEY,                      new GroupCallPeekJob.Factory());
      put(GroupCallPeekWorkerJob.KEY,                new GroupCallPeekWorkerJob.Factory());
      put(GroupRingCleanupJob.KEY,                   new GroupRingCleanupJob.Factory());
      put(GroupV2UpdateSelfProfileKeyJob.KEY,        new GroupV2UpdateSelfProfileKeyJob.Factory());
      put(InAppPaymentAuthCheckJob.KEY,              new InAppPaymentAuthCheckJob.Factory());
      put("InAppPaymentGiftSendJob",                 new FailingJob.Factory());
      put(InAppPaymentKeepAliveJob.KEY,              new InAppPaymentKeepAliveJob.Factory());
      put(InAppPaymentPurchaseTokenJob.KEY,          new InAppPaymentPurchaseTokenJob.Factory());
      put(InAppPaymentRecurringContextJob.KEY,       new InAppPaymentRecurringContextJob.Factory());
      put(InAppPaymentOneTimeContextJob.KEY,         new InAppPaymentOneTimeContextJob.Factory());
      put(InAppPaymentRedemptionJob.KEY,             new InAppPaymentRedemptionJob.Factory());
      put(IndividualSendJob.KEY,                     new IndividualSendJob.Factory());
      put(LeaveGroupV2Job.KEY,                       new LeaveGroupV2Job.Factory());
      put(LeaveGroupV2WorkerJob.KEY,                 new LeaveGroupV2WorkerJob.Factory());
      put(LinkedDeviceInactiveCheckJob.KEY,          new LinkedDeviceInactiveCheckJob.Factory());
      put(LocalArchiveJob.KEY,                       new LocalArchiveJob.Factory());
      put(LocalBackupJob.KEY,                        new LocalBackupJob.Factory());
      put(LocalBackupJobApi29.KEY,                   new LocalBackupJobApi29.Factory());
      put(MarkerJob.KEY,                             new MarkerJob.Factory());
      put(MultiDeviceBlockedUpdateJob.KEY,           new MultiDeviceBlockedUpdateJob.Factory());
      put(MultiDeviceCallLinkSyncJob.KEY,            new MultiDeviceCallLinkSyncJob.Factory());
      put(MultiDeviceConfigurationUpdateJob.KEY,     new MultiDeviceConfigurationUpdateJob.Factory());
      put(MultiDeviceContactSyncJob.KEY,             new MultiDeviceContactSyncJob.Factory());
      put(MultiDeviceContactUpdateJob.KEY,           new MultiDeviceContactUpdateJob.Factory());
      put(MultiDeviceDeleteSyncJob.KEY,              new MultiDeviceDeleteSyncJob.Factory());
      put(MultiDeviceKeysUpdateJob.KEY,              new MultiDeviceKeysUpdateJob.Factory());
      put(MultiDeviceMessageRequestResponseJob.KEY,  new MultiDeviceMessageRequestResponseJob.Factory());
      put(MultiDeviceOutgoingPaymentSyncJob.KEY,     new MultiDeviceOutgoingPaymentSyncJob.Factory());
      put(MultiDeviceProfileContentUpdateJob.KEY,    new MultiDeviceProfileContentUpdateJob.Factory());
      put(MultiDeviceProfileKeyUpdateJob.KEY,        new MultiDeviceProfileKeyUpdateJob.Factory());
      put(MultiDeviceReadUpdateJob.KEY,              new MultiDeviceReadUpdateJob.Factory());
      put(MultiDeviceStickerPackOperationJob.KEY,    new MultiDeviceStickerPackOperationJob.Factory());
      put(MultiDeviceStickerPackSyncJob.KEY,         new MultiDeviceStickerPackSyncJob.Factory());
      put(MultiDeviceStorageSyncRequestJob.KEY,      new MultiDeviceStorageSyncRequestJob.Factory());
      put(MultiDeviceSubscriptionSyncRequestJob.KEY, new MultiDeviceSubscriptionSyncRequestJob.Factory());
      put(MultiDeviceVerifiedUpdateJob.KEY,          new MultiDeviceVerifiedUpdateJob.Factory());
      put(MultiDeviceViewOnceOpenJob.KEY,            new MultiDeviceViewOnceOpenJob.Factory());
      put(MultiDeviceViewedUpdateJob.KEY,            new MultiDeviceViewedUpdateJob.Factory());
      put(NullMessageSendJob.KEY,                    new NullMessageSendJob.Factory());
      put(OptimizeMediaJob.KEY,                      new OptimizeMediaJob.Factory());
      put(OptimizeMessageSearchIndexJob.KEY,         new OptimizeMessageSearchIndexJob.Factory());
      put(PaymentLedgerUpdateJob.KEY,                new PaymentLedgerUpdateJob.Factory());
      put(PaymentNotificationSendJob.KEY,            new PaymentNotificationSendJob.Factory());
      put(PaymentNotificationSendJobV2.KEY,          new PaymentNotificationSendJobV2.Factory());
      put(PaymentSendJob.KEY,                        new PaymentSendJob.Factory());
      put(PaymentTransactionCheckJob.KEY,            new PaymentTransactionCheckJob.Factory());
      put("PnpInitializeDevicesJob",                 new FailingJob.Factory());
      put(PreKeysSyncJob.KEY,                        new PreKeysSyncJob.Factory());
<<<<<<< HEAD
      put("ExternalLaunchDonationJob",               new FailingJob.Factory());
=======
>>>>>>> f5a68aa7
      put(ProfileKeySendJob.KEY,                     new ProfileKeySendJob.Factory());
      put(ProfileUploadJob.KEY,                      new ProfileUploadJob.Factory());
      put(PushDistributionListSendJob.KEY,           new PushDistributionListSendJob.Factory());
      put(PushGroupSendJob.KEY,                      new PushGroupSendJob.Factory());
      put(PushGroupSilentUpdateSendJob.KEY,          new PushGroupSilentUpdateSendJob.Factory());
      put(MessageFetchJob.KEY,                       new MessageFetchJob.Factory());
      put(PushProcessEarlyMessagesJob.KEY,           new PushProcessEarlyMessagesJob.Factory());
      put(PushProcessMessageErrorJob.KEY,            new PushProcessMessageErrorJob.Factory());
      put(PushProcessMessageJob.KEY,                 new PushProcessMessageJob.Factory());
      put(ReactionSendJob.KEY,                       new ReactionSendJob.Factory());
      put(RebuildMessageSearchIndexJob.KEY,          new RebuildMessageSearchIndexJob.Factory());
      put(ReclaimUsernameAndLinkJob.KEY,             new ReclaimUsernameAndLinkJob.Factory());
      put(RefreshAttributesJob.KEY,                  new RefreshAttributesJob.Factory());
      put(RefreshCallLinkDetailsJob.KEY,             new RefreshCallLinkDetailsJob.Factory());
      put(RefreshSvrCredentialsJob.KEY,              new RefreshSvrCredentialsJob.Factory());
      put(RefreshOwnProfileJob.KEY,                  new RefreshOwnProfileJob.Factory());
      put(RemoteConfigRefreshJob.KEY,                new RemoteConfigRefreshJob.Factory());
      put(RemoteDeleteSendJob.KEY,                   new RemoteDeleteSendJob.Factory());
      put(ReportSpamJob.KEY,                         new ReportSpamJob.Factory());
      put(ResendMessageJob.KEY,                      new ResendMessageJob.Factory());
      put(ResumableUploadSpecJob.KEY,                new ResumableUploadSpecJob.Factory());
      put(RequestGroupV2InfoWorkerJob.KEY,           new RequestGroupV2InfoWorkerJob.Factory());
      put(RequestGroupV2InfoJob.KEY,                 new RequestGroupV2InfoJob.Factory());
      put(RestoreAttachmentJob.KEY,                  new RestoreAttachmentJob.Factory());
      put(RestoreAttachmentThumbnailJob.KEY,         new RestoreAttachmentThumbnailJob.Factory());
      put(RestoreLocalAttachmentJob.KEY,             new RestoreLocalAttachmentJob.Factory());
      put(RestoreOptimizedMediaJob.KEY,              new RestoreOptimizedMediaJob.Factory());
      put(RetrieveProfileAvatarJob.KEY,              new RetrieveProfileAvatarJob.Factory());
      put(RetrieveProfileJob.KEY,                    new RetrieveProfileJob.Factory());
      put(RetrieveRemoteAnnouncementsJob.KEY,        new RetrieveRemoteAnnouncementsJob.Factory());
      put(RotateCertificateJob.KEY,                  new RotateCertificateJob.Factory());
      put(RotateProfileKeyJob.KEY,                   new RotateProfileKeyJob.Factory());
      put(SenderKeyDistributionSendJob.KEY,          new SenderKeyDistributionSendJob.Factory());
      put(SendDeliveryReceiptJob.KEY,                new SendDeliveryReceiptJob.Factory());
      put(SendPaymentsActivatedJob.KEY,              new SendPaymentsActivatedJob.Factory());
      put(SendReadReceiptJob.KEY,                    new SendReadReceiptJob.Factory(application));
      put(SendRetryReceiptJob.KEY,                   new SendRetryReceiptJob.Factory());
      put(SendViewedReceiptJob.KEY,                  new SendViewedReceiptJob.Factory(application));
      put(StorageRotateManifestJob.KEY,              new StorageRotateManifestJob.Factory());
      put(SyncSystemContactLinksJob.KEY,             new SyncSystemContactLinksJob.Factory());
      put(MultiDeviceStorySendSyncJob.KEY,           new MultiDeviceStorySendSyncJob.Factory());
      put(ResetSvrGuessCountJob.KEY,                 new ResetSvrGuessCountJob.Factory());
      put(ServiceOutageDetectionJob.KEY,             new ServiceOutageDetectionJob.Factory());
      put(StickerDownloadJob.KEY,                    new StickerDownloadJob.Factory());
      put(StickerPackDownloadJob.KEY,                new StickerPackDownloadJob.Factory());
      put(StorageAccountRestoreJob.KEY,              new StorageAccountRestoreJob.Factory());
      put(StorageForcePushJob.KEY,                   new StorageForcePushJob.Factory());
      put(StorageSyncJob.KEY,                        new StorageSyncJob.Factory());
<<<<<<< HEAD
      put("SubscriptionKeepAliveJob",                new FailingJob.Factory());
      put("SubscriptionReceiptCredentialsSubmissionJob", new FailingJob.Factory()); // SubscriptionReceiptRequestResponseJob.java
      put(SubscriberIdMigrationJob.KEY,              new SubscriberIdMigrationJob.Factory());
=======
>>>>>>> f5a68aa7
      put(StoryOnboardingDownloadJob.KEY,            new StoryOnboardingDownloadJob.Factory());
      put(SubmitRateLimitPushChallengeJob.KEY,       new SubmitRateLimitPushChallengeJob.Factory());
      put(Svr2MirrorJob.KEY,                         new Svr2MirrorJob.Factory());
      put(Svr3MirrorJob.KEY,                         new Svr3MirrorJob.Factory());
      put(SyncArchivedMediaJob.KEY,                  new SyncArchivedMediaJob.Factory());
      put(ThreadUpdateJob.KEY,                       new ThreadUpdateJob.Factory());
      put(TrimThreadJob.KEY,                         new TrimThreadJob.Factory());
      put(TypingSendJob.KEY,                         new TypingSendJob.Factory());
      put(UploadAttachmentToArchiveJob.KEY,          new UploadAttachmentToArchiveJob.Factory());

      // Migrations
      put(AccountConsistencyMigrationJob.KEY,           new AccountConsistencyMigrationJob.Factory());
      put(AccountRecordMigrationJob.KEY,                new AccountRecordMigrationJob.Factory());
      put(AepMigrationJob.KEY,                          new AepMigrationJob.Factory());
      put(ApplyUnknownFieldsToSelfMigrationJob.KEY,     new ApplyUnknownFieldsToSelfMigrationJob.Factory());
      put(AttachmentCleanupMigrationJob.KEY,            new AttachmentCleanupMigrationJob.Factory());
      put(AttachmentHashBackfillMigrationJob.KEY,       new AttachmentHashBackfillMigrationJob.Factory());
      put(AttributesMigrationJob.KEY,                   new AttributesMigrationJob.Factory());
      put(AvatarIdRemovalMigrationJob.KEY,              new AvatarIdRemovalMigrationJob.Factory());
      put("AvatarMigrationJob",                         new FailingJob.Factory());
      put(BackfillDigestsMigrationJob.KEY,              new BackfillDigestsMigrationJob.Factory());
      put(BackfillDigestsForDuplicatesMigrationJob.KEY, new BackfillDigestsForDuplicatesMigrationJob.Factory());
      put(BackupJitterMigrationJob.KEY,                 new BackupJitterMigrationJob.Factory());
      put(BackupNotificationMigrationJob.KEY,           new BackupNotificationMigrationJob.Factory());
      put(BackupRefreshJob.KEY,                         new BackupRefreshJob.Factory());
      put(BlobStorageLocationMigrationJob.KEY,          new BlobStorageLocationMigrationJob.Factory());
      put("CachedAttachmentsMigrationJob",              new FailingJob.Factory());
      put(ClearGlideCacheMigrationJob.KEY,              new ClearGlideCacheMigrationJob.Factory());
      put(ContactLinkRebuildMigrationJob.KEY,        new ContactLinkRebuildMigrationJob.Factory());
      put(CopyUsernameToSignalStoreMigrationJob.KEY,    new CopyUsernameToSignalStoreMigrationJob.Factory());
      put(DatabaseMigrationJob.KEY,                     new DatabaseMigrationJob.Factory());
      put(DeleteDeprecatedLogsMigrationJob.KEY,         new DeleteDeprecatedLogsMigrationJob.Factory());
      put(DirectoryRefreshMigrationJob.KEY,             new DirectoryRefreshMigrationJob.Factory());
      put(EmojiDownloadMigrationJob.KEY,                new EmojiDownloadMigrationJob.Factory());
      put(EmojiSearchIndexCheckMigrationJob.KEY,        new EmojiSearchIndexCheckMigrationJob.Factory());
      put(IdentityTableCleanupMigrationJob.KEY,         new IdentityTableCleanupMigrationJob.Factory());
      put("LegacyMigrationJob",                         new FailingJob.Factory());
      put(MigrationCompleteJob.KEY,                     new MigrationCompleteJob.Factory());
      put(OptimizeMessageSearchIndexMigrationJob.KEY,   new OptimizeMessageSearchIndexMigrationJob.Factory());
      put(PinOptOutMigration.KEY,                       new PinOptOutMigration.Factory());
      put(PinReminderMigrationJob.KEY,                  new PinReminderMigrationJob.Factory());
      put(PniAccountInitializationMigrationJob.KEY,     new PniAccountInitializationMigrationJob.Factory());
      put(PniMigrationJob.KEY,                          new PniMigrationJob.Factory());
      put(PnpLaunchMigrationJob.KEY,                    new PnpLaunchMigrationJob.Factory());
      put(PreKeysSyncMigrationJob.KEY,                  new PreKeysSyncMigrationJob.Factory());
      put(ProfileMigrationJob.KEY,                      new ProfileMigrationJob.Factory());
      put(ProfileSharingUpdateMigrationJob.KEY,         new ProfileSharingUpdateMigrationJob.Factory());
      put(RebuildMessageSearchIndexMigrationJob.KEY,    new RebuildMessageSearchIndexMigrationJob.Factory());
      put(RecheckPaymentsMigrationJob.KEY,              new RecheckPaymentsMigrationJob.Factory());
      put("RecipientSearchMigrationJob",                new FailingJob.Factory());
      put(SelfRegisteredStateMigrationJob.KEY,          new SelfRegisteredStateMigrationJob.Factory());
      put("StickerLaunchMigrationJob",                  new FailingJob.Factory());
      put(StickerAdditionMigrationJob.KEY,              new StickerAdditionMigrationJob.Factory());
      put(StickerDayByDayMigrationJob.KEY,              new StickerDayByDayMigrationJob.Factory());
      put(StickerMyDailyLifeMigrationJob.KEY,           new StickerMyDailyLifeMigrationJob.Factory());
      put(StorageCapabilityMigrationJob.KEY,            new StorageCapabilityMigrationJob.Factory());
      put(StorageFixLocalUnknownMigrationJob.KEY,       new StorageFixLocalUnknownMigrationJob.Factory());
      put(StorageServiceMigrationJob.KEY,               new StorageServiceMigrationJob.Factory());
      put(StorageServiceSystemNameMigrationJob.KEY,     new StorageServiceSystemNameMigrationJob.Factory());
      put(StoryViewedReceiptsStateMigrationJob.KEY,     new StoryViewedReceiptsStateMigrationJob.Factory());
      put(SubscriberIdMigrationJob.KEY,              new SubscriberIdMigrationJob.Factory());
      put(Svr2MirrorMigrationJob.KEY,                   new Svr2MirrorMigrationJob.Factory());
      put(SyncCallLinksMigrationJob.KEY,                new SyncCallLinksMigrationJob.Factory());
      put(SyncDistributionListsMigrationJob.KEY,        new SyncDistributionListsMigrationJob.Factory());
      put(SyncKeysMigrationJob.KEY,                     new SyncKeysMigrationJob.Factory());
      put(TrimByLengthSettingsMigrationJob.KEY,         new TrimByLengthSettingsMigrationJob.Factory());
      put(UpdateSmsJobsMigrationJob.KEY,                new UpdateSmsJobsMigrationJob.Factory());
      put(UserNotificationMigrationJob.KEY,             new UserNotificationMigrationJob.Factory());
      put(UuidMigrationJob.KEY,                         new FailingJob.Factory());
      put(WallpaperCleanupMigrationJob.KEY,             new WallpaperCleanupMigrationJob.Factory());
      put(WallpaperStorageMigrationJob.KEY,             new WallpaperStorageMigrationJob.Factory());

      // Dead jobs
      put(FailingJob.KEY,                                new FailingJob.Factory());
      put(PassingMigrationJob.KEY,                       new PassingMigrationJob.Factory());
      put("PushContentReceiveJob",                       new FailingJob.Factory());
      put("AttachmentUploadJob",                         new FailingJob.Factory());
      put("MmsSendJob",                                  new FailingJob.Factory());
      put("RefreshUnidentifiedDeliveryAbilityJob",       new FailingJob.Factory());
      put("Argon2TestJob",                               new FailingJob.Factory());
      put("Argon2TestMigrationJob",                      new PassingMigrationJob.Factory());
      put("StorageKeyRotationMigrationJob",              new PassingMigrationJob.Factory());
      put("StorageSyncJob",                              new StorageSyncJob.Factory());
      put("WakeGroupV2Job",                              new FailingJob.Factory());
      put("LeaveGroupJob",                               new FailingJob.Factory());
      put("PushGroupUpdateJob",                          new FailingJob.Factory());
      put("RequestGroupInfoJob",                         new FailingJob.Factory());
      put("RotateSignedPreKeyJob",                       new PreKeysSyncJob.Factory());
      put("CreateSignedPreKeyJob",                       new PreKeysSyncJob.Factory());
      put("RefreshPreKeysJob",                           new PreKeysSyncJob.Factory());
      put("RecipientChangedNumberJob",                   new FailingJob.Factory());
      put("PushTextSendJob",                             new IndividualSendJob.Factory());
      put("MultiDevicePniIdentityUpdateJob",             new FailingJob.Factory());
      put("MultiDeviceGroupUpdateJob",                   new FailingJob.Factory());
      put("CallSyncEventJob",                            new FailingJob.Factory());
      put("RegistrationPinV2MigrationJob",               new FailingJob.Factory());
      put("KbsEnclaveMigrationWorkerJob",                new FailingJob.Factory());
      put("KbsEnclaveMigrationJob",                      new PassingMigrationJob.Factory());
      put("ClearFallbackKbsEnclaveJob",                  new FailingJob.Factory());
      put("PushDecryptJob",                              new FailingJob.Factory());
      put("PushDecryptDrainedJob",                       new FailingJob.Factory());
      put("PushProcessJob",                              new FailingJob.Factory());
      put("DecryptionsDrainedMigrationJob",              new PassingMigrationJob.Factory());
      put("MmsReceiveJob",                               new FailingJob.Factory());
      put("MmsDownloadJob",                              new FailingJob.Factory());
      put("SmsReceiveJob",                               new FailingJob.Factory());
      put("StoryReadStateMigrationJob",                  new PassingMigrationJob.Factory());
      put("GroupV1MigrationJob",                         new FailingJob.Factory());
      put("NewRegistrationUsernameSyncJob",              new FailingJob.Factory());
      put("SmsSendJob",                                  new FailingJob.Factory());
      put("SmsSentJob",                                  new FailingJob.Factory());
      put("MmsSendJobV2",                                new FailingJob.Factory());
      put("AttachmentUploadJobV2",                       new FailingJob.Factory());
      put("SubscriptionKeepAliveJob",                    new FailingJob.Factory());
      put("ExternalLaunchDonationJob",                   new FailingJob.Factory());
      put("BoostReceiptCredentialsSubmissionJob",        new FailingJob.Factory());
      put("SubscriptionReceiptCredentialsSubmissionJob", new FailingJob.Factory());
      put("DonationReceiptRedemptionJob",                new FailingJob.Factory());
      put("SendGiftJob",                                 new FailingJob.Factory());
    }};
  }

  public static Map<String, Constraint.Factory> getConstraintFactories(@NonNull Application application) {
    return new HashMap<String, Constraint.Factory>() {{
      put(AutoDownloadEmojiConstraint.KEY,           new AutoDownloadEmojiConstraint.Factory(application));
      put(BatteryNotLowConstraint.KEY,               new BatteryNotLowConstraint.Factory());
      put(ChangeNumberConstraint.KEY,                new ChangeNumberConstraint.Factory());
      put(ChargingConstraint.KEY,                    new ChargingConstraint.Factory());
      put(DataRestoreConstraint.KEY,                 new DataRestoreConstraint.Factory());
      put(DecryptionsDrainedConstraint.KEY,          new DecryptionsDrainedConstraint.Factory());
      put(MasterSecretConstraint.KEY,                new MasterSecretConstraint.Factory(application));
      put(NetworkConstraint.KEY,                     new NetworkConstraint.Factory(application));
      put(NotInCallConstraint.KEY,                   new NotInCallConstraint.Factory());
      put(WifiConstraint.KEY,                        new WifiConstraint.Factory(application));
    }};
  }

  public static List<ConstraintObserver> getConstraintObservers(@NonNull Application application) {
    return Arrays.asList(new MasterSecretConstraintObserver(application),
                         new ChargingAndBatteryIsNotLowConstraintObserver(application),
                         new NetworkConstraintObserver(application),
                         new DecryptionsDrainedConstraintObserver(),
                         new NotInCallConstraintObserver(),
                         ChangeNumberConstraintObserver.INSTANCE,
                         DataRestoreConstraintObserver.INSTANCE);
  }

  public static List<JobMigration> getJobMigrations(@NonNull Application application) {
    return Arrays.asList(new RecipientIdJobMigration(application),
                         new RecipientIdFollowUpJobMigration(),
                         new RecipientIdFollowUpJobMigration2(),
                         new SendReadReceiptsJobMigration(SignalDatabase.messages()),
                         new PushProcessMessageQueueJobMigration(application),
                         new RetrieveProfileJobMigration(),
                         new PushDecryptMessageJobEnvelopeMigration(),
                         new SenderKeyDistributionSendJobRecipientMigration(),
                         new PushProcessMessageJobMigration(),
                         new DonationReceiptRedemptionJobMigration(),
                         new GroupCallPeekJobDataMigration());
  }
}<|MERGE_RESOLUTION|>--- conflicted
+++ resolved
@@ -103,7 +103,7 @@
   public static Map<String, Job.Factory> getJobFactories(@NonNull Application application) {
     return new HashMap<String, Job.Factory>() {{
       put(AccountConsistencyWorkerJob.KEY,           new AccountConsistencyWorkerJob.Factory());
-      put("AllDataSyncRequestJob",                   new FailingJob.Factory());
+      put("AllDataSyncRequestJob",                   new FailingJob.Factory()); // MOLLY
       put(AnalyzeDatabaseJob.KEY,                    new AnalyzeDatabaseJob.Factory());
       put(ApkUpdateJob.KEY,                          new ApkUpdateJob.Factory());
       put(ArchiveAttachmentBackfillJob.KEY,          new ArchiveAttachmentBackfillJob.Factory());
@@ -122,10 +122,6 @@
       put(BackupMessagesJob.KEY,                     new BackupMessagesJob.Factory());
       put(BackupRestoreJob.KEY,                      new BackupRestoreJob.Factory());
       put(BackupRestoreMediaJob.KEY,                 new BackupRestoreMediaJob.Factory());
-<<<<<<< HEAD
-      put("BoostReceiptCredentialsSubmissionJob",    new FailingJob.Factory());
-=======
->>>>>>> f5a68aa7
       put(BackupSubscriptionCheckJob.KEY,            new BackupSubscriptionCheckJob.Factory());
       put(BuildExpirationConfirmationJob.KEY,        new BuildExpirationConfirmationJob.Factory());
       put(CallLinkPeekJob.KEY,                       new CallLinkPeekJob.Factory());
@@ -141,23 +137,15 @@
       put(CreateReleaseChannelJob.KEY,               new CreateReleaseChannelJob.Factory());
       put(DeleteAbandonedAttachmentsJob.KEY,         new DeleteAbandonedAttachmentsJob.Factory());
       put(DirectoryRefreshJob.KEY,                   new DirectoryRefreshJob.Factory());
-<<<<<<< HEAD
-      put("DonationReceiptRedemptionJob",            new FailingJob.Factory());
-=======
->>>>>>> f5a68aa7
       put(DownloadLatestEmojiDataJob.KEY,            new DownloadLatestEmojiDataJob.Factory());
       put(EmojiSearchIndexDownloadJob.KEY,           new EmojiSearchIndexDownloadJob.Factory());
       put(FcmRefreshJob.KEY,                         new FcmRefreshJob.Factory());
-      put(UnifiedPushRefreshJob.KEY,                 new UnifiedPushRefreshJob.Factory());
+      put(UnifiedPushRefreshJob.KEY,                 new UnifiedPushRefreshJob.Factory());  // MOLLY
       put(FetchRemoteMegaphoneImageJob.KEY,          new FetchRemoteMegaphoneImageJob.Factory());
       put(FontDownloaderJob.KEY,                     new FontDownloaderJob.Factory());
       put(ForceUpdateGroupV2Job.KEY,                 new ForceUpdateGroupV2Job.Factory());
       put(ForceUpdateGroupV2WorkerJob.KEY,           new ForceUpdateGroupV2WorkerJob.Factory());
       put(GenerateAudioWaveFormJob.KEY,              new GenerateAudioWaveFormJob.Factory());
-<<<<<<< HEAD
-      put("SendGiftJob",                             new FailingJob.Factory());
-=======
->>>>>>> f5a68aa7
       put(GroupCallUpdateSendJob.KEY,                new GroupCallUpdateSendJob.Factory());
       put(GroupCallPeekJob.KEY,                      new GroupCallPeekJob.Factory());
       put(GroupCallPeekWorkerJob.KEY,                new GroupCallPeekWorkerJob.Factory());
@@ -205,12 +193,9 @@
       put(PaymentNotificationSendJobV2.KEY,          new PaymentNotificationSendJobV2.Factory());
       put(PaymentSendJob.KEY,                        new PaymentSendJob.Factory());
       put(PaymentTransactionCheckJob.KEY,            new PaymentTransactionCheckJob.Factory());
-      put("PnpInitializeDevicesJob",                 new FailingJob.Factory());
+      put("PnpInitializeDevicesJob",                 new FailingJob.Factory()); // MOLLY
       put(PreKeysSyncJob.KEY,                        new PreKeysSyncJob.Factory());
-<<<<<<< HEAD
       put("ExternalLaunchDonationJob",               new FailingJob.Factory());
-=======
->>>>>>> f5a68aa7
       put(ProfileKeySendJob.KEY,                     new ProfileKeySendJob.Factory());
       put(ProfileUploadJob.KEY,                      new ProfileUploadJob.Factory());
       put(PushDistributionListSendJob.KEY,           new PushDistributionListSendJob.Factory());
@@ -259,12 +244,6 @@
       put(StorageAccountRestoreJob.KEY,              new StorageAccountRestoreJob.Factory());
       put(StorageForcePushJob.KEY,                   new StorageForcePushJob.Factory());
       put(StorageSyncJob.KEY,                        new StorageSyncJob.Factory());
-<<<<<<< HEAD
-      put("SubscriptionKeepAliveJob",                new FailingJob.Factory());
-      put("SubscriptionReceiptCredentialsSubmissionJob", new FailingJob.Factory()); // SubscriptionReceiptRequestResponseJob.java
-      put(SubscriberIdMigrationJob.KEY,              new SubscriberIdMigrationJob.Factory());
-=======
->>>>>>> f5a68aa7
       put(StoryOnboardingDownloadJob.KEY,            new StoryOnboardingDownloadJob.Factory());
       put(SubmitRateLimitPushChallengeJob.KEY,       new SubmitRateLimitPushChallengeJob.Factory());
       put(Svr2MirrorJob.KEY,                         new Svr2MirrorJob.Factory());
