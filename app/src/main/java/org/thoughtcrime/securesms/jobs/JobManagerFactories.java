--- conflicted
+++ resolved
@@ -19,24 +19,13 @@
 import org.thoughtcrime.securesms.jobmanager.migrations.RecipientIdFollowUpJobMigration;
 import org.thoughtcrime.securesms.jobmanager.migrations.RecipientIdFollowUpJobMigration2;
 import org.thoughtcrime.securesms.jobmanager.migrations.RecipientIdJobMigration;
-<<<<<<< HEAD
-=======
 import org.thoughtcrime.securesms.jobmanager.migrations.SendReadReceiptsJobMigration;
-import org.thoughtcrime.securesms.migrations.Argon2TestMigrationJob;
-import org.thoughtcrime.securesms.migrations.AvatarMigrationJob;
-import org.thoughtcrime.securesms.migrations.CachedAttachmentsMigrationJob;
->>>>>>> 82305ce2
 import org.thoughtcrime.securesms.migrations.DatabaseMigrationJob;
 import org.thoughtcrime.securesms.migrations.MigrationCompleteJob;
 import org.thoughtcrime.securesms.migrations.RegistrationPinV2MigrationJob;
-<<<<<<< HEAD
-=======
 import org.thoughtcrime.securesms.migrations.StickerAdditionMigrationJob;
-import org.thoughtcrime.securesms.migrations.StickerLaunchMigrationJob;
 import org.thoughtcrime.securesms.migrations.StorageKeyRotationMigrationJob;
 import org.thoughtcrime.securesms.migrations.StorageServiceMigrationJob;
-import org.thoughtcrime.securesms.migrations.UuidMigrationJob;
->>>>>>> 82305ce2
 
 import java.util.Arrays;
 import java.util.HashMap;
@@ -106,25 +95,12 @@
       put(ProfileUploadJob.KEY,                      new ProfileUploadJob.Factory());
 
       // Migrations
-<<<<<<< HEAD
-=======
-      put(Argon2TestMigrationJob.KEY,                new Argon2TestMigrationJob.Factory());
-      put(AvatarMigrationJob.KEY,                    new AvatarMigrationJob.Factory());
-      put(CachedAttachmentsMigrationJob.KEY,         new CachedAttachmentsMigrationJob.Factory());
->>>>>>> 82305ce2
       put(DatabaseMigrationJob.KEY,                  new DatabaseMigrationJob.Factory());
       put(MigrationCompleteJob.KEY,                  new MigrationCompleteJob.Factory());
-<<<<<<< HEAD
       put(RegistrationPinV2MigrationJob.KEY,         new RegistrationPinV2MigrationJob.Factory());
-=======
-      put(RecipientSearchMigrationJob.KEY,           new RecipientSearchMigrationJob.Factory());
-      put(RegistrationPinV2MigrationJob.KEY,         new RegistrationPinV2MigrationJob.Factory());
-      put(StickerLaunchMigrationJob.KEY,             new StickerLaunchMigrationJob.Factory());
       put(StickerAdditionMigrationJob.KEY,           new StickerAdditionMigrationJob.Factory());
       put(StorageKeyRotationMigrationJob.KEY,        new StorageKeyRotationMigrationJob.Factory());
       put(StorageServiceMigrationJob.KEY,            new StorageServiceMigrationJob.Factory());
-      put(UuidMigrationJob.KEY,                      new UuidMigrationJob.Factory());
->>>>>>> 82305ce2
 
       // Dead jobs
       put("PushContentReceiveJob",                   new FailingJob.Factory());
