package org.thoughtcrime.securesms.jobs;

import android.app.Application;

import androidx.annotation.NonNull;

import org.thoughtcrime.securesms.database.SignalDatabase;
import org.thoughtcrime.securesms.jobmanager.Constraint;
import org.thoughtcrime.securesms.jobmanager.ConstraintObserver;
import org.thoughtcrime.securesms.jobmanager.Job;
import org.thoughtcrime.securesms.jobmanager.JobMigration;
import org.thoughtcrime.securesms.jobmanager.impl.AutoDownloadEmojiConstraint;
import org.thoughtcrime.securesms.jobmanager.impl.ChangeNumberConstraint;
import org.thoughtcrime.securesms.jobmanager.impl.ChangeNumberConstraintObserver;
import org.thoughtcrime.securesms.jobmanager.impl.ChargingConstraint;
import org.thoughtcrime.securesms.jobmanager.impl.ChargingConstraintObserver;
import org.thoughtcrime.securesms.jobmanager.impl.DataRestoreConstraint;
import org.thoughtcrime.securesms.jobmanager.impl.DataRestoreConstraintObserver;
import org.thoughtcrime.securesms.jobmanager.impl.DecryptionsDrainedConstraint;
import org.thoughtcrime.securesms.jobmanager.impl.DecryptionsDrainedConstraintObserver;
import org.thoughtcrime.securesms.jobmanager.impl.MasterSecretConstraint;
import org.thoughtcrime.securesms.jobmanager.impl.MasterSecretConstraintObserver;
import org.thoughtcrime.securesms.jobmanager.impl.NetworkConstraint;
import org.thoughtcrime.securesms.jobmanager.impl.NetworkConstraintObserver;
import org.thoughtcrime.securesms.jobmanager.impl.NotInCallConstraint;
import org.thoughtcrime.securesms.jobmanager.impl.NotInCallConstraintObserver;
import org.thoughtcrime.securesms.jobmanager.impl.WifiConstraint;
import org.thoughtcrime.securesms.jobmanager.migrations.DonationReceiptRedemptionJobMigration;
import org.thoughtcrime.securesms.jobmanager.migrations.GroupCallPeekJobDataMigration;
import org.thoughtcrime.securesms.jobmanager.migrations.PushDecryptMessageJobEnvelopeMigration;
import org.thoughtcrime.securesms.jobmanager.migrations.PushProcessMessageJobMigration;
import org.thoughtcrime.securesms.jobmanager.migrations.PushProcessMessageQueueJobMigration;
import org.thoughtcrime.securesms.jobmanager.migrations.RecipientIdFollowUpJobMigration;
import org.thoughtcrime.securesms.jobmanager.migrations.RecipientIdFollowUpJobMigration2;
import org.thoughtcrime.securesms.jobmanager.migrations.RecipientIdJobMigration;
import org.thoughtcrime.securesms.jobmanager.migrations.RetrieveProfileJobMigration;
import org.thoughtcrime.securesms.jobmanager.migrations.SendReadReceiptsJobMigration;
import org.thoughtcrime.securesms.jobmanager.migrations.SenderKeyDistributionSendJobRecipientMigration;
import org.thoughtcrime.securesms.migrations.AccountConsistencyMigrationJob;
import org.thoughtcrime.securesms.migrations.AccountRecordMigrationJob;
import org.thoughtcrime.securesms.migrations.ApplyUnknownFieldsToSelfMigrationJob;
import org.thoughtcrime.securesms.migrations.AttachmentCleanupMigrationJob;
import org.thoughtcrime.securesms.migrations.AttachmentHashBackfillMigrationJob;
import org.thoughtcrime.securesms.migrations.AttributesMigrationJob;
import org.thoughtcrime.securesms.migrations.AvatarIdRemovalMigrationJob;
import org.thoughtcrime.securesms.migrations.BackfillDigestsMigrationJob;
import org.thoughtcrime.securesms.migrations.BackupJitterMigrationJob;
import org.thoughtcrime.securesms.migrations.BackupNotificationMigrationJob;
import org.thoughtcrime.securesms.migrations.BlobStorageLocationMigrationJob;
import org.thoughtcrime.securesms.migrations.ClearGlideCacheMigrationJob;
import org.thoughtcrime.securesms.migrations.ContactLinkRebuildMigrationJob;
import org.thoughtcrime.securesms.migrations.CopyUsernameToSignalStoreMigrationJob;
import org.thoughtcrime.securesms.migrations.DatabaseMigrationJob;
import org.thoughtcrime.securesms.migrations.DeleteDeprecatedLogsMigrationJob;
import org.thoughtcrime.securesms.migrations.DirectoryRefreshMigrationJob;
import org.thoughtcrime.securesms.migrations.EmojiDownloadMigrationJob;
import org.thoughtcrime.securesms.migrations.EmojiSearchIndexCheckMigrationJob;
import org.thoughtcrime.securesms.migrations.IdentityTableCleanupMigrationJob;
import org.thoughtcrime.securesms.migrations.MigrationCompleteJob;
import org.thoughtcrime.securesms.migrations.OptimizeMessageSearchIndexMigrationJob;
import org.thoughtcrime.securesms.migrations.PassingMigrationJob;
import org.thoughtcrime.securesms.migrations.PinOptOutMigration;
import org.thoughtcrime.securesms.migrations.PinReminderMigrationJob;
import org.thoughtcrime.securesms.migrations.PniAccountInitializationMigrationJob;
import org.thoughtcrime.securesms.migrations.PniMigrationJob;
import org.thoughtcrime.securesms.migrations.PnpLaunchMigrationJob;
import org.thoughtcrime.securesms.migrations.PreKeysSyncMigrationJob;
import org.thoughtcrime.securesms.migrations.ProfileMigrationJob;
import org.thoughtcrime.securesms.migrations.ProfileSharingUpdateMigrationJob;
import org.thoughtcrime.securesms.migrations.RebuildMessageSearchIndexMigrationJob;
import org.thoughtcrime.securesms.migrations.RecheckPaymentsMigrationJob;
import org.thoughtcrime.securesms.migrations.SelfRegisteredStateMigrationJob;
import org.thoughtcrime.securesms.migrations.StickerAdditionMigrationJob;
import org.thoughtcrime.securesms.migrations.StickerDayByDayMigrationJob;
import org.thoughtcrime.securesms.migrations.StickerMyDailyLifeMigrationJob;
import org.thoughtcrime.securesms.migrations.StorageCapabilityMigrationJob;
import org.thoughtcrime.securesms.migrations.StorageFixLocalUnknownMigrationJob;
import org.thoughtcrime.securesms.migrations.StorageServiceMigrationJob;
import org.thoughtcrime.securesms.migrations.StorageServiceSystemNameMigrationJob;
import org.thoughtcrime.securesms.migrations.StoryViewedReceiptsStateMigrationJob;
import org.thoughtcrime.securesms.migrations.SubscriberIdMigrationJob;
import org.thoughtcrime.securesms.migrations.Svr2MirrorMigrationJob;
import org.thoughtcrime.securesms.migrations.SyncCallLinksMigrationJob;
import org.thoughtcrime.securesms.migrations.SyncDistributionListsMigrationJob;
import org.thoughtcrime.securesms.migrations.SyncKeysMigrationJob;
import org.thoughtcrime.securesms.migrations.TrimByLengthSettingsMigrationJob;
import org.thoughtcrime.securesms.migrations.UpdateSmsJobsMigrationJob;
import org.thoughtcrime.securesms.migrations.UserNotificationMigrationJob;
import org.thoughtcrime.securesms.migrations.UuidMigrationJob;
import org.thoughtcrime.securesms.migrations.WallpaperStorageMigrationJob;

import java.util.Arrays;
import java.util.HashMap;
import java.util.List;
import java.util.Map;

public final class JobManagerFactories {

  public static Map<String, Job.Factory> getJobFactories(@NonNull Application application) {
    return new HashMap<String, Job.Factory>() {{
      put(AccountConsistencyWorkerJob.KEY,           new AccountConsistencyWorkerJob.Factory());
      put("AllDataSyncRequestJob",                   new FailingJob.Factory());
      put(AnalyzeDatabaseJob.KEY,                    new AnalyzeDatabaseJob.Factory());
      put(ApkUpdateJob.KEY,                          new ApkUpdateJob.Factory());
      put(ArchiveAttachmentBackfillJob.KEY,          new ArchiveAttachmentBackfillJob.Factory());
      put(ArchiveThumbnailUploadJob.KEY,             new ArchiveThumbnailUploadJob.Factory());
      put(AttachmentCompressionJob.KEY,              new AttachmentCompressionJob.Factory());
      put(AttachmentCopyJob.KEY,                     new AttachmentCopyJob.Factory());
      put(AttachmentDownloadJob.KEY,                 new AttachmentDownloadJob.Factory());
      put(AttachmentHashBackfillJob.KEY,             new AttachmentHashBackfillJob.Factory());
      put(MarkNoteToSelfAttachmentUploadedJob.KEY,   new MarkNoteToSelfAttachmentUploadedJob.Factory());
      put(AttachmentUploadJob.KEY,                   new AttachmentUploadJob.Factory());
      put(AutomaticSessionResetJob.KEY,              new AutomaticSessionResetJob.Factory());
      put(AvatarGroupsV1DownloadJob.KEY,             new AvatarGroupsV1DownloadJob.Factory());
      put(AvatarGroupsV2DownloadJob.KEY,             new AvatarGroupsV2DownloadJob.Factory());
      put(BackfillDigestJob.KEY,                     new BackfillDigestJob.Factory());
      put(BackupMessagesJob.KEY,                     new BackupMessagesJob.Factory());
      put(BackupRestoreJob.KEY,                      new BackupRestoreJob.Factory());
      put(BackupRestoreMediaJob.KEY,                 new BackupRestoreMediaJob.Factory());
      put("BoostReceiptCredentialsSubmissionJob",    new FailingJob.Factory());
      put(BuildExpirationConfirmationJob.KEY,        new BuildExpirationConfirmationJob.Factory());
      put(CallLinkPeekJob.KEY,                       new CallLinkPeekJob.Factory());
      put(CallLinkUpdateSendJob.KEY,                 new CallLinkUpdateSendJob.Factory());
      put(CallLogEventSendJob.KEY,                   new CallLogEventSendJob.Factory());
      put(CallSyncEventJob.KEY,                      new CallSyncEventJob.Factory());
      put(CheckRestoreMediaLeftJob.KEY,              new CheckRestoreMediaLeftJob.Factory());
      put(CheckServiceReachabilityJob.KEY,           new CheckServiceReachabilityJob.Factory());
      put(CleanPreKeysJob.KEY,                       new CleanPreKeysJob.Factory());
      put(ContactLinkRebuildMigrationJob.KEY,        new ContactLinkRebuildMigrationJob.Factory());
      put(ConversationShortcutRankingUpdateJob.KEY,  new ConversationShortcutRankingUpdateJob.Factory());
      put(ConversationShortcutUpdateJob.KEY,         new ConversationShortcutUpdateJob.Factory());
      put(CopyAttachmentToArchiveJob.KEY,            new CopyAttachmentToArchiveJob.Factory());
      put(CreateReleaseChannelJob.KEY,               new CreateReleaseChannelJob.Factory());
      put(DirectoryRefreshJob.KEY,                   new DirectoryRefreshJob.Factory());
      put("DonationReceiptRedemptionJob",            new FailingJob.Factory());
      put(DownloadLatestEmojiDataJob.KEY,            new DownloadLatestEmojiDataJob.Factory());
      put(EmojiSearchIndexDownloadJob.KEY,           new EmojiSearchIndexDownloadJob.Factory());
      put(FcmRefreshJob.KEY,                         new FcmRefreshJob.Factory());
      put(FetchRemoteMegaphoneImageJob.KEY,          new FetchRemoteMegaphoneImageJob.Factory());
      put(FontDownloaderJob.KEY,                     new FontDownloaderJob.Factory());
      put(ForceUpdateGroupV2Job.KEY,                 new ForceUpdateGroupV2Job.Factory());
      put(ForceUpdateGroupV2WorkerJob.KEY,           new ForceUpdateGroupV2WorkerJob.Factory());
      put(GenerateAudioWaveFormJob.KEY,              new GenerateAudioWaveFormJob.Factory());
      put("SendGiftJob",                             new FailingJob.Factory());
      put(GroupCallUpdateSendJob.KEY,                new GroupCallUpdateSendJob.Factory());
      put(GroupCallPeekJob.KEY,                      new GroupCallPeekJob.Factory());
      put(GroupCallPeekWorkerJob.KEY,                new GroupCallPeekWorkerJob.Factory());
      put(GroupRingCleanupJob.KEY,                   new GroupRingCleanupJob.Factory());
      put(GroupV2UpdateSelfProfileKeyJob.KEY,        new GroupV2UpdateSelfProfileKeyJob.Factory());
      put(InAppPaymentAuthCheckJob.KEY,              new InAppPaymentAuthCheckJob.Factory());
      put("InAppPaymentGiftSendJob",                 new FailingJob.Factory());
      put(InAppPaymentKeepAliveJob.KEY,              new InAppPaymentKeepAliveJob.Factory());
      put(InAppPaymentPurchaseTokenJob.KEY,          new InAppPaymentPurchaseTokenJob.Factory());
      put(InAppPaymentRecurringContextJob.KEY,       new InAppPaymentRecurringContextJob.Factory());
      put(InAppPaymentOneTimeContextJob.KEY,         new InAppPaymentOneTimeContextJob.Factory());
      put(InAppPaymentRedemptionJob.KEY,             new InAppPaymentRedemptionJob.Factory());
      put(IndividualSendJob.KEY,                     new IndividualSendJob.Factory());
      put(LeaveGroupV2Job.KEY,                       new LeaveGroupV2Job.Factory());
      put(LeaveGroupV2WorkerJob.KEY,                 new LeaveGroupV2WorkerJob.Factory());
      put(LinkedDeviceInactiveCheckJob.KEY,          new LinkedDeviceInactiveCheckJob.Factory());
      put(LocalArchiveJob.KEY,                       new LocalArchiveJob.Factory());
      put(LocalBackupJob.KEY,                        new LocalBackupJob.Factory());
      put(LocalBackupJobApi29.KEY,                   new LocalBackupJobApi29.Factory());
      put(MarkerJob.KEY,                             new MarkerJob.Factory());
      put(MultiDeviceBlockedUpdateJob.KEY,           new MultiDeviceBlockedUpdateJob.Factory());
      put(MultiDeviceCallLinkSyncJob.KEY,            new MultiDeviceCallLinkSyncJob.Factory());
      put(MultiDeviceConfigurationUpdateJob.KEY,     new MultiDeviceConfigurationUpdateJob.Factory());
      put(MultiDeviceContactSyncJob.KEY,             new MultiDeviceContactSyncJob.Factory());
      put(MultiDeviceContactUpdateJob.KEY,           new MultiDeviceContactUpdateJob.Factory());
      put(MultiDeviceDeleteSyncJob.KEY,              new MultiDeviceDeleteSyncJob.Factory());
      put(MultiDeviceKeysUpdateJob.KEY,              new MultiDeviceKeysUpdateJob.Factory());
      put(MultiDeviceMessageRequestResponseJob.KEY,  new MultiDeviceMessageRequestResponseJob.Factory());
      put(MultiDeviceOutgoingPaymentSyncJob.KEY,     new MultiDeviceOutgoingPaymentSyncJob.Factory());
      put(MultiDeviceProfileContentUpdateJob.KEY,    new MultiDeviceProfileContentUpdateJob.Factory());
      put(MultiDeviceProfileKeyUpdateJob.KEY,        new MultiDeviceProfileKeyUpdateJob.Factory());
      put(MultiDeviceReadUpdateJob.KEY,              new MultiDeviceReadUpdateJob.Factory());
      put(MultiDeviceStickerPackOperationJob.KEY,    new MultiDeviceStickerPackOperationJob.Factory());
      put(MultiDeviceStickerPackSyncJob.KEY,         new MultiDeviceStickerPackSyncJob.Factory());
      put(MultiDeviceStorageSyncRequestJob.KEY,      new MultiDeviceStorageSyncRequestJob.Factory());
      put(MultiDeviceSubscriptionSyncRequestJob.KEY, new MultiDeviceSubscriptionSyncRequestJob.Factory());
      put(MultiDeviceVerifiedUpdateJob.KEY,          new MultiDeviceVerifiedUpdateJob.Factory());
      put(MultiDeviceViewOnceOpenJob.KEY,            new MultiDeviceViewOnceOpenJob.Factory());
      put(MultiDeviceViewedUpdateJob.KEY,            new MultiDeviceViewedUpdateJob.Factory());
      put(NullMessageSendJob.KEY,                    new NullMessageSendJob.Factory());
      put(OptimizeMediaJob.KEY,                      new OptimizeMediaJob.Factory());
      put(OptimizeMessageSearchIndexJob.KEY,         new OptimizeMessageSearchIndexJob.Factory());
      put(PaymentLedgerUpdateJob.KEY,                new PaymentLedgerUpdateJob.Factory());
      put(PaymentNotificationSendJob.KEY,            new PaymentNotificationSendJob.Factory());
      put(PaymentNotificationSendJobV2.KEY,          new PaymentNotificationSendJobV2.Factory());
      put(PaymentSendJob.KEY,                        new PaymentSendJob.Factory());
      put(PaymentTransactionCheckJob.KEY,            new PaymentTransactionCheckJob.Factory());
      put("PnpInitializeDevicesJob",                 new FailingJob.Factory());
      put(PreKeysSyncJob.KEY,                        new PreKeysSyncJob.Factory());
      put("ExternalLaunchDonationJob",               new FailingJob.Factory());
      put(ProfileKeySendJob.KEY,                     new ProfileKeySendJob.Factory());
      put(ProfileUploadJob.KEY,                      new ProfileUploadJob.Factory());
      put(PushDistributionListSendJob.KEY,           new PushDistributionListSendJob.Factory());
      put(PushGroupSendJob.KEY,                      new PushGroupSendJob.Factory());
      put(PushGroupSilentUpdateSendJob.KEY,          new PushGroupSilentUpdateSendJob.Factory());
      put(MessageFetchJob.KEY,                       new MessageFetchJob.Factory());
      put(PushProcessEarlyMessagesJob.KEY,           new PushProcessEarlyMessagesJob.Factory());
      put(PushProcessMessageErrorJob.KEY,            new PushProcessMessageErrorJob.Factory());
      put(PushProcessMessageJob.KEY,                 new PushProcessMessageJob.Factory());
      put(ReactionSendJob.KEY,                       new ReactionSendJob.Factory());
      put(RebuildMessageSearchIndexJob.KEY,          new RebuildMessageSearchIndexJob.Factory());
      put(ReclaimUsernameAndLinkJob.KEY,             new ReclaimUsernameAndLinkJob.Factory());
      put(RefreshAttributesJob.KEY,                  new RefreshAttributesJob.Factory());
      put(RefreshCallLinkDetailsJob.KEY,             new RefreshCallLinkDetailsJob.Factory());
      put(RefreshSvrCredentialsJob.KEY,              new RefreshSvrCredentialsJob.Factory());
      put(RefreshOwnProfileJob.KEY,                  new RefreshOwnProfileJob.Factory());
      put(RemoteConfigRefreshJob.KEY,                new RemoteConfigRefreshJob.Factory());
      put(RemoteDeleteSendJob.KEY,                   new RemoteDeleteSendJob.Factory());
      put(ReportSpamJob.KEY,                         new ReportSpamJob.Factory());
      put(ResendMessageJob.KEY,                      new ResendMessageJob.Factory());
      put(ResumableUploadSpecJob.KEY,                new ResumableUploadSpecJob.Factory());
      put(RequestGroupV2InfoWorkerJob.KEY,           new RequestGroupV2InfoWorkerJob.Factory());
      put(RequestGroupV2InfoJob.KEY,                 new RequestGroupV2InfoJob.Factory());
      put(RestoreAttachmentJob.KEY,                  new RestoreAttachmentJob.Factory());
      put(RestoreAttachmentThumbnailJob.KEY,         new RestoreAttachmentThumbnailJob.Factory());
      put(RestoreLocalAttachmentJob.KEY,             new RestoreLocalAttachmentJob.Factory());
      put(RestoreOptimizedMediaJob.KEY,              new RestoreOptimizedMediaJob.Factory());
      put(RetrieveProfileAvatarJob.KEY,              new RetrieveProfileAvatarJob.Factory());
      put(RetrieveProfileJob.KEY,                    new RetrieveProfileJob.Factory());
      put(RetrieveRemoteAnnouncementsJob.KEY,        new RetrieveRemoteAnnouncementsJob.Factory());
      put(RotateCertificateJob.KEY,                  new RotateCertificateJob.Factory());
      put(RotateProfileKeyJob.KEY,                   new RotateProfileKeyJob.Factory());
      put(SenderKeyDistributionSendJob.KEY,          new SenderKeyDistributionSendJob.Factory());
      put(SendDeliveryReceiptJob.KEY,                new SendDeliveryReceiptJob.Factory());
      put(SendPaymentsActivatedJob.KEY,              new SendPaymentsActivatedJob.Factory());
      put(SendReadReceiptJob.KEY,                    new SendReadReceiptJob.Factory(application));
      put(SendRetryReceiptJob.KEY,                   new SendRetryReceiptJob.Factory());
      put(SendViewedReceiptJob.KEY,                  new SendViewedReceiptJob.Factory(application));
      put(SyncSystemContactLinksJob.KEY,             new SyncSystemContactLinksJob.Factory());
      put(MultiDeviceStorySendSyncJob.KEY,           new MultiDeviceStorySendSyncJob.Factory());
      put(ResetSvrGuessCountJob.KEY,                 new ResetSvrGuessCountJob.Factory());
      put(ServiceOutageDetectionJob.KEY,             new ServiceOutageDetectionJob.Factory());
      put(StickerDownloadJob.KEY,                    new StickerDownloadJob.Factory());
      put(StickerPackDownloadJob.KEY,                new StickerPackDownloadJob.Factory());
      put(StorageAccountRestoreJob.KEY,              new StorageAccountRestoreJob.Factory());
      put(StorageForcePushJob.KEY,                   new StorageForcePushJob.Factory());
      put(StorageSyncJob.KEY,                        new StorageSyncJob.Factory());
      put("SubscriptionKeepAliveJob",                new FailingJob.Factory());
      put("SubscriptionReceiptCredentialsSubmissionJob", new FailingJob.Factory()); // SubscriptionReceiptRequestResponseJob.java
      put(SubscriberIdMigrationJob.KEY,              new SubscriberIdMigrationJob.Factory());
      put(StoryOnboardingDownloadJob.KEY,            new StoryOnboardingDownloadJob.Factory());
      put(SubmitRateLimitPushChallengeJob.KEY,       new SubmitRateLimitPushChallengeJob.Factory());
      put(Svr2MirrorJob.KEY,                         new Svr2MirrorJob.Factory());
      put(Svr3MirrorJob.KEY,                         new Svr3MirrorJob.Factory());
      put(SyncArchivedMediaJob.KEY,                  new SyncArchivedMediaJob.Factory());
      put(ThreadUpdateJob.KEY,                       new ThreadUpdateJob.Factory());
      put(TrimThreadJob.KEY,                         new TrimThreadJob.Factory());
      put(TypingSendJob.KEY,                         new TypingSendJob.Factory());
      put(UploadAttachmentToArchiveJob.KEY,          new UploadAttachmentToArchiveJob.Factory());

      // Migrations
      put(AccountConsistencyMigrationJob.KEY,        new AccountConsistencyMigrationJob.Factory());
      put(AccountRecordMigrationJob.KEY,             new AccountRecordMigrationJob.Factory());
      put(ApplyUnknownFieldsToSelfMigrationJob.KEY,  new ApplyUnknownFieldsToSelfMigrationJob.Factory());
      put(AttachmentCleanupMigrationJob.KEY,         new AttachmentCleanupMigrationJob.Factory());
      put(AttachmentHashBackfillMigrationJob.KEY,    new AttachmentHashBackfillMigrationJob.Factory());
      put(AttributesMigrationJob.KEY,                new AttributesMigrationJob.Factory());
      put(AvatarIdRemovalMigrationJob.KEY,           new AvatarIdRemovalMigrationJob.Factory());
      put("AvatarMigrationJob",                      new FailingJob.Factory());
      put(BackfillDigestsMigrationJob.KEY,           new BackfillDigestsMigrationJob.Factory());
      put(BackupJitterMigrationJob.KEY,              new BackupJitterMigrationJob.Factory());
      put(BackupNotificationMigrationJob.KEY,        new BackupNotificationMigrationJob.Factory());
      put(BlobStorageLocationMigrationJob.KEY,       new BlobStorageLocationMigrationJob.Factory());
      put("CachedAttachmentsMigrationJob",           new FailingJob.Factory());
      put(ClearGlideCacheMigrationJob.KEY,           new ClearGlideCacheMigrationJob.Factory());
      put(CopyUsernameToSignalStoreMigrationJob.KEY, new CopyUsernameToSignalStoreMigrationJob.Factory());
      put(DatabaseMigrationJob.KEY,                  new DatabaseMigrationJob.Factory());
      put(DeleteDeprecatedLogsMigrationJob.KEY,      new DeleteDeprecatedLogsMigrationJob.Factory());
      put(DirectoryRefreshMigrationJob.KEY,          new DirectoryRefreshMigrationJob.Factory());
      put(EmojiDownloadMigrationJob.KEY,             new EmojiDownloadMigrationJob.Factory());
      put(EmojiSearchIndexCheckMigrationJob.KEY,     new EmojiSearchIndexCheckMigrationJob.Factory());
      put(IdentityTableCleanupMigrationJob.KEY,      new IdentityTableCleanupMigrationJob.Factory());
      put("LegacyMigrationJob",                      new FailingJob.Factory());
      put(MigrationCompleteJob.KEY,                  new MigrationCompleteJob.Factory());
      put(OptimizeMessageSearchIndexMigrationJob.KEY,new OptimizeMessageSearchIndexMigrationJob.Factory());
      put(PinOptOutMigration.KEY,                    new PinOptOutMigration.Factory());
      put(PinReminderMigrationJob.KEY,               new PinReminderMigrationJob.Factory());
      put(PniAccountInitializationMigrationJob.KEY,  new PniAccountInitializationMigrationJob.Factory());
      put(PniMigrationJob.KEY,                       new PniMigrationJob.Factory());
      put(PnpLaunchMigrationJob.KEY,                 new PnpLaunchMigrationJob.Factory());
      put(PreKeysSyncMigrationJob.KEY,               new PreKeysSyncMigrationJob.Factory());
      put(ProfileMigrationJob.KEY,                   new ProfileMigrationJob.Factory());
      put(ProfileSharingUpdateMigrationJob.KEY,      new ProfileSharingUpdateMigrationJob.Factory());
      put(RebuildMessageSearchIndexMigrationJob.KEY, new RebuildMessageSearchIndexMigrationJob.Factory());
      put(RecheckPaymentsMigrationJob.KEY,           new RecheckPaymentsMigrationJob.Factory());
      put("RecipientSearchMigrationJob",             new FailingJob.Factory());
      put(SelfRegisteredStateMigrationJob.KEY,       new SelfRegisteredStateMigrationJob.Factory());
      put("StickerLaunchMigrationJob",               new FailingJob.Factory());
      put(StickerAdditionMigrationJob.KEY,           new StickerAdditionMigrationJob.Factory());
      put(StickerDayByDayMigrationJob.KEY,           new StickerDayByDayMigrationJob.Factory());
      put(StickerMyDailyLifeMigrationJob.KEY,        new StickerMyDailyLifeMigrationJob.Factory());
      put(StorageCapabilityMigrationJob.KEY,         new StorageCapabilityMigrationJob.Factory());
      put(StorageFixLocalUnknownMigrationJob.KEY,    new StorageFixLocalUnknownMigrationJob.Factory());
      put(StorageServiceMigrationJob.KEY,            new StorageServiceMigrationJob.Factory());
      put(StorageServiceSystemNameMigrationJob.KEY,  new StorageServiceSystemNameMigrationJob.Factory());
      put(StoryViewedReceiptsStateMigrationJob.KEY,  new StoryViewedReceiptsStateMigrationJob.Factory());
      put(Svr2MirrorMigrationJob.KEY,                new Svr2MirrorMigrationJob.Factory());
      put(SyncCallLinksMigrationJob.KEY,             new SyncCallLinksMigrationJob.Factory());
      put(SyncDistributionListsMigrationJob.KEY,     new SyncDistributionListsMigrationJob.Factory());
      put(SyncKeysMigrationJob.KEY,                  new SyncKeysMigrationJob.Factory());
      put(TrimByLengthSettingsMigrationJob.KEY,      new TrimByLengthSettingsMigrationJob.Factory());
      put(UpdateSmsJobsMigrationJob.KEY,             new UpdateSmsJobsMigrationJob.Factory());
      put(UserNotificationMigrationJob.KEY,          new UserNotificationMigrationJob.Factory());
<<<<<<< HEAD
      put(UuidMigrationJob.KEY,                      new FailingJob.Factory());
=======
      put(UuidMigrationJob.KEY,                      new UuidMigrationJob.Factory());
      put(WallpaperStorageMigrationJob.KEY,          new WallpaperStorageMigrationJob.Factory());
>>>>>>> 69e1146e

      // Dead jobs
      put(FailingJob.KEY,                            new FailingJob.Factory());
      put(PassingMigrationJob.KEY,                   new PassingMigrationJob.Factory());
      put("PushContentReceiveJob",                   new FailingJob.Factory());
      put("AttachmentUploadJob",                     new FailingJob.Factory());
      put("MmsSendJob",                              new FailingJob.Factory());
      put("RefreshUnidentifiedDeliveryAbilityJob",   new FailingJob.Factory());
      put("Argon2TestJob",                           new FailingJob.Factory());
      put("Argon2TestMigrationJob",                  new PassingMigrationJob.Factory());
      put("StorageKeyRotationMigrationJob",          new PassingMigrationJob.Factory());
      put("StorageSyncJob",                          new StorageSyncJob.Factory());
      put("WakeGroupV2Job",                          new FailingJob.Factory());
      put("LeaveGroupJob",                           new FailingJob.Factory());
      put("PushGroupUpdateJob",                      new FailingJob.Factory());
      put("RequestGroupInfoJob",                     new FailingJob.Factory());
      put("RotateSignedPreKeyJob",                   new PreKeysSyncJob.Factory());
      put("CreateSignedPreKeyJob",                   new PreKeysSyncJob.Factory());
      put("RefreshPreKeysJob",                       new PreKeysSyncJob.Factory());
      put("RecipientChangedNumberJob",               new FailingJob.Factory());
      put("PushTextSendJob",                         new IndividualSendJob.Factory());
      put("MultiDevicePniIdentityUpdateJob",         new FailingJob.Factory());
      put("MultiDeviceGroupUpdateJob",               new FailingJob.Factory());
      put("CallSyncEventJob",                        new FailingJob.Factory());
      put("RegistrationPinV2MigrationJob",           new FailingJob.Factory());
      put("KbsEnclaveMigrationWorkerJob",            new FailingJob.Factory());
      put("KbsEnclaveMigrationJob",                  new PassingMigrationJob.Factory());
      put("ClearFallbackKbsEnclaveJob",              new FailingJob.Factory());
      put("PushDecryptJob",                          new FailingJob.Factory());
      put("PushDecryptDrainedJob",                   new FailingJob.Factory());
      put("PushProcessJob",                          new FailingJob.Factory());
      put("DecryptionsDrainedMigrationJob",          new PassingMigrationJob.Factory());
      put("MmsReceiveJob",                           new FailingJob.Factory());
      put("MmsDownloadJob",                          new FailingJob.Factory());
      put("SmsReceiveJob",                           new FailingJob.Factory());
      put("StoryReadStateMigrationJob",              new PassingMigrationJob.Factory());
      put("GroupV1MigrationJob",                     new FailingJob.Factory());
      put("NewRegistrationUsernameSyncJob",          new FailingJob.Factory());
      put("SmsSendJob",                              new FailingJob.Factory());
      put("SmsSentJob",                              new FailingJob.Factory());
      put("MmsSendJobV2",                            new FailingJob.Factory());
      put("AttachmentUploadJobV2",                   new FailingJob.Factory());
    }};
  }

  public static Map<String, Constraint.Factory> getConstraintFactories(@NonNull Application application) {
    return new HashMap<String, Constraint.Factory>() {{
      put(AutoDownloadEmojiConstraint.KEY,           new AutoDownloadEmojiConstraint.Factory(application));
      put(ChangeNumberConstraint.KEY,                new ChangeNumberConstraint.Factory());
      put(ChargingConstraint.KEY,                    new ChargingConstraint.Factory());
      put(DataRestoreConstraint.KEY,                 new DataRestoreConstraint.Factory());
      put(DecryptionsDrainedConstraint.KEY,          new DecryptionsDrainedConstraint.Factory());
      put(MasterSecretConstraint.KEY,                new MasterSecretConstraint.Factory(application));
      put(NetworkConstraint.KEY,                     new NetworkConstraint.Factory(application));
      put(NotInCallConstraint.KEY,                   new NotInCallConstraint.Factory());
      put(WifiConstraint.KEY,                        new WifiConstraint.Factory(application));
    }};
  }

  public static List<ConstraintObserver> getConstraintObservers(@NonNull Application application) {
    return Arrays.asList(new MasterSecretConstraintObserver(application),
                         new ChargingConstraintObserver(application),
                         new NetworkConstraintObserver(application),
                         new DecryptionsDrainedConstraintObserver(),
                         new NotInCallConstraintObserver(),
                         ChangeNumberConstraintObserver.INSTANCE,
                         DataRestoreConstraintObserver.INSTANCE);
  }

  public static List<JobMigration> getJobMigrations(@NonNull Application application) {
    return Arrays.asList(new RecipientIdJobMigration(application),
                         new RecipientIdFollowUpJobMigration(),
                         new RecipientIdFollowUpJobMigration2(),
                         new SendReadReceiptsJobMigration(SignalDatabase.messages()),
                         new PushProcessMessageQueueJobMigration(application),
                         new RetrieveProfileJobMigration(),
                         new PushDecryptMessageJobEnvelopeMigration(),
                         new SenderKeyDistributionSendJobRecipientMigration(),
                         new PushProcessMessageJobMigration(),
                         new DonationReceiptRedemptionJobMigration(),
                         new GroupCallPeekJobDataMigration());
  }
}<|MERGE_RESOLUTION|>--- conflicted
+++ resolved
@@ -305,12 +305,8 @@
       put(TrimByLengthSettingsMigrationJob.KEY,      new TrimByLengthSettingsMigrationJob.Factory());
       put(UpdateSmsJobsMigrationJob.KEY,             new UpdateSmsJobsMigrationJob.Factory());
       put(UserNotificationMigrationJob.KEY,          new UserNotificationMigrationJob.Factory());
-<<<<<<< HEAD
       put(UuidMigrationJob.KEY,                      new FailingJob.Factory());
-=======
-      put(UuidMigrationJob.KEY,                      new UuidMigrationJob.Factory());
       put(WallpaperStorageMigrationJob.KEY,          new WallpaperStorageMigrationJob.Factory());
->>>>>>> 69e1146e
 
       // Dead jobs
       put(FailingJob.KEY,                            new FailingJob.Factory());
