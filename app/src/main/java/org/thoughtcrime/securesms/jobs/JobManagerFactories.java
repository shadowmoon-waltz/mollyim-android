package org.thoughtcrime.securesms.jobs;

import android.app.Application;

import androidx.annotation.NonNull;

import org.thoughtcrime.securesms.database.DatabaseFactory;
import org.thoughtcrime.securesms.jobmanager.Constraint;
import org.thoughtcrime.securesms.jobmanager.ConstraintObserver;
import org.thoughtcrime.securesms.jobmanager.Job;
import org.thoughtcrime.securesms.jobmanager.JobMigration;
import org.thoughtcrime.securesms.jobmanager.impl.MasterSecretConstraint;
import org.thoughtcrime.securesms.jobmanager.impl.MasterSecretConstraintObserver;
import org.thoughtcrime.securesms.jobmanager.impl.NetworkConstraint;
import org.thoughtcrime.securesms.jobmanager.impl.NetworkConstraintObserver;
import org.thoughtcrime.securesms.jobmanager.impl.WebsocketDrainedConstraint;
import org.thoughtcrime.securesms.jobmanager.impl.WebsocketDrainedConstraintObserver;
import org.thoughtcrime.securesms.jobmanager.migrations.PushProcessMessageQueueJobMigration;
import org.thoughtcrime.securesms.jobmanager.migrations.RecipientIdFollowUpJobMigration;
import org.thoughtcrime.securesms.jobmanager.migrations.RecipientIdFollowUpJobMigration2;
import org.thoughtcrime.securesms.jobmanager.migrations.RecipientIdJobMigration;
import org.thoughtcrime.securesms.jobmanager.migrations.RetrieveProfileJobMigration;
import org.thoughtcrime.securesms.jobmanager.migrations.SendReadReceiptsJobMigration;
import org.thoughtcrime.securesms.migrations.AvatarIdRemovalMigrationJob;
import org.thoughtcrime.securesms.migrations.DatabaseMigrationJob;
import org.thoughtcrime.securesms.migrations.MigrationCompleteJob;
import org.thoughtcrime.securesms.migrations.PassingMigrationJob;
import org.thoughtcrime.securesms.migrations.PinOptOutMigration;
import org.thoughtcrime.securesms.migrations.PinReminderMigrationJob;
import org.thoughtcrime.securesms.migrations.ProfileMigrationJob;
import org.thoughtcrime.securesms.migrations.RegistrationPinV2MigrationJob;
import org.thoughtcrime.securesms.migrations.StickerAdditionMigrationJob;
import org.thoughtcrime.securesms.migrations.StorageCapabilityMigrationJob;
import org.thoughtcrime.securesms.migrations.StorageServiceMigrationJob;
<<<<<<< HEAD
=======
import org.thoughtcrime.securesms.migrations.TrimByLengthSettingsMigrationJob;
import org.thoughtcrime.securesms.migrations.UuidMigrationJob;
>>>>>>> d3c59585

import java.util.Arrays;
import java.util.HashMap;
import java.util.List;
import java.util.Map;

public final class JobManagerFactories {

  public static Map<String, Job.Factory> getJobFactories(@NonNull Application application) {
    return new HashMap<String, Job.Factory>() {{
      put(AttachmentCopyJob.KEY,                     new AttachmentCopyJob.Factory());
      put(AttachmentDownloadJob.KEY,                 new AttachmentDownloadJob.Factory());
      put(AttachmentUploadJob.KEY,                   new AttachmentUploadJob.Factory());
      put(AttachmentMarkUploadedJob.KEY,             new AttachmentMarkUploadedJob.Factory());
      put(AttachmentCompressionJob.KEY,              new AttachmentCompressionJob.Factory());
      put(AvatarGroupsV1DownloadJob.KEY,             new AvatarGroupsV1DownloadJob.Factory());
      put(AvatarGroupsV2DownloadJob.KEY,             new AvatarGroupsV2DownloadJob.Factory());
      put(CleanPreKeysJob.KEY,                       new CleanPreKeysJob.Factory());
      put(CreateSignedPreKeyJob.KEY,                 new CreateSignedPreKeyJob.Factory());
      put(DirectoryRefreshJob.KEY,                   new DirectoryRefreshJob.Factory());
      put(FcmRefreshJob.KEY,                         new FcmRefreshJob.Factory());
      put(LeaveGroupJob.KEY,                         new LeaveGroupJob.Factory());
      put(LocalBackupJob.KEY,                        new LocalBackupJob.Factory());
      put(MmsDownloadJob.KEY,                        new MmsDownloadJob.Factory());
      put(MultiDeviceBlockedUpdateJob.KEY,           new MultiDeviceBlockedUpdateJob.Factory());
      put(MultiDeviceConfigurationUpdateJob.KEY,     new MultiDeviceConfigurationUpdateJob.Factory());
      put(MultiDeviceContactUpdateJob.KEY,           new MultiDeviceContactUpdateJob.Factory());
      put(MultiDeviceGroupUpdateJob.KEY,             new MultiDeviceGroupUpdateJob.Factory());
      put(MultiDeviceKeysUpdateJob.KEY,              new MultiDeviceKeysUpdateJob.Factory());
      put(MultiDeviceMessageRequestResponseJob.KEY,  new MultiDeviceMessageRequestResponseJob.Factory());
      put(MultiDeviceProfileContentUpdateJob.KEY,    new MultiDeviceProfileContentUpdateJob.Factory());
      put(MultiDeviceProfileKeyUpdateJob.KEY,        new MultiDeviceProfileKeyUpdateJob.Factory());
      put(MultiDeviceReadUpdateJob.KEY,              new MultiDeviceReadUpdateJob.Factory());
      put(MultiDeviceStickerPackOperationJob.KEY,    new MultiDeviceStickerPackOperationJob.Factory());
      put(MultiDeviceStickerPackSyncJob.KEY,         new MultiDeviceStickerPackSyncJob.Factory());
      put(MultiDeviceStorageSyncRequestJob.KEY,      new MultiDeviceStorageSyncRequestJob.Factory());
      put(MultiDeviceVerifiedUpdateJob.KEY,          new MultiDeviceVerifiedUpdateJob.Factory());
      put(MultiDeviceViewOnceOpenJob.KEY,            new MultiDeviceViewOnceOpenJob.Factory());
      put(ProfileKeySendJob.KEY,                     new ProfileKeySendJob.Factory());
      put(PushDecryptMessageJob.KEY,                 new PushDecryptMessageJob.Factory());
      put(PushProcessMessageJob.KEY,                 new PushProcessMessageJob.Factory());
      put(PushGroupSendJob.KEY,                      new PushGroupSendJob.Factory());
      put(PushGroupSilentUpdateSendJob.KEY,          new PushGroupSilentUpdateSendJob.Factory());
      put(PushGroupUpdateJob.KEY,                    new PushGroupUpdateJob.Factory());
      put(PushMediaSendJob.KEY,                      new PushMediaSendJob.Factory());
      put(PushNotificationReceiveJob.KEY,            new PushNotificationReceiveJob.Factory());
      put(PushTextSendJob.KEY,                       new PushTextSendJob.Factory());
      put(ReactionSendJob.KEY,                       new ReactionSendJob.Factory());
      put(RefreshAttributesJob.KEY,                  new RefreshAttributesJob.Factory());
      put(RefreshOwnProfileJob.KEY,                  new RefreshOwnProfileJob.Factory());
      put(RefreshPreKeysJob.KEY,                     new RefreshPreKeysJob.Factory());
      put(RemoteConfigRefreshJob.KEY,                new RemoteConfigRefreshJob.Factory());
      put(RemoteDeleteSendJob.KEY,                   new RemoteDeleteSendJob.Factory());
      put(RequestGroupInfoJob.KEY,                   new RequestGroupInfoJob.Factory());
      put(ResumableUploadSpecJob.KEY,                new ResumableUploadSpecJob.Factory());
      put(StorageAccountRestoreJob.KEY,              new StorageAccountRestoreJob.Factory());
      put(RequestGroupV2InfoWorkerJob.KEY,           new RequestGroupV2InfoWorkerJob.Factory());
      put(RequestGroupV2InfoJob.KEY,                 new RequestGroupV2InfoJob.Factory());
      put(GroupV2UpdateSelfProfileKeyJob.KEY,        new GroupV2UpdateSelfProfileKeyJob.Factory());
      put(RetrieveProfileAvatarJob.KEY,              new RetrieveProfileAvatarJob.Factory());
      put(RetrieveProfileJob.KEY,                    new RetrieveProfileJob.Factory());
      put(RotateCertificateJob.KEY,                  new RotateCertificateJob.Factory());
      put(RotateProfileKeyJob.KEY,                   new RotateProfileKeyJob.Factory());
      put(RotateSignedPreKeyJob.KEY,                 new RotateSignedPreKeyJob.Factory());
      put(SendDeliveryReceiptJob.KEY,                new SendDeliveryReceiptJob.Factory());
      put(SendReadReceiptJob.KEY,                    new SendReadReceiptJob.Factory(application));
      put(ServiceOutageDetectionJob.KEY,             new ServiceOutageDetectionJob.Factory());
      put(StickerDownloadJob.KEY,                    new StickerDownloadJob.Factory());
      put(StickerPackDownloadJob.KEY,                new StickerPackDownloadJob.Factory());
      put(StorageForcePushJob.KEY,                   new StorageForcePushJob.Factory());
      put(StorageSyncJob.KEY,                        new StorageSyncJob.Factory());
      put(TrimThreadJob.KEY,                         new TrimThreadJob.Factory());
      put(TypingSendJob.KEY,                         new TypingSendJob.Factory());
      put(UpdateApkJob.KEY,                          new UpdateApkJob.Factory());
      put(MarkerJob.KEY,                             new MarkerJob.Factory());
      put(ProfileUploadJob.KEY,                      new ProfileUploadJob.Factory());

      // Migrations
      put(AvatarIdRemovalMigrationJob.KEY,           new AvatarIdRemovalMigrationJob.Factory());
      put(DatabaseMigrationJob.KEY,                  new DatabaseMigrationJob.Factory());
      put(MigrationCompleteJob.KEY,                  new MigrationCompleteJob.Factory());
      put(PinOptOutMigration.KEY,                    new PinOptOutMigration.Factory());
      put(PinReminderMigrationJob.KEY,               new PinReminderMigrationJob.Factory());
      put(ProfileMigrationJob.KEY,                   new ProfileMigrationJob.Factory());
      put(RegistrationPinV2MigrationJob.KEY,         new RegistrationPinV2MigrationJob.Factory());
      put(StickerAdditionMigrationJob.KEY,           new StickerAdditionMigrationJob.Factory());
      put(StorageCapabilityMigrationJob.KEY,         new StorageCapabilityMigrationJob.Factory());
      put(StorageServiceMigrationJob.KEY,            new StorageServiceMigrationJob.Factory());
<<<<<<< HEAD
=======
      put(TrimByLengthSettingsMigrationJob.KEY,      new TrimByLengthSettingsMigrationJob.Factory());
      put(UuidMigrationJob.KEY,                      new UuidMigrationJob.Factory());
>>>>>>> d3c59585

      // Dead jobs
      put(FailingJob.KEY,                            new FailingJob.Factory());
      put(PassingMigrationJob.KEY,                   new PassingMigrationJob.Factory());
      put("MmsReceiveJob",                           new FailingJob.Factory());
      put("MmsSendJobV2",                            new FailingJob.Factory());
      put("SmsReceiveJob",                           new FailingJob.Factory());
      put("SmsSendJob",                              new FailingJob.Factory());
      put("SmsSentJob",                              new FailingJob.Factory());
      put("PushContentReceiveJob",                   new FailingJob.Factory());
      put("AttachmentUploadJob",                     new FailingJob.Factory());
      put("MmsSendJob",                              new FailingJob.Factory());
      put("RefreshUnidentifiedDeliveryAbilityJob",   new FailingJob.Factory());
      put("Argon2TestJob",                           new FailingJob.Factory());
      put("Argon2TestMigrationJob",                  new PassingMigrationJob.Factory());
      put("StorageKeyRotationMigrationJob",          new PassingMigrationJob.Factory());
      put("WakeGroupV2Job",                          new FailingJob.Factory());
    }};
  }

  public static Map<String, Constraint.Factory> getConstraintFactories(@NonNull Application application) {
    return new HashMap<String, Constraint.Factory>() {{
      put(NetworkConstraint.KEY,                     new NetworkConstraint.Factory(application));
      put(MasterSecretConstraint.KEY,                new MasterSecretConstraint.Factory(application));
      put(WebsocketDrainedConstraint.KEY,            new WebsocketDrainedConstraint.Factory());
    }};
  }

  public static List<ConstraintObserver> getConstraintObservers(@NonNull Application application) {
    return Arrays.asList(new NetworkConstraintObserver(application),
                         new MasterSecretConstraintObserver(application),
                         new WebsocketDrainedConstraintObserver());
  }

  public static List<JobMigration> getJobMigrations(@NonNull Application application) {
    return Arrays.asList(new RecipientIdJobMigration(application),
                         new RecipientIdFollowUpJobMigration(),
                         new RecipientIdFollowUpJobMigration2(),
                         new SendReadReceiptsJobMigration(DatabaseFactory.getMmsSmsDatabase(application)),
                         new PushProcessMessageQueueJobMigration(application),
                         new RetrieveProfileJobMigration());
  }
}<|MERGE_RESOLUTION|>--- conflicted
+++ resolved
@@ -32,11 +32,7 @@
 import org.thoughtcrime.securesms.migrations.StickerAdditionMigrationJob;
 import org.thoughtcrime.securesms.migrations.StorageCapabilityMigrationJob;
 import org.thoughtcrime.securesms.migrations.StorageServiceMigrationJob;
-<<<<<<< HEAD
-=======
 import org.thoughtcrime.securesms.migrations.TrimByLengthSettingsMigrationJob;
-import org.thoughtcrime.securesms.migrations.UuidMigrationJob;
->>>>>>> d3c59585
 
 import java.util.Arrays;
 import java.util.HashMap;
@@ -125,11 +121,7 @@
       put(StickerAdditionMigrationJob.KEY,           new StickerAdditionMigrationJob.Factory());
       put(StorageCapabilityMigrationJob.KEY,         new StorageCapabilityMigrationJob.Factory());
       put(StorageServiceMigrationJob.KEY,            new StorageServiceMigrationJob.Factory());
-<<<<<<< HEAD
-=======
       put(TrimByLengthSettingsMigrationJob.KEY,      new TrimByLengthSettingsMigrationJob.Factory());
-      put(UuidMigrationJob.KEY,                      new UuidMigrationJob.Factory());
->>>>>>> d3c59585
 
       // Dead jobs
       put(FailingJob.KEY,                            new FailingJob.Factory());
