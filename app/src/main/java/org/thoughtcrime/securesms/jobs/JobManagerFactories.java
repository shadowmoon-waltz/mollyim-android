--- conflicted
+++ resolved
@@ -24,12 +24,7 @@
 import org.thoughtcrime.securesms.jobmanager.impl.NetworkConstraintObserver;
 import org.thoughtcrime.securesms.jobmanager.impl.NotInCallConstraint;
 import org.thoughtcrime.securesms.jobmanager.impl.NotInCallConstraintObserver;
-<<<<<<< HEAD
-=======
-import org.thoughtcrime.securesms.jobmanager.impl.SqlCipherMigrationConstraint;
-import org.thoughtcrime.securesms.jobmanager.impl.SqlCipherMigrationConstraintObserver;
 import org.thoughtcrime.securesms.jobmanager.impl.WifiConstraint;
->>>>>>> 46638a19
 import org.thoughtcrime.securesms.jobmanager.migrations.DonationReceiptRedemptionJobMigration;
 import org.thoughtcrime.securesms.jobmanager.migrations.PushDecryptMessageJobEnvelopeMigration;
 import org.thoughtcrime.securesms.jobmanager.migrations.PushProcessMessageJobMigration;
@@ -338,11 +333,7 @@
       put(MasterSecretConstraint.KEY,                new MasterSecretConstraint.Factory(application));
       put(NetworkConstraint.KEY,                     new NetworkConstraint.Factory(application));
       put(NotInCallConstraint.KEY,                   new NotInCallConstraint.Factory());
-<<<<<<< HEAD
-=======
-      put(SqlCipherMigrationConstraint.KEY,          new SqlCipherMigrationConstraint.Factory(application));
       put(WifiConstraint.KEY,                        new WifiConstraint.Factory(application));
->>>>>>> 46638a19
     }};
   }
 
