--- conflicted
+++ resolved
@@ -10,11 +10,7 @@
 import org.thoughtcrime.securesms.jobmanager.Job;
 import org.thoughtcrime.securesms.jobmanager.JobMigration;
 import org.thoughtcrime.securesms.jobmanager.impl.AutoDownloadEmojiConstraint;
-<<<<<<< HEAD
-=======
 import org.thoughtcrime.securesms.jobmanager.impl.BatteryNotLowConstraint;
-import org.thoughtcrime.securesms.jobmanager.impl.CellServiceConstraintObserver;
->>>>>>> 1db7358b
 import org.thoughtcrime.securesms.jobmanager.impl.ChangeNumberConstraint;
 import org.thoughtcrime.securesms.jobmanager.impl.ChangeNumberConstraintObserver;
 import org.thoughtcrime.securesms.jobmanager.impl.ChargingConstraint;
@@ -48,11 +44,7 @@
 import org.thoughtcrime.securesms.migrations.AttachmentHashBackfillMigrationJob;
 import org.thoughtcrime.securesms.migrations.AttributesMigrationJob;
 import org.thoughtcrime.securesms.migrations.AvatarIdRemovalMigrationJob;
-<<<<<<< HEAD
-=======
-import org.thoughtcrime.securesms.migrations.AvatarMigrationJob;
 import org.thoughtcrime.securesms.migrations.BackfillDigestsForDuplicatesMigrationJob;
->>>>>>> 1db7358b
 import org.thoughtcrime.securesms.migrations.BackfillDigestsMigrationJob;
 import org.thoughtcrime.securesms.migrations.BackupJitterMigrationJob;
 import org.thoughtcrime.securesms.migrations.BackupNotificationMigrationJob;
@@ -265,62 +257,6 @@
       put(UploadAttachmentToArchiveJob.KEY,          new UploadAttachmentToArchiveJob.Factory());
 
       // Migrations
-<<<<<<< HEAD
-      put(AccountConsistencyMigrationJob.KEY,        new AccountConsistencyMigrationJob.Factory());
-      put(AccountRecordMigrationJob.KEY,             new AccountRecordMigrationJob.Factory());
-      put(ApplyUnknownFieldsToSelfMigrationJob.KEY,  new ApplyUnknownFieldsToSelfMigrationJob.Factory());
-      put(AttachmentCleanupMigrationJob.KEY,         new AttachmentCleanupMigrationJob.Factory());
-      put(AttachmentHashBackfillMigrationJob.KEY,    new AttachmentHashBackfillMigrationJob.Factory());
-      put(AttributesMigrationJob.KEY,                new AttributesMigrationJob.Factory());
-      put(AvatarIdRemovalMigrationJob.KEY,           new AvatarIdRemovalMigrationJob.Factory());
-      put("AvatarMigrationJob",                      new FailingJob.Factory());
-      put(BackfillDigestsMigrationJob.KEY,           new BackfillDigestsMigrationJob.Factory());
-      put(BackupJitterMigrationJob.KEY,              new BackupJitterMigrationJob.Factory());
-      put(BackupNotificationMigrationJob.KEY,        new BackupNotificationMigrationJob.Factory());
-      put(BlobStorageLocationMigrationJob.KEY,       new BlobStorageLocationMigrationJob.Factory());
-      put("CachedAttachmentsMigrationJob",           new FailingJob.Factory());
-      put(ClearGlideCacheMigrationJob.KEY,           new ClearGlideCacheMigrationJob.Factory());
-      put(CopyUsernameToSignalStoreMigrationJob.KEY, new CopyUsernameToSignalStoreMigrationJob.Factory());
-      put(DatabaseMigrationJob.KEY,                  new DatabaseMigrationJob.Factory());
-      put(DeleteDeprecatedLogsMigrationJob.KEY,      new DeleteDeprecatedLogsMigrationJob.Factory());
-      put(DirectoryRefreshMigrationJob.KEY,          new DirectoryRefreshMigrationJob.Factory());
-      put(EmojiDownloadMigrationJob.KEY,             new EmojiDownloadMigrationJob.Factory());
-      put(EmojiSearchIndexCheckMigrationJob.KEY,     new EmojiSearchIndexCheckMigrationJob.Factory());
-      put(IdentityTableCleanupMigrationJob.KEY,      new IdentityTableCleanupMigrationJob.Factory());
-      put("LegacyMigrationJob",                      new FailingJob.Factory());
-      put(MigrationCompleteJob.KEY,                  new MigrationCompleteJob.Factory());
-      put(OptimizeMessageSearchIndexMigrationJob.KEY,new OptimizeMessageSearchIndexMigrationJob.Factory());
-      put(PinOptOutMigration.KEY,                    new PinOptOutMigration.Factory());
-      put(PinReminderMigrationJob.KEY,               new PinReminderMigrationJob.Factory());
-      put(PniAccountInitializationMigrationJob.KEY,  new PniAccountInitializationMigrationJob.Factory());
-      put(PniMigrationJob.KEY,                       new PniMigrationJob.Factory());
-      put(PnpLaunchMigrationJob.KEY,                 new PnpLaunchMigrationJob.Factory());
-      put(PreKeysSyncMigrationJob.KEY,               new PreKeysSyncMigrationJob.Factory());
-      put(ProfileMigrationJob.KEY,                   new ProfileMigrationJob.Factory());
-      put(ProfileSharingUpdateMigrationJob.KEY,      new ProfileSharingUpdateMigrationJob.Factory());
-      put(RebuildMessageSearchIndexMigrationJob.KEY, new RebuildMessageSearchIndexMigrationJob.Factory());
-      put(RecheckPaymentsMigrationJob.KEY,           new RecheckPaymentsMigrationJob.Factory());
-      put("RecipientSearchMigrationJob",             new FailingJob.Factory());
-      put(SelfRegisteredStateMigrationJob.KEY,       new SelfRegisteredStateMigrationJob.Factory());
-      put("StickerLaunchMigrationJob",               new FailingJob.Factory());
-      put(StickerAdditionMigrationJob.KEY,           new StickerAdditionMigrationJob.Factory());
-      put(StickerDayByDayMigrationJob.KEY,           new StickerDayByDayMigrationJob.Factory());
-      put(StickerMyDailyLifeMigrationJob.KEY,        new StickerMyDailyLifeMigrationJob.Factory());
-      put(StorageCapabilityMigrationJob.KEY,         new StorageCapabilityMigrationJob.Factory());
-      put(StorageFixLocalUnknownMigrationJob.KEY,    new StorageFixLocalUnknownMigrationJob.Factory());
-      put(StorageServiceMigrationJob.KEY,            new StorageServiceMigrationJob.Factory());
-      put(StorageServiceSystemNameMigrationJob.KEY,  new StorageServiceSystemNameMigrationJob.Factory());
-      put(StoryViewedReceiptsStateMigrationJob.KEY,  new StoryViewedReceiptsStateMigrationJob.Factory());
-      put(Svr2MirrorMigrationJob.KEY,                new Svr2MirrorMigrationJob.Factory());
-      put(SyncCallLinksMigrationJob.KEY,             new SyncCallLinksMigrationJob.Factory());
-      put(SyncDistributionListsMigrationJob.KEY,     new SyncDistributionListsMigrationJob.Factory());
-      put(SyncKeysMigrationJob.KEY,                  new SyncKeysMigrationJob.Factory());
-      put(TrimByLengthSettingsMigrationJob.KEY,      new TrimByLengthSettingsMigrationJob.Factory());
-      put(UpdateSmsJobsMigrationJob.KEY,             new UpdateSmsJobsMigrationJob.Factory());
-      put(UserNotificationMigrationJob.KEY,          new UserNotificationMigrationJob.Factory());
-      put(UuidMigrationJob.KEY,                      new FailingJob.Factory());
-      put(WallpaperStorageMigrationJob.KEY,          new WallpaperStorageMigrationJob.Factory());
-=======
       put(AccountConsistencyMigrationJob.KEY,           new AccountConsistencyMigrationJob.Factory());
       put(AccountRecordMigrationJob.KEY,                new AccountRecordMigrationJob.Factory());
       put(ApplyUnknownFieldsToSelfMigrationJob.KEY,     new ApplyUnknownFieldsToSelfMigrationJob.Factory());
@@ -328,13 +264,13 @@
       put(AttachmentHashBackfillMigrationJob.KEY,       new AttachmentHashBackfillMigrationJob.Factory());
       put(AttributesMigrationJob.KEY,                   new AttributesMigrationJob.Factory());
       put(AvatarIdRemovalMigrationJob.KEY,              new AvatarIdRemovalMigrationJob.Factory());
-      put(AvatarMigrationJob.KEY,                       new AvatarMigrationJob.Factory());
+      put("AvatarMigrationJob",                         new FailingJob.Factory());
       put(BackfillDigestsMigrationJob.KEY,              new BackfillDigestsMigrationJob.Factory());
       put(BackfillDigestsForDuplicatesMigrationJob.KEY, new BackfillDigestsForDuplicatesMigrationJob.Factory());
       put(BackupJitterMigrationJob.KEY,                 new BackupJitterMigrationJob.Factory());
       put(BackupNotificationMigrationJob.KEY,           new BackupNotificationMigrationJob.Factory());
       put(BlobStorageLocationMigrationJob.KEY,          new BlobStorageLocationMigrationJob.Factory());
-      put(CachedAttachmentsMigrationJob.KEY,            new CachedAttachmentsMigrationJob.Factory());
+      put("CachedAttachmentsMigrationJob",              new FailingJob.Factory());
       put(ClearGlideCacheMigrationJob.KEY,              new ClearGlideCacheMigrationJob.Factory());
       put(CopyUsernameToSignalStoreMigrationJob.KEY,    new CopyUsernameToSignalStoreMigrationJob.Factory());
       put(DatabaseMigrationJob.KEY,                     new DatabaseMigrationJob.Factory());
@@ -343,7 +279,7 @@
       put(EmojiDownloadMigrationJob.KEY,                new EmojiDownloadMigrationJob.Factory());
       put(EmojiSearchIndexCheckMigrationJob.KEY,        new EmojiSearchIndexCheckMigrationJob.Factory());
       put(IdentityTableCleanupMigrationJob.KEY,         new IdentityTableCleanupMigrationJob.Factory());
-      put(LegacyMigrationJob.KEY,                       new LegacyMigrationJob.Factory());
+      put("LegacyMigrationJob",                         new FailingJob.Factory());
       put(MigrationCompleteJob.KEY,                     new MigrationCompleteJob.Factory());
       put(OptimizeMessageSearchIndexMigrationJob.KEY,   new OptimizeMessageSearchIndexMigrationJob.Factory());
       put(PinOptOutMigration.KEY,                       new PinOptOutMigration.Factory());
@@ -356,9 +292,9 @@
       put(ProfileSharingUpdateMigrationJob.KEY,         new ProfileSharingUpdateMigrationJob.Factory());
       put(RebuildMessageSearchIndexMigrationJob.KEY,    new RebuildMessageSearchIndexMigrationJob.Factory());
       put(RecheckPaymentsMigrationJob.KEY,              new RecheckPaymentsMigrationJob.Factory());
-      put(RecipientSearchMigrationJob.KEY,              new RecipientSearchMigrationJob.Factory());
+      put("RecipientSearchMigrationJob",                new FailingJob.Factory());
       put(SelfRegisteredStateMigrationJob.KEY,          new SelfRegisteredStateMigrationJob.Factory());
-      put(StickerLaunchMigrationJob.KEY,                new StickerLaunchMigrationJob.Factory());
+      put("StickerLaunchMigrationJob",                  new FailingJob.Factory());
       put(StickerAdditionMigrationJob.KEY,              new StickerAdditionMigrationJob.Factory());
       put(StickerDayByDayMigrationJob.KEY,              new StickerDayByDayMigrationJob.Factory());
       put(StickerMyDailyLifeMigrationJob.KEY,           new StickerMyDailyLifeMigrationJob.Factory());
@@ -374,9 +310,8 @@
       put(TrimByLengthSettingsMigrationJob.KEY,         new TrimByLengthSettingsMigrationJob.Factory());
       put(UpdateSmsJobsMigrationJob.KEY,                new UpdateSmsJobsMigrationJob.Factory());
       put(UserNotificationMigrationJob.KEY,             new UserNotificationMigrationJob.Factory());
-      put(UuidMigrationJob.KEY,                         new UuidMigrationJob.Factory());
+      put(UuidMigrationJob.KEY,                         new FailingJob.Factory());
       put(WallpaperStorageMigrationJob.KEY,             new WallpaperStorageMigrationJob.Factory());
->>>>>>> 1db7358b
 
       // Dead jobs
       put(FailingJob.KEY,                            new FailingJob.Factory());
@@ -438,13 +373,8 @@
   }
 
   public static List<ConstraintObserver> getConstraintObservers(@NonNull Application application) {
-<<<<<<< HEAD
     return Arrays.asList(new MasterSecretConstraintObserver(application),
-                         new ChargingConstraintObserver(application),
-=======
-    return Arrays.asList(CellServiceConstraintObserver.getInstance(application),
                          new ChargingAndBatteryIsNotLowConstraintObserver(application),
->>>>>>> 1db7358b
                          new NetworkConstraintObserver(application),
                          new DecryptionsDrainedConstraintObserver(),
                          new NotInCallConstraintObserver(),
