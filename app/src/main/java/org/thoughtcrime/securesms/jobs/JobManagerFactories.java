--- conflicted
+++ resolved
@@ -17,7 +17,6 @@
 import org.thoughtcrime.securesms.jobmanager.impl.DecryptionsDrainedConstraintObserver;
 import org.thoughtcrime.securesms.jobmanager.impl.MasterSecretConstraint;
 import org.thoughtcrime.securesms.jobmanager.impl.MasterSecretConstraintObserver;
-import org.thoughtcrime.securesms.jobmanager.impl.MasterSecretConstraint;
 import org.thoughtcrime.securesms.jobmanager.impl.NetworkConstraint;
 import org.thoughtcrime.securesms.jobmanager.impl.NetworkConstraintObserver;
 import org.thoughtcrime.securesms.jobmanager.impl.NotInCallConstraint;
@@ -95,12 +94,8 @@
       put(AutomaticSessionResetJob.KEY,              new AutomaticSessionResetJob.Factory());
       put(AvatarGroupsV1DownloadJob.KEY,             new AvatarGroupsV1DownloadJob.Factory());
       put(AvatarGroupsV2DownloadJob.KEY,             new AvatarGroupsV2DownloadJob.Factory());
-<<<<<<< HEAD
       put(BoostReceiptRequestResponseJob.KEY,        new FailingJob.Factory());
-=======
-      put(BoostReceiptRequestResponseJob.KEY,        new BoostReceiptRequestResponseJob.Factory());
       put("CallSyncEventJob",                        new FailingJob.Factory());
->>>>>>> a3f432dc
       put(CallSyncEventJob.KEY,                      new CallSyncEventJob.Factory());
       put(CheckServiceReachabilityJob.KEY,           new CheckServiceReachabilityJob.Factory());
       put(CleanPreKeysJob.KEY,                       new CleanPreKeysJob.Factory());
@@ -224,12 +219,8 @@
       put(AttachmentCleanupMigrationJob.KEY,         new AttachmentCleanupMigrationJob.Factory());
       put(AttributesMigrationJob.KEY,                new AttributesMigrationJob.Factory());
       put(AvatarIdRemovalMigrationJob.KEY,           new AvatarIdRemovalMigrationJob.Factory());
-<<<<<<< HEAD
       put(AvatarMigrationJob.KEY,                    new FailingJob.Factory());
-=======
-      put(AvatarMigrationJob.KEY,                    new AvatarMigrationJob.Factory());
       put(BackupJitterMigrationJob.KEY,              new BackupJitterMigrationJob.Factory());
->>>>>>> a3f432dc
       put(BackupNotificationMigrationJob.KEY,        new BackupNotificationMigrationJob.Factory());
       put(BlobStorageLocationMigrationJob.KEY,       new BlobStorageLocationMigrationJob.Factory());
       put(CachedAttachmentsMigrationJob.KEY,         new FailingJob.Factory());
