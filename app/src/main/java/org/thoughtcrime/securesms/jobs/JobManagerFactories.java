--- conflicted
+++ resolved
@@ -24,12 +24,7 @@
 import org.thoughtcrime.securesms.jobmanager.impl.NetworkConstraintObserver;
 import org.thoughtcrime.securesms.jobmanager.impl.NotInCallConstraint;
 import org.thoughtcrime.securesms.jobmanager.impl.NotInCallConstraintObserver;
-<<<<<<< HEAD
-=======
-import org.thoughtcrime.securesms.jobmanager.impl.SqlCipherMigrationConstraint;
-import org.thoughtcrime.securesms.jobmanager.impl.SqlCipherMigrationConstraintObserver;
 import org.thoughtcrime.securesms.jobmanager.migrations.DonationReceiptRedemptionJobMigration;
->>>>>>> 1222c307
 import org.thoughtcrime.securesms.jobmanager.migrations.PushDecryptMessageJobEnvelopeMigration;
 import org.thoughtcrime.securesms.jobmanager.migrations.PushProcessMessageJobMigration;
 import org.thoughtcrime.securesms.jobmanager.migrations.PushProcessMessageQueueJobMigration;
@@ -68,11 +63,7 @@
 import org.thoughtcrime.securesms.migrations.ProfileSharingUpdateMigrationJob;
 import org.thoughtcrime.securesms.migrations.RebuildMessageSearchIndexMigrationJob;
 import org.thoughtcrime.securesms.migrations.RecheckPaymentsMigrationJob;
-<<<<<<< HEAD
-=======
-import org.thoughtcrime.securesms.migrations.RecipientSearchMigrationJob;
 import org.thoughtcrime.securesms.migrations.SelfRegisteredStateMigrationJob;
->>>>>>> 1222c307
 import org.thoughtcrime.securesms.migrations.StickerAdditionMigrationJob;
 import org.thoughtcrime.securesms.migrations.StickerDayByDayMigrationJob;
 import org.thoughtcrime.securesms.migrations.StickerMyDailyLifeMigrationJob;
@@ -127,12 +118,7 @@
       put(ForceUpdateGroupV2Job.KEY,                 new ForceUpdateGroupV2Job.Factory());
       put(ForceUpdateGroupV2WorkerJob.KEY,           new ForceUpdateGroupV2WorkerJob.Factory());
       put(GenerateAudioWaveFormJob.KEY,              new GenerateAudioWaveFormJob.Factory());
-<<<<<<< HEAD
       put("SendGiftJob",                             new FailingJob.Factory());
-      put(GroupV1MigrationJob.KEY,                   new GroupV1MigrationJob.Factory());
-=======
-      put(GiftSendJob.KEY,                           new GiftSendJob.Factory());
->>>>>>> 1222c307
       put(GroupCallUpdateSendJob.KEY,                new GroupCallUpdateSendJob.Factory());
       put(GroupCallPeekJob.KEY,                      new GroupCallPeekJob.Factory());
       put(GroupCallPeekWorkerJob.KEY,                new GroupCallPeekWorkerJob.Factory());
@@ -260,14 +246,9 @@
       put(ProfileSharingUpdateMigrationJob.KEY,      new ProfileSharingUpdateMigrationJob.Factory());
       put(RebuildMessageSearchIndexMigrationJob.KEY, new RebuildMessageSearchIndexMigrationJob.Factory());
       put(RecheckPaymentsMigrationJob.KEY,           new RecheckPaymentsMigrationJob.Factory());
-<<<<<<< HEAD
       put("RecipientSearchMigrationJob",             new FailingJob.Factory());
+      put(SelfRegisteredStateMigrationJob.KEY,       new SelfRegisteredStateMigrationJob.Factory());
       put("StickerLaunchMigrationJob",               new FailingJob.Factory());
-=======
-      put(RecipientSearchMigrationJob.KEY,           new RecipientSearchMigrationJob.Factory());
-      put(SelfRegisteredStateMigrationJob.KEY,       new SelfRegisteredStateMigrationJob.Factory());
-      put(StickerLaunchMigrationJob.KEY,             new StickerLaunchMigrationJob.Factory());
->>>>>>> 1222c307
       put(StickerAdditionMigrationJob.KEY,           new StickerAdditionMigrationJob.Factory());
       put(StickerDayByDayMigrationJob.KEY,           new StickerDayByDayMigrationJob.Factory());
       put(StickerMyDailyLifeMigrationJob.KEY,        new StickerMyDailyLifeMigrationJob.Factory());
