--- conflicted
+++ resolved
@@ -4,10 +4,5 @@
 
 data class AppSettingsState(
   val self: Recipient,
-<<<<<<< HEAD
-  val unreadPaymentsCount: Int
-=======
   val unreadPaymentsCount: Int,
-  val hasExpiredGiftBadge: Boolean
->>>>>>> ee698951
 )