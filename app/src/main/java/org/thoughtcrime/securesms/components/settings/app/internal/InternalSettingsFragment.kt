--- conflicted
+++ resolved
@@ -545,12 +545,6 @@
     LocalMetricsDatabase.getInstance(ApplicationDependencies.getApplication()).clear()
     Toast.makeText(context, "Cleared all local metrics state.", Toast.LENGTH_SHORT).show()
   }
-<<<<<<< HEAD
-=======
-
-  private fun enqueueSubscriptionRedemption() {
-    SubscriptionReceiptRequestResponseJob.createSubscriptionContinuationJobChain().enqueue()
-  }
 
   private fun clearCdsHistory() {
     SignalDatabase.cds.clearAll()
@@ -593,5 +587,4 @@
       Toast.makeText(requireContext(), "Cleared keep longer logs", Toast.LENGTH_SHORT).show()
     }
   }
->>>>>>> c4bc2162
 }