package org.thoughtcrime.securesms.components.settings.app.privacy.advanced

import android.content.SharedPreferences
import androidx.lifecycle.LiveData
import androidx.lifecycle.ViewModel
import androidx.lifecycle.ViewModelProvider
import io.reactivex.rxjava3.android.schedulers.AndroidSchedulers
import io.reactivex.rxjava3.disposables.CompositeDisposable
import org.thoughtcrime.securesms.dependencies.ApplicationDependencies
import org.thoughtcrime.securesms.jobmanager.impl.NetworkConstraint
import org.thoughtcrime.securesms.jobmanager.impl.NetworkConstraintObserver
import org.thoughtcrime.securesms.jobs.RefreshAttributesJob
import org.thoughtcrime.securesms.jobs.RefreshOwnProfileJob
import org.thoughtcrime.securesms.keyvalue.SettingsValues
import org.thoughtcrime.securesms.keyvalue.SignalStore
import org.thoughtcrime.securesms.phonenumbers.PhoneNumberFormatter
import org.thoughtcrime.securesms.util.SingleLiveEvent
import org.thoughtcrime.securesms.util.TextSecurePreferences
import org.thoughtcrime.securesms.util.livedata.Store
import org.whispersystems.signalservice.api.websocket.WebSocketConnectionState

class AdvancedPrivacySettingsViewModel(
  private val sharedPreferences: SharedPreferences,
  private val repository: AdvancedPrivacySettingsRepository
) : ViewModel(), NetworkConstraintObserver.NetworkListener {

  private val store = Store(getState())
  private val singleEvents = SingleLiveEvent<Event>()

  val state: LiveData<AdvancedPrivacySettingsState> = store.stateLiveData
  val events: LiveData<Event> = singleEvents
  val disposables: CompositeDisposable = CompositeDisposable()

  init {
    NetworkConstraintObserver.getInstance(ApplicationDependencies.getApplication()).addListener(this)
    disposables.add(
      ApplicationDependencies.getSignalWebSocket().webSocketState
        .observeOn(AndroidSchedulers.mainThread())
        .subscribe { refresh() }
    )
  }

  fun disablePushMessages() {
    store.update { getState().copy(showProgressSpinner = true) }

    repository.disablePushMessages {
      when (it) {
        AdvancedPrivacySettingsRepository.DisablePushMessagesResult.SUCCESS -> {
          SignalStore.account().setRegistered(false)
          SignalStore.registrationValues().clearRegistrationComplete()
          SignalStore.registrationValues().clearHasUploadedProfile()
        }
        AdvancedPrivacySettingsRepository.DisablePushMessagesResult.NETWORK_ERROR -> {
          singleEvents.postValue(Event.DISABLE_PUSH_FAILED)
        }
      }

      store.update { getState().copy(showProgressSpinner = false) }
    }
  }

  fun setAlwaysRelayCalls(enabled: Boolean) {
    sharedPreferences.edit().putBoolean(TextSecurePreferences.ALWAYS_RELAY_CALLS_PREF, enabled).apply()
    refresh()
  }

  fun setShowStatusIconForSealedSender(enabled: Boolean) {
    sharedPreferences.edit().putBoolean(TextSecurePreferences.SHOW_UNIDENTIFIED_DELIVERY_INDICATORS, enabled).apply()
    repository.syncShowSealedSenderIconState()
    refresh()
  }

  fun setAllowSealedSenderFromAnyone(enabled: Boolean) {
    sharedPreferences.edit().putBoolean(TextSecurePreferences.UNIVERSAL_UNIDENTIFIED_ACCESS, enabled).apply()
    ApplicationDependencies.getJobManager().startChain(RefreshAttributesJob()).then(RefreshOwnProfileJob()).enqueue()
    refresh()
  }

  fun setCensorshipCircumventionEnabled(enabled: Boolean) {
    SignalStore.settings().setCensorshipCircumventionEnabled(enabled)
<<<<<<< HEAD
    ApplicationDependencies.restartNetworkConnectionsAfterProxyChange()
=======
    SignalStore.misc().isServiceReachableWithoutCircumvention = false
    ApplicationDependencies.resetNetworkConnectionsAfterProxyChange()
>>>>>>> 5e46e1e3
    refresh()
  }

  fun refresh() {
    store.update { getState().copy(showProgressSpinner = it.showProgressSpinner) }
  }

  override fun onNetworkChanged() {
    refresh()
  }

  override fun onCleared() {
    NetworkConstraintObserver.getInstance(ApplicationDependencies.getApplication()).removeListener(this)
    disposables.dispose()
  }

  private fun getState(): AdvancedPrivacySettingsState {
    val censorshipCircumventionState = getCensorshipCircumventionState()

    return AdvancedPrivacySettingsState(
      isPushEnabled = SignalStore.account().isRegistered,
      alwaysRelayCalls = TextSecurePreferences.isTurnOnly(ApplicationDependencies.getApplication()),
      censorshipCircumventionState = censorshipCircumventionState,
      censorshipCircumventionEnabled = getCensorshipCircumventionEnabled(censorshipCircumventionState),
      showSealedSenderStatusIcon = TextSecurePreferences.isShowUnidentifiedDeliveryIndicatorsEnabled(
        ApplicationDependencies.getApplication()
      ),
      allowSealedSenderFromAnyone = TextSecurePreferences.isUniversalUnidentifiedAccess(
        ApplicationDependencies.getApplication()
      ),
      false
    )
  }

  private fun getCensorshipCircumventionState(): CensorshipCircumventionState {
    val countryCode: Int = PhoneNumberFormatter.getLocalCountryCode()
    val isCountryCodeCensoredByDefault: Boolean = ApplicationDependencies.getSignalServiceNetworkAccess().isCountryCodeCensoredByDefault(countryCode)
    val enabledState: SettingsValues.CensorshipCircumventionEnabled = SignalStore.settings().censorshipCircumventionEnabled
    val hasInternet: Boolean = NetworkConstraint.isMet(ApplicationDependencies.getApplication())
    val websocketConnected: Boolean = ApplicationDependencies.getSignalWebSocket().webSocketState.firstOrError().blockingGet() == WebSocketConnectionState.CONNECTED

    return when {
      SignalStore.internalValues().allowChangingCensorshipSetting() -> {
        CensorshipCircumventionState.AVAILABLE
      }
      isCountryCodeCensoredByDefault && enabledState == SettingsValues.CensorshipCircumventionEnabled.DISABLED -> {
        CensorshipCircumventionState.AVAILABLE_MANUALLY_DISABLED
      }
      isCountryCodeCensoredByDefault -> {
        CensorshipCircumventionState.AVAILABLE_AUTOMATICALLY_ENABLED
      }
      !hasInternet && enabledState != SettingsValues.CensorshipCircumventionEnabled.ENABLED -> {
        CensorshipCircumventionState.UNAVAILABLE_NO_INTERNET
      }
      websocketConnected && enabledState != SettingsValues.CensorshipCircumventionEnabled.ENABLED -> {
        CensorshipCircumventionState.UNAVAILABLE_CONNECTED
      }
      else -> {
        CensorshipCircumventionState.AVAILABLE
      }
    }
  }

  private fun getCensorshipCircumventionEnabled(state: CensorshipCircumventionState): Boolean {
    return when (state) {
      CensorshipCircumventionState.UNAVAILABLE_CONNECTED,
      CensorshipCircumventionState.UNAVAILABLE_NO_INTERNET,
      CensorshipCircumventionState.AVAILABLE_MANUALLY_DISABLED -> {
        false
      }
      CensorshipCircumventionState.AVAILABLE_AUTOMATICALLY_ENABLED -> {
        true
      }
      else -> {
        SignalStore.settings().censorshipCircumventionEnabled == SettingsValues.CensorshipCircumventionEnabled.ENABLED
      }
    }
  }

  enum class Event {
    DISABLE_PUSH_FAILED
  }

  class Factory(
    private val sharedPreferences: SharedPreferences,
    private val repository: AdvancedPrivacySettingsRepository
  ) : ViewModelProvider.Factory {
    override fun <T : ViewModel?> create(modelClass: Class<T>): T {
      return requireNotNull(
        modelClass.cast(
          AdvancedPrivacySettingsViewModel(
            sharedPreferences,
            repository
          )
        )
      )
    }
  }
}<|MERGE_RESOLUTION|>--- conflicted
+++ resolved
@@ -78,12 +78,8 @@
 
   fun setCensorshipCircumventionEnabled(enabled: Boolean) {
     SignalStore.settings().setCensorshipCircumventionEnabled(enabled)
-<<<<<<< HEAD
+    SignalStore.misc().isServiceReachableWithoutCircumvention = false
     ApplicationDependencies.restartNetworkConnectionsAfterProxyChange()
-=======
-    SignalStore.misc().isServiceReachableWithoutCircumvention = false
-    ApplicationDependencies.resetNetworkConnectionsAfterProxyChange()
->>>>>>> 5e46e1e3
     refresh()
   }
 
