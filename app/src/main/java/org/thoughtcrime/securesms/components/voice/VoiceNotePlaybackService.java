package org.thoughtcrime.securesms.components.voice;

import android.content.BroadcastReceiver;
import android.content.ComponentName;
import android.content.Context;
import android.content.Intent;
import android.content.IntentFilter;
import android.content.pm.ActivityInfo;
import android.content.pm.PackageManager;
import android.content.pm.ResolveInfo;
import android.media.AudioManager;
import android.net.Uri;
import android.os.Bundle;

import androidx.annotation.NonNull;
import androidx.annotation.Nullable;
import androidx.annotation.OptIn;
import androidx.core.content.ContextCompat;
import androidx.media3.common.AudioAttributes;
import androidx.media3.common.C;
import androidx.media3.common.MediaItem;
import androidx.media3.common.PlaybackException;
import androidx.media3.common.PlaybackParameters;
import androidx.media3.common.Player;
import androidx.media3.common.util.UnstableApi;
import androidx.media3.session.MediaController;
import androidx.media3.session.MediaSession;
import androidx.media3.session.MediaSessionService;
import androidx.media3.session.SessionToken;

import com.google.common.util.concurrent.FutureCallback;
import com.google.common.util.concurrent.Futures;
import com.google.common.util.concurrent.ListenableFuture;

import org.signal.core.util.concurrent.SignalExecutors;
import org.signal.core.util.logging.Log;
import org.thoughtcrime.securesms.attachments.AttachmentId;
import org.thoughtcrime.securesms.attachments.DatabaseAttachment;
import org.thoughtcrime.securesms.database.DatabaseObserver;
import org.thoughtcrime.securesms.database.MessageTable;
import org.thoughtcrime.securesms.database.SignalDatabase;
import org.thoughtcrime.securesms.database.model.MessageId;
import org.thoughtcrime.securesms.dependencies.AppDependencies;
import org.thoughtcrime.securesms.jobs.MultiDeviceViewedUpdateJob;
import org.thoughtcrime.securesms.jobs.SendViewedReceiptJob;
import org.thoughtcrime.securesms.mms.PartUriParser;
import org.thoughtcrime.securesms.recipients.RecipientId;
import org.thoughtcrime.securesms.service.KeyCachingService;

import java.util.Collections;
import java.util.List;

/**
 * Android Service responsible for playback of voice notes.
 */
@OptIn(markerClass = UnstableApi.class)
public class VoiceNotePlaybackService extends MediaSessionService {

  public static final String ACTION_NEXT_PLAYBACK_SPEED = "org.thoughtcrime.securesms.components.voice.VoiceNotePlaybackService.action.next_playback_speed";
  public static final String ACTION_SET_AUDIO_STREAM    = "org.thoughtcrime.securesms.components.voice.VoiceNotePlaybackService.action.set_audio_stream";

  private static final String TAG                 = Log.tag(VoiceNotePlaybackService.class);
  private static final String SESSION_ID          = "VoiceNotePlayback";
  private static final int    LOAD_MORE_THRESHOLD = 2;

  private MediaSession                         mediaSession;
  private VoiceNotePlayer                      player;
  private VoiceNotePlayerEventListener         playerEventListener;
  private KeyClearedReceiver                   keyClearedReceiver;
  private VoiceNotePlayerCallback              voiceNotePlayerCallback;

  private final DatabaseObserver.Observer attachmentDeletionObserver = this::onAttachmentDeleted;

  @Override
  public void onCreate() {
    super.onCreate();
    player = new VoiceNotePlayer(this);
    playerEventListener = new VoiceNotePlayerEventListener();
    player.addListener(playerEventListener);

    voiceNotePlayerCallback = new VoiceNotePlayerCallback(this, player);

    final MediaSession session = buildMediaSession(false);
    if (session == null) {
      Log.e(TAG, "Unable to create media session at all, stopping service to avoid crash.");
      stopSelf();
      return;
    } else {
      mediaSession = session;
    }

    keyClearedReceiver = new KeyClearedReceiver(this, session.getToken());

    setMediaNotificationProvider(new VoiceNoteMediaNotificationProvider(this));
    setListener(new MediaSessionServiceListener());
    AppDependencies.getDatabaseObserver().registerAttachmentDeletedObserver(attachmentDeletionObserver);
  }

  @Override
  public void onTaskRemoved(Intent rootIntent) {
    super.onTaskRemoved(rootIntent);

    final MediaSession session = mediaSession;
    if (session != null) {
      session.getPlayer().stop();
      session.getPlayer().clearMediaItems();
    }
  }

  @Override
  public void onDestroy() {
<<<<<<< HEAD
    player.removeListener(playerEventListener);
    if (mediaSession != null) {
      AppDependencies.getDatabaseObserver().unregisterObserver(attachmentDeletionObserver);
      player.release();

      mediaSession.release();
=======
    AppDependencies.getDatabaseObserver().unregisterObserver(attachmentDeletionObserver);

    final VoiceNotePlayer voiceNotePlayer = player;
    if (voiceNotePlayer != null) {
      voiceNotePlayer.release();
    }

    MediaSession session = mediaSession;
    if (session != null) {
      session.release();
>>>>>>> 6188502c
      mediaSession = null;

<<<<<<< HEAD
      clearListener();
      keyClearedReceiver.unregister();
    }
=======
    KeyClearedReceiver receiver = keyClearedReceiver;
    if (receiver != null) {
      receiver.unregister();
    }

    clearListener();
>>>>>>> 6188502c
    super.onDestroy();
  }

  @Nullable
  @Override
  public MediaSession onGetSession(@NonNull MediaSession.ControllerInfo controllerInfo) {
    return mediaSession;
  }

  private class VoiceNotePlayerEventListener implements Player.Listener {
    private int previousPlaybackState = player.getPlaybackState();

    @Override
    public void onPlaybackStateChanged(int playbackState) {
      boolean playWhenReady = player.getPlayWhenReady();
      Log.d(TAG, "[onPlaybackStateChanged] playbackState: " + playbackStateToString(playbackState) + "\tplayWhenReady: " + playWhenReady);
      switch (playbackState) {
        case Player.STATE_BUFFERING, Player.STATE_READY -> {
          if (!playWhenReady) {
            stopForeground(false);
          } else {
            sendViewedReceiptForCurrentWindowIndex();
          }
        }
        case Player.STATE_ENDED -> {
          if (previousPlaybackState == Player.STATE_READY) {
            player.clearMediaItems();
          }
        }
        default -> {
        }
      }
      previousPlaybackState = playbackState;
    }

    @Override
    public void onPositionDiscontinuity(@NonNull Player.PositionInfo oldPosition, @NonNull Player.PositionInfo newPosition, int reason) {
      int mediaItemIndex = newPosition.mediaItemIndex;
      if (mediaItemIndex == C.INDEX_UNSET) {
        return;
      }

      if (reason == Player.DISCONTINUITY_REASON_AUTO_TRANSITION) {
        sendViewedReceiptForCurrentWindowIndex();
        MediaItem currentMediaItem = player.getCurrentMediaItem();
        if (currentMediaItem != null && currentMediaItem.playbackProperties != null) {
          Log.d(TAG, "onPositionDiscontinuity: current window uri: " + currentMediaItem.playbackProperties.uri);
        }

        PlaybackParameters playbackParameters = getPlaybackParametersForWindowPosition(mediaItemIndex);

        final float speed = playbackParameters != null ? playbackParameters.speed : 1f;
        if (speed != player.getPlaybackParameters().speed) {
          player.setPlayWhenReady(false);
          if (playbackParameters != null) {
            player.setPlaybackParameters(playbackParameters);
          }
          player.seekTo(mediaItemIndex, 1);
          player.setPlayWhenReady(true);
        }
      } else if (reason == Player.DISCONTINUITY_REASON_SEEK) {
        player.setPlayWhenReady(true);
      }

      boolean isWithinThreshold = mediaItemIndex < LOAD_MORE_THRESHOLD ||
                                  mediaItemIndex + LOAD_MORE_THRESHOLD >= player.getMediaItemCount();

      if (isWithinThreshold && mediaItemIndex % 2 == 0) {
        voiceNotePlayerCallback.loadMoreVoiceNotes();
      }
    }

    @Override
    public void onPlayerError(@NonNull PlaybackException error) {
      Log.w(TAG, "ExoPlayer error occurred:", error);
    }

    @Override
    public void onAudioAttributesChanged(AudioAttributes audioAttributes) {
      final int stream;
      if (audioAttributes.usage == C.USAGE_VOICE_COMMUNICATION) {
        stream = AudioManager.STREAM_VOICE_CALL;
      } else {
        stream = AudioManager.STREAM_MUSIC;
      }

      Log.i(TAG, "onAudioAttributesChanged: Setting audio stream to " + stream);
    }
  }

  private void onAttachmentDeleted() {
    Log.d(TAG, "Database attachment observer invoked.");
    ContextCompat.getMainExecutor(getApplicationContext()).execute(() -> {
      if (player != null) {
        final MediaItem currentItem = player.getCurrentMediaItem();
        if (currentItem == null || currentItem.playbackProperties == null) {
          Log.d(TAG, "Current item is null or playback properties are null.");
          return;
        }

        final Uri currentlyPlayingUri = currentItem.playbackProperties.uri;

        if (currentlyPlayingUri == VoiceNoteMediaItemFactory.NEXT_URI || currentlyPlayingUri == VoiceNoteMediaItemFactory.END_URI) {
          Log.v(TAG, "Attachment deleted while voice note service was playing a system tone.");
        }

        try {
          final AttachmentId       partId     = new PartUriParser(currentlyPlayingUri).getPartId();
          final DatabaseAttachment attachment = SignalDatabase.attachments().getAttachment(partId);
          if (attachment == null) {
            player.stop();
            int playingIndex = player.getCurrentMediaItemIndex();
            player.removeMediaItem(playingIndex);
            Log.d(TAG, "Currently playing item removed.");
          } else {
            Log.d(TAG, "Attachment was not null, therefore not deleted, therefore no action taken.");
          }
        } catch (NumberFormatException ex) {
          Log.w(TAG, "Could not parse currently playing URI into an attachmentId.", ex);
        }
      }
    });
  }

  /**
   * Some devices, such as the ASUS Zenfone 8, erroneously report multiple broadcast receivers for {@value Intent#ACTION_MEDIA_BUTTON} in the package manager.
   * This triggers a failure within the {@link MediaSession} initialization and throws an {@link IllegalStateException}.
   * This method will catch that exception and attempt to disable the duplicated broadcast receiver in the hopes of getting the package manager to
   * report only 1, avoiding the error.
   * If that doesn't work, it returns null, signaling the {@link MediaSession} cannot be built on this device.
   * The opposite problem also appears to happen: the device reports that it cannot assign the media button receiver, which is required by AndroidX Media3.
   * This is despite the fact that Media3 confirms the presence of the receiver before attempting to bind.
   * In this case, the system throws an {@link IllegalArgumentException}, which we catch. Then we also disable the existing receiver, which should be the same
   * as if we had never had the received in the first place, which should cause Media3 to abort trying to bind to it and allow it to proceed.
   *
   * @return the built MediaSession, or null if the session cannot be built.
   */
  private @Nullable MediaSession buildMediaSession(boolean isRetry) {
    if (KeyCachingService.isLocked()) {
      Log.i(TAG, "Refuse to create media session when app is locked.");
      return null;
    }

    try {
      return new MediaSession.Builder(this, player).setCallback(voiceNotePlayerCallback).setId(SESSION_ID).build();
    } catch (IllegalStateException | IllegalArgumentException e) {

      if (isRetry) {
        Log.e(TAG, "Unable to create media session, even after retry.", e);
        return null;
      }

      Log.w(TAG, "Unable to create media session with default parameters.", e);
      PackageManager pm          = this.getPackageManager();
      Intent         queryIntent = new Intent(Intent.ACTION_MEDIA_BUTTON);
      queryIntent.setPackage(this.getPackageName());
      final List<ResolveInfo> mediaButtonReceivers = pm.queryBroadcastReceivers(queryIntent, /* flags= */ 0);

      Log.d(TAG, "Found " + mediaButtonReceivers.size() + " BroadcastReceivers for " + Intent.ACTION_MEDIA_BUTTON);

      boolean found = false;

      if (mediaButtonReceivers.size() > 1) {
        for (ResolveInfo receiverInfo : mediaButtonReceivers) {

          final ActivityInfo activityInfo = receiverInfo.activityInfo;

          if (!found && activityInfo.packageName.contains("androidx.media.session")) {
            found = true;
          } else {
            pm.setComponentEnabledSetting(new ComponentName(activityInfo.packageName, activityInfo.name), PackageManager.COMPONENT_ENABLED_STATE_DISABLED, PackageManager.DONT_KILL_APP);
          }
        }

        return buildMediaSession(true);
      } else {
        return null;
      }
    }
  }

  private @Nullable PlaybackParameters getPlaybackParametersForWindowPosition(int currentWindowIndex) {
    if (isAudioMessage(currentWindowIndex)) {
    return player.getPlaybackParameters();
    } else {
      return null;
    }
  }

  private boolean isAudioMessage(int currentWindowIndex) {
    return currentWindowIndex % 2 == 0;
  }

  private void sendViewedReceiptForCurrentWindowIndex() {
    if (player.getPlaybackState() == Player.STATE_READY &&
        player.getPlayWhenReady() &&
        player.getCurrentWindowIndex() != C.INDEX_UNSET)
    {

      MediaItem currentMediaItem = player.getCurrentMediaItem();
      if (currentMediaItem == null || currentMediaItem.playbackProperties == null) {
        return;
      }

      Uri mediaUri = currentMediaItem.playbackProperties.uri;
      if (!mediaUri.getScheme().equals("content")) {
        return;
      }

      SignalExecutors.BOUNDED.execute(() -> {
        Bundle extras = currentMediaItem.mediaMetadata.extras;
        if (extras == null) {
          return;
        }
        long         messageId       = extras.getLong(VoiceNoteMediaItemFactory.EXTRA_MESSAGE_ID);
        RecipientId  recipientId     = RecipientId.from(extras.getString(VoiceNoteMediaItemFactory.EXTRA_INDIVIDUAL_RECIPIENT_ID));
        MessageTable messageDatabase = SignalDatabase.messages();

        MessageTable.MarkedMessageInfo markedMessageInfo = messageDatabase.setIncomingMessageViewed(messageId);

        if (markedMessageInfo != null) {
          AppDependencies.getJobManager().add(new SendViewedReceiptJob(markedMessageInfo.getThreadId(),
                                                                       recipientId,
                                                                       markedMessageInfo.getSyncMessageId().getTimetamp(),
                                                                       new MessageId(messageId)));
          MultiDeviceViewedUpdateJob.enqueue(Collections.singletonList(markedMessageInfo.getSyncMessageId()));
        }
      });
    }
  }

  /**
   * Receiver to stop playback and kill the notification if user locks signal via screen lock.
   * This registers itself as a receiver on the [Context] as soon as it can.
   */
  private static class KeyClearedReceiver extends BroadcastReceiver {
    private static final String TAG = Log.tag(KeyClearedReceiver.class);
    private static final IntentFilter KEY_CLEARED_FILTER = new IntentFilter(KeyCachingService.CLEAR_KEY_EVENT);

    private final Context                           context;
    private final ListenableFuture<MediaController> controllerFuture;
    private       MediaController                   controller;

    private boolean registered;

    private KeyClearedReceiver(@NonNull Context context, @NonNull SessionToken token) {
      this.context     = context;
      Log.d(TAG, "Creating media controller…");
      controllerFuture = new MediaController.Builder(context, token).buildAsync();
      Futures.addCallback(controllerFuture, new FutureCallback<>() {
        @Override
        public void onSuccess(@Nullable MediaController result) {
          Log.d(TAG, "Successfully created media controller.");
          controller = result;
          register();
        }

        @Override
        public void onFailure(@NonNull Throwable t) {
          Log.w(TAG, "KeyClearedReceiver.onFailure", t);
        }
      }, ContextCompat.getMainExecutor(context));
    }

    void register() {
      if (controller == null) {
        Log.w(TAG, "Failed to register KeyClearedReceiver because MediaController was null.");
        return;
      }
      
      if (!registered) {
        ContextCompat.registerReceiver(context, this, KEY_CLEARED_FILTER, ContextCompat.RECEIVER_NOT_EXPORTED);
        registered = true;
        Log.d(TAG, "Successfully registered.");
      }
    }

    void unregister() {
      if (registered) {
        context.unregisterReceiver(this);
        registered = false;
      }
      MediaController.releaseFuture(controllerFuture);
    }

    @Override
    public void onReceive(Context context, Intent intent) {
      if (controller == null) {
        Log.w(TAG, "Received broadcast but could not stop playback because MediaController was null.");
      } else {
        Log.i(TAG, "Received broadcast, stopping playback.");
        controller.stop();
      }
    }
  }

  private static class MediaSessionServiceListener implements Listener {
    @Override
    public void onForegroundServiceStartNotAllowedException() {
      Log.e(TAG, "Could not start VoiceNotePlaybackService, encountered a ForegroundServiceStartNotAllowedException.");
    }
  }

  private String playbackStateToString(int playbackState) {
    return switch (playbackState) {
      case Player.STATE_IDLE -> "Player.STATE_IDLE";
      case Player.STATE_BUFFERING -> "Player.STATE_BUFFERING";
      case Player.STATE_READY -> "Player.STATE_READY";
      case Player.STATE_ENDED -> "Player.STATE_ENDED";
      default -> "UNKNOWN(" + playbackState + ")";
    };
  }
}<|MERGE_RESOLUTION|>--- conflicted
+++ resolved
@@ -65,7 +65,6 @@
 
   private MediaSession                         mediaSession;
   private VoiceNotePlayer                      player;
-  private VoiceNotePlayerEventListener         playerEventListener;
   private KeyClearedReceiver                   keyClearedReceiver;
   private VoiceNotePlayerCallback              voiceNotePlayerCallback;
 
@@ -75,8 +74,7 @@
   public void onCreate() {
     super.onCreate();
     player = new VoiceNotePlayer(this);
-    playerEventListener = new VoiceNotePlayerEventListener();
-    player.addListener(playerEventListener);
+    player.addListener(new VoiceNotePlayerEventListener());
 
     voiceNotePlayerCallback = new VoiceNotePlayerCallback(this, player);
 
@@ -109,14 +107,6 @@
 
   @Override
   public void onDestroy() {
-<<<<<<< HEAD
-    player.removeListener(playerEventListener);
-    if (mediaSession != null) {
-      AppDependencies.getDatabaseObserver().unregisterObserver(attachmentDeletionObserver);
-      player.release();
-
-      mediaSession.release();
-=======
     AppDependencies.getDatabaseObserver().unregisterObserver(attachmentDeletionObserver);
 
     final VoiceNotePlayer voiceNotePlayer = player;
@@ -127,21 +117,15 @@
     MediaSession session = mediaSession;
     if (session != null) {
       session.release();
->>>>>>> 6188502c
       mediaSession = null;
-
-<<<<<<< HEAD
-      clearListener();
-      keyClearedReceiver.unregister();
-    }
-=======
+    }
+
     KeyClearedReceiver receiver = keyClearedReceiver;
     if (receiver != null) {
       receiver.unregister();
     }
 
     clearListener();
->>>>>>> 6188502c
     super.onDestroy();
   }
 
@@ -280,11 +264,6 @@
    * @return the built MediaSession, or null if the session cannot be built.
    */
   private @Nullable MediaSession buildMediaSession(boolean isRetry) {
-    if (KeyCachingService.isLocked()) {
-      Log.i(TAG, "Refuse to create media session when app is locked.");
-      return null;
-    }
-
     try {
       return new MediaSession.Builder(this, player).setCallback(voiceNotePlayerCallback).setId(SESSION_ID).build();
     } catch (IllegalStateException | IllegalArgumentException e) {
