package org.thoughtcrime.securesms.components.settings.app.privacy

import android.app.Application
import android.content.SharedPreferences
import androidx.lifecycle.LiveData
import androidx.lifecycle.ViewModel
import androidx.lifecycle.ViewModelProvider
import org.thoughtcrime.securesms.ScreenLockController
import org.thoughtcrime.securesms.dependencies.ApplicationDependencies
import org.thoughtcrime.securesms.keyvalue.SignalStore
import org.thoughtcrime.securesms.util.TextSecurePreferences
import org.thoughtcrime.securesms.util.livedata.Store

class PrivacySettingsViewModel(
  private val sharedPreferences: SharedPreferences,
  private val repository: PrivacySettingsRepository
) : ViewModel() {

  private val application: Application = ApplicationDependencies.getApplication()

  private val store = Store(getState())

  val state: LiveData<PrivacySettingsState> = store.stateLiveData

  fun refreshBlockedCount() {
    repository.getBlockedCount { count ->
      store.update { it.copy(blockedCount = count) }
      refresh()
    }
  }

  fun setBlockUnknownEnabled(enabled: Boolean) {
    TextSecurePreferences.setBlockUnknownEnabled(application, enabled)
    refresh()
  }

  fun setReadReceiptsEnabled(enabled: Boolean) {
    sharedPreferences.edit().putBoolean(TextSecurePreferences.READ_RECEIPTS_PREF, enabled).apply()
    repository.syncReadReceiptState()
    refresh()
  }

  fun setTypingIndicatorsEnabled(enabled: Boolean) {
    sharedPreferences.edit().putBoolean(TextSecurePreferences.TYPING_INDICATORS, enabled).apply()
    repository.syncTypingIndicatorsState()
    refresh()
  }

  fun setPassphraseLockEnabled(enabled: Boolean) {
    TextSecurePreferences.setPassphraseLockEnabled(application, enabled)
    refresh()
  }

  fun setPassphraseLockTrigger(resultSet: Set<String>) {
    sharedPreferences.edit().putStringSet(TextSecurePreferences.PASSPHRASE_LOCK_TRIGGER, resultSet).apply()
    refresh()
  }

  fun setPassphraseLockTimeout(seconds: Long) {
    sharedPreferences.edit().putLong(TextSecurePreferences.PASSPHRASE_LOCK_TIMEOUT, seconds).apply()
    refresh()
  }

  fun setBiometricScreenLock(enabled: Boolean) {
    TextSecurePreferences.setBiometricScreenLockEnabled(application, enabled)
    ScreenLockController.enableAutoLock(enabled)
    ScreenLockController.lockScreenAtStart = false
    refresh()
  }

  fun setScreenSecurityEnabled(enabled: Boolean) {
    sharedPreferences.edit().putBoolean(TextSecurePreferences.SCREEN_SECURITY_PREF, enabled).apply()
    refresh()
  }

  fun setIncognitoKeyboard(enabled: Boolean) {
    sharedPreferences.edit().putBoolean(TextSecurePreferences.INCOGNITO_KEYBORAD_PREF, enabled).apply()
    refresh()
  }

  fun refresh() {
    store.update(this::updateState)
  }

  private fun getState(): PrivacySettingsState {
    return PrivacySettingsState(
      blockedCount = 0,
<<<<<<< HEAD
      blockUnknown = TextSecurePreferences.isBlockUnknownEnabled(application),
      readReceipts = TextSecurePreferences.isReadReceiptsEnabled(application),
      typingIndicators = TextSecurePreferences.isTypingIndicatorsEnabled(application),
      passphraseLock = TextSecurePreferences.isPassphraseLockEnabled(application),
      passphraseLockTriggerValues = TextSecurePreferences.getPassphraseLockTrigger(application).triggers,
      passphraseLockTimeout = TextSecurePreferences.getPassphraseLockTimeout(application),
      biometricScreenLock = TextSecurePreferences.isBiometricScreenLockEnabled(application),
      screenSecurity = TextSecurePreferences.isScreenSecurityEnabled(application),
      incognitoKeyboard = TextSecurePreferences.isIncognitoKeyboardEnabled(application),
      seeMyPhoneNumber = SignalStore.phoneNumberPrivacy().phoneNumberSharingMode,
      findMeByPhoneNumber = SignalStore.phoneNumberPrivacy().phoneNumberListingMode,
=======
      readReceipts = TextSecurePreferences.isReadReceiptsEnabled(ApplicationDependencies.getApplication()),
      typingIndicators = TextSecurePreferences.isTypingIndicatorsEnabled(ApplicationDependencies.getApplication()),
      screenLock = TextSecurePreferences.isScreenLockEnabled(ApplicationDependencies.getApplication()),
      screenLockActivityTimeout = TextSecurePreferences.getScreenLockTimeout(ApplicationDependencies.getApplication()),
      screenSecurity = TextSecurePreferences.isScreenSecurityEnabled(ApplicationDependencies.getApplication()),
      incognitoKeyboard = TextSecurePreferences.isIncognitoKeyboardEnabled(ApplicationDependencies.getApplication()),
      paymentLock = SignalStore.paymentsValues().paymentLock,
      isObsoletePasswordEnabled = !TextSecurePreferences.isPasswordDisabled(ApplicationDependencies.getApplication()),
      isObsoletePasswordTimeoutEnabled = TextSecurePreferences.isPassphraseTimeoutEnabled(ApplicationDependencies.getApplication()),
      obsoletePasswordTimeout = TextSecurePreferences.getPassphraseTimeoutInterval(ApplicationDependencies.getApplication()),
>>>>>>> f3c6f2e3
      universalExpireTimer = SignalStore.settings().universalExpireTimer
    )
  }

  private fun updateState(state: PrivacySettingsState): PrivacySettingsState {
    return getState().copy(blockedCount = state.blockedCount)
  }

  class Factory(
    private val sharedPreferences: SharedPreferences,
    private val repository: PrivacySettingsRepository
  ) : ViewModelProvider.Factory {
    override fun <T : ViewModel> create(modelClass: Class<T>): T {
      return requireNotNull(modelClass.cast(PrivacySettingsViewModel(sharedPreferences, repository)))
    }
  }
}<|MERGE_RESOLUTION|>--- conflicted
+++ resolved
@@ -85,7 +85,6 @@
   private fun getState(): PrivacySettingsState {
     return PrivacySettingsState(
       blockedCount = 0,
-<<<<<<< HEAD
       blockUnknown = TextSecurePreferences.isBlockUnknownEnabled(application),
       readReceipts = TextSecurePreferences.isReadReceiptsEnabled(application),
       typingIndicators = TextSecurePreferences.isTypingIndicatorsEnabled(application),
@@ -95,20 +94,6 @@
       biometricScreenLock = TextSecurePreferences.isBiometricScreenLockEnabled(application),
       screenSecurity = TextSecurePreferences.isScreenSecurityEnabled(application),
       incognitoKeyboard = TextSecurePreferences.isIncognitoKeyboardEnabled(application),
-      seeMyPhoneNumber = SignalStore.phoneNumberPrivacy().phoneNumberSharingMode,
-      findMeByPhoneNumber = SignalStore.phoneNumberPrivacy().phoneNumberListingMode,
-=======
-      readReceipts = TextSecurePreferences.isReadReceiptsEnabled(ApplicationDependencies.getApplication()),
-      typingIndicators = TextSecurePreferences.isTypingIndicatorsEnabled(ApplicationDependencies.getApplication()),
-      screenLock = TextSecurePreferences.isScreenLockEnabled(ApplicationDependencies.getApplication()),
-      screenLockActivityTimeout = TextSecurePreferences.getScreenLockTimeout(ApplicationDependencies.getApplication()),
-      screenSecurity = TextSecurePreferences.isScreenSecurityEnabled(ApplicationDependencies.getApplication()),
-      incognitoKeyboard = TextSecurePreferences.isIncognitoKeyboardEnabled(ApplicationDependencies.getApplication()),
-      paymentLock = SignalStore.paymentsValues().paymentLock,
-      isObsoletePasswordEnabled = !TextSecurePreferences.isPasswordDisabled(ApplicationDependencies.getApplication()),
-      isObsoletePasswordTimeoutEnabled = TextSecurePreferences.isPassphraseTimeoutEnabled(ApplicationDependencies.getApplication()),
-      obsoletePasswordTimeout = TextSecurePreferences.getPassphraseTimeoutInterval(ApplicationDependencies.getApplication()),
->>>>>>> f3c6f2e3
       universalExpireTimer = SignalStore.settings().universalExpireTimer
     )
   }
