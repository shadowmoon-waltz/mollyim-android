package org.thoughtcrime.securesms.components.settings.app.privacy

import android.content.ActivityNotFoundException
import android.content.Intent
import android.os.Build
import android.provider.Settings
import android.text.SpannableStringBuilder
import android.view.View
import android.widget.TextView
import android.widget.Toast
<<<<<<< HEAD
import androidx.activity.result.contract.ActivityResultContracts
import androidx.annotation.RequiresApi
import androidx.annotation.StringRes
=======
import androidx.activity.result.ActivityResultLauncher
>>>>>>> f3c6f2e3
import androidx.biometric.BiometricManager
import androidx.core.content.ContextCompat
import androidx.lifecycle.ViewModelProvider
import androidx.navigation.Navigation
import androidx.navigation.fragment.NavHostFragment
<<<<<<< HEAD
=======
import androidx.navigation.fragment.navArgs
import androidx.preference.PreferenceManager
>>>>>>> f3c6f2e3
import com.google.android.material.dialog.MaterialAlertDialogBuilder
import org.signal.core.util.logging.Log
import org.thoughtcrime.securesms.ChangePassphraseDialogFragment
import org.thoughtcrime.securesms.PassphraseActivity
import org.thoughtcrime.securesms.R
<<<<<<< HEAD
import org.thoughtcrime.securesms.ScreenLockController
import org.thoughtcrime.securesms.biometric.BiometricDialogFragment
=======
import org.thoughtcrime.securesms.components.TimeDurationPickerDialog
>>>>>>> f3c6f2e3
import org.thoughtcrime.securesms.components.settings.ClickPreference
import org.thoughtcrime.securesms.components.settings.ClickPreferenceViewHolder
import org.thoughtcrime.securesms.components.settings.DSLConfiguration
import org.thoughtcrime.securesms.components.settings.DSLSettingsFragment
import org.thoughtcrime.securesms.components.settings.DSLSettingsText
import org.thoughtcrime.securesms.components.settings.PreferenceModel
import org.thoughtcrime.securesms.components.settings.PreferenceViewHolder
import org.thoughtcrime.securesms.components.settings.configure
<<<<<<< HEAD
import org.thoughtcrime.securesms.keyvalue.PhoneNumberPrivacyValues
import org.thoughtcrime.securesms.keyvalue.PhoneNumberPrivacyValues.PhoneNumberListingMode
import org.thoughtcrime.securesms.preferences.widgets.PassphraseLockTriggerPreference
=======
import org.thoughtcrime.securesms.crypto.MasterSecretUtil
import org.thoughtcrime.securesms.service.KeyCachingService
>>>>>>> f3c6f2e3
import org.thoughtcrime.securesms.util.CommunicationActions
import org.thoughtcrime.securesms.util.ConversationUtil
import org.thoughtcrime.securesms.util.ExpirationUtil
import org.thoughtcrime.securesms.util.FeatureFlags
import org.thoughtcrime.securesms.util.SecurePreferenceManager
import org.thoughtcrime.securesms.util.SpanUtil
import org.thoughtcrime.securesms.util.WindowUtil
import org.thoughtcrime.securesms.util.adapter.mapping.LayoutFactory
import org.thoughtcrime.securesms.util.adapter.mapping.MappingAdapter
import org.thoughtcrime.securesms.util.navigation.safeNavigate
<<<<<<< HEAD
import java.util.concurrent.TimeUnit
=======
import kotlin.math.max
import kotlin.time.Duration.Companion.milliseconds
import kotlin.time.Duration.Companion.seconds
>>>>>>> f3c6f2e3

private val TAG = Log.tag(PrivacySettingsFragment::class.java)

class PrivacySettingsFragment : DSLSettingsFragment(R.string.preferences__privacy) {

  private val passphraseLockTriggerValues by lazy { resources.getStringArray(R.array.pref_passphrase_lock_trigger_entries) }
  private val passphraseLockTriggerLabels by lazy { resources.getStringArray(R.array.pref_passphrase_lock_trigger_values) }

  private lateinit var viewModel: PrivacySettingsViewModel

  private val incognitoSummary: CharSequence by lazy {
    SpannableStringBuilder(getString(R.string.preferences__this_setting_is_not_a_guarantee))
      .append(" ")
      .append(
        SpanUtil.learnMore(requireContext(), ContextCompat.getColor(requireContext(), R.color.signal_text_primary)) {
          CommunicationActions.openBrowserLink(requireContext(), getString(R.string.preferences__incognito_keyboard_learn_more))
        }
      )
  }

  override fun onResume() {
    super.onResume()
    viewModel.refreshBlockedCount()
  }

  override fun bindAdapter(adapter: MappingAdapter) {
    adapter.registerFactory(ValueClickPreference::class.java, LayoutFactory(::ValueClickPreferenceViewHolder, R.layout.value_click_preference_item))

    val sharedPreferences = SecurePreferenceManager.getSecurePreferences(requireContext())
    val repository = PrivacySettingsRepository()
    val factory = PrivacySettingsViewModel.Factory(sharedPreferences, repository)
    viewModel = ViewModelProvider(this, factory)[PrivacySettingsViewModel::class.java]

    viewModel.state.observe(viewLifecycleOwner) { state ->
      adapter.submitList(getConfiguration(state).toMappingModelList())
    }
  }

  private fun getConfiguration(state: PrivacySettingsState): DSLConfiguration {
    return configure {
<<<<<<< HEAD
      sectionHeaderPref(DSLSettingsText.from(R.string.PrivacySettingsFragment_data_at_rest))

      switchPref(
        title = DSLSettingsText.from(R.string.preferences__passphrase_lock),
        summary = DSLSettingsText.from(R.string.preferences__protect_molly_database_with_a_passphrase),
        isChecked = state.passphraseLock,
        onClick = {
          val enabled = !state.passphraseLock
          val mode = if (enabled) ChangePassphraseDialogFragment.MODE_ENABLE else ChangePassphraseDialogFragment.MODE_DISABLE

          val dialog = ChangePassphraseDialogFragment.newInstance(mode)
          dialog.setMasterSecretChangedListener { masterSecret ->
            viewModel.setPassphraseLockEnabled(enabled)
            (activity as PassphraseActivity).setMasterSecret(masterSecret)
            ConversationUtil.refreshRecipientShortcuts()
          }
          dialog.show(parentFragmentManager, "ChangePassphraseDialogFragment")
        }
      )

      clickPref(
        title = DSLSettingsText.from(R.string.preferences__change_passphrase),
        isEnabled = state.passphraseLock,
        onClick = {
          val dialog = ChangePassphraseDialogFragment.newInstance()
          dialog.setMasterSecretChangedListener { masterSecret ->
            masterSecret.close()
            Toast.makeText(
              activity,
              R.string.preferences__passphrase_changed,
              Toast.LENGTH_LONG
            ).show()
          }
          dialog.show(parentFragmentManager, "ChangePassphraseDialogFragment")
        }
      )

      multiSelectPref(
        title = DSLSettingsText.from(R.string.preferences__automatic_lockdown),
        listItems = passphraseLockTriggerLabels,
        selected = passphraseLockTriggerValues.map { state.passphraseLockTriggerValues.contains(it) }.toBooleanArray(),
        isEnabled = state.passphraseLock,
        onSelected = {
          val resultSet = it.mapIndexed { index, selected -> if (selected) passphraseLockTriggerValues[index] else null }.filterNotNull().toSet()
          viewModel.setPassphraseLockTrigger(resultSet)
        }
      )

      clickPref(
        title = DSLSettingsText.from(R.string.preferences__device_lock_timeout),
        summary = DSLSettingsText.from(getDeviceLockTimeoutSummary(state.passphraseLockTimeout)),
        isEnabled = state.passphraseLock && PassphraseLockTriggerPreference(state.passphraseLockTriggerValues).isTimeoutEnabled,
        onClick = {
          TimeDurationPickerDialog(
            context,
            { _: TimeDurationPicker?, duration: Long ->
              val timeoutSeconds = TimeUnit.MILLISECONDS.toSeconds(duration)
              viewModel.setPassphraseLockTimeout(timeoutSeconds)
            },
            0, TimeDurationPicker.HH_MM_SS
          ).show()
        }
      )

      dividerPref()

      sectionHeaderPref(R.string.BlockedUsersActivity__blocked_users)
=======
      if (FeatureFlags.phoneNumberPrivacy()) {
        clickPref(
          title = DSLSettingsText.from(R.string.preferences_app_protection__phone_number),
          summary = DSLSettingsText.from(R.string.preferences_app_protection__choose_who_can_see),
          onClick = {
            Navigation.findNavController(requireView())
              .safeNavigate(R.id.action_privacySettingsFragment_to_phoneNumberPrivacySettingsFragment)
          }
        )

        dividerPref()
      }
>>>>>>> f3c6f2e3

      clickPref(
        title = DSLSettingsText.from(R.string.PrivacySettingsFragment__blocked),
        summary = DSLSettingsText.from(getString(R.string.PrivacySettingsFragment__d_contacts, state.blockedCount)),
        onClick = {
          Navigation.findNavController(requireView())
            .safeNavigate(R.id.action_privacySettingsFragment_to_blockedUsersActivity)
        }
      )

      switchPref(
        title = DSLSettingsText.from(R.string.preferences__block_unknown),
        summary = DSLSettingsText.from(getString(R.string.preferences__block_users_youve_never_been_in_contact_with_and_who_are_not_saved_in_your_contacts)),
        isChecked = state.blockUnknown,
        onClick = {
          viewModel.setBlockUnknownEnabled(!state.blockUnknown)
        }
      )

      dividerPref()

      sectionHeaderPref(R.string.PrivacySettingsFragment__messaging)

      switchPref(
        title = DSLSettingsText.from(R.string.preferences__read_receipts),
        summary = DSLSettingsText.from(R.string.preferences__if_read_receipts_are_disabled_you_wont_be_able_to_see_read_receipts),
        isChecked = state.readReceipts,
        onClick = {
          viewModel.setReadReceiptsEnabled(!state.readReceipts)
        }
      )

      switchPref(
        title = DSLSettingsText.from(R.string.preferences__typing_indicators),
        summary = DSLSettingsText.from(R.string.preferences__if_typing_indicators_are_disabled_you_wont_be_able_to_see_typing_indicators),
        isChecked = state.typingIndicators,
        onClick = {
          viewModel.setTypingIndicatorsEnabled(!state.typingIndicators)
        }
      )

      dividerPref()

      sectionHeaderPref(R.string.PrivacySettingsFragment__disappearing_messages)

      customPref(
        ValueClickPreference(
          value = DSLSettingsText.from(ExpirationUtil.getExpirationAbbreviatedDisplayValue(requireContext(), state.universalExpireTimer)),
          clickPreference = ClickPreference(
            title = DSLSettingsText.from(R.string.PrivacySettingsFragment__default_timer_for_new_changes),
            summary = DSLSettingsText.from(R.string.PrivacySettingsFragment__set_a_default_disappearing_message_timer_for_all_new_chats_started_by_you),
            onClick = {
              NavHostFragment.findNavController(this@PrivacySettingsFragment).safeNavigate(R.id.action_privacySettingsFragment_to_disappearingMessagesTimerSelectFragment)
            }
          )
        )
      )

      dividerPref()

      sectionHeaderPref(R.string.PrivacySettingsFragment__app_security)

<<<<<<< HEAD
      switchPref(
        title = DSLSettingsText.from(R.string.preferences_app_protection__screen_lock),
        summary = DSLSettingsText.from(R.string.PrivacySettingsFragment__lock_molly_access_with_fingerprint_or_face_recognition),
        isChecked = state.biometricScreenLock,
        onClick = {
          onBiometricScreenLockClicked(!state.biometricScreenLock)
        }
      )
=======
      if (state.isObsoletePasswordEnabled) {
        switchPref(
          title = DSLSettingsText.from(R.string.preferences__enable_passphrase),
          summary = DSLSettingsText.from(R.string.preferences__lock_signal_and_message_notifications_with_a_passphrase),
          isChecked = true,
          onClick = {
            MaterialAlertDialogBuilder(requireContext()).apply {
              setTitle(R.string.ApplicationPreferencesActivity_disable_passphrase)
              setMessage(R.string.ApplicationPreferencesActivity_this_will_permanently_unlock_signal_and_message_notifications)
              setIcon(R.drawable.ic_warning)
              setPositiveButton(R.string.ApplicationPreferencesActivity_disable) { _, _ ->
                MasterSecretUtil.changeMasterSecretPassphrase(
                  activity,
                  KeyCachingService.getMasterSecret(context),
                  MasterSecretUtil.UNENCRYPTED_PASSPHRASE
                )
                TextSecurePreferences.setPasswordDisabled(activity, true)
                val intent = Intent(activity, KeyCachingService::class.java)
                intent.action = KeyCachingService.DISABLE_ACTION
                requireActivity().startService(intent)
                viewModel.refresh()
              }
              setNegativeButton(android.R.string.cancel, null)
              show()
            }
          }
        )

        clickPref(
          title = DSLSettingsText.from(R.string.preferences__change_passphrase),
          summary = DSLSettingsText.from(R.string.preferences__change_your_passphrase),
          onClick = {
            if (MasterSecretUtil.isPassphraseInitialized(activity)) {
              startActivity(Intent(activity, PassphraseChangeActivity::class.java))
            } else {
              Toast.makeText(
                activity,
                R.string.ApplicationPreferenceActivity_you_havent_set_a_passphrase_yet,
                Toast.LENGTH_LONG
              ).show()
            }
          }
        )

        switchPref(
          title = DSLSettingsText.from(R.string.preferences__inactivity_timeout_passphrase),
          summary = DSLSettingsText.from(R.string.preferences__auto_lock_signal_after_a_specified_time_interval_of_inactivity),
          isChecked = state.isObsoletePasswordTimeoutEnabled,
          onClick = {
            viewModel.setObsoletePasswordTimeoutEnabled(!state.isObsoletePasswordTimeoutEnabled)
          }
        )

        clickPref(
          title = DSLSettingsText.from(R.string.preferences__inactivity_timeout_interval),
          onClick = {
            childFragmentManager.clearFragmentResult(TimeDurationPickerDialog.RESULT_DURATION)
            childFragmentManager.clearFragmentResultListener(TimeDurationPickerDialog.RESULT_DURATION)
            childFragmentManager.setFragmentResultListener(TimeDurationPickerDialog.RESULT_DURATION, this@PrivacySettingsFragment) { _, bundle ->
              val timeout = bundle.getLong(TimeDurationPickerDialog.RESULT_KEY_DURATION_MILLISECONDS).milliseconds.inWholeMinutes.toInt()
              viewModel.setObsoletePasswordTimeout(max(timeout, 1))
            }
            TimeDurationPickerDialog.create(state.screenLockActivityTimeout.seconds).show(childFragmentManager, null)
          }
        )
      } else {
        val isKeyguardSecure = ServiceUtil.getKeyguardManager(requireContext()).isKeyguardSecure

        switchPref(
          title = DSLSettingsText.from(R.string.preferences_app_protection__screen_lock),
          summary = DSLSettingsText.from(R.string.preferences_app_protection__lock_signal_access_with_android_screen_lock_or_fingerprint),
          isChecked = state.screenLock && isKeyguardSecure,
          isEnabled = isKeyguardSecure,
          onClick = {
            viewModel.setScreenLockEnabled(!state.screenLock)

            val intent = Intent(requireContext(), KeyCachingService::class.java)
            intent.action = KeyCachingService.LOCK_TOGGLED_EVENT
            requireContext().startService(intent)

            ConversationUtil.refreshRecipientShortcuts()
          }
        )

        clickPref(
          title = DSLSettingsText.from(R.string.preferences_app_protection__screen_lock_inactivity_timeout),
          summary = DSLSettingsText.from(getScreenLockInactivityTimeoutSummary(state.screenLockActivityTimeout)),
          isEnabled = isKeyguardSecure && state.screenLock,
          onClick = {
            childFragmentManager.clearFragmentResult(TimeDurationPickerDialog.RESULT_DURATION)
            childFragmentManager.clearFragmentResultListener(TimeDurationPickerDialog.RESULT_DURATION)
            childFragmentManager.setFragmentResultListener(TimeDurationPickerDialog.RESULT_DURATION, this@PrivacySettingsFragment) { _, bundle ->
              viewModel.setScreenLockTimeout(bundle.getLong(TimeDurationPickerDialog.RESULT_KEY_DURATION_MILLISECONDS).milliseconds.inWholeSeconds)
            }
            TimeDurationPickerDialog.create(state.screenLockActivityTimeout.seconds).show(childFragmentManager, null)
          }
        )
      }
>>>>>>> f3c6f2e3

      switchPref(
        title = DSLSettingsText.from(R.string.preferences__screen_security),
        summary = DSLSettingsText.from(R.string.PrivacySettingsFragment__block_screenshots_in_the_recents_list_and_inside_the_app),
        isChecked = state.screenSecurity || ScreenLockController.alwaysSetSecureFlagOnResume,
        isEnabled = !ScreenLockController.alwaysSetSecureFlagOnResume,
        onClick = {
          viewModel.setScreenSecurityEnabled(!state.screenSecurity)
          WindowUtil.initializeScreenshotSecurity(requireContext(), requireActivity().window)
        }
      )

      switchPref(
        title = DSLSettingsText.from(R.string.preferences__incognito_keyboard),
        summary = DSLSettingsText.from(R.string.preferences__request_keyboard_to_disable),
        isChecked = state.incognitoKeyboard,
        onClick = {
          viewModel.setIncognitoKeyboard(!state.incognitoKeyboard)
        }
      )

      textPref(
        summary = DSLSettingsText.from(incognitoSummary)
      )

      dividerPref()

      clickPref(
        title = DSLSettingsText.from(R.string.preferences__advanced),
        summary = DSLSettingsText.from(R.string.PrivacySettingsFragment__signal_message_and_calls),
        onClick = {
          Navigation.findNavController(requireView()).safeNavigate(R.id.action_privacySettingsFragment_to_advancedPrivacySettingsFragment)
        }
      )
    }
  }

  private val biometricEnrollment = registerForActivityResult(ActivityResultContracts.StartActivityForResult()) {
    onBiometricEnrollFinished()
  }

  private fun onBiometricScreenLockClicked(enabled: Boolean) {
    if (enabled) {
      val biometricManager = BiometricManager.from(requireContext())
      when (biometricManager.canAuthenticate(BiometricDialogFragment.BIOMETRIC_AUTHENTICATORS_ALLOWED)) {
        BiometricManager.BIOMETRIC_ERROR_NO_HARDWARE ->
          Toast.makeText(context, R.string.PrivacySettingsFragment__no_biometric_features_available_on_this_device, Toast.LENGTH_LONG).show()
        BiometricManager.BIOMETRIC_ERROR_NONE_ENROLLED -> {
          if (Build.VERSION.SDK_INT >= 30) {
            try {
              biometricEnrollment.launch(getIntentForBiometricEnrollment())
            } catch (e: ActivityNotFoundException) {
              Log.w(TAG, "Failed to navigate to system settings.", e)
              Toast.makeText(requireContext(), R.string.PrivacySettingsFragment__failed_to_navigate_to_system_settings, Toast.LENGTH_SHORT).show()
            }
          } else {
            Toast.makeText(context, R.string.PrivacySettingsFragment__please_first_setup_your_biometrics_in_android_settings, Toast.LENGTH_LONG).show()
          }
        }
        else -> onBiometricEnrollFinished()
      }
    } else {
      setBiometricScreenLock(false)
    }
  }

  @RequiresApi(30)
  private fun getIntentForBiometricEnrollment(): Intent =
    Intent(Settings.ACTION_BIOMETRIC_ENROLL).apply {
      putExtra(Settings.EXTRA_BIOMETRIC_AUTHENTICATORS_ALLOWED, BiometricDialogFragment.BIOMETRIC_AUTHENTICATORS_ALLOWED)
    }

  private fun onBiometricEnrollFinished() {
    BiometricDialogFragment.authenticate(
      requireActivity(),
      object : BiometricDialogFragment.Listener {
        override fun onSuccess(): Boolean {
          setBiometricScreenLock(true)
          return true
        }

        override fun onError(errString: CharSequence): Boolean {
          Toast.makeText(context, errString, Toast.LENGTH_LONG).show()
          return true
        }
      }
    )
  }

  private fun setBiometricScreenLock(enabled: Boolean) {
    viewModel.setBiometricScreenLock(enabled)
    WindowUtil.initializeScreenshotSecurity(requireContext(), requireActivity().window)
  }

  private fun getDeviceLockTimeoutSummary(timeoutSeconds: Long): String {
    val hours = TimeUnit.SECONDS.toHours(timeoutSeconds)
    val minutes = TimeUnit.SECONDS.toMinutes(timeoutSeconds) - hours * 60
    val seconds = TimeUnit.SECONDS.toSeconds(timeoutSeconds) - minutes * 60 - hours * 3600

    return if (timeoutSeconds <= 0) {
      getString(R.string.AppProtectionPreferenceFragment_instant)
    } else {
      ExpirationUtil.getExpirationDisplayValue(requireContext(), timeoutSeconds.toInt())
    }
  }

  private class ValueClickPreference(
    val value: DSLSettingsText,
    val clickPreference: ClickPreference
  ) : PreferenceModel<ValueClickPreference>(
    title = clickPreference.title,
    summary = clickPreference.summary,
    icon = clickPreference.icon,
    isEnabled = clickPreference.isEnabled
  ) {
    override fun areContentsTheSame(newItem: ValueClickPreference): Boolean {
      return super.areContentsTheSame(newItem) &&
        clickPreference == newItem.clickPreference &&
        value == newItem.value
    }
  }

  private class ValueClickPreferenceViewHolder(itemView: View) : PreferenceViewHolder<ValueClickPreference>(itemView) {
    private val clickPreferenceViewHolder = ClickPreferenceViewHolder(itemView)
    private val valueText: TextView = findViewById(R.id.value_client_preference_value)

    override fun bind(model: ValueClickPreference) {
      super.bind(model)
      clickPreferenceViewHolder.bind(model.clickPreference)
      valueText.text = model.value.resolve(context)
    }
  }
}<|MERGE_RESOLUTION|>--- conflicted
+++ resolved
@@ -8,34 +8,20 @@
 import android.view.View
 import android.widget.TextView
 import android.widget.Toast
-<<<<<<< HEAD
 import androidx.activity.result.contract.ActivityResultContracts
 import androidx.annotation.RequiresApi
-import androidx.annotation.StringRes
-=======
-import androidx.activity.result.ActivityResultLauncher
->>>>>>> f3c6f2e3
 import androidx.biometric.BiometricManager
 import androidx.core.content.ContextCompat
 import androidx.lifecycle.ViewModelProvider
 import androidx.navigation.Navigation
 import androidx.navigation.fragment.NavHostFragment
-<<<<<<< HEAD
-=======
-import androidx.navigation.fragment.navArgs
-import androidx.preference.PreferenceManager
->>>>>>> f3c6f2e3
-import com.google.android.material.dialog.MaterialAlertDialogBuilder
 import org.signal.core.util.logging.Log
 import org.thoughtcrime.securesms.ChangePassphraseDialogFragment
 import org.thoughtcrime.securesms.PassphraseActivity
 import org.thoughtcrime.securesms.R
-<<<<<<< HEAD
 import org.thoughtcrime.securesms.ScreenLockController
 import org.thoughtcrime.securesms.biometric.BiometricDialogFragment
-=======
 import org.thoughtcrime.securesms.components.TimeDurationPickerDialog
->>>>>>> f3c6f2e3
 import org.thoughtcrime.securesms.components.settings.ClickPreference
 import org.thoughtcrime.securesms.components.settings.ClickPreferenceViewHolder
 import org.thoughtcrime.securesms.components.settings.DSLConfiguration
@@ -44,14 +30,7 @@
 import org.thoughtcrime.securesms.components.settings.PreferenceModel
 import org.thoughtcrime.securesms.components.settings.PreferenceViewHolder
 import org.thoughtcrime.securesms.components.settings.configure
-<<<<<<< HEAD
-import org.thoughtcrime.securesms.keyvalue.PhoneNumberPrivacyValues
-import org.thoughtcrime.securesms.keyvalue.PhoneNumberPrivacyValues.PhoneNumberListingMode
 import org.thoughtcrime.securesms.preferences.widgets.PassphraseLockTriggerPreference
-=======
-import org.thoughtcrime.securesms.crypto.MasterSecretUtil
-import org.thoughtcrime.securesms.service.KeyCachingService
->>>>>>> f3c6f2e3
 import org.thoughtcrime.securesms.util.CommunicationActions
 import org.thoughtcrime.securesms.util.ConversationUtil
 import org.thoughtcrime.securesms.util.ExpirationUtil
@@ -62,13 +41,9 @@
 import org.thoughtcrime.securesms.util.adapter.mapping.LayoutFactory
 import org.thoughtcrime.securesms.util.adapter.mapping.MappingAdapter
 import org.thoughtcrime.securesms.util.navigation.safeNavigate
-<<<<<<< HEAD
 import java.util.concurrent.TimeUnit
-=======
-import kotlin.math.max
 import kotlin.time.Duration.Companion.milliseconds
 import kotlin.time.Duration.Companion.seconds
->>>>>>> f3c6f2e3
 
 private val TAG = Log.tag(PrivacySettingsFragment::class.java)
 
@@ -109,7 +84,6 @@
 
   private fun getConfiguration(state: PrivacySettingsState): DSLConfiguration {
     return configure {
-<<<<<<< HEAD
       sectionHeaderPref(DSLSettingsText.from(R.string.PrivacySettingsFragment_data_at_rest))
 
       switchPref(
@@ -163,21 +137,42 @@
         summary = DSLSettingsText.from(getDeviceLockTimeoutSummary(state.passphraseLockTimeout)),
         isEnabled = state.passphraseLock && PassphraseLockTriggerPreference(state.passphraseLockTriggerValues).isTimeoutEnabled,
         onClick = {
-          TimeDurationPickerDialog(
-            context,
-            { _: TimeDurationPicker?, duration: Long ->
-              val timeoutSeconds = TimeUnit.MILLISECONDS.toSeconds(duration)
-              viewModel.setPassphraseLockTimeout(timeoutSeconds)
-            },
-            0, TimeDurationPicker.HH_MM_SS
-          ).show()
+          childFragmentManager.clearFragmentResult(TimeDurationPickerDialog.RESULT_DURATION)
+          childFragmentManager.clearFragmentResultListener(TimeDurationPickerDialog.RESULT_DURATION)
+          childFragmentManager.setFragmentResultListener(TimeDurationPickerDialog.RESULT_DURATION, this@PrivacySettingsFragment) { _, bundle ->
+            val timeoutSeconds = bundle.getLong(TimeDurationPickerDialog.RESULT_KEY_DURATION_MILLISECONDS).milliseconds.inWholeSeconds
+            viewModel.setPassphraseLockTimeout(timeoutSeconds)
+          }
+          TimeDurationPickerDialog.create(state.passphraseLockTimeout.seconds).show(childFragmentManager, null)
         }
       )
 
       dividerPref()
 
       sectionHeaderPref(R.string.BlockedUsersActivity__blocked_users)
-=======
+
+      clickPref(
+        title = DSLSettingsText.from(R.string.PrivacySettingsFragment__blocked),
+        summary = DSLSettingsText.from(getString(R.string.PrivacySettingsFragment__d_contacts, state.blockedCount)),
+        onClick = {
+          Navigation.findNavController(requireView())
+            .safeNavigate(R.id.action_privacySettingsFragment_to_blockedUsersActivity)
+        }
+      )
+
+      switchPref(
+        title = DSLSettingsText.from(R.string.preferences__block_unknown),
+        summary = DSLSettingsText.from(getString(R.string.preferences__block_users_youve_never_been_in_contact_with_and_who_are_not_saved_in_your_contacts)),
+        isChecked = state.blockUnknown,
+        onClick = {
+          viewModel.setBlockUnknownEnabled(!state.blockUnknown)
+        }
+      )
+
+      dividerPref()
+
+      sectionHeaderPref(R.string.PrivacySettingsFragment__messaging)
+
       if (FeatureFlags.phoneNumberPrivacy()) {
         clickPref(
           title = DSLSettingsText.from(R.string.preferences_app_protection__phone_number),
@@ -190,29 +185,6 @@
 
         dividerPref()
       }
->>>>>>> f3c6f2e3
-
-      clickPref(
-        title = DSLSettingsText.from(R.string.PrivacySettingsFragment__blocked),
-        summary = DSLSettingsText.from(getString(R.string.PrivacySettingsFragment__d_contacts, state.blockedCount)),
-        onClick = {
-          Navigation.findNavController(requireView())
-            .safeNavigate(R.id.action_privacySettingsFragment_to_blockedUsersActivity)
-        }
-      )
-
-      switchPref(
-        title = DSLSettingsText.from(R.string.preferences__block_unknown),
-        summary = DSLSettingsText.from(getString(R.string.preferences__block_users_youve_never_been_in_contact_with_and_who_are_not_saved_in_your_contacts)),
-        isChecked = state.blockUnknown,
-        onClick = {
-          viewModel.setBlockUnknownEnabled(!state.blockUnknown)
-        }
-      )
-
-      dividerPref()
-
-      sectionHeaderPref(R.string.PrivacySettingsFragment__messaging)
 
       switchPref(
         title = DSLSettingsText.from(R.string.preferences__read_receipts),
@@ -253,7 +225,6 @@
 
       sectionHeaderPref(R.string.PrivacySettingsFragment__app_security)
 
-<<<<<<< HEAD
       switchPref(
         title = DSLSettingsText.from(R.string.preferences_app_protection__screen_lock),
         summary = DSLSettingsText.from(R.string.PrivacySettingsFragment__lock_molly_access_with_fingerprint_or_face_recognition),
@@ -262,106 +233,6 @@
           onBiometricScreenLockClicked(!state.biometricScreenLock)
         }
       )
-=======
-      if (state.isObsoletePasswordEnabled) {
-        switchPref(
-          title = DSLSettingsText.from(R.string.preferences__enable_passphrase),
-          summary = DSLSettingsText.from(R.string.preferences__lock_signal_and_message_notifications_with_a_passphrase),
-          isChecked = true,
-          onClick = {
-            MaterialAlertDialogBuilder(requireContext()).apply {
-              setTitle(R.string.ApplicationPreferencesActivity_disable_passphrase)
-              setMessage(R.string.ApplicationPreferencesActivity_this_will_permanently_unlock_signal_and_message_notifications)
-              setIcon(R.drawable.ic_warning)
-              setPositiveButton(R.string.ApplicationPreferencesActivity_disable) { _, _ ->
-                MasterSecretUtil.changeMasterSecretPassphrase(
-                  activity,
-                  KeyCachingService.getMasterSecret(context),
-                  MasterSecretUtil.UNENCRYPTED_PASSPHRASE
-                )
-                TextSecurePreferences.setPasswordDisabled(activity, true)
-                val intent = Intent(activity, KeyCachingService::class.java)
-                intent.action = KeyCachingService.DISABLE_ACTION
-                requireActivity().startService(intent)
-                viewModel.refresh()
-              }
-              setNegativeButton(android.R.string.cancel, null)
-              show()
-            }
-          }
-        )
-
-        clickPref(
-          title = DSLSettingsText.from(R.string.preferences__change_passphrase),
-          summary = DSLSettingsText.from(R.string.preferences__change_your_passphrase),
-          onClick = {
-            if (MasterSecretUtil.isPassphraseInitialized(activity)) {
-              startActivity(Intent(activity, PassphraseChangeActivity::class.java))
-            } else {
-              Toast.makeText(
-                activity,
-                R.string.ApplicationPreferenceActivity_you_havent_set_a_passphrase_yet,
-                Toast.LENGTH_LONG
-              ).show()
-            }
-          }
-        )
-
-        switchPref(
-          title = DSLSettingsText.from(R.string.preferences__inactivity_timeout_passphrase),
-          summary = DSLSettingsText.from(R.string.preferences__auto_lock_signal_after_a_specified_time_interval_of_inactivity),
-          isChecked = state.isObsoletePasswordTimeoutEnabled,
-          onClick = {
-            viewModel.setObsoletePasswordTimeoutEnabled(!state.isObsoletePasswordTimeoutEnabled)
-          }
-        )
-
-        clickPref(
-          title = DSLSettingsText.from(R.string.preferences__inactivity_timeout_interval),
-          onClick = {
-            childFragmentManager.clearFragmentResult(TimeDurationPickerDialog.RESULT_DURATION)
-            childFragmentManager.clearFragmentResultListener(TimeDurationPickerDialog.RESULT_DURATION)
-            childFragmentManager.setFragmentResultListener(TimeDurationPickerDialog.RESULT_DURATION, this@PrivacySettingsFragment) { _, bundle ->
-              val timeout = bundle.getLong(TimeDurationPickerDialog.RESULT_KEY_DURATION_MILLISECONDS).milliseconds.inWholeMinutes.toInt()
-              viewModel.setObsoletePasswordTimeout(max(timeout, 1))
-            }
-            TimeDurationPickerDialog.create(state.screenLockActivityTimeout.seconds).show(childFragmentManager, null)
-          }
-        )
-      } else {
-        val isKeyguardSecure = ServiceUtil.getKeyguardManager(requireContext()).isKeyguardSecure
-
-        switchPref(
-          title = DSLSettingsText.from(R.string.preferences_app_protection__screen_lock),
-          summary = DSLSettingsText.from(R.string.preferences_app_protection__lock_signal_access_with_android_screen_lock_or_fingerprint),
-          isChecked = state.screenLock && isKeyguardSecure,
-          isEnabled = isKeyguardSecure,
-          onClick = {
-            viewModel.setScreenLockEnabled(!state.screenLock)
-
-            val intent = Intent(requireContext(), KeyCachingService::class.java)
-            intent.action = KeyCachingService.LOCK_TOGGLED_EVENT
-            requireContext().startService(intent)
-
-            ConversationUtil.refreshRecipientShortcuts()
-          }
-        )
-
-        clickPref(
-          title = DSLSettingsText.from(R.string.preferences_app_protection__screen_lock_inactivity_timeout),
-          summary = DSLSettingsText.from(getScreenLockInactivityTimeoutSummary(state.screenLockActivityTimeout)),
-          isEnabled = isKeyguardSecure && state.screenLock,
-          onClick = {
-            childFragmentManager.clearFragmentResult(TimeDurationPickerDialog.RESULT_DURATION)
-            childFragmentManager.clearFragmentResultListener(TimeDurationPickerDialog.RESULT_DURATION)
-            childFragmentManager.setFragmentResultListener(TimeDurationPickerDialog.RESULT_DURATION, this@PrivacySettingsFragment) { _, bundle ->
-              viewModel.setScreenLockTimeout(bundle.getLong(TimeDurationPickerDialog.RESULT_KEY_DURATION_MILLISECONDS).milliseconds.inWholeSeconds)
-            }
-            TimeDurationPickerDialog.create(state.screenLockActivityTimeout.seconds).show(childFragmentManager, null)
-          }
-        )
-      }
->>>>>>> f3c6f2e3
 
       switchPref(
         title = DSLSettingsText.from(R.string.preferences__screen_security),
