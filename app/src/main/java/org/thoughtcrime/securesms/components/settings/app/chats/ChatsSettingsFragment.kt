--- conflicted
+++ resolved
@@ -27,16 +27,6 @@
   private fun getConfiguration(state: ChatsSettingsState): DSLConfiguration {
     return configure {
 
-<<<<<<< HEAD
-=======
-      clickPref(
-        title = DSLSettingsText.from(R.string.preferences__sms_mms),
-        onClick = {
-          Navigation.findNavController(requireView()).safeNavigate(R.id.action_chatsSettingsFragment_to_smsSettingsFragment)
-        }
-      )
-
->>>>>>> 3757449b
       switchPref(
         title = DSLSettingsText.from(R.string.preferences__generate_link_previews),
         summary = DSLSettingsText.from(R.string.preferences__retrieve_link_previews_from_websites_for_messages),
