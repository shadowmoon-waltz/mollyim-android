package org.thoughtcrime.securesms.components.settings.app.chats

import androidx.lifecycle.ViewModelProvider
import androidx.navigation.Navigation
import org.thoughtcrime.securesms.R
import org.thoughtcrime.securesms.components.settings.DSLConfiguration
import org.thoughtcrime.securesms.components.settings.DSLSettingsFragment
import org.thoughtcrime.securesms.components.settings.DSLSettingsText
import org.thoughtcrime.securesms.components.settings.configure
import org.thoughtcrime.securesms.util.adapter.mapping.MappingAdapter
import org.thoughtcrime.securesms.util.navigation.safeNavigate

class ChatsSettingsFragment : DSLSettingsFragment(R.string.preferences_chats__chats) {

  private lateinit var viewModel: ChatsSettingsViewModel

  override fun onResume() {
    super.onResume()
    viewModel.refresh()
  }

  override fun bindAdapter(adapter: MappingAdapter) {
    viewModel = ViewModelProvider(this).get(ChatsSettingsViewModel::class.java)

    viewModel.state.observe(viewLifecycleOwner) {
      adapter.submitList(getConfiguration(it).toMappingModelList())
    }
  }

  private fun getConfiguration(state: ChatsSettingsState): DSLConfiguration {
    return configure {
<<<<<<< HEAD
=======
      if (!state.useAsDefaultSmsApp) {
        when (state.smsExportState) {
          SmsExportState.FETCHING -> Unit
          SmsExportState.HAS_UNEXPORTED_MESSAGES -> {
            clickPref(
              title = DSLSettingsText.from(R.string.SmsSettingsFragment__export_sms_messages),
              summary = DSLSettingsText.from(R.string.SmsSettingsFragment__you_can_export_your_sms_messages_to_your_phones_sms_database),
              onClick = {
                smsExportLauncher.launch(SmsExportActivity.createIntent(requireContext()))
              }
            )

            dividerPref()
          }
          SmsExportState.ALL_MESSAGES_EXPORTED -> {
            clickPref(
              title = DSLSettingsText.from(R.string.SmsSettingsFragment__remove_sms_messages),
              summary = DSLSettingsText.from(R.string.SmsSettingsFragment__remove_sms_messages_from_signal_to_clear_up_storage_space),
              onClick = {
                SmsExportDialogs.showSmsRemovalDialog(requireContext(), requireView())
              }
            )

            clickPref(
              title = DSLSettingsText.from(R.string.SmsSettingsFragment__export_sms_messages_again),
              summary = DSLSettingsText.from(R.string.SmsSettingsFragment__exporting_again_can_result_in_duplicate_messages),
              onClick = {
                SmsExportDialogs.showSmsReExportDialog(requireContext()) {
                  smsExportLauncher.launch(SmsExportActivity.createIntent(requireContext(), isReExport = true))
                }
              }
            )

            dividerPref()
          }
          SmsExportState.NO_SMS_MESSAGES_IN_DATABASE -> Unit
          SmsExportState.NOT_AVAILABLE -> Unit
        }
      } else {
        clickPref(
          title = DSLSettingsText.from(R.string.preferences__sms_mms),
          onClick = {
            Navigation.findNavController(requireView()).safeNavigate(R.id.action_chatsSettingsFragment_to_smsSettingsFragment)
          }
        )

        dividerPref()
      }
>>>>>>> f3c6f2e3

      switchPref(
        title = DSLSettingsText.from(R.string.preferences__generate_link_previews),
        summary = DSLSettingsText.from(R.string.preferences__retrieve_link_previews_from_websites_for_messages),
        isChecked = state.generateLinkPreviews,
        onClick = {
          viewModel.setGenerateLinkPreviewsEnabled(!state.generateLinkPreviews)
        }
      )

      switchPref(
        title = DSLSettingsText.from(R.string.preferences__pref_use_address_book_photos),
        summary = DSLSettingsText.from(R.string.preferences__display_contact_photos_from_your_address_book_if_available),
        isChecked = state.useAddressBook,
        onClick = {
          viewModel.setUseAddressBook(!state.useAddressBook)
        }
      )

      switchPref(
        title = DSLSettingsText.from(R.string.preferences__pref_keep_muted_chats_archived),
        summary = DSLSettingsText.from(R.string.preferences__muted_chats_that_are_archived_will_remain_archived),
        isChecked = state.keepMutedChatsArchived,
        onClick = {
          viewModel.setKeepMutedChatsArchived(!state.keepMutedChatsArchived)
        }
      )

      dividerPref()

      sectionHeaderPref(R.string.ChatsSettingsFragment__keyboard)

      switchPref(
        title = DSLSettingsText.from(R.string.preferences_advanced__use_system_emoji),
        isChecked = state.useSystemEmoji,
        onClick = {
          viewModel.setUseSystemEmoji(!state.useSystemEmoji)
        }
      )

      switchPref(
        title = DSLSettingsText.from(R.string.ChatsSettingsFragment__enter_key_sends),
        isChecked = state.enterKeySends,
        onClick = {
          viewModel.setEnterKeySends(!state.enterKeySends)
        }
      )

      dividerPref()

      sectionHeaderPref(R.string.preferences_chats__backups)

      clickPref(
        title = DSLSettingsText.from(R.string.preferences_chats__chat_backups),
        summary = DSLSettingsText.from(if (state.chatBackupsEnabled) R.string.arrays__enabled else R.string.arrays__disabled),
        onClick = {
          Navigation.findNavController(requireView()).safeNavigate(R.id.action_chatsSettingsFragment_to_backupsPreferenceFragment)
        }
      )
    }
  }
}<|MERGE_RESOLUTION|>--- conflicted
+++ resolved
@@ -29,58 +29,6 @@
 
   private fun getConfiguration(state: ChatsSettingsState): DSLConfiguration {
     return configure {
-<<<<<<< HEAD
-=======
-      if (!state.useAsDefaultSmsApp) {
-        when (state.smsExportState) {
-          SmsExportState.FETCHING -> Unit
-          SmsExportState.HAS_UNEXPORTED_MESSAGES -> {
-            clickPref(
-              title = DSLSettingsText.from(R.string.SmsSettingsFragment__export_sms_messages),
-              summary = DSLSettingsText.from(R.string.SmsSettingsFragment__you_can_export_your_sms_messages_to_your_phones_sms_database),
-              onClick = {
-                smsExportLauncher.launch(SmsExportActivity.createIntent(requireContext()))
-              }
-            )
-
-            dividerPref()
-          }
-          SmsExportState.ALL_MESSAGES_EXPORTED -> {
-            clickPref(
-              title = DSLSettingsText.from(R.string.SmsSettingsFragment__remove_sms_messages),
-              summary = DSLSettingsText.from(R.string.SmsSettingsFragment__remove_sms_messages_from_signal_to_clear_up_storage_space),
-              onClick = {
-                SmsExportDialogs.showSmsRemovalDialog(requireContext(), requireView())
-              }
-            )
-
-            clickPref(
-              title = DSLSettingsText.from(R.string.SmsSettingsFragment__export_sms_messages_again),
-              summary = DSLSettingsText.from(R.string.SmsSettingsFragment__exporting_again_can_result_in_duplicate_messages),
-              onClick = {
-                SmsExportDialogs.showSmsReExportDialog(requireContext()) {
-                  smsExportLauncher.launch(SmsExportActivity.createIntent(requireContext(), isReExport = true))
-                }
-              }
-            )
-
-            dividerPref()
-          }
-          SmsExportState.NO_SMS_MESSAGES_IN_DATABASE -> Unit
-          SmsExportState.NOT_AVAILABLE -> Unit
-        }
-      } else {
-        clickPref(
-          title = DSLSettingsText.from(R.string.preferences__sms_mms),
-          onClick = {
-            Navigation.findNavController(requireView()).safeNavigate(R.id.action_chatsSettingsFragment_to_smsSettingsFragment)
-          }
-        )
-
-        dividerPref()
-      }
->>>>>>> f3c6f2e3
-
       switchPref(
         title = DSLSettingsText.from(R.string.preferences__generate_link_previews),
         summary = DSLSettingsText.from(R.string.preferences__retrieve_link_previews_from_websites_for_messages),
