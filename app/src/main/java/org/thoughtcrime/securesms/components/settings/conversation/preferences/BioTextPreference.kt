package org.thoughtcrime.securesms.components.settings.conversation.preferences

import android.content.ClipData
import android.content.Context
import android.text.SpannableStringBuilder
import android.view.View
import android.widget.TextView
import android.widget.Toast
import org.thoughtcrime.securesms.R
import org.thoughtcrime.securesms.components.settings.PreferenceModel
import org.thoughtcrime.securesms.phonenumbers.PhoneNumberFormatter
import org.thoughtcrime.securesms.recipients.Recipient
import org.thoughtcrime.securesms.util.ContextUtil
import org.thoughtcrime.securesms.util.ServiceUtil
import org.thoughtcrime.securesms.util.SpanUtil
import org.thoughtcrime.securesms.util.adapter.mapping.LayoutFactory
import org.thoughtcrime.securesms.util.adapter.mapping.MappingAdapter
import org.thoughtcrime.securesms.util.adapter.mapping.MappingViewHolder

/**
 * Renders name, description, about, etc. for a given group or recipient.
 */
object BioTextPreference {

  fun register(adapter: MappingAdapter) {
    adapter.registerFactory(RecipientModel::class.java, LayoutFactory(::RecipientViewHolder, R.layout.conversation_settings_bio_preference_item))
    adapter.registerFactory(GroupModel::class.java, LayoutFactory(::GroupViewHolder, R.layout.conversation_settings_bio_preference_item))
  }

  abstract class BioTextPreferenceModel<T : BioTextPreferenceModel<T>> : PreferenceModel<T>() {
    abstract fun getHeadlineText(context: Context): CharSequence
    abstract fun getSubhead1Text(context: Context): String?
    abstract fun getSubhead2Text(): String?
<<<<<<< HEAD
    abstract fun getSubhead2ExtraText(context: Context): String?
=======

    open val onHeadlineClickListener: () -> Unit = {}
>>>>>>> c725a2fa
  }

  class RecipientModel(
    private val recipient: Recipient,
<<<<<<< HEAD
    private val linkedDevices: Int?,
=======
    override val onHeadlineClickListener: () -> Unit
>>>>>>> c725a2fa
  ) : BioTextPreferenceModel<RecipientModel>() {

    override fun getHeadlineText(context: Context): CharSequence {
      val name = if (recipient.isSelf) {
        context.getString(R.string.note_to_self)
      } else {
        recipient.getDisplayNameOrUsername(context)
      }

      if (!recipient.showVerified() && !recipient.isIndividual) {
        return name
      }

      return SpannableStringBuilder(name).apply {
        if (recipient.showVerified()) {
          SpanUtil.appendCenteredImageSpan(this, ContextUtil.requireDrawable(context, R.drawable.ic_official_28), 28, 28)
        }

        if (recipient.isIndividual) {
          SpanUtil.appendCenteredImageSpan(this, ContextUtil.requireDrawable(context, R.drawable.symbol_chevron_right_24_color_on_secondary_container), 24, 24)
        }
      }
    }

    override fun getSubhead1Text(context: Context): String? {
      return if (recipient.isReleaseNotes) {
        context.getString(R.string.ReleaseNotes__signal_release_notes_and_news)
      } else {
        recipient.combinedAboutAndEmoji
      }
    }

    override fun getSubhead2Text(): String? = if (recipient.shouldShowE164()) {
      recipient.e164.map(PhoneNumberFormatter::prettyPrint).orElse(null)
    } else {
      null
    }

    override fun getSubhead2ExtraText(context: Context): String? {
      if (linkedDevices == null) {
        return null
      }
      return if (linkedDevices > 0) {
        context.resources.getQuantityString(R.plurals.BioTextPreference_n_linked_devices, linkedDevices, linkedDevices)
      } else {
        context.getString(R.string.BioTextPreference_no_linked_devices)
      }
    }

    override fun areContentsTheSame(newItem: RecipientModel): Boolean {
      return super.areContentsTheSame(newItem) && newItem.recipient.hasSameContent(recipient)
    }

    override fun areItemsTheSame(newItem: RecipientModel): Boolean {
      return newItem.recipient.id == recipient.id
    }
  }

  class GroupModel(
    val groupTitle: String,
    val groupMembershipDescription: String?
  ) : BioTextPreferenceModel<GroupModel>() {
    override fun getHeadlineText(context: Context): CharSequence = groupTitle

    override fun getSubhead1Text(context: Context): String? = groupMembershipDescription

    override fun getSubhead2Text(): String? = null

    override fun getSubhead2ExtraText(context: Context): String? = null

    override fun areContentsTheSame(newItem: GroupModel): Boolean {
      return super.areContentsTheSame(newItem) &&
        groupTitle == newItem.groupTitle &&
        groupMembershipDescription == newItem.groupMembershipDescription
    }

    override fun areItemsTheSame(newItem: GroupModel): Boolean {
      return true
    }
  }

  private abstract class BioTextViewHolder<T : BioTextPreferenceModel<T>>(itemView: View) : MappingViewHolder<T>(itemView) {

    private val headline: TextView = itemView.findViewById(R.id.bio_preference_headline)
    private val subhead1: TextView = itemView.findViewById(R.id.bio_preference_subhead_1)
    protected val subhead2: TextView = itemView.findViewById(R.id.bio_preference_subhead_2)
    protected val subhead2extra: TextView = itemView.findViewById(R.id.bio_preference_subhead_2_extra)

    override fun bind(model: T) {
      headline.text = model.getHeadlineText(context)
      headline.setOnClickListener { model.onHeadlineClickListener() }

      model.getSubhead1Text(context).let {
        subhead1.text = it
        subhead1.visibility = if (it == null) View.GONE else View.VISIBLE
      }

      model.getSubhead2Text().let {
        subhead2.text = it
        subhead2.visibility = if (it == null) View.GONE else View.VISIBLE
      }

      model.getSubhead2ExtraText(context).let {
        subhead2extra.text = it
        subhead2extra.visibility = if (it == null) View.GONE else View.VISIBLE
      }
    }
  }

  private class RecipientViewHolder(itemView: View) : BioTextViewHolder<RecipientModel>(itemView) {
    override fun bind(model: RecipientModel) {
      super.bind(model)

      val phoneNumber = model.getSubhead2Text()
      if (!phoneNumber.isNullOrEmpty()) {
        subhead2.setOnLongClickListener {
          val clipboardManager = ServiceUtil.getClipboardManager(context)
          clipboardManager.setPrimaryClip(ClipData.newPlainText(context.getString(R.string.ConversationSettingsFragment__phone_number), subhead2.text.toString()))
          Toast.makeText(context, R.string.ConversationSettingsFragment__copied_phone_number_to_clipboard, Toast.LENGTH_SHORT).show()
          true
        }
      } else {
        subhead2.setOnLongClickListener(null)
      }
    }
  }

  private class GroupViewHolder(itemView: View) : BioTextViewHolder<GroupModel>(itemView)
}<|MERGE_RESOLUTION|>--- conflicted
+++ resolved
@@ -31,21 +31,15 @@
     abstract fun getHeadlineText(context: Context): CharSequence
     abstract fun getSubhead1Text(context: Context): String?
     abstract fun getSubhead2Text(): String?
-<<<<<<< HEAD
     abstract fun getSubhead2ExtraText(context: Context): String?
-=======
 
     open val onHeadlineClickListener: () -> Unit = {}
->>>>>>> c725a2fa
   }
 
   class RecipientModel(
     private val recipient: Recipient,
-<<<<<<< HEAD
     private val linkedDevices: Int?,
-=======
     override val onHeadlineClickListener: () -> Unit
->>>>>>> c725a2fa
   ) : BioTextPreferenceModel<RecipientModel>() {
 
     override fun getHeadlineText(context: Context): CharSequence {
