package org.thoughtcrime.securesms.components.settings.app.internal

import androidx.lifecycle.LiveData
import androidx.lifecycle.ViewModel
import androidx.lifecycle.ViewModelProvider
import org.signal.ringrtc.CallManager
import org.thoughtcrime.securesms.database.model.RemoteMegaphoneRecord
import org.thoughtcrime.securesms.jobs.StoryOnboardingDownloadJob
import org.thoughtcrime.securesms.keyvalue.InternalValues
import org.thoughtcrime.securesms.keyvalue.SignalStore
import org.thoughtcrime.securesms.recipients.Recipient
import org.thoughtcrime.securesms.stories.Stories
import org.thoughtcrime.securesms.util.livedata.Store

class InternalSettingsViewModel(private val repository: InternalSettingsRepository) : ViewModel() {
  private val preferenceDataStore = SignalStore.getPreferenceDataStore()

  private val store = Store(getState())

  init {
    repository.getEmojiVersionInfo { version ->
      store.update { it.copy(emojiVersion = version) }
    }
  }

  val state: LiveData<InternalSettingsState> = store.stateLiveData

  fun setSeeMoreUserDetails(enabled: Boolean) {
    preferenceDataStore.putBoolean(InternalValues.RECIPIENT_DETAILS, enabled)
    refresh()
  }

  fun setDisableStorageService(enabled: Boolean) {
    preferenceDataStore.putBoolean(InternalValues.DISABLE_STORAGE_SERVICE, enabled)
    refresh()
  }

  fun setGv2ForceInvites(enabled: Boolean) {
    preferenceDataStore.putBoolean(InternalValues.GV2_FORCE_INVITES, enabled)
    refresh()
  }

  fun setGv2IgnoreP2PChanges(enabled: Boolean) {
    preferenceDataStore.putBoolean(InternalValues.GV2_IGNORE_P2P_CHANGES, enabled)
    refresh()
  }

  fun setAllowCensorshipSetting(enabled: Boolean) {
    preferenceDataStore.putBoolean(InternalValues.ALLOW_CENSORSHIP_SETTING, enabled)
    refresh()
  }

  fun setForceWebsocketMode(enabled: Boolean) {
    preferenceDataStore.putBoolean(InternalValues.FORCE_WEBSOCKET_MODE, enabled)
    refresh()
  }

  fun setUseBuiltInEmoji(enabled: Boolean) {
    preferenceDataStore.putBoolean(InternalValues.FORCE_BUILT_IN_EMOJI, enabled)
    refresh()
  }

  fun setRemoveSenderKeyMinimum(enabled: Boolean) {
    preferenceDataStore.putBoolean(InternalValues.REMOVE_SENDER_KEY_MINIMUM, enabled)
    refresh()
  }

  fun setDelayResends(enabled: Boolean) {
    preferenceDataStore.putBoolean(InternalValues.DELAY_RESENDS, enabled)
    refresh()
  }

  fun setInternalGroupCallingServer(server: String?) {
    preferenceDataStore.putString(InternalValues.CALLING_SERVER, server)
    refresh()
  }

  fun setInternalCallingAudioProcessingMethod(method: CallManager.AudioProcessingMethod) {
    preferenceDataStore.putInt(InternalValues.CALLING_AUDIO_PROCESSING_METHOD, method.ordinal)
    refresh()
  }

  fun setInternalCallingDataMode(dataMode: CallManager.DataMode) {
    preferenceDataStore.putInt(InternalValues.CALLING_DATA_MODE, dataMode.ordinal)
    refresh()
  }

  fun setInternalCallingDisableTelecom(enabled: Boolean) {
    preferenceDataStore.putBoolean(InternalValues.CALLING_DISABLE_TELECOM, enabled)
    refresh()
  }

  fun setInternalCallingEnableOboeAdm(enabled: Boolean) {
    preferenceDataStore.putBoolean(InternalValues.CALLING_ENABLE_OBOE_ADM, enabled)
    refresh()
  }

  fun setUseConversationItemV2Media(enabled: Boolean) {
    SignalStore.internal.setUseConversationItemV2Media(enabled)
    refresh()
  }

  fun setHevcEncoding(enabled: Boolean) {
    SignalStore.internal.hevcEncoding = enabled
    refresh()
  }

  fun addSampleReleaseNote() {
    repository.addSampleReleaseNote()
  }

  fun addRemoteDonateMegaphone() {
    repository.addRemoteMegaphone(RemoteMegaphoneRecord.ActionId.DONATE)
  }

  fun refresh() {
    store.update { getState().copy(emojiVersion = it.emojiVersion) }
  }

  private fun getState() = InternalSettingsState(
    seeMoreUserDetails = SignalStore.internal.recipientDetails(),
    gv2forceInvites = SignalStore.internal.gv2ForceInvites(),
    gv2ignoreP2PChanges = SignalStore.internal.gv2IgnoreP2PChanges(),
    allowCensorshipSetting = SignalStore.internal.allowChangingCensorshipSetting(),
    forceWebsocketMode = SignalStore.internal.isWebsocketModeForced,
    callingServer = SignalStore.internal.groupCallingServer(),
    callingAudioProcessingMethod = SignalStore.internal.callingAudioProcessingMethod(),
    callingDataMode = SignalStore.internal.callingDataMode(),
    callingDisableTelecom = SignalStore.internal.callingDisableTelecom(),
    callingEnableOboeAdm = SignalStore.internal.callingEnableOboeAdm(),
    useBuiltInEmojiSet = SignalStore.internal.forceBuiltInEmoji(),
    emojiVersion = null,
    removeSenderKeyMinimium = SignalStore.internal.removeSenderKeyMinimum(),
    delayResends = SignalStore.internal.delayResends(),
    disableStorageService = SignalStore.internal.storageServiceDisabled(),
    canClearOnboardingState = SignalStore.story.hasDownloadedOnboardingStory && Stories.isFeatureEnabled(),
    useConversationItemV2ForMedia = SignalStore.internal.useConversationItemV2Media(),
<<<<<<< HEAD
=======
    hasPendingOneTimeDonation = SignalStore.inAppPayments.getPendingOneTimeDonation() != null,
    hevcEncoding = SignalStore.internal.hevcEncoding
>>>>>>> 07289b41
  )

  fun onClearOnboardingState() {
    SignalStore.story.hasDownloadedOnboardingStory = false
    SignalStore.story.userHasViewedOnboardingStory = false
    Stories.onStorySettingsChanged(Recipient.self().id)
    refresh()
    StoryOnboardingDownloadJob.enqueueIfNeeded()
  }

  class Factory(private val repository: InternalSettingsRepository) : ViewModelProvider.Factory {
    override fun <T : ViewModel> create(modelClass: Class<T>): T {
      return requireNotNull(modelClass.cast(InternalSettingsViewModel(repository)))
    }
  }
}<|MERGE_RESOLUTION|>--- conflicted
+++ resolved
@@ -135,11 +135,7 @@
     disableStorageService = SignalStore.internal.storageServiceDisabled(),
     canClearOnboardingState = SignalStore.story.hasDownloadedOnboardingStory && Stories.isFeatureEnabled(),
     useConversationItemV2ForMedia = SignalStore.internal.useConversationItemV2Media(),
-<<<<<<< HEAD
-=======
-    hasPendingOneTimeDonation = SignalStore.inAppPayments.getPendingOneTimeDonation() != null,
     hevcEncoding = SignalStore.internal.hevcEncoding
->>>>>>> 07289b41
   )
 
   fun onClearOnboardingState() {
