--- conflicted
+++ resolved
@@ -118,16 +118,6 @@
       repeatAlerts = SignalStore.settings().messageNotificationsRepeatAlerts,
       messagePrivacy = SignalStore.settings().messageNotificationsPrivacy.toString(),
       priority = TextSecurePreferences.getNotificationPriority(ApplicationDependencies.getApplication()),
-<<<<<<< HEAD
-=======
-      troubleshootNotifications = if (calculateSlowNotifications) {
-        SlowNotificationHeuristics.isPotentiallyCausedByBatteryOptimizations() && SlowNotificationHeuristics.isHavingDelayedNotifications()
-      } else if (currentState != null) {
-        currentState.messageNotificationsState.troubleshootNotifications
-      } else {
-        false
-      }
->>>>>>> 9e836ba5
     ),
     callNotificationsState = CallNotificationsState(
       notificationsEnabled = SignalStore.settings().isCallNotificationsEnabled && canEnableNotifications(),
