--- conflicted
+++ resolved
@@ -5,11 +5,6 @@
 
 package org.thoughtcrime.securesms.components.settings.app.help
 
-<<<<<<< HEAD
-import androidx.fragment.app.viewModels
-import androidx.navigation.Navigation
-import com.google.android.material.dialog.MaterialAlertDialogBuilder
-=======
 import androidx.compose.foundation.layout.Row
 import androidx.compose.foundation.layout.fillMaxWidth
 import androidx.compose.foundation.layout.padding
@@ -30,7 +25,6 @@
 import org.signal.core.ui.compose.Rows.TextAndLabel
 import org.signal.core.ui.compose.Rows.defaultPadding
 import org.signal.core.ui.compose.Scaffolds
->>>>>>> 7f42f358
 import org.thoughtcrime.securesms.BuildConfig
 import org.thoughtcrime.securesms.R
 import org.thoughtcrime.securesms.compose.ComposeFragment
@@ -39,27 +33,6 @@
 
 class HelpSettingsFragment : ComposeFragment() {
 
-<<<<<<< HEAD
-  private val viewModel: HelpSettingsViewModel by viewModels()
-
-  override fun bindAdapter(adapter: MappingAdapter) {
-    viewModel.state.observe(viewLifecycleOwner) { state ->
-      adapter.submitList(getConfiguration(state).toMappingModelList())
-    }
-  }
-
-  private fun getConfiguration(state: HelpSettingsState): DSLConfiguration {
-    return configure {
-      externalLinkPref(
-        title = DSLSettingsText.from(R.string.HelpSettingsFragment__molly_im_website),
-        linkId = R.string.website_url
-      )
-
-      externalLinkPref(
-        title = DSLSettingsText.from(R.string.HelpSettingsFragment__support_center),
-        linkId = R.string.support_center_url
-      )
-=======
   @Composable
   override fun FragmentContent() {
     val navController: NavController = remember { findNavController() }
@@ -84,7 +57,6 @@
             }
           )
         }
->>>>>>> 7f42f358
 
         item {
           Rows.TextRow(
@@ -99,41 +71,6 @@
           Dividers.Default()
         }
 
-<<<<<<< HEAD
-      clickPref(
-        title = DSLSettingsText.from(R.string.HelpSettingsFragment__version),
-        summary = DSLSettingsText.from(BuildConfig.VERSION_NAME),
-        onClick = {
-          Navigation.findNavController(requireView()).safeNavigate(R.id.action_helpSettingsFragment_to_appUpdatesFragment)
-        }
-      )
-
-      switchPref(
-        title = DSLSettingsText.from(R.string.preferences__enable_debug_log),
-        isChecked = state.logEnabled,
-        onToggle = { isChecked -> if (!isChecked) {
-            MaterialAlertDialogBuilder(requireContext())
-              .setMessage(R.string.HelpSettingsFragment_disable_and_delete_debug_log)
-              .setPositiveButton(android.R.string.ok) { dialog, _ ->
-                viewModel.setLogEnabled(false)
-                dialog.dismiss()
-              }
-              .setNegativeButton(android.R.string.cancel, null)
-              .show()
-            false
-          } else {
-            viewModel.setLogEnabled(true)
-            true
-          }
-        }
-      )
-
-      clickPref(
-        title = DSLSettingsText.from(R.string.HelpSettingsFragment__debug_log),
-        isEnabled = state.logEnabled,
-        onClick = {
-          Navigation.findNavController(requireView()).safeNavigate(R.id.action_helpSettingsFragment_to_submitDebugLogActivity)
-=======
         item {
           Rows.TextRow(
             text = stringResource(R.string.HelpSettingsFragment__version),
@@ -148,7 +85,6 @@
               navController.safeNavigate(R.id.action_helpSettingsFragment_to_submitDebugLogActivity)
             }
           )
->>>>>>> 7f42f358
         }
 
         item {
