package org.thoughtcrime.securesms.components.settings.app.help

import androidx.lifecycle.ViewModelProviders
import androidx.navigation.Navigation
import com.google.android.material.dialog.MaterialAlertDialogBuilder
import org.thoughtcrime.securesms.BuildConfig
import org.thoughtcrime.securesms.R
import org.thoughtcrime.securesms.components.settings.DSLConfiguration
import org.thoughtcrime.securesms.components.settings.DSLSettingsFragment
import org.thoughtcrime.securesms.components.settings.DSLSettingsText
import org.thoughtcrime.securesms.components.settings.configure
import org.thoughtcrime.securesms.util.adapter.mapping.MappingAdapter
import org.thoughtcrime.securesms.util.navigation.safeNavigate

class HelpSettingsFragment : DSLSettingsFragment(R.string.preferences__help) {

<<<<<<< HEAD
  lateinit var viewModel: HelpSettingsViewModel

  override fun bindAdapter(adapter: DSLSettingsAdapter) {
    viewModel = ViewModelProviders.of(this)[HelpSettingsViewModel::class.java]

    viewModel.state.observe(viewLifecycleOwner) { state ->
      adapter.submitList(getConfiguration(state).toMappingModelList())
    }
=======
  override fun bindAdapter(adapter: MappingAdapter) {
    adapter.submitList(getConfiguration().toMappingModelList())
>>>>>>> e379cf61
  }

  private fun getConfiguration(state: HelpSettingsState): DSLConfiguration {
    return configure {
      externalLinkPref(
        title = DSLSettingsText.from(R.string.HelpSettingsFragment__molly_im_website),
        linkId = R.string.website_url
      )

      externalLinkPref(
        title = DSLSettingsText.from(R.string.HelpSettingsFragment__support_center),
        linkId = R.string.support_center_url
      )

      clickPref(
        title = DSLSettingsText.from(R.string.HelpSettingsFragment__contact_us),
        onClick = {
          Navigation.findNavController(requireView()).safeNavigate(R.id.action_helpSettingsFragment_to_helpFragment)
        }
      )

      dividerPref()

      textPref(
        title = DSLSettingsText.from(R.string.HelpSettingsFragment__version),
        summary = DSLSettingsText.from(BuildConfig.VERSION_NAME)
      )

      switchPref(
        title = DSLSettingsText.from(R.string.preferences__autoupdate_molly),
        summary = DSLSettingsText.from(R.string.preferences__periodically_check_for_new_releases_and_ask_to_install_them),
        isChecked = state.updateApkEnabled,
        onClick = {
          viewModel.setUpdateApkEnabled(!state.updateApkEnabled)
        }
      )

      switchPref(
        title = DSLSettingsText.from(R.string.preferences__include_beta_updates),
        summary = DSLSettingsText.from(R.string.preferences__beta_versions_are_intended_for_testing_purposes_and_may_contain_bugs),
        isChecked = state.includeBetaEnabled,
        isEnabled = state.updateApkEnabled,
        onClick = {
          viewModel.setIncludeBetaEnabled(!state.includeBetaEnabled)
        }
      )

      switchPref(
        title = DSLSettingsText.from(R.string.preferences__enable_debug_log),
        isChecked = state.logEnabled,
        onClick = {
          if (state.logEnabled) {
            MaterialAlertDialogBuilder(requireContext())
              .setMessage(R.string.HelpSettingsFragment_disable_and_delete_debug_log)
              .setPositiveButton(android.R.string.ok) { dialog, _ ->
                viewModel.setLogEnabled(false)
                dialog.dismiss()
              }
              .setNegativeButton(android.R.string.cancel, null)
              .show()
          } else {
            viewModel.setLogEnabled(true)
          }
        }
      )

      clickPref(
        title = DSLSettingsText.from(R.string.HelpSettingsFragment__debug_log),
        isEnabled = state.logEnabled,
        onClick = {
          Navigation.findNavController(requireView()).safeNavigate(R.id.action_helpSettingsFragment_to_submitDebugLogActivity)
        }
      )

      externalLinkPref(
        title = DSLSettingsText.from(R.string.HelpSettingsFragment__terms_amp_privacy_policy),
        linkId = R.string.terms_and_privacy_policy_url
      )

      textPref(
        summary = DSLSettingsText.from(
          StringBuilder().apply {
            append(getString(R.string.HelpFragment__copyright_signal_messenger))
            append("\n")
            append(getString(R.string.HelpFragment__licenced_under_the_gplv3))
          }
        )
      )
    }
  }
}<|MERGE_RESOLUTION|>--- conflicted
+++ resolved
@@ -1,5 +1,6 @@
 package org.thoughtcrime.securesms.components.settings.app.help
 
+import androidx.fragment.app.viewModels
 import androidx.lifecycle.ViewModelProviders
 import androidx.navigation.Navigation
 import com.google.android.material.dialog.MaterialAlertDialogBuilder
@@ -14,19 +15,12 @@
 
 class HelpSettingsFragment : DSLSettingsFragment(R.string.preferences__help) {
 
-<<<<<<< HEAD
-  lateinit var viewModel: HelpSettingsViewModel
+  private val viewModel: HelpSettingsViewModel by viewModels()
 
-  override fun bindAdapter(adapter: DSLSettingsAdapter) {
-    viewModel = ViewModelProviders.of(this)[HelpSettingsViewModel::class.java]
-
+  override fun bindAdapter(adapter: MappingAdapter) {
     viewModel.state.observe(viewLifecycleOwner) { state ->
       adapter.submitList(getConfiguration(state).toMappingModelList())
     }
-=======
-  override fun bindAdapter(adapter: MappingAdapter) {
-    adapter.submitList(getConfiguration().toMappingModelList())
->>>>>>> e379cf61
   }
 
   private fun getConfiguration(state: HelpSettingsState): DSLConfiguration {
