--- conflicted
+++ resolved
@@ -49,18 +49,11 @@
 
   private fun getState(): AppearanceSettingsState {
     return AppearanceSettingsState(
-<<<<<<< HEAD
-      SignalStore.settings().theme,
-      SignalStore.settings().messageFontSize,
-      SignalStore.settings().language,
-      navbarShowCalls = TextSecurePreferences.getNavbarShowCalls(AppDependencies.application),
-      SignalStore.settings().useCompactNavigationBar
-=======
       SignalStore.settings.theme,
       SignalStore.settings.messageFontSize,
       SignalStore.settings.language,
+      navbarShowCalls = TextSecurePreferences.getNavbarShowCalls(AppDependencies.application),
       SignalStore.settings.useCompactNavigationBar
->>>>>>> 6c302b70
     )
   }
 }