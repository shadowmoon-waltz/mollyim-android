package org.thoughtcrime.securesms.components.settings.app.privacy

import org.thoughtcrime.securesms.database.model.DistributionListPartialRecord
import org.thoughtcrime.securesms.keyvalue.PhoneNumberPrivacyValues

data class PrivacySettingsState(
  val blockedCount: Int,
  val blockUnknown: Boolean,
  val seeMyPhoneNumber: PhoneNumberPrivacyValues.PhoneNumberSharingMode,
  val findMeByPhoneNumber: PhoneNumberPrivacyValues.PhoneNumberListingMode,
  val readReceipts: Boolean,
  val typingIndicators: Boolean,
  val passphraseLock: Boolean,
  val passphraseLockTriggerValues: Set<String>,
  val passphraseLockTimeout: Long,
  val screenSecurity: Boolean,
  val incognitoKeyboard: Boolean,
<<<<<<< HEAD
  val universalExpireTimer: Int
=======
  val isObsoletePasswordEnabled: Boolean,
  val isObsoletePasswordTimeoutEnabled: Boolean,
  val obsoletePasswordTimeout: Int,
  val universalExpireTimer: Int,
  val privateStories: List<DistributionListPartialRecord>,
  val isStoriesEnabled: Boolean
>>>>>>> 5e46e1e3
)<|MERGE_RESOLUTION|>--- conflicted
+++ resolved
@@ -15,14 +15,7 @@
   val passphraseLockTimeout: Long,
   val screenSecurity: Boolean,
   val incognitoKeyboard: Boolean,
-<<<<<<< HEAD
-  val universalExpireTimer: Int
-=======
-  val isObsoletePasswordEnabled: Boolean,
-  val isObsoletePasswordTimeoutEnabled: Boolean,
-  val obsoletePasswordTimeout: Int,
   val universalExpireTimer: Int,
   val privateStories: List<DistributionListPartialRecord>,
   val isStoriesEnabled: Boolean
->>>>>>> 5e46e1e3
 )