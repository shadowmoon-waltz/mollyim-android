--- conflicted
+++ resolved
@@ -167,12 +167,7 @@
     }
 
     private boolean needsToEnqueueDecryption() {
-      return !jobManager.areQueuesEmpty(SetUtil.newHashSet(Job.Parameters.MIGRATION_QUEUE_KEY, PushDecryptMessageJob.QUEUE)) ||
-<<<<<<< HEAD
-             !IdentityKeyUtil.hasIdentityKey(context);
-=======
-             TextSecurePreferences.getNeedsSqlCipherMigration(context);
->>>>>>> d80722db
+      return !jobManager.areQueuesEmpty(SetUtil.newHashSet(Job.Parameters.MIGRATION_QUEUE_KEY, PushDecryptMessageJob.QUEUE));
     }
 
     private boolean needsToEnqueueProcessing(@NonNull DecryptionResult result) {
