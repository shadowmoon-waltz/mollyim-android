--- conflicted
+++ resolved
@@ -61,11 +61,7 @@
     }
 
     synchronized (this) {
-<<<<<<< HEAD
-      try (DelayedNotificationController controller = GenericForegroundService.startForegroundTaskDelayed(context, context.getString(R.string.BackgroundMessageRetriever_checking_for_messages), showNotificationAfterMs, R.drawable.ic_notification)) {
-=======
       try (NoExceptionCloseable unused = startDelayedForegroundServiceIfPossible(context, showNotificationAfterMs)) {
->>>>>>> 6e5f2833
         PowerManager.WakeLock wakeLock = null;
 
         try {
@@ -94,7 +90,7 @@
 
   private NoExceptionCloseable startDelayedForegroundServiceIfPossible(@NonNull Context context, long showNotificationAfterMs) {
     if (Build.VERSION.SDK_INT < 31) {
-      return GenericForegroundService.startForegroundTaskDelayed(context, context.getString(R.string.BackgroundMessageRetriever_checking_for_messages), showNotificationAfterMs, R.drawable.ic_signal_refresh)::close;
+      return GenericForegroundService.startForegroundTaskDelayed(context, context.getString(R.string.BackgroundMessageRetriever_checking_for_messages), showNotificationAfterMs, R.drawable.ic_notification)::close;
     } else {
       return () -> {};
     }
