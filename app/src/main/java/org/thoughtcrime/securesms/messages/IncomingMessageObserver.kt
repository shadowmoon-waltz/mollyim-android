package org.thoughtcrime.securesms.messages

import android.annotation.SuppressLint
import android.app.Application
import android.app.Service
import android.content.BroadcastReceiver
import android.content.Context
import android.content.Intent
import android.content.IntentFilter
import android.net.ConnectivityManager
import android.os.IBinder
import androidx.annotation.VisibleForTesting
import androidx.core.app.NotificationCompat
import org.signal.core.util.ThreadUtil
import org.signal.core.util.concurrent.SignalExecutors
import org.signal.core.util.logging.Log
import org.signal.core.util.withinTransaction
import org.thoughtcrime.securesms.R
import org.thoughtcrime.securesms.crypto.ReentrantSessionLock
import org.thoughtcrime.securesms.database.MessageTable
import org.thoughtcrime.securesms.database.SignalDatabase
import org.thoughtcrime.securesms.dependencies.ApplicationDependencies
import org.thoughtcrime.securesms.jobmanager.Job
import org.thoughtcrime.securesms.jobmanager.JobTracker
import org.thoughtcrime.securesms.jobmanager.JobTracker.JobListener
import org.thoughtcrime.securesms.jobmanager.impl.BackoffUtil
import org.thoughtcrime.securesms.jobmanager.impl.NetworkConstraint
import org.thoughtcrime.securesms.jobs.ForegroundServiceUtil.startWhenCapable
import org.thoughtcrime.securesms.jobs.PushDecryptMessageJob
import org.thoughtcrime.securesms.jobs.PushProcessMessageJob
import org.thoughtcrime.securesms.jobs.UnableToStartException
import org.thoughtcrime.securesms.keyvalue.SignalStore
import org.thoughtcrime.securesms.messages.MessageDecryptor.FollowUpOperation
import org.thoughtcrime.securesms.messages.protocol.BufferedProtocolStore
import org.thoughtcrime.securesms.notifications.NotificationChannels
import org.thoughtcrime.securesms.recipients.RecipientId
import org.thoughtcrime.securesms.service.KeyCachingService
import org.thoughtcrime.securesms.util.AppForegroundObserver
import org.thoughtcrime.securesms.util.Util
import org.whispersystems.signalservice.api.messages.SignalServiceContent
import org.whispersystems.signalservice.api.messages.SignalServiceMetadata
import org.whispersystems.signalservice.api.push.ServiceId
import org.whispersystems.signalservice.api.push.SignalServiceAddress
import org.whispersystems.signalservice.api.util.UuidUtil
import org.whispersystems.signalservice.api.websocket.WebSocketConnectionState
import org.whispersystems.signalservice.api.websocket.WebSocketUnavailableException
import org.whispersystems.signalservice.internal.push.SignalServiceProtos
import org.whispersystems.signalservice.internal.serialize.SignalServiceAddressProtobufSerializer
import org.whispersystems.signalservice.internal.serialize.SignalServiceMetadataProtobufSerializer
import org.whispersystems.signalservice.internal.serialize.protos.SignalServiceContentProto
import java.util.*
import java.util.concurrent.CopyOnWriteArrayList
import java.util.concurrent.TimeUnit
import java.util.concurrent.TimeoutException
import java.util.concurrent.locks.Condition
import java.util.concurrent.locks.ReentrantLock
import kotlin.concurrent.withLock

/**
 * The application-level manager of our websocket connection.
 *
 *
 * This class is responsible for opening/closing the websocket based on the app's state and observing new inbound messages received on the websocket.
 */
class IncomingMessageObserver(private val context: Application) {

  companion object {
    private val TAG = Log.tag(IncomingMessageObserver::class.java)
    private val WEBSOCKET_READ_TIMEOUT = TimeUnit.MINUTES.toMillis(1)
    private val KEEP_ALIVE_TOKEN_MAX_AGE = TimeUnit.MINUTES.toMillis(5)
    private val MAX_BACKGROUND_TIME = TimeUnit.MINUTES.toMillis(5)

    const val FOREGROUND_ID = 313399
  }

  private val decryptionDrainedListeners: MutableList<Runnable> = CopyOnWriteArrayList()
  private val keepAliveTokens: MutableMap<String, Long> = mutableMapOf()
  private val connectionReceiver: BroadcastReceiver

  private val lock: ReentrantLock = ReentrantLock()
  private val condition: Condition = lock.newCondition()

  private var appVisible = false
  private var isForegroundService = false
  private var lastInteractionTime: Long = System.currentTimeMillis()

  @Volatile
  private var terminated = false

  @Volatile
  var decryptionDrained = false
    private set

  init {
    // MOLLY: Foreground service startup is handled inside the connection loop

    ApplicationDependencies.getAppForegroundObserver().addListener(object : AppForegroundObserver.Listener {
      override fun onForeground() {
        onAppForegrounded()
      }

      override fun onBackground() {
        onAppBackgrounded()
      }
    })

    // MOLLY: Start MessageRetrievalThread after the foreground listener to decrease the chances of deadlocking
    // at onAppForegrounded() and isConnectionNecessary() while JobManager is being initialized.
    MessageRetrievalThread().start()

    connectionReceiver = object : BroadcastReceiver() {
      override fun onReceive(context: Context, intent: Intent) {
        lock.withLock {
          if (!NetworkConstraint.isMet(context)) {
            Log.w(TAG, "Lost network connection. Shutting down our websocket connections and resetting the drained state.")
            decryptionDrained = false
            disconnect()
          }
          condition.signalAll()
        }
      }
    }

    context.registerReceiver(connectionReceiver, IntentFilter(ConnectivityManager.CONNECTIVITY_ACTION))
  }

  fun stopForegroundService() {
    context.stopService(Intent(context, ForegroundService::class.java))
  }

  fun notifyRegistrationChanged() {
    lock.withLock {
      condition.signalAll()
    }
  }

  fun addDecryptionDrainedListener(listener: Runnable) {
    decryptionDrainedListeners.add(listener)
    if (decryptionDrained) {
      listener.run()
    }
  }

  fun removeDecryptionDrainedListener(listener: Runnable) {
    decryptionDrainedListeners.remove(listener)
  }

  fun notifyDecryptionsDrained() {
    if (ApplicationDependencies.getJobManager().isQueueEmpty(PushDecryptMessageJob.QUEUE)) {
      Log.i(TAG, "Queue was empty when notified. Signaling change.")
      lock.withLock {
        condition.signalAll()
      }
    } else {
      Log.i(TAG, "Queue still had items when notified. Registering listener to signal change.")
      ApplicationDependencies.getJobManager().addListener(
        { it.parameters.queue == PushDecryptMessageJob.QUEUE },
        DecryptionDrainedQueueListener()
      )
    }
  }

  private fun onAppForegrounded() {
    lock.withLock {
      appVisible = true
      BackgroundService.start(context)
      condition.signalAll()
    }
  }

  private fun onAppBackgrounded() {
    lock.withLock {
      appVisible = false
      lastInteractionTime = System.currentTimeMillis()
      condition.signalAll()
    }
  }

  private fun isConnectionNecessary(): Boolean {
    lock.withLock {
      if (KeyCachingService.isLocked()) {
        Log.i(TAG, "Don't connect anymore. App is locked.")
        return false
      }

      val registered = SignalStore.account().isRegistered
      val fcmEnabled = SignalStore.account().fcmEnabled
      val hasNetwork = NetworkConstraint.isMet(context)
      val hasProxy = ApplicationDependencies.getNetworkManager().isProxyEnabled
      val forceWebsocket = SignalStore.internalValues().isWebsocketModeForced
      val keepAliveCutoffTime = System.currentTimeMillis() - KEEP_ALIVE_TOKEN_MAX_AGE
      val timeIdle = if (appVisible) 0 else System.currentTimeMillis() - lastInteractionTime
      val removedRequests = keepAliveTokens.entries.removeIf { (_, createTime) -> createTime < keepAliveCutoffTime }
      val decryptQueueEmpty = ApplicationDependencies.getJobManager().isQueueEmpty(PushDecryptMessageJob.QUEUE)

      if ((!fcmEnabled || forceWebsocket) && registered && !isForegroundService) {
        try {
          startWhenCapable(context, Intent(context, ForegroundService::class.java))
          isForegroundService = true
        } catch (e: UnableToStartException) {
          Log.w(TAG, "Unable to start foreground service for websocket!", e)
        }
      }

      if (removedRequests) {
        Log.d(TAG, "Removed old keep web socket open requests.")
      }

      val lastInteractionString = if (appVisible) "N/A" else timeIdle.toString() + " ms (" + (if (timeIdle < MAX_BACKGROUND_TIME) "within limit" else "over limit") + ")"
      val conclusion = registered &&
        (appVisible || timeIdle < MAX_BACKGROUND_TIME || !fcmEnabled || Util.hasItems(keepAliveTokens)) &&
        hasNetwork &&
        decryptQueueEmpty

      val needsConnectionString = if (conclusion) "Needs Connection" else "Does Not Need Connection"

      Log.d(TAG, "[$needsConnectionString] Network: $hasNetwork, Foreground: $appVisible, Time Since Last Interaction: $lastInteractionString, FCM: $fcmEnabled, Stay open requests: ${keepAliveTokens.entries}, Registered: $registered, Proxy: $hasProxy, Force websocket: $forceWebsocket, Decrypt Queue Empty: $decryptQueueEmpty")
      return conclusion
    }
  }

  private fun waitForConnectionNecessary() {
    lock.withLock {
      try {
        while (!isConnectionNecessary()) {
          condition.await()
        }
      } catch (e: InterruptedException) {
        throw AssertionError(e)
      }
    }
  }

  fun terminateAsync() {
<<<<<<< HEAD
=======
    Log.w(TAG, "Termination Enqueued! ${this.hashCode()}", Throwable())
    INSTANCE_COUNT.decrementAndGet()
>>>>>>> 5d688978
    context.unregisterReceiver(connectionReceiver)

    SignalExecutors.BOUNDED.execute {
      Log.w(TAG, "Beginning termination. ${this.hashCode()}")
      terminated = true
      disconnect()
    }
  }

  private fun disconnect() {
    ApplicationDependencies.getSignalWebSocket().disconnect()
  }

  fun registerKeepAliveToken(key: String) {
    lock.withLock {
      keepAliveTokens[key] = System.currentTimeMillis()
      lastInteractionTime = System.currentTimeMillis()
      condition.signalAll()
    }
  }

  fun removeKeepAliveToken(key: String) {
    lock.withLock {
      keepAliveTokens.remove(key)
      lastInteractionTime = System.currentTimeMillis()
      condition.signalAll()
    }
  }

  @VisibleForTesting
  fun processEnvelope(bufferedProtocolStore: BufferedProtocolStore, envelope: SignalServiceProtos.Envelope, serverDeliveredTimestamp: Long): List<FollowUpOperation>? {
    return when (envelope.type.number) {
      SignalServiceProtos.Envelope.Type.RECEIPT_VALUE -> {
        processReceipt(envelope)
        null
      }

      SignalServiceProtos.Envelope.Type.PREKEY_BUNDLE_VALUE,
      SignalServiceProtos.Envelope.Type.CIPHERTEXT_VALUE,
      SignalServiceProtos.Envelope.Type.UNIDENTIFIED_SENDER_VALUE,
      SignalServiceProtos.Envelope.Type.PLAINTEXT_CONTENT_VALUE -> {
        processMessage(bufferedProtocolStore, envelope, serverDeliveredTimestamp)
      }

      else -> {
        Log.w(TAG, "Received envelope of unknown type: " + envelope.type)
        null
      }
    }
  }

  private fun processMessage(bufferedProtocolStore: BufferedProtocolStore, envelope: SignalServiceProtos.Envelope, serverDeliveredTimestamp: Long): List<FollowUpOperation> {
    val result = MessageDecryptor.decrypt(context, bufferedProtocolStore, envelope, serverDeliveredTimestamp)

    val extraJob: Job? = when (result) {
      is MessageDecryptor.Result.Success -> {
        PushProcessMessageJob(
          result.toMessageState(),
          result.toSignalServiceContent(),
          null,
          -1,
          result.envelope.timestamp
        )
      }

      is MessageDecryptor.Result.Error -> {
        PushProcessMessageJob(
          result.toMessageState(),
          null,
          result.errorMetadata.toExceptionMetadata(),
          -1,
          result.envelope.timestamp
        )
      }

      is MessageDecryptor.Result.Ignore -> {
        // No action needed
        null
      }

      else -> {
        throw AssertionError("Unexpected result! ${result.javaClass.simpleName}")
      }
    }

    return result.followUpOperations + FollowUpOperation { extraJob }
  }

  private fun processReceipt(envelope: SignalServiceProtos.Envelope) {
    if (!UuidUtil.isUuid(envelope.sourceUuid)) {
      Log.w(TAG, "Invalid envelope source UUID!")
      return
    }

    val senderId = RecipientId.from(ServiceId.parseOrThrow(envelope.sourceUuid))

    Log.i(TAG, "Received server receipt. Sender: $senderId, Device: ${envelope.sourceDevice}, Timestamp: ${envelope.timestamp}")
    SignalDatabase.messages.incrementDeliveryReceiptCount(MessageTable.SyncMessageId(senderId, envelope.timestamp), System.currentTimeMillis())
    SignalDatabase.messageLog.deleteEntryForRecipient(envelope.timestamp, senderId, envelope.sourceDevice)
  }

  private fun MessageDecryptor.Result.toMessageState(): MessageContentProcessor.MessageState {
    return when (this) {
      is MessageDecryptor.Result.DecryptionError -> MessageContentProcessor.MessageState.DECRYPTION_ERROR
      is MessageDecryptor.Result.Ignore -> MessageContentProcessor.MessageState.NOOP
      is MessageDecryptor.Result.InvalidVersion -> MessageContentProcessor.MessageState.INVALID_VERSION
      is MessageDecryptor.Result.LegacyMessage -> MessageContentProcessor.MessageState.LEGACY_MESSAGE
      is MessageDecryptor.Result.Success -> MessageContentProcessor.MessageState.DECRYPTED_OK
      is MessageDecryptor.Result.UnsupportedDataMessage -> MessageContentProcessor.MessageState.UNSUPPORTED_DATA_MESSAGE
    }
  }

  private fun MessageDecryptor.Result.Success.toSignalServiceContent(): SignalServiceContent {
    val localAddress = SignalServiceAddress(this.metadata.destinationServiceId, Optional.ofNullable(SignalStore.account().e164))
    val metadata = SignalServiceMetadata(
      SignalServiceAddress(this.metadata.sourceServiceId, Optional.ofNullable(this.metadata.sourceE164)),
      this.metadata.sourceDeviceId,
      this.envelope.timestamp,
      this.envelope.serverTimestamp,
      this.serverDeliveredTimestamp,
      this.metadata.sealedSender,
      this.envelope.serverGuid,
      Optional.ofNullable(this.metadata.groupId),
      this.metadata.destinationServiceId.toString()
    )

    val contentProto = SignalServiceContentProto.newBuilder()
      .setLocalAddress(SignalServiceAddressProtobufSerializer.toProtobuf(localAddress))
      .setMetadata(SignalServiceMetadataProtobufSerializer.toProtobuf(metadata))
      .setContent(content)
      .build()

    return SignalServiceContent.createFromProto(contentProto)!!
  }

  private fun MessageDecryptor.ErrorMetadata.toExceptionMetadata(): MessageContentProcessor.ExceptionMetadata {
    return MessageContentProcessor.ExceptionMetadata(
      this.sender,
      this.senderDevice,
      this.groupId
    )
  }

  private inner class MessageRetrievalThread : Thread("MessageRetrievalService"), Thread.UncaughtExceptionHandler {

    init {
      Log.i(TAG, "Initializing! (${this.hashCode()})")
      uncaughtExceptionHandler = this
    }

    override fun run() {
      var attempts = 0

      while (!terminated) {
        Log.i(TAG, "Waiting for websocket state change....")
        if (attempts > 1) {
          val backoff = BackoffUtil.exponentialBackoff(attempts, TimeUnit.SECONDS.toMillis(30))
          Log.w(TAG, "Too many failed connection attempts,  attempts: $attempts backing off: $backoff")
          ThreadUtil.sleep(backoff)
        }

        waitForConnectionNecessary()
        Log.i(TAG, "Making websocket connection....")

        val signalWebSocket = ApplicationDependencies.getSignalWebSocket()
        val webSocketDisposable = signalWebSocket.webSocketState.subscribe { state: WebSocketConnectionState ->
          Log.d(TAG, "WebSocket State: $state")

          // Any state change at all means that we are not drained
          decryptionDrained = false
        }

        signalWebSocket.connect()
        try {
          while (isConnectionNecessary()) {
            try {
              Log.d(TAG, "Reading message...")

              val hasMore = signalWebSocket.readMessageBatch(WEBSOCKET_READ_TIMEOUT, 30) { batch ->
                Log.i(TAG, "Retrieved ${batch.size} envelopes!")
                val bufferedStore = BufferedProtocolStore.create()

                val startTime = System.currentTimeMillis()
                ReentrantSessionLock.INSTANCE.acquire().use {
                  SignalDatabase.rawDatabase.withinTransaction {
                    val followUpOperations: List<FollowUpOperation> = batch
                      .mapNotNull { processEnvelope(bufferedStore, it.envelope, it.serverDeliveredTimestamp) }
                      .flatten()

                    bufferedStore.flushToDisk()

                    val jobs = followUpOperations.mapNotNull { it.run() }
                    ApplicationDependencies.getJobManager().addAll(jobs)
                  }
                }

                val duration = System.currentTimeMillis() - startTime
                Log.d(TAG, "Decrypted ${batch.size} envelopes in $duration ms (~${duration / batch.size} ms per message)")

                true
              }

              attempts = 0

              if (!hasMore && !decryptionDrained) {
                Log.i(TAG, "Decryptions newly-drained.")
                decryptionDrained = true

                for (listener in decryptionDrainedListeners.toList()) {
                  listener.run()
                }
              } else if (!hasMore) {
                Log.w(TAG, "Got tombstone, but we thought the network was already drained!")
              }
            } catch (e: WebSocketUnavailableException) {
              Log.i(TAG, "Pipe unexpectedly unavailable, connecting")
              signalWebSocket.connect()
            } catch (e: TimeoutException) {
              Log.w(TAG, "Application level read timeout...")
              attempts = 0
            }
          }

          if (!appVisible) {
            BackgroundService.stop(context)
          }
        } catch (e: Throwable) {
          attempts++
          Log.w(TAG, e)
        } finally {
          Log.w(TAG, "Shutting down pipe...")
          disconnect()
          webSocketDisposable.dispose()
        }
        Log.i(TAG, "Looping...")
      }
      Log.w(TAG, "Terminated! (${this.hashCode()})")
    }

    override fun uncaughtException(t: Thread, e: Throwable) {
      Log.w(TAG, "Uncaught exception in message thread!", e)
    }
  }

  private inner class DecryptionDrainedQueueListener : JobListener {
    @SuppressLint("WrongThread")
    override fun onStateChanged(job: Job, jobState: JobTracker.JobState) {
      if (jobState.isComplete) {
        if (ApplicationDependencies.getJobManager().isQueueEmpty(PushDecryptMessageJob.QUEUE)) {
          Log.i(TAG, "Queue is now empty. Signaling change.")
          lock.withLock {
            condition.signalAll()
          }
          ApplicationDependencies.getJobManager().removeListener(this)
        } else {
          Log.i(TAG, "Item finished in queue, but it's still not empty. Waiting to signal change.")
        }
      }
    }
  }

  class ForegroundService : Service() {
    override fun onBind(intent: Intent?): IBinder? {
      return null
    }

    override fun onStartCommand(intent: Intent?, flags: Int, startId: Int): Int {
      super.onStartCommand(intent, flags, startId)

      if (intent == null) {
        stopForeground(true)
        return START_STICKY
      }

      val notification = NotificationCompat.Builder(applicationContext, NotificationChannels.getInstance().BACKGROUND)
        .setContentTitle(applicationContext.getString(R.string.app_name))
        .setContentText(applicationContext.getString(R.string.MessageRetrievalService_ready_to_receive_messages))
        .setPriority(NotificationCompat.PRIORITY_MIN)
        .setCategory(NotificationCompat.CATEGORY_SERVICE)
        .setWhen(0)
        .setSmallIcon(R.drawable.ic_molly_background_connection)
        .build()

      startForeground(FOREGROUND_ID, notification)

      return START_STICKY
    }
  }

  /**
   * A service that exists just to encourage the system to keep our process alive a little longer.
   */
  class BackgroundService : Service() {
    override fun onBind(intent: Intent?): IBinder? = null

    override fun onStartCommand(intent: Intent?, flags: Int, startId: Int): Int {
      Log.d(TAG, "Background service started.")
      return START_STICKY
    }

    override fun onDestroy() {
      Log.d(TAG, "Background service destroyed.")
    }

    companion object {
      fun start(context: Context) {
        try {
          context.startService(Intent(context, BackgroundService::class.java))
        } catch (e: Exception) {
          Log.w(TAG, "Failed to start background service.", e)
        }
      }

      fun stop(context: Context) {
        context.stopService(Intent(context, BackgroundService::class.java))
      }
    }
  }
}<|MERGE_RESOLUTION|>--- conflicted
+++ resolved
@@ -232,11 +232,7 @@
   }
 
   fun terminateAsync() {
-<<<<<<< HEAD
-=======
     Log.w(TAG, "Termination Enqueued! ${this.hashCode()}", Throwable())
-    INSTANCE_COUNT.decrementAndGet()
->>>>>>> 5d688978
     context.unregisterReceiver(connectionReceiver)
 
     SignalExecutors.BOUNDED.execute {
