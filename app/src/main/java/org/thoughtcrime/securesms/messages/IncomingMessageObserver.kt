--- conflicted
+++ resolved
@@ -469,26 +469,22 @@
     }
 
     override fun onCreate() {
-      postForegroundNotification()
+      // MOLLY: Do not foreground on service restart
     }
 
     override fun onStartCommand(intent: Intent?, flags: Int, startId: Int): Int {
       super.onStartCommand(intent, flags, startId)
 
-<<<<<<< HEAD
       if (intent == null) {
-        stopForeground(true)
-        return START_STICKY
-      }
-
-=======
-      postForegroundNotification()
+        stopForeground(STOP_FOREGROUND_REMOVE)
+      } else {
+        postForegroundNotification()
+      }
 
       return START_STICKY
     }
 
     private fun postForegroundNotification() {
->>>>>>> a3f432dc
       val notification = NotificationCompat.Builder(applicationContext, NotificationChannels.getInstance().BACKGROUND)
         .setContentTitle(applicationContext.getString(R.string.app_name))
         .setContentText(applicationContext.getString(R.string.MessageRetrievalService_ready_to_receive_messages))
