package org.thoughtcrime.securesms.messages

import android.app.Application
import android.app.Notification
import android.app.Service
import android.content.Context
import android.content.Intent
import android.os.IBinder
import androidx.annotation.VisibleForTesting
import androidx.core.app.NotificationCompat
import io.reactivex.rxjava3.disposables.Disposable
import io.reactivex.rxjava3.kotlin.subscribeBy
import io.reactivex.rxjava3.schedulers.Schedulers
import org.signal.core.util.concurrent.SignalExecutors
import org.signal.core.util.logging.Log
import org.thoughtcrime.securesms.R
import org.thoughtcrime.securesms.crypto.ReentrantSessionLock
import org.thoughtcrime.securesms.database.SignalDatabase
import org.thoughtcrime.securesms.dependencies.AppDependencies
import org.thoughtcrime.securesms.groups.GroupsV2ProcessingLock
import org.thoughtcrime.securesms.jobmanager.impl.BackoffUtil
import org.thoughtcrime.securesms.jobs.PushProcessMessageErrorJob
import org.thoughtcrime.securesms.jobs.PushProcessMessageJob
import org.thoughtcrime.securesms.keyvalue.SignalStore
import org.thoughtcrime.securesms.keyvalue.isDecisionPending
import org.thoughtcrime.securesms.messages.MessageDecryptor.FollowUpOperation
import org.thoughtcrime.securesms.messages.protocol.BufferedProtocolStore
import org.thoughtcrime.securesms.notifications.NotificationChannels
import org.thoughtcrime.securesms.recipients.RecipientId
import org.thoughtcrime.securesms.service.SafeForegroundService
import org.thoughtcrime.securesms.util.AlarmSleepTimer
import org.thoughtcrime.securesms.util.AppForegroundObserver
import org.thoughtcrime.securesms.util.RemoteConfig
import org.thoughtcrime.securesms.util.SignalLocalMetrics
import org.thoughtcrime.securesms.util.asChain
import org.whispersystems.signalservice.api.push.ServiceId
import org.whispersystems.signalservice.api.util.SleepTimer
import org.whispersystems.signalservice.api.util.UptimeSleepTimer
import org.whispersystems.signalservice.api.websocket.SignalWebSocket
import org.whispersystems.signalservice.api.websocket.WebSocketConnectionState
import org.whispersystems.signalservice.api.websocket.WebSocketUnavailableException
import org.whispersystems.signalservice.internal.push.Envelope
import java.util.concurrent.CopyOnWriteArrayList
import java.util.concurrent.Semaphore
import java.util.concurrent.TimeUnit
import java.util.concurrent.TimeoutException
import java.util.concurrent.atomic.AtomicBoolean
import kotlin.math.round
import kotlin.time.Duration.Companion.minutes
import kotlin.time.Duration.Companion.seconds

/**
 * The application-level manager of our incoming message processing.
 *
 * This class is responsible for keeping the authenticated websocket open based on the app's state for incoming messages and
 * observing new inbound messages received over the websocket.
 */
class IncomingMessageObserver(
  private val context: Application,
  private val authWebSocket: SignalWebSocket.AuthenticatedWebSocket,
  private val unauthWebSocket: SignalWebSocket.UnauthenticatedWebSocket
) {

  companion object {
    private val TAG = Log.tag(IncomingMessageObserver::class.java)

    private const val WEB_SOCKET_KEEP_ALIVE_TOKEN = "MessageRetrieval"

    /** How long we wait for the websocket to time out before we try to connect again. */
    private val websocketReadTimeout: Long
      get() = if (censored) 30.seconds.inWholeMilliseconds else 1.minutes.inWholeMilliseconds

    /** How long the websocket is allowed to keep running after the user backgrounds the app. Higher numbers allow us to rely on FCM less. */
    private val maxBackgroundTime: Long
      get() = if (censored) 10.seconds.inWholeMilliseconds else 2.minutes.inWholeMilliseconds

    const val FOREGROUND_ID = 313399

    private val censored: Boolean
      get() = AppDependencies.signalServiceNetworkAccess.isCensored()
  }

  private val decryptionDrainedListeners: MutableList<Runnable> = CopyOnWriteArrayList()

  @Volatile
  private var networkIsActive = true

  private val connectionDecisionSemaphore = Semaphore(0)
  private val networkConnectionListener = NetworkConnectionListener(
<<<<<<< HEAD
    context,
    { isNetworkUnavailable ->
      AppDependencies.libsignalNetwork.onNetworkChange()
      if (isNetworkUnavailable()) {
        Log.w(TAG, "Lost network connection. Resetting the drained state.")
        decryptionDrained = false
        networkIsActive = false
      } else {
        networkIsActive = true
=======
    context = context,
    onNetworkLost = { isNetworkUnavailable ->
      lock.withLock {
        AppDependencies.libsignalNetwork.onNetworkChange()
        if (isNetworkUnavailable()) {
          Log.w(TAG, "Lost network connection. Resetting the drained state.")
          decryptionDrained = false
          authWebSocket.disconnect()
          // TODO [no-more-rest] Move the connection listener to a neutral location so this isn't passed in
          unauthWebSocket.disconnect()
        }
        connectionNecessarySemaphore.release()
>>>>>>> 3b657ea7
      }
      releaseConnectionDecisionSemaphore()
    },
<<<<<<< HEAD
    // MOLLY: TODO
    // { proxyInfo ->
    //   val networkReset = AppDependencies.onSystemHttpProxyChange(proxyInfo?.host, proxyInfo?.port)
    //   if (networkReset) {
    //     Log.i(TAG, "System proxy configuration changed, network reset.")
    //   }
    // }
=======
    onProxySettingsChanged = { proxyInfo ->
      if (proxyInfo != previousProxyInfo) {
        val networkReset = AppDependencies.onSystemHttpProxyChange(proxyInfo?.host, proxyInfo?.port)
        if (networkReset) {
          Log.i(TAG, "System proxy configuration changed, network reset.")
        }
      }
      previousProxyInfo = proxyInfo
    }
>>>>>>> 3b657ea7
  )

  private val messageContentProcessor = MessageContentProcessor(context)

  data class AppState(
    val isForeground: Boolean,
    val lastInteractionTime: Long
  )
  private var appState = AppState(isForeground = false, lastInteractionTime = System.currentTimeMillis())
  private var webSocketStateDisposable = Disposable.disposed()

  @Volatile
  private var terminated = false

  @Volatile
  var decryptionDrained = false
    private set

  init {
    MessageRetrievalThread().start()

    val registered = SignalStore.account.isRegistered
    val pushAvailable = SignalStore.account.pushAvailable
    val forceWebsocket = SignalStore.internal.isWebsocketModeForced

    if (registered && (!pushAvailable || forceWebsocket)) {
      ForegroundService.startIfNotRunning(context)
    }

    AppForegroundObserver.addListener(object : AppForegroundObserver.Listener {
      override fun onForeground() {
        onAppForegrounded()
      }

      override fun onBackground() {
        onAppBackgrounded()
      }
    })

    networkConnectionListener.register()

    webSocketStateDisposable = authWebSocket
      .state
      .observeOn(Schedulers.computation())
      .subscribeBy {
        if (it == WebSocketConnectionState.CONNECTED) {
          releaseConnectionDecisionSemaphore()
        }
      }
  }

  fun notifyRegistrationStateChanged() {
    releaseConnectionDecisionSemaphore()
  }

  fun notifyRestoreDecisionMade() {
    Log.i(TAG, "Restore decision made, can restart network and process messages")
    AppDependencies.resetNetwork(restartMessageObserver = false)
  }

  fun addDecryptionDrainedListener(listener: Runnable) {
    decryptionDrainedListeners.add(listener)
    if (decryptionDrained) {
      listener.run()
    }
  }

  fun removeDecryptionDrainedListener(listener: Runnable) {
    decryptionDrainedListeners.remove(listener)
  }

  private fun onAppForegrounded() {
    BackgroundService.start(context)
    appState = appState.copy(isForeground = true)
    releaseConnectionDecisionSemaphore()
  }

  private fun onAppBackgrounded() {
    val now = System.currentTimeMillis()
    appState = appState.copy(isForeground = false, lastInteractionTime = now)
    releaseConnectionDecisionSemaphore()
  }

  private fun isConnectionNecessary(): Boolean {
    val appStateSnapshot = appState
    val isForeground = appStateSnapshot.isForeground
    val lastInteractionTime = appStateSnapshot.lastInteractionTime
    val timeIdle = if (isForeground) 0 else System.currentTimeMillis() - lastInteractionTime

    val registered = SignalStore.account.isRegistered
    val pushAvailable = SignalStore.account.pushAvailable
    val hasNetwork = networkIsActive
    val hasProxy = AppDependencies.networkManager.isProxyEnabled
    val forceWebsocket = SignalStore.internal.isWebsocketModeForced
    val websocketAlreadyOpen = isConnectionAvailable()

    val lastInteractionString = if (isForeground) "N/A" else timeIdle.toString() + " ms (" + (if (timeIdle < maxBackgroundTime) "within limit" else "over limit") + ")"
    val conclusion = registered &&
      (isForeground || timeIdle < maxBackgroundTime || !pushAvailable) &&
      hasNetwork

    val needsConnectionString = if (conclusion) "Needs Connection" else "Does Not Need Connection"

    Log.d(TAG, "[$needsConnectionString] Network: $hasNetwork, Foreground: $isForeground, Time Since Last Interaction: $lastInteractionString, PushAvailable: $pushAvailable, WS Connected: $websocketAlreadyOpen, Registered: $registered, Proxy: $hasProxy, Force websocket: $forceWebsocket")
    return conclusion
  }

  private fun isConnectionAvailable(): Boolean {
    return authWebSocket.stateSnapshot == WebSocketConnectionState.CONNECTED
  }

  private fun releaseConnectionDecisionSemaphore() {
    connectionDecisionSemaphore.drainPermits()
    connectionDecisionSemaphore.release()
  }

  private fun waitForConnectionNecessary() {
    while (!isConnectionNecessary() && !isConnectionAvailable()) {
      if (connectionDecisionSemaphore.drainPermits() == 0) {
        connectionDecisionSemaphore.acquireUninterruptibly()
      }
    }
  }

  fun terminateAsync() {
    Log.w(TAG, "Termination Enqueued! ${this.hashCode()}", Throwable())
    networkConnectionListener.unregister()
    webSocketStateDisposable.dispose()
    ForegroundService.stopIfRunning(context)
    SignalExecutors.BOUNDED.execute {
      Log.w(TAG, "Beginning termination. ${this.hashCode()}")
      terminated = true
    }
  }

  @VisibleForTesting
  fun processEnvelope(bufferedProtocolStore: BufferedProtocolStore, envelope: Envelope, serverDeliveredTimestamp: Long): List<FollowUpOperation>? {
    return when (envelope.type) {
      Envelope.Type.SERVER_DELIVERY_RECEIPT -> {
        processReceipt(envelope)
        null
      }

      Envelope.Type.PREKEY_BUNDLE,
      Envelope.Type.CIPHERTEXT,
      Envelope.Type.UNIDENTIFIED_SENDER,
      Envelope.Type.PLAINTEXT_CONTENT -> {
        processMessage(bufferedProtocolStore, envelope, serverDeliveredTimestamp)
      }

      else -> {
        Log.w(TAG, "Received envelope of unknown type: " + envelope.type)
        null
      }
    }
  }

  private fun processMessage(bufferedProtocolStore: BufferedProtocolStore, envelope: Envelope, serverDeliveredTimestamp: Long): List<FollowUpOperation> {
    val localReceiveMetric = SignalLocalMetrics.MessageReceive.start()
    val result = MessageDecryptor.decrypt(context, bufferedProtocolStore, envelope, serverDeliveredTimestamp)
    localReceiveMetric.onEnvelopeDecrypted()

    SignalLocalMetrics.MessageLatency.onMessageReceived(envelope.serverTimestamp!!, serverDeliveredTimestamp, envelope.urgent!!)
    when (result) {
      is MessageDecryptor.Result.Success -> {
        val job = PushProcessMessageJob.processOrDefer(messageContentProcessor, result, localReceiveMetric)
        if (job != null) {
          return result.followUpOperations + FollowUpOperation { job.asChain() }
        }
      }
      is MessageDecryptor.Result.Error -> {
        return result.followUpOperations + FollowUpOperation {
          PushProcessMessageErrorJob(
            result.toMessageState(),
            result.errorMetadata.toExceptionMetadata(),
            result.envelope.timestamp!!
          ).asChain()
        }
      }
      is MessageDecryptor.Result.Ignore -> {
        // No action needed
      }
      else -> {
        throw AssertionError("Unexpected result! ${result.javaClass.simpleName}")
      }
    }

    return result.followUpOperations
  }

  private fun processReceipt(envelope: Envelope) {
    val serviceId = ServiceId.parseOrNull(envelope.sourceServiceId)
    if (serviceId == null) {
      Log.w(TAG, "Invalid envelope sourceServiceId!")
      return
    }

    val senderId = RecipientId.from(serviceId)

    Log.i(TAG, "Received server receipt. Sender: $senderId, Device: ${envelope.sourceDevice}, Timestamp: ${envelope.timestamp}")
    SignalDatabase.messages.incrementDeliveryReceiptCount(envelope.timestamp!!, senderId, System.currentTimeMillis())
    SignalDatabase.messageLog.deleteEntryForRecipient(envelope.timestamp!!, senderId, envelope.sourceDevice!!)
  }

  private fun MessageDecryptor.Result.toMessageState(): MessageState {
    return when (this) {
      is MessageDecryptor.Result.DecryptionError -> MessageState.DECRYPTION_ERROR
      is MessageDecryptor.Result.Ignore -> MessageState.NOOP
      is MessageDecryptor.Result.InvalidVersion -> MessageState.INVALID_VERSION
      is MessageDecryptor.Result.LegacyMessage -> MessageState.LEGACY_MESSAGE
      is MessageDecryptor.Result.Success -> MessageState.DECRYPTED_OK
      is MessageDecryptor.Result.UnsupportedDataMessage -> MessageState.UNSUPPORTED_DATA_MESSAGE
    }
  }

  private fun MessageDecryptor.ErrorMetadata.toExceptionMetadata(): ExceptionMetadata {
    return ExceptionMetadata(
      this.sender,
      this.senderDevice,
      this.groupId
    )
  }

  private inner class MessageRetrievalThread : Thread("MessageRetrievalService"), Thread.UncaughtExceptionHandler {

    private var sleepTimer: SleepTimer
    private val canProcessMessages: Boolean

    init {
      Log.i(TAG, "Initializing! (${this.hashCode()})")
      uncaughtExceptionHandler = this

      sleepTimer = if (!SignalStore.account.pushAvailable || SignalStore.internal.isWebsocketModeForced) AlarmSleepTimer(context) else UptimeSleepTimer()

      canProcessMessages = !(RemoteConfig.restoreAfterRegistration && SignalStore.registration.restoreDecisionState.isDecisionPending)
    }

    override fun run() {
      var attempts = 0

      while (!terminated) {
        Log.i(TAG, "Waiting for websocket state change....")
        if (attempts > 1) {
          val backoff = BackoffUtil.exponentialBackoff(attempts, TimeUnit.SECONDS.toMillis(30))
          Log.w(TAG, "Too many failed connection attempts,  attempts: $attempts backing off: $backoff")
          sleepTimer.sleep(backoff)
        }

        waitForConnectionNecessary()
        Log.i(TAG, "Making websocket connection....")

        val webSocketDisposable = authWebSocket.state.subscribe { state: WebSocketConnectionState ->
          Log.d(TAG, "WebSocket State: $state")

          // Any change to a non-connected state means that we are not drained
          if (state != WebSocketConnectionState.CONNECTED) {
            decryptionDrained = false
          }
        }

        try {
          authWebSocket.connect()
          var isConnectionNecessary = false
          while (!terminated && (isConnectionNecessary().also { isConnectionNecessary = it } || isConnectionAvailable())) {
            if (isConnectionNecessary) {
              authWebSocket.registerKeepAliveToken(WEB_SOCKET_KEEP_ALIVE_TOKEN)
            } else {
              authWebSocket.removeKeepAliveToken(WEB_SOCKET_KEEP_ALIVE_TOKEN)
            }

            try {
              if (canProcessMessages) {
                Log.d(TAG, "Reading message...")

                val hasMore = authWebSocket.readMessageBatch(websocketReadTimeout, 30) { batch ->
                  Log.i(TAG, "Retrieved ${batch.size} envelopes!")
                  val bufferedStore = BufferedProtocolStore.create()

                  val startTime = System.currentTimeMillis()
                  GroupsV2ProcessingLock.acquireGroupProcessingLock().use {
                    ReentrantSessionLock.INSTANCE.acquire().use {
                      batch.forEach { response ->
                        Log.d(TAG, "Beginning database transaction...")
                        val followUpOperations = SignalDatabase.runInTransaction { db ->
                          val followUps: List<FollowUpOperation>? = processEnvelope(bufferedStore, response.envelope, response.serverDeliveredTimestamp)
                          bufferedStore.flushToDisk()
                          followUps
                        }
                        Log.d(TAG, "Ended database transaction.")

                        if (followUpOperations != null) {
                          Log.d(TAG, "Running ${followUpOperations.size} follow-up operations...")
                          val jobs = followUpOperations.mapNotNull { it.run() }
                          AppDependencies.jobManager.addAllChains(jobs)
                        }

                        authWebSocket.sendAck(response)
                      }
                    }
                  }
                  val duration = System.currentTimeMillis() - startTime
                  val timePerMessage: Float = duration / batch.size.toFloat()
                  Log.d(TAG, "Decrypted ${batch.size} envelopes in $duration ms (~${round(timePerMessage * 100) / 100} ms per message)")
                }
                attempts = 0
                SignalLocalMetrics.PushWebsocketFetch.onProcessedBatch()

                if (!hasMore && !decryptionDrained) {
                  Log.i(TAG, "Decryptions newly-drained.")
                  decryptionDrained = true

                  for (listener in decryptionDrainedListeners.toList()) {
                    listener.run()
                  }
                } else if (!hasMore) {
                  Log.w(TAG, "Got tombstone, but we thought the network was already drained!")
                }
              } else {
                Log.d(TAG, "Reading and dropping message...")
                authWebSocket.readMessageBatch(websocketReadTimeout, 30) { batch ->
                  Log.w(TAG, "Retrieved ${batch.size} envelopes but dropping until we can finish backup restore.")
                }
                attempts = 0
              }
            } catch (e: WebSocketUnavailableException) {
              Log.i(TAG, "Pipe unexpectedly unavailable, connecting")
              authWebSocket.connect()
            } catch (e: TimeoutException) {
              Log.w(TAG, "Application level read timeout...")
              attempts = 0
            }
          }

          if (!appState.isForeground) {
            BackgroundService.stop(context)
          }
        } catch (e: Throwable) {
          attempts++
          Log.w(TAG, e)
        } finally {
          webSocketDisposable.dispose()
          decryptionDrained = false
        }
        Log.i(TAG, "Looping...")
      }
      Log.w(TAG, "Terminated! (${this.hashCode()})")
    }

    override fun uncaughtException(t: Thread, e: Throwable) {
      Log.w(TAG, "Uncaught exception in message thread!", e)
    }
  }

  class ForegroundService : SafeForegroundService() {

    companion object {
      private val startPending = AtomicBoolean(false)
      private val stopPending = AtomicBoolean(false)

      fun startIfNotRunning(context: Context) {
        if (startPending.compareAndSet(false, true)) {
          SignalExecutors.SERIAL.execute {
            val started = start(context, ForegroundService::class.java)
            if (!started) {
              Log.w(TAG, "Unable to start foreground service for websocket!")
            }
            startPending.set(false)
          }
        }
      }

      fun stopIfRunning(context: Context) {
        if (stopPending.compareAndSet(false, true)) {
          SignalExecutors.SERIAL.execute {
            stop(context, ForegroundService::class.java)
            stopPending.set(false)
          }
        }
      }
    }

    override val tag: String = TAG
    override val notificationId: Int = FOREGROUND_ID

    override fun getForegroundNotification(intent: Intent): Notification {
      val notification = NotificationCompat.Builder(applicationContext, NotificationChannels.BACKGROUND)
        .setContentTitle(applicationContext.getString(R.string.IncomingMessageObserver_websocket_service))
        .setContentText(applicationContext.getString(R.string.MessageRetrievalService_ready_to_receive_messages))
        .setPriority(NotificationCompat.PRIORITY_MIN)
        .setCategory(NotificationCompat.CATEGORY_SERVICE)
        .setWhen(0)
        .setSmallIcon(R.drawable.ic_notification_websocket)
        .build()
      return notification
    }
  }

  /**
   * A service that exists just to encourage the system to keep our process alive a little longer.
   */
  class BackgroundService : Service() {
    override fun onBind(intent: Intent?): IBinder? = null

    override fun onStartCommand(intent: Intent?, flags: Int, startId: Int): Int {
      Log.d(TAG, "Background service started.")
      return START_STICKY
    }

    override fun onDestroy() {
      Log.d(TAG, "Background service destroyed.")
    }

    companion object {
      fun start(context: Context) {
        try {
          context.startService(Intent(context, BackgroundService::class.java))
        } catch (e: Exception) {
          Log.w(TAG, "Failed to start background service.", e)
        }
      }

      fun stop(context: Context) {
        context.stopService(Intent(context, BackgroundService::class.java))
      }
    }
  }
}<|MERGE_RESOLUTION|>--- conflicted
+++ resolved
@@ -87,52 +87,31 @@
 
   private val connectionDecisionSemaphore = Semaphore(0)
   private val networkConnectionListener = NetworkConnectionListener(
-<<<<<<< HEAD
-    context,
-    { isNetworkUnavailable ->
+    context = context,
+    onNetworkLost = { isNetworkUnavailable ->
       AppDependencies.libsignalNetwork.onNetworkChange()
       if (isNetworkUnavailable()) {
         Log.w(TAG, "Lost network connection. Resetting the drained state.")
         decryptionDrained = false
+        authWebSocket.disconnect()
+        // TODO [no-more-rest] Move the connection listener to a neutral location so this isn't passed in
+        unauthWebSocket.disconnect()
         networkIsActive = false
       } else {
         networkIsActive = true
-=======
-    context = context,
-    onNetworkLost = { isNetworkUnavailable ->
-      lock.withLock {
-        AppDependencies.libsignalNetwork.onNetworkChange()
-        if (isNetworkUnavailable()) {
-          Log.w(TAG, "Lost network connection. Resetting the drained state.")
-          decryptionDrained = false
-          authWebSocket.disconnect()
-          // TODO [no-more-rest] Move the connection listener to a neutral location so this isn't passed in
-          unauthWebSocket.disconnect()
-        }
-        connectionNecessarySemaphore.release()
->>>>>>> 3b657ea7
       }
       releaseConnectionDecisionSemaphore()
     },
-<<<<<<< HEAD
     // MOLLY: TODO
-    // { proxyInfo ->
-    //   val networkReset = AppDependencies.onSystemHttpProxyChange(proxyInfo?.host, proxyInfo?.port)
-    //   if (networkReset) {
-    //     Log.i(TAG, "System proxy configuration changed, network reset.")
+    // onProxySettingsChanged = { proxyInfo ->
+    //   if (proxyInfo != previousProxyInfo) {
+    //     val networkReset = AppDependencies.onSystemHttpProxyChange(proxyInfo?.host, proxyInfo?.port)
+    //     if (networkReset) {
+    //       Log.i(TAG, "System proxy configuration changed, network reset.")
+    //     }
     //   }
+    //   previousProxyInfo = proxyInfo
     // }
-=======
-    onProxySettingsChanged = { proxyInfo ->
-      if (proxyInfo != previousProxyInfo) {
-        val networkReset = AppDependencies.onSystemHttpProxyChange(proxyInfo?.host, proxyInfo?.port)
-        if (networkReset) {
-          Log.i(TAG, "System proxy configuration changed, network reset.")
-        }
-      }
-      previousProxyInfo = proxyInfo
-    }
->>>>>>> 3b657ea7
   )
 
   private val messageContentProcessor = MessageContentProcessor(context)
