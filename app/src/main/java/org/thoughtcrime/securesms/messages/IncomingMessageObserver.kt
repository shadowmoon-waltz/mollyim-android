package org.thoughtcrime.securesms.messages

import android.annotation.SuppressLint
import android.app.Application
import android.app.Service
import android.content.BroadcastReceiver
import android.content.Context
import android.content.Intent
import android.content.IntentFilter
import android.net.ConnectivityManager
import android.os.IBinder
import androidx.annotation.VisibleForTesting
import androidx.core.app.NotificationCompat
import kotlinx.collections.immutable.toImmutableSet
import org.signal.core.util.ThreadUtil
import org.signal.core.util.concurrent.SignalExecutors
import org.signal.core.util.logging.Log
import org.signal.core.util.withinTransaction
import org.thoughtcrime.securesms.R
import org.thoughtcrime.securesms.crypto.ReentrantSessionLock
import org.thoughtcrime.securesms.database.MessageTable
import org.thoughtcrime.securesms.database.SignalDatabase
import org.thoughtcrime.securesms.dependencies.ApplicationDependencies
import org.thoughtcrime.securesms.jobmanager.Job
import org.thoughtcrime.securesms.jobmanager.JobTracker
import org.thoughtcrime.securesms.jobmanager.JobTracker.JobListener
import org.thoughtcrime.securesms.jobmanager.impl.BackoffUtil
import org.thoughtcrime.securesms.jobmanager.impl.NetworkConstraint
import org.thoughtcrime.securesms.jobs.ForegroundServiceUtil.startWhenCapable
import org.thoughtcrime.securesms.jobs.PushDecryptMessageJob
import org.thoughtcrime.securesms.jobs.PushProcessMessageJob
import org.thoughtcrime.securesms.jobs.PushProcessMessageJobV2
import org.thoughtcrime.securesms.jobs.UnableToStartException
import org.thoughtcrime.securesms.keyvalue.SignalStore
import org.thoughtcrime.securesms.messages.MessageDecryptor.FollowUpOperation
import org.thoughtcrime.securesms.messages.protocol.BufferedProtocolStore
import org.thoughtcrime.securesms.notifications.NotificationChannels
import org.thoughtcrime.securesms.recipients.RecipientId
import org.thoughtcrime.securesms.service.KeyCachingService
import org.thoughtcrime.securesms.util.AppForegroundObserver
import org.whispersystems.signalservice.api.push.ServiceId
import org.whispersystems.signalservice.api.util.UuidUtil
import org.whispersystems.signalservice.api.websocket.WebSocketConnectionState
import org.whispersystems.signalservice.api.websocket.WebSocketUnavailableException
import org.whispersystems.signalservice.internal.push.SignalServiceProtos
import java.util.*
import java.util.concurrent.CopyOnWriteArrayList
import java.util.concurrent.TimeUnit
import java.util.concurrent.TimeoutException
import java.util.concurrent.locks.Condition
import java.util.concurrent.locks.ReentrantLock
import kotlin.concurrent.withLock

/**
 * The application-level manager of our websocket connection.
 *
 *
 * This class is responsible for opening/closing the websocket based on the app's state and observing new inbound messages received on the websocket.
 */
class IncomingMessageObserver(private val context: Application) {

  companion object {
    private val TAG = Log.tag(IncomingMessageObserver::class.java)
    private val WEBSOCKET_READ_TIMEOUT = TimeUnit.MINUTES.toMillis(1)
    private val KEEP_ALIVE_TOKEN_MAX_AGE = TimeUnit.MINUTES.toMillis(5)
<<<<<<< HEAD
    private val MAX_BACKGROUND_TIME = TimeUnit.MINUTES.toMillis(5)
=======
    private val MAX_BACKGROUND_TIME = TimeUnit.MINUTES.toMillis(2)
    private val INSTANCE_COUNT = AtomicInteger(0)
>>>>>>> f8f70ed3

    const val FOREGROUND_ID = 313399
  }

  private val decryptionDrainedListeners: MutableList<Runnable> = CopyOnWriteArrayList()
  private val keepAliveTokens: MutableMap<String, Long> = mutableMapOf()
  private val connectionReceiver: BroadcastReceiver

  private val lock: ReentrantLock = ReentrantLock()
  private val condition: Condition = lock.newCondition()

  private var appVisible = false
  private var isForegroundService = false
  private var lastInteractionTime: Long = System.currentTimeMillis()

  @Volatile
  private var terminated = false

  @Volatile
  var decryptionDrained = false
    private set

  init {
    // MOLLY: Foreground service startup is handled inside the connection loop

    ApplicationDependencies.getAppForegroundObserver().addListener(object : AppForegroundObserver.Listener {
      override fun onForeground() {
        onAppForegrounded()
      }

      override fun onBackground() {
        onAppBackgrounded()
      }
    })

    // MOLLY: Start MessageRetrievalThread after the foreground listener to decrease the chances of deadlocking
    // at onAppForegrounded() and isConnectionNecessary() while JobManager is being initialized.
    MessageRetrievalThread().start()

    connectionReceiver = object : BroadcastReceiver() {
      override fun onReceive(context: Context, intent: Intent) {
        lock.withLock {
          if (!NetworkConstraint.isMet(context)) {
            Log.w(TAG, "Lost network connection. Shutting down our websocket connections and resetting the drained state.")
            decryptionDrained = false
            disconnect()
          }
          condition.signalAll()
        }
      }
    }

    context.registerReceiver(connectionReceiver, IntentFilter(ConnectivityManager.CONNECTIVITY_ACTION))
  }

  fun stopForegroundService() {
    context.stopService(Intent(context, ForegroundService::class.java))
  }

  fun notifyRegistrationChanged() {
    lock.withLock {
      condition.signalAll()
    }
  }

  fun addDecryptionDrainedListener(listener: Runnable) {
    decryptionDrainedListeners.add(listener)
    if (decryptionDrained) {
      listener.run()
    }
  }

  fun removeDecryptionDrainedListener(listener: Runnable) {
    decryptionDrainedListeners.remove(listener)
  }

  fun notifyDecryptionsDrained() {
    if (ApplicationDependencies.getJobManager().isQueueEmpty(PushDecryptMessageJob.QUEUE)) {
      Log.i(TAG, "Queue was empty when notified. Signaling change.")
      lock.withLock {
        condition.signalAll()
      }
    } else {
      Log.i(TAG, "Queue still had items when notified. Registering listener to signal change.")
      ApplicationDependencies.getJobManager().addListener(
        { it.parameters.queue == PushDecryptMessageJob.QUEUE },
        DecryptionDrainedQueueListener()
      )
    }
  }

  private fun onAppForegrounded() {
    lock.withLock {
      appVisible = true
      BackgroundService.start(context)
      condition.signalAll()
    }
  }

  private fun onAppBackgrounded() {
    lock.withLock {
      appVisible = false
      lastInteractionTime = System.currentTimeMillis()
      condition.signalAll()
    }
  }

  private fun isConnectionNecessary(): Boolean {
    val timeIdle: Long
    val keepAliveEntries: Set<Map.Entry<String, Long>>
    val appVisibleSnapshot: Boolean

    lock.withLock {
<<<<<<< HEAD
      if (KeyCachingService.isLocked()) {
        Log.i(TAG, "Don't connect anymore. App is locked.")
        return false
      }

      val registered = SignalStore.account().isRegistered
      val fcmEnabled = SignalStore.account().fcmEnabled
      val hasNetwork = NetworkConstraint.isMet(context)
      val hasProxy = ApplicationDependencies.getNetworkManager().isProxyEnabled
      val forceWebsocket = SignalStore.internalValues().isWebsocketModeForced
      val keepAliveCutoffTime = System.currentTimeMillis() - KEEP_ALIVE_TOKEN_MAX_AGE
      val timeIdle = if (appVisible) 0 else System.currentTimeMillis() - lastInteractionTime
      val removedRequests = keepAliveTokens.entries.removeIf { (_, createTime) -> createTime < keepAliveCutoffTime }
      val decryptQueueEmpty = ApplicationDependencies.getJobManager().isQueueEmpty(PushDecryptMessageJob.QUEUE)

      if ((!fcmEnabled || forceWebsocket) && registered && !isForegroundService) {
        try {
          startWhenCapable(context, Intent(context, ForegroundService::class.java))
          isForegroundService = true
        } catch (e: UnableToStartException) {
          Log.w(TAG, "Unable to start foreground service for websocket!", e)
        }
      }

      if (removedRequests) {
=======
      appVisibleSnapshot = appVisible
      timeIdle = if (appVisibleSnapshot) 0 else System.currentTimeMillis() - lastInteractionTime

      val keepAliveCutoffTime = System.currentTimeMillis() - KEEP_ALIVE_TOKEN_MAX_AGE
      val removedKeepAliveToken = keepAliveTokens.entries.removeIf { (_, createTime) -> createTime < keepAliveCutoffTime }
      if (removedKeepAliveToken) {
>>>>>>> f8f70ed3
        Log.d(TAG, "Removed old keep web socket open requests.")
      }

      keepAliveEntries = keepAliveTokens.entries.toImmutableSet()
    }

    val registered = SignalStore.account().isRegistered
    val fcmEnabled = SignalStore.account().fcmEnabled
    val hasNetwork = NetworkConstraint.isMet(context)
    val hasProxy = SignalStore.proxy().isProxyEnabled
    val forceWebsocket = SignalStore.internalValues().isWebsocketModeForced
    val decryptQueueEmpty = ApplicationDependencies.getJobManager().isQueueEmpty(PushDecryptMessageJob.QUEUE)

    val lastInteractionString = if (appVisibleSnapshot) "N/A" else timeIdle.toString() + " ms (" + (if (timeIdle < MAX_BACKGROUND_TIME) "within limit" else "over limit") + ")"
    val conclusion = registered &&
      (appVisibleSnapshot || timeIdle < MAX_BACKGROUND_TIME || !fcmEnabled || keepAliveEntries.isNotEmpty()) &&
      hasNetwork &&
      decryptQueueEmpty

    val needsConnectionString = if (conclusion) "Needs Connection" else "Does Not Need Connection"

    Log.d(TAG, "[$needsConnectionString] Network: $hasNetwork, Foreground: $appVisibleSnapshot, Time Since Last Interaction: $lastInteractionString, FCM: $fcmEnabled, Stay open requests: $keepAliveEntries, Registered: $registered, Proxy: $hasProxy, Force websocket: $forceWebsocket, Decrypt Queue Empty: $decryptQueueEmpty")
    return conclusion
  }

  private fun waitForConnectionNecessary() {
    lock.withLock {
      try {
        while (!isConnectionNecessary()) {
          condition.await()
        }
      } catch (e: InterruptedException) {
        throw AssertionError(e)
      }
    }
  }

  fun terminateAsync() {
    Log.w(TAG, "Termination Enqueued! ${this.hashCode()}", Throwable())
    context.unregisterReceiver(connectionReceiver)

    SignalExecutors.BOUNDED.execute {
      Log.w(TAG, "Beginning termination. ${this.hashCode()}")
      terminated = true
      disconnect()
    }
  }

  private fun disconnect() {
    ApplicationDependencies.getSignalWebSocket().disconnect()
  }

  fun registerKeepAliveToken(key: String) {
    lock.withLock {
      keepAliveTokens[key] = System.currentTimeMillis()
      lastInteractionTime = System.currentTimeMillis()
      condition.signalAll()
    }
  }

  fun removeKeepAliveToken(key: String) {
    lock.withLock {
      keepAliveTokens.remove(key)
      lastInteractionTime = System.currentTimeMillis()
      condition.signalAll()
    }
  }

  @VisibleForTesting
  fun processEnvelope(bufferedProtocolStore: BufferedProtocolStore, envelope: SignalServiceProtos.Envelope, serverDeliveredTimestamp: Long): List<FollowUpOperation>? {
    return when (envelope.type.number) {
      SignalServiceProtos.Envelope.Type.RECEIPT_VALUE -> {
        processReceipt(envelope)
        null
      }

      SignalServiceProtos.Envelope.Type.PREKEY_BUNDLE_VALUE,
      SignalServiceProtos.Envelope.Type.CIPHERTEXT_VALUE,
      SignalServiceProtos.Envelope.Type.UNIDENTIFIED_SENDER_VALUE,
      SignalServiceProtos.Envelope.Type.PLAINTEXT_CONTENT_VALUE -> {
        processMessage(bufferedProtocolStore, envelope, serverDeliveredTimestamp)
      }

      else -> {
        Log.w(TAG, "Received envelope of unknown type: " + envelope.type)
        null
      }
    }
  }

  private fun processMessage(bufferedProtocolStore: BufferedProtocolStore, envelope: SignalServiceProtos.Envelope, serverDeliveredTimestamp: Long): List<FollowUpOperation> {
    val result = MessageDecryptor.decrypt(context, bufferedProtocolStore, envelope, serverDeliveredTimestamp)

    val extraJob: Job? = when (result) {
      is MessageDecryptor.Result.Success -> {
        PushProcessMessageJobV2(result.envelope, result.content, result.metadata, result.serverDeliveredTimestamp)
      }

      is MessageDecryptor.Result.Error -> {
        PushProcessMessageJob(
          result.toMessageState(),
          null,
          result.errorMetadata.toExceptionMetadata(),
          -1,
          result.envelope.timestamp
        )
      }

      is MessageDecryptor.Result.Ignore -> {
        // No action needed
        null
      }

      else -> {
        throw AssertionError("Unexpected result! ${result.javaClass.simpleName}")
      }
    }

    return result.followUpOperations + FollowUpOperation { extraJob }
  }

  private fun processReceipt(envelope: SignalServiceProtos.Envelope) {
    if (!UuidUtil.isUuid(envelope.sourceUuid)) {
      Log.w(TAG, "Invalid envelope source UUID!")
      return
    }

    val senderId = RecipientId.from(ServiceId.parseOrThrow(envelope.sourceUuid))

    Log.i(TAG, "Received server receipt. Sender: $senderId, Device: ${envelope.sourceDevice}, Timestamp: ${envelope.timestamp}")
    SignalDatabase.messages.incrementDeliveryReceiptCount(MessageTable.SyncMessageId(senderId, envelope.timestamp), System.currentTimeMillis())
    SignalDatabase.messageLog.deleteEntryForRecipient(envelope.timestamp, senderId, envelope.sourceDevice)
  }

  private fun MessageDecryptor.Result.toMessageState(): MessageContentProcessor.MessageState {
    return when (this) {
      is MessageDecryptor.Result.DecryptionError -> MessageContentProcessor.MessageState.DECRYPTION_ERROR
      is MessageDecryptor.Result.Ignore -> MessageContentProcessor.MessageState.NOOP
      is MessageDecryptor.Result.InvalidVersion -> MessageContentProcessor.MessageState.INVALID_VERSION
      is MessageDecryptor.Result.LegacyMessage -> MessageContentProcessor.MessageState.LEGACY_MESSAGE
      is MessageDecryptor.Result.Success -> MessageContentProcessor.MessageState.DECRYPTED_OK
      is MessageDecryptor.Result.UnsupportedDataMessage -> MessageContentProcessor.MessageState.UNSUPPORTED_DATA_MESSAGE
    }
  }

  private fun MessageDecryptor.ErrorMetadata.toExceptionMetadata(): MessageContentProcessor.ExceptionMetadata {
    return MessageContentProcessor.ExceptionMetadata(
      this.sender,
      this.senderDevice,
      this.groupId
    )
  }

  private inner class MessageRetrievalThread : Thread("MessageRetrievalService"), Thread.UncaughtExceptionHandler {

    init {
      Log.i(TAG, "Initializing! (${this.hashCode()})")
      uncaughtExceptionHandler = this
    }

    override fun run() {
      var attempts = 0

      while (!terminated) {
        Log.i(TAG, "Waiting for websocket state change....")
        if (attempts > 1) {
          val backoff = BackoffUtil.exponentialBackoff(attempts, TimeUnit.SECONDS.toMillis(30))
          Log.w(TAG, "Too many failed connection attempts,  attempts: $attempts backing off: $backoff")
          ThreadUtil.sleep(backoff)
        }

        waitForConnectionNecessary()
        Log.i(TAG, "Making websocket connection....")

        val signalWebSocket = ApplicationDependencies.getSignalWebSocket()
        val webSocketDisposable = signalWebSocket.webSocketState.subscribe { state: WebSocketConnectionState ->
          Log.d(TAG, "WebSocket State: $state")

          // Any state change at all means that we are not drained
          decryptionDrained = false
        }

        signalWebSocket.connect()
        try {
          while (isConnectionNecessary()) {
            try {
              Log.d(TAG, "Reading message...")

              val hasMore = signalWebSocket.readMessageBatch(WEBSOCKET_READ_TIMEOUT, 30) { batch ->
                Log.i(TAG, "Retrieved ${batch.size} envelopes!")
                val bufferedStore = BufferedProtocolStore.create()

                val startTime = System.currentTimeMillis()
                ReentrantSessionLock.INSTANCE.acquire().use {
                  SignalDatabase.rawDatabase.withinTransaction {
                    val followUpOperations: List<FollowUpOperation> = batch
                      .mapNotNull { processEnvelope(bufferedStore, it.envelope, it.serverDeliveredTimestamp) }
                      .flatten()

                    bufferedStore.flushToDisk()

                    val jobs = followUpOperations.mapNotNull { it.run() }
                    ApplicationDependencies.getJobManager().addAll(jobs)
                  }
                }

                val duration = System.currentTimeMillis() - startTime
                Log.d(TAG, "Decrypted ${batch.size} envelopes in $duration ms (~${duration / batch.size} ms per message)")

                true
              }

              attempts = 0

              if (!hasMore && !decryptionDrained) {
                Log.i(TAG, "Decryptions newly-drained.")
                decryptionDrained = true

                for (listener in decryptionDrainedListeners.toList()) {
                  listener.run()
                }
              } else if (!hasMore) {
                Log.w(TAG, "Got tombstone, but we thought the network was already drained!")
              }
            } catch (e: WebSocketUnavailableException) {
              Log.i(TAG, "Pipe unexpectedly unavailable, connecting")
              signalWebSocket.connect()
            } catch (e: TimeoutException) {
              Log.w(TAG, "Application level read timeout...")
              attempts = 0
            }
          }

          if (!appVisible) {
            BackgroundService.stop(context)
          }
        } catch (e: Throwable) {
          attempts++
          Log.w(TAG, e)
        } finally {
          Log.w(TAG, "Shutting down pipe...")
          disconnect()
          webSocketDisposable.dispose()
        }
        Log.i(TAG, "Looping...")
      }
      Log.w(TAG, "Terminated! (${this.hashCode()})")
    }

    override fun uncaughtException(t: Thread, e: Throwable) {
      Log.w(TAG, "Uncaught exception in message thread!", e)
    }
  }

  private inner class DecryptionDrainedQueueListener : JobListener {
    @SuppressLint("WrongThread")
    override fun onStateChanged(job: Job, jobState: JobTracker.JobState) {
      if (jobState.isComplete) {
        if (ApplicationDependencies.getJobManager().isQueueEmpty(PushDecryptMessageJob.QUEUE)) {
          Log.i(TAG, "Queue is now empty. Signaling change.")
          lock.withLock {
            condition.signalAll()
          }
          ApplicationDependencies.getJobManager().removeListener(this)
        } else {
          Log.i(TAG, "Item finished in queue, but it's still not empty. Waiting to signal change.")
        }
      }
    }
  }

  class ForegroundService : Service() {
    override fun onBind(intent: Intent?): IBinder? {
      return null
    }

    override fun onStartCommand(intent: Intent?, flags: Int, startId: Int): Int {
      super.onStartCommand(intent, flags, startId)

      if (intent == null) {
        stopForeground(true)
        return START_STICKY
      }

      val notification = NotificationCompat.Builder(applicationContext, NotificationChannels.getInstance().BACKGROUND)
        .setContentTitle(applicationContext.getString(R.string.app_name))
        .setContentText(applicationContext.getString(R.string.MessageRetrievalService_ready_to_receive_messages))
        .setPriority(NotificationCompat.PRIORITY_MIN)
        .setCategory(NotificationCompat.CATEGORY_SERVICE)
        .setWhen(0)
        .setSmallIcon(R.drawable.ic_molly_background_connection)
        .build()

      startForeground(FOREGROUND_ID, notification)

      return START_STICKY
    }
  }

  /**
   * A service that exists just to encourage the system to keep our process alive a little longer.
   */
  class BackgroundService : Service() {
    override fun onBind(intent: Intent?): IBinder? = null

    override fun onStartCommand(intent: Intent?, flags: Int, startId: Int): Int {
      Log.d(TAG, "Background service started.")
      return START_STICKY
    }

    override fun onDestroy() {
      Log.d(TAG, "Background service destroyed.")
    }

    companion object {
      fun start(context: Context) {
        try {
          context.startService(Intent(context, BackgroundService::class.java))
        } catch (e: Exception) {
          Log.w(TAG, "Failed to start background service.", e)
        }
      }

      fun stop(context: Context) {
        context.stopService(Intent(context, BackgroundService::class.java))
      }
    }
  }
}<|MERGE_RESOLUTION|>--- conflicted
+++ resolved
@@ -63,12 +63,7 @@
     private val TAG = Log.tag(IncomingMessageObserver::class.java)
     private val WEBSOCKET_READ_TIMEOUT = TimeUnit.MINUTES.toMillis(1)
     private val KEEP_ALIVE_TOKEN_MAX_AGE = TimeUnit.MINUTES.toMillis(5)
-<<<<<<< HEAD
-    private val MAX_BACKGROUND_TIME = TimeUnit.MINUTES.toMillis(5)
-=======
     private val MAX_BACKGROUND_TIME = TimeUnit.MINUTES.toMillis(2)
-    private val INSTANCE_COUNT = AtomicInteger(0)
->>>>>>> f8f70ed3
 
     const val FOREGROUND_ID = 313399
   }
@@ -177,45 +172,22 @@
   }
 
   private fun isConnectionNecessary(): Boolean {
+    if (KeyCachingService.isLocked()) {
+      Log.i(TAG, "Don't connect anymore. App is locked.")
+      return false
+    }
+
     val timeIdle: Long
     val keepAliveEntries: Set<Map.Entry<String, Long>>
     val appVisibleSnapshot: Boolean
 
     lock.withLock {
-<<<<<<< HEAD
-      if (KeyCachingService.isLocked()) {
-        Log.i(TAG, "Don't connect anymore. App is locked.")
-        return false
-      }
-
-      val registered = SignalStore.account().isRegistered
-      val fcmEnabled = SignalStore.account().fcmEnabled
-      val hasNetwork = NetworkConstraint.isMet(context)
-      val hasProxy = ApplicationDependencies.getNetworkManager().isProxyEnabled
-      val forceWebsocket = SignalStore.internalValues().isWebsocketModeForced
-      val keepAliveCutoffTime = System.currentTimeMillis() - KEEP_ALIVE_TOKEN_MAX_AGE
-      val timeIdle = if (appVisible) 0 else System.currentTimeMillis() - lastInteractionTime
-      val removedRequests = keepAliveTokens.entries.removeIf { (_, createTime) -> createTime < keepAliveCutoffTime }
-      val decryptQueueEmpty = ApplicationDependencies.getJobManager().isQueueEmpty(PushDecryptMessageJob.QUEUE)
-
-      if ((!fcmEnabled || forceWebsocket) && registered && !isForegroundService) {
-        try {
-          startWhenCapable(context, Intent(context, ForegroundService::class.java))
-          isForegroundService = true
-        } catch (e: UnableToStartException) {
-          Log.w(TAG, "Unable to start foreground service for websocket!", e)
-        }
-      }
-
-      if (removedRequests) {
-=======
       appVisibleSnapshot = appVisible
       timeIdle = if (appVisibleSnapshot) 0 else System.currentTimeMillis() - lastInteractionTime
 
       val keepAliveCutoffTime = System.currentTimeMillis() - KEEP_ALIVE_TOKEN_MAX_AGE
       val removedKeepAliveToken = keepAliveTokens.entries.removeIf { (_, createTime) -> createTime < keepAliveCutoffTime }
       if (removedKeepAliveToken) {
->>>>>>> f8f70ed3
         Log.d(TAG, "Removed old keep web socket open requests.")
       }
 
@@ -225,9 +197,18 @@
     val registered = SignalStore.account().isRegistered
     val fcmEnabled = SignalStore.account().fcmEnabled
     val hasNetwork = NetworkConstraint.isMet(context)
-    val hasProxy = SignalStore.proxy().isProxyEnabled
+    val hasProxy = ApplicationDependencies.getNetworkManager().isProxyEnabled
     val forceWebsocket = SignalStore.internalValues().isWebsocketModeForced
     val decryptQueueEmpty = ApplicationDependencies.getJobManager().isQueueEmpty(PushDecryptMessageJob.QUEUE)
+
+    if ((!fcmEnabled || forceWebsocket) && registered && !isForegroundService) {
+      try {
+        startWhenCapable(context, Intent(context, ForegroundService::class.java))
+        isForegroundService = true
+      } catch (e: UnableToStartException) {
+        Log.w(TAG, "Unable to start foreground service for websocket!", e)
+      }
+    }
 
     val lastInteractionString = if (appVisibleSnapshot) "N/A" else timeIdle.toString() + " ms (" + (if (timeIdle < MAX_BACKGROUND_TIME) "within limit" else "over limit") + ")"
     val conclusion = registered &&
