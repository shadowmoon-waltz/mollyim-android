package org.thoughtcrime.securesms.messages

import android.annotation.SuppressLint
import android.app.Application
import android.app.Service
import android.content.Context
import android.content.Intent
import android.os.IBinder
import androidx.annotation.VisibleForTesting
import androidx.core.app.NotificationCompat
import kotlinx.collections.immutable.toImmutableSet
import org.signal.core.util.ThreadUtil
import org.signal.core.util.concurrent.SignalExecutors
import org.signal.core.util.logging.Log
import org.thoughtcrime.securesms.R
import org.thoughtcrime.securesms.crypto.ReentrantSessionLock
import org.thoughtcrime.securesms.database.SignalDatabase
import org.thoughtcrime.securesms.dependencies.ApplicationDependencies
import org.thoughtcrime.securesms.groups.GroupsV2ProcessingLock
import org.thoughtcrime.securesms.jobmanager.Job
import org.thoughtcrime.securesms.jobmanager.JobTracker
import org.thoughtcrime.securesms.jobmanager.JobTracker.JobListener
import org.thoughtcrime.securesms.jobmanager.impl.BackoffUtil
import org.thoughtcrime.securesms.jobmanager.impl.NetworkConstraint
import org.thoughtcrime.securesms.jobs.ForegroundServiceUtil
import org.thoughtcrime.securesms.jobs.ForegroundServiceUtil.startWhenCapable
import org.thoughtcrime.securesms.jobs.PushDecryptMessageJob
import org.thoughtcrime.securesms.jobs.PushProcessMessageJob
import org.thoughtcrime.securesms.jobs.PushProcessMessageJobV2
import org.thoughtcrime.securesms.jobs.UnableToStartException
import org.thoughtcrime.securesms.keyvalue.SignalStore
import org.thoughtcrime.securesms.messages.MessageDecryptor.FollowUpOperation
import org.thoughtcrime.securesms.messages.SignalServiceProtoUtil.groupId
import org.thoughtcrime.securesms.messages.protocol.BufferedProtocolStore
import org.thoughtcrime.securesms.notifications.NotificationChannels
import org.thoughtcrime.securesms.recipients.RecipientId
import org.thoughtcrime.securesms.service.KeyCachingService
import org.thoughtcrime.securesms.util.AppForegroundObserver
import org.whispersystems.signalservice.api.push.ServiceId
import org.whispersystems.signalservice.api.util.UuidUtil
import org.whispersystems.signalservice.api.websocket.WebSocketConnectionState
import org.whispersystems.signalservice.api.websocket.WebSocketUnavailableException
import org.whispersystems.signalservice.internal.push.SignalServiceProtos
import java.util.*
import java.util.concurrent.CopyOnWriteArrayList
import java.util.concurrent.Semaphore
import java.util.concurrent.TimeUnit
import java.util.concurrent.TimeoutException
import java.util.concurrent.locks.ReentrantLock
import kotlin.concurrent.withLock
import kotlin.time.Duration.Companion.minutes
import kotlin.time.Duration.Companion.seconds

/**
 * The application-level manager of our websocket connection.
 *
 *
 * This class is responsible for opening/closing the websocket based on the app's state and observing new inbound messages received on the websocket.
 */
class IncomingMessageObserver(private val context: Application) {

  companion object {
    private val TAG = Log.tag(IncomingMessageObserver::class.java)

    /** How long we wait for the websocket to time out before we try to connect again. */
    private val websocketReadTimeout: Long
      get() = if (censored) 30.seconds.inWholeMilliseconds else 1.minutes.inWholeMilliseconds

    /** How long a keep-alive token is allowed to keep the websocket open for. These are usually used for calling + FCM messages. */
    private val keepAliveTokenMaxAge: Long
      get() = if (censored) 2.minutes.inWholeMilliseconds else 5.minutes.inWholeMilliseconds

    /** How long the websocket is allowed to keep running after the user backgrounds the app. Higher numbers allow us to rely on FCM less. */
    private val maxBackgroundTime: Long
      get() = if (censored) 10.seconds.inWholeMilliseconds else 2.minutes.inWholeMilliseconds

    const val FOREGROUND_ID = 313399

    private val censored: Boolean
      get() = ApplicationDependencies.getSignalServiceNetworkAccess().isCensored()
  }

  private val decryptionDrainedListeners: MutableList<Runnable> = CopyOnWriteArrayList()
  private val keepAliveTokens: MutableMap<String, Long> = mutableMapOf()

  private val lock: ReentrantLock = ReentrantLock()
  private val connectionNecessarySemaphore = Semaphore(0)
  private val networkConnectionListener = NetworkConnectionListener(context) { isNetworkAvailable ->
    lock.withLock {
      if (isNetworkAvailable()) {
        Log.w(TAG, "Lost network connection. Shutting down our websocket connections and resetting the drained state.")
        decryptionDrained = false
        disconnect()
      }
      connectionNecessarySemaphore.release()
    }
  }

  private val messageContentProcessor = MessageContentProcessorV2(context)

  private var appVisible = false
  private var isForegroundService = false
  private var lastInteractionTime: Long = System.currentTimeMillis()

  @Volatile
  private var terminated = false

  @Volatile
  var decryptionDrained = false
    private set

  init {
    // MOLLY: Foreground service startup is handled inside the connection loop

    // MOLLY: Start MessageRetrievalThread after the foreground listener to decrease the chances of deadlocking
    // at onAppForegrounded() and isConnectionNecessary() while JobManager is being initialized.
    MessageRetrievalThread().start()

    ApplicationDependencies.getAppForegroundObserver().addListener(object : AppForegroundObserver.Listener {
      override fun onForeground() {
        onAppForegrounded()
      }

      override fun onBackground() {
        onAppBackgrounded()
      }
    })

    networkConnectionListener.register()
  }

  fun stopForegroundService() {
    context.stopService(Intent(context, ForegroundService::class.java))
  }

  fun notifyRegistrationChanged() {
    connectionNecessarySemaphore.release()
  }

  fun addDecryptionDrainedListener(listener: Runnable) {
    decryptionDrainedListeners.add(listener)
    if (decryptionDrained) {
      listener.run()
    }
  }

  fun removeDecryptionDrainedListener(listener: Runnable) {
    decryptionDrainedListeners.remove(listener)
  }

  fun notifyDecryptionsDrained() {
    if (ApplicationDependencies.getJobManager().isQueueEmpty(PushDecryptMessageJob.QUEUE)) {
      Log.i(TAG, "Queue was empty when notified. Signaling change.")
      connectionNecessarySemaphore.release()
    } else {
      Log.i(TAG, "Queue still had items when notified. Registering listener to signal change.")
      ApplicationDependencies.getJobManager().addListener(
        { it.parameters.queue == PushDecryptMessageJob.QUEUE },
        DecryptionDrainedQueueListener()
      )
    }
  }

  private fun onAppForegrounded() {
    lock.withLock {
      appVisible = true
      BackgroundService.start(context)
      connectionNecessarySemaphore.release()
    }
  }

  private fun onAppBackgrounded() {
    lock.withLock {
      appVisible = false
      lastInteractionTime = System.currentTimeMillis()
      connectionNecessarySemaphore.release()
    }
  }

  private fun isConnectionNecessary(): Boolean {
    if (KeyCachingService.isLocked()) {
      Log.i(TAG, "Don't connect anymore. App is locked.")
      return false
    }

    val timeIdle: Long
    val keepAliveEntries: Set<Map.Entry<String, Long>>
    val appVisibleSnapshot: Boolean

    lock.withLock {
      appVisibleSnapshot = appVisible
      timeIdle = if (appVisibleSnapshot) 0 else System.currentTimeMillis() - lastInteractionTime

      val keepAliveCutoffTime = System.currentTimeMillis() - keepAliveTokenMaxAge
      val removedKeepAliveToken = keepAliveTokens.entries.removeIf { (_, createTime) -> createTime < keepAliveCutoffTime }
      if (removedKeepAliveToken) {
        Log.d(TAG, "Removed old keep web socket open requests.")
      }

      keepAliveEntries = keepAliveTokens.entries.toImmutableSet()
    }

    val registered = SignalStore.account().isRegistered
    val fcmEnabled = SignalStore.account().fcmEnabled
    val hasNetwork = NetworkConstraint.isMet(context)
    val hasProxy = ApplicationDependencies.getNetworkManager().isProxyEnabled
    val forceWebsocket = SignalStore.internalValues().isWebsocketModeForced
    val decryptQueueEmpty = ApplicationDependencies.getJobManager().isQueueEmpty(PushDecryptMessageJob.QUEUE)

    if (!fcmEnabled || forceWebsocket && registered && !isForegroundService) {
      try {
        ForegroundServiceUtil.start(context, Intent(context, ForegroundService::class.java))
      } catch (e: UnableToStartException) {
        Log.w(TAG, "Unable to start foreground service for websocket. Deferring to background to try with blocking")
        SignalExecutors.UNBOUNDED.execute {
          try {
            startWhenCapable(context, Intent(context, ForegroundService::class.java))
          } catch (e: UnableToStartException) {
            Log.w(TAG, "Unable to start foreground service for websocket!", e)
          }
        }
      }
    }

    val lastInteractionString = if (appVisibleSnapshot) "N/A" else timeIdle.toString() + " ms (" + (if (timeIdle < maxBackgroundTime) "within limit" else "over limit") + ")"
    val conclusion = registered &&
      (appVisibleSnapshot || timeIdle < maxBackgroundTime || !fcmEnabled || keepAliveEntries.isNotEmpty()) &&
      hasNetwork &&
      decryptQueueEmpty

    val needsConnectionString = if (conclusion) "Needs Connection" else "Does Not Need Connection"

    Log.d(TAG, "[$needsConnectionString] Network: $hasNetwork, Foreground: $appVisibleSnapshot, Time Since Last Interaction: $lastInteractionString, FCM: $fcmEnabled, Stay open requests: $keepAliveEntries, Registered: $registered, Proxy: $hasProxy, Force websocket: $forceWebsocket, Decrypt Queue Empty: $decryptQueueEmpty")
    return conclusion
  }

  private fun waitForConnectionNecessary() {
    try {
      connectionNecessarySemaphore.drainPermits()
      while (!isConnectionNecessary()) {
        val numberDrained = connectionNecessarySemaphore.drainPermits()
        if (numberDrained == 0) {
          connectionNecessarySemaphore.acquire()
        }
      }
    } catch (e: InterruptedException) {
      throw AssertionError(e)
    }
  }

  fun terminateAsync() {
    Log.w(TAG, "Termination Enqueued! ${this.hashCode()}", Throwable())
<<<<<<< HEAD
    context.unregisterReceiver(connectionReceiver)

=======
    INSTANCE_COUNT.decrementAndGet()
    networkConnectionListener.unregister()
>>>>>>> c3e9f982
    SignalExecutors.BOUNDED.execute {
      Log.w(TAG, "Beginning termination. ${this.hashCode()}")
      terminated = true
      disconnect()
    }
  }

  private fun disconnect() {
    ApplicationDependencies.getSignalWebSocket().disconnect()
  }

  fun registerKeepAliveToken(key: String) {
    lock.withLock {
      keepAliveTokens[key] = System.currentTimeMillis()
      lastInteractionTime = System.currentTimeMillis()
      connectionNecessarySemaphore.release()
    }
  }

  fun removeKeepAliveToken(key: String) {
    lock.withLock {
      keepAliveTokens.remove(key)
      lastInteractionTime = System.currentTimeMillis()
      connectionNecessarySemaphore.release()
    }
  }

  @VisibleForTesting
  fun processEnvelope(bufferedProtocolStore: BufferedProtocolStore, envelope: SignalServiceProtos.Envelope, serverDeliveredTimestamp: Long): List<FollowUpOperation>? {
    return when (envelope.type.number) {
      SignalServiceProtos.Envelope.Type.RECEIPT_VALUE -> {
        processReceipt(envelope)
        null
      }

      SignalServiceProtos.Envelope.Type.PREKEY_BUNDLE_VALUE,
      SignalServiceProtos.Envelope.Type.CIPHERTEXT_VALUE,
      SignalServiceProtos.Envelope.Type.UNIDENTIFIED_SENDER_VALUE,
      SignalServiceProtos.Envelope.Type.PLAINTEXT_CONTENT_VALUE -> {
        processMessage(bufferedProtocolStore, envelope, serverDeliveredTimestamp)
      }

      else -> {
        Log.w(TAG, "Received envelope of unknown type: " + envelope.type)
        null
      }
    }
  }

  private fun processMessage(bufferedProtocolStore: BufferedProtocolStore, envelope: SignalServiceProtos.Envelope, serverDeliveredTimestamp: Long): List<FollowUpOperation> {
    val result = MessageDecryptor.decrypt(context, bufferedProtocolStore, envelope, serverDeliveredTimestamp)
    when (result) {
      is MessageDecryptor.Result.Success -> {
        val job = PushProcessMessageJobV2.processOrDefer(messageContentProcessor, result)
        if (job != null) {
          return result.followUpOperations + FollowUpOperation { job }
        }
      }
      is MessageDecryptor.Result.Error -> {
        return result.followUpOperations + FollowUpOperation {
          PushProcessMessageJob(
            result.toMessageState(),
            null,
            result.errorMetadata.toExceptionMetadata(),
            -1,
            result.envelope.timestamp
          )
        }
      }
      is MessageDecryptor.Result.Ignore -> {
        // No action needed
      }
      else -> {
        throw AssertionError("Unexpected result! ${result.javaClass.simpleName}")
      }
    }

    return result.followUpOperations
  }

  private fun processReceipt(envelope: SignalServiceProtos.Envelope) {
    if (!UuidUtil.isUuid(envelope.sourceUuid)) {
      Log.w(TAG, "Invalid envelope source UUID!")
      return
    }

    val senderId = RecipientId.from(ServiceId.parseOrThrow(envelope.sourceUuid))

    Log.i(TAG, "Received server receipt. Sender: $senderId, Device: ${envelope.sourceDevice}, Timestamp: ${envelope.timestamp}")
    SignalDatabase.messages.incrementDeliveryReceiptCount(envelope.timestamp, senderId, System.currentTimeMillis())
    SignalDatabase.messageLog.deleteEntryForRecipient(envelope.timestamp, senderId, envelope.sourceDevice)
  }

  private fun MessageDecryptor.Result.toMessageState(): MessageContentProcessor.MessageState {
    return when (this) {
      is MessageDecryptor.Result.DecryptionError -> MessageContentProcessor.MessageState.DECRYPTION_ERROR
      is MessageDecryptor.Result.Ignore -> MessageContentProcessor.MessageState.NOOP
      is MessageDecryptor.Result.InvalidVersion -> MessageContentProcessor.MessageState.INVALID_VERSION
      is MessageDecryptor.Result.LegacyMessage -> MessageContentProcessor.MessageState.LEGACY_MESSAGE
      is MessageDecryptor.Result.Success -> MessageContentProcessor.MessageState.DECRYPTED_OK
      is MessageDecryptor.Result.UnsupportedDataMessage -> MessageContentProcessor.MessageState.UNSUPPORTED_DATA_MESSAGE
    }
  }

  private fun MessageDecryptor.ErrorMetadata.toExceptionMetadata(): MessageContentProcessor.ExceptionMetadata {
    return MessageContentProcessor.ExceptionMetadata(
      this.sender,
      this.senderDevice,
      this.groupId
    )
  }

  private inner class MessageRetrievalThread : Thread("MessageRetrievalService"), Thread.UncaughtExceptionHandler {

    init {
      Log.i(TAG, "Initializing! (${this.hashCode()})")
      uncaughtExceptionHandler = this
    }

    override fun run() {
      var attempts = 0

      while (!terminated) {
        Log.i(TAG, "Waiting for websocket state change....")
        if (attempts > 1) {
          val backoff = BackoffUtil.exponentialBackoff(attempts, TimeUnit.SECONDS.toMillis(30))
          Log.w(TAG, "Too many failed connection attempts,  attempts: $attempts backing off: $backoff")
          ThreadUtil.sleep(backoff)
        }

        waitForConnectionNecessary()
        Log.i(TAG, "Making websocket connection....")

        val signalWebSocket = ApplicationDependencies.getSignalWebSocket()
        val webSocketDisposable = signalWebSocket.webSocketState.subscribe { state: WebSocketConnectionState ->
          Log.d(TAG, "WebSocket State: $state")

          // Any state change at all means that we are not drained
          decryptionDrained = false
        }

        signalWebSocket.connect()
        try {
          while (isConnectionNecessary()) {
            try {
              Log.d(TAG, "Reading message...")

              val hasMore = signalWebSocket.readMessageBatch(websocketReadTimeout, 30) { batch ->
                Log.i(TAG, "Retrieved ${batch.size} envelopes!")
                val bufferedStore = BufferedProtocolStore.create()

                val startTime = System.currentTimeMillis()
                GroupsV2ProcessingLock.acquireGroupProcessingLock().use {
                  ReentrantSessionLock.INSTANCE.acquire().use {
                    batch.forEach {
                      SignalDatabase.runInTransaction {
                        val followUpOperations: List<FollowUpOperation>? = processEnvelope(bufferedStore, it.envelope, it.serverDeliveredTimestamp)
                        bufferedStore.flushToDisk()
                        if (followUpOperations != null) {
                          val jobs = followUpOperations.mapNotNull { it.run() }
                          ApplicationDependencies.getJobManager().addAll(jobs)
                        }
                      }
                      signalWebSocket.sendAck(it)
                    }
                  }
                }
                val duration = System.currentTimeMillis() - startTime
                Log.d(TAG, "Decrypted ${batch.size} envelopes in $duration ms (~${duration / batch.size} ms per message)")
              }

              attempts = 0

              if (!hasMore && !decryptionDrained) {
                Log.i(TAG, "Decryptions newly-drained.")
                decryptionDrained = true

                for (listener in decryptionDrainedListeners.toList()) {
                  listener.run()
                }
              } else if (!hasMore) {
                Log.w(TAG, "Got tombstone, but we thought the network was already drained!")
              }
            } catch (e: WebSocketUnavailableException) {
              Log.i(TAG, "Pipe unexpectedly unavailable, connecting")
              signalWebSocket.connect()
            } catch (e: TimeoutException) {
              Log.w(TAG, "Application level read timeout...")
              attempts = 0
            }
          }

          if (!appVisible) {
            BackgroundService.stop(context)
          }
        } catch (e: Throwable) {
          attempts++
          Log.w(TAG, e)
        } finally {
          Log.w(TAG, "Shutting down pipe...")
          disconnect()
          webSocketDisposable.dispose()
        }
        Log.i(TAG, "Looping...")
      }
      Log.w(TAG, "Terminated! (${this.hashCode()})")
    }

    override fun uncaughtException(t: Thread, e: Throwable) {
      Log.w(TAG, "Uncaught exception in message thread!", e)
    }
  }

  private inner class DecryptionDrainedQueueListener : JobListener {
    @SuppressLint("WrongThread")
    override fun onStateChanged(job: Job, jobState: JobTracker.JobState) {
      if (jobState.isComplete) {
        if (ApplicationDependencies.getJobManager().isQueueEmpty(PushDecryptMessageJob.QUEUE)) {
          Log.i(TAG, "Queue is now empty. Signaling change.")
          connectionNecessarySemaphore.release()
          ApplicationDependencies.getJobManager().removeListener(this)
        } else {
          Log.i(TAG, "Item finished in queue, but it's still not empty. Waiting to signal change.")
        }
      }
    }
  }

  class ForegroundService : Service() {
    override fun onBind(intent: Intent?): IBinder? {
      return null
    }

    override fun onCreate() {
      // MOLLY: Do not foreground on service restart
    }

    override fun onStartCommand(intent: Intent?, flags: Int, startId: Int): Int {
      super.onStartCommand(intent, flags, startId)

      if (intent == null) {
        stopForeground(STOP_FOREGROUND_REMOVE)
      } else {
        postForegroundNotification()
      }

      return START_STICKY
    }

    private fun postForegroundNotification() {
      val notification = NotificationCompat.Builder(applicationContext, NotificationChannels.getInstance().BACKGROUND)
        .setContentTitle(applicationContext.getString(R.string.app_name))
        .setContentText(applicationContext.getString(R.string.MessageRetrievalService_ready_to_receive_messages))
        .setPriority(NotificationCompat.PRIORITY_MIN)
        .setCategory(NotificationCompat.CATEGORY_SERVICE)
        .setWhen(0)
        .setSmallIcon(R.drawable.ic_molly_background_connection)
        .build()

      startForeground(FOREGROUND_ID, notification)
    }
  }

  /**
   * A service that exists just to encourage the system to keep our process alive a little longer.
   */
  class BackgroundService : Service() {
    override fun onBind(intent: Intent?): IBinder? = null

    override fun onStartCommand(intent: Intent?, flags: Int, startId: Int): Int {
      Log.d(TAG, "Background service started.")
      return START_STICKY
    }

    override fun onDestroy() {
      Log.d(TAG, "Background service destroyed.")
    }

    companion object {
      fun start(context: Context) {
        try {
          context.startService(Intent(context, BackgroundService::class.java))
        } catch (e: Exception) {
          Log.w(TAG, "Failed to start background service.", e)
        }
      }

      fun stop(context: Context) {
        context.stopService(Intent(context, BackgroundService::class.java))
      }
    }
  }
}<|MERGE_RESOLUTION|>--- conflicted
+++ resolved
@@ -250,13 +250,7 @@
 
   fun terminateAsync() {
     Log.w(TAG, "Termination Enqueued! ${this.hashCode()}", Throwable())
-<<<<<<< HEAD
-    context.unregisterReceiver(connectionReceiver)
-
-=======
-    INSTANCE_COUNT.decrementAndGet()
     networkConnectionListener.unregister()
->>>>>>> c3e9f982
     SignalExecutors.BOUNDED.execute {
       Log.w(TAG, "Beginning termination. ${this.hashCode()}")
       terminated = true
