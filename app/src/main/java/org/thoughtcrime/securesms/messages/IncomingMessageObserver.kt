--- conflicted
+++ resolved
@@ -63,11 +63,6 @@
 
   companion object {
     private val TAG = Log.tag(IncomingMessageObserver::class.java)
-<<<<<<< HEAD
-    private val WEBSOCKET_READ_TIMEOUT = TimeUnit.MINUTES.toMillis(1)
-    private val KEEP_ALIVE_TOKEN_MAX_AGE = TimeUnit.MINUTES.toMillis(5)
-    private val MAX_BACKGROUND_TIME = TimeUnit.MINUTES.toMillis(2)
-=======
 
     /** How long we wait for the websocket to time out before we try to connect again. */
     private val websocketReadTimeout: Long
@@ -81,9 +76,6 @@
     private val maxBackgroundTime: Long
       get() = if (censored) 10.seconds.inWholeMilliseconds else 2.minutes.inWholeMilliseconds
 
-    private val INSTANCE_COUNT = AtomicInteger(0)
->>>>>>> 29ffed21
-
     const val FOREGROUND_ID = 313399
 
     private val censored: Boolean
@@ -109,16 +101,117 @@
     private set
 
   init {
-<<<<<<< HEAD
     // MOLLY: Foreground service startup is handled inside the connection loop
-=======
-    if (INSTANCE_COUNT.incrementAndGet() != 1) {
-      throw AssertionError("Multiple observers!")
-    }
-
+
+    // MOLLY: Start MessageRetrievalThread after the foreground listener to decrease the chances of deadlocking
+    // at onAppForegrounded() and isConnectionNecessary() while JobManager is being initialized.
     MessageRetrievalThread().start()
 
-    if (!SignalStore.account().fcmEnabled || SignalStore.internalValues().isWebsocketModeForced) {
+    ApplicationDependencies.getAppForegroundObserver().addListener(object : AppForegroundObserver.Listener {
+      override fun onForeground() {
+        onAppForegrounded()
+      }
+
+      override fun onBackground() {
+        onAppBackgrounded()
+      }
+    })
+
+    connectionReceiver = object : BroadcastReceiver() {
+      override fun onReceive(context: Context, intent: Intent) {
+        lock.withLock {
+          if (!NetworkConstraint.isMet(context)) {
+            Log.w(TAG, "Lost network connection. Shutting down our websocket connections and resetting the drained state.")
+            decryptionDrained = false
+            disconnect()
+          }
+          connectionNecessarySemaphore.release()
+        }
+      }
+    }
+
+    context.registerReceiver(connectionReceiver, IntentFilter(ConnectivityManager.CONNECTIVITY_ACTION))
+  }
+
+  fun stopForegroundService() {
+    context.stopService(Intent(context, ForegroundService::class.java))
+  }
+
+  fun notifyRegistrationChanged() {
+    connectionNecessarySemaphore.release()
+  }
+
+  fun addDecryptionDrainedListener(listener: Runnable) {
+    decryptionDrainedListeners.add(listener)
+    if (decryptionDrained) {
+      listener.run()
+    }
+  }
+
+  fun removeDecryptionDrainedListener(listener: Runnable) {
+    decryptionDrainedListeners.remove(listener)
+  }
+
+  fun notifyDecryptionsDrained() {
+    if (ApplicationDependencies.getJobManager().isQueueEmpty(PushDecryptMessageJob.QUEUE)) {
+      Log.i(TAG, "Queue was empty when notified. Signaling change.")
+      connectionNecessarySemaphore.release()
+    } else {
+      Log.i(TAG, "Queue still had items when notified. Registering listener to signal change.")
+      ApplicationDependencies.getJobManager().addListener(
+        { it.parameters.queue == PushDecryptMessageJob.QUEUE },
+        DecryptionDrainedQueueListener()
+      )
+    }
+  }
+
+  private fun onAppForegrounded() {
+    lock.withLock {
+      appVisible = true
+      BackgroundService.start(context)
+      connectionNecessarySemaphore.release()
+    }
+  }
+
+  private fun onAppBackgrounded() {
+    lock.withLock {
+      appVisible = false
+      lastInteractionTime = System.currentTimeMillis()
+      connectionNecessarySemaphore.release()
+    }
+  }
+
+  private fun isConnectionNecessary(): Boolean {
+    if (KeyCachingService.isLocked()) {
+      Log.i(TAG, "Don't connect anymore. App is locked.")
+      return false
+    }
+
+    val timeIdle: Long
+    val keepAliveEntries: Set<Map.Entry<String, Long>>
+    val appVisibleSnapshot: Boolean
+
+    lock.withLock {
+      appVisibleSnapshot = appVisible
+      timeIdle = if (appVisibleSnapshot) 0 else System.currentTimeMillis() - lastInteractionTime
+
+      val keepAliveCutoffTime = System.currentTimeMillis() - keepAliveTokenMaxAge
+      val removedKeepAliveToken = keepAliveTokens.entries.removeIf { (_, createTime) -> createTime < keepAliveCutoffTime }
+      if (removedKeepAliveToken) {
+        Log.d(TAG, "Removed old keep web socket open requests.")
+      }
+
+      keepAliveEntries = keepAliveTokens.entries.toImmutableSet()
+    }
+
+    val registered = SignalStore.account().isRegistered
+    val fcmEnabled = SignalStore.account().fcmEnabled
+    val hasNetwork = NetworkConstraint.isMet(context)
+    val hasProxy = ApplicationDependencies.getNetworkManager().isProxyEnabled
+    val forceWebsocket = SignalStore.internalValues().isWebsocketModeForced
+    val decryptQueueEmpty = ApplicationDependencies.getJobManager().isQueueEmpty(PushDecryptMessageJob.QUEUE)
+
+    if (!fcmEnabled || forceWebsocket && registered && !isForegroundService) {
       try {
         ForegroundServiceUtil.start(context, Intent(context, ForegroundService::class.java))
       } catch (e: UnableToStartException) {
@@ -132,130 +225,8 @@
         }
       }
     }
->>>>>>> 29ffed21
-
-    ApplicationDependencies.getAppForegroundObserver().addListener(object : AppForegroundObserver.Listener {
-      override fun onForeground() {
-        onAppForegrounded()
-      }
-
-      override fun onBackground() {
-        onAppBackgrounded()
-      }
-    })
-
-    // MOLLY: Start MessageRetrievalThread after the foreground listener to decrease the chances of deadlocking
-    // at onAppForegrounded() and isConnectionNecessary() while JobManager is being initialized.
-    MessageRetrievalThread().start()
-
-    connectionReceiver = object : BroadcastReceiver() {
-      override fun onReceive(context: Context, intent: Intent) {
-        lock.withLock {
-          if (!NetworkConstraint.isMet(context)) {
-            Log.w(TAG, "Lost network connection. Shutting down our websocket connections and resetting the drained state.")
-            decryptionDrained = false
-            disconnect()
-          }
-          connectionNecessarySemaphore.release()
-        }
-      }
-    }
-
-    context.registerReceiver(connectionReceiver, IntentFilter(ConnectivityManager.CONNECTIVITY_ACTION))
-  }
-
-  fun stopForegroundService() {
-    context.stopService(Intent(context, ForegroundService::class.java))
-  }
-
-  fun notifyRegistrationChanged() {
-    connectionNecessarySemaphore.release()
-  }
-
-  fun addDecryptionDrainedListener(listener: Runnable) {
-    decryptionDrainedListeners.add(listener)
-    if (decryptionDrained) {
-      listener.run()
-    }
-  }
-
-  fun removeDecryptionDrainedListener(listener: Runnable) {
-    decryptionDrainedListeners.remove(listener)
-  }
-
-  fun notifyDecryptionsDrained() {
-    if (ApplicationDependencies.getJobManager().isQueueEmpty(PushDecryptMessageJob.QUEUE)) {
-      Log.i(TAG, "Queue was empty when notified. Signaling change.")
-      connectionNecessarySemaphore.release()
-    } else {
-      Log.i(TAG, "Queue still had items when notified. Registering listener to signal change.")
-      ApplicationDependencies.getJobManager().addListener(
-        { it.parameters.queue == PushDecryptMessageJob.QUEUE },
-        DecryptionDrainedQueueListener()
-      )
-    }
-  }
-
-  private fun onAppForegrounded() {
-    lock.withLock {
-      appVisible = true
-      BackgroundService.start(context)
-      connectionNecessarySemaphore.release()
-    }
-  }
-
-  private fun onAppBackgrounded() {
-    lock.withLock {
-      appVisible = false
-      lastInteractionTime = System.currentTimeMillis()
-      connectionNecessarySemaphore.release()
-    }
-  }
-
-  private fun isConnectionNecessary(): Boolean {
-    if (KeyCachingService.isLocked()) {
-      Log.i(TAG, "Don't connect anymore. App is locked.")
-      return false
-    }
-
-    val timeIdle: Long
-    val keepAliveEntries: Set<Map.Entry<String, Long>>
-    val appVisibleSnapshot: Boolean
-
-    lock.withLock {
-      appVisibleSnapshot = appVisible
-      timeIdle = if (appVisibleSnapshot) 0 else System.currentTimeMillis() - lastInteractionTime
-
-      val keepAliveCutoffTime = System.currentTimeMillis() - keepAliveTokenMaxAge
-      val removedKeepAliveToken = keepAliveTokens.entries.removeIf { (_, createTime) -> createTime < keepAliveCutoffTime }
-      if (removedKeepAliveToken) {
-        Log.d(TAG, "Removed old keep web socket open requests.")
-      }
-
-      keepAliveEntries = keepAliveTokens.entries.toImmutableSet()
-    }
-
-    val registered = SignalStore.account().isRegistered
-    val fcmEnabled = SignalStore.account().fcmEnabled
-    val hasNetwork = NetworkConstraint.isMet(context)
-    val hasProxy = ApplicationDependencies.getNetworkManager().isProxyEnabled
-    val forceWebsocket = SignalStore.internalValues().isWebsocketModeForced
-    val decryptQueueEmpty = ApplicationDependencies.getJobManager().isQueueEmpty(PushDecryptMessageJob.QUEUE)
-
-<<<<<<< HEAD
-    if ((!fcmEnabled || forceWebsocket) && registered && !isForegroundService) {
-      try {
-        startWhenCapable(context, Intent(context, ForegroundService::class.java))
-        isForegroundService = true
-      } catch (e: UnableToStartException) {
-        Log.w(TAG, "Unable to start foreground service for websocket!", e)
-      }
-    }
-
-    val lastInteractionString = if (appVisibleSnapshot) "N/A" else timeIdle.toString() + " ms (" + (if (timeIdle < MAX_BACKGROUND_TIME) "within limit" else "over limit") + ")"
-=======
+
     val lastInteractionString = if (appVisibleSnapshot) "N/A" else timeIdle.toString() + " ms (" + (if (timeIdle < maxBackgroundTime) "within limit" else "over limit") + ")"
->>>>>>> 29ffed21
     val conclusion = registered &&
       (appVisibleSnapshot || timeIdle < maxBackgroundTime || !fcmEnabled || keepAliveEntries.isNotEmpty()) &&
       hasNetwork &&
