--- conflicted
+++ resolved
@@ -58,16 +58,10 @@
   private volatile boolean decryptionDrained;
 
   public IncomingMessageObserver(@NonNull Context context) {
-<<<<<<< HEAD
-    this.context                   = context;
-    this.networkAccess             = ApplicationDependencies.getSignalServiceNetworkAccess();
-    this.websocketDrainedListeners = new CopyOnWriteArrayList<>();
-  }
-=======
     this.context                    = context;
     this.networkAccess              = ApplicationDependencies.getSignalServiceNetworkAccess();
     this.decryptionDrainedListeners = new CopyOnWriteArrayList<>();
->>>>>>> e2b6e854
+  }
 
   public void start() {
     new MessageRetrievalThread().start();
@@ -104,19 +98,13 @@
     }, new IntentFilter(ConnectivityManager.CONNECTIVITY_ACTION));
   }
 
-<<<<<<< HEAD
   public void quit() {
     context.stopService(new Intent(context, ForegroundService.class));
   }
 
-  public synchronized void addWebsocketDrainedListener(@NonNull Runnable listener) {
-    websocketDrainedListeners.add(listener);
-    if (websocketDrained) {
-=======
   public synchronized void addDecryptionDrainedListener(@NonNull Runnable listener) {
     decryptionDrainedListeners.add(listener);
     if (decryptionDrained) {
->>>>>>> e2b6e854
       listener.run();
     }
   }
