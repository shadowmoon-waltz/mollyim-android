--- conflicted
+++ resolved
@@ -1300,11 +1300,7 @@
       if (typeMismatch || directionMismatch || eventDowngrade || peerMismatch) {
         warn(envelopeTimestamp, "Call event sync message is not valid for existing call record, ignoring. type: " + type + " direction: " + direction + "  event: " + event + " peerMismatch: " + peerMismatch);
       } else {
-<<<<<<< HEAD
-        SignalDatabase.calls().updateCall(callId, event, timestamp);
-=======
-        SignalDatabase.calls().updateOneToOneCall(callId, event);
->>>>>>> f8f70ed3
+        SignalDatabase.calls().updateOneToOneCall(callId, event, timestamp);
       }
     } else {
       SignalDatabase.calls().insertOneToOneCall(callId, timestamp, recipientId, type, direction, event);
