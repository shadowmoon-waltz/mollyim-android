package org.thoughtcrime.securesms.messages;

import android.annotation.SuppressLint;
import android.content.Context;
import android.text.TextUtils;

import androidx.annotation.NonNull;
import androidx.annotation.Nullable;

import com.annimon.stream.Collectors;
import com.annimon.stream.Stream;
import com.google.protobuf.ByteString;
import com.mobilecoin.lib.exceptions.SerializationException;

import org.signal.core.util.Hex;
import org.signal.core.util.logging.Log;
import org.signal.libsignal.protocol.SignalProtocolAddress;
import org.signal.libsignal.protocol.ecc.ECPublicKey;
import org.signal.libsignal.protocol.message.DecryptionErrorMessage;
import org.signal.libsignal.protocol.state.SessionRecord;
import org.signal.libsignal.zkgroup.profiles.ProfileKey;
import org.signal.ringrtc.CallId;
import org.thoughtcrime.securesms.attachments.Attachment;
import org.thoughtcrime.securesms.attachments.DatabaseAttachment;
import org.thoughtcrime.securesms.attachments.PointerAttachment;
import org.thoughtcrime.securesms.attachments.TombstoneAttachment;
import org.thoughtcrime.securesms.attachments.UriAttachment;
import org.thoughtcrime.securesms.components.emoji.EmojiUtil;
import org.thoughtcrime.securesms.contactshare.Contact;
import org.thoughtcrime.securesms.contactshare.ContactModelMapper;
import org.thoughtcrime.securesms.crypto.ProfileKeyUtil;
import org.thoughtcrime.securesms.crypto.SecurityEvent;
import org.thoughtcrime.securesms.database.AttachmentDatabase;
import org.thoughtcrime.securesms.database.GroupDatabase;
import org.thoughtcrime.securesms.database.GroupDatabase.GroupRecord;
import org.thoughtcrime.securesms.database.GroupReceiptDatabase;
import org.thoughtcrime.securesms.database.GroupReceiptDatabase.GroupReceiptInfo;
import org.thoughtcrime.securesms.database.MessageDatabase;
import org.thoughtcrime.securesms.database.MessageDatabase.InsertResult;
import org.thoughtcrime.securesms.database.MessageDatabase.SyncMessageId;
import org.thoughtcrime.securesms.database.MmsSmsDatabase;
import org.thoughtcrime.securesms.database.NoSuchMessageException;
import org.thoughtcrime.securesms.database.PaymentDatabase;
import org.thoughtcrime.securesms.database.PaymentMetaDataUtil;
import org.thoughtcrime.securesms.database.RecipientDatabase;
import org.thoughtcrime.securesms.database.SignalDatabase;
import org.thoughtcrime.securesms.database.StickerDatabase;
import org.thoughtcrime.securesms.database.ThreadDatabase;
import org.thoughtcrime.securesms.database.model.Mention;
import org.thoughtcrime.securesms.database.model.MessageId;
import org.thoughtcrime.securesms.database.model.MessageLogEntry;
import org.thoughtcrime.securesms.database.model.MessageRecord;
import org.thoughtcrime.securesms.database.model.MmsMessageRecord;
import org.thoughtcrime.securesms.database.model.ParentStoryId;
import org.thoughtcrime.securesms.database.model.PendingRetryReceiptModel;
import org.thoughtcrime.securesms.database.model.ReactionRecord;
import org.thoughtcrime.securesms.database.model.StickerRecord;
import org.thoughtcrime.securesms.database.model.StoryType;
import org.thoughtcrime.securesms.database.model.ThreadRecord;
import org.thoughtcrime.securesms.database.model.databaseprotos.ChatColor;
import org.thoughtcrime.securesms.database.model.databaseprotos.GiftBadge;
import org.thoughtcrime.securesms.database.model.databaseprotos.StoryTextPost;
import org.thoughtcrime.securesms.dependencies.ApplicationDependencies;
import org.thoughtcrime.securesms.groups.BadGroupIdException;
import org.thoughtcrime.securesms.groups.GroupChangeBusyException;
import org.thoughtcrime.securesms.groups.GroupId;
import org.thoughtcrime.securesms.groups.GroupManager;
import org.thoughtcrime.securesms.groups.GroupNotAMemberException;
import org.thoughtcrime.securesms.groups.GroupV1MessageProcessor;
import org.thoughtcrime.securesms.groups.GroupsV1MigrationUtil;
import org.thoughtcrime.securesms.jobmanager.JobManager;
import org.thoughtcrime.securesms.jobs.AttachmentDownloadJob;
import org.thoughtcrime.securesms.jobs.AutomaticSessionResetJob;
import org.thoughtcrime.securesms.jobs.GroupCallPeekJob;
import org.thoughtcrime.securesms.jobs.GroupV2UpdateSelfProfileKeyJob;
import org.thoughtcrime.securesms.jobs.MultiDeviceBlockedUpdateJob;
import org.thoughtcrime.securesms.jobs.MultiDeviceConfigurationUpdateJob;
import org.thoughtcrime.securesms.jobs.MultiDeviceContactSyncJob;
import org.thoughtcrime.securesms.jobs.MultiDeviceContactUpdateJob;
import org.thoughtcrime.securesms.jobs.MultiDeviceGroupUpdateJob;
import org.thoughtcrime.securesms.jobs.MultiDeviceKeysUpdateJob;
import org.thoughtcrime.securesms.jobs.MultiDevicePniIdentityUpdateJob;
import org.thoughtcrime.securesms.jobs.MultiDeviceStickerPackSyncJob;
import org.thoughtcrime.securesms.jobs.NullMessageSendJob;
import org.thoughtcrime.securesms.jobs.PaymentLedgerUpdateJob;
import org.thoughtcrime.securesms.jobs.PaymentTransactionCheckJob;
import org.thoughtcrime.securesms.jobs.ProfileKeySendJob;
import org.thoughtcrime.securesms.jobs.PushProcessEarlyMessagesJob;
import org.thoughtcrime.securesms.jobs.PushProcessMessageJob;
import org.thoughtcrime.securesms.jobs.RefreshAttributesJob;
import org.thoughtcrime.securesms.jobs.RefreshOwnProfileJob;
import org.thoughtcrime.securesms.jobs.RequestGroupInfoJob;
import org.thoughtcrime.securesms.jobs.ResendMessageJob;
import org.thoughtcrime.securesms.jobs.RetrieveProfileJob;
import org.thoughtcrime.securesms.jobs.SendDeliveryReceiptJob;
import org.thoughtcrime.securesms.jobs.SenderKeyDistributionSendJob;
import org.thoughtcrime.securesms.jobs.StickerPackDownloadJob;
import org.thoughtcrime.securesms.jobs.TrimThreadJob;
import org.thoughtcrime.securesms.keyvalue.SignalStore;
import org.thoughtcrime.securesms.linkpreview.LinkPreview;
import org.thoughtcrime.securesms.linkpreview.LinkPreviewUtil;
import org.thoughtcrime.securesms.mms.IncomingMediaMessage;
import org.thoughtcrime.securesms.mms.MmsException;
import org.thoughtcrime.securesms.mms.OutgoingExpirationUpdateMessage;
import org.thoughtcrime.securesms.mms.OutgoingMediaMessage;
import org.thoughtcrime.securesms.mms.OutgoingSecureMediaMessage;
import org.thoughtcrime.securesms.mms.QuoteModel;
import org.thoughtcrime.securesms.mms.SlideDeck;
import org.thoughtcrime.securesms.mms.StickerSlide;
import org.thoughtcrime.securesms.notifications.MarkReadReceiver;
import org.thoughtcrime.securesms.notifications.MessageNotifier;
import org.thoughtcrime.securesms.payments.MobileCoinPublicAddress;
import org.thoughtcrime.securesms.ratelimit.RateLimitUtil;
import org.thoughtcrime.securesms.recipients.Recipient;
import org.thoughtcrime.securesms.recipients.RecipientId;
import org.thoughtcrime.securesms.recipients.RecipientUtil;
import org.thoughtcrime.securesms.ringrtc.RemotePeer;
import org.thoughtcrime.securesms.service.webrtc.WebRtcData;
import org.thoughtcrime.securesms.sms.IncomingEncryptedMessage;
import org.thoughtcrime.securesms.sms.IncomingEndSessionMessage;
import org.thoughtcrime.securesms.sms.IncomingTextMessage;
import org.thoughtcrime.securesms.sms.OutgoingEncryptedMessage;
import org.thoughtcrime.securesms.sms.OutgoingEndSessionMessage;
import org.thoughtcrime.securesms.sms.OutgoingTextMessage;
import org.thoughtcrime.securesms.stickers.StickerLocator;
import org.thoughtcrime.securesms.storage.StorageSyncHelper;
import org.thoughtcrime.securesms.stories.Stories;
import org.thoughtcrime.securesms.util.Base64;
import org.thoughtcrime.securesms.util.FeatureFlags;
import org.thoughtcrime.securesms.util.GroupUtil;
import org.thoughtcrime.securesms.util.IdentityUtil;
import org.thoughtcrime.securesms.util.LinkUtil;
import org.thoughtcrime.securesms.util.MediaUtil;
import org.thoughtcrime.securesms.util.RemoteDeleteUtil;
import org.thoughtcrime.securesms.util.TextSecurePreferences;
import org.thoughtcrime.securesms.util.Util;
import org.whispersystems.signalservice.api.messages.SignalServiceAttachment;
import org.whispersystems.signalservice.api.messages.SignalServiceAttachmentPointer;
import org.whispersystems.signalservice.api.messages.SignalServiceContent;
import org.whispersystems.signalservice.api.messages.SignalServiceDataMessage;
import org.whispersystems.signalservice.api.messages.SignalServiceGroup;
import org.whispersystems.signalservice.api.messages.SignalServiceGroupContext;
import org.whispersystems.signalservice.api.messages.SignalServiceGroupV2;
import org.whispersystems.signalservice.api.messages.SignalServicePreview;
import org.whispersystems.signalservice.api.messages.SignalServiceReceiptMessage;
import org.whispersystems.signalservice.api.messages.SignalServiceStoryMessage;
import org.whispersystems.signalservice.api.messages.SignalServiceTextAttachment;
import org.whispersystems.signalservice.api.messages.SignalServiceTypingMessage;
import org.whispersystems.signalservice.api.messages.calls.AnswerMessage;
import org.whispersystems.signalservice.api.messages.calls.BusyMessage;
import org.whispersystems.signalservice.api.messages.calls.HangupMessage;
import org.whispersystems.signalservice.api.messages.calls.IceUpdateMessage;
import org.whispersystems.signalservice.api.messages.calls.OfferMessage;
import org.whispersystems.signalservice.api.messages.calls.OpaqueMessage;
import org.whispersystems.signalservice.api.messages.calls.SignalServiceCallMessage;
import org.whispersystems.signalservice.api.messages.multidevice.BlockedListMessage;
import org.whispersystems.signalservice.api.messages.multidevice.ConfigurationMessage;
import org.whispersystems.signalservice.api.messages.multidevice.ContactsMessage;
import org.whispersystems.signalservice.api.messages.multidevice.KeysMessage;
import org.whispersystems.signalservice.api.messages.multidevice.MessageRequestResponseMessage;
import org.whispersystems.signalservice.api.messages.multidevice.OutgoingPaymentMessage;
import org.whispersystems.signalservice.api.messages.multidevice.ReadMessage;
import org.whispersystems.signalservice.api.messages.multidevice.RequestMessage;
import org.whispersystems.signalservice.api.messages.multidevice.SentTranscriptMessage;
import org.whispersystems.signalservice.api.messages.multidevice.SignalServiceSyncMessage;
import org.whispersystems.signalservice.api.messages.multidevice.StickerPackOperationMessage;
import org.whispersystems.signalservice.api.messages.multidevice.VerifiedMessage;
import org.whispersystems.signalservice.api.messages.multidevice.ViewOnceOpenMessage;
import org.whispersystems.signalservice.api.messages.multidevice.ViewedMessage;
import org.whispersystems.signalservice.api.messages.shared.SharedContact;
import org.whispersystems.signalservice.api.payments.Money;
import org.whispersystems.signalservice.api.push.DistributionId;
import org.whispersystems.signalservice.api.push.ServiceId;
import org.whispersystems.signalservice.api.push.SignalServiceAddress;

import java.io.IOException;
import java.security.SecureRandom;
import java.util.ArrayList;
import java.util.Arrays;
import java.util.Collection;
import java.util.Collections;
import java.util.HashMap;
import java.util.HashSet;
import java.util.LinkedList;
import java.util.List;
import java.util.Locale;
import java.util.Map;
import java.util.Objects;
import java.util.Optional;
import java.util.Set;
import java.util.UUID;
import java.util.concurrent.TimeUnit;

/**
 * Takes data about a decrypted message, transforms it into user-presentable data, and writes that
 * data to our data stores.
 */
public final class MessageContentProcessor {

  private static final String TAG = Log.tag(MessageContentProcessor.class);

  private final Context context;
  private final boolean processingEarlyContent;

  public static MessageContentProcessor forNormalContent(@NonNull Context context) {
    return new MessageContentProcessor(context, false);
  }

  public static MessageContentProcessor forEarlyContent(@NonNull Context context) {
    return new MessageContentProcessor(context, true);
  }

  private MessageContentProcessor(@NonNull Context context, boolean processingEarlyContent) {
    this.context                = context;
    this.processingEarlyContent = processingEarlyContent;
  }

  /**
   * Given the details about a message decryption, this will insert the proper message content into
   * the database.
   *
   * This is super-stateful, and it's recommended that this be run in a transaction so that no
   * intermediate results are persisted to the database if the app were to crash.
   */
  public void process(MessageState messageState, @Nullable SignalServiceContent content, @Nullable ExceptionMetadata exceptionMetadata, long timestamp, long smsMessageId)
      throws IOException, GroupChangeBusyException
  {
    Optional<Long> optionalSmsMessageId = smsMessageId > 0 ? Optional.of(smsMessageId) : Optional.empty();

    if (messageState == MessageState.DECRYPTED_OK) {

      if (content != null) {
        Recipient senderRecipient = Recipient.externalHighTrustPush(context, content.getSender());

        handleMessage(content, timestamp, senderRecipient, optionalSmsMessageId);

        Optional<List<SignalServiceContent>> earlyContent = ApplicationDependencies.getEarlyMessageCache()
                                                                                   .retrieve(senderRecipient.getId(), content.getTimestamp());
        if (earlyContent.isPresent()) {
          log(String.valueOf(content.getTimestamp()), "Found " + earlyContent.get().size() + " dependent item(s) that were retrieved earlier. Processing.");

          for (SignalServiceContent earlyItem : earlyContent.get()) {
            handleMessage(earlyItem, timestamp, senderRecipient, Optional.empty());
          }
        }
      } else {
        warn("null", "Null content. Ignoring message.");
      }
    } else if (exceptionMetadata != null) {
      handleExceptionMessage(messageState, exceptionMetadata, timestamp, optionalSmsMessageId);
    } else if (messageState == MessageState.NOOP) {
      Log.d(TAG, "Nothing to do: " + messageState.name());
    } else {
      warn("Bad state! messageState: " + messageState);
    }
  }

  private void handleMessage(@NonNull SignalServiceContent content, long timestamp, @NonNull Recipient senderRecipient, @NonNull Optional<Long> smsMessageId)
      throws IOException, GroupChangeBusyException
  {
    try {
      Recipient threadRecipient = getMessageDestination(content);

      if (shouldIgnore(content, senderRecipient, threadRecipient)) {
        log(content.getTimestamp(), "Ignoring message.");
        return;
      }

      PendingRetryReceiptModel pending      = ApplicationDependencies.getPendingRetryReceiptCache().get(senderRecipient.getId(), content.getTimestamp());
      long                     receivedTime = handlePendingRetry(pending, content, threadRecipient);

      log(String.valueOf(content.getTimestamp()), "Beginning message processing. Sender: " + formatSender(senderRecipient, content));

      if (content.getDataMessage().isPresent()) {
        GroupDatabase            groupDatabase  = SignalDatabase.groups();
        SignalServiceDataMessage message        = content.getDataMessage().get();
        boolean                  isMediaMessage = message.getAttachments().isPresent() || message.getQuote().isPresent() || message.getSharedContacts().isPresent() || message.getPreviews().isPresent() || message.getSticker().isPresent() || message.getMentions().isPresent();
        Optional<GroupId>        groupId        = GroupUtil.idFromGroupContext(message.getGroupContext());
        boolean                  isGv2Message   = groupId.isPresent() && groupId.get().isV2();

        if (isGv2Message) {
          if (handleGv2PreProcessing(groupId.orElse(null).requireV2(), content, content.getDataMessage().get().getGroupContext().get().getGroupV2().get(), senderRecipient)) {
            return;
          }
        }

        MessageId messageId = null;

<<<<<<< HEAD
        if      (isInvalidMessage(message))                                               handleInvalidMessage(content.getSender(), content.getSenderDevice(), groupId, content.getTimestamp(), smsMessageId);
        else if (message.isEndSession())                                                  messageId = handleEndSessionMessage(content, smsMessageId, senderRecipient);
        else if (message.isGroupV1Update())                                               handleGroupV1Message(content, message, smsMessageId, groupId.get().requireV1(), senderRecipient, threadRecipient, receivedTime);
        else if (message.isExpirationUpdate())                                            messageId = handleExpirationUpdate(content, message, smsMessageId, groupId, senderRecipient, threadRecipient, receivedTime);
        else if (message.getReaction().isPresent())                                       messageId = handleReaction(content, message, senderRecipient);
        else if (message.getRemoteDelete().isPresent())                                   messageId = handleRemoteDelete(content, message, senderRecipient);
        else if (message.getPayment().isPresent())                                        handlePayment(content, message, senderRecipient);
        else if (message.getStoryContext().isPresent())                                   messageId = handleStoryReply(content, message, senderRecipient);
        else if (isMediaMessage)                                                          messageId = handleMediaMessage(content, message, smsMessageId, senderRecipient, threadRecipient, receivedTime);
        else if (message.getBody().isPresent())                                           messageId = handleTextMessage(content, message, smsMessageId, groupId, senderRecipient, threadRecipient, receivedTime);
        else if (message.getGroupCallUpdate().isPresent())                                handleGroupCallUpdateMessage(content, message, groupId, senderRecipient);
=======
        if      (isInvalidMessage(message))                                                  handleInvalidMessage(content.getSender(), content.getSenderDevice(), groupId, content.getTimestamp(), smsMessageId);
        else if (message.isEndSession())                                                     messageId = handleEndSessionMessage(content, smsMessageId, senderRecipient);
        else if (message.isGroupV1Update())                                                  handleGroupV1Message(content, message, smsMessageId, groupId.get().requireV1(), senderRecipient, threadRecipient, receivedTime);
        else if (message.isExpirationUpdate())                                               messageId = handleExpirationUpdate(content, message, smsMessageId, groupId, senderRecipient, threadRecipient, receivedTime, false);
        else if (message.getReaction().isPresent() && message.getStoryContext().isPresent()) messageId = handleStoryReaction(content, message, senderRecipient);
        else if (message.getReaction().isPresent())                                          messageId = handleReaction(content, message, senderRecipient);
        else if (message.getRemoteDelete().isPresent())                                      messageId = handleRemoteDelete(content, message, senderRecipient);
        else if (message.getPayment().isPresent())                                           handlePayment(content, message, senderRecipient);
        else if (message.getStoryContext().isPresent())                                      messageId = handleStoryReply(content, message, senderRecipient, receivedTime);
        else if (message.getGiftBadge().isPresent())                                         messageId = handleGiftMessage(content, message, senderRecipient, threadRecipient, receivedTime);
        else if (isMediaMessage)                                                             messageId = handleMediaMessage(content, message, smsMessageId, senderRecipient, threadRecipient, receivedTime);
        else if (message.getBody().isPresent())                                              messageId = handleTextMessage(content, message, smsMessageId, groupId, senderRecipient, threadRecipient, receivedTime);
        else if (Build.VERSION.SDK_INT > 19 && message.getGroupCallUpdate().isPresent())     handleGroupCallUpdateMessage(content, message, groupId, senderRecipient);
>>>>>>> ee698951

        if (groupId.isPresent() && groupDatabase.isUnknownGroup(groupId.get())) {
          handleUnknownGroupMessage(content, message.getGroupContext().get(), senderRecipient);
        }

        if (message.getProfileKey().isPresent()) {
          handleProfileKey(content, message.getProfileKey().get(), senderRecipient);
        }

        if (content.isNeedsReceipt() && messageId != null) {
          handleNeedsDeliveryReceipt(content, message, messageId);
        } else if (!content.isNeedsReceipt()) {
          if (RecipientUtil.shouldHaveProfileKey(context, threadRecipient)) {
            Log.w(TAG, "Received an unsealed sender message from " + senderRecipient.getId() + ", but they should already have our profile key. Correcting.");

            if (groupId.isPresent() && groupId.get().isV2()) {
              Log.i(TAG, "Message was to a GV2 group. Ensuring our group profile keys are up to date.");
              ApplicationDependencies.getJobManager().startChain(new RefreshAttributesJob(false))
                                                     .then(GroupV2UpdateSelfProfileKeyJob.withQueueLimits(groupId.get().requireV2()))
                                                     .enqueue();
            } else if (!threadRecipient.isGroup()) {
              Log.i(TAG, "Message was to a 1:1. Ensuring this user has our profile key.");
              ApplicationDependencies.getJobManager()
                                     .startChain(new RefreshAttributesJob(false))
                                     .then(ProfileKeySendJob.create(context, SignalDatabase.threads().getOrCreateThreadIdFor(threadRecipient), true))
                                     .enqueue();
            }
          }
        }
      } else if (content.getSyncMessage().isPresent()) {
        TextSecurePreferences.setMultiDevice(context, true);

        SignalServiceSyncMessage syncMessage = content.getSyncMessage().get();

        if      (syncMessage.getSent().isPresent())                   handleSynchronizeSentMessage(content, syncMessage.getSent().get(), senderRecipient);
        else if (syncMessage.getRequest().isPresent())                handleSynchronizeRequestMessage(syncMessage.getRequest().get(), content.getTimestamp());
        else if (syncMessage.getRead().isPresent())                   handleSynchronizeReadMessage(content, syncMessage.getRead().get(), content.getTimestamp(), senderRecipient);
        else if (syncMessage.getViewed().isPresent())                 handleSynchronizeViewedMessage(syncMessage.getViewed().get(), content.getTimestamp());
        else if (syncMessage.getViewOnceOpen().isPresent())           handleSynchronizeViewOnceOpenMessage(content, syncMessage.getViewOnceOpen().get(), content.getTimestamp());
        else if (syncMessage.getVerified().isPresent())               handleSynchronizeVerifiedMessage(syncMessage.getVerified().get());
        else if (syncMessage.getStickerPackOperations().isPresent())  handleSynchronizeStickerPackOperation(syncMessage.getStickerPackOperations().get(), content.getTimestamp());
        else if (syncMessage.getConfiguration().isPresent())          handleSynchronizeConfigurationMessage(syncMessage.getConfiguration().get(), content.getTimestamp());
        else if (syncMessage.getBlockedList().isPresent())            handleSynchronizeBlockedListMessage(syncMessage.getBlockedList().get());
        else if (syncMessage.getFetchType().isPresent())              handleSynchronizeFetchMessage(syncMessage.getFetchType().get(), content.getTimestamp());
        else if (syncMessage.getMessageRequestResponse().isPresent()) handleSynchronizeMessageRequestResponse(syncMessage.getMessageRequestResponse().get(), content.getTimestamp());
        else if (syncMessage.getOutgoingPaymentMessage().isPresent()) handleSynchronizeOutgoingPayment(content, syncMessage.getOutgoingPaymentMessage().get());
        else if (syncMessage.getKeys().isPresent())                   handleSynchronizeKeys(syncMessage.getKeys().get(), content.getTimestamp());
        else if (syncMessage.getContacts().isPresent())               handleSynchronizeContacts(syncMessage.getContacts().get(), content.getTimestamp());
        else                                                          warn(String.valueOf(content.getTimestamp()), "Contains no known sync types...");
      } else if (content.getCallMessage().isPresent()) {
        log(String.valueOf(content.getTimestamp()), "Got call message...");

        SignalServiceCallMessage message             = content.getCallMessage().get();
        Optional<Integer>        destinationDeviceId = message.getDestinationDeviceId();

        if (destinationDeviceId.isPresent() && destinationDeviceId.get() != SignalStore.account().getDeviceId()) {
          log(String.valueOf(content.getTimestamp()), String.format(Locale.US, "Ignoring call message that is not for this device! intended: %d, this: %d", destinationDeviceId.get(), SignalStore.account().getDeviceId()));
          return;
        }

        if      (message.getOfferMessage().isPresent())      handleCallOfferMessage(content, message.getOfferMessage().get(), smsMessageId, senderRecipient);
        else if (message.getAnswerMessage().isPresent())     handleCallAnswerMessage(content, message.getAnswerMessage().get(), senderRecipient);
        else if (message.getIceUpdateMessages().isPresent()) handleCallIceUpdateMessage(content, message.getIceUpdateMessages().get(), senderRecipient);
        else if (message.getHangupMessage().isPresent())     handleCallHangupMessage(content, message.getHangupMessage().get(), smsMessageId, senderRecipient);
        else if (message.getBusyMessage().isPresent())       handleCallBusyMessage(content, message.getBusyMessage().get(), senderRecipient);
        else if (message.getOpaqueMessage().isPresent())     handleCallOpaqueMessage(content, message.getOpaqueMessage().get(), senderRecipient);
      } else if (content.getReceiptMessage().isPresent()) {
        SignalServiceReceiptMessage message = content.getReceiptMessage().get();

        if      (message.isReadReceipt())     handleReadReceipt(content, message, senderRecipient);
        else if (message.isDeliveryReceipt()) handleDeliveryReceipt(content, message, senderRecipient);
        else if (message.isViewedReceipt())   handleViewedReceipt(content, message, senderRecipient);
      } else if (content.getTypingMessage().isPresent()) {
        handleTypingMessage(content, content.getTypingMessage().get(), senderRecipient);
      } else if (content.getStoryMessage().isPresent()) {
        handleStoryMessage(content, content.getStoryMessage().get(), senderRecipient, threadRecipient);
      } else if (content.getDecryptionErrorMessage().isPresent()) {
        handleRetryReceipt(content, content.getDecryptionErrorMessage().get(), senderRecipient);
      } else if (content.getSenderKeyDistributionMessage().isPresent()) {
        // Already handled, here in order to prevent unrecognized message log
      } else {
        warn(String.valueOf(content.getTimestamp()), "Got unrecognized message!");
      }

      resetRecipientToPush(senderRecipient);

      if (pending != null) {
        warn(content.getTimestamp(), "Pending retry was processed. Deleting.");
        ApplicationDependencies.getPendingRetryReceiptCache().delete(pending);
      }
    } catch (StorageFailedException e) {
      warn(String.valueOf(content.getTimestamp()), e);
      handleCorruptMessage(e.getSender(), e.getSenderDevice(), timestamp, smsMessageId);
    } catch (BadGroupIdException e) {
      warn(String.valueOf(content.getTimestamp()), "Ignoring message with bad group id", e);
    }
  }

  private long handlePendingRetry(@Nullable PendingRetryReceiptModel pending, @NonNull SignalServiceContent content, @NonNull Recipient destination) throws BadGroupIdException {
    long receivedTime = System.currentTimeMillis();

    if (pending != null) {
      warn(content.getTimestamp(), "Incoming message matches a pending retry we were expecting.");

      Long threadId = SignalDatabase.threads().getThreadIdFor(destination.getId());

      if (threadId != null) {
        ThreadDatabase.ConversationMetadata metadata = SignalDatabase.threads().getConversationMetadata(threadId);
        long visibleThread = ApplicationDependencies.getMessageNotifier().getVisibleThread();

        if (threadId != visibleThread && metadata.getLastSeen() > 0 && metadata.getLastSeen() < pending.getReceivedTimestamp()) {
          receivedTime = pending.getReceivedTimestamp();
          warn(content.getTimestamp(), "Thread has not been opened yet. Using received timestamp of " + receivedTime);
        } else {
          warn(content.getTimestamp(), "Thread was opened after receiving the original message. Using the current time for received time. (Last seen: " + metadata.getLastSeen() + ", ThreadVisible: " + (threadId == visibleThread) + ")");
        }
      } else {
        warn(content.getTimestamp(), "Could not find a thread for the pending message. Using current time for received time.");
      }
    }

    return receivedTime;
  }

  private void handlePayment(@NonNull SignalServiceContent content, @NonNull SignalServiceDataMessage message, @NonNull Recipient senderRecipient) {
    log(content.getTimestamp(), "Payment message.");

    if (!message.getPayment().isPresent()) {
      throw new AssertionError();
    }

    if (!message.getPayment().get().getPaymentNotification().isPresent()) {
      warn(content.getTimestamp(), "Ignoring payment message without notification");
      return;
    }

    SignalServiceDataMessage.PaymentNotification paymentNotification = message.getPayment().get().getPaymentNotification().get();
    PaymentDatabase                              paymentDatabase     = SignalDatabase.payments();
    UUID                                         uuid                = UUID.randomUUID();
    String                                       queue               = "Payment_" + PushProcessMessageJob.getQueueName(senderRecipient.getId());

    try {
      paymentDatabase.createIncomingPayment(uuid,
                                            senderRecipient.getId(),
                                            message.getTimestamp(),
                                            paymentNotification.getNote(),
                                            Money.MobileCoin.ZERO,
                                            Money.MobileCoin.ZERO,
                                            paymentNotification.getReceipt());
    } catch (PaymentDatabase.PublicKeyConflictException e) {
      warn(content.getTimestamp(), "Ignoring payment with public key already in database");
      return;
    } catch (SerializationException e) {
      warn(content.getTimestamp(), "Ignoring payment with bad data.", e);
    }

    ApplicationDependencies.getJobManager()
                           .startChain(new PaymentTransactionCheckJob(uuid, queue))
                           .then(PaymentLedgerUpdateJob.updateLedger())
                           .enqueue();
  }

  /**
   * @return True if the content should be ignored, otherwise false.
   */
  private boolean handleGv2PreProcessing(@NonNull GroupId.V2 groupId, @NonNull SignalServiceContent content, @NonNull SignalServiceGroupV2 groupV2, @NonNull Recipient senderRecipient)
      throws IOException, GroupChangeBusyException
  {
    GroupDatabase         groupDatabase = SignalDatabase.groups();
    Optional<GroupRecord> possibleGv1   = groupDatabase.getGroupV1ByExpectedV2(groupId);

    if (possibleGv1.isPresent()) {
      GroupsV1MigrationUtil.performLocalMigration(context, possibleGv1.get().getId().requireV1());
    }

    if (!updateGv2GroupFromServerOrP2PChange(content, groupV2)) {
      log(String.valueOf(content.getTimestamp()), "Ignoring GV2 message for group we are not currently in " + groupId);
      return true;
    }

    Optional<GroupRecord> groupRecord = groupDatabase.getGroup(groupId);

    if (groupRecord.isPresent() && !groupRecord.get().getMembers().contains(senderRecipient.getId())) {
      log(String.valueOf(content.getTimestamp()), "Ignoring GV2 message from member not in group " + groupId + ". Sender: " + senderRecipient.getId() + " | " + senderRecipient.requireServiceId());
      return true;
    }

    if (groupRecord.isPresent() && groupRecord.get().isAnnouncementGroup() && !groupRecord.get().getAdmins().contains(senderRecipient)) {
      if (content.getDataMessage().isPresent()) {
        SignalServiceDataMessage data = content.getDataMessage().get();
        if (data.getBody().isPresent()        ||
            data.getAttachments().isPresent() ||
            data.getQuote().isPresent()       ||
            data.getPreviews().isPresent()    ||
            data.getMentions().isPresent()    ||
            data.getSticker().isPresent())
        {
          Log.w(TAG, "Ignoring message from " + senderRecipient.getId() + " because it has disallowed content, and they're not an admin in an announcement-only group.");
          return true;
        }
      } else if (content.getTypingMessage().isPresent()) {
        Log.w(TAG, "Ignoring typing indicator from " + senderRecipient.getId() + " because they're not an admin in an announcement-only group.");
        return true;
      }
    }

    return false;
  }


  private static @Nullable SignalServiceGroupContext getGroupContextIfPresent(@NonNull SignalServiceContent content) {
    if (content.getDataMessage().isPresent() && content.getDataMessage().get().getGroupContext().isPresent()) {
      return content.getDataMessage().get().getGroupContext().get();
    } else if (content.getSyncMessage().isPresent()                 &&
        content.getSyncMessage().get().getSent().isPresent() &&
        content.getSyncMessage().get().getSent().get().getMessage().getGroupContext().isPresent())
    {
      return content.getSyncMessage().get().getSent().get().getMessage().getGroupContext().get();
    } else {
      return null;
    }
  }

  /**
   * Attempts to update the group to the revision mentioned in the message.
   * If the local version is at least the revision in the message it will not query the server.
   * If the message includes a signed change proto that is sufficient (i.e. local revision is only
   * 1 revision behind), it will also not query the server in this case.
   *
   * @return false iff needed to query the server and was not able to because self is not a current
   * member of the group.
   */
  private boolean updateGv2GroupFromServerOrP2PChange(@NonNull SignalServiceContent content,
                                                      @NonNull SignalServiceGroupV2 groupV2)
      throws IOException, GroupChangeBusyException
  {
    try {
      ServiceId authServiceId = ServiceId.parseOrNull(content.getDestinationUuid());
      if (authServiceId == null) {
        warn(content.getTimestamp(), "Group message missing destination uuid, defaulting to ACI");
        authServiceId = SignalStore.account().requireAci();
      }
      long      timestamp     = groupV2.getSignedGroupChange() != null ? content.getTimestamp() : content.getTimestamp() - 1;
      GroupManager.updateGroupFromServer(context, authServiceId, groupV2.getMasterKey(), groupV2.getRevision(), timestamp, groupV2.getSignedGroupChange());
      return true;
    } catch (GroupNotAMemberException e) {
      warn(String.valueOf(content.getTimestamp()), "Ignoring message for a group we're not in");
      return false;
    }
  }

  private void handleExceptionMessage(@NonNull MessageState messageState, @NonNull ExceptionMetadata e, long timestamp, @NonNull Optional<Long> smsMessageId) {
    Recipient sender = Recipient.external(context, e.sender);

    if (sender.isBlocked()) {
      warn("Ignoring exception content from blocked sender, message state:" + messageState);
      return;
    }

    switch (messageState) {
      case INVALID_VERSION:
        warn(String.valueOf(timestamp), "Handling invalid version.");
        handleInvalidVersionMessage(e.sender, e.senderDevice, timestamp, smsMessageId);
        break;

      case LEGACY_MESSAGE:
        warn(String.valueOf(timestamp), "Handling legacy message.");
        handleLegacyMessage(e.sender, e.senderDevice, timestamp, smsMessageId);
        break;

      case DUPLICATE_MESSAGE:
        warn(String.valueOf(timestamp), "Duplicate message. Dropping.");
        break;

      case UNSUPPORTED_DATA_MESSAGE:
        warn(String.valueOf(timestamp), "Handling unsupported data message.");
        handleUnsupportedDataMessage(e.sender, e.senderDevice, Optional.ofNullable(e.groupId), timestamp, smsMessageId);
        break;

      case CORRUPT_MESSAGE:
      case NO_SESSION:
        warn(String.valueOf(timestamp), "Discovered old enqueued bad encrypted message. Scheduling reset.");
        ApplicationDependencies.getJobManager().add(new AutomaticSessionResetJob(sender.getId(), e.senderDevice, timestamp));
        break;

      default:
        throw new AssertionError("Not handled " + messageState + ". (" + timestamp + ")");
    }
  }

  private void handleCallOfferMessage(@NonNull SignalServiceContent content,
                                      @NonNull OfferMessage message,
                                      @NonNull Optional<Long> smsMessageId,
                                      @NonNull Recipient senderRecipient)
  {
    log(String.valueOf(content.getTimestamp()), "handleCallOfferMessage...");

    if (smsMessageId.isPresent()) {
      MessageDatabase database = SignalDatabase.sms();
      database.markAsMissedCall(smsMessageId.get(), message.getType() == OfferMessage.Type.VIDEO_CALL);
    } else {
      RemotePeer remotePeer        = new RemotePeer(senderRecipient.getId(), new CallId(message.getId()));
      byte[]     remoteIdentityKey = ApplicationDependencies.getProtocolStore().aci().identities().getIdentityRecord(senderRecipient.getId()).map(record -> record.getIdentityKey().serialize()).orElse(null);

      ApplicationDependencies.getSignalCallManager()
                             .receivedOffer(new WebRtcData.CallMetadata(remotePeer, content.getSenderDevice()),
                                            new WebRtcData.OfferMetadata(message.getOpaque(), message.getSdp(), message.getType()),
                                            new WebRtcData.ReceivedOfferMetadata(remoteIdentityKey,
                                                                                 content.getServerReceivedTimestamp(),
                                                                                 content.getServerDeliveredTimestamp(),
                                                                                 content.getCallMessage().get().isMultiRing()));
    }
  }

  private void handleCallAnswerMessage(@NonNull SignalServiceContent content,
                                       @NonNull AnswerMessage message,
                                       @NonNull Recipient senderRecipient)
  {
    log(String.valueOf(content), "handleCallAnswerMessage...");
    RemotePeer remotePeer        = new RemotePeer(senderRecipient.getId(), new CallId(message.getId()));
    byte[]     remoteIdentityKey = ApplicationDependencies.getProtocolStore().aci().identities().getIdentityRecord(senderRecipient.getId()).map(record -> record.getIdentityKey().serialize()).orElse(null);

    ApplicationDependencies.getSignalCallManager()
                           .receivedAnswer(new WebRtcData.CallMetadata(remotePeer, content.getSenderDevice()),
                                           new WebRtcData.AnswerMetadata(message.getOpaque(), message.getSdp()),
                                           new WebRtcData.ReceivedAnswerMetadata(remoteIdentityKey, content.getCallMessage().get().isMultiRing()));
  }

  private void handleCallIceUpdateMessage(@NonNull SignalServiceContent content,
                                          @NonNull List<IceUpdateMessage> messages,
                                          @NonNull Recipient senderRecipient)
  {
    log(String.valueOf(content), "handleCallIceUpdateMessage... " + messages.size());

    List<byte[]> iceCandidates = new ArrayList<>(messages.size());
    long         callId        = -1;

    for (IceUpdateMessage iceMessage : messages) {
      iceCandidates.add(iceMessage.getOpaque());
      callId = iceMessage.getId();
    }

    RemotePeer remotePeer = new RemotePeer(senderRecipient.getId(), new CallId(callId));

    ApplicationDependencies.getSignalCallManager()
                           .receivedIceCandidates(new WebRtcData.CallMetadata(remotePeer, content.getSenderDevice()),
                                                  iceCandidates);
  }

  private void handleCallHangupMessage(@NonNull SignalServiceContent content,
                                       @NonNull HangupMessage message,
                                       @NonNull Optional<Long> smsMessageId,
                                       @NonNull Recipient senderRecipient)
  {
    log(String.valueOf(content), "handleCallHangupMessage");
    if (smsMessageId.isPresent()) {
      SignalDatabase.sms().markAsMissedCall(smsMessageId.get(), false);
    } else {
      RemotePeer remotePeer = new RemotePeer(senderRecipient.getId(), new CallId(message.getId()));

      ApplicationDependencies.getSignalCallManager()
                             .receivedCallHangup(new WebRtcData.CallMetadata(remotePeer, content.getSenderDevice()),
                                                 new WebRtcData.HangupMetadata(message.getType(), message.isLegacy(), message.getDeviceId()));
    }
  }

  private void handleCallBusyMessage(@NonNull SignalServiceContent content,
                                     @NonNull BusyMessage message,
                                     @NonNull Recipient senderRecipient)
  {
    log(String.valueOf(content.getTimestamp()), "handleCallBusyMessage");

    RemotePeer remotePeer = new RemotePeer(senderRecipient.getId(), new CallId(message.getId()));

    ApplicationDependencies.getSignalCallManager()
                           .receivedCallBusy(new WebRtcData.CallMetadata(remotePeer, content.getSenderDevice()));
  }

  private void handleCallOpaqueMessage(@NonNull SignalServiceContent content,
                                       @NonNull OpaqueMessage message,
                                       @NonNull Recipient senderRecipient)
  {
    log(String.valueOf(content.getTimestamp()), "handleCallOpaqueMessage");

    long messageAgeSeconds = 0;
    if (content.getServerReceivedTimestamp() > 0 && content.getServerDeliveredTimestamp() >= content.getServerReceivedTimestamp()) {
      messageAgeSeconds = (content.getServerDeliveredTimestamp() - content.getServerReceivedTimestamp()) / 1000;
    }

    ApplicationDependencies.getSignalCallManager()
                           .receivedOpaqueMessage(new WebRtcData.OpaqueMessageMetadata(senderRecipient.requireServiceId().uuid(),
                                                                                       message.getOpaque(),
                                                                                       content.getSenderDevice(),
                                                                                       messageAgeSeconds));
  }

  private void handleGroupCallUpdateMessage(@NonNull SignalServiceContent content,
                                            @NonNull SignalServiceDataMessage message,
                                            @NonNull Optional<GroupId> groupId,
                                            @NonNull Recipient senderRecipient)
  {
    log(content.getTimestamp(), "Group call update message.");

    if (!groupId.isPresent() || !groupId.get().isV2()) {
      Log.w(TAG, "Invalid group for group call update message");
      return;
    }

    RecipientId groupRecipientId = SignalDatabase.recipients().getOrInsertFromPossiblyMigratedGroupId(groupId.get());

    SignalDatabase.sms().insertOrUpdateGroupCall(groupRecipientId,
                                                                    senderRecipient.getId(),
                                                                    content.getServerReceivedTimestamp(),
                                                                    message.getGroupCallUpdate().get().getEraId());

    GroupCallPeekJob.enqueue(groupRecipientId);
  }

  private @Nullable MessageId handleEndSessionMessage(@NonNull SignalServiceContent content,
                                                      @NonNull Optional<Long> smsMessageId,
                                                      @NonNull Recipient senderRecipient)
  {
    log(content.getTimestamp(), "End session message.");

    MessageDatabase     smsDatabase         = SignalDatabase.sms();
    IncomingTextMessage incomingTextMessage = new IncomingTextMessage(senderRecipient.getId(),
                                                                      content.getSenderDevice(),
                                                                      content.getTimestamp(),
                                                                      content.getServerReceivedTimestamp(),
                                                                      System.currentTimeMillis(),
                                                                      "",
                                                                      Optional.empty(),
                                                                      0,
                                                                      content.isNeedsReceipt(),
                                                                      content.getServerUuid());

    Optional<InsertResult> insertResult;

    if (!smsMessageId.isPresent()) {
      IncomingEndSessionMessage incomingEndSessionMessage = new IncomingEndSessionMessage(incomingTextMessage);

      insertResult = smsDatabase.insertMessageInbox(incomingEndSessionMessage);
    } else {
      smsDatabase.markAsEndSession(smsMessageId.get());
      insertResult = Optional.of(new InsertResult(smsMessageId.get(), smsDatabase.getThreadIdForMessage(smsMessageId.get())));
    }

    if (insertResult.isPresent()) {
      ApplicationDependencies.getProtocolStore().aci().deleteAllSessions(content.getSender().getIdentifier());

      SecurityEvent.broadcastSecurityUpdateEvent(context);
      ApplicationDependencies.getMessageNotifier().updateNotification(context, insertResult.get().getThreadId());

      return new MessageId(insertResult.get().getMessageId(), true);
    } else {
      return null;
    }
  }

  private long handleSynchronizeSentEndSessionMessage(@NonNull SentTranscriptMessage message, long envelopeTimestamp)
      throws BadGroupIdException
  {
    log(envelopeTimestamp, "Synchronize end session message.");

    MessageDatabase           database                  = SignalDatabase.sms();
    Recipient                 recipient                 = getSyncMessageDestination(message);
    OutgoingTextMessage outgoingTextMessage       = new OutgoingTextMessage(recipient, "", -1);
    OutgoingEndSessionMessage outgoingEndSessionMessage = new OutgoingEndSessionMessage(outgoingTextMessage);

    long threadId = SignalDatabase.threads().getOrCreateThreadIdFor(recipient);

    if (!recipient.isGroup()) {
      ApplicationDependencies.getProtocolStore().aci().deleteAllSessions(recipient.requireServiceId().toString());

      SecurityEvent.broadcastSecurityUpdateEvent(context);

      long messageId = database.insertMessageOutbox(threadId,
                                                    outgoingEndSessionMessage,
                                                    false,
                                                    message.getTimestamp(),
                                                    null);
      database.markAsSent(messageId, true);
      SignalDatabase.threads().update(threadId, true);
    }

    return threadId;
  }

  private void handleGroupV1Message(@NonNull SignalServiceContent content,
                                    @NonNull SignalServiceDataMessage message,
                                    @NonNull Optional<Long> smsMessageId,
                                    @NonNull GroupId.V1 groupId,
                                    @NonNull Recipient senderRecipient,
                                    @NonNull Recipient threadRecipient,
                                    long receivedTime)
      throws StorageFailedException, BadGroupIdException
  {
    log(content.getTimestamp(), "GroupV1 message.");

    GroupV1MessageProcessor.process(context, content, message, false);

    handlePossibleExpirationUpdate(content, message, Optional.of(groupId), senderRecipient, threadRecipient, receivedTime);

    if (smsMessageId.isPresent()) {
      SignalDatabase.sms().deleteMessage(smsMessageId.get());
    }
  }

  private void handleUnknownGroupMessage(@NonNull SignalServiceContent content,
                                         @NonNull SignalServiceGroupContext group,
                                         @NonNull Recipient senderRecipient)
      throws BadGroupIdException
  {
    log(content.getTimestamp(), "Unknown group message.");

    if (group.getGroupV1().isPresent()) {
      SignalServiceGroup groupV1 = group.getGroupV1().get();
      if (groupV1.getType() != SignalServiceGroup.Type.REQUEST_INFO) {
        ApplicationDependencies.getJobManager().add(new RequestGroupInfoJob(senderRecipient.getId(), GroupId.v1(groupV1.getGroupId())));
      } else {
        warn(content.getTimestamp(), "Received a REQUEST_INFO message for a group we don't know about. Ignoring.");
      }
    } else if (group.getGroupV2().isPresent()) {
      warn(content.getTimestamp(), "Received a GV2 message for a group we have no knowledge of -- attempting to fix this state.");
      ServiceId authServiceId = ServiceId.parseOrNull(content.getDestinationUuid());
      if (authServiceId == null) {
        warn(content.getTimestamp(), "Group message missing destination uuid, defaulting to ACI");
        authServiceId = SignalStore.account().requireAci();
      }
      SignalDatabase.groups().fixMissingMasterKey(authServiceId, group.getGroupV2().get().getMasterKey());
    } else {
      warn(content.getTimestamp(), "Received a message for a group we don't know about without a group context. Ignoring.");
    }
  }

  /**
   * Inserts an expiration update if the message timer doesn't match the thread timer.
   */
  private void handlePossibleExpirationUpdate(@NonNull SignalServiceContent content,
                                              @NonNull SignalServiceDataMessage message,
                                              Optional<GroupId> groupId,
                                              @NonNull Recipient senderRecipient,
                                              @NonNull Recipient threadRecipient,
                                              long receivedTime)
      throws StorageFailedException
  {
    if (message.getExpiresInSeconds() != threadRecipient.getExpiresInSeconds()) {
      warn(content.getTimestamp(), "Message expire time didn't match thread expire time. Handling timer update.");
      handleExpirationUpdate(content, message, Optional.empty(), groupId, senderRecipient, threadRecipient, receivedTime, true);
    }
  }


  /**
   * @param sideEffect True if the event is side effect of a different message, false if the message itself was an expiration update.
   * @throws StorageFailedException
   */
  private @Nullable MessageId handleExpirationUpdate(@NonNull SignalServiceContent content,
                                                     @NonNull SignalServiceDataMessage message,
                                                     @NonNull Optional<Long> smsMessageId,
                                                     @NonNull Optional<GroupId> groupId,
                                                     @NonNull Recipient senderRecipient,
                                                     @NonNull Recipient threadRecipient,
                                                     long receivedTime,
                                                     boolean sideEffect)
      throws StorageFailedException
  {
    log(content.getTimestamp(), "Expiration update.");

    if (groupId.isPresent() && groupId.get().isV2()) {
      warn(String.valueOf(content.getTimestamp()), "Expiration update received for GV2. Ignoring.");
      return null;
    }

    int                                 expiresInSeconds = message.getExpiresInSeconds();
    Optional<SignalServiceGroupContext> groupContext     = message.getGroupContext();

    if (threadRecipient.getExpiresInSeconds() == expiresInSeconds) {
      log(String.valueOf(content.getTimestamp()), "No change in message expiry for group. Ignoring.");
      return null;
    }

    try {
      MessageDatabase      database     = SignalDatabase.mms();
      IncomingMediaMessage mediaMessage = new IncomingMediaMessage(senderRecipient.getId(),
                                                                   content.getTimestamp() - (sideEffect ? 1 : 0),
                                                                   content.getServerReceivedTimestamp(),
                                                                   receivedTime,
                                                                   StoryType.NONE,
                                                                   null,
                                                                   false,
                                                                   -1,
                                                                   expiresInSeconds * 1000L,
                                                                   true,
                                                                   false,
                                                                   content.isNeedsReceipt(),
                                                                   Optional.empty(),
                                                                   groupContext,
                                                                   Optional.empty(),
                                                                   Optional.empty(),
                                                                   Optional.empty(),
                                                                   Optional.empty(),
                                                                   Optional.empty(),
                                                                   Optional.empty(),
                                                                   content.getServerUuid(),
                                                                   null);

      Optional<InsertResult> insertResult = database.insertSecureDecryptedMessageInbox(mediaMessage, -1);

      SignalDatabase.recipients().setExpireMessages(threadRecipient.getId(), expiresInSeconds);

      if (smsMessageId.isPresent()) {
        SignalDatabase.sms().deleteMessage(smsMessageId.get());
      }

      if (insertResult.isPresent()) {
        return new MessageId(insertResult.get().getMessageId(), true);
      }
    } catch (MmsException e) {
      throw new StorageFailedException(e, content.getSender().getIdentifier(), content.getSenderDevice());
    }

    return null;
  }

  private @Nullable MessageId handleReaction(@NonNull SignalServiceContent content, @NonNull SignalServiceDataMessage message, @NonNull Recipient senderRecipient) throws StorageFailedException {
    log(content.getTimestamp(), "Handle reaction for message " + message.getReaction().get().getTargetSentTimestamp());

    SignalServiceDataMessage.Reaction reaction = message.getReaction().get();

    if (!EmojiUtil.isEmoji(reaction.getEmoji())) {
      Log.w(TAG, "Reaction text is not a valid emoji! Ignoring the message.");
      return null;
    }

    Recipient     targetAuthor   = Recipient.externalPush(reaction.getTargetAuthor());
    MessageRecord targetMessage  = SignalDatabase.mmsSms().getMessageFor(reaction.getTargetSentTimestamp(), targetAuthor.getId());

    if (targetMessage == null) {
      warn(String.valueOf(content.getTimestamp()), "[handleReaction] Could not find matching message! Putting it in the early message cache. timestamp: " + reaction.getTargetSentTimestamp() + "  author: " + targetAuthor.getId());
      if (!processingEarlyContent) {
        ApplicationDependencies.getEarlyMessageCache().store(targetAuthor.getId(), reaction.getTargetSentTimestamp(), content);
        PushProcessEarlyMessagesJob.enqueue();
      }
      return null;
    }

    if (targetMessage.isRemoteDelete()) {
      warn(String.valueOf(content.getTimestamp()), "[handleReaction] Found a matching message, but it's flagged as remotely deleted. timestamp: " + reaction.getTargetSentTimestamp() + "  author: " + targetAuthor.getId());
      return null;
    }

    ThreadRecord targetThread = SignalDatabase.threads().getThreadRecord(targetMessage.getThreadId());

    if (targetThread == null) {
      warn(String.valueOf(content.getTimestamp()), "[handleReaction] Could not find a thread for the message! timestamp: " + reaction.getTargetSentTimestamp() + "  author: " + targetAuthor.getId());
      return null;
    }

    Recipient threadRecipient = targetThread.getRecipient().resolve();

    if (threadRecipient.isGroup() && !threadRecipient.getParticipants().contains(senderRecipient)) {
      warn(String.valueOf(content.getTimestamp()), "[handleReaction] Reaction author is not in the group! timestamp: " + reaction.getTargetSentTimestamp() + "  author: " + targetAuthor.getId());
      return null;
    }

    if (!threadRecipient.isGroup() && !senderRecipient.equals(threadRecipient) && !senderRecipient.isSelf()) {
      warn(String.valueOf(content.getTimestamp()), "[handleReaction] Reaction author is not a part of the 1:1 thread! timestamp: " + reaction.getTargetSentTimestamp() + "  author: " + targetAuthor.getId());
      return null;
    }

    MessageId targetMessageId = new MessageId(targetMessage.getId(), targetMessage.isMms());

    if (reaction.isRemove()) {
      SignalDatabase.reactions().deleteReaction(targetMessageId, senderRecipient.getId());
      ApplicationDependencies.getMessageNotifier().updateNotification(context);
    } else {
      ReactionRecord reactionRecord = new ReactionRecord(reaction.getEmoji(), senderRecipient.getId(), message.getTimestamp(), System.currentTimeMillis());
      SignalDatabase.reactions().addReaction(targetMessageId, reactionRecord);
      ApplicationDependencies.getMessageNotifier().updateNotification(context, targetMessage.getThreadId(), false);
    }

    return new MessageId(targetMessage.getId(), targetMessage.isMms());
  }

  private @Nullable MessageId handleRemoteDelete(@NonNull SignalServiceContent content, @NonNull SignalServiceDataMessage message, @NonNull Recipient senderRecipient) {
    log(content.getTimestamp(), "Remote delete for message " + message.getRemoteDelete().get().getTargetSentTimestamp());

    SignalServiceDataMessage.RemoteDelete delete = message.getRemoteDelete().get();

    MessageRecord targetMessage = SignalDatabase.mmsSms().getMessageFor(delete.getTargetSentTimestamp(), senderRecipient.getId());

    if (targetMessage != null && RemoteDeleteUtil.isValidReceive(targetMessage, senderRecipient, content.getServerReceivedTimestamp())) {
      MessageDatabase db = targetMessage.isMms() ? SignalDatabase.mms() : SignalDatabase.sms();
      db.markAsRemoteDelete(targetMessage.getId());
      ApplicationDependencies.getMessageNotifier().updateNotification(context, targetMessage.getThreadId(), false);
      return new MessageId(targetMessage.getId(), targetMessage.isMms());
    } else if (targetMessage == null) {
      warn(String.valueOf(content.getTimestamp()), "[handleRemoteDelete] Could not find matching message! timestamp: " + delete.getTargetSentTimestamp() + "  author: " + senderRecipient.getId());
      if (!processingEarlyContent) {
        ApplicationDependencies.getEarlyMessageCache().store(senderRecipient.getId(), delete.getTargetSentTimestamp(), content);
        PushProcessEarlyMessagesJob.enqueue();
      }
      return null;
    } else {
      warn(String.valueOf(content.getTimestamp()), String.format(Locale.ENGLISH, "[handleRemoteDelete] Invalid remote delete! deleteTime: %d, targetTime: %d, deleteAuthor: %s, targetAuthor: %s",
          content.getServerReceivedTimestamp(), targetMessage.getServerTimestamp(), senderRecipient.getId(), targetMessage.getRecipient().getId()));
      return null;
    }
  }

  private void handleSynchronizeVerifiedMessage(@NonNull VerifiedMessage verifiedMessage) {
    log(verifiedMessage.getTimestamp(), "Synchronize verified message.");
    IdentityUtil.processVerifiedMessage(context, verifiedMessage);
  }

  private void handleSynchronizeStickerPackOperation(@NonNull List<StickerPackOperationMessage> stickerPackOperations, long envelopeTimestamp) {
    log(envelopeTimestamp, "Synchronize sticker pack operation.");

    JobManager jobManager = ApplicationDependencies.getJobManager();

    for (StickerPackOperationMessage operation : stickerPackOperations) {
      if (operation.getPackId().isPresent() && operation.getPackKey().isPresent() && operation.getType().isPresent()) {
        String packId  = Hex.toStringCondensed(operation.getPackId().get());
        String packKey = Hex.toStringCondensed(operation.getPackKey().get());

        switch (operation.getType().get()) {
          case INSTALL:
            jobManager.add(StickerPackDownloadJob.forInstall(packId, packKey, false));
            break;
          case REMOVE:
            SignalDatabase.stickers().uninstallPack(packId);
            break;
        }
      } else {
        warn("Received incomplete sticker pack operation sync.");
      }
    }
  }

  private void handleSynchronizeConfigurationMessage(@NonNull ConfigurationMessage configurationMessage, long envelopeTimestamp) {
    log(envelopeTimestamp, "Synchronize configuration message.");

    if (configurationMessage.getReadReceipts().isPresent()) {
      TextSecurePreferences.setReadReceiptsEnabled(context, configurationMessage.getReadReceipts().get());
    }

    if (configurationMessage.getUnidentifiedDeliveryIndicators().isPresent()) {
      TextSecurePreferences.setShowUnidentifiedDeliveryIndicatorsEnabled(context, configurationMessage.getReadReceipts().get());
    }

    if (configurationMessage.getTypingIndicators().isPresent()) {
      TextSecurePreferences.setTypingIndicatorsEnabled(context, configurationMessage.getTypingIndicators().get());
    }

    if (configurationMessage.getLinkPreviews().isPresent()) {
      SignalStore.settings().setLinkPreviewsEnabled(configurationMessage.getReadReceipts().get());
    }
  }

  private void handleSynchronizeBlockedListMessage(@NonNull BlockedListMessage blockMessage) {
    SignalDatabase.recipients().applyBlockedUpdate(blockMessage.getAddresses(), blockMessage.getGroupIds());
  }

  private void handleSynchronizeFetchMessage(@NonNull SignalServiceSyncMessage.FetchType fetchType, long envelopeTimestamp) {
    log(envelopeTimestamp, "Received fetch request with type: " + fetchType);

    switch (fetchType) {
      case LOCAL_PROFILE:
        ApplicationDependencies.getJobManager().add(new RefreshOwnProfileJob());
        break;
      case STORAGE_MANIFEST:
        StorageSyncHelper.scheduleSyncForDataChange();
        break;
      case SUBSCRIPTION_STATUS:
        warn(TAG, "Dropping subscription status fetch message.");
        break;
      default:
        warn(TAG, "Received a fetch message for an unknown type.");
    }
  }

  private void handleSynchronizeMessageRequestResponse(@NonNull MessageRequestResponseMessage response, long envelopeTimestamp)
      throws BadGroupIdException
  {
    log(envelopeTimestamp, "Synchronize message request response.");

    RecipientDatabase recipientDatabase = SignalDatabase.recipients();
    ThreadDatabase    threadDatabase    = SignalDatabase.threads();

    Recipient recipient;

    if (response.getPerson().isPresent()) {
      recipient = Recipient.externalPush(response.getPerson().get());
    } else if (response.getGroupId().isPresent()) {
      GroupId groupId = GroupId.v1(response.getGroupId().get());
      recipient = Recipient.externalPossiblyMigratedGroup(context, groupId);
    } else {
      warn("Message request response was missing a thread recipient! Skipping.");
      return;
    }

    long threadId = threadDatabase.getOrCreateThreadIdFor(recipient);

    switch (response.getType()) {
      case ACCEPT:
        recipientDatabase.setProfileSharing(recipient.getId(), true);
        recipientDatabase.setBlocked(recipient.getId(), false);
        break;
      case DELETE:
        recipientDatabase.setProfileSharing(recipient.getId(), false);
        if (threadId > 0) threadDatabase.deleteConversation(threadId);
        break;
      case BLOCK:
        recipientDatabase.setBlocked(recipient.getId(), true);
        recipientDatabase.setProfileSharing(recipient.getId(), false);
        break;
      case BLOCK_AND_DELETE:
        recipientDatabase.setBlocked(recipient.getId(), true);
        recipientDatabase.setProfileSharing(recipient.getId(), false);
        if (threadId > 0) threadDatabase.deleteConversation(threadId);
        break;
      default:
        warn("Got an unknown response type! Skipping");
        break;
    }
  }

  private void handleSynchronizeOutgoingPayment(@NonNull SignalServiceContent content, @NonNull OutgoingPaymentMessage outgoingPaymentMessage) {
    RecipientId recipientId = outgoingPaymentMessage.getRecipient()
                                                    .map(RecipientId::from)
                                                    .orElse(null);
    long timestamp = outgoingPaymentMessage.getBlockTimestamp();
    if (timestamp == 0) {
      timestamp = System.currentTimeMillis();
    }

    Optional<MobileCoinPublicAddress> address = outgoingPaymentMessage.getAddress().map(MobileCoinPublicAddress::fromBytes);
    if (!address.isPresent() && recipientId == null) {
      log(content.getTimestamp(), "Inserting defrag");
      address     = Optional.of(ApplicationDependencies.getPayments().getWallet().getMobileCoinPublicAddress());
      recipientId = Recipient.self().getId();
    }

    UUID uuid = UUID.randomUUID();
    try {
      SignalDatabase.payments()
                     .createSuccessfulPayment(uuid,
                                              recipientId,
                                              address.get(),
                                              timestamp,
                                              outgoingPaymentMessage.getBlockIndex(),
                                              outgoingPaymentMessage.getNote().orElse(""),
                                              outgoingPaymentMessage.getAmount(),
                                              outgoingPaymentMessage.getFee(),
                                              outgoingPaymentMessage.getReceipt().toByteArray(),
                                              PaymentMetaDataUtil.fromKeysAndImages(outgoingPaymentMessage.getPublicKeys(), outgoingPaymentMessage.getKeyImages()));
   } catch (SerializationException e) {
      warn(content.getTimestamp(), "Ignoring synchronized outgoing payment with bad data.", e);
    }

    log("Inserted synchronized payment " + uuid);
  }

  private void handleSynchronizeKeys(@NonNull KeysMessage keysMessage, long envelopeTimestamp) {
    if (SignalStore.account().isLinkedDevice()) {
      log(envelopeTimestamp, "Synchronize keys.");
    } else {
      log(envelopeTimestamp, "Primary device ignores synchronize keys.");
      return;
    }

    SignalStore.storageService().setStorageKeyFromPrimary(keysMessage.getStorageService().get());
  }

  private void handleSynchronizeContacts(@NonNull ContactsMessage contactsMessage, long envelopeTimestamp) throws IOException {
    if (SignalStore.account().isLinkedDevice()) {
      log(envelopeTimestamp, "Synchronize contacts.");
    } else {
      log(envelopeTimestamp, "Primary device ignores synchronize contacts.");
      return;
    }

    if (!(contactsMessage.getContactsStream() instanceof SignalServiceAttachmentPointer)) {
      warn(envelopeTimestamp, "No contact stream available.");
      return;
    }

    SignalServiceAttachmentPointer contactsAttachment = (SignalServiceAttachmentPointer) contactsMessage.getContactsStream();

    ApplicationDependencies.getJobManager().add(new MultiDeviceContactSyncJob(contactsAttachment));
  }

  private void handleSynchronizeSentMessage(@NonNull SignalServiceContent content,
                                            @NonNull SentTranscriptMessage message,
                                            @NonNull Recipient senderRecipient)
      throws StorageFailedException, BadGroupIdException, IOException, GroupChangeBusyException
  {
    log(String.valueOf(content.getTimestamp()), "Processing sent transcript for message with ID " + message.getTimestamp());

    try {
      GroupDatabase groupDatabase = SignalDatabase.groups();

      if (message.getMessage().isGroupV2Message()) {
        GroupId.V2 groupId = GroupId.v2(message.getMessage().getGroupContext().get().getGroupV2().get().getMasterKey());
        if (handleGv2PreProcessing(groupId, content, message.getMessage().getGroupContext().get().getGroupV2().get(), senderRecipient)) {
          return;
        }
      }

      long threadId = -1;

      if (message.isRecipientUpdate()) {
        handleGroupRecipientUpdate(message, content.getTimestamp());
      } else if (message.getMessage().isEndSession()) {
        threadId = handleSynchronizeSentEndSessionMessage(message, content.getTimestamp());
      } else if (message.getMessage().isGroupV1Update()) {
        Long gv1ThreadId = GroupV1MessageProcessor.process(context, content, message.getMessage(), true);
        threadId = gv1ThreadId == null ? -1 : gv1ThreadId;
      } else if (message.getMessage().isGroupV2Update()) {
        handleSynchronizeSentGv2Update(content, message);
        threadId = SignalDatabase.threads().getOrCreateThreadIdFor(getSyncMessageDestination(message));
      } else if (message.getMessage().getGroupCallUpdate().isPresent()) {
        handleGroupCallUpdateMessage(content, message.getMessage(), GroupUtil.idFromGroupContext(message.getMessage().getGroupContext()), senderRecipient);
      } else if (message.getMessage().isEmptyGroupV2Message()) {
        warn(content.getTimestamp(), "Empty GV2 message! Doing nothing.");
      } else if (message.getMessage().isExpirationUpdate()) {
        threadId = handleSynchronizeSentExpirationUpdate(message);
      } else if (message.getMessage().getStoryContext().isPresent()) {
        threadId = handleSynchronizeSentStoryReply(message, content.getTimestamp());
      } else if (message.getMessage().getReaction().isPresent()) {
        handleReaction(content, message.getMessage(), senderRecipient);
        threadId = SignalDatabase.threads().getOrCreateThreadIdFor(getSyncMessageDestination(message));
      } else if (message.getMessage().getRemoteDelete().isPresent()) {
        handleRemoteDelete(content, message.getMessage(), senderRecipient);
      } else if (message.getMessage().getAttachments().isPresent() || message.getMessage().getQuote().isPresent() || message.getMessage().getPreviews().isPresent() || message.getMessage().getSticker().isPresent() || message.getMessage().isViewOnce() || message.getMessage().getMentions().isPresent()) {
        threadId = handleSynchronizeSentMediaMessage(message, content.getTimestamp());
      } else {
        threadId = handleSynchronizeSentTextMessage(message, content.getTimestamp());
      }

      if (message.getMessage().getGroupContext().isPresent() && groupDatabase.isUnknownGroup(GroupUtil.idFromGroupContext(message.getMessage().getGroupContext().get()))) {
        handleUnknownGroupMessage(content, message.getMessage().getGroupContext().get(), senderRecipient);
      }

      if (message.getMessage().getProfileKey().isPresent()) {
        Recipient recipient = getSyncMessageDestination(message);

        if (recipient != null && !recipient.isSystemContact() && !recipient.isProfileSharing()) {
          SignalDatabase.recipients().setProfileSharing(recipient.getId(), true);
        }
      }

      if (threadId != -1) {
        SignalDatabase.threads().setRead(threadId, true);
        ApplicationDependencies.getMessageNotifier().updateNotification(context);
      }

      if (SignalStore.rateLimit().needsRecaptcha()) {
        log(content.getTimestamp(), "Got a sent transcript while in reCAPTCHA mode. Assuming we're good to message again.");
        RateLimitUtil.retryAllRateLimitedMessages(context);
      }

      ApplicationDependencies.getMessageNotifier().setLastDesktopActivityTimestamp(message.getTimestamp());
    } catch (MmsException e) {
      throw new StorageFailedException(e, content.getSender().getIdentifier(), content.getSenderDevice());
    }
  }

  private void handleSynchronizeSentGv2Update(@NonNull SignalServiceContent content,
                                              @NonNull SentTranscriptMessage message)
      throws IOException, GroupChangeBusyException
  {
    log(content.getTimestamp(), "Synchronize sent GV2 update for message with timestamp " + message.getTimestamp());

    SignalServiceGroupV2 signalServiceGroupV2 = message.getMessage().getGroupContext().get().getGroupV2().get();
    GroupId.V2           groupIdV2            = GroupId.v2(signalServiceGroupV2.getMasterKey());

    if (!updateGv2GroupFromServerOrP2PChange(content, signalServiceGroupV2)) {
      log(String.valueOf(content.getTimestamp()), "Ignoring GV2 message for group we are not currently in " + groupIdV2);
    }
  }

  private void handleSynchronizeRequestMessage(@NonNull RequestMessage message, long envelopeTimestamp)
  {
    if (SignalStore.account().isPrimaryDevice()) {
      log(envelopeTimestamp, "Synchronize request message.");
    } else {
      log(envelopeTimestamp, "Linked device ignoring synchronize request message.");
      return;
    }

    if (message.isContactsRequest()) {
      ApplicationDependencies.getJobManager().add(new MultiDeviceContactUpdateJob(true));
    }

    if (message.isGroupsRequest()) {
      ApplicationDependencies.getJobManager().add(new MultiDeviceGroupUpdateJob());
    }

    if (message.isBlockedListRequest()) {
      ApplicationDependencies.getJobManager().add(new MultiDeviceBlockedUpdateJob());
    }

    if (message.isConfigurationRequest()) {
      ApplicationDependencies.getJobManager().add(new MultiDeviceConfigurationUpdateJob(TextSecurePreferences.isReadReceiptsEnabled(context),
          TextSecurePreferences.isTypingIndicatorsEnabled(context),
          TextSecurePreferences.isShowUnidentifiedDeliveryIndicatorsEnabled(context),
          SignalStore.settings().isLinkPreviewsEnabled()));
      ApplicationDependencies.getJobManager().add(new MultiDeviceStickerPackSyncJob());
    }

    if (message.isKeysRequest()) {
      ApplicationDependencies.getJobManager().add(new MultiDeviceKeysUpdateJob());
    }

    if (message.isPniIdentityRequest()) {
      ApplicationDependencies.getJobManager().add(new MultiDevicePniIdentityUpdateJob());
    }
  }

  private void handleSynchronizeReadMessage(@NonNull SignalServiceContent content,
                                            @NonNull List<ReadMessage> readMessages,
                                            long envelopeTimestamp,
                                            @NonNull Recipient senderRecipient)
  {
    log(envelopeTimestamp, "Synchronize read message. Count: " + readMessages.size() + ", Timestamps: " + Stream.of(readMessages).map(ReadMessage::getTimestamp).toList());

    Map<Long, Long> threadToLatestRead = new HashMap<>();

    Collection<SyncMessageId> unhandled = SignalDatabase.mmsSms().setTimestampRead(senderRecipient, readMessages, envelopeTimestamp, threadToLatestRead);

    List<MessageDatabase.MarkedMessageInfo> markedMessages = SignalDatabase.threads().setReadSince(threadToLatestRead, false);

    if (Util.hasItems(markedMessages)) {
      Log.i(TAG, "Updating past messages: " + markedMessages.size());
      MarkReadReceiver.process(context, markedMessages);
    }

    for (SyncMessageId id : unhandled) {
      warn(String.valueOf(content.getTimestamp()), "[handleSynchronizeReadMessage] Could not find matching message! timestamp: " + id.getTimetamp() + "  author: " + id.getRecipientId());
      if (!processingEarlyContent) {
        ApplicationDependencies.getEarlyMessageCache().store(id.getRecipientId(), id.getTimetamp(), content);
      }
    }

    if (unhandled.size() > 0 && !processingEarlyContent) {
      PushProcessEarlyMessagesJob.enqueue();
    }

    MessageNotifier messageNotifier = ApplicationDependencies.getMessageNotifier();
    messageNotifier.setLastDesktopActivityTimestamp(envelopeTimestamp);
    messageNotifier.cancelDelayedNotifications();
    messageNotifier.updateNotification(context);
  }

  private void handleSynchronizeViewedMessage(@NonNull List<ViewedMessage> viewedMessages, long envelopeTimestamp) {
    log(envelopeTimestamp, "Synchronize view message. Count: " + viewedMessages.size() + ", Timestamps: " + Stream.of(viewedMessages).map(ViewedMessage::getTimestamp).toList());

    List<Long> toMarkViewed = Stream.of(viewedMessages)
                                    .map(message -> {
                                      RecipientId author = Recipient.externalPush(message.getSender()).getId();
                                      return SignalDatabase.mmsSms().getMessageFor(message.getTimestamp(), author);
                                    })
                                    .filter(message -> message != null && message.isMms())
                                    .map(MessageRecord::getId)
                                    .toList();

    SignalDatabase.mms().setIncomingMessagesViewed(toMarkViewed);

    MessageNotifier messageNotifier = ApplicationDependencies.getMessageNotifier();
    messageNotifier.setLastDesktopActivityTimestamp(envelopeTimestamp);
    messageNotifier.cancelDelayedNotifications();
    messageNotifier.updateNotification(context);
  }

  private void handleSynchronizeViewOnceOpenMessage(@NonNull SignalServiceContent content, @NonNull ViewOnceOpenMessage openMessage, long envelopeTimestamp) {
    log(envelopeTimestamp, "Handling a view-once open for message: " + openMessage.getTimestamp());

    RecipientId   author    = Recipient.externalPush(openMessage.getSender()).getId();
    long          timestamp = openMessage.getTimestamp();
    MessageRecord record    = SignalDatabase.mmsSms().getMessageFor(timestamp, author);

    if (record != null && record.isMms()) {
      SignalDatabase.attachments().deleteAttachmentFilesForViewOnceMessage(record.getId());
    } else {
      warn(String.valueOf(envelopeTimestamp), "Got a view-once open message for a message we don't have!");

      if (!processingEarlyContent) {
        ApplicationDependencies.getEarlyMessageCache().store(author, timestamp, content);
        PushProcessEarlyMessagesJob.enqueue();
      }
    }

    MessageNotifier messageNotifier = ApplicationDependencies.getMessageNotifier();
    messageNotifier.setLastDesktopActivityTimestamp(envelopeTimestamp);
    messageNotifier.cancelDelayedNotifications();
    messageNotifier.updateNotification(context);
  }

  private void handleStoryMessage(@NonNull SignalServiceContent content, @NonNull SignalServiceStoryMessage message, @NonNull Recipient senderRecipient, @NonNull Recipient threadRecipient) throws StorageFailedException {
    log(content.getTimestamp(), "Story message.");

    if (!Stories.isFeatureAvailable()) {
      warn(content.getTimestamp(), "Dropping unsupported story.");
      return;
    }

    if (!threadRecipient.isActiveGroup() && !(senderRecipient.isProfileSharing() || senderRecipient.isSystemContact())) {
      warn(content.getTimestamp(), "Dropping story from an untrusted source.");
      return;
    }

    Optional<InsertResult> insertResult;

    MessageDatabase database = SignalDatabase.mms();
    database.beginTransaction();

    try {
      final StoryType storyType;
      if (message.getAllowsReplies().orElse(false)) {
        storyType = StoryType.withReplies(message.getTextAttachment().isPresent());
      } else {
        storyType = StoryType.withoutReplies(message.getTextAttachment().isPresent());
      }

      IncomingMediaMessage mediaMessage = new IncomingMediaMessage(senderRecipient.getId(),
                                                                   content.getTimestamp(),
                                                                   content.getServerReceivedTimestamp(),
                                                                   System.currentTimeMillis(),
                                                                   storyType,
                                                                   null,
                                                                   false,
                                                                   -1,
                                                                   0,
                                                                   false,
                                                                   false,
                                                                   content.isNeedsReceipt(),
                                                                   message.getTextAttachment().map(this::serializeTextAttachment),
                                                                   Optional.ofNullable(GroupUtil.getGroupContextIfPresent(content)),
                                                                   message.getFileAttachment().map(Collections::singletonList),
                                                                   Optional.empty(),
                                                                   Optional.empty(),
                                                                   getLinkPreviews(message.getTextAttachment().flatMap(t -> t.getPreview().map(Collections::singletonList)),
                                                                                   "",
                                                                                   true),
                                                                   Optional.empty(),
                                                                   Optional.empty(),
                                                                   content.getServerUuid(),
                                                                   null);

      insertResult = database.insertSecureDecryptedMessageInbox(mediaMessage, -1);

      if (insertResult.isPresent()) {
        database.setTransactionSuccessful();
      }
    } catch (MmsException e) {
      throw new StorageFailedException(e, content.getSender().getIdentifier(), content.getSenderDevice());
    } finally {
      database.endTransaction();
    }

    if (insertResult.isPresent()) {
      Stories.enqueueNextStoriesForDownload(threadRecipient.getId(), false);
      ApplicationDependencies.getExpireStoriesManager().scheduleIfNecessary();
    }
  }

  private @NonNull String serializeTextAttachment(@NonNull SignalServiceTextAttachment textAttachment) {
    StoryTextPost.Builder builder = StoryTextPost.newBuilder();

    if (textAttachment.getText().isPresent()) {
      builder.setBody(textAttachment.getText().get());
    }

    if (textAttachment.getStyle().isPresent()) {
      switch (textAttachment.getStyle().get()) {
        case DEFAULT:
          builder.setStyle(StoryTextPost.Style.DEFAULT);
          break;
        case REGULAR:
          builder.setStyle(StoryTextPost.Style.REGULAR);
          break;
        case BOLD:
          builder.setStyle(StoryTextPost.Style.BOLD);
          break;
        case SERIF:
          builder.setStyle(StoryTextPost.Style.SERIF);
          break;
        case SCRIPT:
          builder.setStyle(StoryTextPost.Style.SCRIPT);
          break;
        case CONDENSED:
          builder.setStyle(StoryTextPost.Style.CONDENSED);
          break;
      }
    }

    if (textAttachment.getTextBackgroundColor().isPresent()) {
      builder.setTextBackgroundColor(textAttachment.getTextBackgroundColor().get());
    }

    if (textAttachment.getTextForegroundColor().isPresent()) {
      builder.setTextForegroundColor(textAttachment.getTextForegroundColor().get());
    }

    ChatColor.Builder chatColorBuilder = ChatColor.newBuilder();
    if (textAttachment.getBackgroundColor().isPresent()) {
      chatColorBuilder.setSingleColor(ChatColor.SingleColor.newBuilder().setColor(textAttachment.getBackgroundColor().get()));
    } else if (textAttachment.getBackgroundGradient().isPresent()) {
      SignalServiceTextAttachment.Gradient gradient              = textAttachment.getBackgroundGradient().get();
      ChatColor.LinearGradient.Builder     linearGradientBuilder = ChatColor.LinearGradient.newBuilder();

      linearGradientBuilder.setRotation(gradient.getAngle().orElse(0).floatValue());
      linearGradientBuilder.addColors(gradient.getStartColor().get());
      linearGradientBuilder.addColors(gradient.getEndColor().get());
      linearGradientBuilder.addAllPositions(Arrays.asList(0f, 1f));

      chatColorBuilder.setLinearGradient(linearGradientBuilder);
    }

    builder.setBackground(chatColorBuilder);

    return Base64.encodeBytes(builder.build().toByteArray());
  }

  private @Nullable MessageId handleStoryReaction(@NonNull SignalServiceContent content, @NonNull SignalServiceDataMessage message, @NonNull Recipient senderRecipient) throws StorageFailedException {
    log(content.getTimestamp(), "Story reaction.");

    if (!Stories.isFeatureAvailable()) {
      warn(content.getTimestamp(), "Dropping unsupported story reaction.");
      return null;
    }

    SignalServiceDataMessage.Reaction reaction = message.getReaction().get();

    if (!EmojiUtil.isEmoji(reaction.getEmoji())) {
      warn(content.getTimestamp(), "Story reaction text is not a valid emoji! Ignoring the message.");
      return null;
    }

    SignalServiceDataMessage.StoryContext storyContext = message.getStoryContext().get();

    MessageDatabase database = SignalDatabase.mms();
    database.beginTransaction();

    try {
      RecipientId   storyAuthorRecipient = RecipientId.from(storyContext.getAuthorServiceId(), null);
      ParentStoryId parentStoryId;
      QuoteModel    quoteModel           = null;
      long          expiresInMillis      = 0;
      try {
        MessageId storyMessageId = database.getStoryId(storyAuthorRecipient, storyContext.getSentTimestamp());

        if (message.getGroupContext().isPresent()) {
          parentStoryId = new ParentStoryId.GroupReply(storyMessageId.getId());
        } else if (SignalDatabase.storySends().canReply(senderRecipient.getId(), storyContext.getSentTimestamp())) {
          MmsMessageRecord story = (MmsMessageRecord) database.getMessageRecord(storyMessageId.getId());

          String displayText = "";
          if (story.getStoryType().isTextStory()) {
            displayText = story.getBody();
          }

          parentStoryId   = new ParentStoryId.DirectReply(storyMessageId.getId());
          quoteModel      = new QuoteModel(storyContext.getSentTimestamp(), storyAuthorRecipient, displayText, false, story.getSlideDeck().asAttachments(), Collections.emptyList());
          expiresInMillis = TimeUnit.SECONDS.toMillis(message.getExpiresInSeconds());
        } else {
          warn(content.getTimestamp(), "Story has reactions disabled. Dropping reaction.");
          return null;
        }
      } catch (NoSuchMessageException e) {
        warn(content.getTimestamp(), "Couldn't find story for reaction.", e);
        return null;
      }

      IncomingMediaMessage mediaMessage = new IncomingMediaMessage(senderRecipient.getId(),
                                                                   content.getTimestamp(),
                                                                   content.getServerReceivedTimestamp(),
                                                                   System.currentTimeMillis(),
                                                                   StoryType.NONE,
                                                                   parentStoryId,
                                                                   true,
                                                                   -1,
                                                                   expiresInMillis,
                                                                   false,
                                                                   false,
                                                                   content.isNeedsReceipt(),
                                                                   Optional.of(reaction.getEmoji()),
                                                                   Optional.ofNullable(GroupUtil.getGroupContextIfPresent(content)),
                                                                   Optional.empty(),
                                                                   Optional.ofNullable(quoteModel),
                                                                   Optional.empty(),
                                                                   Optional.empty(),
                                                                   Optional.empty(),
                                                                   Optional.empty(),
                                                                   content.getServerUuid(),
                                                                   null);

      Optional<InsertResult> insertResult = database.insertSecureDecryptedMessageInbox(mediaMessage, -1);

      if (insertResult.isPresent()) {
        database.setTransactionSuccessful();
        if (parentStoryId.isDirectReply()) {
          return MessageId.fromNullable(insertResult.get().getMessageId(), true);
        } else {
          return null;
        }
      } else {
        warn(content.getTimestamp(), "Failed to insert story reaction");
        return null;
      }
    } catch (MmsException e) {
      throw new StorageFailedException(e, content.getSender().getIdentifier(), content.getSenderDevice());
    } finally {
      database.endTransaction();
    }
  }

  private @Nullable MessageId handleStoryReply(@NonNull SignalServiceContent content, @NonNull SignalServiceDataMessage message, @NonNull Recipient senderRecipient, long receivedTime) throws StorageFailedException {
    log(content.getTimestamp(), "Story reply.");

    if (!Stories.isFeatureAvailable()) {
      warn(content.getTimestamp(), "Dropping unsupported story reply.");
      return null;
    }

    SignalServiceDataMessage.StoryContext storyContext = message.getStoryContext().get();

    MessageDatabase database = SignalDatabase.mms();
    database.beginTransaction();

    try {
      RecipientId   storyAuthorRecipient = RecipientId.from(storyContext.getAuthorServiceId(), null);
      ParentStoryId parentStoryId;
      QuoteModel    quoteModel           = null;
      long          expiresInMillis      = 0L;

      try {
        MessageId        storyMessageId  = database.getStoryId(storyAuthorRecipient, storyContext.getSentTimestamp());
        MmsMessageRecord story           = (MmsMessageRecord) database.getMessageRecord(storyMessageId.getId());
        Recipient        threadRecipient = Objects.requireNonNull(SignalDatabase.threads().getRecipientForThreadId(story.getThreadId()));
        boolean          groupStory      = threadRecipient.isActiveGroup();

        handlePossibleExpirationUpdate(content, message, threadRecipient.getGroupId(), senderRecipient, threadRecipient, receivedTime);

        if (message.getGroupContext().isPresent() ) {
          parentStoryId = new ParentStoryId.GroupReply(storyMessageId.getId());
        } else if (groupStory || SignalDatabase.storySends().canReply(senderRecipient.getId(), storyContext.getSentTimestamp())) {
          parentStoryId   = new ParentStoryId.DirectReply(storyMessageId.getId());

          String displayText = "";
          if (story.getStoryType().isTextStory()) {
            displayText = story.getBody();
          }

          quoteModel      = new QuoteModel(storyContext.getSentTimestamp(), storyAuthorRecipient, displayText, false, story.getSlideDeck().asAttachments(), Collections.emptyList());
          expiresInMillis = TimeUnit.SECONDS.toMillis(message.getExpiresInSeconds());
        } else {
          warn(content.getTimestamp(), "Story has replies disabled. Dropping reply.");
          return null;
        }
      } catch (NoSuchMessageException e) {
        warn(content.getTimestamp(), "Couldn't find story for reply.", e);
        return null;
      }

      IncomingMediaMessage mediaMessage = new IncomingMediaMessage(senderRecipient.getId(),
                                                                   content.getTimestamp(),
                                                                   content.getServerReceivedTimestamp(),
                                                                   System.currentTimeMillis(),
                                                                   StoryType.NONE,
                                                                   parentStoryId,
                                                                   false,
                                                                   -1,
                                                                   expiresInMillis,
                                                                   false,
                                                                   false,
                                                                   content.isNeedsReceipt(),
                                                                   message.getBody(),
                                                                   Optional.ofNullable(GroupUtil.getGroupContextIfPresent(content)),
                                                                   Optional.empty(),
                                                                   Optional.ofNullable(quoteModel),
                                                                   Optional.empty(),
                                                                   Optional.empty(),
                                                                   getMentions(message.getMentions()),
                                                                   Optional.empty(),
                                                                   content.getServerUuid(),
                                                                   null);

      Optional<InsertResult> insertResult = database.insertSecureDecryptedMessageInbox(mediaMessage, -1);

      if (insertResult.isPresent()) {
        database.setTransactionSuccessful();
        if (parentStoryId.isDirectReply()) {
          return MessageId.fromNullable(insertResult.get().getMessageId(), true);
        } else {
          return null;
        }
      } else {
        warn(content.getTimestamp(), "Failed to insert story reply.");
        return null;
      }
    } catch (MmsException e) {
      throw new StorageFailedException(e, content.getSender().getIdentifier(), content.getSenderDevice());
    } finally {
      database.endTransaction();
    }
  }

  private @Nullable MessageId handleGiftMessage(@NonNull SignalServiceContent content,
                                                @NonNull SignalServiceDataMessage message,
                                                @NonNull Recipient senderRecipient,
                                                @NonNull Recipient threadRecipient,
                                                long receivedTime)
      throws StorageFailedException
  {
    log(message.getTimestamp(), "Gift message.");

    if (!FeatureFlags.giftBadges()) {
      warn(message.getTimestamp(), "Dropping unsupported gift badge message.");
      return null;
    }

    notifyTypingStoppedFromIncomingMessage(senderRecipient, threadRecipient, content.getSenderDevice());

    Optional<InsertResult> insertResult;

    MessageDatabase database = SignalDatabase.mms();

    byte[]    token     = message.getGiftBadge().get().getReceiptCredentialPresentation().serialize();
    GiftBadge giftBadge = GiftBadge.newBuilder()
                                   .setRedemptionToken(ByteString.copyFrom(token))
                                   .setRedemptionState(GiftBadge.RedemptionState.PENDING)
                                   .build();

    try {
      IncomingMediaMessage mediaMessage = new IncomingMediaMessage(senderRecipient.getId(),
                                                                   message.getTimestamp(),
                                                                   content.getServerReceivedTimestamp(),
                                                                   receivedTime,
                                                                   StoryType.NONE,
                                                                   null,
                                                                   false,
                                                                   -1,
                                                                   TimeUnit.SECONDS.toMillis(message.getExpiresInSeconds()),
                                                                   false,
                                                                   false,
                                                                   content.isNeedsReceipt(),
                                                                   Optional.of(Base64.encodeBytes(giftBadge.toByteArray())),
                                                                   Optional.empty(),
                                                                   Optional.empty(),
                                                                   Optional.empty(),
                                                                   Optional.empty(),
                                                                   Optional.empty(),
                                                                   Optional.empty(),
                                                                   Optional.empty(),
                                                                   content.getServerUuid(),
                                                                   giftBadge);

      insertResult = database.insertSecureDecryptedMessageInbox(mediaMessage, -1);
    } catch (MmsException e) {
      throw new StorageFailedException(e, content.getSender().getIdentifier(), content.getSenderDevice());
    }

    if (insertResult.isPresent()) {
      ApplicationDependencies.getMessageNotifier().updateNotification(context, insertResult.get().getThreadId());
      TrimThreadJob.enqueueAsync(insertResult.get().getThreadId());

      return new MessageId(insertResult.get().getMessageId(), true);
    } else {
      return null;
    }
  }

  private @Nullable MessageId handleMediaMessage(@NonNull SignalServiceContent content,
                                                @NonNull SignalServiceDataMessage message,
                                                @NonNull Optional<Long> smsMessageId,
                                                @NonNull Recipient senderRecipient,
                                                @NonNull Recipient threadRecipient,
                                                long receivedTime)
      throws StorageFailedException
  {
    log(message.getTimestamp(), "Media message.");

    notifyTypingStoppedFromIncomingMessage(senderRecipient, threadRecipient, content.getSenderDevice());

    Optional<InsertResult> insertResult;

    MessageDatabase database = SignalDatabase.mms();
    database.beginTransaction();

    try {
      Optional<QuoteModel>        quote          = getValidatedQuote(message.getQuote());
      Optional<List<Contact>>     sharedContacts = getContacts(message.getSharedContacts());
      Optional<List<LinkPreview>> linkPreviews   = getLinkPreviews(message.getPreviews(), message.getBody().orElse(""), false);
      Optional<List<Mention>>     mentions       = getMentions(message.getMentions());
      Optional<Attachment>        sticker        = getStickerAttachment(message.getSticker());

      handlePossibleExpirationUpdate(content, message, Optional.empty(), senderRecipient, threadRecipient, receivedTime);

      IncomingMediaMessage mediaMessage = new IncomingMediaMessage(senderRecipient.getId(),
                                                                   message.getTimestamp(),
                                                                   content.getServerReceivedTimestamp(),
                                                                   receivedTime,
                                                                   StoryType.NONE,
                                                                   null,
                                                                   false,
                                                                   -1,
                                                                   TimeUnit.SECONDS.toMillis(message.getExpiresInSeconds()),
                                                                   false,
                                                                   message.isViewOnce(),
                                                                   content.isNeedsReceipt(),
                                                                   message.getBody(),
                                                                   message.getGroupContext(),
                                                                   message.getAttachments(),
                                                                   quote,
                                                                   sharedContacts,
                                                                   linkPreviews,
                                                                   mentions,
                                                                   sticker,
                                                                   content.getServerUuid(),
                                                                   null);

      insertResult = database.insertSecureDecryptedMessageInbox(mediaMessage, -1);

      if (insertResult.isPresent()) {
        if (smsMessageId.isPresent()) {
          SignalDatabase.sms().deleteMessage(smsMessageId.get());
        }

        database.setTransactionSuccessful();
      }
    } catch (MmsException e) {
      throw new StorageFailedException(e, content.getSender().getIdentifier(), content.getSenderDevice());
    } finally {
      database.endTransaction();
    }

    if (insertResult.isPresent()) {
      List<DatabaseAttachment> allAttachments     = SignalDatabase.attachments().getAttachmentsForMessage(insertResult.get().getMessageId());
      List<DatabaseAttachment> stickerAttachments = Stream.of(allAttachments).filter(Attachment::isSticker).toList();
      List<DatabaseAttachment> attachments        = Stream.of(allAttachments).filterNot(Attachment::isSticker).toList();

      forceStickerDownloadIfNecessary(insertResult.get().getMessageId(), stickerAttachments);

      for (DatabaseAttachment attachment : attachments) {
        ApplicationDependencies.getJobManager().add(new AttachmentDownloadJob(insertResult.get().getMessageId(), attachment.getAttachmentId(), false));
      }

      ApplicationDependencies.getMessageNotifier().updateNotification(context, insertResult.get().getThreadId());
      TrimThreadJob.enqueueAsync(insertResult.get().getThreadId());

      if (message.isViewOnce()) {
        ApplicationDependencies.getViewOnceMessageManager().scheduleIfNecessary();
      }

      return new MessageId(insertResult.get().getMessageId(), true);
    } else {
      return null;
    }
  }

  private long handleSynchronizeSentExpirationUpdate(@NonNull SentTranscriptMessage message)
      throws MmsException, BadGroupIdException
  {
    log(message.getTimestamp(), "Synchronize sent expiration update.");

    MessageDatabase database   = SignalDatabase.mms();
    Recipient       recipient  = getSyncMessageDestination(message);

    OutgoingExpirationUpdateMessage expirationUpdateMessage = new OutgoingExpirationUpdateMessage(recipient,
        message.getTimestamp(),
        TimeUnit.SECONDS.toMillis(message.getMessage().getExpiresInSeconds()));

    long threadId  = SignalDatabase.threads().getOrCreateThreadIdFor(recipient);
    long messageId = database.insertMessageOutbox(expirationUpdateMessage, threadId, false, null);

    database.markAsSent(messageId, true);

    SignalDatabase.recipients().setExpireMessages(recipient.getId(), message.getMessage().getExpiresInSeconds());

    return threadId;
  }

  /**
   * Handles both story replies and reactions.
   */
  private long handleSynchronizeSentStoryReply(@NonNull SentTranscriptMessage message, long envelopeTimestamp)
    throws MmsException, BadGroupIdException {

    if (!Stories.isFeatureAvailable()) {
      warn(envelopeTimestamp, "Dropping unsupported story reply sync message.");
      return -1L;
    }

    log(envelopeTimestamp, "Synchronize sent story reply for " + message.getTimestamp());

    try {
      Optional<SignalServiceDataMessage.Reaction> reaction             = message.getMessage().getReaction();
      ParentStoryId                               parentStoryId;
      SignalServiceDataMessage.StoryContext       storyContext         = message.getMessage().getStoryContext().get();
      MessageDatabase                             database             = SignalDatabase.mms();
      Recipient                                   recipient            = getSyncMessageDestination(message);
      QuoteModel                                  quoteModel           = null;
      long                                        expiresInMillis      = 0L;
      RecipientId                                 storyAuthorRecipient = RecipientId.from(storyContext.getAuthorServiceId(), null);
      MessageId                                   storyMessageId       = database.getStoryId(storyAuthorRecipient, storyContext.getSentTimestamp());
      MmsMessageRecord                            story                = (MmsMessageRecord) database.getMessageRecord(storyMessageId.getId());
      Recipient                                   threadRecipient      = SignalDatabase.threads().getRecipientForThreadId(story.getThreadId());
      boolean                                     groupStory           = threadRecipient != null && threadRecipient.isActiveGroup();
      String                                      body;

      if (reaction.isPresent() && EmojiUtil.isEmoji(reaction.get().getEmoji())) {
        body = reaction.get().getEmoji();
      } else {
        body = message.getMessage().getBody().orElse(null);
      }

      if (message.getMessage().getGroupContext().isPresent()) {
        parentStoryId = new ParentStoryId.GroupReply(storyMessageId.getId());
      } else if (groupStory || SignalDatabase.storySends().canReply(storyAuthorRecipient, storyContext.getSentTimestamp())) {
        parentStoryId   = new ParentStoryId.DirectReply(storyMessageId.getId());

        String quoteBody = "";
        if (story.getStoryType().isTextStory()) {
          quoteBody = story.getBody();
        }

        quoteModel      = new QuoteModel(storyContext.getSentTimestamp(), storyAuthorRecipient, quoteBody, false, story.getSlideDeck().asAttachments(), Collections.emptyList());
        expiresInMillis = TimeUnit.SECONDS.toMillis(message.getExpirationStartTimestamp());
      } else {
        warn(envelopeTimestamp, "Story has replies disabled. Dropping reply.");
        return -1L;
      }

      OutgoingMediaMessage mediaMessage = new OutgoingMediaMessage(recipient,
                                                                   body,
                                                                   Collections.emptyList(),
                                                                   message.getTimestamp(),
                                                                   -1,
                                                                   expiresInMillis,
                                                                   false,
                                                                   ThreadDatabase.DistributionTypes.DEFAULT,
                                                                   StoryType.NONE,
                                                                   parentStoryId,
                                                                   message.getMessage().getReaction().isPresent(),
                                                                   quoteModel,
                                                                   Collections.emptyList(),
                                                                   Collections.emptyList(),
                                                                   getMentions(message.getMessage().getMentions()).orElse(Collections.emptyList()),
                                                                   Collections.emptySet(),
                                                                   Collections.emptySet(),
                                                                   null);

      mediaMessage = new OutgoingSecureMediaMessage(mediaMessage);

      if (recipient.getExpiresInSeconds() != message.getMessage().getExpiresInSeconds()) {
        handleSynchronizeSentExpirationUpdate(message);
      }

      long threadId = SignalDatabase.threads().getOrCreateThreadIdFor(recipient);
      long messageId;

      database.beginTransaction();
      try {
        messageId = database.insertMessageOutbox(mediaMessage, threadId, false, GroupReceiptDatabase.STATUS_UNKNOWN, null);

        if (recipient.isGroup()) {
          updateGroupReceiptStatus(message, messageId, recipient.requireGroupId());
        } else {
          database.markUnidentified(messageId, isUnidentified(message, recipient));
        }

        database.markAsSent(messageId, true);

        if (message.getMessage().getExpiresInSeconds() > 0) {
          database.markExpireStarted(messageId, message.getExpirationStartTimestamp());
          ApplicationDependencies.getExpiringMessageManager()
                                 .scheduleDeletion(messageId,
                                                   true,
                                                   message.getExpirationStartTimestamp(),
                                                   TimeUnit.SECONDS.toMillis(message.getMessage().getExpiresInSeconds()));
        }

        if (recipient.isSelf()) {
          SyncMessageId id = new SyncMessageId(recipient.getId(), message.getTimestamp());
          SignalDatabase.mmsSms().incrementDeliveryReceiptCount(id, System.currentTimeMillis());
          SignalDatabase.mmsSms().incrementReadReceiptCount(id, System.currentTimeMillis());
        }

        database.setTransactionSuccessful();
      } finally {
        database.endTransaction();
      }

      return threadId;
    } catch (NoSuchMessageException e) {
      warn(envelopeTimestamp, "Couldn't find story for reply.", e);
      return -1L;
    }
  }

  private long handleSynchronizeSentMediaMessage(@NonNull SentTranscriptMessage message, long envelopeTimestamp)
      throws MmsException, BadGroupIdException
  {
    log(envelopeTimestamp, "Synchronize sent media message for " + message.getTimestamp());

    MessageDatabase             database        = SignalDatabase.mms();
    Recipient                   recipients      = getSyncMessageDestination(message);
    Optional<QuoteModel>        quote           = getValidatedQuote(message.getMessage().getQuote());
    Optional<Attachment>        sticker         = getStickerAttachment(message.getMessage().getSticker());
    Optional<List<Contact>>     sharedContacts  = getContacts(message.getMessage().getSharedContacts());
    Optional<List<LinkPreview>> previews        = getLinkPreviews(message.getMessage().getPreviews(), message.getMessage().getBody().orElse(""), false);
    Optional<List<Mention>>     mentions        = getMentions(message.getMessage().getMentions());
    Optional<GiftBadge>         giftBadge       = getGiftBadge(message.getMessage().getGiftBadge());
    boolean                     viewOnce        = message.getMessage().isViewOnce();
    List<Attachment>            syncAttachments = viewOnce ? Collections.singletonList(new TombstoneAttachment(MediaUtil.VIEW_ONCE, false))
        : PointerAttachment.forPointers(message.getMessage().getAttachments());

    if (sticker.isPresent()) {
      syncAttachments.add(sticker.get());
    }

    OutgoingMediaMessage mediaMessage = new OutgoingMediaMessage(recipients,
                                                                 message.getMessage().getBody().orElse(null),
                                                                 syncAttachments,
                                                                 message.getTimestamp(),
                                                                 -1,
                                                                 TimeUnit.SECONDS.toMillis(message.getMessage().getExpiresInSeconds()),
                                                                 viewOnce,
                                                                 ThreadDatabase.DistributionTypes.DEFAULT,
                                                                 StoryType.NONE,
                                                                 null,
                                                                 false,
                                                                 quote.orElse(null),
                                                                 sharedContacts.orElse(Collections.emptyList()),
                                                                 previews.orElse(Collections.emptyList()),
                                                                 mentions.orElse(Collections.emptyList()),
                                                                 Collections.emptySet(),
                                                                 Collections.emptySet(),
                                                                 giftBadge.orElse(null));

    mediaMessage = new OutgoingSecureMediaMessage(mediaMessage);

    if (recipients.getExpiresInSeconds() != message.getMessage().getExpiresInSeconds()) {
      handleSynchronizeSentExpirationUpdate(message);
    }

    long threadId = SignalDatabase.threads().getOrCreateThreadIdFor(recipients);

    long                     messageId;
    List<DatabaseAttachment> attachments;
    List<DatabaseAttachment> stickerAttachments;

    database.beginTransaction();
    try {
      messageId = database.insertMessageOutbox(mediaMessage, threadId, false, GroupReceiptDatabase.STATUS_UNKNOWN, null);

      if (recipients.isGroup()) {
        updateGroupReceiptStatus(message, messageId, recipients.requireGroupId());
      } else {
        database.markUnidentified(messageId, isUnidentified(message, recipients));
      }

      database.markAsSent(messageId, true);

      List<DatabaseAttachment> allAttachments = SignalDatabase.attachments().getAttachmentsForMessage(messageId);

      stickerAttachments = Stream.of(allAttachments).filter(Attachment::isSticker).toList();
      attachments        = Stream.of(allAttachments).filterNot(Attachment::isSticker).toList();

      if (message.getMessage().getExpiresInSeconds() > 0) {
        database.markExpireStarted(messageId, message.getExpirationStartTimestamp());
        ApplicationDependencies.getExpiringMessageManager()
                               .scheduleDeletion(messageId,
                                                 true,
                                                 message.getExpirationStartTimestamp(),
                                                 TimeUnit.SECONDS.toMillis(message.getMessage().getExpiresInSeconds()));
      }

      if (recipients.isSelf()) {
        SyncMessageId id = new SyncMessageId(recipients.getId(), message.getTimestamp());
        SignalDatabase.mmsSms().incrementDeliveryReceiptCount(id, System.currentTimeMillis());
        SignalDatabase.mmsSms().incrementReadReceiptCount(id, System.currentTimeMillis());
      }

      database.setTransactionSuccessful();
    } finally {
      database.endTransaction();
    }

    for (DatabaseAttachment attachment : attachments) {
      ApplicationDependencies.getJobManager().add(new AttachmentDownloadJob(messageId, attachment.getAttachmentId(), false));
    }

    forceStickerDownloadIfNecessary(messageId, stickerAttachments);

    return threadId;
  }

  private void handleGroupRecipientUpdate(@NonNull SentTranscriptMessage message, long envelopeTimestamp)
      throws BadGroupIdException
  {
    log(envelopeTimestamp, "Group recipient update.");

    Recipient recipient = getSyncMessageDestination(message);

    if (!recipient.isGroup()) {
      warn("Got recipient update for a non-group message! Skipping.");
      return;
    }

    MmsSmsDatabase database = SignalDatabase.mmsSms();
    MessageRecord  record   = database.getMessageFor(message.getTimestamp(), Recipient.self().getId());

    if (record == null) {
      warn("Got recipient update for non-existing message! Skipping.");
      return;
    }

    if (!record.isMms()) {
      warn("Recipient update matched a non-MMS message! Skipping.");
      return;
    }

    updateGroupReceiptStatus(message, record.getId(), recipient.requireGroupId());
  }

  private void updateGroupReceiptStatus(@NonNull SentTranscriptMessage message, long messageId, @NonNull GroupId groupString) {
    GroupReceiptDatabase      receiptDatabase     = SignalDatabase.groupReceipts();
    List<RecipientId>         messageRecipientIds = Stream.of(message.getRecipients()).map(RecipientId::from).toList();
    List<Recipient>           members             = SignalDatabase.groups().getGroupMembers(groupString, GroupDatabase.MemberSet.FULL_MEMBERS_EXCLUDING_SELF);
    Map<RecipientId, Integer> localReceipts       = Stream.of(receiptDatabase.getGroupReceiptInfo(messageId))
                                                          .collect(Collectors.toMap(GroupReceiptInfo::getRecipientId, GroupReceiptInfo::getStatus));

    for (RecipientId messageRecipientId : messageRecipientIds) {
      //noinspection ConstantConditions
      if (localReceipts.containsKey(messageRecipientId) && localReceipts.get(messageRecipientId) < GroupReceiptDatabase.STATUS_UNDELIVERED) {
        receiptDatabase.update(messageRecipientId, messageId, GroupReceiptDatabase.STATUS_UNDELIVERED, message.getTimestamp());
      } else if (!localReceipts.containsKey(messageRecipientId)) {
        receiptDatabase.insert(Collections.singletonList(messageRecipientId), messageId, GroupReceiptDatabase.STATUS_UNDELIVERED, message.getTimestamp());
      }
    }

    List<org.signal.libsignal.protocol.util.Pair<RecipientId, Boolean>> unidentifiedStatus = Stream.of(members)
                                                                                                  .map(m -> new org.signal.libsignal.protocol.util.Pair<>(m.getId(), message.isUnidentified(m.requireServiceId().toString())))
                                                                                                  .toList();
    receiptDatabase.setUnidentified(unidentifiedStatus, messageId);
  }

  private @Nullable MessageId handleTextMessage(@NonNull SignalServiceContent content,
                                                @NonNull SignalServiceDataMessage message,
                                                @NonNull Optional<Long> smsMessageId,
                                                @NonNull Optional<GroupId> groupId,
                                                @NonNull Recipient senderRecipient,
                                                @NonNull Recipient threadRecipient,
                                                long receivedTime)
      throws StorageFailedException
  {
    log(message.getTimestamp(), "Text message.");
    MessageDatabase database = SignalDatabase.sms();
    String          body     = message.getBody().isPresent() ? message.getBody().get() : "";

    handlePossibleExpirationUpdate(content, message, groupId, senderRecipient, threadRecipient, receivedTime);

    Optional<InsertResult> insertResult;

    if (smsMessageId.isPresent() && !message.getGroupContext().isPresent()) {
      insertResult = Optional.of(database.updateBundleMessageBody(smsMessageId.get(), body));
    } else {
      notifyTypingStoppedFromIncomingMessage(senderRecipient, threadRecipient, content.getSenderDevice());

      IncomingTextMessage textMessage = new IncomingTextMessage(senderRecipient.getId(),
                                                                content.getSenderDevice(),
                                                                message.getTimestamp(),
                                                                content.getServerReceivedTimestamp(),
                                                                receivedTime,
                                                                body,
                                                                groupId,
                                                                TimeUnit.SECONDS.toMillis(message.getExpiresInSeconds()),
                                                                content.isNeedsReceipt(),
                                                                content.getServerUuid());

      textMessage = new IncomingEncryptedMessage(textMessage, body);
      insertResult = database.insertMessageInbox(textMessage);

      if (smsMessageId.isPresent()) database.deleteMessage(smsMessageId.get());
    }

    if (insertResult.isPresent()) {
      ApplicationDependencies.getMessageNotifier().updateNotification(context, insertResult.get().getThreadId());
      return new MessageId(insertResult.get().getMessageId(), false);
    } else {
      return null;
    }
  }

  private long handleSynchronizeSentTextMessage(@NonNull SentTranscriptMessage message, long envelopeTimestamp)
      throws MmsException, BadGroupIdException
  {
    log(envelopeTimestamp, "Synchronize sent text message for " + message.getTimestamp());

    Recipient recipient       = getSyncMessageDestination(message);
    String    body            = message.getMessage().getBody().orElse("");
    long      expiresInMillis = TimeUnit.SECONDS.toMillis(message.getMessage().getExpiresInSeconds());

    if (recipient.getExpiresInSeconds() != message.getMessage().getExpiresInSeconds()) {
      handleSynchronizeSentExpirationUpdate(message);
    }

    long    threadId  = SignalDatabase.threads().getOrCreateThreadIdFor(recipient);
    boolean isGroup   = recipient.isGroup();

    MessageDatabase database;
    long            messageId;

    if (isGroup) {
      OutgoingMediaMessage outgoingMediaMessage = new OutgoingMediaMessage(recipient,
                                                                           new SlideDeck(),
                                                                           body,
                                                                           message.getTimestamp(),
                                                                           -1,
                                                                           expiresInMillis,
                                                                           false,
                                                                           ThreadDatabase.DistributionTypes.DEFAULT,
                                                                           StoryType.NONE,
                                                                           null,
                                                                           false,
                                                                           null,
                                                                           Collections.emptyList(),
                                                                           Collections.emptyList(),
                                                                           Collections.emptyList(),
                                                                           null);
      outgoingMediaMessage = new OutgoingSecureMediaMessage(outgoingMediaMessage);

      messageId = SignalDatabase.mms().insertMessageOutbox(outgoingMediaMessage, threadId, false, GroupReceiptDatabase.STATUS_UNKNOWN, null);
      database  = SignalDatabase.mms();

      updateGroupReceiptStatus(message, messageId, recipient.requireGroupId());
    } else {
      OutgoingTextMessage outgoingTextMessage = new OutgoingEncryptedMessage(recipient, body, expiresInMillis);

      messageId = SignalDatabase.sms().insertMessageOutbox(threadId, outgoingTextMessage, false, message.getTimestamp(), null);
      database  = SignalDatabase.sms();
      database.markUnidentified(messageId, isUnidentified(message, recipient));
      SignalDatabase.threads().update(threadId, true);
    }

    database.markAsSent(messageId, true);

    if (expiresInMillis > 0) {
      database.markExpireStarted(messageId, message.getExpirationStartTimestamp());
      ApplicationDependencies.getExpiringMessageManager()
                             .scheduleDeletion(messageId, isGroup, message.getExpirationStartTimestamp(), expiresInMillis);
    }

    if (recipient.isSelf()) {
      SyncMessageId id = new SyncMessageId(recipient.getId(), message.getTimestamp());
      SignalDatabase.mmsSms().incrementDeliveryReceiptCount(id, System.currentTimeMillis());
      SignalDatabase.mmsSms().incrementReadReceiptCount(id, System.currentTimeMillis());
    }

    return threadId;
  }

  private void handleInvalidVersionMessage(@NonNull String sender, int senderDevice, long timestamp,
                                           @NonNull Optional<Long> smsMessageId)
  {
    log(timestamp, "Invalid version message.");

    MessageDatabase smsDatabase = SignalDatabase.sms();

    if (!smsMessageId.isPresent()) {
      Optional<InsertResult> insertResult = insertPlaceholder(sender, senderDevice, timestamp);

      if (insertResult.isPresent()) {
        smsDatabase.markAsInvalidVersionKeyExchange(insertResult.get().getMessageId());
        ApplicationDependencies.getMessageNotifier().updateNotification(context, insertResult.get().getThreadId());
      }
    } else {
      smsDatabase.markAsInvalidVersionKeyExchange(smsMessageId.get());
    }
  }

  private void handleCorruptMessage(@NonNull String sender, int senderDevice, long timestamp,
                                    @NonNull Optional<Long> smsMessageId)
  {
    log(timestamp, "Corrupt message.");

    MessageDatabase smsDatabase = SignalDatabase.sms();

    if (!smsMessageId.isPresent()) {
      Optional<InsertResult> insertResult = insertPlaceholder(sender, senderDevice, timestamp);

      if (insertResult.isPresent()) {
        smsDatabase.markAsDecryptFailed(insertResult.get().getMessageId());
        ApplicationDependencies.getMessageNotifier().updateNotification(context, insertResult.get().getThreadId());
      }
    } else {
      smsDatabase.markAsDecryptFailed(smsMessageId.get());
    }
  }

  private void handleUnsupportedDataMessage(@NonNull String sender,
                                            int senderDevice,
                                            @NonNull Optional<GroupId> groupId,
                                            long timestamp,
                                            @NonNull Optional<Long> smsMessageId)
  {
    log(timestamp, "Unsupported data message.");

    MessageDatabase smsDatabase = SignalDatabase.sms();

    if (!smsMessageId.isPresent()) {
      Optional<InsertResult> insertResult = insertPlaceholder(sender, senderDevice, timestamp, groupId);

      if (insertResult.isPresent()) {
        smsDatabase.markAsUnsupportedProtocolVersion(insertResult.get().getMessageId());
        ApplicationDependencies.getMessageNotifier().updateNotification(context, insertResult.get().getThreadId());
      }
    } else {
      smsDatabase.markAsNoSession(smsMessageId.get());
    }
  }

  private void handleInvalidMessage(@NonNull SignalServiceAddress sender,
                                    int senderDevice,
                                    @NonNull Optional<GroupId> groupId,
                                    long timestamp,
                                    @NonNull Optional<Long> smsMessageId)
  {
    log(timestamp, "Invalid message.");

    MessageDatabase smsDatabase = SignalDatabase.sms();

    if (!smsMessageId.isPresent()) {
      Optional<InsertResult> insertResult = insertPlaceholder(sender.getIdentifier(), senderDevice, timestamp, groupId);

      if (insertResult.isPresent()) {
        smsDatabase.markAsInvalidMessage(insertResult.get().getMessageId());
        ApplicationDependencies.getMessageNotifier().updateNotification(context, insertResult.get().getThreadId());
      }
    } else {
      smsDatabase.markAsNoSession(smsMessageId.get());
    }
  }

  private void handleLegacyMessage(@NonNull String sender, int senderDevice, long timestamp,
                                   @NonNull Optional<Long> smsMessageId)
  {
    log(timestamp, "Legacy message.");

    MessageDatabase smsDatabase = SignalDatabase.sms();

    if (!smsMessageId.isPresent()) {
      Optional<InsertResult> insertResult = insertPlaceholder(sender, senderDevice, timestamp);

      if (insertResult.isPresent()) {
        smsDatabase.markAsLegacyVersion(insertResult.get().getMessageId());
        ApplicationDependencies.getMessageNotifier().updateNotification(context, insertResult.get().getThreadId());
      }
    } else {
      smsDatabase.markAsLegacyVersion(smsMessageId.get());
    }
  }

  private void handleProfileKey(@NonNull SignalServiceContent content,
                                @NonNull byte[] messageProfileKeyBytes,
                                @NonNull Recipient senderRecipient)
  {
    RecipientDatabase database          = SignalDatabase.recipients();
    ProfileKey        messageProfileKey = ProfileKeyUtil.profileKeyOrNull(messageProfileKeyBytes);

    if (senderRecipient.isSelf()) {
      if (!Objects.equals(ProfileKeyUtil.getSelfProfileKey(), messageProfileKey)) {
        warn(content.getTimestamp(), "Saw a sync message whose profile key doesn't match our records. Scheduling a storage sync to check.");
        StorageSyncHelper.scheduleSyncForDataChange();
      }
    } else if (messageProfileKey != null) {
      if (database.setProfileKey(senderRecipient.getId(), messageProfileKey)) {
        log(content.getTimestamp(), "Profile key on message from " + senderRecipient.getId() + " didn't match our local store. It has been updated.");
        ApplicationDependencies.getJobManager().add(RetrieveProfileJob.forRecipient(senderRecipient.getId()));
      }
    } else {
      warn(String.valueOf(content.getTimestamp()), "Ignored invalid profile key seen in message");
    }
  }

  private void handleNeedsDeliveryReceipt(@NonNull SignalServiceContent content,
                                          @NonNull SignalServiceDataMessage message,
                                          @NonNull MessageId messageId)
  {
    ApplicationDependencies.getJobManager().add(new SendDeliveryReceiptJob(RecipientId.fromHighTrust(content.getSender()), message.getTimestamp(), messageId));
  }

  private void handleViewedReceipt(@NonNull SignalServiceContent content,
                                   @NonNull SignalServiceReceiptMessage message,
                                   @NonNull Recipient senderRecipient)
  {
    boolean shouldOnlyProcessStories = FeatureFlags.stories() && !SignalStore.storyValues().isFeatureDisabled() && !TextSecurePreferences.isReadReceiptsEnabled(context);

    if (!TextSecurePreferences.isReadReceiptsEnabled(context) && !shouldOnlyProcessStories) {
      log("Ignoring viewed receipts for IDs: " + Util.join(message.getTimestamps(), ", "));
      return;
    }

    log(TAG, "Processing viewed receipts. Sender: " +  senderRecipient.getId() + ", Device: " + content.getSenderDevice() + ", Only Stories: " + shouldOnlyProcessStories + ", Timestamps: " + Util.join(message.getTimestamps(), ", "));

    List<SyncMessageId> ids = Stream.of(message.getTimestamps())
                                    .map(t -> new SyncMessageId(senderRecipient.getId(), t))
                                    .toList();

    Collection<SyncMessageId> unhandled = shouldOnlyProcessStories ? SignalDatabase.mmsSms().incrementViewedStoryReceiptCounts(ids, content.getTimestamp())
                                                                   : SignalDatabase.mmsSms().incrementViewedReceiptCounts(ids, content.getTimestamp());

    Set<SyncMessageId> handled = new HashSet<>(ids);
    handled.removeAll(unhandled);

    SignalDatabase.mmsSms().updateViewedStories(handled);

    for (SyncMessageId id : unhandled) {
      warn(String.valueOf(content.getTimestamp()), "[handleViewedReceipt] Could not find matching message! timestamp: " + id.getTimetamp() + "  author: " + id.getRecipientId());
      if (!processingEarlyContent) {
        ApplicationDependencies.getEarlyMessageCache().store(id.getRecipientId(), id.getTimetamp(), content);
      }
    }

    if (unhandled.size() > 0 && !processingEarlyContent) {
      PushProcessEarlyMessagesJob.enqueue();
    }
  }

  @SuppressLint("DefaultLocale")
  private void handleDeliveryReceipt(@NonNull SignalServiceContent content,
                                     @NonNull SignalServiceReceiptMessage message,
                                     @NonNull Recipient senderRecipient)
  {
    log(TAG, "Processing delivery receipts. Sender: " +  senderRecipient.getId() + ", Device: " + content.getSenderDevice() + ", Timestamps: " + Util.join(message.getTimestamps(), ", "));

    List<SyncMessageId> ids = Stream.of(message.getTimestamps())
                                    .map(t -> new SyncMessageId(senderRecipient.getId(), t))
                                    .toList();

    Collection<SyncMessageId> unhandled = SignalDatabase.mmsSms().incrementDeliveryReceiptCounts(ids, System.currentTimeMillis());

    for (SyncMessageId id : unhandled) {
      warn(String.valueOf(content.getTimestamp()), "[handleDeliveryReceipt] Could not find matching message! timestamp: " + id.getTimetamp() + "  author: " + id.getRecipientId());
      // Early delivery receipts are special-cased in the database methods
    }

    if (unhandled.size() > 0) {
      PushProcessEarlyMessagesJob.enqueue();
    }

    SignalDatabase.messageLog().deleteEntriesForRecipient(message.getTimestamps(), senderRecipient.getId(), content.getSenderDevice());
  }

  @SuppressLint("DefaultLocale")
  private void handleReadReceipt(@NonNull SignalServiceContent content,
                                 @NonNull SignalServiceReceiptMessage message,
                                 @NonNull Recipient senderRecipient)
  {
    if (!TextSecurePreferences.isReadReceiptsEnabled(context)) {
      log("Ignoring read receipts for IDs: " + Util.join(message.getTimestamps(), ", "));
      return;
    }

    log(TAG, "Processing read receipts. Sender: " +  senderRecipient.getId() + ", Device: " + content.getSenderDevice() + ", Timestamps: " + Util.join(message.getTimestamps(), ", "));

    List<SyncMessageId> ids = Stream.of(message.getTimestamps())
                                    .map(t -> new SyncMessageId(senderRecipient.getId(), t))
                                    .toList();

    Collection<SyncMessageId> unhandled = SignalDatabase.mmsSms().incrementReadReceiptCounts(ids, content.getTimestamp());

    for (SyncMessageId id : unhandled) {
      warn(String.valueOf(content.getTimestamp()), "[handleReadReceipt] Could not find matching message! timestamp: " + id.getTimetamp() + "  author: " + id.getRecipientId());
      if (!processingEarlyContent) {
        ApplicationDependencies.getEarlyMessageCache().store(id.getRecipientId(), id.getTimetamp(), content);
      }
    }

    if (unhandled.size() > 0 && !processingEarlyContent) {
      PushProcessEarlyMessagesJob.enqueue();
    }
  }

  private void handleTypingMessage(@NonNull SignalServiceContent content,
                                   @NonNull SignalServiceTypingMessage typingMessage,
                                   @NonNull Recipient senderRecipient)
      throws BadGroupIdException
  {
    if (!TextSecurePreferences.isTypingIndicatorsEnabled(context)) {
      return;
    }

    long threadId;

    if (typingMessage.getGroupId().isPresent()) {
      GroupId.Push groupId = GroupId.push(typingMessage.getGroupId().get());

      if (!SignalDatabase.groups().isCurrentMember(groupId, senderRecipient.getId())) {
        warn(String.valueOf(content.getTimestamp()), "Seen typing indicator for non-member " + senderRecipient.getId());
        return;
      }

      Recipient groupRecipient = Recipient.externalPossiblyMigratedGroup(context, groupId);

      threadId = SignalDatabase.threads().getOrCreateThreadIdFor(groupRecipient);
    } else {
      threadId = SignalDatabase.threads().getOrCreateThreadIdFor(senderRecipient);
    }

    if (threadId <= 0) {
      warn(String.valueOf(content.getTimestamp()), "Couldn't find a matching thread for a typing message.");
      return;
    }

    if (typingMessage.isTypingStarted()) {
      Log.d(TAG, "Typing started on thread " + threadId);
      ApplicationDependencies.getTypingStatusRepository().onTypingStarted(context,threadId, senderRecipient, content.getSenderDevice());
    } else {
      Log.d(TAG, "Typing stopped on thread " + threadId);
      ApplicationDependencies.getTypingStatusRepository().onTypingStopped(context, threadId, senderRecipient, content.getSenderDevice(), false);
    }
  }

  private void handleRetryReceipt(@NonNull SignalServiceContent content, @NonNull DecryptionErrorMessage decryptionErrorMessage, @NonNull Recipient senderRecipient) {
    if (!FeatureFlags.retryReceipts()) {
      warn(String.valueOf(content.getTimestamp()), "[RetryReceipt] Feature flag disabled, skipping retry receipt.");
      return;
    }

    if (decryptionErrorMessage.getDeviceId() != SignalStore.account().getDeviceId()) {
      log(String.valueOf(content.getTimestamp()), "[RetryReceipt] Received a DecryptionErrorMessage targeting a linked device. Ignoring.");
      return;
    }

    long sentTimestamp = decryptionErrorMessage.getTimestamp();

    warn(content.getTimestamp(), "[RetryReceipt] Received a retry receipt from " + formatSender(senderRecipient, content) + " for message with timestamp " + sentTimestamp + ".");

    if (!senderRecipient.hasServiceId()) {
      warn(content.getTimestamp(), "[RetryReceipt] Requester " + senderRecipient.getId() + " somehow has no UUID! timestamp: " + sentTimestamp);
      return;
    }

    MessageLogEntry messageLogEntry = SignalDatabase.messageLog().getLogEntry(senderRecipient.getId(), content.getSenderDevice(), sentTimestamp);

    if (decryptionErrorMessage.getRatchetKey().isPresent()) {
      handleIndividualRetryReceipt(senderRecipient, messageLogEntry, content, decryptionErrorMessage);
    } else {
      handleSenderKeyRetryReceipt(senderRecipient, messageLogEntry, content, decryptionErrorMessage);
    }
  }

  private void handleSenderKeyRetryReceipt(@NonNull Recipient requester,
                                           @Nullable MessageLogEntry messageLogEntry,
                                           @NonNull SignalServiceContent content,
                                           @NonNull DecryptionErrorMessage decryptionErrorMessage)
  {
    long          sentTimestamp  = decryptionErrorMessage.getTimestamp();
    MessageRecord relatedMessage = findRetryReceiptRelatedMessage(context, messageLogEntry, sentTimestamp);

    if (relatedMessage == null) {
      warn(content.getTimestamp(), "[RetryReceipt-SK] The related message could not be found! There shouldn't be any sender key resends where we can't find the related message. Skipping.");
      return;
    }

    Recipient threadRecipient = SignalDatabase.threads().getRecipientForThreadId(relatedMessage.getThreadId());
    if (threadRecipient == null) {
      warn(content.getTimestamp(), "[RetryReceipt-SK] Could not find a thread recipient! Skipping.");
      return;
    }

    if (!threadRecipient.isPushV2Group()) {
      warn(content.getTimestamp(), "[RetryReceipt-SK] Thread recipient is not a v2 group! Skipping.");
      return;
    }

    GroupId.V2            groupId          = threadRecipient.requireGroupId().requireV2();
    DistributionId        distributionId   = SignalDatabase.groups().getOrCreateDistributionId(groupId);
    SignalProtocolAddress requesterAddress = new SignalProtocolAddress(requester.requireServiceId().toString(), content.getSenderDevice());

    SignalDatabase.senderKeyShared().delete(distributionId, Collections.singleton(requesterAddress));

    if (messageLogEntry != null) {
      warn(content.getTimestamp(), "[RetryReceipt-SK] Found MSL entry for " + requester.getId() + " (" + requesterAddress + ") with timestamp " + sentTimestamp + ". Scheduling a resend.");

      ApplicationDependencies.getJobManager().add(new ResendMessageJob(messageLogEntry.getRecipientId(),
                                                                       messageLogEntry.getDateSent(),
                                                                       messageLogEntry.getContent(),
                                                                       messageLogEntry.getContentHint(),
                                                                       groupId,
                                                                       distributionId));
    } else {
      warn(content.getTimestamp(), "[RetryReceipt-SK] Unable to find MSL entry for " + requester.getId() + " (" + requesterAddress + ") with timestamp " + sentTimestamp + ".");

      Optional<GroupRecord> groupRecord = SignalDatabase.groups().getGroup(groupId);

      if (!groupRecord.isPresent()) {
        warn(content.getTimestamp(), "[RetryReceipt-SK] Could not find a record for the group!");
        return;
      }

      if (!groupRecord.get().getMembers().contains(requester.getId())) {
        warn(content.getTimestamp(), "[RetryReceipt-SK] The requester is not in the group, so we cannot send them a SenderKeyDistributionMessage.");
        return;
      }

      warn(content.getTimestamp(), "[RetryReceipt-SK] The requester is in the group, so we'll send them a SenderKeyDistributionMessage.");
      ApplicationDependencies.getJobManager().add(new SenderKeyDistributionSendJob(requester.getId(), groupRecord.get().getId().requireV2()));
    }
  }

  private void handleIndividualRetryReceipt(@NonNull Recipient requester, @Nullable MessageLogEntry messageLogEntry, @NonNull SignalServiceContent content, @NonNull DecryptionErrorMessage decryptionErrorMessage) {
    boolean archivedSession = false;

    // TODO [pnp] Ignore retry receipts that have a PNI destinationUuid

    if (decryptionErrorMessage.getRatchetKey().isPresent() &&
        ratchetKeyMatches(requester, content.getSenderDevice(), decryptionErrorMessage.getRatchetKey().get()))
    {
      warn(content.getTimestamp(), "[RetryReceipt-I] Ratchet key matches. Archiving the session.");
      ApplicationDependencies.getProtocolStore().aci().sessions().archiveSession(requester.getId(), content.getSenderDevice());
      archivedSession = true;
    }

    if (messageLogEntry != null) {
      warn(content.getTimestamp(), "[RetryReceipt-I] Found an entry in the MSL. Resending.");
      ApplicationDependencies.getJobManager().add(new ResendMessageJob(messageLogEntry.getRecipientId(),
                                                                       messageLogEntry.getDateSent(),
                                                                       messageLogEntry.getContent(),
                                                                       messageLogEntry.getContentHint(),
                                                                       null,
                                                                       null));
    } else if (archivedSession) {
      warn(content.getTimestamp(), "[RetryReceipt-I] Could not find an entry in the MSL, but we archived the session, so we're sending a null message to complete the reset.");
      ApplicationDependencies.getJobManager().add(new NullMessageSendJob(requester.getId()));
    } else {
      warn(content.getTimestamp(), "[RetryReceipt-I] Could not find an entry in the MSL. Skipping.");
    }
  }

  private @Nullable MessageRecord findRetryReceiptRelatedMessage(@NonNull Context context, @Nullable MessageLogEntry messageLogEntry, long sentTimestamp) {
    if (messageLogEntry != null && messageLogEntry.hasRelatedMessage()) {
      MessageId relatedMessage = messageLogEntry.getRelatedMessages().get(0);

      if (relatedMessage.isMms()) {
        return SignalDatabase.mms().getMessageRecordOrNull(relatedMessage.getId());
      } else {
        return SignalDatabase.sms().getMessageRecordOrNull(relatedMessage.getId());
      }
    } else {
      return SignalDatabase.mmsSms().getMessageFor(sentTimestamp, Recipient.self().getId());
    }
  }

  public static boolean ratchetKeyMatches(@NonNull Recipient recipient, int deviceId, @NonNull ECPublicKey ratchetKey) {
    SignalProtocolAddress address = recipient.resolve().requireServiceId().toProtocolAddress(deviceId);
    SessionRecord         session = ApplicationDependencies.getProtocolStore().aci().loadSession(address);

    return session.currentRatchetKeyMatches(ratchetKey);
  }

  private static boolean isInvalidMessage(@NonNull SignalServiceDataMessage message) {
    if (message.isViewOnce()) {
      List<SignalServiceAttachment> attachments = message.getAttachments().orElse(Collections.emptyList());

      return attachments.size() != 1  ||
          !isViewOnceSupportedContentType(attachments.get(0).getContentType().toLowerCase());
    }

    return false;
  }

  private static boolean isViewOnceSupportedContentType(@NonNull String contentType) {
    return MediaUtil.isImageType(contentType) || MediaUtil.isVideoType(contentType);
  }

  private Optional<QuoteModel> getValidatedQuote(Optional<SignalServiceDataMessage.Quote> quote) {
    if (!quote.isPresent()) return Optional.empty();

    if (quote.get().getId() <= 0) {
      warn("Received quote without an ID! Ignoring...");
      return Optional.empty();
    }

    if (quote.get().getAuthor() == null) {
      warn("Received quote without an author! Ignoring...");
      return Optional.empty();
    }

    RecipientId   author  = Recipient.externalPush(quote.get().getAuthor()).getId();
    MessageRecord message = SignalDatabase.mmsSms().getMessageFor(quote.get().getId(), author);

    if (message != null && !message.isRemoteDelete()) {
      log("Found matching message record...");

      List<Attachment> attachments = new LinkedList<>();
      List<Mention>    mentions    = new LinkedList<>();

      if (message.isMms()) {
        MmsMessageRecord mmsMessage = (MmsMessageRecord) message;

        mentions.addAll(SignalDatabase.mentions().getMentionsForMessage(mmsMessage.getId()));

        if (mmsMessage.isViewOnce()) {
          attachments.add(new TombstoneAttachment(MediaUtil.VIEW_ONCE, true));
        } else {
          attachments = mmsMessage.getSlideDeck().asAttachments();

          if (attachments.isEmpty()) {
            attachments.addAll(Stream.of(mmsMessage.getLinkPreviews())
                                     .filter(lp -> lp.getThumbnail().isPresent())
                                     .map(lp -> lp.getThumbnail().get())
                                     .toList());
          }
        }
      }

      return Optional.of(new QuoteModel(quote.get().getId(), author, message.getBody(), false, attachments, mentions));
    } else if (message != null) {
      warn("Found the target for the quote, but it's flagged as remotely deleted.");
    }

    warn("Didn't find matching message record...");

    return Optional.of(new QuoteModel(quote.get().getId(),
        author,
        quote.get().getText(),
        true,
        PointerAttachment.forPointers(quote.get().getAttachments()),
        getMentions(quote.get().getMentions())));
  }

  private Optional<Attachment> getStickerAttachment(Optional<SignalServiceDataMessage.Sticker> sticker) {
    if (!sticker.isPresent()) {
      return Optional.empty();
    }

    if (sticker.get().getPackId() == null || sticker.get().getPackKey() == null || sticker.get().getAttachment() == null) {
      warn("Malformed sticker!");
      return Optional.empty();
    }

    String          packId          = Hex.toStringCondensed(sticker.get().getPackId());
    String          packKey         = Hex.toStringCondensed(sticker.get().getPackKey());
    int             stickerId       = sticker.get().getStickerId();
    String          emoji           = sticker.get().getEmoji();
    StickerLocator stickerLocator  = new StickerLocator(packId, packKey, stickerId, emoji);
    StickerDatabase stickerDatabase = SignalDatabase.stickers();
    StickerRecord stickerRecord   = stickerDatabase.getSticker(stickerLocator.getPackId(), stickerLocator.getStickerId(), false);

    if (stickerRecord != null) {
      return Optional.of(new UriAttachment(stickerRecord.getUri(),
          stickerRecord.getContentType(),
          AttachmentDatabase.TRANSFER_PROGRESS_DONE,
          stickerRecord.getSize(),
          StickerSlide.WIDTH,
          StickerSlide.HEIGHT,
          null,
          String.valueOf(new SecureRandom().nextLong()),
          false,
          false,
          false,
          false,
          null,
          stickerLocator,
          null,
          null,
          null));
    } else {
      return Optional.of(PointerAttachment.forPointer(Optional.of(sticker.get().getAttachment()), stickerLocator).get());
    }
  }

  private static Optional<List<Contact>> getContacts(Optional<List<SharedContact>> sharedContacts) {
    if (!sharedContacts.isPresent()) return Optional.empty();

    List<Contact> contacts = new ArrayList<>(sharedContacts.get().size());

    for (SharedContact sharedContact : sharedContacts.get()) {
      contacts.add(ContactModelMapper.remoteToLocal(sharedContact));
    }

    return Optional.of(contacts);
  }

  private Optional<List<LinkPreview>> getLinkPreviews(Optional<List<SignalServicePreview>> previews, @NonNull String message, boolean isStoryEmbed) {
    if (!previews.isPresent() || previews.get().isEmpty()) return Optional.empty();

    List<LinkPreview>     linkPreviews  = new ArrayList<>(previews.get().size());
    LinkPreviewUtil.Links urlsInMessage = LinkPreviewUtil.findValidPreviewUrls(message);

    for (SignalServicePreview preview : previews.get()) {
      Optional<Attachment> thumbnail     = PointerAttachment.forPointer(preview.getImage());
      Optional<String>     url           = Optional.ofNullable(preview.getUrl());
      Optional<String>     title         = Optional.ofNullable(preview.getTitle());
      Optional<String>     description   = Optional.ofNullable(preview.getDescription());
      boolean              hasTitle      = !TextUtils.isEmpty(title.orElse(""));
      boolean              presentInBody = url.isPresent() && urlsInMessage.containsUrl(url.get());
      boolean              validDomain   = url.isPresent() && LinkUtil.isValidPreviewUrl(url.get());

      if (hasTitle && (presentInBody || isStoryEmbed) && validDomain) {
        LinkPreview linkPreview = new LinkPreview(url.get(), title.orElse(""), description.orElse(""), preview.getDate(), thumbnail);
        linkPreviews.add(linkPreview);
      } else {
        warn(String.format("Discarding an invalid link preview. hasTitle: %b presentInBody: %b validDomain: %b", hasTitle, presentInBody, validDomain));
      }
    }

    return Optional.of(linkPreviews);
  }

  private Optional<List<Mention>> getMentions(Optional<List<SignalServiceDataMessage.Mention>> signalServiceMentions) {
    if (!signalServiceMentions.isPresent()) return Optional.empty();

    return Optional.of(getMentions(signalServiceMentions.get()));
  }

  private @NonNull List<Mention> getMentions(@Nullable List<SignalServiceDataMessage.Mention> signalServiceMentions) {
    if (signalServiceMentions == null || signalServiceMentions.isEmpty()) {
      return Collections.emptyList();
    }

    List<Mention> mentions = new ArrayList<>(signalServiceMentions.size());

    for (SignalServiceDataMessage.Mention mention : signalServiceMentions) {
      mentions.add(new Mention(Recipient.externalPush(mention.getServiceId(), null, false).getId(), mention.getStart(), mention.getLength()));
    }

    return mentions;
  }

  private Optional<GiftBadge> getGiftBadge(Optional<SignalServiceDataMessage.GiftBadge> giftBadge) {
    if (!giftBadge.isPresent()) return Optional.empty();

    return Optional.of(GiftBadge.newBuilder()
                                .setRedemptionToken(ByteString.copyFrom(giftBadge.get().getReceiptCredentialPresentation().serialize()))
                                .build());
  }

  private Optional<InsertResult> insertPlaceholder(@NonNull String sender, int senderDevice, long timestamp) {
    return insertPlaceholder(sender, senderDevice, timestamp, Optional.empty());
  }

  private Optional<InsertResult> insertPlaceholder(@NonNull String sender, int senderDevice, long timestamp, Optional<GroupId> groupId) {
    MessageDatabase     database    = SignalDatabase.sms();
    IncomingTextMessage textMessage = new IncomingTextMessage(Recipient.external(context, sender).getId(),
                                                              senderDevice, timestamp, -1, System.currentTimeMillis(), "",
                                                              groupId, 0, false, null);

    textMessage = new IncomingEncryptedMessage(textMessage, "");
    return database.insertMessageInbox(textMessage);
  }

  private Recipient getSyncMessageDestination(@NonNull SentTranscriptMessage message)
      throws BadGroupIdException
  {
    return getGroupRecipient(message.getMessage().getGroupContext()).orElseGet(() -> Recipient.externalPush(message.getDestination().get()));
  }

  private Recipient getMessageDestination(@NonNull SignalServiceContent content) throws BadGroupIdException {
    SignalServiceDataMessage message = content.getDataMessage().orElse(null);
    return getGroupRecipient(message != null ? message.getGroupContext() : Optional.empty()).orElseGet(() -> Recipient.externalHighTrustPush(context, content.getSender()));
  }

  private Optional<Recipient> getGroupRecipient(Optional<SignalServiceGroupContext> message)
      throws BadGroupIdException
  {
    if (message.isPresent()) {
      return Optional.of(Recipient.externalPossiblyMigratedGroup(context, GroupUtil.idFromGroupContext(message.get())));
    }
    return Optional.empty();
  }

  private void notifyTypingStoppedFromIncomingMessage(@NonNull Recipient senderRecipient, @NonNull Recipient conversationRecipient, int device) {
    long threadId = SignalDatabase.threads().getOrCreateThreadIdFor(conversationRecipient);

    if (threadId > 0 && TextSecurePreferences.isTypingIndicatorsEnabled(context)) {
      Log.d(TAG, "Typing stopped on thread " + threadId + " due to an incoming message.");
      ApplicationDependencies.getTypingStatusRepository().onTypingStopped(context, threadId, senderRecipient, device, true);
    }
  }

  private boolean shouldIgnore(@NonNull SignalServiceContent content, @NonNull Recipient from, @NonNull Recipient conversation)
      throws BadGroupIdException
  {
    if (content.getDataMessage().isPresent()) {
      SignalServiceDataMessage message = content.getDataMessage().get();

      if (conversation.isGroup() && conversation.isBlocked()) {
        return true;
      } else if (conversation.isGroup()) {
        GroupDatabase     groupDatabase = SignalDatabase.groups();
        Optional<GroupId> groupId       = GroupUtil.idFromGroupContext(message.getGroupContext());

        if (groupId.isPresent()       &&
            groupId.get().isV1()      &&
            message.isGroupV1Update() &&
            groupDatabase.groupExists(groupId.get().requireV1().deriveV2MigrationGroupId()))
        {
          warn(String.valueOf(content.getTimestamp()), "Ignoring V1 update for a group we've already migrated to V2.");
          return true;
        }

        if (groupId.isPresent() && groupDatabase.isUnknownGroup(groupId.get())) {
          return shouldBlockSender(from);
        }

        boolean isTextMessage    = message.getBody().isPresent();
        boolean isMediaMessage   = message.getAttachments().isPresent() || message.getQuote().isPresent() || message.getSharedContacts().isPresent() || message.getSticker().isPresent();
        boolean isExpireMessage  = message.isExpirationUpdate();
        boolean isGv2Update      = message.isGroupV2Update();
        boolean isContentMessage = !message.isGroupV1Update() && !isGv2Update && !isExpireMessage && (isTextMessage || isMediaMessage);
        boolean isGroupActive    = groupId.isPresent() && groupDatabase.isActive(groupId.get());
        boolean isLeaveMessage   = message.getGroupContext().isPresent() && message.getGroupContext().get().getGroupV1Type() == SignalServiceGroup.Type.QUIT;

        return (isContentMessage && !isGroupActive) || (shouldBlockSender(from) && !isLeaveMessage && !isGv2Update);
      } else {
        return shouldBlockSender(from);
      }
    } else if (content.getCallMessage().isPresent()) {
      return shouldBlockSender(from);
    } else if (content.getTypingMessage().isPresent()) {
      if (shouldBlockSender(from)) {
        return true;
      }

      if (content.getTypingMessage().get().getGroupId().isPresent()) {
        GroupId   groupId        = GroupId.push(content.getTypingMessage().get().getGroupId().get());
        Recipient groupRecipient = Recipient.externalPossiblyMigratedGroup(context, groupId);

        if (groupRecipient.isBlocked() || !groupRecipient.isActiveGroup()) {
          return true;
        } else {
          Optional<GroupRecord> groupRecord = SignalDatabase.groups().getGroup(groupId);
          return groupRecord.isPresent() && groupRecord.get().isAnnouncementGroup() && !groupRecord.get().getAdmins().contains(from);
        }
      }
    }

    return false;
  }

  private boolean shouldBlockSender(@NonNull Recipient sender) {
    if (sender.isBlocked()) {
      return true;
    }
    if (sender.isSystemContact() || sender.isProfileSharing()) {
      return false;
    }
    if (!TextSecurePreferences.isBlockUnknownEnabled(context)) {
      return false;
    }
    return !RecipientUtil.isProfileSharedViaGroup(sender);
  }

  private void resetRecipientToPush(@NonNull Recipient recipient) {
    if (recipient.isForceSmsSelection()) {
      SignalDatabase.recipients().setForceSmsSelection(recipient.getId(), false);
    }
  }

  private void forceStickerDownloadIfNecessary(long messageId, List<DatabaseAttachment> stickerAttachments) {
    if (stickerAttachments.isEmpty()) return;

    DatabaseAttachment stickerAttachment = stickerAttachments.get(0);

    if (stickerAttachment.getTransferState() != AttachmentDatabase.TRANSFER_PROGRESS_DONE) {
      AttachmentDownloadJob downloadJob = new AttachmentDownloadJob(messageId, stickerAttachment.getAttachmentId(), true);

      try {
        downloadJob.setContext(context);
        downloadJob.doWork();
      } catch (Exception e) {
        warn("Failed to download sticker inline. Scheduling.");
        ApplicationDependencies.getJobManager().add(downloadJob);
      }
    }
  }

  private static boolean isUnidentified(@NonNull SentTranscriptMessage message, @NonNull Recipient recipient) {
    boolean unidentified = false;

    if (recipient.hasE164()) {
      unidentified |= message.isUnidentified(recipient.requireE164());
    }
    if (recipient.hasServiceId()) {
      unidentified |= message.isUnidentified(recipient.requireServiceId());
    }

    return unidentified;
  }

  private static void log(@NonNull String message) {
    Log.i(TAG, message);
  }

  private static void log(long timestamp, @NonNull String message) {
    log(String.valueOf(timestamp), message);
  }

  private static void log(@NonNull String extra, @NonNull String message) {
    String extraLog = Util.isEmpty(extra) ? "" : "[" + extra + "] ";
    Log.i(TAG, extraLog + message);
  }

  private static void warn(@NonNull String message) {
    warn("", message, null);
  }

  private static void warn(@NonNull String extra, @NonNull String message) {
    warn(extra, message, null);
  }

  private static void warn(long timestamp, @NonNull String message) {
    warn(String.valueOf(timestamp), message);
  }

  private static void warn(long timestamp, @NonNull String message, @Nullable Throwable t) {
    warn(String.valueOf(timestamp), message, t);
  }

  private static void warn(@NonNull String message, @Nullable Throwable t) {
    warn("", message, t);
  }

  private static void warn(@NonNull String extra, @NonNull String message, @Nullable Throwable t) {
    String extraLog = Util.isEmpty(extra) ? "" : "[" + extra + "] ";
    Log.w(TAG, extraLog + message, t);
  }

  private static String formatSender(@NonNull Recipient recipient, @Nullable SignalServiceContent content) {
    return formatSender(recipient.getId(), content);
  }

  private static String formatSender(@NonNull RecipientId recipientId, @Nullable SignalServiceContent content) {
    if (content != null) {
      return recipientId + " (" + content.getSender().getIdentifier() + "." + content.getSenderDevice() + ")";
    } else {
      return recipientId.toString();
    }
  }


  @SuppressWarnings("WeakerAccess")
  private static class StorageFailedException extends Exception {
    private final String sender;
    private final int    senderDevice;

    private StorageFailedException(Exception e, String sender, int senderDevice) {
      super(e);
      this.sender       = sender;
      this.senderDevice = senderDevice;
    }

    public String getSender() {
      return sender;
    }

    public int getSenderDevice() {
      return senderDevice;
    }
  }

  public enum MessageState {
    DECRYPTED_OK,
    INVALID_VERSION,
    CORRUPT_MESSAGE, // Not used, but can't remove due to serialization
    NO_SESSION,      // Not used, but can't remove due to serialization
    LEGACY_MESSAGE,
    DUPLICATE_MESSAGE,
    UNSUPPORTED_DATA_MESSAGE,
    NOOP
  }

  public static final class ExceptionMetadata {
    @NonNull  private final String  sender;
              private final int     senderDevice;
    @Nullable private final GroupId groupId;

    public ExceptionMetadata(@NonNull String sender, int senderDevice, @Nullable GroupId groupId) {
      this.sender       = sender;
      this.senderDevice = senderDevice;
      this.groupId      = groupId;
    }

    public ExceptionMetadata(@NonNull String sender, int senderDevice) {
      this(sender, senderDevice, null);
    }

    @NonNull
    public String getSender() {
      return sender;
    }

    public int getSenderDevice() {
      return senderDevice;
    }

    @Nullable
    public GroupId getGroupId() {
      return groupId;
    }
  }
}<|MERGE_RESOLUTION|>--- conflicted
+++ resolved
@@ -286,19 +286,6 @@
 
         MessageId messageId = null;
 
-<<<<<<< HEAD
-        if      (isInvalidMessage(message))                                               handleInvalidMessage(content.getSender(), content.getSenderDevice(), groupId, content.getTimestamp(), smsMessageId);
-        else if (message.isEndSession())                                                  messageId = handleEndSessionMessage(content, smsMessageId, senderRecipient);
-        else if (message.isGroupV1Update())                                               handleGroupV1Message(content, message, smsMessageId, groupId.get().requireV1(), senderRecipient, threadRecipient, receivedTime);
-        else if (message.isExpirationUpdate())                                            messageId = handleExpirationUpdate(content, message, smsMessageId, groupId, senderRecipient, threadRecipient, receivedTime);
-        else if (message.getReaction().isPresent())                                       messageId = handleReaction(content, message, senderRecipient);
-        else if (message.getRemoteDelete().isPresent())                                   messageId = handleRemoteDelete(content, message, senderRecipient);
-        else if (message.getPayment().isPresent())                                        handlePayment(content, message, senderRecipient);
-        else if (message.getStoryContext().isPresent())                                   messageId = handleStoryReply(content, message, senderRecipient);
-        else if (isMediaMessage)                                                          messageId = handleMediaMessage(content, message, smsMessageId, senderRecipient, threadRecipient, receivedTime);
-        else if (message.getBody().isPresent())                                           messageId = handleTextMessage(content, message, smsMessageId, groupId, senderRecipient, threadRecipient, receivedTime);
-        else if (message.getGroupCallUpdate().isPresent())                                handleGroupCallUpdateMessage(content, message, groupId, senderRecipient);
-=======
         if      (isInvalidMessage(message))                                                  handleInvalidMessage(content.getSender(), content.getSenderDevice(), groupId, content.getTimestamp(), smsMessageId);
         else if (message.isEndSession())                                                     messageId = handleEndSessionMessage(content, smsMessageId, senderRecipient);
         else if (message.isGroupV1Update())                                                  handleGroupV1Message(content, message, smsMessageId, groupId.get().requireV1(), senderRecipient, threadRecipient, receivedTime);
@@ -311,8 +298,7 @@
         else if (message.getGiftBadge().isPresent())                                         messageId = handleGiftMessage(content, message, senderRecipient, threadRecipient, receivedTime);
         else if (isMediaMessage)                                                             messageId = handleMediaMessage(content, message, smsMessageId, senderRecipient, threadRecipient, receivedTime);
         else if (message.getBody().isPresent())                                              messageId = handleTextMessage(content, message, smsMessageId, groupId, senderRecipient, threadRecipient, receivedTime);
-        else if (Build.VERSION.SDK_INT > 19 && message.getGroupCallUpdate().isPresent())     handleGroupCallUpdateMessage(content, message, groupId, senderRecipient);
->>>>>>> ee698951
+        else if (message.getGroupCallUpdate().isPresent())                                handleGroupCallUpdateMessage(content, message, groupId, senderRecipient);
 
         if (groupId.isPresent() && groupDatabase.isUnknownGroup(groupId.get())) {
           handleUnknownGroupMessage(content, message.getGroupContext().get(), senderRecipient);
