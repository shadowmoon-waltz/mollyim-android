--- conflicted
+++ resolved
@@ -37,24 +37,15 @@
   public void onCreate(Bundle paramBundle) {
     super.onCreate(paramBundle);
 
-<<<<<<< HEAD
-    this.findPreference(TextSecurePreferences.REGISTRATION_LOCK_PREF).setOnPreferenceClickListener(new AccountLockClickListener());
-    this.findPreference(TextSecurePreferences.PASSPHRASE_LOCK).setOnPreferenceChangeListener(new PassphraseLockListener());
-    this.findPreference(TextSecurePreferences.PASSPHRASE_LOCK_TRIGGER).setOnPreferenceChangeListener(new PassphraseLockTriggerChangeListener());
-    this.findPreference(TextSecurePreferences.PASSPHRASE_LOCK_TIMEOUT).setOnPreferenceClickListener(new PassphraseLockTimeoutListener());
-=======
-    disablePassphrase = (CheckBoxPreference) this.findPreference("pref_enable_passphrase_temporary");
-
     SwitchPreferenceCompat regLock = (SwitchPreferenceCompat) this.findPreference(TextSecurePreferences.REGISTRATION_LOCK_PREF_V1);
     regLock.setChecked(
       TextSecurePreferences.isV1RegistrationLockEnabled(requireContext()) || SignalStore.kbsValues().isV2RegistrationLockEnabled()
     );
     regLock.setOnPreferenceClickListener(new AccountLockClickListener());
 
-    this.findPreference(TextSecurePreferences.SCREEN_LOCK).setOnPreferenceChangeListener(new ScreenLockListener());
-    this.findPreference(TextSecurePreferences.SCREEN_LOCK_TIMEOUT).setOnPreferenceClickListener(new ScreenLockTimeoutListener());
-
->>>>>>> ce86adab
+    this.findPreference(TextSecurePreferences.PASSPHRASE_LOCK).setOnPreferenceChangeListener(new PassphraseLockListener());
+    this.findPreference(TextSecurePreferences.PASSPHRASE_LOCK_TRIGGER).setOnPreferenceChangeListener(new PassphraseLockTriggerChangeListener());
+    this.findPreference(TextSecurePreferences.PASSPHRASE_LOCK_TIMEOUT).setOnPreferenceClickListener(new PassphraseLockTimeoutListener());
     this.findPreference(TextSecurePreferences.CHANGE_PASSPHRASE_PREF).setOnPreferenceClickListener(new ChangePassphraseClickListener());
     this.findPreference(TextSecurePreferences.READ_RECEIPTS_PREF).setOnPreferenceChangeListener(new ReadReceiptToggleListener());
     this.findPreference(TextSecurePreferences.TYPING_INDICATORS).setOnPreferenceChangeListener(new TypingIndicatorsToggleListener());
@@ -259,22 +250,13 @@
   }
 
   public static CharSequence getSummary(Context context) {
-<<<<<<< HEAD
-    final int    privacySummaryResId = R.string.ApplicationPreferencesActivity_protection_summary;
-    final String onRes               = context.getString(R.string.ApplicationPreferencesActivity_on);
-    final String offRes              = context.getString(R.string.ApplicationPreferencesActivity_off);
-
-    if (!TextSecurePreferences.isPassphraseLockEnabled(context)) {
-      if (TextSecurePreferences.isRegistrationLockEnabled(context)) {
-=======
     final   int    privacySummaryResId = R.string.ApplicationPreferencesActivity_privacy_summary;
     final   String onRes               = context.getString(R.string.ApplicationPreferencesActivity_on);
     final   String offRes              = context.getString(R.string.ApplicationPreferencesActivity_off);
     boolean registrationLockEnabled    = TextSecurePreferences.isV1RegistrationLockEnabled(context) || SignalStore.kbsValues().isV2RegistrationLockEnabled();
 
-    if (TextSecurePreferences.isPasswordDisabled(context) && !TextSecurePreferences.isScreenLockEnabled(context)) {
+    if (!TextSecurePreferences.isPassphraseLockEnabled(context)) {
       if (registrationLockEnabled) {
->>>>>>> ce86adab
         return context.getString(privacySummaryResId, offRes, onRes);
       } else {
         return context.getString(privacySummaryResId, offRes, offRes);
