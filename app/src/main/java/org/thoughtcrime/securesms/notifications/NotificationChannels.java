--- conflicted
+++ resolved
@@ -79,12 +79,8 @@
   public static final String BACKGROUND                = "background_connection";
   public final String CALL_STATUS                      = "call_status";
   public final String APP_ALERTS                       = "app_alerts";
-<<<<<<< HEAD
   public static final String ADDITIONAL_MESSAGE_NOTIFICATIONS = "additional_message_notifications";
-=======
-  public final String ADDITIONAL_MESSAGE_NOTIFICATIONS = "additional_message_notifications";
   public final String NEW_LINKED_DEVICE                = "new_linked_device";
->>>>>>> 28c28094
 
   private static volatile NotificationChannels instance;
 
