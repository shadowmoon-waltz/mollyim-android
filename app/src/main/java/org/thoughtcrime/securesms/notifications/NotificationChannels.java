package org.thoughtcrime.securesms.notifications;

import android.annotation.TargetApi;
import android.app.Activity;
import android.app.Application;
import android.app.NotificationChannel;
import android.app.NotificationChannelGroup;
import android.app.NotificationManager;
import android.content.ActivityNotFoundException;
import android.content.Context;
import android.content.Intent;
import android.graphics.Color;
import android.media.AudioAttributes;
import android.net.Uri;
import android.os.AsyncTask;
import android.os.Build;
import android.provider.Settings;
import android.text.TextUtils;
import android.widget.Toast;

import androidx.annotation.NonNull;
import androidx.annotation.Nullable;
import androidx.annotation.WorkerThread;

import com.annimon.stream.Collectors;
import com.annimon.stream.Stream;

import org.signal.core.util.logging.Log;
import org.thoughtcrime.securesms.R;
import org.thoughtcrime.securesms.database.RecipientTable;
import org.thoughtcrime.securesms.database.RecipientTable.VibrateState;
import org.thoughtcrime.securesms.database.SignalDatabase;
import org.thoughtcrime.securesms.dependencies.ApplicationDependencies;
import org.thoughtcrime.securesms.keyvalue.SignalStore;
import org.thoughtcrime.securesms.recipients.Recipient;
import org.thoughtcrime.securesms.recipients.RecipientId;
import org.thoughtcrime.securesms.util.ConversationUtil;
import org.thoughtcrime.securesms.util.FeatureFlags;
import org.thoughtcrime.securesms.util.ServiceUtil;
import org.thoughtcrime.securesms.util.TextSecurePreferences;

import java.util.ArrayList;
import java.util.Arrays;
import java.util.HashSet;
import java.util.List;
import java.util.Objects;
import java.util.Optional;
import java.util.Set;

import static org.thoughtcrime.securesms.util.ConversationUtil.CONVERSATION_SUPPORT_VERSION;

public class NotificationChannels {

  private static final String TAG = Log.tag(NotificationChannels.class);

  private static final long[] EMPTY_VIBRATION_PATTERN = new long[] { 0 };

  private static class Version {
    static final int MESSAGES_CATEGORY      = 2;
    static final int CALLS_PRIORITY_BUMP    = 3;
    static final int VIBRATE_OFF_OTHER      = 4;
    static final int AUDIO_ATTRIBUTE_CHANGE = 5;
  }

  private static final int VERSION = 5;

  private static final String CATEGORY_MESSAGES = "messages";
  private static final String CONTACT_PREFIX    = "contact_";
  private static final String MESSAGES_PREFIX   = "messages_";

<<<<<<< HEAD
  public static final String LOCKED_STATUS = "locked_status_v2";

  public final String CALLS         = "calls_v3";
  public final String FAILURES      = "failures";
  public final String APP_UPDATES   = "app_updates";
  public final String BACKUPS       = "backups_v2";
  public final String OTHER         = "other_v3";
  public final String VOICE_NOTES   = "voice_notes";
  public final String JOIN_EVENTS   = "join_events";
  public final String BACKGROUND    = "background_connection";
  public final String CALL_STATUS   = "call_status";
  public final String APP_ALERTS    = "app_alerts";
=======
  public final String CALLS                            = "calls_v3";
  public final String FAILURES                         = "failures";
  public final String APP_UPDATES                      = "app_updates";
  public final String BACKUPS                          = "backups_v2";
  public final String LOCKED_STATUS                    = "locked_status_v2";
  public final String OTHER                            = "other_v3";
  public final String VOICE_NOTES                      = "voice_notes";
  public final String JOIN_EVENTS                      = "join_events";
  public final String BACKGROUND                       = "background_connection";
  public final String CALL_STATUS                      = "call_status";
  public final String APP_ALERTS                       = "app_alerts";
  public final String ADDITIONAL_MESSAGE_NOTIFICATIONS = "additional_message_notifications";
>>>>>>> c82ed473

  private static volatile NotificationChannels instance;

  private final Application context;

  public static NotificationChannels getInstance() {
    if (instance == null) {
      synchronized (NotificationChannels.class) {
        if (instance == null) {
          instance = new NotificationChannels(ApplicationDependencies.getApplication());
        }
      }
    }

    return instance;
  }

  /**
   * Ensures all of the notification channels are created. No harm in repeat calls. Call is safely
   * ignored for API < 26.
   */
  private NotificationChannels(@NonNull Application application) {
    this.context = application;

    if (!supported()) {
      return;
    }

    NotificationManager notificationManager = ServiceUtil.getNotificationManager(context);

    int oldVersion = TextSecurePreferences.getNotificationChannelVersion(context);
    if (oldVersion != VERSION) {
      onUpgrade(notificationManager, oldVersion, VERSION);
      TextSecurePreferences.setNotificationChannelVersion(context, VERSION);
    }

    onCreate(notificationManager);

    AsyncTask.SERIAL_EXECUTOR.execute(this::ensureCustomChannelConsistency);
  }

  /**
   * @return Whether or not notification channels are supported.
   */
  public static boolean supported() {
    return Build.VERSION.SDK_INT >= 26;
  }

  /**
   * Navigates the user to the system settings for the desired notification channel.
   */
  public void openChannelSettings(@NonNull Activity activityContext, @NonNull String channelId, @Nullable String conversationId) {
    if (!supported()) {
      return;
    }

    try {
      Intent intent = new Intent(Settings.ACTION_CHANNEL_NOTIFICATION_SETTINGS);
      intent.putExtra(Settings.EXTRA_CHANNEL_ID, channelId);
      intent.putExtra(Settings.EXTRA_APP_PACKAGE, context.getPackageName());
      if (conversationId != null && Build.VERSION.SDK_INT >= CONVERSATION_SUPPORT_VERSION) {
        intent.putExtra(Settings.EXTRA_CONVERSATION_ID, conversationId);
      }
      activityContext.startActivity(intent);
    } catch (ActivityNotFoundException e) {
      Log.w(TAG, "Channel settings activity not found", e);
      Toast.makeText(activityContext, R.string.NotificationChannels__no_activity_available_to_open_notification_channel_settings, Toast.LENGTH_SHORT).show();
    }
  }


  /**
   * @return A name suitable to be displayed as the notification channel title.
   */
  public @NonNull String getChannelDisplayNameFor(@Nullable String systemName,
                                                  @Nullable String profileName,
                                                  @Nullable String username,
                                                  @NonNull String address)
  {
    if (!TextUtils.isEmpty(systemName)) {
      return systemName;
    } else if (!TextUtils.isEmpty(profileName)) {
      return profileName;
    } else if (!TextUtils.isEmpty(username)) {
      return username;
    } else if (!TextUtils.isEmpty(address)) {
      return address;
    } else {
      return context.getString(R.string.NotificationChannel_missing_display_name);
    }
  }

  /**
   * Whether or not notifications for the entire app are enabled.
   */
  public synchronized boolean areNotificationsEnabled() {
    if (Build.VERSION.SDK_INT >= 24) {
      return ServiceUtil.getNotificationManager(context).areNotificationsEnabled();
    } else {
      return true;
    }
  }

  /**
   * Recreates all notification channels for contacts with custom notifications enabled. Should be
   * safe to call repeatedly. Needs to be executed on a background thread.
   */
  @WorkerThread
  public synchronized void restoreContactNotificationChannels() {
    if (!NotificationChannels.supported()) {
      return;
    }

    RecipientTable db = SignalDatabase.recipients();

    try (RecipientTable.RecipientReader reader = db.getRecipientsWithNotificationChannels()) {
      Recipient recipient;
      while ((recipient = reader.getNext()) != null) {
        NotificationManager notificationManager = ServiceUtil.getNotificationManager(context);
        if (!channelExists(notificationManager.getNotificationChannel(recipient.getNotificationChannel()))) {
          String id = createChannelFor(recipient);
          db.setNotificationChannel(recipient.getId(), id);
        }
      }
    }

    ensureCustomChannelConsistency();
  }

  /**
   * @return The channel ID for the default messages channel.
   */
  public synchronized @NonNull String getMessagesChannel() {
    return getMessagesChannelId(TextSecurePreferences.getNotificationMessagesChannelVersion(context));
  }

  /**
   * Creates a channel for the specified recipient.
   * @return The channel ID for the newly-created channel.
   */
  public synchronized @Nullable String createChannelFor(@NonNull Recipient recipient) {
    if (recipient.getId().isUnknown()) return null;

    VibrateState vibrateState     = recipient.getMessageVibrate();
    boolean      vibrationEnabled = vibrateState == VibrateState.DEFAULT ? SignalStore.settings().isMessageVibrateEnabled() : vibrateState == VibrateState.ENABLED;
    Uri          messageRingtone  = recipient.getMessageRingtone() != null ? recipient.getMessageRingtone() : getMessageRingtone();
    String       displayName      = recipient.getDisplayName(context);

    return createChannelFor(generateChannelIdFor(recipient), displayName, messageRingtone, vibrationEnabled, ConversationUtil.getShortcutId(recipient));
  }

  /**
   * More verbose version of {@link #createChannelFor(Recipient)}.
   */
  public synchronized @Nullable String createChannelFor(@NonNull String channelId,
                                                        @NonNull String displayName,
                                                        @Nullable Uri messageSound,
                                                        boolean vibrationEnabled,
                                                        @Nullable String shortcutId)
  {
    if (!supported()) {
      return null;
    }

    NotificationChannel channel = new NotificationChannel(channelId, displayName, NotificationManager.IMPORTANCE_HIGH);

    setLedPreference(channel, SignalStore.settings().getMessageLedColor());
    channel.setGroup(CATEGORY_MESSAGES);
    setVibrationEnabled(channel, vibrationEnabled);

    if (messageSound != null) {
      channel.setSound(messageSound, new AudioAttributes.Builder().setContentType(AudioAttributes.CONTENT_TYPE_UNKNOWN)
                                                                  .setUsage(AudioAttributes.USAGE_NOTIFICATION)
                                                                  .build());
    }

    if (Build.VERSION.SDK_INT >= CONVERSATION_SUPPORT_VERSION && shortcutId != null) {
      channel.setConversationId(getMessagesChannel(), shortcutId);
    }

    NotificationManager notificationManager = ServiceUtil.getNotificationManager(context);
    notificationManager.createNotificationChannel(channel);

    return channelId;
  }

  /**
   * Deletes the channel generated for the provided recipient. Safe to call even if there was never
   * a channel made for that recipient.
   */
  public synchronized void deleteChannelFor(@NonNull Recipient recipient) {
    if (!supported()) {
      return;
    }

    NotificationManager notificationManager = ServiceUtil.getNotificationManager(context);
    String              channel             = recipient.getNotificationChannel();

    if (channel != null) {
      Log.i(TAG, "Deleting channel");
      notificationManager.deleteNotificationChannel(channel);
    }
  }

  /**
   * Updates the LED color for message notifications and all contact-specific message notification
   * channels. Performs database operations and should therefore be invoked on a background thread.
   */
  @WorkerThread
  public synchronized void updateMessagesLedColor(@NonNull String color) {
    if (!supported()) {
      return;
    }
    Log.i(TAG, "Updating LED color.");

    NotificationManager notificationManager = ServiceUtil.getNotificationManager(context);

    updateMessageChannel(channel -> setLedPreference(channel, color));
    updateAllRecipientChannelLedColors(notificationManager, color);

    ensureCustomChannelConsistency();
  }

  /**
   * @return The message ringtone set for the default message channel.
   */
  public synchronized @NonNull Uri getMessageRingtone() {
    if (!supported()) {
      return Uri.EMPTY;
    }

    Uri sound = ServiceUtil.getNotificationManager(context).getNotificationChannel(getMessagesChannel()).getSound();
    return sound == null ? Uri.EMPTY : sound;
  }

  public synchronized @Nullable Uri getMessageRingtone(@NonNull Recipient recipient) {
    if (!supported() || recipient.resolve().getNotificationChannel() == null) {
      return null;
    }

    NotificationManager notificationManager = ServiceUtil.getNotificationManager(context);
    NotificationChannel channel             = notificationManager.getNotificationChannel(recipient.getNotificationChannel());

    if (!channelExists(channel)) {
      Log.w(TAG, "Recipient had no channel. Returning null.");
      return null;
    }

    Uri channelSound = channel.getSound();
    return channelSound != null ? channelSound : Uri.EMPTY;
  }

  /**
   * Update the message ringtone for the default message channel.
   */
  public synchronized void updateMessageRingtone(@Nullable Uri uri) {
    if (!supported()) {
      return;
    }
    Log.i(TAG, "Updating default message ringtone with URI: " + uri);

    updateMessageChannel(channel -> {
      channel.setSound(uri == null ? Settings.System.DEFAULT_NOTIFICATION_URI : uri, getRingtoneAudioAttributes());
    });
  }

  /**
   * Updates the message ringtone for a specific recipient. If that recipient has no channel, this
   * does nothing.
   *
   * This has to update the database, and therefore should be run on a background thread.
   */
  @WorkerThread
  public synchronized void updateMessageRingtone(@NonNull Recipient recipient, @Nullable Uri uri) {
    if (!supported() || recipient.getNotificationChannel() == null) {
      return;
    }
    Log.i(TAG, "Updating recipient message ringtone with URI: " + uri);

    String  newChannelId = generateChannelIdFor(recipient);
    boolean success      = updateExistingChannel(ServiceUtil.getNotificationManager(context),
                                                 recipient.getNotificationChannel(),
                                                 generateChannelIdFor(recipient),
                                                 channel -> channel.setSound(uri == null ? Settings.System.DEFAULT_NOTIFICATION_URI : uri, getRingtoneAudioAttributes()));

    SignalDatabase.recipients().setNotificationChannel(recipient.getId(), success ? newChannelId : null);
    ensureCustomChannelConsistency();
  }

  /**
   * @return The vibrate settings for the default message channel.
   */
  public synchronized boolean getMessageVibrate() {
    if (!supported()) {
      return false;
    }

    return ServiceUtil.getNotificationManager(context).getNotificationChannel(getMessagesChannel()).shouldVibrate();
  }

  /**
   * @return The vibrate setting for a specific recipient. If that recipient has no channel, this
   *         will return the setting for the default message channel.
   */
  public synchronized boolean getMessageVibrate(@NonNull Recipient recipient) {
    if (!supported()) {
      return getMessageVibrate();
    }

    NotificationManager notificationManager = ServiceUtil.getNotificationManager(context);
    NotificationChannel channel             = notificationManager.getNotificationChannel(recipient.getNotificationChannel());

    if (!channelExists(channel)) {
      Log.w(TAG, "Recipient didn't have a channel. Returning message default.");
      return getMessageVibrate();
    }

    return channel.shouldVibrate() && !Arrays.equals(channel.getVibrationPattern(), EMPTY_VIBRATION_PATTERN);
  }

  /**
   * Sets the vibrate property for the default message channel.
   */
  public synchronized void updateMessageVibrate(boolean enabled) {
    if (!supported()) {
      return;
    }
    Log.i(TAG, "Updating default vibrate with value: " + enabled);

    updateMessageChannel(channel -> setVibrationEnabled(channel, enabled));
  }

  /**
   * Updates the message ringtone for a specific recipient. If that recipient has no channel, this
   * does nothing.
   *
   * This has to update the database and should therefore be run on a background thread.
   */
  @WorkerThread
  public synchronized void updateMessageVibrate(@NonNull Recipient recipient, VibrateState vibrateState) {
    if (!supported() || recipient.getNotificationChannel() == null) {
      return ;
    }
    Log.i(TAG, "Updating recipient vibrate with value: " + vibrateState);

    boolean enabled      = vibrateState == VibrateState.DEFAULT ? getMessageVibrate() : vibrateState == VibrateState.ENABLED;
    String  newChannelId = generateChannelIdFor(recipient);

    boolean success = updateExistingChannel(ServiceUtil.getNotificationManager(context),
                                            recipient.getNotificationChannel(),
                                            newChannelId,
                                            channel -> setVibrationEnabled(channel, enabled));

    SignalDatabase.recipients().setNotificationChannel(recipient.getId(), success ? newChannelId : null);
    ensureCustomChannelConsistency();
  }

  /**
   * Some devices don't seem to respect the vibration flag on a notification channel. To disable, we
   * instead set the pattern to be empty.
   *
   * Note: Calling {@link NotificationChannel#setVibrationPattern(long[])} with null will clear the empty
   * vibration pattern (if any) but also set the enable vibration flag to false, hence the two steps to enable.
   * Likewise, setting the pattern to any non-zero length array will set enable vibration flag to true.
   */
  @TargetApi(26)
  private void setVibrationEnabled(@NonNull NotificationChannel channel, boolean enabled) {
    if (enabled) {
      channel.setVibrationPattern(null);
      channel.enableVibration(true);
    } else {
      channel.setVibrationPattern(EMPTY_VIBRATION_PATTERN);
    }
  }

  /**
   * Whether or not the default messages notification channel is enabled. Note that "enabled" just
   * means receiving notifications in some capacity -- a user could have it enabled, but set it to a
   * lower importance.
   *
   * This could also return true if the specific channnel is enabled, but notifications *overall*
   * are disabled, or the messages category is disabled. Check
   * {@link #areNotificationsEnabled()} and {@link #isMessagesChannelGroupEnabled()}
   * to be safe.
   */
  public synchronized boolean isMessageChannelEnabled() {
    if (!supported()) {
      return true;
    }

    NotificationManager notificationManager = ServiceUtil.getNotificationManager(context);
    NotificationChannel channel             = notificationManager.getNotificationChannel(getMessagesChannel());

    return channel != null && channel.getImportance() != NotificationManager.IMPORTANCE_NONE;
  }

  /**
   * Whether or not the notification category for messages is enabled. Note that even if it is,
   * a user could have blocked the specific channel, or notifications overall, and it'd still be
   * true. See {@link #isMessageChannelEnabled()} and {@link #areNotificationsEnabled()}.
   */
  public synchronized boolean isMessagesChannelGroupEnabled() {
    if (Build.VERSION.SDK_INT < 28) {
      return true;
    }

    NotificationManager      notificationManager = ServiceUtil.getNotificationManager(context);
    NotificationChannelGroup group               = notificationManager.getNotificationChannelGroup(CATEGORY_MESSAGES);

    return group != null && !group.isBlocked();
  }

  public synchronized boolean isCallsChannelValid() {
    if (!supported()) {
      return true;
    }

    NotificationManager notificationManager = ServiceUtil.getNotificationManager(context);
    NotificationChannel channel             = notificationManager.getNotificationChannel(CALLS);

    return channel != null && channel.getImportance() == NotificationManager.IMPORTANCE_HIGH;
  }

  /**
   * Attempt to update a recipient with shortcut based notification channel if the system made one for us and we don't
   * have a channel set yet.
   *
   * @return true if a shortcut based notification channel was found and then associated with the recipient, false otherwise
   */
  @WorkerThread
  public boolean updateWithShortcutBasedChannel(@NonNull Recipient recipient) {
    if (Build.VERSION.SDK_INT >= CONVERSATION_SUPPORT_VERSION && TextUtils.isEmpty(recipient.getNotificationChannel())) {
      String shortcutId = ConversationUtil.getShortcutId(recipient);

      Optional<NotificationChannel> channel = ServiceUtil.getNotificationManager(context)
                                                         .getNotificationChannels()
                                                         .stream()
                                                         .filter(c -> Objects.equals(shortcutId, c.getConversationId()))
                                                         .findFirst();

      if (channel.isPresent()) {
        Log.i(TAG, "Conversation channel created outside of app, while running. Update " + recipient.getId() + " to use '" + channel.get().getId() + "'");
        SignalDatabase.recipients().setNotificationChannel(recipient.getId(), channel.get().getId());
        return true;
      }
    }
    return false;
  }

  /**
   * Updates the name of an existing channel to match the recipient's current name. Will have no
   * effect if the recipient doesn't have an existing valid channel.
   */
  public synchronized void updateContactChannelName(@NonNull Recipient recipient) {
    if (!supported() || recipient.getNotificationChannel() == null) {
      return;
    }
    Log.i(TAG, "Updating contact channel name");

    NotificationManager notificationManager = ServiceUtil.getNotificationManager(context);

    if (notificationManager.getNotificationChannel(recipient.getNotificationChannel()) == null) {
      Log.w(TAG, "Tried to update the name of a channel, but that channel doesn't exist.");
      return;
    }

    NotificationChannel channel = new NotificationChannel(recipient.getNotificationChannel(),
                                                          recipient.getDisplayName(context),
                                                          NotificationManager.IMPORTANCE_HIGH);
    channel.setGroup(CATEGORY_MESSAGES);
    notificationManager.createNotificationChannel(channel);
  }

  @TargetApi(26)
  @WorkerThread
  public synchronized void ensureCustomChannelConsistency() {
    if (!supported()) {
      return;
    }
    Log.d(TAG, "ensureCustomChannelConsistency()");

    NotificationManager notificationManager = ServiceUtil.getNotificationManager(context);
    RecipientTable      db                  = SignalDatabase.recipients();
    List<Recipient>     customRecipients    = new ArrayList<>();
    Set<String>         customChannelIds    = new HashSet<>();

    try (RecipientTable.RecipientReader reader = db.getRecipientsWithNotificationChannels()) {
      Recipient recipient;
      while ((recipient = reader.getNext()) != null) {
        customRecipients.add(recipient);
        customChannelIds.add(recipient.getNotificationChannel());
      }
    }

    Set<String> existingChannelIds  = Stream.of(notificationManager.getNotificationChannels()).map(NotificationChannel::getId).collect(Collectors.toSet());

    for (NotificationChannel existingChannel : notificationManager.getNotificationChannels()) {
      if ((existingChannel.getId().startsWith(CONTACT_PREFIX) || existingChannel.getId().startsWith(MESSAGES_PREFIX)) &&
          Build.VERSION.SDK_INT >= CONVERSATION_SUPPORT_VERSION &&
          existingChannel.getConversationId() != null)
      {
        if (customChannelIds.contains(existingChannel.getId())) {
          continue;
        }

        RecipientId id = ConversationUtil.getRecipientId(existingChannel.getConversationId());
        if (id != null) {
          Log.i(TAG, "Consistency: Conversation channel created outside of app, update " + id + " to use '" + existingChannel.getId() + "'");
          db.setNotificationChannel(id, existingChannel.getId());
        } else {
          Log.i(TAG, "Consistency: Conversation channel created outside of app with no matching recipient, deleting channel '" + existingChannel.getId() + "'");
          notificationManager.deleteNotificationChannel(existingChannel.getId());
        }
      } else if (existingChannel.getId().startsWith(CONTACT_PREFIX) && !customChannelIds.contains(existingChannel.getId())) {
        Log.i(TAG, "Consistency: Deleting channel '"+ existingChannel.getId() + "' because the DB has no record of it.");
        notificationManager.deleteNotificationChannel(existingChannel.getId());
      } else if (existingChannel.getId().startsWith(MESSAGES_PREFIX) && !existingChannel.getId().equals(getMessagesChannel())) {
        Log.i(TAG, "Consistency: Deleting channel '" + existingChannel.getId() + "' because it's out of date.");
        notificationManager.deleteNotificationChannel(existingChannel.getId());
      }
    }

    for (Recipient customRecipient : customRecipients) {
      if (!existingChannelIds.contains(customRecipient.getNotificationChannel())) {
        Log.i(TAG, "Consistency: Removing custom channel '"+ customRecipient.getNotificationChannel() + "' because the system doesn't have it.");
        db.setNotificationChannel(customRecipient.getId(), null);
      }
    }
  }

  public synchronized void onLocaleChanged() {
    if (!supported()) {
      return;
    }
    onCreate(ServiceUtil.getNotificationManager(context));
  }

  @TargetApi(26)
  private void onCreate(@NonNull NotificationManager notificationManager) {
    NotificationChannelGroup messagesGroup = new NotificationChannelGroup(CATEGORY_MESSAGES, context.getResources().getString(R.string.NotificationChannel_group_chats));
    notificationManager.createNotificationChannelGroup(messagesGroup);

    NotificationChannel messages                       = new NotificationChannel(getMessagesChannel(), context.getString(R.string.NotificationChannel_channel_messages), NotificationManager.IMPORTANCE_HIGH);
    NotificationChannel calls                          = new NotificationChannel(CALLS, context.getString(R.string.NotificationChannel_calls), NotificationManager.IMPORTANCE_HIGH);
    NotificationChannel failures                       = new NotificationChannel(FAILURES, context.getString(R.string.NotificationChannel_failures), NotificationManager.IMPORTANCE_HIGH);
    NotificationChannel backups                        = new NotificationChannel(BACKUPS, context.getString(R.string.NotificationChannel_backups), NotificationManager.IMPORTANCE_LOW);
    NotificationChannel lockedStatus                   = new NotificationChannel(LOCKED_STATUS, context.getString(R.string.NotificationChannel_locked_status), NotificationManager.IMPORTANCE_LOW);
    NotificationChannel other                          = new NotificationChannel(OTHER, context.getString(R.string.NotificationChannel_other), NotificationManager.IMPORTANCE_LOW);
    NotificationChannel voiceNotes                     = new NotificationChannel(VOICE_NOTES, context.getString(R.string.NotificationChannel_voice_notes), NotificationManager.IMPORTANCE_LOW);
    NotificationChannel joinEvents                     = new NotificationChannel(JOIN_EVENTS, context.getString(R.string.NotificationChannel_contact_joined_signal), NotificationManager.IMPORTANCE_DEFAULT);
    NotificationChannel background                     = new NotificationChannel(BACKGROUND, context.getString(R.string.NotificationChannel_background_connection), getDefaultBackgroundChannelImportance(notificationManager));
    NotificationChannel callStatus                     = new NotificationChannel(CALL_STATUS, context.getString(R.string.NotificationChannel_call_status), NotificationManager.IMPORTANCE_LOW);
    NotificationChannel appAlerts                      = new NotificationChannel(APP_ALERTS, context.getString(R.string.NotificationChannel_critical_app_alerts), NotificationManager.IMPORTANCE_HIGH);
    NotificationChannel additionalMessageNotifications = new NotificationChannel(ADDITIONAL_MESSAGE_NOTIFICATIONS, context.getString(R.string.NotificationChannel_additional_message_notifications), NotificationManager.IMPORTANCE_HIGH);

    messages.setGroup(CATEGORY_MESSAGES);
    setVibrationEnabled(messages, SignalStore.settings().isMessageVibrateEnabled());
    messages.setSound(SignalStore.settings().getMessageNotificationSound(), getRingtoneAudioAttributes());
    setLedPreference(messages, SignalStore.settings().getMessageLedColor());

    calls.setShowBadge(false);
    backups.setShowBadge(false);
    lockedStatus.setShowBadge(false);
    other.setShowBadge(false);
    setVibrationEnabled(other, false);
    voiceNotes.setShowBadge(false);
    joinEvents.setShowBadge(false);
    background.setShowBadge(false);
    callStatus.setShowBadge(false);
    appAlerts.setShowBadge(false);

    notificationManager.createNotificationChannels(Arrays.asList(messages, calls, failures, backups, lockedStatus, other, voiceNotes, joinEvents, background, callStatus, appAlerts, additionalMessageNotifications));

    if (FeatureFlags.selfUpdater()) {
      NotificationChannel appUpdates = new NotificationChannel(APP_UPDATES, context.getString(R.string.NotificationChannel_app_updates), NotificationManager.IMPORTANCE_DEFAULT);
      notificationManager.createNotificationChannel(appUpdates);
    } else {
      notificationManager.deleteNotificationChannel(APP_UPDATES);
    }
  }

  @TargetApi(26)
  private int getDefaultBackgroundChannelImportance(NotificationManager notificationManager) {
    NotificationChannel existingOther = notificationManager.getNotificationChannel(OTHER);

    if (existingOther != null && existingOther.getImportance() != NotificationManager.IMPORTANCE_LOW) {
      return existingOther.getImportance();
    } else {
      return NotificationManager.IMPORTANCE_LOW;
    }
  }


  @TargetApi(26)
  private static void onUpgrade(@NonNull NotificationManager notificationManager, int oldVersion, int newVersion) {
    Log.i(TAG, "Upgrading channels from " + oldVersion + " to " + newVersion);

    if (oldVersion < Version.MESSAGES_CATEGORY) {
      notificationManager.deleteNotificationChannel("messages");
      notificationManager.deleteNotificationChannel("calls");
      notificationManager.deleteNotificationChannel("locked_status");
      notificationManager.deleteNotificationChannel("backups");
      notificationManager.deleteNotificationChannel("other");
    }

    if (oldVersion < Version.CALLS_PRIORITY_BUMP) {
      notificationManager.deleteNotificationChannel("calls_v2");
    }

    if (oldVersion < Version.VIBRATE_OFF_OTHER) {
      notificationManager.deleteNotificationChannel("other_v2");
    }

    if (oldVersion < Version.AUDIO_ATTRIBUTE_CHANGE) {
      Context context                       = ApplicationDependencies.getApplication();
      int     existingMessageChannelVersion = TextSecurePreferences.getNotificationMessagesChannelVersion(context);
      int     newMessageChannelVersion      = existingMessageChannelVersion + 1;
      String  existingChannelId             = "messages_" + existingMessageChannelVersion;
      String  newChannelId                  = "messages_" + newMessageChannelVersion;

      Log.i(TAG, "Migrating message channel from version " + existingMessageChannelVersion + " to " + newMessageChannelVersion);

      NotificationChannel existingChannel = notificationManager.getNotificationChannel(existingChannelId);
      if (existingChannel != null) {
        notificationManager.deleteNotificationChannel(existingChannelId);

        NotificationChannel newChannel = new NotificationChannel(newChannelId, existingChannel.getName(), existingChannel.getImportance());

        newChannel.setGroup(existingChannel.getGroup());
        newChannel.setSound(existingChannel.getSound(), new AudioAttributes.Builder().setContentType(AudioAttributes.CONTENT_TYPE_UNKNOWN).setUsage(AudioAttributes.USAGE_NOTIFICATION).build());
        newChannel.setBypassDnd(existingChannel.canBypassDnd());
        newChannel.setVibrationPattern(existingChannel.getVibrationPattern());
        newChannel.enableVibration(existingChannel.shouldVibrate());
        newChannel.setLockscreenVisibility(existingChannel.getLockscreenVisibility());
        newChannel.setShowBadge(existingChannel.canShowBadge());
        newChannel.setLightColor(existingChannel.getLightColor());
        newChannel.enableLights(existingChannel.shouldShowLights());

        notificationManager.createNotificationChannel(newChannel);

        TextSecurePreferences.setNotificationMessagesChannelVersion(context, newMessageChannelVersion);
      }
    }
  }

  @TargetApi(26)
  private static void setLedPreference(@NonNull NotificationChannel channel, @NonNull String ledColor) {
    if ("none".equals(ledColor)) {
      channel.enableLights(false);
    } else {
      channel.enableLights(true);
      channel.setLightColor(Color.parseColor(ledColor));
    }
  }


  private static @NonNull String generateChannelIdFor(@NonNull Recipient recipient) {
    return CONTACT_PREFIX + recipient.getId().serialize() + "_" + System.currentTimeMillis();
  }

  @TargetApi(26)
  private static @NonNull NotificationChannel copyChannel(@NonNull NotificationChannel original, @NonNull String id) {
    NotificationChannel copy = new NotificationChannel(id, original.getName(), original.getImportance());

    copy.setGroup(original.getGroup());
    copy.setSound(original.getSound(), original.getAudioAttributes());
    copy.setBypassDnd(original.canBypassDnd());
    copy.setVibrationPattern(original.getVibrationPattern());
    copy.enableVibration(original.shouldVibrate());
    copy.setLockscreenVisibility(original.getLockscreenVisibility());
    copy.setShowBadge(original.canShowBadge());
    copy.setLightColor(original.getLightColor());
    copy.enableLights(original.shouldShowLights());

    if (Build.VERSION.SDK_INT >= CONVERSATION_SUPPORT_VERSION && original.getConversationId() != null) {
      copy.setConversationId(original.getParentChannelId(), original.getConversationId());
    }

    return copy;
  }

  private static String getMessagesChannelId(int version) {
    return MESSAGES_PREFIX + version;
  }

  @WorkerThread
  @TargetApi(26)
  private void updateAllRecipientChannelLedColors(@NonNull NotificationManager notificationManager, @NonNull String color) {
    RecipientTable database = SignalDatabase.recipients();

    try (RecipientTable.RecipientReader recipients = database.getRecipientsWithNotificationChannels()) {
      Recipient recipient;
      while ((recipient = recipients.getNext()) != null) {
        assert recipient.getNotificationChannel() != null;

        String  newChannelId = generateChannelIdFor(recipient);
        boolean success      = updateExistingChannel(notificationManager, recipient.getNotificationChannel(), newChannelId, channel -> setLedPreference(channel, color));

        database.setNotificationChannel(recipient.getId(), success ? newChannelId : null);
      }
    }

    ensureCustomChannelConsistency();
  }

  @TargetApi(26)
  private void updateMessageChannel(@NonNull ChannelUpdater updater) {
    NotificationManager notificationManager = ServiceUtil.getNotificationManager(context);
    int existingVersion                     = TextSecurePreferences.getNotificationMessagesChannelVersion(context);
    int newVersion                          = existingVersion + 1;

    Log.i(TAG, "Updating message channel from version " + existingVersion + " to " + newVersion);
    if (updateExistingChannel(notificationManager, getMessagesChannelId(existingVersion), getMessagesChannelId(newVersion), updater)) {
      TextSecurePreferences.setNotificationMessagesChannelVersion(context, newVersion);
    } else {
      onCreate(notificationManager);
    }
  }

  @TargetApi(26)
  private static boolean updateExistingChannel(@NonNull NotificationManager notificationManager,
                                               @NonNull String channelId,
                                               @NonNull String newChannelId,
                                               @NonNull ChannelUpdater updater)
  {
    NotificationChannel existingChannel = notificationManager.getNotificationChannel(channelId);
    if (existingChannel == null) {
      Log.w(TAG, "Tried to update a channel, but it didn't exist.");
      return false;
    }

    notificationManager.deleteNotificationChannel(existingChannel.getId());

    NotificationChannel newChannel = copyChannel(existingChannel, newChannelId);
    updater.update(newChannel);
    notificationManager.createNotificationChannel(newChannel);
    return true;
  }

  private static AudioAttributes getRingtoneAudioAttributes() {
    return new AudioAttributes.Builder().setContentType(AudioAttributes.CONTENT_TYPE_UNKNOWN)
        .setUsage(AudioAttributes.USAGE_NOTIFICATION)
        .build();
  }

  @TargetApi(26)
  private static boolean channelExists(@Nullable NotificationChannel channel) {
    return channel != null && !NotificationChannel.DEFAULT_CHANNEL_ID.equals(channel.getId());
  }

  private interface ChannelUpdater {
    @TargetApi(26)
    void update(@NonNull NotificationChannel channel);
  }
}<|MERGE_RESOLUTION|>--- conflicted
+++ resolved
@@ -68,25 +68,12 @@
   private static final String CONTACT_PREFIX    = "contact_";
   private static final String MESSAGES_PREFIX   = "messages_";
 
-<<<<<<< HEAD
   public static final String LOCKED_STATUS = "locked_status_v2";
 
-  public final String CALLS         = "calls_v3";
-  public final String FAILURES      = "failures";
-  public final String APP_UPDATES   = "app_updates";
-  public final String BACKUPS       = "backups_v2";
-  public final String OTHER         = "other_v3";
-  public final String VOICE_NOTES   = "voice_notes";
-  public final String JOIN_EVENTS   = "join_events";
-  public final String BACKGROUND    = "background_connection";
-  public final String CALL_STATUS   = "call_status";
-  public final String APP_ALERTS    = "app_alerts";
-=======
   public final String CALLS                            = "calls_v3";
   public final String FAILURES                         = "failures";
   public final String APP_UPDATES                      = "app_updates";
   public final String BACKUPS                          = "backups_v2";
-  public final String LOCKED_STATUS                    = "locked_status_v2";
   public final String OTHER                            = "other_v3";
   public final String VOICE_NOTES                      = "voice_notes";
   public final String JOIN_EVENTS                      = "join_events";
@@ -94,7 +81,6 @@
   public final String CALL_STATUS                      = "call_status";
   public final String APP_ALERTS                       = "app_alerts";
   public final String ADDITIONAL_MESSAGE_NOTIFICATIONS = "additional_message_notifications";
->>>>>>> c82ed473
 
   private static volatile NotificationChannels instance;
 
