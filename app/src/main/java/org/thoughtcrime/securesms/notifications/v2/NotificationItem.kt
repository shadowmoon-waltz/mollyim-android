--- conflicted
+++ resolved
@@ -267,17 +267,9 @@
   }
 
   override fun getThumbnailInfo(context: Context): ThumbnailInfo {
-<<<<<<< HEAD
-    if (thumbnailInfo == null) {
-      thumbnailInfo = if (SignalStore.settings().messageNotificationsPrivacy.isDisplayMessage && !KeyCachingService.isLocked()) {
-        NotificationThumbnails.get(context, this)
-      } else {
-        ThumbnailInfo()
-=======
     if (thumbnailInfo.needsShrinking) {
-      if (SignalStore.settings().messageNotificationsPrivacy.isDisplayMessage && !KeyCachingService.isLocked(context)) {
+      if (SignalStore.settings().messageNotificationsPrivacy.isDisplayMessage && !KeyCachingService.isLocked()) {
         thumbnailInfo = NotificationThumbnails.get(context, this)
->>>>>>> b4e459d8
       }
     }
 
