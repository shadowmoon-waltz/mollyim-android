package org.thoughtcrime.securesms.notifications.v2

import android.app.AlarmManager
import android.app.Application
import android.app.NotificationManager
import android.app.PendingIntent
import android.content.Context
import android.content.Intent
import android.os.Build
import android.service.notification.StatusBarNotification
import androidx.appcompat.view.ContextThemeWrapper
import androidx.core.content.ContextCompat
import me.leolin.shortcutbadger.ShortcutBadger
import org.signal.core.util.PendingIntentFlags
import org.signal.core.util.logging.Log
import org.thoughtcrime.securesms.R
import org.thoughtcrime.securesms.ScreenLockController
import org.thoughtcrime.securesms.database.SignalDatabase
import org.thoughtcrime.securesms.dependencies.ApplicationDependencies
import org.thoughtcrime.securesms.keyvalue.SignalStore
import org.thoughtcrime.securesms.messages.IncomingMessageObserver
import org.thoughtcrime.securesms.notifications.MessageNotifier
import org.thoughtcrime.securesms.notifications.MessageNotifier.ReminderReceiver
import org.thoughtcrime.securesms.notifications.NotificationCancellationHelper
import org.thoughtcrime.securesms.notifications.NotificationChannels
import org.thoughtcrime.securesms.notifications.NotificationIds
import org.thoughtcrime.securesms.notifications.profiles.NotificationProfile
import org.thoughtcrime.securesms.notifications.profiles.NotificationProfiles
import org.thoughtcrime.securesms.preferences.widgets.NotificationPrivacyPreference
import org.thoughtcrime.securesms.recipients.Recipient
import org.thoughtcrime.securesms.service.KeyCachingService
import org.thoughtcrime.securesms.service.WipeMemoryService
import org.thoughtcrime.securesms.util.BubbleUtil.BubbleState
import org.thoughtcrime.securesms.util.ServiceUtil
import org.thoughtcrime.securesms.webrtc.CallNotificationBuilder
import org.whispersystems.signalservice.internal.util.Util
import java.util.Optional
import java.util.concurrent.ConcurrentHashMap
import java.util.concurrent.Executor
import java.util.concurrent.Executors
import java.util.concurrent.TimeUnit
import java.util.concurrent.atomic.AtomicBoolean
import kotlin.collections.MutableMap.MutableEntry
import kotlin.math.max

/**
 * MessageNotifier implementation using the new system for creating and showing notifications.
 */
class DefaultMessageNotifier(context: Application) : MessageNotifier {
  @Volatile private var visibleThread: ConversationId? = null

  @Volatile private var lastDesktopActivityTimestamp: Long = -1

  @Volatile private var lastAudibleNotification: Long = -1

  @Volatile private var lastScheduledReminder: Long = 0

  @Volatile private var previousLockedStatus: Boolean = KeyCachingService.isLocked()

  @Volatile private var previousScreenLockState: Boolean = ScreenLockController.lockScreenAtStart

  @Volatile private var previousPrivacyPreference: NotificationPrivacyPreference = SignalStore.settings().messageNotificationsPrivacy

  @Volatile private var previousState: NotificationState = NotificationState.EMPTY

  private val threadReminders: MutableMap<ConversationId, Reminder> = ConcurrentHashMap()
  private val stickyThreads: MutableMap<ConversationId, StickyThread> = mutableMapOf()
  private val lastThreadNotification: MutableMap<ConversationId, Long> = ConcurrentHashMap()

  private val executor = CancelableExecutor()

  override fun setVisibleThread(conversationId: ConversationId?) {
    visibleThread = conversationId
    stickyThreads.remove(conversationId)
    if (conversationId != null) {
      lastThreadNotification.remove(conversationId)
    }
  }

  override fun getVisibleThread(): Optional<ConversationId> {
    return Optional.ofNullable(visibleThread)
  }

  override fun clearVisibleThread() {
    setVisibleThread(null)
  }

  override fun setLastDesktopActivityTimestamp(timestamp: Long) {
    lastDesktopActivityTimestamp = timestamp
  }

  override fun notifyMessageDeliveryFailed(context: Context, recipient: Recipient, conversationId: ConversationId) {
    NotificationFactory.notifyMessageDeliveryFailed(context, recipient, conversationId, visibleThread)
  }

  override fun notifyStoryDeliveryFailed(context: Context, recipient: Recipient, conversationId: ConversationId) {
    NotificationFactory.notifyStoryDeliveryFailed(context, recipient, conversationId)
  }

  override fun notifyProofRequired(context: Context, recipient: Recipient, conversationId: ConversationId) {
    NotificationFactory.notifyProofRequired(context, recipient, conversationId, visibleThread)
  }

  override fun cancelDelayedNotifications() {
    executor.cancel()
  }

  override fun updateNotification(context: Context) {
    updateNotification(context, null, BubbleState.HIDDEN)
  }

  override fun updateNotification(context: Context, conversationId: ConversationId) {
    if (System.currentTimeMillis() - lastDesktopActivityTimestamp < DESKTOP_ACTIVITY_PERIOD) {
      Log.i(TAG, "Scheduling delayed notification...")
      executor.enqueue(context, conversationId)
    } else {
      updateNotification(context, conversationId, BubbleState.HIDDEN)
    }
  }

  override fun forceBubbleNotification(context: Context, conversationId: ConversationId) {
    updateNotification(context, conversationId, BubbleState.SHOWN)
  }

  private fun updateNotification(
    context: Context,
    conversationId: ConversationId?,
    defaultBubbleState: BubbleState
  ) {
    NotificationChannels.getInstance().ensureCustomChannelConsistency()

    val currentLockStatus: Boolean = KeyCachingService.isLocked()
    val currentPrivacyPreference: NotificationPrivacyPreference = SignalStore.settings().messageNotificationsPrivacy
    val currentScreenLockState: Boolean = ScreenLockController.lockScreenAtStart
    val notificationConfigurationChanged: Boolean = (
      currentLockStatus != previousLockedStatus ||
        currentPrivacyPreference != previousPrivacyPreference ||
        currentScreenLockState != previousScreenLockState
      )
    previousLockedStatus = currentLockStatus
    previousPrivacyPreference = currentPrivacyPreference
    previousScreenLockState = currentScreenLockState

    if (notificationConfigurationChanged) {
      stickyThreads.clear()
    }

    val notificationProfile: NotificationProfile? = NotificationProfiles.getActiveProfile(SignalDatabase.notificationProfiles.getProfiles())

    Log.internal().i(TAG, "sticky thread: $stickyThreads active profile: ${notificationProfile?.id ?: "none" }")
    var state: NotificationState = NotificationStateProvider.constructNotificationState(stickyThreads, notificationProfile)
    Log.internal().i(TAG, "state: $state")

    if (state.muteFilteredMessages.isNotEmpty()) {
      Log.i(TAG, "Marking ${state.muteFilteredMessages.size} muted messages as notified to skip notification")
      state.muteFilteredMessages.forEach { item ->
        SignalDatabase.messages.markAsNotified(item.id)
      }
    }

    if (state.profileFilteredMessages.isNotEmpty()) {
      Log.i(TAG, "Marking ${state.profileFilteredMessages.size} profile filtered messages as notified to skip notification")
      state.profileFilteredMessages.forEach { item ->
        SignalDatabase.messages.markAsNotified(item.id)
      }
    }

    if (!SignalStore.settings().isMessageNotificationsEnabled) {
      Log.i(TAG, "Marking ${state.conversations.size} conversations as notified to skip notification")
      state.conversations.forEach { conversation ->
        conversation.notificationItems.forEach { item ->
          SignalDatabase.messages.markAsNotified(item.id)
        }
      }
      return
    }

    val displayedNotifications: Set<Int>? = ServiceUtil.getNotificationManager(context).getDisplayedNotificationIds().getOrNull()
    if (displayedNotifications != null) {
      val cleanedUpThreads: MutableSet<ConversationId> = mutableSetOf()
      state.conversations.filterNot { it.hasNewNotifications() || displayedNotifications.contains(it.notificationId) }
        .forEach { conversation ->
          cleanedUpThreads += conversation.thread
          conversation.notificationItems.forEach { item ->
            SignalDatabase.messages.markAsNotified(item.id)
          }
        }
      if (cleanedUpThreads.isNotEmpty()) {
        Log.i(TAG, "Cleaned up ${cleanedUpThreads.size} thread(s) with dangling notifications")
        state = state.copy(conversations = state.conversations.filterNot { cleanedUpThreads.contains(it.thread) })
      }
    }

    val retainStickyThreadIds: Set<ConversationId> = state.getThreadsWithMostRecentNotificationFromSelf()
    stickyThreads.keys.retainAll { retainStickyThreadIds.contains(it) }

    if (state.isEmpty) {
      // MOLLY: Extracted to a separate function
      clearNotifications(context)
      return
    }

    val alertOverrides: Set<ConversationId> = threadReminders.filter { (_, reminder) -> reminder.lastNotified < System.currentTimeMillis() - REMINDER_TIMEOUT }.keys

    val threadsThatAlerted: Set<ConversationId> = NotificationFactory.notify(
      context = ContextThemeWrapper(context, R.style.TextSecure_LightTheme),
      state = state,
      visibleThread = visibleThread,
      targetThread = conversationId,
      defaultBubbleState = defaultBubbleState,
      lastAudibleNotification = lastAudibleNotification,
      notificationConfigurationChanged = notificationConfigurationChanged,
      alertOverrides = alertOverrides,
      previousState = previousState,
      lastThreadNotification = lastThreadNotification
    )

    previousState = state
    lastAudibleNotification = System.currentTimeMillis()

    updateReminderTimestamps(context, alertOverrides, threadsThatAlerted)
    NotificationThumbnails.removeAllExcept(state.notificationItems)

    ServiceUtil.getNotificationManager(context).cancelOrphanedNotifications(context, state, stickyThreads.map { it.value.notificationId }.toSet())
    updateBadge(context, state.messageCount)

    val messageIds: List<Long> = state.notificationItems.map { it.id }
    SignalDatabase.messages.setNotifiedTimestamp(System.currentTimeMillis(), messageIds)

    Log.i(TAG, "threads: ${state.threadCount} messages: ${state.messageCount}")

    if (Build.VERSION.SDK_INT >= 24) {
      val ids = state.conversations.filter { it.thread != visibleThread }.map { it.notificationId } + stickyThreads.map { (_, stickyThread) -> stickyThread.notificationId }
      val notShown = ids - getDisplayedNotificationIds(context)
      if (notShown.isNotEmpty()) {
        Log.e(TAG, "Notifications should be showing but are not for ${notShown.size} threads")
      }
    }
  }

<<<<<<< HEAD
  override fun clearNotifications(context: Context): Boolean {
    val activeNotifications = getDisplayedNotificationIds(context)
    NotificationCancellationHelper.cancelAllMessageNotifications(context)
    updateBadge(context, 0)
    clearReminderInternal(context)
    return activeNotifications.isNotEmpty()
  }

  private fun getDisplayedNotificationIds(context: Context) = ServiceUtil.getNotificationManager(context).getDisplayedNotificationIds().getOrDefault(emptySet())

  override fun clearReminder(context: Context) {
    // Intentionally left blank
  }

=======
>>>>>>> c725a2fa
  override fun addStickyThread(conversationId: ConversationId, earliestTimestamp: Long) {
    stickyThreads[conversationId] = StickyThread(conversationId, NotificationIds.getNotificationIdForThread(conversationId), earliestTimestamp)
  }

  override fun removeStickyThread(conversationId: ConversationId) {
    stickyThreads.remove(conversationId)
  }

  private fun updateReminderTimestamps(context: Context, alertOverrides: Set<ConversationId>, threadsThatAlerted: Set<ConversationId>) {
    if (SignalStore.settings().messageNotificationsRepeatAlerts == 0) {
      return
    }

    val iterator: MutableIterator<MutableEntry<ConversationId, Reminder>> = threadReminders.iterator()
    while (iterator.hasNext()) {
      val entry: MutableEntry<ConversationId, Reminder> = iterator.next()
      val (id: ConversationId, reminder: Reminder) = entry
      if (alertOverrides.contains(id)) {
        val notifyCount: Int = reminder.count + 1
        if (notifyCount >= SignalStore.settings().messageNotificationsRepeatAlerts) {
          iterator.remove()
        } else {
          entry.setValue(Reminder(lastAudibleNotification, notifyCount))
        }
      }
    }

    for (alertedThreadId: ConversationId in threadsThatAlerted) {
      threadReminders[alertedThreadId] = Reminder(lastAudibleNotification)
    }

    if (threadReminders.isNotEmpty()) {
      scheduleReminder(context)
    } else {
      lastScheduledReminder = 0
    }
  }

  private fun scheduleReminder(context: Context) {
    val timeout: Long = if (lastScheduledReminder != 0L) {
      max(TimeUnit.SECONDS.toMillis(5), REMINDER_TIMEOUT - (System.currentTimeMillis() - lastScheduledReminder))
    } else {
      REMINDER_TIMEOUT
    }

    val alarmManager: AlarmManager? = ContextCompat.getSystemService(context, AlarmManager::class.java)
    val pendingIntent: PendingIntent? = NotificationPendingIntentHelper.getBroadcast(context, 0, Intent(context, ReminderReceiver::class.java), PendingIntentFlags.updateCurrent())
    if (pendingIntent != null) {
      alarmManager?.set(AlarmManager.RTC_WAKEUP, System.currentTimeMillis() + timeout, pendingIntent)
      lastScheduledReminder = System.currentTimeMillis()
    }
  }

  private fun clearReminderInternal(context: Context) {
    lastScheduledReminder = 0
    threadReminders.clear()

    val pendingIntent: PendingIntent? = NotificationPendingIntentHelper.getBroadcast(context, 0, Intent(context, ReminderReceiver::class.java), PendingIntentFlags.cancelCurrent())
    if (pendingIntent != null) {
      val alarmManager: AlarmManager? = ContextCompat.getSystemService(context, AlarmManager::class.java)
      alarmManager?.cancel(pendingIntent)
    }
  }

  companion object {
    val TAG: String = Log.tag(DefaultMessageNotifier::class.java)

    private val REMINDER_TIMEOUT: Long = TimeUnit.MINUTES.toMillis(2)
    val MIN_AUDIBLE_PERIOD_MILLIS = TimeUnit.SECONDS.toMillis(2)
    val DESKTOP_ACTIVITY_PERIOD = TimeUnit.MINUTES.toMillis(1)

    const val EXTRA_REMOTE_REPLY = "extra_remote_reply"
    const val NOTIFICATION_GROUP = "messages"

    private fun updateBadge(context: Context, count: Int) {
      try {
        if (count == 0) ShortcutBadger.removeCount(context) else ShortcutBadger.applyCount(context, count)
      } catch (t: Throwable) {
        Log.w(TAG, t)
      }
    }
  }

  data class StickyThread(val conversationId: ConversationId, val notificationId: Int, val earliestTimestamp: Long)
  private data class Reminder(val lastNotified: Long, val count: Int = 0)
}

private fun StatusBarNotification.isMessageNotification(): Boolean {
  return id != NotificationIds.MESSAGE_SUMMARY &&
    id != KeyCachingService.SERVICE_RUNNING_ID &&
    id != WipeMemoryService.NOTIFICATION_ID &&
    id != IncomingMessageObserver.FOREGROUND_ID &&
    id != NotificationIds.PENDING_MESSAGES &&
    !CallNotificationBuilder.isWebRtcNotification(id)
}

private fun NotificationManager.getDisplayedNotificationIds(): Result<Set<Int>> {
  if (Build.VERSION.SDK_INT < 24) {
    return Result.failure(UnsupportedOperationException("SDK level too low"))
  }

  return try {
    Result.success(activeNotifications.filter { it.isMessageNotification() }.map { it.id }.toSet())
  } catch (e: Throwable) {
    Log.w(DefaultMessageNotifier.TAG, e)
    Result.failure(e)
  }
}

private fun NotificationManager.cancelOrphanedNotifications(context: Context, state: NotificationState, stickyNotifications: Set<Int>) {
  if (Build.VERSION.SDK_INT < 24) {
    return
  }

  try {
    activeNotifications.filter { it.isMessageNotification() && !stickyNotifications.contains(it.id) }
      .map { it.id }
      .filterNot { state.notificationIds.contains(it) }
      .forEach { id ->
        Log.d(DefaultMessageNotifier.TAG, "Cancelling orphaned notification: $id")
        NotificationCancellationHelper.cancel(context, id)
      }

    NotificationCancellationHelper.cancelMessageSummaryIfSoleNotification(context)
  } catch (e: Throwable) {
    Log.w(DefaultMessageNotifier.TAG, e)
  }
}

private class CancelableExecutor {
  private val executor: Executor = Executors.newSingleThreadExecutor()
  private val tasks: MutableSet<DelayedNotification> = mutableSetOf()

  fun enqueue(context: Context, conversationId: ConversationId) {
    execute(DelayedNotification(context, conversationId))
  }

  private fun execute(runnable: DelayedNotification) {
    synchronized(tasks) { tasks.add(runnable) }
    val wrapper = Runnable {
      runnable.run()
      synchronized(tasks) { tasks.remove(runnable) }
    }
    executor.execute(wrapper)
  }

  fun cancel() {
    synchronized(tasks) {
      for (task in tasks) {
        task.cancel()
      }
    }
  }

  private class DelayedNotification constructor(private val context: Context, private val thread: ConversationId) : Runnable {
    private val canceled = AtomicBoolean(false)
    private val delayUntil: Long = System.currentTimeMillis() + DELAY

    override fun run() {
      val delayMillis = delayUntil - System.currentTimeMillis()
      Log.i(TAG, "Waiting to notify: $delayMillis")
      if (delayMillis > 0) {
        Util.sleep(delayMillis)
      }
      if (!canceled.get()) {
        Log.i(TAG, "Not canceled, notifying...")
        ApplicationDependencies.getMessageNotifier().cancelDelayedNotifications()
        ApplicationDependencies.getMessageNotifier().updateNotification(context, thread)
      } else {
        Log.w(TAG, "Canceled, not notifying...")
      }
    }

    fun cancel() {
      canceled.set(true)
    }

    companion object {
      private val DELAY = TimeUnit.SECONDS.toMillis(5)
      private val TAG = Log.tag(DelayedNotification::class.java)
    }
  }
}<|MERGE_RESOLUTION|>--- conflicted
+++ resolved
@@ -238,7 +238,6 @@
     }
   }
 
-<<<<<<< HEAD
   override fun clearNotifications(context: Context): Boolean {
     val activeNotifications = getDisplayedNotificationIds(context)
     NotificationCancellationHelper.cancelAllMessageNotifications(context)
@@ -249,12 +248,6 @@
 
   private fun getDisplayedNotificationIds(context: Context) = ServiceUtil.getNotificationManager(context).getDisplayedNotificationIds().getOrDefault(emptySet())
 
-  override fun clearReminder(context: Context) {
-    // Intentionally left blank
-  }
-
-=======
->>>>>>> c725a2fa
   override fun addStickyThread(conversationId: ConversationId, earliestTimestamp: Long) {
     stickyThreads[conversationId] = StickyThread(conversationId, NotificationIds.getNotificationIdForThread(conversationId), earliestTimestamp)
   }
