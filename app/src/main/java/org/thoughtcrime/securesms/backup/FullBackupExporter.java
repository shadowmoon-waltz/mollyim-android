--- conflicted
+++ resolved
@@ -494,30 +494,6 @@
     return count;
   }
 
-<<<<<<< HEAD
-=======
-  private static long calculateVeryOldStreamLength(@NonNull AttachmentSecret attachmentSecret, @Nullable byte[] random, @NonNull String data) {
-    long result = 0;
-
-    try (InputStream inputStream = openAttachmentStream(attachmentSecret, random, data)) {
-      int    read;
-      byte[] buffer = new byte[8192];
-
-      while ((read = inputStream.read(buffer, 0, buffer.length)) != -1) {
-        result += read;
-      }
-    } catch (FileNotFoundException e) {
-      Log.w(TAG, "Missing attachment for size calculation", e);
-      return 0;
-    } catch (IOException e) {
-      Log.w(TAG, "Failed to determine stream length", e);
-      return 0;
-    }
-
-    return result;
-  }
-
->>>>>>> cb0e7ade
   private static InputStream openAttachmentStream(@NonNull AttachmentSecret attachmentSecret, @Nullable byte[] random, @NonNull String data) throws IOException {
     return ModernDecryptingPartInputStream.createFor(attachmentSecret, random, new File(data), 0);
   }
