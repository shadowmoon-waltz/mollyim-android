--- conflicted
+++ resolved
@@ -158,7 +158,7 @@
         EventBus.getDefault().post(new BackupEvent(BackupEvent.Type.PROGRESS, ++count));
         outputStream.write(preference);
       }
-      
+
       for (BackupProtos.SharedPreference preference : TextSecurePreferences.getPreferencesToSaveToBackup(context)) {
         throwIfCanceled(cancellationSignal);
         EventBus.getDefault().post(new BackupEvent(BackupEvent.Type.PROGRESS, ++count));
@@ -327,25 +327,6 @@
     }
 
     return count;
-  }
-
-<<<<<<< HEAD
-=======
-  private static long calculateVeryOldStreamLength(@NonNull AttachmentSecret attachmentSecret, @Nullable byte[] random, @NonNull String data) throws IOException {
-    long result = 0;
-    InputStream inputStream;
-
-    if (random != null && random.length == 32) inputStream = ModernDecryptingPartInputStream.createFor(attachmentSecret, random, new File(data), 0);
-    else                                       inputStream = ClassicDecryptingPartInputStream.createFor(attachmentSecret, new File(data));
-
-    int read;
-    byte[] buffer = new byte[8192];
-
-    while ((read = inputStream.read(buffer, 0, buffer.length)) != -1) {
-      result += read;
-    }
-
-    return result;
   }
 
   private static int exportKeyValues(@NonNull BackupFrameOutputStream outputStream,
@@ -388,7 +369,6 @@
     return count;
   }
 
->>>>>>> 44d014c4
   private static boolean isNonExpiringMmsMessage(@NonNull Cursor cursor) {
     return cursor.getInt(cursor.getColumnIndexOrThrow(MmsSmsColumns.EXPIRES_IN)) <= 0 &&
            cursor.getInt(cursor.getColumnIndexOrThrow(MmsDatabase.VIEW_ONCE))    <= 0;
