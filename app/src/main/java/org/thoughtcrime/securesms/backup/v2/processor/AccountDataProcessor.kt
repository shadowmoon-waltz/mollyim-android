--- conflicted
+++ resolved
@@ -47,13 +47,8 @@
           givenName = self.profileName.givenName,
           familyName = self.profileName.familyName,
           avatarUrlPath = self.profileAvatar ?: "",
-<<<<<<< HEAD
           subscriptionManuallyCancelled = SignalStore.signalDonationsValues().isUserManuallyCancelled(),
-          username = SignalStore.account().username,
-=======
-          subscriptionManuallyCancelled = SignalStore.donationsValues().isUserManuallyCancelled(),
           username = self.username.getOrNull(),
->>>>>>> 6754fef1
           subscriberId = subscriber?.subscriberId?.bytes?.toByteString() ?: defaultAccountRecord.subscriberId,
           subscriberCurrencyCode = subscriber?.currencyCode ?: defaultAccountRecord.subscriberCurrencyCode,
           accountSettings = AccountData.AccountSettings(
@@ -71,14 +66,9 @@
             hasViewedOnboardingStory = SignalStore.storyValues().userHasViewedOnboardingStory,
             hasSetMyStoriesPrivacy = SignalStore.storyValues().userHasBeenNotifiedAboutStories,
             keepMutedChatsArchived = SignalStore.settings().shouldKeepMutedChatsArchived(),
-<<<<<<< HEAD
             displayBadgesOnProfile = SignalStore.signalDonationsValues().getDisplayBadgesOnProfile(),
-            hasSeenGroupStoryEducationSheet = SignalStore.storyValues().userHasSeenGroupStoryEducationSheet
-=======
-            displayBadgesOnProfile = SignalStore.donationsValues().getDisplayBadgesOnProfile(),
             hasSeenGroupStoryEducationSheet = SignalStore.storyValues().userHasSeenGroupStoryEducationSheet,
             hasCompletedUsernameOnboarding = SignalStore.uiHints().hasCompletedUsernameOnboarding()
->>>>>>> 6754fef1
           )
         )
       )
