package org.thoughtcrime.securesms.backup;


import android.annotation.SuppressLint;
import android.content.ContentValues;
import android.content.Context;
import android.content.SharedPreferences;
import android.net.Uri;
import android.util.Pair;

import androidx.annotation.NonNull;
import androidx.annotation.VisibleForTesting;

import net.zetetic.database.sqlcipher.SQLiteConstraintException;
import net.zetetic.database.sqlcipher.SQLiteDatabase;

import org.greenrobot.eventbus.EventBus;
import org.signal.core.util.SqlUtil;
import org.signal.core.util.logging.Log;
<<<<<<< HEAD
import org.thoughtcrime.securesms.BuildConfig;
import org.thoughtcrime.securesms.backup.BackupProtos.Attachment;
import org.thoughtcrime.securesms.backup.BackupProtos.BackupFrame;
import org.thoughtcrime.securesms.backup.BackupProtos.DatabaseVersion;
import org.thoughtcrime.securesms.backup.BackupProtos.SharedPreference;
import org.thoughtcrime.securesms.backup.BackupProtos.SqlStatement;
import org.thoughtcrime.securesms.backup.BackupProtos.Sticker;
=======
import org.thoughtcrime.securesms.backup.proto.Attachment;
import org.thoughtcrime.securesms.backup.proto.Avatar;
import org.thoughtcrime.securesms.backup.proto.BackupFrame;
import org.thoughtcrime.securesms.backup.proto.DatabaseVersion;
import org.thoughtcrime.securesms.backup.proto.KeyValue;
import org.thoughtcrime.securesms.backup.proto.SharedPreference;
import org.thoughtcrime.securesms.backup.proto.SqlStatement;
import org.thoughtcrime.securesms.backup.proto.Sticker;
>>>>>>> f3c6f2e3
import org.thoughtcrime.securesms.crypto.AttachmentSecret;
import org.thoughtcrime.securesms.crypto.EncryptedPreferences;
import org.thoughtcrime.securesms.crypto.ModernEncryptingPartOutputStream;
import org.thoughtcrime.securesms.database.AttachmentTable;
import org.thoughtcrime.securesms.database.EmojiSearchTable;
import org.thoughtcrime.securesms.database.KeyValueDatabase;
import org.thoughtcrime.securesms.database.SearchTable;
import org.thoughtcrime.securesms.database.StickerTable;
import org.thoughtcrime.securesms.dependencies.ApplicationDependencies;
import org.thoughtcrime.securesms.keyvalue.KeyValueDataSet;
import org.thoughtcrime.securesms.keyvalue.SignalStore;
import org.thoughtcrime.securesms.profiles.AvatarHelper;
import org.thoughtcrime.securesms.recipients.RecipientId;
import org.thoughtcrime.securesms.util.BackupUtil;
import org.thoughtcrime.securesms.util.SecurePreferenceManager;

import java.io.ByteArrayOutputStream;
import java.io.File;
import java.io.FileInputStream;
import java.io.IOException;
import java.io.InputStream;
import java.io.OutputStream;
import java.util.ArrayList;
import java.util.Arrays;
import java.util.Collections;
import java.util.HashSet;
import java.util.LinkedHashMap;
import java.util.LinkedHashSet;
import java.util.LinkedList;
import java.util.List;
import java.util.Map;
import java.util.Objects;
import java.util.Queue;
import java.util.Set;
import java.util.stream.Collectors;

public class FullBackupImporter extends FullBackupBase {

  @SuppressWarnings("unused")
  private static final String TAG = Log.tag(FullBackupImporter.class);

  public static void importFile(@NonNull Context context, @NonNull AttachmentSecret attachmentSecret,
                                @NonNull SQLiteDatabase db, @NonNull Uri uri, @NonNull String passphrase)
      throws IOException
  {
    try (InputStream is = getInputStream(context, uri)) {
      importFile(context, attachmentSecret, db, is, passphrase);
    }
  }

  public static void importFile(@NonNull Context context, @NonNull AttachmentSecret attachmentSecret,
                                @NonNull SQLiteDatabase db, @NonNull InputStream is, @NonNull String passphrase)
      throws IOException
  {
    int count = 0;

    SQLiteDatabase keyValueDatabase = KeyValueDatabase.getInstance(ApplicationDependencies.getApplication()).getSqlCipherDatabase();

    db.beginTransaction();
    keyValueDatabase.beginTransaction();
    try {
      BackupRecordInputStream inputStream = new BackupRecordInputStream(is, passphrase);

      dropAllTables(db);

      BackupFrame frame;

      while ((frame = inputStream.readFrame()).end != Boolean.TRUE) {
        if (count % 100 == 0) EventBus.getDefault().post(new BackupEvent(BackupEvent.Type.PROGRESS, count, 0));
        count++;

        if      (frame.version != null)    processVersion(db, frame.version);
        else if (frame.statement != null)  tryProcessStatement(db, frame.statement);
        else if (frame.preference != null) processPreference(context, frame.preference);
        else if (frame.attachment != null) processAttachment(context, attachmentSecret, db, frame.attachment, inputStream);
        else if (frame.sticker != null)    processSticker(context, attachmentSecret, db, frame.sticker, inputStream);
        else if (frame.avatar != null)     processAvatar(context, db, frame.avatar, inputStream);
        else if (frame.keyValue != null)   processKeyValue(frame.keyValue);
        else                            count--;
      }

      db.setTransactionSuccessful();
      keyValueDatabase.setTransactionSuccessful();
    } finally {
      db.endTransaction();
      keyValueDatabase.endTransaction();
    }

    EventBus.getDefault().post(new BackupEvent(BackupEvent.Type.FINISHED, count, 0));
  }

  private static @NonNull InputStream getInputStream(@NonNull Context context, @NonNull Uri uri) throws IOException{
    if (BackupUtil.isUserSelectionRequired(context) || uri.getScheme().equals("content")) {
      return Objects.requireNonNull(context.getContentResolver().openInputStream(uri));
    } else {
      return new FileInputStream(new File(Objects.requireNonNull(uri.getPath())));
    }
  }

  private static void processVersion(@NonNull SQLiteDatabase db, DatabaseVersion version) throws IOException {
    if (version.version == null || version.version > db.getVersion()) {
      throw new DatabaseDowngradeException(db.getVersion(), version.version != null ? version.version : -1);
    }

    db.setVersion(version.version);
  }

  private static void tryProcessStatement(@NonNull SQLiteDatabase db, SqlStatement statement) {
    try {
      processStatement(db, statement);
    } catch (SQLiteConstraintException e) {
      String tableName       = "?";
      String statementString = statement.statement;

      if (statementString != null && statementString.startsWith("INSERT INTO ")) {
        int nameStart = "INSERT INTO ".length();
        int nameEnd   = statementString.indexOf(" ", "INSERT INTO ".length());

        if (nameStart < statementString.length() && nameEnd > nameStart) {
          tableName = statementString.substring(nameStart, nameEnd);
        }
      }

      if (tableName.startsWith("msl_")) {
        Log.w(TAG, "Constraint failed when inserting into " + tableName + ". Ignoring.");
      } else {
        Log.w(TAG, "Constraint failed when inserting into " + tableName + ". Throwing!");
        throw e;
      }
    }
  }

  private static void processStatement(@NonNull SQLiteDatabase db, SqlStatement statement) {
    if (statement.statement == null) {
      Log.w(TAG, "Null statement!");
      return;
    }

    boolean isForMmsFtsSecretTable = statement.statement.contains(SearchTable.FTS_TABLE_NAME + "_");
    boolean isForEmojiSecretTable  = statement.statement.contains(EmojiSearchTable.TABLE_NAME + "_");
    boolean isForSqliteSecretTable = statement.statement.toLowerCase().startsWith("create table sqlite_");

    if (isForMmsFtsSecretTable || isForEmojiSecretTable || isForSqliteSecretTable) {
      Log.i(TAG, "Ignoring import for statement: " + statement.statement);
      return;
    }

    List<Object> parameters = new LinkedList<>();

    for (SqlStatement.SqlParameter parameter : statement.parameters) {
      if      (parameter.stringParamter != null)   parameters.add(parameter.stringParamter);
      else if (parameter.doubleParameter != null)  parameters.add(parameter.doubleParameter);
      else if (parameter.integerParameter != null) parameters.add(parameter.integerParameter);
      else if (parameter.blobParameter != null)    parameters.add(parameter.blobParameter.toByteArray());
      else if (parameter.nullparameter != null)    parameters.add(null);
    }

    if (parameters.size() > 0) db.execSQL(statement.statement, parameters.toArray());
    else                       db.execSQL(statement.statement);
  }

  private static void processAttachment(@NonNull Context context, @NonNull AttachmentSecret attachmentSecret, @NonNull SQLiteDatabase db, @NonNull Attachment attachment, BackupRecordInputStream inputStream)
      throws IOException
  {
    File                       dataFile = AttachmentTable.newFile(context);
    Pair<byte[], OutputStream> output   = ModernEncryptingPartOutputStream.createFor(attachmentSecret, dataFile, false);

    ContentValues contentValues = new ContentValues();

    try {
      inputStream.readAttachmentTo(output.second, attachment.length);

      contentValues.put(AttachmentTable.DATA, dataFile.getAbsolutePath());
      contentValues.put(AttachmentTable.DATA_RANDOM, output.first);
    } catch (BackupRecordInputStream.BadMacException e) {
      Log.w(TAG, "Bad MAC for attachment " + attachment.attachmentId + "! Can't restore it.", e);
      dataFile.delete();
      contentValues.put(AttachmentTable.DATA, (String) null);
      contentValues.put(AttachmentTable.DATA_RANDOM, (String) null);
    }

    db.update(AttachmentTable.TABLE_NAME, contentValues,
              AttachmentTable.ROW_ID + " = ? AND " + AttachmentTable.UNIQUE_ID + " = ?",
              new String[] {String.valueOf(attachment.rowId), String.valueOf(attachment.attachmentId)});
  }

  private static void processSticker(@NonNull Context context, @NonNull AttachmentSecret attachmentSecret, @NonNull SQLiteDatabase db, @NonNull Sticker sticker, BackupRecordInputStream inputStream)
      throws IOException
  {
    File stickerDirectory = context.getDir(StickerTable.DIRECTORY, Context.MODE_PRIVATE);
    File dataFile         = File.createTempFile("sticker", ".mms", stickerDirectory);

    Pair<byte[], OutputStream> output = ModernEncryptingPartOutputStream.createFor(attachmentSecret, dataFile, false);

    inputStream.readAttachmentTo(output.second, sticker.length);

    ContentValues contentValues = new ContentValues();
    contentValues.put(StickerTable.FILE_PATH, dataFile.getAbsolutePath());
    contentValues.put(StickerTable.FILE_LENGTH, sticker.length);
    contentValues.put(StickerTable.FILE_RANDOM, output.first);

    db.update(StickerTable.TABLE_NAME, contentValues,
              StickerTable._ID + " = ?",
              new String[] {String.valueOf(sticker.rowId)});
  }

  private static void processAvatar(@NonNull Context context, @NonNull SQLiteDatabase db, @NonNull Avatar avatar, @NonNull BackupRecordInputStream inputStream) throws IOException {
    if (avatar.recipientId != null) {
      RecipientId recipientId = RecipientId.from(avatar.recipientId);
      inputStream.readAttachmentTo(AvatarHelper.getOutputStream(context, recipientId, false), avatar.length);
    } else {
      if (avatar.name != null && SqlUtil.tableExists(db, "recipient_preferences")) {
        Log.w(TAG, "Avatar is missing a recipientId. Clearing signal_profile_avatar (legacy) so it can be fetched later.");
        db.execSQL("UPDATE recipient_preferences SET signal_profile_avatar = NULL WHERE recipient_ids = ?", new String[] { avatar.name });
      } else if (avatar.name != null && SqlUtil.tableExists(db, "recipient")) {
        Log.w(TAG, "Avatar is missing a recipientId. Clearing signal_profile_avatar so it can be fetched later.");
        db.execSQL("UPDATE recipient SET signal_profile_avatar = NULL WHERE phone = ?", new String[] { avatar.name });
      } else {
        Log.w(TAG, "Avatar is missing a recipientId. Skipping avatar restore.");
      }

      inputStream.readAttachmentTo(new ByteArrayOutputStream(), avatar.length);
    }
  }

  private static void processKeyValue(KeyValue keyValue) {
    KeyValueDataSet dataSet = new KeyValueDataSet();

    if (keyValue.key == null) {
      Log.w(TAG, "Null preference key!");
      return;
    }

    if (keyValue.blobValue != null) {
      dataSet.putBlob(keyValue.key, keyValue.blobValue.toByteArray());
    } else if (keyValue.booleanValue != null) {
      dataSet.putBoolean(keyValue.key, keyValue.booleanValue);
    } else if (keyValue.floatValue != null) {
      dataSet.putFloat(keyValue.key, keyValue.floatValue);
    } else if (keyValue.integerValue != null) {
      dataSet.putInteger(keyValue.key, keyValue.integerValue);
    } else if (keyValue.longValue != null) {
      dataSet.putLong(keyValue.key, keyValue.longValue);
    } else if (keyValue.stringValue != null) {
      dataSet.putString(keyValue.key, keyValue.stringValue);
    } else {
      Log.i(TAG, "Unknown KeyValue backup value, skipping");
      return;
    }

    KeyValueDatabase.getInstance(ApplicationDependencies.getApplication()).writeDataSet(dataSet, Collections.emptyList());
  }

  private static final List<String> defaultSharedPreferencesFileNames = Arrays.asList(
      BuildConfig.SIGNAL_PACKAGE_NAME + "_preferences",
      BuildConfig.APPLICATION_ID + "_preferences",
      SecurePreferenceManager.getSecurePreferencesName()
  );

  @SuppressLint("ApplySharedPref")
  private static void processPreference(@NonNull Context context, SharedPreference preference) {
<<<<<<< HEAD
    SharedPreferences preferences;
=======
    SharedPreferences preferences = context.getSharedPreferences(preference.file_, 0);
>>>>>>> f3c6f2e3

    // Identity keys were moved from shared prefs into SignalStore. Need to handle importing backups made before the migration.
    if ("SecureSMS-Preferences".equals(preference.file_)) {
      if ("pref_identity_public_v3".equals(preference.key) && preference.value_ != null) {
        SignalStore.account().restoreLegacyIdentityPublicKeyFromBackup(preference.value_);
      } else if ("pref_identity_private_v3".equals(preference.key) && preference.value_ != null) {
        SignalStore.account().restoreLegacyIdentityPrivateKeyFromBackup(preference.value_);
      }

      return;
    }

<<<<<<< HEAD
    if (defaultSharedPreferencesFileNames.contains(preference.getFile())) {
      preferences = SecurePreferenceManager.getSecurePreferences(context);
    } else {
      preferences = EncryptedPreferences.create(context, preference.getFile());
    }

    if (preference.hasValue()) {
      preferences.edit().putString(preference.getKey(), preference.getValue()).commit();
    } else if (preference.hasBooleanValue()) {
      preferences.edit().putBoolean(preference.getKey(), preference.getBooleanValue()).commit();
    } else if (preference.hasIsStringSetValue() && preference.getIsStringSetValue()) {
      preferences.edit().putStringSet(preference.getKey(), new HashSet<>(preference.getStringSetValueList())).commit();
    } else if (preference.hasIntegerValue()) {
      preferences.edit().putInt(preference.getKey(), preference.getIntegerValue()).commit();
=======
    if (preference.value_ != null) {
      preferences.edit().putString(preference.key, preference.value_).commit();
    } else if (preference.booleanValue != null) {
      preferences.edit().putBoolean(preference.key, preference.booleanValue).commit();
    } else if (preference.isStringSetValue == Boolean.TRUE) {
      preferences.edit().putStringSet(preference.key, new HashSet<>(preference.stringSetValue)).commit();
>>>>>>> f3c6f2e3
    }
  }

  private static void dropAllTables(@NonNull SQLiteDatabase db) {
    for (String trigger : SqlUtil.getAllTriggers(db)) {
      Log.i(TAG, "Dropping trigger: " + trigger);
      db.execSQL("DROP TRIGGER IF EXISTS " + trigger);
    }
    for (String table : getTablesToDropInOrder(db)) {
      Log.i(TAG, "Dropping table: " + table);
      db.execSQL("DROP TABLE IF EXISTS " + table);
    }
  }

  /**
   * Returns the list of tables we should drop, in the order they should be dropped in.
   * The order is chosen to ensure we won't violate any foreign key constraints when we import them.
   */
  private static List<String> getTablesToDropInOrder(@NonNull SQLiteDatabase input) {
    List<String> tables = SqlUtil.getAllTables(input)
                                 .stream()
                                 .filter(table -> !table.startsWith("sqlite_"))
                                 .sorted()
                                 .collect(Collectors.toList());


    Map<String, Set<String>> dependsOn = new LinkedHashMap<>();
    for (String table : tables) {
      dependsOn.put(table, SqlUtil.getForeignKeyDependencies(input, table));
    }

    for (String table : tables) {
      Set<String> dependsOnTable = dependsOn.keySet().stream().filter(t -> dependsOn.get(t).contains(table)).collect(Collectors.toSet());
      Log.i(TAG, "Tables that depend on " + table + ": " + dependsOnTable);
    }

    return computeTableDropOrder(dependsOn);
  }

  @VisibleForTesting
  static List<String> computeTableDropOrder(@NonNull Map<String, Set<String>> dependsOn) {
    List<String> rootNodes = dependsOn.keySet()
                                      .stream()
                                      .filter(table -> {
                                        boolean nothingDependsOnIt = dependsOn.values().stream().noneMatch(it -> it.contains(table));
                                        return nothingDependsOnIt;
                                      })
                                      .sorted()
                                      .collect(Collectors.toList());

    LinkedHashSet<String> dropOrder = new LinkedHashSet<>();

    Queue<String> processOrder = new LinkedList<>(rootNodes);

    while (!processOrder.isEmpty()) {
      String head = processOrder.remove();

      dropOrder.remove(head);
      dropOrder.add(head);

      Set<String> dependencies = dependsOn.get(head);
      if (dependencies != null) {
        processOrder.addAll(dependencies);
      }
    }

    return new ArrayList<>(dropOrder);
  }

  public static class DatabaseDowngradeException extends IOException {
    DatabaseDowngradeException(int currentVersion, int backupVersion) {
      super("Tried to import a backup with version " + backupVersion + " into a database with version " + currentVersion);
    }
  }
}<|MERGE_RESOLUTION|>--- conflicted
+++ resolved
@@ -17,15 +17,7 @@
 import org.greenrobot.eventbus.EventBus;
 import org.signal.core.util.SqlUtil;
 import org.signal.core.util.logging.Log;
-<<<<<<< HEAD
 import org.thoughtcrime.securesms.BuildConfig;
-import org.thoughtcrime.securesms.backup.BackupProtos.Attachment;
-import org.thoughtcrime.securesms.backup.BackupProtos.BackupFrame;
-import org.thoughtcrime.securesms.backup.BackupProtos.DatabaseVersion;
-import org.thoughtcrime.securesms.backup.BackupProtos.SharedPreference;
-import org.thoughtcrime.securesms.backup.BackupProtos.SqlStatement;
-import org.thoughtcrime.securesms.backup.BackupProtos.Sticker;
-=======
 import org.thoughtcrime.securesms.backup.proto.Attachment;
 import org.thoughtcrime.securesms.backup.proto.Avatar;
 import org.thoughtcrime.securesms.backup.proto.BackupFrame;
@@ -34,7 +26,6 @@
 import org.thoughtcrime.securesms.backup.proto.SharedPreference;
 import org.thoughtcrime.securesms.backup.proto.SqlStatement;
 import org.thoughtcrime.securesms.backup.proto.Sticker;
->>>>>>> f3c6f2e3
 import org.thoughtcrime.securesms.crypto.AttachmentSecret;
 import org.thoughtcrime.securesms.crypto.EncryptedPreferences;
 import org.thoughtcrime.securesms.crypto.ModernEncryptingPartOutputStream;
@@ -296,11 +287,7 @@
 
   @SuppressLint("ApplySharedPref")
   private static void processPreference(@NonNull Context context, SharedPreference preference) {
-<<<<<<< HEAD
     SharedPreferences preferences;
-=======
-    SharedPreferences preferences = context.getSharedPreferences(preference.file_, 0);
->>>>>>> f3c6f2e3
 
     // Identity keys were moved from shared prefs into SignalStore. Need to handle importing backups made before the migration.
     if ("SecureSMS-Preferences".equals(preference.file_)) {
@@ -313,29 +300,20 @@
       return;
     }
 
-<<<<<<< HEAD
-    if (defaultSharedPreferencesFileNames.contains(preference.getFile())) {
+    if (defaultSharedPreferencesFileNames.contains(preference.file_)) {
       preferences = SecurePreferenceManager.getSecurePreferences(context);
     } else {
-      preferences = EncryptedPreferences.create(context, preference.getFile());
-    }
-
-    if (preference.hasValue()) {
-      preferences.edit().putString(preference.getKey(), preference.getValue()).commit();
-    } else if (preference.hasBooleanValue()) {
-      preferences.edit().putBoolean(preference.getKey(), preference.getBooleanValue()).commit();
-    } else if (preference.hasIsStringSetValue() && preference.getIsStringSetValue()) {
-      preferences.edit().putStringSet(preference.getKey(), new HashSet<>(preference.getStringSetValueList())).commit();
-    } else if (preference.hasIntegerValue()) {
-      preferences.edit().putInt(preference.getKey(), preference.getIntegerValue()).commit();
-=======
+      preferences = EncryptedPreferences.create(context, preference.file_);
+    }
+
     if (preference.value_ != null) {
       preferences.edit().putString(preference.key, preference.value_).commit();
     } else if (preference.booleanValue != null) {
       preferences.edit().putBoolean(preference.key, preference.booleanValue).commit();
     } else if (preference.isStringSetValue == Boolean.TRUE) {
       preferences.edit().putStringSet(preference.key, new HashSet<>(preference.stringSetValue)).commit();
->>>>>>> f3c6f2e3
+    } else if (preference.integerValue != null) {
+      preferences.edit().putInt(preference.key, preference.integerValue).commit();
     }
   }
 
