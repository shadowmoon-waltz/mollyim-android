package org.thoughtcrime.securesms.backup;

import android.app.Notification;
import android.app.PendingIntent;
import android.content.Context;

import androidx.annotation.NonNull;
import androidx.annotation.Nullable;
import androidx.annotation.StringRes;
import androidx.core.app.NotificationCompat;
import androidx.core.app.NotificationManagerCompat;

import org.signal.core.util.PendingIntentFlags;
import org.thoughtcrime.securesms.R;
import org.thoughtcrime.securesms.components.settings.app.AppSettingsActivity;
import org.thoughtcrime.securesms.notifications.NotificationCancellationHelper;
import org.thoughtcrime.securesms.notifications.NotificationChannels;

import java.io.IOException;

public enum BackupFileIOError {
  ACCESS_ERROR(R.string.LocalBackupJobApi29_backup_failed, R.string.LocalBackupJobApi29_your_backup_directory_has_been_deleted_or_moved),
  FILE_TOO_LARGE(R.string.LocalBackupJobApi29_backup_failed, R.string.LocalBackupJobApi29_your_backup_file_is_too_large),
  NOT_ENOUGH_SPACE(R.string.LocalBackupJobApi29_backup_failed, R.string.LocalBackupJobApi29_there_is_not_enough_space),
  VERIFICATION_FAILED(R.string.LocalBackupJobApi29_backup_failed, R.string.LocalBackupJobApi29_your_backup_could_not_be_verified),
  ATTACHMENT_TOO_LARGE(R.string.LocalBackupJobApi29_backup_failed, R.string.LocalBackupJobApi29_your_backup_contains_a_very_large_file),
  UNKNOWN(R.string.LocalBackupJobApi29_backup_failed, R.string.LocalBackupJobApi29_tap_to_manage_backups);

  private static final short BACKUP_FAILED_ID = 31321;

  private final @StringRes int titleId;
  private final @StringRes int messageId;

  BackupFileIOError(@StringRes int titleId, @StringRes int messageId) {
    this.titleId     = titleId;
    this.messageId   = messageId;
  }

  public static void clearNotification(@NonNull Context context) {
    NotificationCancellationHelper.cancelLegacy(context, BACKUP_FAILED_ID);
  }

  public void postNotification(@NonNull Context context) {
    PendingIntent pendingIntent           = PendingIntent.getActivity(context, -1, AppSettingsActivity.backups(context), PendingIntentFlags.mutable());
<<<<<<< HEAD
    Notification backupFailedNotification = new NotificationCompat.Builder(context, NotificationChannels.FAILURES)
                                                                  .setSmallIcon(R.drawable.ic_notification)
=======
    Notification backupFailedNotification = new NotificationCompat.Builder(context, NotificationChannels.getInstance().FAILURES)
                                                                  .setSmallIcon(R.drawable.ic_signal_backup)
>>>>>>> cb0e7ade
                                                                  .setContentTitle(context.getString(titleId))
                                                                  .setContentText(context.getString(messageId))
                                                                  .setStyle(new NotificationCompat.BigTextStyle().bigText(context.getString(messageId)))
                                                                  .setContentIntent(pendingIntent)
                                                                  .build();

    NotificationManagerCompat.from(context)
                             .notify(BACKUP_FAILED_ID, backupFailedNotification);
  }

  public static void postNotificationForException(@NonNull Context context, @NonNull IOException e) {
    BackupFileIOError error = getFromException(e);

    if (error != null) {
      error.postNotification(context);
    } else {
      UNKNOWN.postNotification(context);
    }
  }

  private static @Nullable BackupFileIOError getFromException(@NonNull IOException e) {
    if (e instanceof FullBackupExporter.InvalidBackupStreamException) {
      return ATTACHMENT_TOO_LARGE;
    } else if (e.getMessage() != null) {
      if (e.getMessage().contains("EFBIG")) {
        return FILE_TOO_LARGE;
      } else if (e.getMessage().contains("ENOSPC")) {
        return NOT_ENOUGH_SPACE;
      }
    }

    return null;
  }
}<|MERGE_RESOLUTION|>--- conflicted
+++ resolved
@@ -42,13 +42,8 @@
 
   public void postNotification(@NonNull Context context) {
     PendingIntent pendingIntent           = PendingIntent.getActivity(context, -1, AppSettingsActivity.backups(context), PendingIntentFlags.mutable());
-<<<<<<< HEAD
-    Notification backupFailedNotification = new NotificationCompat.Builder(context, NotificationChannels.FAILURES)
+    Notification backupFailedNotification = new NotificationCompat.Builder(context, NotificationChannels.getInstance().FAILURES)
                                                                   .setSmallIcon(R.drawable.ic_notification)
-=======
-    Notification backupFailedNotification = new NotificationCompat.Builder(context, NotificationChannels.getInstance().FAILURES)
-                                                                  .setSmallIcon(R.drawable.ic_signal_backup)
->>>>>>> cb0e7ade
                                                                   .setContentTitle(context.getString(titleId))
                                                                   .setContentText(context.getString(messageId))
                                                                   .setStyle(new NotificationCompat.BigTextStyle().bigText(context.getString(messageId)))
