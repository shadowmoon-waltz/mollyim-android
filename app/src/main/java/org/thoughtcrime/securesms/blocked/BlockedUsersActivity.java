--- conflicted
+++ resolved
@@ -169,12 +169,6 @@
         throw new IllegalArgumentException("Unsupported event type " + event);
     }
 
-<<<<<<< HEAD
-    Snackbar.make(view, getString(messageResId, displayName), Snackbar.LENGTH_SHORT)
-            .setTextColor(Color.WHITE)
-            .show();
-=======
     Snackbar.make(view, getString(messageResId, displayName), Snackbar.LENGTH_SHORT).setTextColor(Color.WHITE).show();
->>>>>>> e374f3af
   }
 }