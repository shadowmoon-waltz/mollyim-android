package org.thoughtcrime.securesms.util;

import android.Manifest;
import android.app.Activity;
import android.content.ActivityNotFoundException;
import android.content.Context;
import android.content.Intent;
import android.net.Uri;
import android.os.AsyncTask;
import android.os.Bundle;
import android.os.Handler;
import android.os.Looper;
import android.os.ResultReceiver;
import android.text.TextUtils;
import android.widget.Toast;

import androidx.annotation.NonNull;
import androidx.annotation.Nullable;
import androidx.core.app.TaskStackBuilder;
import androidx.fragment.app.Fragment;
import androidx.fragment.app.FragmentActivity;

import com.google.android.material.dialog.MaterialAlertDialogBuilder;

import org.signal.core.util.concurrent.SignalExecutors;
import org.signal.core.util.concurrent.SimpleTask;
import org.signal.core.util.logging.Log;
import org.thoughtcrime.securesms.R;
import org.thoughtcrime.securesms.WebRtcCallActivity;
import org.thoughtcrime.securesms.contacts.sync.ContactDiscovery;
import org.thoughtcrime.securesms.conversation.ConversationIntents;
import org.thoughtcrime.securesms.database.GroupDatabase;
import org.thoughtcrime.securesms.database.SignalDatabase;
import org.thoughtcrime.securesms.dependencies.ApplicationDependencies;
import org.thoughtcrime.securesms.groups.GroupId;
import org.thoughtcrime.securesms.groups.ui.invitesandrequests.joining.GroupJoinBottomSheetDialogFragment;
import org.thoughtcrime.securesms.groups.ui.invitesandrequests.joining.GroupJoinUpdateRequiredBottomSheetDialogFragment;
import org.thoughtcrime.securesms.groups.v2.GroupInviteLinkUrl;
import org.thoughtcrime.securesms.permissions.Permissions;
import org.thoughtcrime.securesms.recipients.Recipient;
import org.thoughtcrime.securesms.sms.MessageSender;
import org.thoughtcrime.securesms.util.views.SimpleProgressDialog;
import org.whispersystems.signalservice.api.push.ServiceId;

import java.io.IOException;
import java.util.Optional;

public class CommunicationActions {

  private static final String TAG = Log.tag(CommunicationActions.class);

  /**
   * Start a voice call. Assumes that permission request results will be routed to a handler on the Fragment.
   */
  public static void startVoiceCall(@NonNull Fragment fragment, @NonNull Recipient recipient) {
    startVoiceCall(new FragmentCallContext(fragment), recipient);
  }

  /**
   * Start a voice call. Assumes that permission request results will be routed to a handler on the Activity.
   */
  public static void startVoiceCall(@NonNull Activity activity, @NonNull Recipient recipient) {
    startVoiceCall(new ActivityCallContext(activity), recipient);
  }

  private static void startVoiceCall(@NonNull CallContext callContext, @NonNull Recipient recipient) {
    if (TelephonyUtil.isAnyPstnLineBusy(callContext.getContext())) {
      Toast.makeText(callContext.getContext(),
                     R.string.CommunicationActions_a_cellular_call_is_already_in_progress,
                     Toast.LENGTH_SHORT)
           .show();
      return;
    }

    if (recipient.isRegistered()) {
      ApplicationDependencies.getSignalCallManager().isCallActive(new ResultReceiver(new Handler(Looper.getMainLooper())) {
        @Override
        protected void onReceiveResult(int resultCode, Bundle resultData) {
          if (resultCode == 1) {
            startCallInternal(callContext, recipient, false);
          } else {
            new MaterialAlertDialogBuilder(callContext.getContext())
                .setMessage(R.string.CommunicationActions_start_voice_call)
                .setPositiveButton(R.string.CommunicationActions_call, (d, w) -> startCallInternal(callContext, recipient, false))
                .setNegativeButton(R.string.CommunicationActions_cancel, (d, w) -> d.dismiss())
                .setCancelable(true)
                .show();
          }
        }
      });
    } else {
      startInsecureCall(callContext, recipient);
    }
  }

  /**
   * Start a video call. Assumes that permission request results will be routed to a handler on the Fragment.
   */
  public static void startVideoCall(@NonNull Fragment fragment, @NonNull Recipient recipient) {
    startVideoCall(new FragmentCallContext(fragment), recipient);
  }

  /**
   * Start a video call. Assumes that permission request results will be routed to a handler on the Activity.
   */
  public static void startVideoCall(@NonNull Activity activity, @NonNull Recipient recipient) {
    startVideoCall(new ActivityCallContext(activity), recipient);
  }

  private static void startVideoCall(@NonNull CallContext callContext, @NonNull Recipient recipient) {
    if (TelephonyUtil.isAnyPstnLineBusy(callContext.getContext())) {
      Toast.makeText(callContext.getContext(),
                     R.string.CommunicationActions_a_cellular_call_is_already_in_progress,
                     Toast.LENGTH_SHORT)
           .show();
      return;
    }

    ApplicationDependencies.getSignalCallManager().isCallActive(new ResultReceiver(new Handler(Looper.getMainLooper())) {
      @Override
      protected void onReceiveResult(int resultCode, Bundle resultData) {
        startCallInternal(callContext, recipient, resultCode != 1);
      }
    });
  }

  public static void startConversation(@NonNull Context context, @NonNull Recipient recipient, @Nullable String text) {
    startConversation(context, recipient, text, null);
  }

  public static void startConversation(@NonNull  Context          context,
                                       @NonNull  Recipient        recipient,
                                       @Nullable String           text,
                                       @Nullable TaskStackBuilder backStack)
  {
    new AsyncTask<Void, Void, Long>() {
      @Override
      protected Long doInBackground(Void... voids) {
        return SignalDatabase.threads().getThreadIdFor(recipient.getId());
      }

      @Override
      protected void onPostExecute(@Nullable Long threadId) {
        ConversationIntents.Builder builder = ConversationIntents.createBuilder(context, recipient.getId(), threadId != null ? threadId : -1);
        if (!TextUtils.isEmpty(text)) {
          builder.withDraftText(text);
        }

        Intent intent = builder.build();
        if (backStack != null) {
          backStack.addNextIntent(intent);
          backStack.startActivities();
        } else {
          context.startActivity(intent);
        }
      }
    }.execute();
  }

  public static void startInsecureCall(@NonNull Activity activity, @NonNull Recipient recipient) {
    startInsecureCall(new ActivityCallContext(activity), recipient);
  }

  public static void startInsecureCall(@NonNull Fragment fragment, @NonNull Recipient recipient) {
    startInsecureCall(new FragmentCallContext(fragment), recipient);
  }

  public static void startInsecureCall(@NonNull CallContext callContext, @NonNull Recipient recipient) {
    new MaterialAlertDialogBuilder(callContext.getContext())
                   .setTitle(R.string.CommunicationActions_insecure_call)
                   .setMessage(R.string.CommunicationActions_carrier_charges_may_apply)
                   .setPositiveButton(R.string.CommunicationActions_call, (d, w) -> {
                     d.dismiss();
                     startInsecureCallInternal(callContext, recipient);
                   })
                   .setNegativeButton(R.string.CommunicationActions_cancel, (d, w) -> d.dismiss())
                   .show();
  }

  public static void composeSmsThroughDefaultApp(@NonNull Context context, @NonNull Recipient recipient, @Nullable String text) {
    Intent intent = new Intent(Intent.ACTION_SENDTO, Uri.parse("smsto:" + recipient.requireSmsAddress()));
    if (text != null) {
      intent.putExtra("sms_body", text);
    }
    context.startActivity(intent);
  }

  public static void openBrowserLink(@NonNull Context context, @NonNull String link) {
    try {
      Intent intent = new Intent(Intent.ACTION_VIEW, Uri.parse(link));
      context.startActivity(intent);
    } catch (ActivityNotFoundException e) {
      Toast.makeText(context, R.string.CommunicationActions_no_browser_found, Toast.LENGTH_SHORT).show();
    }
  }

  public static void openEmail(@NonNull Context context, @NonNull String address, @Nullable String subject, @Nullable String body) {
    Intent intent = new Intent(Intent.ACTION_SENDTO);
    intent.setData(Uri.parse("mailto:"));
    intent.putExtra(Intent.EXTRA_EMAIL, new String[]{ address });
    intent.putExtra(Intent.EXTRA_SUBJECT, Util.emptyIfNull(subject));
    intent.putExtra(Intent.EXTRA_TEXT, Util.emptyIfNull(body));

    context.startActivity(Intent.createChooser(intent, context.getString(R.string.CommunicationActions_send_email)));
  }

  /**
   * If the url is a group link it will handle it.
   * If the url is a malformed group link, it will assume Signal needs to update.
   * Otherwise returns false, indicating was not a group link.
   */
  public static boolean handlePotentialGroupLinkUrl(@NonNull FragmentActivity activity, @NonNull String potentialGroupLinkUrl) {
    try {
      GroupInviteLinkUrl groupInviteLinkUrl = GroupInviteLinkUrl.fromUri(potentialGroupLinkUrl);

      if (groupInviteLinkUrl == null) {
        return false;
      }

      handleGroupLinkUrl(activity, groupInviteLinkUrl);
      return true;
    } catch (GroupInviteLinkUrl.InvalidGroupLinkException e) {
      Log.w(TAG, "Could not parse group URL", e);
      Toast.makeText(activity, R.string.GroupJoinUpdateRequiredBottomSheetDialogFragment_group_link_is_not_valid, Toast.LENGTH_SHORT).show();
      return true;
    } catch (GroupInviteLinkUrl.UnknownGroupLinkVersionException e) {
      Log.w(TAG, "Group link is for an advanced version", e);
      GroupJoinUpdateRequiredBottomSheetDialogFragment.show(activity.getSupportFragmentManager());
      return true;
    }
  }

  public static void handleGroupLinkUrl(@NonNull FragmentActivity activity,
                                        @NonNull GroupInviteLinkUrl groupInviteLinkUrl)
  {
    GroupId.V2 groupId = GroupId.v2(groupInviteLinkUrl.getGroupMasterKey());

    SimpleTask.run(SignalExecutors.BOUNDED, () -> {
      GroupDatabase.GroupRecord group = SignalDatabase.groups().getGroup(groupId).orElse(null);

      return group != null && group.isActive() ? Recipient.resolved(group.getRecipientId())
                                               : null;
    },
    recipient -> {
      if (recipient != null) {
        CommunicationActions.startConversation(activity, recipient, null);
        Toast.makeText(activity, R.string.GroupJoinBottomSheetDialogFragment_you_are_already_a_member, Toast.LENGTH_SHORT).show();
      } else {
        GroupJoinBottomSheetDialogFragment.show(activity.getSupportFragmentManager(), groupInviteLinkUrl);
      }
    });
  }

<<<<<<< HEAD
  public static boolean handlePotentialSignalMeUrl(@NonNull FragmentActivity activity, @NonNull String potentialUrl) {
    String e164 = SignalMeUtil.parseE164FromLink(activity, potentialUrl);
=======
  /**
   * If the url is a proxy link it will handle it.
   * Otherwise returns false, indicating was not a proxy link.
   */
  public static boolean handlePotentialProxyLinkUrl(@NonNull FragmentActivity activity, @NonNull String potentialProxyLinkUrl) {
    String proxy = SignalProxyUtil.parseHostFromProxyDeepLink(potentialProxyLinkUrl);

    if (proxy != null) {
      ProxyBottomSheetFragment.showForProxy(activity.getSupportFragmentManager(), proxy);
      return true;
    } else {
      return false;
    }
  }

  /**
   * If the url is a signal.me link it will handle it.
   */
  public static void handlePotentialSignalMeUrl(@NonNull FragmentActivity activity, @NonNull String potentialUrl) {
    String e164     = SignalMeUtil.parseE164FromLink(activity, potentialUrl);
    String username = SignalMeUtil.parseUsernameFromLink(potentialUrl);
>>>>>>> a457d1f5

    if (e164 != null || username != null) {
      SimpleProgressDialog.DismissibleDialog dialog = SimpleProgressDialog.showDelayed(activity, 500, 500);

      SimpleTask.run(() -> {
        Recipient recipient = Recipient.UNKNOWN;
        if (e164 != null) {
           recipient = Recipient.external(activity, e164);

          if (!recipient.isRegistered() || !recipient.hasServiceId()) {
            try {
              ContactDiscovery.refresh(activity, recipient, false);
              recipient = Recipient.resolved(recipient.getId());
            } catch (IOException e) {
              Log.w(TAG, "[handlePotentialSignalMeUrl] Failed to refresh directory for new contact.");
            }
          }
        } else {
          Optional<ServiceId> serviceId = UsernameUtil.fetchAciForUsername(username);
          if (serviceId.isPresent()) {
            recipient = Recipient.externalUsername(serviceId.get(), username);
          }
        }

        return recipient;
      }, recipient -> {
        dialog.dismiss();

        if (recipient != Recipient.UNKNOWN) {
          startConversation(activity, recipient, null);
        } else if (username != null) {
          new MaterialAlertDialogBuilder(activity)
              .setTitle(R.string.ContactSelectionListFragment_username_not_found)
              .setMessage(activity.getString(R.string.ContactSelectionListFragment_s_is_not_a_signal_user, username))
              .setPositiveButton(android.R.string.ok, null)
              .show();
        }
      });
    }
  }

  private static void startInsecureCallInternal(@NonNull CallContext callContext, @NonNull Recipient recipient) {
    try {
      Intent dialIntent = new Intent(Intent.ACTION_DIAL, Uri.parse("tel:" + recipient.requireSmsAddress()));
      callContext.startActivity(dialIntent);
    } catch (ActivityNotFoundException anfe) {
      Log.w(TAG, anfe);
      Dialogs.showAlertDialog(callContext.getContext(),
                              callContext.getContext().getString(R.string.ConversationActivity_calls_not_supported),
                              callContext.getContext().getString(R.string.ConversationActivity_this_device_does_not_appear_to_support_dial_actions));
    }
  }

  private static void startCallInternal(@NonNull CallContext callContext, @NonNull Recipient recipient, boolean isVideo) {
    if (isVideo) startVideoCallInternal(callContext, recipient);
    else         startAudioCallInternal(callContext, recipient);
  }

  private static void startAudioCallInternal(@NonNull CallContext callContext, @NonNull Recipient recipient) {
    callContext.getPermissionsBuilder()
               .request(Manifest.permission.RECORD_AUDIO)
               .ifNecessary()
               .withRationaleDialog(callContext.getContext().getString(R.string.ConversationActivity__to_call_s_signal_needs_access_to_your_microphone, recipient.getDisplayName(callContext.getContext())),
                   R.drawable.ic_mic_solid_24)
               .withPermanentDenialDialog(callContext.getContext().getString(R.string.ConversationActivity__to_call_s_signal_needs_access_to_your_microphone, recipient.getDisplayName(callContext.getContext())))
               .onAllGranted(() -> {
                 ApplicationDependencies.getSignalCallManager().startOutgoingAudioCall(recipient);

                 MessageSender.onMessageSent();

                 Intent activityIntent = new Intent(callContext.getContext(), WebRtcCallActivity.class);

                 activityIntent.setFlags(Intent.FLAG_ACTIVITY_NEW_TASK);

                 callContext.startActivity(activityIntent);
               })
               .execute();
  }

  private static void startVideoCallInternal(@NonNull CallContext callContext, @NonNull Recipient recipient) {
    callContext.getPermissionsBuilder()
               .request(Manifest.permission.RECORD_AUDIO, Manifest.permission.CAMERA)
               .ifNecessary()
               .withRationaleDialog(callContext.getContext().getString(R.string.ConversationActivity_signal_needs_the_microphone_and_camera_permissions_in_order_to_call_s, recipient.getDisplayName(callContext.getContext())),
                                    R.drawable.ic_mic_solid_24,
                                    R.drawable.ic_video_solid_24_tinted)
               .withPermanentDenialDialog(callContext.getContext().getString(R.string.ConversationActivity_signal_needs_the_microphone_and_camera_permissions_in_order_to_call_s, recipient.getDisplayName(callContext.getContext())))
               .onAllGranted(() -> {
                 ApplicationDependencies.getSignalCallManager().startPreJoinCall(recipient);

                 Intent activityIntent = new Intent(callContext.getContext(), WebRtcCallActivity.class);

                 activityIntent.setFlags(Intent.FLAG_ACTIVITY_NEW_TASK)
                     .putExtra(WebRtcCallActivity.EXTRA_ENABLE_VIDEO_IF_AVAILABLE, true);

                 callContext.startActivity(activityIntent);
               })
               .execute();
  }

  private interface CallContext {
    @NonNull Permissions.PermissionsBuilder getPermissionsBuilder();
    void startActivity(@NonNull Intent intent);
    @NonNull Context getContext();
  }

  private static class ActivityCallContext implements CallContext {
    private final Activity activity;

    private ActivityCallContext(Activity activity) {
      this.activity = activity;
    }

    @Override
    public @NonNull Permissions.PermissionsBuilder getPermissionsBuilder() {
      return Permissions.with(activity);
    }

    @Override
    public void startActivity(@NonNull Intent intent) {
      activity.startActivity(intent);
    }

    @Override
    public @NonNull Context getContext() {
      return activity;
    }
  }

  private static class FragmentCallContext implements CallContext {
    private final Fragment fragment;

    private FragmentCallContext(Fragment fragment) {
      this.fragment = fragment;
    }

    @Override
    public @NonNull Permissions.PermissionsBuilder getPermissionsBuilder() {
      return Permissions.with(fragment);
    }

    @Override
    public void startActivity(@NonNull Intent intent) {
      fragment.startActivity(intent);
    }

    @Override
    public @NonNull Context getContext() {
      return fragment.requireContext();
    }
  }
}<|MERGE_RESOLUTION|>--- conflicted
+++ resolved
@@ -251,32 +251,12 @@
     });
   }
 
-<<<<<<< HEAD
-  public static boolean handlePotentialSignalMeUrl(@NonNull FragmentActivity activity, @NonNull String potentialUrl) {
-    String e164 = SignalMeUtil.parseE164FromLink(activity, potentialUrl);
-=======
-  /**
-   * If the url is a proxy link it will handle it.
-   * Otherwise returns false, indicating was not a proxy link.
-   */
-  public static boolean handlePotentialProxyLinkUrl(@NonNull FragmentActivity activity, @NonNull String potentialProxyLinkUrl) {
-    String proxy = SignalProxyUtil.parseHostFromProxyDeepLink(potentialProxyLinkUrl);
-
-    if (proxy != null) {
-      ProxyBottomSheetFragment.showForProxy(activity.getSupportFragmentManager(), proxy);
-      return true;
-    } else {
-      return false;
-    }
-  }
-
   /**
    * If the url is a signal.me link it will handle it.
    */
   public static void handlePotentialSignalMeUrl(@NonNull FragmentActivity activity, @NonNull String potentialUrl) {
     String e164     = SignalMeUtil.parseE164FromLink(activity, potentialUrl);
     String username = SignalMeUtil.parseUsernameFromLink(potentialUrl);
->>>>>>> a457d1f5
 
     if (e164 != null || username != null) {
       SimpleProgressDialog.DismissibleDialog dialog = SimpleProgressDialog.showDelayed(activity, 500, 500);
