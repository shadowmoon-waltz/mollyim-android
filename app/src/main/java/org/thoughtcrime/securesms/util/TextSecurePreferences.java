package org.thoughtcrime.securesms.util;

import android.content.Context;
import android.content.SharedPreferences;
import android.hardware.Camera.CameraInfo;
import android.net.Uri;
import android.os.Build;
import android.provider.Settings;

import androidx.annotation.ArrayRes;
import androidx.annotation.NonNull;
import androidx.annotation.Nullable;
import androidx.core.app.NotificationCompat;

import org.signal.core.util.logging.Log;
import org.thoughtcrime.securesms.R;
<<<<<<< HEAD
import org.thoughtcrime.securesms.keyvalue.SettingsValues;
import org.thoughtcrime.securesms.lock.RegistrationLockReminders;
import org.thoughtcrime.securesms.net.ProxyType;
=======
import org.thoughtcrime.securesms.backup.BackupProtos;
import org.thoughtcrime.securesms.dependencies.ApplicationDependencies;
import org.thoughtcrime.securesms.jobmanager.impl.SqlCipherMigrationConstraintObserver;
import org.thoughtcrime.securesms.keyvalue.SettingsValues;
import org.thoughtcrime.securesms.lock.RegistrationLockReminders;
import org.thoughtcrime.securesms.notifications.NotificationChannels;
>>>>>>> 44d014c4
import org.thoughtcrime.securesms.preferences.widgets.NotificationPrivacyPreference;
import org.thoughtcrime.securesms.preferences.widgets.PassphraseLockTriggerPreference;
import org.whispersystems.libsignal.util.Medium;
import org.whispersystems.signalservice.api.util.UuidUtil;

import java.io.IOException;
import java.security.SecureRandom;
import java.util.ArrayList;
import java.util.Arrays;
import java.util.Collections;
import java.util.HashSet;
import java.util.List;
import java.util.Set;
import java.util.UUID;

public class TextSecurePreferences {

  private static final String TAG = TextSecurePreferences.class.getSimpleName();

  public  static final String IDENTITY_PREF                    = "pref_choose_identity";
  public  static final String CHANGE_PASSPHRASE_PREF           = "pref_change_passphrase";
  public  static final String THEME_PREF                       = "pref_theme";
  public  static final String LANGUAGE_PREF                    = "pref_language";

  private static final String LAST_VERSION_CODE_PREF           = "last_version_code";
  private static final String LAST_EXPERIENCE_VERSION_PREF     = "last_experience_version_code";
  private static final String EXPERIENCE_DISMISSED_PREF        = "experience_dismissed";
  public  static final String RINGTONE_PREF                    = "pref_key_ringtone";
  public  static final String VIBRATE_PREF                     = "pref_key_vibrate";
  private static final String NOTIFICATION_PREF                = "pref_key_enable_notifications";
  public  static final String LED_COLOR_PREF                   = "pref_led_color";
  public  static final String LED_BLINK_PREF                   = "pref_led_blink";
  private static final String LED_BLINK_PREF_CUSTOM            = "pref_led_blink_custom";
  public  static final String SCREEN_SECURITY_PREF             = "pref_screen_security";
  private static final String ENTER_SENDS_PREF                 = "pref_enter_sends";
  private static final String ENTER_PRESENT_PREF               = "pref_enter_key";
  private static final String LOCAL_NUMBER_PREF                = "pref_local_number";
  private static final String LOCAL_UUID_PREF                  = "pref_local_uuid";
  private static final String LOCAL_USERNAME_PREF              = "pref_local_username";
  public  static final String REGISTERED_GCM_PREF              = "pref_gcm_registered";
  private static final String GCM_PASSWORD_PREF                = "pref_gcm_password";
  private static final String PROMPTED_PUSH_REGISTRATION_PREF  = "pref_prompted_push_registration";
  private static final String PROMPTED_OPTIMIZE_DOZE_PREF      = "pref_prompted_optimize_doze";
  public  static final String DIRECTORY_FRESH_TIME_PREF        = "pref_directory_refresh_time";
  public  static final String UPDATE_APK_ENABLED               = "pref_update_apk_enabled";
  private static final String UPDATE_APK_REFRESH_TIME_PREF     = "pref_update_apk_refresh_time";
  private static final String UPDATE_APK_DOWNLOAD_ID           = "pref_update_apk_download_id";
  private static final String UPDATE_APK_DIGEST                = "pref_update_apk_digest";
  private static final String SIGNED_PREKEY_ROTATION_TIME_PREF = "pref_signed_pre_key_rotation_time";

  private static final String IN_THREAD_NOTIFICATION_PREF      = "pref_key_inthread_notifications";
  private static final String SHOW_INVITE_REMINDER_PREF        = "pref_show_invite_reminder";
  public  static final String MESSAGE_BODY_TEXT_SIZE_PREF      = "pref_message_body_text_size";

  private static final String LOCAL_REGISTRATION_ID_PREF       = "pref_local_registration_id";
  private static final String SIGNED_PREKEY_REGISTERED_PREF    = "pref_signed_prekey_registered";

  private static final String GCM_DISABLED_PREF                = "pref_gcm_disabled";
  private static final String GCM_REGISTRATION_ID_PREF         = "pref_gcm_registration_id";
  private static final String GCM_REGISTRATION_ID_VERSION_PREF = "pref_gcm_registration_id_version";
  private static final String GCM_REGISTRATION_ID_TIME_PREF    = "pref_gcm_registration_id_last_set_time";
  private static final String WEBSOCKET_REGISTERED_PREF        = "pref_websocket_registered";
  private static final String SIGNED_PREKEY_FAILURE_COUNT_PREF = "pref_signed_prekey_failure_count";

  public  static final String REPEAT_ALERTS_PREF               = "pref_repeat_alerts";
  public  static final String NOTIFICATION_PRIVACY_PREF        = "pref_notification_privacy";
  public  static final String NOTIFICATION_PRIORITY_PREF       = "pref_notification_priority";
  public  static final String NEW_CONTACTS_NOTIFICATIONS       = "pref_enable_new_contacts_notifications";

  public  static final String MEDIA_DOWNLOAD_MOBILE_PREF       = "pref_media_download_mobile";
  public  static final String MEDIA_DOWNLOAD_WIFI_PREF         = "pref_media_download_wifi";
  public  static final String MEDIA_DOWNLOAD_ROAMING_PREF      = "pref_media_download_roaming";

  public  static final String CALL_BANDWIDTH_PREF              = "pref_data_call_bandwidth";

  public  static final String SYSTEM_EMOJI_PREF                = "pref_system_emoji";
  private static final String MULTI_DEVICE_PROVISIONED_PREF    = "pref_multi_device";
  public  static final String DIRECT_CAPTURE_CAMERA_ID         = "pref_direct_capture_camera_id";
  public  static final String ALWAYS_RELAY_CALLS_PREF          = "pref_turn_only";
  private static final String PROFILE_NAME_PREF                = "pref_profile_name";
  private static final String PROFILE_AVATAR_ID_PREF           = "pref_profile_avatar_id";
  public  static final String READ_RECEIPTS_PREF               = "pref_read_receipts";
  public  static final String INCOGNITO_KEYBORAD_PREF          = "pref_incognito_keyboard";
  private static final String UNAUTHORIZED_RECEIVED            = "pref_unauthorized_received";
  private static final String SUCCESSFUL_DIRECTORY_PREF        = "pref_successful_directory";

  private static final String DATABASE_ENCRYPTED_SECRET     = "pref_database_encrypted_secret";
  private static final String DATABASE_UNENCRYPTED_SECRET   = "pref_database_unencrypted_secret";
  private static final String ATTACHMENT_ENCRYPTED_SECRET   = "pref_attachment_encrypted_secret";
  private static final String ATTACHMENT_UNENCRYPTED_SECRET = "pref_attachment_unencrypted_secret";

  public static final String CALL_NOTIFICATIONS_PREF = "pref_call_notifications";
  public static final String CALL_RINGTONE_PREF      = "pref_call_ringtone";
  public static final String CALL_VIBRATE_PREF       = "pref_call_vibrate";

  private static final String NEXT_PRE_KEY_ID          = "pref_next_pre_key_id";
  private static final String ACTIVE_SIGNED_PRE_KEY_ID = "pref_active_signed_pre_key_id";
  private static final String NEXT_SIGNED_PRE_KEY_ID   = "pref_next_signed_pre_key_id";

  public  static final String BACKUP                      = "pref_backup";
  public  static final String BACKUP_ENABLED              = "pref_backup_enabled";
  private static final String BACKUP_PASSPHRASE           = "pref_backup_passphrase";
  private static final String ENCRYPTED_BACKUP_PASSPHRASE = "pref_encrypted_backup_passphrase";
  private static final String BACKUP_TIME                 = "pref_backup_next_time";

<<<<<<< HEAD
  public  static final String PASSPHRASE_LOCK         = "pref_passphrase_lock";
  public  static final String PASSPHRASE_LOCK_TIMEOUT = "pref_passphrase_lock_timeout";
  public  static final String PASSPHRASE_LOCK_TRIGGER = "pref_passphrase_lock_trigger";

  public  static final String PROXY_TYPE       = "pref_proxy_type";
  public  static final String PROXY_SOCKS_HOST = "pref_proxy_socks_host";
  public  static final String PROXY_SOCKS_PORT = "pref_proxy_socks_port";
=======
  public static final String TRANSFER = "pref_transfer";

  public static final String SCREEN_LOCK         = "pref_android_screen_lock";
  public static final String SCREEN_LOCK_TIMEOUT = "pref_android_screen_lock_timeout";
>>>>>>> 44d014c4

  @Deprecated
  public static final  String REGISTRATION_LOCK_PREF_V1                = "pref_registration_lock";
  @Deprecated
  private static final String REGISTRATION_LOCK_PIN_PREF_V1            = "pref_registration_lock_pin";

  public static final  String REGISTRATION_LOCK_PREF_V2                = "pref_registration_lock_v2";

  private static final String REGISTRATION_LOCK_LAST_REMINDER_TIME_POST_KBS = "pref_registration_lock_last_reminder_time_post_kbs";
  private static final String REGISTRATION_LOCK_NEXT_REMINDER_INTERVAL      = "pref_registration_lock_next_reminder_interval";

  public  static final String SIGNAL_PIN_CHANGE = "pref_kbs_change";

  private static final String SERVICE_OUTAGE         = "pref_service_outage";
  private static final String LAST_OUTAGE_CHECK_TIME = "pref_last_outage_check_time";

  private static final String LAST_FULL_CONTACT_SYNC_TIME = "pref_last_full_contact_sync_time";
  private static final String NEEDS_FULL_CONTACT_SYNC     = "pref_needs_full_contact_sync";

  public  static final String LOG_ENABLED            = "pref_log_enabled";
  private static final String LOG_ENCRYPTED_SECRET   = "pref_log_encrypted_secret";
  private static final String LOG_UNENCRYPTED_SECRET = "pref_log_unencrypted_secret";

  private static final String NOTIFICATION_CHANNEL_VERSION          = "pref_notification_channel_version";
  private static final String NOTIFICATION_MESSAGES_CHANNEL_VERSION = "pref_notification_messages_channel_version";

  private static final String NEEDS_MESSAGE_PULL = "pref_needs_message_pull";

  private static final String UNIDENTIFIED_ACCESS_CERTIFICATE_ROTATION_TIME_PREF = "pref_unidentified_access_certificate_rotation_time";
  public  static final String UNIVERSAL_UNIDENTIFIED_ACCESS                      = "pref_universal_unidentified_access";
  public  static final String SHOW_UNIDENTIFIED_DELIVERY_INDICATORS              = "pref_show_unidentifed_delivery_indicators";
  private static final String UNIDENTIFIED_DELIVERY_ENABLED                      = "pref_unidentified_delivery_enabled";

  public static final String TYPING_INDICATORS = "pref_typing_indicators";

  public static final String LINK_PREVIEWS = "pref_link_previews";

  private static final String GIF_GRID_LAYOUT = "pref_gif_grid_layout";

  private static final String MEDIA_KEYBOARD_MODE = "pref_media_keyboard_mode";

  private static final String VIEW_ONCE_TOOLTIP_SEEN = "pref_revealable_message_tooltip_seen";

  private static final String SEEN_CAMERA_FIRST_TOOLTIP = "pref_seen_camera_first_tooltip";

  private static final String JOB_MANAGER_VERSION = "pref_job_manager_version";

  private static final String APP_MIGRATION_VERSION = "pref_app_migration_version";

  public  static final String FIRST_INSTALL_VERSION = "pref_first_install_version";

  private static final String HAS_SEEN_SWIPE_TO_REPLY = "pref_has_seen_swipe_to_reply";

  private static final String HAS_SEEN_VIDEO_RECORDING_TOOLTIP = "camerax.fragment.has.dismissed.video.recording.tooltip";

  private static final String STORAGE_MANIFEST_VERSION = "pref_storage_manifest_version";

  private static final String GOOGLE_MAP_TYPE = "pref_google_map_type";

  public static String getGoogleMapType(Context context) {
    return getStringPreference(context, GOOGLE_MAP_TYPE, "normal");
  }

  public static void setGoogleMapType(Context context, String value) {
    setStringPreference(context, GOOGLE_MAP_TYPE, value);
  }

  private static final String[] booleanPreferencesToBackup = {SCREEN_SECURITY_PREF,
                                                              INCOGNITO_KEYBORAD_PREF,
                                                              ALWAYS_RELAY_CALLS_PREF,
                                                              READ_RECEIPTS_PREF,
                                                              TYPING_INDICATORS,
                                                              SHOW_UNIDENTIFIED_DELIVERY_INDICATORS,
                                                              UNIVERSAL_UNIDENTIFIED_ACCESS,
                                                              NOTIFICATION_PREF,
                                                              VIBRATE_PREF,
                                                              IN_THREAD_NOTIFICATION_PREF,
                                                              CALL_NOTIFICATIONS_PREF,
                                                              CALL_VIBRATE_PREF,
                                                              NEW_CONTACTS_NOTIFICATIONS,
                                                              SHOW_INVITE_REMINDER_PREF,
                                                              SYSTEM_EMOJI_PREF,
                                                              ENTER_SENDS_PREF};

  private static final String[] stringPreferencesToBackup = {LED_COLOR_PREF,
                                                             LED_BLINK_PREF,
                                                             REPEAT_ALERTS_PREF,
                                                             NOTIFICATION_PRIVACY_PREF,
                                                             THEME_PREF,
                                                             LANGUAGE_PREF,
                                                             MESSAGE_BODY_TEXT_SIZE_PREF};

  private static final String[] stringSetPreferencesToBackup = {MEDIA_DOWNLOAD_MOBILE_PREF,
                                                                MEDIA_DOWNLOAD_WIFI_PREF,
                                                                MEDIA_DOWNLOAD_ROAMING_PREF};

  public static List<BackupProtos.SharedPreference> getPreferencesToSaveToBackup(@NonNull Context context) {
    SharedPreferences                   preferences  = PreferenceManager.getDefaultSharedPreferences(context);
    List<BackupProtos.SharedPreference> backupProtos = new ArrayList<>();
    String                              defaultFile  = context.getPackageName() + "_preferences";

    for (String booleanPreference : booleanPreferencesToBackup) {
      if (preferences.contains(booleanPreference)) {
        backupProtos.add(BackupProtos.SharedPreference.newBuilder()
                                                      .setFile(defaultFile)
                                                      .setKey(booleanPreference)
                                                      .setBooleanValue(preferences.getBoolean(booleanPreference, false))
                                                      .build());
      }
    }

    for (String stringPreference : stringPreferencesToBackup) {
      if (preferences.contains(stringPreference)) {
        backupProtos.add(BackupProtos.SharedPreference.newBuilder()
                                                      .setFile(defaultFile)
                                                      .setKey(stringPreference)
                                                      .setValue(preferences.getString(stringPreference, null))
                                                      .build());
      }
    }

    for (String stringSetPreference : stringSetPreferencesToBackup) {
      if (preferences.contains(stringSetPreference)) {
        backupProtos.add(BackupProtos.SharedPreference.newBuilder()
                                                      .setFile(defaultFile)
                                                      .setKey(stringSetPreference)
                                                      .setIsStringSetValue(true)
                                                      .addAllStringSetValue(preferences.getStringSet(stringSetPreference, Collections.emptySet()))
                                                      .build());
      }
    }

    return backupProtos;
  }

  public static void onPostBackupRestore(@NonNull Context context) {
    if (NotificationChannels.supported() && PreferenceManager.getDefaultSharedPreferences(context).contains(VIBRATE_PREF)) {
      NotificationChannels.updateMessageVibrate(context, isNotificationVibrateEnabled(context));
    }
  }

  public static boolean isScreenLockEnabled(@NonNull Context context) {
    return isPassphraseLockEnabled(context);
  }

  public static boolean isPassphraseLockEnabled(@NonNull Context context) {
    return getBooleanPreference(context, PASSPHRASE_LOCK, true);
  }

  public static void setPassphraseLockEnabled(@NonNull Context context, boolean value) {
    setBooleanPreference(context, PASSPHRASE_LOCK, value);
  }

  public static PassphraseLockTriggerPreference getPassphraseLockTrigger(@NonNull Context context) {
    return new PassphraseLockTriggerPreference(getStringSetPreference(context,
            PASSPHRASE_LOCK_TRIGGER,
            new HashSet<>(Arrays.asList(context.getResources().getStringArray(R.array.pref_passphrase_lock_trigger_default)))));
  }

  public static long getPassphraseLockTimeout(@NonNull Context context) {
    return getLongPreference(context, PASSPHRASE_LOCK_TIMEOUT, 0);
  }

  public static void setPassphraseLockTimeout(@NonNull Context context, long value) {
    setLongPreference(context, PASSPHRASE_LOCK_TIMEOUT, value);
  }

  public static ProxyType getProxyType(@NonNull Context context) {
    return ProxyType.fromCode(getStringPreference(context, PROXY_TYPE, null));
  }

  public static String getProxySocksHost(@NonNull Context context) {
    return getStringPreference(context, PROXY_SOCKS_HOST, "localhost");
  }

  public static int getProxySocksPort(@NonNull Context context) {
    return Integer.parseInt(getStringPreference(context, PROXY_SOCKS_PORT, "9050"));
  }

  public static boolean isV1RegistrationLockEnabled(@NonNull Context context) {
    //noinspection deprecation
    return getBooleanPreference(context, REGISTRATION_LOCK_PREF_V1, false);
  }

  /**
   * @deprecated Use only during re-reg where user had pinV1.
   */
  @Deprecated
  public static void setV1RegistrationLockEnabled(@NonNull Context context, boolean value) {
    //noinspection deprecation
    setBooleanPreference(context, REGISTRATION_LOCK_PREF_V1, value);
  }

  /**
   * @deprecated Use only for migrations to the Key Backup Store registration pinV2.
   */
  @Deprecated
  public static @Nullable String getDeprecatedV1RegistrationLockPin(@NonNull Context context) {
    //noinspection deprecation
    return getStringPreference(context, REGISTRATION_LOCK_PIN_PREF_V1, null);
  }

  public static void clearRegistrationLockV1(@NonNull Context context) {
    //noinspection deprecation
    SecurePreferenceManager.getSecurePreferences(context)
                     .edit()
                     .remove(REGISTRATION_LOCK_PIN_PREF_V1)
                     .apply();
  }

  /**
   * @deprecated Use only for migrations to the Key Backup Store registration pinV2.
   */
  @Deprecated
  public static void setV1RegistrationLockPin(@NonNull Context context, String pin) {
    //noinspection deprecation
    setStringPreference(context, REGISTRATION_LOCK_PIN_PREF_V1, pin);
  }

  public static long getRegistrationLockLastReminderTime(@NonNull Context context) {
    return getLongPreference(context, REGISTRATION_LOCK_LAST_REMINDER_TIME_POST_KBS, 0);
  }

  public static void setRegistrationLockLastReminderTime(@NonNull Context context, long time) {
    setLongPreference(context, REGISTRATION_LOCK_LAST_REMINDER_TIME_POST_KBS, time);
  }

  public static long getRegistrationLockNextReminderInterval(@NonNull Context context) {
    return getLongPreference(context, REGISTRATION_LOCK_NEXT_REMINDER_INTERVAL, RegistrationLockReminders.INITIAL_INTERVAL);
  }

  public static void setRegistrationLockNextReminderInterval(@NonNull Context context, long value) {
    setLongPreference(context, REGISTRATION_LOCK_NEXT_REMINDER_INTERVAL, value);
  }

  public static void setBackupPassphrase(@NonNull Context context, @Nullable String passphrase) {
    setStringPreference(context, BACKUP_PASSPHRASE, passphrase);
  }

  public static @Nullable String getBackupPassphrase(@NonNull Context context) {
    return getStringPreference(context, BACKUP_PASSPHRASE, null);
  }

  public static void setEncryptedBackupPassphrase(@NonNull Context context, @Nullable String encryptedPassphrase) {
    setStringPreference(context, ENCRYPTED_BACKUP_PASSPHRASE, encryptedPassphrase);
  }

  public static @Nullable String getEncryptedBackupPassphrase(@NonNull Context context) {
    return getStringPreference(context, ENCRYPTED_BACKUP_PASSPHRASE, null);
  }

  public static void setBackupEnabled(@NonNull Context context, boolean value) {
    setBooleanPreference(context, BACKUP_ENABLED, value);
  }

  public static boolean isBackupEnabled(@NonNull Context context) {
    return getBooleanPreference(context, BACKUP_ENABLED, false);
  }

  public static void setNextBackupTime(@NonNull Context context, long time) {
    setLongPreference(context, BACKUP_TIME, time);
  }

  public static long getNextBackupTime(@NonNull Context context) {
    return getLongPreference(context, BACKUP_TIME, -1);
  }

  public static int getNextPreKeyId(@NonNull Context context) {
    return getIntegerPreference(context, NEXT_PRE_KEY_ID, new SecureRandom().nextInt(Medium.MAX_VALUE));
  }

  public static void setNextPreKeyId(@NonNull Context context, int value) {
    setIntegerPrefrence(context, NEXT_PRE_KEY_ID, value);
  }

  public static int getNextSignedPreKeyId(@NonNull Context context) {
    return getIntegerPreference(context, NEXT_SIGNED_PRE_KEY_ID, new SecureRandom().nextInt(Medium.MAX_VALUE));
  }

  public static void setNextSignedPreKeyId(@NonNull Context context, int value) {
    setIntegerPrefrence(context, NEXT_SIGNED_PRE_KEY_ID, value);
  }

  public static int getActiveSignedPreKeyId(@NonNull Context context) {
    return getIntegerPreference(context, ACTIVE_SIGNED_PRE_KEY_ID, -1);
  }

  public static void setActiveSignedPreKeyId(@NonNull Context context, int value) {
    setIntegerPrefrence(context, ACTIVE_SIGNED_PRE_KEY_ID, value);;
  }

  public static void setAttachmentEncryptedSecret(@NonNull Context context, @NonNull String secret) {
    setStringPreference(context, ATTACHMENT_ENCRYPTED_SECRET, secret);
  }

  public static void setAttachmentUnencryptedSecret(@NonNull Context context, @Nullable String secret) {
    setStringPreference(context, ATTACHMENT_UNENCRYPTED_SECRET, secret);
  }

  public static @Nullable String getAttachmentEncryptedSecret(@NonNull Context context) {
    return getStringPreference(context, ATTACHMENT_ENCRYPTED_SECRET, null);
  }

  public static @Nullable String getAttachmentUnencryptedSecret(@NonNull Context context) {
    return getStringPreference(context, ATTACHMENT_UNENCRYPTED_SECRET, null);
  }

  public static void setDatabaseEncryptedSecret(@NonNull Context context, @NonNull String secret) {
    setStringPreference(context, DATABASE_ENCRYPTED_SECRET, secret);
  }

  public static void setDatabaseUnencryptedSecret(@NonNull Context context, @Nullable String secret) {
    setStringPreference(context, DATABASE_UNENCRYPTED_SECRET, secret);
  }

  public static @Nullable String getDatabaseUnencryptedSecret(@NonNull Context context) {
    return getStringPreference(context, DATABASE_UNENCRYPTED_SECRET, null);
  }

  public static @Nullable String getDatabaseEncryptedSecret(@NonNull Context context) {
    return getStringPreference(context, DATABASE_ENCRYPTED_SECRET, null);
  }

  public static void setHasSuccessfullyRetrievedDirectory(Context context, boolean value) {
    setBooleanPreference(context, SUCCESSFUL_DIRECTORY_PREF, value);
  }

  public static boolean hasSuccessfullyRetrievedDirectory(Context context) {
    return getBooleanPreference(context, SUCCESSFUL_DIRECTORY_PREF, false);
  }

  public static void setUnauthorizedReceived(Context context, boolean value) {
    setBooleanPreference(context, UNAUTHORIZED_RECEIVED, value);
  }

  public static boolean isUnauthorizedRecieved(Context context) {
    return getBooleanPreference(context, UNAUTHORIZED_RECEIVED, false);
  }

  public static boolean isIncognitoKeyboardEnabled(Context context) {
    return getBooleanPreference(context, INCOGNITO_KEYBORAD_PREF, true);
  }

  public static boolean isReadReceiptsEnabled(Context context) {
    return getBooleanPreference(context, READ_RECEIPTS_PREF, true);
  }

  public static void setReadReceiptsEnabled(Context context, boolean enabled) {
    setBooleanPreference(context, READ_RECEIPTS_PREF, enabled);
  }

  public static boolean isTypingIndicatorsEnabled(Context context) {
    return getBooleanPreference(context, TYPING_INDICATORS, true);
  }

  public static void setTypingIndicatorsEnabled(Context context, boolean enabled) {
    setBooleanPreference(context, TYPING_INDICATORS, enabled);
  }

  /**
   * Only kept so that we can avoid showing the megaphone for the new link previews setting
   * ({@link SettingsValues#isLinkPreviewsEnabled()}) when users upgrade. This can be removed after
   * we stop showing the link previews megaphone.
   */
  public static boolean wereLinkPreviewsEnabled(Context context) {
    return getBooleanPreference(context, LINK_PREVIEWS, true);
  }

  public static boolean isGifSearchInGridLayout(Context context) {
    return getBooleanPreference(context, GIF_GRID_LAYOUT, false);
  }

  public static void setIsGifSearchInGridLayout(Context context, boolean isGrid) {
    setBooleanPreference(context, GIF_GRID_LAYOUT, isGrid);
  }

  public static int getNotificationPriority(Context context) {
    return Integer.valueOf(getStringPreference(context, NOTIFICATION_PRIORITY_PREF, String.valueOf(NotificationCompat.PRIORITY_HIGH)));
  }

  public static int getMessageBodyTextSize(Context context) {
    return Integer.valueOf(getStringPreference(context, MESSAGE_BODY_TEXT_SIZE_PREF, "16"));
  }

  public static boolean isTurnOnly(Context context) {
    return getBooleanPreference(context, ALWAYS_RELAY_CALLS_PREF, false);
  }

  public static boolean isFcmDisabled(Context context) {
    return getBooleanPreference(context, GCM_DISABLED_PREF, false);
  }

  public static void setFcmDisabled(Context context, boolean disabled) {
    setBooleanPreference(context, GCM_DISABLED_PREF, disabled);
  }

  public static void setDirectCaptureCameraId(Context context, int value) {
    setIntegerPrefrence(context, DIRECT_CAPTURE_CAMERA_ID, value);
  }

  @SuppressWarnings("deprecation")
  public static int getDirectCaptureCameraId(Context context) {
    return getIntegerPreference(context, DIRECT_CAPTURE_CAMERA_ID, CameraInfo.CAMERA_FACING_FRONT);
  }

  public static void setMultiDevice(Context context, boolean value) {
    setBooleanPreference(context, MULTI_DEVICE_PROVISIONED_PREF, value);
  }

  public static boolean isMultiDevice(Context context) {
    return getBooleanPreference(context, MULTI_DEVICE_PROVISIONED_PREF, false);
  }

  public static void setSignedPreKeyFailureCount(Context context, int value) {
    setIntegerPrefrence(context, SIGNED_PREKEY_FAILURE_COUNT_PREF, value);
  }

  public static int getSignedPreKeyFailureCount(Context context) {
    return getIntegerPreference(context, SIGNED_PREKEY_FAILURE_COUNT_PREF, 0);
  }

  public static NotificationPrivacyPreference getNotificationPrivacy(Context context) {
    return new NotificationPrivacyPreference(getStringPreference(context, NOTIFICATION_PRIVACY_PREF, "none"));
  }

  public static void setNewContactsNotificationEnabled(Context context, boolean isEnabled) {
    setBooleanPreference(context, NEW_CONTACTS_NOTIFICATIONS, isEnabled);
  }

  public static boolean isNewContactsNotificationEnabled(Context context) {
    return getBooleanPreference(context, NEW_CONTACTS_NOTIFICATIONS, true);
  }

  public static boolean isWebsocketRegistered(Context context) {
    return getBooleanPreference(context, WEBSOCKET_REGISTERED_PREF, false);
  }

  public static void setWebsocketRegistered(Context context, boolean registered) {
    setBooleanPreference(context, WEBSOCKET_REGISTERED_PREF, registered);
  }

  public static int getRepeatAlertsCount(Context context) {
    try {
      return Integer.parseInt(getStringPreference(context, REPEAT_ALERTS_PREF, "0"));
    } catch (NumberFormatException e) {
      Log.w(TAG, e);
      return 0;
    }
  }

  public static void setRepeatAlertsCount(Context context, int count) {
    setStringPreference(context, REPEAT_ALERTS_PREF, String.valueOf(count));
  }

  public static boolean isSignedPreKeyRegistered(Context context) {
    return getBooleanPreference(context, SIGNED_PREKEY_REGISTERED_PREF, false);
  }

  public static void setSignedPreKeyRegistered(Context context, boolean value) {
    setBooleanPreference(context, SIGNED_PREKEY_REGISTERED_PREF, value);
  }

  public static void setFcmToken(Context context, String registrationId) {
    setStringPreference(context, GCM_REGISTRATION_ID_PREF, registrationId);
    setIntegerPrefrence(context, GCM_REGISTRATION_ID_VERSION_PREF, Util.getCanonicalVersionCode());
  }

  public static String getFcmToken(Context context) {
    int storedRegistrationIdVersion = getIntegerPreference(context, GCM_REGISTRATION_ID_VERSION_PREF, 0);

    if (storedRegistrationIdVersion != Util.getCanonicalVersionCode()) {
      return null;
    } else {
      return getStringPreference(context, GCM_REGISTRATION_ID_PREF, null);
    }
  }

  public static long getFcmTokenLastSetTime(Context context) {
    return getLongPreference(context, GCM_REGISTRATION_ID_TIME_PREF, 0);
  }

  public static void setFcmTokenLastSetTime(Context context, long timestamp) {
    setLongPreference(context, GCM_REGISTRATION_ID_TIME_PREF, timestamp);
  }

  public static boolean isSmsEnabled(Context context) {
    return Util.isDefaultSmsProvider(context);
  }

  public static int getLocalRegistrationId(Context context) {
    return getIntegerPreference(context, LOCAL_REGISTRATION_ID_PREF, 0);
  }

  public static void setLocalRegistrationId(Context context, int registrationId) {
    setIntegerPrefrence(context, LOCAL_REGISTRATION_ID_PREF, registrationId);
  }

  public static boolean isInThreadNotifications(Context context) {
    return getBooleanPreference(context, IN_THREAD_NOTIFICATION_PREF, true);
  }

  public static long getUnidentifiedAccessCertificateRotationTime(Context context) {
    return getLongPreference(context, UNIDENTIFIED_ACCESS_CERTIFICATE_ROTATION_TIME_PREF, 0L);
  }

  public static void setUnidentifiedAccessCertificateRotationTime(Context context, long value) {
    setLongPreference(context, UNIDENTIFIED_ACCESS_CERTIFICATE_ROTATION_TIME_PREF, value);
  }

  public static boolean isUniversalUnidentifiedAccess(Context context) {
    return getBooleanPreference(context, UNIVERSAL_UNIDENTIFIED_ACCESS, false);
  }

  public static void setShowUnidentifiedDeliveryIndicatorsEnabled(Context context, boolean enabled) {
    setBooleanPreference(context, SHOW_UNIDENTIFIED_DELIVERY_INDICATORS, enabled);
  }

  public static boolean isShowUnidentifiedDeliveryIndicatorsEnabled(Context context) {
    return getBooleanPreference(context, SHOW_UNIDENTIFIED_DELIVERY_INDICATORS, false);
  }

  public static void setIsUnidentifiedDeliveryEnabled(Context context, boolean enabled) {
    setBooleanPreference(context, UNIDENTIFIED_DELIVERY_ENABLED, enabled);
  }

  public static boolean isUnidentifiedDeliveryEnabled(Context context) {
    return getBooleanPreference(context, UNIDENTIFIED_DELIVERY_ENABLED, true);
  }

  public static long getSignedPreKeyRotationTime(Context context) {
    return getLongPreference(context, SIGNED_PREKEY_ROTATION_TIME_PREF, 0L);
  }

  public static void setSignedPreKeyRotationTime(Context context, long value) {
    setLongPreference(context, SIGNED_PREKEY_ROTATION_TIME_PREF, value);
  }

  public static long getDirectoryRefreshTime(Context context) {
    return getLongPreference(context, DIRECTORY_FRESH_TIME_PREF, 0L);
  }

  public static void setDirectoryRefreshTime(Context context, long value) {
    setLongPreference(context, DIRECTORY_FRESH_TIME_PREF, value);
  }

  public static void removeDirectoryRefreshTime(Context context) {
    removePreference(context, DIRECTORY_FRESH_TIME_PREF);
  }

  public static long getUpdateApkRefreshTime(Context context) {
    return getLongPreference(context, UPDATE_APK_REFRESH_TIME_PREF, 0L);
  }

  public static void setUpdateApkRefreshTime(Context context, long value) {
    setLongPreference(context, UPDATE_APK_REFRESH_TIME_PREF, value);
  }

  public static void setUpdateApkDownloadId(Context context, long value) {
    setLongPreference(context, UPDATE_APK_DOWNLOAD_ID, value);
  }

  public static long getUpdateApkDownloadId(Context context) {
    return getLongPreference(context, UPDATE_APK_DOWNLOAD_ID, -1);
  }

  public static void setUpdateApkDigest(Context context, String value) {
    setStringPreference(context, UPDATE_APK_DIGEST, value);
  }

  public static String getUpdateApkDigest(Context context) {
    return getStringPreference(context, UPDATE_APK_DIGEST, null);
  }

  public static boolean isUpdateApkEnabled(@NonNull Context context) {
    return getBooleanPreference(context, UPDATE_APK_ENABLED, false);
  }

  public static void setUpdateApkEnabled(@NonNull Context context, boolean value) {
    setBooleanPreference(context, UPDATE_APK_ENABLED, value);
  }

  public static String getLocalNumber(Context context) {
    return getStringPreference(context, LOCAL_NUMBER_PREF, null);
  }

  public static void setLocalNumber(Context context, String localNumber) {
    setStringPreference(context, LOCAL_NUMBER_PREF, localNumber);
  }

  public static UUID getLocalUuid(Context context) {
    return UuidUtil.parseOrNull(getStringPreference(context, LOCAL_UUID_PREF, null));
  }

  public static void setLocalUuid(Context context, UUID uuid) {
    setStringPreference(context, LOCAL_UUID_PREF, uuid.toString());
  }

  public static String getPushServerPassword(Context context) {
    return getStringPreference(context, GCM_PASSWORD_PREF, null);
  }

  public static void setPushServerPassword(Context context, String password) {
    setStringPreference(context, GCM_PASSWORD_PREF, password);
  }

  public static boolean isEnterImeKeyEnabled(Context context) {
    return getBooleanPreference(context, ENTER_PRESENT_PREF, false);
  }

  public static boolean isEnterSendsEnabled(Context context) {
    return getBooleanPreference(context, ENTER_SENDS_PREF, false);
  }

  public static String getIdentityContactUri(Context context) {
    return getStringPreference(context, IDENTITY_PREF, null);
  }

  public static void setIdentityContactUri(Context context, String identityUri) {
    setStringPreference(context, IDENTITY_PREF, identityUri);
  }

  public static void setScreenSecurityEnabled(Context context, boolean value) {
    setBooleanPreference(context, SCREEN_SECURITY_PREF, value);
  }

  public static boolean isScreenSecurityEnabled(Context context) {
    return getBooleanPreference(context, SCREEN_SECURITY_PREF, true);
  }

  public static int getLastVersionCode(Context context) {
    return getIntegerPreference(context, LAST_VERSION_CODE_PREF, Util.getCanonicalVersionCode());
  }

  public static void setLastVersionCode(Context context, int versionCode) throws IOException {
    if (!setIntegerPrefrenceBlocking(context, LAST_VERSION_CODE_PREF, versionCode)) {
      throw new IOException("couldn't write version code to sharedpreferences");
    }
  }

  public static int getLastExperienceVersionCode(Context context) {
    return getIntegerPreference(context, LAST_EXPERIENCE_VERSION_PREF, Util.getCanonicalVersionCode());
  }

  public static void setLastExperienceVersionCode(Context context, int versionCode) {
    setIntegerPrefrence(context, LAST_EXPERIENCE_VERSION_PREF, versionCode);
  }

  public static int getExperienceDismissedVersionCode(Context context) {
    return getIntegerPreference(context, EXPERIENCE_DISMISSED_PREF, 0);
  }

  public static void setExperienceDismissedVersionCode(Context context, int versionCode) {
    setIntegerPrefrence(context, EXPERIENCE_DISMISSED_PREF, versionCode);
  }

  public static String getTheme(Context context) {
    return getStringPreference(context, THEME_PREF, DynamicTheme.systemThemeAvailable() ? DynamicTheme.SYSTEM : DynamicTheme.LIGHT);
  }

  public static boolean isPushRegistered(Context context) {
    return getBooleanPreference(context, REGISTERED_GCM_PREF, false);
  }

  public static void setPushRegistered(Context context, boolean registered) {
    Log.i(TAG, "Setting push registered: " + registered);
    setBooleanPreference(context, REGISTERED_GCM_PREF, registered);
    ApplicationDependencies.getIncomingMessageObserver().notifyRegistrationChanged();
  }

  public static boolean isShowInviteReminders(Context context) {
    return getBooleanPreference(context, SHOW_INVITE_REMINDER_PREF, true);
  }

  public static String getLanguage(Context context) {
    return getStringPreference(context, LANGUAGE_PREF, "zz");
  }

  public static void setLanguage(Context context, String language) {
    setStringPreference(context, LANGUAGE_PREF, language);
  }

  public static boolean hasPromptedPushRegistration(Context context) {
    return getBooleanPreference(context, PROMPTED_PUSH_REGISTRATION_PREF, false);
  }

  public static void setPromptedPushRegistration(Context context, boolean value) {
    setBooleanPreference(context, PROMPTED_PUSH_REGISTRATION_PREF, value);
  }

  public static void setPromptedOptimizeDoze(Context context, boolean value) {
    setBooleanPreference(context, PROMPTED_OPTIMIZE_DOZE_PREF, value);
  }

  public static boolean hasPromptedOptimizeDoze(Context context) {
    return getBooleanPreference(context, PROMPTED_OPTIMIZE_DOZE_PREF, false);
  }

  public static boolean isNotificationsEnabled(Context context) {
    return getBooleanPreference(context, NOTIFICATION_PREF, true);
  }

  public static boolean isCallNotificationsEnabled(Context context) {
    return getBooleanPreference(context, CALL_NOTIFICATIONS_PREF, true);
  }

  public static @NonNull Uri getNotificationRingtone(Context context) {
    String result = getStringPreference(context, RINGTONE_PREF, Settings.System.DEFAULT_NOTIFICATION_URI.toString());

    if (result != null && result.startsWith("file:")) {
      result = Settings.System.DEFAULT_NOTIFICATION_URI.toString();
    }

    return Uri.parse(result);
  }

  public static @NonNull Uri getCallNotificationRingtone(Context context) {
    String result = getStringPreference(context, CALL_RINGTONE_PREF, Settings.System.DEFAULT_RINGTONE_URI.toString());

    if (result != null && result.startsWith("file:")) {
      result = Settings.System.DEFAULT_RINGTONE_URI.toString();
    }

    return Uri.parse(result);
  }

  public static void removeNotificationRingtone(Context context) {
    removePreference(context, RINGTONE_PREF);
  }

  public static void removeCallNotificationRingtone(Context context) {
    removePreference(context, CALL_RINGTONE_PREF);
  }

  public static void setNotificationRingtone(Context context, String ringtone) {
    setStringPreference(context, RINGTONE_PREF, ringtone);
  }

  public static void setCallNotificationRingtone(Context context, String ringtone) {
    setStringPreference(context, CALL_RINGTONE_PREF, ringtone);
  }

  public static void setNotificationVibrateEnabled(Context context, boolean enabled) {
    setBooleanPreference(context, VIBRATE_PREF, enabled);
  }

  public static boolean isNotificationVibrateEnabled(Context context) {
    return getBooleanPreference(context, VIBRATE_PREF, true);
  }

  public static boolean isCallNotificationVibrateEnabled(Context context) {
    boolean defaultValue = true;

    if (Build.VERSION.SDK_INT >= Build.VERSION_CODES.M) {
      defaultValue = (Settings.System.getInt(context.getContentResolver(), Settings.System.VIBRATE_WHEN_RINGING, 1) == 1);
    }

    return getBooleanPreference(context, CALL_VIBRATE_PREF, defaultValue);
  }

  public static String getNotificationLedColor(Context context) {
    return getStringPreference(context, LED_COLOR_PREF, "blue");
  }

  public static String getNotificationLedPattern(Context context) {
    return getStringPreference(context, LED_BLINK_PREF, "500,2000");
  }

  public static String getNotificationLedPatternCustom(Context context) {
    return getStringPreference(context, LED_BLINK_PREF_CUSTOM, "500,2000");
  }

  public static void setNotificationLedPatternCustom(Context context, String pattern) {
    setStringPreference(context, LED_BLINK_PREF_CUSTOM, pattern);
  }

  public static boolean isSystemEmojiPreferred(Context context) {
    return getBooleanPreference(context, SYSTEM_EMOJI_PREF, false);
  }

  public static @NonNull Set<String> getMobileMediaDownloadAllowed(Context context) {
    return getMediaDownloadAllowed(context, MEDIA_DOWNLOAD_MOBILE_PREF, R.array.pref_media_download_mobile_data_default);
  }

  public static @NonNull Set<String> getWifiMediaDownloadAllowed(Context context) {
    return getMediaDownloadAllowed(context, MEDIA_DOWNLOAD_WIFI_PREF, R.array.pref_media_download_wifi_default);
  }

  public static @NonNull Set<String> getRoamingMediaDownloadAllowed(Context context) {
    return getMediaDownloadAllowed(context, MEDIA_DOWNLOAD_ROAMING_PREF, R.array.pref_media_download_roaming_default);
  }

  private static @NonNull Set<String> getMediaDownloadAllowed(Context context, String key, @ArrayRes int defaultValuesRes) {
    return getStringSetPreference(context,
                                  key,
                                  new HashSet<>(Arrays.asList(context.getResources().getStringArray(defaultValuesRes))));
  }

  public static void setLastOutageCheckTime(Context context, long timestamp) {
    setLongPreference(context, LAST_OUTAGE_CHECK_TIME, timestamp);
  }

  public static long getLastOutageCheckTime(Context context) {
    return getLongPreference(context, LAST_OUTAGE_CHECK_TIME, 0);
  }

  public static void setServiceOutage(Context context, boolean isOutage) {
    setBooleanPreference(context, SERVICE_OUTAGE, isOutage);
  }

  public static boolean getServiceOutage(Context context) {
    return getBooleanPreference(context, SERVICE_OUTAGE, false);
  }

  public static long getLastFullContactSyncTime(Context context) {
    return getLongPreference(context, LAST_FULL_CONTACT_SYNC_TIME, 0);
  }

  public static void setLastFullContactSyncTime(Context context, long timestamp) {
    setLongPreference(context, LAST_FULL_CONTACT_SYNC_TIME, timestamp);
  }

  public static boolean needsFullContactSync(Context context) {
    return getBooleanPreference(context, NEEDS_FULL_CONTACT_SYNC, false);
  }

  public static void setNeedsFullContactSync(Context context, boolean needsSync) {
    setBooleanPreference(context, NEEDS_FULL_CONTACT_SYNC, needsSync);
  }

  public static void setLogEnabled(Context context, boolean enabled) {
    setBooleanPreference(context, LOG_ENABLED, enabled);
  }

  public static boolean isLogEnabled(Context context) {
    return getBooleanPreference(context, LOG_ENABLED, true);
  }

  public static void setLogEncryptedSecret(Context context, String base64Secret) {
    setStringPreference(context, LOG_ENCRYPTED_SECRET, base64Secret);
  }

  public static String getLogEncryptedSecret(Context context) {
    return getStringPreference(context, LOG_ENCRYPTED_SECRET, null);
  }

  public static void setLogUnencryptedSecret(Context context, String base64Secret) {
    setStringPreference(context, LOG_UNENCRYPTED_SECRET, base64Secret);
  }

  public static String getLogUnencryptedSecret(Context context) {
    return getStringPreference(context, LOG_UNENCRYPTED_SECRET, null);
  }

  public static int getNotificationChannelVersion(Context context) {
    return getIntegerPreference(context, NOTIFICATION_CHANNEL_VERSION, 1);
  }

  public static void setNotificationChannelVersion(Context context, int version) {
    setIntegerPrefrence(context, NOTIFICATION_CHANNEL_VERSION, version);
  }

  public static int getNotificationMessagesChannelVersion(Context context) {
    return getIntegerPreference(context, NOTIFICATION_MESSAGES_CHANNEL_VERSION, 1);
  }

  public static void setNotificationMessagesChannelVersion(Context context, int version) {
    setIntegerPrefrence(context, NOTIFICATION_MESSAGES_CHANNEL_VERSION, version);
  }

  public static boolean getNeedsMessagePull(Context context) {
    return getBooleanPreference(context, NEEDS_MESSAGE_PULL, false);
  }

  public static void setNeedsMessagePull(Context context, boolean needsMessagePull) {
    setBooleanPreference(context, NEEDS_MESSAGE_PULL, needsMessagePull);
  }

  public static boolean hasSeenStickerIntroTooltip(Context context) {
    return true;
  }

  public static void setHasSeenStickerIntroTooltip(Context context, boolean seenStickerTooltip) {}

  public static void setMediaKeyboardMode(Context context, MediaKeyboardMode mode) {
    setStringPreference(context, MEDIA_KEYBOARD_MODE, mode.name());
  }

  public static MediaKeyboardMode getMediaKeyboardMode(Context context) {
    String name = getStringPreference(context, MEDIA_KEYBOARD_MODE, MediaKeyboardMode.EMOJI.name());
    return MediaKeyboardMode.valueOf(name);
  }

  public static void setHasSeenViewOnceTooltip(Context context, boolean value) {
    setBooleanPreference(context, VIEW_ONCE_TOOLTIP_SEEN, value);
  }

  public static boolean hasSeenViewOnceTooltip(Context context) {
    return getBooleanPreference(context, VIEW_ONCE_TOOLTIP_SEEN, false);
  }

  public static void setHasSeenCameraFirstTooltip(Context context, boolean value) {
    setBooleanPreference(context, SEEN_CAMERA_FIRST_TOOLTIP, value);
  }

  public static boolean hasSeenCameraFirstTooltip(Context context) {
    return getBooleanPreference(context, SEEN_CAMERA_FIRST_TOOLTIP, false);
  }

  public static void setJobManagerVersion(Context context, int version) {
    setIntegerPrefrence(context, JOB_MANAGER_VERSION, version);
  }

  public static int getJobManagerVersion(Context contex) {
    return getIntegerPreference(contex, JOB_MANAGER_VERSION, 1);
  }

  public static void setAppMigrationVersion(Context context, int version) {
    setIntegerPrefrence(context, APP_MIGRATION_VERSION, version);
  }

  public static int getAppMigrationVersion(Context context) {
    return getIntegerPreference(context, APP_MIGRATION_VERSION, 1);
  }

  public static void setFirstInstallVersion(Context context, int version) {
    setIntegerPrefrence(context, FIRST_INSTALL_VERSION, version);
  }

  public static int getFirstInstallVersion(Context context) {
    return getIntegerPreference(context, FIRST_INSTALL_VERSION, -1);
  }

  public static boolean hasSeenSwipeToReplyTooltip(Context context) {
    return getBooleanPreference(context, HAS_SEEN_SWIPE_TO_REPLY, false);
  }

  public static void setHasSeenSwipeToReplyTooltip(Context context, boolean value) {
    setBooleanPreference(context, HAS_SEEN_SWIPE_TO_REPLY, value);
  }

  public static boolean hasSeenVideoRecordingTooltip(Context context) {
    return getBooleanPreference(context, HAS_SEEN_VIDEO_RECORDING_TOOLTIP, false);
  }

  public static void setHasSeenVideoRecordingTooltip(Context context, boolean value) {
    setBooleanPreference(context, HAS_SEEN_VIDEO_RECORDING_TOOLTIP, value);
  }

  public static long getStorageManifestVersion(Context context) {
    return getLongPreference(context, STORAGE_MANIFEST_VERSION, 0);
  }

  public static void setStorageManifestVersion(Context context, long version) {
    setLongPreference(context, STORAGE_MANIFEST_VERSION, version);
  }

  public static void setBooleanPreference(Context context, String key, boolean value) {
    SecurePreferenceManager.getSecurePreferences(context).edit().putBoolean(key, value).apply();
  }

  public static boolean getBooleanPreference(Context context, String key, boolean defaultValue) {
    return SecurePreferenceManager.getSecurePreferences(context).getBoolean(key, defaultValue);
  }

  public static void setStringPreference(Context context, String key, String value) {
    SecurePreferenceManager.getSecurePreferences(context).edit().putString(key, value).apply();
  }

  public static String getStringPreference(Context context, String key, String defaultValue) {
    return SecurePreferenceManager.getSecurePreferences(context).getString(key, defaultValue);
  }

  private static int getIntegerPreference(Context context, String key, int defaultValue) {
    return SecurePreferenceManager.getSecurePreferences(context).getInt(key, defaultValue);
  }

  private static void setIntegerPrefrence(Context context, String key, int value) {
    SecurePreferenceManager.getSecurePreferences(context).edit().putInt(key, value).apply();
  }

  private static boolean setIntegerPrefrenceBlocking(Context context, String key, int value) {
    return SecurePreferenceManager.getSecurePreferences(context).edit().putInt(key, value).commit();
  }

  private static long getLongPreference(Context context, String key, long defaultValue) {
    return SecurePreferenceManager.getSecurePreferences(context).getLong(key, defaultValue);
  }

  private static void setLongPreference(Context context, String key, long value) {
    SecurePreferenceManager.getSecurePreferences(context).edit().putLong(key, value).apply();
  }

  private static void removePreference(Context context, String key) {
    SecurePreferenceManager.getSecurePreferences(context).edit().remove(key).apply();
  }

  private static Set<String> getStringSetPreference(Context context, String key, Set<String> defaultValues) {
    final SharedPreferences prefs = SecurePreferenceManager.getSecurePreferences(context);
    if (prefs.contains(key)) {
      return prefs.getStringSet(key, Collections.<String>emptySet());
    } else {
      return defaultValues;
    }
  }

  // NEVER rename these -- they're persisted by name
  public enum MediaKeyboardMode {
    EMOJI, STICKER
  }
}<|MERGE_RESOLUTION|>--- conflicted
+++ resolved
@@ -14,18 +14,12 @@
 
 import org.signal.core.util.logging.Log;
 import org.thoughtcrime.securesms.R;
-<<<<<<< HEAD
+import org.thoughtcrime.securesms.backup.BackupProtos;
+import org.thoughtcrime.securesms.dependencies.ApplicationDependencies;
 import org.thoughtcrime.securesms.keyvalue.SettingsValues;
 import org.thoughtcrime.securesms.lock.RegistrationLockReminders;
 import org.thoughtcrime.securesms.net.ProxyType;
-=======
-import org.thoughtcrime.securesms.backup.BackupProtos;
-import org.thoughtcrime.securesms.dependencies.ApplicationDependencies;
-import org.thoughtcrime.securesms.jobmanager.impl.SqlCipherMigrationConstraintObserver;
-import org.thoughtcrime.securesms.keyvalue.SettingsValues;
-import org.thoughtcrime.securesms.lock.RegistrationLockReminders;
 import org.thoughtcrime.securesms.notifications.NotificationChannels;
->>>>>>> 44d014c4
 import org.thoughtcrime.securesms.preferences.widgets.NotificationPrivacyPreference;
 import org.thoughtcrime.securesms.preferences.widgets.PassphraseLockTriggerPreference;
 import org.whispersystems.libsignal.util.Medium;
@@ -131,7 +125,8 @@
   private static final String ENCRYPTED_BACKUP_PASSPHRASE = "pref_encrypted_backup_passphrase";
   private static final String BACKUP_TIME                 = "pref_backup_next_time";
 
-<<<<<<< HEAD
+  public static final String TRANSFER = "pref_transfer";
+
   public  static final String PASSPHRASE_LOCK         = "pref_passphrase_lock";
   public  static final String PASSPHRASE_LOCK_TIMEOUT = "pref_passphrase_lock_timeout";
   public  static final String PASSPHRASE_LOCK_TRIGGER = "pref_passphrase_lock_trigger";
@@ -139,12 +134,6 @@
   public  static final String PROXY_TYPE       = "pref_proxy_type";
   public  static final String PROXY_SOCKS_HOST = "pref_proxy_socks_host";
   public  static final String PROXY_SOCKS_PORT = "pref_proxy_socks_port";
-=======
-  public static final String TRANSFER = "pref_transfer";
-
-  public static final String SCREEN_LOCK         = "pref_android_screen_lock";
-  public static final String SCREEN_LOCK_TIMEOUT = "pref_android_screen_lock_timeout";
->>>>>>> 44d014c4
 
   @Deprecated
   public static final  String REGISTRATION_LOCK_PREF_V1                = "pref_registration_lock";
@@ -242,7 +231,7 @@
                                                                 MEDIA_DOWNLOAD_ROAMING_PREF};
 
   public static List<BackupProtos.SharedPreference> getPreferencesToSaveToBackup(@NonNull Context context) {
-    SharedPreferences                   preferences  = PreferenceManager.getDefaultSharedPreferences(context);
+    SharedPreferences                   preferences  = SecurePreferenceManager.getSecurePreferences(context);
     List<BackupProtos.SharedPreference> backupProtos = new ArrayList<>();
     String                              defaultFile  = context.getPackageName() + "_preferences";
 
@@ -281,7 +270,7 @@
   }
 
   public static void onPostBackupRestore(@NonNull Context context) {
-    if (NotificationChannels.supported() && PreferenceManager.getDefaultSharedPreferences(context).contains(VIBRATE_PREF)) {
+    if (NotificationChannels.supported() && SecurePreferenceManager.getSecurePreferences(context).contains(VIBRATE_PREF)) {
       NotificationChannels.updateMessageVibrate(context, isNotificationVibrateEnabled(context));
     }
   }
