package org.thoughtcrime.securesms.util;

import android.app.PendingIntent;
import android.content.Context;
import android.content.SharedPreferences;
import android.hardware.Camera.CameraInfo;
import android.net.Uri;
import android.os.Build;
import android.provider.Settings;

import androidx.annotation.ArrayRes;
import androidx.annotation.NonNull;
import androidx.annotation.Nullable;
import androidx.core.app.NotificationCompat;
<<<<<<< HEAD

=======
import androidx.core.app.NotificationManagerCompat;
import androidx.preference.PreferenceManager;

import org.greenrobot.eventbus.EventBus;
import org.signal.core.util.PendingIntentFlags;
>>>>>>> 3869de41
import org.signal.core.util.logging.Log;
import org.signal.libsignal.zkgroup.profiles.ProfileKey;
import org.thoughtcrime.securesms.BuildConfig;
import org.thoughtcrime.securesms.R;
import org.thoughtcrime.securesms.backup.BackupProtos;
import org.thoughtcrime.securesms.crypto.ProfileKeyUtil;
import org.thoughtcrime.securesms.database.SignalDatabase;
import org.thoughtcrime.securesms.dependencies.ApplicationDependencies;
<<<<<<< HEAD
=======
import org.thoughtcrime.securesms.events.ReminderUpdateEvent;
import org.thoughtcrime.securesms.jobmanager.impl.SqlCipherMigrationConstraintObserver;
>>>>>>> 3869de41
import org.thoughtcrime.securesms.keyvalue.SettingsValues;
import org.thoughtcrime.securesms.keyvalue.SignalStore;
import org.thoughtcrime.securesms.lock.RegistrationLockReminders;
import org.thoughtcrime.securesms.net.ProxyType;
import org.thoughtcrime.securesms.notifications.NotificationChannels;
import org.thoughtcrime.securesms.notifications.NotificationIds;
import org.thoughtcrime.securesms.preferences.widgets.NotificationPrivacyPreference;
import org.thoughtcrime.securesms.preferences.widgets.PassphraseLockTriggerPreference;
import org.thoughtcrime.securesms.recipients.Recipient;
<<<<<<< HEAD
import org.thoughtcrime.securesms.service.UpdateApkRefreshListener;
=======
import org.thoughtcrime.securesms.registration.RegistrationNavigationActivity;
>>>>>>> 3869de41

import java.util.ArrayList;
import java.util.Arrays;
import java.util.Collections;
import java.util.HashSet;
import java.util.List;
import java.util.Set;
import java.util.concurrent.TimeUnit;

public class TextSecurePreferences {

  private static final String TAG = Log.tag(TextSecurePreferences.class);

  public  static final String CHANGE_PASSPHRASE_PREF           = "pref_change_passphrase";
  public  static final String THEME_PREF                       = "pref_theme";
  public  static final String LANGUAGE_PREF                    = "pref_language";

  private static final String LAST_VERSION_CODE_PREF           = "last_version_code";
  public  static final String RINGTONE_PREF                    = "pref_key_ringtone";
  public  static final String VIBRATE_PREF                     = "pref_key_vibrate";
  private static final String NOTIFICATION_PREF                = "pref_key_enable_notifications";
  public  static final String LED_COLOR_PREF                   = "pref_led_color";
  public  static final String LED_BLINK_PREF                   = "pref_led_blink";
  private static final String LED_BLINK_PREF_CUSTOM            = "pref_led_blink_custom";
  public  static final String SCREEN_SECURITY_PREF             = "pref_screen_security";
  private static final String ENTER_SENDS_PREF                 = "pref_enter_sends";
  private static final String ENTER_PRESENT_PREF               = "pref_enter_key";
  private static final String PROMPTED_PUSH_REGISTRATION_PREF  = "pref_prompted_push_registration";
  private static final String PROMPTED_OPTIMIZE_DOZE_PREF      = "pref_prompted_optimize_doze";
  public  static final String DIRECTORY_FRESH_TIME_PREF        = "pref_directory_refresh_time";
  public  static final String UPDATE_APK_ENABLED               = "pref_update_apk_enabled";
  public  static final String UPDATE_APK_INCLUDE_BETA          = "pref_update_apk_include_beta";
  private static final String UPDATE_APK_REFRESH_TIME_PREF     = "pref_update_apk_refresh_time";
  private static final String UPDATE_APK_DOWNLOAD_ID           = "pref_update_apk_download_id";
  private static final String UPDATE_APK_DIGEST                = "pref_update_apk_digest";
  private static final String SIGNED_PREKEY_ROTATION_TIME_PREF = "pref_signed_pre_key_rotation_time";

  private static final String IN_THREAD_NOTIFICATION_PREF      = "pref_key_inthread_notifications";
  public  static final String MESSAGE_BODY_TEXT_SIZE_PREF      = "pref_message_body_text_size";

  public  static final String REPEAT_ALERTS_PREF               = "pref_repeat_alerts";
  public  static final String NOTIFICATION_PRIVACY_PREF        = "pref_notification_privacy";
  public  static final String NOTIFICATION_PRIORITY_PREF       = "pref_notification_priority";
  public  static final String NEW_CONTACTS_NOTIFICATIONS       = "pref_enable_new_contacts_notifications";

  public  static final String MEDIA_DOWNLOAD_MOBILE_PREF       = "pref_media_download_mobile";
  public  static final String MEDIA_DOWNLOAD_WIFI_PREF         = "pref_media_download_wifi";
  public  static final String MEDIA_DOWNLOAD_ROAMING_PREF      = "pref_media_download_roaming";

  public  static final String CALL_BANDWIDTH_PREF              = "pref_data_call_bandwidth";

  public  static final String SYSTEM_EMOJI_PREF                = "pref_system_emoji";
  private static final String MULTI_DEVICE_PROVISIONED_PREF    = "pref_multi_device";
  public  static final String DIRECT_CAPTURE_CAMERA_ID         = "pref_direct_capture_camera_id";
  public  static final String ALWAYS_RELAY_CALLS_PREF          = "pref_turn_only";
  public  static final String READ_RECEIPTS_PREF               = "pref_read_receipts";
  public  static final String INCOGNITO_KEYBORAD_PREF          = "pref_incognito_keyboard";
  private static final String UNAUTHORIZED_RECEIVED            = "pref_unauthorized_received";
  private static final String SUCCESSFUL_DIRECTORY_PREF        = "pref_successful_directory";

  private static final String DATABASE_ENCRYPTED_SECRET     = "pref_database_encrypted_secret";
  private static final String DATABASE_UNENCRYPTED_SECRET   = "pref_database_unencrypted_secret";
  private static final String ATTACHMENT_ENCRYPTED_SECRET   = "pref_attachment_encrypted_secret";
  private static final String ATTACHMENT_UNENCRYPTED_SECRET = "pref_attachment_unencrypted_secret";

  public static final String CALL_NOTIFICATIONS_PREF = "pref_call_notifications";
  public static final String CALL_RINGTONE_PREF      = "pref_call_ringtone";
  public static final String CALL_VIBRATE_PREF       = "pref_call_vibrate";

  public  static final String BACKUP                      = "pref_backup";
  public  static final String BACKUP_ENABLED              = "pref_backup_enabled";
  private static final String BACKUP_PASSPHRASE           = "pref_backup_passphrase";
  private static final String ENCRYPTED_BACKUP_PASSPHRASE = "pref_encrypted_backup_passphrase";
  private static final String BACKUP_TIME                 = "pref_backup_next_time";
  private static final String BACKUP_INTERVAL             = "pref_backup_interval";
  private static final String BACKUP_MAX_FILES            = "pref_backup_max_files";

  public static final String TRANSFER = "pref_transfer";

  public  static final String PASSPHRASE_LOCK         = "pref_passphrase_lock";
  public  static final String PASSPHRASE_LOCK_TIMEOUT = "pref_passphrase_lock_timeout";
  public  static final String PASSPHRASE_LOCK_TRIGGER = "pref_passphrase_lock_trigger";
  public  static final String BIOMETRIC_SCREEN_LOCK   = "pref_biometric_screen_lock";

  private static final String NETWORK_CONFIG_SEEN = "pref_network_config_seen";

  public  static final String PROXY_TYPE       = "pref_proxy_type";
  public  static final String PROXY_SOCKS_HOST = "pref_proxy_socks_host";
  public  static final String PROXY_SOCKS_PORT = "pref_proxy_socks_port";

  @Deprecated
  public static final  String REGISTRATION_LOCK_PREF_V1                = "pref_registration_lock";
  @Deprecated
  private static final String REGISTRATION_LOCK_PIN_PREF_V1            = "pref_registration_lock_pin";

  public static final  String REGISTRATION_LOCK_PREF_V2                = "pref_registration_lock_v2";

  private static final String REGISTRATION_LOCK_LAST_REMINDER_TIME_POST_KBS = "pref_registration_lock_last_reminder_time_post_kbs";
  private static final String REGISTRATION_LOCK_NEXT_REMINDER_INTERVAL      = "pref_registration_lock_next_reminder_interval";

  public  static final String SIGNAL_PIN_CHANGE = "pref_kbs_change";

  private static final String SERVICE_OUTAGE         = "pref_service_outage";
  private static final String LAST_OUTAGE_CHECK_TIME = "pref_last_outage_check_time";

  private static final String LAST_FULL_CONTACT_SYNC_TIME = "pref_last_full_contact_sync_time";
  private static final String NEEDS_FULL_CONTACT_SYNC     = "pref_needs_full_contact_sync";

  public  static final String LOG_ENABLED            = "pref_log_enabled";
  private static final String LOG_ENCRYPTED_SECRET   = "pref_log_encrypted_secret";
  private static final String LOG_UNENCRYPTED_SECRET = "pref_log_unencrypted_secret";

  private static final String NOTIFICATION_CHANNEL_VERSION          = "pref_notification_channel_version";
  private static final String NOTIFICATION_MESSAGES_CHANNEL_VERSION = "pref_notification_messages_channel_version";

  private static final String NEEDS_MESSAGE_PULL = "pref_needs_message_pull";

  private static final String UNIDENTIFIED_ACCESS_CERTIFICATE_ROTATION_TIME_PREF = "pref_unidentified_access_certificate_rotation_time";
  public  static final String UNIVERSAL_UNIDENTIFIED_ACCESS                      = "pref_universal_unidentified_access";
  public  static final String SHOW_UNIDENTIFIED_DELIVERY_INDICATORS              = "pref_show_unidentifed_delivery_indicators";

  public static final String TYPING_INDICATORS = "pref_typing_indicators";

  private static final String BLOCK_UNKNOWN = "pref_block_unknown";

  public static final String LINK_PREVIEWS = "pref_link_previews";

  private static final String MEDIA_KEYBOARD_MODE = "pref_media_keyboard_mode";
  public  static final String RECENT_STORAGE_KEY  = "pref_recent_emoji2";

  private static final String VIEW_ONCE_TOOLTIP_SEEN = "pref_revealable_message_tooltip_seen";

  private static final String SEEN_CAMERA_FIRST_TOOLTIP = "pref_seen_camera_first_tooltip";

  private static final String JOB_MANAGER_VERSION = "pref_job_manager_version";

  private static final String APP_MIGRATION_VERSION = "pref_app_migration_version";

  public  static final String FIRST_INSTALL_VERSION = "pref_first_install_version";

  private static final String HAS_SEEN_SWIPE_TO_REPLY = "pref_has_seen_swipe_to_reply";

  private static final String HAS_SEEN_VIDEO_RECORDING_TOOLTIP = "camerax.fragment.has.dismissed.video.recording.tooltip";

  private static final String STORAGE_MANIFEST_VERSION = "pref_storage_manifest_version";

  private static final String GOOGLE_MAP_TYPE = "pref_google_map_type";

  public static String getGoogleMapType(Context context) {
    return getStringPreference(context, GOOGLE_MAP_TYPE, "normal");
  }

  public static void setGoogleMapType(Context context, String value) {
    setStringPreference(context, GOOGLE_MAP_TYPE, value);
  }

  private static final String[] booleanPreferencesToBackup = {SCREEN_SECURITY_PREF,
                                                              INCOGNITO_KEYBORAD_PREF,
                                                              ALWAYS_RELAY_CALLS_PREF,
                                                              READ_RECEIPTS_PREF,
                                                              TYPING_INDICATORS,
                                                              SHOW_UNIDENTIFIED_DELIVERY_INDICATORS,
                                                              UNIVERSAL_UNIDENTIFIED_ACCESS,
                                                              NOTIFICATION_PREF,
                                                              VIBRATE_PREF,
                                                              IN_THREAD_NOTIFICATION_PREF,
                                                              CALL_NOTIFICATIONS_PREF,
                                                              CALL_VIBRATE_PREF,
                                                              NEW_CONTACTS_NOTIFICATIONS,
                                                              SYSTEM_EMOJI_PREF,
                                                              ENTER_SENDS_PREF};

  private static final String[] stringPreferencesToBackup = {LED_COLOR_PREF,
                                                             LED_BLINK_PREF,
                                                             REPEAT_ALERTS_PREF,
                                                             NOTIFICATION_PRIVACY_PREF,
                                                             THEME_PREF,
                                                             LANGUAGE_PREF,
                                                             MESSAGE_BODY_TEXT_SIZE_PREF};

  private static final String[] stringSetPreferencesToBackup = {MEDIA_DOWNLOAD_MOBILE_PREF,
                                                                MEDIA_DOWNLOAD_WIFI_PREF,
                                                                MEDIA_DOWNLOAD_ROAMING_PREF};

  private static final String[] booleanPreferencesToBackupMolly = {
      LOG_ENABLED,
      UPDATE_APK_ENABLED,
      UPDATE_APK_INCLUDE_BETA,
      BLOCK_UNKNOWN,
      BIOMETRIC_SCREEN_LOCK,
  };

  public static long getPreferencesToSaveToBackupCount(@NonNull Context context) {
    SharedPreferences preferences = getSharedPreferences(context);
    long              count       = 0;

    for (String booleanPreference : booleanPreferencesToBackup) {
      if (preferences.contains(booleanPreference)) {
        count++;
      }
    }

    for (String stringPreference : stringPreferencesToBackup) {
      if (preferences.contains(stringPreference)) {
        count++;
      }
    }

    for (String stringSetPreference : stringSetPreferencesToBackup) {
      if (preferences.contains(stringSetPreference)) {
        count++;
      }
    }

    for (String booleanPreference : booleanPreferencesToBackupMolly) {
      if (preferences.contains(booleanPreference)) {
        count++;
      }
    }

    return count;
  }

  public static List<BackupProtos.SharedPreference> getPreferencesToSaveToBackup(@NonNull Context context) {
    SharedPreferences                   preferences  = getSharedPreferences(context);
    List<BackupProtos.SharedPreference> backupProtos = new ArrayList<>();
    String                              defaultFile  = BuildConfig.SIGNAL_PACKAGE_NAME + "_preferences";

    for (String booleanPreference : booleanPreferencesToBackup) {
      if (preferences.contains(booleanPreference)) {
        backupProtos.add(BackupProtos.SharedPreference.newBuilder()
                                                      .setFile(defaultFile)
                                                      .setKey(booleanPreference)
                                                      .setBooleanValue(preferences.getBoolean(booleanPreference, false))
                                                      .build());
      }
    }

    for (String stringPreference : stringPreferencesToBackup) {
      if (preferences.contains(stringPreference)) {
        backupProtos.add(BackupProtos.SharedPreference.newBuilder()
                                                      .setFile(defaultFile)
                                                      .setKey(stringPreference)
                                                      .setValue(preferences.getString(stringPreference, null))
                                                      .build());
      }
    }

    for (String stringSetPreference : stringSetPreferencesToBackup) {
      if (preferences.contains(stringSetPreference)) {
        backupProtos.add(BackupProtos.SharedPreference.newBuilder()
                                                      .setFile(defaultFile)
                                                      .setKey(stringSetPreference)
                                                      .setIsStringSetValue(true)
                                                      .addAllStringSetValue(preferences.getStringSet(stringSetPreference, Collections.emptySet()))
                                                      .build());
      }
    }

    for (String booleanPreference : booleanPreferencesToBackupMolly) {
      if (preferences.contains(booleanPreference)) {
        backupProtos.add(BackupProtos.SharedPreference.newBuilder()
                                                      .setFile(SecurePreferenceManager.getSecurePreferencesName())
                                                      .setKey(booleanPreference)
                                                      .setBooleanValue(preferences.getBoolean(booleanPreference, false))
                                                      .build());
      }
    }

    return backupProtos;
  }

  public static void onPostBackupRestore(@NonNull Context context) {
    if (NotificationChannels.supported()) {
      NotificationChannels.getInstance().updateMessageVibrate(SignalStore.settings().isMessageVibrateEnabled());
    }

    if (!isLogEnabled(context)) {
      Log.setLogging(false);
      Log.wipeLogs();
    }

    if (isUpdateApkEnabled(context)) {
      UpdateApkRefreshListener.scheduleIfAllowed(context);
    }
  }

  public static boolean isPassphraseLockEnabled(@NonNull Context context) {
    return getBooleanPreference(context, PASSPHRASE_LOCK, true);
  }

  public static void setPassphraseLockEnabled(@NonNull Context context, boolean value) {
    setBooleanPreference(context, PASSPHRASE_LOCK, value);
  }

  public static PassphraseLockTriggerPreference getPassphraseLockTrigger(@NonNull Context context) {
    return new PassphraseLockTriggerPreference(getStringSetPreference(context,
            PASSPHRASE_LOCK_TRIGGER,
            new HashSet<>(Arrays.asList(context.getResources().getStringArray(R.array.pref_passphrase_lock_trigger_default)))));
  }

  public static long getPassphraseLockTimeout(@NonNull Context context) {
    return getLongPreference(context, PASSPHRASE_LOCK_TIMEOUT, 0);
  }

  public static void setHasSeenNetworkConfig(Context context, boolean value) {
    setBooleanPreference(context, NETWORK_CONFIG_SEEN, value);
  }

  public static boolean hasSeenNetworkConfig(Context context) {
    return getBooleanPreference(context, NETWORK_CONFIG_SEEN, true);
  }

  public static ProxyType getProxyType(@NonNull Context context) {
    return ProxyType.fromCode(getStringPreference(context, PROXY_TYPE, null));
  }

  public static String getProxySocksHost(@NonNull Context context) {
    return getStringPreference(context, PROXY_SOCKS_HOST, "localhost");
  }

  public static int getProxySocksPort(@NonNull Context context) {
    return Integer.parseInt(getStringPreference(context, PROXY_SOCKS_PORT, "9050"));
  }

  public static boolean isBiometricScreenLockEnabled(@NonNull Context context) {
    return getBooleanPreference(context, BIOMETRIC_SCREEN_LOCK, false);
  }

  public static void setBiometricScreenLockEnabled(@NonNull Context context, boolean value) {
    setBooleanPreference(context, BIOMETRIC_SCREEN_LOCK, value);
  }

  public static boolean isV1RegistrationLockEnabled(@NonNull Context context) {
    //noinspection deprecation
    return getBooleanPreference(context, REGISTRATION_LOCK_PREF_V1, false);
  }

  /**
   * @deprecated Use only during re-reg where user had pinV1.
   */
  @Deprecated
  public static void setV1RegistrationLockEnabled(@NonNull Context context, boolean value) {
    //noinspection deprecation
    setBooleanPreference(context, REGISTRATION_LOCK_PREF_V1, value);
  }

  /**
   * @deprecated Use only for migrations to the Key Backup Store registration pinV2.
   */
  @Deprecated
  public static @Nullable String getDeprecatedV1RegistrationLockPin(@NonNull Context context) {
    //noinspection deprecation
    return getStringPreference(context, REGISTRATION_LOCK_PIN_PREF_V1, null);
  }

  public static void clearRegistrationLockV1(@NonNull Context context) {
    //noinspection deprecation
    getSharedPreferences(context)
                     .edit()
                     .remove(REGISTRATION_LOCK_PIN_PREF_V1)
                     .apply();
  }

  /**
   * @deprecated Use only for migrations to the Key Backup Store registration pinV2.
   */
  @Deprecated
  public static void setV1RegistrationLockPin(@NonNull Context context, String pin) {
    //noinspection deprecation
    setStringPreference(context, REGISTRATION_LOCK_PIN_PREF_V1, pin);
  }

  public static long getRegistrationLockLastReminderTime(@NonNull Context context) {
    return getLongPreference(context, REGISTRATION_LOCK_LAST_REMINDER_TIME_POST_KBS, 0);
  }

  public static void setRegistrationLockLastReminderTime(@NonNull Context context, long time) {
    setLongPreference(context, REGISTRATION_LOCK_LAST_REMINDER_TIME_POST_KBS, time);
  }

  public static long getRegistrationLockNextReminderInterval(@NonNull Context context) {
    return getLongPreference(context, REGISTRATION_LOCK_NEXT_REMINDER_INTERVAL, RegistrationLockReminders.INITIAL_INTERVAL);
  }

  public static void setRegistrationLockNextReminderInterval(@NonNull Context context, long value) {
    setLongPreference(context, REGISTRATION_LOCK_NEXT_REMINDER_INTERVAL, value);
  }

  public static void setBackupPassphrase(@NonNull Context context, @Nullable String passphrase) {
    setStringPreference(context, BACKUP_PASSPHRASE, passphrase);
  }

  public static @Nullable String getBackupPassphrase(@NonNull Context context) {
    return getStringPreference(context, BACKUP_PASSPHRASE, null);
  }

  public static void setEncryptedBackupPassphrase(@NonNull Context context, @Nullable String encryptedPassphrase) {
    setStringPreference(context, ENCRYPTED_BACKUP_PASSPHRASE, encryptedPassphrase);
  }

  public static @Nullable String getEncryptedBackupPassphrase(@NonNull Context context) {
    return getStringPreference(context, ENCRYPTED_BACKUP_PASSPHRASE, null);
  }

  @Deprecated
  public static boolean isBackupEnabled(@NonNull Context context) {
    return getBooleanPreference(context, BACKUP_ENABLED, false);
  }

  public static void setNextBackupTime(@NonNull Context context, long time) {
    setLongPreference(context, BACKUP_TIME, time);
  }

  public static long getNextBackupTime(@NonNull Context context) {
    return getLongPreference(context, BACKUP_TIME, -1);
  }

  public static void setBackupInternal(@NonNull Context context, long value) {
    setLongPreference(context, BACKUP_INTERVAL, value);
  }

  public static long getBackupInternal(@NonNull Context context) {
    return getLongPreference(context, BACKUP_INTERVAL, TimeUnit.DAYS.toMillis(1));
  }

  public static void setBackupMaxFiles(@NonNull Context context, int value) {
    setIntegerPrefrence(context, BACKUP_MAX_FILES, value);
  }

  public static int getBackupMaxFiles(@NonNull Context context) {
    return getIntegerPreference(context, BACKUP_MAX_FILES, 2);
  }

  public static void setAttachmentEncryptedSecret(@NonNull Context context, @NonNull String secret) {
    setStringPreference(context, ATTACHMENT_ENCRYPTED_SECRET, secret);
  }

  public static void setAttachmentUnencryptedSecret(@NonNull Context context, @Nullable String secret) {
    setStringPreference(context, ATTACHMENT_UNENCRYPTED_SECRET, secret);
  }

  public static @Nullable String getAttachmentEncryptedSecret(@NonNull Context context) {
    return getStringPreference(context, ATTACHMENT_ENCRYPTED_SECRET, null);
  }

  public static @Nullable String getAttachmentUnencryptedSecret(@NonNull Context context) {
    return getStringPreference(context, ATTACHMENT_UNENCRYPTED_SECRET, null);
  }

  public static void setDatabaseEncryptedSecret(@NonNull Context context, @NonNull String secret) {
    setStringPreference(context, DATABASE_ENCRYPTED_SECRET, secret);
  }

  public static void setDatabaseUnencryptedSecret(@NonNull Context context, @Nullable String secret) {
    setStringPreference(context, DATABASE_UNENCRYPTED_SECRET, secret);
  }

  public static @Nullable String getDatabaseUnencryptedSecret(@NonNull Context context) {
    return getStringPreference(context, DATABASE_UNENCRYPTED_SECRET, null);
  }

  public static @Nullable String getDatabaseEncryptedSecret(@NonNull Context context) {
    return getStringPreference(context, DATABASE_ENCRYPTED_SECRET, null);
  }

  public static void setHasSuccessfullyRetrievedDirectory(Context context, boolean value) {
    setBooleanPreference(context, SUCCESSFUL_DIRECTORY_PREF, value);
  }

  public static boolean hasSuccessfullyRetrievedDirectory(Context context) {
    return getBooleanPreference(context, SUCCESSFUL_DIRECTORY_PREF, false);
  }

  public static void setUnauthorizedReceived(Context context, boolean value) {
    boolean previous = isUnauthorizedReceived(context);
    setBooleanPreference(context, UNAUTHORIZED_RECEIVED, value);

    if (previous != value) {
      Recipient.self().live().refresh();
      if (value) {
        notifyUnregisteredReceived(context);
      }
    }

    if (value) {
      clearLocalCredentials(context);
    } else {
      NotificationManagerCompat.from(context).cancel(NotificationIds.UNREGISTERED_NOTIFICATION_ID);
    }
  }

  public static boolean isUnauthorizedReceived(Context context) {
    return getBooleanPreference(context, UNAUTHORIZED_RECEIVED, false);
  }

  public static boolean isIncognitoKeyboardEnabled(Context context) {
    return getBooleanPreference(context, INCOGNITO_KEYBORAD_PREF, true);
  }

  public static boolean isReadReceiptsEnabled(Context context) {
    return getBooleanPreference(context, READ_RECEIPTS_PREF, true);
  }

  public static void setReadReceiptsEnabled(Context context, boolean enabled) {
    setBooleanPreference(context, READ_RECEIPTS_PREF, enabled);
  }

  public static boolean isTypingIndicatorsEnabled(Context context) {
    return getBooleanPreference(context, TYPING_INDICATORS, true);
  }

  public static void setTypingIndicatorsEnabled(Context context, boolean enabled) {
    setBooleanPreference(context, TYPING_INDICATORS, enabled);
  }

  public static boolean isBlockUnknownEnabled(@NonNull Context context) {
    return getBooleanPreference(context, BLOCK_UNKNOWN, false);
  }

  public static void setBlockUnknownEnabled(@NonNull Context context, boolean value) {
    setBooleanPreference(context, BLOCK_UNKNOWN, value);
  }

  /**
   * Only kept so that we can avoid showing the megaphone for the new link previews setting
   * ({@link SettingsValues#isLinkPreviewsEnabled()}) when users upgrade. This can be removed after
   * we stop showing the link previews megaphone.
   */
  public static boolean wereLinkPreviewsEnabled(Context context) {
    return getBooleanPreference(context, LINK_PREVIEWS, true);
  }

  public static int getNotificationPriority(Context context) {
    try {
      return Integer.parseInt(getStringPreference(context, NOTIFICATION_PRIORITY_PREF, String.valueOf(NotificationCompat.PRIORITY_HIGH)));
    } catch (ClassCastException e) {
      return getIntegerPreference(context, NOTIFICATION_PRIORITY_PREF, NotificationCompat.PRIORITY_HIGH);
    }
  }

  /**
   * @deprecated Use {@link SettingsValues#getMessageFontSize()} via {@link org.thoughtcrime.securesms.keyvalue.SignalStore} instead.
   */
  public static int getMessageBodyTextSize(Context context) {
    return Integer.parseInt(getStringPreference(context, MESSAGE_BODY_TEXT_SIZE_PREF, "16"));
  }

  public static boolean isTurnOnly(Context context) {
    return getBooleanPreference(context, ALWAYS_RELAY_CALLS_PREF, false);
  }

  public static void setDirectCaptureCameraId(Context context, int value) {
    setIntegerPrefrence(context, DIRECT_CAPTURE_CAMERA_ID, value);
  }

  @SuppressWarnings("deprecation")
  public static int getDirectCaptureCameraId(Context context) {
    return getIntegerPreference(context, DIRECT_CAPTURE_CAMERA_ID, CameraInfo.CAMERA_FACING_FRONT);
  }

  public static void setMultiDevice(Context context, boolean value) {
    setBooleanPreference(context, MULTI_DEVICE_PROVISIONED_PREF, value);
  }

  public static boolean isMultiDevice(Context context) {
    return getBooleanPreference(context, MULTI_DEVICE_PROVISIONED_PREF, false);
  }

  @Deprecated
  public static NotificationPrivacyPreference getNotificationPrivacy(Context context) {
    return new NotificationPrivacyPreference(getStringPreference(context, NOTIFICATION_PRIVACY_PREF, "none"));
  }

  public static boolean isNewContactsNotificationEnabled(Context context) {
    return getBooleanPreference(context, NEW_CONTACTS_NOTIFICATIONS, false);
  }

  @Deprecated
  public static int getRepeatAlertsCount(Context context) {
    try {
      return Integer.parseInt(getStringPreference(context, REPEAT_ALERTS_PREF, "0"));
    } catch (NumberFormatException e) {
      Log.w(TAG, e);
      return 0;
    }
  }

  @Deprecated
  public static boolean isInThreadNotifications(Context context) {
    return getBooleanPreference(context, IN_THREAD_NOTIFICATION_PREF, true);
  }

  public static long getUnidentifiedAccessCertificateRotationTime(Context context) {
    return getLongPreference(context, UNIDENTIFIED_ACCESS_CERTIFICATE_ROTATION_TIME_PREF, 0L);
  }

  public static void setUnidentifiedAccessCertificateRotationTime(Context context, long value) {
    setLongPreference(context, UNIDENTIFIED_ACCESS_CERTIFICATE_ROTATION_TIME_PREF, value);
  }

  public static boolean isUniversalUnidentifiedAccess(Context context) {
    return getBooleanPreference(context, UNIVERSAL_UNIDENTIFIED_ACCESS, false);
  }

  public static void setShowUnidentifiedDeliveryIndicatorsEnabled(Context context, boolean enabled) {
    setBooleanPreference(context, SHOW_UNIDENTIFIED_DELIVERY_INDICATORS, enabled);
  }

  public static boolean isShowUnidentifiedDeliveryIndicatorsEnabled(Context context) {
    return getBooleanPreference(context, SHOW_UNIDENTIFIED_DELIVERY_INDICATORS, false);
  }

  public static long getSignedPreKeyRotationTime(Context context) {
    return getLongPreference(context, SIGNED_PREKEY_ROTATION_TIME_PREF, 0L);
  }

  public static void setSignedPreKeyRotationTime(Context context, long value) {
    setLongPreference(context, SIGNED_PREKEY_ROTATION_TIME_PREF, value);
  }

  public static long getDirectoryRefreshTime(Context context) {
    return getLongPreference(context, DIRECTORY_FRESH_TIME_PREF, 0L);
  }

  public static void setDirectoryRefreshTime(Context context, long value) {
    setLongPreference(context, DIRECTORY_FRESH_TIME_PREF, value);
  }

  public static void removeDirectoryRefreshTime(Context context) {
    removePreference(context, DIRECTORY_FRESH_TIME_PREF);
  }

  public static long getUpdateApkRefreshTime(Context context) {
    return getLongPreference(context, UPDATE_APK_REFRESH_TIME_PREF, 0L);
  }

  public static void setUpdateApkRefreshTime(Context context, long value) {
    setLongPreference(context, UPDATE_APK_REFRESH_TIME_PREF, value);
  }

  public static void setUpdateApkDownloadId(Context context, long value) {
    setLongPreference(context, UPDATE_APK_DOWNLOAD_ID, value);
  }

  public static long getUpdateApkDownloadId(Context context) {
    return getLongPreference(context, UPDATE_APK_DOWNLOAD_ID, -1);
  }

  public static void setUpdateApkDigest(Context context, String value) {
    setStringPreference(context, UPDATE_APK_DIGEST, value);
  }

  public static String getUpdateApkDigest(Context context) {
    return getStringPreference(context, UPDATE_APK_DIGEST, null);
  }

  public static boolean isUpdateApkEnabled(@NonNull Context context) {
    return getBooleanPreference(context, UPDATE_APK_ENABLED, false);
  }

  public static void setUpdateApkEnabled(@NonNull Context context, boolean value) {
    setBooleanPreference(context, UPDATE_APK_ENABLED, value);
  }

  public static boolean isUpdateApkIncludeBetaEnabled(@NonNull Context context) {
    return getBooleanPreference(context, UPDATE_APK_INCLUDE_BETA, false);
  }

  public static void setUpdateApkIncludeBetaEnabled(@NonNull Context context, boolean value) {
    setBooleanPreference(context, UPDATE_APK_INCLUDE_BETA, value);
  }

  public static boolean isEnterImeKeyEnabled(Context context) {
    return getBooleanPreference(context, ENTER_PRESENT_PREF, false);
  }

  @Deprecated
  public static boolean isEnterSendsEnabled(Context context) {
    return getBooleanPreference(context, ENTER_SENDS_PREF, false);
  }

  public static void setScreenSecurityEnabled(Context context, boolean value) {
    setBooleanPreference(context, SCREEN_SECURITY_PREF, value);
  }

  public static boolean isScreenSecurityEnabled(Context context) {
    return getBooleanPreference(context, SCREEN_SECURITY_PREF, true);
  }

  public static int getSignalLastVersionCode(Context context) {
    return getIntegerPreference(context, LAST_VERSION_CODE_PREF, Util.getSignalCanonicalVersionCode());
  }

  public static void setSignalLastVersionCode(Context context, int versionCode) {
    if (!setIntegerPrefrenceBlocking(context, LAST_VERSION_CODE_PREF, versionCode)) {
      throw new AssertionError("couldn't write version code to sharedpreferences");
    }
  }

  public static String getTheme(Context context) {
    return getStringPreference(context, THEME_PREF, DynamicTheme.systemThemeAvailable() ? "system" : "light");
  }

  public static void setTheme(Context context, String theme) {
    setStringPreference(context, THEME_PREF, theme);
  }

  public static String getLanguage(Context context) {
    return getStringPreference(context, LANGUAGE_PREF, "zz");
  }

  public static void setLanguage(Context context, String language) {
    setStringPreference(context, LANGUAGE_PREF, language);
  }

  public static boolean hasPromptedPushRegistration(Context context) {
    return getBooleanPreference(context, PROMPTED_PUSH_REGISTRATION_PREF, false);
  }

  public static void setPromptedPushRegistration(Context context, boolean value) {
    setBooleanPreference(context, PROMPTED_PUSH_REGISTRATION_PREF, value);
  }

  public static void setPromptedOptimizeDoze(Context context, boolean value) {
    setBooleanPreference(context, PROMPTED_OPTIMIZE_DOZE_PREF, value);
  }

  public static boolean hasPromptedOptimizeDoze(Context context) {
    return getBooleanPreference(context, PROMPTED_OPTIMIZE_DOZE_PREF, false);
  }

  @Deprecated
  public static boolean isNotificationsEnabled(Context context) {
    return getBooleanPreference(context, NOTIFICATION_PREF, true);
  }

  @Deprecated
  public static boolean isCallNotificationsEnabled(Context context) {
    return getBooleanPreference(context, CALL_NOTIFICATIONS_PREF, true);
  }

  @Deprecated
  public static @NonNull Uri getNotificationRingtone(Context context) {
    String result = getStringPreference(context, RINGTONE_PREF, Settings.System.DEFAULT_NOTIFICATION_URI.toString());

    if (result != null && result.startsWith("file:")) {
      result = Settings.System.DEFAULT_NOTIFICATION_URI.toString();
    }

    return Uri.parse(result);
  }

  @Deprecated
  public static @NonNull Uri getCallNotificationRingtone(Context context) {
    String result = getStringPreference(context, CALL_RINGTONE_PREF, Settings.System.DEFAULT_RINGTONE_URI.toString());

    if (result != null && result.startsWith("file:")) {
      result = Settings.System.DEFAULT_RINGTONE_URI.toString();
    }

    return Uri.parse(result);
  }

  @Deprecated
  public static boolean isNotificationVibrateEnabled(Context context) {
    return getBooleanPreference(context, VIBRATE_PREF, true);
  }

  @Deprecated
  public static boolean isCallNotificationVibrateEnabled(Context context) {
    boolean defaultValue = true;

    if (Build.VERSION.SDK_INT >= 23) {
      defaultValue = (Settings.System.getInt(context.getContentResolver(), Settings.System.VIBRATE_WHEN_RINGING, 1) == 1);
    }

    return getBooleanPreference(context, CALL_VIBRATE_PREF, defaultValue);
  }

  @Deprecated
  public static String getNotificationLedColor(Context context) {
    return getStringPreference(context, LED_COLOR_PREF, "blue");
  }

  @Deprecated
  public static String getNotificationLedPattern(Context context) {
    return getStringPreference(context, LED_BLINK_PREF, "500,2000");
  }

  public static String getNotificationLedPatternCustom(Context context) {
    return getStringPreference(context, LED_BLINK_PREF_CUSTOM, "500,2000");
  }

  public static void setNotificationLedPatternCustom(Context context, String pattern) {
    setStringPreference(context, LED_BLINK_PREF_CUSTOM, pattern);
  }

  public static boolean isSystemEmojiPreferred(Context context) {
    return getBooleanPreference(context, SYSTEM_EMOJI_PREF, false);
  }

  public static void setSystemEmojiPreferred(Context context, boolean useSystemEmoji) {
    setBooleanPreference(context, SYSTEM_EMOJI_PREF, useSystemEmoji);
  }

  public static @NonNull Set<String> getMobileMediaDownloadAllowed(Context context) {
    return getMediaDownloadAllowed(context, MEDIA_DOWNLOAD_MOBILE_PREF, R.array.pref_media_download_mobile_data_default);
  }

  public static @NonNull Set<String> getWifiMediaDownloadAllowed(Context context) {
    return getMediaDownloadAllowed(context, MEDIA_DOWNLOAD_WIFI_PREF, R.array.pref_media_download_wifi_default);
  }

  public static @NonNull Set<String> getRoamingMediaDownloadAllowed(Context context) {
    return getMediaDownloadAllowed(context, MEDIA_DOWNLOAD_ROAMING_PREF, R.array.pref_media_download_roaming_default);
  }

  private static @NonNull Set<String> getMediaDownloadAllowed(Context context, String key, @ArrayRes int defaultValuesRes) {
    return getStringSetPreference(context,
                                  key,
                                  new HashSet<>(Arrays.asList(context.getResources().getStringArray(defaultValuesRes))));
  }

  public static void setLastOutageCheckTime(Context context, long timestamp) {
    setLongPreference(context, LAST_OUTAGE_CHECK_TIME, timestamp);
  }

  public static long getLastOutageCheckTime(Context context) {
    return getLongPreference(context, LAST_OUTAGE_CHECK_TIME, 0);
  }

  public static void setServiceOutage(Context context, boolean isOutage) {
    setBooleanPreference(context, SERVICE_OUTAGE, isOutage);
  }

  public static boolean getServiceOutage(Context context) {
    return getBooleanPreference(context, SERVICE_OUTAGE, false);
  }

  public static long getLastFullContactSyncTime(Context context) {
    return getLongPreference(context, LAST_FULL_CONTACT_SYNC_TIME, 0);
  }

  public static void setLastFullContactSyncTime(Context context, long timestamp) {
    setLongPreference(context, LAST_FULL_CONTACT_SYNC_TIME, timestamp);
  }

  public static boolean needsFullContactSync(Context context) {
    return getBooleanPreference(context, NEEDS_FULL_CONTACT_SYNC, false);
  }

  public static void setNeedsFullContactSync(Context context, boolean needsSync) {
    setBooleanPreference(context, NEEDS_FULL_CONTACT_SYNC, needsSync);
  }

  public static void setLogEnabled(Context context, boolean enabled) {
    setBooleanPreference(context, LOG_ENABLED, enabled);
  }

  public static boolean isLogEnabled(Context context) {
    return getBooleanPreference(context, LOG_ENABLED, true);
  }

  public static void setLogEncryptedSecret(Context context, String base64Secret) {
    setStringPreference(context, LOG_ENCRYPTED_SECRET, base64Secret);
  }

  public static String getLogEncryptedSecret(Context context) {
    return getStringPreference(context, LOG_ENCRYPTED_SECRET, null);
  }

  public static void setLogUnencryptedSecret(Context context, String base64Secret) {
    setStringPreference(context, LOG_UNENCRYPTED_SECRET, base64Secret);
  }

  public static String getLogUnencryptedSecret(Context context) {
    return getStringPreference(context, LOG_UNENCRYPTED_SECRET, null);
  }

  public static int getNotificationChannelVersion(Context context) {
    return getIntegerPreference(context, NOTIFICATION_CHANNEL_VERSION, 1);
  }

  public static void setNotificationChannelVersion(Context context, int version) {
    setIntegerPrefrence(context, NOTIFICATION_CHANNEL_VERSION, version);
  }

  public static int getNotificationMessagesChannelVersion(Context context) {
    return getIntegerPreference(context, NOTIFICATION_MESSAGES_CHANNEL_VERSION, 1);
  }

  public static void setNotificationMessagesChannelVersion(Context context, int version) {
    setIntegerPrefrence(context, NOTIFICATION_MESSAGES_CHANNEL_VERSION, version);
  }

  public static boolean getNeedsMessagePull(Context context) {
    return getBooleanPreference(context, NEEDS_MESSAGE_PULL, false);
  }

  public static void setNeedsMessagePull(Context context, boolean needsMessagePull) {
    setBooleanPreference(context, NEEDS_MESSAGE_PULL, needsMessagePull);
  }

  public static void setMediaKeyboardMode(Context context, MediaKeyboardMode mode) {
    setStringPreference(context, MEDIA_KEYBOARD_MODE, mode.name());
  }

  public static MediaKeyboardMode getMediaKeyboardMode(Context context) {
    String name = getStringPreference(context, MEDIA_KEYBOARD_MODE, MediaKeyboardMode.EMOJI.name());
    return MediaKeyboardMode.valueOf(name);
  }

  public static void setHasSeenViewOnceTooltip(Context context, boolean value) {
    setBooleanPreference(context, VIEW_ONCE_TOOLTIP_SEEN, value);
  }

  public static boolean hasSeenViewOnceTooltip(Context context) {
    return getBooleanPreference(context, VIEW_ONCE_TOOLTIP_SEEN, false);
  }

  public static void setHasSeenCameraFirstTooltip(Context context, boolean value) {
    setBooleanPreference(context, SEEN_CAMERA_FIRST_TOOLTIP, value);
  }

  public static boolean hasSeenCameraFirstTooltip(Context context) {
    return getBooleanPreference(context, SEEN_CAMERA_FIRST_TOOLTIP, false);
  }

  public static void setJobManagerVersion(Context context, int version) {
    setIntegerPrefrence(context, JOB_MANAGER_VERSION, version);
  }

  public static int getJobManagerVersion(Context contex) {
    return getIntegerPreference(contex, JOB_MANAGER_VERSION, 1);
  }

  public static void setAppMigrationVersion(Context context, int version) {
    setIntegerPrefrence(context, APP_MIGRATION_VERSION, version);
  }

  public static int getAppMigrationVersion(Context context) {
    return getIntegerPreference(context, APP_MIGRATION_VERSION, 1);
  }

  public static void setFirstInstallVersion(Context context, int version) {
    setIntegerPrefrence(context, FIRST_INSTALL_VERSION, version);
  }

  public static int getFirstInstallVersion(Context context) {
    return getIntegerPreference(context, FIRST_INSTALL_VERSION, -1);
  }

  public static boolean hasSeenSwipeToReplyTooltip(Context context) {
    return getBooleanPreference(context, HAS_SEEN_SWIPE_TO_REPLY, false);
  }

  public static void setHasSeenSwipeToReplyTooltip(Context context, boolean value) {
    setBooleanPreference(context, HAS_SEEN_SWIPE_TO_REPLY, value);
  }

  public static boolean hasSeenVideoRecordingTooltip(Context context) {
    return getBooleanPreference(context, HAS_SEEN_VIDEO_RECORDING_TOOLTIP, false);
  }

  public static void setHasSeenVideoRecordingTooltip(Context context, boolean value) {
    setBooleanPreference(context, HAS_SEEN_VIDEO_RECORDING_TOOLTIP, value);
  }

  public static void setStorageManifestVersion(Context context, long version) {
    setLongPreference(context, STORAGE_MANIFEST_VERSION, version);
  }

  public static void setBooleanPreference(Context context, String key, boolean value) {
    getSharedPreferences(context).edit().putBoolean(key, value).apply();
  }

  public static boolean getBooleanPreference(Context context, String key, boolean defaultValue) {
    return getSharedPreferences(context).getBoolean(key, defaultValue);
  }

  public static void setStringPreference(Context context, String key, String value) {
    getSharedPreferences(context).edit().putString(key, value).apply();
  }

  public static String getStringPreference(Context context, String key, String defaultValue) {
    return getSharedPreferences(context).getString(key, defaultValue);
  }

  public static int getIntegerPreference(Context context, String key, int defaultValue) {
    return getSharedPreferences(context).getInt(key, defaultValue);
  }

  private static void setIntegerPrefrence(Context context, String key, int value) {
    getSharedPreferences(context).edit().putInt(key, value).apply();
  }

  private static boolean setIntegerPrefrenceBlocking(Context context, String key, int value) {
    return getSharedPreferences(context).edit().putInt(key, value).commit();
  }

  public static long getLongPreference(Context context, String key, long defaultValue) {
    return getSharedPreferences(context).getLong(key, defaultValue);
  }

  private static void setLongPreference(Context context, String key, long value) {
    getSharedPreferences(context).edit().putLong(key, value).apply();
  }

  private static void removePreference(Context context, String key) {
    getSharedPreferences(context).edit().remove(key).apply();
  }

  private static Set<String> getStringSetPreference(Context context, String key, Set<String> defaultValues) {
    final SharedPreferences prefs = getSharedPreferences(context);
    if (prefs.contains(key)) {
      return prefs.getStringSet(key, Collections.<String>emptySet());
    } else {
      return defaultValues;
    }
  }

  private static void clearLocalCredentials(Context context) {

    ProfileKey newProfileKey = ProfileKeyUtil.createNew();
    Recipient  self          = Recipient.self();
    SignalDatabase.recipients().setProfileKey(self.getId(), newProfileKey);

    ApplicationDependencies.getGroupsV2Authorization().clear();
  }

  private static SharedPreferences getSharedPreferences(Context context) {
    return SecurePreferenceManager.getSecurePreferences(context);
  }

  private static void notifyUnregisteredReceived(Context context) {
    PendingIntent reRegistrationIntent = PendingIntent.getActivity(context,
                                                                   0,
                                                                   RegistrationNavigationActivity.newIntentForReRegistration(context),
                                                                   PendingIntent.FLAG_UPDATE_CURRENT | PendingIntentFlags.immutable());
    final NotificationCompat.Builder builder = new NotificationCompat.Builder(context, NotificationChannels.getInstance().FAILURES)
        .setSmallIcon(R.drawable.ic_signal_logo_large)
        .setContentText(context.getString(R.string.LoggedOutNotification_you_have_been_logged_out))
        .setContentIntent(reRegistrationIntent)
        .setOnlyAlertOnce(true)
        .setAutoCancel(true);
    NotificationManagerCompat.from(context).notify(NotificationIds.UNREGISTERED_NOTIFICATION_ID, builder.build());
  }

  // NEVER rename these -- they're persisted by name
  public enum MediaKeyboardMode {
    EMOJI, STICKER, GIF
  }
}<|MERGE_RESOLUTION|>--- conflicted
+++ resolved
@@ -12,15 +12,9 @@
 import androidx.annotation.NonNull;
 import androidx.annotation.Nullable;
 import androidx.core.app.NotificationCompat;
-<<<<<<< HEAD
-
-=======
 import androidx.core.app.NotificationManagerCompat;
-import androidx.preference.PreferenceManager;
-
-import org.greenrobot.eventbus.EventBus;
+
 import org.signal.core.util.PendingIntentFlags;
->>>>>>> 3869de41
 import org.signal.core.util.logging.Log;
 import org.signal.libsignal.zkgroup.profiles.ProfileKey;
 import org.thoughtcrime.securesms.BuildConfig;
@@ -29,11 +23,6 @@
 import org.thoughtcrime.securesms.crypto.ProfileKeyUtil;
 import org.thoughtcrime.securesms.database.SignalDatabase;
 import org.thoughtcrime.securesms.dependencies.ApplicationDependencies;
-<<<<<<< HEAD
-=======
-import org.thoughtcrime.securesms.events.ReminderUpdateEvent;
-import org.thoughtcrime.securesms.jobmanager.impl.SqlCipherMigrationConstraintObserver;
->>>>>>> 3869de41
 import org.thoughtcrime.securesms.keyvalue.SettingsValues;
 import org.thoughtcrime.securesms.keyvalue.SignalStore;
 import org.thoughtcrime.securesms.lock.RegistrationLockReminders;
@@ -43,11 +32,8 @@
 import org.thoughtcrime.securesms.preferences.widgets.NotificationPrivacyPreference;
 import org.thoughtcrime.securesms.preferences.widgets.PassphraseLockTriggerPreference;
 import org.thoughtcrime.securesms.recipients.Recipient;
-<<<<<<< HEAD
+import org.thoughtcrime.securesms.registration.RegistrationNavigationActivity;
 import org.thoughtcrime.securesms.service.UpdateApkRefreshListener;
-=======
-import org.thoughtcrime.securesms.registration.RegistrationNavigationActivity;
->>>>>>> 3869de41
 
 import java.util.ArrayList;
 import java.util.Arrays;
@@ -1089,7 +1075,7 @@
                                                                    RegistrationNavigationActivity.newIntentForReRegistration(context),
                                                                    PendingIntent.FLAG_UPDATE_CURRENT | PendingIntentFlags.immutable());
     final NotificationCompat.Builder builder = new NotificationCompat.Builder(context, NotificationChannels.getInstance().FAILURES)
-        .setSmallIcon(R.drawable.ic_signal_logo_large)
+        .setSmallIcon(R.drawable.ic_notification)
         .setContentText(context.getString(R.string.LoggedOutNotification_you_have_been_logged_out))
         .setContentIntent(reRegistrationIntent)
         .setOnlyAlertOnce(true)
