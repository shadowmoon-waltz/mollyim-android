package org.thoughtcrime.securesms.util;

import android.app.Activity;
import android.content.Context;
import android.content.res.Configuration;
import android.os.Build;

import androidx.annotation.NonNull;
import androidx.annotation.StyleRes;
import androidx.appcompat.app.AppCompatDelegate;

import org.signal.core.util.logging.Log;
import org.thoughtcrime.securesms.R;
<<<<<<< HEAD
=======
import org.thoughtcrime.securesms.keyvalue.SettingsValues;
import org.thoughtcrime.securesms.keyvalue.SettingsValues.Theme;
import org.thoughtcrime.securesms.keyvalue.SignalStore;
>>>>>>> ee698951

public class DynamicTheme {

  private static final String TAG = Log.tag(DynamicTheme.class);

  private static int globalNightModeConfiguration;

  private int onCreateNightModeConfiguration;

  public void onCreate(@NonNull Activity activity) {
    int previousGlobalConfiguration = globalNightModeConfiguration;

    onCreateNightModeConfiguration = ConfigurationUtil.getNightModeConfiguration(activity);
    globalNightModeConfiguration   = onCreateNightModeConfiguration;

    activity.setTheme(getTheme());

    if (previousGlobalConfiguration != globalNightModeConfiguration) {
      Log.d(TAG, "Previous night mode has changed previous: " + previousGlobalConfiguration + " now: " + globalNightModeConfiguration);
      CachedInflater.from(activity).clear();
    }
  }

  public void onResume(@NonNull Activity activity) {
    if (onCreateNightModeConfiguration != ConfigurationUtil.getNightModeConfiguration(activity)) {
      Log.d(TAG, "Create configuration different from current previous: " + onCreateNightModeConfiguration + " now: " +  ConfigurationUtil.getNightModeConfiguration(activity));
      CachedInflater.from(activity).clear();
    }
  }

  protected @StyleRes int getTheme() {
    return R.style.Signal_DayNight;
  }

  public static boolean systemThemeAvailable() {
    return Build.VERSION.SDK_INT >= 29;
  }

  public static void setDefaultDayNightMode(@NonNull Context context) {
<<<<<<< HEAD
    String theme = TextSecurePreferences.getTheme(context);
=======
    Theme theme = SignalStore.settings().getTheme();
>>>>>>> ee698951

    if (theme == Theme.SYSTEM) {
      Log.d(TAG, "Setting to follow system expecting: " + ConfigurationUtil.getNightModeConfiguration(context.getApplicationContext()));
      AppCompatDelegate.setDefaultNightMode(AppCompatDelegate.MODE_NIGHT_FOLLOW_SYSTEM);
    } else if (DynamicTheme.isDarkTheme(context)) {
      Log.d(TAG, "Setting to always night");
      AppCompatDelegate.setDefaultNightMode(AppCompatDelegate.MODE_NIGHT_YES);
    } else {
      Log.d(TAG, "Setting to always day");
      AppCompatDelegate.setDefaultNightMode(AppCompatDelegate.MODE_NIGHT_NO);
    }

    CachedInflater.from(context).clear();
  }

  /**
   * Takes the system theme into account.
   */
  public static boolean isDarkTheme(@NonNull Context context) {
<<<<<<< HEAD
    String theme = TextSecurePreferences.getTheme(context);
=======
    Theme theme = SignalStore.settings().getTheme();
>>>>>>> ee698951

    if (theme == Theme.SYSTEM && systemThemeAvailable()) {
      return isSystemInDarkTheme(context);
    } else {
      return theme == Theme.DARK;
    }
  }

  private static boolean isSystemInDarkTheme(@NonNull Context context) {
    return (context.getResources().getConfiguration().uiMode & Configuration.UI_MODE_NIGHT_MASK) == Configuration.UI_MODE_NIGHT_YES;
  }
}<|MERGE_RESOLUTION|>--- conflicted
+++ resolved
@@ -11,12 +11,7 @@
 
 import org.signal.core.util.logging.Log;
 import org.thoughtcrime.securesms.R;
-<<<<<<< HEAD
-=======
-import org.thoughtcrime.securesms.keyvalue.SettingsValues;
 import org.thoughtcrime.securesms.keyvalue.SettingsValues.Theme;
-import org.thoughtcrime.securesms.keyvalue.SignalStore;
->>>>>>> ee698951
 
 public class DynamicTheme {
 
@@ -56,11 +51,7 @@
   }
 
   public static void setDefaultDayNightMode(@NonNull Context context) {
-<<<<<<< HEAD
-    String theme = TextSecurePreferences.getTheme(context);
-=======
-    Theme theme = SignalStore.settings().getTheme();
->>>>>>> ee698951
+    Theme theme = Theme.deserialize(TextSecurePreferences.getTheme(context));
 
     if (theme == Theme.SYSTEM) {
       Log.d(TAG, "Setting to follow system expecting: " + ConfigurationUtil.getNightModeConfiguration(context.getApplicationContext()));
@@ -80,11 +71,7 @@
    * Takes the system theme into account.
    */
   public static boolean isDarkTheme(@NonNull Context context) {
-<<<<<<< HEAD
-    String theme = TextSecurePreferences.getTheme(context);
-=======
-    Theme theme = SignalStore.settings().getTheme();
->>>>>>> ee698951
+    Theme theme = Theme.deserialize(TextSecurePreferences.getTheme(context));
 
     if (theme == Theme.SYSTEM && systemThemeAvailable()) {
       return isSystemInDarkTheme(context);
