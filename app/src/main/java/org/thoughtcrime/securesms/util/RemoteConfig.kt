package org.thoughtcrime.securesms.util

import androidx.annotation.GuardedBy
import androidx.annotation.VisibleForTesting
import androidx.annotation.WorkerThread
import org.json.JSONException
import org.json.JSONObject
import org.signal.core.util.gibiBytes
import org.signal.core.util.logging.Log
import org.signal.core.util.mebiBytes
import org.thoughtcrime.securesms.BuildConfig
import org.thoughtcrime.securesms.dependencies.AppDependencies
import org.thoughtcrime.securesms.groups.SelectionLimits
import org.thoughtcrime.securesms.jobs.RemoteConfigRefreshJob
import org.thoughtcrime.securesms.jobs.Svr3MirrorJob
import org.thoughtcrime.securesms.keyvalue.SignalStore
import org.thoughtcrime.securesms.messageprocessingalarm.RoutineMessageFetchReceiver
import org.thoughtcrime.securesms.util.RemoteConfig.Config
import org.thoughtcrime.securesms.util.RemoteConfig.remoteBoolean
import org.thoughtcrime.securesms.util.RemoteConfig.remoteValue
import java.io.IOException
import java.util.TreeMap
import java.util.concurrent.locks.ReentrantLock
import kotlin.concurrent.withLock
import kotlin.math.max
import kotlin.math.min
import kotlin.reflect.KProperty
import kotlin.time.Duration.Companion.days
import kotlin.time.Duration.Companion.hours
import kotlin.time.Duration.Companion.minutes
import kotlin.time.Duration.Companion.seconds

/**
 * A location for accessing remotely-configured values.
 *
 * When creating a new config:
 * - At the bottom of the file, create a new `val` with the name you'd like.
 * - Use one of the helper delegates, like [remoteBoolean] or [remoteValue], to define your `val`.
 * - See the documentation for [Config] to understand all of the fields.
 */
object RemoteConfig {
  private val TAG = Log.tag(RemoteConfig::class.java)

  // region Core behavior

  private val FETCH_INTERVAL = 2.hours

  @VisibleForTesting
  val REMOTE_VALUES: MutableMap<String, Any> = TreeMap()

  @VisibleForTesting
  val configsByKey: MutableMap<String, Config<*>> = mutableMapOf()

  @GuardedBy("initLock")
  @Volatile
  @VisibleForTesting
  var initialized: Boolean = false
  private val initLock: ReentrantLock = ReentrantLock()

  @JvmStatic
  fun init() {
    initLock.withLock {
      val current = parseStoredConfig(SignalStore.remoteConfig.currentConfig)
      val pending = parseStoredConfig(SignalStore.remoteConfig.pendingConfig)
      val changes = computeChanges(current, pending)

      SignalStore.remoteConfig.currentConfig = mapToJson(pending)
      REMOTE_VALUES.putAll(pending)
      triggerFlagChangeListeners(changes)

      Log.i(TAG, "init() $REMOTE_VALUES")

      initialized = true
    }
  }

  @JvmStatic
  fun refreshIfNecessary() {
    val timeSinceLastFetch = System.currentTimeMillis() - SignalStore.remoteConfig.lastFetchTime

    if (timeSinceLastFetch < 0 || timeSinceLastFetch > FETCH_INTERVAL.inWholeMilliseconds) {
      Log.i(TAG, "Scheduling remote config refresh.")
      AppDependencies.jobManager.add(RemoteConfigRefreshJob())
    } else {
      Log.i(TAG, "Skipping remote config refresh. Refreshed $timeSinceLastFetch ms ago.")
    }
  }

  @JvmStatic
  @WorkerThread
  @Throws(IOException::class)
  fun refreshSync() {
    val result = AppDependencies.signalServiceAccountManager.getRemoteConfig()
    update(result.config)
  }

  @JvmStatic
  @Synchronized
  fun update(config: Map<String, Any?>) {
    val memory: Map<String, Any> = REMOTE_VALUES
    val disk = parseStoredConfig(SignalStore.remoteConfig.pendingConfig)

    val remoteCapable: Set<String> = configsByKey.filterValues { it.active }.keys
    val hotSwap: Set<String> = configsByKey.filterValues { it.hotSwappable }.keys
    val sticky: Set<String> = configsByKey.filterValues { it.sticky }.keys

    val result = updateInternal(config, memory, disk, remoteCapable, hotSwap, sticky)

    SignalStore.remoteConfig.pendingConfig = mapToJson(result.disk)
    REMOTE_VALUES.clear()
    REMOTE_VALUES.putAll(result.memory)
    triggerFlagChangeListeners(result.memoryChanges)

    SignalStore.remoteConfig.lastFetchTime = System.currentTimeMillis()

    Log.i(TAG, "[Memory] Before: $memory")
    Log.i(TAG, "[Memory] After : ${result.memory}")
    Log.i(TAG, "[Disk]   Before: $disk")
    Log.i(TAG, "[Disk]   After : ${result.disk}")
  }

  /** Only for rendering debug info.  */
  @JvmStatic
  @get:Synchronized
  val debugMemoryValues: Map<String, Any>
    get() = TreeMap(REMOTE_VALUES)

  /** Only for rendering debug info.  */
  @JvmStatic
  @get:Synchronized
  val debugDiskValues: Map<String, Any>
    get() = TreeMap(parseStoredConfig(SignalStore.remoteConfig.currentConfig))

  /** Only for rendering debug info.  */
  @JvmStatic
  @get:Synchronized
  val debugPendingDiskValues: Map<String, Any>
    get() = TreeMap(parseStoredConfig(SignalStore.remoteConfig.pendingConfig))

  @JvmStatic
  @VisibleForTesting
  fun updateInternal(
    remote: Map<String, Any?>,
    localMemory: Map<String, Any>,
    localDisk: Map<String, Any>,
    remoteCapable: Set<String>,
    hotSwap: Set<String>,
    sticky: Set<String>
  ): UpdateResult {
    val newMemory: MutableMap<String, Any> = TreeMap(localMemory)
    val newDisk: MutableMap<String, Any> = TreeMap(localDisk)

    val allKeys: Set<String> = remote.keys + localDisk.keys + localMemory.keys

    allKeys
      .filter { remoteCapable.contains(it) }
      .forEach { key: String ->
        val remoteValue = remote[key]
        val diskValue = localDisk[key]
        var newValue = remoteValue

        if (newValue != null && diskValue != null && newValue.javaClass != diskValue.javaClass) {
          Log.w(TAG, "Type mismatch! key: $key")

          newDisk.remove(key)

          if (hotSwap.contains(key)) {
            newMemory.remove(key)
          }

          return@forEach
        }

        if (sticky.contains(key) && (newValue is Boolean || diskValue is Boolean)) {
          newValue = if (diskValue == true) true else newValue
        } else if (sticky.contains(key)) {
          Log.w(TAG, "Tried to make a non-boolean sticky! Ignoring. (key: $key)")
        }

        if (newValue != null) {
          newDisk[key] = newValue
        } else {
          newDisk.remove(key)
        }

        if (hotSwap.contains(key)) {
          if (newValue != null) {
            newMemory[key] = newValue
          } else {
            newMemory.remove(key)
          }
        }
      }

    allKeys
      .filterNot { remoteCapable.contains(it) }
      .filterNot { key -> sticky.contains(key) && localDisk[key] == java.lang.Boolean.TRUE }
      .forEach { key: String ->
        newDisk.remove(key)
        if (hotSwap.contains(key)) {
          newMemory.remove(key)
        }
      }

    return UpdateResult(newMemory, newDisk, computeChanges(localMemory, newMemory))
  }

  @JvmStatic
  @VisibleForTesting
  fun computeChanges(oldMap: Map<String, Any>, newMap: Map<String, Any>): Map<String, ConfigChange> {
    val allKeys: Set<String> = oldMap.keys + newMap.keys

    return allKeys
      .filter { oldMap[it] != newMap[it] }
      .associateWith { key ->
        ConfigChange(
          oldValue = oldMap[key],
          newValue = newMap[key]
        )
      }
  }

  private fun parseStoredConfig(stored: String?): Map<String, Any> {
    val parsed: MutableMap<String, Any> = HashMap()

    if (stored.isNullOrEmpty()) {
      Log.i(TAG, "No remote config stored. Skipping.")
      return parsed
    }

    try {
      val root = JSONObject(stored)
      val iter = root.keys()

      while (iter.hasNext()) {
        val key = iter.next()
        parsed[key] = root[key]
      }
    } catch (e: JSONException) {
      throw AssertionError("Failed to parse! Cleared storage.")
    }

    return parsed
  }

  private fun mapToJson(map: Map<String, Any>): String {
    try {
      val json = JSONObject()

      for ((key, value) in map) {
        json.put(key, value)
      }

      return json.toString()
    } catch (e: JSONException) {
      throw AssertionError(e)
    }
  }

  private fun triggerFlagChangeListeners(changes: Map<String, ConfigChange>) {
    for ((key, value) in changes) {
      val listener = configsByKey[key]?.onChangeListener

      if (listener != null) {
        Log.i(TAG, "Triggering change listener for: $key")
        listener.onFlagChange(value)
      }
    }
  }

  @VisibleForTesting
  class UpdateResult(
    val memory: Map<String, Any>,
    val disk: Map<String, Any>,
    val memoryChanges: Map<String, ConfigChange>
  )

  data class ConfigChange(val oldValue: Any?, val newValue: Any?)

  @VisibleForTesting
  fun interface OnFlagChange {
    fun onFlagChange(change: ConfigChange)
  }

  // endregion

  // region Conversion utilities
  private fun Any?.asBoolean(defaultValue: Boolean): Boolean {
    return when (this) {
      is Boolean -> this
      is String -> this.toBoolean()
      else -> defaultValue
    }
  }

  private fun Any?.asInteger(defaultValue: Int): Int {
    return when (this) {
      is String -> this.toIntOrNull() ?: defaultValue
      else -> defaultValue
    }
  }

  private fun Any?.asLong(defaultValue: Long): Long {
    return when (this) {
      is String -> this.toLongOrNull() ?: defaultValue
      else -> defaultValue
    }
  }

  private fun <T : String?> Any?.asString(defaultValue: T): T {
    @Suppress("UNCHECKED_CAST")
    return when (this) {
      is String -> this as T
      else -> defaultValue
    }
  }

  // endregion

  // region Delegates
  data class Config<T>(
    /**
     * The key used to identify the remote config on the service.
     */
    val key: String,

    /**
     * By default, flags are only updated once at app start. This is to ensure that values don't
     * change within an app session, simplifying logic. However, given that this can delay how often
     * a flag is updated, you can put a flag in here to mark it as 'hot swappable'. Flags in this set
     * will be updated arbitrarily at runtime. This will make values more responsive, but also places
     * more burden on the reader to ensure that the app experience remains consistent.
     */
    val hotSwappable: Boolean,

    /**
     * Flags in this set will stay true forever once they receive a true value from a remote config.
     */
    val sticky: Boolean,

    /**
     * If this is false, the remote value of the flag will be ignored, and we'll only ever use the default value.
     */
    val active: Boolean,

    /**
     * Listeners that are called when the value in [REMOTE_VALUES] changes. That means that
     * hot-swappable flags will have this invoked as soon as we know about that change, but otherwise
     * these will only run during initialization.
     *
     * These can be called on any thread, including the main thread, so be careful!
     */
    val onChangeListener: OnFlagChange? = null,

    /**
     * Takes the remote value and coerces it to the value you want to read. If implementing this directly,
     * consider using helpers like [asBoolean] or [asInteger] to make your life easier.
     */
    val transformer: (Any?) -> T
  ) {
    operator fun getValue(thisRef: Any?, property: KProperty<*>): T {
      if (!initialized) {
        Log.w(TAG, "Tried to read $key before initialization. Initializing now.")
        initLock.withLock {
          if (!initialized) {
            init()
          }
        }
      }

      return transformer(REMOTE_VALUES[key])
    }
  }

  private fun remoteBoolean(
    key: String,
    defaultValue: Boolean,
    hotSwappable: Boolean,
    sticky: Boolean = false,
    active: Boolean = true,
    onChangeListener: OnFlagChange? = null
  ): Config<Boolean> {
    return remoteValue(
      key = key,
      hotSwappable = hotSwappable,
      sticky = sticky,
      active = active,
      onChangeListener = onChangeListener,
      transformer = { it.asBoolean(defaultValue) }
    )
  }

  private fun remoteInt(
    key: String,
    defaultValue: Int,
    hotSwappable: Boolean,
    active: Boolean = true,
    onChangeListener: OnFlagChange? = null
  ): Config<Int> {
    return remoteValue(
      key = key,
      hotSwappable = hotSwappable,
      sticky = false,
      active = active,
      onChangeListener = onChangeListener,
      transformer = { it.asInteger(defaultValue) }
    )
  }

  private fun remoteLong(
    key: String,
    defaultValue: Long,
    hotSwappable: Boolean,
    active: Boolean = true,
    onChangeListener: OnFlagChange? = null
  ): Config<Long> {
    return remoteValue(
      key = key,
      hotSwappable = hotSwappable,
      sticky = false,
      active = active,
      onChangeListener = onChangeListener,
      transformer = { it.asLong(defaultValue) }
    )
  }

  private fun <T : String?> remoteString(
    key: String,
    defaultValue: T,
    hotSwappable: Boolean,
    active: Boolean = true,
    onChangeListener: OnFlagChange? = null
  ): Config<T> {
    return remoteValue(
      key = key,
      hotSwappable = hotSwappable,
      sticky = false,
      active = active,
      onChangeListener = onChangeListener,
      transformer = { it.asString(defaultValue) }
    )
  }

  private fun <T> remoteValue(
    key: String,
    hotSwappable: Boolean,
    sticky: Boolean = false,
    active: Boolean = true,
    onChangeListener: OnFlagChange? = null,
    transformer: (Any?) -> T
  ): Config<T> {
    val config = Config(key = key, active = active, hotSwappable = hotSwappable, sticky = sticky, onChangeListener = onChangeListener, transformer = transformer)
    configsByKey[config.key] = config
    return config
  }

  // endregion

  // region Config definitions

  /** Payments support */
  val payments: Boolean by remoteValue(
    key = "android.payments.kill",
    hotSwappable = false
  ) { value ->
    !value.asBoolean(false)
  }

  /** Whether or not to use the UUID in verification codes.  */
  val verifyV2: Boolean by remoteBoolean(
    key = "android.verifyV2",
    defaultValue = false,
    hotSwappable = true,
    sticky = true
  )

  /** Maximum number of members allowed in a group. */
  @JvmStatic
  @get:JvmName("groupLimits")
  val groupLimits: SelectionLimits
    get() = SelectionLimits(groupRecommendedLimit, groupHardLimit)

  private val groupRecommendedLimit: Int by remoteInt(
    key = "global.groupsv2.maxGroupSize",
    defaultValue = 151,
    hotSwappable = true
  )

  private val groupHardLimit: Int by remoteInt(
    key = "global.groupsv2.groupSizeHardLimit",
    defaultValue = 1001,
    hotSwappable = true
  )

  /** The maximum number of grapheme  */
  @JvmStatic
  val maxGroupNameGraphemeLength: Int by remoteValue(
    key = "global.groupsv2.maxNameLength",
    hotSwappable = true
  ) { value ->
    val remote = value.asInteger(-1)
    max(32, remote)
  }

  /** Whether or not the user is an 'internal' one, which activates certain developer tools. */
  @JvmStatic
  @get:JvmName("internalUser")
  val internalUser: Boolean = Environment.IS_STAGING || BuildConfig.DEBUG || BuildConfig.FORCE_INTERNAL_USER_FLAG

  /** The raw client expiration JSON string.  */
  @JvmStatic
  @get:JvmName("clientExpiration")
  val clientExpiration: String? by remoteString(
    key = "android.clientExpiration",
    hotSwappable = true,
    defaultValue = null
  )

  /** Whether to use the custom streaming muxer or built in android muxer.  */
  @JvmStatic
  @get:JvmName("useStreamingVideoMuxer")
  val useStreamingVideoMuxer: Boolean by remoteBoolean(
    key = "android.customVideoMuxer.1",
    defaultValue = false,
    hotSwappable = true
  )

  /** The time in between routine CDS refreshes, in seconds.  */
  @JvmStatic
  @get:JvmName("cdsRefreshIntervalSeconds")
  val cdsRefreshIntervalSeconds: Int by remoteInt(
    key = "cds.syncInterval.seconds",
    defaultValue = 48.hours.inWholeSeconds.toInt(),
    hotSwappable = true
  )

  /** The minimum time in between foreground CDS refreshes initiated via message requests, in milliseconds.  */
  val cdsForegroundSyncInterval: Long by remoteValue(
    key = "cds.foregroundSyncInterval.seconds",
    hotSwappable = true
  ) { value ->
    val inSeconds = value.asLong(4.hours.inWholeSeconds)
    inSeconds.seconds.inWholeMilliseconds
  }

  val shareSelectionLimit: SelectionLimits by remoteValue(
    key = "android.share.limit",
    hotSwappable = true
  ) { value ->
    val limit = value.asInteger(5)
    SelectionLimits(limit, limit)
  }

  /** Whether or not to allow automatic session resets.  */
  @JvmStatic
  @get:JvmName("automaticSessionReset")
  val automaticSessionReset: Boolean by remoteBoolean(
    key = "android.automaticSessionReset.2",
    defaultValue = true,
    hotSwappable = true
  )

  /** How often we allow an automatic session reset.  */
  @JvmStatic
  @get:JvmName("automaticSessionResetIntervalSeconds")
  val automaticSessionResetIntervalSeconds: Int by remoteInt(
    key = "android.automaticSessionResetInterval",
    defaultValue = 1.hours.inWholeSeconds.toInt(),
    hotSwappable = true
  )

  @JvmStatic
  val defaultMaxBackoff: Long by remoteValue(
    key = "android.defaultMaxBackoff",
    hotSwappable = true
  ) { value ->
    val inSeconds = value.asLong(60)
    inSeconds.seconds.inWholeMilliseconds
  }

  @JvmStatic
  val serverErrorMaxBackoff: Long by remoteValue(
    key = "android.serverErrorMaxBackoff",
    hotSwappable = true
  ) { value ->
    val inSeconds = value.asLong(6.hours.inWholeSeconds)
    inSeconds.seconds.inWholeMilliseconds
  }

  /** Whether or not to allow automatic retries from OkHttp  */
  @JvmStatic
  @get:JvmName("okHttpAutomaticRetry")
  val okHttpAutomaticRetry: Boolean by remoteBoolean(
    key = "android.okhttpAutomaticRetry",
    defaultValue = true,
    hotSwappable = true
  )

  /** The minimum memory class required for rendering animated stickers in the keyboard and such  */
  @JvmStatic
  @get:JvmName("animatedStickerMinimumMemoryClass")
  val animatedStickerMinimumMemoryClass: Int by remoteInt(
    key = "android.animatedStickerMinMemory",
    defaultValue = 193,
    hotSwappable = true
  )

  /** The minimum total memory for rendering animated stickers in the keyboard and such  */
  @JvmStatic
  @get:JvmName("animatedStickerMinimumTotalMemoryMb")
  val animatedStickerMinimumTotalMemoryMb: Int by remoteInt(
    key = "android.animatedStickerMinTotalMemory",
    defaultValue = 3.gibiBytes.inWholeMebiBytes.toInt(),
    hotSwappable = true
  )

  @JvmStatic
  val mediaQualityLevels: String by remoteString(
    key = "android.mediaQuality.levels",
    defaultValue = "",
    hotSwappable = true
  )

  /** Whether or not sending or responding to retry receipts is enabled.  */
  @JvmStatic
  @get:JvmName("retryReceipts")
  val retryReceipts: Boolean by remoteBoolean(
    key = "android.retryReceipts",
    defaultValue = true,
    hotSwappable = true
  )

  /** How old a message is allowed to be while still resending in response to a retry receipt .  */
  @JvmStatic
  @get:JvmName("retryRespondMaxAge")
  val retryRespondMaxAge: Long by remoteLong(
    key = "android.retryRespondMaxAge",
    defaultValue = 14.days.inWholeMilliseconds,
    hotSwappable = true
  )

  /** The max number of retry receipts sends we allow (within [retryReceiptMaxCountResetAge]) before we consider the volume too large and stop responding. */
  @JvmStatic
  @get:JvmName("retryReceiptMaxCount")
  val retryReceiptMaxCount: Long by remoteLong(
    key = "android.retryReceipt.maxCount",
    defaultValue = 10,
    hotSwappable = true
  )

  /** If the last retry receipt send was older than this, then we reset the retry receipt sent count. (For use with [retryReceiptMaxCount]) */
  @JvmStatic
  @get:JvmName("retryReceiptMaxCountResetAge")
  val retryReceiptMaxCountResetAge: Long by remoteLong(
    key = "android.retryReceipt.maxCountResetAge",
    defaultValue = 3.hours.inWholeMilliseconds,
    hotSwappable = true
  )

  /** How long a sender key can live before it needs to be rotated.  */
  @JvmStatic
  @get:JvmName("senderKeyMaxAge")
  val senderKeyMaxAge: Long by remoteValue(
    key = "android.senderKeyMaxAge",
    hotSwappable = true
  ) { value ->
    val remoteValue = value.asLong(14.days.inWholeMilliseconds)
    min(remoteValue, 90.days.inWholeMilliseconds)
  }

  /** Max group size that can be use group call ringing.  */
  @JvmStatic
  @get:JvmName("maxGroupCallRingSize")
  val maxGroupCallRingSize: Long by remoteLong(
    key = "global.calling.maxGroupCallRingSize",
    defaultValue = 16,
    hotSwappable = true
  )

  /** A comma-separated list of country codes where payments should be disabled.  */
  @JvmStatic
  @get:JvmName("paymentsCountryBlocklist")
  val paymentsCountryBlocklist: String by remoteString(
    key = "global.payments.disabledRegions",
    defaultValue = "98,963,53,850,7",
    hotSwappable = true
  )

  /**
   * Whether users can apply alignment and scale to text posts
   *
   * NOTE: This feature is still under ongoing development, do not enable.
   */
  val storiesTextFunctions: Boolean by remoteBoolean(
    key = "android.stories.text.functions",
    defaultValue = false,
    hotSwappable = false
  )

  /** A comma-separated list of models that should *not* use hardware AEC for calling.  */
  val hardwareAecBlocklistModels: String by remoteString(
    key = "android.calling.hardwareAecBlockList",
    defaultValue = "",
    hotSwappable = true
  )

  /** A comma-separated list of models that should *not* use software AEC for calling.  */
  val softwareAecBlocklistModels: String by remoteString(
    key = "android.calling.softwareAecBlockList",
    defaultValue = "",
    hotSwappable = true
  )

  /** A comma-separated list of manufacturers that *should* use Telecom for calling.  */
  val telecomManufacturerAllowList: String by remoteString(
    key = "android.calling.telecomAllowList",
    defaultValue = "",
    hotSwappable = true
  )

  /** A comma-separated list of manufacturers that *should* use Telecom for calling.  */
  val telecomModelBlocklist: String by remoteString(
    key = "android.calling.telecomModelBlockList",
    defaultValue = "",
    hotSwappable = true
  )

  /** A comma-separated list of manufacturers that should *not* use CameraX.  */
  val cameraXModelBlocklist: String by remoteString(
    key = "android.cameraXModelBlockList",
    defaultValue = "",
    hotSwappable = true
  )

  /** A comma-separated list of manufacturers that should *not* use CameraX mixed mode.  */
  val cameraXMixedModelBlocklist: String by remoteString(
    key = "android.cameraXMixedModelBlockList",
    defaultValue = "",
    hotSwappable = false
  )

  /** Whether or not hardware AEC should be used for calling on devices older than API 29.  */
  val useHardwareAecIfOlderThanApi29: Boolean by remoteBoolean(
    key = "android.calling.useHardwareAecIfOlderThanApi29",
    defaultValue = false,
    hotSwappable = true
  )

  /** Prefetch count for stories from a given user. */
  val storiesAutoDownloadMaximum: Int by remoteInt(
    key = "android.stories.autoDownloadMaximum",
    defaultValue = 2,
    hotSwappable = false
  )

  /** Whether client supports sending a request to another to activate payments  */
  @JvmStatic
  @get:JvmName("paymentsRequestActivateFlow")
  val paymentsRequestActivateFlow: Boolean by remoteBoolean(
    key = "android.payments.requestActivateFlow",
    defaultValue = false,
    hotSwappable = true
  )

  /** Serialized list of regions in which Google Pay is disabled for donations */
  @JvmStatic
  @get:JvmName("googlePayDisabledRegions")
  val googlePayDisabledRegions: String by remoteString(
    key = "global.donations.gpayDisabledRegions",
    defaultValue = "*",
    hotSwappable = false
  )

  /** Serialized list of regions in which credit cards are disabled for donations */
  @JvmStatic
  @get:JvmName("creditCardDisabledRegions")
  val creditCardDisabledRegions: String by remoteString(
    key = "global.donations.ccDisabledRegions",
    defaultValue = "*",
    hotSwappable = false
  )

  /** @return Serialized list of regions in which PayPal is disabled for donations */
  @JvmStatic
  @get:JvmName("paypalDisabledRegions")
  val paypalDisabledRegions: String by remoteString(
    key = "global.donations.paypalDisabledRegions",
    defaultValue = "*",
    hotSwappable = false
  )

  /** If the user has more than this number of contacts, the CDS request will certainly be rejected, so we must fail. */
  val cdsHardLimit: Int by remoteInt(
    key = "android.cds.hardLimit",
    defaultValue = 50000,
    hotSwappable = true
  )

  /** Whether or not we should allow PayPal payments for one-time donations */
  val paypalOneTimeDonations: Boolean by remoteBoolean(
    key = "android.oneTimePayPalDonations.2",
    defaultValue = Environment.IS_STAGING,
    hotSwappable = false
  )

  /** Whether or not we should allow PayPal payments for recurring donations */
  val paypalRecurringDonations: Boolean by remoteBoolean(
    key = "android.recurringPayPalDonations.3",
    defaultValue = Environment.IS_STAGING,
    hotSwappable = false
  )

  /** Enable/disable RingRTC field trial for "AnyAddressPortsKillSwitch" */
  @JvmStatic
  @get:JvmName("callingFieldTrialAnyAddressPortsKillSwitch")
  val callingFieldTrialAnyAddressPortsKillSwitch: Boolean by remoteBoolean(
    key = "android.calling.fieldTrial.anyAddressPortsKillSwitch",
    defaultValue = false,
    hotSwappable = false
  )

  /**
   * Whether or not ad-hoc calling is enabled
   */
  @JvmStatic
  @get:JvmName("adHocCalling")
  val adHocCalling: Boolean by remoteBoolean(
    key = "android.calling.ad.hoc.3",
    defaultValue = false,
    hotSwappable = false
  )

  /** Maximum number of attachments allowed to be sent/received.  */
  val maxAttachmentCount: Int by remoteInt(
    key = "android.attachments.maxCount",
    defaultValue = 32,
    hotSwappable = true
  )

  /** Maximum attachment size for ciphertext in bytes.  */
  val maxAttachmentReceiveSizeBytes: Long by remoteValue(
    key = "global.attachments.maxReceiveBytes",
    hotSwappable = true
  ) { value ->
    val maxAttachmentSize = maxAttachmentSizeBytes
    val maxReceiveSize = value.asLong((maxAttachmentSize * 1.25).toInt().toLong())
    max(maxAttachmentSize, maxReceiveSize)
  }

  /** Maximum attachment ciphertext size when sending in bytes  */
  val maxAttachmentSizeBytes: Long by remoteLong(
    key = "global.attachments.maxBytes",
    defaultValue = 100.mebiBytes.inWholeBytes,
    hotSwappable = true
  )

  /** Maximum input size when opening a video to send in bytes  */
  @JvmStatic
  @get:JvmName("maxSourceTranscodeVideoSizeBytes")
  val maxSourceTranscodeVideoSizeBytes: Long by remoteLong(
    key = "android.media.sourceTranscodeVideo.maxBytes",
    defaultValue = 500L.mebiBytes.inWholeBytes,
    hotSwappable = true
  )

  const val PROMPT_FOR_NOTIFICATION_LOGS: String = "android.logs.promptNotifications"

  @JvmStatic
  @get:JvmName("promptForDelayedNotificationLogs")
  val promptForDelayedNotificationLogs: String by remoteString(
    key = RemoteConfig.PROMPT_FOR_NOTIFICATION_LOGS,
    defaultValue = "*",
    hotSwappable = true
  )

  val delayedNotificationsPromptConfig: String by remoteString(
    key = "android.logs.promptNotificationsConfig",
    defaultValue = "",
    hotSwappable = true
  )

  const val PROMPT_BATTERY_SAVER: String = "android.promptBatterySaver"

  @JvmStatic
  @get:JvmName("promptBatterySaver")
  val promptBatterySaver: String by remoteString(
    key = PROMPT_BATTERY_SAVER,
    defaultValue = "*",
    hotSwappable = true
  )

  const val DEVICE_SPECIFIC_NOTIFICATION_CONFIG: String = "android.deviceSpecificNotificationConfig"

  val deviceSpecificNotificationConfig: String by remoteString(
    key = DEVICE_SPECIFIC_NOTIFICATION_CONFIG,
    defaultValue = "",
    hotSwappable = true
  )

<<<<<<< HEAD
=======
  const val CRASH_PROMPT_CONFIG: String = "android.crashPromptConfig.2"

  /** Config object for what crashes to prompt about.  */
  val crashPromptConfig: String by remoteString(
    key = CRASH_PROMPT_CONFIG,
    defaultValue = "",
    hotSwappable = true
  )

>>>>>>> c2bdac80
  /** Whether or not SEPA debit payments for donations are enabled. */
  val sepaDebitDonations: Boolean by remoteBoolean(
    key = "android.sepa.debit.donations.5",
    defaultValue = false,
    hotSwappable = false
  )

  val idealDonations: Boolean by remoteBoolean(
    key = "android.ideal.donations.5",
    defaultValue = false,
    hotSwappable = false
  )

  @JvmStatic
  @get:JvmName("idealEnabledRegions")
  val idealEnabledRegions: String by remoteString(
    key = "global.donations.idealEnabledRegions",
    defaultValue = "",
    hotSwappable = false
  )

  @JvmStatic
  @get:JvmName("sepaEnabledRegions")
  val sepaEnabledRegions: String by remoteString(
    key = "global.donations.sepaEnabledRegions",
    defaultValue = "",
    hotSwappable = false
  )

  /** List of device products that are blocked from showing notification thumbnails.  */
  val notificationThumbnailProductBlocklist: String by remoteString(
    key = "android.notificationThumbnailProductBlocklist",
    defaultValue = "",
    hotSwappable = true
  )

  /** Whether or not to use active call manager instead of WebRtcCallService.  */
  @JvmStatic
  @get:JvmName("useActiveCallManager")
  val useActiveCallManager: Boolean by remoteBoolean(
    key = "android.calling.useActiveCallManager.5",
    defaultValue = false,
    hotSwappable = false
  )

  /** Whether the in-app GIF search is available for use.  */
  @JvmStatic
  @get:JvmName("gifSearchAvailable")
  val gifSearchAvailable: Boolean by remoteBoolean(
    key = "global.gifSearch",
    defaultValue = true,
    hotSwappable = true
  )

  /** Allow media converters to remux audio instead of transcoding it.  */
  @JvmStatic
  @get:JvmName("allowAudioRemuxing")
  val allowAudioRemuxing: Boolean by remoteBoolean(
    key = "android.media.audioRemux.1",
    defaultValue = false,
    hotSwappable = false
  )

  /** Get the default video zoom, expressed as 10x the actual Float value due to the service limiting us to whole numbers.  */
  @JvmStatic
  @get:JvmName("startVideoRecordAt1x")
  val startVideoRecordAt1x: Boolean by remoteBoolean(
    key = "android.media.videoCaptureDefaultZoom",
    defaultValue = false,
    hotSwappable = true
  )

  /** How often we allow a forced prekey refresh.  */
  val preKeyForceRefreshInterval: Long by remoteLong(
    key = "android.prekeyForceRefreshInterval",
    defaultValue = 1.hours.inWholeMilliseconds,
    hotSwappable = true
  )

  /** Make CDSI lookups via libsignal-net instead of native websocket.  */
  val useLibsignalNetForCdsiLookup: Boolean by remoteBoolean(
    key = "android.cds.libsignal.4",
    defaultValue = false,
    hotSwappable = true
  )

  /** The lifespan of a linked device (i.e. the time it can be inactive for before it expires), in milliseconds.  */
  @JvmStatic
  val linkedDeviceLifespan: Long by remoteValue(
    key = "android.linkedDeviceLifespanSeconds",
    hotSwappable = true
  ) { value ->
    val inSeconds = value.asLong(30.days.inWholeSeconds)
    inSeconds.seconds.inWholeMilliseconds
  }

  /**
   * Enable Message Backups UI
   * Note: This feature is in active development and is not intended to currently function.
   */
  @JvmStatic
  @get:JvmName("messageBackups")
  val messageBackups: Boolean by remoteValue(
    key = "android.messageBackups",
    hotSwappable = false,
    active = false  // MOLLY: Test before setting to true
  ) { value ->
    value.asBoolean(false)
  }

  /** Whether or not to use the custom CameraX controller class  */
  @JvmStatic
  @get:JvmName("customCameraXController")
  val customCameraXController: Boolean by remoteBoolean(
    key = "android.cameraXCustomController",
    defaultValue = false,
    hotSwappable = true
  )

  /** Whether unauthenticated chat web socket is backed by libsignal-net  */
  @JvmStatic
  @get:JvmName("libSignalWebSocketEnabled")
  val libSignalWebSocketEnabled: Boolean by remoteBoolean(
    key = "android.libsignalWebSocketEnabled",
    defaultValue = false,
    hotSwappable = false,
    active = false  // MOLLY: Test before setting to true
  )

  /** Whether or not to launch the restore activity after registration is complete, rather than before.  */
  @JvmStatic
  @get:JvmName("restoreAfterRegistration")
  val restoreAfterRegistration: Boolean by remoteValue(
    key = "android.registration.restorePostRegistration",
    hotSwappable = false,
    active = false  // MOLLY: Test before setting to true
  ) { value ->
    value.asBoolean(false)
  }

  /**
   * Percentage [0, 100] of web socket requests that will be "shadowed" by sending
   * an unauthenticated keep-alive via libsignal-net. Default: 0
   */
  @JvmStatic
  @get:JvmName("libSignalWebSocketShadowingPercentage")
  val libSignalWebSocketShadowingPercentage: Int by remoteValue(
    key = "android.libsignalWebSocketShadowingPercentage",
    hotSwappable = false,
    active = false
  ) { value ->
    val remote = value.asInteger(0)
    remote.coerceIn(0, 100)
  }

  @JvmStatic
  val backgroundMessageProcessInterval: Long by remoteValue(
    key = "android.messageProcessor.alarmIntervalMins",
    hotSwappable = true,
    onChangeListener = { RoutineMessageFetchReceiver.startOrUpdateAlarm(AppDependencies.application) }
  ) { value ->
    val inMinutes = value.asLong(6.hours.inWholeMinutes)
    inMinutes.minutes.inWholeMilliseconds
  }

  @JvmStatic
  val backgroundMessageProcessForegroundDelay: Int by remoteInt(
    key = "android.messageProcessor.foregroundDelayMs",
    defaultValue = 300,
    hotSwappable = true
  )

  /** Which phase we're in for the SVR3 migration  */
  val svr3MigrationPhase: Int by remoteInt(
    key = "global.svr3.phase",
    defaultValue = 0,
    hotSwappable = true,
    onChangeListener = {
      if ((it.oldValue == null || it.oldValue == 0) && it.newValue == 1) {
        Log.w(TAG, "Detected the SVR3 migration phase change to 1! Enqueuing a mirroring job.")
        AppDependencies.jobManager.add(Svr3MirrorJob())
      }
    }
  )

  /** JSON object representing some details about how we might want to warn the user around connectivity issues. */
  val connectivityWarningConfig: String by remoteString(
    key = "android.connectivityWarningConfig",
    defaultValue = "",
    hotSwappable = true
  )

  // endregion
}<|MERGE_RESOLUTION|>--- conflicted
+++ resolved
@@ -897,18 +897,6 @@
     hotSwappable = true
   )
 
-<<<<<<< HEAD
-=======
-  const val CRASH_PROMPT_CONFIG: String = "android.crashPromptConfig.2"
-
-  /** Config object for what crashes to prompt about.  */
-  val crashPromptConfig: String by remoteString(
-    key = CRASH_PROMPT_CONFIG,
-    defaultValue = "",
-    hotSwappable = true
-  )
-
->>>>>>> c2bdac80
   /** Whether or not SEPA debit payments for donations are enabled. */
   val sepaDebitDonations: Boolean by remoteBoolean(
     key = "android.sepa.debit.donations.5",
