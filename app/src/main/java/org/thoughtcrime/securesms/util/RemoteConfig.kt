package org.thoughtcrime.securesms.util

import androidx.annotation.GuardedBy
import androidx.annotation.VisibleForTesting
import androidx.annotation.WorkerThread
import org.json.JSONException
import org.json.JSONObject
import org.signal.core.util.ByteSize
import org.signal.core.util.bytes
import org.signal.core.util.gibiBytes
import org.signal.core.util.kibiBytes
import org.signal.core.util.logging.Log
import org.signal.core.util.mebiBytes
import org.thoughtcrime.securesms.BuildConfig
import org.thoughtcrime.securesms.dependencies.AppDependencies
import org.thoughtcrime.securesms.groups.SelectionLimits
import org.thoughtcrime.securesms.jobs.RemoteConfigRefreshJob
import org.thoughtcrime.securesms.jobs.Svr3MirrorJob
import org.thoughtcrime.securesms.keyvalue.SignalStore
import org.thoughtcrime.securesms.messageprocessingalarm.RoutineMessageFetchReceiver
import org.thoughtcrime.securesms.net.SignalNetwork
import org.thoughtcrime.securesms.util.RemoteConfig.Config
import org.thoughtcrime.securesms.util.RemoteConfig.remoteBoolean
import org.thoughtcrime.securesms.util.RemoteConfig.remoteValue
import org.whispersystems.signalservice.api.NetworkResultUtil
import java.io.IOException
import java.util.TreeMap
import java.util.concurrent.locks.ReentrantLock
import kotlin.concurrent.withLock
import kotlin.math.max
import kotlin.math.min
import kotlin.reflect.KProperty
import kotlin.time.Duration.Companion.days
import kotlin.time.Duration.Companion.hours
import kotlin.time.Duration.Companion.minutes
import kotlin.time.Duration.Companion.seconds

/**
 * A location for accessing remotely-configured values.
 *
 * When creating a new config:
 * - At the bottom of the file, create a new `val` with the name you'd like.
 * - Use one of the helper delegates, like [remoteBoolean] or [remoteValue], to define your `val`.
 * - See the documentation for [Config] to understand all of the fields.
 */
object RemoteConfig {
  private val TAG = Log.tag(RemoteConfig::class.java)

  // region Core behavior

  private val FETCH_INTERVAL = 2.hours

  @VisibleForTesting
  val REMOTE_VALUES: MutableMap<String, Any> = TreeMap()

  @VisibleForTesting
  val configsByKey: MutableMap<String, Config<*>> = mutableMapOf()

  @GuardedBy("initLock")
  @Volatile
  @VisibleForTesting
  var initialized: Boolean = false
  private val initLock: ReentrantLock = ReentrantLock()

  @JvmStatic
  fun init() {
    initLock.withLock {
      val current = parseStoredConfig(SignalStore.remoteConfig.currentConfig)
      val pending = parseStoredConfig(SignalStore.remoteConfig.pendingConfig)
      val changes = computeChanges(current, pending)

      SignalStore.remoteConfig.currentConfig = mapToJson(pending)
      REMOTE_VALUES.putAll(pending)
      triggerFlagChangeListeners(changes)

      Log.i(TAG, "init() $REMOTE_VALUES")

      initialized = true
    }
  }

  @JvmStatic
  fun refreshIfNecessary() {
    val timeSinceLastFetch = System.currentTimeMillis() - SignalStore.remoteConfig.lastFetchTime

    if (timeSinceLastFetch < 0 || timeSinceLastFetch > FETCH_INTERVAL.inWholeMilliseconds) {
      Log.i(TAG, "Scheduling remote config refresh.")
      AppDependencies.jobManager.add(RemoteConfigRefreshJob())
    } else {
      Log.i(TAG, "Skipping remote config refresh. Refreshed $timeSinceLastFetch ms ago.")
    }
  }

  @JvmStatic
  @WorkerThread
  @Throws(IOException::class)
  fun refreshSync() {
    val result = NetworkResultUtil.toBasicLegacy(SignalNetwork.remoteConfig.getRemoteConfig())
    update(result.config)
  }

  @JvmStatic
  @Synchronized
  fun update(config: Map<String, Any?>) {
    val memory: Map<String, Any> = REMOTE_VALUES
    val disk = parseStoredConfig(SignalStore.remoteConfig.pendingConfig)

    val remoteCapable: Set<String> = configsByKey.filterValues { it.active }.keys
    val hotSwap: Set<String> = configsByKey.filterValues { it.hotSwappable }.keys
    val sticky: Set<String> = configsByKey.filterValues { it.sticky }.keys

    val result = updateInternal(config, memory, disk, remoteCapable, hotSwap, sticky)

    SignalStore.remoteConfig.pendingConfig = mapToJson(result.disk)
    REMOTE_VALUES.clear()
    REMOTE_VALUES.putAll(result.memory)
    triggerFlagChangeListeners(result.memoryChanges)

    SignalStore.remoteConfig.lastFetchTime = System.currentTimeMillis()

    Log.i(TAG, "[Memory] Before: $memory")
    Log.i(TAG, "[Memory] After : ${result.memory}")
    Log.i(TAG, "[Disk]   Before: $disk")
    Log.i(TAG, "[Disk]   After : ${result.disk}")
  }

  @JvmStatic
  @get:Synchronized
  val memoryValues: Map<String, Any>
    get() = TreeMap(REMOTE_VALUES)

  /** Only for rendering debug info.  */
  @JvmStatic
  @get:Synchronized
  val debugDiskValues: Map<String, Any>
    get() = TreeMap(parseStoredConfig(SignalStore.remoteConfig.currentConfig))

  /** Only for rendering debug info.  */
  @JvmStatic
  @get:Synchronized
  val debugPendingDiskValues: Map<String, Any>
    get() = TreeMap(parseStoredConfig(SignalStore.remoteConfig.pendingConfig))

  @JvmStatic
  @VisibleForTesting
  fun updateInternal(
    remote: Map<String, Any?>,
    localMemory: Map<String, Any>,
    localDisk: Map<String, Any>,
    remoteCapable: Set<String>,
    hotSwap: Set<String>,
    sticky: Set<String>
  ): UpdateResult {
    val newMemory: MutableMap<String, Any> = TreeMap(localMemory)
    val newDisk: MutableMap<String, Any> = TreeMap(localDisk)

    val allKeys: Set<String> = remote.keys + localDisk.keys + localMemory.keys

    allKeys
      .filter { remoteCapable.contains(it) }
      .forEach { key: String ->
        val remoteValue = remote[key]
        val diskValue = localDisk[key]
        var newValue = remoteValue

        if (newValue != null && diskValue != null && newValue.javaClass != diskValue.javaClass) {
          Log.w(TAG, "Type mismatch! key: $key")

          newDisk.remove(key)

          if (hotSwap.contains(key)) {
            newMemory.remove(key)
          }

          return@forEach
        }

        if (sticky.contains(key) && (newValue is Boolean || diskValue is Boolean)) {
          newValue = if (diskValue == true) true else newValue
        } else if (sticky.contains(key)) {
          Log.w(TAG, "Tried to make a non-boolean sticky! Ignoring. (key: $key)")
        }

        if (newValue != null) {
          newDisk[key] = newValue
        } else {
          newDisk.remove(key)
        }

        if (hotSwap.contains(key)) {
          if (newValue != null) {
            newMemory[key] = newValue
          } else {
            newMemory.remove(key)
          }
        }
      }

    allKeys
      .filterNot { remoteCapable.contains(it) }
      .filterNot { key -> sticky.contains(key) && localDisk[key] == java.lang.Boolean.TRUE }
      .forEach { key: String ->
        newDisk.remove(key)
        if (hotSwap.contains(key)) {
          newMemory.remove(key)
        }
      }

    return UpdateResult(newMemory, newDisk, computeChanges(localMemory, newMemory))
  }

  @JvmStatic
  @VisibleForTesting
  fun computeChanges(oldMap: Map<String, Any>, newMap: Map<String, Any>): Map<String, ConfigChange> {
    val allKeys: Set<String> = oldMap.keys + newMap.keys

    return allKeys
      .filter { oldMap[it] != newMap[it] }
      .associateWith { key ->
        ConfigChange(
          oldValue = oldMap[key],
          newValue = newMap[key]
        )
      }
  }

  private fun parseStoredConfig(stored: String?): Map<String, Any> {
    val parsed: MutableMap<String, Any> = HashMap()

    if (stored.isNullOrEmpty()) {
      Log.i(TAG, "No remote config stored. Skipping.")
      return parsed
    }

    try {
      val root = JSONObject(stored)
      val iter = root.keys()

      while (iter.hasNext()) {
        val key = iter.next()
        parsed[key] = root[key]
      }
    } catch (e: JSONException) {
      throw AssertionError("Failed to parse! Cleared storage.")
    }

    return parsed
  }

  private fun mapToJson(map: Map<String, Any>): String {
    try {
      val json = JSONObject()

      for ((key, value) in map) {
        json.put(key, value)
      }

      return json.toString()
    } catch (e: JSONException) {
      throw AssertionError(e)
    }
  }

  private fun triggerFlagChangeListeners(changes: Map<String, ConfigChange>) {
    for ((key, value) in changes) {
      val listener = configsByKey[key]?.onChangeListener

      if (listener != null) {
        Log.i(TAG, "Triggering change listener for: $key")
        listener.onFlagChange(value)
      }
    }
  }

  @VisibleForTesting
  class UpdateResult(
    val memory: Map<String, Any>,
    val disk: Map<String, Any>,
    val memoryChanges: Map<String, ConfigChange>
  )

  data class ConfigChange(val oldValue: Any?, val newValue: Any?)

  @VisibleForTesting
  fun interface OnFlagChange {
    fun onFlagChange(change: ConfigChange)
  }

  // endregion

  // region Conversion utilities
  private fun Any?.asBoolean(defaultValue: Boolean): Boolean {
    return when (this) {
      is Boolean -> this
      is String -> this.toBoolean()
      else -> defaultValue
    }
  }

  private fun Any?.asInteger(defaultValue: Int): Int {
    return when (this) {
      is String -> this.toIntOrNull() ?: defaultValue
      else -> defaultValue
    }
  }

  private fun Any?.asLong(defaultValue: Long): Long {
    return when (this) {
      is String -> this.toLongOrNull() ?: defaultValue
      else -> defaultValue
    }
  }

  private fun <T : String?> Any?.asString(defaultValue: T): T {
    @Suppress("UNCHECKED_CAST")
    return when (this) {
      is String -> this as T
      else -> defaultValue
    }
  }

  // endregion

  // region Delegates
  data class Config<T>(
    /**
     * The key used to identify the remote config on the service.
     */
    val key: String,

    /**
     * By default, flags are only updated once at app start. This is to ensure that values don't
     * change within an app session, simplifying logic. However, given that this can delay how often
     * a flag is updated, you can put a flag in here to mark it as 'hot swappable'. Flags in this set
     * will be updated arbitrarily at runtime. This will make values more responsive, but also places
     * more burden on the reader to ensure that the app experience remains consistent.
     */
    val hotSwappable: Boolean,

    /**
     * Flags in this set will stay true forever once they receive a true value from a remote config.
     */
    val sticky: Boolean,

    /**
     * If this is false, the remote value of the flag will be ignored, and we'll only ever use the default value.
     */
    val active: Boolean,

    /**
     * Listeners that are called when the value in [REMOTE_VALUES] changes. That means that
     * hot-swappable flags will have this invoked as soon as we know about that change, but otherwise
     * these will only run during initialization.
     *
     * These can be called on any thread, including the main thread, so be careful!
     */
    val onChangeListener: OnFlagChange? = null,

    /**
     * Takes the remote value and coerces it to the value you want to read. If implementing this directly,
     * consider using helpers like [asBoolean] or [asInteger] to make your life easier.
     */
    val transformer: (Any?) -> T
  ) {
    operator fun getValue(thisRef: Any?, property: KProperty<*>): T {
      if (!initialized) {
        Log.w(TAG, "Tried to read $key before initialization. Initializing now.")
        initLock.withLock {
          if (!initialized) {
            init()
          }
        }
      }

      return transformer(REMOTE_VALUES[key])
    }
  }

  private fun remoteBoolean(
    key: String,
    defaultValue: Boolean,
    hotSwappable: Boolean,
    sticky: Boolean = false,
    active: Boolean = true,
    onChangeListener: OnFlagChange? = null
  ): Config<Boolean> {
    return remoteValue(
      key = key,
      hotSwappable = hotSwappable,
      sticky = sticky,
      active = active,
      onChangeListener = onChangeListener,
      transformer = { it.asBoolean(defaultValue) }
    )
  }

  private fun remoteInt(
    key: String,
    defaultValue: Int,
    hotSwappable: Boolean,
    active: Boolean = true,
    onChangeListener: OnFlagChange? = null
  ): Config<Int> {
    return remoteValue(
      key = key,
      hotSwappable = hotSwappable,
      sticky = false,
      active = active,
      onChangeListener = onChangeListener,
      transformer = { it.asInteger(defaultValue) }
    )
  }

  private fun remoteLong(
    key: String,
    defaultValue: Long,
    hotSwappable: Boolean,
    active: Boolean = true,
    onChangeListener: OnFlagChange? = null
  ): Config<Long> {
    return remoteValue(
      key = key,
      hotSwappable = hotSwappable,
      sticky = false,
      active = active,
      onChangeListener = onChangeListener,
      transformer = { it.asLong(defaultValue) }
    )
  }

  private fun <T : String?> remoteString(
    key: String,
    defaultValue: T,
    hotSwappable: Boolean,
    active: Boolean = true,
    onChangeListener: OnFlagChange? = null
  ): Config<T> {
    return remoteValue(
      key = key,
      hotSwappable = hotSwappable,
      sticky = false,
      active = active,
      onChangeListener = onChangeListener,
      transformer = { it.asString(defaultValue) }
    )
  }

  private fun <T> remoteValue(
    key: String,
    hotSwappable: Boolean,
    sticky: Boolean = false,
    active: Boolean = true,
    onChangeListener: OnFlagChange? = null,
    transformer: (Any?) -> T
  ): Config<T> {
    val config = Config(key = key, active = active, hotSwappable = hotSwappable, sticky = sticky, onChangeListener = onChangeListener, transformer = transformer)
    configsByKey[config.key] = config
    return config
  }

  // endregion

  // region Config definitions

  /** Payments support */
  val payments: Boolean by remoteValue(
    key = "android.payments.kill",
    hotSwappable = false
  ) { value ->
    !value.asBoolean(false)
  }

  /** Whether or not to use the UUID in verification codes.  */
  val verifyV2: Boolean by remoteBoolean(
    key = "android.verifyV2",
    defaultValue = false,
    hotSwappable = true,
    sticky = true
  )

  /** Maximum number of members allowed in a group. */
  @JvmStatic
  @get:JvmName("groupLimits")
  val groupLimits: SelectionLimits
    get() = SelectionLimits(groupRecommendedLimit, groupHardLimit)

  private val groupRecommendedLimit: Int by remoteInt(
    key = "global.groupsv2.maxGroupSize",
    defaultValue = 151,
    hotSwappable = true
  )

  private val groupHardLimit: Int by remoteInt(
    key = "global.groupsv2.groupSizeHardLimit",
    defaultValue = 1001,
    hotSwappable = true
  )

  /** The maximum number of grapheme  */
  @JvmStatic
  val maxGroupNameGraphemeLength: Int by remoteValue(
    key = "global.groupsv2.maxNameLength",
    hotSwappable = true
  ) { value ->
    val remote = value.asInteger(-1)
    max(32, remote)
  }

  /** Whether or not the user is an 'internal' one, which activates certain developer tools. */
  @JvmStatic
  @get:JvmName("internalUser")
  val internalUser: Boolean = Environment.IS_STAGING || BuildConfig.DEBUG || BuildConfig.FORCE_INTERNAL_USER_FLAG

  /** The raw client expiration JSON string.  */
  @JvmStatic
  @get:JvmName("clientExpiration")
  val clientExpiration: String? by remoteString(
    key = "android.clientExpiration",
    hotSwappable = true,
    defaultValue = null
  )

  /** The time in between routine CDS refreshes, in seconds.  */
  @JvmStatic
  @get:JvmName("cdsRefreshIntervalSeconds")
  val cdsRefreshIntervalSeconds: Int by remoteInt(
    key = "cds.syncInterval.seconds",
    defaultValue = 48.hours.inWholeSeconds.toInt(),
    hotSwappable = true
  )

  /** The minimum time in between foreground CDS refreshes initiated via message requests, in milliseconds.  */
  val cdsForegroundSyncInterval: Long by remoteValue(
    key = "cds.foregroundSyncInterval.seconds",
    hotSwappable = true
  ) { value ->
    val inSeconds = value.asLong(4.hours.inWholeSeconds)
    inSeconds.seconds.inWholeMilliseconds
  }

  val shareSelectionLimit: SelectionLimits by remoteValue(
    key = "android.share.limit",
    hotSwappable = true
  ) { value ->
    val limit = value.asInteger(5)
    SelectionLimits(limit, limit)
  }

  /** Whether or not to allow automatic session resets.  */
  @JvmStatic
  @get:JvmName("automaticSessionReset")
  val automaticSessionReset: Boolean by remoteBoolean(
    key = "android.automaticSessionReset.2",
    defaultValue = true,
    hotSwappable = true
  )

  /** How often we allow an automatic session reset.  */
  @JvmStatic
  @get:JvmName("automaticSessionResetIntervalSeconds")
  val automaticSessionResetIntervalSeconds: Int by remoteInt(
    key = "android.automaticSessionResetInterval",
    defaultValue = 1.hours.inWholeSeconds.toInt(),
    hotSwappable = true
  )

  @JvmStatic
  val defaultMaxBackoff: Long by remoteValue(
    key = "android.defaultMaxBackoff",
    hotSwappable = true
  ) { value ->
    val inSeconds = value.asLong(60)
    inSeconds.seconds.inWholeMilliseconds
  }

  @JvmStatic
  val serverErrorMaxBackoff: Long by remoteValue(
    key = "android.serverErrorMaxBackoff",
    hotSwappable = true
  ) { value ->
    val inSeconds = value.asLong(6.hours.inWholeSeconds)
    inSeconds.seconds.inWholeMilliseconds
  }

  /** Whether or not to allow automatic retries from OkHttp  */
  @JvmStatic
  @get:JvmName("okHttpAutomaticRetry")
  val okHttpAutomaticRetry: Boolean by remoteBoolean(
    key = "android.okhttpAutomaticRetry",
    defaultValue = true,
    hotSwappable = true
  )

  /** The minimum memory class required for rendering animated stickers in the keyboard and such  */
  @JvmStatic
  @get:JvmName("animatedStickerMinimumMemoryClass")
  val animatedStickerMinimumMemoryClass: Int by remoteInt(
    key = "android.animatedStickerMinMemory",
    defaultValue = 193,
    hotSwappable = true
  )

  /** The minimum total memory for rendering animated stickers in the keyboard and such  */
  @JvmStatic
  @get:JvmName("animatedStickerMinimumTotalMemoryMb")
  val animatedStickerMinimumTotalMemoryMb: Int by remoteInt(
    key = "android.animatedStickerMinTotalMemory",
    defaultValue = 3.gibiBytes.inWholeMebiBytes.toInt(),
    hotSwappable = true
  )

  @JvmStatic
  val mediaQualityLevels: String by remoteString(
    key = "android.mediaQuality.levels",
    defaultValue = "",
    hotSwappable = true
  )

  /** Whether or not sending or responding to retry receipts is enabled.  */
  @JvmStatic
  @get:JvmName("retryReceipts")
  val retryReceipts: Boolean by remoteBoolean(
    key = "android.retryReceipts",
    defaultValue = true,
    hotSwappable = true
  )

  /** How old a message is allowed to be while still resending in response to a retry receipt .  */
  @JvmStatic
  @get:JvmName("retryRespondMaxAge")
  val retryRespondMaxAge: Long by remoteLong(
    key = "android.retryRespondMaxAge",
    defaultValue = 14.days.inWholeMilliseconds,
    hotSwappable = true
  )

  /** The max number of retry receipts sends we allow (within [retryReceiptMaxCountResetAge]) before we consider the volume too large and stop responding. */
  @JvmStatic
  @get:JvmName("retryReceiptMaxCount")
  val retryReceiptMaxCount: Long by remoteLong(
    key = "android.retryReceipt.maxCount",
    defaultValue = 10,
    hotSwappable = true
  )

  /** If the last retry receipt send was older than this, then we reset the retry receipt sent count. (For use with [retryReceiptMaxCount]) */
  @JvmStatic
  @get:JvmName("retryReceiptMaxCountResetAge")
  val retryReceiptMaxCountResetAge: Long by remoteLong(
    key = "android.retryReceipt.maxCountResetAge",
    defaultValue = 3.hours.inWholeMilliseconds,
    hotSwappable = true
  )

  /** How long a sender key can live before it needs to be rotated.  */
  @JvmStatic
  @get:JvmName("senderKeyMaxAge")
  val senderKeyMaxAge: Long by remoteValue(
    key = "android.senderKeyMaxAge",
    hotSwappable = true
  ) { value ->
    val remoteValue = value.asLong(14.days.inWholeMilliseconds)
    min(remoteValue, 90.days.inWholeMilliseconds)
  }

  /** Max group size that can be use group call ringing.  */
  @JvmStatic
  @get:JvmName("maxGroupCallRingSize")
  val maxGroupCallRingSize: Long by remoteLong(
    key = "global.calling.maxGroupCallRingSize",
    defaultValue = 16,
    hotSwappable = true
  )

  /** A comma-separated list of country codes where payments should be disabled.  */
  @JvmStatic
  @get:JvmName("paymentsCountryBlocklist")
  val paymentsCountryBlocklist: String by remoteString(
    key = "global.payments.disabledRegions",
    defaultValue = "98,963,53,850,7",
    hotSwappable = true
  )

  /**
   * Whether users can apply alignment and scale to text posts
   *
   * NOTE: This feature is still under ongoing development, do not enable.
   */
  val storiesTextFunctions: Boolean by remoteBoolean(
    key = "android.stories.text.functions",
    defaultValue = false,
    hotSwappable = false
  )

  /** A json string representing rules necessary to build an audio configuration for a device. */
  val callingAudioDeviceConfig: String by remoteString(
    key = "android.calling.audioDeviceConfig",
    defaultValue = "",
    hotSwappable = true
  )

  /** A comma-separated list of manufacturers that *should* use Telecom for calling.  */
  val telecomManufacturerAllowList: String by remoteString(
    key = "android.calling.telecomAllowList",
    defaultValue = "",
    hotSwappable = true
  )

  /** A comma-separated list of manufacturers that *should* use Telecom for calling.  */
  val telecomModelBlocklist: String by remoteString(
    key = "android.calling.telecomModelBlockList",
    defaultValue = "",
    hotSwappable = true
  )

  /** A comma-separated list of manufacturers that should *not* use CameraX.  */
  val cameraXModelBlocklist: String by remoteString(
    key = "android.cameraXModelBlockList",
    defaultValue = "",
    hotSwappable = true
  )

  /** A comma-separated list of manufacturers that should *not* use CameraX mixed mode.  */
  val cameraXMixedModelBlocklist: String by remoteString(
    key = "android.cameraXMixedModelBlockList",
    defaultValue = "",
    hotSwappable = false
  )

  /** Prefetch count for stories from a given user. */
  val storiesAutoDownloadMaximum: Int by remoteInt(
    key = "android.stories.autoDownloadMaximum",
    defaultValue = 2,
    hotSwappable = false
  )

  /** Whether client supports sending a request to another to activate payments  */
  @JvmStatic
  @get:JvmName("paymentsRequestActivateFlow")
  val paymentsRequestActivateFlow: Boolean by remoteBoolean(
    key = "android.payments.requestActivateFlow",
    defaultValue = false,
    hotSwappable = true
  )

  /** Serialized list of regions in which Google Pay is disabled for donations */
  @JvmStatic
  @get:JvmName("googlePayDisabledRegions")
  val googlePayDisabledRegions: String by remoteString(
    key = "global.donations.gpayDisabledRegions",
    defaultValue = "*",
    hotSwappable = false
  )

  /** Serialized list of regions in which credit cards are disabled for donations */
  @JvmStatic
  @get:JvmName("creditCardDisabledRegions")
  val creditCardDisabledRegions: String by remoteString(
    key = "global.donations.ccDisabledRegions",
    defaultValue = "*",
    hotSwappable = false
  )

  /** @return Serialized list of regions in which PayPal is disabled for donations */
  @JvmStatic
  @get:JvmName("paypalDisabledRegions")
  val paypalDisabledRegions: String by remoteString(
    key = "global.donations.paypalDisabledRegions",
    defaultValue = "*",
    hotSwappable = false
  )

  /** If the user has more than this number of contacts, the CDS request will certainly be rejected, so we must fail. */
  val cdsHardLimit: Int by remoteInt(
    key = "android.cds.hardLimit",
    defaultValue = 50000,
    hotSwappable = true
  )

  /** Whether or not we should allow PayPal payments for one-time donations */
  val paypalOneTimeDonations: Boolean by remoteBoolean(
    key = "android.oneTimePayPalDonations.2",
    defaultValue = Environment.IS_STAGING,
    hotSwappable = false
  )

  /** Whether or not we should allow PayPal payments for recurring donations */
  val paypalRecurringDonations: Boolean by remoteBoolean(
    key = "android.recurringPayPalDonations.3",
    defaultValue = Environment.IS_STAGING,
    hotSwappable = false
  )

  /** Enable/disable RingRTC field trial for "AnyAddressPortsKillSwitch" */
  @JvmStatic
  @get:JvmName("callingFieldTrialAnyAddressPortsKillSwitch")
  val callingFieldTrialAnyAddressPortsKillSwitch: Boolean by remoteBoolean(
    key = "android.calling.fieldTrial.anyAddressPortsKillSwitch",
    defaultValue = false,
    hotSwappable = false
  )

  /** Maximum number of attachments allowed to be sent/received.  */
  val maxAttachmentCount: Int by remoteInt(
    key = "android.attachments.maxCount",
    defaultValue = 32,
    hotSwappable = true
  )

  /** Maximum attachment size for ciphertext in bytes.  */
  val maxAttachmentReceiveSizeBytes: Long by remoteValue(
    key = "global.attachments.maxReceiveBytes",
    hotSwappable = true
  ) { value ->
    val maxAttachmentSize = maxAttachmentSizeBytes
    val maxReceiveSize = value.asLong((maxAttachmentSize * 1.25).toInt().toLong())
    max(maxAttachmentSize, maxReceiveSize)
  }

  /** Maximum attachment ciphertext size when sending in bytes  */
  val maxAttachmentSizeBytes: Long by remoteLong(
    key = "global.attachments.maxBytes",
    defaultValue = 100.mebiBytes.inWholeBytes,
    hotSwappable = true
  )

  /** Maximum input size when opening a video to send in bytes  */
  @JvmStatic
  @get:JvmName("maxSourceTranscodeVideoSizeBytes")
  val maxSourceTranscodeVideoSizeBytes: Long by remoteLong(
    key = "android.media.sourceTranscodeVideo.maxBytes",
    defaultValue = 500L.mebiBytes.inWholeBytes,
    hotSwappable = true
  )

  const val PROMPT_FOR_NOTIFICATION_LOGS: String = "android.logs.promptNotifications"

  @JvmStatic
  @get:JvmName("promptForDelayedNotificationLogs")
  val promptForDelayedNotificationLogs: String by remoteString(
    key = RemoteConfig.PROMPT_FOR_NOTIFICATION_LOGS,
    defaultValue = "*",
    hotSwappable = true
  )

  val delayedNotificationsPromptConfig: String by remoteString(
    key = "android.logs.promptNotificationsConfig",
    defaultValue = "",
    hotSwappable = true
  )

  const val PROMPT_BATTERY_SAVER: String = "android.promptBatterySaver"

  @JvmStatic
  @get:JvmName("promptBatterySaver")
  val promptBatterySaver: String by remoteString(
    key = PROMPT_BATTERY_SAVER,
    defaultValue = "*",
    hotSwappable = true
  )

  const val DEVICE_SPECIFIC_NOTIFICATION_CONFIG: String = "android.deviceSpecificNotificationConfig"

  val deviceSpecificNotificationConfig: String by remoteString(
    key = DEVICE_SPECIFIC_NOTIFICATION_CONFIG,
    defaultValue = "",
    hotSwappable = true
  )

  /** Whether or not SEPA debit payments for donations are enabled. */
  val sepaDebitDonations: Boolean by remoteBoolean(
    key = "android.sepa.debit.donations.5",
    defaultValue = false,
    hotSwappable = false
  )

  val idealDonations: Boolean by remoteBoolean(
    key = "android.ideal.donations.5",
    defaultValue = false,
    hotSwappable = false
  )

  @JvmStatic
  @get:JvmName("idealEnabledRegions")
  val idealEnabledRegions: String by remoteString(
    key = "global.donations.idealEnabledRegions",
    defaultValue = "",
    hotSwappable = false
  )

  @JvmStatic
  @get:JvmName("sepaEnabledRegions")
  val sepaEnabledRegions: String by remoteString(
    key = "global.donations.sepaEnabledRegions",
    defaultValue = "",
    hotSwappable = false
  )

  /** List of device products that are blocked from showing notification thumbnails.  */
  val notificationThumbnailProductBlocklist: String by remoteString(
    key = "android.notificationThumbnailProductBlocklist",
    defaultValue = "",
    hotSwappable = true
  )

  /** Whether the in-app GIF search is available for use.  */
  @JvmStatic
  @get:JvmName("gifSearchAvailable")
  val gifSearchAvailable: Boolean by remoteBoolean(
    key = "global.gifSearch",
    defaultValue = true,
    hotSwappable = true
  )

  /** Allow media converters to remux audio instead of transcoding it.  */
  @JvmStatic
  @get:JvmName("allowAudioRemuxing")
  val allowAudioRemuxing: Boolean by remoteBoolean(
    key = "android.media.audioRemux.1",
    defaultValue = false,
    hotSwappable = false
  )

  /** Get the default video zoom, expressed as 10x the actual Float value due to the service limiting us to whole numbers.  */
  @JvmStatic
  @get:JvmName("startVideoRecordAt1x")
  val startVideoRecordAt1x: Boolean by remoteBoolean(
    key = "android.media.videoCaptureDefaultZoom",
    defaultValue = false,
    hotSwappable = true
  )

  /** How often we allow a forced prekey refresh.  */
  val preKeyForceRefreshInterval: Long by remoteLong(
    key = "android.prekeyForceRefreshInterval",
    defaultValue = 1.hours.inWholeMilliseconds,
    hotSwappable = true
  )

  /** The lifespan of a linked device (i.e. the time it can be inactive for before it expires), in milliseconds.  */
  @JvmStatic
  val linkedDeviceLifespan: Long by remoteValue(
    key = "android.linkedDeviceLifespanSeconds",
    hotSwappable = true
  ) { value ->
    val inSeconds = value.asLong(30.days.inWholeSeconds)
    inSeconds.seconds.inWholeMilliseconds
  }

  /**
   * Enable Message Backups UI
   * Note: This feature is in active development and is not intended to currently function.
   */
  @JvmStatic
  @get:JvmName("messageBackups")
  // val messageBackups: Boolean by remoteValue(
  //   key = "android.messageBackups",
  //   hotSwappable = false,
  //   active = true
  // ) { value ->
  //   BuildConfig.MESSAGE_BACKUP_RESTORE_ENABLED || value.asBoolean(false)
  // }
  val messageBackups: Boolean = false

  val backupFallbackArchiveCdn: Int by remoteInt(
    key = "global.backups.mediaTierFallbackCdnNumber",
    hotSwappable = true,
    active = true,
    defaultValue = 3
  )

  /** Max plaintext unpadded file size for backup thumbnails. */
  val backupMaxThumbnailFileSize: ByteSize by remoteValue(
    key = "global.backups.maxThumbnailFileSizeBytes",
    hotSwappable = true,
    active = true
  ) { value ->
    value.asLong(8.kibiBytes.inWholeBytes).bytes
  }

  /** Whether unauthenticated chat web socket is backed by libsignal-net  */
  @JvmStatic
  @get:JvmName("libSignalWebSocketEnabled")
<<<<<<< HEAD
  // val libSignalWebSocketEnabled: Boolean by remoteValue(
  //   key = "android.libsignalWebSocketEnabled.3",
  //   hotSwappable = false
  // ) { value ->
  //   value.asBoolean(false) || Environment.IS_NIGHTLY
  // }
  val libSignalWebSocketEnabled: Boolean = false
=======
  val libSignalWebSocketEnabled: Boolean by remoteValue(
    key = "android.libsignalWebSocketEnabled.5",
    hotSwappable = false
  ) { value ->
    value.asBoolean(false) || Environment.IS_NIGHTLY
  }
>>>>>>> 9f54de8b

  @JvmStatic
  @get:JvmName("libsignalEnforceMinTlsVersion")
  val libsignalEnforceMinTlsVersion by remoteBoolean(
    key = "android.libsignalEnforceMinTlsVersion",
    defaultValue = false,
    hotSwappable = false
  )

  /** Whether or not to launch the restore activity after registration is complete, rather than before.  */
  @JvmStatic
  @get:JvmName("restoreAfterRegistration")
  // val restoreAfterRegistration: Boolean by remoteValue(
  //   key = "android.registration.restorePostRegistration",
  //   hotSwappable = false,
  //   active = false
  // ) { value ->
  //   BuildConfig.MESSAGE_BACKUP_RESTORE_ENABLED || value.asBoolean(false)
  // }
  val restoreAfterRegistration: Boolean = false

  @JvmStatic
  val backgroundMessageProcessInterval: Long by remoteValue(
    key = "android.messageProcessor.alarmIntervalMins",
    hotSwappable = true,
    onChangeListener = { RoutineMessageFetchReceiver.startOrUpdateAlarm(AppDependencies.application) }
  ) { value ->
    val inMinutes = value.asLong(6.hours.inWholeMinutes)
    inMinutes.minutes.inWholeMilliseconds
  }

  @JvmStatic
  val backgroundMessageProcessForegroundDelay: Int by remoteInt(
    key = "android.messageProcessor.foregroundDelayMs",
    defaultValue = 300,
    hotSwappable = true
  )

  /** Which phase we're in for the SVR3 migration  */
  val svr3MigrationPhase: Int by remoteInt(
    key = "global.svr3.phase",
    defaultValue = 0,
    hotSwappable = true,
    onChangeListener = {
      if ((it.oldValue == null || it.oldValue == 0) && it.newValue == 1) {
        Log.w(TAG, "Detected the SVR3 migration phase change to 1! Enqueuing a mirroring job.")
        AppDependencies.jobManager.add(Svr3MirrorJob())
      }
    }
  )

  /** JSON object representing some details about how we might want to warn the user around connectivity issues. */
  val connectivityWarningConfig: String by remoteString(
    key = "android.connectivityWarningConfig",
    defaultValue = "{}",
    hotSwappable = true
  )

  /** Whether or not to show chat folders. */
  @JvmStatic
  val showChatFolders: Boolean by remoteBoolean(
    key = "android.showChatFolders.2",
    defaultValue = false,
    hotSwappable = true
  )

  /** Whether or not to use the new pinned chat UI. */
  @JvmStatic
  val inlinePinnedChats: Boolean by remoteBoolean(
    key = "android.inlinePinnedChats.2",
    defaultValue = false,
    hotSwappable = true
  )

  @JvmStatic
  @get:JvmName("newCallUi")
  val newCallUi: Boolean by remoteBoolean(
    key = "android.newCallUi",
    defaultValue = false,
    hotSwappable = false
  )

  @JvmStatic
  @get:JvmName("useHevcEncoder")
  val useHevcEncoder: Boolean by remoteBoolean(
    key = "android.useHevcEncoder",
    defaultValue = false,
    hotSwappable = false
  )

  /** Whether to allow different WindowSizeClasses to be used to determine screen layout */
  val largeScreenUi: Boolean by remoteBoolean(
    key = "android.largeScreenUI",
    defaultValue = false,
    hotSwappable = false
  )

  @JvmStatic
  @get:JvmName("useMessageSendRestFallback")
  val useMessageSendRestFallback: Boolean by remoteBoolean(
    key = "android.useMessageSendRestFallback",
    defaultValue = false,
    hotSwappable = true
  )

  // endregion
}<|MERGE_RESOLUTION|>--- conflicted
+++ resolved
@@ -981,22 +981,13 @@
   /** Whether unauthenticated chat web socket is backed by libsignal-net  */
   @JvmStatic
   @get:JvmName("libSignalWebSocketEnabled")
-<<<<<<< HEAD
   // val libSignalWebSocketEnabled: Boolean by remoteValue(
-  //   key = "android.libsignalWebSocketEnabled.3",
+  //   key = "android.libsignalWebSocketEnabled.5",
   //   hotSwappable = false
   // ) { value ->
   //   value.asBoolean(false) || Environment.IS_NIGHTLY
   // }
   val libSignalWebSocketEnabled: Boolean = false
-=======
-  val libSignalWebSocketEnabled: Boolean by remoteValue(
-    key = "android.libsignalWebSocketEnabled.5",
-    hotSwappable = false
-  ) { value ->
-    value.asBoolean(false) || Environment.IS_NIGHTLY
-  }
->>>>>>> 9f54de8b
 
   @JvmStatic
   @get:JvmName("libsignalEnforceMinTlsVersion")
