package org.thoughtcrime.securesms.util

import androidx.annotation.GuardedBy
import androidx.annotation.VisibleForTesting
import androidx.annotation.WorkerThread
import org.json.JSONException
import org.json.JSONObject
import org.signal.core.util.gibiBytes
import org.signal.core.util.logging.Log
import org.signal.core.util.mebiBytes
import org.thoughtcrime.securesms.BuildConfig
import org.thoughtcrime.securesms.dependencies.AppDependencies
import org.thoughtcrime.securesms.groups.SelectionLimits
import org.thoughtcrime.securesms.jobs.RemoteConfigRefreshJob
import org.thoughtcrime.securesms.jobs.Svr3MirrorJob
import org.thoughtcrime.securesms.keyvalue.SignalStore
import org.thoughtcrime.securesms.messageprocessingalarm.RoutineMessageFetchReceiver
import org.thoughtcrime.securesms.net.SignalNetwork
import org.thoughtcrime.securesms.util.RemoteConfig.Config
import org.thoughtcrime.securesms.util.RemoteConfig.remoteBoolean
import org.thoughtcrime.securesms.util.RemoteConfig.remoteValue
import org.whispersystems.signalservice.api.NetworkResultUtil
import java.io.IOException
import java.util.TreeMap
import java.util.concurrent.locks.ReentrantLock
import kotlin.concurrent.withLock
import kotlin.math.max
import kotlin.math.min
import kotlin.reflect.KProperty
import kotlin.time.Duration.Companion.days
import kotlin.time.Duration.Companion.hours
import kotlin.time.Duration.Companion.minutes
import kotlin.time.Duration.Companion.seconds

/**
 * A location for accessing remotely-configured values.
 *
 * When creating a new config:
 * - At the bottom of the file, create a new `val` with the name you'd like.
 * - Use one of the helper delegates, like [remoteBoolean] or [remoteValue], to define your `val`.
 * - See the documentation for [Config] to understand all of the fields.
 */
object RemoteConfig {
  private val TAG = Log.tag(RemoteConfig::class.java)

  // region Core behavior

  private val FETCH_INTERVAL = 2.hours

  @VisibleForTesting
  val REMOTE_VALUES: MutableMap<String, Any> = TreeMap()

  @VisibleForTesting
  val configsByKey: MutableMap<String, Config<*>> = mutableMapOf()

  @GuardedBy("initLock")
  @Volatile
  @VisibleForTesting
  var initialized: Boolean = false
  private val initLock: ReentrantLock = ReentrantLock()

  @JvmStatic
  fun init() {
    initLock.withLock {
      val current = parseStoredConfig(SignalStore.remoteConfig.currentConfig)
      val pending = parseStoredConfig(SignalStore.remoteConfig.pendingConfig)
      val changes = computeChanges(current, pending)

      SignalStore.remoteConfig.currentConfig = mapToJson(pending)
      REMOTE_VALUES.putAll(pending)
      triggerFlagChangeListeners(changes)

      Log.i(TAG, "init() $REMOTE_VALUES")

      initialized = true
    }
  }

  @JvmStatic
  fun refreshIfNecessary() {
    val timeSinceLastFetch = System.currentTimeMillis() - SignalStore.remoteConfig.lastFetchTime

    if (timeSinceLastFetch < 0 || timeSinceLastFetch > FETCH_INTERVAL.inWholeMilliseconds) {
      Log.i(TAG, "Scheduling remote config refresh.")
      AppDependencies.jobManager.add(RemoteConfigRefreshJob())
    } else {
      Log.i(TAG, "Skipping remote config refresh. Refreshed $timeSinceLastFetch ms ago.")
    }
  }

  @JvmStatic
  @WorkerThread
  @Throws(IOException::class)
  fun refreshSync() {
    val result = NetworkResultUtil.toBasicLegacy(SignalNetwork.remoteConfig.getRemoteConfig())
    update(result.config)
  }

  @JvmStatic
  @Synchronized
  fun update(config: Map<String, Any?>) {
    val memory: Map<String, Any> = REMOTE_VALUES
    val disk = parseStoredConfig(SignalStore.remoteConfig.pendingConfig)

    val remoteCapable: Set<String> = configsByKey.filterValues { it.active }.keys
    val hotSwap: Set<String> = configsByKey.filterValues { it.hotSwappable }.keys
    val sticky: Set<String> = configsByKey.filterValues { it.sticky }.keys

    val result = updateInternal(config, memory, disk, remoteCapable, hotSwap, sticky)

    SignalStore.remoteConfig.pendingConfig = mapToJson(result.disk)
    REMOTE_VALUES.clear()
    REMOTE_VALUES.putAll(result.memory)
    triggerFlagChangeListeners(result.memoryChanges)

    SignalStore.remoteConfig.lastFetchTime = System.currentTimeMillis()

    Log.i(TAG, "[Memory] Before: $memory")
    Log.i(TAG, "[Memory] After : ${result.memory}")
    Log.i(TAG, "[Disk]   Before: $disk")
    Log.i(TAG, "[Disk]   After : ${result.disk}")
  }

  /** Only for rendering debug info.  */
  @JvmStatic
  @get:Synchronized
  val debugMemoryValues: Map<String, Any>
    get() = TreeMap(REMOTE_VALUES)

  /** Only for rendering debug info.  */
  @JvmStatic
  @get:Synchronized
  val debugDiskValues: Map<String, Any>
    get() = TreeMap(parseStoredConfig(SignalStore.remoteConfig.currentConfig))

  /** Only for rendering debug info.  */
  @JvmStatic
  @get:Synchronized
  val debugPendingDiskValues: Map<String, Any>
    get() = TreeMap(parseStoredConfig(SignalStore.remoteConfig.pendingConfig))

  @JvmStatic
  @VisibleForTesting
  fun updateInternal(
    remote: Map<String, Any?>,
    localMemory: Map<String, Any>,
    localDisk: Map<String, Any>,
    remoteCapable: Set<String>,
    hotSwap: Set<String>,
    sticky: Set<String>
  ): UpdateResult {
    val newMemory: MutableMap<String, Any> = TreeMap(localMemory)
    val newDisk: MutableMap<String, Any> = TreeMap(localDisk)

    val allKeys: Set<String> = remote.keys + localDisk.keys + localMemory.keys

    allKeys
      .filter { remoteCapable.contains(it) }
      .forEach { key: String ->
        val remoteValue = remote[key]
        val diskValue = localDisk[key]
        var newValue = remoteValue

        if (newValue != null && diskValue != null && newValue.javaClass != diskValue.javaClass) {
          Log.w(TAG, "Type mismatch! key: $key")

          newDisk.remove(key)

          if (hotSwap.contains(key)) {
            newMemory.remove(key)
          }

          return@forEach
        }

        if (sticky.contains(key) && (newValue is Boolean || diskValue is Boolean)) {
          newValue = if (diskValue == true) true else newValue
        } else if (sticky.contains(key)) {
          Log.w(TAG, "Tried to make a non-boolean sticky! Ignoring. (key: $key)")
        }

        if (newValue != null) {
          newDisk[key] = newValue
        } else {
          newDisk.remove(key)
        }

        if (hotSwap.contains(key)) {
          if (newValue != null) {
            newMemory[key] = newValue
          } else {
            newMemory.remove(key)
          }
        }
      }

    allKeys
      .filterNot { remoteCapable.contains(it) }
      .filterNot { key -> sticky.contains(key) && localDisk[key] == java.lang.Boolean.TRUE }
      .forEach { key: String ->
        newDisk.remove(key)
        if (hotSwap.contains(key)) {
          newMemory.remove(key)
        }
      }

    return UpdateResult(newMemory, newDisk, computeChanges(localMemory, newMemory))
  }

  @JvmStatic
  @VisibleForTesting
  fun computeChanges(oldMap: Map<String, Any>, newMap: Map<String, Any>): Map<String, ConfigChange> {
    val allKeys: Set<String> = oldMap.keys + newMap.keys

    return allKeys
      .filter { oldMap[it] != newMap[it] }
      .associateWith { key ->
        ConfigChange(
          oldValue = oldMap[key],
          newValue = newMap[key]
        )
      }
  }

  private fun parseStoredConfig(stored: String?): Map<String, Any> {
    val parsed: MutableMap<String, Any> = HashMap()

    if (stored.isNullOrEmpty()) {
      Log.i(TAG, "No remote config stored. Skipping.")
      return parsed
    }

    try {
      val root = JSONObject(stored)
      val iter = root.keys()

      while (iter.hasNext()) {
        val key = iter.next()
        parsed[key] = root[key]
      }
    } catch (e: JSONException) {
      throw AssertionError("Failed to parse! Cleared storage.")
    }

    return parsed
  }

  private fun mapToJson(map: Map<String, Any>): String {
    try {
      val json = JSONObject()

      for ((key, value) in map) {
        json.put(key, value)
      }

      return json.toString()
    } catch (e: JSONException) {
      throw AssertionError(e)
    }
  }

  private fun triggerFlagChangeListeners(changes: Map<String, ConfigChange>) {
    for ((key, value) in changes) {
      val listener = configsByKey[key]?.onChangeListener

      if (listener != null) {
        Log.i(TAG, "Triggering change listener for: $key")
        listener.onFlagChange(value)
      }
    }
  }

  @VisibleForTesting
  class UpdateResult(
    val memory: Map<String, Any>,
    val disk: Map<String, Any>,
    val memoryChanges: Map<String, ConfigChange>
  )

  data class ConfigChange(val oldValue: Any?, val newValue: Any?)

  @VisibleForTesting
  fun interface OnFlagChange {
    fun onFlagChange(change: ConfigChange)
  }

  // endregion

  // region Conversion utilities
  private fun Any?.asBoolean(defaultValue: Boolean): Boolean {
    return when (this) {
      is Boolean -> this
      is String -> this.toBoolean()
      else -> defaultValue
    }
  }

  private fun Any?.asInteger(defaultValue: Int): Int {
    return when (this) {
      is String -> this.toIntOrNull() ?: defaultValue
      else -> defaultValue
    }
  }

  private fun Any?.asLong(defaultValue: Long): Long {
    return when (this) {
      is String -> this.toLongOrNull() ?: defaultValue
      else -> defaultValue
    }
  }

  private fun <T : String?> Any?.asString(defaultValue: T): T {
    @Suppress("UNCHECKED_CAST")
    return when (this) {
      is String -> this as T
      else -> defaultValue
    }
  }

  // endregion

  // region Delegates
  data class Config<T>(
    /**
     * The key used to identify the remote config on the service.
     */
    val key: String,

    /**
     * By default, flags are only updated once at app start. This is to ensure that values don't
     * change within an app session, simplifying logic. However, given that this can delay how often
     * a flag is updated, you can put a flag in here to mark it as 'hot swappable'. Flags in this set
     * will be updated arbitrarily at runtime. This will make values more responsive, but also places
     * more burden on the reader to ensure that the app experience remains consistent.
     */
    val hotSwappable: Boolean,

    /**
     * Flags in this set will stay true forever once they receive a true value from a remote config.
     */
    val sticky: Boolean,

    /**
     * If this is false, the remote value of the flag will be ignored, and we'll only ever use the default value.
     */
    val active: Boolean,

    /**
     * Listeners that are called when the value in [REMOTE_VALUES] changes. That means that
     * hot-swappable flags will have this invoked as soon as we know about that change, but otherwise
     * these will only run during initialization.
     *
     * These can be called on any thread, including the main thread, so be careful!
     */
    val onChangeListener: OnFlagChange? = null,

    /**
     * Takes the remote value and coerces it to the value you want to read. If implementing this directly,
     * consider using helpers like [asBoolean] or [asInteger] to make your life easier.
     */
    val transformer: (Any?) -> T
  ) {
    operator fun getValue(thisRef: Any?, property: KProperty<*>): T {
      if (!initialized) {
        Log.w(TAG, "Tried to read $key before initialization. Initializing now.")
        initLock.withLock {
          if (!initialized) {
            init()
          }
        }
      }

      return transformer(REMOTE_VALUES[key])
    }
  }

  private fun remoteBoolean(
    key: String,
    defaultValue: Boolean,
    hotSwappable: Boolean,
    sticky: Boolean = false,
    active: Boolean = true,
    onChangeListener: OnFlagChange? = null
  ): Config<Boolean> {
    return remoteValue(
      key = key,
      hotSwappable = hotSwappable,
      sticky = sticky,
      active = active,
      onChangeListener = onChangeListener,
      transformer = { it.asBoolean(defaultValue) }
    )
  }

  private fun remoteInt(
    key: String,
    defaultValue: Int,
    hotSwappable: Boolean,
    active: Boolean = true,
    onChangeListener: OnFlagChange? = null
  ): Config<Int> {
    return remoteValue(
      key = key,
      hotSwappable = hotSwappable,
      sticky = false,
      active = active,
      onChangeListener = onChangeListener,
      transformer = { it.asInteger(defaultValue) }
    )
  }

  private fun remoteLong(
    key: String,
    defaultValue: Long,
    hotSwappable: Boolean,
    active: Boolean = true,
    onChangeListener: OnFlagChange? = null
  ): Config<Long> {
    return remoteValue(
      key = key,
      hotSwappable = hotSwappable,
      sticky = false,
      active = active,
      onChangeListener = onChangeListener,
      transformer = { it.asLong(defaultValue) }
    )
  }

  private fun <T : String?> remoteString(
    key: String,
    defaultValue: T,
    hotSwappable: Boolean,
    active: Boolean = true,
    onChangeListener: OnFlagChange? = null
  ): Config<T> {
    return remoteValue(
      key = key,
      hotSwappable = hotSwappable,
      sticky = false,
      active = active,
      onChangeListener = onChangeListener,
      transformer = { it.asString(defaultValue) }
    )
  }

  private fun <T> remoteValue(
    key: String,
    hotSwappable: Boolean,
    sticky: Boolean = false,
    active: Boolean = true,
    onChangeListener: OnFlagChange? = null,
    transformer: (Any?) -> T
  ): Config<T> {
    val config = Config(key = key, active = active, hotSwappable = hotSwappable, sticky = sticky, onChangeListener = onChangeListener, transformer = transformer)
    configsByKey[config.key] = config
    return config
  }

  // endregion

  // region Config definitions

  /** Payments support */
  val payments: Boolean by remoteValue(
    key = "android.payments.kill",
    hotSwappable = false
  ) { value ->
    !value.asBoolean(false)
  }

  /** Whether or not to use the UUID in verification codes.  */
  val verifyV2: Boolean by remoteBoolean(
    key = "android.verifyV2",
    defaultValue = false,
    hotSwappable = true,
    sticky = true
  )

  /** Maximum number of members allowed in a group. */
  @JvmStatic
  @get:JvmName("groupLimits")
  val groupLimits: SelectionLimits
    get() = SelectionLimits(groupRecommendedLimit, groupHardLimit)

  private val groupRecommendedLimit: Int by remoteInt(
    key = "global.groupsv2.maxGroupSize",
    defaultValue = 151,
    hotSwappable = true
  )

  private val groupHardLimit: Int by remoteInt(
    key = "global.groupsv2.groupSizeHardLimit",
    defaultValue = 1001,
    hotSwappable = true
  )

  /** The maximum number of grapheme  */
  @JvmStatic
  val maxGroupNameGraphemeLength: Int by remoteValue(
    key = "global.groupsv2.maxNameLength",
    hotSwappable = true
  ) { value ->
    val remote = value.asInteger(-1)
    max(32, remote)
  }

  /** Whether or not the user is an 'internal' one, which activates certain developer tools. */
  @JvmStatic
  @get:JvmName("internalUser")
  val internalUser: Boolean = Environment.IS_STAGING || BuildConfig.DEBUG || BuildConfig.FORCE_INTERNAL_USER_FLAG

  /** The raw client expiration JSON string.  */
  @JvmStatic
  @get:JvmName("clientExpiration")
  val clientExpiration: String? by remoteString(
    key = "android.clientExpiration",
    hotSwappable = true,
    defaultValue = null
  )

  /** The time in between routine CDS refreshes, in seconds.  */
  @JvmStatic
  @get:JvmName("cdsRefreshIntervalSeconds")
  val cdsRefreshIntervalSeconds: Int by remoteInt(
    key = "cds.syncInterval.seconds",
    defaultValue = 48.hours.inWholeSeconds.toInt(),
    hotSwappable = true
  )

  /** The minimum time in between foreground CDS refreshes initiated via message requests, in milliseconds.  */
  val cdsForegroundSyncInterval: Long by remoteValue(
    key = "cds.foregroundSyncInterval.seconds",
    hotSwappable = true
  ) { value ->
    val inSeconds = value.asLong(4.hours.inWholeSeconds)
    inSeconds.seconds.inWholeMilliseconds
  }

  val shareSelectionLimit: SelectionLimits by remoteValue(
    key = "android.share.limit",
    hotSwappable = true
  ) { value ->
    val limit = value.asInteger(5)
    SelectionLimits(limit, limit)
  }

  /** Whether or not to allow automatic session resets.  */
  @JvmStatic
  @get:JvmName("automaticSessionReset")
  val automaticSessionReset: Boolean by remoteBoolean(
    key = "android.automaticSessionReset.2",
    defaultValue = true,
    hotSwappable = true
  )

  /** How often we allow an automatic session reset.  */
  @JvmStatic
  @get:JvmName("automaticSessionResetIntervalSeconds")
  val automaticSessionResetIntervalSeconds: Int by remoteInt(
    key = "android.automaticSessionResetInterval",
    defaultValue = 1.hours.inWholeSeconds.toInt(),
    hotSwappable = true
  )

  @JvmStatic
  val defaultMaxBackoff: Long by remoteValue(
    key = "android.defaultMaxBackoff",
    hotSwappable = true
  ) { value ->
    val inSeconds = value.asLong(60)
    inSeconds.seconds.inWholeMilliseconds
  }

  @JvmStatic
  val serverErrorMaxBackoff: Long by remoteValue(
    key = "android.serverErrorMaxBackoff",
    hotSwappable = true
  ) { value ->
    val inSeconds = value.asLong(6.hours.inWholeSeconds)
    inSeconds.seconds.inWholeMilliseconds
  }

  /** Whether or not to allow automatic retries from OkHttp  */
  @JvmStatic
  @get:JvmName("okHttpAutomaticRetry")
  val okHttpAutomaticRetry: Boolean by remoteBoolean(
    key = "android.okhttpAutomaticRetry",
    defaultValue = true,
    hotSwappable = true
  )

  /** The minimum memory class required for rendering animated stickers in the keyboard and such  */
  @JvmStatic
  @get:JvmName("animatedStickerMinimumMemoryClass")
  val animatedStickerMinimumMemoryClass: Int by remoteInt(
    key = "android.animatedStickerMinMemory",
    defaultValue = 193,
    hotSwappable = true
  )

  /** The minimum total memory for rendering animated stickers in the keyboard and such  */
  @JvmStatic
  @get:JvmName("animatedStickerMinimumTotalMemoryMb")
  val animatedStickerMinimumTotalMemoryMb: Int by remoteInt(
    key = "android.animatedStickerMinTotalMemory",
    defaultValue = 3.gibiBytes.inWholeMebiBytes.toInt(),
    hotSwappable = true
  )

  @JvmStatic
  val mediaQualityLevels: String by remoteString(
    key = "android.mediaQuality.levels",
    defaultValue = "",
    hotSwappable = true
  )

  /** Whether or not sending or responding to retry receipts is enabled.  */
  @JvmStatic
  @get:JvmName("retryReceipts")
  val retryReceipts: Boolean by remoteBoolean(
    key = "android.retryReceipts",
    defaultValue = true,
    hotSwappable = true
  )

  /** How old a message is allowed to be while still resending in response to a retry receipt .  */
  @JvmStatic
  @get:JvmName("retryRespondMaxAge")
  val retryRespondMaxAge: Long by remoteLong(
    key = "android.retryRespondMaxAge",
    defaultValue = 14.days.inWholeMilliseconds,
    hotSwappable = true
  )

  /** The max number of retry receipts sends we allow (within [retryReceiptMaxCountResetAge]) before we consider the volume too large and stop responding. */
  @JvmStatic
  @get:JvmName("retryReceiptMaxCount")
  val retryReceiptMaxCount: Long by remoteLong(
    key = "android.retryReceipt.maxCount",
    defaultValue = 10,
    hotSwappable = true
  )

  /** If the last retry receipt send was older than this, then we reset the retry receipt sent count. (For use with [retryReceiptMaxCount]) */
  @JvmStatic
  @get:JvmName("retryReceiptMaxCountResetAge")
  val retryReceiptMaxCountResetAge: Long by remoteLong(
    key = "android.retryReceipt.maxCountResetAge",
    defaultValue = 3.hours.inWholeMilliseconds,
    hotSwappable = true
  )

  /** How long a sender key can live before it needs to be rotated.  */
  @JvmStatic
  @get:JvmName("senderKeyMaxAge")
  val senderKeyMaxAge: Long by remoteValue(
    key = "android.senderKeyMaxAge",
    hotSwappable = true
  ) { value ->
    val remoteValue = value.asLong(14.days.inWholeMilliseconds)
    min(remoteValue, 90.days.inWholeMilliseconds)
  }

  /** Max group size that can be use group call ringing.  */
  @JvmStatic
  @get:JvmName("maxGroupCallRingSize")
  val maxGroupCallRingSize: Long by remoteLong(
    key = "global.calling.maxGroupCallRingSize",
    defaultValue = 16,
    hotSwappable = true
  )

  /** A comma-separated list of country codes where payments should be disabled.  */
  @JvmStatic
  @get:JvmName("paymentsCountryBlocklist")
  val paymentsCountryBlocklist: String by remoteString(
    key = "global.payments.disabledRegions",
    defaultValue = "98,963,53,850,7",
    hotSwappable = true
  )

  /**
   * Whether users can apply alignment and scale to text posts
   *
   * NOTE: This feature is still under ongoing development, do not enable.
   */
  val storiesTextFunctions: Boolean by remoteBoolean(
    key = "android.stories.text.functions",
    defaultValue = false,
    hotSwappable = false
  )

  /** A comma-separated list of models that should *not* use hardware AEC for calling.  */
  val hardwareAecBlocklistModels: String by remoteString(
    key = "android.calling.hardwareAecBlockList",
    defaultValue = "",
    hotSwappable = true
  )

  /** A comma-separated list of models that should *not* use software AEC for calling.  */
  val softwareAecBlocklistModels: String by remoteString(
    key = "android.calling.softwareAecBlockList",
    defaultValue = "",
    hotSwappable = true
  )

  /** Whether the Oboe ADM should be used or not.  */
  val oboeDeployment: Boolean by remoteBoolean(
    key = "android.calling.oboeDeployment",
    defaultValue = false,
    hotSwappable = false
  )

  /** A comma-separated list of models that should use the Java ADM instead of the Oboe ADM.  */
  val useJavaAdmModels: String by remoteString(
    key = "android.calling.useJavaAdmList",
    defaultValue = "",
    hotSwappable = true
  )

  /** A comma-separated list of models that should use software AEC for calling with the Oboe ADM.  */
  val useSoftwareAecForOboeModels: String by remoteString(
    key = "android.calling.useSoftwareAecForOboe",
    defaultValue = "",
    hotSwappable = true
  )

  /** A comma-separated list of manufacturers that *should* use Telecom for calling.  */
  val telecomManufacturerAllowList: String by remoteString(
    key = "android.calling.telecomAllowList",
    defaultValue = "",
    hotSwappable = true
  )

  /** A comma-separated list of manufacturers that *should* use Telecom for calling.  */
  val telecomModelBlocklist: String by remoteString(
    key = "android.calling.telecomModelBlockList",
    defaultValue = "",
    hotSwappable = true
  )

  /** A comma-separated list of manufacturers that should *not* use CameraX.  */
  val cameraXModelBlocklist: String by remoteString(
    key = "android.cameraXModelBlockList",
    defaultValue = "",
    hotSwappable = true
  )

  /** A comma-separated list of manufacturers that should *not* use CameraX mixed mode.  */
  val cameraXMixedModelBlocklist: String by remoteString(
    key = "android.cameraXMixedModelBlockList",
    defaultValue = "",
    hotSwappable = false
  )

  /** Whether or not hardware AEC should be used for calling on devices older than API 29.  */
  val useHardwareAecIfOlderThanApi29: Boolean by remoteBoolean(
    key = "android.calling.useHardwareAecIfOlderThanApi29",
    defaultValue = false,
    hotSwappable = true
  )

  /** Prefetch count for stories from a given user. */
  val storiesAutoDownloadMaximum: Int by remoteInt(
    key = "android.stories.autoDownloadMaximum",
    defaultValue = 2,
    hotSwappable = false
  )

  /** Whether client supports sending a request to another to activate payments  */
  @JvmStatic
  @get:JvmName("paymentsRequestActivateFlow")
  val paymentsRequestActivateFlow: Boolean by remoteBoolean(
    key = "android.payments.requestActivateFlow",
    defaultValue = false,
    hotSwappable = true
  )

  /** Serialized list of regions in which Google Pay is disabled for donations */
  @JvmStatic
  @get:JvmName("googlePayDisabledRegions")
  val googlePayDisabledRegions: String by remoteString(
    key = "global.donations.gpayDisabledRegions",
    defaultValue = "*",
    hotSwappable = false
  )

  /** Serialized list of regions in which credit cards are disabled for donations */
  @JvmStatic
  @get:JvmName("creditCardDisabledRegions")
  val creditCardDisabledRegions: String by remoteString(
    key = "global.donations.ccDisabledRegions",
    defaultValue = "*",
    hotSwappable = false
  )

  /** @return Serialized list of regions in which PayPal is disabled for donations */
  @JvmStatic
  @get:JvmName("paypalDisabledRegions")
  val paypalDisabledRegions: String by remoteString(
    key = "global.donations.paypalDisabledRegions",
    defaultValue = "*",
    hotSwappable = false
  )

  /** If the user has more than this number of contacts, the CDS request will certainly be rejected, so we must fail. */
  val cdsHardLimit: Int by remoteInt(
    key = "android.cds.hardLimit",
    defaultValue = 50000,
    hotSwappable = true
  )

  /** Whether or not we should allow PayPal payments for one-time donations */
  val paypalOneTimeDonations: Boolean by remoteBoolean(
    key = "android.oneTimePayPalDonations.2",
    defaultValue = Environment.IS_STAGING,
    hotSwappable = false
  )

  /** Whether or not we should allow PayPal payments for recurring donations */
  val paypalRecurringDonations: Boolean by remoteBoolean(
    key = "android.recurringPayPalDonations.3",
    defaultValue = Environment.IS_STAGING,
    hotSwappable = false
  )

  /** Enable/disable RingRTC field trial for "AnyAddressPortsKillSwitch" */
  @JvmStatic
  @get:JvmName("callingFieldTrialAnyAddressPortsKillSwitch")
  val callingFieldTrialAnyAddressPortsKillSwitch: Boolean by remoteBoolean(
    key = "android.calling.fieldTrial.anyAddressPortsKillSwitch",
    defaultValue = false,
    hotSwappable = false
  )

  /** Maximum number of attachments allowed to be sent/received.  */
  val maxAttachmentCount: Int by remoteInt(
    key = "android.attachments.maxCount",
    defaultValue = 32,
    hotSwappable = true
  )

  /** Maximum attachment size for ciphertext in bytes.  */
  val maxAttachmentReceiveSizeBytes: Long by remoteValue(
    key = "global.attachments.maxReceiveBytes",
    hotSwappable = true
  ) { value ->
    val maxAttachmentSize = maxAttachmentSizeBytes
    val maxReceiveSize = value.asLong((maxAttachmentSize * 1.25).toInt().toLong())
    max(maxAttachmentSize, maxReceiveSize)
  }

  /** Maximum attachment ciphertext size when sending in bytes  */
  val maxAttachmentSizeBytes: Long by remoteLong(
    key = "global.attachments.maxBytes",
    defaultValue = 100.mebiBytes.inWholeBytes,
    hotSwappable = true
  )

  /** Maximum input size when opening a video to send in bytes  */
  @JvmStatic
  @get:JvmName("maxSourceTranscodeVideoSizeBytes")
  val maxSourceTranscodeVideoSizeBytes: Long by remoteLong(
    key = "android.media.sourceTranscodeVideo.maxBytes",
    defaultValue = 500L.mebiBytes.inWholeBytes,
    hotSwappable = true
  )

  const val PROMPT_FOR_NOTIFICATION_LOGS: String = "android.logs.promptNotifications"

  @JvmStatic
  @get:JvmName("promptForDelayedNotificationLogs")
  val promptForDelayedNotificationLogs: String by remoteString(
    key = RemoteConfig.PROMPT_FOR_NOTIFICATION_LOGS,
    defaultValue = "*",
    hotSwappable = true
  )

  val delayedNotificationsPromptConfig: String by remoteString(
    key = "android.logs.promptNotificationsConfig",
    defaultValue = "",
    hotSwappable = true
  )

  const val PROMPT_BATTERY_SAVER: String = "android.promptBatterySaver"

  @JvmStatic
  @get:JvmName("promptBatterySaver")
  val promptBatterySaver: String by remoteString(
    key = PROMPT_BATTERY_SAVER,
    defaultValue = "*",
    hotSwappable = true
  )

  const val DEVICE_SPECIFIC_NOTIFICATION_CONFIG: String = "android.deviceSpecificNotificationConfig"

  val deviceSpecificNotificationConfig: String by remoteString(
    key = DEVICE_SPECIFIC_NOTIFICATION_CONFIG,
    defaultValue = "",
    hotSwappable = true
  )

  /** Whether or not SEPA debit payments for donations are enabled. */
  val sepaDebitDonations: Boolean by remoteBoolean(
    key = "android.sepa.debit.donations.5",
    defaultValue = false,
    hotSwappable = false
  )

  val idealDonations: Boolean by remoteBoolean(
    key = "android.ideal.donations.5",
    defaultValue = false,
    hotSwappable = false
  )

  @JvmStatic
  @get:JvmName("idealEnabledRegions")
  val idealEnabledRegions: String by remoteString(
    key = "global.donations.idealEnabledRegions",
    defaultValue = "",
    hotSwappable = false
  )

  @JvmStatic
  @get:JvmName("sepaEnabledRegions")
  val sepaEnabledRegions: String by remoteString(
    key = "global.donations.sepaEnabledRegions",
    defaultValue = "",
    hotSwappable = false
  )

  /** List of device products that are blocked from showing notification thumbnails.  */
  val notificationThumbnailProductBlocklist: String by remoteString(
    key = "android.notificationThumbnailProductBlocklist",
    defaultValue = "",
    hotSwappable = true
  )

  /** Whether the in-app GIF search is available for use.  */
  @JvmStatic
  @get:JvmName("gifSearchAvailable")
  val gifSearchAvailable: Boolean by remoteBoolean(
    key = "global.gifSearch",
    defaultValue = true,
    hotSwappable = true
  )

  /** Allow media converters to remux audio instead of transcoding it.  */
  @JvmStatic
  @get:JvmName("allowAudioRemuxing")
  val allowAudioRemuxing: Boolean by remoteBoolean(
    key = "android.media.audioRemux.1",
    defaultValue = false,
    hotSwappable = false
  )

  /** Get the default video zoom, expressed as 10x the actual Float value due to the service limiting us to whole numbers.  */
  @JvmStatic
  @get:JvmName("startVideoRecordAt1x")
  val startVideoRecordAt1x: Boolean by remoteBoolean(
    key = "android.media.videoCaptureDefaultZoom",
    defaultValue = false,
    hotSwappable = true
  )

  /** How often we allow a forced prekey refresh.  */
  val preKeyForceRefreshInterval: Long by remoteLong(
    key = "android.prekeyForceRefreshInterval",
    defaultValue = 1.hours.inWholeMilliseconds,
    hotSwappable = true
  )

  /** The lifespan of a linked device (i.e. the time it can be inactive for before it expires), in milliseconds.  */
  @JvmStatic
  val linkedDeviceLifespan: Long by remoteValue(
    key = "android.linkedDeviceLifespanSeconds",
    hotSwappable = true
  ) { value ->
    val inSeconds = value.asLong(30.days.inWholeSeconds)
    inSeconds.seconds.inWholeMilliseconds
  }

  /**
   * Enable Message Backups UI
   * Note: This feature is in active development and is not intended to currently function.
   */
  @JvmStatic
  @get:JvmName("messageBackups")
<<<<<<< HEAD
  // val messageBackups: Boolean by remoteValue(
  //   key = "android.messageBackups",
  //   hotSwappable = false,
  //   active = false
  // ) { value ->
  //   BuildConfig.MESSAGE_BACKUP_RESTORE_ENABLED || value.asBoolean(false)
  // }
  val messageBackups: Boolean = false
=======
  val messageBackups: Boolean by remoteValue(
    key = "android.messageBackups",
    hotSwappable = false,
    active = true
  ) { value ->
    BuildConfig.MESSAGE_BACKUP_RESTORE_ENABLED || value.asBoolean(false)
  }
>>>>>>> 7f42f358

  /** Whether unauthenticated chat web socket is backed by libsignal-net  */
  @JvmStatic
  @get:JvmName("libSignalWebSocketEnabled")
<<<<<<< HEAD
  // val libSignalWebSocketEnabled: Boolean by remoteBoolean(
  //   key = "android.libsignalWebSocketEnabled",
  //   defaultValue = false,
  //   hotSwappable = false
  // )
  val libSignalWebSocketEnabled: Boolean = false
=======
  val libSignalWebSocketEnabled: Boolean by remoteBoolean(
    key = "android.libsignalWebSocketEnabled",
    defaultValue = false,
    hotSwappable = false
  ) { value ->
    value.asBoolean(false) || Environment.IS_NIGHTLY
  }
>>>>>>> 7f42f358

  /** Whether or not to launch the restore activity after registration is complete, rather than before.  */
  @JvmStatic
  @get:JvmName("restoreAfterRegistration")
  val restoreAfterRegistration: Boolean by remoteValue(
    key = "android.registration.restorePostRegistration",
    hotSwappable = false,
    active = false  // MOLLY: Test before enabling it
  ) { value ->
    value.asBoolean(false)
  }

  @JvmStatic
  val backgroundMessageProcessInterval: Long by remoteValue(
    key = "android.messageProcessor.alarmIntervalMins",
    hotSwappable = true,
    onChangeListener = { RoutineMessageFetchReceiver.startOrUpdateAlarm(AppDependencies.application) }
  ) { value ->
    val inMinutes = value.asLong(6.hours.inWholeMinutes)
    inMinutes.minutes.inWholeMilliseconds
  }

  @JvmStatic
  val backgroundMessageProcessForegroundDelay: Int by remoteInt(
    key = "android.messageProcessor.foregroundDelayMs",
    defaultValue = 300,
    hotSwappable = true
  )

  /** Which phase we're in for the SVR3 migration  */
  val svr3MigrationPhase: Int by remoteInt(
    key = "global.svr3.phase",
    defaultValue = 0,
    hotSwappable = true,
    onChangeListener = {
      if ((it.oldValue == null || it.oldValue == 0) && it.newValue == 1) {
        Log.w(TAG, "Detected the SVR3 migration phase change to 1! Enqueuing a mirroring job.")
        AppDependencies.jobManager.add(Svr3MirrorJob())
      }
    }
  )

  /** JSON object representing some details about how we might want to warn the user around connectivity issues. */
  val connectivityWarningConfig: String by remoteString(
    key = "android.connectivityWarningConfig",
    defaultValue = "{}",
    hotSwappable = true
  )

  /** Whether or not to show chat folders. */
  @JvmStatic
  val showChatFolders: Boolean by remoteBoolean(
    key = "android.showChatFolders.2",
    defaultValue = false,
    hotSwappable = true
  )

  /** Whether or not to use the new pinned chat UI. */
  @JvmStatic
  val inlinePinnedChats: Boolean by remoteBoolean(
    key = "android.inlinePinnedChats.2",
    defaultValue = false,
    hotSwappable = true
  )

  @JvmStatic
  @get:JvmName("newCallUi")
  val newCallUi: Boolean by remoteBoolean(
    key = "android.newCallUi",
    defaultValue = false,
    hotSwappable = false
  )

  @JvmStatic
  @get:JvmName("useHevcEncoder")
  val useHevcEncoder: Boolean by remoteBoolean(
    key = "android.useHevcEncoder",
    defaultValue = false,
    hotSwappable = false
  )

<<<<<<< HEAD
  /** Whether or not this device respect attachment backfill requests.  */
  // val attachmentBackfillSync: Boolean by remoteBoolean(
  //   key = "android.attachmentBackfillSync",
  //   defaultValue = false,
  //   hotSwappable = true
  // )
  val attachmentBackfillSync: Boolean = false

=======
>>>>>>> 7f42f358
  /** Whether or not libsignal-net's CDSI lookups use the new route-based internals or the old ones */
  val libsignalRouteBasedCDSILookup: Boolean by remoteBoolean(
    key = "android.libsignal.libsignalRouteBasedCDSILookup",
    defaultValue = true,
    hotSwappable = true
  )

  /** Whether to allow different WindowSizeClasses to be used to determine screen layout */
  val largeScreenUi: Boolean by remoteBoolean(
    key = "android.largeScreenUI",
    defaultValue = false,
    hotSwappable = false
  )

  // endregion
}<|MERGE_RESOLUTION|>--- conflicted
+++ resolved
@@ -986,55 +986,36 @@
    */
   @JvmStatic
   @get:JvmName("messageBackups")
-<<<<<<< HEAD
   // val messageBackups: Boolean by remoteValue(
   //   key = "android.messageBackups",
   //   hotSwappable = false,
-  //   active = false
+  //   active = true
   // ) { value ->
   //   BuildConfig.MESSAGE_BACKUP_RESTORE_ENABLED || value.asBoolean(false)
   // }
   val messageBackups: Boolean = false
-=======
-  val messageBackups: Boolean by remoteValue(
-    key = "android.messageBackups",
-    hotSwappable = false,
-    active = true
-  ) { value ->
-    BuildConfig.MESSAGE_BACKUP_RESTORE_ENABLED || value.asBoolean(false)
-  }
->>>>>>> 7f42f358
 
   /** Whether unauthenticated chat web socket is backed by libsignal-net  */
   @JvmStatic
   @get:JvmName("libSignalWebSocketEnabled")
-<<<<<<< HEAD
   // val libSignalWebSocketEnabled: Boolean by remoteBoolean(
   //   key = "android.libsignalWebSocketEnabled",
   //   defaultValue = false,
   //   hotSwappable = false
   // )
   val libSignalWebSocketEnabled: Boolean = false
-=======
-  val libSignalWebSocketEnabled: Boolean by remoteBoolean(
-    key = "android.libsignalWebSocketEnabled",
-    defaultValue = false,
-    hotSwappable = false
-  ) { value ->
-    value.asBoolean(false) || Environment.IS_NIGHTLY
-  }
->>>>>>> 7f42f358
 
   /** Whether or not to launch the restore activity after registration is complete, rather than before.  */
   @JvmStatic
   @get:JvmName("restoreAfterRegistration")
-  val restoreAfterRegistration: Boolean by remoteValue(
-    key = "android.registration.restorePostRegistration",
-    hotSwappable = false,
-    active = false  // MOLLY: Test before enabling it
-  ) { value ->
-    value.asBoolean(false)
-  }
+  // val restoreAfterRegistration: Boolean by remoteValue(
+  //   key = "android.registration.restorePostRegistration",
+  //   hotSwappable = false,
+  //   active = false
+  // ) { value ->
+  //   BuildConfig.MESSAGE_BACKUP_RESTORE_ENABLED || value.asBoolean(false)
+  // }
+  val restoreAfterRegistration: Boolean = false
 
   @JvmStatic
   val backgroundMessageProcessInterval: Long by remoteValue(
@@ -1105,17 +1086,6 @@
     hotSwappable = false
   )
 
-<<<<<<< HEAD
-  /** Whether or not this device respect attachment backfill requests.  */
-  // val attachmentBackfillSync: Boolean by remoteBoolean(
-  //   key = "android.attachmentBackfillSync",
-  //   defaultValue = false,
-  //   hotSwappable = true
-  // )
-  val attachmentBackfillSync: Boolean = false
-
-=======
->>>>>>> 7f42f358
   /** Whether or not libsignal-net's CDSI lookups use the new route-based internals or the old ones */
   val libsignalRouteBasedCDSILookup: Boolean by remoteBoolean(
     key = "android.libsignal.libsignalRouteBasedCDSILookup",
