--- conflicted
+++ resolved
@@ -35,11 +35,6 @@
 import androidx.annotation.RequiresPermission;
 
 import com.annimon.stream.Stream;
-<<<<<<< HEAD
-import com.google.android.mms.pdu.CharacterSets;
-import com.google.android.mms.pdu.EncodedStringValue;
-=======
->>>>>>> 85929809
 import com.google.i18n.phonenumbers.NumberParseException;
 import com.google.i18n.phonenumbers.PhoneNumberUtil;
 import com.google.i18n.phonenumbers.Phonenumber;
@@ -310,14 +305,6 @@
     return result;
   }
 
-<<<<<<< HEAD
-  @SuppressLint("NewApi")
-  public static boolean isDefaultSmsProvider(Context context){
-    return false;
-  }
-
-=======
->>>>>>> 85929809
   /**
    * The app version.
    */
