package org.thoughtcrime.securesms.util

import android.animation.ValueAnimator
import android.view.View
import androidx.annotation.ColorInt
import androidx.core.widget.NestedScrollView
import androidx.fragment.app.FragmentActivity
import androidx.lifecycle.DefaultLifecycleObserver
import androidx.lifecycle.LifecycleOwner
import androidx.recyclerview.widget.RecyclerView
import com.google.android.material.R as MaterialR
import com.google.android.material.animation.ArgbEvaluatorCompat
import com.google.android.material.appbar.AppBarLayout
import org.thoughtcrime.securesms.util.views.Stub

/**
 * Sets the view's isActivated state when the content of the attached recycler can scroll up.
 * This can be used to appropriately tint toolbar backgrounds. Also can emit the state change
 * for other purposes.
 */
open class Material3OnScrollHelper(
  private val activity: FragmentActivity,
  private val setStatusBarColor: (Int) -> Unit = { WindowUtil.setStatusBarColor(activity.window, it) },
  getStatusBarColor: () -> Int = { WindowUtil.getStatusBarColor(activity.window) },
  private val setChatFolderColor: (Int) -> Unit = {},
  private val onSetToolbarColor: (Int) -> Unit = {},
  private val views: List<View> = emptyList(),
  private val viewStubs: List<Stub<out View>> = emptyList(),
  lifecycleOwner: LifecycleOwner
) {

  companion object {
    /**
     * Override for our single java usage.
     */
    @JvmStatic
    fun create(activity: FragmentActivity, toolbar: View): Material3OnScrollHelper {
      return Material3OnScrollHelper(activity = activity, views = listOf(toolbar), lifecycleOwner = activity)
    }
  }

  open val activeColorSet: ColorSet = ColorSet.from(context,
    toolbarColorRes = MaterialR.attr.colorSurfaceContainer,
    statusBarColorRes = MaterialR.attr.colorSurfaceContainer,
    chatFolderColorRes = MaterialR.attr.colorSurface
  )
  open val inactiveColorSet: ColorSet = ColorSet.from(context,
    toolbarColorRes = MaterialR.attr.colorSurface,
    statusBarColorRes = MaterialR.attr.colorSurface,
    chatFolderColorRes = MaterialR.attr.colorSurfaceContainer
  )

  protected var previousStatusBarColor: Int = getStatusBarColor()

  private var animator: ValueAnimator? = null
  private var active: Boolean? = null

  init {
    lifecycleOwner.lifecycle.addObserver(object : DefaultLifecycleObserver {
      override fun onResume(owner: LifecycleOwner) {
        setColorImmediate()
      }

      override fun onDestroy(owner: LifecycleOwner) {
        animator?.cancel()
        setStatusBarColor(previousStatusBarColor)
      }
    })
  }

  fun attach(nestedScrollView: NestedScrollView) {
    nestedScrollView.setOnScrollChangeListener(
      OnScrollListener().apply {
        onScrollChange(nestedScrollView, 0, 0, 0, 0)
      }
    )
  }

  fun attach(recyclerView: RecyclerView) {
    recyclerView.addOnScrollListener(
      OnScrollListener().apply {
        onScrolled(recyclerView, 0, 0)
      }
    )
  }

  fun attach(appBarLayout: AppBarLayout) {
    appBarLayout.addOnOffsetChangedListener(
      OnScrollListener().apply {
        onOffsetChanged(appBarLayout, 0)
      }
    )
  }

  /**
   * Cancels any currently running scroll animation and sets the color immediately.
   */
  fun setColorImmediate() {
    if (active == null) {
      return
    }

    animator?.cancel()
    val colorSet = if (active == true) activeColorSet else inactiveColorSet
<<<<<<< HEAD
    setToolbarColor(colorSet.toolbarColor)
    setStatusBarColor(colorSet.statusBarColor)
    setChatFolderColor(colorSet.chatFolderColor)
=======
    setToolbarColor(ContextCompat.getColor(activity, colorSet.toolbarColorRes))
    setStatusBarColor(ContextCompat.getColor(activity, colorSet.statusBarColorRes))
    setChatFolderColor(ContextCompat.getColor(activity, colorSet.chatFolderColorRes))
>>>>>>> 7f42f358
  }

  private fun updateActiveState(isActive: Boolean) {
    if (active == isActive) {
      return
    }

    val hadActiveState = active != null
    active = isActive

    views.forEach { it.isActivated = isActive }
    viewStubs.filter { it.resolved() }.forEach { it.get().isActivated = isActive }

    if (animator?.isRunning == true) {
      animator?.reverse()
    } else {
      val startColorSet = if (isActive) inactiveColorSet else activeColorSet
      val endColorSet = if (isActive) activeColorSet else inactiveColorSet

      if (hadActiveState) {
<<<<<<< HEAD
        val startToolbarColor = startColorSet.toolbarColor
        val endToolbarColor = endColorSet.toolbarColor
        val startStatusBarColor = startColorSet.statusBarColor
        val endStatusBarColor = endColorSet.statusBarColor
        val startChatFolderColor = startColorSet.chatFolderColor
        val endChatFolderColor = endColorSet.chatFolderColor
=======
        val startToolbarColor = ContextCompat.getColor(activity, startColorSet.toolbarColorRes)
        val endToolbarColor = ContextCompat.getColor(activity, endColorSet.toolbarColorRes)
        val startStatusBarColor = ContextCompat.getColor(activity, startColorSet.statusBarColorRes)
        val endStatusBarColor = ContextCompat.getColor(activity, endColorSet.statusBarColorRes)
        val startChatFolderColor = ContextCompat.getColor(activity, startColorSet.chatFolderColorRes)
        val endChatFolderColor = ContextCompat.getColor(activity, endColorSet.chatFolderColorRes)
>>>>>>> 7f42f358

        animator = ValueAnimator.ofFloat(0f, 1f).apply {
          duration = 200
          addUpdateListener {
            setToolbarColor(ArgbEvaluatorCompat.getInstance().evaluate(it.animatedFraction, startToolbarColor, endToolbarColor))
            setStatusBarColor(ArgbEvaluatorCompat.getInstance().evaluate(it.animatedFraction, startStatusBarColor, endStatusBarColor))
            setChatFolderColor(ArgbEvaluatorCompat.getInstance().evaluate(it.animatedFraction, startChatFolderColor, endChatFolderColor))
          }
          start()
        }
      } else {
        setColorImmediate()
      }
    }
  }

  private fun setToolbarColor(@ColorInt color: Int) {
    views.forEach { it.setBackgroundColor(color) }
    viewStubs.filter { it.resolved() }.forEach { it.get().setBackgroundColor(color) }
    onSetToolbarColor(color)
  }

  private inner class OnScrollListener : RecyclerView.OnScrollListener(), AppBarLayout.OnOffsetChangedListener, NestedScrollView.OnScrollChangeListener {
    override fun onScrolled(recyclerView: RecyclerView, dx: Int, dy: Int) {
      updateActiveState(recyclerView.canScrollVertically(-1))
    }

    override fun onOffsetChanged(appBarLayout: AppBarLayout, verticalOffset: Int) {
      updateActiveState(verticalOffset != 0)
    }

    override fun onScrollChange(v: NestedScrollView, scrollX: Int, scrollY: Int, oldScrollX: Int, oldScrollY: Int) {
      updateActiveState(v.canScrollVertically(-1))
    }
  }

  /**
   * A pair of colors tied to a specific state.
   */
  data class ColorSet(
    @ColorInt val toolbarColor: Int,
    @ColorInt val statusBarColor: Int,
    @ColorInt val chatFolderColor: Int
  ) {
    constructor(@ColorInt color: Int) : this(color, color, color)
    constructor(@ColorInt toolbarColor: Int, @ColorInt statusBarColor: Int) : this(toolbarColor, statusBarColor, toolbarColor)

    companion object {
      fun from(context: Context, colorRes: Int) = ColorSet(
        ThemeUtil.getThemedColor(context, colorRes)
      )

      fun from(context: Context, toolbarColorRes: Int, statusBarColorRes: Int) = ColorSet(
        ThemeUtil.getThemedColor(context, toolbarColorRes),
        ThemeUtil.getThemedColor(context, statusBarColorRes)
      )

      fun from(context: Context, toolbarColorRes: Int, statusBarColorRes: Int, chatFolderColorRes: Int) = ColorSet(
        ThemeUtil.getThemedColor(context, toolbarColorRes),
        ThemeUtil.getThemedColor(context, statusBarColorRes),
        ThemeUtil.getThemedColor(context, chatFolderColorRes)
      )
    }
  }
}<|MERGE_RESOLUTION|>--- conflicted
+++ resolved
@@ -1,6 +1,7 @@
 package org.thoughtcrime.securesms.util
 
 import android.animation.ValueAnimator
+import android.content.Context
 import android.view.View
 import androidx.annotation.ColorInt
 import androidx.core.widget.NestedScrollView
@@ -39,12 +40,12 @@
     }
   }
 
-  open val activeColorSet: ColorSet = ColorSet.from(context,
+  open val activeColorSet: ColorSet = ColorSet.from(activity,
     toolbarColorRes = MaterialR.attr.colorSurfaceContainer,
     statusBarColorRes = MaterialR.attr.colorSurfaceContainer,
     chatFolderColorRes = MaterialR.attr.colorSurface
   )
-  open val inactiveColorSet: ColorSet = ColorSet.from(context,
+  open val inactiveColorSet: ColorSet = ColorSet.from(activity,
     toolbarColorRes = MaterialR.attr.colorSurface,
     statusBarColorRes = MaterialR.attr.colorSurface,
     chatFolderColorRes = MaterialR.attr.colorSurfaceContainer
@@ -102,15 +103,9 @@
 
     animator?.cancel()
     val colorSet = if (active == true) activeColorSet else inactiveColorSet
-<<<<<<< HEAD
     setToolbarColor(colorSet.toolbarColor)
     setStatusBarColor(colorSet.statusBarColor)
     setChatFolderColor(colorSet.chatFolderColor)
-=======
-    setToolbarColor(ContextCompat.getColor(activity, colorSet.toolbarColorRes))
-    setStatusBarColor(ContextCompat.getColor(activity, colorSet.statusBarColorRes))
-    setChatFolderColor(ContextCompat.getColor(activity, colorSet.chatFolderColorRes))
->>>>>>> 7f42f358
   }
 
   private fun updateActiveState(isActive: Boolean) {
@@ -131,21 +126,12 @@
       val endColorSet = if (isActive) activeColorSet else inactiveColorSet
 
       if (hadActiveState) {
-<<<<<<< HEAD
         val startToolbarColor = startColorSet.toolbarColor
         val endToolbarColor = endColorSet.toolbarColor
         val startStatusBarColor = startColorSet.statusBarColor
         val endStatusBarColor = endColorSet.statusBarColor
         val startChatFolderColor = startColorSet.chatFolderColor
         val endChatFolderColor = endColorSet.chatFolderColor
-=======
-        val startToolbarColor = ContextCompat.getColor(activity, startColorSet.toolbarColorRes)
-        val endToolbarColor = ContextCompat.getColor(activity, endColorSet.toolbarColorRes)
-        val startStatusBarColor = ContextCompat.getColor(activity, startColorSet.statusBarColorRes)
-        val endStatusBarColor = ContextCompat.getColor(activity, endColorSet.statusBarColorRes)
-        val startChatFolderColor = ContextCompat.getColor(activity, startColorSet.chatFolderColorRes)
-        val endChatFolderColor = ContextCompat.getColor(activity, endColorSet.chatFolderColorRes)
->>>>>>> 7f42f358
 
         animator = ValueAnimator.ofFloat(0f, 1f).apply {
           duration = 200
