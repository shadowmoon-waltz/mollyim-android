package org.thoughtcrime.securesms.util;

import android.text.TextUtils;

import androidx.annotation.NonNull;
import androidx.annotation.Nullable;
import androidx.annotation.VisibleForTesting;
import androidx.annotation.WorkerThread;

import com.annimon.stream.Stream;

import org.json.JSONException;
import org.json.JSONObject;
import org.signal.core.util.logging.Log;
import org.thoughtcrime.securesms.dependencies.ApplicationDependencies;
import org.thoughtcrime.securesms.groups.SelectionLimits;
import org.thoughtcrime.securesms.jobs.RefreshAttributesJob;
import org.thoughtcrime.securesms.jobs.RemoteConfigRefreshJob;
import org.thoughtcrime.securesms.keyvalue.SignalStore;
import org.thoughtcrime.securesms.messageprocessingalarm.MessageProcessReceiver;

import java.io.IOException;
import java.util.HashMap;
import java.util.HashSet;
import java.util.Iterator;
import java.util.Map;
import java.util.Objects;
import java.util.Set;
import java.util.TreeMap;
import java.util.concurrent.TimeUnit;

/**
 * A location for flags that can be set locally and remotely. These flags can guard features that
 * are not yet ready to be activated.
 *
 * When creating a new flag:
 * - Create a new string constant. This should almost certainly be prefixed with "android."
 * - Add a method to retrieve the value using {@link #getBoolean(String, boolean)}. You can also add
 *   other checks here, like requiring other flags.
 * - If you want to be able to change a flag remotely, place it in {@link #REMOTE_CAPABLE}.
 * - If you would like to force a value for testing, place an entry in {@link #FORCED_VALUES}.
 *   Do not commit changes to this map!
 *
 * Other interesting things you can do:
 * - Make a flag {@link #HOT_SWAPPABLE}
 * - Make a flag {@link #STICKY} -- booleans only!
 * - Register a listener for flag changes in {@link #FLAG_CHANGE_LISTENERS}
 */
public final class FeatureFlags {

  private static final String TAG = Log.tag(FeatureFlags.class);

  private static final long FETCH_INTERVAL = TimeUnit.HOURS.toMillis(2);

  private static final String PAYMENTS_KILL_SWITCH              = "android.payments.kill";
  private static final String USERNAMES                         = "android.usernames";
  private static final String GROUPS_V2_RECOMMENDED_LIMIT       = "global.groupsv2.maxGroupSize";
  private static final String GROUPS_V2_HARD_LIMIT              = "global.groupsv2.groupSizeHardLimit";
  private static final String GROUP_NAME_MAX_LENGTH             = "global.groupsv2.maxNameLength";
  private static final String INTERNAL_USER                     = "android.internalUser";
  private static final String VERIFY_V2                         = "android.verifyV2";
  private static final String PHONE_NUMBER_PRIVACY_VERSION      = "android.phoneNumberPrivacyVersion";
  private static final String CLIENT_EXPIRATION                 = "android.clientExpiration";
  public  static final String DONATE_MEGAPHONE                  = "android.donate.2";
  private static final String CUSTOM_VIDEO_MUXER                = "android.customVideoMuxer";
  private static final String CDS_REFRESH_INTERVAL              = "cds.syncInterval.seconds";
  private static final String AUTOMATIC_SESSION_RESET           = "android.automaticSessionReset.2";
  private static final String AUTOMATIC_SESSION_INTERVAL        = "android.automaticSessionResetInterval";
  private static final String DEFAULT_MAX_BACKOFF               = "android.defaultMaxBackoff";
  private static final String SERVER_ERROR_MAX_BACKOFF          = "android.serverErrorMaxBackoff";
  private static final String OKHTTP_AUTOMATIC_RETRY            = "android.okhttpAutomaticRetry";
  private static final String SHARE_SELECTION_LIMIT             = "android.share.limit";
  private static final String ANIMATED_STICKER_MIN_MEMORY       = "android.animatedStickerMinMemory";
  private static final String ANIMATED_STICKER_MIN_TOTAL_MEMORY = "android.animatedStickerMinTotalMemory";
  private static final String MESSAGE_PROCESSOR_ALARM_INTERVAL  = "android.messageProcessor.alarmIntervalMins";
  private static final String MESSAGE_PROCESSOR_DELAY           = "android.messageProcessor.foregroundDelayMs";
  private static final String MEDIA_QUALITY_LEVELS              = "android.mediaQuality.levels";
  private static final String RETRY_RECEIPT_LIFESPAN            = "android.retryReceiptLifespan";
  private static final String RETRY_RESPOND_MAX_AGE             = "android.retryRespondMaxAge";
  private static final String SENDER_KEY                        = "android.senderKey.5";
  private static final String SENDER_KEY_MAX_AGE                = "android.senderKeyMaxAge";
  private static final String RETRY_RECEIPTS                    = "android.retryReceipts";
  private static final String SUGGEST_SMS_BLACKLIST             = "android.suggestSmsBlacklist";
  private static final String MAX_GROUP_CALL_RING_SIZE          = "global.calling.maxGroupCallRingSize";
  private static final String GROUP_CALL_RINGING                = "android.calling.groupCallRinging";
  private static final String CHANGE_NUMBER_ENABLED             = "android.changeNumber";
  private static final String DONOR_BADGES                      = "android.donorBadges.6";
  private static final String DONOR_BADGES_DISPLAY              = "android.donorBadges.display.4";
  private static final String CDSH                              = "android.cdsh";
  private static final String VOICE_NOTE_RECORDING_V2           = "android.voiceNoteRecordingV2.2";
  private static final String GROUPS_V2_UPDATE_PAGING           = "android.groupsv2.updatePaging";
  private static final String HARDWARE_AEC_MODELS               = "android.calling.hardwareAecModels";
  private static final String FORCE_DEFAULT_AEC                 = "android.calling.forceDefaultAec";

  /**
   * We will only store remote values for flags in this set. If you want a flag to be controllable
   * remotely, place it in here.
   */
  @VisibleForTesting
  static final Set<String> REMOTE_CAPABLE = SetUtil.newHashSet(
      PAYMENTS_KILL_SWITCH,
      GROUPS_V2_RECOMMENDED_LIMIT,
      GROUPS_V2_HARD_LIMIT,
      INTERNAL_USER,
      USERNAMES,
      VERIFY_V2,
      CLIENT_EXPIRATION,
      CUSTOM_VIDEO_MUXER,
      CDS_REFRESH_INTERVAL,
      GROUP_NAME_MAX_LENGTH,
      AUTOMATIC_SESSION_RESET,
      AUTOMATIC_SESSION_INTERVAL,
      DEFAULT_MAX_BACKOFF,
      SERVER_ERROR_MAX_BACKOFF,
      OKHTTP_AUTOMATIC_RETRY,
      SHARE_SELECTION_LIMIT,
      ANIMATED_STICKER_MIN_MEMORY,
      ANIMATED_STICKER_MIN_TOTAL_MEMORY,
      MESSAGE_PROCESSOR_ALARM_INTERVAL,
      MESSAGE_PROCESSOR_DELAY,
      MEDIA_QUALITY_LEVELS,
      RETRY_RECEIPT_LIFESPAN,
      RETRY_RESPOND_MAX_AGE,
      SENDER_KEY,
      RETRY_RECEIPTS,
      SUGGEST_SMS_BLACKLIST,
      MAX_GROUP_CALL_RING_SIZE,
      GROUP_CALL_RINGING,
      CDSH,
      SENDER_KEY_MAX_AGE,
      DONOR_BADGES,
      DONOR_BADGES_DISPLAY,
      CHANGE_NUMBER_ENABLED,
      VOICE_NOTE_RECORDING_V2,
      GROUPS_V2_UPDATE_PAGING,
      HARDWARE_AEC_MODELS,
      FORCE_DEFAULT_AEC
  );

  @VisibleForTesting
  static final Set<String> NOT_REMOTE_CAPABLE = SetUtil.newHashSet(
      DONATE_MEGAPHONE,
      PHONE_NUMBER_PRIVACY_VERSION
  );

  /**
   * Values in this map will take precedence over any value. This should only be used for local
   * development. Given that you specify a default when retrieving a value, and that we only store
   * remote values for things in {@link #REMOTE_CAPABLE}, there should be no need to ever *commit*
   * an addition to this map.
   */
  @SuppressWarnings("MismatchedQueryAndUpdateOfCollection")
  @VisibleForTesting
  static final Map<String, Object> FORCED_VALUES = new HashMap<String, Object>() {{
  }};

  /**
   * By default, flags are only updated once at app start. This is to ensure that values don't
   * change within an app session, simplifying logic. However, given that this can delay how often
   * a flag is updated, you can put a flag in here to mark it as 'hot swappable'. Flags in this set
   * will be updated arbitrarily at runtime. This will make values more responsive, but also places
   * more burden on the reader to ensure that the app experience remains consistent.
   */
  @VisibleForTesting
  static final Set<String> HOT_SWAPPABLE = SetUtil.newHashSet(
      VERIFY_V2,
      CLIENT_EXPIRATION,
      CUSTOM_VIDEO_MUXER,
      CDS_REFRESH_INTERVAL,
      GROUP_NAME_MAX_LENGTH,
      AUTOMATIC_SESSION_RESET,
      AUTOMATIC_SESSION_INTERVAL,
      DEFAULT_MAX_BACKOFF,
      SERVER_ERROR_MAX_BACKOFF,
      OKHTTP_AUTOMATIC_RETRY,
      SHARE_SELECTION_LIMIT,
      ANIMATED_STICKER_MIN_MEMORY,
      ANIMATED_STICKER_MIN_TOTAL_MEMORY,
      MESSAGE_PROCESSOR_ALARM_INTERVAL,
      MESSAGE_PROCESSOR_DELAY,
      MEDIA_QUALITY_LEVELS,
      RETRY_RECEIPT_LIFESPAN,
      RETRY_RESPOND_MAX_AGE,
      SUGGEST_SMS_BLACKLIST,
      RETRY_RECEIPTS,
      SENDER_KEY,
      MAX_GROUP_CALL_RING_SIZE,
      GROUP_CALL_RINGING,
      CDSH,
      SENDER_KEY_MAX_AGE,
<<<<<<< HEAD
      DONOR_BADGES_DISPLAY
=======
      DONOR_BADGES_DISPLAY,
      DONATE_MEGAPHONE,
      VOICE_NOTE_RECORDING_V2,
      GROUPS_V2_UPDATE_PAGING,
      FORCE_DEFAULT_AEC
>>>>>>> ea92280c
  );

  /**
   * Flags in this set will stay true forever once they receive a true value from a remote config.
   */
  @VisibleForTesting
  static final Set<String> STICKY = SetUtil.newHashSet(
      VERIFY_V2
  );

  /**
   * Listeners that are called when the value in {@link #REMOTE_VALUES} changes. That means that
   * hot-swappable flags will have this invoked as soon as we know about that change, but otherwise
   * these will only run during initialization.
   *
   * These can be called on any thread, including the main thread, so be careful!
   *
   * Also note that this doesn't play well with {@link #FORCED_VALUES} -- changes there will not
   * trigger changes in this map, so you'll have to do some manually hacking to get yourself in the
   * desired test state.
   */
  private static final Map<String, OnFlagChange> FLAG_CHANGE_LISTENERS = new HashMap<String, OnFlagChange>() {{
    put(MESSAGE_PROCESSOR_ALARM_INTERVAL, change -> MessageProcessReceiver.startOrUpdateAlarm(ApplicationDependencies.getApplication()));
    put(SENDER_KEY, change -> ApplicationDependencies.getJobManager().add(new RefreshAttributesJob()));
    put(CHANGE_NUMBER_ENABLED, change -> ApplicationDependencies.getJobManager().add(new RefreshAttributesJob()));
  }};

  private static final Map<String, Object> REMOTE_VALUES = new TreeMap<>();

  private FeatureFlags() {}

  public static synchronized void init() {
    Map<String, Object> current = parseStoredConfig(SignalStore.remoteConfigValues().getCurrentConfig());
    Map<String, Object> pending = parseStoredConfig(SignalStore.remoteConfigValues().getPendingConfig());
    Map<String, Change> changes = computeChanges(current, pending);

    SignalStore.remoteConfigValues().setCurrentConfig(mapToJson(pending));
    REMOTE_VALUES.putAll(pending);
    triggerFlagChangeListeners(changes);

    Log.i(TAG, "init() " + REMOTE_VALUES.toString());
  }

  public static void refreshIfNecessary() {
    long timeSinceLastFetch = System.currentTimeMillis() - SignalStore.remoteConfigValues().getLastFetchTime();

    if (timeSinceLastFetch < 0 || timeSinceLastFetch > FETCH_INTERVAL) {
      Log.i(TAG, "Scheduling remote config refresh.");
      ApplicationDependencies.getJobManager().add(new RemoteConfigRefreshJob());
    } else {
      Log.i(TAG, "Skipping remote config refresh. Refreshed " + timeSinceLastFetch + " ms ago.");
    }
  }

  @WorkerThread
  public static void refreshSync() throws IOException {
    Map<String, Object> config = ApplicationDependencies.getSignalServiceAccountManager().getRemoteConfig();
    FeatureFlags.update(config);
  }

  public static synchronized void update(@NonNull Map<String, Object> config) {
    Map<String, Object> memory  = REMOTE_VALUES;
    Map<String, Object> disk    = parseStoredConfig(SignalStore.remoteConfigValues().getPendingConfig());
    UpdateResult        result  = updateInternal(config, memory, disk, REMOTE_CAPABLE, HOT_SWAPPABLE, STICKY);

    SignalStore.remoteConfigValues().setPendingConfig(mapToJson(result.getDisk()));
    REMOTE_VALUES.clear();
    REMOTE_VALUES.putAll(result.getMemory());
    triggerFlagChangeListeners(result.getMemoryChanges());

    SignalStore.remoteConfigValues().setLastFetchTime(System.currentTimeMillis());

    Log.i(TAG, "[Memory] Before: " + memory.toString());
    Log.i(TAG, "[Memory] After : " + result.getMemory().toString());
    Log.i(TAG, "[Disk]   Before: " + disk.toString());
    Log.i(TAG, "[Disk]   After : " + result.getDisk().toString());
  }

  /** Creating usernames, sending messages by username. */
  public static synchronized boolean usernames() {
    return getBoolean(USERNAMES, false);
  }

  /**
   * Maximum number of members allowed in a group.
   */
  public static SelectionLimits groupLimits() {
    return new SelectionLimits(getInteger(GROUPS_V2_RECOMMENDED_LIMIT, 151),
                               getInteger(GROUPS_V2_HARD_LIMIT, 1001));
  }

  /** Payments Support */
  public static boolean payments() {
    return !getBoolean(PAYMENTS_KILL_SWITCH, false);
  }

  /** Internal testing extensions. */
  public static boolean internalUser() {
    return getBoolean(INTERNAL_USER, false) || Release.IS_INSIDER || Release.IS_DEBUGGABLE;
  }

  /** Whether or not to use the UUID in verification codes. */
  public static boolean verifyV2() {
    return getBoolean(VERIFY_V2, false);
  }

  /** The raw client expiration JSON string. */
  public static String clientExpiration() {
    return getString(CLIENT_EXPIRATION, null);
  }

  /** The raw donate megaphone CSV string */
  public static String donateMegaphone() {
    return getString(DONATE_MEGAPHONE, "*:1000000");
  }

  /**
   * Whether the user can choose phone number privacy settings, and;
   * Whether to fetch and store the secondary certificate
   */
  public static boolean phoneNumberPrivacy() {
    return getVersionFlag(PHONE_NUMBER_PRIVACY_VERSION) == VersionFlag.ON;
  }

  /** Whether to use the custom streaming muxer or built in android muxer. */
  public static boolean useStreamingVideoMuxer() {
    return getBoolean(CUSTOM_VIDEO_MUXER, false);
  }

  /** The time in between routine CDS refreshes, in seconds. */
  public static int cdsRefreshIntervalSeconds() {
    return getInteger(CDS_REFRESH_INTERVAL, (int) TimeUnit.HOURS.toSeconds(48));
  }

  public static @NonNull SelectionLimits shareSelectionLimit() {
    int limit = getInteger(SHARE_SELECTION_LIMIT, 5);
    return new SelectionLimits(limit, limit);
  }

  /** The maximum number of grapheme */
  public static int getMaxGroupNameGraphemeLength() {
    return Math.max(32, getInteger(GROUP_NAME_MAX_LENGTH, -1));
  }

  /** Whether or not to allow automatic session resets. */
  public static boolean automaticSessionReset() {
    return getBoolean(AUTOMATIC_SESSION_RESET, true);
  }

  /** How often we allow an automatic session reset. */
  public static int automaticSessionResetIntervalSeconds() {
    return getInteger(AUTOMATIC_SESSION_RESET, (int) TimeUnit.HOURS.toSeconds(1));
  }

  /** The default maximum backoff for jobs. */
  public static long getDefaultMaxBackoff() {
    return TimeUnit.SECONDS.toMillis(getInteger(DEFAULT_MAX_BACKOFF, 60));
  }

  /** The maximum backoff for network jobs that hit a 5xx error. */
  public static long getServerErrorMaxBackoff() {
    return TimeUnit.SECONDS.toMillis(getInteger(SERVER_ERROR_MAX_BACKOFF, (int) TimeUnit.HOURS.toSeconds(6)));
  }

  /** Whether or not to allow automatic retries from OkHttp */
  public static boolean okHttpAutomaticRetry() {
    return getBoolean(OKHTTP_AUTOMATIC_RETRY, true);
  }

  /** The minimum memory class required for rendering animated stickers in the keyboard and such */
  public static int animatedStickerMinimumMemoryClass() {
    return getInteger(ANIMATED_STICKER_MIN_MEMORY, 193);
  }

  /** The minimum total memory for rendering animated stickers in the keyboard and such */
  public static int animatedStickerMinimumTotalMemoryMb() {
    return getInteger(ANIMATED_STICKER_MIN_TOTAL_MEMORY, (int) ByteUnit.GIGABYTES.toMegabytes(3));
  }

  public static @NonNull String getMediaQualityLevels() {
    return getString(MEDIA_QUALITY_LEVELS, "");
  }

  /** Whether or not sending or responding to retry receipts is enabled. */
  public static boolean retryReceipts() {
    return getBoolean(RETRY_RECEIPTS, true);
  }

  /** How long to wait before considering a retry to be a failure. */
  public static long retryReceiptLifespan() {
    return getLong(RETRY_RECEIPT_LIFESPAN, TimeUnit.HOURS.toMillis(1));
  }

  /** How old a message is allowed to be while still resending in response to a retry receipt . */
  public static long retryRespondMaxAge() {
    return getLong(RETRY_RESPOND_MAX_AGE, TimeUnit.DAYS.toMillis(14));
  }

  /** How long a sender key can live before it needs to be rotated. */
  public static long senderKeyMaxAge() {
    return Math.min(getLong(SENDER_KEY_MAX_AGE, TimeUnit.DAYS.toMillis(14)), TimeUnit.DAYS.toMillis(90));
  }

  /** A comma-delimited list of country codes that should not be told about SMS during onboarding. */
  public static @NonNull String suggestSmsBlacklist() {
    return getString(SUGGEST_SMS_BLACKLIST, "");
  }

  /** Max group size that can be use group call ringing. */
  public static long maxGroupCallRingSize() {
    return getLong(MAX_GROUP_CALL_RING_SIZE, 16);
  }

  /** Whether or not to show the group call ring toggle in the UI. */
  public static boolean groupCallRinging() {
    return getBoolean(GROUP_CALL_RINGING, false);
  }

  /** Whether or not to show change number in the UI. */
  public static boolean changeNumber() {
    return getBoolean(CHANGE_NUMBER_ENABLED, false);
  }

  public static boolean cdsh() {
    return Environment.IS_STAGING && getBoolean(CDSH, false);
  }

  /** Whether or not to use the new voice note recorder backed by MediaRecorder. */
  public static boolean voiceNoteRecordingV2() {
    return getBoolean(VOICE_NOTE_RECORDING_V2, false);
  }

  /** Whether or not to use the proper paging when updating group state. */
  public static boolean groupsV2UpdatePaging() {
    return getBoolean(GROUPS_V2_UPDATE_PAGING, false);
  }

  /** A comma-separated list of models that should use hardware AEC for calling. */
  public static @NonNull String hardwareAecModels() {
    return getString(HARDWARE_AEC_MODELS, "");
  }

  /** Whether or not all devices should be forced into using default AEC for calling. */
  public static boolean forceDefaultAec() {
    return getBoolean(FORCE_DEFAULT_AEC, false);
  }

  /** Only for rendering debug info. */
  public static synchronized @NonNull Map<String, Object> getMemoryValues() {
    return new TreeMap<>(REMOTE_VALUES);
  }

  /** Only for rendering debug info. */
  public static synchronized @NonNull Map<String, Object> getDiskValues() {
    return new TreeMap<>(parseStoredConfig(SignalStore.remoteConfigValues().getCurrentConfig()));
  }

  /** Only for rendering debug info. */
  public static synchronized @NonNull Map<String, Object> getPendingDiskValues() {
    return new TreeMap<>(parseStoredConfig(SignalStore.remoteConfigValues().getPendingConfig()));
  }

  /** Only for rendering debug info. */
  public static synchronized @NonNull Map<String, Object> getForcedValues() {
    return new TreeMap<>(FORCED_VALUES);
  }

  @VisibleForTesting
  static @NonNull UpdateResult updateInternal(@NonNull Map<String, Object> remote,
                                              @NonNull Map<String, Object> localMemory,
                                              @NonNull Map<String, Object> localDisk,
                                              @NonNull Set<String>         remoteCapable,
                                              @NonNull Set<String>         hotSwap,
                                              @NonNull Set<String>         sticky)
  {
    Map<String, Object> newMemory = new TreeMap<>(localMemory);
    Map<String, Object> newDisk   = new TreeMap<>(localDisk);

    Set<String> allKeys = new HashSet<>();
    allKeys.addAll(remote.keySet());
    allKeys.addAll(localDisk.keySet());
    allKeys.addAll(localMemory.keySet());

    Stream.of(allKeys)
          .filter(remoteCapable::contains)
          .forEach(key -> {
            Object remoteValue = remote.get(key);
            Object diskValue   = localDisk.get(key);
            Object newValue    = remoteValue;

            if (newValue != null && diskValue != null && newValue.getClass() != diskValue.getClass()) {
              Log.w(TAG, "Type mismatch! key: " + key);

              newDisk.remove(key);

              if (hotSwap.contains(key)) {
                newMemory.remove(key);
              }

              return;
            }

            if (sticky.contains(key) && (newValue instanceof Boolean || diskValue instanceof Boolean)) {
              newValue = diskValue == Boolean.TRUE ? Boolean.TRUE : newValue;
            } else if (sticky.contains(key)) {
              Log.w(TAG, "Tried to make a non-boolean sticky! Ignoring. (key: " + key + ")");
            }

            if (newValue != null) {
              newDisk.put(key, newValue);
            } else {
              newDisk.remove(key);
            }

            if (hotSwap.contains(key)) {
              if (newValue != null) {
                newMemory.put(key, newValue);
              } else {
                newMemory.remove(key);
              }
            }
          });

    Stream.of(allKeys)
          .filterNot(remoteCapable::contains)
          .filterNot(key -> sticky.contains(key) && localDisk.get(key) == Boolean.TRUE)
          .forEach(key -> {
            newDisk.remove(key);

            if (hotSwap.contains(key)) {
              newMemory.remove(key);
            }
          });

    return new UpdateResult(newMemory, newDisk, computeChanges(localMemory, newMemory));
  }

  @VisibleForTesting
  static @NonNull Map<String, Change> computeChanges(@NonNull Map<String, Object> oldMap, @NonNull Map<String, Object> newMap) {
    Map<String, Change> changes = new HashMap<>();
    Set<String>         allKeys = new HashSet<>();

    allKeys.addAll(oldMap.keySet());
    allKeys.addAll(newMap.keySet());

    for (String key : allKeys) {
      Object oldValue = oldMap.get(key);
      Object newValue = newMap.get(key);

      if (oldValue == null && newValue == null) {
        throw new AssertionError("Should not be possible.");
      } else if (oldValue != null && newValue == null) {
        changes.put(key, Change.REMOVED);
      } else if (newValue != oldValue && newValue instanceof Boolean) {
        changes.put(key, (boolean) newValue ? Change.ENABLED : Change.DISABLED);
      } else if (!Objects.equals(oldValue, newValue)) {
        changes.put(key, Change.CHANGED);
      }
    }

    return changes;
  }

  private static @NonNull VersionFlag getVersionFlag(@NonNull String key) {
    int versionFromKey = getInteger(key, 0);

    if (versionFromKey == 0) {
      return VersionFlag.OFF;
    }

    if (Util.getSignalCanonicalVersionCode() >= versionFromKey) {
      return VersionFlag.ON;
    } else {
      return VersionFlag.ON_IN_FUTURE_VERSION;
    }
  }

  public static long getBackgroundMessageProcessInterval() {
    int delayMinutes = getInteger(MESSAGE_PROCESSOR_ALARM_INTERVAL, (int) TimeUnit.HOURS.toMinutes(6));
    return TimeUnit.MINUTES.toMillis(delayMinutes);
  }

  /**
   * How long before a "Checking messages" foreground notification is shown to the user.
   */
  public static long getBackgroundMessageProcessForegroundDelay() {
    return getInteger(MESSAGE_PROCESSOR_DELAY, 300);
  }

  private enum VersionFlag {
    /** The flag is no set */
    OFF,

    /** The flag is set on for a version higher than the current client version */
    ON_IN_FUTURE_VERSION,

    /** The flag is set on for this version or earlier */
    ON
  }

  private static boolean getBoolean(@NonNull String key, boolean defaultValue) {
    Boolean forced = (Boolean) FORCED_VALUES.get(key);
    if (forced != null) {
      return forced;
    }

    Object remote = REMOTE_VALUES.get(key);
    if (remote instanceof Boolean) {
      return (boolean) remote;
    } else if (remote != null) {
      Log.w(TAG, "Expected a boolean for key '" + key + "', but got something else! Falling back to the default.");
    }

    return defaultValue;
  }

  private static int getInteger(@NonNull String key, int defaultValue) {
    Integer forced = (Integer) FORCED_VALUES.get(key);
    if (forced != null) {
      return forced;
    }

    Object remote = REMOTE_VALUES.get(key);
    if (remote instanceof String) {
      try {
        return Integer.parseInt((String) remote);
      } catch (NumberFormatException e) {
        Log.w(TAG, "Expected an int for key '" + key + "', but got something else! Falling back to the default.");
      }
    }

    return defaultValue;
  }

  private static long getLong(@NonNull String key, long defaultValue) {
    Long forced = (Long) FORCED_VALUES.get(key);
    if (forced != null) {
      return forced;
    }

    Object remote = REMOTE_VALUES.get(key);
    if (remote instanceof String) {
      try {
        return Long.parseLong((String) remote);
      } catch (NumberFormatException e) {
        Log.w(TAG, "Expected a long for key '" + key + "', but got something else! Falling back to the default.");
      }
    }

    return defaultValue;
  }

  private static String getString(@NonNull String key, String defaultValue) {
    String forced = (String) FORCED_VALUES.get(key);
    if (forced != null) {
      return forced;
    }

    Object remote = REMOTE_VALUES.get(key);
    if (remote instanceof String) {
      return (String) remote;
    }

    return defaultValue;
  }

  private static Map<String, Object> parseStoredConfig(String stored) {
    Map<String, Object> parsed = new HashMap<>();

    if (TextUtils.isEmpty(stored)) {
      Log.i(TAG, "No remote config stored. Skipping.");
      return parsed;
    }

    try {
      JSONObject       root = new JSONObject(stored);
      Iterator<String> iter = root.keys();

      while (iter.hasNext()) {
        String key = iter.next();
        parsed.put(key, root.get(key));
      }
    } catch (JSONException e) {
      throw new AssertionError("Failed to parse! Cleared storage.");
    }

    return parsed;
  }

  private static @NonNull String mapToJson(@NonNull Map<String, Object> map) {
    try {
      JSONObject json = new JSONObject();

      for (Map.Entry<String, Object> entry : map.entrySet()) {
        json.put(entry.getKey(), entry.getValue());
      }

      return json.toString();
    } catch (JSONException e) {
      throw new AssertionError(e);
    }
  }

  private static void triggerFlagChangeListeners(Map<String, Change> changes) {
    for (Map.Entry<String, Change> change : changes.entrySet()) {
      OnFlagChange listener = FLAG_CHANGE_LISTENERS.get(change.getKey());

      if (listener != null) {
        Log.i(TAG, "Triggering change listener for: " + change.getKey());
        listener.onFlagChange(change.getValue());
      }
    }
  }

  @VisibleForTesting
  static final class UpdateResult {
    private final Map<String, Object> memory;
    private final Map<String, Object> disk;
    private final Map<String, Change> memoryChanges;

    UpdateResult(@NonNull Map<String, Object> memory, @NonNull Map<String, Object> disk, @NonNull Map<String, Change> memoryChanges) {
      this.memory        = memory;
      this.disk          = disk;
      this.memoryChanges = memoryChanges;
    }

    public @NonNull Map<String, Object> getMemory() {
      return memory;
    }

    public @NonNull Map<String, Object> getDisk() {
      return disk;
    }

    public @NonNull Map<String, Change> getMemoryChanges() {
      return memoryChanges;
    }
  }

  @VisibleForTesting
  interface OnFlagChange {
    void onFlagChange(@NonNull Change change);
  }

  enum Change {
    ENABLED, DISABLED, CHANGED, REMOVED
  }
}<|MERGE_RESOLUTION|>--- conflicted
+++ resolved
@@ -188,15 +188,10 @@
       GROUP_CALL_RINGING,
       CDSH,
       SENDER_KEY_MAX_AGE,
-<<<<<<< HEAD
-      DONOR_BADGES_DISPLAY
-=======
-      DONOR_BADGES_DISPLAY,
       DONATE_MEGAPHONE,
       VOICE_NOTE_RECORDING_V2,
       GROUPS_V2_UPDATE_PAGING,
       FORCE_DEFAULT_AEC
->>>>>>> ea92280c
   );
 
   /**
