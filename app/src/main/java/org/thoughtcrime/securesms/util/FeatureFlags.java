package org.thoughtcrime.securesms.util;

import android.text.TextUtils;

import androidx.annotation.NonNull;
import androidx.annotation.Nullable;
import androidx.annotation.VisibleForTesting;

import com.annimon.stream.Stream;

import org.json.JSONException;
import org.json.JSONObject;
import org.signal.core.util.logging.Log;
import org.thoughtcrime.securesms.BuildConfig;
import org.thoughtcrime.securesms.dependencies.ApplicationDependencies;
import org.thoughtcrime.securesms.groups.SelectionLimits;
import org.thoughtcrime.securesms.jobs.RemoteConfigRefreshJob;
import org.thoughtcrime.securesms.keyvalue.SignalStore;
import org.thoughtcrime.securesms.messageprocessingalarm.MessageProcessReceiver;

import java.util.HashMap;
import java.util.HashSet;
import java.util.Iterator;
import java.util.Map;
import java.util.Objects;
import java.util.Set;
import java.util.TreeMap;
import java.util.concurrent.TimeUnit;

/**
 * A location for flags that can be set locally and remotely. These flags can guard features that
 * are not yet ready to be activated.
 *
 * When creating a new flag:
 * - Create a new string constant. This should almost certainly be prefixed with "android."
 * - Add a method to retrieve the value using {@link #getBoolean(String, boolean)}. You can also add
 *   other checks here, like requiring other flags.
 * - If you want to be able to change a flag remotely, place it in {@link #REMOTE_CAPABLE}.
 * - If you would like to force a value for testing, place an entry in {@link #FORCED_VALUES}.
 *   Do not commit changes to this map!
 *
 * Other interesting things you can do:
 * - Make a flag {@link #HOT_SWAPPABLE}
 * - Make a flag {@link #STICKY} -- booleans only!
 * - Register a listener for flag changes in  {@link #FLAG_CHANGE_LISTENERS}
 */
public final class FeatureFlags {

  private static final String TAG = Log.tag(FeatureFlags.class);

  private static final long FETCH_INTERVAL = TimeUnit.HOURS.toMillis(2);

  private static final String PAYMENTS_KILL_SWITCH              = "android.payments.kill";
  private static final String USERNAMES                         = "android.usernames";
  private static final String GROUPS_V2_RECOMMENDED_LIMIT       = "global.groupsv2.maxGroupSize";
  private static final String GROUPS_V2_HARD_LIMIT              = "global.groupsv2.groupSizeHardLimit";
  private static final String GROUP_NAME_MAX_LENGTH             = "global.groupsv2.maxNameLength";
  private static final String INTERNAL_USER                     = "android.internalUser";
  private static final String VERIFY_V2                         = "android.verifyV2";
  private static final String PHONE_NUMBER_PRIVACY_VERSION      = "android.phoneNumberPrivacyVersion";
  private static final String CLIENT_EXPIRATION                 = "android.clientExpiration";
  public  static final String DONATE_MEGAPHONE                  = "android.donate";
  private static final String CUSTOM_VIDEO_MUXER                = "android.customVideoMuxer";
  private static final String CDS_REFRESH_INTERVAL              = "cds.syncInterval.seconds";
  private static final String AUTOMATIC_SESSION_RESET           = "android.automaticSessionReset.2";
  private static final String AUTOMATIC_SESSION_INTERVAL        = "android.automaticSessionResetInterval";
  private static final String DEFAULT_MAX_BACKOFF               = "android.defaultMaxBackoff";
  private static final String SERVER_ERROR_MAX_BACKOFF          = "android.serverErrorMaxBackoff";
  private static final String OKHTTP_AUTOMATIC_RETRY            = "android.okhttpAutomaticRetry";
  private static final String SHARE_SELECTION_LIMIT             = "android.share.limit";
  private static final String ANIMATED_STICKER_MIN_MEMORY       = "android.animatedStickerMinMemory";
  private static final String ANIMATED_STICKER_MIN_TOTAL_MEMORY = "android.animatedStickerMinTotalMemory";
  private static final String MESSAGE_PROCESSOR_ALARM_INTERVAL  = "android.messageProcessor.alarmIntervalMins";
  private static final String MESSAGE_PROCESSOR_DELAY           = "android.messageProcessor.foregroundDelayMs";
  private static final String MP4_GIF_SEND_SUPPORT              = "android.mp4GifSendSupport.2";
  private static final String MEDIA_QUALITY_LEVELS              = "android.mediaQuality.levels";
  private static final String RETRY_RECEIPT_LIFESPAN            = "android.retryReceiptLifespan";
  private static final String RETRY_RESPOND_MAX_AGE             = "android.retryRespondMaxAge";
  private static final String SENDER_KEY                        = "android.senderKey";

  /**
   * We will only store remote values for flags in this set. If you want a flag to be controllable
   * remotely, place it in here.
   */
  @VisibleForTesting
  static final Set<String> REMOTE_CAPABLE = SetUtil.newHashSet(
      PAYMENTS_KILL_SWITCH,
      GROUPS_V2_RECOMMENDED_LIMIT,
      GROUPS_V2_HARD_LIMIT,
      INTERNAL_USER,
      USERNAMES,
      VERIFY_V2,
      CLIENT_EXPIRATION,
<<<<<<< HEAD
      VIEWED_RECEIPTS,
      GV1_FORCED_MIGRATE,
      SEND_VIEWED_RECEIPTS,
=======
      DONATE_MEGAPHONE,
>>>>>>> 2029ea37
      CUSTOM_VIDEO_MUXER,
      CDS_REFRESH_INTERVAL,
      GROUP_NAME_MAX_LENGTH,
      AUTOMATIC_SESSION_RESET,
      AUTOMATIC_SESSION_INTERVAL,
      DEFAULT_MAX_BACKOFF,
      SERVER_ERROR_MAX_BACKOFF,
      OKHTTP_AUTOMATIC_RETRY,
      SHARE_SELECTION_LIMIT,
      ANIMATED_STICKER_MIN_MEMORY,
      ANIMATED_STICKER_MIN_TOTAL_MEMORY,
      MESSAGE_PROCESSOR_ALARM_INTERVAL,
      MESSAGE_PROCESSOR_DELAY,
      MP4_GIF_SEND_SUPPORT,
      MEDIA_QUALITY_LEVELS,
      RETRY_RECEIPT_LIFESPAN,
      RETRY_RESPOND_MAX_AGE,
      SENDER_KEY
  );

  @VisibleForTesting
  static final Set<String> NOT_REMOTE_CAPABLE = SetUtil.newHashSet(
      DONATE_MEGAPHONE,
      PHONE_NUMBER_PRIVACY_VERSION
  );

  /**
   * Values in this map will take precedence over any value. This should only be used for local
   * development. Given that you specify a default when retrieving a value, and that we only store
   * remote values for things in {@link #REMOTE_CAPABLE}, there should be no need to ever *commit*
   * an addition to this map.
   */
  @SuppressWarnings("MismatchedQueryAndUpdateOfCollection")
  @VisibleForTesting
  static final Map<String, Object> FORCED_VALUES = new HashMap<String, Object>() {{
  }};

  /**
   * By default, flags are only updated once at app start. This is to ensure that values don't
   * change within an app session, simplifying logic. However, given that this can delay how often
   * a flag is updated, you can put a flag in here to mark it as 'hot swappable'. Flags in this set
   * will be updated arbitrarily at runtime. This will make values more responsive, but also places
   * more burden on the reader to ensure that the app experience remains consistent.
   */
  @VisibleForTesting
  static final Set<String> HOT_SWAPPABLE = SetUtil.newHashSet(
      VERIFY_V2,
      CLIENT_EXPIRATION,
      CUSTOM_VIDEO_MUXER,
      CDS_REFRESH_INTERVAL,
      GROUP_NAME_MAX_LENGTH,
      AUTOMATIC_SESSION_RESET,
      AUTOMATIC_SESSION_INTERVAL,
      DEFAULT_MAX_BACKOFF,
      SERVER_ERROR_MAX_BACKOFF,
      OKHTTP_AUTOMATIC_RETRY,
      SHARE_SELECTION_LIMIT,
      ANIMATED_STICKER_MIN_MEMORY,
      ANIMATED_STICKER_MIN_TOTAL_MEMORY,
      MESSAGE_PROCESSOR_ALARM_INTERVAL,
      MESSAGE_PROCESSOR_DELAY,
      MP4_GIF_SEND_SUPPORT,
      MEDIA_QUALITY_LEVELS,
      RETRY_RECEIPT_LIFESPAN,
      RETRY_RESPOND_MAX_AGE
  );

  /**
   * Flags in this set will stay true forever once they receive a true value from a remote config.
   */
  @VisibleForTesting
  static final Set<String> STICKY = SetUtil.newHashSet(
      VERIFY_V2
  );

  /**
   * Listeners that are called when the value in {@link #REMOTE_VALUES} changes. That means that
   * hot-swappable flags will have this invoked as soon as we know about that change, but otherwise
   * these will only run during initialization.
   *
   * These can be called on any thread, including the main thread, so be careful!
   *
   * Also note that this doesn't play well with {@link #FORCED_VALUES} -- changes there will not
   * trigger changes in this map, so you'll have to do some manually hacking to get yourself in the
   * desired test state.
   */
  private static final Map<String, OnFlagChange> FLAG_CHANGE_LISTENERS = new HashMap<String, OnFlagChange>() {{
    put(MESSAGE_PROCESSOR_ALARM_INTERVAL, change -> MessageProcessReceiver.startOrUpdateAlarm(ApplicationDependencies.getApplication()));
  }};

  private static final Map<String, Object> REMOTE_VALUES = new TreeMap<>();

  private FeatureFlags() {}

  public static synchronized void init() {
    Map<String, Object> current = parseStoredConfig(SignalStore.remoteConfigValues().getCurrentConfig());
    Map<String, Object> pending = parseStoredConfig(SignalStore.remoteConfigValues().getPendingConfig());
    Map<String, Change> changes = computeChanges(current, pending);

    SignalStore.remoteConfigValues().setCurrentConfig(mapToJson(pending));
    REMOTE_VALUES.putAll(pending);
    triggerFlagChangeListeners(changes);

    Log.i(TAG, "init() " + REMOTE_VALUES.toString());
  }

  public static synchronized void refreshIfNecessary() {
    long timeSinceLastFetch = System.currentTimeMillis() - SignalStore.remoteConfigValues().getLastFetchTime();

    if (timeSinceLastFetch < 0 || timeSinceLastFetch > FETCH_INTERVAL) {
      Log.i(TAG, "Scheduling remote config refresh.");
      ApplicationDependencies.getJobManager().add(new RemoteConfigRefreshJob());
    } else {
      Log.i(TAG, "Skipping remote config refresh. Refreshed " + timeSinceLastFetch + " ms ago.");
    }
  }

  public static synchronized void update(@NonNull Map<String, Object> config) {
    Map<String, Object> memory  = REMOTE_VALUES;
    Map<String, Object> disk    = parseStoredConfig(SignalStore.remoteConfigValues().getPendingConfig());
    UpdateResult        result  = updateInternal(config, memory, disk, REMOTE_CAPABLE, HOT_SWAPPABLE, STICKY);

    SignalStore.remoteConfigValues().setPendingConfig(mapToJson(result.getDisk()));
    REMOTE_VALUES.clear();
    REMOTE_VALUES.putAll(result.getMemory());
    triggerFlagChangeListeners(result.getMemoryChanges());

    SignalStore.remoteConfigValues().setLastFetchTime(System.currentTimeMillis());

    Log.i(TAG, "[Memory] Before: " + memory.toString());
    Log.i(TAG, "[Memory] After : " + result.getMemory().toString());
    Log.i(TAG, "[Disk]   Before: " + disk.toString());
    Log.i(TAG, "[Disk]   After : " + result.getDisk().toString());
  }

  /** Creating usernames, sending messages by username. */
  public static synchronized boolean usernames() {
    return getBoolean(USERNAMES, false);
  }

  /**
   * Maximum number of members allowed in a group.
   */
  public static SelectionLimits groupLimits() {
    return new SelectionLimits(getInteger(GROUPS_V2_RECOMMENDED_LIMIT, 151),
                               getInteger(GROUPS_V2_HARD_LIMIT, 1001));
  }

  /** Payments Support */
  public static boolean payments() {
    return !getBoolean(PAYMENTS_KILL_SWITCH, false);
  }

  /** Internal testing extensions. */
  public static boolean internalUser() {
    return getBoolean(INTERNAL_USER, false);
  }

  /** Whether or not to use the UUID in verification codes. */
  public static boolean verifyV2() {
    return getBoolean(VERIFY_V2, false);
  }

  /** The raw client expiration JSON string. */
  public static String clientExpiration() {
    return getString(CLIENT_EXPIRATION, null);
  }

  /** The raw donate megaphone CSV string */
  public static String donateMegaphone() {
    return getString(DONATE_MEGAPHONE, "*:1000000");
  }

  /**
   * Whether the user can choose phone number privacy settings, and;
   * Whether to fetch and store the secondary certificate
   */
  public static boolean phoneNumberPrivacy() {
    return getVersionFlag(PHONE_NUMBER_PRIVACY_VERSION) == VersionFlag.ON;
  }

  /** Whether to use the custom streaming muxer or built in android muxer. */
  public static boolean useStreamingVideoMuxer() {
    return getBoolean(CUSTOM_VIDEO_MUXER, false);
  }

  /** The time in between routine CDS refreshes, in seconds. */
  public static int cdsRefreshIntervalSeconds() {
    return getInteger(CDS_REFRESH_INTERVAL, (int) TimeUnit.HOURS.toSeconds(48));
  }

  public static @NonNull SelectionLimits shareSelectionLimit() {
    int limit = getInteger(SHARE_SELECTION_LIMIT, 5);
    return new SelectionLimits(limit, limit);
  }

  /** The maximum number of grapheme */
  public static int getMaxGroupNameGraphemeLength() {
    return Math.max(32, getInteger(GROUP_NAME_MAX_LENGTH, -1));
  }

  /** Whether or not to allow automatic session resets. */
  public static boolean automaticSessionReset() {
    return getBoolean(AUTOMATIC_SESSION_RESET, true);
  }

  /** How often we allow an automatic session reset. */
  public static int automaticSessionResetIntervalSeconds() {
    return getInteger(AUTOMATIC_SESSION_RESET, (int) TimeUnit.HOURS.toSeconds(1));
  }

  /** The default maximum backoff for jobs. */
  public static long getDefaultMaxBackoff() {
    return TimeUnit.SECONDS.toMillis(getInteger(DEFAULT_MAX_BACKOFF, 60));
  }

  /** The maximum backoff for network jobs that hit a 5xx error. */
  public static long getServerErrorMaxBackoff() {
    return TimeUnit.SECONDS.toMillis(getInteger(SERVER_ERROR_MAX_BACKOFF, (int) TimeUnit.HOURS.toSeconds(6)));
  }

  /** Whether or not to allow automatic retries from OkHttp */
  public static boolean okHttpAutomaticRetry() {
    return getBoolean(OKHTTP_AUTOMATIC_RETRY, true);
  }

  /** The minimum memory class required for rendering animated stickers in the keyboard and such */
  public static int animatedStickerMinimumMemoryClass() {
    return getInteger(ANIMATED_STICKER_MIN_MEMORY, 193);
  }

  /** The minimum total memory for rendering animated stickers in the keyboard and such */
  public static int animatedStickerMinimumTotalMemoryMb() {
    return getInteger(ANIMATED_STICKER_MIN_TOTAL_MEMORY, (int) ByteUnit.GIGABYTES.toMegabytes(3));
  }

  public static boolean mp4GifSendSupport() {
    return getBoolean(MP4_GIF_SEND_SUPPORT, false);
  }

  public static @Nullable String getMediaQualityLevels() {
    return getString(MEDIA_QUALITY_LEVELS, "");
  }

  /** How long to wait before considering a retry to be a failure. */
  public static long retryReceiptLifespan() {
    return getLong(RETRY_RECEIPT_LIFESPAN, TimeUnit.HOURS.toMillis(1));
  }

  /** How old a message is allowed to be while still resending in response to a retry receipt . */
  public static long retryRespondMaxAge() {
    return getLong(RETRY_RESPOND_MAX_AGE, TimeUnit.DAYS.toMillis(1));
  }

  /** Whether or not sending using sender key is enabled. */
  public static boolean senderKey() {
    return getBoolean(SENDER_KEY, false);
  }

  /** Only for rendering debug info. */
  public static synchronized @NonNull Map<String, Object> getMemoryValues() {
    return new TreeMap<>(REMOTE_VALUES);
  }

  /** Only for rendering debug info. */
  public static synchronized @NonNull Map<String, Object> getDiskValues() {
    return new TreeMap<>(parseStoredConfig(SignalStore.remoteConfigValues().getCurrentConfig()));
  }

  /** Only for rendering debug info. */
  public static synchronized @NonNull Map<String, Object> getPendingDiskValues() {
    return new TreeMap<>(parseStoredConfig(SignalStore.remoteConfigValues().getPendingConfig()));
  }

  /** Only for rendering debug info. */
  public static synchronized @NonNull Map<String, Object> getForcedValues() {
    return new TreeMap<>(FORCED_VALUES);
  }

  @VisibleForTesting
  static @NonNull UpdateResult updateInternal(@NonNull Map<String, Object> remote,
                                              @NonNull Map<String, Object> localMemory,
                                              @NonNull Map<String, Object> localDisk,
                                              @NonNull Set<String>         remoteCapable,
                                              @NonNull Set<String>         hotSwap,
                                              @NonNull Set<String>         sticky)
  {
    Map<String, Object> newMemory = new TreeMap<>(localMemory);
    Map<String, Object> newDisk   = new TreeMap<>(localDisk);

    Set<String> allKeys = new HashSet<>();
    allKeys.addAll(remote.keySet());
    allKeys.addAll(localDisk.keySet());
    allKeys.addAll(localMemory.keySet());

    Stream.of(allKeys)
          .filter(remoteCapable::contains)
          .forEach(key -> {
            Object remoteValue = remote.get(key);
            Object diskValue   = localDisk.get(key);
            Object newValue    = remoteValue;

            if (newValue != null && diskValue != null && newValue.getClass() != diskValue.getClass()) {
              Log.w(TAG, "Type mismatch! key: " + key);

              newDisk.remove(key);

              if (hotSwap.contains(key)) {
                newMemory.remove(key);
              }

              return;
            }

            if (sticky.contains(key) && (newValue instanceof Boolean || diskValue instanceof Boolean)) {
              newValue = diskValue == Boolean.TRUE ? Boolean.TRUE : newValue;
            } else if (sticky.contains(key)) {
              Log.w(TAG, "Tried to make a non-boolean sticky! Ignoring. (key: " + key + ")");
            }

            if (newValue != null) {
              newDisk.put(key, newValue);
            } else {
              newDisk.remove(key);
            }

            if (hotSwap.contains(key)) {
              if (newValue != null) {
                newMemory.put(key, newValue);
              } else {
                newMemory.remove(key);
              }
            }
          });

    Stream.of(allKeys)
          .filterNot(remoteCapable::contains)
          .filterNot(key -> sticky.contains(key) && localDisk.get(key) == Boolean.TRUE)
          .forEach(key -> {
            newDisk.remove(key);

            if (hotSwap.contains(key)) {
              newMemory.remove(key);
            }
          });

    return new UpdateResult(newMemory, newDisk, computeChanges(localMemory, newMemory));
  }

  @VisibleForTesting
  static @NonNull Map<String, Change> computeChanges(@NonNull Map<String, Object> oldMap, @NonNull Map<String, Object> newMap) {
    Map<String, Change> changes = new HashMap<>();
    Set<String>         allKeys = new HashSet<>();

    allKeys.addAll(oldMap.keySet());
    allKeys.addAll(newMap.keySet());

    for (String key : allKeys) {
      Object oldValue = oldMap.get(key);
      Object newValue = newMap.get(key);

      if (oldValue == null && newValue == null) {
        throw new AssertionError("Should not be possible.");
      } else if (oldValue != null && newValue == null) {
        changes.put(key, Change.REMOVED);
      } else if (newValue != oldValue && newValue instanceof Boolean) {
        changes.put(key, (boolean) newValue ? Change.ENABLED : Change.DISABLED);
      } else if (!Objects.equals(oldValue, newValue)) {
        changes.put(key, Change.CHANGED);
      }
    }

    return changes;
  }

  private static @NonNull VersionFlag getVersionFlag(@NonNull String key) {
    int versionFromKey = getInteger(key, 0);

    if (versionFromKey == 0) {
      return VersionFlag.OFF;
    }

    if (BuildConfig.CANONICAL_VERSION_CODE >= versionFromKey) {
      return VersionFlag.ON;
    } else {
      return VersionFlag.ON_IN_FUTURE_VERSION;
    }
  }

  public static long getBackgroundMessageProcessInterval() {
    int delayMinutes = getInteger(MESSAGE_PROCESSOR_ALARM_INTERVAL, (int) TimeUnit.HOURS.toMinutes(6));
    return TimeUnit.MINUTES.toMillis(delayMinutes);
  }

  /**
   * How long before a "Checking messages" foreground notification is shown to the user.
   */
  public static long getBackgroundMessageProcessForegroundDelay() {
    return getInteger(MESSAGE_PROCESSOR_DELAY, 300);
  }

  private enum VersionFlag {
    /** The flag is no set */
    OFF,

    /** The flag is set on for a version higher than the current client version */
    ON_IN_FUTURE_VERSION,

    /** The flag is set on for this version or earlier */
    ON
  }

  private static boolean getBoolean(@NonNull String key, boolean defaultValue) {
    Boolean forced = (Boolean) FORCED_VALUES.get(key);
    if (forced != null) {
      return forced;
    }

    Object remote = REMOTE_VALUES.get(key);
    if (remote instanceof Boolean) {
      return (boolean) remote;
    } else if (remote != null) {
      Log.w(TAG, "Expected a boolean for key '" + key + "', but got something else! Falling back to the default.");
    }

    return defaultValue;
  }

  private static int getInteger(@NonNull String key, int defaultValue) {
    Integer forced = (Integer) FORCED_VALUES.get(key);
    if (forced != null) {
      return forced;
    }

    Object remote = REMOTE_VALUES.get(key);
    if (remote instanceof String) {
      try {
        return Integer.parseInt((String) remote);
      } catch (NumberFormatException e) {
        Log.w(TAG, "Expected an int for key '" + key + "', but got something else! Falling back to the default.");
      }
    }

    return defaultValue;
  }

  private static long getLong(@NonNull String key, long defaultValue) {
    Long forced = (Long) FORCED_VALUES.get(key);
    if (forced != null) {
      return forced;
    }

    Object remote = REMOTE_VALUES.get(key);
    if (remote instanceof String) {
      try {
        return Long.parseLong((String) remote);
      } catch (NumberFormatException e) {
        Log.w(TAG, "Expected a long for key '" + key + "', but got something else! Falling back to the default.");
      }
    }

    return defaultValue;
  }

  private static String getString(@NonNull String key, String defaultValue) {
    String forced = (String) FORCED_VALUES.get(key);
    if (forced != null) {
      return forced;
    }

    Object remote = REMOTE_VALUES.get(key);
    if (remote instanceof String) {
      return (String) remote;
    }

    return defaultValue;
  }

  private static Map<String, Object> parseStoredConfig(String stored) {
    Map<String, Object> parsed = new HashMap<>();

    if (TextUtils.isEmpty(stored)) {
      Log.i(TAG, "No remote config stored. Skipping.");
      return parsed;
    }

    try {
      JSONObject       root = new JSONObject(stored);
      Iterator<String> iter = root.keys();

      while (iter.hasNext()) {
        String key = iter.next();
        parsed.put(key, root.get(key));
      }
    } catch (JSONException e) {
      throw new AssertionError("Failed to parse! Cleared storage.");
    }

    return parsed;
  }

  private static @NonNull String mapToJson(@NonNull Map<String, Object> map) {
    try {
      JSONObject json = new JSONObject();

      for (Map.Entry<String, Object> entry : map.entrySet()) {
        json.put(entry.getKey(), entry.getValue());
      }

      return json.toString();
    } catch (JSONException e) {
      throw new AssertionError(e);
    }
  }

  private static void triggerFlagChangeListeners(Map<String, Change> changes) {
    for (Map.Entry<String, Change> change : changes.entrySet()) {
      OnFlagChange listener = FLAG_CHANGE_LISTENERS.get(change.getKey());

      if (listener != null) {
        Log.i(TAG, "Triggering change listener for: " + change.getKey());
        listener.onFlagChange(change.getValue());
      }
    }
  }

  @VisibleForTesting
  static final class UpdateResult {
    private final Map<String, Object> memory;
    private final Map<String, Object> disk;
    private final Map<String, Change> memoryChanges;

    UpdateResult(@NonNull Map<String, Object> memory, @NonNull Map<String, Object> disk, @NonNull Map<String, Change> memoryChanges) {
      this.memory        = memory;
      this.disk          = disk;
      this.memoryChanges = memoryChanges;
    }

    public @NonNull Map<String, Object> getMemory() {
      return memory;
    }

    public @NonNull Map<String, Object> getDisk() {
      return disk;
    }

    public @NonNull Map<String, Change> getMemoryChanges() {
      return memoryChanges;
    }
  }

  @VisibleForTesting
  interface OnFlagChange {
    void onFlagChange(@NonNull Change change);
  }

  enum Change {
    ENABLED, DISABLED, CHANGED, REMOVED
  }
}<|MERGE_RESOLUTION|>--- conflicted
+++ resolved
@@ -91,13 +91,6 @@
       USERNAMES,
       VERIFY_V2,
       CLIENT_EXPIRATION,
-<<<<<<< HEAD
-      VIEWED_RECEIPTS,
-      GV1_FORCED_MIGRATE,
-      SEND_VIEWED_RECEIPTS,
-=======
-      DONATE_MEGAPHONE,
->>>>>>> 2029ea37
       CUSTOM_VIDEO_MUXER,
       CDS_REFRESH_INTERVAL,
       GROUP_NAME_MAX_LENGTH,
