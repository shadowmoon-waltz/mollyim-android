package org.thoughtcrime.securesms.util;

import android.text.TextUtils;

import androidx.annotation.NonNull;
import androidx.annotation.VisibleForTesting;
import androidx.annotation.WorkerThread;

import com.annimon.stream.Stream;

import org.json.JSONException;
import org.json.JSONObject;
import org.signal.core.util.SetUtil;
import org.signal.core.util.logging.Log;
import org.thoughtcrime.securesms.dependencies.ApplicationDependencies;
import org.thoughtcrime.securesms.groups.SelectionLimits;
import org.thoughtcrime.securesms.jobs.RefreshAttributesJob;
import org.thoughtcrime.securesms.jobs.RefreshOwnProfileJob;
import org.thoughtcrime.securesms.jobs.RemoteConfigRefreshJob;
import org.thoughtcrime.securesms.keyvalue.SignalStore;
import org.thoughtcrime.securesms.messageprocessingalarm.MessageProcessReceiver;

import java.io.IOException;
import java.util.HashMap;
import java.util.HashSet;
import java.util.Iterator;
import java.util.Map;
import java.util.Objects;
import java.util.Set;
import java.util.TreeMap;
import java.util.concurrent.TimeUnit;

/**
 * A location for flags that can be set locally and remotely. These flags can guard features that
 * are not yet ready to be activated.
 *
 * When creating a new flag:
 * - Create a new string constant. This should almost certainly be prefixed with "android."
 * - Add a method to retrieve the value using {@link #getBoolean(String, boolean)}. You can also add
 *   other checks here, like requiring other flags.
 * - If you want to be able to change a flag remotely, place it in {@link #REMOTE_CAPABLE}.
 * - If you would like to force a value for testing, place an entry in {@link #FORCED_VALUES}.
 *   Do not commit changes to this map!
 *
 * Other interesting things you can do:
 * - Make a flag {@link #HOT_SWAPPABLE}
 * - Make a flag {@link #STICKY} -- booleans only!
 * - Register a listener for flag changes in {@link #FLAG_CHANGE_LISTENERS}
 */
public final class FeatureFlags {

  private static final String TAG = Log.tag(FeatureFlags.class);

  private static final long FETCH_INTERVAL = TimeUnit.HOURS.toMillis(2);

  private static final String PAYMENTS_KILL_SWITCH              = "android.payments.kill";
  private static final String USERNAMES                         = "android.usernames";
  private static final String GROUPS_V2_RECOMMENDED_LIMIT       = "global.groupsv2.maxGroupSize";
  private static final String GROUPS_V2_HARD_LIMIT              = "global.groupsv2.groupSizeHardLimit";
  private static final String GROUP_NAME_MAX_LENGTH             = "global.groupsv2.maxNameLength";
  private static final String INTERNAL_USER                     = "android.internalUser";
  private static final String VERIFY_V2                         = "android.verifyV2";
  private static final String CLIENT_EXPIRATION                 = "android.clientExpiration";
  public  static final String DONATE_MEGAPHONE                  = "android.donate.2";
  private static final String CUSTOM_VIDEO_MUXER                = "android.customVideoMuxer";
  private static final String CDS_REFRESH_INTERVAL              = "cds.syncInterval.seconds";
  private static final String AUTOMATIC_SESSION_RESET           = "android.automaticSessionReset.2";
  private static final String AUTOMATIC_SESSION_INTERVAL        = "android.automaticSessionResetInterval";
  private static final String DEFAULT_MAX_BACKOFF               = "android.defaultMaxBackoff";
  private static final String SERVER_ERROR_MAX_BACKOFF          = "android.serverErrorMaxBackoff";
  private static final String OKHTTP_AUTOMATIC_RETRY            = "android.okhttpAutomaticRetry";
  private static final String SHARE_SELECTION_LIMIT             = "android.share.limit";
  private static final String ANIMATED_STICKER_MIN_MEMORY       = "android.animatedStickerMinMemory";
  private static final String ANIMATED_STICKER_MIN_TOTAL_MEMORY = "android.animatedStickerMinTotalMemory";
  private static final String MESSAGE_PROCESSOR_ALARM_INTERVAL  = "android.messageProcessor.alarmIntervalMins";
  private static final String MESSAGE_PROCESSOR_DELAY           = "android.messageProcessor.foregroundDelayMs";
  private static final String MEDIA_QUALITY_LEVELS              = "android.mediaQuality.levels";
  private static final String RETRY_RECEIPT_LIFESPAN            = "android.retryReceiptLifespan";
  private static final String RETRY_RESPOND_MAX_AGE             = "android.retryRespondMaxAge";
  private static final String SENDER_KEY_MAX_AGE                = "android.senderKeyMaxAge";
  private static final String RETRY_RECEIPTS                    = "android.retryReceipts";
  private static final String MAX_GROUP_CALL_RING_SIZE          = "global.calling.maxGroupCallRingSize";
  private static final String GROUP_CALL_RINGING                = "android.calling.groupCallRinging";
  private static final String STORIES                           = "android.stories.7";
  private static final String STORIES_TEXT_FUNCTIONS            = "android.stories.text.functions";
  private static final String HARDWARE_AEC_BLOCKLIST_MODELS     = "android.calling.hardwareAecBlockList";
  private static final String SOFTWARE_AEC_BLOCKLIST_MODELS     = "android.calling.softwareAecBlockList";
  private static final String USE_HARDWARE_AEC_IF_OLD           = "android.calling.useHardwareAecIfOlderThanApi29";
  private static final String USE_AEC3                          = "android.calling.useAec3";
  private static final String PAYMENTS_COUNTRY_BLOCKLIST        = "android.payments.blocklist";
  private static final String PHONE_NUMBER_PRIVACY              = "android.pnp";
  private static final String USE_FCM_FOREGROUND_SERVICE        = "android.useFcmForegroundService.3";
  private static final String STORIES_AUTO_DOWNLOAD_MAXIMUM     = "android.stories.autoDownloadMaximum";
  private static final String GIFT_BADGE_RECEIVE_SUPPORT        = "android.giftBadges.receiving";
  private static final String GIFT_BADGE_SEND_SUPPORT           = "android.giftBadges.sending.3";
  private static final String TELECOM_MANUFACTURER_ALLOWLIST    = "android.calling.telecomAllowList";
  private static final String TELECOM_MODEL_BLOCKLIST           = "android.calling.telecomModelBlockList";
  private static final String CAMERAX_MODEL_BLOCKLIST           = "android.cameraXModelBlockList";
  private static final String CAMERAX_MIXED_MODEL_BLOCKLIST     = "android.cameraXMixedModelBlockList";
  private static final String RECIPIENT_MERGE_V2                = "android.recipientMergeV2";
  private static final String SMS_EXPORTER                      = "android.sms.exporter.2";
  public  static final String STORIES_LOCALE                    = "android.stories.locale.3";
  private static final String HIDE_CONTACTS                     = "android.hide.contacts";
  private static final String SMS_EXPORT_MEGAPHONE_DELAY_DAYS   = "android.smsExport.megaphoneDelayDays.2";
  public  static final String CREDIT_CARD_PAYMENTS              = "android.credit.card.payments";
  private static final String PAYMENTS_REQUEST_ACTIVATE_FLOW    = "android.payments.requestActivateFlow";
  private static final String KEEP_MUTED_CHATS_ARCHIVED         = "android.keepMutedChatsArchived";

  /**
   * We will only store remote values for flags in this set. If you want a flag to be controllable
   * remotely, place it in here.
   */
  @VisibleForTesting
  static final Set<String> REMOTE_CAPABLE = SetUtil.newHashSet(
      PAYMENTS_KILL_SWITCH,
      GROUPS_V2_RECOMMENDED_LIMIT,
      GROUPS_V2_HARD_LIMIT,
      INTERNAL_USER,
      USERNAMES,
      VERIFY_V2,
      CLIENT_EXPIRATION,
      CUSTOM_VIDEO_MUXER,
      CDS_REFRESH_INTERVAL,
      GROUP_NAME_MAX_LENGTH,
      AUTOMATIC_SESSION_RESET,
      AUTOMATIC_SESSION_INTERVAL,
      DEFAULT_MAX_BACKOFF,
      SERVER_ERROR_MAX_BACKOFF,
      OKHTTP_AUTOMATIC_RETRY,
      SHARE_SELECTION_LIMIT,
      ANIMATED_STICKER_MIN_MEMORY,
      ANIMATED_STICKER_MIN_TOTAL_MEMORY,
      MESSAGE_PROCESSOR_ALARM_INTERVAL,
      MESSAGE_PROCESSOR_DELAY,
      MEDIA_QUALITY_LEVELS,
      RETRY_RECEIPT_LIFESPAN,
      RETRY_RESPOND_MAX_AGE,
      RETRY_RECEIPTS,
      MAX_GROUP_CALL_RING_SIZE,
      GROUP_CALL_RINGING,
      SENDER_KEY_MAX_AGE,
      STORIES,
      STORIES_TEXT_FUNCTIONS,
      HARDWARE_AEC_BLOCKLIST_MODELS,
      SOFTWARE_AEC_BLOCKLIST_MODELS,
      USE_HARDWARE_AEC_IF_OLD,
      USE_AEC3,
      PAYMENTS_COUNTRY_BLOCKLIST,
      USE_FCM_FOREGROUND_SERVICE,
      STORIES_AUTO_DOWNLOAD_MAXIMUM,
      GIFT_BADGE_RECEIVE_SUPPORT,
      GIFT_BADGE_SEND_SUPPORT,
      TELECOM_MANUFACTURER_ALLOWLIST,
      TELECOM_MODEL_BLOCKLIST,
      CAMERAX_MODEL_BLOCKLIST,
      CAMERAX_MIXED_MODEL_BLOCKLIST,
      RECIPIENT_MERGE_V2,
      SMS_EXPORTER,
      STORIES_LOCALE,
      HIDE_CONTACTS,
      SMS_EXPORT_MEGAPHONE_DELAY_DAYS,
      CREDIT_CARD_PAYMENTS,
      PAYMENTS_REQUEST_ACTIVATE_FLOW,
      KEEP_MUTED_CHATS_ARCHIVED
  );

  @VisibleForTesting
  static final Set<String> NOT_REMOTE_CAPABLE = SetUtil.newHashSet(
      // MOLLY: Donate megaphone value is hardcoded in the client
      DONATE_MEGAPHONE,
      PHONE_NUMBER_PRIVACY
  );

  /**
   * Values in this map will take precedence over any value. This should only be used for local
   * development. Given that you specify a default when retrieving a value, and that we only store
   * remote values for things in {@link #REMOTE_CAPABLE}, there should be no need to ever *commit*
   * an addition to this map.
   */
  @SuppressWarnings("MismatchedQueryAndUpdateOfCollection")
  @VisibleForTesting
  static final Map<String, Object> FORCED_VALUES = new HashMap<String, Object>() {{
  }};

  /**
   * By default, flags are only updated once at app start. This is to ensure that values don't
   * change within an app session, simplifying logic. However, given that this can delay how often
   * a flag is updated, you can put a flag in here to mark it as 'hot swappable'. Flags in this set
   * will be updated arbitrarily at runtime. This will make values more responsive, but also places
   * more burden on the reader to ensure that the app experience remains consistent.
   */
  @VisibleForTesting
  static final Set<String> HOT_SWAPPABLE = SetUtil.newHashSet(
      VERIFY_V2,
      CLIENT_EXPIRATION,
      CUSTOM_VIDEO_MUXER,
      CDS_REFRESH_INTERVAL,
      GROUP_NAME_MAX_LENGTH,
      AUTOMATIC_SESSION_RESET,
      AUTOMATIC_SESSION_INTERVAL,
      DEFAULT_MAX_BACKOFF,
      SERVER_ERROR_MAX_BACKOFF,
      OKHTTP_AUTOMATIC_RETRY,
      SHARE_SELECTION_LIMIT,
      ANIMATED_STICKER_MIN_MEMORY,
      ANIMATED_STICKER_MIN_TOTAL_MEMORY,
      MESSAGE_PROCESSOR_ALARM_INTERVAL,
      MESSAGE_PROCESSOR_DELAY,
      MEDIA_QUALITY_LEVELS,
      RETRY_RECEIPT_LIFESPAN,
      RETRY_RESPOND_MAX_AGE,
      RETRY_RECEIPTS,
      MAX_GROUP_CALL_RING_SIZE,
      GROUP_CALL_RINGING,
      SENDER_KEY_MAX_AGE,
      DONATE_MEGAPHONE,
      HARDWARE_AEC_BLOCKLIST_MODELS,
      SOFTWARE_AEC_BLOCKLIST_MODELS,
      USE_HARDWARE_AEC_IF_OLD,
      USE_AEC3,
      PAYMENTS_COUNTRY_BLOCKLIST,
      USE_FCM_FOREGROUND_SERVICE,
      TELECOM_MANUFACTURER_ALLOWLIST,
      TELECOM_MODEL_BLOCKLIST,
      CAMERAX_MODEL_BLOCKLIST,
      RECIPIENT_MERGE_V2,
      STORIES,
      SMS_EXPORT_MEGAPHONE_DELAY_DAYS,
      CREDIT_CARD_PAYMENTS,
      PAYMENTS_REQUEST_ACTIVATE_FLOW,
      KEEP_MUTED_CHATS_ARCHIVED
  );

  /**
   * Flags in this set will stay true forever once they receive a true value from a remote config.
   */
  @VisibleForTesting
  static final Set<String> STICKY = SetUtil.newHashSet(
      VERIFY_V2
  );

  /**
   * Listeners that are called when the value in {@link #REMOTE_VALUES} changes. That means that
   * hot-swappable flags will have this invoked as soon as we know about that change, but otherwise
   * these will only run during initialization.
   *
   * These can be called on any thread, including the main thread, so be careful!
   *
   * Also note that this doesn't play well with {@link #FORCED_VALUES} -- changes there will not
   * trigger changes in this map, so you'll have to do some manual hacking to get yourself in the
   * desired test state.
   */
  private static final Map<String, OnFlagChange> FLAG_CHANGE_LISTENERS = new HashMap<String, OnFlagChange>() {{
    put(MESSAGE_PROCESSOR_ALARM_INTERVAL, change -> MessageProcessReceiver.startOrUpdateAlarm(ApplicationDependencies.getApplication()));
    put(STORIES, change -> {
      ApplicationDependencies.getJobManager().startChain(new RefreshAttributesJob()).then(new RefreshOwnProfileJob()).enqueue();
      ApplicationDependencies.restartAllNetworkConnections();
    });
    put(GIFT_BADGE_RECEIVE_SUPPORT, change -> ApplicationDependencies.getJobManager().startChain(new RefreshAttributesJob()).then(new RefreshOwnProfileJob()).enqueue());
  }};

  private static final Map<String, Object> REMOTE_VALUES = new TreeMap<>();

  private FeatureFlags() {}

  public static synchronized void init() {
    Map<String, Object> current = parseStoredConfig(SignalStore.remoteConfigValues().getCurrentConfig());
    Map<String, Object> pending = parseStoredConfig(SignalStore.remoteConfigValues().getPendingConfig());
    Map<String, Change> changes = computeChanges(current, pending);

    SignalStore.remoteConfigValues().setCurrentConfig(mapToJson(pending));
    REMOTE_VALUES.putAll(pending);
    triggerFlagChangeListeners(changes);

    Log.i(TAG, "init() " + REMOTE_VALUES.toString());
  }

  public static void refreshIfNecessary() {
    long timeSinceLastFetch = System.currentTimeMillis() - SignalStore.remoteConfigValues().getLastFetchTime();

    if (timeSinceLastFetch < 0 || timeSinceLastFetch > FETCH_INTERVAL) {
      Log.i(TAG, "Scheduling remote config refresh.");
      ApplicationDependencies.getJobManager().add(new RemoteConfigRefreshJob());
    } else {
      Log.i(TAG, "Skipping remote config refresh. Refreshed " + timeSinceLastFetch + " ms ago.");
    }
  }

  @WorkerThread
  public static void refreshSync() throws IOException {
    Map<String, Object> config = ApplicationDependencies.getSignalServiceAccountManager().getRemoteConfig();
    FeatureFlags.update(config);
  }

  public static synchronized void update(@NonNull Map<String, Object> config) {
    Map<String, Object> memory  = REMOTE_VALUES;
    Map<String, Object> disk    = parseStoredConfig(SignalStore.remoteConfigValues().getPendingConfig());
    UpdateResult        result  = updateInternal(config, memory, disk, REMOTE_CAPABLE, HOT_SWAPPABLE, STICKY);

    SignalStore.remoteConfigValues().setPendingConfig(mapToJson(result.getDisk()));
    REMOTE_VALUES.clear();
    REMOTE_VALUES.putAll(result.getMemory());
    triggerFlagChangeListeners(result.getMemoryChanges());

    SignalStore.remoteConfigValues().setLastFetchTime(System.currentTimeMillis());

    Log.i(TAG, "[Memory] Before: " + memory.toString());
    Log.i(TAG, "[Memory] After : " + result.getMemory().toString());
    Log.i(TAG, "[Disk]   Before: " + disk.toString());
    Log.i(TAG, "[Disk]   After : " + result.getDisk().toString());
  }

  /** Creating usernames, sending messages by username. */
  public static synchronized boolean usernames() {
    return getBoolean(USERNAMES, false);
  }

  /**
   * Maximum number of members allowed in a group.
   */
  public static SelectionLimits groupLimits() {
    return new SelectionLimits(getInteger(GROUPS_V2_RECOMMENDED_LIMIT, 151),
                               getInteger(GROUPS_V2_HARD_LIMIT, 1001));
  }

  /** Payments Support */
  public static boolean payments() {
    return !getBoolean(PAYMENTS_KILL_SWITCH, false);
  }

  /** Internal testing extensions. */
  public static boolean internalUser() {
    return getBoolean(INTERNAL_USER, false) || Release.IS_INSIDER || Release.IS_DEBUGGABLE;
  }

  /** Whether or not to use the UUID in verification codes. */
  public static boolean verifyV2() {
    return getBoolean(VERIFY_V2, false);
  }

  /** The raw client expiration JSON string. */
  public static String clientExpiration() {
    return getString(CLIENT_EXPIRATION, null);
  }

  /** The raw donate megaphone CSV string */
  public static String donateMegaphone() {
    return getString(DONATE_MEGAPHONE, "*:1000000");
  }

  /**
   * Whether phone number privacy is enabled.
   * IMPORTANT: This is under active development. Enabling this *will* break your contacts in terrible, irreversible ways.
   */
  public static boolean phoneNumberPrivacy() {
    return getBoolean(PHONE_NUMBER_PRIVACY, false);
  }

  /** Whether to use the custom streaming muxer or built in android muxer. */
  public static boolean useStreamingVideoMuxer() {
    return getBoolean(CUSTOM_VIDEO_MUXER, false);
  }

  /** The time in between routine CDS refreshes, in seconds. */
  public static int cdsRefreshIntervalSeconds() {
    return getInteger(CDS_REFRESH_INTERVAL, (int) TimeUnit.HOURS.toSeconds(48));
  }

  public static @NonNull SelectionLimits shareSelectionLimit() {
    int limit = getInteger(SHARE_SELECTION_LIMIT, 5);
    return new SelectionLimits(limit, limit);
  }

  /** The maximum number of grapheme */
  public static int getMaxGroupNameGraphemeLength() {
    return Math.max(32, getInteger(GROUP_NAME_MAX_LENGTH, -1));
  }

  /** Whether or not to allow automatic session resets. */
  public static boolean automaticSessionReset() {
    return getBoolean(AUTOMATIC_SESSION_RESET, true);
  }

  /** How often we allow an automatic session reset. */
  public static int automaticSessionResetIntervalSeconds() {
    return getInteger(AUTOMATIC_SESSION_RESET, (int) TimeUnit.HOURS.toSeconds(1));
  }

  /** The default maximum backoff for jobs. */
  public static long getDefaultMaxBackoff() {
    return TimeUnit.SECONDS.toMillis(getInteger(DEFAULT_MAX_BACKOFF, 60));
  }

  /** The maximum backoff for network jobs that hit a 5xx error. */
  public static long getServerErrorMaxBackoff() {
    return TimeUnit.SECONDS.toMillis(getInteger(SERVER_ERROR_MAX_BACKOFF, (int) TimeUnit.HOURS.toSeconds(6)));
  }

  /** Whether or not to allow automatic retries from OkHttp */
  public static boolean okHttpAutomaticRetry() {
    return getBoolean(OKHTTP_AUTOMATIC_RETRY, true);
  }

  /** The minimum memory class required for rendering animated stickers in the keyboard and such */
  public static int animatedStickerMinimumMemoryClass() {
    return getInteger(ANIMATED_STICKER_MIN_MEMORY, 193);
  }

  /** The minimum total memory for rendering animated stickers in the keyboard and such */
  public static int animatedStickerMinimumTotalMemoryMb() {
    return getInteger(ANIMATED_STICKER_MIN_TOTAL_MEMORY, (int) ByteUnit.GIGABYTES.toMegabytes(3));
  }

  public static @NonNull String getMediaQualityLevels() {
    return getString(MEDIA_QUALITY_LEVELS, "");
  }

  /** Whether or not sending or responding to retry receipts is enabled. */
  public static boolean retryReceipts() {
    return getBoolean(RETRY_RECEIPTS, true);
  }

  /** How long to wait before considering a retry to be a failure. */
  public static long retryReceiptLifespan() {
    return getLong(RETRY_RECEIPT_LIFESPAN, TimeUnit.HOURS.toMillis(1));
  }

  /** How old a message is allowed to be while still resending in response to a retry receipt . */
  public static long retryRespondMaxAge() {
    return getLong(RETRY_RESPOND_MAX_AGE, TimeUnit.DAYS.toMillis(14));
  }

  /** How long a sender key can live before it needs to be rotated. */
  public static long senderKeyMaxAge() {
    return Math.min(getLong(SENDER_KEY_MAX_AGE, TimeUnit.DAYS.toMillis(14)), TimeUnit.DAYS.toMillis(90));
  }

  /** Max group size that can be use group call ringing. */
  public static long maxGroupCallRingSize() {
    return getLong(MAX_GROUP_CALL_RING_SIZE, 16);
  }

  /** Whether or not to show the group call ring toggle in the UI. */
  public static boolean groupCallRinging() {
    return getBoolean(GROUP_CALL_RINGING, false);
  }

  /** A comma-separated list of country codes where payments should be disabled. */
  public static String paymentsCountryBlocklist() {
    return getString(PAYMENTS_COUNTRY_BLOCKLIST, "98,963,53,850,7");
  }

  /**
   * Whether or not stories are available
   *
   * NOTE: This feature is still under ongoing development, do not enable.
   */
  public static boolean stories() {
    return false;
  }

  /**
   * Whether users can apply alignment and scale to text posts
   *
   * NOTE: This feature is still under ongoing development, do not enable.
   */
  public static boolean storiesTextFunctions() {
    return getBoolean(STORIES_TEXT_FUNCTIONS, false);
  }

  /**
   * List of locales in which stories have been enabled. Overridden by the stories flag.
   */
  public static @NonNull String storiesLocale() {
    return getString(STORIES_LOCALE, "");
  }

  /** A comma-separated list of models that should *not* use hardware AEC for calling. */
  public static @NonNull String hardwareAecBlocklistModels() {
    return getString(HARDWARE_AEC_BLOCKLIST_MODELS, "");
  }

  /** A comma-separated list of models that should *not* use software AEC for calling. */
  public static @NonNull String softwareAecBlocklistModels() {
    return getString(SOFTWARE_AEC_BLOCKLIST_MODELS, "");
  }

  /** A comma-separated list of manufacturers that *should* use Telecom for calling. */
  public static @NonNull String telecomManufacturerAllowList() {
    return getString(TELECOM_MANUFACTURER_ALLOWLIST, "");
  }

  /** A comma-separated list of manufacturers that *should* use Telecom for calling. */
  public static @NonNull String telecomModelBlockList() {
    return getString(TELECOM_MODEL_BLOCKLIST, "");
  }

  /** A comma-separated list of manufacturers that should *not* use CameraX. */
  public static @NonNull String cameraXModelBlocklist() {
    return getString(CAMERAX_MODEL_BLOCKLIST, "");
  }

  /** A comma-separated list of manufacturers that should *not* use CameraX mixed mode. */
  public static @NonNull String cameraXMixedModelBlocklist() {
    return getString(CAMERAX_MIXED_MODEL_BLOCKLIST, "");
  }

  /** Whether or not hardware AEC should be used for calling on devices older than API 29. */
  public static boolean useHardwareAecIfOlderThanApi29() {
    return getBoolean(USE_HARDWARE_AEC_IF_OLD, false);
  }

  /** Whether or not {@link org.signal.ringrtc.CallManager.AudioProcessingMethod#ForceSoftwareAec3} can be used */
  public static boolean useAec3() {
    return getBoolean(USE_AEC3, true);
  }

  public static boolean useFcmForegroundService() {
    return getBoolean(USE_FCM_FOREGROUND_SERVICE, false);
  }

  /**
   * Prefetch count for stories from a given user.
   */
  public static int storiesAutoDownloadMaximum() {
    return getInteger(STORIES_AUTO_DOWNLOAD_MAXIMUM, 2);
  }

  /**
<<<<<<< HEAD
   * Whether or not we should use the new recipient merging strategy.
   */
  public static boolean recipientMergeV2() {
    return getBoolean(RECIPIENT_MERGE_V2, false);
  }

  /**
   * Whether or not we should also query CDSv2 as a form of load test.
   */
  public static boolean cdsV2LoadTesting() {
    return getBoolean(CDS_V2_LOAD_TEST, false);
  }

  /**
   * Whether or not we should use CDSv2 with the compat flag on as our primary CDS.
   */
  public static boolean cdsV2Compat() {
    return getBoolean(CDS_V2_COMPAT, false);
=======
   * Whether or not receiving Gifting Badges should be available on this client.
   */
  public static boolean giftBadgeReceiveSupport() {
    return getBoolean(GIFT_BADGE_RECEIVE_SUPPORT, Environment.IS_STAGING);
  }

  /**
   * Whether or not sending Gifting Badges should be available on this client.
   */
  public static boolean giftBadgeSendSupport() {
    return giftBadgeReceiveSupport() && getBoolean(GIFT_BADGE_SEND_SUPPORT, Environment.IS_STAGING);
  }

  /**
   * Whether or not we should enable the SMS exporter
   *
   * WARNING: This feature is under active development and is off for a reason. The exporter writes messages out to your
   * system SMS / MMS database, and hasn't been adequately tested for public use. Don't enable this. You've been warned.
   */
  public static boolean smsExporter() {
    return getBoolean(SMS_EXPORTER, false);
>>>>>>> fc3db538
  }

  /**
   * Whether or not users can hide contacts.
   *
   * WARNING: This feature is intended to be enabled in tandem with other clients, as it modifies contact records.
   * Here be dragons.
   */
  public static boolean hideContacts() {
    return false;
  }

  /**
   * Number of days to postpone the sms export megaphone and Phase 1 start.
   */
  public static int smsExportMegaphoneDelayDays() {
    return getInteger(SMS_EXPORT_MEGAPHONE_DELAY_DAYS, 14);
  }

  /**
   * Whether or not we should allow credit card payments for donations
   *
   * WARNING: This feature is not done, and this should not be enabled.
   */
  public static boolean creditCardPayments() {
    return getBoolean(CREDIT_CARD_PAYMENTS, Environment.IS_STAGING);
  }

  /** Whether client supports sending a request to another to activate payments */
  public static boolean paymentsRequestActivateFlow() {
    return getBoolean(PAYMENTS_REQUEST_ACTIVATE_FLOW, false);
  }

  /**
   * Whether users can enable keeping conversations with incoming messages archived if the conversation is muted.
   */
  public static boolean keepMutedChatsArchived() {
    return getBoolean(KEEP_MUTED_CHATS_ARCHIVED, false);
  }

  /** Only for rendering debug info. */
  public static synchronized @NonNull Map<String, Object> getMemoryValues() {
    return new TreeMap<>(REMOTE_VALUES);
  }

  /** Only for rendering debug info. */
  public static synchronized @NonNull Map<String, Object> getDiskValues() {
    return new TreeMap<>(parseStoredConfig(SignalStore.remoteConfigValues().getCurrentConfig()));
  }

  /** Only for rendering debug info. */
  public static synchronized @NonNull Map<String, Object> getPendingDiskValues() {
    return new TreeMap<>(parseStoredConfig(SignalStore.remoteConfigValues().getPendingConfig()));
  }

  /** Only for rendering debug info. */
  public static synchronized @NonNull Map<String, Object> getForcedValues() {
    return new TreeMap<>(FORCED_VALUES);
  }

  @VisibleForTesting
  static @NonNull UpdateResult updateInternal(@NonNull Map<String, Object> remote,
                                              @NonNull Map<String, Object> localMemory,
                                              @NonNull Map<String, Object> localDisk,
                                              @NonNull Set<String>         remoteCapable,
                                              @NonNull Set<String>         hotSwap,
                                              @NonNull Set<String>         sticky)
  {
    Map<String, Object> newMemory = new TreeMap<>(localMemory);
    Map<String, Object> newDisk   = new TreeMap<>(localDisk);

    Set<String> allKeys = new HashSet<>();
    allKeys.addAll(remote.keySet());
    allKeys.addAll(localDisk.keySet());
    allKeys.addAll(localMemory.keySet());

    Stream.of(allKeys)
          .filter(remoteCapable::contains)
          .forEach(key -> {
            Object remoteValue = remote.get(key);
            Object diskValue   = localDisk.get(key);
            Object newValue    = remoteValue;

            if (newValue != null && diskValue != null && newValue.getClass() != diskValue.getClass()) {
              Log.w(TAG, "Type mismatch! key: " + key);

              newDisk.remove(key);

              if (hotSwap.contains(key)) {
                newMemory.remove(key);
              }

              return;
            }

            if (sticky.contains(key) && (newValue instanceof Boolean || diskValue instanceof Boolean)) {
              newValue = diskValue == Boolean.TRUE ? Boolean.TRUE : newValue;
            } else if (sticky.contains(key)) {
              Log.w(TAG, "Tried to make a non-boolean sticky! Ignoring. (key: " + key + ")");
            }

            if (newValue != null) {
              newDisk.put(key, newValue);
            } else {
              newDisk.remove(key);
            }

            if (hotSwap.contains(key)) {
              if (newValue != null) {
                newMemory.put(key, newValue);
              } else {
                newMemory.remove(key);
              }
            }
          });

    Stream.of(allKeys)
          .filterNot(remoteCapable::contains)
          .filterNot(key -> sticky.contains(key) && localDisk.get(key) == Boolean.TRUE)
          .forEach(key -> {
            newDisk.remove(key);

            if (hotSwap.contains(key)) {
              newMemory.remove(key);
            }
          });

    return new UpdateResult(newMemory, newDisk, computeChanges(localMemory, newMemory));
  }

  @VisibleForTesting
  static @NonNull Map<String, Change> computeChanges(@NonNull Map<String, Object> oldMap, @NonNull Map<String, Object> newMap) {
    Map<String, Change> changes = new HashMap<>();
    Set<String>         allKeys = new HashSet<>();

    allKeys.addAll(oldMap.keySet());
    allKeys.addAll(newMap.keySet());

    for (String key : allKeys) {
      Object oldValue = oldMap.get(key);
      Object newValue = newMap.get(key);

      if (oldValue == null && newValue == null) {
        throw new AssertionError("Should not be possible.");
      } else if (oldValue != null && newValue == null) {
        changes.put(key, Change.REMOVED);
      } else if (newValue != oldValue && newValue instanceof Boolean) {
        changes.put(key, (boolean) newValue ? Change.ENABLED : Change.DISABLED);
      } else if (!Objects.equals(oldValue, newValue)) {
        changes.put(key, Change.CHANGED);
      }
    }

    return changes;
  }

  private static @NonNull VersionFlag getVersionFlag(@NonNull String key) {
    int versionFromKey = getInteger(key, 0);

    if (versionFromKey == 0) {
      return VersionFlag.OFF;
    }

    if (Util.getSignalCanonicalVersionCode() >= versionFromKey) {
      return VersionFlag.ON;
    } else {
      return VersionFlag.ON_IN_FUTURE_VERSION;
    }
  }

  public static long getBackgroundMessageProcessInterval() {
    int delayMinutes = getInteger(MESSAGE_PROCESSOR_ALARM_INTERVAL, (int) TimeUnit.HOURS.toMinutes(6));
    return TimeUnit.MINUTES.toMillis(delayMinutes);
  }

  /**
   * How long before a "Checking messages" foreground notification is shown to the user.
   */
  public static long getBackgroundMessageProcessForegroundDelay() {
    return getInteger(MESSAGE_PROCESSOR_DELAY, 300);
  }

  private enum VersionFlag {
    /** The flag is no set */
    OFF,

    /** The flag is set on for a version higher than the current client version */
    ON_IN_FUTURE_VERSION,

    /** The flag is set on for this version or earlier */
    ON
  }

  private static boolean getBoolean(@NonNull String key, boolean defaultValue) {
    Boolean forced = (Boolean) FORCED_VALUES.get(key);
    if (forced != null) {
      return forced;
    }

    Object remote = REMOTE_VALUES.get(key);
    if (remote instanceof Boolean) {
      return (boolean) remote;
    } else if (remote != null) {
      Log.w(TAG, "Expected a boolean for key '" + key + "', but got something else! Falling back to the default.");
    }

    return defaultValue;
  }

  private static int getInteger(@NonNull String key, int defaultValue) {
    Integer forced = (Integer) FORCED_VALUES.get(key);
    if (forced != null) {
      return forced;
    }

    Object remote = REMOTE_VALUES.get(key);
    if (remote instanceof String) {
      try {
        return Integer.parseInt((String) remote);
      } catch (NumberFormatException e) {
        Log.w(TAG, "Expected an int for key '" + key + "', but got something else! Falling back to the default.");
      }
    }

    return defaultValue;
  }

  private static long getLong(@NonNull String key, long defaultValue) {
    Long forced = (Long) FORCED_VALUES.get(key);
    if (forced != null) {
      return forced;
    }

    Object remote = REMOTE_VALUES.get(key);
    if (remote instanceof String) {
      try {
        return Long.parseLong((String) remote);
      } catch (NumberFormatException e) {
        Log.w(TAG, "Expected a long for key '" + key + "', but got something else! Falling back to the default.");
      }
    }

    return defaultValue;
  }

  private static String getString(@NonNull String key, String defaultValue) {
    String forced = (String) FORCED_VALUES.get(key);
    if (forced != null) {
      return forced;
    }

    Object remote = REMOTE_VALUES.get(key);
    if (remote instanceof String) {
      return (String) remote;
    }

    return defaultValue;
  }

  private static Map<String, Object> parseStoredConfig(String stored) {
    Map<String, Object> parsed = new HashMap<>();

    if (TextUtils.isEmpty(stored)) {
      Log.i(TAG, "No remote config stored. Skipping.");
      return parsed;
    }

    try {
      JSONObject       root = new JSONObject(stored);
      Iterator<String> iter = root.keys();

      while (iter.hasNext()) {
        String key = iter.next();
        parsed.put(key, root.get(key));
      }
    } catch (JSONException e) {
      throw new AssertionError("Failed to parse! Cleared storage.");
    }

    return parsed;
  }

  private static @NonNull String mapToJson(@NonNull Map<String, Object> map) {
    try {
      JSONObject json = new JSONObject();

      for (Map.Entry<String, Object> entry : map.entrySet()) {
        json.put(entry.getKey(), entry.getValue());
      }

      return json.toString();
    } catch (JSONException e) {
      throw new AssertionError(e);
    }
  }

  private static void triggerFlagChangeListeners(Map<String, Change> changes) {
    for (Map.Entry<String, Change> change : changes.entrySet()) {
      OnFlagChange listener = FLAG_CHANGE_LISTENERS.get(change.getKey());

      if (listener != null) {
        Log.i(TAG, "Triggering change listener for: " + change.getKey());
        listener.onFlagChange(change.getValue());
      }
    }
  }

  @VisibleForTesting
  static final class UpdateResult {
    private final Map<String, Object> memory;
    private final Map<String, Object> disk;
    private final Map<String, Change> memoryChanges;

    UpdateResult(@NonNull Map<String, Object> memory, @NonNull Map<String, Object> disk, @NonNull Map<String, Change> memoryChanges) {
      this.memory        = memory;
      this.disk          = disk;
      this.memoryChanges = memoryChanges;
    }

    public @NonNull Map<String, Object> getMemory() {
      return memory;
    }

    public @NonNull Map<String, Object> getDisk() {
      return disk;
    }

    public @NonNull Map<String, Change> getMemoryChanges() {
      return memoryChanges;
    }
  }

  @VisibleForTesting
  interface OnFlagChange {
    void onFlagChange(@NonNull Change change);
  }

  enum Change {
    ENABLED, DISABLED, CHANGED, REMOVED
  }
}<|MERGE_RESOLUTION|>--- conflicted
+++ resolved
@@ -456,7 +456,7 @@
    * NOTE: This feature is still under ongoing development, do not enable.
    */
   public static boolean stories() {
-    return false;
+    return getBoolean(STORIES, false);
   }
 
   /**
@@ -524,51 +524,6 @@
    */
   public static int storiesAutoDownloadMaximum() {
     return getInteger(STORIES_AUTO_DOWNLOAD_MAXIMUM, 2);
-  }
-
-  /**
-<<<<<<< HEAD
-   * Whether or not we should use the new recipient merging strategy.
-   */
-  public static boolean recipientMergeV2() {
-    return getBoolean(RECIPIENT_MERGE_V2, false);
-  }
-
-  /**
-   * Whether or not we should also query CDSv2 as a form of load test.
-   */
-  public static boolean cdsV2LoadTesting() {
-    return getBoolean(CDS_V2_LOAD_TEST, false);
-  }
-
-  /**
-   * Whether or not we should use CDSv2 with the compat flag on as our primary CDS.
-   */
-  public static boolean cdsV2Compat() {
-    return getBoolean(CDS_V2_COMPAT, false);
-=======
-   * Whether or not receiving Gifting Badges should be available on this client.
-   */
-  public static boolean giftBadgeReceiveSupport() {
-    return getBoolean(GIFT_BADGE_RECEIVE_SUPPORT, Environment.IS_STAGING);
-  }
-
-  /**
-   * Whether or not sending Gifting Badges should be available on this client.
-   */
-  public static boolean giftBadgeSendSupport() {
-    return giftBadgeReceiveSupport() && getBoolean(GIFT_BADGE_SEND_SUPPORT, Environment.IS_STAGING);
-  }
-
-  /**
-   * Whether or not we should enable the SMS exporter
-   *
-   * WARNING: This feature is under active development and is off for a reason. The exporter writes messages out to your
-   * system SMS / MMS database, and hasn't been adequately tested for public use. Don't enable this. You've been warned.
-   */
-  public static boolean smsExporter() {
-    return getBoolean(SMS_EXPORTER, false);
->>>>>>> fc3db538
   }
 
   /**
@@ -579,22 +534,6 @@
    */
   public static boolean hideContacts() {
     return false;
-  }
-
-  /**
-   * Number of days to postpone the sms export megaphone and Phase 1 start.
-   */
-  public static int smsExportMegaphoneDelayDays() {
-    return getInteger(SMS_EXPORT_MEGAPHONE_DELAY_DAYS, 14);
-  }
-
-  /**
-   * Whether or not we should allow credit card payments for donations
-   *
-   * WARNING: This feature is not done, and this should not be enabled.
-   */
-  public static boolean creditCardPayments() {
-    return getBoolean(CREDIT_CARD_PAYMENTS, Environment.IS_STAGING);
   }
 
   /** Whether client supports sending a request to another to activate payments */
