--- conflicted
+++ resolved
@@ -124,13 +124,9 @@
 
   @VisibleForTesting
   static final Set<String> NOT_REMOTE_CAPABLE = SetUtil.newHashSet(
-<<<<<<< HEAD
       DONATE_MEGAPHONE,
-      PHONE_NUMBER_PRIVACY_VERSION
-=======
       PHONE_NUMBER_PRIVACY_VERSION,
       CHANGE_NUMBER_ENABLED
->>>>>>> 520fe481
   );
 
   /**
