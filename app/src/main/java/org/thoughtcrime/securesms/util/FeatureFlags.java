package org.thoughtcrime.securesms.util;

import android.text.TextUtils;

import androidx.annotation.NonNull;
import androidx.annotation.VisibleForTesting;
import androidx.annotation.WorkerThread;

import com.annimon.stream.Stream;

import org.json.JSONException;
import org.json.JSONObject;
import org.signal.core.util.SetUtil;
import org.signal.core.util.logging.Log;
import org.thoughtcrime.securesms.BuildConfig;
import org.thoughtcrime.securesms.dependencies.ApplicationDependencies;
import org.thoughtcrime.securesms.groups.SelectionLimits;
import org.thoughtcrime.securesms.jobs.RemoteConfigRefreshJob;
import org.thoughtcrime.securesms.keyvalue.SignalStore;
import org.thoughtcrime.securesms.messageprocessingalarm.RoutineMessageFetchReceiver;
import org.whispersystems.signalservice.api.RemoteConfigResult;

import java.io.IOException;
import java.util.HashMap;
import java.util.HashSet;
import java.util.Iterator;
import java.util.Map;
import java.util.Objects;
import java.util.Set;
import java.util.TreeMap;
import java.util.concurrent.TimeUnit;

/**
 * A location for flags that can be set locally and remotely. These flags can guard features that
 * are not yet ready to be activated.
 *
 * When creating a new flag:
 * - Create a new string constant. This should almost certainly be prefixed with "android."
 * - Add a method to retrieve the value using {@link #getBoolean(String, boolean)}. You can also add
 *   other checks here, like requiring other flags.
 * - If you want to be able to change a flag remotely, place it in {@link #REMOTE_CAPABLE}.
 * - If you would like to force a value for testing, place an entry in {@link #FORCED_VALUES}.
 *   Do not commit changes to this map!
 *
 * Other interesting things you can do:
 * - Make a flag {@link #HOT_SWAPPABLE}
 * - Make a flag {@link #STICKY} -- booleans only!
 * - Register a listener for flag changes in {@link #FLAG_CHANGE_LISTENERS}
 */
public final class FeatureFlags {

  private static final String TAG = Log.tag(FeatureFlags.class);

  private static final long FETCH_INTERVAL = TimeUnit.HOURS.toMillis(2);

  private static final String PAYMENTS_KILL_SWITCH              = "android.payments.kill";
  private static final String GROUPS_V2_RECOMMENDED_LIMIT       = "global.groupsv2.maxGroupSize";
  private static final String GROUPS_V2_HARD_LIMIT              = "global.groupsv2.groupSizeHardLimit";
  private static final String GROUP_NAME_MAX_LENGTH             = "global.groupsv2.maxNameLength";
  private static final String INTERNAL_USER                     = "android.internalUser";
  private static final String VERIFY_V2                         = "android.verifyV2";
  private static final String CLIENT_EXPIRATION                 = "android.clientExpiration";
  public  static final String DONATE_MEGAPHONE                  = "android.donate.2";
  private static final String CUSTOM_VIDEO_MUXER                = "android.customVideoMuxer";
  private static final String CDS_REFRESH_INTERVAL              = "cds.syncInterval.seconds";
  private static final String AUTOMATIC_SESSION_RESET           = "android.automaticSessionReset.2";
  private static final String AUTOMATIC_SESSION_INTERVAL        = "android.automaticSessionResetInterval";
  private static final String DEFAULT_MAX_BACKOFF               = "android.defaultMaxBackoff";
  private static final String SERVER_ERROR_MAX_BACKOFF          = "android.serverErrorMaxBackoff";
  private static final String OKHTTP_AUTOMATIC_RETRY            = "android.okhttpAutomaticRetry";
  private static final String SHARE_SELECTION_LIMIT             = "android.share.limit";
  private static final String ANIMATED_STICKER_MIN_MEMORY       = "android.animatedStickerMinMemory";
  private static final String ANIMATED_STICKER_MIN_TOTAL_MEMORY = "android.animatedStickerMinTotalMemory";
  private static final String MESSAGE_PROCESSOR_ALARM_INTERVAL  = "android.messageProcessor.alarmIntervalMins";
  private static final String MESSAGE_PROCESSOR_DELAY           = "android.messageProcessor.foregroundDelayMs";
  private static final String MEDIA_QUALITY_LEVELS              = "android.mediaQuality.levels";
  private static final String RETRY_RECEIPT_LIFESPAN            = "android.retryReceiptLifespan";
  private static final String RETRY_RESPOND_MAX_AGE             = "android.retryRespondMaxAge";
  private static final String SENDER_KEY_MAX_AGE                = "android.senderKeyMaxAge";
  private static final String RETRY_RECEIPTS                    = "android.retryReceipts";
  private static final String MAX_GROUP_CALL_RING_SIZE          = "global.calling.maxGroupCallRingSize";
  private static final String STORIES_TEXT_FUNCTIONS            = "android.stories.text.functions";
  private static final String HARDWARE_AEC_BLOCKLIST_MODELS     = "android.calling.hardwareAecBlockList";
  private static final String SOFTWARE_AEC_BLOCKLIST_MODELS     = "android.calling.softwareAecBlockList";
  private static final String USE_HARDWARE_AEC_IF_OLD           = "android.calling.useHardwareAecIfOlderThanApi29";
  private static final String USE_AEC3                          = "android.calling.useAec3";
  private static final String PAYMENTS_COUNTRY_BLOCKLIST        = "global.payments.disabledRegions";
  public  static final String PHONE_NUMBER_PRIVACY              = "android.pnp";
  public  static final String BLOCK_SSE                         = "android.blockSessionSwitchoverEvents";
  private static final String STORIES_AUTO_DOWNLOAD_MAXIMUM     = "android.stories.autoDownloadMaximum";
  private static final String TELECOM_MANUFACTURER_ALLOWLIST    = "android.calling.telecomAllowList";
  private static final String TELECOM_MODEL_BLOCKLIST           = "android.calling.telecomModelBlockList";
  private static final String CAMERAX_MODEL_BLOCKLIST           = "android.cameraXModelBlockList";
  private static final String CAMERAX_MIXED_MODEL_BLOCKLIST     = "android.cameraXMixedModelBlockList";
  private static final String HIDE_CONTACTS                     = "android.hide.contacts";
  private static final String PAYMENTS_REQUEST_ACTIVATE_FLOW    = "android.payments.requestActivateFlow";
  public  static final String GOOGLE_PAY_DISABLED_REGIONS       = "global.donations.gpayDisabledRegions";
  public  static final String CREDIT_CARD_DISABLED_REGIONS      = "global.donations.ccDisabledRegions";
  public  static final String PAYPAL_DISABLED_REGIONS           = "global.donations.paypalDisabledRegions";
  private static final String CDS_HARD_LIMIT                    = "android.cds.hardLimit";
  private static final String PAYPAL_ONE_TIME_DONATIONS         = "android.oneTimePayPalDonations.2";
  private static final String PAYPAL_RECURRING_DONATIONS        = "android.recurringPayPalDonations.3";
  private static final String ANY_ADDRESS_PORTS_KILL_SWITCH     = "android.calling.fieldTrial.anyAddressPortsKillSwitch";
  private static final String AD_HOC_CALLING                    = "android.calling.ad.hoc.3";
  private static final String EDIT_MESSAGE_SEND                 = "android.editMessage.send.13";
  private static final String MAX_ATTACHMENT_COUNT              = "android.attachments.maxCount";
  private static final String MAX_ATTACHMENT_RECEIVE_SIZE_BYTES = "global.attachments.maxReceiveBytes";
  private static final String MAX_ATTACHMENT_SIZE_BYTES         = "global.attachments.maxBytes";
  private static final String SVR2_KILLSWITCH                   = "android.svr2.killSwitch";
  private static final String CDS_DISABLE_COMPAT_MODE           = "cds.disableCompatibilityMode";
  private static final String FCM_MAY_HAVE_MESSAGES_KILL_SWITCH = "android.fcmNotificationFallbackKillSwitch";
  private static final String SAFETY_NUMBER_ACI                 = "global.safetyNumberAci";
  public  static final String PROMPT_FOR_NOTIFICATION_LOGS      = "android.logs.promptNotifications";
  private static final String PROMPT_FOR_NOTIFICATION_CONFIG    = "android.logs.promptNotificationsConfig";
  public  static final String PROMPT_BATTERY_SAVER              = "android.promptBatterySaver";
  public  static final String USERNAMES                         = "android.usernames";
  public  static final String INSTANT_VIDEO_PLAYBACK            = "android.instantVideoPlayback";
  private static final String CONVERSATION_ITEM_V2_TEXT         = "android.conversationItemV2.text.4";
  public  static final String CRASH_PROMPT_CONFIG               = "android.crashPromptConfig";

  /**
   * We will only store remote values for flags in this set. If you want a flag to be controllable
   * remotely, place it in here.
   */
  @VisibleForTesting
  static final Set<String> REMOTE_CAPABLE = SetUtil.newHashSet(
      PAYMENTS_KILL_SWITCH,
      GROUPS_V2_RECOMMENDED_LIMIT, GROUPS_V2_HARD_LIMIT,
      INTERNAL_USER,
      VERIFY_V2,
      CLIENT_EXPIRATION,
      CUSTOM_VIDEO_MUXER,
      CDS_REFRESH_INTERVAL,
      GROUP_NAME_MAX_LENGTH,
      AUTOMATIC_SESSION_RESET,
      AUTOMATIC_SESSION_INTERVAL,
      DEFAULT_MAX_BACKOFF,
      SERVER_ERROR_MAX_BACKOFF,
      OKHTTP_AUTOMATIC_RETRY,
      SHARE_SELECTION_LIMIT,
      ANIMATED_STICKER_MIN_MEMORY,
      ANIMATED_STICKER_MIN_TOTAL_MEMORY,
      MESSAGE_PROCESSOR_ALARM_INTERVAL,
      MESSAGE_PROCESSOR_DELAY,
      MEDIA_QUALITY_LEVELS,
      RETRY_RECEIPT_LIFESPAN,
      RETRY_RESPOND_MAX_AGE,
      RETRY_RECEIPTS,
      MAX_GROUP_CALL_RING_SIZE,
      SENDER_KEY_MAX_AGE,
      STORIES_TEXT_FUNCTIONS,
      HARDWARE_AEC_BLOCKLIST_MODELS,
      SOFTWARE_AEC_BLOCKLIST_MODELS,
      USE_HARDWARE_AEC_IF_OLD,
      USE_AEC3,
      PAYMENTS_COUNTRY_BLOCKLIST,
      STORIES_AUTO_DOWNLOAD_MAXIMUM,
      TELECOM_MANUFACTURER_ALLOWLIST,
      TELECOM_MODEL_BLOCKLIST,
      CAMERAX_MODEL_BLOCKLIST,
      CAMERAX_MIXED_MODEL_BLOCKLIST,
      HIDE_CONTACTS,
      PAYMENTS_REQUEST_ACTIVATE_FLOW,
      GOOGLE_PAY_DISABLED_REGIONS,
      CREDIT_CARD_DISABLED_REGIONS,
      PAYPAL_DISABLED_REGIONS,
      CDS_HARD_LIMIT,
      PAYPAL_ONE_TIME_DONATIONS,
      PAYPAL_RECURRING_DONATIONS,
      ANY_ADDRESS_PORTS_KILL_SWITCH,
      EDIT_MESSAGE_SEND,
      MAX_ATTACHMENT_COUNT,
      MAX_ATTACHMENT_RECEIVE_SIZE_BYTES,
      MAX_ATTACHMENT_SIZE_BYTES,
      AD_HOC_CALLING,
      SVR2_KILLSWITCH,
      CDS_DISABLE_COMPAT_MODE,
      SAFETY_NUMBER_ACI,
      FCM_MAY_HAVE_MESSAGES_KILL_SWITCH,
      PROMPT_FOR_NOTIFICATION_LOGS,
      PROMPT_FOR_NOTIFICATION_CONFIG,
      PROMPT_BATTERY_SAVER,
      USERNAMES,
      INSTANT_VIDEO_PLAYBACK,
      CONVERSATION_ITEM_V2_TEXT,
      CRASH_PROMPT_CONFIG,
      BLOCK_SSE
  );

  @VisibleForTesting
  static final Set<String> NOT_REMOTE_CAPABLE = SetUtil.newHashSet(
      // MOLLY: Donate megaphone value is hardcoded in the client
      DONATE_MEGAPHONE,
      PHONE_NUMBER_PRIVACY
  );

  /**
   * Values in this map will take precedence over any value. This should only be used for local
   * development. Given that you specify a default when retrieving a value, and that we only store
   * remote values for things in {@link #REMOTE_CAPABLE}, there should be no need to ever *commit*
   * an addition to this map.
   */
  @SuppressWarnings("MismatchedQueryAndUpdateOfCollection")
  @VisibleForTesting
  static final Map<String, Object> FORCED_VALUES = new HashMap<String, Object>() {{
  }};

  /**
   * By default, flags are only updated once at app start. This is to ensure that values don't
   * change within an app session, simplifying logic. However, given that this can delay how often
   * a flag is updated, you can put a flag in here to mark it as 'hot swappable'. Flags in this set
   * will be updated arbitrarily at runtime. This will make values more responsive, but also places
   * more burden on the reader to ensure that the app experience remains consistent.
   */
  @VisibleForTesting
  static final Set<String> HOT_SWAPPABLE = SetUtil.newHashSet(
      VERIFY_V2,
      CLIENT_EXPIRATION,
      CUSTOM_VIDEO_MUXER,
      CDS_REFRESH_INTERVAL,
      GROUP_NAME_MAX_LENGTH,
      AUTOMATIC_SESSION_RESET,
      AUTOMATIC_SESSION_INTERVAL,
      DEFAULT_MAX_BACKOFF,
      SERVER_ERROR_MAX_BACKOFF,
      OKHTTP_AUTOMATIC_RETRY,
      SHARE_SELECTION_LIMIT,
      ANIMATED_STICKER_MIN_MEMORY,
      ANIMATED_STICKER_MIN_TOTAL_MEMORY,
      MESSAGE_PROCESSOR_ALARM_INTERVAL,
      MESSAGE_PROCESSOR_DELAY,
      MEDIA_QUALITY_LEVELS,
      RETRY_RECEIPT_LIFESPAN,
      RETRY_RESPOND_MAX_AGE,
      RETRY_RECEIPTS,
      MAX_GROUP_CALL_RING_SIZE,
      SENDER_KEY_MAX_AGE,
      DONATE_MEGAPHONE,
      HARDWARE_AEC_BLOCKLIST_MODELS,
      SOFTWARE_AEC_BLOCKLIST_MODELS,
      USE_HARDWARE_AEC_IF_OLD,
      USE_AEC3,
      PAYMENTS_COUNTRY_BLOCKLIST,
      TELECOM_MANUFACTURER_ALLOWLIST,
      TELECOM_MODEL_BLOCKLIST,
      CAMERAX_MODEL_BLOCKLIST,
      PAYMENTS_REQUEST_ACTIVATE_FLOW,
      CDS_HARD_LIMIT,
      EDIT_MESSAGE_SEND,
      MAX_ATTACHMENT_COUNT,
      MAX_ATTACHMENT_RECEIVE_SIZE_BYTES,
      MAX_ATTACHMENT_SIZE_BYTES,
      SVR2_KILLSWITCH,
      CDS_DISABLE_COMPAT_MODE,
      SAFETY_NUMBER_ACI,
      FCM_MAY_HAVE_MESSAGES_KILL_SWITCH,
      PROMPT_FOR_NOTIFICATION_LOGS,
      PROMPT_FOR_NOTIFICATION_CONFIG,
      PROMPT_BATTERY_SAVER,
      USERNAMES,
      CRASH_PROMPT_CONFIG,
      BLOCK_SSE
  );

  /**
   * Flags in this set will stay true forever once they receive a true value from a remote config.
   */
  @VisibleForTesting
  static final Set<String> STICKY = SetUtil.newHashSet(
      VERIFY_V2,
      SVR2_KILLSWITCH,
      FCM_MAY_HAVE_MESSAGES_KILL_SWITCH
  );

  /**
   * Listeners that are called when the value in {@link #REMOTE_VALUES} changes. That means that
   * hot-swappable flags will have this invoked as soon as we know about that change, but otherwise
   * these will only run during initialization.
   *
   * These can be called on any thread, including the main thread, so be careful!
   *
   * Also note that this doesn't play well with {@link #FORCED_VALUES} -- changes there will not
   * trigger changes in this map, so you'll have to do some manual hacking to get yourself in the
   * desired test state.
   */
  private static final Map<String, OnFlagChange> FLAG_CHANGE_LISTENERS = new HashMap<String, OnFlagChange>() {{
    put(MESSAGE_PROCESSOR_ALARM_INTERVAL, change -> RoutineMessageFetchReceiver.startOrUpdateAlarm(ApplicationDependencies.getApplication()));
  }};

  private static final Map<String, Object> REMOTE_VALUES = new TreeMap<>();

  private FeatureFlags() {}

  public static synchronized void init() {
    Map<String, Object> current = parseStoredConfig(SignalStore.remoteConfigValues().getCurrentConfig());
    Map<String, Object> pending = parseStoredConfig(SignalStore.remoteConfigValues().getPendingConfig());
    Map<String, Change> changes = computeChanges(current, pending);

    SignalStore.remoteConfigValues().setCurrentConfig(mapToJson(pending));
    REMOTE_VALUES.putAll(pending);
    triggerFlagChangeListeners(changes);

    Log.i(TAG, "init() " + REMOTE_VALUES.toString());
  }

  public static void refreshIfNecessary() {
    long timeSinceLastFetch = System.currentTimeMillis() - SignalStore.remoteConfigValues().getLastFetchTime();

    if (timeSinceLastFetch < 0 || timeSinceLastFetch > FETCH_INTERVAL) {
      Log.i(TAG, "Scheduling remote config refresh.");
      ApplicationDependencies.getJobManager().add(new RemoteConfigRefreshJob());
    } else {
      Log.i(TAG, "Skipping remote config refresh. Refreshed " + timeSinceLastFetch + " ms ago.");
    }
  }

  @WorkerThread
  public static void refreshSync() throws IOException {
    RemoteConfigResult result = ApplicationDependencies.getSignalServiceAccountManager().getRemoteConfig();
    FeatureFlags.update(result.getConfig());
  }

  public static synchronized void update(@NonNull Map<String, Object> config) {
    Map<String, Object> memory  = REMOTE_VALUES;
    Map<String, Object> disk    = parseStoredConfig(SignalStore.remoteConfigValues().getPendingConfig());
    UpdateResult        result  = updateInternal(config, memory, disk, REMOTE_CAPABLE, HOT_SWAPPABLE, STICKY);

    SignalStore.remoteConfigValues().setPendingConfig(mapToJson(result.getDisk()));
    REMOTE_VALUES.clear();
    REMOTE_VALUES.putAll(result.getMemory());
    triggerFlagChangeListeners(result.getMemoryChanges());

    SignalStore.remoteConfigValues().setLastFetchTime(System.currentTimeMillis());

    Log.i(TAG, "[Memory] Before: " + memory.toString());
    Log.i(TAG, "[Memory] After : " + result.getMemory().toString());
    Log.i(TAG, "[Disk]   Before: " + disk.toString());
    Log.i(TAG, "[Disk]   After : " + result.getDisk().toString());
  }

  /** Creating usernames, sending messages by username. */
  public static synchronized boolean usernames() {
    return getBoolean(USERNAMES, false) || phoneNumberPrivacy();
  }

  /**
   * Maximum number of members allowed in a group.
   */
  public static SelectionLimits groupLimits() {
    return new SelectionLimits(getInteger(GROUPS_V2_RECOMMENDED_LIMIT, 151),
                               getInteger(GROUPS_V2_HARD_LIMIT, 1001));
  }

  /** Payments Support */
  public static boolean payments() {
    return !getBoolean(PAYMENTS_KILL_SWITCH, false);
  }

  /** Internal testing extensions. */
  public static boolean internalUser() {
    return getBoolean(INTERNAL_USER, false) || BuildConfig.DEBUG || BuildConfig.FORCE_INTERNAL_USER_FLAG;
  }

  public static boolean selfUpdater() {
    return BuildConfig.ALLOW_INSTALL_SELF_UPDATES;
  }

  /** Whether or not to use the UUID in verification codes. */
  public static boolean verifyV2() {
    return getBoolean(VERIFY_V2, false);
  }

  /** Whether or not we show the ACI safety number as the default initial safety number. */
  public static boolean showAciSafetyNumberAsDefault() {
    long estimatedServerTimeSeconds = (System.currentTimeMillis() - SignalStore.misc().getLastKnownServerTimeOffset()) / 1000;
    long flagEnableTimeSeconds      = getLong(SAFETY_NUMBER_ACI, Long.MAX_VALUE);

    return estimatedServerTimeSeconds > flagEnableTimeSeconds;
  }

  /** The raw client expiration JSON string. */
  public static String clientExpiration() {
    return getString(CLIENT_EXPIRATION, null);
  }

  /** The raw donate megaphone CSV string */
  public static String donateMegaphone() {
    return getString(DONATE_MEGAPHONE, "*:1000000");
  }

  /**
   * Whether phone number privacy is enabled.
   * IMPORTANT: This is under active development. Enabling this *will* break your contacts in terrible, irreversible ways.
   */
  public static boolean phoneNumberPrivacy() {
    return getBoolean(PHONE_NUMBER_PRIVACY, false);
  }

  /**
   * Whether session switchover events should be blocked on the client.
   */
  public static boolean blockSessionSwitchoverEvents() {
    return getBoolean(BLOCK_SSE, false) && !phoneNumberPrivacy();
  }

  /** Whether to use the custom streaming muxer or built in android muxer. */
  public static boolean useStreamingVideoMuxer() {
    return getBoolean(CUSTOM_VIDEO_MUXER, false);
  }

  /** The time in between routine CDS refreshes, in seconds. */
  public static int cdsRefreshIntervalSeconds() {
    return getInteger(CDS_REFRESH_INTERVAL, (int) TimeUnit.HOURS.toSeconds(48));
  }

  public static @NonNull SelectionLimits shareSelectionLimit() {
    int limit = getInteger(SHARE_SELECTION_LIMIT, 5);
    return new SelectionLimits(limit, limit);
  }

  /** The maximum number of grapheme */
  public static int getMaxGroupNameGraphemeLength() {
    return Math.max(32, getInteger(GROUP_NAME_MAX_LENGTH, -1));
  }

  /** Whether or not to allow automatic session resets. */
  public static boolean automaticSessionReset() {
    return getBoolean(AUTOMATIC_SESSION_RESET, true);
  }

  /** How often we allow an automatic session reset. */
  public static int automaticSessionResetIntervalSeconds() {
    return getInteger(AUTOMATIC_SESSION_RESET, (int) TimeUnit.HOURS.toSeconds(1));
  }

  /** The default maximum backoff for jobs. */
  public static long getDefaultMaxBackoff() {
    return TimeUnit.SECONDS.toMillis(getInteger(DEFAULT_MAX_BACKOFF, 60));
  }

  /** The maximum backoff for network jobs that hit a 5xx error. */
  public static long getServerErrorMaxBackoff() {
    return TimeUnit.SECONDS.toMillis(getInteger(SERVER_ERROR_MAX_BACKOFF, (int) TimeUnit.HOURS.toSeconds(6)));
  }

  /** Whether or not to allow automatic retries from OkHttp */
  public static boolean okHttpAutomaticRetry() {
    return getBoolean(OKHTTP_AUTOMATIC_RETRY, true);
  }

  /** The minimum memory class required for rendering animated stickers in the keyboard and such */
  public static int animatedStickerMinimumMemoryClass() {
    return getInteger(ANIMATED_STICKER_MIN_MEMORY, 193);
  }

  /** The minimum total memory for rendering animated stickers in the keyboard and such */
  public static int animatedStickerMinimumTotalMemoryMb() {
    return getInteger(ANIMATED_STICKER_MIN_TOTAL_MEMORY, (int) ByteUnit.GIGABYTES.toMegabytes(3));
  }

  public static @NonNull String getMediaQualityLevels() {
    return getString(MEDIA_QUALITY_LEVELS, "");
  }

  /** Whether or not sending or responding to retry receipts is enabled. */
  public static boolean retryReceipts() {
    return getBoolean(RETRY_RECEIPTS, true);
  }

  /** How old a message is allowed to be while still resending in response to a retry receipt . */
  public static long retryRespondMaxAge() {
    return getLong(RETRY_RESPOND_MAX_AGE, TimeUnit.DAYS.toMillis(14));
  }

  /** How long a sender key can live before it needs to be rotated. */
  public static long senderKeyMaxAge() {
    return Math.min(getLong(SENDER_KEY_MAX_AGE, TimeUnit.DAYS.toMillis(14)), TimeUnit.DAYS.toMillis(90));
  }

  /** Max group size that can be use group call ringing. */
  public static long maxGroupCallRingSize() {
    return getLong(MAX_GROUP_CALL_RING_SIZE, 16);
  }

  /** A comma-separated list of country codes where payments should be disabled. */
  public static String paymentsCountryBlocklist() {
    return getString(PAYMENTS_COUNTRY_BLOCKLIST, "98,963,53,850,7");
  }

  /**
   * Whether users can apply alignment and scale to text posts
   *
   * NOTE: This feature is still under ongoing development, do not enable.
   */
  public static boolean storiesTextFunctions() {
    return getBoolean(STORIES_TEXT_FUNCTIONS, false);
  }

  /** A comma-separated list of models that should *not* use hardware AEC for calling. */
  public static @NonNull String hardwareAecBlocklistModels() {
    return getString(HARDWARE_AEC_BLOCKLIST_MODELS, "");
  }

  /** A comma-separated list of models that should *not* use software AEC for calling. */
  public static @NonNull String softwareAecBlocklistModels() {
    return getString(SOFTWARE_AEC_BLOCKLIST_MODELS, "");
  }

  /** A comma-separated list of manufacturers that *should* use Telecom for calling. */
  public static @NonNull String telecomManufacturerAllowList() {
    return getString(TELECOM_MANUFACTURER_ALLOWLIST, "");
  }

  /** A comma-separated list of manufacturers that *should* use Telecom for calling. */
  public static @NonNull String telecomModelBlockList() {
    return getString(TELECOM_MODEL_BLOCKLIST, "");
  }

  /** A comma-separated list of manufacturers that should *not* use CameraX. */
  public static @NonNull String cameraXModelBlocklist() {
    return getString(CAMERAX_MODEL_BLOCKLIST, "");
  }

  /** A comma-separated list of manufacturers that should *not* use CameraX mixed mode. */
  public static @NonNull String cameraXMixedModelBlocklist() {
    return getString(CAMERAX_MIXED_MODEL_BLOCKLIST, "");
  }

  /** Whether or not hardware AEC should be used for calling on devices older than API 29. */
  public static boolean useHardwareAecIfOlderThanApi29() {
    return getBoolean(USE_HARDWARE_AEC_IF_OLD, false);
  }

  /** Whether or not {@link org.signal.ringrtc.CallManager.AudioProcessingMethod#ForceSoftwareAec3} can be used */
  public static boolean useAec3() {
    return getBoolean(USE_AEC3, true);
  }

  /**
   * Prefetch count for stories from a given user.
   */
  public static int storiesAutoDownloadMaximum() {
    return getInteger(STORIES_AUTO_DOWNLOAD_MAXIMUM, 2);
  }

  /**
   * Whether or not users can hide contacts.
   *
   * WARNING: This feature is intended to be enabled in tandem with other clients, as it modifies contact records.
   * Here be dragons.
   */
  public static boolean hideContacts() {
    return getBoolean(HIDE_CONTACTS, false);
  }

  /** Whether client supports sending a request to another to activate payments */
  public static boolean paymentsRequestActivateFlow() {
    return getBoolean(PAYMENTS_REQUEST_ACTIVATE_FLOW, false);
  }

  /**
   * If the user has more than this number of contacts, the CDS request will certainly be rejected, so we must fail.
   */
  public static int cdsHardLimit() {
    return getInteger(CDS_HARD_LIMIT, 50_000);
  }

  /**
   * Enable/disable RingRTC field trial for "AnyAddressPortsKillSwitch"
   */
  public static boolean callingFieldTrialAnyAddressPortsKillSwitch() {
    return getBoolean(ANY_ADDRESS_PORTS_KILL_SWITCH, false);
  }

  /**
   * Enable/disable for notification when we cannot fetch messages despite receiving an urgent push.
   */
  public static boolean fcmMayHaveMessagesNotificationKillSwitch() {
    return getBoolean(FCM_MAY_HAVE_MESSAGES_KILL_SWITCH, false);
  }

  public static boolean editMessageSending() {
    return getBoolean(EDIT_MESSAGE_SEND, false);
  }

  /**
   * Whether or not ad-hoc calling is enabled
   */
  public static boolean adHocCalling() {
    return getBoolean(AD_HOC_CALLING, false);
  }

  /** Maximum number of attachments allowed to be sent/received. */
  public static int maxAttachmentCount() {
    return getInteger(MAX_ATTACHMENT_COUNT, 32);
  }

  /** Maximum attachment size for ciphertext in bytes. */
  public static long maxAttachmentReceiveSizeBytes() {
    long maxAttachmentSize = maxAttachmentSizeBytes();
    long maxReceiveSize    = getLong(MAX_ATTACHMENT_RECEIVE_SIZE_BYTES, (int) (maxAttachmentSize * 1.25));
    return Math.max(maxAttachmentSize, maxReceiveSize);
  }

  /** Maximum attachment ciphertext size when sending in bytes */
  public static long maxAttachmentSizeBytes() {
    return getLong(MAX_ATTACHMENT_SIZE_BYTES, ByteUnit.MEGABYTES.toBytes(100));
  }

  /** True if you should use CDS in compat mode (i.e. request ACI's even if you don't know the access key), otherwise false. */
  public static boolean cdsCompatMode() {
    if (phoneNumberPrivacy()) {
      return false;
    } else {
      return !getBoolean(CDS_DISABLE_COMPAT_MODE, false);
    }
  }

<<<<<<< HEAD
=======
  /**
   * Allow the video players to read from the temporary download files for attachments.
   * @return whether this functionality is enabled.
   */
  public static boolean instantVideoPlayback() {
    return getBoolean(INSTANT_VIDEO_PLAYBACK, false);
  }

  /**
   * Note: this setting is currently
   *
   * @return Whether to use TextOnly V2 Conversation Items.
   */
  public static boolean useTextOnlyConversationItemV2() {
    return getBoolean(CONVERSATION_ITEM_V2_TEXT, false);
  }

  public static String promptForDelayedNotificationLogs() {
    return getString(PROMPT_FOR_NOTIFICATION_LOGS, "*");
  }

  public static String delayedNotificationsPromptConfig() {
    return getString(PROMPT_FOR_NOTIFICATION_CONFIG, "");
  }

  public static String promptBatterySaver() {
    return getString(PROMPT_BATTERY_SAVER, "*");
  }

  /** Config object for what crashes to prompt about. */
  public static String crashPromptConfig() {
    return getString(CRASH_PROMPT_CONFIG, "");
  }


>>>>>>> 9e836ba5
  /** Only for rendering debug info. */
  public static synchronized @NonNull Map<String, Object> getMemoryValues() {
    return new TreeMap<>(REMOTE_VALUES);
  }

  /** Only for rendering debug info. */
  public static synchronized @NonNull Map<String, Object> getDiskValues() {
    return new TreeMap<>(parseStoredConfig(SignalStore.remoteConfigValues().getCurrentConfig()));
  }

  /** Only for rendering debug info. */
  public static synchronized @NonNull Map<String, Object> getPendingDiskValues() {
    return new TreeMap<>(parseStoredConfig(SignalStore.remoteConfigValues().getPendingConfig()));
  }

  /** Only for rendering debug info. */
  public static synchronized @NonNull Map<String, Object> getForcedValues() {
    return new TreeMap<>(FORCED_VALUES);
  }

  @VisibleForTesting
  static @NonNull UpdateResult updateInternal(@NonNull Map<String, Object> remote,
                                              @NonNull Map<String, Object> localMemory,
                                              @NonNull Map<String, Object> localDisk,
                                              @NonNull Set<String>         remoteCapable,
                                              @NonNull Set<String>         hotSwap,
                                              @NonNull Set<String>         sticky)
  {
    Map<String, Object> newMemory = new TreeMap<>(localMemory);
    Map<String, Object> newDisk   = new TreeMap<>(localDisk);

    Set<String> allKeys = new HashSet<>();
    allKeys.addAll(remote.keySet());
    allKeys.addAll(localDisk.keySet());
    allKeys.addAll(localMemory.keySet());

    Stream.of(allKeys)
          .filter(remoteCapable::contains)
          .forEach(key -> {
            Object remoteValue = remote.get(key);
            Object diskValue   = localDisk.get(key);
            Object newValue    = remoteValue;

            if (newValue != null && diskValue != null && newValue.getClass() != diskValue.getClass()) {
              Log.w(TAG, "Type mismatch! key: " + key);

              newDisk.remove(key);

              if (hotSwap.contains(key)) {
                newMemory.remove(key);
              }

              return;
            }

            if (sticky.contains(key) && (newValue instanceof Boolean || diskValue instanceof Boolean)) {
              newValue = diskValue == Boolean.TRUE ? Boolean.TRUE : newValue;
            } else if (sticky.contains(key)) {
              Log.w(TAG, "Tried to make a non-boolean sticky! Ignoring. (key: " + key + ")");
            }

            if (newValue != null) {
              newDisk.put(key, newValue);
            } else {
              newDisk.remove(key);
            }

            if (hotSwap.contains(key)) {
              if (newValue != null) {
                newMemory.put(key, newValue);
              } else {
                newMemory.remove(key);
              }
            }
          });

    Stream.of(allKeys)
          .filterNot(remoteCapable::contains)
          .filterNot(key -> sticky.contains(key) && localDisk.get(key) == Boolean.TRUE)
          .forEach(key -> {
            newDisk.remove(key);

            if (hotSwap.contains(key)) {
              newMemory.remove(key);
            }
          });

    return new UpdateResult(newMemory, newDisk, computeChanges(localMemory, newMemory));
  }

  @VisibleForTesting
  static @NonNull Map<String, Change> computeChanges(@NonNull Map<String, Object> oldMap, @NonNull Map<String, Object> newMap) {
    Map<String, Change> changes = new HashMap<>();
    Set<String>         allKeys = new HashSet<>();

    allKeys.addAll(oldMap.keySet());
    allKeys.addAll(newMap.keySet());

    for (String key : allKeys) {
      Object oldValue = oldMap.get(key);
      Object newValue = newMap.get(key);

      if (oldValue == null && newValue == null) {
        throw new AssertionError("Should not be possible.");
      } else if (oldValue != null && newValue == null) {
        changes.put(key, Change.REMOVED);
      } else if (newValue != oldValue && newValue instanceof Boolean) {
        changes.put(key, (boolean) newValue ? Change.ENABLED : Change.DISABLED);
      } else if (!Objects.equals(oldValue, newValue)) {
        changes.put(key, Change.CHANGED);
      }
    }

    return changes;
  }

  private static @NonNull VersionFlag getVersionFlag(@NonNull String key) {
    int versionFromKey = getInteger(key, 0);

    if (versionFromKey == 0) {
      return VersionFlag.OFF;
    }

    if (Util.getSignalCanonicalVersionCode() >= versionFromKey) {
      return VersionFlag.ON;
    } else {
      return VersionFlag.ON_IN_FUTURE_VERSION;
    }
  }

  public static long getBackgroundMessageProcessInterval() {
    int delayMinutes = getInteger(MESSAGE_PROCESSOR_ALARM_INTERVAL, (int) TimeUnit.HOURS.toMinutes(6));
    return TimeUnit.MINUTES.toMillis(delayMinutes);
  }

  /**
   * How long before a "Checking messages" foreground notification is shown to the user.
   */
  public static long getBackgroundMessageProcessForegroundDelay() {
    return getInteger(MESSAGE_PROCESSOR_DELAY, 300);
  }

  /**
   * Whether or not SVR2 should be used at all. Defaults to true. In practice this is reserved as a killswitch.
   */
  public static boolean svr2() {
    // Despite us always inverting the value, it's important that this defaults to false so that the STICKY property works as intended
    return !getBoolean(SVR2_KILLSWITCH, false);
  }

  private enum VersionFlag {
    /** The flag is no set */
    OFF,

    /** The flag is set on for a version higher than the current client version */
    ON_IN_FUTURE_VERSION,

    /** The flag is set on for this version or earlier */
    ON
  }

  private static boolean getBoolean(@NonNull String key, boolean defaultValue) {
    Boolean forced = (Boolean) FORCED_VALUES.get(key);
    if (forced != null) {
      return forced;
    }

    Object remote = REMOTE_VALUES.get(key);
    if (remote instanceof Boolean) {
      return (boolean) remote;
    } else if (remote instanceof String) {
      String stringValue = ((String) remote).toLowerCase();
      if (stringValue.equals("true")) {
        return true;
      } else if (stringValue.equals("false")) {
        return false;
      } else {
        Log.w(TAG, "Expected a boolean for key '" + key + "', but got something else (" + stringValue + ")! Falling back to the default.");
      }
    } else if (remote != null) {
      Log.w(TAG, "Expected a boolean for key '" + key + "', but got something else! Falling back to the default.");
    }

    return defaultValue;
  }

  private static int getInteger(@NonNull String key, int defaultValue) {
    Integer forced = (Integer) FORCED_VALUES.get(key);
    if (forced != null) {
      return forced;
    }

    Object remote = REMOTE_VALUES.get(key);
    if (remote instanceof String) {
      try {
        return Integer.parseInt((String) remote);
      } catch (NumberFormatException e) {
        Log.w(TAG, "Expected an int for key '" + key + "', but got something else! Falling back to the default.");
      }
    }

    return defaultValue;
  }

  private static long getLong(@NonNull String key, long defaultValue) {
    Long forced = (Long) FORCED_VALUES.get(key);
    if (forced != null) {
      return forced;
    }

    Object remote = REMOTE_VALUES.get(key);
    if (remote instanceof String) {
      try {
        return Long.parseLong((String) remote);
      } catch (NumberFormatException e) {
        Log.w(TAG, "Expected a long for key '" + key + "', but got something else! Falling back to the default.");
      }
    }

    return defaultValue;
  }

  private static String getString(@NonNull String key, String defaultValue) {
    String forced = (String) FORCED_VALUES.get(key);
    if (forced != null) {
      return forced;
    }

    Object remote = REMOTE_VALUES.get(key);
    if (remote instanceof String) {
      return (String) remote;
    }

    return defaultValue;
  }

  private static Map<String, Object> parseStoredConfig(String stored) {
    Map<String, Object> parsed = new HashMap<>();

    if (TextUtils.isEmpty(stored)) {
      Log.i(TAG, "No remote config stored. Skipping.");
      return parsed;
    }

    try {
      JSONObject       root = new JSONObject(stored);
      Iterator<String> iter = root.keys();

      while (iter.hasNext()) {
        String key = iter.next();
        parsed.put(key, root.get(key));
      }
    } catch (JSONException e) {
      throw new AssertionError("Failed to parse! Cleared storage.");
    }

    return parsed;
  }

  private static @NonNull String mapToJson(@NonNull Map<String, Object> map) {
    try {
      JSONObject json = new JSONObject();

      for (Map.Entry<String, Object> entry : map.entrySet()) {
        json.put(entry.getKey(), entry.getValue());
      }

      return json.toString();
    } catch (JSONException e) {
      throw new AssertionError(e);
    }
  }

  private static void triggerFlagChangeListeners(Map<String, Change> changes) {
    for (Map.Entry<String, Change> change : changes.entrySet()) {
      OnFlagChange listener = FLAG_CHANGE_LISTENERS.get(change.getKey());

      if (listener != null) {
        Log.i(TAG, "Triggering change listener for: " + change.getKey());
        listener.onFlagChange(change.getValue());
      }
    }
  }

  @VisibleForTesting
  static final class UpdateResult {
    private final Map<String, Object> memory;
    private final Map<String, Object> disk;
    private final Map<String, Change> memoryChanges;

    UpdateResult(@NonNull Map<String, Object> memory, @NonNull Map<String, Object> disk, @NonNull Map<String, Change> memoryChanges) {
      this.memory        = memory;
      this.disk          = disk;
      this.memoryChanges = memoryChanges;
    }

    public @NonNull Map<String, Object> getMemory() {
      return memory;
    }

    public @NonNull Map<String, Object> getDisk() {
      return disk;
    }

    public @NonNull Map<String, Change> getMemoryChanges() {
      return memoryChanges;
    }
  }

  @VisibleForTesting
  interface OnFlagChange {
    void onFlagChange(@NonNull Change change);
  }

  enum Change {
    ENABLED, DISABLED, CHANGED, REMOVED
  }
}<|MERGE_RESOLUTION|>--- conflicted
+++ resolved
@@ -616,8 +616,6 @@
     }
   }
 
-<<<<<<< HEAD
-=======
   /**
    * Allow the video players to read from the temporary download files for attachments.
    * @return whether this functionality is enabled.
@@ -635,25 +633,6 @@
     return getBoolean(CONVERSATION_ITEM_V2_TEXT, false);
   }
 
-  public static String promptForDelayedNotificationLogs() {
-    return getString(PROMPT_FOR_NOTIFICATION_LOGS, "*");
-  }
-
-  public static String delayedNotificationsPromptConfig() {
-    return getString(PROMPT_FOR_NOTIFICATION_CONFIG, "");
-  }
-
-  public static String promptBatterySaver() {
-    return getString(PROMPT_BATTERY_SAVER, "*");
-  }
-
-  /** Config object for what crashes to prompt about. */
-  public static String crashPromptConfig() {
-    return getString(CRASH_PROMPT_CONFIG, "");
-  }
-
-
->>>>>>> 9e836ba5
   /** Only for rendering debug info. */
   public static synchronized @NonNull Map<String, Object> getMemoryValues() {
     return new TreeMap<>(REMOTE_VALUES);
