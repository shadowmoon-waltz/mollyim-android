--- conflicted
+++ resolved
@@ -188,8 +188,6 @@
 
   @VisibleForTesting
   static final Set<String> NOT_REMOTE_CAPABLE = SetUtil.newHashSet(
-      // MOLLY: Donate megaphone value is hardcoded in the client
-      DONATE_MEGAPHONE,
       PHONE_NUMBER_PRIVACY
   );
 
@@ -371,14 +369,6 @@
     return getString(CLIENT_EXPIRATION, null);
   }
 
-<<<<<<< HEAD
-  /** The raw donate megaphone CSV string */
-  public static String donateMegaphone() {
-    return getString(DONATE_MEGAPHONE, "*:1000000");
-  }
-
-=======
->>>>>>> 1222c307
   /**
    * Whether phone number privacy is enabled.
    * IMPORTANT: This is under active development. Enabling this *will* break your contacts in terrible, irreversible ways.
@@ -534,19 +524,6 @@
     return getInteger(STORIES_AUTO_DOWNLOAD_MAXIMUM, 2);
   }
 
-<<<<<<< HEAD
-  /**
-   * Whether or not users can hide contacts.
-   *
-   * WARNING: This feature is intended to be enabled in tandem with other clients, as it modifies contact records.
-   * Here be dragons.
-   */
-  public static boolean hideContacts() {
-    return false;
-  }
-
-=======
->>>>>>> 1222c307
   /** Whether client supports sending a request to another to activate payments */
   public static boolean paymentsRequestActivateFlow() {
     return getBoolean(PAYMENTS_REQUEST_ACTIVATE_FLOW, false);
@@ -564,18 +541,6 @@
    */
   public static boolean callingFieldTrialAnyAddressPortsKillSwitch() {
     return getBoolean(ANY_ADDRESS_PORTS_KILL_SWITCH, false);
-  }
-
-<<<<<<< HEAD
-  public static boolean editMessageSending() {
-    return getBoolean(EDIT_MESSAGE_SEND, false);
-=======
-  /**
-   * Enable/disable for notification when we cannot fetch messages despite receiving an urgent push.
-   */
-  public static boolean fcmMayHaveMessagesNotificationKillSwitch() {
-    return getBoolean(FCM_MAY_HAVE_MESSAGES_KILL_SWITCH, false);
->>>>>>> 1222c307
   }
 
   /**
@@ -617,53 +582,6 @@
    */
   public static boolean instantVideoPlayback() {
     return getBoolean(INSTANT_VIDEO_PLAYBACK, false);
-  }
-
-<<<<<<< HEAD
-  /**
-   * Note: this setting is currently
-   *
-   * @return Whether to use TextOnly V2 Conversation Items.
-   */
-  public static boolean useTextOnlyConversationItemV2() {
-    return getBoolean(CONVERSATION_ITEM_V2_TEXT, false);
-=======
-  public static String promptForDelayedNotificationLogs() {
-    return getString(PROMPT_FOR_NOTIFICATION_LOGS, "*");
-  }
-
-  public static String delayedNotificationsPromptConfig() {
-    return getString(PROMPT_FOR_NOTIFICATION_CONFIG, "");
-  }
-
-  public static String promptBatterySaver() {
-    return getString(PROMPT_BATTERY_SAVER, "*");
-  }
-
-  /** Config object for what crashes to prompt about. */
-  public static String crashPromptConfig() {
-    return getString(CRASH_PROMPT_CONFIG, "");
-  }
-
-  /**
-   * Whether or not SEPA debit payments for donations are enabled.
-   * WARNING: This feature is under heavy development and is *not* ready for wider use.
-   */
-  public static boolean sepaDebitDonations() {
-    return getBoolean(SEPA_DEBIT_DONATIONS, false);
-  }
-
-  public static boolean idealDonations() {
-    return getBoolean(IDEAL_DONATIONS, false);
-  }
-
-  public static String idealEnabledRegions() {
-    return getString(IDEAL_ENABLED_REGIONS, "");
-  }
-
-  public static String sepaEnabledRegions() {
-    return getString(SEPA_ENABLED_REGIONS, "");
->>>>>>> 1222c307
   }
 
   /** Only for rendering debug info. */
