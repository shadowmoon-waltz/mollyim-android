--- conflicted
+++ resolved
@@ -170,15 +170,9 @@
 
   @VisibleForTesting
   static final Set<String> NOT_REMOTE_CAPABLE = SetUtil.newHashSet(
-<<<<<<< HEAD
       // MOLLY: Donate megaphone value is hardcoded in the client
       DONATE_MEGAPHONE,
-      PHONE_NUMBER_PRIVACY,
-      AD_HOC_CALLING,
-      CALL_DELETE_SYNC
-=======
       PHONE_NUMBER_PRIVACY
->>>>>>> feffdcb7
   );
 
   /**
@@ -541,27 +535,6 @@
   }
 
   /**
-<<<<<<< HEAD
-   * Whether or not we should show text formatting options.
-   */
-  public static boolean textFormatting() {
-    return getBoolean(TEXT_FORMATTING, false);
-=======
-   * Whether or not we should allow PayPal payments for one-time donations
-   */
-  public static boolean paypalOneTimeDonations() {
-    return getBoolean(PAYPAL_ONE_TIME_DONATIONS, Environment.IS_STAGING);
-  }
-
-  /**
-   * Whether or not we should allow PayPal payments for recurring donations
-   */
-  public static boolean paypalRecurringDonations() {
-    return getBoolean(PAYPAL_RECURRING_DONATIONS, Environment.IS_STAGING);
->>>>>>> feffdcb7
-  }
-
-  /**
    * Enable/disable RingRTC field trial for "AnyAddressPortsKillSwitch"
    */
   public static boolean callingFieldTrialAnyAddressPortsKillSwitch() {
