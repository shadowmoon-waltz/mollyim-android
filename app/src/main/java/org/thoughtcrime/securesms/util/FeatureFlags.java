package org.thoughtcrime.securesms.util;

import android.text.TextUtils;

import androidx.annotation.NonNull;
import androidx.annotation.VisibleForTesting;
import androidx.annotation.WorkerThread;

import com.annimon.stream.Stream;

import org.json.JSONException;
import org.json.JSONObject;
import org.signal.core.util.SetUtil;
import org.signal.core.util.logging.Log;
import org.thoughtcrime.securesms.BuildConfig;
import org.thoughtcrime.securesms.dependencies.ApplicationDependencies;
import org.thoughtcrime.securesms.groups.SelectionLimits;
import org.thoughtcrime.securesms.jobs.RemoteConfigRefreshJob;
import org.thoughtcrime.securesms.keyvalue.SignalStore;
import org.thoughtcrime.securesms.messageprocessingalarm.RoutineMessageFetchReceiver;
import org.whispersystems.signalservice.api.RemoteConfigResult;

import java.io.IOException;
import java.util.HashMap;
import java.util.HashSet;
import java.util.Iterator;
import java.util.Map;
import java.util.Objects;
import java.util.Set;
import java.util.TreeMap;
import java.util.concurrent.TimeUnit;

/**
 * A location for flags that can be set locally and remotely. These flags can guard features that
 * are not yet ready to be activated.
 *
 * When creating a new flag:
 * - Create a new string constant. This should almost certainly be prefixed with "android."
 * - Add a method to retrieve the value using {@link #getBoolean(String, boolean)}. You can also add
 *   other checks here, like requiring other flags.
 * - If you want to be able to change a flag remotely, place it in {@link #REMOTE_CAPABLE}.
 * - If you would like to force a value for testing, place an entry in {@link #FORCED_VALUES}.
 *   Do not commit changes to this map!
 *
 * Other interesting things you can do:
 * - Make a flag {@link #HOT_SWAPPABLE}
 * - Make a flag {@link #STICKY} -- booleans only!
 * - Register a listener for flag changes in {@link #FLAG_CHANGE_LISTENERS}
 */
public final class FeatureFlags {

  private static final String TAG = Log.tag(FeatureFlags.class);

  private static final long FETCH_INTERVAL = TimeUnit.HOURS.toMillis(2);

  private static final String PAYMENTS_KILL_SWITCH              = "android.payments.kill";
  private static final String GROUPS_V2_RECOMMENDED_LIMIT       = "global.groupsv2.maxGroupSize";
  private static final String GROUPS_V2_HARD_LIMIT              = "global.groupsv2.groupSizeHardLimit";
  private static final String GROUP_NAME_MAX_LENGTH             = "global.groupsv2.maxNameLength";
  private static final String INTERNAL_USER                     = "android.internalUser";
  private static final String VERIFY_V2                         = "android.verifyV2";
  private static final String CLIENT_EXPIRATION                 = "android.clientExpiration";
  private static final String CUSTOM_VIDEO_MUXER                = "android.customVideoMuxer.1";
  private static final String CDS_REFRESH_INTERVAL              = "cds.syncInterval.seconds";
  private static final String CDS_FOREGROUND_SYNC_INTERVAL      = "cds.foregroundSyncInterval.seconds";
  private static final String AUTOMATIC_SESSION_RESET           = "android.automaticSessionReset.2";
  private static final String AUTOMATIC_SESSION_INTERVAL        = "android.automaticSessionResetInterval";
  private static final String DEFAULT_MAX_BACKOFF               = "android.defaultMaxBackoff";
  private static final String SERVER_ERROR_MAX_BACKOFF          = "android.serverErrorMaxBackoff";
  private static final String OKHTTP_AUTOMATIC_RETRY            = "android.okhttpAutomaticRetry";
  private static final String SHARE_SELECTION_LIMIT             = "android.share.limit";
  private static final String ANIMATED_STICKER_MIN_MEMORY       = "android.animatedStickerMinMemory";
  private static final String ANIMATED_STICKER_MIN_TOTAL_MEMORY = "android.animatedStickerMinTotalMemory";
  private static final String MESSAGE_PROCESSOR_ALARM_INTERVAL  = "android.messageProcessor.alarmIntervalMins";
  private static final String MESSAGE_PROCESSOR_DELAY           = "android.messageProcessor.foregroundDelayMs";
  private static final String MEDIA_QUALITY_LEVELS              = "android.mediaQuality.levels";
  private static final String RETRY_RECEIPT_LIFESPAN            = "android.retryReceiptLifespan";
  private static final String RETRY_RESPOND_MAX_AGE             = "android.retryRespondMaxAge";
  private static final String SENDER_KEY_MAX_AGE                = "android.senderKeyMaxAge";
  private static final String RETRY_RECEIPTS                    = "android.retryReceipts";
  private static final String MAX_GROUP_CALL_RING_SIZE          = "global.calling.maxGroupCallRingSize";
  private static final String STORIES_TEXT_FUNCTIONS            = "android.stories.text.functions";
  private static final String HARDWARE_AEC_BLOCKLIST_MODELS     = "android.calling.hardwareAecBlockList";
  private static final String SOFTWARE_AEC_BLOCKLIST_MODELS     = "android.calling.softwareAecBlockList";
  private static final String USE_HARDWARE_AEC_IF_OLD           = "android.calling.useHardwareAecIfOlderThanApi29";
  private static final String PAYMENTS_COUNTRY_BLOCKLIST        = "global.payments.disabledRegions";
  private static final String STORIES_AUTO_DOWNLOAD_MAXIMUM     = "android.stories.autoDownloadMaximum";
  private static final String TELECOM_MANUFACTURER_ALLOWLIST    = "android.calling.telecomAllowList";
  private static final String TELECOM_MODEL_BLOCKLIST           = "android.calling.telecomModelBlockList";
  private static final String CAMERAX_MODEL_BLOCKLIST           = "android.cameraXModelBlockList";
  private static final String CAMERAX_MIXED_MODEL_BLOCKLIST     = "android.cameraXMixedModelBlockList";
  private static final String PAYMENTS_REQUEST_ACTIVATE_FLOW    = "android.payments.requestActivateFlow";
  public static final  String GOOGLE_PAY_DISABLED_REGIONS       = "global.donations.gpayDisabledRegions";
  public static final  String CREDIT_CARD_DISABLED_REGIONS      = "global.donations.ccDisabledRegions";
  public static final  String PAYPAL_DISABLED_REGIONS           = "global.donations.paypalDisabledRegions";
  private static final String CDS_HARD_LIMIT                    = "android.cds.hardLimit";
  private static final String PAYPAL_ONE_TIME_DONATIONS         = "android.oneTimePayPalDonations.2";
  private static final String PAYPAL_RECURRING_DONATIONS        = "android.recurringPayPalDonations.3";
  private static final String ANY_ADDRESS_PORTS_KILL_SWITCH     = "android.calling.fieldTrial.anyAddressPortsKillSwitch";
  private static final String AD_HOC_CALLING                    = "android.calling.ad.hoc.3";
  private static final String MAX_ATTACHMENT_COUNT              = "android.attachments.maxCount";
  private static final String MAX_ATTACHMENT_RECEIVE_SIZE_BYTES = "global.attachments.maxReceiveBytes";
  private static final String MAX_ATTACHMENT_SIZE_BYTES         = "global.attachments.maxBytes";
  private static final String SVR2_KILLSWITCH                   = "android.svr2.killSwitch";
  private static final String CDS_DISABLE_COMPAT_MODE           = "cds.disableCompatibilityMode";
  private static final String FCM_MAY_HAVE_MESSAGES_KILL_SWITCH = "android.fcmNotificationFallbackKillSwitch";
  public static final  String PROMPT_FOR_NOTIFICATION_LOGS      = "android.logs.promptNotifications";
  private static final String PROMPT_FOR_NOTIFICATION_CONFIG    = "android.logs.promptNotificationsConfig";
  public static final  String PROMPT_BATTERY_SAVER              = "android.promptBatterySaver";
  public static final  String INSTANT_VIDEO_PLAYBACK            = "android.instantVideoPlayback.1";
  public static final  String CRASH_PROMPT_CONFIG               = "android.crashPromptConfig";
  private static final String SEPA_DEBIT_DONATIONS              = "android.sepa.debit.donations.5";
  private static final String IDEAL_DONATIONS                   = "android.ideal.donations.5";
  public static final  String IDEAL_ENABLED_REGIONS             = "global.donations.idealEnabledRegions";
  public static final  String SEPA_ENABLED_REGIONS              = "global.donations.sepaEnabledRegions";
  private static final String NOTIFICATION_THUMBNAIL_BLOCKLIST  = "android.notificationThumbnailProductBlocklist";
  private static final String CALLING_RAISE_HAND                = "android.calling.raiseHand";
  private static final String USE_ACTIVE_CALL_MANAGER           = "android.calling.useActiveCallManager.5";
  private static final String GIF_SEARCH                        = "global.gifSearch";
  private static final String AUDIO_REMUXING                    = "android.media.audioRemux.1";
  private static final String VIDEO_RECORD_1X_ZOOM              = "android.media.videoCaptureDefaultZoom";
  private static final String RETRY_RECEIPT_MAX_COUNT           = "android.retryReceipt.maxCount";
  private static final String RETRY_RECEIPT_MAX_COUNT_RESET_AGE = "android.retryReceipt.maxCountResetAge";
  private static final String PREKEY_FORCE_REFRESH_INTERVAL     = "android.prekeyForceRefreshInterval";
  private static final String CDSI_LIBSIGNAL_NET                = "android.cds.libsignal.3";
  private static final String RX_MESSAGE_SEND                   = "android.rxMessageSend.2";
  private static final String LINKED_DEVICE_LIFESPAN_SECONDS    = "android.linkedDeviceLifespanSeconds";
  private static final String MESSAGE_BACKUPS                   = "android.messageBackups";
  private static final String CAMERAX_CUSTOM_CONTROLLER         = "android.cameraXCustomController";
  private static final String REGISTRATION_V2                   = "android.registration.v2";
  private static final String LIBSIGNAL_WEB_SOCKET_ENABLED      = "android.libsignalWebSocketEnabled";
  private static final String RESTORE_POST_REGISTRATION         = "android.registration.restorePostRegistration";

  /**
   * We will only store remote values for flags in this set. If you want a flag to be controllable
   * remotely, place it in here.
   */
  @VisibleForTesting
  static final Set<String> REMOTE_CAPABLE = SetUtil.newHashSet(
      PAYMENTS_KILL_SWITCH,
      GROUPS_V2_RECOMMENDED_LIMIT, GROUPS_V2_HARD_LIMIT,
      INTERNAL_USER,
      VERIFY_V2,
      CLIENT_EXPIRATION,
      CUSTOM_VIDEO_MUXER,
      CDS_REFRESH_INTERVAL,
      CDS_FOREGROUND_SYNC_INTERVAL,
      GROUP_NAME_MAX_LENGTH,
      AUTOMATIC_SESSION_RESET,
      AUTOMATIC_SESSION_INTERVAL,
      DEFAULT_MAX_BACKOFF,
      SERVER_ERROR_MAX_BACKOFF,
      OKHTTP_AUTOMATIC_RETRY,
      SHARE_SELECTION_LIMIT,
      ANIMATED_STICKER_MIN_MEMORY,
      ANIMATED_STICKER_MIN_TOTAL_MEMORY,
      MESSAGE_PROCESSOR_ALARM_INTERVAL,
      MESSAGE_PROCESSOR_DELAY,
      MEDIA_QUALITY_LEVELS,
      RETRY_RECEIPT_LIFESPAN,
      RETRY_RESPOND_MAX_AGE,
      RETRY_RECEIPTS,
      MAX_GROUP_CALL_RING_SIZE,
      SENDER_KEY_MAX_AGE,
      STORIES_TEXT_FUNCTIONS,
      HARDWARE_AEC_BLOCKLIST_MODELS,
      SOFTWARE_AEC_BLOCKLIST_MODELS,
      USE_HARDWARE_AEC_IF_OLD,
      PAYMENTS_COUNTRY_BLOCKLIST,
      STORIES_AUTO_DOWNLOAD_MAXIMUM,
      TELECOM_MANUFACTURER_ALLOWLIST,
      TELECOM_MODEL_BLOCKLIST,
      CAMERAX_MODEL_BLOCKLIST,
      CAMERAX_MIXED_MODEL_BLOCKLIST,
      PAYMENTS_REQUEST_ACTIVATE_FLOW,
      GOOGLE_PAY_DISABLED_REGIONS,
      CREDIT_CARD_DISABLED_REGIONS,
      PAYPAL_DISABLED_REGIONS,
      CDS_HARD_LIMIT,
      PAYPAL_ONE_TIME_DONATIONS,
      PAYPAL_RECURRING_DONATIONS,
      ANY_ADDRESS_PORTS_KILL_SWITCH,
      MAX_ATTACHMENT_COUNT,
      MAX_ATTACHMENT_RECEIVE_SIZE_BYTES,
      MAX_ATTACHMENT_SIZE_BYTES,
      AD_HOC_CALLING,
      SVR2_KILLSWITCH,
      CDS_DISABLE_COMPAT_MODE,
      FCM_MAY_HAVE_MESSAGES_KILL_SWITCH,
      PROMPT_FOR_NOTIFICATION_LOGS,
      PROMPT_FOR_NOTIFICATION_CONFIG,
      PROMPT_BATTERY_SAVER,
      INSTANT_VIDEO_PLAYBACK,
      CRASH_PROMPT_CONFIG,
      SEPA_DEBIT_DONATIONS,
      IDEAL_DONATIONS,
      IDEAL_ENABLED_REGIONS,
      SEPA_ENABLED_REGIONS,
      NOTIFICATION_THUMBNAIL_BLOCKLIST,
      CALLING_RAISE_HAND,
      USE_ACTIVE_CALL_MANAGER,
      GIF_SEARCH,
      AUDIO_REMUXING,
      VIDEO_RECORD_1X_ZOOM,
      RETRY_RECEIPT_MAX_COUNT,
      RETRY_RECEIPT_MAX_COUNT_RESET_AGE,
      PREKEY_FORCE_REFRESH_INTERVAL,
      CDSI_LIBSIGNAL_NET,
      RX_MESSAGE_SEND,
      LINKED_DEVICE_LIFESPAN_SECONDS,
      CAMERAX_CUSTOM_CONTROLLER,
      LIBSIGNAL_WEB_SOCKET_ENABLED
  );

  @VisibleForTesting
  static final Set<String> NOT_REMOTE_CAPABLE = SetUtil.newHashSet(MESSAGE_BACKUPS, REGISTRATION_V2, RESTORE_POST_REGISTRATION);

  /**
   * Values in this map will take precedence over any value. This should only be used for local
   * development. Given that you specify a default when retrieving a value, and that we only store
   * remote values for things in {@link #REMOTE_CAPABLE}, there should be no need to ever *commit*
   * an addition to this map.
   */
  @SuppressWarnings("MismatchedQueryAndUpdateOfCollection")
  @VisibleForTesting
  static final Map<String, Object> FORCED_VALUES = new HashMap<String, Object>() {{
  }};

  /**
   * By default, flags are only updated once at app start. This is to ensure that values don't
   * change within an app session, simplifying logic. However, given that this can delay how often
   * a flag is updated, you can put a flag in here to mark it as 'hot swappable'. Flags in this set
   * will be updated arbitrarily at runtime. This will make values more responsive, but also places
   * more burden on the reader to ensure that the app experience remains consistent.
   */
  @VisibleForTesting
  static final Set<String> HOT_SWAPPABLE = SetUtil.newHashSet(
      VERIFY_V2,
      CLIENT_EXPIRATION,
      CUSTOM_VIDEO_MUXER,
      CDS_REFRESH_INTERVAL,
      CDS_FOREGROUND_SYNC_INTERVAL,
      GROUP_NAME_MAX_LENGTH,
      AUTOMATIC_SESSION_RESET,
      AUTOMATIC_SESSION_INTERVAL,
      DEFAULT_MAX_BACKOFF,
      SERVER_ERROR_MAX_BACKOFF,
      OKHTTP_AUTOMATIC_RETRY,
      SHARE_SELECTION_LIMIT,
      ANIMATED_STICKER_MIN_MEMORY,
      ANIMATED_STICKER_MIN_TOTAL_MEMORY,
      MESSAGE_PROCESSOR_ALARM_INTERVAL,
      MESSAGE_PROCESSOR_DELAY,
      MEDIA_QUALITY_LEVELS,
      RETRY_RECEIPT_LIFESPAN,
      RETRY_RESPOND_MAX_AGE,
      RETRY_RECEIPTS,
      MAX_GROUP_CALL_RING_SIZE,
      SENDER_KEY_MAX_AGE,
      HARDWARE_AEC_BLOCKLIST_MODELS,
      SOFTWARE_AEC_BLOCKLIST_MODELS,
      USE_HARDWARE_AEC_IF_OLD,
      PAYMENTS_COUNTRY_BLOCKLIST,
      TELECOM_MANUFACTURER_ALLOWLIST,
      TELECOM_MODEL_BLOCKLIST,
      CAMERAX_MODEL_BLOCKLIST,
      PAYMENTS_REQUEST_ACTIVATE_FLOW,
      CDS_HARD_LIMIT,
      MAX_ATTACHMENT_COUNT,
      MAX_ATTACHMENT_RECEIVE_SIZE_BYTES,
      MAX_ATTACHMENT_SIZE_BYTES,
      SVR2_KILLSWITCH,
      CDS_DISABLE_COMPAT_MODE,
      FCM_MAY_HAVE_MESSAGES_KILL_SWITCH,
      PROMPT_FOR_NOTIFICATION_LOGS,
      PROMPT_FOR_NOTIFICATION_CONFIG,
      PROMPT_BATTERY_SAVER,
      CRASH_PROMPT_CONFIG,
      NOTIFICATION_THUMBNAIL_BLOCKLIST,
      CALLING_RAISE_HAND,
      VIDEO_RECORD_1X_ZOOM,
      RETRY_RECEIPT_MAX_COUNT,
      RETRY_RECEIPT_MAX_COUNT_RESET_AGE,
      PREKEY_FORCE_REFRESH_INTERVAL,
      CDSI_LIBSIGNAL_NET,
      RX_MESSAGE_SEND,
      LINKED_DEVICE_LIFESPAN_SECONDS,
      CAMERAX_CUSTOM_CONTROLLER
  );

  /**
   * Flags in this set will stay true forever once they receive a true value from a remote config.
   */
  @VisibleForTesting
  static final Set<String> STICKY = SetUtil.newHashSet(
      VERIFY_V2,
      SVR2_KILLSWITCH,
      FCM_MAY_HAVE_MESSAGES_KILL_SWITCH
  );

  /**
   * Listeners that are called when the value in {@link #REMOTE_VALUES} changes. That means that
   * hot-swappable flags will have this invoked as soon as we know about that change, but otherwise
   * these will only run during initialization.
   *
   * These can be called on any thread, including the main thread, so be careful!
   *
   * Also note that this doesn't play well with {@link #FORCED_VALUES} -- changes there will not
   * trigger changes in this map, so you'll have to do some manual hacking to get yourself in the
   * desired test state.
   */
  private static final Map<String, OnFlagChange> FLAG_CHANGE_LISTENERS = new HashMap<String, OnFlagChange>() {{
    put(MESSAGE_PROCESSOR_ALARM_INTERVAL, change -> RoutineMessageFetchReceiver.startOrUpdateAlarm(ApplicationDependencies.getApplication()));
  }};

  private static final Map<String, Object> REMOTE_VALUES = new TreeMap<>();

  private FeatureFlags() {}

  public static synchronized void init() {
    Map<String, Object> current = parseStoredConfig(SignalStore.remoteConfigValues().getCurrentConfig());
    Map<String, Object> pending = parseStoredConfig(SignalStore.remoteConfigValues().getPendingConfig());
    Map<String, Change> changes = computeChanges(current, pending);

    SignalStore.remoteConfigValues().setCurrentConfig(mapToJson(pending));
    REMOTE_VALUES.putAll(pending);
    triggerFlagChangeListeners(changes);

    Log.i(TAG, "init() " + REMOTE_VALUES.toString());
  }

  public static void refreshIfNecessary() {
    long timeSinceLastFetch = System.currentTimeMillis() - SignalStore.remoteConfigValues().getLastFetchTime();

    if (timeSinceLastFetch < 0 || timeSinceLastFetch > FETCH_INTERVAL) {
      Log.i(TAG, "Scheduling remote config refresh.");
      ApplicationDependencies.getJobManager().add(new RemoteConfigRefreshJob());
    } else {
      Log.i(TAG, "Skipping remote config refresh. Refreshed " + timeSinceLastFetch + " ms ago.");
    }
  }

  @WorkerThread
  public static void refreshSync() throws IOException {
    RemoteConfigResult result = ApplicationDependencies.getSignalServiceAccountManager().getRemoteConfig();
    FeatureFlags.update(result.getConfig());
  }

  public static synchronized void update(@NonNull Map<String, Object> config) {
    Map<String, Object> memory  = REMOTE_VALUES;
    Map<String, Object> disk    = parseStoredConfig(SignalStore.remoteConfigValues().getPendingConfig());
    UpdateResult        result  = updateInternal(config, memory, disk, REMOTE_CAPABLE, HOT_SWAPPABLE, STICKY);

    SignalStore.remoteConfigValues().setPendingConfig(mapToJson(result.getDisk()));
    REMOTE_VALUES.clear();
    REMOTE_VALUES.putAll(result.getMemory());
    triggerFlagChangeListeners(result.getMemoryChanges());

    SignalStore.remoteConfigValues().setLastFetchTime(System.currentTimeMillis());

    Log.i(TAG, "[Memory] Before: " + memory.toString());
    Log.i(TAG, "[Memory] After : " + result.getMemory().toString());
    Log.i(TAG, "[Disk]   Before: " + disk.toString());
    Log.i(TAG, "[Disk]   After : " + result.getDisk().toString());
  }

  /**
   * Maximum number of members allowed in a group.
   */
  public static SelectionLimits groupLimits() {
    return new SelectionLimits(getInteger(GROUPS_V2_RECOMMENDED_LIMIT, 151),
                               getInteger(GROUPS_V2_HARD_LIMIT, 1001));
  }

  /** Payments Support */
  public static boolean payments() {
    return !getBoolean(PAYMENTS_KILL_SWITCH, false);
  }

  /** Internal testing extensions. */
  public static boolean internalUser() {
    return getBoolean(INTERNAL_USER, false) || Environment.IS_STAGING || BuildConfig.DEBUG || BuildConfig.FORCE_INTERNAL_USER_FLAG;
  }

  public static boolean selfUpdater() {
    return BuildConfig.MANAGES_MOLLY_UPDATES;
  }

  /** Whether or not to use the UUID in verification codes. */
  public static boolean verifyV2() {
    return getBoolean(VERIFY_V2, false);
  }

  /** The raw client expiration JSON string. */
  public static String clientExpiration() {
    return getString(CLIENT_EXPIRATION, null);
  }

  /** Whether to use the custom streaming muxer or built in android muxer. */
  public static boolean useStreamingVideoMuxer() {
    return getBoolean(CUSTOM_VIDEO_MUXER, false);
  }

  /** The time in between routine CDS refreshes, in seconds. */
  public static int cdsRefreshIntervalSeconds() {
    return getInteger(CDS_REFRESH_INTERVAL, (int) TimeUnit.HOURS.toSeconds(48));
  }

  /** The minimum time in between foreground CDS refreshes initiated via message requests, in milliseconds. */
  public static Long cdsForegroundSyncInterval() {
    return TimeUnit.SECONDS.toMillis(getInteger(CDS_FOREGROUND_SYNC_INTERVAL, (int) TimeUnit.HOURS.toSeconds(4)));
  }

  public static @NonNull SelectionLimits shareSelectionLimit() {
    int limit = getInteger(SHARE_SELECTION_LIMIT, 5);
    return new SelectionLimits(limit, limit);
  }

  /** The maximum number of grapheme */
  public static int getMaxGroupNameGraphemeLength() {
    return Math.max(32, getInteger(GROUP_NAME_MAX_LENGTH, -1));
  }

  /** Whether or not to allow automatic session resets. */
  public static boolean automaticSessionReset() {
    return getBoolean(AUTOMATIC_SESSION_RESET, true);
  }

  /** How often we allow an automatic session reset. */
  public static int automaticSessionResetIntervalSeconds() {
    return getInteger(AUTOMATIC_SESSION_RESET, (int) TimeUnit.HOURS.toSeconds(1));
  }

  /** The default maximum backoff for jobs. */
  public static long getDefaultMaxBackoff() {
    return TimeUnit.SECONDS.toMillis(getInteger(DEFAULT_MAX_BACKOFF, 60));
  }

  /** The maximum backoff for network jobs that hit a 5xx error. */
  public static long getServerErrorMaxBackoff() {
    return TimeUnit.SECONDS.toMillis(getInteger(SERVER_ERROR_MAX_BACKOFF, (int) TimeUnit.HOURS.toSeconds(6)));
  }

  /** Whether or not to allow automatic retries from OkHttp */
  public static boolean okHttpAutomaticRetry() {
    return getBoolean(OKHTTP_AUTOMATIC_RETRY, true);
  }

  /** The minimum memory class required for rendering animated stickers in the keyboard and such */
  public static int animatedStickerMinimumMemoryClass() {
    return getInteger(ANIMATED_STICKER_MIN_MEMORY, 193);
  }

  /** The minimum total memory for rendering animated stickers in the keyboard and such */
  public static int animatedStickerMinimumTotalMemoryMb() {
    return getInteger(ANIMATED_STICKER_MIN_TOTAL_MEMORY, (int) ByteUnit.GIGABYTES.toMegabytes(3));
  }

  public static @NonNull String getMediaQualityLevels() {
    return getString(MEDIA_QUALITY_LEVELS, "");
  }

  /** Whether or not sending or responding to retry receipts is enabled. */
  public static boolean retryReceipts() {
    return getBoolean(RETRY_RECEIPTS, true);
  }

  /** How old a message is allowed to be while still resending in response to a retry receipt . */
  public static long retryRespondMaxAge() {
    return getLong(RETRY_RESPOND_MAX_AGE, TimeUnit.DAYS.toMillis(14));
  }

  /**
   * The max number of retry receipts sends we allow (within @link{#retryReceiptMaxCountResetAge()}) before we consider the volume too large and stop responding.
   */
  public static long retryReceiptMaxCount() {
    return getLong(RETRY_RECEIPT_MAX_COUNT, 10);
  }

  /**
   * If the last retry receipt send was older than this, then we reset the retry receipt sent count. (For use with @link{#retryReceiptMaxCount()})
   */
  public static long retryReceiptMaxCountResetAge() {
    return getLong(RETRY_RECEIPT_MAX_COUNT_RESET_AGE, TimeUnit.HOURS.toMillis(3));
  }

  /** How long a sender key can live before it needs to be rotated. */
  public static long senderKeyMaxAge() {
    return Math.min(getLong(SENDER_KEY_MAX_AGE, TimeUnit.DAYS.toMillis(14)), TimeUnit.DAYS.toMillis(90));
  }

  /** Max group size that can be use group call ringing. */
  public static long maxGroupCallRingSize() {
    return getLong(MAX_GROUP_CALL_RING_SIZE, 16);
  }

  /** A comma-separated list of country codes where payments should be disabled. */
  public static String paymentsCountryBlocklist() {
    return getString(PAYMENTS_COUNTRY_BLOCKLIST, "98,963,53,850,7");
  }

  /**
   * Whether users can apply alignment and scale to text posts
   *
   * NOTE: This feature is still under ongoing development, do not enable.
   */
  public static boolean storiesTextFunctions() {
    return getBoolean(STORIES_TEXT_FUNCTIONS, false);
  }

  /** A comma-separated list of models that should *not* use hardware AEC for calling. */
  public static @NonNull String hardwareAecBlocklistModels() {
    return getString(HARDWARE_AEC_BLOCKLIST_MODELS, "");
  }

  /** A comma-separated list of models that should *not* use software AEC for calling. */
  public static @NonNull String softwareAecBlocklistModels() {
    return getString(SOFTWARE_AEC_BLOCKLIST_MODELS, "");
  }

  /** A comma-separated list of manufacturers that *should* use Telecom for calling. */
  public static @NonNull String telecomManufacturerAllowList() {
    return getString(TELECOM_MANUFACTURER_ALLOWLIST, "");
  }

  /** A comma-separated list of manufacturers that *should* use Telecom for calling. */
  public static @NonNull String telecomModelBlockList() {
    return getString(TELECOM_MODEL_BLOCKLIST, "");
  }

  /** A comma-separated list of manufacturers that should *not* use CameraX. */
  public static @NonNull String cameraXModelBlocklist() {
    return getString(CAMERAX_MODEL_BLOCKLIST, "");
  }

  /** A comma-separated list of manufacturers that should *not* use CameraX mixed mode. */
  public static @NonNull String cameraXMixedModelBlocklist() {
    return getString(CAMERAX_MIXED_MODEL_BLOCKLIST, "");
  }

  /** Whether or not hardware AEC should be used for calling on devices older than API 29. */
  public static boolean useHardwareAecIfOlderThanApi29() {
    return getBoolean(USE_HARDWARE_AEC_IF_OLD, false);
  }

  /**
   * Prefetch count for stories from a given user.
   */
  public static int storiesAutoDownloadMaximum() {
    return getInteger(STORIES_AUTO_DOWNLOAD_MAXIMUM, 2);
  }

  /** Whether client supports sending a request to another to activate payments */
  public static boolean paymentsRequestActivateFlow() {
    return getBoolean(PAYMENTS_REQUEST_ACTIVATE_FLOW, false);
  }

  /**
   * If the user has more than this number of contacts, the CDS request will certainly be rejected, so we must fail.
   */
  public static int cdsHardLimit() {
    return getInteger(CDS_HARD_LIMIT, 50_000);
  }

  /**
   * Enable/disable RingRTC field trial for "AnyAddressPortsKillSwitch"
   */
  public static boolean callingFieldTrialAnyAddressPortsKillSwitch() {
    return getBoolean(ANY_ADDRESS_PORTS_KILL_SWITCH, false);
  }

  /**
   * Whether or not ad-hoc calling is enabled
   */
  public static boolean adHocCalling() {
    return getBoolean(AD_HOC_CALLING, false);
  }

  /** Maximum number of attachments allowed to be sent/received. */
  public static int maxAttachmentCount() {
    return getInteger(MAX_ATTACHMENT_COUNT, 32);
  }

  /** Maximum attachment size for ciphertext in bytes. */
  public static long maxAttachmentReceiveSizeBytes() {
    long maxAttachmentSize = maxAttachmentSizeBytes();
    long maxReceiveSize    = getLong(MAX_ATTACHMENT_RECEIVE_SIZE_BYTES, (int) (maxAttachmentSize * 1.25));
    return Math.max(maxAttachmentSize, maxReceiveSize);
  }

  /** Maximum attachment ciphertext size when sending in bytes */
  public static long maxAttachmentSizeBytes() {
    return getLong(MAX_ATTACHMENT_SIZE_BYTES, ByteUnit.MEGABYTES.toBytes(100));
  }

  /**
   * Allow the video players to read from the temporary download files for attachments.
   * @return whether this functionality is enabled.
   */
  public static boolean instantVideoPlayback() {
    return getBoolean(INSTANT_VIDEO_PLAYBACK, false);
  }

  /**
   * Whether or not group call raise hand is enabled.
   */
  public static boolean groupCallRaiseHand() {
    return getBoolean(CALLING_RAISE_HAND, false);
  }

  /** List of device products that are blocked from showing notification thumbnails. */
  public static String notificationThumbnailProductBlocklist() {
    return getString(NOTIFICATION_THUMBNAIL_BLOCKLIST, "");
  }

  /** Whether or not to use active call manager instead of WebRtcCallService. */
  public static boolean useActiveCallManager() {
    return getBoolean(USE_ACTIVE_CALL_MANAGER, false);
  }

  /** Whether the in-app GIF search is available for use. */
  public static boolean gifSearchAvailable() {
    return getBoolean(GIF_SEARCH, true);
  }

  /** Allow media converters to remux audio instead of transcoding it. */
  public static boolean allowAudioRemuxing() {
    return getBoolean(AUDIO_REMUXING, false);
  }

  /** Get the default video zoom, expressed as 10x the actual Float value due to the service limiting us to whole numbers. */
  public static boolean startVideoRecordAt1x() {
    return getBoolean(VIDEO_RECORD_1X_ZOOM, false);
  }

  /** How often we allow a forced prekey refresh. */
  public static long preKeyForceRefreshInterval() {
    return getLong(PREKEY_FORCE_REFRESH_INTERVAL, TimeUnit.HOURS.toMillis(1));
  }

  /** Make CDSI lookups via libsignal-net instead of native websocket. */
  public static boolean useLibsignalNetForCdsiLookup() {
    return getBoolean(CDSI_LIBSIGNAL_NET, false);
  }

  /** Use Rx threading model to do sends. */
  public static boolean useRxMessageSending() {
    return getBoolean(RX_MESSAGE_SEND, false);
  }

  /** The lifespan of a linked device (i.e. the time it can be inactive for before it expires), in milliseconds. */
  public static long linkedDeviceLifespan() {
    long seconds = getLong(LINKED_DEVICE_LIFESPAN_SECONDS, TimeUnit.DAYS.toSeconds(30));
    return TimeUnit.SECONDS.toMillis(seconds);
  }

  /**
   * Enable Message Backups UI
   * Note: This feature is in active development and is not intended to currently function.
   */
  public static boolean messageBackups() {
<<<<<<< HEAD
    return false;
=======
    return BuildConfig.MESSAGE_BACKUP_RESTORE_ENABLED || getBoolean(MESSAGE_BACKUPS, false);
>>>>>>> 333fa22c
  }

  /** Whether or not to use the custom CameraX controller class */
  public static boolean customCameraXController() {
    return getBoolean(CAMERAX_CUSTOM_CONTROLLER, false);
  }

  /** Whether or not to use the V2 refactor of registration. */
  public static boolean registrationV2() {
    return getBoolean(REGISTRATION_V2, false);
  }

  /** Whether unauthenticated chat web socket is backed by libsignal-net */
  public static boolean libSignalWebSocketEnabled() { return getBoolean(LIBSIGNAL_WEB_SOCKET_ENABLED, false); }

  /** Whether or not to launch the restore activity after registration is complete, rather than before. */
  public static boolean restoreAfterRegistration() {
    return getBoolean(RESTORE_POST_REGISTRATION, false);
  }

  /** Only for rendering debug info. */
  public static synchronized @NonNull Map<String, Object> getMemoryValues() {
    return new TreeMap<>(REMOTE_VALUES);
  }

  /** Only for rendering debug info. */
  public static synchronized @NonNull Map<String, Object> getDiskValues() {
    return new TreeMap<>(parseStoredConfig(SignalStore.remoteConfigValues().getCurrentConfig()));
  }

  /** Only for rendering debug info. */
  public static synchronized @NonNull Map<String, Object> getPendingDiskValues() {
    return new TreeMap<>(parseStoredConfig(SignalStore.remoteConfigValues().getPendingConfig()));
  }

  /** Only for rendering debug info. */
  public static synchronized @NonNull Map<String, Object> getForcedValues() {
    return new TreeMap<>(FORCED_VALUES);
  }

  @VisibleForTesting
  static @NonNull UpdateResult updateInternal(@NonNull Map<String, Object> remote,
                                              @NonNull Map<String, Object> localMemory,
                                              @NonNull Map<String, Object> localDisk,
                                              @NonNull Set<String>         remoteCapable,
                                              @NonNull Set<String>         hotSwap,
                                              @NonNull Set<String>         sticky)
  {
    Map<String, Object> newMemory = new TreeMap<>(localMemory);
    Map<String, Object> newDisk   = new TreeMap<>(localDisk);

    Set<String> allKeys = new HashSet<>();
    allKeys.addAll(remote.keySet());
    allKeys.addAll(localDisk.keySet());
    allKeys.addAll(localMemory.keySet());

    Stream.of(allKeys)
          .filter(remoteCapable::contains)
          .forEach(key -> {
            Object remoteValue = remote.get(key);
            Object diskValue   = localDisk.get(key);
            Object newValue    = remoteValue;

            if (newValue != null && diskValue != null && newValue.getClass() != diskValue.getClass()) {
              Log.w(TAG, "Type mismatch! key: " + key);

              newDisk.remove(key);

              if (hotSwap.contains(key)) {
                newMemory.remove(key);
              }

              return;
            }

            if (sticky.contains(key) && (newValue instanceof Boolean || diskValue instanceof Boolean)) {
              newValue = diskValue == Boolean.TRUE ? Boolean.TRUE : newValue;
            } else if (sticky.contains(key)) {
              Log.w(TAG, "Tried to make a non-boolean sticky! Ignoring. (key: " + key + ")");
            }

            if (newValue != null) {
              newDisk.put(key, newValue);
            } else {
              newDisk.remove(key);
            }

            if (hotSwap.contains(key)) {
              if (newValue != null) {
                newMemory.put(key, newValue);
              } else {
                newMemory.remove(key);
              }
            }
          });

    Stream.of(allKeys)
          .filterNot(remoteCapable::contains)
          .filterNot(key -> sticky.contains(key) && localDisk.get(key) == Boolean.TRUE)
          .forEach(key -> {
            newDisk.remove(key);

            if (hotSwap.contains(key)) {
              newMemory.remove(key);
            }
          });

    return new UpdateResult(newMemory, newDisk, computeChanges(localMemory, newMemory));
  }

  @VisibleForTesting
  static @NonNull Map<String, Change> computeChanges(@NonNull Map<String, Object> oldMap, @NonNull Map<String, Object> newMap) {
    Map<String, Change> changes = new HashMap<>();
    Set<String>         allKeys = new HashSet<>();

    allKeys.addAll(oldMap.keySet());
    allKeys.addAll(newMap.keySet());

    for (String key : allKeys) {
      Object oldValue = oldMap.get(key);
      Object newValue = newMap.get(key);

      if (oldValue == null && newValue == null) {
        throw new AssertionError("Should not be possible.");
      } else if (oldValue != null && newValue == null) {
        changes.put(key, Change.REMOVED);
      } else if (newValue != oldValue && newValue instanceof Boolean) {
        changes.put(key, (boolean) newValue ? Change.ENABLED : Change.DISABLED);
      } else if (!Objects.equals(oldValue, newValue)) {
        changes.put(key, Change.CHANGED);
      }
    }

    return changes;
  }

  private static @NonNull VersionFlag getVersionFlag(@NonNull String key) {
    int versionFromKey = getInteger(key, 0);

    if (versionFromKey == 0) {
      return VersionFlag.OFF;
    }

    if (Util.getSignalCanonicalVersionCode() >= versionFromKey) {
      return VersionFlag.ON;
    } else {
      return VersionFlag.ON_IN_FUTURE_VERSION;
    }
  }

  public static long getBackgroundMessageProcessInterval() {
    int delayMinutes = getInteger(MESSAGE_PROCESSOR_ALARM_INTERVAL, (int) TimeUnit.HOURS.toMinutes(6));
    return TimeUnit.MINUTES.toMillis(delayMinutes);
  }

  /**
   * How long before a "Checking messages" foreground notification is shown to the user.
   */
  public static long getBackgroundMessageProcessForegroundDelay() {
    return getInteger(MESSAGE_PROCESSOR_DELAY, 300);
  }

  /**
   * Whether or not SVR2 should be used at all. Defaults to true. In practice this is reserved as a killswitch.
   */
  public static boolean svr2() {
    // Despite us always inverting the value, it's important that this defaults to false so that the STICKY property works as intended
    return !getBoolean(SVR2_KILLSWITCH, false);
  }

  private enum VersionFlag {
    /** The flag is no set */
    OFF,

    /** The flag is set on for a version higher than the current client version */
    ON_IN_FUTURE_VERSION,

    /** The flag is set on for this version or earlier */
    ON
  }

  private static boolean getBoolean(@NonNull String key, boolean defaultValue) {
    Boolean forced = (Boolean) FORCED_VALUES.get(key);
    if (forced != null) {
      return forced;
    }

    Object remote = REMOTE_VALUES.get(key);
    if (remote instanceof Boolean) {
      return (boolean) remote;
    } else if (remote instanceof String) {
      String stringValue = ((String) remote).toLowerCase();
      if (stringValue.equals("true")) {
        return true;
      } else if (stringValue.equals("false")) {
        return false;
      } else {
        Log.w(TAG, "Expected a boolean for key '" + key + "', but got something else (" + stringValue + ")! Falling back to the default.");
      }
    } else if (remote != null) {
      Log.w(TAG, "Expected a boolean for key '" + key + "', but got something else! Falling back to the default.");
    }

    return defaultValue;
  }

  private static int getInteger(@NonNull String key, int defaultValue) {
    Integer forced = (Integer) FORCED_VALUES.get(key);
    if (forced != null) {
      return forced;
    }

    Object remote = REMOTE_VALUES.get(key);
    if (remote instanceof String) {
      try {
        return Integer.parseInt((String) remote);
      } catch (NumberFormatException e) {
        Log.w(TAG, "Expected an int for key '" + key + "', but got something else! Falling back to the default.");
      }
    }

    return defaultValue;
  }

  private static long getLong(@NonNull String key, long defaultValue) {
    Long forced = (Long) FORCED_VALUES.get(key);
    if (forced != null) {
      return forced;
    }

    Object remote = REMOTE_VALUES.get(key);
    if (remote instanceof String) {
      try {
        return Long.parseLong((String) remote);
      } catch (NumberFormatException e) {
        Log.w(TAG, "Expected a long for key '" + key + "', but got something else! Falling back to the default.");
      }
    }

    return defaultValue;
  }

  private static String getString(@NonNull String key, String defaultValue) {
    String forced = (String) FORCED_VALUES.get(key);
    if (forced != null) {
      return forced;
    }

    Object remote = REMOTE_VALUES.get(key);
    if (remote instanceof String) {
      return (String) remote;
    }

    return defaultValue;
  }

  private static Map<String, Object> parseStoredConfig(String stored) {
    Map<String, Object> parsed = new HashMap<>();

    if (TextUtils.isEmpty(stored)) {
      Log.i(TAG, "No remote config stored. Skipping.");
      return parsed;
    }

    try {
      JSONObject       root = new JSONObject(stored);
      Iterator<String> iter = root.keys();

      while (iter.hasNext()) {
        String key = iter.next();
        parsed.put(key, root.get(key));
      }
    } catch (JSONException e) {
      throw new AssertionError("Failed to parse! Cleared storage.");
    }

    return parsed;
  }

  private static @NonNull String mapToJson(@NonNull Map<String, Object> map) {
    try {
      JSONObject json = new JSONObject();

      for (Map.Entry<String, Object> entry : map.entrySet()) {
        json.put(entry.getKey(), entry.getValue());
      }

      return json.toString();
    } catch (JSONException e) {
      throw new AssertionError(e);
    }
  }

  private static void triggerFlagChangeListeners(Map<String, Change> changes) {
    for (Map.Entry<String, Change> change : changes.entrySet()) {
      OnFlagChange listener = FLAG_CHANGE_LISTENERS.get(change.getKey());

      if (listener != null) {
        Log.i(TAG, "Triggering change listener for: " + change.getKey());
        listener.onFlagChange(change.getValue());
      }
    }
  }

  @VisibleForTesting
  static final class UpdateResult {
    private final Map<String, Object> memory;
    private final Map<String, Object> disk;
    private final Map<String, Change> memoryChanges;

    UpdateResult(@NonNull Map<String, Object> memory, @NonNull Map<String, Object> disk, @NonNull Map<String, Change> memoryChanges) {
      this.memory        = memory;
      this.disk          = disk;
      this.memoryChanges = memoryChanges;
    }

    public @NonNull Map<String, Object> getMemory() {
      return memory;
    }

    public @NonNull Map<String, Object> getDisk() {
      return disk;
    }

    public @NonNull Map<String, Change> getMemoryChanges() {
      return memoryChanges;
    }
  }

  @VisibleForTesting
  interface OnFlagChange {
    void onFlagChange(@NonNull Change change);
  }

  enum Change {
    ENABLED, DISABLED, CHANGED, REMOVED
  }
}<|MERGE_RESOLUTION|>--- conflicted
+++ resolved
@@ -659,11 +659,7 @@
    * Note: This feature is in active development and is not intended to currently function.
    */
   public static boolean messageBackups() {
-<<<<<<< HEAD
     return false;
-=======
-    return BuildConfig.MESSAGE_BACKUP_RESTORE_ENABLED || getBoolean(MESSAGE_BACKUPS, false);
->>>>>>> 333fa22c
   }
 
   /** Whether or not to use the custom CameraX controller class */
@@ -673,11 +669,11 @@
 
   /** Whether or not to use the V2 refactor of registration. */
   public static boolean registrationV2() {
-    return getBoolean(REGISTRATION_V2, false);
+    return false;
   }
 
   /** Whether unauthenticated chat web socket is backed by libsignal-net */
-  public static boolean libSignalWebSocketEnabled() { return getBoolean(LIBSIGNAL_WEB_SOCKET_ENABLED, false); }
+  public static boolean libSignalWebSocketEnabled() { return false; }
 
   /** Whether or not to launch the restore activity after registration is complete, rather than before. */
   public static boolean restoreAfterRegistration() {
