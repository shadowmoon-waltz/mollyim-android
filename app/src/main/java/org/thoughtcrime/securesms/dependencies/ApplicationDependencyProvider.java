package org.thoughtcrime.securesms.dependencies;

import android.app.Application;
import android.os.Handler;
import android.os.HandlerThread;

import androidx.annotation.NonNull;
import androidx.annotation.VisibleForTesting;

import org.signal.core.util.Hex;
import org.signal.core.util.concurrent.DeadlockDetector;
import org.signal.core.util.concurrent.SignalExecutors;
import org.signal.libsignal.zkgroup.profiles.ClientZkProfileOperations;
import org.signal.libsignal.zkgroup.receipts.ClientZkReceiptOperations;
import org.thoughtcrime.securesms.BuildConfig;
import org.thoughtcrime.securesms.KbsEnclave;
import org.thoughtcrime.securesms.components.TypingStatusRepository;
import org.thoughtcrime.securesms.components.TypingStatusSender;
import org.thoughtcrime.securesms.crypto.ReentrantSessionLock;
import org.thoughtcrime.securesms.crypto.storage.SignalBaseIdentityKeyStore;
import org.thoughtcrime.securesms.crypto.storage.SignalIdentityKeyStore;
import org.thoughtcrime.securesms.crypto.storage.SignalSenderKeyStore;
import org.thoughtcrime.securesms.crypto.storage.SignalServiceAccountDataStoreImpl;
import org.thoughtcrime.securesms.crypto.storage.SignalServiceDataStoreImpl;
import org.thoughtcrime.securesms.crypto.storage.TextSecurePreKeyStore;
import org.thoughtcrime.securesms.crypto.storage.TextSecureSessionStore;
import org.thoughtcrime.securesms.database.DatabaseObserver;
import org.thoughtcrime.securesms.database.JobDatabase;
import org.thoughtcrime.securesms.database.PendingRetryReceiptCache;
import org.thoughtcrime.securesms.jobmanager.JobManager;
import org.thoughtcrime.securesms.jobmanager.JobMigrator;
import org.thoughtcrime.securesms.jobmanager.impl.FactoryJobPredicate;
import org.thoughtcrime.securesms.jobmanager.impl.JsonDataSerializer;
import org.thoughtcrime.securesms.jobs.FastJobStorage;
import org.thoughtcrime.securesms.jobs.GroupCallUpdateSendJob;
import org.thoughtcrime.securesms.jobs.JobManagerFactories;
import org.thoughtcrime.securesms.jobs.MarkerJob;
import org.thoughtcrime.securesms.jobs.PreKeysSyncJob;
import org.thoughtcrime.securesms.jobs.PushDecryptMessageJob;
import org.thoughtcrime.securesms.jobs.PushGroupSendJob;
import org.thoughtcrime.securesms.jobs.PushMediaSendJob;
import org.thoughtcrime.securesms.jobs.PushProcessMessageJob;
import org.thoughtcrime.securesms.jobs.PushTextSendJob;
import org.thoughtcrime.securesms.jobs.ReactionSendJob;
import org.thoughtcrime.securesms.jobs.TypingSendJob;
import org.thoughtcrime.securesms.keyvalue.SignalStore;
import org.thoughtcrime.securesms.megaphone.MegaphoneRepository;
import org.thoughtcrime.securesms.messages.BackgroundMessageRetriever;
import org.thoughtcrime.securesms.messages.IncomingMessageObserver;
import org.thoughtcrime.securesms.messages.IncomingMessageProcessor;
import org.thoughtcrime.securesms.net.NetworkManager;
import org.thoughtcrime.securesms.net.SignalWebSocketHealthMonitor;
import org.thoughtcrime.securesms.notifications.MessageNotifier;
import org.thoughtcrime.securesms.notifications.OptimizedMessageNotifier;
import org.thoughtcrime.securesms.payments.MobileCoinConfig;
import org.thoughtcrime.securesms.payments.Payments;
import org.thoughtcrime.securesms.push.SecurityEventListener;
import org.thoughtcrime.securesms.push.SignalServiceNetworkAccess;
import org.thoughtcrime.securesms.recipients.LiveRecipientCache;
import org.thoughtcrime.securesms.revealable.ViewOnceMessageManager;
import org.thoughtcrime.securesms.service.ExpiringMessageManager;
import org.thoughtcrime.securesms.service.ExpiringStoriesManager;
import org.thoughtcrime.securesms.service.PendingRetryReceiptManager;
import org.thoughtcrime.securesms.service.TrimThreadsByDateManager;
import org.thoughtcrime.securesms.service.webrtc.SignalCallManager;
import org.thoughtcrime.securesms.util.AlarmSleepTimer;
import org.thoughtcrime.securesms.util.AppForegroundObserver;
import org.thoughtcrime.securesms.util.ByteUnit;
import org.thoughtcrime.securesms.util.EarlyMessageCache;
import org.thoughtcrime.securesms.util.FeatureFlags;
import org.thoughtcrime.securesms.util.FrameRateTracker;
import org.thoughtcrime.securesms.util.TextSecurePreferences;
import org.thoughtcrime.securesms.video.exo.GiphyMp4Cache;
import org.thoughtcrime.securesms.video.exo.SimpleExoPlayerPool;
import org.thoughtcrime.securesms.webrtc.audio.AudioManagerCompat;
import org.whispersystems.signalservice.api.KeyBackupService;
import org.whispersystems.signalservice.api.SignalServiceAccountManager;
import org.whispersystems.signalservice.api.SignalServiceDataStore;
import org.whispersystems.signalservice.api.SignalServiceMessageReceiver;
import org.whispersystems.signalservice.api.SignalServiceMessageSender;
import org.whispersystems.signalservice.api.SignalWebSocket;
import org.whispersystems.signalservice.api.groupsv2.ClientZkOperations;
import org.whispersystems.signalservice.api.groupsv2.GroupsV2Operations;
import org.whispersystems.signalservice.api.push.ACI;
import org.whispersystems.signalservice.api.push.PNI;
import org.whispersystems.signalservice.api.services.DonationsService;
import org.whispersystems.signalservice.api.services.ProfileService;
import org.whispersystems.signalservice.api.util.CredentialsProvider;
import org.whispersystems.signalservice.api.util.SleepTimer;
import org.whispersystems.signalservice.api.util.UptimeSleepTimer;
import org.whispersystems.signalservice.api.websocket.WebSocketFactory;
import org.whispersystems.signalservice.internal.configuration.SignalServiceConfiguration;
import org.whispersystems.signalservice.internal.websocket.WebSocketConnection;

import java.security.KeyStore;
import java.util.Optional;
import java.util.concurrent.TimeUnit;

/**
 * Implementation of {@link ApplicationDependencies.Provider} that provides real app dependencies.
 */
public class ApplicationDependencyProvider implements ApplicationDependencies.Provider {

  private final Application context;

  public ApplicationDependencyProvider(@NonNull Application context) {
    this.context = context;
  }

  private @NonNull ClientZkOperations provideClientZkOperations(@NonNull SignalServiceConfiguration signalServiceConfiguration) {
    return ClientZkOperations.create(signalServiceConfiguration);
  }

  @Override
  public @NonNull GroupsV2Operations provideGroupsV2Operations(@NonNull SignalServiceConfiguration signalServiceConfiguration) {
    return new GroupsV2Operations(provideClientZkOperations(signalServiceConfiguration), FeatureFlags.groupLimits().getHardLimit());
  }

  @Override
  public @NonNull SignalServiceAccountManager provideSignalServiceAccountManager(@NonNull SignalServiceConfiguration signalServiceConfiguration, @NonNull GroupsV2Operations groupsV2Operations) {
    return new SignalServiceAccountManager(signalServiceConfiguration,
                                           new DynamicCredentialsProvider(),
                                           BuildConfig.SIGNAL_AGENT,
                                           groupsV2Operations,
                                           FeatureFlags.okHttpAutomaticRetry());
  }

  @Override
  public @NonNull SignalServiceMessageSender provideSignalServiceMessageSender(@NonNull SignalWebSocket signalWebSocket, @NonNull SignalServiceDataStore protocolStore, @NonNull SignalServiceConfiguration signalServiceConfiguration) {
      return new SignalServiceMessageSender(signalServiceConfiguration,
                                            new DynamicCredentialsProvider(),
                                            protocolStore,
                                            ReentrantSessionLock.INSTANCE,
                                            BuildConfig.SIGNAL_AGENT,
                                            signalWebSocket,
                                            Optional.of(new SecurityEventListener(context)),
                                            provideGroupsV2Operations(signalServiceConfiguration).getProfileOperations(),
                                            SignalExecutors.newCachedBoundedExecutor("signal-messages", 1, 16, 30),
                                            ByteUnit.KILOBYTES.toBytes(256),
                                            FeatureFlags.okHttpAutomaticRetry());
  }

  @Override
  public @NonNull SignalServiceMessageReceiver provideSignalServiceMessageReceiver(@NonNull SignalServiceConfiguration signalServiceConfiguration) {
    return new SignalServiceMessageReceiver(signalServiceConfiguration,
                                            new DynamicCredentialsProvider(),
                                            BuildConfig.SIGNAL_AGENT,
                                            provideGroupsV2Operations(signalServiceConfiguration).getProfileOperations(),
                                            FeatureFlags.okHttpAutomaticRetry());
  }

  @Override
  public @NonNull SignalServiceNetworkAccess provideSignalServiceNetworkAccess() {
    return new SignalServiceNetworkAccess(context);
  }

  @Override
  public @NonNull NetworkManager provideNetworkManager() {
    return NetworkManager.create(context);
  }

  @Override
  public @NonNull IncomingMessageProcessor provideIncomingMessageProcessor() {
    return new IncomingMessageProcessor(context);
  }

  @Override
  public @NonNull BackgroundMessageRetriever provideBackgroundMessageRetriever() {
    return new BackgroundMessageRetriever();
  }

  @Override
  public @NonNull LiveRecipientCache provideRecipientCache() {
    return new LiveRecipientCache(context);
  }

  @Override
  public @NonNull JobManager provideJobManager() {
    JobManager.Configuration config = new JobManager.Configuration.Builder()
                                                                  .setDataSerializer(new JsonDataSerializer())
                                                                  .setJobFactories(JobManagerFactories.getJobFactories(context))
                                                                  .setConstraintFactories(JobManagerFactories.getConstraintFactories(context))
                                                                  .setConstraintObservers(JobManagerFactories.getConstraintObservers(context))
                                                                  .setJobStorage(new FastJobStorage(JobDatabase.getInstance(context)))
                                                                  .setJobMigrator(new JobMigrator(TextSecurePreferences.getJobManagerVersion(context), JobManager.CURRENT_VERSION, JobManagerFactories.getJobMigrations(context)))
                                                                  .addReservedJobRunner(new FactoryJobPredicate(PushDecryptMessageJob.KEY, PushProcessMessageJob.KEY, MarkerJob.KEY))
                                                                  .addReservedJobRunner(new FactoryJobPredicate(PushTextSendJob.KEY, PushMediaSendJob.KEY, PushGroupSendJob.KEY, ReactionSendJob.KEY, TypingSendJob.KEY, GroupCallUpdateSendJob.KEY))
                                                                  .build();
    return new JobManager(context, config);
  }

  @Override
  public @NonNull FrameRateTracker provideFrameRateTracker() {
    return new FrameRateTracker(context);
  }

  public @NonNull MegaphoneRepository provideMegaphoneRepository() {
    return new MegaphoneRepository(context);
  }

  @Override
  public @NonNull EarlyMessageCache provideEarlyMessageCache() {
    return new EarlyMessageCache();
  }

  @Override
  public @NonNull MessageNotifier provideMessageNotifier() {
    return new OptimizedMessageNotifier(context);
  }

  @Override
  public @NonNull IncomingMessageObserver provideIncomingMessageObserver() {
    return new IncomingMessageObserver(context);
  }

  @Override
  public @NonNull TrimThreadsByDateManager provideTrimThreadsByDateManager() {
    return new TrimThreadsByDateManager(context);
  }

  @Override
  public @NonNull ViewOnceMessageManager provideViewOnceMessageManager() {
    return new ViewOnceMessageManager(context);
  }

  @Override
  public @NonNull ExpiringStoriesManager provideExpiringStoriesManager() {
    return new ExpiringStoriesManager(context);
  }

  @Override
  public @NonNull ExpiringMessageManager provideExpiringMessageManager() {
    return new ExpiringMessageManager(context);
  }

  @Override
  public @NonNull TypingStatusRepository provideTypingStatusRepository() {
    return new TypingStatusRepository();
  }

  @Override
  public @NonNull TypingStatusSender provideTypingStatusSender() {
    return new TypingStatusSender();
  }

  @Override
  public @NonNull DatabaseObserver provideDatabaseObserver() {
    return new DatabaseObserver(context);
  }

  @SuppressWarnings("ConstantConditions")
  @Override
  public @NonNull Payments providePayments(@NonNull SignalServiceAccountManager signalServiceAccountManager) {
    MobileCoinConfig network;

    if      (BuildConfig.MOBILE_COIN_ENVIRONMENT.equals("mainnet")) network = MobileCoinConfig.getMainNet(signalServiceAccountManager);
    else if (BuildConfig.MOBILE_COIN_ENVIRONMENT.equals("testnet")) network = MobileCoinConfig.getTestNet(signalServiceAccountManager);
    else throw new AssertionError("Unknown network " + BuildConfig.MOBILE_COIN_ENVIRONMENT);

    return new Payments(network);
  }

  @Override
  public @NonNull AppForegroundObserver provideAppForegroundObserver() {
    return new AppForegroundObserver();
  }

  @Override
  public @NonNull SignalCallManager provideSignalCallManager() {
    return new SignalCallManager(context);
  }

  @Override
  public @NonNull PendingRetryReceiptManager providePendingRetryReceiptManager() {
    return new PendingRetryReceiptManager(context);
  }

  @Override
  public @NonNull PendingRetryReceiptCache providePendingRetryReceiptCache() {
    return new PendingRetryReceiptCache();
  }

  @Override
  public @NonNull SignalWebSocket provideSignalWebSocket(@NonNull SignalServiceConfiguration signalServiceConfiguration) {
    SleepTimer                   sleepTimer      = SignalStore.account().isFcmEnabled() ? new UptimeSleepTimer() : new AlarmSleepTimer(context);
    SignalWebSocketHealthMonitor healthMonitor   = new SignalWebSocketHealthMonitor(context, sleepTimer);
    SignalWebSocket              signalWebSocket = new SignalWebSocket(provideWebSocketFactory(signalServiceConfiguration, healthMonitor));

    healthMonitor.monitor(signalWebSocket);

    return signalWebSocket;
  }

  @Override
  public @NonNull SignalServiceDataStoreImpl provideProtocolStore() {
    ACI localAci = SignalStore.account().getAci();
    PNI localPni = SignalStore.account().getPni();

    if (localAci == null) {
      throw new IllegalStateException("No ACI set!");
    }

    if (localPni == null) {
      throw new IllegalStateException("No PNI set!");
    }

    boolean needsPreKeyJob = false;

    if (!SignalStore.account().hasAciIdentityKey()) {
      SignalStore.account().generateAciIdentityKeyIfNecessary();
      needsPreKeyJob = true;
    }

    if (!SignalStore.account().hasPniIdentityKey()) {
      SignalStore.account().generatePniIdentityKeyIfNecessary();
      needsPreKeyJob = true;
    }

    if (needsPreKeyJob) {
      PreKeysSyncJob.enqueueIfNeeded();
    }

    SignalBaseIdentityKeyStore baseIdentityStore = new SignalBaseIdentityKeyStore(context);

    SignalServiceAccountDataStoreImpl aciStore = new SignalServiceAccountDataStoreImpl(context,
                                                                                       new TextSecurePreKeyStore(localAci),
                                                                                       new SignalIdentityKeyStore(baseIdentityStore, () -> SignalStore.account().getAciIdentityKey()),
                                                                                       new TextSecureSessionStore(localAci),
                                                                                       new SignalSenderKeyStore(context));

    SignalServiceAccountDataStoreImpl pniStore = new SignalServiceAccountDataStoreImpl(context,
                                                                                       new TextSecurePreKeyStore(localPni),
                                                                                       new SignalIdentityKeyStore(baseIdentityStore, () -> SignalStore.account().getPniIdentityKey()),
                                                                                       new TextSecureSessionStore(localPni),
                                                                                       new SignalSenderKeyStore(context));
    return new SignalServiceDataStoreImpl(context, aciStore, pniStore);
  }

  @Override
  public @NonNull GiphyMp4Cache provideGiphyMp4Cache() {
    return new GiphyMp4Cache(ByteUnit.MEGABYTES.toBytes(16));
  }

  @Override
  public @NonNull SimpleExoPlayerPool provideExoPlayerPool() {
    return new SimpleExoPlayerPool(context);
  }

  @Override
  public @NonNull AudioManagerCompat provideAndroidCallAudioManager() {
    return AudioManagerCompat.create(context);
  }

  @Override
<<<<<<< HEAD
  public @NonNull DonationsService provideSignalDonationsService() {
    return new DonationsService(provideSignalServiceNetworkAccess().getConfiguration(),
=======
  public @NonNull DonationsService provideDonationsService(@NonNull SignalServiceConfiguration signalServiceConfiguration, @NonNull GroupsV2Operations groupsV2Operations) {
    return new DonationsService(signalServiceConfiguration,
>>>>>>> e379cf61
                                new DynamicCredentialsProvider(),
                                BuildConfig.SIGNAL_AGENT,
                                groupsV2Operations,
                                FeatureFlags.okHttpAutomaticRetry());
  }

  @Override
  public @NonNull ProfileService provideProfileService(@NonNull ClientZkProfileOperations clientZkProfileOperations,
                                                       @NonNull SignalServiceMessageReceiver receiver,
                                                       @NonNull SignalWebSocket signalWebSocket)
  {
    return new ProfileService(clientZkProfileOperations, receiver, signalWebSocket);
  }

  @Override
  public @NonNull DeadlockDetector provideDeadlockDetector() {
    HandlerThread handlerThread = new HandlerThread("signal-DeadlockDetector");
    handlerThread.start();
    return new DeadlockDetector(new Handler(handlerThread.getLooper()), TimeUnit.SECONDS.toMillis(5));
  }

  @Override
  public @NonNull ClientZkReceiptOperations provideClientZkReceiptOperations(@NonNull SignalServiceConfiguration signalServiceConfiguration) {
    return provideClientZkOperations(signalServiceConfiguration).getReceiptOperations();
  }

  @Override
  public @NonNull KeyBackupService provideKeyBackupService(@NonNull SignalServiceAccountManager signalServiceAccountManager, @NonNull KeyStore keyStore, @NonNull KbsEnclave enclave) {
    return signalServiceAccountManager.getKeyBackupService(keyStore,
                                                           enclave.getEnclaveName(),
                                                           Hex.fromStringOrThrow(enclave.getServiceId()),
                                                           enclave.getMrEnclave(),
                                                           10);
  }

  private @NonNull WebSocketFactory provideWebSocketFactory(@NonNull SignalServiceConfiguration signalServiceConfiguration, @NonNull SignalWebSocketHealthMonitor healthMonitor) {
    return new WebSocketFactory() {
      @Override
      public WebSocketConnection createWebSocket() {
        return new WebSocketConnection("normal",
                                       signalServiceConfiguration,
                                       Optional.of(new DynamicCredentialsProvider()),
                                       BuildConfig.SIGNAL_AGENT,
                                       healthMonitor);
      }

      @Override
      public WebSocketConnection createUnidentifiedWebSocket() {
        return new WebSocketConnection("unidentified",
                                       signalServiceConfiguration,
                                       Optional.empty(),
                                       BuildConfig.SIGNAL_AGENT,
                                       healthMonitor);
      }
    };
  }

  @VisibleForTesting
  static class DynamicCredentialsProvider implements CredentialsProvider {

    @Override
    public ACI getAci() {
      return SignalStore.account().getAci();
    }

    @Override
    public PNI getPni() {
      return SignalStore.account().getPni();
    }

    @Override
    public String getE164() {
      return SignalStore.account().getE164();
    }

    @Override
    public String getPassword() {
      return SignalStore.account().getServicePassword();
    }

    @Override
    public int getDeviceId() {
      return SignalStore.account().getDeviceId();
    }
  }
}<|MERGE_RESOLUTION|>--- conflicted
+++ resolved
@@ -352,13 +352,8 @@
   }
 
   @Override
-<<<<<<< HEAD
-  public @NonNull DonationsService provideSignalDonationsService() {
-    return new DonationsService(provideSignalServiceNetworkAccess().getConfiguration(),
-=======
-  public @NonNull DonationsService provideDonationsService(@NonNull SignalServiceConfiguration signalServiceConfiguration, @NonNull GroupsV2Operations groupsV2Operations) {
+  public @NonNull DonationsService provideSignalDonationsService(@NonNull SignalServiceConfiguration signalServiceConfiguration, @NonNull GroupsV2Operations groupsV2Operations) {
     return new DonationsService(signalServiceConfiguration,
->>>>>>> e379cf61
                                 new DynamicCredentialsProvider(),
                                 BuildConfig.SIGNAL_AGENT,
                                 groupsV2Operations,
