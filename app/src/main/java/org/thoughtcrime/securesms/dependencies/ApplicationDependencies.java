--- conflicted
+++ resolved
@@ -43,47 +43,9 @@
  */
 public class ApplicationDependencies {
 
-<<<<<<< HEAD
-  private static Provider provider;
-
-  private static SignalServiceAccountManager  accountManager;
-  private static SignalServiceMessageSender   messageSender;
-  private static SignalServiceMessageReceiver messageReceiver;
-  private static IncomingMessageObserver      incomingMessageObserver;
-  private static IncomingMessageProcessor     incomingMessageProcessor;
-  private static BackgroundMessageRetriever   backgroundMessageRetriever;
-  private static LiveRecipientCache           recipientCache;
-  private static JobManager                   jobManager;
-  private static FrameRateTracker             frameRateTracker;
-  private static KeyValueStore                keyValueStore;
-  private static MegaphoneRepository          megaphoneRepository;
-  private static GroupsV2Authorization        groupsV2Authorization;
-  private static GroupsV2StateProcessor       groupsV2StateProcessor;
-  private static GroupsV2Operations           groupsV2Operations;
-  private static EarlyMessageCache            earlyMessageCache;
-  private static MessageNotifier              messageNotifier;
-  private static TrimThreadsByDateManager     trimThreadsByDateManager;
-  private static TypingStatusRepository       typingStatusRepository;
-  private static TypingStatusSender           typingStatusSender;
-
-  @MainThread
-  public static synchronized void init(@NonNull Provider provider) {
-    if (ApplicationDependencies.provider != null) {
-      throw new IllegalStateException("Already initialized!");
-    }
-
-    ApplicationDependencies.provider                 = provider;
-    ApplicationDependencies.messageNotifier          = provider.provideMessageNotifier();
-    ApplicationDependencies.trimThreadsByDateManager = provider.provideTrimThreadsByDateManager();
-  }
-
-  public static @NonNull Application getApplication() {
-    return ApplicationContext.getInstance();
-=======
   private static final Object LOCK                    = new Object();
   private static final Object FRAME_RATE_TRACKER_LOCK = new Object();
 
-  private static Application              application;
   private static Provider                 provider;
   private static MessageNotifier          messageNotifier;
   private static TrimThreadsByDateManager trimThreadsByDateManager;
@@ -106,13 +68,12 @@
   private static volatile TypingStatusSender           typingStatusSender;
 
   @MainThread
-  public static void init(@NonNull Application application, @NonNull Provider provider) {
+  public static void init(@NonNull Provider provider) {
     synchronized (LOCK) {
-      if (ApplicationDependencies.application != null || ApplicationDependencies.provider != null) {
+      if (ApplicationDependencies.provider != null) {
         throw new IllegalStateException("Already initialized!");
       }
 
-      ApplicationDependencies.application              = application;
       ApplicationDependencies.provider                 = provider;
       ApplicationDependencies.messageNotifier          = provider.provideMessageNotifier();
       ApplicationDependencies.trimThreadsByDateManager = provider.provideTrimThreadsByDateManager();
@@ -120,8 +81,7 @@
   }
 
   public static @NonNull Application getApplication() {
-    return application;
->>>>>>> 2729eb9f
+    return ApplicationContext.getInstance();
   }
 
   public static @NonNull SignalServiceAccountManager getSignalServiceAccountManager() {
@@ -161,13 +121,8 @@
     return groupsV2Operations;
   }
 
-<<<<<<< HEAD
-  public static synchronized @NonNull KeyBackupService getKeyBackupService(@NonNull KbsEnclave enclave) {
+  public static @NonNull KeyBackupService getKeyBackupService(@NonNull KbsEnclave enclave) {
     return getSignalServiceAccountManager().getKeyBackupService(IasKeyStore.getIasKeyStore(getApplication()),
-=======
-  public static @NonNull KeyBackupService getKeyBackupService(@NonNull KbsEnclave enclave) {
-    return getSignalServiceAccountManager().getKeyBackupService(IasKeyStore.getIasKeyStore(application),
->>>>>>> 2729eb9f
                                                                 enclave.getEnclaveName(),
                                                                 Hex.fromStringOrThrow(enclave.getServiceId()),
                                                                 enclave.getMrEnclave(),
@@ -176,32 +131,16 @@
 
   public static @NonNull GroupsV2StateProcessor getGroupsV2StateProcessor() {
     if (groupsV2StateProcessor == null) {
-<<<<<<< HEAD
-      groupsV2StateProcessor = new GroupsV2StateProcessor(getApplication());
-=======
       synchronized (LOCK) {
         if (groupsV2StateProcessor == null) {
-          groupsV2StateProcessor = new GroupsV2StateProcessor(application);
-        }
-      }
->>>>>>> 2729eb9f
+          groupsV2StateProcessor = new GroupsV2StateProcessor(getApplication());
+        }
+      }
     }
 
     return groupsV2StateProcessor;
   }
 
-<<<<<<< HEAD
-  public static synchronized @NonNull SignalServiceMessageSender getSignalServiceMessageSender() {
-    assertInitialization();
-
-    if (messageSender == null) {
-      messageSender = provider.provideSignalServiceMessageSender();
-    } else {
-      messageSender.update(
-              IncomingMessageObserver.getPipe(),
-              IncomingMessageObserver.getUnidentifiedPipe(),
-              TextSecurePreferences.isMultiDevice(getApplication()));
-=======
   public static @NonNull SignalServiceMessageSender getSignalServiceMessageSender() {
     synchronized (LOCK) {
       if (messageSender == null) {
@@ -210,9 +149,8 @@
         messageSender.update(
             IncomingMessageObserver.getPipe(),
             IncomingMessageObserver.getUnidentifiedPipe(),
-            TextSecurePreferences.isMultiDevice(application));
-      }
->>>>>>> 2729eb9f
+            TextSecurePreferences.isMultiDevice(getApplication()));
+      }
     }
 
     return messageSender;
@@ -360,15 +298,6 @@
     return typingStatusSender;
   }
 
-<<<<<<< HEAD
-  private static void assertInitialization() {
-    if (provider == null) {
-      throw new UninitializedException();
-    }
-  }
-
-=======
->>>>>>> 2729eb9f
   public interface Provider {
     @NonNull GroupsV2Operations provideGroupsV2Operations();
     @NonNull SignalServiceAccountManager provideSignalServiceAccountManager();
