package org.thoughtcrime.securesms.dependencies;

import android.app.Application;

import androidx.annotation.NonNull;

import org.thoughtcrime.securesms.ApplicationContext;
import org.thoughtcrime.securesms.BuildConfig;
import org.thoughtcrime.securesms.IncomingMessageProcessor;
import org.thoughtcrime.securesms.gcm.MessageRetriever;
import org.thoughtcrime.securesms.jobmanager.JobManager;
import org.thoughtcrime.securesms.keyvalue.KeyValueStore;
import org.thoughtcrime.securesms.megaphone.MegaphoneRepository;
import org.thoughtcrime.securesms.push.SignalServiceNetworkAccess;
import org.thoughtcrime.securesms.recipients.LiveRecipientCache;
import org.thoughtcrime.securesms.service.IncomingMessageObserver;
import org.thoughtcrime.securesms.util.EarlyMessageCache;
import org.thoughtcrime.securesms.util.FeatureFlags;
import org.thoughtcrime.securesms.util.FrameRateTracker;
import org.thoughtcrime.securesms.util.IasKeyStore;
import org.thoughtcrime.securesms.util.TextSecurePreferences;
import org.whispersystems.signalservice.api.KeyBackupService;
import org.whispersystems.signalservice.api.SignalServiceAccountManager;
import org.whispersystems.signalservice.api.SignalServiceMessageReceiver;
import org.whispersystems.signalservice.api.SignalServiceMessageSender;
import org.whispersystems.signalservice.api.groupsv2.GroupsV2Operations;

/**
 * Location for storing and retrieving application-scoped singletons. Users must call
 * {@link #init(Provider)} before using any of the methods, preferably early on in
 * {@link Application#onCreate()}.
 *
 * All future application-scoped singletons should be written as normal objects, then placed here
 * to manage their singleton-ness.
 */
public class ApplicationDependencies {

  private static Provider provider;

  private static SignalServiceAccountManager       accountManager;
  private static SignalServiceMessageSender        messageSender;
  private static SignalServiceMessageReceiver      messageReceiver;
  private static IncomingMessageProcessor          incomingMessageProcessor;
  private static MessageRetriever                  messageRetriever;
  private static LiveRecipientCache                recipientCache;
  private static JobManager                        jobManager;
  private static FrameRateTracker                  frameRateTracker;
  private static KeyValueStore                     keyValueStore;
  private static MegaphoneRepository               megaphoneRepository;
  private static GroupsV2Operations                groupsV2Operations;
  private static EarlyMessageCache                 earlyMessageCache;

  public static synchronized void init(@NonNull Provider provider) {
    if (ApplicationDependencies.provider != null) {
      throw new IllegalStateException("Already initialized!");
    }

    ApplicationDependencies.provider = provider;
  }

  public static @NonNull Application getApplication() {
    return ApplicationContext.getInstance();
  }

  public static synchronized @NonNull SignalServiceAccountManager getSignalServiceAccountManager() {
    assertInitialization();

    if (accountManager == null) {
      accountManager = provider.provideSignalServiceAccountManager();
    }

    return accountManager;
  }

  public static synchronized @NonNull GroupsV2Operations getGroupsV2Operations() {
    assertInitialization();

    if (groupsV2Operations == null) {
      groupsV2Operations = provider.provideGroupsV2Operations();
    }

    return groupsV2Operations;
  }

  public static synchronized @NonNull KeyBackupService getKeyBackupService() {
<<<<<<< HEAD
    return getSignalServiceAccountManager().getKeyBackupService(IasKeyStore.getIasKeyStore(getApplication()),
                                                                BuildConfig.KEY_BACKUP_ENCLAVE_NAME,
                                                                BuildConfig.KEY_BACKUP_MRENCLAVE,
=======
    return getSignalServiceAccountManager().getKeyBackupService(IasKeyStore.getIasKeyStore(application),
                                                                BuildConfig.KBS_ENCLAVE_NAME,
                                                                BuildConfig.KBS_MRENCLAVE,
>>>>>>> b1a20000
                                                                10);
  }

  public static synchronized @NonNull SignalServiceMessageSender getSignalServiceMessageSender() {
    assertInitialization();

    if (messageSender == null) {
      messageSender = provider.provideSignalServiceMessageSender();
    } else {
<<<<<<< HEAD
      messageSender.setMessagePipe(IncomingMessageObserver.getPipe(), IncomingMessageObserver.getUnidentifiedPipe());
      messageSender.setIsMultiDevice(TextSecurePreferences.isMultiDevice(getApplication()));
=======
      messageSender.update(
              IncomingMessageObserver.getPipe(),
              IncomingMessageObserver.getUnidentifiedPipe(),
              TextSecurePreferences.isMultiDevice(application),
              FeatureFlags.attachmentsV3());
>>>>>>> b1a20000
    }

    return messageSender;
  }

  public static synchronized @NonNull SignalServiceMessageReceiver getSignalServiceMessageReceiver() {
    assertInitialization();

    if (messageReceiver == null) {
      messageReceiver = provider.provideSignalServiceMessageReceiver();
    }

    return messageReceiver;
  }

  public static synchronized void resetSignalServiceMessageReceiver() {
    assertInitialization();
    messageReceiver = null;
  }

  public static synchronized @NonNull SignalServiceNetworkAccess getSignalServiceNetworkAccess() {
    assertInitialization();
    return provider.provideSignalServiceNetworkAccess();
  }

  public static synchronized @NonNull IncomingMessageProcessor getIncomingMessageProcessor() {
    assertInitialization();

    if (incomingMessageProcessor == null) {
      incomingMessageProcessor = provider.provideIncomingMessageProcessor();
    }

    return incomingMessageProcessor;
  }

  public static synchronized @NonNull MessageRetriever getMessageRetriever() {
    assertInitialization();

    if (messageRetriever == null) {
      messageRetriever = provider.provideMessageRetriever();
    }

    return messageRetriever;
  }

  public static synchronized @NonNull LiveRecipientCache getRecipientCache() {
    assertInitialization();

    if (recipientCache == null) {
      recipientCache = provider.provideRecipientCache();
    }

    return recipientCache;
  }

  public static synchronized @NonNull JobManager getJobManager() {
    assertInitialization();

    if (jobManager == null) {
      jobManager = provider.provideJobManager();
    }

    return jobManager;
  }

  public static synchronized @NonNull FrameRateTracker getFrameRateTracker() {
    assertInitialization();

    if (frameRateTracker == null) {
      frameRateTracker = provider.provideFrameRateTracker();
    }

    return frameRateTracker;
  }

  public static synchronized @NonNull KeyValueStore getKeyValueStore() {
    assertInitialization();

    if (keyValueStore == null) {
      keyValueStore = provider.provideKeyValueStore();
    }

    return keyValueStore;
  }

  public static synchronized @NonNull MegaphoneRepository getMegaphoneRepository() {
    assertInitialization();

    if (megaphoneRepository == null) {
      megaphoneRepository = provider.provideMegaphoneRepository();
    }

    return megaphoneRepository;
  }

  public static synchronized @NonNull EarlyMessageCache getEarlyMessageCache() {
    assertInitialization();

    if (earlyMessageCache == null) {
      earlyMessageCache = provider.provideEarlyMessageCache();
    }

    return earlyMessageCache;
  }

  private static void assertInitialization() {
    if (provider == null) {
      throw new UninitializedException();
    }
  }

  public interface Provider {
    @NonNull GroupsV2Operations provideGroupsV2Operations();
    @NonNull SignalServiceAccountManager provideSignalServiceAccountManager();
    @NonNull SignalServiceMessageSender provideSignalServiceMessageSender();
    @NonNull SignalServiceMessageReceiver provideSignalServiceMessageReceiver();
    @NonNull SignalServiceNetworkAccess provideSignalServiceNetworkAccess();
    @NonNull IncomingMessageProcessor provideIncomingMessageProcessor();
    @NonNull MessageRetriever provideMessageRetriever();
    @NonNull LiveRecipientCache provideRecipientCache();
    @NonNull JobManager provideJobManager();
    @NonNull FrameRateTracker provideFrameRateTracker();
    @NonNull KeyValueStore provideKeyValueStore();
    @NonNull MegaphoneRepository provideMegaphoneRepository();
    @NonNull EarlyMessageCache provideEarlyMessageCache();
  }

  private static class UninitializedException extends IllegalStateException {
    private UninitializedException() {
      super("You must call init() first!");
    }
  }
}<|MERGE_RESOLUTION|>--- conflicted
+++ resolved
@@ -83,15 +83,9 @@
   }
 
   public static synchronized @NonNull KeyBackupService getKeyBackupService() {
-<<<<<<< HEAD
     return getSignalServiceAccountManager().getKeyBackupService(IasKeyStore.getIasKeyStore(getApplication()),
-                                                                BuildConfig.KEY_BACKUP_ENCLAVE_NAME,
-                                                                BuildConfig.KEY_BACKUP_MRENCLAVE,
-=======
-    return getSignalServiceAccountManager().getKeyBackupService(IasKeyStore.getIasKeyStore(application),
                                                                 BuildConfig.KBS_ENCLAVE_NAME,
                                                                 BuildConfig.KBS_MRENCLAVE,
->>>>>>> b1a20000
                                                                 10);
   }
 
@@ -101,16 +95,11 @@
     if (messageSender == null) {
       messageSender = provider.provideSignalServiceMessageSender();
     } else {
-<<<<<<< HEAD
-      messageSender.setMessagePipe(IncomingMessageObserver.getPipe(), IncomingMessageObserver.getUnidentifiedPipe());
-      messageSender.setIsMultiDevice(TextSecurePreferences.isMultiDevice(getApplication()));
-=======
       messageSender.update(
               IncomingMessageObserver.getPipe(),
               IncomingMessageObserver.getUnidentifiedPipe(),
-              TextSecurePreferences.isMultiDevice(application),
+              TextSecurePreferences.isMultiDevice(getApplication()),
               FeatureFlags.attachmentsV3());
->>>>>>> b1a20000
     }
 
     return messageSender;
