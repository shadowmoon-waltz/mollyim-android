package org.thoughtcrime.securesms.dependencies;

import android.app.Application;

import androidx.annotation.MainThread;
import androidx.annotation.NonNull;
import androidx.annotation.VisibleForTesting;

import org.signal.core.util.concurrent.DeadlockDetector;
import org.signal.zkgroup.receipts.ClientZkReceiptOperations;
import org.thoughtcrime.securesms.ApplicationContext;
import org.thoughtcrime.securesms.KbsEnclave;
import org.thoughtcrime.securesms.components.TypingStatusRepository;
import org.thoughtcrime.securesms.components.TypingStatusSender;
import org.thoughtcrime.securesms.crypto.storage.SignalSenderKeyStore;
import org.thoughtcrime.securesms.crypto.storage.TextSecureIdentityKeyStore;
import org.thoughtcrime.securesms.crypto.storage.TextSecurePreKeyStore;
import org.thoughtcrime.securesms.crypto.storage.TextSecureSessionStore;
import org.thoughtcrime.securesms.database.DatabaseObserver;
import org.thoughtcrime.securesms.database.PendingRetryReceiptCache;
import org.thoughtcrime.securesms.groups.GroupsV2Authorization;
import org.thoughtcrime.securesms.groups.GroupsV2AuthorizationMemoryValueCache;
import org.thoughtcrime.securesms.groups.v2.processing.GroupsV2StateProcessor;
import org.thoughtcrime.securesms.jobmanager.JobManager;
import org.thoughtcrime.securesms.keyvalue.SignalStore;
import org.thoughtcrime.securesms.megaphone.MegaphoneRepository;
import org.thoughtcrime.securesms.messages.BackgroundMessageRetriever;
import org.thoughtcrime.securesms.messages.IncomingMessageObserver;
import org.thoughtcrime.securesms.messages.IncomingMessageProcessor;
import org.thoughtcrime.securesms.net.Network;
import org.thoughtcrime.securesms.net.NetworkManager;
import org.thoughtcrime.securesms.net.StandardUserAgentInterceptor;
import org.thoughtcrime.securesms.notifications.MessageNotifier;
import org.thoughtcrime.securesms.payments.Payments;
import org.thoughtcrime.securesms.push.SignalServiceNetworkAccess;
import org.thoughtcrime.securesms.recipients.LiveRecipientCache;
import org.thoughtcrime.securesms.revealable.ViewOnceMessageManager;
import org.thoughtcrime.securesms.service.ExpiringMessageManager;
import org.thoughtcrime.securesms.service.PendingRetryReceiptManager;
import org.thoughtcrime.securesms.service.TrimThreadsByDateManager;
import org.thoughtcrime.securesms.service.webrtc.SignalCallManager;
import org.thoughtcrime.securesms.shakereport.ShakeToReport;
import org.thoughtcrime.securesms.util.AppForegroundObserver;
import org.thoughtcrime.securesms.util.EarlyMessageCache;
import org.thoughtcrime.securesms.util.FrameRateTracker;
import org.thoughtcrime.securesms.util.Hex;
import org.thoughtcrime.securesms.util.IasKeyStore;
import org.thoughtcrime.securesms.video.exo.SimpleExoPlayerPool;
import org.thoughtcrime.securesms.video.exo.GiphyMp4Cache;
import org.thoughtcrime.securesms.webrtc.audio.AudioManagerCompat;
import org.whispersystems.signalservice.api.KeyBackupService;
import org.whispersystems.signalservice.api.SignalServiceAccountManager;
import org.whispersystems.signalservice.api.SignalServiceMessageReceiver;
import org.whispersystems.signalservice.api.SignalServiceMessageSender;
import org.whispersystems.signalservice.api.SignalWebSocket;
import org.whispersystems.signalservice.api.groupsv2.GroupsV2Operations;

import okhttp3.OkHttpClient;

/**
 * Location for storing and retrieving application-scoped singletons. Users must call
 * {@link #init(Provider)} before using any of the methods, preferably early on in
 * {@link Application#onCreate()}.
 *
 * All future application-scoped singletons should be written as normal objects, then placed here
 * to manage their singleton-ness.
 */
public class ApplicationDependencies {

  private static final Object LOCK                    = new Object();
  private static final Object FRAME_RATE_TRACKER_LOCK = new Object();
  private static final Object JOB_MANAGER_LOCK        = new Object();

  private static Application           application;
  // MOLLY: Rename provider to dependencyProvider
  private static Provider              dependencyProvider;
  private static AppForegroundObserver appForegroundObserver;

  private static volatile SignalServiceAccountManager  accountManager;
  private static volatile SignalServiceMessageSender   messageSender;
  private static volatile SignalServiceMessageReceiver messageReceiver;
  private static volatile NetworkManager               networkManager;
  private static volatile IncomingMessageObserver      incomingMessageObserver;
  private static volatile IncomingMessageProcessor     incomingMessageProcessor;
  private static volatile BackgroundMessageRetriever   backgroundMessageRetriever;
  private static volatile LiveRecipientCache           recipientCache;
  private static volatile JobManager                   jobManager;
  private static volatile FrameRateTracker             frameRateTracker;
  private static volatile MegaphoneRepository          megaphoneRepository;
  private static volatile GroupsV2Authorization        groupsV2Authorization;
  private static volatile GroupsV2StateProcessor       groupsV2StateProcessor;
  private static volatile GroupsV2Operations           groupsV2Operations;
  private static volatile EarlyMessageCache            earlyMessageCache;
  private static volatile TypingStatusRepository       typingStatusRepository;
  private static volatile TypingStatusSender           typingStatusSender;
  private static volatile DatabaseObserver             databaseObserver;
  private static volatile TrimThreadsByDateManager     trimThreadsByDateManager;
  private static volatile ViewOnceMessageManager       viewOnceMessageManager;
  private static volatile ExpiringMessageManager       expiringMessageManager;
  private static volatile Payments                     payments;
  private static volatile SignalCallManager            signalCallManager;
  private static volatile ShakeToReport                shakeToReport;
  private static volatile OkHttpClient                 okHttpClient;
  private static volatile PendingRetryReceiptManager   pendingRetryReceiptManager;
  private static volatile PendingRetryReceiptCache     pendingRetryReceiptCache;
  private static volatile SignalWebSocket              signalWebSocket;
  private static volatile MessageNotifier              messageNotifier;
  private static volatile TextSecureIdentityKeyStore   identityStore;
  private static volatile TextSecureSessionStore       sessionStore;
  private static volatile TextSecurePreKeyStore        preKeyStore;
  private static volatile SignalSenderKeyStore         senderKeyStore;
  private static volatile GiphyMp4Cache                giphyMp4Cache;
  private static volatile SimpleExoPlayerPool          exoPlayerPool;
  private static volatile AudioManagerCompat           audioManagerCompat;
  private static volatile DeadlockDetector             deadlockDetector;
  private static volatile ClientZkReceiptOperations    clientZkReceiptOperations;

  @MainThread
  public static void init(@NonNull Provider provider) {
    synchronized (LOCK) {
      if (ApplicationDependencies.dependencyProvider != null) {
        throw new IllegalStateException("Already initialized!");
      }

      ApplicationDependencies.dependencyProvider    = provider;
      ApplicationDependencies.appForegroundObserver = provider.provideAppForegroundObserver();

      ApplicationDependencies.appForegroundObserver.begin();
    }
  }

<<<<<<< HEAD
  public static @NonNull Provider getProvider() {
    if (dependencyProvider == null) {
      throw new IllegalStateException("ApplicationDependencies not initialized yet");
    }
    return dependencyProvider;
=======
  @VisibleForTesting
  public static boolean isInitialized() {
    return ApplicationDependencies.application != null;
>>>>>>> 182a112c
  }

  public static @NonNull Application getApplication() {
    // MOLLY: Always returns the Application instance even before ApplicationDependencies is initialized
    return ApplicationContext.getInstance();
  }

  public static @NonNull SignalServiceAccountManager getSignalServiceAccountManager() {
    SignalServiceAccountManager local = accountManager;

    if (local != null) {
      return local;
    }

    synchronized (LOCK) {
      if (accountManager == null) {
        accountManager = getProvider().provideSignalServiceAccountManager();
      }
      return accountManager;
    }
  }

  public static @NonNull GroupsV2Authorization getGroupsV2Authorization() {
    if (groupsV2Authorization == null) {
      synchronized (LOCK) {
        if (groupsV2Authorization == null) {
          GroupsV2Authorization.ValueCache authCache = new GroupsV2AuthorizationMemoryValueCache(SignalStore.groupsV2AuthorizationCache());
          groupsV2Authorization = new GroupsV2Authorization(getSignalServiceAccountManager().getGroupsV2Api(), authCache);
        }
      }
    }

    return groupsV2Authorization;
  }

  public static @NonNull GroupsV2Operations getGroupsV2Operations() {
    if (groupsV2Operations == null) {
      synchronized (LOCK) {
        if (groupsV2Operations == null) {
          groupsV2Operations = getProvider().provideGroupsV2Operations();
        }
      }
    }

    return groupsV2Operations;
  }

  public static @NonNull KeyBackupService getKeyBackupService(@NonNull KbsEnclave enclave) {
    return getSignalServiceAccountManager().getKeyBackupService(IasKeyStore.getIasKeyStore(getApplication()),
                                                                enclave.getEnclaveName(),
                                                                Hex.fromStringOrThrow(enclave.getServiceId()),
                                                                enclave.getMrEnclave(),
                                                                10);
  }

  public static @NonNull GroupsV2StateProcessor getGroupsV2StateProcessor() {
    if (groupsV2StateProcessor == null) {
      synchronized (LOCK) {
        if (groupsV2StateProcessor == null) {
          groupsV2StateProcessor = new GroupsV2StateProcessor(getApplication());
        }
      }
    }

    return groupsV2StateProcessor;
  }

  public static @NonNull SignalServiceMessageSender getSignalServiceMessageSender() {
    SignalServiceMessageSender local = messageSender;

    if (local != null) {
      return local;
    }

    synchronized (LOCK) {
      if (messageSender == null) {
        messageSender = getProvider().provideSignalServiceMessageSender(getSignalWebSocket());
      }
      return messageSender;
    }
  }

  public static @NonNull SignalServiceMessageReceiver getSignalServiceMessageReceiver() {
    synchronized (LOCK) {
      if (messageReceiver == null) {
        messageReceiver = getProvider().provideSignalServiceMessageReceiver();
      }
      return messageReceiver;
    }
  }

  public static void resetSignalServiceMessageReceiver() {
    synchronized (LOCK) {
      messageReceiver = null;
    }
  }

  public static void closeConnections() {
    synchronized (LOCK) {
      if (incomingMessageObserver != null) {
        incomingMessageObserver.terminateAsync();
      }

      if (messageSender != null) {
        messageSender.cancelInFlightRequests();
      }

      incomingMessageObserver = null;
      messageReceiver         = null;
      accountManager          = null;
      messageSender           = null;
    }
  }

  public static void restartNetworkConnectionsAfterProxyChange() {
    synchronized (LOCK) {
      closeConnections();
    }
    getIncomingMessageObserver();
  }

  public static @NonNull SignalServiceNetworkAccess getSignalServiceNetworkAccess() {
    return getProvider().provideSignalServiceNetworkAccess();
  }

  public static @NonNull NetworkManager getNetworkManager() {
    if (networkManager == null) {
      synchronized (LOCK) {
        if (networkManager == null) {
          networkManager = getProvider().provideNetworkManager();
        }
      }
    }

    return networkManager;
  }

  public static @NonNull IncomingMessageProcessor getIncomingMessageProcessor() {
    if (incomingMessageProcessor == null) {
      synchronized (LOCK) {
        if (incomingMessageProcessor == null) {
          incomingMessageProcessor = getProvider().provideIncomingMessageProcessor();
        }
      }
    }

    return incomingMessageProcessor;
  }

  public static @NonNull BackgroundMessageRetriever getBackgroundMessageRetriever() {
    if (backgroundMessageRetriever == null) {
      synchronized (LOCK) {
        if (backgroundMessageRetriever == null) {
          backgroundMessageRetriever = getProvider().provideBackgroundMessageRetriever();
        }
      }
    }

    return backgroundMessageRetriever;
  }

  public static @NonNull LiveRecipientCache getRecipientCache() {
    if (recipientCache == null) {
      synchronized (LOCK) {
        if (recipientCache == null) {
          recipientCache = getProvider().provideRecipientCache();
        }
      }
    }

    return recipientCache;
  }

  public static @NonNull JobManager getJobManager() {
    if (jobManager == null) {
      synchronized (JOB_MANAGER_LOCK) {
        if (jobManager == null) {
          jobManager = getProvider().provideJobManager();
        }
      }
    }

    return jobManager;
  }

  public static @NonNull FrameRateTracker getFrameRateTracker() {
    if (frameRateTracker == null) {
      synchronized (FRAME_RATE_TRACKER_LOCK) {
        if (frameRateTracker == null) {
          frameRateTracker = getProvider().provideFrameRateTracker();
        }
      }
    }

    return frameRateTracker;
  }

  public static @NonNull MegaphoneRepository getMegaphoneRepository() {
    if (megaphoneRepository == null) {
      synchronized (LOCK) {
        if (megaphoneRepository == null) {
          megaphoneRepository = getProvider().provideMegaphoneRepository();
        }
      }
    }

    return megaphoneRepository;
  }

  public static @NonNull EarlyMessageCache getEarlyMessageCache() {
    if (earlyMessageCache == null) {
      synchronized (LOCK) {
        if (earlyMessageCache == null) {
          earlyMessageCache = getProvider().provideEarlyMessageCache();
        }
      }
    }

    return earlyMessageCache;
  }

  public static @NonNull MessageNotifier getMessageNotifier() {
    if (messageNotifier == null) {
      synchronized (LOCK) {
        if (messageNotifier == null) {
          messageNotifier = getProvider().provideMessageNotifier();
        }
      }
    }
    return messageNotifier;
  }

  public static @NonNull IncomingMessageObserver getIncomingMessageObserver() {
    IncomingMessageObserver local = incomingMessageObserver;

    if (local != null) {
      return local;
    }

    synchronized (LOCK) {
      if (incomingMessageObserver == null) {
        incomingMessageObserver = getProvider().provideIncomingMessageObserver();
      }
      return incomingMessageObserver;
    }
  }

  public static @NonNull TrimThreadsByDateManager getTrimThreadsByDateManager() {
    if (trimThreadsByDateManager == null) {
      synchronized (LOCK) {
        if (trimThreadsByDateManager == null) {
          trimThreadsByDateManager = getProvider().provideTrimThreadsByDateManager();
        }
      }
    }

    return trimThreadsByDateManager;
  }

  public static @NonNull ViewOnceMessageManager getViewOnceMessageManager() {
    if (viewOnceMessageManager == null) {
      synchronized (LOCK) {
        if (viewOnceMessageManager == null) {
          viewOnceMessageManager = getProvider().provideViewOnceMessageManager();
        }
      }
    }

    return viewOnceMessageManager;
  }

  public static @NonNull PendingRetryReceiptManager getPendingRetryReceiptManager() {
    if (pendingRetryReceiptManager == null) {
      synchronized (LOCK) {
        if (pendingRetryReceiptManager == null) {
          pendingRetryReceiptManager = getProvider().providePendingRetryReceiptManager();
        }
      }
    }

    return pendingRetryReceiptManager;
  }

  public static @NonNull ExpiringMessageManager getExpiringMessageManager() {
    if (expiringMessageManager == null) {
      synchronized (LOCK) {
        if (expiringMessageManager == null) {
          expiringMessageManager = getProvider().provideExpiringMessageManager();
        }
      }
    }

    return expiringMessageManager;
  }

  public static TypingStatusRepository getTypingStatusRepository() {
    if (typingStatusRepository == null) {
      synchronized (LOCK) {
        if (typingStatusRepository == null) {
          typingStatusRepository = getProvider().provideTypingStatusRepository();
        }
      }
    }

    return typingStatusRepository;
  }

  public static TypingStatusSender getTypingStatusSender() {
    if (typingStatusSender == null) {
      synchronized (LOCK) {
        if (typingStatusSender == null) {
          typingStatusSender = getProvider().provideTypingStatusSender();
        }
      }
    }

    return typingStatusSender;
  }

  public static @NonNull DatabaseObserver getDatabaseObserver() {
    if (databaseObserver == null) {
      synchronized (LOCK) {
        if (databaseObserver == null) {
          databaseObserver = getProvider().provideDatabaseObserver();
        }
      }
    }

    return databaseObserver;
  }

  public static @NonNull Payments getPayments() {
    if (payments == null) {
      synchronized (LOCK) {
        if (payments == null) {
          payments = getProvider().providePayments(getSignalServiceAccountManager());
        }
      }
    }

    return payments;
  }

  public static @NonNull ShakeToReport getShakeToReport() {
    if (shakeToReport == null) {
      synchronized (LOCK) {
        if (shakeToReport == null) {
          shakeToReport = getProvider().provideShakeToReport();
        }
      }
    }

    return shakeToReport;
  }

  public static @NonNull SignalCallManager getSignalCallManager() {
    if (signalCallManager == null) {
      synchronized (LOCK) {
        if (signalCallManager == null) {
          signalCallManager = getProvider().provideSignalCallManager();
        }
      }
    }

    return signalCallManager;
  }

  public static @NonNull OkHttpClient getOkHttpClient() {
    if (okHttpClient == null) {
      synchronized (LOCK) {
        if (okHttpClient == null) {
          okHttpClient = new OkHttpClient.Builder()
              .socketFactory(Network.getSocketFactory())
              .addInterceptor(new StandardUserAgentInterceptor())
              .dns(Network.getDns())
              .build();
        }
      }
    }

    return okHttpClient;
  }

  public static @NonNull AppForegroundObserver getAppForegroundObserver() {
    return appForegroundObserver;
  }

  public static @NonNull PendingRetryReceiptCache getPendingRetryReceiptCache() {
    if (pendingRetryReceiptCache == null) {
      synchronized (LOCK) {
        if (pendingRetryReceiptCache == null) {
          pendingRetryReceiptCache = getProvider().providePendingRetryReceiptCache();
        }
      }
    }

    return pendingRetryReceiptCache;
  }

  public static @NonNull SignalWebSocket getSignalWebSocket() {
    if (signalWebSocket == null) {
      synchronized (LOCK) {
        if (signalWebSocket == null) {
          signalWebSocket = getProvider().provideSignalWebSocket();
        }
      }
    }
    return signalWebSocket;
  }

  public static @NonNull TextSecureIdentityKeyStore getIdentityStore() {
    if (identityStore == null) {
      synchronized (LOCK) {
        if (identityStore == null) {
          identityStore = getProvider().provideIdentityStore();
        }
      }
    }
    return identityStore;
  }

  public static @NonNull TextSecureSessionStore getSessionStore() {
    if (sessionStore == null) {
      synchronized (LOCK) {
        if (sessionStore == null) {
          sessionStore = getProvider().provideSessionStore();
        }
      }
    }
    return sessionStore;
  }

  public static @NonNull TextSecurePreKeyStore getPreKeyStore() {
    if (preKeyStore == null) {
      synchronized (LOCK) {
        if (preKeyStore == null) {
          preKeyStore = getProvider().providePreKeyStore();
        }
      }
    }
    return preKeyStore;
  }

  public static @NonNull SignalSenderKeyStore getSenderKeyStore() {
    if (senderKeyStore == null) {
      synchronized (LOCK) {
        if (senderKeyStore == null) {
          senderKeyStore = getProvider().provideSenderKeyStore();
        }
      }
    }
    return senderKeyStore;
  }

  public static @NonNull GiphyMp4Cache getGiphyMp4Cache() {
    if (giphyMp4Cache == null) {
      synchronized (LOCK) {
        if (giphyMp4Cache == null) {
          giphyMp4Cache = getProvider().provideGiphyMp4Cache();
        }
      }
    }
    return giphyMp4Cache;
  }

  public static @NonNull SimpleExoPlayerPool getExoPlayerPool() {
    if (exoPlayerPool == null) {
      synchronized (LOCK) {
        if (exoPlayerPool == null) {
          exoPlayerPool = getProvider().provideExoPlayerPool();
        }
      }
    }
    return exoPlayerPool;
  }

  public static @NonNull AudioManagerCompat getAndroidCallAudioManager() {
    if (audioManagerCompat == null) {
      synchronized (LOCK) {
        if (audioManagerCompat == null) {
          audioManagerCompat = getProvider().provideAndroidCallAudioManager();
        }
      }
    }
    return audioManagerCompat;
  }

  public static @NonNull ClientZkReceiptOperations getClientZkReceiptOperations() {
    if (clientZkReceiptOperations == null) {
      synchronized (LOCK) {
        if (clientZkReceiptOperations == null) {
          clientZkReceiptOperations = getProvider().provideClientZkReceiptOperations();
        }
      }
    }
    return clientZkReceiptOperations;
  }

  public static @NonNull DeadlockDetector getDeadlockDetector() {
    if (deadlockDetector == null) {
      synchronized (LOCK) {
        if (deadlockDetector == null) {
          deadlockDetector = getProvider().provideDeadlockDetector();
        }
      }
    }
    return deadlockDetector;
  }

  public interface Provider {
    @NonNull GroupsV2Operations provideGroupsV2Operations();
    @NonNull SignalServiceAccountManager provideSignalServiceAccountManager();
    @NonNull SignalServiceMessageSender provideSignalServiceMessageSender(@NonNull SignalWebSocket signalWebSocket);
    @NonNull SignalServiceMessageReceiver provideSignalServiceMessageReceiver();
    @NonNull SignalServiceNetworkAccess provideSignalServiceNetworkAccess();
    @NonNull NetworkManager provideNetworkManager();
    @NonNull IncomingMessageProcessor provideIncomingMessageProcessor();
    @NonNull BackgroundMessageRetriever provideBackgroundMessageRetriever();
    @NonNull LiveRecipientCache provideRecipientCache();
    @NonNull JobManager provideJobManager();
    @NonNull FrameRateTracker provideFrameRateTracker();
    @NonNull MegaphoneRepository provideMegaphoneRepository();
    @NonNull EarlyMessageCache provideEarlyMessageCache();
    @NonNull MessageNotifier provideMessageNotifier();
    @NonNull IncomingMessageObserver provideIncomingMessageObserver();
    @NonNull TrimThreadsByDateManager provideTrimThreadsByDateManager();
    @NonNull ViewOnceMessageManager provideViewOnceMessageManager();
    @NonNull ExpiringMessageManager provideExpiringMessageManager();
    @NonNull TypingStatusRepository provideTypingStatusRepository();
    @NonNull TypingStatusSender provideTypingStatusSender();
    @NonNull DatabaseObserver provideDatabaseObserver();
    @NonNull Payments providePayments(@NonNull SignalServiceAccountManager signalServiceAccountManager);
    @NonNull ShakeToReport provideShakeToReport();
    @NonNull AppForegroundObserver provideAppForegroundObserver();
    @NonNull SignalCallManager provideSignalCallManager();
    @NonNull PendingRetryReceiptManager providePendingRetryReceiptManager();
    @NonNull PendingRetryReceiptCache providePendingRetryReceiptCache();
    @NonNull SignalWebSocket provideSignalWebSocket();
    @NonNull TextSecureIdentityKeyStore provideIdentityStore();
    @NonNull TextSecureSessionStore provideSessionStore();
    @NonNull TextSecurePreKeyStore providePreKeyStore();
    @NonNull SignalSenderKeyStore provideSenderKeyStore();
    @NonNull GiphyMp4Cache provideGiphyMp4Cache();
    @NonNull SimpleExoPlayerPool provideExoPlayerPool();
    @NonNull AudioManagerCompat provideAndroidCallAudioManager();
    @NonNull DeadlockDetector provideDeadlockDetector();
    @NonNull ClientZkReceiptOperations provideClientZkReceiptOperations();
  }
}<|MERGE_RESOLUTION|>--- conflicted
+++ resolved
@@ -71,7 +71,6 @@
   private static final Object FRAME_RATE_TRACKER_LOCK = new Object();
   private static final Object JOB_MANAGER_LOCK        = new Object();
 
-  private static Application           application;
   // MOLLY: Rename provider to dependencyProvider
   private static Provider              dependencyProvider;
   private static AppForegroundObserver appForegroundObserver;
@@ -129,17 +128,16 @@
     }
   }
 
-<<<<<<< HEAD
   public static @NonNull Provider getProvider() {
     if (dependencyProvider == null) {
       throw new IllegalStateException("ApplicationDependencies not initialized yet");
     }
     return dependencyProvider;
-=======
+  }
+
   @VisibleForTesting
   public static boolean isInitialized() {
-    return ApplicationDependencies.application != null;
->>>>>>> 182a112c
+    return ApplicationDependencies.dependencyProvider != null;
   }
 
   public static @NonNull Application getApplication() {
