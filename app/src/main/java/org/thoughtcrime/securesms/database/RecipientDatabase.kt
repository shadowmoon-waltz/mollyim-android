package org.thoughtcrime.securesms.database

import android.content.ContentValues
import android.content.Context
import android.database.Cursor
import android.net.Uri
import android.text.TextUtils
import androidx.annotation.VisibleForTesting
import androidx.core.content.contentValuesOf
import app.cash.exhaustive.Exhaustive
import com.google.protobuf.ByteString
import com.google.protobuf.InvalidProtocolBufferException
import net.zetetic.database.sqlcipher.SQLiteConstraintException
import org.signal.core.util.Bitmask
import org.signal.core.util.CursorUtil
import org.signal.core.util.SqlUtil
import org.signal.core.util.exists
import org.signal.core.util.logging.Log
import org.signal.core.util.optionalBlob
import org.signal.core.util.optionalBoolean
import org.signal.core.util.optionalInt
import org.signal.core.util.optionalString
import org.signal.core.util.or
import org.signal.core.util.requireBlob
import org.signal.core.util.requireBoolean
import org.signal.core.util.requireInt
import org.signal.core.util.requireLong
import org.signal.core.util.requireNonNullString
import org.signal.core.util.requireString
import org.signal.core.util.select
import org.signal.core.util.update
import org.signal.core.util.withinTransaction
import org.signal.libsignal.protocol.IdentityKey
import org.signal.libsignal.protocol.InvalidKeyException
import org.signal.libsignal.zkgroup.InvalidInputException
import org.signal.libsignal.zkgroup.profiles.ExpiringProfileKeyCredential
import org.signal.libsignal.zkgroup.profiles.ProfileKey
import org.signal.storageservice.protos.groups.local.DecryptedGroup
import org.thoughtcrime.securesms.badges.Badges
import org.thoughtcrime.securesms.badges.Badges.toDatabaseBadge
import org.thoughtcrime.securesms.badges.models.Badge
import org.thoughtcrime.securesms.color.MaterialColor
import org.thoughtcrime.securesms.conversation.colors.AvatarColor
import org.thoughtcrime.securesms.conversation.colors.ChatColors
import org.thoughtcrime.securesms.conversation.colors.ChatColors.Companion.forChatColor
import org.thoughtcrime.securesms.conversation.colors.ChatColors.Id.Companion.forLongValue
import org.thoughtcrime.securesms.crypto.ProfileKeyUtil
import org.thoughtcrime.securesms.database.GroupDatabase.LegacyGroupInsertException
import org.thoughtcrime.securesms.database.GroupDatabase.MissedGroupMigrationInsertException
import org.thoughtcrime.securesms.database.IdentityDatabase.VerifiedStatus
import org.thoughtcrime.securesms.database.SignalDatabase.Companion.distributionLists
import org.thoughtcrime.securesms.database.SignalDatabase.Companion.groups
import org.thoughtcrime.securesms.database.SignalDatabase.Companion.identities
import org.thoughtcrime.securesms.database.SignalDatabase.Companion.messageLog
import org.thoughtcrime.securesms.database.SignalDatabase.Companion.notificationProfiles
import org.thoughtcrime.securesms.database.SignalDatabase.Companion.pendingPniSignatureMessages
import org.thoughtcrime.securesms.database.SignalDatabase.Companion.reactions
import org.thoughtcrime.securesms.database.SignalDatabase.Companion.runPostSuccessfulTransaction
import org.thoughtcrime.securesms.database.SignalDatabase.Companion.sessions
import org.thoughtcrime.securesms.database.SignalDatabase.Companion.storySends
import org.thoughtcrime.securesms.database.SignalDatabase.Companion.threads
import org.thoughtcrime.securesms.database.model.DistributionListId
import org.thoughtcrime.securesms.database.model.RecipientRecord
import org.thoughtcrime.securesms.database.model.ThreadRecord
import org.thoughtcrime.securesms.database.model.databaseprotos.BadgeList
import org.thoughtcrime.securesms.database.model.databaseprotos.ChatColor
import org.thoughtcrime.securesms.database.model.databaseprotos.DeviceLastResetTime
import org.thoughtcrime.securesms.database.model.databaseprotos.ExpiringProfileKeyCredentialColumnData
import org.thoughtcrime.securesms.database.model.databaseprotos.RecipientExtras
import org.thoughtcrime.securesms.database.model.databaseprotos.Wallpaper
import org.thoughtcrime.securesms.dependencies.ApplicationDependencies
import org.thoughtcrime.securesms.groups.BadGroupIdException
import org.thoughtcrime.securesms.groups.GroupId
import org.thoughtcrime.securesms.groups.GroupId.V1
import org.thoughtcrime.securesms.groups.GroupId.V2
import org.thoughtcrime.securesms.groups.v2.ProfileKeySet
import org.thoughtcrime.securesms.groups.v2.processing.GroupsV2StateProcessor
import org.thoughtcrime.securesms.jobs.RecipientChangedNumberJob
import org.thoughtcrime.securesms.jobs.RequestGroupV2InfoJob
import org.thoughtcrime.securesms.jobs.RetrieveProfileJob
import org.thoughtcrime.securesms.keyvalue.SignalStore
import org.thoughtcrime.securesms.profiles.AvatarHelper
import org.thoughtcrime.securesms.profiles.ProfileName
import org.thoughtcrime.securesms.recipients.Recipient
import org.thoughtcrime.securesms.recipients.RecipientId
import org.thoughtcrime.securesms.storage.StorageRecordUpdate
import org.thoughtcrime.securesms.storage.StorageSyncHelper
import org.thoughtcrime.securesms.storage.StorageSyncModels
import org.thoughtcrime.securesms.util.Base64
import org.thoughtcrime.securesms.util.FeatureFlags
import org.thoughtcrime.securesms.util.GroupUtil
import org.thoughtcrime.securesms.util.IdentityUtil
import org.thoughtcrime.securesms.util.ProfileUtil
import org.thoughtcrime.securesms.util.Util
import org.thoughtcrime.securesms.wallpaper.ChatWallpaper
import org.thoughtcrime.securesms.wallpaper.ChatWallpaperFactory
import org.thoughtcrime.securesms.wallpaper.WallpaperStorage
import org.whispersystems.signalservice.api.profiles.SignalServiceProfile
import org.whispersystems.signalservice.api.push.ACI
import org.whispersystems.signalservice.api.push.PNI
import org.whispersystems.signalservice.api.push.ServiceId
import org.whispersystems.signalservice.api.push.SignalServiceAddress
import org.whispersystems.signalservice.api.storage.SignalAccountRecord
import org.whispersystems.signalservice.api.storage.SignalContactRecord
import org.whispersystems.signalservice.api.storage.SignalGroupV1Record
import org.whispersystems.signalservice.api.storage.SignalGroupV2Record
import org.whispersystems.signalservice.api.storage.StorageId
import java.io.Closeable
import java.io.IOException
import java.util.Arrays
import java.util.Collections
import java.util.LinkedList
import java.util.Objects
import java.util.Optional
import java.util.concurrent.TimeUnit
import kotlin.math.max

open class RecipientDatabase(context: Context, databaseHelper: SignalDatabase) : Database(context, databaseHelper) {

  companion object {
    private val TAG = Log.tag(RecipientDatabase::class.java)

    const val TABLE_NAME = "recipient"

    const val ID = "_id"
    const val SERVICE_ID = "uuid"
    const val PNI_COLUMN = "pni"
    private const val USERNAME = "username"
    const val PHONE = "phone"
    const val EMAIL = "email"
    const val GROUP_ID = "group_id"
    const val DISTRIBUTION_LIST_ID = "distribution_list_id"
    const val GROUP_TYPE = "group_type"
    const val BLOCKED = "blocked"
    private const val MESSAGE_RINGTONE = "message_ringtone"
    private const val MESSAGE_VIBRATE = "message_vibrate"
    private const val CALL_RINGTONE = "call_ringtone"
    private const val CALL_VIBRATE = "call_vibrate"
    private const val NOTIFICATION_CHANNEL = "notification_channel"
    private const val MUTE_UNTIL = "mute_until"
    private const val AVATAR_COLOR = "color"
    private const val SEEN_INVITE_REMINDER = "seen_invite_reminder"
    private const val DEFAULT_SUBSCRIPTION_ID = "default_subscription_id"
    private const val MESSAGE_EXPIRATION_TIME = "message_expiration_time"
    const val REGISTERED = "registered"
    const val SYSTEM_JOINED_NAME = "system_display_name"
    const val SYSTEM_FAMILY_NAME = "system_family_name"
    const val SYSTEM_GIVEN_NAME = "system_given_name"
    private const val SYSTEM_PHOTO_URI = "system_photo_uri"
    const val SYSTEM_PHONE_TYPE = "system_phone_type"
    const val SYSTEM_PHONE_LABEL = "system_phone_label"
    private const val SYSTEM_CONTACT_URI = "system_contact_uri"
    private const val SYSTEM_INFO_PENDING = "system_info_pending"
    private const val PROFILE_KEY = "profile_key"
    const val EXPIRING_PROFILE_KEY_CREDENTIAL = "profile_key_credential"
    private const val SIGNAL_PROFILE_AVATAR = "signal_profile_avatar"
    const val PROFILE_SHARING = "profile_sharing"
    private const val LAST_PROFILE_FETCH = "last_profile_fetch"
    private const val UNIDENTIFIED_ACCESS_MODE = "unidentified_access_mode"
    const val FORCE_SMS_SELECTION = "force_sms_selection"
    private const val CAPABILITIES = "capabilities"
    const val STORAGE_SERVICE_ID = "storage_service_key"
    private const val PROFILE_GIVEN_NAME = "signal_profile_name"
    private const val PROFILE_FAMILY_NAME = "profile_family_name"
    private const val PROFILE_JOINED_NAME = "profile_joined_name"
    private const val MENTION_SETTING = "mention_setting"
    private const val STORAGE_PROTO = "storage_proto"
    private const val LAST_SESSION_RESET = "last_session_reset"
    private const val WALLPAPER = "wallpaper"
    private const val WALLPAPER_URI = "wallpaper_file"
    const val ABOUT = "about"
    const val ABOUT_EMOJI = "about_emoji"
    private const val EXTRAS = "extras"
    private const val GROUPS_IN_COMMON = "groups_in_common"
    private const val CHAT_COLORS = "chat_colors"
    private const val CUSTOM_CHAT_COLORS_ID = "custom_chat_colors_id"
    private const val BADGES = "badges"
    const val SEARCH_PROFILE_NAME = "search_signal_profile"
    private const val SORT_NAME = "sort_name"
    private const val IDENTITY_STATUS = "identity_status"
    private const val IDENTITY_KEY = "identity_key"
<<<<<<< HEAD
    // MOLLY: Add new fields to clearFieldsForDeletion
=======
    private const val NEEDS_PNI_SIGNATURE = "needs_pni_signature"
>>>>>>> e379cf61

    @JvmField
    val CREATE_TABLE =
      """
      CREATE TABLE $TABLE_NAME (
        $ID INTEGER PRIMARY KEY AUTOINCREMENT,
        $SERVICE_ID TEXT UNIQUE DEFAULT NULL,
        $USERNAME TEXT UNIQUE DEFAULT NULL,
        $PHONE TEXT UNIQUE DEFAULT NULL,
        $EMAIL TEXT UNIQUE DEFAULT NULL,
        $GROUP_ID TEXT UNIQUE DEFAULT NULL,
        $GROUP_TYPE INTEGER DEFAULT ${GroupType.NONE.id},
        $BLOCKED INTEGER DEFAULT 0,
        $MESSAGE_RINGTONE TEXT DEFAULT NULL, 
        $MESSAGE_VIBRATE INTEGER DEFAULT ${VibrateState.DEFAULT.id}, 
        $CALL_RINGTONE TEXT DEFAULT NULL, 
        $CALL_VIBRATE INTEGER DEFAULT ${VibrateState.DEFAULT.id}, 
        $NOTIFICATION_CHANNEL TEXT DEFAULT NULL, 
        $MUTE_UNTIL INTEGER DEFAULT 0, 
        $AVATAR_COLOR TEXT DEFAULT NULL, 
        $SEEN_INVITE_REMINDER INTEGER DEFAULT ${InsightsBannerTier.NO_TIER.id},
        $DEFAULT_SUBSCRIPTION_ID INTEGER DEFAULT -1,
        $MESSAGE_EXPIRATION_TIME INTEGER DEFAULT 0,
        $REGISTERED INTEGER DEFAULT ${RegisteredState.UNKNOWN.id},
        $SYSTEM_GIVEN_NAME TEXT DEFAULT NULL, 
        $SYSTEM_FAMILY_NAME TEXT DEFAULT NULL, 
        $SYSTEM_JOINED_NAME TEXT DEFAULT NULL, 
        $SYSTEM_PHOTO_URI TEXT DEFAULT NULL, 
        $SYSTEM_PHONE_LABEL TEXT DEFAULT NULL, 
        $SYSTEM_PHONE_TYPE INTEGER DEFAULT -1, 
        $SYSTEM_CONTACT_URI TEXT DEFAULT NULL, 
        $SYSTEM_INFO_PENDING INTEGER DEFAULT 0, 
        $PROFILE_KEY TEXT DEFAULT NULL, 
        $EXPIRING_PROFILE_KEY_CREDENTIAL TEXT DEFAULT NULL, 
        $PROFILE_GIVEN_NAME TEXT DEFAULT NULL, 
        $PROFILE_FAMILY_NAME TEXT DEFAULT NULL, 
        $PROFILE_JOINED_NAME TEXT DEFAULT NULL, 
        $SIGNAL_PROFILE_AVATAR TEXT DEFAULT NULL, 
        $PROFILE_SHARING INTEGER DEFAULT 0, 
        $LAST_PROFILE_FETCH INTEGER DEFAULT 0, 
        $UNIDENTIFIED_ACCESS_MODE INTEGER DEFAULT 0, 
        $FORCE_SMS_SELECTION INTEGER DEFAULT 0, 
        $STORAGE_SERVICE_ID TEXT UNIQUE DEFAULT NULL, 
        $MENTION_SETTING INTEGER DEFAULT ${MentionSetting.ALWAYS_NOTIFY.id}, 
        $STORAGE_PROTO TEXT DEFAULT NULL,
        $CAPABILITIES INTEGER DEFAULT 0,
        $LAST_SESSION_RESET BLOB DEFAULT NULL,
        $WALLPAPER BLOB DEFAULT NULL,
        $WALLPAPER_URI TEXT DEFAULT NULL,
        $ABOUT TEXT DEFAULT NULL,
        $ABOUT_EMOJI TEXT DEFAULT NULL,
        $EXTRAS BLOB DEFAULT NULL,
        $GROUPS_IN_COMMON INTEGER DEFAULT 0,
        $CHAT_COLORS BLOB DEFAULT NULL,
        $CUSTOM_CHAT_COLORS_ID INTEGER DEFAULT 0,
        $BADGES BLOB DEFAULT NULL,
        $PNI_COLUMN TEXT DEFAULT NULL,
        $DISTRIBUTION_LIST_ID INTEGER DEFAULT NULL,
        $NEEDS_PNI_SIGNATURE INTEGER DEFAULT 0
      )
      """.trimIndent()

    val CREATE_INDEXS = arrayOf(
      "CREATE INDEX IF NOT EXISTS recipient_group_type_index ON $TABLE_NAME ($GROUP_TYPE);",
      "CREATE UNIQUE INDEX IF NOT EXISTS recipient_pni_index ON $TABLE_NAME ($PNI_COLUMN)",
      "CREATE INDEX IF NOT EXISTS recipient_service_id_profile_key ON $TABLE_NAME ($SERVICE_ID, $PROFILE_KEY) WHERE $SERVICE_ID NOT NULL AND $PROFILE_KEY NOT NULL"
    )

    private val RECIPIENT_PROJECTION: Array<String> = arrayOf(
      ID,
      SERVICE_ID,
      PNI_COLUMN,
      USERNAME,
      PHONE,
      EMAIL,
      GROUP_ID,
      GROUP_TYPE,
      BLOCKED,
      MESSAGE_RINGTONE,
      CALL_RINGTONE,
      MESSAGE_VIBRATE,
      CALL_VIBRATE,
      MUTE_UNTIL,
      AVATAR_COLOR,
      SEEN_INVITE_REMINDER,
      DEFAULT_SUBSCRIPTION_ID,
      MESSAGE_EXPIRATION_TIME,
      REGISTERED,
      PROFILE_KEY,
      EXPIRING_PROFILE_KEY_CREDENTIAL,
      SYSTEM_JOINED_NAME,
      SYSTEM_GIVEN_NAME,
      SYSTEM_FAMILY_NAME,
      SYSTEM_PHOTO_URI,
      SYSTEM_PHONE_LABEL,
      SYSTEM_PHONE_TYPE,
      SYSTEM_CONTACT_URI,
      PROFILE_GIVEN_NAME,
      PROFILE_FAMILY_NAME,
      SIGNAL_PROFILE_AVATAR,
      PROFILE_SHARING,
      LAST_PROFILE_FETCH,
      NOTIFICATION_CHANNEL,
      UNIDENTIFIED_ACCESS_MODE,
      FORCE_SMS_SELECTION,
      CAPABILITIES,
      STORAGE_SERVICE_ID,
      MENTION_SETTING,
      WALLPAPER,
      WALLPAPER_URI,
      MENTION_SETTING,
      ABOUT,
      ABOUT_EMOJI,
      EXTRAS,
      GROUPS_IN_COMMON,
      CHAT_COLORS,
      CUSTOM_CHAT_COLORS_ID,
      BADGES,
      DISTRIBUTION_LIST_ID,
      NEEDS_PNI_SIGNATURE
    )

    private val ID_PROJECTION = arrayOf(ID)

    private val SEARCH_PROJECTION = arrayOf(
      ID,
      SYSTEM_JOINED_NAME,
      PHONE,
      EMAIL,
      SYSTEM_PHONE_LABEL,
      SYSTEM_PHONE_TYPE,
      REGISTERED,
      ABOUT,
      ABOUT_EMOJI,
      EXTRAS,
      GROUPS_IN_COMMON,
      "COALESCE(NULLIF($PROFILE_JOINED_NAME, ''), NULLIF($PROFILE_GIVEN_NAME, '')) AS $SEARCH_PROFILE_NAME",
      """
      LOWER(
        COALESCE(
          NULLIF($SYSTEM_JOINED_NAME, ''),
          NULLIF($SYSTEM_GIVEN_NAME, ''),
          NULLIF($PROFILE_JOINED_NAME, ''),
          NULLIF($PROFILE_GIVEN_NAME, ''),
          NULLIF($USERNAME, '')
        )
      ) AS $SORT_NAME
      """.trimIndent()
    )

    @JvmField
    val SEARCH_PROJECTION_NAMES = arrayOf(
      ID,
      SYSTEM_JOINED_NAME,
      PHONE,
      EMAIL,
      SYSTEM_PHONE_LABEL,
      SYSTEM_PHONE_TYPE,
      REGISTERED,
      ABOUT,
      ABOUT_EMOJI,
      EXTRAS,
      GROUPS_IN_COMMON,
      SEARCH_PROFILE_NAME,
      SORT_NAME
    )

    private val TYPED_RECIPIENT_PROJECTION: Array<String> = RECIPIENT_PROJECTION
      .map { columnName -> "$TABLE_NAME.$columnName" }
      .toTypedArray()

    @JvmField
    val TYPED_RECIPIENT_PROJECTION_NO_ID: Array<String> = TYPED_RECIPIENT_PROJECTION.copyOfRange(1, TYPED_RECIPIENT_PROJECTION.size)

    private val MENTION_SEARCH_PROJECTION = arrayOf(
      ID,
      """
      REPLACE(
        COALESCE(
          NULLIF($SYSTEM_JOINED_NAME, ''), 
          NULLIF($SYSTEM_GIVEN_NAME, ''), 
          NULLIF($PROFILE_JOINED_NAME, ''), 
          NULLIF($PROFILE_GIVEN_NAME, ''),
          NULLIF($USERNAME, ''),
          NULLIF($PHONE, '')
        ),
        ' ',
        ''
      ) AS $SORT_NAME
      """.trimIndent()
    )

    private val INSIGHTS_INVITEE_LIST =
      """
      SELECT $TABLE_NAME.$ID
      FROM $TABLE_NAME INNER JOIN ${ThreadDatabase.TABLE_NAME} ON $TABLE_NAME.$ID = ${ThreadDatabase.TABLE_NAME}.${ThreadDatabase.RECIPIENT_ID}
      WHERE 
        $TABLE_NAME.$GROUP_ID IS NULL AND
        $TABLE_NAME.$REGISTERED = ${RegisteredState.NOT_REGISTERED.id} AND
        $TABLE_NAME.$SEEN_INVITE_REMINDER < ${InsightsBannerTier.TIER_TWO.id} AND
        ${ThreadDatabase.TABLE_NAME}.${ThreadDatabase.HAS_SENT} AND
        ${ThreadDatabase.TABLE_NAME}.${ThreadDatabase.DATE} > ?
      ORDER BY ${ThreadDatabase.TABLE_NAME}.${ThreadDatabase.DATE} DESC LIMIT 50
      """
  }

  fun containsPhoneOrUuid(id: String): Boolean {
    val query = "$SERVICE_ID = ? OR $PHONE = ?"
    val args = arrayOf(id, id)
    readableDatabase.query(TABLE_NAME, arrayOf(ID), query, args, null, null, null).use { cursor -> return cursor != null && cursor.moveToFirst() }
  }

  fun getByE164(e164: String): Optional<RecipientId> {
    return getByColumn(PHONE, e164)
  }

  fun getByEmail(email: String): Optional<RecipientId> {
    return getByColumn(EMAIL, email)
  }

  fun getByGroupId(groupId: GroupId): Optional<RecipientId> {
    return getByColumn(GROUP_ID, groupId.toString())
  }

  fun getByServiceId(serviceId: ServiceId): Optional<RecipientId> {
    return getByColumn(SERVICE_ID, serviceId.toString())
  }

  /**
   * Will return a recipient matching the PNI, but only in the explicit [PNI_COLUMN]. This should only be checked in conjunction with [getByServiceId] as a way
   * to avoid creating a recipient we already merged.
   */
  fun getByPni(pni: PNI): Optional<RecipientId> {
    return getByColumn(PNI_COLUMN, pni.toString())
  }

  fun getByUsername(username: String): Optional<RecipientId> {
    return getByColumn(USERNAME, username)
  }

  fun isAssociated(serviceId: ServiceId, pni: PNI): Boolean {
    return readableDatabase.exists(TABLE_NAME, "$SERVICE_ID = ? AND $PNI_COLUMN = ?", serviceId.toString(), pni.toString())
  }

  @JvmOverloads
  fun getAndPossiblyMerge(serviceId: ServiceId?, e164: String?, changeSelf: Boolean = false): RecipientId {
    return if (FeatureFlags.recipientMergeV2() || FeatureFlags.phoneNumberPrivacy()) {
      getAndPossiblyMergePnp(serviceId, e164, changeSelf)
    } else {
      getAndPossiblyMergeLegacy(serviceId, e164, changeSelf)
    }
  }

  @VisibleForTesting
  fun getAndPossiblyMergeLegacy(serviceId: ServiceId?, e164: String?, changeSelf: Boolean = false): RecipientId {
    require(!(serviceId == null && e164 == null)) { "Must provide an ACI or E164!" }

    val db = writableDatabase

    var transactionSuccessful = false
    var remapped: Pair<RecipientId, RecipientId>? = null
    var recipientsNeedingRefresh: List<RecipientId> = listOf()
    var recipientChangedNumber: RecipientId? = null

    db.beginTransaction()
    try {
      val fetch: RecipientFetch = fetchRecipient(serviceId, e164, changeSelf = changeSelf)

      if (fetch.logBundle != null) {
        Log.w(TAG, fetch.toString())
      }

      val resolvedId: RecipientId = when (fetch) {
        is RecipientFetch.Match -> {
          fetch.id
        }
        is RecipientFetch.MatchAndUpdateE164 -> {
          setPhoneNumberOrThrowSilent(fetch.id, fetch.e164)
          recipientsNeedingRefresh = listOf(fetch.id)
          recipientChangedNumber = fetch.changedNumber
          fetch.id
        }
        is RecipientFetch.MatchAndReassignE164 -> {
          removePhoneNumber(fetch.e164Id)
          setPhoneNumberOrThrowSilent(fetch.id, fetch.e164)
          recipientsNeedingRefresh = listOf(fetch.id, fetch.e164Id)
          recipientChangedNumber = fetch.changedNumber
          fetch.id
        }
        is RecipientFetch.MatchAndUpdateAci -> {
          markRegistered(fetch.id, fetch.serviceId)
          recipientsNeedingRefresh = listOf(fetch.id)
          fetch.id
        }
        is RecipientFetch.MatchAndInsertAci -> {
          val id = db.insert(TABLE_NAME, null, buildContentValuesForNewUser(null, fetch.serviceId))
          RecipientId.from(id)
        }
        is RecipientFetch.MatchAndMerge -> {
          remapped = Pair(fetch.e164Id, fetch.sidId)
          val mergedId: RecipientId = merge(fetch.sidId, fetch.e164Id)
          recipientsNeedingRefresh = listOf(mergedId)
          recipientChangedNumber = fetch.changedNumber
          mergedId
        }
        is RecipientFetch.Insert -> {
          val id = db.insert(TABLE_NAME, null, buildContentValuesForNewUser(fetch.e164, fetch.serviceId))
          RecipientId.from(id)
        }
        is RecipientFetch.InsertAndReassignE164 -> {
          removePhoneNumber(fetch.e164Id)
          recipientsNeedingRefresh = listOf(fetch.e164Id)
          val id = db.insert(TABLE_NAME, null, buildContentValuesForNewUser(fetch.e164, fetch.serviceId))
          RecipientId.from(id)
        }
      }

      transactionSuccessful = true
      db.setTransactionSuccessful()
      return resolvedId
    } finally {
      db.endTransaction()

      if (transactionSuccessful) {
        if (recipientsNeedingRefresh.isNotEmpty()) {
          recipientsNeedingRefresh.forEach { ApplicationDependencies.getDatabaseObserver().notifyRecipientChanged(it) }
          RetrieveProfileJob.enqueue(recipientsNeedingRefresh.toSet())
        }

        if (remapped != null) {
          Recipient.live(remapped.first).refresh(remapped.second)
          ApplicationDependencies.getRecipientCache().remap(remapped.first, remapped.second)
        }

        if (recipientsNeedingRefresh.isNotEmpty() || remapped != null) {
          StorageSyncHelper.scheduleSyncForDataChange()
          RecipientId.clearCache()
        }

        if (recipientChangedNumber != null) {
          ApplicationDependencies.getJobManager().add(RecipientChangedNumberJob(recipientChangedNumber))
        }
      }
    }
  }

  @VisibleForTesting
  fun getAndPossiblyMergePnp(serviceId: ServiceId?, e164: String?, changeSelf: Boolean = false): RecipientId {
    require(!(serviceId == null && e164 == null)) { "Must provide an ACI or E164!" }
    return getAndPossiblyMergePnp(serviceId = serviceId, pni = null, e164 = e164, pniVerified = false, changeSelf = changeSelf)
  }

  /**
   * Gets and merges a (serviceId, pni, e164) tuple, doing merges/updates as needed, and giving you back the final RecipientId.
   * It is assumed that the tuple is verified. Do not give this method an untrusted association.
   */
  fun getAndPossiblyMergePnpVerified(serviceId: ServiceId?, pni: PNI?, e164: String?): RecipientId {
    if (!FeatureFlags.phoneNumberPrivacy()) {
      throw AssertionError()
    }

    return getAndPossiblyMergePnp(serviceId = serviceId, pni = pni, e164 = e164, pniVerified = true, changeSelf = false)
  }

  private fun getAndPossiblyMergePnp(serviceId: ServiceId?, pni: PNI?, e164: String?, pniVerified: Boolean = false, changeSelf: Boolean = false): RecipientId {
    require(!(serviceId == null && e164 == null)) { "Must provide an ACI or E164!" }

    if ((serviceId is PNI) && pni != null && serviceId != pni) {
      throw AssertionError("Provided two non-matching PNIs! serviceId: $serviceId, pni: $pni")
    }

    val db = writableDatabase
    var transactionSuccessful = false
    lateinit var result: ProcessPnpTupleResult

    db.beginTransaction()
    try {
      result = when {
        serviceId is ACI -> processPnpTuple(e164 = e164, pni = pni, aci = serviceId, pniVerified = pniVerified, changeSelf = changeSelf)
        serviceId is PNI -> processPnpTuple(e164 = e164, pni = serviceId, aci = null, pniVerified = pniVerified, changeSelf = changeSelf)
        serviceId == null -> processPnpTuple(e164 = e164, pni = pni, aci = null, pniVerified = pniVerified, changeSelf = changeSelf)
        serviceId == pni -> processPnpTuple(e164 = e164, pni = pni, aci = null, pniVerified = pniVerified, changeSelf = changeSelf)
        pni != null -> processPnpTuple(e164 = e164, pni = pni, aci = ACI.from(serviceId.uuid()), pniVerified = pniVerified, changeSelf = changeSelf)
        getByPni(PNI.from(serviceId.uuid())).isPresent -> processPnpTuple(e164 = e164, pni = PNI.from(serviceId.uuid()), aci = null, pniVerified = pniVerified, changeSelf = changeSelf)
        else -> processPnpTuple(e164 = e164, pni = pni, aci = ACI.fromNullable(serviceId), pniVerified = pniVerified, changeSelf = changeSelf)
      }

      if (result.operations.isNotEmpty()) {
        Log.i(TAG, "[getAndPossiblyMergePnp] ($serviceId, $pni, $e164) BreadCrumbs: ${result.breadCrumbs}, Operations: ${result.operations}")
      }

      db.setTransactionSuccessful()
      transactionSuccessful = true
    } finally {
      db.endTransaction()

      if (transactionSuccessful) {
        if (result.affectedIds.isNotEmpty()) {
          result.affectedIds.forEach { ApplicationDependencies.getDatabaseObserver().notifyRecipientChanged(it) }
          RetrieveProfileJob.enqueue(result.affectedIds)
        }

        if (result.oldIds.isNotEmpty()) {
          result.oldIds.forEach { oldId ->
            Recipient.live(oldId).refresh(result.finalId)
            ApplicationDependencies.getRecipientCache().remap(oldId, result.finalId)
          }
        }

        if (result.affectedIds.isNotEmpty() || result.oldIds.isNotEmpty()) {
          StorageSyncHelper.scheduleSyncForDataChange()
          RecipientId.clearCache()
        }

        if (result.changedNumberId != null) {
          ApplicationDependencies.getJobManager().add(RecipientChangedNumberJob(result.changedNumberId!!))
        }
      }
    }

    return result.finalId
  }

  fun getAllServiceIdProfileKeyPairs(): Map<ServiceId, ProfileKey> {
    val serviceIdToProfileKey: MutableMap<ServiceId, ProfileKey> = mutableMapOf()

    readableDatabase
      .select(SERVICE_ID, PROFILE_KEY)
      .from(TABLE_NAME)
      .where("$SERVICE_ID NOT NULL AND $PROFILE_KEY NOT NULL")
      .run()
      .use { cursor ->
        while (cursor.moveToNext()) {
          val serviceId: ServiceId? = ServiceId.parseOrNull(cursor.requireString(SERVICE_ID))
          val profileKey: ProfileKey? = ProfileKeyUtil.profileKeyOrNull(cursor.requireString(PROFILE_KEY))

          if (serviceId != null && profileKey != null) {
            serviceIdToProfileKey[serviceId] = profileKey
          }
        }
      }

    return serviceIdToProfileKey
  }

  private fun fetchRecipient(serviceId: ServiceId?, e164: String?, changeSelf: Boolean): RecipientFetch {
    val byE164 = e164?.let { getByE164(it) } ?: Optional.empty()
    val byAci = serviceId?.let { getByServiceId(it) } ?: Optional.empty()

    var logs = LogBundle(
      bySid = byAci.map { id -> RecipientLogDetails(id = id) }.orElse(null),
      byE164 = byE164.map { id -> RecipientLogDetails(id = id) }.orElse(null),
      label = "L0"
    )

    if (byAci.isPresent && byE164.isPresent && byAci.get() == byE164.get()) {
      return RecipientFetch.Match(byAci.get(), logs.label("L0"))
    }

    if (byAci.isPresent && byE164.isAbsent()) {
      val aciRecord: RecipientRecord = getRecord(byAci.get())
      logs = logs.copy(bySid = aciRecord.toLogDetails())

      if (e164 != null && (changeSelf || serviceId != SignalStore.account().aci)) {
        val changedNumber: RecipientId? = if (aciRecord.e164 != null && aciRecord.e164 != e164) aciRecord.id else null
        return RecipientFetch.MatchAndUpdateE164(byAci.get(), e164, changedNumber, logs.label("L1"))
      } else if (e164 == null) {
        return RecipientFetch.Match(byAci.get(), logs.label("L2"))
      } else {
        return RecipientFetch.Match(byAci.get(), logs.label("L3"))
      }
    }

    if (byAci.isAbsent() && byE164.isPresent) {
      val e164Record: RecipientRecord = getRecord(byE164.get())
      logs = logs.copy(byE164 = e164Record.toLogDetails())

      if (serviceId != null && e164Record.serviceId == null) {
        return RecipientFetch.MatchAndUpdateAci(byE164.get(), serviceId, logs.label("L4"))
      } else if (serviceId != null && e164Record.serviceId != SignalStore.account().aci) {
        return RecipientFetch.InsertAndReassignE164(serviceId, e164, byE164.get(), logs.label("L5"))
      } else if (serviceId != null) {
        return RecipientFetch.Insert(serviceId, null, logs.label("L6"))
      } else {
        return RecipientFetch.Match(byE164.get(), logs.label("L7"))
      }
    }

    if (byAci.isAbsent() && byE164.isAbsent()) {
      return RecipientFetch.Insert(serviceId, e164, logs.label("L8"))
    }

    require(byAci.isPresent && byE164.isPresent && byAci.get() != byE164.get()) { "Assumed conditions at this point." }

    val aciRecord: RecipientRecord = getRecord(byAci.get())
    val e164Record: RecipientRecord = getRecord(byE164.get())

    logs = logs.copy(bySid = aciRecord.toLogDetails(), byE164 = e164Record.toLogDetails())

    if (e164Record.serviceId == null) {
      val changedNumber: RecipientId? = if (aciRecord.e164 != null) aciRecord.id else null
      return RecipientFetch.MatchAndMerge(sidId = byAci.get(), e164Id = byE164.get(), changedNumber = changedNumber, logs.label("L9"))
    } else {
      if (e164Record.serviceId != SignalStore.account().aci) {
        val changedNumber: RecipientId? = if (aciRecord.e164 != null) aciRecord.id else null
        return RecipientFetch.MatchAndReassignE164(id = byAci.get(), e164Id = byE164.get(), e164 = e164!!, changedNumber = changedNumber, logs.label("L10"))
      } else {
        return RecipientFetch.Match(byAci.get(), logs.label("L11"))
      }
    }
  }

  fun getOrInsertFromServiceId(serviceId: ServiceId): RecipientId {
    return getOrInsertByColumn(SERVICE_ID, serviceId.toString()).recipientId
  }

  fun getOrInsertFromE164(e164: String): RecipientId {
    return getOrInsertByColumn(PHONE, e164).recipientId
  }

  fun getOrInsertFromEmail(email: String): RecipientId {
    return getOrInsertByColumn(EMAIL, email).recipientId
  }

  @JvmOverloads
  fun getOrInsertFromDistributionListId(distributionListId: DistributionListId, storageId: ByteArray? = null): RecipientId {
    return getOrInsertByColumn(
      DISTRIBUTION_LIST_ID,
      distributionListId.serialize(),
      ContentValues().apply {
        put(GROUP_TYPE, GroupType.DISTRIBUTION_LIST.id)
        put(DISTRIBUTION_LIST_ID, distributionListId.serialize())
        put(STORAGE_SERVICE_ID, Base64.encodeBytes(storageId ?: StorageSyncHelper.generateKey()))
        put(PROFILE_SHARING, 1)
      }
    ).recipientId
  }

  fun getDistributionListRecipientIds(): List<RecipientId> {
    val recipientIds = mutableListOf<RecipientId>()
    readableDatabase.query(TABLE_NAME, arrayOf(ID), "$DISTRIBUTION_LIST_ID is not NULL", null, null, null, null).use { cursor ->
      while (cursor != null && cursor.moveToNext()) {
        recipientIds.add(RecipientId.from(CursorUtil.requireLong(cursor, ID)))
      }
    }

    return recipientIds
  }

  fun getOrInsertFromGroupId(groupId: GroupId): RecipientId {
    var existing = getByGroupId(groupId)

    if (existing.isPresent) {
      return existing.get()
    } else if (groupId.isV1 && groups.groupExists(groupId.requireV1().deriveV2MigrationGroupId())) {
      throw LegacyGroupInsertException(groupId)
    } else if (groupId.isV2 && groups.getGroupV1ByExpectedV2(groupId.requireV2()).isPresent) {
      throw MissedGroupMigrationInsertException(groupId)
    } else {
      val values = ContentValues().apply {
        put(GROUP_ID, groupId.toString())
        put(AVATAR_COLOR, AvatarColor.random().serialize())
      }

      val id = writableDatabase.insert(TABLE_NAME, null, values)
      if (id < 0) {
        existing = getByColumn(GROUP_ID, groupId.toString())
        if (existing.isPresent) {
          return existing.get()
        } else if (groupId.isV1 && groups.groupExists(groupId.requireV1().deriveV2MigrationGroupId())) {
          throw LegacyGroupInsertException(groupId)
        } else if (groupId.isV2 && groups.getGroupV1ByExpectedV2(groupId.requireV2()).isPresent) {
          throw MissedGroupMigrationInsertException(groupId)
        } else {
          throw AssertionError("Failed to insert recipient!")
        }
      } else {
        val groupUpdates = ContentValues().apply {
          if (groupId.isMms) {
            put(GROUP_TYPE, GroupType.MMS.id)
          } else {
            if (groupId.isV2) {
              put(GROUP_TYPE, GroupType.SIGNAL_V2.id)
            } else {
              put(GROUP_TYPE, GroupType.SIGNAL_V1.id)
            }
            put(STORAGE_SERVICE_ID, Base64.encodeBytes(StorageSyncHelper.generateKey()))
          }
        }

        val recipientId = RecipientId.from(id)
        update(recipientId, groupUpdates)

        return recipientId
      }
    }
  }

  /**
   * See [Recipient.externalPossiblyMigratedGroup].
   */
  fun getOrInsertFromPossiblyMigratedGroupId(groupId: GroupId): RecipientId {
    val db = writableDatabase
    db.beginTransaction()

    try {
      val existing = getByColumn(GROUP_ID, groupId.toString())
      if (existing.isPresent) {
        db.setTransactionSuccessful()
        return existing.get()
      }

      if (groupId.isV1) {
        val v2 = getByGroupId(groupId.requireV1().deriveV2MigrationGroupId())
        if (v2.isPresent) {
          db.setTransactionSuccessful()
          return v2.get()
        }
      }

      if (groupId.isV2) {
        val v1 = groups.getGroupV1ByExpectedV2(groupId.requireV2())
        if (v1.isPresent) {
          db.setTransactionSuccessful()
          return v1.get().recipientId
        }
      }

      val id = getOrInsertFromGroupId(groupId)
      db.setTransactionSuccessful()
      return id
    } finally {
      db.endTransaction()
    }
  }

  /**
   * Only call once to create initial release channel recipient.
   */
  fun insertReleaseChannelRecipient(): RecipientId {
    val values = ContentValues().apply {
      put(AVATAR_COLOR, AvatarColor.random().serialize())
    }

    val id = writableDatabase.insert(TABLE_NAME, null, values)
    if (id < 0) {
      throw AssertionError("Failed to insert recipient!")
    } else {
      return GetOrInsertResult(RecipientId.from(id), true).recipientId
    }
  }

  fun getBlocked(): Cursor {
    return readableDatabase.query(TABLE_NAME, ID_PROJECTION, "$BLOCKED = 1", null, null, null, null)
  }

  fun readerForBlocked(cursor: Cursor): RecipientReader {
    return RecipientReader(cursor)
  }

  fun getRecipientsWithNotificationChannels(): RecipientReader {
    val cursor = readableDatabase.query(TABLE_NAME, ID_PROJECTION, "$NOTIFICATION_CHANNEL NOT NULL", null, null, null, null)
    return RecipientReader(cursor)
  }

  fun getRecord(id: RecipientId): RecipientRecord {
    val query = "$ID = ?"
    val args = arrayOf(id.serialize())

    readableDatabase.query(TABLE_NAME, RECIPIENT_PROJECTION, query, args, null, null, null).use { cursor ->
      return if (cursor != null && cursor.moveToNext()) {
        getRecord(context, cursor)
      } else {
        val remapped = RemappedRecords.getInstance().getRecipient(id)

        if (remapped.isPresent) {
          Log.w(TAG, "Missing recipient for $id, but found it in the remapped records as ${remapped.get()}")
          getRecord(remapped.get())
        } else {
          throw MissingRecipientException(id)
        }
      }
    }
  }

  fun getRecordForSync(id: RecipientId): RecipientRecord? {
    val query = "$TABLE_NAME.$ID = ?"
    val args = arrayOf(id.serialize())
    val recordForSync = getRecordForSync(query, args)

    if (recordForSync.isEmpty()) {
      return null
    }

    if (recordForSync.size > 1) {
      throw AssertionError()
    }

    return recordForSync[0]
  }

  fun getByStorageId(storageId: ByteArray): RecipientRecord? {
    val result = getRecordForSync("$TABLE_NAME.$STORAGE_SERVICE_ID = ?", arrayOf(Base64.encodeBytes(storageId)))

    return if (result.isNotEmpty()) {
      result[0]
    } else null
  }

  fun markNeedsSyncWithoutRefresh(recipientIds: Collection<RecipientId>) {
    val db = writableDatabase
    db.beginTransaction()
    try {
      for (recipientId in recipientIds) {
        rotateStorageId(recipientId)
      }
      db.setTransactionSuccessful()
    } finally {
      db.endTransaction()
    }
  }

  fun markNeedsSync(recipientIds: Collection<RecipientId>) {
    writableDatabase
      .withinTransaction {
        for (recipientId in recipientIds) {
          markNeedsSync(recipientId)
        }
      }
  }

  fun markNeedsSync(recipientId: RecipientId) {
    rotateStorageId(recipientId)
    ApplicationDependencies.getDatabaseObserver().notifyRecipientChanged(recipientId)
  }

  fun applyStorageIdUpdates(storageIds: Map<RecipientId, StorageId>) {
    val db = writableDatabase
    db.beginTransaction()
    try {
      val query = "$ID = ?"
      for ((key, value) in storageIds) {
        val values = ContentValues().apply {
          put(STORAGE_SERVICE_ID, Base64.encodeBytes(value.raw))
        }
        db.update(TABLE_NAME, values, query, arrayOf(key.serialize()))
      }
      db.setTransactionSuccessful()
    } finally {
      db.endTransaction()
    }

    for (id in storageIds.keys) {
      ApplicationDependencies.getDatabaseObserver().notifyRecipientChanged(id)
    }
  }

  fun applyStorageSyncContactInsert(insert: SignalContactRecord) {
    val db = writableDatabase
    val threadDatabase = threads
    val values = getValuesForStorageContact(insert, true)
    val id = db.insertWithOnConflict(TABLE_NAME, null, values, SQLiteDatabase.CONFLICT_IGNORE)

    val recipientId: RecipientId
    if (id < 0) {
      Log.w(TAG, "[applyStorageSyncContactInsert] Failed to insert. Possibly merging.")
      if (FeatureFlags.phoneNumberPrivacy()) {
        recipientId = getAndPossiblyMerge(if (insert.serviceId.isValid) insert.serviceId else null, insert.number.orElse(null))
      } else {
        recipientId = getAndPossiblyMergePnpVerified(if (insert.serviceId.isValid) insert.serviceId else null, insert.pni.orElse(null), insert.number.orElse(null))
      }
      db.update(TABLE_NAME, values, ID_WHERE, SqlUtil.buildArgs(recipientId))
    } else {
      recipientId = RecipientId.from(id)
    }

    if (insert.identityKey.isPresent && insert.serviceId.isValid) {
      try {
        val identityKey = IdentityKey(insert.identityKey.get(), 0)
        identities.updateIdentityAfterSync(insert.serviceId.toString(), recipientId, identityKey, StorageSyncModels.remoteToLocalIdentityStatus(insert.identityState))
      } catch (e: InvalidKeyException) {
        Log.w(TAG, "Failed to process identity key during insert! Skipping.", e)
      }
    }

    updateExtras(recipientId) {
      it.setHideStory(insert.shouldHideStory())
    }

    threadDatabase.applyStorageSyncUpdate(recipientId, insert)
  }

  fun applyStorageSyncContactUpdate(update: StorageRecordUpdate<SignalContactRecord>) {
    val db = writableDatabase
    val identityStore = ApplicationDependencies.getProtocolStore().aci().identities()
    val values = getValuesForStorageContact(update.new, false)

    try {
      val updateCount = db.update(TABLE_NAME, values, "$STORAGE_SERVICE_ID = ?", arrayOf(Base64.encodeBytes(update.old.id.raw)))
      if (updateCount < 1) {
        throw AssertionError("Had an update, but it didn't match any rows!")
      }
    } catch (e: SQLiteConstraintException) {
      Log.w(TAG, "[applyStorageSyncContactUpdate] Failed to update a user by storageId.")
      var recipientId = getByColumn(STORAGE_SERVICE_ID, Base64.encodeBytes(update.old.id.raw)).get()

      Log.w(TAG, "[applyStorageSyncContactUpdate] Found user $recipientId. Possibly merging.")
      if (FeatureFlags.phoneNumberPrivacy()) {
        recipientId = getAndPossiblyMergePnpVerified(if (update.new.serviceId.isValid) update.new.serviceId else null, update.new.pni.orElse(null), update.new.number.orElse(null))
      } else {
        recipientId = getAndPossiblyMerge(if (update.new.serviceId.isValid) update.new.serviceId else null, update.new.number.orElse(null))
      }

      Log.w(TAG, "[applyStorageSyncContactUpdate] Merged into $recipientId")
      db.update(TABLE_NAME, values, ID_WHERE, SqlUtil.buildArgs(recipientId))
    }

    val recipientId = getByStorageKeyOrThrow(update.new.id.raw)
    if (StorageSyncHelper.profileKeyChanged(update)) {
      val clearValues = ContentValues(1).apply {
        putNull(EXPIRING_PROFILE_KEY_CREDENTIAL)
      }
      db.update(TABLE_NAME, clearValues, ID_WHERE, SqlUtil.buildArgs(recipientId))
    }

    try {
      val oldIdentityRecord = identityStore.getIdentityRecord(recipientId)
      if (update.new.identityKey.isPresent && update.new.serviceId.isValid) {
        val identityKey = IdentityKey(update.new.identityKey.get(), 0)
        identities.updateIdentityAfterSync(update.new.serviceId.toString(), recipientId, identityKey, StorageSyncModels.remoteToLocalIdentityStatus(update.new.identityState))
      }

      val newIdentityRecord = identityStore.getIdentityRecord(recipientId)
      if (newIdentityRecord.isPresent && newIdentityRecord.get().verifiedStatus == VerifiedStatus.VERIFIED && (!oldIdentityRecord.isPresent || oldIdentityRecord.get().verifiedStatus != VerifiedStatus.VERIFIED)) {
        IdentityUtil.markIdentityVerified(context, Recipient.resolved(recipientId), true, true)
      } else if (newIdentityRecord.isPresent && newIdentityRecord.get().verifiedStatus != VerifiedStatus.VERIFIED && oldIdentityRecord.isPresent && oldIdentityRecord.get().verifiedStatus == VerifiedStatus.VERIFIED) {
        IdentityUtil.markIdentityVerified(context, Recipient.resolved(recipientId), false, true)
      }
    } catch (e: InvalidKeyException) {
      Log.w(TAG, "Failed to process identity key during update! Skipping.", e)
    }

    updateExtras(recipientId) {
      it.setHideStory(update.new.shouldHideStory())
    }

    threads.applyStorageSyncUpdate(recipientId, update.new)
    ApplicationDependencies.getDatabaseObserver().notifyRecipientChanged(recipientId)
  }

  fun applyStorageSyncGroupV1Insert(insert: SignalGroupV1Record) {
    val id = writableDatabase.insertOrThrow(TABLE_NAME, null, getValuesForStorageGroupV1(insert, true))

    val recipientId = RecipientId.from(id)
    threads.applyStorageSyncUpdate(recipientId, insert)
    ApplicationDependencies.getDatabaseObserver().notifyRecipientChanged(recipientId)
  }

  fun applyStorageSyncGroupV1Update(update: StorageRecordUpdate<SignalGroupV1Record>) {
    val values = getValuesForStorageGroupV1(update.new, false)

    val updateCount = writableDatabase.update(TABLE_NAME, values, STORAGE_SERVICE_ID + " = ?", arrayOf(Base64.encodeBytes(update.old.id.raw)))
    if (updateCount < 1) {
      throw AssertionError("Had an update, but it didn't match any rows!")
    }

    val recipient = Recipient.externalGroupExact(GroupId.v1orThrow(update.old.groupId))
    threads.applyStorageSyncUpdate(recipient.id, update.new)
    recipient.live().refresh()
  }

  fun applyStorageSyncGroupV2Insert(insert: SignalGroupV2Record) {
    val masterKey = insert.masterKeyOrThrow
    val groupId = GroupId.v2(masterKey)
    val values = getValuesForStorageGroupV2(insert, true)

    writableDatabase.insertOrThrow(TABLE_NAME, null, values)
    val recipient = Recipient.externalGroupExact(groupId)

    Log.i(TAG, "Creating restore placeholder for $groupId")
    groups.create(
      masterKey,
      DecryptedGroup.newBuilder()
        .setRevision(GroupsV2StateProcessor.RESTORE_PLACEHOLDER_REVISION)
        .build()
    )

    updateExtras(recipient.id) {
      it.setHideStory(insert.shouldHideStory())
    }

    Log.i(TAG, "Scheduling request for latest group info for $groupId")
    ApplicationDependencies.getJobManager().add(RequestGroupV2InfoJob(groupId))
    threads.applyStorageSyncUpdate(recipient.id, insert)
    recipient.live().refresh()
  }

  fun applyStorageSyncGroupV2Update(update: StorageRecordUpdate<SignalGroupV2Record>) {
    val values = getValuesForStorageGroupV2(update.new, false)

    val updateCount = writableDatabase.update(TABLE_NAME, values, "$STORAGE_SERVICE_ID = ?", arrayOf(Base64.encodeBytes(update.old.id.raw)))
    if (updateCount < 1) {
      throw AssertionError("Had an update, but it didn't match any rows!")
    }

    val masterKey = update.old.masterKeyOrThrow
    val recipient = Recipient.externalGroupExact(GroupId.v2(masterKey))

    updateExtras(recipient.id) {
      it.setHideStory(update.new.shouldHideStory())
    }

    threads.applyStorageSyncUpdate(recipient.id, update.new)
    recipient.live().refresh()
  }

  fun applyStorageSyncAccountUpdate(update: StorageRecordUpdate<SignalAccountRecord>) {
    val profileName = ProfileName.fromParts(update.new.givenName.orElse(null), update.new.familyName.orElse(null))
    val localKey = ProfileKeyUtil.profileKeyOptional(update.old.profileKey.orElse(null))
    val remoteKey = ProfileKeyUtil.profileKeyOptional(update.new.profileKey.orElse(null))
    val profileKey: String? = remoteKey.or(localKey).map { obj: ProfileKey -> obj.serialize() }.map { source: ByteArray? -> Base64.encodeBytes(source!!) }.orElse(null)
    if (!remoteKey.isPresent) {
      Log.w(TAG, "Got an empty profile key while applying an account record update! The parsed local key is ${if (localKey.isPresent) "present" else "not present"}. The raw local key is ${if (update.old.profileKey.isPresent) "present" else "not present"}. The resulting key is ${if (profileKey != null) "present" else "not present"}.")
    }

    val values = ContentValues().apply {
      put(PROFILE_GIVEN_NAME, profileName.givenName)
      put(PROFILE_FAMILY_NAME, profileName.familyName)
      put(PROFILE_JOINED_NAME, profileName.toString())

      if (profileKey != null) {
        put(PROFILE_KEY, profileKey)
      } else {
        Log.w(TAG, "Avoided attempt to apply null profile key in account record update!")
      }

      put(STORAGE_SERVICE_ID, Base64.encodeBytes(update.new.id.raw))

      if (update.new.hasUnknownFields()) {
        put(STORAGE_PROTO, Base64.encodeBytes(Objects.requireNonNull(update.new.serializeUnknownFields())))
      } else {
        putNull(STORAGE_PROTO)
      }
    }

    val updateCount = writableDatabase.update(TABLE_NAME, values, "$STORAGE_SERVICE_ID = ?", arrayOf(Base64.encodeBytes(update.old.id.raw)))
    if (updateCount < 1) {
      throw AssertionError("Account update didn't match any rows!")
    }

    if (remoteKey != localKey) {
      Log.i(TAG, "Our own profile key was changed during a storage sync.", Throwable())
      runPostSuccessfulTransaction { ProfileUtil.handleSelfProfileKeyChange() }
    }

    threads.applyStorageSyncUpdate(Recipient.self().id, update.new)
    Recipient.self().live().refresh()
  }

  fun updatePhoneNumbers(mapping: Map<String?, String?>) {
    if (mapping.isEmpty()) return
    val db = writableDatabase

    db.beginTransaction()
    try {
      val query = "$PHONE = ?"
      for ((key, value) in mapping) {
        val values = ContentValues().apply {
          put(PHONE, value)
        }
        db.updateWithOnConflict(TABLE_NAME, values, query, arrayOf(key), SQLiteDatabase.CONFLICT_IGNORE)
      }
      db.setTransactionSuccessful()
    } finally {
      db.endTransaction()
    }
  }

  private fun getByStorageKeyOrThrow(storageKey: ByteArray): RecipientId {
    val query = "$STORAGE_SERVICE_ID = ?"
    val args = arrayOf(Base64.encodeBytes(storageKey))

    readableDatabase.query(TABLE_NAME, ID_PROJECTION, query, args, null, null, null).use { cursor ->
      return if (cursor != null && cursor.moveToFirst()) {
        val id = cursor.getLong(cursor.getColumnIndexOrThrow(ID))
        RecipientId.from(id)
      } else {
        throw AssertionError("No recipient with that storage key!")
      }
    }
  }

  private fun getRecordForSync(query: String?, args: Array<String>?): List<RecipientRecord> {
    val table =
      """
      $TABLE_NAME LEFT OUTER JOIN ${IdentityDatabase.TABLE_NAME} ON $TABLE_NAME.$SERVICE_ID = ${IdentityDatabase.TABLE_NAME}.${IdentityDatabase.ADDRESS} 
                  LEFT OUTER JOIN ${GroupDatabase.TABLE_NAME} ON $TABLE_NAME.$GROUP_ID = ${GroupDatabase.TABLE_NAME}.${GroupDatabase.GROUP_ID} 
                  LEFT OUTER JOIN ${ThreadDatabase.TABLE_NAME} ON $TABLE_NAME.$ID = ${ThreadDatabase.TABLE_NAME}.${ThreadDatabase.RECIPIENT_ID}
      """.trimIndent()
    val out: MutableList<RecipientRecord> = ArrayList()
    val columns: Array<String> = TYPED_RECIPIENT_PROJECTION + arrayOf(
      "$TABLE_NAME.$STORAGE_PROTO",
      "${GroupDatabase.TABLE_NAME}.${GroupDatabase.V2_MASTER_KEY}",
      "${ThreadDatabase.TABLE_NAME}.${ThreadDatabase.ARCHIVED}",
      "${ThreadDatabase.TABLE_NAME}.${ThreadDatabase.READ}",
      "${IdentityDatabase.TABLE_NAME}.${IdentityDatabase.VERIFIED} AS $IDENTITY_STATUS",
      "${IdentityDatabase.TABLE_NAME}.${IdentityDatabase.IDENTITY_KEY} AS $IDENTITY_KEY"
    )

    readableDatabase.query(table, columns, query, args, "$TABLE_NAME.$ID", null, null).use { cursor ->
      while (cursor != null && cursor.moveToNext()) {
        out.add(getRecord(context, cursor))
      }
    }

    return out
  }

  /**
   * @return All storage ids for ContactRecords, excluding the ones that need to be deleted.
   */
  fun getContactStorageSyncIds(): List<StorageId> {
    return ArrayList(getContactStorageSyncIdsMap().values)
  }

  /**
   * @return All storage IDs for synced records, excluding the ones that need to be deleted.
   */
  fun getContactStorageSyncIdsMap(): Map<RecipientId, StorageId> {
    val (inPart, args) = if (FeatureFlags.stories() && Recipient.self().storiesCapability == Recipient.Capability.SUPPORTED) {
      "(?, ?)" to SqlUtil.buildArgs(GroupType.NONE.id, Recipient.self().id, GroupType.SIGNAL_V1.id, GroupType.DISTRIBUTION_LIST.id)
    } else {
      "(?)" to SqlUtil.buildArgs(GroupType.NONE.id, Recipient.self().id, GroupType.SIGNAL_V1.id)
    }

    val query = """
      $STORAGE_SERVICE_ID NOT NULL AND (
        ($GROUP_TYPE = ? AND $SERVICE_ID NOT NULL AND $ID != ?)
        OR
        $GROUP_TYPE IN $inPart
      )
    """.trimIndent()
    val out: MutableMap<RecipientId, StorageId> = HashMap()

    readableDatabase.query(TABLE_NAME, arrayOf(ID, STORAGE_SERVICE_ID, GROUP_TYPE), query, args, null, null, null).use { cursor ->
      while (cursor != null && cursor.moveToNext()) {
        val id = RecipientId.from(cursor.requireLong(ID))
        val encodedKey = cursor.requireNonNullString(STORAGE_SERVICE_ID)
        val groupType = GroupType.fromId(cursor.requireInt(GROUP_TYPE))
        val key = Base64.decodeOrThrow(encodedKey)

        when (groupType) {
          GroupType.NONE -> out[id] = StorageId.forContact(key)
          GroupType.SIGNAL_V1 -> out[id] = StorageId.forGroupV1(key)
          GroupType.DISTRIBUTION_LIST -> out[id] = StorageId.forStoryDistributionList(key)
          else -> throw AssertionError()
        }
      }
    }

    for (id in groups.allGroupV2Ids) {
      val recipient = Recipient.externalGroupExact(id!!)
      val recipientId = recipient.id
      val existing: RecipientRecord = getRecordForSync(recipientId) ?: throw AssertionError()
      val key = existing.storageId ?: throw AssertionError()
      out[recipientId] = StorageId.forGroupV2(key)
    }

    return out
  }

  /**
   * Given a collection of [RecipientId]s, this will do an efficient bulk query to find all matching E164s.
   * If one cannot be found, no error thrown, it will just be omitted.
   */
  fun getE164sForIds(ids: Collection<RecipientId>): Set<String> {
    val queries: List<SqlUtil.Query> = SqlUtil.buildCustomCollectionQuery(
      "$ID = ?",
      ids.map { arrayOf(it.serialize()) }.toList()
    )

    val out: MutableSet<String> = mutableSetOf()

    for (query in queries) {
      readableDatabase.query(TABLE_NAME, arrayOf(PHONE), query.where, query.whereArgs, null, null, null).use { cursor ->
        while (cursor.moveToNext()) {
          val e164: String? = cursor.requireString(PHONE)
          if (e164 != null) {
            out.add(e164)
          }
        }
      }
    }

    return out
  }

  /**
   * @param clearInfoForMissingContacts If true, this will clear any saved contact details for any recipient that hasn't been updated
   *                                    by the time finish() is called. Basically this should be true for full syncs and false for
   *                                    partial syncs.
   */
  fun beginBulkSystemContactUpdate(clearInfoForMissingContacts: Boolean): BulkOperationsHandle {
    writableDatabase.beginTransaction()

    if (clearInfoForMissingContacts) {
      writableDatabase
        .update(TABLE_NAME)
        .values(SYSTEM_INFO_PENDING to 1)
        .where("$SYSTEM_CONTACT_URI NOT NULL")
        .run()
    }

    return BulkOperationsHandle(writableDatabase)
  }

  fun onUpdatedChatColors(chatColors: ChatColors) {
    val where = "$CUSTOM_CHAT_COLORS_ID = ?"
    val args = SqlUtil.buildArgs(chatColors.id.longValue)
    val updated: MutableList<RecipientId> = LinkedList()

    readableDatabase.query(TABLE_NAME, SqlUtil.buildArgs(ID), where, args, null, null, null).use { cursor ->
      while (cursor != null && cursor.moveToNext()) {
        updated.add(RecipientId.from(cursor.requireLong(ID)))
      }
    }

    if (updated.isEmpty()) {
      Log.d(TAG, "No recipients utilizing updated chat color.")
    } else {
      val values = ContentValues(2).apply {
        put(CHAT_COLORS, chatColors.serialize().toByteArray())
        put(CUSTOM_CHAT_COLORS_ID, chatColors.id.longValue)
      }

      writableDatabase.update(TABLE_NAME, values, where, args)

      for (recipientId in updated) {
        ApplicationDependencies.getDatabaseObserver().notifyRecipientChanged(recipientId)
      }
    }
  }

  fun onDeletedChatColors(chatColors: ChatColors) {
    val where = "$CUSTOM_CHAT_COLORS_ID = ?"
    val args = SqlUtil.buildArgs(chatColors.id.longValue)
    val updated: MutableList<RecipientId> = LinkedList()

    readableDatabase.query(TABLE_NAME, SqlUtil.buildArgs(ID), where, args, null, null, null).use { cursor ->
      while (cursor != null && cursor.moveToNext()) {
        updated.add(RecipientId.from(cursor.requireLong(ID)))
      }
    }

    if (updated.isEmpty()) {
      Log.d(TAG, "No recipients utilizing deleted chat color.")
    } else {
      val values = ContentValues(2).apply {
        put(CHAT_COLORS, null as ByteArray?)
        put(CUSTOM_CHAT_COLORS_ID, ChatColors.Id.NotSet.longValue)
      }

      writableDatabase.update(TABLE_NAME, values, where, args)

      for (recipientId in updated) {
        ApplicationDependencies.getDatabaseObserver().notifyRecipientChanged(recipientId)
      }
    }
  }

  fun getColorUsageCount(chatColorsId: ChatColors.Id): Int {
    val where = "$CUSTOM_CHAT_COLORS_ID = ?"
    val args = SqlUtil.buildArgs(chatColorsId.longValue)

    readableDatabase.query(TABLE_NAME, arrayOf("COUNT(*)"), where, args, null, null, null).use { cursor ->
      return if (cursor.moveToFirst()) {
        cursor.getInt(0)
      } else {
        0
      }
    }
  }

  fun clearAllColors() {
    val database = writableDatabase
    val where = "$CUSTOM_CHAT_COLORS_ID != ?"
    val args = SqlUtil.buildArgs(ChatColors.Id.NotSet.longValue)
    val toUpdate: MutableList<RecipientId> = LinkedList()

    database.query(TABLE_NAME, SqlUtil.buildArgs(ID), where, args, null, null, null).use { cursor ->
      while (cursor != null && cursor.moveToNext()) {
        toUpdate.add(RecipientId.from(cursor.requireLong(ID)))
      }
    }

    if (toUpdate.isEmpty()) {
      return
    }

    val values = ContentValues().apply {
      put(CHAT_COLORS, null as ByteArray?)
      put(CUSTOM_CHAT_COLORS_ID, ChatColors.Id.NotSet.longValue)
    }
    database.update(TABLE_NAME, values, where, args)

    for (id in toUpdate) {
      ApplicationDependencies.getDatabaseObserver().notifyRecipientChanged(id)
    }
  }

  fun clearColor(id: RecipientId) {
    val values = ContentValues().apply {
      put(CHAT_COLORS, null as ByteArray?)
      put(CUSTOM_CHAT_COLORS_ID, ChatColors.Id.NotSet.longValue)
    }
    if (update(id, values)) {
      ApplicationDependencies.getDatabaseObserver().notifyRecipientChanged(id)
    }
  }

  fun setColor(id: RecipientId, color: ChatColors) {
    val values = ContentValues().apply {
      put(CHAT_COLORS, color.serialize().toByteArray())
      put(CUSTOM_CHAT_COLORS_ID, color.id.longValue)
    }
    if (update(id, values)) {
      ApplicationDependencies.getDatabaseObserver().notifyRecipientChanged(id)
    }
  }

  fun setDefaultSubscriptionId(id: RecipientId, defaultSubscriptionId: Int) {
    val values = ContentValues().apply {
      put(DEFAULT_SUBSCRIPTION_ID, defaultSubscriptionId)
    }
    if (update(id, values)) {
      ApplicationDependencies.getDatabaseObserver().notifyRecipientChanged(id)
    }
  }

  fun setForceSmsSelection(id: RecipientId, forceSmsSelection: Boolean) {
    val contentValues = ContentValues(1).apply {
      put(FORCE_SMS_SELECTION, if (forceSmsSelection) 1 else 0)
    }
    if (update(id, contentValues)) {
      ApplicationDependencies.getDatabaseObserver().notifyRecipientChanged(id)
    }
  }

  fun setBlocked(id: RecipientId, blocked: Boolean) {
    val values = ContentValues().apply {
      put(BLOCKED, if (blocked) 1 else 0)
    }
    if (update(id, values)) {
      rotateStorageId(id)
      ApplicationDependencies.getDatabaseObserver().notifyRecipientChanged(id)
    }
  }

  fun setMessageRingtone(id: RecipientId, notification: Uri?) {
    val values = ContentValues().apply {
      put(MESSAGE_RINGTONE, notification?.toString())
    }
    if (update(id, values)) {
      ApplicationDependencies.getDatabaseObserver().notifyRecipientChanged(id)
    }
  }

  fun setCallRingtone(id: RecipientId, ringtone: Uri?) {
    val values = ContentValues().apply {
      put(CALL_RINGTONE, ringtone?.toString())
    }
    if (update(id, values)) {
      ApplicationDependencies.getDatabaseObserver().notifyRecipientChanged(id)
    }
  }

  fun setMessageVibrate(id: RecipientId, enabled: VibrateState) {
    val values = ContentValues().apply {
      put(MESSAGE_VIBRATE, enabled.id)
    }
    if (update(id, values)) {
      ApplicationDependencies.getDatabaseObserver().notifyRecipientChanged(id)
    }
  }

  fun setCallVibrate(id: RecipientId, enabled: VibrateState) {
    val values = ContentValues().apply {
      put(CALL_VIBRATE, enabled.id)
    }
    if (update(id, values)) {
      ApplicationDependencies.getDatabaseObserver().notifyRecipientChanged(id)
    }
  }

  fun setMuted(id: RecipientId, until: Long) {
    val values = ContentValues().apply {
      put(MUTE_UNTIL, until)
    }

    if (update(id, values)) {
      rotateStorageId(id)
      ApplicationDependencies.getDatabaseObserver().notifyRecipientChanged(id)
    }

    StorageSyncHelper.scheduleSyncForDataChange()
  }

  fun setMuted(ids: Collection<RecipientId>, until: Long) {
    val db = writableDatabase

    db.beginTransaction()
    try {
      val query = SqlUtil.buildSingleCollectionQuery(ID, ids)
      val values = ContentValues().apply {
        put(MUTE_UNTIL, until)
      }

      db.update(TABLE_NAME, values, query.where, query.whereArgs)
      for (id in ids) {
        rotateStorageId(id)
      }

      db.setTransactionSuccessful()
    } finally {
      db.endTransaction()
    }

    for (id in ids) {
      ApplicationDependencies.getDatabaseObserver().notifyRecipientChanged(id)
    }

    StorageSyncHelper.scheduleSyncForDataChange()
  }

  fun setSeenFirstInviteReminder(id: RecipientId) {
    setInsightsBannerTier(id, InsightsBannerTier.TIER_ONE)
  }

  fun setSeenSecondInviteReminder(id: RecipientId) {
    setInsightsBannerTier(id, InsightsBannerTier.TIER_TWO)
  }

  fun setHasSentInvite(id: RecipientId) {
    setSeenSecondInviteReminder(id)
  }

  private fun setInsightsBannerTier(id: RecipientId, insightsBannerTier: InsightsBannerTier) {
    val query = "$ID = ? AND $SEEN_INVITE_REMINDER < ?"
    val args = arrayOf(id.serialize(), insightsBannerTier.toString())
    val values = ContentValues(1).apply {
      put(SEEN_INVITE_REMINDER, insightsBannerTier.id)
    }

    writableDatabase.update(TABLE_NAME, values, query, args)
    ApplicationDependencies.getDatabaseObserver().notifyRecipientChanged(id)
  }

  fun setExpireMessages(id: RecipientId, expiration: Int) {
    val values = ContentValues(1).apply {
      put(MESSAGE_EXPIRATION_TIME, expiration)
    }
    if (update(id, values)) {
      ApplicationDependencies.getDatabaseObserver().notifyRecipientChanged(id)
    }
  }

  fun setUnidentifiedAccessMode(id: RecipientId, unidentifiedAccessMode: UnidentifiedAccessMode) {
    val values = ContentValues(1).apply {
      put(UNIDENTIFIED_ACCESS_MODE, unidentifiedAccessMode.mode)
    }
    if (update(id, values)) {
      ApplicationDependencies.getDatabaseObserver().notifyRecipientChanged(id)
    }
  }

  fun setLastSessionResetTime(id: RecipientId, lastResetTime: DeviceLastResetTime) {
    val values = ContentValues(1).apply {
      put(LAST_SESSION_RESET, lastResetTime.toByteArray())
    }
    update(id, values)
  }

  fun getLastSessionResetTimes(id: RecipientId): DeviceLastResetTime {
    readableDatabase.query(TABLE_NAME, arrayOf(LAST_SESSION_RESET), ID_WHERE, SqlUtil.buildArgs(id), null, null, null).use { cursor ->
      if (cursor.moveToFirst()) {
        return try {
          val serialized = cursor.requireBlob(LAST_SESSION_RESET)
          if (serialized != null) {
            DeviceLastResetTime.parseFrom(serialized)
          } else {
            DeviceLastResetTime.newBuilder().build()
          }
        } catch (e: InvalidProtocolBufferException) {
          Log.w(TAG, e)
          DeviceLastResetTime.newBuilder().build()
        }
      }
    }

    return DeviceLastResetTime.newBuilder().build()
  }

  fun setBadges(id: RecipientId, badges: List<Badge>) {
    val badgeListBuilder = BadgeList.newBuilder()
    for (badge in badges) {
      badgeListBuilder.addBadges(toDatabaseBadge(badge))
    }

    val values = ContentValues(1).apply {
      put(BADGES, badgeListBuilder.build().toByteArray())
    }

    if (update(id, values)) {
      ApplicationDependencies.getDatabaseObserver().notifyRecipientChanged(id)
    }
  }

  fun setCapabilities(id: RecipientId, capabilities: SignalServiceProfile.Capabilities) {
    var value: Long = 0
    value = Bitmask.update(value, Capabilities.GROUPS_V1_MIGRATION, Capabilities.BIT_LENGTH, Recipient.Capability.fromBoolean(capabilities.isGv1Migration).serialize().toLong())
    value = Bitmask.update(value, Capabilities.SENDER_KEY, Capabilities.BIT_LENGTH, Recipient.Capability.fromBoolean(capabilities.isSenderKey).serialize().toLong())
    value = Bitmask.update(value, Capabilities.ANNOUNCEMENT_GROUPS, Capabilities.BIT_LENGTH, Recipient.Capability.fromBoolean(capabilities.isAnnouncementGroup).serialize().toLong())
    value = Bitmask.update(value, Capabilities.CHANGE_NUMBER, Capabilities.BIT_LENGTH, Recipient.Capability.fromBoolean(capabilities.isChangeNumber).serialize().toLong())
    value = Bitmask.update(value, Capabilities.STORIES, Capabilities.BIT_LENGTH, Recipient.Capability.fromBoolean(capabilities.isStories).serialize().toLong())
    value = Bitmask.update(value, Capabilities.GIFT_BADGES, Capabilities.BIT_LENGTH, Recipient.Capability.fromBoolean(capabilities.isGiftBadges).serialize().toLong())

    val values = ContentValues(1).apply {
      put(CAPABILITIES, value)
    }

    if (update(id, values)) {
      ApplicationDependencies.getDatabaseObserver().notifyRecipientChanged(id)
    }
  }

  fun setMentionSetting(id: RecipientId, mentionSetting: MentionSetting) {
    val values = ContentValues().apply {
      put(MENTION_SETTING, mentionSetting.id)
    }
    if (update(id, values)) {
      rotateStorageId(id)
      ApplicationDependencies.getDatabaseObserver().notifyRecipientChanged(id)
      StorageSyncHelper.scheduleSyncForDataChange()
    }
  }

  /**
   * Updates the profile key.
   *
   * If it changes, it clears out the profile key credential and resets the unidentified access mode.
   * @return true iff changed.
   */
  fun setProfileKey(id: RecipientId, profileKey: ProfileKey): Boolean {
    val selection = "$ID = ?"
    val args = arrayOf(id.serialize())
    val encodedProfileKey = Base64.encodeBytes(profileKey.serialize())
    val valuesToCompare = ContentValues(1).apply {
      put(PROFILE_KEY, encodedProfileKey)
    }
    val valuesToSet = ContentValues(3).apply {
      put(PROFILE_KEY, encodedProfileKey)
      putNull(EXPIRING_PROFILE_KEY_CREDENTIAL)
      put(UNIDENTIFIED_ACCESS_MODE, UnidentifiedAccessMode.UNKNOWN.mode)
    }

    val updateQuery = SqlUtil.buildTrueUpdateQuery(selection, args, valuesToCompare)

    if (update(updateQuery, valuesToSet)) {
      rotateStorageId(id)
      ApplicationDependencies.getDatabaseObserver().notifyRecipientChanged(id)
      StorageSyncHelper.scheduleSyncForDataChange()

      if (id == Recipient.self().id) {
        Log.i(TAG, "Our own profile key was changed.", Throwable())
        runPostSuccessfulTransaction { ProfileUtil.handleSelfProfileKeyChange() }
      }

      return true
    }
    return false
  }

  /**
   * Sets the profile key iff currently null.
   *
   * If it sets it, it also clears out the profile key credential and resets the unidentified access mode.
   * @return true iff changed.
   */
  fun setProfileKeyIfAbsent(id: RecipientId, profileKey: ProfileKey): Boolean {
    val selection = "$ID = ? AND $PROFILE_KEY is NULL"
    val args = arrayOf(id.serialize())
    val valuesToSet = ContentValues(3).apply {
      put(PROFILE_KEY, Base64.encodeBytes(profileKey.serialize()))
      putNull(EXPIRING_PROFILE_KEY_CREDENTIAL)
      put(UNIDENTIFIED_ACCESS_MODE, UnidentifiedAccessMode.UNKNOWN.mode)
    }

    if (writableDatabase.update(TABLE_NAME, valuesToSet, selection, args) > 0) {
      rotateStorageId(id)
      ApplicationDependencies.getDatabaseObserver().notifyRecipientChanged(id)
      return true
    } else {
      return false
    }
  }

  /**
   * Updates the profile key credential as long as the profile key matches.
   */
  fun setProfileKeyCredential(
    id: RecipientId,
    profileKey: ProfileKey,
    expiringProfileKeyCredential: ExpiringProfileKeyCredential
  ): Boolean {
    val selection = "$ID = ? AND $PROFILE_KEY = ?"
    val args = arrayOf(id.serialize(), Base64.encodeBytes(profileKey.serialize()))
    val columnData = ExpiringProfileKeyCredentialColumnData.newBuilder()
      .setProfileKey(ByteString.copyFrom(profileKey.serialize()))
      .setExpiringProfileKeyCredential(ByteString.copyFrom(expiringProfileKeyCredential.serialize()))
      .build()
    val values = ContentValues(1).apply {
      put(EXPIRING_PROFILE_KEY_CREDENTIAL, Base64.encodeBytes(columnData.toByteArray()))
    }
    val updateQuery = SqlUtil.buildTrueUpdateQuery(selection, args, values)

    val updated = update(updateQuery, values)
    if (updated) {
      ApplicationDependencies.getDatabaseObserver().notifyRecipientChanged(id)
    }

    return updated
  }

  fun clearProfileKeyCredential(id: RecipientId) {
    val values = ContentValues(1)
    values.putNull(EXPIRING_PROFILE_KEY_CREDENTIAL)
    if (update(id, values)) {
      ApplicationDependencies.getDatabaseObserver().notifyRecipientChanged(id)
    }
  }

  /**
   * Fills in gaps (nulls) in profile key knowledge from new profile keys.
   *
   *
   * If from authoritative source, this will overwrite local, otherwise it will only write to the
   * database if missing.
   */
  fun persistProfileKeySet(profileKeySet: ProfileKeySet): Set<RecipientId> {
    val profileKeys = profileKeySet.profileKeys
    val authoritativeProfileKeys = profileKeySet.authoritativeProfileKeys
    val totalKeys = profileKeys.size + authoritativeProfileKeys.size

    if (totalKeys == 0) {
      return emptySet()
    }

    Log.i(TAG, "Persisting $totalKeys Profile keys, ${authoritativeProfileKeys.size} of which are authoritative")

    val updated = HashSet<RecipientId>(totalKeys)
    val selfId = Recipient.self().id

    for ((key, value) in profileKeys) {
      val recipientId = getOrInsertFromServiceId(key)
      if (setProfileKeyIfAbsent(recipientId, value)) {
        Log.i(TAG, "Learned new profile key")
        updated.add(recipientId)
      }
    }

    for ((key, value) in authoritativeProfileKeys) {
      val recipientId = getOrInsertFromServiceId(key)

      if (selfId == recipientId) {
        Log.i(TAG, "Seen authoritative update for self")
        if (value != ProfileKeyUtil.getSelfProfileKey()) {
          Log.w(TAG, "Seen authoritative update for self that didn't match local, scheduling storage sync")
          StorageSyncHelper.scheduleSyncForDataChange()
        }
      } else {
        Log.i(TAG, "Profile key from owner $recipientId")
        if (setProfileKey(recipientId, value)) {
          Log.i(TAG, "Learned new profile key from owner")
          updated.add(recipientId)
        }
      }
    }

    return updated
  }

  fun getSimilarRecipientIds(recipient: Recipient): List<RecipientId> {
    val projection = SqlUtil.buildArgs(ID, "COALESCE(NULLIF($SYSTEM_JOINED_NAME, ''), NULLIF($PROFILE_JOINED_NAME, '')) AS checked_name")
    val where = "checked_name = ?"
    val arguments = SqlUtil.buildArgs(recipient.profileName.toString())

    readableDatabase.query(TABLE_NAME, projection, where, arguments, null, null, null).use { cursor ->
      if (cursor == null || cursor.count == 0) {
        return emptyList()
      }
      val results: MutableList<RecipientId> = ArrayList(cursor.count)
      while (cursor.moveToNext()) {
        results.add(RecipientId.from(cursor.requireLong(ID)))
      }
      return results
    }
  }

  fun setSystemContactName(id: RecipientId, systemContactName: String) {
    val values = ContentValues().apply {
      put(SYSTEM_JOINED_NAME, systemContactName)
    }
    if (update(id, values)) {
      ApplicationDependencies.getDatabaseObserver().notifyRecipientChanged(id)
    }
  }

  fun setProfileName(id: RecipientId, profileName: ProfileName) {
    val contentValues = ContentValues(1).apply {
      put(PROFILE_GIVEN_NAME, profileName.givenName)
      put(PROFILE_FAMILY_NAME, profileName.familyName)
      put(PROFILE_JOINED_NAME, profileName.toString())
    }
    if (update(id, contentValues)) {
      rotateStorageId(id)
      ApplicationDependencies.getDatabaseObserver().notifyRecipientChanged(id)
      StorageSyncHelper.scheduleSyncForDataChange()
    }
  }

  fun setProfileAvatar(id: RecipientId, profileAvatar: String?) {
    val contentValues = ContentValues(1).apply {
      put(SIGNAL_PROFILE_AVATAR, profileAvatar)
    }
    if (update(id, contentValues)) {
      ApplicationDependencies.getDatabaseObserver().notifyRecipientChanged(id)
      if (id == Recipient.self().id) {
        rotateStorageId(id)
        StorageSyncHelper.scheduleSyncForDataChange()
      }
    }
  }

  fun setAbout(id: RecipientId, about: String?, emoji: String?) {
    val contentValues = ContentValues().apply {
      put(ABOUT, about)
      put(ABOUT_EMOJI, emoji)
    }

    if (update(id, contentValues)) {
      ApplicationDependencies.getDatabaseObserver().notifyRecipientChanged(id)
    }
  }

  fun setProfileSharing(id: RecipientId, enabled: Boolean) {
    val contentValues = ContentValues(1).apply {
      put(PROFILE_SHARING, if (enabled) 1 else 0)
    }
    val profiledUpdated = update(id, contentValues)

    if (profiledUpdated && enabled) {
      val group = groups.getGroup(id)
      if (group.isPresent) {
        setHasGroupsInCommon(group.get().members)
      }
    }

    if (profiledUpdated) {
      rotateStorageId(id)
      ApplicationDependencies.getDatabaseObserver().notifyRecipientChanged(id)
      StorageSyncHelper.scheduleSyncForDataChange()
    }
  }

  fun setNotificationChannel(id: RecipientId, notificationChannel: String?) {
    val contentValues = ContentValues(1).apply {
      put(NOTIFICATION_CHANNEL, notificationChannel)
    }
    if (update(id, contentValues)) {
      ApplicationDependencies.getDatabaseObserver().notifyRecipientChanged(id)
    }
  }

  fun resetAllWallpaper() {
    val database = writableDatabase
    val selection = SqlUtil.buildArgs(ID, WALLPAPER_URI)
    val where = "$WALLPAPER IS NOT NULL"
    val idWithWallpaper: MutableList<Pair<RecipientId, String?>> = LinkedList()

    database.beginTransaction()
    try {
      database.query(TABLE_NAME, selection, where, null, null, null, null).use { cursor ->
        while (cursor != null && cursor.moveToNext()) {
          idWithWallpaper.add(
            Pair(
              RecipientId.from(cursor.requireInt(ID).toLong()),
              cursor.optionalString(WALLPAPER_URI).orElse(null)
            )
          )
        }
      }

      if (idWithWallpaper.isEmpty()) {
        return
      }

      val values = ContentValues(2).apply {
        putNull(WALLPAPER_URI)
        putNull(WALLPAPER)
      }

      val rowsUpdated = database.update(TABLE_NAME, values, where, null)
      if (rowsUpdated == idWithWallpaper.size) {
        for (pair in idWithWallpaper) {
          ApplicationDependencies.getDatabaseObserver().notifyRecipientChanged(pair.first)
          if (pair.second != null) {
            WallpaperStorage.onWallpaperDeselected(context, Uri.parse(pair.second))
          }
        }
      } else {
        throw AssertionError("expected " + idWithWallpaper.size + " but got " + rowsUpdated)
      }
    } finally {
      database.setTransactionSuccessful()
      database.endTransaction()
    }
  }

  fun setWallpaper(id: RecipientId, chatWallpaper: ChatWallpaper?) {
    setWallpaper(id, chatWallpaper?.serialize())
  }

  private fun setWallpaper(id: RecipientId, wallpaper: Wallpaper?) {
    val existingWallpaperUri = getWallpaperUri(id)
    val values = ContentValues().apply {
      put(WALLPAPER, wallpaper?.toByteArray())
      if (wallpaper != null && wallpaper.hasFile()) {
        put(WALLPAPER_URI, wallpaper.file.uri)
      } else {
        putNull(WALLPAPER_URI)
      }
    }

    if (update(id, values)) {
      ApplicationDependencies.getDatabaseObserver().notifyRecipientChanged(id)
    }

    if (existingWallpaperUri != null) {
      WallpaperStorage.onWallpaperDeselected(context, existingWallpaperUri)
    }
  }

  fun setDimWallpaperInDarkTheme(id: RecipientId, enabled: Boolean) {
    val wallpaper = getWallpaper(id) ?: throw IllegalStateException("No wallpaper set for $id")
    val updated = wallpaper.toBuilder()
      .setDimLevelInDarkTheme(if (enabled) ChatWallpaper.FIXED_DIM_LEVEL_FOR_DARK_THEME else 0f)
      .build()

    setWallpaper(id, updated)
  }

  private fun getWallpaper(id: RecipientId): Wallpaper? {
    readableDatabase.query(TABLE_NAME, arrayOf(WALLPAPER), ID_WHERE, SqlUtil.buildArgs(id), null, null, null).use { cursor ->
      if (cursor.moveToFirst()) {
        val raw = cursor.requireBlob(WALLPAPER)
        return if (raw != null) {
          try {
            Wallpaper.parseFrom(raw)
          } catch (e: InvalidProtocolBufferException) {
            null
          }
        } else {
          null
        }
      }
    }

    return null
  }

  private fun getWallpaperUri(id: RecipientId): Uri? {
    val wallpaper = getWallpaper(id)

    return if (wallpaper != null && wallpaper.hasFile()) {
      Uri.parse(wallpaper.file.uri)
    } else {
      null
    }
  }

  fun getWallpaperUriUsageCount(uri: Uri): Int {
    val query = "$WALLPAPER_URI = ?"
    val args = SqlUtil.buildArgs(uri)

    readableDatabase.query(TABLE_NAME, arrayOf("COUNT(*)"), query, args, null, null, null).use { cursor ->
      if (cursor.moveToFirst()) {
        return cursor.getInt(0)
      }
    }

    return 0
  }

  /**
   * @return True if setting the phone number resulted in changed recipientId, otherwise false.
   */
  fun setPhoneNumber(id: RecipientId, e164: String): Boolean {
    val db = writableDatabase

    db.beginTransaction()
    return try {
      setPhoneNumberOrThrow(id, e164)
      db.setTransactionSuccessful()
      false
    } catch (e: SQLiteConstraintException) {
      Log.w(TAG, "[setPhoneNumber] Hit a conflict when trying to update $id. Possibly merging.")

      val existing: RecipientRecord = getRecord(id)
      val newId = getAndPossiblyMerge(existing.serviceId, e164)
      Log.w(TAG, "[setPhoneNumber] Resulting id: $newId")

      db.setTransactionSuccessful()
      newId != existing.id
    } finally {
      db.endTransaction()
    }
  }

  private fun removePhoneNumber(recipientId: RecipientId) {
    val values = ContentValues().apply {
      putNull(PHONE)
      putNull(PNI_COLUMN)
    }

    if (update(recipientId, values)) {
      rotateStorageId(recipientId)
    }
  }

  /**
   * Should only use if you are confident that this will not result in any contact merging.
   */
  @Throws(SQLiteConstraintException::class)
  fun setPhoneNumberOrThrow(id: RecipientId, e164: String) {
    val contentValues = ContentValues(1).apply {
      put(PHONE, e164)
    }
    if (update(id, contentValues)) {
      rotateStorageId(id)
      ApplicationDependencies.getDatabaseObserver().notifyRecipientChanged(id)
      StorageSyncHelper.scheduleSyncForDataChange()
    }
  }

  @Throws(SQLiteConstraintException::class)
  fun setPhoneNumberOrThrowSilent(id: RecipientId, e164: String) {
    val contentValues = ContentValues(1).apply {
      put(PHONE, e164)
    }
    if (update(id, contentValues)) {
      rotateStorageId(id)
    }
  }

  /**
   * Does *not* handle clearing the recipient cache. It is assumed the caller handles this.
   */
  fun updateSelfPhone(e164: String) {
    val db = writableDatabase

    db.beginTransaction()
    try {
      val id = Recipient.self().id
      val newId = getAndPossiblyMerge(SignalStore.account().requireAci(), e164, changeSelf = true)

      if (id == newId) {
        Log.i(TAG, "[updateSelfPhone] Phone updated for self")
      } else {
        throw AssertionError("[updateSelfPhone] Self recipient id changed when updating phone. old: $id new: $newId")
      }

      db
        .update(TABLE_NAME)
        .values(NEEDS_PNI_SIGNATURE to 0)
        .run()

      SignalDatabase.pendingPniSignatureMessages.deleteAll()

      db.setTransactionSuccessful()
    } finally {
      db.endTransaction()
    }
  }

  fun setUsername(id: RecipientId, username: String?) {
    if (username != null) {
      val existingUsername = getByUsername(username)
      if (existingUsername.isPresent && id != existingUsername.get()) {
        Log.i(TAG, "Username was previously thought to be owned by " + existingUsername.get() + ". Clearing their username.")
        setUsername(existingUsername.get(), null)
      }
    }

    val contentValues = ContentValues(1).apply {
      put(USERNAME, username)
    }
    if (update(id, contentValues)) {
      ApplicationDependencies.getDatabaseObserver().notifyRecipientChanged(id)
      StorageSyncHelper.scheduleSyncForDataChange()
    }
  }

  fun setHideStory(id: RecipientId, hideStory: Boolean) {
    updateExtras(id) { it.setHideStory(hideStory) }
    StorageSyncHelper.scheduleSyncForDataChange()
  }

  fun updateLastStoryViewTimestamp(id: RecipientId) {
    updateExtras(id) { it.setLastStoryView(System.currentTimeMillis()) }
  }

  fun clearUsernameIfExists(username: String) {
    val existingUsername = getByUsername(username)
    if (existingUsername.isPresent) {
      setUsername(existingUsername.get(), null)
    }
  }

  fun clearFieldsForDeletion(id: RecipientId) {
    val values = ContentValues().apply {
      put(MUTE_UNTIL, 0)
      putNull(AVATAR_COLOR)
      putNull(NOTIFICATION_CHANNEL)
      putNull(MESSAGE_RINGTONE)
      put(MESSAGE_VIBRATE, VibrateState.DEFAULT.id)
      putNull(CALL_RINGTONE)
      put(CALL_VIBRATE, VibrateState.DEFAULT.id)
      put(LAST_PROFILE_FETCH, 0)
      put(PROFILE_SHARING, 0)
      put(SYSTEM_INFO_PENDING, 0)
      putNull(SYSTEM_GIVEN_NAME)
      putNull(SYSTEM_FAMILY_NAME)
      putNull(SYSTEM_JOINED_NAME)
      putNull(SYSTEM_PHOTO_URI)
      putNull(SYSTEM_PHONE_LABEL)
      putNull(SYSTEM_CONTACT_URI)
      putNull(LAST_SESSION_RESET)
      putNull(WALLPAPER)
      putNull(WALLPAPER_URI)
      putNull(ABOUT)
      putNull(ABOUT_EMOJI)
      putNull(EXTRAS)
      putNull(CHAT_COLORS)
      put(CUSTOM_CHAT_COLORS_ID, 0)
      putNull(BADGES)
    }
    if (update(id, values)) {
      rotateStorageId(id)
      Recipient.live(id).refresh()
      StorageSyncHelper.scheduleSyncForDataChange()
    }
  }

  fun getAllE164s(): Set<String> {
    val results: MutableSet<String> = HashSet()
    readableDatabase.query(TABLE_NAME, arrayOf(PHONE), null, null, null, null, null).use { cursor ->
      while (cursor != null && cursor.moveToNext()) {
        val number = cursor.getString(cursor.getColumnIndexOrThrow(PHONE))
        if (!TextUtils.isEmpty(number)) {
          results.add(number)
        }
      }
    }
    return results
  }

  fun setPni(id: RecipientId, pni: PNI) {
    writableDatabase
      .update(TABLE_NAME)
      .values(SERVICE_ID to pni.toString())
      .where("$ID = ? AND ($SERVICE_ID IS NULL OR $SERVICE_ID = $PNI_COLUMN)", id)
      .run()

    writableDatabase
      .update(TABLE_NAME)
      .values(PNI_COLUMN to pni.toString())
      .where("$ID = ?", id)
      .run()
  }

  /**
   * @return True if setting the UUID resulted in changed recipientId, otherwise false.
   */
  fun markRegistered(id: RecipientId, serviceId: ServiceId): Boolean {
    val db = writableDatabase

    db.beginTransaction()
    try {
      markRegisteredOrThrow(id, serviceId)
      db.setTransactionSuccessful()
      return false
    } catch (e: SQLiteConstraintException) {
      Log.w(TAG, "[markRegistered] Hit a conflict when trying to update $id. Possibly merging.")

      val existing = getRecord(id)
      val newId = getAndPossiblyMerge(serviceId, existing.e164)
      Log.w(TAG, "[markRegistered] Merged into $newId")

      db.setTransactionSuccessful()
      return newId != existing.id
    } finally {
      db.endTransaction()
    }
  }

  /**
   * Should only use if you are confident that this shouldn't result in any contact merging.
   */
  fun markRegisteredOrThrow(id: RecipientId, serviceId: ServiceId) {
    val contentValues = ContentValues(2).apply {
      put(REGISTERED, RegisteredState.REGISTERED.id)
      put(SERVICE_ID, serviceId.toString().lowercase())
    }
    if (update(id, contentValues)) {
      setStorageIdIfNotSet(id)
      ApplicationDependencies.getDatabaseObserver().notifyRecipientChanged(id)
    }
  }

  fun markUnregistered(id: RecipientId) {
    val contentValues = ContentValues(2).apply {
      put(REGISTERED, RegisteredState.NOT_REGISTERED.id)
      putNull(STORAGE_SERVICE_ID)
    }
    if (update(id, contentValues)) {
      ApplicationDependencies.getDatabaseObserver().notifyRecipientChanged(id)
    }
  }

  fun bulkUpdatedRegisteredStatus(registered: Map<RecipientId, ServiceId?>, unregistered: Collection<RecipientId>) {
    val db = writableDatabase

    db.beginTransaction()
    try {
      for ((recipientId, serviceId) in registered) {
        val values = ContentValues(2).apply {
          put(REGISTERED, RegisteredState.REGISTERED.id)
          if (serviceId != null) {
            put(SERVICE_ID, serviceId.toString().lowercase())
          }
        }

        try {
          if (update(recipientId, values)) {
            setStorageIdIfNotSet(recipientId)
            ApplicationDependencies.getDatabaseObserver().notifyRecipientChanged(recipientId)
          }
        } catch (e: SQLiteConstraintException) {
          Log.w(TAG, "[bulkUpdateRegisteredStatus] Hit a conflict when trying to update $recipientId. Possibly merging.")
          val e164 = getRecord(recipientId).e164
          val newId = getAndPossiblyMerge(serviceId, e164)
          Log.w(TAG, "[bulkUpdateRegisteredStatus] Merged into $newId")
        }
      }

      for (id in unregistered) {
        val values = ContentValues(2).apply {
          put(REGISTERED, RegisteredState.NOT_REGISTERED.id)
          putNull(STORAGE_SERVICE_ID)
        }
        if (update(id, values)) {
          ApplicationDependencies.getDatabaseObserver().notifyRecipientChanged(id)
        }
      }

      db.setTransactionSuccessful()
    } finally {
      db.endTransaction()
    }
  }

  /**
   * Handles inserts the (e164, UUID) pairs, which could result in merges. Does not mark users as
   * registered.
   *
   * @return A mapping of (RecipientId, UUID)
   */
  fun bulkProcessCdsResult(mapping: Map<String, ACI?>): Map<RecipientId, ACI?> {
    val db = writableDatabase
    val aciMap: MutableMap<RecipientId, ACI?> = mutableMapOf()

    db.beginTransaction()
    try {
      for ((e164, aci) in mapping) {
        var aciEntry = if (aci != null) getByServiceId(aci) else Optional.empty()

        if (aciEntry.isPresent) {
          val idChanged = setPhoneNumber(aciEntry.get(), e164)
          if (idChanged) {
            aciEntry = getByServiceId(aci!!)
          }
        }

        val id = if (aciEntry.isPresent) aciEntry.get() else getOrInsertFromE164(e164)
        aciMap[id] = aci
      }

      db.setTransactionSuccessful()
    } finally {
      db.endTransaction()
    }

    return aciMap
  }

  /**
   * Processes CDSv2 results, merging recipients as necessary. Does not mark users as
   * registered.
   *
   * Important: This is under active development and is not suitable for actual use.
   *
   * @return A set of [RecipientId]s that were updated/inserted.
   */
  fun bulkProcessCdsV2Result(mapping: Map<String, CdsV2Result>): Set<RecipientId> {
    val ids: MutableSet<RecipientId> = mutableSetOf()
    val db = writableDatabase

    db.beginTransaction()
    try {
      for ((e164, result) in mapping) {
        ids += processPnpTuple(e164, result.pni, result.aci, false).finalId
      }

      db.setTransactionSuccessful()
    } finally {
      db.endTransaction()
    }

    return ids
  }

  /**
   * Takes a tuple of (e164, pni, aci) and incorporates it into our database.
   * It is assumed that we are in a transaction.
   *
   * @return The [RecipientId] of the resulting recipient.
   */
  @VisibleForTesting
  fun processPnpTuple(e164: String?, pni: PNI?, aci: ACI?, pniVerified: Boolean, changeSelf: Boolean = false, pnpEnabled: Boolean = FeatureFlags.phoneNumberPrivacy()): ProcessPnpTupleResult {
    val changeSet: PnpChangeSet = processPnpTupleToChangeSet(e164, pni, aci, pniVerified, changeSelf)

    val affectedIds: MutableSet<RecipientId> = mutableSetOf()
    val oldIds: MutableSet<RecipientId> = mutableSetOf()
    var changedNumberId: RecipientId? = null

    for (operation in changeSet.operations) {
      @Exhaustive
      when (operation) {
        is PnpOperation.RemoveE164,
        is PnpOperation.RemovePni,
        is PnpOperation.SetAci,
        is PnpOperation.SetE164,
        is PnpOperation.SetPni -> {
          affectedIds.add(operation.recipientId)
        }
        is PnpOperation.Merge -> {
          oldIds.add(operation.secondaryId)
          affectedIds.add(operation.primaryId)
        }
        is PnpOperation.SessionSwitchoverInsert -> {}
        is PnpOperation.ChangeNumberInsert -> changedNumberId = operation.recipientId
      }
    }

    val finalId: RecipientId = writePnpChangeSetToDisk(changeSet, pnpEnabled, pni)

    return ProcessPnpTupleResult(
      finalId = finalId,
      affectedIds = affectedIds,
      oldIds = oldIds,
      changedNumberId = changedNumberId,
      operations = changeSet.operations,
      breadCrumbs = changeSet.breadCrumbs
    )
  }

  @VisibleForTesting
  fun writePnpChangeSetToDisk(changeSet: PnpChangeSet, pnpEnabled: Boolean, inputPni: PNI?): RecipientId {
    for (operation in changeSet.operations) {
      @Exhaustive
      when (operation) {
        is PnpOperation.RemoveE164 -> {
          writableDatabase
            .update(TABLE_NAME)
            .values(PHONE to null)
            .where("$ID = ?", operation.recipientId)
            .run()
        }
        is PnpOperation.RemovePni -> {
          writableDatabase
            .update(TABLE_NAME)
            .values(SERVICE_ID to null)
            .where("$ID = ? AND $SERVICE_ID NOT NULL AND $SERVICE_ID = $PNI_COLUMN", operation.recipientId)
            .run()

          writableDatabase
            .update(TABLE_NAME)
            .values(PNI_COLUMN to null)
            .where("$ID = ?", operation.recipientId)
            .run()
        }
        is PnpOperation.SetAci -> {
          writableDatabase
            .update(TABLE_NAME)
            .values(
              SERVICE_ID to operation.aci.toString(),
              REGISTERED to RegisteredState.REGISTERED.id
            )
            .where("$ID = ?", operation.recipientId)
            .run()
        }
        is PnpOperation.SetE164 -> {
          writableDatabase
            .update(TABLE_NAME)
            .values(PHONE to operation.e164)
            .where("$ID = ?", operation.recipientId)
            .run()
        }
        is PnpOperation.SetPni -> {
          writableDatabase
            .update(TABLE_NAME)
            .values(SERVICE_ID to operation.pni.toString())
            .where("$ID = ? AND ($SERVICE_ID IS NULL OR $SERVICE_ID = $PNI_COLUMN)", operation.recipientId)
            .run()

          writableDatabase
            .update(TABLE_NAME)
            .values(
              PNI_COLUMN to operation.pni.toString(),
              REGISTERED to RegisteredState.REGISTERED.id
            )
            .where("$ID = ?", operation.recipientId)
            .run()
        }
        is PnpOperation.Merge -> {
          val primary = getRecord(operation.primaryId)
          val secondary = getRecord(operation.secondaryId)

          if (primary.serviceId != null && !primary.sidIsPni() && secondary.e164 != null) {
            merge(operation.primaryId, operation.secondaryId, inputPni)
          } else {
            if (!pnpEnabled) {
              throw AssertionError("This type of merge is not supported in production!")
            }

            merge(operation.primaryId, operation.secondaryId, inputPni)
          }
        }
        is PnpOperation.SessionSwitchoverInsert -> {
          // TODO [pnp]
          Log.w(TAG, "Session switchover events aren't implemented yet!")
        }
        is PnpOperation.ChangeNumberInsert -> {
          // TODO [pnp]
          Log.w(TAG, "Change number inserts aren't implemented yet!")
        }
      }
    }

    return when (changeSet.id) {
      is PnpIdResolver.PnpNoopId -> {
        changeSet.id.recipientId
      }
      is PnpIdResolver.PnpInsert -> {
        val id: Long = writableDatabase.insert(TABLE_NAME, null, buildContentValuesForPnpInsert(changeSet.id.e164, changeSet.id.pni, changeSet.id.aci))
        RecipientId.from(id)
      }
    }
  }

  /**
   * Takes a tuple of (e164, pni, aci) and converts that into a list of changes that would need to be made to
   * merge that data into our database.
   *
   * The database will be read, but not written to, during this function.
   * It is assumed that we are in a transaction.
   */
  @VisibleForTesting
  fun processPnpTupleToChangeSet(e164: String?, pni: PNI?, aci: ACI?, pniVerified: Boolean, changeSelf: Boolean = false): PnpChangeSet {
    check(e164 != null || pni != null || aci != null) { "Must provide at least one field!" }

    val breadCrumbs: MutableList<String> = mutableListOf()

    val partialData = PnpDataSet(
      e164 = e164,
      pni = pni,
      aci = aci,
      byE164 = e164?.let { getByE164(it).orElse(null) },
      byPniSid = pni?.let { getByServiceId(it).orElse(null) },
      byPniOnly = pni?.let { getByPni(it).orElse(null) },
      byAciSid = aci?.let { getByServiceId(it).orElse(null) }
    )

    val allRequiredDbFields: MutableList<RecipientId?> = mutableListOf()
    if (e164 != null) {
      allRequiredDbFields += partialData.byE164
    }
    if (aci != null) {
      allRequiredDbFields += partialData.byAciSid
    }
    if (pni != null) {
      allRequiredDbFields += partialData.byPniOnly
    }
    if (pni != null && aci == null) {
      allRequiredDbFields += partialData.byPniSid
    }

    val allRequiredDbFieldPopulated: Boolean = allRequiredDbFields.all { it != null }

    // All IDs agree and the database is up-to-date
    if (partialData.commonId != null && allRequiredDbFieldPopulated) {
      breadCrumbs.add("CommonIdAndUpToDate")
      return PnpChangeSet(id = PnpIdResolver.PnpNoopId(partialData.commonId), breadCrumbs = breadCrumbs)
    }

    // All ID's agree, but we need to update the database
    if (partialData.commonId != null && !allRequiredDbFieldPopulated) {
      breadCrumbs.add("CommonIdButNeedsUpdate")
      return processNonMergePnpUpdate(e164, pni, aci, commonId = partialData.commonId, pniVerified = pniVerified, changeSelf = changeSelf, breadCrumbs = breadCrumbs)
    }

    // Nothing matches
    if (partialData.byE164 == null && partialData.byPniSid == null && partialData.byAciSid == null) {
      breadCrumbs += "NothingMatches"
      return PnpChangeSet(
        id = PnpIdResolver.PnpInsert(
          e164 = e164,
          pni = pni,
          aci = aci
        ),
        breadCrumbs = breadCrumbs
      )
    }

    // TODO pni only record?

    // At this point, we know that records have been found for at least two of the fields,
    // and that there are at least two unique IDs among the records.
    //
    // In other words, *some* sort of merging of data must now occur.
    // It may be that some data just gets shuffled around, or it may be that
    // two or more records get merged into one record, with the others being deleted.

    breadCrumbs += "NeedsMerge"

    val fullData = partialData.copy(
      e164Record = partialData.byE164?.let { getRecord(it) },
      pniSidRecord = partialData.byPniSid?.let { getRecord(it) },
      aciSidRecord = partialData.byAciSid?.let { getRecord(it) },
    )

    check(fullData.commonId == null)
    check(listOfNotNull(fullData.byE164, fullData.byPniSid, fullData.byPniOnly, fullData.byAciSid).size >= 2)

    val operations: MutableList<PnpOperation> = mutableListOf()

    operations += processPossibleE164PniSidMerge(pni, pniVerified, fullData, breadCrumbs)
    operations += processPossiblePniSidAciSidMerge(e164, pni, aci, fullData.perform(operations), changeSelf, breadCrumbs)
    operations += processPossibleE164AciSidMerge(e164, pni, aci, fullData.perform(operations), changeSelf, breadCrumbs)

    val finalData: PnpDataSet = fullData.perform(operations)
    val primaryId: RecipientId = listOfNotNull(finalData.byAciSid, finalData.byE164, finalData.byPniSid).first()

    if (finalData.byAciSid == null && aci != null) {
      breadCrumbs += "FinalUpdateAci"
      operations += PnpOperation.SetAci(
        recipientId = primaryId,
        aci = aci
      )
    }

    if (finalData.byE164 == null && e164 != null && (changeSelf || notSelf(e164, pni, aci))) {
      breadCrumbs += "FinalUpdateE164"
      operations += PnpOperation.SetE164(
        recipientId = primaryId,
        e164 = e164
      )
    }

    if (finalData.byPniSid == null && finalData.byPniOnly == null && pni != null) {
      breadCrumbs += "FinalUpdatePni"
      operations += PnpOperation.SetPni(
        recipientId = primaryId,
        pni = pni
      )
    }

    return PnpChangeSet(
      id = PnpIdResolver.PnpNoopId(primaryId),
      operations = operations,
      breadCrumbs = breadCrumbs
    )
  }

  private fun notSelf(e164: String?, pni: PNI?, aci: ACI?): Boolean {
    return (e164 == null || e164 != SignalStore.account().e164) &&
      (pni == null || pni != SignalStore.account().pni) &&
      (aci == null || aci != SignalStore.account().aci)
  }

  private fun isSelf(e164: String?, pni: PNI?, aci: ACI?): Boolean {
    return (e164 != null && e164 == SignalStore.account().e164) ||
      (pni != null && pni == SignalStore.account().pni) ||
      (aci != null && aci == SignalStore.account().aci)
  }

  private fun processNonMergePnpUpdate(e164: String?, pni: PNI?, aci: ACI?, pniVerified: Boolean, changeSelf: Boolean, commonId: RecipientId, breadCrumbs: MutableList<String>): PnpChangeSet {
    val record: RecipientRecord = getRecord(commonId)

    val operations: MutableList<PnpOperation> = mutableListOf()

    // This is a special case. The ACI passed in doesn't match the common record. We can't change ACIs, so we need to make a new record.
    if (aci != null && aci != record.serviceId && record.serviceId != null && !record.sidIsPni()) {
      breadCrumbs += "AciDoesNotMatchCommonRecord"

      if (record.e164 == e164 && (changeSelf || notSelf(e164, pni, aci))) {
        breadCrumbs += "StealingE164"
        operations += PnpOperation.RemoveE164(record.id)
        operations += PnpOperation.RemovePni(record.id)
      } else if (record.pni == pni) {
        breadCrumbs += "StealingPni"
        operations += PnpOperation.RemovePni(record.id)
      }

      val insertE164: String? = if (changeSelf || notSelf(e164, pni, aci)) e164 else null
      val insertPni: PNI? = if (changeSelf || notSelf(e164, pni, aci)) pni else null

      return PnpChangeSet(
        id = PnpIdResolver.PnpInsert(insertE164, insertPni, aci),
        operations = operations,
        breadCrumbs = breadCrumbs
      )
    }

    var updatedNumber = false
    if (e164 != null && record.e164 != e164 && (changeSelf || notSelf(e164, pni, aci))) {
      operations += PnpOperation.SetE164(
        recipientId = commonId,
        e164 = e164
      )
      updatedNumber = true
    }

    if (pni != null && record.pni != pni) {
      operations += PnpOperation.SetPni(
        recipientId = commonId,
        pni = pni
      )
    }

    if (aci != null && record.serviceId != aci) {
      operations += PnpOperation.SetAci(
        recipientId = commonId,
        aci = aci
      )
    }

    if (record.e164 != null && updatedNumber) {
      operations += PnpOperation.ChangeNumberInsert(
        recipientId = commonId,
        oldE164 = record.e164,
        newE164 = e164!!
      )
    }

    val newServiceId: ServiceId? = aci ?: pni ?: record.serviceId

    if (!pniVerified && record.serviceId != null && record.serviceId != newServiceId && sessions.hasAnySessionFor(record.serviceId.toString())) {
      operations += PnpOperation.SessionSwitchoverInsert(commonId)
    }

    return PnpChangeSet(
      id = PnpIdResolver.PnpNoopId(commonId),
      operations = operations,
      breadCrumbs = breadCrumbs
    )
  }

  private fun processPossibleE164PniSidMerge(pni: PNI?, pniVerified: Boolean, data: PnpDataSet, breadCrumbs: MutableList<String>): List<PnpOperation> {
    if (pni == null || data.byE164 == null || data.byPniSid == null || data.e164Record == null || data.pniSidRecord == null || data.e164Record.id == data.pniSidRecord.id) {
      return emptyList()
    }

    // We have found records for both the E164 and PNI, and they're different
    breadCrumbs += "E164PniSidMerge"

    val operations: MutableList<PnpOperation> = mutableListOf()

    // The PNI record only has a single identifier. We know we must merge.
    if (data.pniSidRecord.sidOnly(pni)) {
      breadCrumbs += "PniOnly"

      if (data.e164Record.pni != null) {
        operations += PnpOperation.RemovePni(data.byE164)
      }

      operations += PnpOperation.Merge(
        primaryId = data.byE164,
        secondaryId = data.byPniSid
      )

      // TODO: Possible session switchover?
    } else {
      check(!data.pniSidRecord.pniAndAci() && data.pniSidRecord.e164 != null)

      breadCrumbs += "PniSidRecordHasE164"

      operations += PnpOperation.RemovePni(data.byPniSid)
      operations += PnpOperation.SetPni(
        recipientId = data.byE164,
        pni = pni
      )

      if (!pniVerified && sessions.hasAnySessionFor(data.pniSidRecord.serviceId.toString())) {
        operations += PnpOperation.SessionSwitchoverInsert(data.byPniSid)
      }

      if (!pniVerified && data.e164Record.serviceId != null && data.e164Record.sidIsPni() && sessions.hasAnySessionFor(data.e164Record.serviceId.toString())) {
        operations += PnpOperation.SessionSwitchoverInsert(data.byE164)
      }
    }

    return operations
  }

  private fun processPossiblePniSidAciSidMerge(e164: String?, pni: PNI?, aci: ACI?, data: PnpDataSet, changeSelf: Boolean, breadCrumbs: MutableList<String>): List<PnpOperation> {
    if (pni == null || aci == null || data.byPniSid == null || data.byAciSid == null || data.pniSidRecord == null || data.aciSidRecord == null || data.pniSidRecord.id == data.aciSidRecord.id) {
      return emptyList()
    }

    if (!changeSelf && isSelf(e164, pni, aci)) {
      breadCrumbs += "ChangeSelfPreventsPniSidAciSidMerge"
      return emptyList()
    }

    // We have found records for both the PNI and ACI, and they're different
    breadCrumbs += "PniSidAciSidMerge"

    val operations: MutableList<PnpOperation> = mutableListOf()

    // The PNI record only has a single identifier. We know we must merge.
    if (data.pniSidRecord.sidOnly(pni)) {
      breadCrumbs += "PniOnly"

      if (data.aciSidRecord.pni != null) {
        operations += PnpOperation.RemovePni(data.byAciSid)
      }

      operations += PnpOperation.Merge(
        primaryId = data.byAciSid,
        secondaryId = data.byPniSid
      )
    } else if (data.pniSidRecord.e164 == e164) {
      // The PNI record also has the E164 on it. We're going to be stealing both fields,
      // so this is basically a merge with a little bit of extra prep.
      breadCrumbs += "PniSidRecordHasMatchingE164"

      if (data.aciSidRecord.pni != null) {
        operations += PnpOperation.RemovePni(data.byAciSid)
      }

      if (data.aciSidRecord.e164 != null && data.aciSidRecord.e164 != e164) {
        operations += PnpOperation.RemoveE164(data.byAciSid)
      }

      operations += PnpOperation.Merge(
        primaryId = data.byAciSid,
        secondaryId = data.byPniSid
      )

      if (data.aciSidRecord.e164 != null && data.aciSidRecord.e164 != e164) {
        operations += PnpOperation.ChangeNumberInsert(
          recipientId = data.byAciSid,
          oldE164 = data.aciSidRecord.e164,
          newE164 = e164!!
        )
      }
    } else {
      check(data.pniSidRecord.e164 != null && data.pniSidRecord.e164 != e164)
      breadCrumbs += "PniSidRecordHasNonMatchingE164"

      operations += PnpOperation.RemovePni(data.byPniSid)

      if (data.aciSidRecord.pni != pni) {
        operations += PnpOperation.SetPni(
          recipientId = data.byAciSid,
          pni = pni
        )
      }

      if (e164 != null && data.aciSidRecord.e164 != e164) {
        operations += PnpOperation.SetE164(
          recipientId = data.byAciSid,
          e164 = e164
        )

        if (data.aciSidRecord.e164 != null) {
          operations += PnpOperation.ChangeNumberInsert(
            recipientId = data.byAciSid,
            oldE164 = data.aciSidRecord.e164,
            newE164 = e164
          )
        }
      }
    }

    return operations
  }

  private fun processPossibleE164AciSidMerge(e164: String?, pni: PNI?, aci: ACI?, data: PnpDataSet, changeSelf: Boolean, breadCrumbs: MutableList<String>): List<PnpOperation> {
    if (e164 == null || aci == null || data.byE164 == null || data.byAciSid == null || data.e164Record == null || data.aciSidRecord == null || data.e164Record.id == data.aciSidRecord.id) {
      return emptyList()
    }

    if (!changeSelf && isSelf(e164, pni, aci)) {
      breadCrumbs += "ChangeSelfPreventsE164AciSidMerge"
      return emptyList()
    }

    // We have found records for both the E164 and ACI, and they're different
    breadCrumbs += "E164AciSidMerge"

    val operations: MutableList<PnpOperation> = mutableListOf()

    // The E164 record only has a single identifier. We know we must merge.
    if (data.e164Record.e164Only()) {
      breadCrumbs += "E164Only"

      if (data.aciSidRecord.e164 != null && data.aciSidRecord.e164 != e164) {
        operations += PnpOperation.RemoveE164(data.byAciSid)
      }

      operations += PnpOperation.Merge(
        primaryId = data.byAciSid,
        secondaryId = data.byE164
      )

      if (data.aciSidRecord.e164 != null && data.aciSidRecord.e164 != e164) {
        operations += PnpOperation.ChangeNumberInsert(
          recipientId = data.byAciSid,
          oldE164 = data.aciSidRecord.e164,
          newE164 = e164
        )
      }
    } else if (data.e164Record.pni != null && data.e164Record.pni == pni) {
      // The E164 record also has the PNI on it. We're going to be stealing both fields,
      // so this is basically a merge with a little bit of extra prep.
      breadCrumbs += "E164RecordHasMatchingPni"

      if (data.aciSidRecord.pni != null) {
        operations += PnpOperation.RemovePni(data.byAciSid)
      }

      if (data.aciSidRecord.e164 != null && data.aciSidRecord.e164 != e164) {
        operations += PnpOperation.RemoveE164(data.byAciSid)
      }

      operations += PnpOperation.Merge(
        primaryId = data.byAciSid,
        secondaryId = data.byE164
      )

      if (data.aciSidRecord.e164 != null && data.aciSidRecord.e164 != e164) {
        operations += PnpOperation.ChangeNumberInsert(
          recipientId = data.byAciSid,
          oldE164 = data.aciSidRecord.e164,
          newE164 = e164!!
        )
      }
    } else {
      check(data.e164Record.pni == null || data.e164Record.pni != pni)
      breadCrumbs += "E164RecordHasNonMatchingPni"

      operations += PnpOperation.RemoveE164(data.byE164)

      operations += PnpOperation.SetE164(
        recipientId = data.byAciSid,
        e164 = e164
      )

      if (data.aciSidRecord.e164 != null && data.aciSidRecord.e164 != e164) {
        operations += PnpOperation.ChangeNumberInsert(
          recipientId = data.byAciSid,
          oldE164 = data.aciSidRecord.e164,
          newE164 = e164
        )
      }
    }

    return operations
  }

  fun getUninvitedRecipientsForInsights(): List<RecipientId> {
    val results: MutableList<RecipientId> = LinkedList()
    val args = arrayOf((System.currentTimeMillis() - TimeUnit.DAYS.toMillis(31)).toString())

    readableDatabase.rawQuery(INSIGHTS_INVITEE_LIST, args).use { cursor ->
      while (cursor != null && cursor.moveToNext()) {
        results.add(RecipientId.from(cursor.getLong(cursor.getColumnIndexOrThrow(ID))))
      }
    }

    return results
  }

  fun getRegistered(): List<RecipientId> {
    val results: MutableList<RecipientId> = LinkedList()

    readableDatabase.query(TABLE_NAME, ID_PROJECTION, "$REGISTERED = ?", arrayOf("1"), null, null, null).use { cursor ->
      while (cursor != null && cursor.moveToNext()) {
        results.add(RecipientId.from(cursor.getLong(cursor.getColumnIndexOrThrow(ID))))
      }
    }
    return results
  }

  fun getSystemContacts(): List<RecipientId> {
    val results: MutableList<RecipientId> = LinkedList()

    readableDatabase.query(TABLE_NAME, ID_PROJECTION, "$SYSTEM_JOINED_NAME IS NOT NULL AND $SYSTEM_JOINED_NAME != \"\"", null, null, null, null).use { cursor ->
      while (cursor != null && cursor.moveToNext()) {
        results.add(RecipientId.from(cursor.getLong(cursor.getColumnIndexOrThrow(ID))))
      }
    }

    return results
  }

  fun getSignalContacts(includeSelf: Boolean): Cursor? {
    return getSignalContacts(includeSelf, "$SORT_NAME, $SYSTEM_JOINED_NAME, $SEARCH_PROFILE_NAME, $USERNAME, $PHONE")
  }

  fun getSignalContactsCount(includeSelf: Boolean): Int {
    return getSignalContacts(includeSelf)?.count ?: 0
  }

  fun getSignalContacts(includeSelf: Boolean, orderBy: String? = null): Cursor? {
    val searchSelection = ContactSearchSelection.Builder()
      .withRegistered(true)
      .withGroups(false)
      .excludeId(if (includeSelf) null else Recipient.self().id)
      .build()
    val selection = searchSelection.where
    val args = searchSelection.args
    return readableDatabase.query(TABLE_NAME, SEARCH_PROJECTION, selection, args, null, null, orderBy)
  }

  fun querySignalContacts(inputQuery: String, includeSelf: Boolean): Cursor? {
    val query = SqlUtil.buildCaseInsensitiveGlobPattern(inputQuery)

    val searchSelection = ContactSearchSelection.Builder()
      .withRegistered(true)
      .withGroups(false)
      .excludeId(if (includeSelf) null else Recipient.self().id)
      .withSearchQuery(query)
      .build()
    val selection = searchSelection.where
    val args = searchSelection.args
    val orderBy = "$SORT_NAME, $SYSTEM_JOINED_NAME, $SEARCH_PROFILE_NAME, $PHONE"

    return readableDatabase.query(TABLE_NAME, SEARCH_PROJECTION, selection, args, null, null, orderBy)
  }

  fun getNonSignalContacts(): Cursor? {
    val searchSelection = ContactSearchSelection.Builder().withNonRegistered(true)
      .withGroups(false)
      .build()
    val selection = searchSelection.where
    val args = searchSelection.args
    val orderBy = "$SYSTEM_JOINED_NAME, $PHONE"
    return readableDatabase.query(TABLE_NAME, SEARCH_PROJECTION, selection, args, null, null, orderBy)
  }

  fun queryNonSignalContacts(inputQuery: String): Cursor? {
    val query = SqlUtil.buildCaseInsensitiveGlobPattern(inputQuery)
    val searchSelection = ContactSearchSelection.Builder()
      .withNonRegistered(true)
      .withGroups(false)
      .withSearchQuery(query)
      .build()
    val selection = searchSelection.where
    val args = searchSelection.args
    val orderBy = "$SYSTEM_JOINED_NAME, $PHONE"
    return readableDatabase.query(TABLE_NAME, SEARCH_PROJECTION, selection, args, null, null, orderBy)
  }

  fun getNonGroupContacts(includeSelf: Boolean): Cursor? {
    val searchSelection = ContactSearchSelection.Builder()
      .withRegistered(true)
      .withNonRegistered(true)
      .withGroups(false)
      .excludeId(if (includeSelf) null else Recipient.self().id)
      .build()
    val orderBy = orderByPreferringAlphaOverNumeric(SORT_NAME) + ", " + PHONE
    return readableDatabase.query(TABLE_NAME, SEARCH_PROJECTION, searchSelection.where, searchSelection.args, null, null, orderBy)
  }

  fun queryNonGroupContacts(inputQuery: String, includeSelf: Boolean): Cursor? {
    val query = SqlUtil.buildCaseInsensitiveGlobPattern(inputQuery)

    val searchSelection = ContactSearchSelection.Builder()
      .withRegistered(true)
      .withNonRegistered(true)
      .withGroups(false)
      .excludeId(if (includeSelf) null else Recipient.self().id)
      .withSearchQuery(query)
      .build()
    val selection = searchSelection.where
    val args = searchSelection.args
    val orderBy = orderByPreferringAlphaOverNumeric(SORT_NAME) + ", " + PHONE

    return readableDatabase.query(TABLE_NAME, SEARCH_PROJECTION, selection, args, null, null, orderBy)
  }

  fun queryAllContacts(inputQuery: String): Cursor? {
    val query = SqlUtil.buildCaseInsensitiveGlobPattern(inputQuery)
    val selection =
      """
        $BLOCKED = ? AND 
        (
          $SORT_NAME GLOB ? OR 
          $USERNAME GLOB ? OR 
          $PHONE GLOB ? OR 
          $EMAIL GLOB ?
        )
      """.trimIndent()
    val args = SqlUtil.buildArgs("0", query, query, query, query)
    return readableDatabase.query(TABLE_NAME, SEARCH_PROJECTION, selection, args, null, null, null)
  }

  @JvmOverloads
  fun queryRecipientsForMentions(inputQuery: String, recipientIds: List<RecipientId>? = null): List<Recipient> {
    val query = SqlUtil.buildCaseInsensitiveGlobPattern(inputQuery)
    var ids: String? = null

    if (Util.hasItems(recipientIds)) {
      ids = TextUtils.join(",", recipientIds?.map { it.serialize() }?.toList() ?: emptyList<String>())
    }

    val selection = "$BLOCKED = 0 AND ${if (ids != null) "$ID IN ($ids) AND " else ""}$SORT_NAME GLOB ?"
    val recipients: MutableList<Recipient> = ArrayList()

    RecipientReader(readableDatabase.query(TABLE_NAME, MENTION_SEARCH_PROJECTION, selection, SqlUtil.buildArgs(query), null, null, SORT_NAME)).use { reader ->
      var recipient: Recipient? = reader.getNext()
      while (recipient != null) {
        recipients.add(recipient)
        recipient = reader.getNext()
      }
    }

    return recipients
  }

  fun getRecipientsForMultiDeviceSync(): List<Recipient> {
    val subquery = "SELECT ${ThreadDatabase.TABLE_NAME}.${ThreadDatabase.RECIPIENT_ID} FROM ${ThreadDatabase.TABLE_NAME}"
    val selection = "$REGISTERED = ? AND $GROUP_ID IS NULL AND $ID != ? AND ($SYSTEM_CONTACT_URI NOT NULL OR $ID IN ($subquery))"
    val args = arrayOf(RegisteredState.REGISTERED.id.toString(), Recipient.self().id.serialize())
    val recipients: MutableList<Recipient> = ArrayList()

    readableDatabase.query(TABLE_NAME, ID_PROJECTION, selection, args, null, null, null).use { cursor ->
      while (cursor != null && cursor.moveToNext()) {
        recipients.add(Recipient.resolved(RecipientId.from(cursor.getLong(cursor.getColumnIndexOrThrow(ID)))))
      }
    }
    return recipients
  }

  /**
   * @param lastInteractionThreshold Only include contacts that have been interacted with since this time.
   * @param lastProfileFetchThreshold Only include contacts that haven't their profile fetched after this time.
   * @param limit Only return at most this many contact.
   */
  fun getRecipientsForRoutineProfileFetch(lastInteractionThreshold: Long, lastProfileFetchThreshold: Long, limit: Int): List<RecipientId> {
    val threadDatabase = threads
    val recipientsWithinInteractionThreshold: MutableSet<RecipientId> = LinkedHashSet()

    threadDatabase.readerFor(threadDatabase.getRecentPushConversationList(-1, false)).use { reader ->
      var record: ThreadRecord? = reader.next

      while (record != null && record.date > lastInteractionThreshold) {
        val recipient = Recipient.resolved(record.recipient.id)
        if (recipient.isGroup) {
          recipientsWithinInteractionThreshold.addAll(recipient.participantIds)
        } else {
          recipientsWithinInteractionThreshold.add(recipient.id)
        }
        record = reader.next
      }
    }

    return Recipient.resolvedList(recipientsWithinInteractionThreshold)
      .asSequence()
      .filterNot { it.isSelf }
      .filter { it.lastProfileFetchTime < lastProfileFetchThreshold }
      .take(limit)
      .map { it.id }
      .toMutableList()
  }

  fun markProfilesFetched(ids: Collection<RecipientId>, time: Long) {
    val db = writableDatabase
    db.beginTransaction()
    try {
      val values = ContentValues(1).apply {
        put(LAST_PROFILE_FETCH, time)
      }

      for (id in ids) {
        db.update(TABLE_NAME, values, ID_WHERE, arrayOf(id.serialize()))
      }
      db.setTransactionSuccessful()
    } finally {
      db.endTransaction()
    }
  }

  fun applyBlockedUpdate(blocked: List<SignalServiceAddress>, groupIds: List<ByteArray?>) {
    val blockedE164 = blocked
      .filter { b: SignalServiceAddress -> b.number.isPresent }
      .map { b: SignalServiceAddress -> b.number.get() }
      .toList()

    val blockedUuid = blocked
      .map { b: SignalServiceAddress -> b.serviceId.toString().lowercase() }
      .toList()

    val db = writableDatabase
    db.beginTransaction()
    try {
      val resetBlocked = ContentValues().apply {
        put(BLOCKED, 0)
      }
      db.update(TABLE_NAME, resetBlocked, null, null)

      val setBlocked = ContentValues().apply {
        put(BLOCKED, 1)
        put(PROFILE_SHARING, 0)
      }

      for (e164 in blockedE164) {
        db.update(TABLE_NAME, setBlocked, "$PHONE = ?", arrayOf(e164))
      }

      for (uuid in blockedUuid) {
        db.update(TABLE_NAME, setBlocked, "$SERVICE_ID = ?", arrayOf(uuid))
      }

      val groupIdStrings: MutableList<V1> = ArrayList(groupIds.size)
      for (raw in groupIds) {
        try {
          groupIdStrings.add(GroupId.v1(raw))
        } catch (e: BadGroupIdException) {
          Log.w(TAG, "[applyBlockedUpdate] Bad GV1 ID!")
        }
      }

      for (groupId in groupIdStrings) {
        db.update(TABLE_NAME, setBlocked, "$GROUP_ID = ?", arrayOf(groupId.toString()))
      }

      db.setTransactionSuccessful()
    } finally {
      db.endTransaction()
    }

    ApplicationDependencies.getRecipientCache().clear()
  }

  fun updateStorageId(recipientId: RecipientId, id: ByteArray?) {
    updateStorageIds(Collections.singletonMap(recipientId, id))
  }

  private fun updateStorageIds(ids: Map<RecipientId, ByteArray?>) {
    val db = writableDatabase
    db.beginTransaction()
    try {
      for ((key, value) in ids) {
        val values = ContentValues().apply {
          put(STORAGE_SERVICE_ID, Base64.encodeBytes(value!!))
        }
        db.update(TABLE_NAME, values, ID_WHERE, arrayOf(key.serialize()))
      }
      db.setTransactionSuccessful()
    } finally {
      db.endTransaction()
    }

    for (id in ids.keys) {
      ApplicationDependencies.getDatabaseObserver().notifyRecipientChanged(id)
    }
  }

  fun markPreMessageRequestRecipientsAsProfileSharingEnabled(messageRequestEnableTime: Long) {
    val whereArgs = SqlUtil.buildArgs(messageRequestEnableTime, messageRequestEnableTime)
    val select =
      """
        SELECT r.$ID FROM $TABLE_NAME AS r 
        INNER JOIN ${ThreadDatabase.TABLE_NAME} AS t ON t.${ThreadDatabase.RECIPIENT_ID} = r.$ID
        WHERE
          r.$PROFILE_SHARING = 0 AND (
            EXISTS(SELECT 1 FROM ${SmsDatabase.TABLE_NAME} WHERE ${SmsDatabase.THREAD_ID} = t.${ThreadDatabase.ID} AND ${SmsDatabase.DATE_RECEIVED} < ?) OR
            EXISTS(SELECT 1 FROM ${MmsDatabase.TABLE_NAME} WHERE ${MmsDatabase.THREAD_ID} = t.${ThreadDatabase.ID} AND ${MmsDatabase.DATE_RECEIVED} < ?)
          )
      """.trimIndent()

    val idsToUpdate: MutableList<Long> = ArrayList()
    readableDatabase.rawQuery(select, whereArgs).use { cursor ->
      while (cursor.moveToNext()) {
        idsToUpdate.add(cursor.requireLong(ID))
      }
    }

    if (Util.hasItems(idsToUpdate)) {
      val query = SqlUtil.buildSingleCollectionQuery(ID, idsToUpdate)
      val values = ContentValues(1).apply {
        put(PROFILE_SHARING, 1)
      }

      writableDatabase.update(TABLE_NAME, values, query.where, query.whereArgs)

      for (id in idsToUpdate) {
        ApplicationDependencies.getDatabaseObserver().notifyRecipientChanged(RecipientId.from(id))
      }
    }
  }

  /**
   * Indicates that the recipient knows our PNI, and therefore needs to be sent PNI signature messages until we know that they have our PNI-ACI association.
   */
  fun markNeedsPniSignature(recipientId: RecipientId) {
    if (update(recipientId, contentValuesOf(NEEDS_PNI_SIGNATURE to 1))) {
      Log.i(TAG, "Marked $recipientId as needing a PNI signature message.")
      Recipient.live(recipientId).refresh()
    }
  }

  /**
   * Indicates that we successfully told all of this recipient's devices our PNI-ACI association, and therefore no longer needs us to send it to them.
   */
  fun clearNeedsPniSignature(recipientId: RecipientId) {
    if (update(recipientId, contentValuesOf(NEEDS_PNI_SIGNATURE to 0))) {
      Recipient.live(recipientId).refresh()
    }
  }

  fun setHasGroupsInCommon(recipientIds: List<RecipientId?>) {
    if (recipientIds.isEmpty()) {
      return
    }

    var query = SqlUtil.buildSingleCollectionQuery(ID, recipientIds)
    val db = writableDatabase

    db.query(TABLE_NAME, arrayOf(ID), "${query.where} AND $GROUPS_IN_COMMON = 0", query.whereArgs, null, null, null).use { cursor ->
      val idsToUpdate: MutableList<Long> = ArrayList(cursor.count)

      while (cursor.moveToNext()) {
        idsToUpdate.add(cursor.requireLong(ID))
      }

      if (Util.hasItems(idsToUpdate)) {
        query = SqlUtil.buildSingleCollectionQuery(ID, idsToUpdate)
        val values = ContentValues().apply {
          put(GROUPS_IN_COMMON, 1)
        }

        val count = db.update(TABLE_NAME, values, query.where, query.whereArgs)
        if (count > 0) {
          for (id in idsToUpdate) {
            ApplicationDependencies.getDatabaseObserver().notifyRecipientChanged(RecipientId.from(id))
          }
        }
      }
    }
  }

  fun manuallyShowAvatar(recipientId: RecipientId) {
    updateExtras(recipientId) { b: RecipientExtras.Builder -> b.setManuallyShownAvatar(true) }
  }

  private fun updateExtras(recipientId: RecipientId, updater: java.util.function.Function<RecipientExtras.Builder, RecipientExtras.Builder>) {
    val db = writableDatabase
    db.beginTransaction()
    try {
      db.query(TABLE_NAME, arrayOf(ID, EXTRAS), ID_WHERE, SqlUtil.buildArgs(recipientId), null, null, null).use { cursor ->
        if (cursor.moveToNext()) {
          val state = getRecipientExtras(cursor)
          val builder = if (state != null) state.toBuilder() else RecipientExtras.newBuilder()
          val updatedState = updater.apply(builder).build().toByteArray()
          val values = ContentValues(1).apply {
            put(EXTRAS, updatedState)
          }
          db.update(TABLE_NAME, values, ID_WHERE, SqlUtil.buildArgs(cursor.requireLong(ID)))
        }
      }
      db.setTransactionSuccessful()
    } finally {
      db.endTransaction()
    }
    ApplicationDependencies.getDatabaseObserver().notifyRecipientChanged(recipientId)
  }

  /**
   * Does not trigger any recipient refreshes -- it is assumed the caller handles this.
   * Will *not* give storageIds to those that shouldn't get them (e.g. MMS groups, unregistered
   * users).
   */
  fun rotateStorageId(recipientId: RecipientId) {
    val values = ContentValues(1).apply {
      put(STORAGE_SERVICE_ID, Base64.encodeBytes(StorageSyncHelper.generateKey()))
    }

    val query = "$ID = ? AND ($GROUP_TYPE IN (?, ?, ?) OR $REGISTERED = ?)"
    val args = SqlUtil.buildArgs(recipientId, GroupType.SIGNAL_V1.id, GroupType.SIGNAL_V2.id, GroupType.DISTRIBUTION_LIST.id, RegisteredState.REGISTERED.id)
    writableDatabase.update(TABLE_NAME, values, query, args)
  }

  /**
   * Does not trigger any recipient refreshes -- it is assumed the caller handles this.
   */
  fun setStorageIdIfNotSet(recipientId: RecipientId) {
    val values = ContentValues(1).apply {
      put(STORAGE_SERVICE_ID, Base64.encodeBytes(StorageSyncHelper.generateKey()))
    }

    val query = "$ID = ? AND $STORAGE_SERVICE_ID IS NULL"
    val args = SqlUtil.buildArgs(recipientId)
    writableDatabase.update(TABLE_NAME, values, query, args)
  }

  /**
   * Updates a group recipient with a new V2 group ID. Should only be done as a part of GV1->GV2
   * migration.
   */
  fun updateGroupId(v1Id: V1, v2Id: V2) {
    val values = ContentValues().apply {
      put(GROUP_ID, v2Id.toString())
      put(GROUP_TYPE, GroupType.SIGNAL_V2.id)
    }

    val query = SqlUtil.buildTrueUpdateQuery("$GROUP_ID = ?", SqlUtil.buildArgs(v1Id), values)
    if (update(query, values)) {
      val id = getByGroupId(v2Id).get()
      rotateStorageId(id)
      ApplicationDependencies.getDatabaseObserver().notifyRecipientChanged(id)
    }
  }

  /**
   * Will update the database with the content values you specified. It will make an intelligent
   * query such that this will only return true if a row was *actually* updated.
   */
  private fun update(id: RecipientId, contentValues: ContentValues): Boolean {
    val updateQuery = SqlUtil.buildTrueUpdateQuery(ID_WHERE, SqlUtil.buildArgs(id), contentValues)
    return update(updateQuery, contentValues)
  }

  /**
   * Will update the database with the {@param contentValues} you specified.
   *
   *
   * This will only return true if a row was *actually* updated with respect to the where clause of the {@param updateQuery}.
   */
  private fun update(updateQuery: SqlUtil.Query, contentValues: ContentValues): Boolean {
    return writableDatabase.update(TABLE_NAME, contentValues, updateQuery.where, updateQuery.whereArgs) > 0
  }

  private fun getByColumn(column: String, value: String): Optional<RecipientId> {
    val query = "$column = ?"
    val args = arrayOf(value)

    readableDatabase.query(TABLE_NAME, ID_PROJECTION, query, args, null, null, null).use { cursor ->
      return if (cursor != null && cursor.moveToFirst()) {
        Optional.of(RecipientId.from(cursor.getLong(cursor.getColumnIndexOrThrow(ID))))
      } else {
        Optional.empty()
      }
    }
  }

  private fun getOrInsertByColumn(column: String, value: String, contentValues: ContentValues = contentValuesOf(column to value)): GetOrInsertResult {
    if (TextUtils.isEmpty(value)) {
      throw AssertionError("$column cannot be empty.")
    }

    var existing = getByColumn(column, value)

    if (existing.isPresent) {
      return GetOrInsertResult(existing.get(), false)
    } else {
      val id = writableDatabase.insert(TABLE_NAME, null, contentValues)
      if (id < 0) {
        existing = getByColumn(column, value)
        if (existing.isPresent) {
          return GetOrInsertResult(existing.get(), false)
        } else {
          throw AssertionError("Failed to insert recipient!")
        }
      } else {
        return GetOrInsertResult(RecipientId.from(id), true)
      }
    }
  }

  /**
   * Merges one ACI recipient with an E164 recipient. It is assumed that the E164 recipient does
   * *not* have an ACI.
   */
  private fun merge(primaryId: RecipientId, secondaryId: RecipientId, newPni: PNI? = null): RecipientId {
    ensureInTransaction()
    val db = writableDatabase
    val primaryRecord = getRecord(primaryId)
    val secondaryRecord = getRecord(secondaryId)

    // Clean up any E164-based identities (legacy stuff)
    if (secondaryRecord.e164 != null) {
      ApplicationDependencies.getProtocolStore().aci().identities().delete(secondaryRecord.e164)
    }

    // Group Receipts
    val groupReceiptValues = ContentValues()
    groupReceiptValues.put(GroupReceiptDatabase.RECIPIENT_ID, primaryId.serialize())
    db.update(GroupReceiptDatabase.TABLE_NAME, groupReceiptValues, GroupReceiptDatabase.RECIPIENT_ID + " = ?", SqlUtil.buildArgs(secondaryId))

    // Groups
    val groupDatabase = groups
    for (group in groupDatabase.getGroupsContainingMember(secondaryId, false, true)) {
      val newMembers = LinkedHashSet(group.members).apply {
        remove(secondaryId)
        add(primaryId)
      }

      val groupValues = ContentValues().apply {
        put(GroupDatabase.MEMBERS, RecipientId.toSerializedList(newMembers))
      }
      db.update(GroupDatabase.TABLE_NAME, groupValues, GroupDatabase.RECIPIENT_ID + " = ?", SqlUtil.buildArgs(group.recipientId))

      if (group.isV2Group) {
        groupDatabase.removeUnmigratedV1Members(group.id.requireV2(), listOf(secondaryId))
      }
    }

    // Threads
    val threadMerge = threads.merge(primaryId, secondaryId)

    // SMS Messages
    val smsValues = ContentValues().apply {
      put(SmsDatabase.RECIPIENT_ID, primaryId.serialize())
    }
    db.update(SmsDatabase.TABLE_NAME, smsValues, SmsDatabase.RECIPIENT_ID + " = ?", SqlUtil.buildArgs(secondaryId))

    if (threadMerge.neededMerge) {
      val values = ContentValues().apply {
        put(SmsDatabase.THREAD_ID, threadMerge.threadId)
      }
      db.update(SmsDatabase.TABLE_NAME, values, SmsDatabase.THREAD_ID + " = ?", SqlUtil.buildArgs(threadMerge.previousThreadId))
    }

    // MMS Messages
    val mmsValues = ContentValues().apply {
      put(MmsDatabase.RECIPIENT_ID, primaryId.serialize())
    }
    db.update(MmsDatabase.TABLE_NAME, mmsValues, MmsDatabase.RECIPIENT_ID + " = ?", SqlUtil.buildArgs(secondaryId))

    if (threadMerge.neededMerge) {
      val values = ContentValues()
      values.put(MmsDatabase.THREAD_ID, threadMerge.threadId)
      db.update(MmsDatabase.TABLE_NAME, values, MmsDatabase.THREAD_ID + " = ?", SqlUtil.buildArgs(threadMerge.previousThreadId))
    }

    // MSL
    messageLog.remapRecipient(secondaryId, primaryId)

    // Mentions
    val mentionRecipientValues = ContentValues().apply {
      put(MentionDatabase.RECIPIENT_ID, primaryId.serialize())
    }
    db.update(MentionDatabase.TABLE_NAME, mentionRecipientValues, MentionDatabase.RECIPIENT_ID + " = ?", SqlUtil.buildArgs(secondaryId))

    if (threadMerge.neededMerge) {
      val mentionThreadValues = ContentValues().apply {
        put(MentionDatabase.THREAD_ID, threadMerge.threadId)
      }
      db.update(MentionDatabase.TABLE_NAME, mentionThreadValues, MentionDatabase.THREAD_ID + " = ?", SqlUtil.buildArgs(threadMerge.previousThreadId))
    }
    threads.setLastScrolled(threadMerge.threadId, 0)
    threads.update(threadMerge.threadId, false, false)

    // Reactions
    reactions.remapRecipient(secondaryId, primaryId)

    // Notification Profiles
    notificationProfiles.remapRecipient(secondaryId, primaryId)

    // DistributionLists
    distributionLists.remapRecipient(secondaryId, primaryId)

    // Story Sends
    storySends.remapRecipient(secondaryId, primaryId)

    // PendingPniSignatureMessage
    pendingPniSignatureMessages.remapRecipient(secondaryId, primaryId)

    // Recipient
    Log.w(TAG, "Deleting recipient $secondaryId", true)
    db.delete(TABLE_NAME, ID_WHERE, SqlUtil.buildArgs(secondaryId))
    RemappedRecords.getInstance().addRecipient(secondaryId, primaryId)

    val uuidValues = contentValuesOf(
      PHONE to (secondaryRecord.e164 ?: primaryRecord.e164),
      SERVICE_ID to (primaryRecord.serviceId ?: secondaryRecord.serviceId)?.toString(),
      PNI_COLUMN to (newPni ?: secondaryRecord.pni ?: primaryRecord.pni)?.toString(),
      BLOCKED to (secondaryRecord.isBlocked || primaryRecord.isBlocked),
      MESSAGE_RINGTONE to Optional.ofNullable(primaryRecord.messageRingtone).or(Optional.ofNullable(secondaryRecord.messageRingtone)).map { obj: Uri? -> obj.toString() }.orElse(null),
      MESSAGE_VIBRATE to if (primaryRecord.messageVibrateState != VibrateState.DEFAULT) primaryRecord.messageVibrateState.id else secondaryRecord.messageVibrateState.id,
      CALL_RINGTONE to Optional.ofNullable(primaryRecord.callRingtone).or(Optional.ofNullable(secondaryRecord.callRingtone)).map { obj: Uri? -> obj.toString() }.orElse(null),
      CALL_VIBRATE to if (primaryRecord.callVibrateState != VibrateState.DEFAULT) primaryRecord.callVibrateState.id else secondaryRecord.callVibrateState.id,
      NOTIFICATION_CHANNEL to (primaryRecord.notificationChannel ?: secondaryRecord.notificationChannel),
      MUTE_UNTIL to if (primaryRecord.muteUntil > 0) primaryRecord.muteUntil else secondaryRecord.muteUntil,
      CHAT_COLORS to Optional.ofNullable(primaryRecord.chatColors).or(Optional.ofNullable(secondaryRecord.chatColors)).map { colors: ChatColors? -> colors!!.serialize().toByteArray() }.orElse(null),
      AVATAR_COLOR to primaryRecord.avatarColor.serialize(),
      CUSTOM_CHAT_COLORS_ID to Optional.ofNullable(primaryRecord.chatColors).or(Optional.ofNullable(secondaryRecord.chatColors)).map { colors: ChatColors? -> colors!!.id.longValue }.orElse(null),
      SEEN_INVITE_REMINDER to secondaryRecord.insightsBannerTier.id,
      DEFAULT_SUBSCRIPTION_ID to secondaryRecord.getDefaultSubscriptionId().orElse(-1),
      MESSAGE_EXPIRATION_TIME to if (primaryRecord.expireMessages > 0) primaryRecord.expireMessages else secondaryRecord.expireMessages,
      REGISTERED to RegisteredState.REGISTERED.id,
      SYSTEM_GIVEN_NAME to secondaryRecord.systemProfileName.givenName,
      SYSTEM_FAMILY_NAME to secondaryRecord.systemProfileName.familyName,
      SYSTEM_JOINED_NAME to secondaryRecord.systemProfileName.toString(),
      SYSTEM_PHOTO_URI to secondaryRecord.systemContactPhotoUri,
      SYSTEM_PHONE_LABEL to secondaryRecord.systemPhoneLabel,
      SYSTEM_CONTACT_URI to secondaryRecord.systemContactUri,
      PROFILE_SHARING to (primaryRecord.profileSharing || secondaryRecord.profileSharing),
      CAPABILITIES to max(primaryRecord.rawCapabilities, secondaryRecord.rawCapabilities),
      MENTION_SETTING to if (primaryRecord.mentionSetting != MentionSetting.ALWAYS_NOTIFY) primaryRecord.mentionSetting.id else secondaryRecord.mentionSetting.id
    )

    if (primaryRecord.profileKey != null) {
      updateProfileValuesForMerge(uuidValues, primaryRecord)
    } else if (secondaryRecord.profileKey != null) {
      updateProfileValuesForMerge(uuidValues, secondaryRecord)
    }

    db.update(TABLE_NAME, uuidValues, ID_WHERE, SqlUtil.buildArgs(primaryId))
    return primaryId
  }

  private fun ensureInTransaction() {
    check(writableDatabase.inTransaction()) { "Must be in a transaction!" }
  }

  private fun buildContentValuesForNewUser(e164: String?, serviceId: ServiceId?): ContentValues {
    val values = ContentValues()
    values.put(PHONE, e164)
    if (serviceId != null) {
      values.put(SERVICE_ID, serviceId.toString().lowercase())
      values.put(REGISTERED, RegisteredState.REGISTERED.id)
      values.put(STORAGE_SERVICE_ID, Base64.encodeBytes(StorageSyncHelper.generateKey()))
      values.put(AVATAR_COLOR, AvatarColor.random().serialize())
    }
    return values
  }

  private fun buildContentValuesForPnpInsert(e164: String?, pni: PNI?, aci: ACI?): ContentValues {
    check(e164 != null || pni != null || aci != null) { "Must provide some sort of identifier!" }

    val values = contentValuesOf(
      PHONE to e164,
      SERVICE_ID to (aci ?: pni)?.toString(),
      PNI_COLUMN to pni?.toString(),
      STORAGE_SERVICE_ID to Base64.encodeBytes(StorageSyncHelper.generateKey()),
      AVATAR_COLOR to AvatarColor.random().serialize()
    )

    if (pni != null || aci != null) {
      values.put(REGISTERED, RegisteredState.REGISTERED.id)
    }

    return values
  }

  private fun getValuesForStorageContact(contact: SignalContactRecord, isInsert: Boolean): ContentValues {
    return ContentValues().apply {
      val profileName = ProfileName.fromParts(contact.givenName.orElse(null), contact.familyName.orElse(null))
      val username = contact.username.orElse(null)

      if (contact.serviceId.isValid) {
        put(SERVICE_ID, contact.serviceId.toString())
      }

      if (FeatureFlags.phoneNumberPrivacy()) {
        put(PNI_COLUMN, contact.pni.toString())
      }

      put(PHONE, contact.number.orElse(null))
      put(PROFILE_GIVEN_NAME, profileName.givenName)
      put(PROFILE_FAMILY_NAME, profileName.familyName)
      put(PROFILE_JOINED_NAME, profileName.toString())
      put(PROFILE_KEY, contact.profileKey.map { source -> Base64.encodeBytes(source) }.orElse(null))
      put(USERNAME, if (TextUtils.isEmpty(username)) null else username)
      put(PROFILE_SHARING, if (contact.isProfileSharingEnabled) "1" else "0")
      put(BLOCKED, if (contact.isBlocked) "1" else "0")
      put(MUTE_UNTIL, contact.muteUntil)
      put(STORAGE_SERVICE_ID, Base64.encodeBytes(contact.id.raw))

      if (contact.hasUnknownFields()) {
        put(STORAGE_PROTO, Base64.encodeBytes(Objects.requireNonNull(contact.serializeUnknownFields())))
      } else {
        putNull(STORAGE_PROTO)
      }

      if (isInsert) {
        put(AVATAR_COLOR, AvatarColor.random().serialize())
      }
    }
  }

  private fun getValuesForStorageGroupV1(groupV1: SignalGroupV1Record, isInsert: Boolean): ContentValues {
    return ContentValues().apply {
      put(GROUP_ID, GroupId.v1orThrow(groupV1.groupId).toString())
      put(GROUP_TYPE, GroupType.SIGNAL_V1.id)
      put(PROFILE_SHARING, if (groupV1.isProfileSharingEnabled) "1" else "0")
      put(BLOCKED, if (groupV1.isBlocked) "1" else "0")
      put(MUTE_UNTIL, groupV1.muteUntil)
      put(STORAGE_SERVICE_ID, Base64.encodeBytes(groupV1.id.raw))

      if (groupV1.hasUnknownFields()) {
        put(STORAGE_PROTO, Base64.encodeBytes(groupV1.serializeUnknownFields()))
      } else {
        putNull(STORAGE_PROTO)
      }

      if (isInsert) {
        put(AVATAR_COLOR, AvatarColor.random().serialize())
      }
    }
  }

  private fun getValuesForStorageGroupV2(groupV2: SignalGroupV2Record, isInsert: Boolean): ContentValues {
    return ContentValues().apply {
      put(GROUP_ID, GroupId.v2(groupV2.masterKeyOrThrow).toString())
      put(GROUP_TYPE, GroupType.SIGNAL_V2.id)
      put(PROFILE_SHARING, if (groupV2.isProfileSharingEnabled) "1" else "0")
      put(BLOCKED, if (groupV2.isBlocked) "1" else "0")
      put(MUTE_UNTIL, groupV2.muteUntil)
      put(STORAGE_SERVICE_ID, Base64.encodeBytes(groupV2.id.raw))
      put(MENTION_SETTING, if (groupV2.notifyForMentionsWhenMuted()) MentionSetting.ALWAYS_NOTIFY.id else MentionSetting.DO_NOT_NOTIFY.id)

      if (groupV2.hasUnknownFields()) {
        put(STORAGE_PROTO, Base64.encodeBytes(groupV2.serializeUnknownFields()))
      } else {
        putNull(STORAGE_PROTO)
      }

      if (isInsert) {
        put(AVATAR_COLOR, AvatarColor.random().serialize())
      }
    }
  }

  /**
   * Should only be used for debugging! A very destructive action that clears all known serviceIds.
   */
  fun debugClearServiceIds(recipientId: RecipientId? = null) {
    writableDatabase
      .update(TABLE_NAME)
      .values(
        SERVICE_ID to null,
        PNI_COLUMN to null
      )
      .run {
        if (recipientId == null) {
          where("$ID != ?", Recipient.self().id)
        } else {
          where("$ID = ?", recipientId)
        }
      }
      .run()

    ApplicationDependencies.getRecipientCache().clear()
    RecipientId.clearCache()
  }

  /**
   * Should only be used for debugging! A very destructive action that clears all known profile keys and credentials.
   */
  fun debugClearProfileData(recipientId: RecipientId? = null) {
    writableDatabase
      .update(TABLE_NAME)
      .values(
        PROFILE_KEY to null,
        EXPIRING_PROFILE_KEY_CREDENTIAL to null,
        PROFILE_GIVEN_NAME to null,
        PROFILE_FAMILY_NAME to null,
        PROFILE_JOINED_NAME to null,
        LAST_PROFILE_FETCH to 0,
        SIGNAL_PROFILE_AVATAR to null
      )
      .run {
        if (recipientId == null) {
          where("$ID != ?", Recipient.self().id)
        } else {
          where("$ID = ?", recipientId)
        }
      }
      .run()

    ApplicationDependencies.getRecipientCache().clear()
    RecipientId.clearCache()
  }

  fun getRecord(context: Context, cursor: Cursor): RecipientRecord {
    return getRecord(context, cursor, ID)
  }

  fun getRecord(context: Context, cursor: Cursor, idColumnName: String): RecipientRecord {
    val profileKeyString = cursor.requireString(PROFILE_KEY)
    val expiringProfileKeyCredentialString = cursor.requireString(EXPIRING_PROFILE_KEY_CREDENTIAL)
    var profileKey: ByteArray? = null
    var expiringProfileKeyCredential: ExpiringProfileKeyCredential? = null

    if (profileKeyString != null) {
      try {
        profileKey = Base64.decode(profileKeyString)
      } catch (e: IOException) {
        Log.w(TAG, e)
      }

      if (expiringProfileKeyCredentialString != null) {
        try {
          val columnDataBytes = Base64.decode(expiringProfileKeyCredentialString)
          val columnData = ExpiringProfileKeyCredentialColumnData.parseFrom(columnDataBytes)
          if (Arrays.equals(columnData.profileKey.toByteArray(), profileKey)) {
            expiringProfileKeyCredential = ExpiringProfileKeyCredential(columnData.expiringProfileKeyCredential.toByteArray())
          } else {
            Log.i(TAG, "Out of date profile key credential data ignored on read")
          }
        } catch (e: InvalidInputException) {
          Log.w(TAG, "Profile key credential column data could not be read", e)
        } catch (e: IOException) {
          Log.w(TAG, "Profile key credential column data could not be read", e)
        }
      }
    }

    val serializedWallpaper = cursor.requireBlob(WALLPAPER)
    val chatWallpaper: ChatWallpaper? = if (serializedWallpaper != null) {
      try {
        ChatWallpaperFactory.create(Wallpaper.parseFrom(serializedWallpaper))
      } catch (e: InvalidProtocolBufferException) {
        Log.w(TAG, "Failed to parse wallpaper.", e)
        null
      }
    } else {
      null
    }

    val customChatColorsId = cursor.requireLong(CUSTOM_CHAT_COLORS_ID)
    val serializedChatColors = cursor.requireBlob(CHAT_COLORS)
    val chatColors: ChatColors? = if (serializedChatColors != null) {
      try {
        forChatColor(forLongValue(customChatColorsId), ChatColor.parseFrom(serializedChatColors))
      } catch (e: InvalidProtocolBufferException) {
        Log.w(TAG, "Failed to parse chat colors.", e)
        null
      }
    } else {
      null
    }

    val recipientId = RecipientId.from(cursor.requireLong(idColumnName))
    val capabilities = cursor.requireLong(CAPABILITIES)
    val distributionListId: DistributionListId? = DistributionListId.fromNullable(cursor.requireLong(DISTRIBUTION_LIST_ID))
    val avatarColor: AvatarColor = if (distributionListId != null) AvatarColor.UNKNOWN else AvatarColor.deserialize(cursor.requireString(AVATAR_COLOR))

    return RecipientRecord(
      id = recipientId,
      serviceId = ServiceId.parseOrNull(cursor.requireString(SERVICE_ID)),
      pni = PNI.parseOrNull(cursor.requireString(PNI_COLUMN)),
      username = cursor.requireString(USERNAME),
      e164 = cursor.requireString(PHONE),
      email = cursor.requireString(EMAIL),
      groupId = GroupId.parseNullableOrThrow(cursor.requireString(GROUP_ID)),
      distributionListId = distributionListId,
      groupType = GroupType.fromId(cursor.requireInt(GROUP_TYPE)),
      isBlocked = cursor.requireBoolean(BLOCKED),
      muteUntil = cursor.requireLong(MUTE_UNTIL),
      messageVibrateState = VibrateState.fromId(cursor.requireInt(MESSAGE_VIBRATE)),
      callVibrateState = VibrateState.fromId(cursor.requireInt(CALL_VIBRATE)),
      messageRingtone = Util.uri(cursor.requireString(MESSAGE_RINGTONE)),
      callRingtone = Util.uri(cursor.requireString(CALL_RINGTONE)),
      defaultSubscriptionId = cursor.requireInt(DEFAULT_SUBSCRIPTION_ID),
      expireMessages = cursor.requireInt(MESSAGE_EXPIRATION_TIME),
      registered = RegisteredState.fromId(cursor.requireInt(REGISTERED)),
      profileKey = profileKey,
      expiringProfileKeyCredential = expiringProfileKeyCredential,
      systemProfileName = ProfileName.fromParts(cursor.requireString(SYSTEM_GIVEN_NAME), cursor.requireString(SYSTEM_FAMILY_NAME)),
      systemDisplayName = cursor.requireString(SYSTEM_JOINED_NAME),
      systemContactPhotoUri = cursor.requireString(SYSTEM_PHOTO_URI),
      systemPhoneLabel = cursor.requireString(SYSTEM_PHONE_LABEL),
      systemContactUri = cursor.requireString(SYSTEM_CONTACT_URI),
      signalProfileName = ProfileName.fromParts(cursor.requireString(PROFILE_GIVEN_NAME), cursor.requireString(PROFILE_FAMILY_NAME)),
      signalProfileAvatar = cursor.requireString(SIGNAL_PROFILE_AVATAR),
      profileAvatarFileDetails = AvatarHelper.getAvatarFileDetails(context, recipientId),
      profileSharing = cursor.requireBoolean(PROFILE_SHARING),
      lastProfileFetch = cursor.requireLong(LAST_PROFILE_FETCH),
      notificationChannel = cursor.requireString(NOTIFICATION_CHANNEL),
      unidentifiedAccessMode = UnidentifiedAccessMode.fromMode(cursor.requireInt(UNIDENTIFIED_ACCESS_MODE)),
      forceSmsSelection = cursor.requireBoolean(FORCE_SMS_SELECTION),
      rawCapabilities = capabilities,
      groupsV1MigrationCapability = Recipient.Capability.deserialize(Bitmask.read(capabilities, Capabilities.GROUPS_V1_MIGRATION, Capabilities.BIT_LENGTH).toInt()),
      senderKeyCapability = Recipient.Capability.deserialize(Bitmask.read(capabilities, Capabilities.SENDER_KEY, Capabilities.BIT_LENGTH).toInt()),
      announcementGroupCapability = Recipient.Capability.deserialize(Bitmask.read(capabilities, Capabilities.ANNOUNCEMENT_GROUPS, Capabilities.BIT_LENGTH).toInt()),
      changeNumberCapability = Recipient.Capability.deserialize(Bitmask.read(capabilities, Capabilities.CHANGE_NUMBER, Capabilities.BIT_LENGTH).toInt()),
      storiesCapability = Recipient.Capability.deserialize(Bitmask.read(capabilities, Capabilities.STORIES, Capabilities.BIT_LENGTH).toInt()),
      giftBadgesCapability = Recipient.Capability.deserialize(Bitmask.read(capabilities, Capabilities.GIFT_BADGES, Capabilities.BIT_LENGTH).toInt()),
      insightsBannerTier = InsightsBannerTier.fromId(cursor.requireInt(SEEN_INVITE_REMINDER)),
      storageId = Base64.decodeNullableOrThrow(cursor.requireString(STORAGE_SERVICE_ID)),
      mentionSetting = MentionSetting.fromId(cursor.requireInt(MENTION_SETTING)),
      wallpaper = chatWallpaper,
      chatColors = chatColors,
      avatarColor = avatarColor,
      about = cursor.requireString(ABOUT),
      aboutEmoji = cursor.requireString(ABOUT_EMOJI),
      syncExtras = getSyncExtras(cursor),
      extras = getExtras(cursor),
      hasGroupsInCommon = cursor.requireBoolean(GROUPS_IN_COMMON),
      badges = parseBadgeList(cursor.requireBlob(BADGES)),
      needsPniSignature = cursor.requireBoolean(NEEDS_PNI_SIGNATURE)
    )
  }

  private fun parseBadgeList(serializedBadgeList: ByteArray?): List<Badge> {
    var badgeList: BadgeList? = null
    if (serializedBadgeList != null) {
      try {
        badgeList = BadgeList.parseFrom(serializedBadgeList)
      } catch (e: InvalidProtocolBufferException) {
        Log.w(TAG, e)
      }
    }

    val badges: List<Badge>
    if (badgeList != null) {
      val protoBadges = badgeList.badgesList
      badges = ArrayList(protoBadges.size)
      for (protoBadge in protoBadges) {
        badges.add(Badges.fromDatabaseBadge(protoBadge))
      }
    } else {
      badges = emptyList()
    }

    return badges
  }

  private fun getSyncExtras(cursor: Cursor): RecipientRecord.SyncExtras {
    val storageProtoRaw = cursor.optionalString(STORAGE_PROTO).orElse(null)
    val storageProto = if (storageProtoRaw != null) Base64.decodeOrThrow(storageProtoRaw) else null
    val archived = cursor.optionalBoolean(ThreadDatabase.ARCHIVED).orElse(false)
    val forcedUnread = cursor.optionalInt(ThreadDatabase.READ).map { status: Int -> status == ThreadDatabase.ReadStatus.FORCED_UNREAD.serialize() }.orElse(false)
    val groupMasterKey = cursor.optionalBlob(GroupDatabase.V2_MASTER_KEY).map { GroupUtil.requireMasterKey(it) }.orElse(null)
    val identityKey = cursor.optionalString(IDENTITY_KEY).map { Base64.decodeOrThrow(it) }.orElse(null)
    val identityStatus = cursor.optionalInt(IDENTITY_STATUS).map { VerifiedStatus.forState(it) }.orElse(VerifiedStatus.DEFAULT)

    return RecipientRecord.SyncExtras(storageProto, groupMasterKey, identityKey, identityStatus, archived, forcedUnread)
  }

  private fun getExtras(cursor: Cursor): Recipient.Extras? {
    return Recipient.Extras.from(getRecipientExtras(cursor))
  }

  private fun getRecipientExtras(cursor: Cursor): RecipientExtras? {
    return cursor.optionalBlob(EXTRAS).map { b: ByteArray? ->
      try {
        RecipientExtras.parseFrom(b)
      } catch (e: InvalidProtocolBufferException) {
        Log.w(TAG, e)
        throw AssertionError(e)
      }
    }.orElse(null)
  }

  private fun updateProfileValuesForMerge(values: ContentValues, record: RecipientRecord) {
    values.apply {
      put(PROFILE_KEY, if (record.profileKey != null) Base64.encodeBytes(record.profileKey) else null)
      putNull(EXPIRING_PROFILE_KEY_CREDENTIAL)
      put(SIGNAL_PROFILE_AVATAR, record.signalProfileAvatar)
      put(PROFILE_GIVEN_NAME, record.signalProfileName.givenName)
      put(PROFILE_FAMILY_NAME, record.signalProfileName.familyName)
      put(PROFILE_JOINED_NAME, record.signalProfileName.toString())
    }
  }

  /**
   * By default, SQLite will prefer numbers over letters when sorting. e.g. (b, a, 1) is sorted as (1, a, b).
   * This order by will using a GLOB pattern to instead sort it as (a, b, 1).
   *
   * @param column The name of the column to sort by
   */
  private fun orderByPreferringAlphaOverNumeric(column: String): String {
    return "CASE WHEN $column GLOB '[0-9]*' THEN 1 ELSE 0 END, $column"
  }

  private fun <T> Optional<T>.isAbsent(): Boolean {
    return !this.isPresent
  }

  private fun RecipientRecord.toLogDetails(): RecipientLogDetails {
    return RecipientLogDetails(
      id = this.id,
      serviceId = this.serviceId,
      e164 = this.e164
    )
  }

  inner class BulkOperationsHandle internal constructor(private val database: SQLiteDatabase) {
    private val pendingRecipients: MutableSet<RecipientId> = mutableSetOf()

    fun setSystemContactInfo(
      id: RecipientId,
      systemProfileName: ProfileName,
      systemDisplayName: String?,
      photoUri: String?,
      systemPhoneLabel: String?,
      systemPhoneType: Int,
      systemContactUri: String?
    ) {
      val joinedName = Util.firstNonNull(systemDisplayName, systemProfileName.toString())
      val refreshQualifyingValues = ContentValues().apply {
        put(SYSTEM_GIVEN_NAME, systemProfileName.givenName)
        put(SYSTEM_FAMILY_NAME, systemProfileName.familyName)
        put(SYSTEM_JOINED_NAME, joinedName)
        put(SYSTEM_PHOTO_URI, photoUri)
        put(SYSTEM_PHONE_LABEL, systemPhoneLabel)
        put(SYSTEM_PHONE_TYPE, systemPhoneType)
        put(SYSTEM_CONTACT_URI, systemContactUri)
      }

      val updatedValues = update(id, refreshQualifyingValues)
      if (updatedValues) {
        pendingRecipients.add(id)
      }

      val otherValues = ContentValues().apply {
        put(SYSTEM_INFO_PENDING, 0)
      }

      update(id, otherValues)
    }

    fun finish() {
      markAllRelevantEntriesDirty()
      clearSystemDataForPendingInfo()
      database.setTransactionSuccessful()
      database.endTransaction()
      pendingRecipients.forEach { id -> ApplicationDependencies.getDatabaseObserver().notifyRecipientChanged(id) }
    }

    private fun markAllRelevantEntriesDirty() {
      val query = "$SYSTEM_INFO_PENDING = ? AND $STORAGE_SERVICE_ID NOT NULL"
      val args = SqlUtil.buildArgs("1")

      database.query(TABLE_NAME, ID_PROJECTION, query, args, null, null, null).use { cursor ->
        while (cursor.moveToNext()) {
          val id = RecipientId.from(cursor.requireNonNullString(ID))
          rotateStorageId(id)
        }
      }
    }

    private fun clearSystemDataForPendingInfo() {
      database.update(TABLE_NAME)
        .values(
          SYSTEM_INFO_PENDING to 0,
          SYSTEM_GIVEN_NAME to null,
          SYSTEM_FAMILY_NAME to null,
          SYSTEM_JOINED_NAME to null,
          SYSTEM_PHOTO_URI to null,
          SYSTEM_PHONE_LABEL to null,
          SYSTEM_CONTACT_URI to null
        )
        .where("$SYSTEM_INFO_PENDING = ?", 1)
        .run()
    }
  }

  interface ColorUpdater {
    fun update(name: String, materialColor: MaterialColor?): ChatColors?
  }

  class RecipientReader internal constructor(private val cursor: Cursor) : Closeable {

    fun getCurrent(): Recipient {
      val id = RecipientId.from(cursor.requireLong(ID))
      return Recipient.resolved(id)
    }

    fun getNext(): Recipient? {
      return if (cursor.moveToNext()) {
        getCurrent()
      } else {
        null
      }
    }

    val count: Int
      get() = cursor.count

    override fun close() {
      cursor.close()
    }
  }

  class MissingRecipientException(id: RecipientId?) : IllegalStateException("Failed to find recipient with ID: $id")

  private class GetOrInsertResult(val recipientId: RecipientId, val neededInsert: Boolean)

  @VisibleForTesting
  internal class ContactSearchSelection private constructor(val where: String, val args: Array<String>) {

    @VisibleForTesting
    internal class Builder {
      private var includeRegistered = false
      private var includeNonRegistered = false
      private var excludeId: RecipientId? = null
      private var excludeGroups = false
      private var searchQuery: String? = null

      fun withRegistered(includeRegistered: Boolean): Builder {
        this.includeRegistered = includeRegistered
        return this
      }

      fun withNonRegistered(includeNonRegistered: Boolean): Builder {
        this.includeNonRegistered = includeNonRegistered
        return this
      }

      fun excludeId(recipientId: RecipientId?): Builder {
        excludeId = recipientId
        return this
      }

      fun withGroups(includeGroups: Boolean): Builder {
        excludeGroups = !includeGroups
        return this
      }

      fun withSearchQuery(searchQuery: String): Builder {
        this.searchQuery = searchQuery
        return this
      }

      fun build(): ContactSearchSelection {
        check(!(!includeRegistered && !includeNonRegistered)) { "Must include either registered or non-registered recipients in search" }
        val stringBuilder = StringBuilder("(")
        val args: MutableList<Any?> = LinkedList()

        if (includeRegistered) {
          stringBuilder.append("(")
          args.add(RegisteredState.REGISTERED.id)
          args.add(1)
          if (Util.isEmpty(searchQuery)) {
            stringBuilder.append(SIGNAL_CONTACT)
          } else {
            stringBuilder.append(QUERY_SIGNAL_CONTACT)
            args.add(searchQuery)
            args.add(searchQuery)
            args.add(searchQuery)
          }
          stringBuilder.append(")")
        }

        if (includeRegistered && includeNonRegistered) {
          stringBuilder.append(" OR ")
        }

        if (includeNonRegistered) {
          stringBuilder.append("(")
          args.add(RegisteredState.REGISTERED.id)

          if (Util.isEmpty(searchQuery)) {
            stringBuilder.append(NON_SIGNAL_CONTACT)
          } else {
            stringBuilder.append(QUERY_NON_SIGNAL_CONTACT)
            args.add(searchQuery)
            args.add(searchQuery)
            args.add(searchQuery)
          }

          stringBuilder.append(")")
        }

        stringBuilder.append(")")
        stringBuilder.append(FILTER_BLOCKED)
        args.add(0)

        if (excludeGroups) {
          stringBuilder.append(FILTER_GROUPS)
        }

        if (excludeId != null) {
          stringBuilder.append(FILTER_ID)
          args.add(excludeId!!.serialize())
        }

        return ContactSearchSelection(stringBuilder.toString(), args.map { obj: Any? -> obj.toString() }.toTypedArray())
      }
    }

    companion object {
      const val FILTER_GROUPS = " AND $GROUP_ID IS NULL"
      const val FILTER_ID = " AND $ID != ?"
      const val FILTER_BLOCKED = " AND $BLOCKED = ?"
      const val NON_SIGNAL_CONTACT = "$REGISTERED != ? AND $SYSTEM_CONTACT_URI NOT NULL AND ($PHONE NOT NULL OR $EMAIL NOT NULL)"
      const val QUERY_NON_SIGNAL_CONTACT = "$NON_SIGNAL_CONTACT AND ($PHONE GLOB ? OR $EMAIL GLOB ? OR $SYSTEM_JOINED_NAME GLOB ?)"
      const val SIGNAL_CONTACT = "$REGISTERED = ? AND (NULLIF($SYSTEM_JOINED_NAME, '') NOT NULL OR $PROFILE_SHARING = ?) AND ($SORT_NAME NOT NULL OR $USERNAME NOT NULL)"
      const val QUERY_SIGNAL_CONTACT = "$SIGNAL_CONTACT AND ($PHONE GLOB ? OR $SORT_NAME GLOB ? OR $USERNAME GLOB ?)"
    }
  }

  /**
   * Values that represent the index in the capabilities bitmask. Each index can store a 2-bit
   * value, which in this case is the value of [Recipient.Capability].
   */
  internal object Capabilities {
    const val BIT_LENGTH = 2
//    const val GROUPS_V2 = 0
    const val GROUPS_V1_MIGRATION = 1
    const val SENDER_KEY = 2
    const val ANNOUNCEMENT_GROUPS = 3
    const val CHANGE_NUMBER = 4
    const val STORIES = 5
    const val GIFT_BADGES = 6
  }

  enum class VibrateState(val id: Int) {
    DEFAULT(0), ENABLED(1), DISABLED(2);

    companion object {
      fun fromId(id: Int): VibrateState {
        return values()[id]
      }

      fun fromBoolean(enabled: Boolean): VibrateState {
        return if (enabled) ENABLED else DISABLED
      }
    }
  }

  enum class RegisteredState(val id: Int) {
    UNKNOWN(0), REGISTERED(1), NOT_REGISTERED(2);

    companion object {
      fun fromId(id: Int): RegisteredState {
        return values()[id]
      }
    }
  }

  enum class UnidentifiedAccessMode(val mode: Int) {
    UNKNOWN(0), DISABLED(1), ENABLED(2), UNRESTRICTED(3);

    companion object {
      fun fromMode(mode: Int): UnidentifiedAccessMode {
        return values()[mode]
      }
    }
  }

  enum class InsightsBannerTier(val id: Int) {
    NO_TIER(0), TIER_ONE(1), TIER_TWO(2);

    fun seen(tier: InsightsBannerTier): Boolean {
      return tier.id <= id
    }

    companion object {
      fun fromId(id: Int): InsightsBannerTier {
        return values()[id]
      }
    }
  }

  enum class GroupType(val id: Int) {
    NONE(0), MMS(1), SIGNAL_V1(2), SIGNAL_V2(3), DISTRIBUTION_LIST(4);

    companion object {
      fun fromId(id: Int): GroupType {
        return values()[id]
      }
    }
  }

  enum class MentionSetting(val id: Int) {
    ALWAYS_NOTIFY(0), DO_NOT_NOTIFY(1);

    companion object {
      fun fromId(id: Int): MentionSetting {
        return values()[id]
      }
    }
  }

  private sealed class RecipientFetch(val logBundle: LogBundle?) {
    /**
     * We have a matching recipient, and no writes need to occur.
     */
    data class Match(val id: RecipientId, val bundle: LogBundle?) : RecipientFetch(bundle)

    /**
     * We found a matching recipient and can update them with a new E164.
     */
    data class MatchAndUpdateE164(val id: RecipientId, val e164: String, val changedNumber: RecipientId?, val bundle: LogBundle) : RecipientFetch(bundle)

    /**
     * We found a matching recipient and can give them an E164 that used to belong to someone else.
     */
    data class MatchAndReassignE164(val id: RecipientId, val e164Id: RecipientId, val e164: String, val changedNumber: RecipientId?, val bundle: LogBundle) : RecipientFetch(bundle)

    /**
     * We found a matching recipient and can update them with a new ACI.
     */
    data class MatchAndUpdateAci(val id: RecipientId, val serviceId: ServiceId, val bundle: LogBundle) : RecipientFetch(bundle)

    /**
     * We found a matching recipient and can insert an ACI as a *new user*.
     */
    data class MatchAndInsertAci(val id: RecipientId, val serviceId: ServiceId, val bundle: LogBundle) : RecipientFetch(bundle)

    /**
     * The ACI maps to ACI-only recipient, and the E164 maps to a different E164-only recipient. We need to merge the two together.
     */
    data class MatchAndMerge(val sidId: RecipientId, val e164Id: RecipientId, val changedNumber: RecipientId?, val bundle: LogBundle) : RecipientFetch(bundle)

    /**
     * We don't have a matching recipient, so we need to insert one.
     */
    data class Insert(val serviceId: ServiceId?, val e164: String?, val bundle: LogBundle) : RecipientFetch(bundle)

    /**
     * We need to create a new recipient and give it the E164 of an existing recipient.
     */
    data class InsertAndReassignE164(val serviceId: ServiceId?, val e164: String?, val e164Id: RecipientId, val bundle: LogBundle) : RecipientFetch(bundle)
  }

  /**
   * Simple class for [fetchRecipient] to pass back info that can be logged.
   */
  private data class LogBundle(
    val label: String,
    val serviceId: ServiceId? = null,
    val e164: String? = null,
    val bySid: RecipientLogDetails? = null,
    val byE164: RecipientLogDetails? = null
  ) {
    fun label(label: String): LogBundle {
      return this.copy(label = label)
    }
  }

  /**
   * Minimal info about a recipient that we'd want to log. Used in [fetchRecipient].
   */
  private data class RecipientLogDetails(
    val id: RecipientId,
    val serviceId: ServiceId? = null,
    val e164: String? = null
  )

  data class CdsV2Result(
    val pni: PNI,
    val aci: ACI?
  ) {
    fun bestServiceId(): ServiceId {
      return if (aci != null) {
        aci
      } else {
        pni
      }
    }
  }

  data class ProcessPnpTupleResult(
    val finalId: RecipientId,
    val affectedIds: Set<RecipientId>,
    val oldIds: Set<RecipientId>,
    val changedNumberId: RecipientId?,
    val operations: List<PnpOperation>,
    val breadCrumbs: List<String>,
  )
}<|MERGE_RESOLUTION|>--- conflicted
+++ resolved
@@ -179,11 +179,8 @@
     private const val SORT_NAME = "sort_name"
     private const val IDENTITY_STATUS = "identity_status"
     private const val IDENTITY_KEY = "identity_key"
-<<<<<<< HEAD
+    private const val NEEDS_PNI_SIGNATURE = "needs_pni_signature"
     // MOLLY: Add new fields to clearFieldsForDeletion
-=======
-    private const val NEEDS_PNI_SIGNATURE = "needs_pni_signature"
->>>>>>> e379cf61
 
     @JvmField
     val CREATE_TABLE =
