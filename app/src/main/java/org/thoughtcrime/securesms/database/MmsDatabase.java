--- conflicted
+++ resolved
@@ -449,9 +449,6 @@
     return results;
   }
 
-<<<<<<< HEAD
-  public @NonNull Pair<Long, Long> insertReceivedCall(@NonNull RecipientId address, long expiresIn, boolean isVideoOffer) {
-=======
   @Override
   public @NonNull List<MarkedMessageInfo>
   setOutgoingGiftsRevealed(@NonNull List<Long> messageIds) {
@@ -490,9 +487,7 @@
     return results;
   }
 
-  @Override
-  public @NonNull Pair<Long, Long> insertReceivedCall(@NonNull RecipientId address, boolean isVideoOffer) {
->>>>>>> 6029c8ae
+  public @NonNull Pair<Long, Long> insertReceivedCall(@NonNull RecipientId address, long expiresIn, boolean isVideoOffer) {
     throw new UnsupportedOperationException();
   }
 
