package org.thoughtcrime.securesms.database;

import android.content.ContentValues;
import android.content.Context;
import android.database.Cursor;
import android.net.Uri;
import android.text.TextUtils;

import androidx.annotation.NonNull;
import androidx.annotation.Nullable;
import androidx.annotation.VisibleForTesting;

import com.annimon.stream.Stream;
import com.google.protobuf.ByteString;
import com.google.protobuf.InvalidProtocolBufferException;

import net.sqlcipher.database.SQLiteConstraintException;

import org.jetbrains.annotations.NotNull;
import org.signal.core.util.logging.Log;
import org.signal.storageservice.protos.groups.local.DecryptedGroup;
import org.signal.zkgroup.InvalidInputException;
import org.signal.zkgroup.groups.GroupMasterKey;
import org.signal.zkgroup.profiles.ProfileKey;
import org.signal.zkgroup.profiles.ProfileKeyCredential;
import org.thoughtcrime.securesms.badges.models.Badge;
import org.thoughtcrime.securesms.color.MaterialColor;
import org.thoughtcrime.securesms.conversation.colors.AvatarColor;
import org.thoughtcrime.securesms.conversation.colors.ChatColors;
import org.thoughtcrime.securesms.conversation.colors.ChatColorsMapper;
import org.thoughtcrime.securesms.crypto.ProfileKeyUtil;
import org.thoughtcrime.securesms.crypto.storage.TextSecureIdentityKeyStore;
import org.thoughtcrime.securesms.database.IdentityDatabase.VerifiedStatus;
import org.thoughtcrime.securesms.database.helpers.SQLCipherOpenHelper;
import org.thoughtcrime.securesms.database.model.IdentityRecord;
import org.thoughtcrime.securesms.database.model.ThreadRecord;
import org.thoughtcrime.securesms.database.model.databaseprotos.BadgeList;
import org.thoughtcrime.securesms.database.model.databaseprotos.ChatColor;
import org.thoughtcrime.securesms.database.model.databaseprotos.DeviceLastResetTime;
import org.thoughtcrime.securesms.database.model.databaseprotos.ProfileKeyCredentialColumnData;
import org.thoughtcrime.securesms.database.model.databaseprotos.RecipientExtras;
import org.thoughtcrime.securesms.database.model.databaseprotos.Wallpaper;
import org.thoughtcrime.securesms.dependencies.ApplicationDependencies;
import org.thoughtcrime.securesms.groups.BadGroupIdException;
import org.thoughtcrime.securesms.groups.GroupId;
import org.thoughtcrime.securesms.groups.v2.ProfileKeySet;
import org.thoughtcrime.securesms.groups.v2.processing.GroupsV2StateProcessor;
import org.thoughtcrime.securesms.jobs.RecipientChangedNumberJob;
import org.thoughtcrime.securesms.jobs.RefreshAttributesJob;
import org.thoughtcrime.securesms.jobs.RequestGroupV2InfoJob;
import org.thoughtcrime.securesms.jobs.RetrieveProfileJob;
import org.thoughtcrime.securesms.profiles.AvatarHelper;
import org.thoughtcrime.securesms.profiles.ProfileName;
import org.thoughtcrime.securesms.recipients.Recipient;
import org.thoughtcrime.securesms.recipients.RecipientId;
import org.thoughtcrime.securesms.storage.StorageRecordUpdate;
import org.thoughtcrime.securesms.storage.StorageSyncHelper;
import org.thoughtcrime.securesms.storage.StorageSyncModels;
import org.thoughtcrime.securesms.util.Base64;
import org.thoughtcrime.securesms.util.Bitmask;
import org.thoughtcrime.securesms.util.CursorUtil;
import org.thoughtcrime.securesms.util.GroupUtil;
import org.thoughtcrime.securesms.util.IdentityUtil;
import org.thoughtcrime.securesms.util.SqlUtil;
import org.thoughtcrime.securesms.util.StringUtil;
import org.thoughtcrime.securesms.util.TextSecurePreferences;
import org.thoughtcrime.securesms.util.Util;
import org.thoughtcrime.securesms.wallpaper.ChatWallpaper;
import org.thoughtcrime.securesms.wallpaper.ChatWallpaperFactory;
import org.thoughtcrime.securesms.wallpaper.WallpaperStorage;
import org.whispersystems.libsignal.IdentityKey;
import org.whispersystems.libsignal.InvalidKeyException;
import org.whispersystems.libsignal.util.Pair;
import org.whispersystems.libsignal.util.guava.Optional;
import org.whispersystems.signalservice.api.profiles.SignalServiceProfile;
import org.whispersystems.signalservice.api.push.SignalServiceAddress;
import org.whispersystems.signalservice.api.storage.SignalAccountRecord;
import org.whispersystems.signalservice.api.storage.SignalContactRecord;
import org.whispersystems.signalservice.api.storage.SignalGroupV1Record;
import org.whispersystems.signalservice.api.storage.SignalGroupV2Record;
import org.whispersystems.signalservice.api.storage.StorageId;
import org.whispersystems.signalservice.api.util.UuidUtil;

import java.io.Closeable;
import java.io.IOException;
import java.util.ArrayList;
import java.util.Arrays;
import java.util.Collection;
import java.util.Collections;
import java.util.HashMap;
import java.util.HashSet;
import java.util.LinkedHashSet;
import java.util.LinkedList;
import java.util.List;
import java.util.Locale;
import java.util.Map;
import java.util.Objects;
import java.util.Set;
import java.util.UUID;
import java.util.concurrent.TimeUnit;
import java.util.function.Function;

public class RecipientDatabase extends Database {

  private static final String TAG = Log.tag(RecipientDatabase.class);

          static final String TABLE_NAME                = "recipient";
  public  static final String ID                        = "_id";
  private static final String UUID                      = "uuid";
  private static final String USERNAME                  = "username";
  public  static final String PHONE                     = "phone";
  public  static final String EMAIL                     = "email";
          static final String GROUP_ID                  = "group_id";
          static final String GROUP_TYPE                = "group_type";
  private static final String BLOCKED                   = "blocked";
  private static final String MESSAGE_RINGTONE          = "message_ringtone";
  private static final String MESSAGE_VIBRATE           = "message_vibrate";
  private static final String CALL_RINGTONE             = "call_ringtone";
  private static final String CALL_VIBRATE              = "call_vibrate";
  private static final String NOTIFICATION_CHANNEL      = "notification_channel";
  private static final String MUTE_UNTIL                = "mute_until";
  private static final String AVATAR_COLOR              = "color";
  private static final String SEEN_INVITE_REMINDER      = "seen_invite_reminder";
  private static final String DEFAULT_SUBSCRIPTION_ID   = "default_subscription_id";
  private static final String MESSAGE_EXPIRATION_TIME   = "message_expiration_time";
  public  static final String REGISTERED                = "registered";
  public  static final String SYSTEM_JOINED_NAME        = "system_display_name";
  public  static final String SYSTEM_FAMILY_NAME        = "system_family_name";
  public  static final String SYSTEM_GIVEN_NAME         = "system_given_name";
  private static final String SYSTEM_PHOTO_URI          = "system_photo_uri";
  public  static final String SYSTEM_PHONE_TYPE         = "system_phone_type";
  public  static final String SYSTEM_PHONE_LABEL        = "system_phone_label";
  private static final String SYSTEM_CONTACT_URI        = "system_contact_uri";
  private static final String SYSTEM_INFO_PENDING       = "system_info_pending";
  private static final String PROFILE_KEY               = "profile_key";
  private static final String PROFILE_KEY_CREDENTIAL    = "profile_key_credential";
  private static final String SIGNAL_PROFILE_AVATAR     = "signal_profile_avatar";
  private static final String PROFILE_SHARING           = "profile_sharing";
  private static final String LAST_PROFILE_FETCH        = "last_profile_fetch";
  private static final String UNIDENTIFIED_ACCESS_MODE  = "unidentified_access_mode";
          static final String FORCE_SMS_SELECTION       = "force_sms_selection";
  private static final String CAPABILITIES              = "capabilities";
  private static final String STORAGE_SERVICE_ID        = "storage_service_key";
  private static final String PROFILE_GIVEN_NAME        = "signal_profile_name";
  private static final String PROFILE_FAMILY_NAME       = "profile_family_name";
  private static final String PROFILE_JOINED_NAME       = "profile_joined_name";
  private static final String MENTION_SETTING           = "mention_setting";
  private static final String STORAGE_PROTO             = "storage_proto";
  private static final String LAST_SESSION_RESET        = "last_session_reset";
  private static final String WALLPAPER                 = "wallpaper";
  private static final String WALLPAPER_URI             = "wallpaper_file";
  public  static final String ABOUT                     = "about";
  public  static final String ABOUT_EMOJI               = "about_emoji";
  private static final String EXTRAS                    = "extras";
  private static final String GROUPS_IN_COMMON          = "groups_in_common";
  private static final String CHAT_COLORS               = "chat_colors";
  private static final String CUSTOM_CHAT_COLORS_ID     = "custom_chat_colors_id";
<<<<<<< HEAD
  // MOLLY: Add new fields to clearFieldsForDeletion
=======
  private static final String BADGES                    = "badges";
>>>>>>> 6e00920c

  public  static final String SEARCH_PROFILE_NAME      = "search_signal_profile";
  private static final String SORT_NAME                = "sort_name";
  private static final String IDENTITY_STATUS          = "identity_status";
  private static final String IDENTITY_KEY             = "identity_key";

  /**
   * Values that represent the index in the capabilities bitmask. Each index can store a 2-bit
   * value, which in this case is the value of {@link Recipient.Capability}.
   */
  private static final class Capabilities {
    static final int BIT_LENGTH = 2;

    static final int GROUPS_V2           = 0;
    static final int GROUPS_V1_MIGRATION = 1;
    static final int SENDER_KEY          = 2;
    static final int ANNOUNCEMENT_GROUPS = 3;
    static final int CHANGE_NUMBER       = 4;
  }

  private static final String[] RECIPIENT_PROJECTION = new String[] {
      ID, UUID, USERNAME, PHONE, EMAIL, GROUP_ID, GROUP_TYPE,
      BLOCKED, MESSAGE_RINGTONE, CALL_RINGTONE, MESSAGE_VIBRATE, CALL_VIBRATE, MUTE_UNTIL, AVATAR_COLOR, SEEN_INVITE_REMINDER, DEFAULT_SUBSCRIPTION_ID, MESSAGE_EXPIRATION_TIME, REGISTERED,
      PROFILE_KEY, PROFILE_KEY_CREDENTIAL,
      SYSTEM_JOINED_NAME, SYSTEM_GIVEN_NAME, SYSTEM_FAMILY_NAME, SYSTEM_PHOTO_URI, SYSTEM_PHONE_LABEL, SYSTEM_PHONE_TYPE, SYSTEM_CONTACT_URI,
      PROFILE_GIVEN_NAME, PROFILE_FAMILY_NAME, SIGNAL_PROFILE_AVATAR, PROFILE_SHARING, LAST_PROFILE_FETCH,
      NOTIFICATION_CHANNEL,
      UNIDENTIFIED_ACCESS_MODE,
      FORCE_SMS_SELECTION,
      CAPABILITIES,
      STORAGE_SERVICE_ID,
      MENTION_SETTING, WALLPAPER, WALLPAPER_URI,
      MENTION_SETTING,
      ABOUT, ABOUT_EMOJI,
      EXTRAS, GROUPS_IN_COMMON,
      CHAT_COLORS, CUSTOM_CHAT_COLORS_ID,
      BADGES
  };

  private static final String[] ID_PROJECTION              = new String[]{ID};
  private static final String[] SEARCH_PROJECTION          = new String[]{ID, SYSTEM_JOINED_NAME, PHONE, EMAIL, SYSTEM_PHONE_LABEL, SYSTEM_PHONE_TYPE, REGISTERED, ABOUT, ABOUT_EMOJI, EXTRAS, GROUPS_IN_COMMON, "COALESCE(" + nullIfEmpty(PROFILE_JOINED_NAME) + ", " + nullIfEmpty(PROFILE_GIVEN_NAME) + ") AS " + SEARCH_PROFILE_NAME, "LOWER(COALESCE(" + nullIfEmpty(SYSTEM_JOINED_NAME) + ", " + nullIfEmpty(SYSTEM_GIVEN_NAME) + ", " + nullIfEmpty(PROFILE_JOINED_NAME) + ", " + nullIfEmpty(PROFILE_GIVEN_NAME) + ", " + nullIfEmpty(USERNAME) + ")) AS " + SORT_NAME};
  public  static final String[] SEARCH_PROJECTION_NAMES    = new String[]{ID, SYSTEM_JOINED_NAME, PHONE, EMAIL, SYSTEM_PHONE_LABEL, SYSTEM_PHONE_TYPE, REGISTERED, ABOUT, ABOUT_EMOJI, EXTRAS, GROUPS_IN_COMMON, SEARCH_PROFILE_NAME, SORT_NAME};
  private static final String[] TYPED_RECIPIENT_PROJECTION = Stream.of(RECIPIENT_PROJECTION)
                                                                   .map(columnName -> TABLE_NAME + "." + columnName)
                                                                   .toList().toArray(new String[0]);

  static final String[] TYPED_RECIPIENT_PROJECTION_NO_ID = Arrays.copyOfRange(TYPED_RECIPIENT_PROJECTION, 1, TYPED_RECIPIENT_PROJECTION.length);

  private static final String[] MENTION_SEARCH_PROJECTION  = new String[]{ID, removeWhitespace("COALESCE(" + nullIfEmpty(SYSTEM_JOINED_NAME) + ", " + nullIfEmpty(SYSTEM_GIVEN_NAME) + ", " + nullIfEmpty(PROFILE_JOINED_NAME) + ", " + nullIfEmpty(PROFILE_GIVEN_NAME) + ", " + nullIfEmpty(USERNAME) + ", " + nullIfEmpty(PHONE) + ")") + " AS " + SORT_NAME};

  public static final String[] CREATE_INDEXS = new String[] {
      "CREATE INDEX IF NOT EXISTS recipient_group_type_index ON " + TABLE_NAME + " (" + GROUP_TYPE + ");",
  };

  public enum VibrateState {
    DEFAULT(0), ENABLED(1), DISABLED(2);

    private final int id;

    VibrateState(int id) {
      this.id = id;
    }

    public int getId() {
      return id;
    }

    public static VibrateState fromId(int id) {
      return values()[id];
    }

    public static VibrateState fromBoolean(boolean enabled) {
      return enabled ? ENABLED : DISABLED;
    }
  }

  public enum RegisteredState {
    UNKNOWN(0), REGISTERED(1), NOT_REGISTERED(2);

    private final int id;

    RegisteredState(int id) {
      this.id = id;
    }

    public int getId() {
      return id;
    }

    public static RegisteredState fromId(int id) {
      return values()[id];
    }
  }

  public enum UnidentifiedAccessMode {
    UNKNOWN(0), DISABLED(1), ENABLED(2), UNRESTRICTED(3);

    private final int mode;

    UnidentifiedAccessMode(int mode) {
      this.mode = mode;
    }

    public int getMode() {
      return mode;
    }

    public static UnidentifiedAccessMode fromMode(int mode) {
      return values()[mode];
    }
  }

  public enum InsightsBannerTier {
    NO_TIER(0), TIER_ONE(1), TIER_TWO(2);

    private final int id;

    InsightsBannerTier(int id) {
      this.id = id;
    }

    public int getId() {
      return id;
    }

    public boolean seen(InsightsBannerTier tier) {
      return tier.getId() <= id;
    }

    public static InsightsBannerTier fromId(int id) {
      return values()[id];
    }
  }

  public enum GroupType {
    NONE(0), MMS(1), SIGNAL_V1(2), SIGNAL_V2(3);

    private final int id;

    GroupType(int id) {
      this.id = id;
    }

    int getId() {
      return id;
    }

    public static GroupType fromId(int id) {
      return values()[id];
    }
  }

  public enum MentionSetting {
    ALWAYS_NOTIFY(0), DO_NOT_NOTIFY(1);

    private final int id;

    MentionSetting(int id) {
      this.id = id;
    }

    int getId() {
      return id;
    }

    public static MentionSetting fromId(int id) {
      return values()[id];
    }
  }

  public static final String CREATE_TABLE =
      "CREATE TABLE " + TABLE_NAME + " (" + ID                        + " INTEGER PRIMARY KEY AUTOINCREMENT, " +
                                            UUID                      + " TEXT UNIQUE DEFAULT NULL, " +
                                            USERNAME                  + " TEXT UNIQUE DEFAULT NULL, " +
                                            PHONE                     + " TEXT UNIQUE DEFAULT NULL, " +
                                            EMAIL                     + " TEXT UNIQUE DEFAULT NULL, " +
                                            GROUP_ID                  + " TEXT UNIQUE DEFAULT NULL, " +
                                            GROUP_TYPE                + " INTEGER DEFAULT " + GroupType.NONE.getId() +  ", " +
                                            BLOCKED                   + " INTEGER DEFAULT 0," +
                                            MESSAGE_RINGTONE          + " TEXT DEFAULT NULL, " +
                                            MESSAGE_VIBRATE           + " INTEGER DEFAULT " + VibrateState.DEFAULT.getId() + ", " +
                                            CALL_RINGTONE             + " TEXT DEFAULT NULL, " +
                                            CALL_VIBRATE              + " INTEGER DEFAULT " + VibrateState.DEFAULT.getId() + ", " +
                                            NOTIFICATION_CHANNEL      + " TEXT DEFAULT NULL, " +
                                            MUTE_UNTIL                + " INTEGER DEFAULT 0, " +
                                            AVATAR_COLOR              + " TEXT DEFAULT NULL, " +
                                            SEEN_INVITE_REMINDER      + " INTEGER DEFAULT " + InsightsBannerTier.NO_TIER.getId() + ", " +
                                            DEFAULT_SUBSCRIPTION_ID   + " INTEGER DEFAULT -1, " +
                                            MESSAGE_EXPIRATION_TIME   + " INTEGER DEFAULT 0, " +
                                            REGISTERED                + " INTEGER DEFAULT " + RegisteredState.UNKNOWN.getId() + ", " +
                                            SYSTEM_GIVEN_NAME         + " TEXT DEFAULT NULL, " +
                                            SYSTEM_FAMILY_NAME        + " TEXT DEFAULT NULL, " +
                                            SYSTEM_JOINED_NAME        + " TEXT DEFAULT NULL, " +
                                            SYSTEM_PHOTO_URI          + " TEXT DEFAULT NULL, " +
                                            SYSTEM_PHONE_LABEL        + " TEXT DEFAULT NULL, " +
                                            SYSTEM_PHONE_TYPE         + " INTEGER DEFAULT -1, " +
                                            SYSTEM_CONTACT_URI        + " TEXT DEFAULT NULL, " +
                                            SYSTEM_INFO_PENDING       + " INTEGER DEFAULT 0, " +
                                            PROFILE_KEY               + " TEXT DEFAULT NULL, " +
                                            PROFILE_KEY_CREDENTIAL    + " TEXT DEFAULT NULL, " +
                                            PROFILE_GIVEN_NAME        + " TEXT DEFAULT NULL, " +
                                            PROFILE_FAMILY_NAME       + " TEXT DEFAULT NULL, " +
                                            PROFILE_JOINED_NAME       + " TEXT DEFAULT NULL, " +
                                            SIGNAL_PROFILE_AVATAR     + " TEXT DEFAULT NULL, " +
                                            PROFILE_SHARING           + " INTEGER DEFAULT 0, " +
                                            LAST_PROFILE_FETCH        + " INTEGER DEFAULT 0, " +
                                            UNIDENTIFIED_ACCESS_MODE  + " INTEGER DEFAULT 0, " +
                                            FORCE_SMS_SELECTION       + " INTEGER DEFAULT 0, " +
                                            STORAGE_SERVICE_ID        + " TEXT UNIQUE DEFAULT NULL, " +
                                            MENTION_SETTING           + " INTEGER DEFAULT " + MentionSetting.ALWAYS_NOTIFY.getId() + ", " +
                                            STORAGE_PROTO             + " TEXT DEFAULT NULL, " +
                                            CAPABILITIES              + " INTEGER DEFAULT 0, " +
                                            LAST_SESSION_RESET        + " BLOB DEFAULT NULL, " +
                                            WALLPAPER                 + " BLOB DEFAULT NULL, " +
                                            WALLPAPER_URI             + " TEXT DEFAULT NULL, " +
                                            ABOUT                     + " TEXT DEFAULT NULL, " +
                                            ABOUT_EMOJI               + " TEXT DEFAULT NULL, " +
                                            EXTRAS                    + " BLOB DEFAULT NULL, " +
                                            GROUPS_IN_COMMON          + " INTEGER DEFAULT 0, " +
                                            CHAT_COLORS               + " BLOB DEFAULT NULL, " +
                                            CUSTOM_CHAT_COLORS_ID     + " INTEGER DEFAULT 0, " +
                                            BADGES                    + " BLOB DEFAULT NULL);";

  private static final String INSIGHTS_INVITEE_LIST = "SELECT " + TABLE_NAME + "." + ID +
      " FROM " + TABLE_NAME +
      " INNER JOIN " + ThreadDatabase.TABLE_NAME +
      " ON " + TABLE_NAME + "." + ID + " = " + ThreadDatabase.TABLE_NAME + "." + ThreadDatabase.RECIPIENT_ID +
      " WHERE " +
      TABLE_NAME + "." + GROUP_ID + " IS NULL AND " +
      TABLE_NAME + "." + REGISTERED + " = " + RegisteredState.NOT_REGISTERED.id + " AND " +
      TABLE_NAME + "." + SEEN_INVITE_REMINDER + " < " + InsightsBannerTier.TIER_TWO.id + " AND " +
      ThreadDatabase.TABLE_NAME + "." + ThreadDatabase.HAS_SENT + " AND " +
      ThreadDatabase.TABLE_NAME + "." + ThreadDatabase.DATE + " > ?" +
      " ORDER BY " + ThreadDatabase.TABLE_NAME + "." + ThreadDatabase.DATE + " DESC LIMIT 50";

  public RecipientDatabase(Context context, SQLCipherOpenHelper databaseHelper) {
    super(context, databaseHelper);
  }

  public @NonNull boolean containsPhoneOrUuid(@NonNull String id) {
    SQLiteDatabase db    = databaseHelper.getSignalReadableDatabase();
    String         query = UUID + " = ? OR " + PHONE + " = ?";
    String[]       args  = new String[]{id, id};

    try (Cursor cursor = db.query(TABLE_NAME, new String[] { ID }, query, args, null, null, null)) {
      return cursor != null && cursor.moveToFirst();
    }
  }

  public @NonNull
  Optional<RecipientId> getByE164(@NonNull String e164) {
    return getByColumn(PHONE, e164);
  }

  public @NonNull
  Optional<RecipientId> getByEmail(@NonNull String email) {
    return getByColumn(EMAIL, email);
  }

  public @NonNull Optional<RecipientId> getByGroupId(@NonNull GroupId groupId) {
    return getByColumn(GROUP_ID, groupId.toString());
  }

  public @NonNull
  Optional<RecipientId> getByUuid(@NonNull UUID uuid) {
    return getByColumn(UUID, uuid.toString());
  }

  public @NonNull
  Optional<RecipientId> getByUsername(@NonNull String username) {
    return getByColumn(USERNAME, username);
  }

  public @NonNull RecipientId getAndPossiblyMerge(@Nullable UUID uuid, @Nullable String e164, boolean highTrust) {
    return getAndPossiblyMerge(uuid, e164, highTrust, false);
  }

  public @NonNull RecipientId getAndPossiblyMerge(@Nullable UUID uuid, @Nullable String e164, boolean highTrust, boolean changeSelf) {
    if (uuid == null && e164 == null) {
      throw new IllegalArgumentException("Must provide a UUID or E164!");
    }

    RecipientId                    recipientNeedingRefresh = null;
    Pair<RecipientId, RecipientId> remapped                = null;
    RecipientId                    recipientChangedNumber  = null;
    boolean                        transactionSuccessful   = false;

    SQLiteDatabase db = databaseHelper.getSignalWritableDatabase();
    db.beginTransaction();

    try {
      Optional<RecipientId> byE164 = e164 != null ? getByE164(e164) : Optional.absent();
      Optional<RecipientId> byUuid = uuid != null ? getByUuid(uuid) : Optional.absent();

      RecipientId finalId;

      if (!byE164.isPresent() && !byUuid.isPresent()) {
        Log.i(TAG, "Discovered a completely new user. Inserting.", true);
        if (highTrust) {
          long id = db.insert(TABLE_NAME, null, buildContentValuesForNewUser(e164, uuid));
          finalId = RecipientId.from(id);
        } else {
          long id = db.insert(TABLE_NAME, null, buildContentValuesForNewUser(uuid == null ? e164 : null, uuid));
          finalId = RecipientId.from(id);
        }
      } else if (byE164.isPresent() && !byUuid.isPresent()) {
        if (uuid != null) {
          RecipientSettings e164Settings = getRecipientSettings(byE164.get());
          if (e164Settings.uuid != null) {
            if (highTrust) {
              Log.w(TAG, String.format(Locale.US, "Found out about a UUID (%s) for a known E164 user (%s), but that user already has a UUID (%s). Likely a case of re-registration. High-trust, so stripping the E164 from the existing account and assigning it to a new entry.", uuid, byE164.get(), e164Settings.uuid), true);

              removePhoneNumber(byE164.get(), db);
              recipientNeedingRefresh = byE164.get();

              ContentValues insertValues = buildContentValuesForNewUser(e164, uuid);
              insertValues.put(BLOCKED, e164Settings.blocked ? 1 : 0);

              long id = db.insert(TABLE_NAME, null, insertValues);
              finalId = RecipientId.from(id);
            } else {
              Log.w(TAG, String.format(Locale.US, "Found out about a UUID (%s) for a known E164 user (%s), but that user already has a UUID (%s). Likely a case of re-registration. Low-trust, so making a new user for the UUID.", uuid, byE164.get(), e164Settings.uuid), true);

              long id = db.insert(TABLE_NAME, null, buildContentValuesForNewUser(null, uuid));
              finalId = RecipientId.from(id);
            }
          } else {
            if (highTrust) {
              Log.i(TAG, String.format(Locale.US, "Found out about a UUID (%s) for a known E164 user (%s). High-trust, so updating.", uuid, byE164.get()), true);
              markRegisteredOrThrow(byE164.get(), uuid);
              finalId = byE164.get();
            } else {
              Log.i(TAG, String.format(Locale.US, "Found out about a UUID (%s) for a known E164 user (%s). Low-trust, so making a new user for the UUID.", uuid, byE164.get()), true);
              long id = db.insert(TABLE_NAME, null, buildContentValuesForNewUser(null, uuid));
              finalId = RecipientId.from(id);
            }
          }
        } else {
          finalId = byE164.get();
        }
      } else if (!byE164.isPresent() && byUuid.isPresent()) {
        if (e164 != null) {
          if (highTrust) {
            if (Objects.equals(uuid, TextSecurePreferences.getLocalUuid(context)) && !changeSelf) {
              Log.w(TAG, String.format(Locale.US, "Found out about an E164 (%s) for our own UUID user (%s). High-trust but not change self, doing nothing.", e164, byUuid.get()), true);
              finalId = byUuid.get();
            } else {
              Log.i(TAG, String.format(Locale.US, "Found out about an E164 (%s) for a known UUID user (%s). High-trust, so updating.", e164, byUuid.get()), true);

              RecipientSettings byUuidSettings = getRecipientSettings(byUuid.get());

              setPhoneNumberOrThrow(byUuid.get(), e164);
              finalId = byUuid.get();

              if (!Util.isEmpty(byUuidSettings.e164) && !byUuidSettings.e164.equals(e164)) {
                recipientChangedNumber = finalId;
              }
            }
          } else {
            Log.i(TAG, String.format(Locale.US, "Found out about an E164 (%s) for a known UUID user (%s). Low-trust, so doing nothing.", e164, byUuid.get()), true);
            finalId = byUuid.get();
          }
        } else {
          finalId = byUuid.get();
        }
      } else {
        if (byE164.equals(byUuid)) {
          finalId = byUuid.get();
        } else {
          Log.w(TAG, String.format(Locale.US, "Hit a conflict between %s (E164 of %s) and %s (UUID %s). They map to different recipients.", byE164.get(), e164, byUuid.get(), uuid), new Throwable(), true);

          RecipientSettings e164Settings = getRecipientSettings(byE164.get());

          if (e164Settings.getUuid() != null) {
            if (highTrust) {
              Log.w(TAG, "The E164 contact has a different UUID. Likely a case of re-registration. High-trust, so stripping the E164 from the existing account and assigning it to the UUID entry.", true);

              removePhoneNumber(byE164.get(), db);
              recipientNeedingRefresh = byE164.get();

              RecipientSettings byUuidSettings = getRecipientSettings(byUuid.get());

              setPhoneNumberOrThrow(byUuid.get(), Objects.requireNonNull(e164));
              finalId = byUuid.get();

              if (!Util.isEmpty(byUuidSettings.e164) && !byUuidSettings.e164.equals(e164)) {
                recipientChangedNumber = finalId;
              }
            } else {
              Log.w(TAG, "The E164 contact has a different UUID. Likely a case of re-registration. Low-trust, so doing nothing.", true);
              finalId = byUuid.get();
            }
          } else {
            if (highTrust) {
              Log.w(TAG, "We have one contact with just an E164, and another with UUID. High-trust, so merging the two rows together.", true);
              finalId                 = merge(byUuid.get(), byE164.get());
              recipientNeedingRefresh = byUuid.get();
              remapped                = new Pair<>(byE164.get(), byUuid.get());
            } else {
              Log.w(TAG, "We have one contact with just an E164, and another with UUID. Low-trust, so doing nothing.", true);
              finalId  = byUuid.get();
            }
          }
        }
      }

      db.setTransactionSuccessful();
      transactionSuccessful = true;
      return finalId;
    } finally {
      db.endTransaction();

      if (transactionSuccessful) {
        if (recipientNeedingRefresh != null) {
          Recipient.live(recipientNeedingRefresh).refresh();
          RetrieveProfileJob.enqueue(recipientNeedingRefresh);
        }

        if (remapped != null) {
          Recipient.live(remapped.first()).refresh(remapped.second());
          ApplicationDependencies.getRecipientCache().remap(remapped.first(), remapped.second());
        }

        if (recipientNeedingRefresh != null || remapped != null) {
          StorageSyncHelper.scheduleSyncForDataChange();
          RecipientId.clearCache();
        }

        if (recipientChangedNumber != null) {
          ApplicationDependencies.getJobManager().add(new RecipientChangedNumberJob(recipientChangedNumber));
        }
      }
    }
  }

  private static ContentValues buildContentValuesForNewUser(@Nullable String e164, @Nullable UUID uuid) {
    ContentValues values = new ContentValues();

    values.put(PHONE, e164);

    if (uuid != null) {
      values.put(UUID, uuid.toString().toLowerCase());
      values.put(REGISTERED, RegisteredState.REGISTERED.getId());
      values.put(STORAGE_SERVICE_ID, Base64.encodeBytes(StorageSyncHelper.generateKey()));
      values.put(AVATAR_COLOR, AvatarColor.random().serialize());
    }

    return values;
  }


  public @NonNull RecipientId getOrInsertFromUuid(@NonNull UUID uuid) {
    return getOrInsertByColumn(UUID, uuid.toString()).recipientId;
  }

  public @NonNull RecipientId getOrInsertFromE164(@NonNull String e164) {
    return getOrInsertByColumn(PHONE, e164).recipientId;
  }

  public @NonNull RecipientId getOrInsertFromEmail(@NonNull String email) {
    return getOrInsertByColumn(EMAIL, email).recipientId;
  }

  public @NonNull RecipientId getOrInsertFromGroupId(@NonNull GroupId groupId) {
    Optional<RecipientId> existing = getByGroupId(groupId);

    if (existing.isPresent()) {
      return existing.get();
    } else if (groupId.isV1() && DatabaseFactory.getGroupDatabase(context).groupExists(groupId.requireV1().deriveV2MigrationGroupId())) {
      throw new GroupDatabase.LegacyGroupInsertException(groupId);
    } else if (groupId.isV2() && DatabaseFactory.getGroupDatabase(context).getGroupV1ByExpectedV2(groupId.requireV2()).isPresent()) {
      throw new GroupDatabase.MissedGroupMigrationInsertException(groupId);
    } else {
      ContentValues values = new ContentValues();
      values.put(GROUP_ID, groupId.toString());
      values.put(AVATAR_COLOR, AvatarColor.random().serialize());

      long id = databaseHelper.getSignalWritableDatabase().insert(TABLE_NAME, null, values);

      if (id < 0) {
        existing = getByColumn(GROUP_ID, groupId.toString());

        if (existing.isPresent()) {
          return existing.get();
        } else if (groupId.isV1() && DatabaseFactory.getGroupDatabase(context).groupExists(groupId.requireV1().deriveV2MigrationGroupId())) {
          throw new GroupDatabase.LegacyGroupInsertException(groupId);
        } else if (groupId.isV2() && DatabaseFactory.getGroupDatabase(context).getGroupV1ByExpectedV2(groupId.requireV2()).isPresent()) {
          throw new GroupDatabase.MissedGroupMigrationInsertException(groupId);
        } else {
          throw new AssertionError("Failed to insert recipient!");
        }
      } else {
        ContentValues groupUpdates = new ContentValues();

        if (groupId.isMms()) {
          groupUpdates.put(GROUP_TYPE, GroupType.MMS.getId());
        } else {
          if (groupId.isV2()) {
            groupUpdates.put(GROUP_TYPE, GroupType.SIGNAL_V2.getId());
          } else {
            groupUpdates.put(GROUP_TYPE, GroupType.SIGNAL_V1.getId());
          }
          groupUpdates.put(STORAGE_SERVICE_ID, Base64.encodeBytes(StorageSyncHelper.generateKey()));
        }

        RecipientId recipientId = RecipientId.from(id);

        update(recipientId, groupUpdates);

        return recipientId;
      }
    }
  }

  /**
   * See {@link Recipient#externalPossiblyMigratedGroup(Context, GroupId)}.
   */
  public @NonNull RecipientId getOrInsertFromPossiblyMigratedGroupId(@NonNull GroupId groupId) {
    SQLiteDatabase db = databaseHelper.getSignalWritableDatabase();

    db.beginTransaction();
    try {
      Optional<RecipientId> existing = getByColumn(GROUP_ID, groupId.toString());

      if (existing.isPresent()) {
        db.setTransactionSuccessful();
        return existing.get();
      }

      if (groupId.isV1()) {
        Optional<RecipientId> v2 = getByGroupId(groupId.requireV1().deriveV2MigrationGroupId());
        if (v2.isPresent()) {
          db.setTransactionSuccessful();
          return v2.get();
        }
      }

      if (groupId.isV2()) {
        Optional<GroupDatabase.GroupRecord> v1 = DatabaseFactory.getGroupDatabase(context).getGroupV1ByExpectedV2(groupId.requireV2());
        if (v1.isPresent()) {
          db.setTransactionSuccessful();
          return v1.get().getRecipientId();
        }
      }

      RecipientId id = getOrInsertFromGroupId(groupId);

      db.setTransactionSuccessful();
      return id;
    } finally {
      db.endTransaction();
    }
  }

  public Cursor getBlocked() {
    SQLiteDatabase database = databaseHelper.getSignalReadableDatabase();

    return database.query(TABLE_NAME, ID_PROJECTION, BLOCKED + " = 1",
                          null, null, null, null, null);
  }

  public RecipientReader readerForBlocked(Cursor cursor) {
    return new RecipientReader(cursor);
  }

  public RecipientReader getRecipientsWithNotificationChannels() {
    SQLiteDatabase database = databaseHelper.getSignalReadableDatabase();
    Cursor         cursor   = database.query(TABLE_NAME, ID_PROJECTION, NOTIFICATION_CHANNEL  + " NOT NULL",
                                             null, null, null, null, null);

    return new RecipientReader(cursor);
  }

  public @NonNull RecipientSettings getRecipientSettings(@NonNull RecipientId id) {
    SQLiteDatabase database = databaseHelper.getSignalReadableDatabase();
    String         query    = ID + " = ?";
    String[]       args     = new String[] { id.serialize() };

    try (Cursor cursor = database.query(TABLE_NAME, RECIPIENT_PROJECTION, query, args, null, null, null)) {
      if (cursor != null && cursor.moveToNext()) {
        return getRecipientSettings(context, cursor);
      } else {
        Optional<RecipientId> remapped = RemappedRecords.getInstance().getRecipient(context, id);
        if (remapped.isPresent()) {
          Log.w(TAG, "Missing recipient for " + id + ", but found it in the remapped records as " + remapped.get());
          return getRecipientSettings(remapped.get());
        } else {
          throw new MissingRecipientException(id);
        }
      }
    }
  }

  public @Nullable RecipientSettings getRecipientSettingsForSync(@NonNull RecipientId id) {
    String   query = TABLE_NAME + "." + ID + " = ?";
    String[] args  = new String[]{id.serialize()};

    List<RecipientSettings> recipientSettingsForSync = getRecipientSettingsForSync(query, args);

    if (recipientSettingsForSync.isEmpty()) {
      return null;
    }

    if (recipientSettingsForSync.size() > 1) {
      throw new AssertionError();
    }

    return recipientSettingsForSync.get(0);
  }

  public @Nullable RecipientSettings getByStorageId(@NonNull byte[] storageId) {
    List<RecipientSettings> result = getRecipientSettingsForSync(TABLE_NAME + "." + STORAGE_SERVICE_ID + " = ?", new String[] { Base64.encodeBytes(storageId) });

    if (result.size() > 0) {
      return result.get(0);
    }

    return null;
  }

  public void markNeedsSyncWithoutRefresh(@NonNull Collection<RecipientId> recipientIds) {
    SQLiteDatabase db = databaseHelper.getSignalWritableDatabase();

    db.beginTransaction();
    try {
      for (RecipientId recipientId : recipientIds) {
        rotateStorageId(recipientId);
      }
      db.setTransactionSuccessful();
    } finally {
      db.endTransaction();
    }
  }

  public void markNeedsSync(@NonNull RecipientId recipientId) {
    rotateStorageId(recipientId);
    Recipient.live(recipientId).refresh();
  }

  public void applyStorageIdUpdates(@NonNull Map<RecipientId, StorageId> storageIds) {
    SQLiteDatabase db = databaseHelper.getSignalWritableDatabase();

    db.beginTransaction();
    try {
      String query = ID + " = ?";

      for (Map.Entry<RecipientId, StorageId> entry : storageIds.entrySet()) {
        ContentValues values = new ContentValues();
        values.put(STORAGE_SERVICE_ID, Base64.encodeBytes(entry.getValue().getRaw()));

        db.update(TABLE_NAME, values, query, new String[] { entry.getKey().serialize() });
      }
      db.setTransactionSuccessful();
    } finally {
      db.endTransaction();
    }

    for (RecipientId id : storageIds.keySet()) {
      Recipient.live(id).refresh();
    }
  }

  public void applyStorageSyncContactInsert(@NonNull SignalContactRecord insert) {
    SQLiteDatabase   db               = databaseHelper.getSignalWritableDatabase();
    ThreadDatabase   threadDatabase   = DatabaseFactory.getThreadDatabase(context);

    ContentValues values      = getValuesForStorageContact(insert, true);
    long          id          = db.insertWithOnConflict(TABLE_NAME, null, values, SQLiteDatabase.CONFLICT_IGNORE);
    RecipientId   recipientId = null;

    if (id < 0) {
      Log.w(TAG,  "[applyStorageSyncContactInsert] Failed to insert. Possibly merging.");
      recipientId = getAndPossiblyMerge(insert.getAddress().hasValidUuid() ? insert.getAddress().getUuid() : null, insert.getAddress().getNumber().get(), true);
      db.update(TABLE_NAME, values, ID_WHERE, SqlUtil.buildArgs(recipientId));
    } else {
      recipientId = RecipientId.from(id);
    }

    if (insert.getIdentityKey().isPresent() && insert.getAddress().hasValidUuid()) {
      try {
        IdentityKey identityKey = new IdentityKey(insert.getIdentityKey().get(), 0);

        DatabaseFactory.getIdentityDatabase(context).updateIdentityAfterSync(insert.getAddress().getIdentifier(), recipientId, identityKey, StorageSyncModels.remoteToLocalIdentityStatus(insert.getIdentityState()));
      } catch (InvalidKeyException e) {
        Log.w(TAG, "Failed to process identity key during insert! Skipping.", e);
      }
    }

    threadDatabase.applyStorageSyncUpdate(recipientId, insert);
  }

  public void applyStorageSyncContactUpdate(@NonNull StorageRecordUpdate<SignalContactRecord> update) {
    SQLiteDatabase             db            = databaseHelper.getSignalWritableDatabase();
    TextSecureIdentityKeyStore identityStore = ApplicationDependencies.getIdentityStore();
    ContentValues              values        = getValuesForStorageContact(update.getNew(), false);

    try {
      int updateCount = db.update(TABLE_NAME, values, STORAGE_SERVICE_ID + " = ?", new String[]{Base64.encodeBytes(update.getOld().getId().getRaw())});
      if (updateCount < 1) {
        throw new AssertionError("Had an update, but it didn't match any rows!");
      }
    } catch (SQLiteConstraintException e) {
      Log.w(TAG,  "[applyStorageSyncContactUpdate] Failed to update a user by storageId.");

      RecipientId recipientId = getByColumn(STORAGE_SERVICE_ID, Base64.encodeBytes(update.getOld().getId().getRaw())).get();
      Log.w(TAG,  "[applyStorageSyncContactUpdate] Found user " + recipientId + ". Possibly merging.");

      recipientId = getAndPossiblyMerge(update.getNew().getAddress().hasValidUuid() ? update.getNew().getAddress().getUuid() : null, update.getNew().getAddress().getNumber().orNull(), true);
      Log.w(TAG,  "[applyStorageSyncContactUpdate] Merged into " + recipientId);

      db.update(TABLE_NAME, values, ID_WHERE, SqlUtil.buildArgs(recipientId));
    }

    RecipientId recipientId = getByStorageKeyOrThrow(update.getNew().getId().getRaw());

    if (StorageSyncHelper.profileKeyChanged(update)) {
      ContentValues clearValues = new ContentValues(1);
      clearValues.putNull(PROFILE_KEY_CREDENTIAL);
      db.update(TABLE_NAME, clearValues, ID_WHERE, SqlUtil.buildArgs(recipientId));
    }

    try {
      Optional<IdentityRecord> oldIdentityRecord = identityStore.getIdentityRecord(recipientId);

      if (update.getNew().getIdentityKey().isPresent() && update.getNew().getAddress().hasValidUuid()) {
        IdentityKey identityKey = new IdentityKey(update.getNew().getIdentityKey().get(), 0);
        DatabaseFactory.getIdentityDatabase(context).updateIdentityAfterSync(update.getNew().getAddress().getIdentifier(), recipientId, identityKey, StorageSyncModels.remoteToLocalIdentityStatus(update.getNew().getIdentityState()));
      }

      Optional<IdentityRecord> newIdentityRecord = identityStore.getIdentityRecord(recipientId);

      if ((newIdentityRecord.isPresent() && newIdentityRecord.get().getVerifiedStatus() == VerifiedStatus.VERIFIED) &&
          (!oldIdentityRecord.isPresent() || oldIdentityRecord.get().getVerifiedStatus() != VerifiedStatus.VERIFIED))
      {
        IdentityUtil.markIdentityVerified(context, Recipient.resolved(recipientId), true, true);
      } else if ((newIdentityRecord.isPresent() && newIdentityRecord.get().getVerifiedStatus() != VerifiedStatus.VERIFIED) &&
                 (oldIdentityRecord.isPresent() && oldIdentityRecord.get().getVerifiedStatus() == VerifiedStatus.VERIFIED))
      {
        IdentityUtil.markIdentityVerified(context, Recipient.resolved(recipientId), false, true);
      }
    } catch (InvalidKeyException e) {
      Log.w(TAG, "Failed to process identity key during update! Skipping.", e);
    }

    DatabaseFactory.getThreadDatabase(context).applyStorageSyncUpdate(recipientId, update.getNew());

    Recipient.live(recipientId).refresh();
  }

  public void applyStorageSyncGroupV1Insert(@NonNull SignalGroupV1Record insert) {
    SQLiteDatabase db = databaseHelper.getSignalWritableDatabase();

    long        id          = db.insertOrThrow(TABLE_NAME, null, getValuesForStorageGroupV1(insert, true));
    RecipientId recipientId = RecipientId.from(id);

    DatabaseFactory.getThreadDatabase(context).applyStorageSyncUpdate(recipientId, insert);

    Recipient.live(recipientId).refresh();
  }

  public void applyStorageSyncGroupV1Update(@NonNull StorageRecordUpdate<SignalGroupV1Record> update) {
    SQLiteDatabase db = databaseHelper.getSignalWritableDatabase();

    ContentValues values      = getValuesForStorageGroupV1(update.getNew(), false);
    int           updateCount = db.update(TABLE_NAME, values, STORAGE_SERVICE_ID + " = ?", new String[]{Base64.encodeBytes(update.getOld().getId().getRaw())});

    if (updateCount < 1) {
      throw new AssertionError("Had an update, but it didn't match any rows!");
    }

    Recipient recipient = Recipient.externalGroupExact(context, GroupId.v1orThrow(update.getOld().getGroupId()));

    DatabaseFactory.getThreadDatabase(context).applyStorageSyncUpdate(recipient.getId(), update.getNew());

    recipient.live().refresh();
  }

  public void applyStorageSyncGroupV2Insert(@NonNull SignalGroupV2Record insert) {
    SQLiteDatabase db = databaseHelper.getSignalWritableDatabase();

    GroupMasterKey masterKey = insert.getMasterKeyOrThrow();
    GroupId.V2     groupId   = GroupId.v2(masterKey);
    ContentValues  values    = getValuesForStorageGroupV2(insert, true);
    long           id        = db.insertOrThrow(TABLE_NAME, null, values);
    Recipient      recipient = Recipient.externalGroupExact(context, groupId);

    Log.i(TAG, "Creating restore placeholder for " + groupId);
    DatabaseFactory.getGroupDatabase(context)
                   .create(masterKey,
                           DecryptedGroup.newBuilder()
                                         .setRevision(GroupsV2StateProcessor.RESTORE_PLACEHOLDER_REVISION)
                                         .build());

    Log.i(TAG, "Scheduling request for latest group info for " + groupId);

    ApplicationDependencies.getJobManager().add(new RequestGroupV2InfoJob(groupId));

    DatabaseFactory.getThreadDatabase(context).applyStorageSyncUpdate(recipient.getId(), insert);

    recipient.live().refresh();
  }

  public void applyStorageSyncGroupV2Update(@NonNull StorageRecordUpdate<SignalGroupV2Record> update) {
    SQLiteDatabase db = databaseHelper.getSignalWritableDatabase();

    ContentValues values      = getValuesForStorageGroupV2(update.getNew(), false);
    int           updateCount = db.update(TABLE_NAME, values, STORAGE_SERVICE_ID + " = ?", new String[]{Base64.encodeBytes(update.getOld().getId().getRaw())});

    if (updateCount < 1) {
      throw new AssertionError("Had an update, but it didn't match any rows!");
    }

    GroupMasterKey masterKey = update.getOld().getMasterKeyOrThrow();
    Recipient      recipient = Recipient.externalGroupExact(context, GroupId.v2(masterKey));

    DatabaseFactory.getThreadDatabase(context).applyStorageSyncUpdate(recipient.getId(), update.getNew());

    recipient.live().refresh();
  }

  public void applyStorageSyncAccountUpdate(@NonNull StorageRecordUpdate<SignalAccountRecord> update) {
    SQLiteDatabase db = databaseHelper.getSignalWritableDatabase();

    ContentValues        values      = new ContentValues();
    ProfileName          profileName = ProfileName.fromParts(update.getNew().getGivenName().orNull(), update.getNew().getFamilyName().orNull());
    Optional<ProfileKey> localKey    = ProfileKeyUtil.profileKeyOptional(update.getOld().getProfileKey().orNull());
    Optional<ProfileKey> remoteKey   = ProfileKeyUtil.profileKeyOptional(update.getNew().getProfileKey().orNull());
    String               profileKey  = remoteKey.or(localKey).transform(ProfileKey::serialize).transform(Base64::encodeBytes).orNull();

    if (!remoteKey.isPresent()) {
      Log.w(TAG, "Got an empty profile key while applying an account record update!");
    }

    values.put(PROFILE_GIVEN_NAME, profileName.getGivenName());
    values.put(PROFILE_FAMILY_NAME, profileName.getFamilyName());
    values.put(PROFILE_JOINED_NAME, profileName.toString());
    values.put(PROFILE_KEY, profileKey);
    values.put(STORAGE_SERVICE_ID, Base64.encodeBytes(update.getNew().getId().getRaw()));

    if (update.getNew().hasUnknownFields()) {
      values.put(STORAGE_PROTO, Base64.encodeBytes(Objects.requireNonNull(update.getNew().serializeUnknownFields())));
    } else {
      values.putNull(STORAGE_PROTO);
    }

    int updateCount = db.update(TABLE_NAME, values, STORAGE_SERVICE_ID + " = ?", new String[]{Base64.encodeBytes(update.getOld().getId().getRaw())});
    if (updateCount < 1) {
      throw new AssertionError("Account update didn't match any rows!");
    }

    if (!remoteKey.equals(localKey)) {
      ApplicationDependencies.getJobManager().add(new RefreshAttributesJob());
    }

    DatabaseFactory.getThreadDatabase(context).applyStorageSyncUpdate(Recipient.self().getId(), update.getNew());

    Recipient.self().live().refresh();
  }

  public void updatePhoneNumbers(@NonNull Map<String, String> mapping) {
    if (mapping.isEmpty()) return;

    SQLiteDatabase db = databaseHelper.getSignalWritableDatabase();

    db.beginTransaction();
    try {
      String query = PHONE + " = ?";

      for (Map.Entry<String, String> entry : mapping.entrySet()) {
        ContentValues values = new ContentValues();
        values.put(PHONE, entry.getValue());

        db.updateWithOnConflict(TABLE_NAME, values, query, new String[] { entry.getKey() }, SQLiteDatabase.CONFLICT_IGNORE);
      }

      db.setTransactionSuccessful();
    } finally {
      db.endTransaction();
    }
  }

  private @NonNull RecipientId getByStorageKeyOrThrow(byte[] storageKey) {
    SQLiteDatabase db    = databaseHelper.getSignalReadableDatabase();
    String         query = STORAGE_SERVICE_ID + " = ?";
    String[]       args  = new String[]{Base64.encodeBytes(storageKey)};

    try (Cursor cursor = db.query(TABLE_NAME, ID_PROJECTION, query, args, null, null, null)) {
      if (cursor != null && cursor.moveToFirst()) {
        long id = cursor.getLong(cursor.getColumnIndexOrThrow(ID));
        return RecipientId.from(id);
      } else {
        throw new AssertionError("No recipient with that storage key!");
      }
    }
  }

  private static @NonNull ContentValues getValuesForStorageContact(@NonNull SignalContactRecord contact, boolean isInsert) {
    ContentValues values = new ContentValues();

    ProfileName profileName = ProfileName.fromParts(contact.getGivenName().orNull(), contact.getFamilyName().orNull());
    String      username    = contact.getUsername().orNull();

    if (contact.getAddress().hasValidUuid()) {
      values.put(UUID, contact.getAddress().getUuid().toString());
    }

    values.put(PHONE, contact.getAddress().getNumber().orNull());
    values.put(PROFILE_GIVEN_NAME, profileName.getGivenName());
    values.put(PROFILE_FAMILY_NAME, profileName.getFamilyName());
    values.put(PROFILE_JOINED_NAME, profileName.toString());
    values.put(PROFILE_KEY, contact.getProfileKey().transform(Base64::encodeBytes).orNull());
    values.put(USERNAME, TextUtils.isEmpty(username) ? null : username);
    values.put(PROFILE_SHARING, contact.isProfileSharingEnabled() ? "1" : "0");
    values.put(BLOCKED, contact.isBlocked() ? "1" : "0");
    values.put(MUTE_UNTIL, contact.getMuteUntil());
    values.put(STORAGE_SERVICE_ID, Base64.encodeBytes(contact.getId().getRaw()));

    if (contact.hasUnknownFields()) {
      values.put(STORAGE_PROTO, Base64.encodeBytes(Objects.requireNonNull(contact.serializeUnknownFields())));
    } else {
      values.putNull(STORAGE_PROTO);
    }

    if (isInsert) {
      values.put(AVATAR_COLOR, AvatarColor.random().serialize());
    }

    return values;
  }

  private static @NonNull ContentValues getValuesForStorageGroupV1(@NonNull SignalGroupV1Record groupV1, boolean isInsert) {
    ContentValues values = new ContentValues();
    values.put(GROUP_ID, GroupId.v1orThrow(groupV1.getGroupId()).toString());
    values.put(GROUP_TYPE, GroupType.SIGNAL_V1.getId());
    values.put(PROFILE_SHARING, groupV1.isProfileSharingEnabled() ? "1" : "0");
    values.put(BLOCKED, groupV1.isBlocked() ? "1" : "0");
    values.put(MUTE_UNTIL, groupV1.getMuteUntil());
    values.put(STORAGE_SERVICE_ID, Base64.encodeBytes(groupV1.getId().getRaw()));

    if (groupV1.hasUnknownFields()) {
      values.put(STORAGE_PROTO, Base64.encodeBytes(groupV1.serializeUnknownFields()));
    } else {
      values.putNull(STORAGE_PROTO);
    }

    if (isInsert) {
      values.put(AVATAR_COLOR, AvatarColor.random().serialize());
    }

    return values;
  }
  
  private static @NonNull ContentValues getValuesForStorageGroupV2(@NonNull SignalGroupV2Record groupV2, boolean isInsert) {
    ContentValues values = new ContentValues();
    values.put(GROUP_ID, GroupId.v2(groupV2.getMasterKeyOrThrow()).toString());
    values.put(GROUP_TYPE, GroupType.SIGNAL_V2.getId());
    values.put(PROFILE_SHARING, groupV2.isProfileSharingEnabled() ? "1" : "0");
    values.put(BLOCKED, groupV2.isBlocked() ? "1" : "0");
    values.put(MUTE_UNTIL, groupV2.getMuteUntil());
    values.put(STORAGE_SERVICE_ID, Base64.encodeBytes(groupV2.getId().getRaw()));

    if (groupV2.hasUnknownFields()) {
      values.put(STORAGE_PROTO, Base64.encodeBytes(groupV2.serializeUnknownFields()));
    } else {
      values.putNull(STORAGE_PROTO);
    }

    if (isInsert) {
      values.put(AVATAR_COLOR, AvatarColor.random().serialize());
    }

    return values;
  }

  private List<RecipientSettings> getRecipientSettingsForSync(@Nullable String query, @Nullable String[] args) {
    SQLiteDatabase          db    = databaseHelper.getSignalReadableDatabase();
    String                  table = TABLE_NAME + " LEFT OUTER JOIN " + IdentityDatabase.TABLE_NAME + " ON " + TABLE_NAME + "." + UUID     + " = " + IdentityDatabase.TABLE_NAME + "." + IdentityDatabase.ADDRESS
                                               + " LEFT OUTER JOIN " + GroupDatabase.TABLE_NAME    + " ON " + TABLE_NAME + "." + GROUP_ID + " = " + GroupDatabase.TABLE_NAME + "." + GroupDatabase.GROUP_ID
                                               + " LEFT OUTER JOIN " + ThreadDatabase.TABLE_NAME   + " ON " + TABLE_NAME + "." + ID       + " = " + ThreadDatabase.TABLE_NAME + "." + ThreadDatabase.RECIPIENT_ID;
    List<RecipientSettings> out   = new ArrayList<>();

    String[] columns = Stream.of(TYPED_RECIPIENT_PROJECTION,
                                 new String[]{ RecipientDatabase.TABLE_NAME + "." + STORAGE_PROTO,
                                               GroupDatabase.TABLE_NAME     + "." + GroupDatabase.V2_MASTER_KEY,
                                               ThreadDatabase.TABLE_NAME    + "." + ThreadDatabase.ARCHIVED,
                                               ThreadDatabase.TABLE_NAME    + "." + ThreadDatabase.READ,
                                               IdentityDatabase.TABLE_NAME  + "." + IdentityDatabase.VERIFIED + " AS " + IDENTITY_STATUS,
                                               IdentityDatabase.TABLE_NAME  + "." + IdentityDatabase.IDENTITY_KEY + " AS " + IDENTITY_KEY })
                             .flatMap(Stream::of)
                             .toArray(String[]::new);

    try (Cursor cursor = db.query(table, columns, query, args, TABLE_NAME + "." + ID, null, null)) {
      while (cursor != null && cursor.moveToNext()) {
        out.add(getRecipientSettings(context, cursor));
      }
    }

    return out;
  }

  /**
   * @return All storage ids for ContactRecords, excluding the ones that need to be deleted.
   */
  public List<StorageId> getContactStorageSyncIds() {
    return new ArrayList<>(getContactStorageSyncIdsMap().values());
  }

  /**
   * @return All storage IDs for ContactRecords, excluding the ones that need to be deleted.
   */
  public @NonNull Map<RecipientId, StorageId> getContactStorageSyncIdsMap() {
    SQLiteDatabase              db    = databaseHelper.getSignalReadableDatabase();
    String                      query = STORAGE_SERVICE_ID + " NOT NULL AND " + UUID + " NOT NULL AND " + ID + " != ? AND " + GROUP_TYPE + " != ?";
    String[]                    args  = SqlUtil.buildArgs(Recipient.self().getId(), String.valueOf(GroupType.SIGNAL_V2.getId()));
    Map<RecipientId, StorageId> out   = new HashMap<>();

    try (Cursor cursor = db.query(TABLE_NAME, new String[] { ID, STORAGE_SERVICE_ID, GROUP_TYPE }, query, args, null, null, null)) {
      while (cursor != null && cursor.moveToNext()) {
        RecipientId id         = RecipientId.from(cursor.getLong(cursor.getColumnIndexOrThrow(ID)));
        String      encodedKey = cursor.getString(cursor.getColumnIndexOrThrow(STORAGE_SERVICE_ID));
        GroupType   groupType  = GroupType.fromId(cursor.getInt(cursor.getColumnIndexOrThrow(GROUP_TYPE)));
        byte[]      key        = Base64.decodeOrThrow(encodedKey);

        switch (groupType) {
          case NONE      : out.put(id, StorageId.forContact(key)); break;
          case SIGNAL_V1 : out.put(id, StorageId.forGroupV1(key)); break;
          default        : throw new AssertionError();
        }
      }
    }

    for (GroupId.V2 id : DatabaseFactory.getGroupDatabase(context).getAllGroupV2Ids()) {
      Recipient         recipient                = Recipient.externalGroupExact(context, id);
      RecipientId       recipientId              = recipient.getId();
      RecipientSettings recipientSettingsForSync = getRecipientSettingsForSync(recipientId);

      if (recipientSettingsForSync == null) {
        throw new AssertionError();
      }

      byte[] key = recipientSettingsForSync.storageId;

      if (key == null) {
        throw new AssertionError();
      }

      out.put(recipientId, StorageId.forGroupV2(key));
    }

    return out;
  }

  static @NonNull RecipientSettings getRecipientSettings(@NonNull Context context, @NonNull Cursor cursor) {
    return getRecipientSettings(context, cursor, ID);
  }

  static @NonNull RecipientSettings getRecipientSettings(@NonNull Context context, @NonNull Cursor cursor, @NonNull String idColumnName) {
    long      id                         = CursorUtil.requireLong(cursor, idColumnName);
    UUID      uuid                       = UuidUtil.parseOrNull(CursorUtil.requireString(cursor, UUID));
    String    username                   = CursorUtil.requireString(cursor, USERNAME);
    String    e164                       = CursorUtil.requireString(cursor, PHONE);
    String    email                      = CursorUtil.requireString(cursor, EMAIL);
    GroupId   groupId                    = GroupId.parseNullableOrThrow(CursorUtil.requireString(cursor, GROUP_ID));
    int       groupType                  = CursorUtil.requireInt(cursor, GROUP_TYPE);
    boolean   blocked                    = CursorUtil.requireBoolean(cursor, BLOCKED);
    String    messageRingtone            = CursorUtil.requireString(cursor, MESSAGE_RINGTONE);
    String    callRingtone               = CursorUtil.requireString(cursor, CALL_RINGTONE);
    int       messageVibrateState        = CursorUtil.requireInt(cursor, MESSAGE_VIBRATE);
    int       callVibrateState           = CursorUtil.requireInt(cursor, CALL_VIBRATE);
    long      muteUntil                  = cursor.getLong(cursor.getColumnIndexOrThrow(MUTE_UNTIL));
    int       insightsBannerTier         = CursorUtil.requireInt(cursor, SEEN_INVITE_REMINDER);
    int       defaultSubscriptionId      = CursorUtil.requireInt(cursor, DEFAULT_SUBSCRIPTION_ID);
    int       expireMessages             = CursorUtil.requireInt(cursor, MESSAGE_EXPIRATION_TIME);
    int       registeredState            = CursorUtil.requireInt(cursor, REGISTERED);
    String    profileKeyString           = CursorUtil.requireString(cursor, PROFILE_KEY);
    String    profileKeyCredentialString = CursorUtil.requireString(cursor, PROFILE_KEY_CREDENTIAL);
    String    systemGivenName            = CursorUtil.requireString(cursor, SYSTEM_GIVEN_NAME);
    String    systemFamilyName           = CursorUtil.requireString(cursor, SYSTEM_FAMILY_NAME);
    String    systemDisplayName          = CursorUtil.requireString(cursor, SYSTEM_JOINED_NAME);
    String    systemContactPhoto         = CursorUtil.requireString(cursor, SYSTEM_PHOTO_URI);
    String    systemPhoneLabel           = CursorUtil.requireString(cursor, SYSTEM_PHONE_LABEL);
    String    systemContactUri           = CursorUtil.requireString(cursor, SYSTEM_CONTACT_URI);
    String    profileGivenName           = CursorUtil.requireString(cursor, PROFILE_GIVEN_NAME);
    String    profileFamilyName          = CursorUtil.requireString(cursor, PROFILE_FAMILY_NAME);
    String    signalProfileAvatar        = CursorUtil.requireString(cursor, SIGNAL_PROFILE_AVATAR);
    boolean   profileSharing             = CursorUtil.requireBoolean(cursor, PROFILE_SHARING);
    long      lastProfileFetch           = cursor.getLong(cursor.getColumnIndexOrThrow(LAST_PROFILE_FETCH));
    String    notificationChannel        = CursorUtil.requireString(cursor, NOTIFICATION_CHANNEL);
    int       unidentifiedAccessMode     = CursorUtil.requireInt(cursor, UNIDENTIFIED_ACCESS_MODE);
    boolean   forceSmsSelection          = CursorUtil.requireBoolean(cursor, FORCE_SMS_SELECTION);
    long      capabilities               = CursorUtil.requireLong(cursor, CAPABILITIES);
    String    storageKeyRaw              = CursorUtil.requireString(cursor, STORAGE_SERVICE_ID);
    int       mentionSettingId           = CursorUtil.requireInt(cursor, MENTION_SETTING);
    byte[]    wallpaper                  = CursorUtil.requireBlob(cursor, WALLPAPER);
    byte[]    serializedChatColors       = CursorUtil.requireBlob(cursor, CHAT_COLORS);
    long      customChatColorsId         = CursorUtil.requireLong(cursor, CUSTOM_CHAT_COLORS_ID);
    String    serializedAvatarColor      = CursorUtil.requireString(cursor, AVATAR_COLOR);
    String    about                      = CursorUtil.requireString(cursor, ABOUT);
    String    aboutEmoji                 = CursorUtil.requireString(cursor, ABOUT_EMOJI);
    boolean   hasGroupsInCommon          = CursorUtil.requireBoolean(cursor, GROUPS_IN_COMMON);
    byte[]    serializedBadgeList        = CursorUtil.requireBlob(cursor, BADGES);

    List<Badge> badges = parseBadgeList(serializedBadgeList);

    byte[]               profileKey           = null;
    ProfileKeyCredential profileKeyCredential = null;

    if (profileKeyString != null) {
      try {
        profileKey = Base64.decode(profileKeyString);
      } catch (IOException e) {
        Log.w(TAG, e);
        profileKey = null;
      }

      if (profileKeyCredentialString != null) {
        try {
          byte[] columnDataBytes = Base64.decode(profileKeyCredentialString);

          ProfileKeyCredentialColumnData columnData = ProfileKeyCredentialColumnData.parseFrom(columnDataBytes);

          if (Arrays.equals(columnData.getProfileKey().toByteArray(), profileKey)) {
            profileKeyCredential = new ProfileKeyCredential(columnData.getProfileKeyCredential().toByteArray());
          } else {
            Log.i(TAG, "Out of date profile key credential data ignored on read");
          }
        } catch (InvalidInputException | IOException e) {
          Log.w(TAG, "Profile key credential column data could not be read", e);
        }
      }
    }

    byte[] storageKey = storageKeyRaw != null ? Base64.decodeOrThrow(storageKeyRaw) : null;

    ChatWallpaper chatWallpaper = null;

    if (wallpaper != null) {
      try {
        chatWallpaper = ChatWallpaperFactory.create(Wallpaper.parseFrom(wallpaper));
      } catch (InvalidProtocolBufferException e) {
        Log.w(TAG, "Failed to parse wallpaper.", e);
      }
    }

    ChatColors chatColors = null;
    if (serializedChatColors != null) {
      try {
        chatColors = ChatColors.forChatColor(ChatColors.Id.forLongValue(customChatColorsId), ChatColor.parseFrom(serializedChatColors));
      } catch (InvalidProtocolBufferException e) {
        Log.w(TAG, "Failed to parse chat colors.", e);
      }
    }

    return new RecipientSettings(RecipientId.from(id),
                                 uuid,
                                 username,
                                 e164,
                                 email,
                                 groupId,
                                 GroupType.fromId(groupType),
                                 blocked,
                                 muteUntil,
                                 VibrateState.fromId(messageVibrateState),
                                 VibrateState.fromId(callVibrateState),
                                 Util.uri(messageRingtone),
                                 Util.uri(callRingtone),
                                 defaultSubscriptionId,
                                 expireMessages,
                                 RegisteredState.fromId(registeredState),
                                 profileKey,
                                 profileKeyCredential,
                                 ProfileName.fromParts(systemGivenName, systemFamilyName),
                                 systemDisplayName,
                                 systemContactPhoto,
                                 systemPhoneLabel,
                                 systemContactUri,
                                 ProfileName.fromParts(profileGivenName, profileFamilyName),
                                 signalProfileAvatar,
                                 AvatarHelper.hasAvatar(context, RecipientId.from(id)),
                                 profileSharing,
                                 lastProfileFetch,
                                 notificationChannel,
                                 UnidentifiedAccessMode.fromMode(unidentifiedAccessMode),
                                 forceSmsSelection,
                                 capabilities,
                                 InsightsBannerTier.fromId(insightsBannerTier),
                                 storageKey,
                                 MentionSetting.fromId(mentionSettingId),
                                 chatWallpaper,
                                 chatColors,
                                 AvatarColor.deserialize(serializedAvatarColor),
                                 about,
                                 aboutEmoji,
                                 getSyncExtras(cursor),
                                 getExtras(cursor),
                                 hasGroupsInCommon,
                                 badges);
  }

  private static @NonNull List<Badge> parseBadgeList(byte[] serializedBadgeList) {
    BadgeList badgeList = null;
    if (serializedBadgeList != null) {
      try {
        badgeList = BadgeList.parseFrom(serializedBadgeList);
      } catch (InvalidProtocolBufferException e) {
        Log.w(TAG, e);
      }
    }

    List<Badge> badges;
    if (badgeList != null) {
      List<BadgeList.Badge> protoBadges = badgeList.getBadgesList();
      badges = new ArrayList<>(protoBadges.size());
      for (BadgeList.Badge protoBadge : protoBadges) {
        badges.add(new Badge(
            protoBadge.getId(),
            Badge.Category.Companion.fromCode(protoBadge.getCategory()),
            Uri.parse(protoBadge.getImageUrl()),
            protoBadge.getName(),
            protoBadge.getDescription(),
            protoBadge.getExpiration(),
            protoBadge.getVisible()
        ));
      }
    } else {
      badges = Collections.emptyList();
    }

    return badges;
  }

  private static @NonNull RecipientSettings.SyncExtras getSyncExtras(@NonNull Cursor cursor) {
    String         storageProtoRaw = CursorUtil.getString(cursor, STORAGE_PROTO).orNull();
    byte[]         storageProto    = storageProtoRaw != null ? Base64.decodeOrThrow(storageProtoRaw) : null;
    boolean        archived        = CursorUtil.getBoolean(cursor, ThreadDatabase.ARCHIVED).or(false);
    boolean        forcedUnread    = CursorUtil.getInt(cursor, ThreadDatabase.READ).transform(status -> status == ThreadDatabase.ReadStatus.FORCED_UNREAD.serialize()).or(false);
    GroupMasterKey groupMasterKey  = CursorUtil.getBlob(cursor, GroupDatabase.V2_MASTER_KEY).transform(GroupUtil::requireMasterKey).orNull();
    byte[]         identityKey     = CursorUtil.getString(cursor, IDENTITY_KEY).transform(Base64::decodeOrThrow).orNull();
    VerifiedStatus identityStatus  = CursorUtil.getInt(cursor, IDENTITY_STATUS).transform(VerifiedStatus::forState).or(VerifiedStatus.DEFAULT);


    return new RecipientSettings.SyncExtras(storageProto, groupMasterKey, identityKey, identityStatus, archived, forcedUnread);
  }

  private static @Nullable Recipient.Extras getExtras(@NonNull Cursor cursor) {
    return Recipient.Extras.from(getRecipientExtras(cursor));
  }

  private static @Nullable RecipientExtras getRecipientExtras(@NonNull Cursor cursor) {
    final Optional<byte[]> blob = CursorUtil.getBlob(cursor, EXTRAS);

    return blob.transform(b -> {
      try {
        return RecipientExtras.parseFrom(b);
      } catch (InvalidProtocolBufferException e) {
        Log.w(TAG, e);
        throw new AssertionError(e);
      }
    }).orNull();
  }

  public BulkOperationsHandle beginBulkSystemContactUpdate() {
    SQLiteDatabase database = databaseHelper.getSignalWritableDatabase();
    database.beginTransaction();

    ContentValues contentValues = new ContentValues(1);
    contentValues.put(SYSTEM_INFO_PENDING, 1);

    database.update(TABLE_NAME, contentValues, SYSTEM_CONTACT_URI + " NOT NULL", null);

    return new BulkOperationsHandle(database);
  }

  void onUpdatedChatColors(@NonNull ChatColors chatColors) {
    SQLiteDatabase    database = databaseHelper.getSignalWritableDatabase();
    String            where    = CUSTOM_CHAT_COLORS_ID + " = ?";
    String[]          args     = SqlUtil.buildArgs(chatColors.getId().getLongValue());
    List<RecipientId> updated  = new LinkedList<>();

    try (Cursor cursor = database.query(TABLE_NAME, SqlUtil.buildArgs(ID), where, args, null, null, null)) {
      while (cursor != null && cursor.moveToNext()) {
        updated.add(RecipientId.from(CursorUtil.requireLong(cursor, ID)));
      }
    }

    if (updated.isEmpty()) {
      Log.d(TAG, "No recipients utilizing updated chat color.");
    } else {
      ContentValues values = new ContentValues(2);

      values.put(CHAT_COLORS, chatColors.serialize().toByteArray());
      values.put(CUSTOM_CHAT_COLORS_ID, chatColors.getId().getLongValue());

      database.update(TABLE_NAME, values, where, args);

      for (RecipientId recipientId : updated) {
        Recipient.live(recipientId).refresh();
      }
    }
  }

  void onDeletedChatColors(@NonNull ChatColors chatColors) {
    SQLiteDatabase    database = databaseHelper.getSignalWritableDatabase();
    String            where    = CUSTOM_CHAT_COLORS_ID + " = ?";
    String[]          args     = SqlUtil.buildArgs(chatColors.getId().getLongValue());
    List<RecipientId> updated  = new LinkedList<>();

    try (Cursor cursor = database.query(TABLE_NAME, SqlUtil.buildArgs(ID), where, args, null, null, null)) {
      while (cursor != null && cursor.moveToNext()) {
        updated.add(RecipientId.from(CursorUtil.requireLong(cursor, ID)));
      }
    }

    if (updated.isEmpty()) {
      Log.d(TAG, "No recipients utilizing deleted chat color.");
    } else {
      ContentValues values = new ContentValues(2);

      values.put(CHAT_COLORS, (byte[]) null);
      values.put(CUSTOM_CHAT_COLORS_ID, ChatColors.Id.NotSet.INSTANCE.getLongValue());

      database.update(TABLE_NAME, values, where, args);

      for (RecipientId recipientId : updated) {
        Recipient.live(recipientId).refresh();
      }
    }
  }

  public int getColorUsageCount(@NotNull ChatColors.Id chatColorsId) {
    SQLiteDatabase db         = databaseHelper.getSignalReadableDatabase();
    String[]       projection = SqlUtil.buildArgs("COUNT(*)");
    String         where      = CUSTOM_CHAT_COLORS_ID + " = ?";
    String[]       args       = SqlUtil.buildArgs(chatColorsId.getLongValue());

    try (Cursor cursor = db.query(TABLE_NAME, projection, where, args, null, null, null)) {
      if (cursor == null) {
        return 0;
      } else {
        cursor.moveToFirst();
        return cursor.getInt(0);
      }
    }
  }

  public void clearAllColors() {
    SQLiteDatabase    database  = databaseHelper.getSignalWritableDatabase();
    String            where     = CUSTOM_CHAT_COLORS_ID + " != ?";
    String[]          args      = SqlUtil.buildArgs(ChatColors.Id.NotSet.INSTANCE.getLongValue());
    List<RecipientId> toUpdate  = new LinkedList<>();

    try (Cursor cursor = database.query(TABLE_NAME, SqlUtil.buildArgs(ID), where, args, null, null, null)) {
      while (cursor != null && cursor.moveToNext()) {
        toUpdate.add(RecipientId.from(CursorUtil.requireLong(cursor, ID)));
      }
    }

    if (toUpdate.isEmpty()) {
      return;
    }

    ContentValues values = new ContentValues();
    values.put(CHAT_COLORS, (byte[]) null);
    values.put(CUSTOM_CHAT_COLORS_ID, ChatColors.Id.NotSet.INSTANCE.getLongValue());

    database.update(TABLE_NAME, values, where, args);

    for (RecipientId id : toUpdate) {
      Recipient.live(id).refresh();
    }
  }

  public void clearColor(@NonNull RecipientId id) {
    ContentValues values = new ContentValues();
    values.put(CHAT_COLORS, (byte[]) null);
    values.put(CUSTOM_CHAT_COLORS_ID, ChatColors.Id.NotSet.INSTANCE.getLongValue());
    if (update(id, values)) {
      Recipient.live(id).refresh();
    }
  }

  public void setColor(@NonNull RecipientId id, @NonNull ChatColors color) {
    ContentValues values = new ContentValues();
    values.put(CHAT_COLORS, color.serialize().toByteArray());
    values.put(CUSTOM_CHAT_COLORS_ID, color.getId().getLongValue());
    if (update(id, values)) {
      Recipient.live(id).refresh();
    }
  }

  public void setDefaultSubscriptionId(@NonNull RecipientId id, int defaultSubscriptionId) {
    ContentValues values = new ContentValues();
    values.put(DEFAULT_SUBSCRIPTION_ID, defaultSubscriptionId);
    if (update(id, values)) {
      Recipient.live(id).refresh();
    }
  }

  public void setForceSmsSelection(@NonNull RecipientId id, boolean forceSmsSelection) {
    ContentValues contentValues = new ContentValues(1);
    contentValues.put(FORCE_SMS_SELECTION, forceSmsSelection ? 1 : 0);
    if (update(id, contentValues)) {
      Recipient.live(id).refresh();
    }
  }

  public void setBlocked(@NonNull RecipientId id, boolean blocked) {
    ContentValues values = new ContentValues();
    values.put(BLOCKED, blocked ? 1 : 0);
    if (update(id, values)) {
      rotateStorageId(id);
      Recipient.live(id).refresh();
    }
  }

  public void setMessageRingtone(@NonNull RecipientId id, @Nullable Uri notification) {
    ContentValues values = new ContentValues();
    values.put(MESSAGE_RINGTONE, notification == null ? null : notification.toString());
    if (update(id, values)) {
      Recipient.live(id).refresh();
    }
  }

  public void setCallRingtone(@NonNull RecipientId id, @Nullable Uri ringtone) {
    ContentValues values = new ContentValues();
    values.put(CALL_RINGTONE, ringtone == null ? null : ringtone.toString());
    if (update(id, values)) {
      Recipient.live(id).refresh();
    }
  }

  public void setMessageVibrate(@NonNull RecipientId id, @NonNull VibrateState enabled) {
    ContentValues values = new ContentValues();
    values.put(MESSAGE_VIBRATE, enabled.getId());
    if (update(id, values)) {
      Recipient.live(id).refresh();
    }
  }

  public void setCallVibrate(@NonNull RecipientId id, @NonNull VibrateState enabled) {
    ContentValues values = new ContentValues();
    values.put(CALL_VIBRATE, enabled.getId());
    if (update(id, values)) {
      Recipient.live(id).refresh();
    }
  }

  public void setMuted(@NonNull RecipientId id, long until) {
    ContentValues values = new ContentValues();
    values.put(MUTE_UNTIL, until);
    if (update(id, values)) {
      rotateStorageId(id);
      Recipient.live(id).refresh();
    }
    StorageSyncHelper.scheduleSyncForDataChange();
  }

  public void setSeenFirstInviteReminder(@NonNull RecipientId id) {
    setInsightsBannerTier(id, InsightsBannerTier.TIER_ONE);
  }

  public void setSeenSecondInviteReminder(@NonNull RecipientId id) {
    setInsightsBannerTier(id, InsightsBannerTier.TIER_TWO);
  }

  public void setHasSentInvite(@NonNull RecipientId id) {
    setSeenSecondInviteReminder(id);
  }

  private void setInsightsBannerTier(@NonNull RecipientId id, @NonNull InsightsBannerTier insightsBannerTier) {
    SQLiteDatabase database  = databaseHelper.getSignalWritableDatabase();
    ContentValues  values    = new ContentValues(1);
    String         query     = ID + " = ? AND " + SEEN_INVITE_REMINDER + " < ?";
    String[]       args      = new String[]{ id.serialize(), String.valueOf(insightsBannerTier) };

    values.put(SEEN_INVITE_REMINDER, insightsBannerTier.id);
    database.update(TABLE_NAME, values, query, args);
    Recipient.live(id).refresh();
  }

  public void setExpireMessages(@NonNull RecipientId id, int expiration) {
    ContentValues values = new ContentValues(1);
    values.put(MESSAGE_EXPIRATION_TIME, expiration);
    if (update(id, values)) {
      Recipient.live(id).refresh();
    }
  }

  public void setUnidentifiedAccessMode(@NonNull RecipientId id, @NonNull UnidentifiedAccessMode unidentifiedAccessMode) {
    ContentValues values = new ContentValues(1);
    values.put(UNIDENTIFIED_ACCESS_MODE, unidentifiedAccessMode.getMode());
    if (update(id, values)) {
      Recipient.live(id).refresh();
    }
  }

  public void setLastSessionResetTime(@NonNull RecipientId id, DeviceLastResetTime lastResetTime) {
    ContentValues values = new ContentValues(1);
    values.put(LAST_SESSION_RESET, lastResetTime.toByteArray());
    update(id, values);
  }

  public @NonNull DeviceLastResetTime getLastSessionResetTimes(@NonNull RecipientId id) {
    SQLiteDatabase db = databaseHelper.getSignalReadableDatabase();

    try (Cursor cursor = db.query(TABLE_NAME, new String[] {LAST_SESSION_RESET}, ID_WHERE, SqlUtil.buildArgs(id), null, null, null)) {
      if (cursor.moveToFirst()) {
        try {
          byte[] serialized = CursorUtil.requireBlob(cursor, LAST_SESSION_RESET);
          if (serialized != null) {
            return DeviceLastResetTime.parseFrom(serialized);
          } else {
            return DeviceLastResetTime.newBuilder().build();
          }
        } catch (InvalidProtocolBufferException e) {
          Log.w(TAG, e);
          return DeviceLastResetTime.newBuilder().build();
        }
      }
    }

    return DeviceLastResetTime.newBuilder().build();
  }

  public void setBadges(@NonNull RecipientId id, @NonNull List<Badge> badges) {
    BadgeList.Builder badgeListBuilder = BadgeList.newBuilder();

    for (final Badge badge : badges) {
      badgeListBuilder.addBadges(BadgeList.Badge.newBuilder()
                                                .setId(badge.getId())
                                                .setCategory(badge.getCategory().getCode())
                                                .setDescription(badge.getDescription())
                                                .setExpiration(badge.getExpirationTimestamp())
                                                .setVisible(badge.getVisible())
                                                .setName(badge.getName())
                                                .setImageUrl(badge.getImageUrl().toString()));
    }

    ContentValues values = new ContentValues(1);
    values.put(BADGES, badgeListBuilder.build().toByteArray());

    if (update(id, values)) {
      Recipient.live(id).refresh();
    }
  }

  public void setCapabilities(@NonNull RecipientId id, @NonNull SignalServiceProfile.Capabilities capabilities) {
    long value = 0;

    value = Bitmask.update(value, Capabilities.GROUPS_V2,           Capabilities.BIT_LENGTH, Recipient.Capability.fromBoolean(capabilities.isGv2()).serialize());
    value = Bitmask.update(value, Capabilities.GROUPS_V1_MIGRATION, Capabilities.BIT_LENGTH, Recipient.Capability.fromBoolean(capabilities.isGv1Migration()).serialize());
    value = Bitmask.update(value, Capabilities.SENDER_KEY,          Capabilities.BIT_LENGTH, Recipient.Capability.fromBoolean(capabilities.isSenderKey()).serialize());
    value = Bitmask.update(value, Capabilities.ANNOUNCEMENT_GROUPS, Capabilities.BIT_LENGTH, Recipient.Capability.fromBoolean(capabilities.isAnnouncementGroup()).serialize());
    value = Bitmask.update(value, Capabilities.CHANGE_NUMBER,       Capabilities.BIT_LENGTH, Recipient.Capability.fromBoolean(capabilities.isChangeNumber()).serialize());

    ContentValues values = new ContentValues(1);
    values.put(CAPABILITIES, value);

    if (update(id, values)) {
      Recipient.live(id).refresh();
    }
  }

  public void setMentionSetting(@NonNull RecipientId id, @NonNull MentionSetting mentionSetting) {
    ContentValues values = new ContentValues();
    values.put(MENTION_SETTING, mentionSetting.getId());
    if (update(id, values)) {
      Recipient.live(id).refresh();
    }
  }

  /**
   * Updates the profile key.
   * <p>
   * If it changes, it clears out the profile key credential and resets the unidentified access mode.
   * @return true iff changed.
   */
  public boolean setProfileKey(@NonNull RecipientId id, @NonNull ProfileKey profileKey) {
    String        selection         = ID + " = ?";
    String[]      args              = new String[]{id.serialize()};
    ContentValues valuesToCompare   = new ContentValues(1);
    ContentValues valuesToSet       = new ContentValues(3);
    String        encodedProfileKey = Base64.encodeBytes(profileKey.serialize());

    valuesToCompare.put(PROFILE_KEY, encodedProfileKey);

    valuesToSet.put(PROFILE_KEY, encodedProfileKey);
    valuesToSet.putNull(PROFILE_KEY_CREDENTIAL);
    valuesToSet.put(UNIDENTIFIED_ACCESS_MODE, UnidentifiedAccessMode.UNKNOWN.getMode());

    SqlUtil.Query updateQuery = SqlUtil.buildTrueUpdateQuery(selection, args, valuesToCompare);

    if (update(updateQuery, valuesToSet)) {
      rotateStorageId(id);
      Recipient.live(id).refresh();
      StorageSyncHelper.scheduleSyncForDataChange();
      return true;
    }
    return false;
  }

  /**
   * Sets the profile key iff currently null.
   * <p>
   * If it sets it, it also clears out the profile key credential and resets the unidentified access mode.
   * @return true iff changed.
   */
  public boolean setProfileKeyIfAbsent(@NonNull RecipientId id, @NonNull ProfileKey profileKey) {
    SQLiteDatabase database    = databaseHelper.getSignalWritableDatabase();
    String         selection   = ID + " = ? AND " + PROFILE_KEY + " is NULL";
    String[]       args        = new String[]{id.serialize()};
    ContentValues  valuesToSet = new ContentValues(3);

    valuesToSet.put(PROFILE_KEY, Base64.encodeBytes(profileKey.serialize()));
    valuesToSet.putNull(PROFILE_KEY_CREDENTIAL);
    valuesToSet.put(UNIDENTIFIED_ACCESS_MODE, UnidentifiedAccessMode.UNKNOWN.getMode());

    if (database.update(TABLE_NAME, valuesToSet, selection, args) > 0) {
      rotateStorageId(id);
      Recipient.live(id).refresh();
      return true;
    } else {
      return false;
    }
  }

  /**
   * Updates the profile key credential as long as the profile key matches.
   */
  public boolean setProfileKeyCredential(@NonNull RecipientId id,
                                         @NonNull ProfileKey profileKey,
                                         @NonNull ProfileKeyCredential profileKeyCredential)
  {
    String        selection = ID + " = ? AND " + PROFILE_KEY + " = ?";
    String[]      args      = new String[]{id.serialize(), Base64.encodeBytes(profileKey.serialize())};
    ContentValues values    = new ContentValues(1);

    ProfileKeyCredentialColumnData columnData = ProfileKeyCredentialColumnData.newBuilder()
                                                                              .setProfileKey(ByteString.copyFrom(profileKey.serialize()))
                                                                              .setProfileKeyCredential(ByteString.copyFrom(profileKeyCredential.serialize()))
                                                                              .build();

    values.put(PROFILE_KEY_CREDENTIAL, Base64.encodeBytes(columnData.toByteArray()));

    SqlUtil.Query updateQuery = SqlUtil.buildTrueUpdateQuery(selection, args, values);

    boolean updated = update(updateQuery, values);

    if (updated) {
      Recipient.live(id).refresh();
    }

    return updated;
  }

  private void clearProfileKeyCredential(@NonNull RecipientId id) {
    ContentValues values = new ContentValues(1);
    values.putNull(PROFILE_KEY_CREDENTIAL);
    if (update(id, values)) {
      rotateStorageId(id);
      Recipient.live(id).refresh();
    }
  }

  /**
   * Fills in gaps (nulls) in profile key knowledge from new profile keys.
   * <p>
   * If from authoritative source, this will overwrite local, otherwise it will only write to the
   * database if missing.
   */
  public Set<RecipientId> persistProfileKeySet(@NonNull ProfileKeySet profileKeySet) {
    Map<UUID, ProfileKey> profileKeys              = profileKeySet.getProfileKeys();
    Map<UUID, ProfileKey> authoritativeProfileKeys = profileKeySet.getAuthoritativeProfileKeys();
    int                   totalKeys                = profileKeys.size() + authoritativeProfileKeys.size();

    if (totalKeys == 0) {
      return Collections.emptySet();
    }

    Log.i(TAG, String.format(Locale.US, "Persisting %d Profile keys, %d of which are authoritative", totalKeys, authoritativeProfileKeys.size()));

    HashSet<RecipientId> updated = new HashSet<>(totalKeys);
    RecipientId          selfId  = Recipient.self().getId();

    for (Map.Entry<UUID, ProfileKey> entry : profileKeys.entrySet()) {
      RecipientId recipientId = getOrInsertFromUuid(entry.getKey());

      if (setProfileKeyIfAbsent(recipientId, entry.getValue())) {
        Log.i(TAG, "Learned new profile key");
        updated.add(recipientId);
      }
    }

    for (Map.Entry<UUID, ProfileKey> entry : authoritativeProfileKeys.entrySet()) {
      RecipientId recipientId = getOrInsertFromUuid(entry.getKey());

      if (selfId.equals(recipientId)) {
        Log.i(TAG, "Seen authoritative update for self");
        if (!entry.getValue().equals(ProfileKeyUtil.getSelfProfileKey())) {
          Log.w(TAG, "Seen authoritative update for self that didn't match local, scheduling storage sync");
          StorageSyncHelper.scheduleSyncForDataChange();
        }
      } else {
        Log.i(TAG, String.format("Profile key from owner %s", recipientId));
        if (setProfileKey(recipientId, entry.getValue())) {
          Log.i(TAG, "Learned new profile key from owner");
          updated.add(recipientId);
        }
      }
    }

    return updated;
  }

  public @NonNull List<RecipientId> getSimilarRecipientIds(@NonNull Recipient recipient) {
    SQLiteDatabase db   = databaseHelper.getSignalReadableDatabase();
    String[] projection = SqlUtil.buildArgs(ID, "COALESCE(" + nullIfEmpty(SYSTEM_JOINED_NAME) + ", " + nullIfEmpty(PROFILE_JOINED_NAME) + ") AS checked_name");
    String   where      =  "checked_name = ?";

    String[] arguments = SqlUtil.buildArgs(recipient.getProfileName().toString());

    try (Cursor cursor = db.query(TABLE_NAME, projection, where, arguments, null, null, null)) {
      if (cursor == null || cursor.getCount() == 0) {
        return Collections.emptyList();
      }

      List<RecipientId> results = new ArrayList<>(cursor.getCount());
      while (cursor.moveToNext()) {
        results.add(RecipientId.from(CursorUtil.requireLong(cursor, ID)));
      }

      return results;
    }
  }

  public void setProfileName(@NonNull RecipientId id, @NonNull ProfileName profileName) {
    ContentValues contentValues = new ContentValues(1);
    contentValues.put(PROFILE_GIVEN_NAME, profileName.getGivenName());
    contentValues.put(PROFILE_FAMILY_NAME, profileName.getFamilyName());
    contentValues.put(PROFILE_JOINED_NAME, profileName.toString());
    if (update(id, contentValues)) {
      rotateStorageId(id);
      Recipient.live(id).refresh();
      StorageSyncHelper.scheduleSyncForDataChange();
    }
  }

  public void setProfileAvatar(@NonNull RecipientId id, @Nullable String profileAvatar) {
    ContentValues contentValues = new ContentValues(1);
    contentValues.put(SIGNAL_PROFILE_AVATAR, profileAvatar);
    if (update(id, contentValues)) {
      Recipient.live(id).refresh();

      if (id.equals(Recipient.self().getId())) {
        rotateStorageId(id);
        StorageSyncHelper.scheduleSyncForDataChange();
      }
    }
  }

  public void setAbout(@NonNull RecipientId id, @Nullable String about, @Nullable String emoji) {
    ContentValues contentValues = new ContentValues();
    contentValues.put(ABOUT, about);
    contentValues.put(ABOUT_EMOJI, emoji);

    if (update(id, contentValues)) {
      Recipient.live(id).refresh();
    }
  }

  public void setProfileSharing(@NonNull RecipientId id, @SuppressWarnings("SameParameterValue") boolean enabled) {
    ContentValues contentValues = new ContentValues(1);
    contentValues.put(PROFILE_SHARING, enabled ? 1 : 0);

    boolean profiledUpdated = update(id, contentValues);

    if (profiledUpdated && enabled) {
      Optional<GroupDatabase.GroupRecord> group = DatabaseFactory.getGroupDatabase(context).getGroup(id);

      if (group.isPresent()) {
        setHasGroupsInCommon(group.get().getMembers());
      }
    }

    if (profiledUpdated) {
      rotateStorageId(id);
      Recipient.live(id).refresh();
      StorageSyncHelper.scheduleSyncForDataChange();
    }
  }

  public void setNotificationChannel(@NonNull RecipientId id, @Nullable String notificationChannel) {
    ContentValues contentValues = new ContentValues(1);
    contentValues.put(NOTIFICATION_CHANNEL, notificationChannel);
    if (update(id, contentValues)) {
      Recipient.live(id).refresh();
    }
  }

  public void resetAllWallpaper() {
    SQLiteDatabase                  database      = databaseHelper.getSignalWritableDatabase();
    String[]                        selection     = SqlUtil.buildArgs(ID, WALLPAPER_URI);
    String                          where         = WALLPAPER + " IS NOT NULL";
    List<Pair<RecipientId, String>> idWithWallpaper = new LinkedList<>();

    database.beginTransaction();

    try {
      try (Cursor cursor = database.query(TABLE_NAME, selection, where, null, null, null, null)) {
        while (cursor != null && cursor.moveToNext()) {
          idWithWallpaper.add(new Pair<>(RecipientId.from(CursorUtil.requireInt(cursor, ID)),
                              CursorUtil.getString(cursor, WALLPAPER_URI).orNull()));
        }
      }

      if (idWithWallpaper.isEmpty()) {
        return;
      }

      ContentValues values = new ContentValues(2);
      values.put(WALLPAPER_URI, (String) null);
      values.put(WALLPAPER, (byte[]) null);

      int rowsUpdated = database.update(TABLE_NAME, values, where, null);
      if (rowsUpdated == idWithWallpaper.size()) {
        for (Pair<RecipientId, String> pair : idWithWallpaper) {
          Recipient.live(pair.first()).refresh();
          if (pair.second() != null) {
            WallpaperStorage.onWallpaperDeselected(context, Uri.parse(pair.second()));
          }
        }
      } else {
        throw new AssertionError("expected " + idWithWallpaper.size() + " but got " + rowsUpdated);
      }

    } finally {
      database.setTransactionSuccessful();
      database.endTransaction();
    }

  }

  public void setWallpaper(@NonNull RecipientId id, @Nullable ChatWallpaper chatWallpaper) {
    setWallpaper(id, chatWallpaper != null ? chatWallpaper.serialize() : null);
  }

  private void setWallpaper(@NonNull RecipientId id, @Nullable Wallpaper wallpaper) {
    Uri existingWallpaperUri = getWallpaperUri(id);

    ContentValues values = new ContentValues();
    values.put(WALLPAPER, wallpaper != null ? wallpaper.toByteArray() : null);

    if (wallpaper != null && wallpaper.hasFile()) {
      values.put(WALLPAPER_URI, wallpaper.getFile().getUri());
    } else {
      values.putNull(WALLPAPER_URI);
    }

    if (update(id, values)) {
      Recipient.live(id).refresh();
    }

    if (existingWallpaperUri != null) {
      WallpaperStorage.onWallpaperDeselected(context, existingWallpaperUri);
    }
  }

  public void setDimWallpaperInDarkTheme(@NonNull RecipientId id, boolean enabled) {
    Wallpaper wallpaper = getWallpaper(id);

    if (wallpaper == null) {
      throw new IllegalStateException("No wallpaper set for " + id);
    }

    Wallpaper updated = wallpaper.toBuilder()
                                 .setDimLevelInDarkTheme(enabled ? ChatWallpaper.FIXED_DIM_LEVEL_FOR_DARK_THEME : 0)
                                 .build();

    setWallpaper(id, updated);
  }

  private @Nullable Wallpaper getWallpaper(@NonNull RecipientId id) {
    SQLiteDatabase db = databaseHelper.getSignalReadableDatabase();

    try (Cursor cursor = db.query(TABLE_NAME, new String[] {WALLPAPER}, ID_WHERE, SqlUtil.buildArgs(id), null, null, null)) {
      if (cursor.moveToFirst()) {
        byte[] raw = CursorUtil.requireBlob(cursor, WALLPAPER);

        if (raw != null) {
          try {
            return Wallpaper.parseFrom(raw);
          } catch (InvalidProtocolBufferException e) {
            return null;
          }
        } else {
          return null;
        }
      }
    }

    return null;
  }

  private @Nullable Uri getWallpaperUri(@NonNull RecipientId id) {
    Wallpaper wallpaper = getWallpaper(id);

    if (wallpaper != null && wallpaper.hasFile()) {
      return Uri.parse(wallpaper.getFile().getUri());
    } else {
      return null;
    }
  }

  public int getWallpaperUriUsageCount(@NonNull Uri uri) {
    SQLiteDatabase db    = databaseHelper.getSignalReadableDatabase();
    String         query = WALLPAPER_URI + " = ?";
    String[]       args  = SqlUtil.buildArgs(uri);

    try (Cursor cursor = db.query(TABLE_NAME, new String[] { "COUNT(*)" }, query, args, null, null, null)) {
      if (cursor.moveToFirst()) {
        return cursor.getInt(0);
      }
    }

    return 0;
  }

  /**
   * @return True if setting the phone number resulted in changed recipientId, otherwise false.
   */
  public boolean setPhoneNumber(@NonNull RecipientId id, @NonNull String e164) {
    SQLiteDatabase db = databaseHelper.getSignalWritableDatabase();
    db.beginTransaction();

    try {
      setPhoneNumberOrThrow(id, e164);
      db.setTransactionSuccessful();
      return false;
    } catch (SQLiteConstraintException e) {
      Log.w(TAG, "[setPhoneNumber] Hit a conflict when trying to update " + id + ". Possibly merging.");

      RecipientSettings existing = getRecipientSettings(id);
      RecipientId       newId    = getAndPossiblyMerge(existing.getUuid(), e164, true);
      Log.w(TAG, "[setPhoneNumber] Resulting id: " + newId);

      db.setTransactionSuccessful();
      return !newId.equals(existing.getId());
    } finally {
      db.endTransaction();
    }
  }

  private void removePhoneNumber(@NonNull RecipientId recipientId, @NonNull SQLiteDatabase db) {
    ContentValues values = new ContentValues();
    values.putNull(PHONE);
    db.update(TABLE_NAME, values, ID_WHERE, SqlUtil.buildArgs(recipientId));
  }

  /**
   * Should only use if you are confident that this will not result in any contact merging.
   */
  public void setPhoneNumberOrThrow(@NonNull RecipientId id, @NonNull String e164) {
    ContentValues contentValues = new ContentValues(1);
    contentValues.put(PHONE, e164);

    if (update(id, contentValues)) {
      rotateStorageId(id);
      Recipient.live(id).refresh();
      StorageSyncHelper.scheduleSyncForDataChange();
    }
  }

  public void updateSelfPhone(@NonNull String e164) {
    SQLiteDatabase db = databaseHelper.getSignalWritableDatabase();
    db.beginTransaction();

    try {
      RecipientId id    = Recipient.self().getId();
      RecipientId newId = getAndPossiblyMerge(Recipient.self().requireUuid(), e164, true, true);

      if (id.equals(newId)) {
        Log.i(TAG, "[updateSelfPhone] Phone updated for self");
      } else {
        throw new AssertionError("[updateSelfPhone] Self recipient id changed when updating phone. old: " + id + " new: " + newId);
      }
      db.setTransactionSuccessful();
    } finally {
      db.endTransaction();
    }
  }

  public void setUsername(@NonNull RecipientId id, @Nullable String username) {
    if (username != null) {
      Optional<RecipientId> existingUsername = getByUsername(username);

      if (existingUsername.isPresent() && !id.equals(existingUsername.get())) {
        Log.i(TAG, "Username was previously thought to be owned by " + existingUsername.get() + ". Clearing their username.");
        setUsername(existingUsername.get(), null);
      }
    }

    ContentValues contentValues = new ContentValues(1);
    contentValues.put(USERNAME, username);
    if (update(id, contentValues)) {
      Recipient.live(id).refresh();
      StorageSyncHelper.scheduleSyncForDataChange();
    }
  }

  public void clearUsernameIfExists(@NonNull String username) {
    Optional<RecipientId> existingUsername = getByUsername(username);

    if (existingUsername.isPresent()) {
      setUsername(existingUsername.get(), null);
    }
  }

  public void clearFieldsForDeletion(@NonNull RecipientId id) {
    ContentValues valuesToSet = new ContentValues(9);
    valuesToSet.put(MUTE_UNTIL, 0);
    valuesToSet.putNull(AVATAR_COLOR);
    valuesToSet.putNull(NOTIFICATION_CHANNEL);
    valuesToSet.putNull(MESSAGE_RINGTONE);
    valuesToSet.put(MESSAGE_VIBRATE, VibrateState.DEFAULT.getId());
    valuesToSet.putNull(CALL_RINGTONE);
    valuesToSet.put(CALL_VIBRATE, VibrateState.DEFAULT.getId());
    valuesToSet.put(LAST_PROFILE_FETCH, 0);
    valuesToSet.put(PROFILE_SHARING, 0);
    valuesToSet.put(SYSTEM_INFO_PENDING, 0);
    valuesToSet.putNull(SYSTEM_GIVEN_NAME);
    valuesToSet.putNull(SYSTEM_FAMILY_NAME);
    valuesToSet.putNull(SYSTEM_JOINED_NAME);
    valuesToSet.putNull(SYSTEM_PHOTO_URI);
    valuesToSet.putNull(SYSTEM_PHONE_LABEL);
    valuesToSet.putNull(SYSTEM_CONTACT_URI);
    valuesToSet.putNull(LAST_SESSION_RESET);
    valuesToSet.putNull(WALLPAPER);
    valuesToSet.putNull(WALLPAPER_URI);
    valuesToSet.putNull(ABOUT);
    valuesToSet.putNull(ABOUT_EMOJI);
    valuesToSet.putNull(EXTRAS);
    valuesToSet.putNull(CHAT_COLORS);
    valuesToSet.put(CUSTOM_CHAT_COLORS_ID, 0);
    if (update(id, valuesToSet)) {
      rotateStorageId(id);
      Recipient.live(id).refresh();
      StorageSyncHelper.scheduleSyncForDataChange();
    }
  }

  public Set<String> getAllPhoneNumbers() {
    SQLiteDatabase db      = databaseHelper.getSignalReadableDatabase();
    Set<String>    results = new HashSet<>();

    try (Cursor cursor = db.query(TABLE_NAME, new String[] { PHONE }, null, null, null, null, null)) {
      while (cursor != null && cursor.moveToNext()) {
        String number = cursor.getString(cursor.getColumnIndexOrThrow(PHONE));

        if (!TextUtils.isEmpty(number)) {
          results.add(number);
        }
      }
    }

    return results;
  }

  /**
   * @return True if setting the UUID resulted in changed recipientId, otherwise false.
   */
  public boolean markRegistered(@NonNull RecipientId id, @NonNull UUID uuid) {
    SQLiteDatabase db = databaseHelper.getSignalWritableDatabase();
    db.beginTransaction();

    try {
      markRegisteredOrThrow(id, uuid);
      db.setTransactionSuccessful();
      return false;
    } catch (SQLiteConstraintException e) {
      Log.w(TAG, "[markRegistered] Hit a conflict when trying to update " + id + ". Possibly merging.");

      RecipientSettings existing = getRecipientSettings(id);
      RecipientId       newId    = getAndPossiblyMerge(uuid, existing.getE164(), true);
      Log.w(TAG, "[markRegistered] Merged into " + newId);

      db.setTransactionSuccessful();
      return !newId.equals(existing.getId());
    } finally {
      db.endTransaction();
    }
  }

  /**
   * Should only use if you are confident that this shouldn't result in any contact merging.
   */
  public void markRegisteredOrThrow(@NonNull RecipientId id, @NonNull UUID uuid) {
    ContentValues contentValues = new ContentValues(2);
    contentValues.put(REGISTERED, RegisteredState.REGISTERED.getId());
    contentValues.put(UUID, uuid.toString().toLowerCase());

    if (update(id, contentValues)) {
      setStorageIdIfNotSet(id);
      Recipient.live(id).refresh();
    }
  }

  public void markUnregistered(@NonNull RecipientId id) {
    ContentValues contentValues = new ContentValues(2);
    contentValues.put(REGISTERED, RegisteredState.NOT_REGISTERED.getId());
    contentValues.putNull(STORAGE_SERVICE_ID);

    if (update(id, contentValues)) {
      Recipient.live(id).refresh();
    }
  }

  public void bulkUpdatedRegisteredStatus(@NonNull Map<RecipientId, String> registered, Collection<RecipientId> unregistered) {
    SQLiteDatabase db = databaseHelper.getSignalWritableDatabase();
    db.beginTransaction();

    try {
      for (Map.Entry<RecipientId, String> entry : registered.entrySet()) {
        ContentValues values = new ContentValues(2);
        values.put(REGISTERED, RegisteredState.REGISTERED.getId());

        if (entry.getValue() != null) {
          values.put(UUID, entry.getValue().toLowerCase());
        }

        try {
          if (update(entry.getKey(), values)) {
            setStorageIdIfNotSet(entry.getKey());
          }
        } catch (SQLiteConstraintException e) {
          Log.w(TAG, "[bulkUpdateRegisteredStatus] Hit a conflict when trying to update " + entry.getKey() + ". Possibly merging.");

          RecipientSettings existing = getRecipientSettings(entry.getKey());
          RecipientId       newId    = getAndPossiblyMerge(UuidUtil.parseOrThrow(entry.getValue()), existing.getE164(), true);
          Log.w(TAG, "[bulkUpdateRegisteredStatus] Merged into " + newId);
        }
      }

      for (RecipientId id : unregistered) {
        ContentValues values = new ContentValues(2);
        values.put(REGISTERED, RegisteredState.NOT_REGISTERED.getId());
        values.putNull(STORAGE_SERVICE_ID);

        update(id, values);
      }

      db.setTransactionSuccessful();
    } finally {
      db.endTransaction();
    }
  }

  /**
   * Handles inserts the (e164, UUID) pairs, which could result in merges. Does not mark users as
   * registered.
   *
   * @return A mapping of (RecipientId, UUID)
   */
  public @NonNull Map<RecipientId, String> bulkProcessCdsResult(@NonNull Map<String, UUID> mapping) {
    SQLiteDatabase               db      = databaseHelper.getSignalWritableDatabase();
    HashMap<RecipientId, String> uuidMap = new HashMap<>();

    db.beginTransaction();
    try {
      for (Map.Entry<String, UUID> entry : mapping.entrySet()) {
        String                e164      = entry.getKey();
        UUID                  uuid      = entry.getValue();
        Optional<RecipientId> uuidEntry = uuid != null ? getByUuid(uuid) : Optional.absent();

        if (uuidEntry.isPresent()) {
          boolean idChanged = setPhoneNumber(uuidEntry.get(), e164);
          if (idChanged) {
            uuidEntry = getByUuid(Objects.requireNonNull(uuid));
          }
        }

        RecipientId id = uuidEntry.isPresent() ? uuidEntry.get() : getOrInsertFromE164(e164);

        uuidMap.put(id, uuid != null ? uuid.toString() : null);
      }

      db.setTransactionSuccessful();
    } finally {
      db.endTransaction();
    }

    return uuidMap;
  }

  public @NonNull List<RecipientId> getUninvitedRecipientsForInsights() {
    SQLiteDatabase    db      = databaseHelper.getSignalReadableDatabase();
    List<RecipientId> results = new LinkedList<>();
    final String[]    args    = new String[]{String.valueOf(System.currentTimeMillis() - TimeUnit.DAYS.toMillis(31))};

    try (Cursor cursor = db.rawQuery(INSIGHTS_INVITEE_LIST, args)) {
      while (cursor != null && cursor.moveToNext()) {
        results.add(RecipientId.from(cursor.getLong(cursor.getColumnIndexOrThrow(ID))));
      }
    }

    return results;
  }

  public @NonNull List<RecipientId> getRegistered() {
    SQLiteDatabase    db      = databaseHelper.getSignalReadableDatabase();
    List<RecipientId> results = new LinkedList<>();

    try (Cursor cursor = db.query(TABLE_NAME, ID_PROJECTION, REGISTERED + " = ?", new String[] {"1"}, null, null, null)) {
      while (cursor != null && cursor.moveToNext()) {
        results.add(RecipientId.from(cursor.getLong(cursor.getColumnIndexOrThrow(ID))));
      }
    }

    return results;
  }

  public List<RecipientId> getSystemContacts() {
    SQLiteDatabase    db      = databaseHelper.getSignalReadableDatabase();
    List<RecipientId> results = new LinkedList<>();

    try (Cursor cursor = db.query(TABLE_NAME, ID_PROJECTION, SYSTEM_JOINED_NAME + " IS NOT NULL AND " + SYSTEM_JOINED_NAME + " != \"\"", null, null, null, null)) {
      while (cursor != null && cursor.moveToNext()) {
        results.add(RecipientId.from(cursor.getLong(cursor.getColumnIndexOrThrow(ID))));
      }
    }

    return results;
  }

  public @Nullable Cursor getSignalContacts(boolean includeSelf) {
    ContactSearchSelection searchSelection = new ContactSearchSelection.Builder().withRegistered(true)
                                                                                 .withGroups(false)
                                                                                 .excludeId(includeSelf ? null : Recipient.self().getId())
                                                                                 .build();

    String   selection = searchSelection.getWhere();
    String[] args      = searchSelection.getArgs();
    String   orderBy   = SORT_NAME + ", " + SYSTEM_JOINED_NAME + ", " + SEARCH_PROFILE_NAME + ", " + USERNAME + ", " + PHONE;

    return databaseHelper.getSignalReadableDatabase().query(TABLE_NAME, SEARCH_PROJECTION, selection, args, null, null, orderBy);
  }

  public @Nullable Cursor querySignalContacts(@NonNull String query, boolean includeSelf) {
    query = buildCaseInsensitiveGlobPattern(query);

    ContactSearchSelection searchSelection = new ContactSearchSelection.Builder().withRegistered(true)
                                                                                 .withGroups(false)
                                                                                 .excludeId(includeSelf ? null : Recipient.self().getId())
                                                                                 .withSearchQuery(query)
                                                                                 .build();

    String   selection = searchSelection.getWhere();
    String[] args      = searchSelection.getArgs();

    String   orderBy   = SORT_NAME + ", " + SYSTEM_JOINED_NAME + ", " + SEARCH_PROFILE_NAME + ", " + PHONE;

    return databaseHelper.getSignalReadableDatabase().query(TABLE_NAME, SEARCH_PROJECTION, selection, args, null, null, orderBy);
  }

  public @Nullable Cursor getNonSignalContacts() {
    ContactSearchSelection searchSelection = new ContactSearchSelection.Builder().withNonRegistered(true)
                                                                                 .withGroups(false)
                                                                                 .build();

    String   selection = searchSelection.getWhere();
    String[] args      = searchSelection.getArgs();
    String   orderBy   = SYSTEM_JOINED_NAME + ", " + PHONE;

    return databaseHelper.getSignalReadableDatabase().query(TABLE_NAME, SEARCH_PROJECTION, selection, args, null, null, orderBy);
  }

  public @Nullable Cursor queryNonSignalContacts(@NonNull String query) {
    query = buildCaseInsensitiveGlobPattern(query);

    ContactSearchSelection searchSelection = new ContactSearchSelection.Builder().withNonRegistered(true)
                                                                                 .withGroups(false)
                                                                                 .withSearchQuery(query)
                                                                                 .build();

    String   selection = searchSelection.getWhere();
    String[] args      = searchSelection.getArgs();
    String   orderBy   = SYSTEM_JOINED_NAME + ", " + PHONE;

    return databaseHelper.getSignalReadableDatabase().query(TABLE_NAME, SEARCH_PROJECTION, selection, args, null, null, orderBy);
  }

  public @Nullable Cursor getNonGroupContacts(boolean includeSelf) {
    ContactSearchSelection searchSelection = new ContactSearchSelection.Builder().withRegistered(true)
                                                                                 .withNonRegistered(true)
                                                                                 .withGroups(false)
                                                                                 .excludeId(includeSelf ? null : Recipient.self().getId())
                                                                                 .build();

    String orderBy = orderByPreferringAlphaOverNumeric(SORT_NAME) + ", " + PHONE;

    return databaseHelper.getSignalReadableDatabase().query(TABLE_NAME, SEARCH_PROJECTION, searchSelection.where, searchSelection.args, null, null, orderBy);
  }

  public @Nullable Cursor queryNonGroupContacts(@NonNull String query, boolean includeSelf) {
    query = buildCaseInsensitiveGlobPattern(query);

    ContactSearchSelection searchSelection = new ContactSearchSelection.Builder().withRegistered(true)
                                                                                 .withNonRegistered(true)
                                                                                 .withGroups(false)
                                                                                 .excludeId(includeSelf ? null : Recipient.self().getId())
                                                                                 .withSearchQuery(query)
                                                                                 .build();

    String   selection = searchSelection.getWhere();
    String[] args      = searchSelection.getArgs();
    String   orderBy   = orderByPreferringAlphaOverNumeric(SORT_NAME) + ", " + PHONE;

    return databaseHelper.getSignalReadableDatabase().query(TABLE_NAME, SEARCH_PROJECTION, selection, args, null, null, orderBy);
  }

  public @Nullable Cursor queryAllContacts(@NonNull String query) {
    query = buildCaseInsensitiveGlobPattern(query);

    String   selection = BLOCKED + " = ? AND " +
                         "(" +
                           SORT_NAME + " GLOB ? OR " +
                           USERNAME  + " GLOB ? OR " +
                           PHONE     + " GLOB ? OR " +
                           EMAIL     + " GLOB ?" +
                         ")";
    String[] args      = SqlUtil.buildArgs("0", query, query, query, query);

    return databaseHelper.getSignalReadableDatabase().query(TABLE_NAME, SEARCH_PROJECTION, selection, args, null, null, null);
  }

  public @NonNull List<Recipient> queryRecipientsForMentions(@NonNull String query) {
    return queryRecipientsForMentions(query, null);
  }

  public @NonNull List<Recipient> queryRecipientsForMentions(@NonNull String query, @Nullable List<RecipientId> recipientIds) {
    query = buildCaseInsensitiveGlobPattern(query);

    String ids = null;
    if (Util.hasItems(recipientIds)) {
      ids = TextUtils.join(",", Stream.of(recipientIds).map(RecipientId::serialize).toList());
    }

    String   selection = BLOCKED + " = 0 AND " +
                         (ids != null ? ID + " IN (" + ids + ") AND " : "") +
                         SORT_NAME  + " GLOB ?";

    List<Recipient> recipients = new ArrayList<>();
    try (RecipientDatabase.RecipientReader reader = new RecipientReader(databaseHelper.getSignalReadableDatabase().query(TABLE_NAME, MENTION_SEARCH_PROJECTION, selection, SqlUtil.buildArgs(query), null, null, SORT_NAME))) {
      Recipient recipient;
      while ((recipient = reader.getNext()) != null) {
        recipients.add(recipient);
      }
    }
    return recipients;
  }

  /**
   * Builds a case-insensitive GLOB pattern for fuzzy text queries. Works with all unicode
   * characters.
   *
   * Ex:
   *   cat -> [cC][aA][tT]
   */
  private static String buildCaseInsensitiveGlobPattern(@NonNull String query) {
    if (TextUtils.isEmpty(query)) {
      return "*";
    }

    StringBuilder pattern = new StringBuilder();

    for (int i = 0, len = query.codePointCount(0, query.length()); i < len; i++) {
      String point = StringUtil.codePointToString(query.codePointAt(i));

      pattern.append("[");
      pattern.append(point.toLowerCase());
      pattern.append(point.toUpperCase());
      pattern.append(getAccentuatedCharRegex(point.toLowerCase()));
      pattern.append("]");
    }

    return "*" + pattern.toString() + "*";
  }

  private static @NonNull String getAccentuatedCharRegex(@NonNull String query) {
    switch (query) {
      case "a" :
        return "À-Åà-åĀ-ąǍǎǞ-ǡǺ-ǻȀ-ȃȦȧȺɐ-ɒḀḁẚẠ-ặ";
      case "b" :
        return "ßƀ-ƅɃɓḂ-ḇ";
      case "c" :
        return "çÇĆ-čƆ-ƈȻȼɔḈḉ";
      case "d" :
        return "ÐðĎ-đƉ-ƍȡɖɗḊ-ḓ";
      case "e" :
        return "È-Ëè-ëĒ-ěƎ-ƐǝȄ-ȇȨȩɆɇɘ-ɞḔ-ḝẸ-ệ";
      case "f" :
        return "ƑƒḞḟ";
      case "g" :
        return "Ĝ-ģƓǤ-ǧǴǵḠḡ";
      case "h" :
        return "Ĥ-ħƕǶȞȟḢ-ḫẖ";
      case "i" :
        return "Ì-Ïì-ïĨ-ıƖƗǏǐȈ-ȋɨɪḬ-ḯỈ-ị";
      case "j" :
        return "ĴĵǰȷɈɉɟ";
      case "k" :
        return "Ķ-ĸƘƙǨǩḰ-ḵ";
      case "l" :
        return "Ĺ-łƚȴȽɫ-ɭḶ-ḽ";
      case "m" :
        return "Ɯɯ-ɱḾ-ṃ";
      case "n" :
        return "ÑñŃ-ŋƝƞǸǹȠȵɲ-ɴṄ-ṋ";
      case "o" :
        return "Ò-ÖØò-öøŌ-őƟ-ơǑǒǪ-ǭǾǿȌ-ȏȪ-ȱṌ-ṓỌ-ợ";
      case "p" :
        return "ƤƥṔ-ṗ";
      case "q" :
        return "";
      case "r" :
        return "Ŕ-řƦȐ-ȓɌɍṘ-ṟ";
      case "s" :
        return "Ś-šƧƨȘșȿṠ-ṩ";
      case "t" :
        return "Ţ-ŧƫ-ƮȚțȾṪ-ṱẗ";
      case "u" :
        return "Ù-Üù-üŨ-ųƯ-ƱǓ-ǜȔ-ȗɄṲ-ṻỤ-ự";
      case "v" :
        return "ƲɅṼ-ṿ";
      case "w" :
        return "ŴŵẀ-ẉẘ";
      case "x" :
        return "Ẋ-ẍ";
      case "y" :
        return "ÝýÿŶ-ŸƔƳƴȲȳɎɏẎẏỲ-ỹỾỿẙ";
      case "z" :
        return "Ź-žƵƶɀẐ-ẕ";
      case "α":
        return "\u0386\u0391\u03AC\u03B1\u1F00-\u1F0F\u1F70\u1F71\u1F80-\u1F8F\u1FB0-\u1FB4\u1FB6-\u1FBC";
      case "ε" :
        return "\u0388\u0395\u03AD\u03B5\u1F10-\u1F15\u1F18-\u1F1D\u1F72\u1F73\u1FC8\u1FC9";
      case "η" :
        return "\u0389\u0397\u03AE\u03B7\u1F20-\u1F2F\u1F74\u1F75\u1F90-\u1F9F\u1F20-\u1F2F\u1F74\u1F75\u1F90-\u1F9F\u1fc2\u1fc3\u1fc4\u1fc6\u1FC7\u1FCA\u1FCB\u1FCC";
      case "ι" :
        return "\u038A\u0390\u0399\u03AA\u03AF\u03B9\u03CA\u1F30-\u1F3F\u1F76\u1F77\u1FD0-\u1FD3\u1FD6-\u1FDB";
      case "ο" :
        return "\u038C\u039F\u03BF\u03CC\u1F40-\u1F45\u1F48-\u1F4D\u1F78\u1F79\u1FF8\u1FF9";
      case "σ" :
        return "\u03A3\u03C2\u03C3";
      case "ς" :
        return "\u03A3\u03C2\u03C3";
      case "υ" :
        return "\u038E\u03A5\u03AB\u03C5\u03CB\u1F50-\u1F57\u1F59\u1F5B\u1F5D\u1F5F\u1F7A\u1F7B\u1FE0-\u1FE3\u1FE6-\u1FEB";
      case "ω" :
        return "\u038F\u03A9\u03C9\u03CE\u1F60-\u1F6F\u1F7C\u1F7D\u1FA0-\u1FAF\u1FF2-\u1FF4\u1FF6\u1FF7\u1FFA-\u1FFC";
      default :
        return "";
    }
  }

  public @NonNull List<Recipient> getRecipientsForMultiDeviceSync() {
    String   subquery  = "SELECT " + ThreadDatabase.TABLE_NAME + "." + ThreadDatabase.RECIPIENT_ID + " FROM " + ThreadDatabase.TABLE_NAME;
    String   selection = REGISTERED + " = ? AND " +
                         GROUP_ID   + " IS NULL AND " +
                         ID         + " != ? AND " +
                         "(" + SYSTEM_CONTACT_URI + " NOT NULL OR " + ID + " IN (" + subquery + "))";
    String[] args      = new String[] { String.valueOf(RegisteredState.REGISTERED.getId()), Recipient.self().getId().serialize() };

    List<Recipient> recipients = new ArrayList<>();

    try (Cursor cursor = databaseHelper.getSignalReadableDatabase().query(TABLE_NAME, ID_PROJECTION, selection, args, null, null, null)) {
      while (cursor != null && cursor.moveToNext()) {
        recipients.add(Recipient.resolved(RecipientId.from(cursor.getLong(cursor.getColumnIndexOrThrow(ID)))));
      }
    }

    return recipients;
  }

  /**
   * @param lastInteractionThreshold Only include contacts that have been interacted with since this time.
   * @param lastProfileFetchThreshold Only include contacts that haven't their profile fetched after this time.
   * @param limit Only return at most this many contact.
   */
  public List<RecipientId> getRecipientsForRoutineProfileFetch(long lastInteractionThreshold, long lastProfileFetchThreshold, int limit) {
    ThreadDatabase threadDatabase                       = DatabaseFactory.getThreadDatabase(context);
    Set<Recipient> recipientsWithinInteractionThreshold = new LinkedHashSet<>();

    try (ThreadDatabase.Reader reader = threadDatabase.readerFor(threadDatabase.getRecentPushConversationList(-1, false))) {
      ThreadRecord record;

      while ((record = reader.getNext()) != null && record.getDate() > lastInteractionThreshold) {
        Recipient recipient = Recipient.resolved(record.getRecipient().getId());

        if (recipient.isGroup()) {
          recipientsWithinInteractionThreshold.addAll(recipient.getParticipants());
        } else {
          recipientsWithinInteractionThreshold.add(recipient);
        }
      }
    }

    return Stream.of(recipientsWithinInteractionThreshold)
                 .filterNot(Recipient::isSelf)
                 .filter(r -> r.getLastProfileFetchTime() < lastProfileFetchThreshold)
                 .limit(limit)
                 .map(Recipient::getId)
                 .toList();
  }

  public void markProfilesFetched(@NonNull Collection<RecipientId> ids, long time) {
    SQLiteDatabase db = databaseHelper.getSignalWritableDatabase();
    db.beginTransaction();
    try {
      ContentValues values = new ContentValues(1);
      values.put(LAST_PROFILE_FETCH, time);

      for (RecipientId id : ids) {
        db.update(TABLE_NAME, values, ID_WHERE, new String[] { id.serialize() });
      }
      db.setTransactionSuccessful();
    } finally {
      db.endTransaction();
    }
  }

  public void applyBlockedUpdate(@NonNull List<SignalServiceAddress> blocked, List<byte[]> groupIds) {
    List<String> blockedE164 = Stream.of(blocked)
                                     .filter(b -> b.getNumber().isPresent())
                                     .map(b -> b.getNumber().get())
                                     .toList();
    List<String> blockedUuid = Stream.of(blocked)
                                     .map(b -> b.getUuid().toString().toLowerCase())
                                     .toList();

    SQLiteDatabase db = databaseHelper.getSignalWritableDatabase();

    db.beginTransaction();
    try {
      ContentValues resetBlocked = new ContentValues();
      resetBlocked.put(BLOCKED, 0);
      db.update(TABLE_NAME, resetBlocked, null, null);

      ContentValues setBlocked = new ContentValues();
      setBlocked.put(BLOCKED, 1);
      setBlocked.put(PROFILE_SHARING, 0);

      for (String e164 : blockedE164) {
        db.update(TABLE_NAME, setBlocked, PHONE + " = ?", new String[] { e164 });
      }

      for (String uuid : blockedUuid) {
        db.update(TABLE_NAME, setBlocked, UUID + " = ?", new String[] { uuid });
      }

      List<GroupId.V1> groupIdStrings = new ArrayList<>(groupIds.size());

      for (byte[] raw : groupIds) {
        try {
          groupIdStrings.add(GroupId.v1(raw));
        } catch (BadGroupIdException e) {
          Log.w(TAG, "[applyBlockedUpdate] Bad GV1 ID!");
        }
      }

      for (GroupId.V1 groupId : groupIdStrings) {
        db.update(TABLE_NAME, setBlocked, GROUP_ID + " = ?", new String[] { groupId.toString() });
      }

      db.setTransactionSuccessful();
    } finally {
      db.endTransaction();
    }

    ApplicationDependencies.getRecipientCache().clear();
  }

  public void updateStorageId(@NonNull RecipientId recipientId, byte[] id) {
    updateStorageIds(Collections.singletonMap(recipientId, id));
  }

  public void updateStorageIds(@NonNull Map<RecipientId, byte[]> ids) {
    SQLiteDatabase db = databaseHelper.getSignalWritableDatabase();
    db.beginTransaction();

    try {
      for (Map.Entry<RecipientId, byte[]> entry : ids.entrySet()) {
        ContentValues values = new ContentValues();
        values.put(STORAGE_SERVICE_ID, Base64.encodeBytes(entry.getValue()));
        db.update(TABLE_NAME, values, ID_WHERE, new String[] { entry.getKey().serialize() });
      }

      db.setTransactionSuccessful();
    } finally {
      db.endTransaction();
    }

    for (RecipientId id : ids.keySet()) {
      Recipient.live(id).refresh();
    }
  }

  public void markPreMessageRequestRecipientsAsProfileSharingEnabled(long messageRequestEnableTime) {
    String[] whereArgs = SqlUtil.buildArgs(messageRequestEnableTime, messageRequestEnableTime);

    String select = "SELECT r." + ID + " FROM " + TABLE_NAME + " AS r "
                    + "INNER JOIN " + ThreadDatabase.TABLE_NAME + " AS t ON t." + ThreadDatabase.RECIPIENT_ID + " = r." + ID + " WHERE "
                    + "r." + PROFILE_SHARING + " = 0 AND "
                    + "("
                    + "EXISTS(SELECT 1 FROM " + SmsDatabase.TABLE_NAME + " WHERE " + SmsDatabase.THREAD_ID + " = t." + ThreadDatabase.ID + " AND " + SmsDatabase.DATE_RECEIVED + " < ?) "
                    + "OR "
                    + "EXISTS(SELECT 1 FROM " + MmsDatabase.TABLE_NAME + " WHERE " + MmsDatabase.THREAD_ID + " = t." + ThreadDatabase.ID + " AND " + MmsDatabase.DATE_RECEIVED + " < ?) "
                    + ")";

    List<Long> idsToUpdate = new ArrayList<>();
    try (Cursor cursor = databaseHelper.getSignalReadableDatabase().rawQuery(select, whereArgs)) {
      while (cursor.moveToNext()) {
        idsToUpdate.add(CursorUtil.requireLong(cursor, ID));
      }
    }

    if (Util.hasItems(idsToUpdate)) {
      SqlUtil.Query query  = SqlUtil.buildCollectionQuery(ID, idsToUpdate);
      ContentValues values = new ContentValues(1);
      values.put(PROFILE_SHARING, 1);
      databaseHelper.getSignalWritableDatabase().update(TABLE_NAME, values, query.getWhere(), query.getWhereArgs());

      for (long id : idsToUpdate) {
        Recipient.live(RecipientId.from(id)).refresh();
      }
    }
  }

  public void setHasGroupsInCommon(@NonNull List<RecipientId> recipientIds) {
    if (recipientIds.isEmpty()) {
      return;
    }

    SqlUtil.Query  query = SqlUtil.buildCollectionQuery(ID, recipientIds);
    SQLiteDatabase db    = databaseHelper.getSignalWritableDatabase();
    try (Cursor cursor = db.query(TABLE_NAME,
                                  new String[]{ID},
                                  query.getWhere() + " AND " + GROUPS_IN_COMMON + " = 0",
                                  query.getWhereArgs(),
                                  null,
                                  null,
                                  null))
    {
      List<Long> idsToUpdate = new ArrayList<>(cursor.getCount());
      while (cursor.moveToNext()) {
        idsToUpdate.add(CursorUtil.requireLong(cursor, ID));
      }

      if (Util.hasItems(idsToUpdate)) {
        query = SqlUtil.buildCollectionQuery(ID, idsToUpdate);
        ContentValues values = new ContentValues();
        values.put(GROUPS_IN_COMMON, 1);
        int count = db.update(TABLE_NAME, values, query.getWhere(), query.getWhereArgs());
        if (count > 0) {
          for (long id : idsToUpdate) {
            Recipient.live(RecipientId.from(id)).refresh();
          }
        }
      }
    }
  }

  public void manuallyShowAvatar(@NonNull RecipientId recipientId) {
    updateExtras(recipientId, b -> b.setManuallyShownAvatar(true));
  }

  private void updateExtras(@NonNull RecipientId recipientId, @NonNull Function<RecipientExtras.Builder, RecipientExtras.Builder> updater) {
    SQLiteDatabase db = databaseHelper.getSignalWritableDatabase();
    db.beginTransaction();
    try {
      try (Cursor cursor = db.query(TABLE_NAME, new String[]{ID, EXTRAS}, ID_WHERE, SqlUtil.buildArgs(recipientId), null, null, null)) {
        if (cursor.moveToNext()) {
          RecipientExtras         state        = getRecipientExtras(cursor);
          RecipientExtras.Builder builder      = state != null ? state.toBuilder() : RecipientExtras.newBuilder();
          byte[]                  updatedState = updater.apply(builder).build().toByteArray();
          ContentValues           values       = new ContentValues(1);
          values.put(EXTRAS, updatedState);
          db.update(TABLE_NAME, values, ID_WHERE, SqlUtil.buildArgs(CursorUtil.requireLong(cursor, ID)));
        }
      }
      db.setTransactionSuccessful();
    } finally {
      db.endTransaction();
    }

    Recipient.live(recipientId).refresh();
  }

  /**
   * Does not trigger any recipient refreshes -- it is assumed the caller handles this.
   * Will *not* give storageIds to those that shouldn't get them (e.g. MMS groups, unregistered
   * users).
   */
  void rotateStorageId(@NonNull RecipientId recipientId) {
    ContentValues values = new ContentValues(1);
    values.put(STORAGE_SERVICE_ID, Base64.encodeBytes(StorageSyncHelper.generateKey()));

    String   query = ID + " = ? AND (" + GROUP_TYPE + " IN (?, ?) OR " + REGISTERED + " = ?)";
    String[] args  = SqlUtil.buildArgs(recipientId, GroupType.SIGNAL_V1.getId(), GroupType.SIGNAL_V2.getId(), RegisteredState.REGISTERED.getId());

    databaseHelper.getSignalWritableDatabase().update(TABLE_NAME, values, query, args);
  }

  /**
   * Does not trigger any recipient refreshes -- it is assumed the caller handles this.
   */
  void setStorageIdIfNotSet(@NonNull RecipientId recipientId) {
    ContentValues values = new ContentValues(1);
    values.put(STORAGE_SERVICE_ID, Base64.encodeBytes(StorageSyncHelper.generateKey()));

    String   query = ID + " = ? AND " + STORAGE_SERVICE_ID + " IS NULL";
    String[] args  = SqlUtil.buildArgs(recipientId);

    databaseHelper.getSignalWritableDatabase().update(TABLE_NAME, values, query, args);
  }

  /**
   * Updates a group recipient with a new V2 group ID. Should only be done as a part of GV1->GV2
   * migration.
   */
  void updateGroupId(@NonNull GroupId.V1 v1Id, @NonNull GroupId.V2 v2Id) {
    ContentValues values = new ContentValues();
    values.put(GROUP_ID, v2Id.toString());
    values.put(GROUP_TYPE, GroupType.SIGNAL_V2.getId());

    SqlUtil.Query query = SqlUtil.buildTrueUpdateQuery(GROUP_ID + " = ?", SqlUtil.buildArgs(v1Id), values);

    if (update(query, values)) {
      RecipientId id = getByGroupId(v2Id).get();
      rotateStorageId(id);
      Recipient.live(id).refresh();
    }
  }

  /**
   * Will update the database with the content values you specified. It will make an intelligent
   * query such that this will only return true if a row was *actually* updated.
   */
  private boolean update(@NonNull RecipientId id, @NonNull ContentValues contentValues) {
    SqlUtil.Query updateQuery = SqlUtil.buildTrueUpdateQuery(ID_WHERE, SqlUtil.buildArgs(id), contentValues);

    return update(updateQuery, contentValues);
  }

  /**
   * Will update the database with the {@param contentValues} you specified.
   * <p>
   * This will only return true if a row was *actually* updated with respect to the where clause of the {@param updateQuery}.
   */
  private boolean update(@NonNull SqlUtil.Query updateQuery, @NonNull ContentValues contentValues) {
    SQLiteDatabase database = databaseHelper.getSignalWritableDatabase();

    return database.update(TABLE_NAME, contentValues, updateQuery.getWhere(), updateQuery.getWhereArgs()) > 0;
  }

  private @NonNull
  Optional<RecipientId> getByColumn(@NonNull String column, String value) {
    SQLiteDatabase db    = databaseHelper.getSignalWritableDatabase();
    String         query = column + " = ?";
    String[]       args  = new String[] { value };

    try (Cursor cursor = db.query(TABLE_NAME, ID_PROJECTION, query, args, null, null, null)) {
      if (cursor != null && cursor.moveToFirst()) {
        return Optional.of(RecipientId.from(cursor.getLong(cursor.getColumnIndexOrThrow(ID))));
      } else {
        return Optional.absent();
      }
    }
  }

  private @NonNull GetOrInsertResult getOrInsertByColumn(@NonNull String column, String value) {
    if (TextUtils.isEmpty(value)) {
      throw new AssertionError(column + " cannot be empty.");
    }

    Optional<RecipientId> existing = getByColumn(column, value);

    if (existing.isPresent()) {
      return new GetOrInsertResult(existing.get(), false);
    } else {
      ContentValues values = new ContentValues();
      values.put(column, value);
      values.put(AVATAR_COLOR, AvatarColor.random().serialize());

      long id = databaseHelper.getSignalWritableDatabase().insert(TABLE_NAME, null, values);

      if (id < 0) {
        existing = getByColumn(column, value);

        if (existing.isPresent()) {
          return new GetOrInsertResult(existing.get(), false);
        } else {
          throw new AssertionError("Failed to insert recipient!");
        }
      } else {
        return new GetOrInsertResult(RecipientId.from(id), true);
      }
    }
  }

  /**
   * Merges one UUID recipient with an E164 recipient. It is assumed that the E164 recipient does
   * *not* have a UUID.
   */
  @SuppressWarnings("ConstantConditions")
  private @NonNull RecipientId merge(@NonNull RecipientId byUuid, @NonNull RecipientId byE164) {
    ensureInTransaction();

    SQLiteDatabase db = databaseHelper.getSignalWritableDatabase();

    RecipientSettings uuidSettings = getRecipientSettings(byUuid);
    RecipientSettings e164Settings = getRecipientSettings(byE164);

    // Recipient
    Log.w(TAG, "Deleting recipient " + byE164, true);
    db.delete(TABLE_NAME, ID_WHERE, SqlUtil.buildArgs(byE164));
    RemappedRecords.getInstance().addRecipient(context, byE164, byUuid);

    ContentValues uuidValues = new ContentValues();
    uuidValues.put(PHONE, e164Settings.getE164());
    uuidValues.put(BLOCKED, e164Settings.isBlocked() || uuidSettings.isBlocked());
    uuidValues.put(MESSAGE_RINGTONE, Optional.fromNullable(uuidSettings.getMessageRingtone()).or(Optional.fromNullable(e164Settings.getMessageRingtone())).transform(Uri::toString).orNull());
    uuidValues.put(MESSAGE_VIBRATE, uuidSettings.getMessageVibrateState() != VibrateState.DEFAULT ? uuidSettings.getMessageVibrateState().getId() : e164Settings.getMessageVibrateState().getId());
    uuidValues.put(CALL_RINGTONE, Optional.fromNullable(uuidSettings.getCallRingtone()).or(Optional.fromNullable(e164Settings.getCallRingtone())).transform(Uri::toString).orNull());
    uuidValues.put(CALL_VIBRATE, uuidSettings.getCallVibrateState() != VibrateState.DEFAULT ? uuidSettings.getCallVibrateState().getId() : e164Settings.getCallVibrateState().getId());
    uuidValues.put(NOTIFICATION_CHANNEL, uuidSettings.getNotificationChannel() != null ? uuidSettings.getNotificationChannel() : e164Settings.getNotificationChannel());
    uuidValues.put(MUTE_UNTIL, uuidSettings.getMuteUntil() > 0 ? uuidSettings.getMuteUntil() : e164Settings.getMuteUntil());
    uuidValues.put(CHAT_COLORS, Optional.fromNullable(uuidSettings.getChatColors()).or(Optional.fromNullable(e164Settings.getChatColors())).transform(colors -> colors.serialize().toByteArray()).orNull());
    uuidValues.put(AVATAR_COLOR, uuidSettings.getAvatarColor().serialize());
    uuidValues.put(CUSTOM_CHAT_COLORS_ID, Optional.fromNullable(uuidSettings.getChatColors()).or(Optional.fromNullable(e164Settings.getChatColors())).transform(colors -> colors.getId().getLongValue()).orNull());
    uuidValues.put(SEEN_INVITE_REMINDER, e164Settings.getInsightsBannerTier().getId());
    uuidValues.put(DEFAULT_SUBSCRIPTION_ID, e164Settings.getDefaultSubscriptionId().or(-1));
    uuidValues.put(MESSAGE_EXPIRATION_TIME, uuidSettings.getExpireMessages() > 0 ? uuidSettings.getExpireMessages() : e164Settings.getExpireMessages());
    uuidValues.put(REGISTERED, RegisteredState.REGISTERED.getId());
    uuidValues.put(SYSTEM_GIVEN_NAME, e164Settings.getSystemProfileName().getGivenName());
    uuidValues.put(SYSTEM_FAMILY_NAME, e164Settings.getSystemProfileName().getFamilyName());
    uuidValues.put(SYSTEM_JOINED_NAME, e164Settings.getSystemProfileName().toString());
    uuidValues.put(SYSTEM_PHOTO_URI, e164Settings.getSystemContactPhotoUri());
    uuidValues.put(SYSTEM_PHONE_LABEL, e164Settings.getSystemPhoneLabel());
    uuidValues.put(SYSTEM_CONTACT_URI, e164Settings.getSystemContactUri());
    uuidValues.put(PROFILE_SHARING, uuidSettings.isProfileSharing() || e164Settings.isProfileSharing());
    uuidValues.put(CAPABILITIES, Math.max(uuidSettings.getCapabilities(), e164Settings.getCapabilities()));
    uuidValues.put(MENTION_SETTING, uuidSettings.getMentionSetting() != MentionSetting.ALWAYS_NOTIFY ? uuidSettings.getMentionSetting().getId() : e164Settings.getMentionSetting().getId());
    if (uuidSettings.getProfileKey() != null) {
      updateProfileValuesForMerge(uuidValues, uuidSettings);
    } else if (e164Settings.getProfileKey() != null) {
      updateProfileValuesForMerge(uuidValues, e164Settings);
    }
    db.update(TABLE_NAME, uuidValues, ID_WHERE, SqlUtil.buildArgs(byUuid));

    // Identities
    ApplicationDependencies.getIdentityStore().delete(e164Settings.e164);

    // Group Receipts
    ContentValues groupReceiptValues = new ContentValues();
    groupReceiptValues.put(GroupReceiptDatabase.RECIPIENT_ID, byUuid.serialize());
    db.update(GroupReceiptDatabase.TABLE_NAME, groupReceiptValues, GroupReceiptDatabase.RECIPIENT_ID + " = ?", SqlUtil.buildArgs(byE164));

    // Groups
    GroupDatabase groupDatabase = DatabaseFactory.getGroupDatabase(context);
    for (GroupDatabase.GroupRecord group : groupDatabase.getGroupsContainingMember(byE164, false, true)) {
      LinkedHashSet<RecipientId> newMembers = new LinkedHashSet<>(group.getMembers());
      newMembers.remove(byE164);
      newMembers.add(byUuid);

      ContentValues groupValues = new ContentValues();
      groupValues.put(GroupDatabase.MEMBERS, RecipientId.toSerializedList(newMembers));
      db.update(GroupDatabase.TABLE_NAME, groupValues, GroupDatabase.RECIPIENT_ID + " = ?", SqlUtil.buildArgs(group.getRecipientId()));

      if (group.isV2Group()) {
        groupDatabase.removeUnmigratedV1Members(group.getId().requireV2(), Collections.singletonList(byE164));
      }
    }

    // Threads
    ThreadDatabase.MergeResult threadMerge = DatabaseFactory.getThreadDatabase(context).merge(byUuid, byE164);

    // SMS Messages
    ContentValues smsValues = new ContentValues();
    smsValues.put(SmsDatabase.RECIPIENT_ID, byUuid.serialize());
    db.update(SmsDatabase.TABLE_NAME, smsValues, SmsDatabase.RECIPIENT_ID + " = ?", SqlUtil.buildArgs(byE164));

    if (threadMerge.neededMerge) {
      ContentValues values = new ContentValues();
      values.put(SmsDatabase.THREAD_ID, threadMerge.threadId);
      db.update(SmsDatabase.TABLE_NAME, values, SmsDatabase.THREAD_ID + " = ?", SqlUtil.buildArgs(threadMerge.previousThreadId));
    }

    // MMS Messages
    ContentValues mmsValues = new ContentValues();
    mmsValues.put(MmsDatabase.RECIPIENT_ID, byUuid.serialize());
    db.update(MmsDatabase.TABLE_NAME, mmsValues, MmsDatabase.RECIPIENT_ID + " = ?", SqlUtil.buildArgs(byE164));

    if (threadMerge.neededMerge) {
      ContentValues values = new ContentValues();
      values.put(MmsDatabase.THREAD_ID, threadMerge.threadId);
      db.update(MmsDatabase.TABLE_NAME, values, MmsDatabase.THREAD_ID + " = ?", SqlUtil.buildArgs(threadMerge.previousThreadId));
    }

    // Sessions
    SessionDatabase sessionDatabase = DatabaseFactory.getSessionDatabase(context);

    boolean hasE164Session = sessionDatabase.getAllFor(e164Settings.e164).size() > 0;
    boolean hasUuidSession = sessionDatabase.getAllFor(uuidSettings.uuid.toString()).size() > 0;

    if (hasE164Session && hasUuidSession) {
      Log.w(TAG, "Had a session for both users. Deleting the E164.", true);
      sessionDatabase.deleteAllFor(e164Settings.e164);
    } else if (hasE164Session && !hasUuidSession) {
      Log.w(TAG, "Had a session for E164, but not UUID. Re-assigning to the UUID.", true);
      ContentValues values = new ContentValues();
      values.put(SessionDatabase.ADDRESS, uuidSettings.uuid.toString());
      db.update(SessionDatabase.TABLE_NAME, values, SessionDatabase.ADDRESS + " = ?", SqlUtil.buildArgs(e164Settings.e164));
    } else if (!hasE164Session && hasUuidSession) {
      Log.w(TAG, "Had a session for UUID, but not E164. No action necessary.", true);
    } else {
      Log.w(TAG, "Had no sessions. No action necessary.", true);
    }

    // Mentions
    ContentValues mentionRecipientValues = new ContentValues();
    mentionRecipientValues.put(MentionDatabase.RECIPIENT_ID, byUuid.serialize());
    db.update(MentionDatabase.TABLE_NAME, mentionRecipientValues, MentionDatabase.RECIPIENT_ID + " = ?", SqlUtil.buildArgs(byE164));
    if (threadMerge.neededMerge) {
      ContentValues mentionThreadValues = new ContentValues();
      mentionThreadValues.put(MentionDatabase.THREAD_ID, threadMerge.threadId);
      db.update(MentionDatabase.TABLE_NAME, mentionThreadValues, MentionDatabase.THREAD_ID + " = ?", SqlUtil.buildArgs(threadMerge.previousThreadId));
    }

    DatabaseFactory.getThreadDatabase(context).setLastScrolled(threadMerge.threadId, 0);
    DatabaseFactory.getThreadDatabase(context).update(threadMerge.threadId, false, false);

    return byUuid;
  }

  private static void updateProfileValuesForMerge(@NonNull ContentValues values, @NonNull RecipientSettings settings) {
    values.put(PROFILE_KEY, settings.getProfileKey() != null ? Base64.encodeBytes(settings.getProfileKey()) : null);
    values.putNull(PROFILE_KEY_CREDENTIAL);
    values.put(SIGNAL_PROFILE_AVATAR, settings.getProfileAvatar());
    values.put(PROFILE_GIVEN_NAME, settings.getProfileName().getGivenName());
    values.put(PROFILE_FAMILY_NAME, settings.getProfileName().getFamilyName());
    values.put(PROFILE_JOINED_NAME, settings.getProfileName().toString());
  }

  private void ensureInTransaction() {
    if (!databaseHelper.getSignalWritableDatabase().inTransaction()) {
      throw new IllegalStateException("Must be in a transaction!");
    }
  }

  public class BulkOperationsHandle {

    private final SQLiteDatabase database;

    private final Map<RecipientId, PendingContactInfo> pendingContactInfoMap = new HashMap<>();

    BulkOperationsHandle(SQLiteDatabase database) {
      this.database = database;
    }

    public void setSystemContactInfo(@NonNull RecipientId id,
                                     @NonNull ProfileName systemProfileName,
                                     @Nullable String systemDisplayName,
                                     @Nullable String photoUri,
                                     @Nullable String systemPhoneLabel,
                                     int systemPhoneType,
                                     @Nullable String systemContactUri)
    {
      String joinedName = Util.firstNonNull(systemDisplayName, systemProfileName.toString());

      ContentValues refreshQualifyingValues = new ContentValues();
      refreshQualifyingValues.put(SYSTEM_GIVEN_NAME, systemProfileName.getGivenName());
      refreshQualifyingValues.put(SYSTEM_FAMILY_NAME, systemProfileName.getFamilyName());
      refreshQualifyingValues.put(SYSTEM_JOINED_NAME, joinedName);
      refreshQualifyingValues.put(SYSTEM_PHOTO_URI, photoUri);
      refreshQualifyingValues.put(SYSTEM_PHONE_LABEL, systemPhoneLabel);
      refreshQualifyingValues.put(SYSTEM_PHONE_TYPE, systemPhoneType);
      refreshQualifyingValues.put(SYSTEM_CONTACT_URI, systemContactUri);

      boolean updatedValues = update(id, refreshQualifyingValues);

      if (updatedValues) {
        pendingContactInfoMap.put(id, new PendingContactInfo(systemProfileName, photoUri, systemPhoneLabel, systemContactUri));
      }

      ContentValues otherValues = new ContentValues();
      otherValues.put(SYSTEM_INFO_PENDING, 0);
      update(id, otherValues);
    }

    public void finish() {
      markAllRelevantEntriesDirty();
      clearSystemDataForPendingInfo();

      database.setTransactionSuccessful();
      database.endTransaction();

      Stream.of(pendingContactInfoMap.entrySet()).forEach(entry -> Recipient.live(entry.getKey()).refresh());
    }

    private void markAllRelevantEntriesDirty() {
      String   query = SYSTEM_INFO_PENDING + " = ? AND " + STORAGE_SERVICE_ID + " NOT NULL";
      String[] args  = SqlUtil.buildArgs("1");

      try (Cursor cursor = database.query(TABLE_NAME, ID_PROJECTION, query, args, null, null, null)) {
        while (cursor.moveToNext()) {
          RecipientId id = RecipientId.from(CursorUtil.requireString(cursor, ID));
          rotateStorageId(id);
        }
      }
    }

    private void clearSystemDataForPendingInfo() {
      String   query = SYSTEM_INFO_PENDING + " = ?";
      String[] args  = new String[] { "1" };

      ContentValues values = new ContentValues(5);

      values.put(SYSTEM_INFO_PENDING, 0);
      values.put(SYSTEM_GIVEN_NAME, (String) null);
      values.put(SYSTEM_FAMILY_NAME, (String) null);
      values.put(SYSTEM_JOINED_NAME, (String) null);
      values.put(SYSTEM_PHOTO_URI, (String) null);
      values.put(SYSTEM_PHONE_LABEL, (String) null);
      values.put(SYSTEM_CONTACT_URI, (String) null);

      database.update(TABLE_NAME, values, query, args);
    }
  }

  private static @NonNull String nullIfEmpty(String column) {
    return "NULLIF(" + column + ", '')";
  }

  /**
   * By default, SQLite will prefer numbers over letters when sorting. e.g. (b, a, 1) is sorted as (1, a, b).
   * This order by will using a GLOB pattern to instead sort it as (a, b, 1).
   *
   * @param column The name of the column to sort by
   */
  private static @NonNull String orderByPreferringAlphaOverNumeric(@NonNull String column) {
    return "CASE WHEN " + column + " GLOB '[0-9]*' THEN 1 ELSE 0 END, " + column;
  }

  private static @NonNull String removeWhitespace(@NonNull String column) {
    return "REPLACE(" + column + ", ' ', '')";
  }

  public interface ColorUpdater {
    ChatColors update(@NonNull String name, @Nullable MaterialColor materialColor);
  }

  public static class RecipientSettings {
    private final RecipientId                     id;
    private final UUID                            uuid;
    private final String                          username;
    private final String                          e164;
    private final String                          email;
    private final GroupId                         groupId;
    private final GroupType                       groupType;
    private final boolean                         blocked;
    private final long                            muteUntil;
    private final VibrateState                    messageVibrateState;
    private final VibrateState                    callVibrateState;
    private final Uri                             messageRingtone;
    private final Uri                             callRingtone;
    private final int                             defaultSubscriptionId;
    private final int                             expireMessages;
    private final RegisteredState                 registered;
    private final byte[]                          profileKey;
    private final ProfileKeyCredential            profileKeyCredential;
    private final ProfileName                     systemProfileName;
    private final String                          systemDisplayName;
    private final String                          systemContactPhoto;
    private final String                          systemPhoneLabel;
    private final String                          systemContactUri;
    private final ProfileName                     signalProfileName;
    private final String                          signalProfileAvatar;
    private final boolean                         hasProfileImage;
    private final boolean                         profileSharing;
    private final long                            lastProfileFetch;
    private final String                          notificationChannel;
    private final UnidentifiedAccessMode          unidentifiedAccessMode;
    private final boolean                         forceSmsSelection;
    private final long                            capabilities;
    private final Recipient.Capability            groupsV2Capability;
    private final Recipient.Capability            groupsV1MigrationCapability;
    private final Recipient.Capability            senderKeyCapability;
    private final Recipient.Capability            announcementGroupCapability;
    private final Recipient.Capability            changeNumberCapability;
    private final InsightsBannerTier              insightsBannerTier;
    private final byte[]                          storageId;
    private final MentionSetting                  mentionSetting;
    private final ChatWallpaper                   wallpaper;
    private final ChatColors                      chatColors;
    private final AvatarColor                     avatarColor;
    private final String                          about;
    private final String                          aboutEmoji;
    private final SyncExtras                      syncExtras;
    private final Recipient.Extras                extras;
    private final boolean                         hasGroupsInCommon;
    private final List<Badge>                     badges;

    RecipientSettings(@NonNull RecipientId id,
                      @Nullable UUID uuid,
                      @Nullable String username,
                      @Nullable String e164,
                      @Nullable String email,
                      @Nullable GroupId groupId,
                      @NonNull GroupType groupType,
                      boolean blocked,
                      long muteUntil,
                      @NonNull VibrateState messageVibrateState,
                      @NonNull VibrateState callVibrateState,
                      @Nullable Uri messageRingtone,
                      @Nullable Uri callRingtone,
                      int defaultSubscriptionId,
                      int expireMessages,
                      @NonNull  RegisteredState registered,
                      @Nullable byte[] profileKey,
                      @Nullable ProfileKeyCredential profileKeyCredential,
                      @NonNull ProfileName systemProfileName,
                      @Nullable String systemDisplayName,
                      @Nullable String systemContactPhoto,
                      @Nullable String systemPhoneLabel,
                      @Nullable String systemContactUri,
                      @NonNull ProfileName signalProfileName,
                      @Nullable String signalProfileAvatar,
                      boolean hasProfileImage,
                      boolean profileSharing,
                      long lastProfileFetch,
                      @Nullable String notificationChannel,
                      @NonNull UnidentifiedAccessMode unidentifiedAccessMode,
                      boolean forceSmsSelection,
                      long capabilities,
                      @NonNull InsightsBannerTier insightsBannerTier,
                      @Nullable byte[] storageId,
                      @NonNull MentionSetting mentionSetting,
                      @Nullable ChatWallpaper wallpaper,
                      @Nullable ChatColors chatColors,
                      @NonNull AvatarColor avatarColor,
                      @Nullable String about,
                      @Nullable String aboutEmoji,
                      @NonNull SyncExtras syncExtras,
                      @Nullable Recipient.Extras extras,
                      boolean hasGroupsInCommon,
                      @NonNull List<Badge> badges)
    {
      this.id                          = id;
      this.uuid                        = uuid;
      this.username                    = username;
      this.e164                        = e164;
      this.email                       = email;
      this.groupId                     = groupId;
      this.groupType                   = groupType;
      this.blocked                     = blocked;
      this.muteUntil                   = muteUntil;
      this.messageVibrateState         = messageVibrateState;
      this.callVibrateState            = callVibrateState;
      this.messageRingtone             = messageRingtone;
      this.callRingtone                = callRingtone;
      this.defaultSubscriptionId       = defaultSubscriptionId;
      this.expireMessages              = expireMessages;
      this.registered                  = registered;
      this.profileKey                  = profileKey;
      this.profileKeyCredential        = profileKeyCredential;
      this.systemProfileName           = systemProfileName;
      this.systemDisplayName           = systemDisplayName;
      this.systemContactPhoto          = systemContactPhoto;
      this.systemPhoneLabel            = systemPhoneLabel;
      this.systemContactUri            = systemContactUri;
      this.signalProfileName           = signalProfileName;
      this.signalProfileAvatar         = signalProfileAvatar;
      this.hasProfileImage             = hasProfileImage;
      this.profileSharing              = profileSharing;
      this.lastProfileFetch            = lastProfileFetch;
      this.notificationChannel         = notificationChannel;
      this.unidentifiedAccessMode      = unidentifiedAccessMode;
      this.forceSmsSelection           = forceSmsSelection;
      this.capabilities                = capabilities;
      this.groupsV2Capability          = Recipient.Capability.deserialize((int) Bitmask.read(capabilities, Capabilities.GROUPS_V2, Capabilities.BIT_LENGTH));
      this.groupsV1MigrationCapability = Recipient.Capability.deserialize((int) Bitmask.read(capabilities, Capabilities.GROUPS_V1_MIGRATION, Capabilities.BIT_LENGTH));
      this.senderKeyCapability         = Recipient.Capability.deserialize((int) Bitmask.read(capabilities, Capabilities.SENDER_KEY, Capabilities.BIT_LENGTH));
      this.announcementGroupCapability = Recipient.Capability.deserialize((int) Bitmask.read(capabilities, Capabilities.ANNOUNCEMENT_GROUPS, Capabilities.BIT_LENGTH));
      this.changeNumberCapability      = Recipient.Capability.deserialize((int) Bitmask.read(capabilities, Capabilities.CHANGE_NUMBER, Capabilities.BIT_LENGTH));
      this.insightsBannerTier          = insightsBannerTier;
      this.storageId                   = storageId;
      this.mentionSetting              = mentionSetting;
      this.wallpaper                   = wallpaper;
      this.chatColors                  = chatColors;
      this.avatarColor                 = avatarColor;
      this.about                       = about;
      this.aboutEmoji                  = aboutEmoji;
      this.syncExtras                  = syncExtras;
      this.extras                      = extras;
      this.hasGroupsInCommon           = hasGroupsInCommon;
      this.badges                      = badges;
    }

    public RecipientId getId() {
      return id;
    }

    public @Nullable UUID getUuid() {
      return uuid;
    }

    public @Nullable String getUsername() {
      return username;
    }

    public @Nullable String getE164() {
      return e164;
    }

    public @Nullable String getEmail() {
      return email;
    }

    public @Nullable GroupId getGroupId() {
      return groupId;
    }

    public @NonNull GroupType getGroupType() {
      return groupType;
    }

    public boolean isBlocked() {
      return blocked;
    }

    public long getMuteUntil() {
      return muteUntil;
    }

    public @NonNull VibrateState getMessageVibrateState() {
      return messageVibrateState;
    }

    public @NonNull VibrateState getCallVibrateState() {
      return callVibrateState;
    }

    public @Nullable Uri getMessageRingtone() {
      return messageRingtone;
    }

    public @Nullable Uri getCallRingtone() {
      return callRingtone;
    }

    public @NonNull InsightsBannerTier getInsightsBannerTier() {
      return insightsBannerTier;
    }

    public Optional<Integer> getDefaultSubscriptionId() {
      return defaultSubscriptionId != -1 ? Optional.of(defaultSubscriptionId) : Optional.absent();
    }

    public int getExpireMessages() {
      return expireMessages;
    }

    public RegisteredState getRegistered() {
      return registered;
    }

    public @Nullable byte[] getProfileKey() {
      return profileKey;
    }

    public @Nullable ProfileKeyCredential getProfileKeyCredential() {
      return profileKeyCredential;
    }

    public @NonNull ProfileName getSystemProfileName() {
      return systemProfileName;
    }

    public @NonNull String getSystemDisplayName() {
      return systemDisplayName;
    }

    public @Nullable String getSystemContactPhotoUri() {
      return systemContactPhoto;
    }

    public @Nullable String getSystemPhoneLabel() {
      return systemPhoneLabel;
    }

    public @Nullable String getSystemContactUri() {
      return systemContactUri;
    }

    public @NonNull ProfileName getProfileName() {
      return signalProfileName;
    }

    public @Nullable String getProfileAvatar() {
      return signalProfileAvatar;
    }

    public boolean hasProfileImage() {
      return hasProfileImage;
    }

    public boolean isProfileSharing() {
      return profileSharing;
    }

    public long getLastProfileFetch() {
      return lastProfileFetch;
    }

    public @Nullable String getNotificationChannel() {
      return notificationChannel;
    }

    public @NonNull UnidentifiedAccessMode getUnidentifiedAccessMode() {
      return unidentifiedAccessMode;
    }

    public boolean isForceSmsSelection() {
      return forceSmsSelection;
    }

    public @NonNull Recipient.Capability getGroupsV2Capability() {
      return groupsV2Capability;
    }

    public @NonNull Recipient.Capability getGroupsV1MigrationCapability() {
      return groupsV1MigrationCapability;
    }

    public @NonNull Recipient.Capability getSenderKeyCapability() {
      return senderKeyCapability;
    }

    public @NonNull Recipient.Capability getAnnouncementGroupCapability() {
      return announcementGroupCapability;
    }

    public @NonNull Recipient.Capability getChangeNumberCapability() {
      return changeNumberCapability;
    }

    public @Nullable byte[] getStorageId() {
      return storageId;
    }

    public @NonNull MentionSetting getMentionSetting() {
      return mentionSetting;
    }

    public @Nullable ChatWallpaper getWallpaper() {
      return wallpaper;
    }

    public @Nullable ChatColors getChatColors() {
      return chatColors;
    }

    public @NonNull AvatarColor getAvatarColor() {
      return avatarColor;
    }

    public @Nullable String getAbout() {
      return about;
    }

    public @Nullable String getAboutEmoji() {
      return aboutEmoji;
    }

    public @NonNull SyncExtras getSyncExtras() {
      return syncExtras;
    }

    public @Nullable Recipient.Extras getExtras() {
      return extras;
    }

    public boolean hasGroupsInCommon() {
      return hasGroupsInCommon;
    }

    public @NonNull List<Badge> getBadges() {
      return badges;
    }

    long getCapabilities() {
      return capabilities;
    }

    /**
     * A bundle of data that's only necessary when syncing to storage service, not for a
     * {@link Recipient}.
     */
    public static class SyncExtras {
      private final byte[]         storageProto;
      private final GroupMasterKey groupMasterKey;
      private final byte[]         identityKey;
      private final VerifiedStatus identityStatus;
      private final boolean        archived;
      private final boolean        forcedUnread;

      public SyncExtras(@Nullable byte[] storageProto,
                        @Nullable GroupMasterKey groupMasterKey,
                        @Nullable byte[] identityKey,
                        @NonNull VerifiedStatus identityStatus,
                        boolean archived,
                        boolean forcedUnread)
      {
        this.storageProto   = storageProto;
        this.groupMasterKey = groupMasterKey;
        this.identityKey    = identityKey;
        this.identityStatus = identityStatus;
        this.archived       = archived;
        this.forcedUnread   = forcedUnread;
      }

      public @Nullable byte[] getStorageProto() {
        return storageProto;
      }

      public @Nullable GroupMasterKey getGroupMasterKey() {
        return groupMasterKey;
      }

      public boolean isArchived() {
        return archived;
      }

      public @Nullable byte[] getIdentityKey() {
        return identityKey;
      }

      public @NonNull VerifiedStatus getIdentityStatus() {
        return identityStatus;
      }

      public boolean isForcedUnread() {
        return forcedUnread;
      }
    }
  }

  public static class RecipientReader implements Closeable {

    private final Cursor  cursor;

    RecipientReader(Cursor cursor) {
      this.cursor  = cursor;
    }

    public @NonNull Recipient getCurrent() {
      RecipientId id = RecipientId.from(cursor.getLong(cursor.getColumnIndexOrThrow(ID)));
      return Recipient.resolved(id);
    }

    public @Nullable Recipient getNext() {
      if (cursor != null && !cursor.moveToNext()) {
        return null;
      }

      return getCurrent();
    }

    public int getCount() {
      if (cursor != null) return cursor.getCount();
      else                return 0;
    }

    public void close() {
      cursor.close();
    }
  }

  public final static class RecipientIdResult {
    private final RecipientId recipientId;
    private final boolean     requiresDirectoryRefresh;

    public RecipientIdResult(@NonNull RecipientId recipientId, boolean requiresDirectoryRefresh) {
      this.recipientId              = recipientId;
      this.requiresDirectoryRefresh = requiresDirectoryRefresh;
    }

    public @NonNull RecipientId getRecipientId() {
      return recipientId;
    }

    public boolean requiresDirectoryRefresh() {
      return requiresDirectoryRefresh;
    }
  }

  private static class PendingContactInfo {

    private final ProfileName profileName;
    private final String      photoUri;
    private final String      phoneLabel;
    private final String      contactUri;

    private PendingContactInfo(@NonNull ProfileName systemProfileName, String photoUri, String phoneLabel, String contactUri) {
      this.profileName = systemProfileName;
      this.photoUri    = photoUri;
      this.phoneLabel  = phoneLabel;
      this.contactUri  = contactUri;
    }
  }

  public static class MissingRecipientException extends IllegalStateException {
    public MissingRecipientException(@Nullable RecipientId id) {
      super("Failed to find recipient with ID: " + id);
    }
  }

  private static class GetOrInsertResult {
    final RecipientId recipientId;
    final boolean     neededInsert;

    private GetOrInsertResult(@NonNull RecipientId recipientId, boolean neededInsert) {
      this.recipientId  = recipientId;
      this.neededInsert = neededInsert;
    }
  }

  @VisibleForTesting
  static final class ContactSearchSelection {

    static final String FILTER_GROUPS  = " AND " + GROUP_ID + " IS NULL";
    static final String FILTER_ID      = " AND " + ID + " != ?";
    static final String FILTER_BLOCKED = " AND " + BLOCKED + " = ?";

    static final String NON_SIGNAL_CONTACT = REGISTERED + " != ? AND " +
                                             SYSTEM_CONTACT_URI + " NOT NULL AND " +
                                             "(" + PHONE + " NOT NULL OR " + EMAIL + " NOT NULL)";

    static final String QUERY_NON_SIGNAL_CONTACT = NON_SIGNAL_CONTACT +
                                                   " AND (" +
                                                   PHONE + " GLOB ? OR " +
                                                   EMAIL + " GLOB ? OR " +
                                                   SYSTEM_JOINED_NAME + " GLOB ?" +
                                                   ")";

    static final String SIGNAL_CONTACT = REGISTERED + " = ? AND " +
                                         "(" + nullIfEmpty(SYSTEM_JOINED_NAME) + " NOT NULL OR " + PROFILE_SHARING + " = ?) AND " +
                                         "(" + SORT_NAME + " NOT NULL OR " + USERNAME + " NOT NULL)";

    static final String QUERY_SIGNAL_CONTACT = SIGNAL_CONTACT + " AND (" +
                                               PHONE + " GLOB ? OR " +
                                               SORT_NAME + " GLOB ? OR " +
                                               USERNAME + " GLOB ?" +
                                               ")";

    private final String   where;
    private final String[] args;

    private ContactSearchSelection(@NonNull String where, @NonNull String[] args) {
      this.where = where;
      this.args  = args;
    }

    String getWhere() {
      return where;
    }

    String[] getArgs() {
      return args;
    }

    @VisibleForTesting
    static final class Builder {

      private boolean     includeRegistered;
      private boolean     includeNonRegistered;
      private RecipientId excludeId;
      private boolean     excludeGroups;
      private String      searchQuery;

      @NonNull Builder withRegistered(boolean includeRegistered) {
        this.includeRegistered = includeRegistered;
        return this;
      }

      @NonNull Builder withNonRegistered(boolean includeNonRegistered) {
        this.includeNonRegistered = includeNonRegistered;
        return this;
      }

      @NonNull Builder excludeId(@Nullable RecipientId recipientId) {
        this.excludeId = recipientId;
        return this;
      }

      @NonNull Builder withGroups(boolean includeGroups) {
        this.excludeGroups = !includeGroups;
        return this;
      }

      @NonNull Builder withSearchQuery(@NonNull String searchQuery) {
        this.searchQuery = searchQuery;
        return this;
      }

      @NonNull ContactSearchSelection build() {
        if (!includeRegistered && !includeNonRegistered) {
          throw new IllegalStateException("Must include either registered or non-registered recipients in search");
        }

        StringBuilder stringBuilder = new StringBuilder("(");
        List<Object>  args          = new LinkedList<>();

        if (includeRegistered) {
          stringBuilder.append("(");

          args.add(RegisteredState.REGISTERED.id);
          args.add(1);

          if (Util.isEmpty(searchQuery)) {
            stringBuilder.append(SIGNAL_CONTACT);
          } else {
            stringBuilder.append(QUERY_SIGNAL_CONTACT);
            args.add(searchQuery);
            args.add(searchQuery);
            args.add(searchQuery);
          }

          stringBuilder.append(")");
        }

        if (includeRegistered && includeNonRegistered) {
          stringBuilder.append(" OR ");
        }

        if (includeNonRegistered) {
          stringBuilder.append("(");
          args.add(RegisteredState.REGISTERED.id);

          if (Util.isEmpty(searchQuery)) {
            stringBuilder.append(NON_SIGNAL_CONTACT);
          } else {
            stringBuilder.append(QUERY_NON_SIGNAL_CONTACT);
            args.add(searchQuery);
            args.add(searchQuery);
            args.add(searchQuery);
          }

          stringBuilder.append(")");
        }

        stringBuilder.append(")");
        stringBuilder.append(FILTER_BLOCKED);
        args.add(0);

        if (excludeGroups) {
          stringBuilder.append(FILTER_GROUPS);
        }

        if (excludeId != null) {
          stringBuilder.append(FILTER_ID);
          args.add(excludeId.serialize());
        }

        return new ContactSearchSelection(stringBuilder.toString(), args.stream().map(Object::toString).toArray(String[]::new));
      }
    }
  }
}<|MERGE_RESOLUTION|>--- conflicted
+++ resolved
@@ -155,11 +155,8 @@
   private static final String GROUPS_IN_COMMON          = "groups_in_common";
   private static final String CHAT_COLORS               = "chat_colors";
   private static final String CUSTOM_CHAT_COLORS_ID     = "custom_chat_colors_id";
-<<<<<<< HEAD
+  private static final String BADGES                    = "badges";
   // MOLLY: Add new fields to clearFieldsForDeletion
-=======
-  private static final String BADGES                    = "badges";
->>>>>>> 6e00920c
 
   public  static final String SEARCH_PROFILE_NAME      = "search_signal_profile";
   private static final String SORT_NAME                = "sort_name";
@@ -2203,6 +2200,7 @@
     valuesToSet.putNull(EXTRAS);
     valuesToSet.putNull(CHAT_COLORS);
     valuesToSet.put(CUSTOM_CHAT_COLORS_ID, 0);
+    valuesToSet.putNull(BADGES);
     if (update(id, valuesToSet)) {
       rotateStorageId(id);
       Recipient.live(id).refresh();
