--- conflicted
+++ resolved
@@ -1155,7 +1155,7 @@
 
     return values;
   }
-
+  
   private static @NonNull ContentValues getValuesForStorageGroupV2(@NonNull SignalGroupV2Record groupV2) {
     ContentValues values = new ContentValues();
     values.put(GROUP_ID, GroupId.v2(groupV2.getMasterKeyOrThrow()).toString());
@@ -2046,7 +2046,9 @@
     valuesToSet.put(LAST_PROFILE_FETCH, 0);
     valuesToSet.put(PROFILE_SHARING, 0);
     valuesToSet.put(SYSTEM_INFO_PENDING, 0);
-    valuesToSet.putNull(SYSTEM_DISPLAY_NAME);
+    valuesToSet.putNull(SYSTEM_GIVEN_NAME);
+    valuesToSet.putNull(SYSTEM_FAMILY_NAME);
+    valuesToSet.putNull(SYSTEM_JOINED_NAME);
     valuesToSet.putNull(SYSTEM_PHOTO_URI);
     valuesToSet.putNull(SYSTEM_PHONE_LABEL);
     valuesToSet.putNull(SYSTEM_CONTACT_URI);
@@ -2293,34 +2295,6 @@
     return results;
   }
 
-<<<<<<< HEAD
-=======
-  public void updateSystemContactColors(@NonNull ColorUpdater updater) {
-    SQLiteDatabase                  db      = databaseHelper.getReadableDatabase();
-    Map<RecipientId, MaterialColor> updates = new HashMap<>();
-
-    db.beginTransaction();
-    try (Cursor cursor = db.query(TABLE_NAME, new String[] {ID, COLOR, SYSTEM_JOINED_NAME}, SYSTEM_JOINED_NAME + " IS NOT NULL AND " + SYSTEM_JOINED_NAME + " != \"\"", null, null, null, null)) {
-      while (cursor != null && cursor.moveToNext()) {
-        long          id       = cursor.getLong(cursor.getColumnIndexOrThrow(ID));
-        MaterialColor newColor = updater.update(cursor.getString(cursor.getColumnIndexOrThrow(SYSTEM_JOINED_NAME)),
-                                                cursor.getString(cursor.getColumnIndexOrThrow(COLOR)));
-
-        ContentValues contentValues = new ContentValues(1);
-        contentValues.put(COLOR, newColor.serialize());
-        db.update(TABLE_NAME, contentValues, ID + " = ?", new String[] { String.valueOf(id) });
-
-        updates.put(RecipientId.from(id), newColor);
-      }
-    } finally {
-      db.setTransactionSuccessful();
-      db.endTransaction();
-
-      Stream.of(updates.entrySet()).forEach(entry -> Recipient.live(entry.getKey()).refresh());
-    }
-  }
-
->>>>>>> 44d014c4
   public @Nullable Cursor getSignalContacts(boolean includeSelf) {
     String   selection = BLOCKED    + " = ? AND "                                                     +
                          REGISTERED + " = ? AND "                                                     +
