--- conflicted
+++ resolved
@@ -777,12 +777,7 @@
     return results
   }
 
-<<<<<<< HEAD
-  fun insertCallLog(recipientId: RecipientId, type: Long, timestamp: Long, expiresIn: Long, unread: Boolean): InsertResult {
-=======
-  fun insertCallLog(recipientId: RecipientId, type: Long, timestamp: Long, outgoing: Boolean): InsertResult {
-    val unread = MessageTypes.isMissedAudioCall(type) || MessageTypes.isMissedVideoCall(type)
->>>>>>> 5f7414e8
+  fun insertCallLog(recipientId: RecipientId, type: Long, timestamp: Long, outgoing: Boolean, expiresIn: Long, unread: Boolean): InsertResult {
     val recipient = Recipient.resolved(recipientId)
     val threadId = threads.getOrCreateThreadIdFor(recipient)
 
@@ -4488,7 +4483,7 @@
     }
 
     for (expiringMessage in expiringMessages) {
-      ApplicationDependencies.getExpiringMessageManager().scheduleDeletion(expiringMessage.first(), proposedExpireStarted, expiringMessage.second())
+      ApplicationDependencies.getExpiringMessageManager().scheduleDeletion(expiringMessage.first(), true, proposedExpireStarted, expiringMessage.second())
     }
 
     for (threadId in updatedThreads) {
