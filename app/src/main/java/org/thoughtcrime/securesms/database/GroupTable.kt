--- conflicted
+++ resolved
@@ -482,44 +482,6 @@
       }
   }
 
-<<<<<<< HEAD
-=======
-  fun getOrCreateMmsGroupForMembers(members: Set<RecipientId>): GroupId.Mms {
-    val joinedTestMembers = members
-      .toList()
-      .map { it.toLong() }
-      .sorted()
-      .joinToString(separator = ",")
-
-    //language=sql
-    val statement = """
-      SELECT 
-        $TABLE_NAME.$GROUP_ID as gid,
-        (
-            SELECT GROUP_CONCAT(${MembershipTable.RECIPIENT_ID}, ',')
-            FROM (
-              SELECT ${MembershipTable.TABLE_NAME}.${MembershipTable.RECIPIENT_ID}
-              FROM ${MembershipTable.TABLE_NAME}
-              WHERE ${MembershipTable.TABLE_NAME}.${MembershipTable.GROUP_ID} = $TABLE_NAME.$GROUP_ID
-              ORDER BY ${MembershipTable.TABLE_NAME}.${MembershipTable.RECIPIENT_ID} ASC
-            )
-        ) as $MEMBER_GROUP_CONCAT
-        FROM $TABLE_NAME
-        WHERE $MEMBER_GROUP_CONCAT = ?
-    """.toSingleLine()
-
-    return readableDatabase.rawQuery(statement, buildArgs(joinedTestMembers)).use { cursor ->
-      if (cursor.moveToNext()) {
-        return GroupId.parseOrThrow(cursor.requireNonNullString("gid")).requireMms()
-      } else {
-        val groupId = GroupId.createMms(SecureRandom())
-        create(groupId, null, members)
-        groupId
-      }
-    }
-  }
-
->>>>>>> 1c1aeea3
   @WorkerThread
   fun getPushGroupNamesContainingMember(recipientId: RecipientId): List<String> {
     return getPushGroupsContainingMember(recipientId)
