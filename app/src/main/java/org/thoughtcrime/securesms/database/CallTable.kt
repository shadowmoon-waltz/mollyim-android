package org.thoughtcrime.securesms.database

import android.content.Context
import android.database.Cursor
import androidx.annotation.Discouraged
import androidx.core.content.contentValuesOf
import org.signal.core.util.IntSerializer
import org.signal.core.util.Serializer
import org.signal.core.util.SqlUtil
import org.signal.core.util.delete
import org.signal.core.util.deleteAll
import org.signal.core.util.flatten
import org.signal.core.util.insertInto
import org.signal.core.util.logging.Log
import org.signal.core.util.readToList
import org.signal.core.util.readToMap
import org.signal.core.util.readToSingleLong
import org.signal.core.util.readToSingleObject
import org.signal.core.util.requireLong
import org.signal.core.util.requireNonNullString
import org.signal.core.util.requireObject
import org.signal.core.util.requireString
import org.signal.core.util.select
import org.signal.core.util.toSingleLine
import org.signal.core.util.update
import org.signal.core.util.withinTransaction
import org.signal.ringrtc.CallId
import org.signal.ringrtc.CallManager.RingUpdate
import org.thoughtcrime.securesms.calls.log.CallLogFilter
import org.thoughtcrime.securesms.calls.log.CallLogRow
import org.thoughtcrime.securesms.database.model.GroupCallUpdateDetailsUtil
import org.thoughtcrime.securesms.database.model.MessageId
import org.thoughtcrime.securesms.dependencies.ApplicationDependencies
import org.thoughtcrime.securesms.jobs.CallSyncEventJob
import org.thoughtcrime.securesms.recipients.Recipient
import org.thoughtcrime.securesms.recipients.RecipientId
import org.thoughtcrime.securesms.service.webrtc.links.CallLinkRoomId
import org.whispersystems.signalservice.api.push.ServiceId.ACI
import org.whispersystems.signalservice.internal.push.SyncMessage.CallEvent
import java.util.UUID
import java.util.concurrent.TimeUnit

/**
 * Contains details for each 1:1 call.
 */
class CallTable(context: Context, databaseHelper: SignalDatabase) : DatabaseTable(context, databaseHelper), RecipientIdDatabaseReference {

  companion object {
    private val TAG = Log.tag(CallTable::class.java)
    private val TIME_WINDOW = TimeUnit.HOURS.toMillis(4)

    const val TABLE_NAME = "call"
    const val ID = "_id"
    const val CALL_ID = "call_id"
    const val MESSAGE_ID = "message_id"
    const val PEER = "peer"
    const val TYPE = "type"
    const val DIRECTION = "direction"
    const val EVENT = "event"
    const val TIMESTAMP = "timestamp"
    const val RINGER = "ringer"
    const val DELETION_TIMESTAMP = "deletion_timestamp"

    //language=sql
    val CREATE_TABLE = """
      CREATE TABLE $TABLE_NAME (
        $ID INTEGER PRIMARY KEY,
        $CALL_ID INTEGER NOT NULL,
        $MESSAGE_ID INTEGER DEFAULT NULL REFERENCES ${MessageTable.TABLE_NAME} (${MessageTable.ID}) ON DELETE SET NULL,
        $PEER INTEGER NOT NULL REFERENCES ${RecipientTable.TABLE_NAME} (${RecipientTable.ID}) ON DELETE CASCADE,
        $TYPE INTEGER NOT NULL,
        $DIRECTION INTEGER NOT NULL,
        $EVENT INTEGER NOT NULL,
        $TIMESTAMP INTEGER NOT NULL,
        $RINGER INTEGER DEFAULT NULL,
        $DELETION_TIMESTAMP INTEGER DEFAULT 0,
        UNIQUE ($CALL_ID, $PEER) ON CONFLICT FAIL
      )
    """

    val CREATE_INDEXES = arrayOf(
      "CREATE INDEX call_call_id_index ON $TABLE_NAME ($CALL_ID)",
      "CREATE INDEX call_message_id_index ON $TABLE_NAME ($MESSAGE_ID)",
      "CREATE INDEX call_peer_index ON $TABLE_NAME ($PEER)"
    )
  }

  fun insertOneToOneCall(callId: Long, timestamp: Long, peer: RecipientId, type: Type, direction: Direction, event: Event) {
    val messageType: Long = Call.getMessageType(type, direction, event)
    val unread = MessageTypes.isMissedCall(messageType)
    val expiresIn = Recipient.resolved(peer).expiresInMillis

    writableDatabase.withinTransaction {
      val result = SignalDatabase.messages.insertCallLog(peer, messageType, timestamp, direction == Direction.OUTGOING, expiresIn, unread)

      val values = contentValuesOf(
        CALL_ID to callId,
        MESSAGE_ID to result.messageId,
        PEER to peer.serialize(),
        TYPE to Type.serialize(type),
        DIRECTION to Direction.serialize(direction),
        EVENT to Event.serialize(event),
        TIMESTAMP to timestamp
      )

      writableDatabase.insert(TABLE_NAME, null, values)

      if (!unread && expiresIn > 0) {
        SignalDatabase.messages.markExpireStarted(result.messageId, timestamp)
        ApplicationDependencies.getExpiringMessageManager().scheduleDeletion(result.messageId, true, timestamp, expiresIn)
      }
    }

    ApplicationDependencies.getMessageNotifier().updateNotification(context)
    ApplicationDependencies.getDatabaseObserver().notifyCallUpdateObservers()

    Log.i(TAG, "Inserted call: $callId type: $type direction: $direction event:$event")
  }

  fun updateOneToOneCall(callId: Long, event: Event, timestamp: Long?): Call? {
    val call = writableDatabase.withinTransaction {
      writableDatabase
        .update(TABLE_NAME)
        .values(EVENT to Event.serialize(event))
        .where("$CALL_ID = ?", callId)
        .run()

      val call = readableDatabase
        .select()
        .from(TABLE_NAME)
        .where("$CALL_ID = ?", callId)
        .run()
        .readToSingleObject(Call.Deserializer)

      if (call?.messageId != null) {
        Log.i(TAG, "Updated call: $callId event: $event")

<<<<<<< HEAD
        val unread = MessageTypes.isMissedCall(call.messageType)
        val expiresIn = Recipient.resolved(call.peer).expiresInMillis

        SignalDatabase.messages.updateCallLog(call.messageId, call.messageType, unread)

        if (!unread && expiresIn > 0) {
          val timestampOrNow = timestamp ?: System.currentTimeMillis()
          SignalDatabase.messages.markExpireStarted(call.messageId, timestampOrNow)
          ApplicationDependencies.getExpiringMessageManager().scheduleDeletion(call.messageId, true, timestampOrNow, expiresIn)
        }
=======
        if (call.messageId == null) {
          Log.w(TAG, "Call does not have an associated message id! No message to update.")
        } else {
          SignalDatabase.messages.updateCallLog(call.messageId, call.messageType)
        }

        ApplicationDependencies.getMessageNotifier().updateNotification(context)
        ApplicationDependencies.getDatabaseObserver().notifyCallUpdateObservers()
>>>>>>> 7abff559
      }

      call
    }

    ApplicationDependencies.getMessageNotifier().updateNotification(context)
    ApplicationDependencies.getDatabaseObserver().notifyCallUpdateObservers()

    return call
  }

  fun getCallById(callId: Long, recipientId: RecipientId): Call? {
    val query = getCallSelectionQuery(callId, recipientId)

    return readableDatabase
      .select()
      .from(TABLE_NAME)
      .where(query.where, query.whereArgs)
      .run()
      .readToSingleObject(Call.Deserializer)
  }

  fun getCallByMessageId(messageId: Long): Call? {
    return readableDatabase
      .select()
      .from(TABLE_NAME)
      .where("$MESSAGE_ID = ?", messageId)
      .run()
      .readToSingleObject(Call.Deserializer)
  }

  fun getCalls(messageIds: Collection<Long>): Map<Long, Call> {
    val queries = SqlUtil.buildCollectionQuery(MESSAGE_ID, messageIds)
    val maps = queries.map { query ->
      readableDatabase
        .select()
        .from(TABLE_NAME)
        .where("$EVENT != ${Event.serialize(Event.DELETE)} AND ${query.where}", query.whereArgs)
        .run()
        .readToMap { c -> c.requireLong(MESSAGE_ID) to Call.deserialize(c) }
    }

    return maps.flatten()
  }

  /**
   * @param callRowIds The CallTable.ID collection to query
   *
   * @return a map of raw MessageId -> Call
   */
  fun getCallsByRowIds(callRowIds: Collection<Long>): Map<Long, Call> {
    val queries = SqlUtil.buildCollectionQuery(ID, callRowIds)

    val maps = queries.map { query ->
      readableDatabase
        .select()
        .from(TABLE_NAME)
        .where("$EVENT != ${Event.serialize(Event.DELETE)} AND ${query.where}", query.whereArgs)
        .run()
        .readToMap { c -> c.requireLong(MESSAGE_ID) to Call.deserialize(c) }
    }

    return maps.flatten()
  }

  fun getOldestDeletionTimestamp(): Long {
    return writableDatabase
      .select(DELETION_TIMESTAMP)
      .from(TABLE_NAME)
      .where("$DELETION_TIMESTAMP > 0")
      .orderBy("$DELETION_TIMESTAMP DESC")
      .limit(1)
      .run()
      .readToSingleLong(0L)
  }

  fun deleteCallEventsDeletedBefore(threshold: Long): Int {
    return writableDatabase
      .delete(TABLE_NAME)
      .where("$DELETION_TIMESTAMP > 0 AND $DELETION_TIMESTAMP <= ?", threshold)
      .run()
  }

  fun getCallLinkRoomIdsFromCallRowIds(callRowIds: Set<Long>): Set<CallLinkRoomId> {
    return SqlUtil.buildCollectionQuery("$TABLE_NAME.$ID", callRowIds).map { query ->
      //language=sql
      val statement = """
        SELECT ${CallLinkTable.ROOM_ID} FROM $TABLE_NAME
        INNER JOIN ${CallLinkTable.TABLE_NAME} ON ${CallLinkTable.TABLE_NAME}.${CallLinkTable.RECIPIENT_ID} = $PEER
        WHERE $TYPE = ${Type.serialize(Type.AD_HOC_CALL)} AND ${query.where}
      """.toSingleLine()

      readableDatabase.query(statement, query.whereArgs).readToList {
        CallLinkRoomId.DatabaseSerializer.deserialize(it.requireNonNullString(CallLinkTable.ROOM_ID))
      }
    }.flatten().toSet()
  }

  /**
   * If a call link has been revoked, or if we do not have a CallLink table entry for an AD_HOC_CALL type
   * event, we mark it deleted.
   */
  fun updateAdHocCallEventDeletionTimestamps(skipSync: Boolean = false) {
    //language=sql
    val statement = """
      UPDATE $TABLE_NAME
      SET $DELETION_TIMESTAMP = ${System.currentTimeMillis()}, $EVENT = ${Event.serialize(Event.DELETE)}
      WHERE $TYPE = ${Type.serialize(Type.AD_HOC_CALL)}
      AND (
        (NOT EXISTS (SELECT 1 FROM ${CallLinkTable.TABLE_NAME} WHERE ${CallLinkTable.RECIPIENT_ID} = $PEER))
        OR
        (SELECT ${CallLinkTable.REVOKED} FROM ${CallLinkTable.TABLE_NAME} WHERE ${CallLinkTable.RECIPIENT_ID} = $PEER)
      )
      RETURNING *
    """.toSingleLine()

    val toSync = writableDatabase.query(statement).readToList {
      Call.deserialize(it)
    }.toSet()

    if (!skipSync) {
      CallSyncEventJob.enqueueDeleteSyncEvents(toSync)
    }

    ApplicationDependencies.getDeletedCallEventManager().scheduleIfNecessary()
    ApplicationDependencies.getDatabaseObserver().notifyCallUpdateObservers()
  }

  /**
   * If a non-ad-hoc call has been deleted from the message database, then we need to
   * set its deletion_timestamp to now.
   */
  fun updateCallEventDeletionTimestamps(skipSync: Boolean = false) {
    val where = "$TYPE != ? AND $DELETION_TIMESTAMP = 0 AND $MESSAGE_ID IS NULL"
    val type = Type.serialize(Type.AD_HOC_CALL)

    val toSync = writableDatabase.withinTransaction { db ->
      val result = db
        .select()
        .from(TABLE_NAME)
        .where(where, type)
        .run()
        .readToList {
          Call.deserialize(it)
        }
        .toSet()

      db
        .update(TABLE_NAME)
        .values(
          EVENT to Event.serialize(Event.DELETE),
          DELETION_TIMESTAMP to System.currentTimeMillis()
        )
        .where(where, type)
        .run()

      result
    }

    if (!skipSync) {
      CallSyncEventJob.enqueueDeleteSyncEvents(toSync)
    }

    ApplicationDependencies.getDeletedCallEventManager().scheduleIfNecessary()
    ApplicationDependencies.getDatabaseObserver().notifyCallUpdateObservers()
  }

  // region Group / Ad-Hoc Calling
  fun deleteGroupCall(call: Call) {
    checkIsGroupOrAdHocCall(call)

    val filter: SqlUtil.Query = getCallSelectionQuery(call.callId, call.peer)

    writableDatabase.withinTransaction { db ->
      db
        .update(TABLE_NAME)
        .values(
          EVENT to Event.serialize(Event.DELETE),
          DELETION_TIMESTAMP to System.currentTimeMillis()
        )
        .where(filter.where, filter.whereArgs)
        .run()

      if (call.messageId != null) {
        SignalDatabase.messages.deleteMessage(call.messageId)
      }
    }

    ApplicationDependencies.getMessageNotifier().updateNotification(context)
    ApplicationDependencies.getDatabaseObserver().notifyCallUpdateObservers()
    Log.d(TAG, "Marked group call event for deletion: ${call.callId}")
  }

  fun insertDeletedGroupCallFromSyncEvent(
    callId: Long,
    recipientId: RecipientId,
    direction: Direction,
    timestamp: Long
  ) {
    val recipient = Recipient.resolved(recipientId)
    val type = if (recipient.isCallLink) Type.AD_HOC_CALL else Type.GROUP_CALL

    writableDatabase
      .insertInto(TABLE_NAME)
      .values(
        CALL_ID to callId,
        MESSAGE_ID to null,
        PEER to recipientId.toLong(),
        EVENT to Event.serialize(Event.DELETE),
        TYPE to Type.serialize(type),
        DIRECTION to Direction.serialize(direction),
        TIMESTAMP to timestamp,
        DELETION_TIMESTAMP to System.currentTimeMillis()
      )
      .run(SQLiteDatabase.CONFLICT_ABORT)

    ApplicationDependencies.getDeletedCallEventManager().scheduleIfNecessary()
  }

  fun acceptIncomingGroupCall(call: Call) {
    checkIsGroupOrAdHocCall(call)

    val newEvent = when (call.event) {
      Event.RINGING, Event.MISSED, Event.MISSED_NOTIFICATION_PROFILE, Event.DECLINED -> Event.ACCEPTED
      Event.GENERIC_GROUP_CALL -> Event.JOINED
      else -> {
        Log.d(TAG, "[acceptIncomingGroupCall] Call in state ${call.event} cannot be transitioned by ACCEPTED")
        return
      }
    }

    writableDatabase
      .update(TABLE_NAME)
      .values(EVENT to Event.serialize(newEvent))
      .where("$CALL_ID = ?", call.callId)
      .run()

    ApplicationDependencies.getMessageNotifier().updateNotification(context)
    ApplicationDependencies.getDatabaseObserver().notifyCallUpdateObservers()
    Log.d(TAG, "[acceptIncomingGroupCall] Transitioned group call ${call.callId} from ${call.event} to $newEvent")
  }

  fun acceptOutgoingGroupCall(call: Call) {
    checkIsGroupOrAdHocCall(call)

    val newEvent = when (call.event) {
      Event.GENERIC_GROUP_CALL, Event.JOINED -> Event.OUTGOING_RING
      Event.RINGING, Event.MISSED, Event.MISSED_NOTIFICATION_PROFILE, Event.DECLINED, Event.ACCEPTED -> {
        Log.w(TAG, "[acceptOutgoingGroupCall] This shouldn't have been an outgoing ring because the call already existed!")
        Event.ACCEPTED
      }
      else -> {
        Log.d(TAG, "[acceptOutgoingGroupCall] Call in state ${call.event} cannot be transitioned by ACCEPTED")
        return
      }
    }

    writableDatabase
      .update(TABLE_NAME)
      .values(EVENT to Event.serialize(newEvent), DIRECTION to Direction.serialize(Direction.OUTGOING))
      .where("$CALL_ID = ?", call.callId)
      .run()

    ApplicationDependencies.getMessageNotifier().updateNotification(context)
    ApplicationDependencies.getDatabaseObserver().notifyCallUpdateObservers()
    Log.d(TAG, "[acceptOutgoingGroupCall] Transitioned group call ${call.callId} from ${call.event} to $newEvent")
  }

  fun declineIncomingGroupCall(call: Call) {
    checkIsGroupOrAdHocCall(call)
    check(call.direction == Direction.INCOMING)

    val newEvent = when (call.event) {
      Event.GENERIC_GROUP_CALL, Event.RINGING, Event.MISSED, Event.MISSED_NOTIFICATION_PROFILE -> Event.DECLINED
      Event.JOINED -> Event.ACCEPTED
      else -> {
        Log.d(TAG, "Call in state ${call.event} cannot be transitioned by DECLINED")
        return
      }
    }

    writableDatabase
      .update(TABLE_NAME)
      .values(EVENT to Event.serialize(newEvent))
      .where("$CALL_ID = ?", call.callId)
      .run()

    ApplicationDependencies.getMessageNotifier().updateNotification(context)
    ApplicationDependencies.getDatabaseObserver().notifyCallUpdateObservers()
    Log.d(TAG, "Transitioned group call ${call.callId} from ${call.event} to $newEvent")
  }

  fun insertAcceptedGroupCall(
    callId: Long,
    recipientId: RecipientId,
    direction: Direction,
    timestamp: Long
  ) {
    val recipient = Recipient.resolved(recipientId)
    val type = if (recipient.isCallLink) Type.AD_HOC_CALL else Type.GROUP_CALL
    val event = if (direction == Direction.OUTGOING) Event.OUTGOING_RING else Event.JOINED
    val ringer = if (direction == Direction.OUTGOING) Recipient.self().id.toLong() else null

    writableDatabase.withinTransaction { db ->
      val messageId: MessageId? = if (type == Type.GROUP_CALL) {
        SignalDatabase.messages.insertGroupCall(
          groupRecipientId = recipientId,
          sender = Recipient.self().id,
          timestamp,
          "",
          emptyList(),
          false
        )
      } else {
        null
      }

      db
        .insertInto(TABLE_NAME)
        .values(
          CALL_ID to callId,
          MESSAGE_ID to messageId?.id,
          PEER to recipientId.toLong(),
          EVENT to Event.serialize(event),
          TYPE to Type.serialize(type),
          DIRECTION to Direction.serialize(direction),
          TIMESTAMP to timestamp,
          RINGER to ringer
        )
        .run(SQLiteDatabase.CONFLICT_ABORT)
    }

    ApplicationDependencies.getDatabaseObserver().notifyCallUpdateObservers()
  }

  fun insertDeclinedGroupCall(
    callId: Long,
    recipientId: RecipientId,
    timestamp: Long
  ) {
    val recipient = Recipient.resolved(recipientId)
    val type = if (recipient.isCallLink) Type.AD_HOC_CALL else Type.GROUP_CALL

    writableDatabase.withinTransaction { db ->
      val messageId: MessageId? = if (type == Type.GROUP_CALL) {
        SignalDatabase.messages.insertGroupCall(
          groupRecipientId = recipientId,
          sender = Recipient.self().id,
          timestamp,
          "",
          emptyList(),
          false
        )
      } else {
        null
      }

      db
        .insertInto(TABLE_NAME)
        .values(
          CALL_ID to callId,
          MESSAGE_ID to messageId?.id,
          PEER to recipientId.toLong(),
          EVENT to Event.serialize(Event.DECLINED),
          TYPE to Type.serialize(type),
          DIRECTION to Direction.serialize(Direction.INCOMING),
          TIMESTAMP to timestamp,
          RINGER to null
        )
        .run(SQLiteDatabase.CONFLICT_ABORT)
    }

    ApplicationDependencies.getDatabaseObserver().notifyCallUpdateObservers()
  }

  fun insertOrUpdateGroupCallFromExternalEvent(
    groupRecipientId: RecipientId,
    sender: RecipientId,
    timestamp: Long,
    messageGroupCallEraId: String?
  ) {
    insertOrUpdateGroupCallFromLocalEvent(
      groupRecipientId,
      sender,
      timestamp,
      messageGroupCallEraId,
      emptyList(),
      false
    )
  }

  fun insertOrUpdateGroupCallFromLocalEvent(
    groupRecipientId: RecipientId,
    sender: RecipientId,
    timestamp: Long,
    peekGroupCallEraId: String?,
    peekJoinedUuids: Collection<UUID>,
    isCallFull: Boolean
  ) {
    val recipient = Recipient.resolved(groupRecipientId)
    if (recipient.isCallLink) {
      handleCallLinkUpdate(recipient, timestamp, peekGroupCallEraId)
    } else {
      handleGroupUpdate(recipient, sender, timestamp, peekGroupCallEraId, peekJoinedUuids, isCallFull)
    }
  }

  private fun handleGroupUpdate(
    groupRecipient: Recipient,
    sender: RecipientId,
    timestamp: Long,
    peekGroupCallEraId: String?,
    peekJoinedUuids: Collection<UUID>,
    isCallFull: Boolean
  ) {
    check(groupRecipient.isPushV2Group)
    writableDatabase.withinTransaction {
      if (peekGroupCallEraId.isNullOrEmpty()) {
        Log.w(TAG, "Dropping local call event with null era id.")
        return@withinTransaction
      }

      val callId = CallId.fromEra(peekGroupCallEraId).longValue()
      val call = getCallById(callId, groupRecipient.id)
      val messageId: MessageId = if (call != null) {
        if (call.event == Event.DELETE) {
          Log.d(TAG, "Dropping group call update for deleted call.")
          return@withinTransaction
        }

        if (call.type != Type.GROUP_CALL) {
          Log.d(TAG, "Dropping unsupported update message for non-group-call call.")
          return@withinTransaction
        }

        if (call.messageId == null) {
          Log.d(TAG, "Dropping group call update for call without an attached message.")
          return@withinTransaction
        }

        SignalDatabase.messages.updateGroupCall(
          call.messageId,
          peekGroupCallEraId,
          peekJoinedUuids,
          isCallFull
        )
      } else {
        SignalDatabase.messages.insertGroupCall(
          groupRecipient.id,
          sender,
          timestamp,
          peekGroupCallEraId,
          peekJoinedUuids,
          isCallFull
        )
      }

      insertCallEventFromGroupUpdate(
        callId,
        messageId,
        sender,
        groupRecipient.id,
        timestamp
      )
    }
  }

  private fun handleCallLinkUpdate(
    callLinkRecipient: Recipient,
    timestamp: Long,
    peekGroupCallEraId: String?
  ) {
    check(callLinkRecipient.isCallLink)

    val callId = peekGroupCallEraId?.let { CallId.fromEra(it).longValue() } ?: return

    writableDatabase.withinTransaction { db ->
      db.delete(TABLE_NAME)
        .where("$PEER = ?", callLinkRecipient.id.serialize())
        .run()

      db.insertInto(TABLE_NAME)
        .values(
          CALL_ID to callId,
          MESSAGE_ID to null,
          PEER to callLinkRecipient.id.toLong(),
          EVENT to Event.serialize(Event.GENERIC_GROUP_CALL),
          TYPE to Type.serialize(Type.AD_HOC_CALL),
          DIRECTION to Direction.serialize(Direction.OUTGOING),
          TIMESTAMP to timestamp,
          RINGER to null
        ).run(SQLiteDatabase.CONFLICT_ABORT)
    }

    Log.d(TAG, "Inserted new call event for call link. Call Id: $callId")
    ApplicationDependencies.getDatabaseObserver().notifyCallUpdateObservers()
  }

  private fun insertCallEventFromGroupUpdate(
    callId: Long,
    messageId: MessageId?,
    sender: RecipientId,
    groupRecipientId: RecipientId,
    timestamp: Long
  ) {
    if (messageId != null) {
      val call = getCallById(callId, groupRecipientId)
      if (call == null) {
        val direction = if (sender == Recipient.self().id) Direction.OUTGOING else Direction.INCOMING

        writableDatabase
          .insertInto(TABLE_NAME)
          .values(
            CALL_ID to callId,
            MESSAGE_ID to messageId.id,
            PEER to groupRecipientId.toLong(),
            EVENT to Event.serialize(Event.GENERIC_GROUP_CALL),
            TYPE to Type.serialize(Type.GROUP_CALL),
            DIRECTION to Direction.serialize(direction),
            TIMESTAMP to timestamp,
            RINGER to null
          )
          .run(SQLiteDatabase.CONFLICT_ABORT)

        Log.d(TAG, "Inserted new call event from group call update message. Call Id: $callId")
      } else {
        if (timestamp < call.timestamp) {
          setTimestamp(callId, groupRecipientId, timestamp)
          Log.d(TAG, "Updated call event timestamp for call id $callId")
        }

        if (call.messageId == null) {
          setMessageId(callId, messageId)
          Log.d(TAG, "Updated call event message id for newly inserted group call state: $callId")
        }
      }
    } else {
      Log.d(TAG, "Skipping call event processing for null era id.")
    }

    ApplicationDependencies.getDatabaseObserver().notifyCallUpdateObservers()
  }

  /**
   * Since this does not alter the call table, we can simply pass this directly through to the old handler.
   */
  fun updateGroupCallFromPeek(
    threadId: Long,
    peekGroupCallEraId: String?,
    peekJoinedUuids: Collection<UUID>,
    isCallFull: Boolean,
    expiresIn: Long,
  ): Boolean {
    val sameEraId = SignalDatabase.messages.updatePreviousGroupCall(threadId, peekGroupCallEraId, peekJoinedUuids, isCallFull, expiresIn)
    ApplicationDependencies.getDatabaseObserver().notifyCallUpdateObservers()
    return sameEraId
  }

  fun insertOrUpdateGroupCallFromRingState(
    ringId: Long,
    groupRecipientId: RecipientId,
    ringerRecipient: RecipientId,
    dateReceived: Long,
    ringState: RingUpdate
  ) {
    handleGroupRingState(ringId, groupRecipientId, ringerRecipient, dateReceived, ringState)
  }

  @JvmOverloads
  fun insertOrUpdateGroupCallFromRingState(
    ringId: Long,
    groupRecipientId: RecipientId,
    ringerAci: ACI,
    dateReceived: Long,
    ringState: RingUpdate,
    dueToNotificationProfile: Boolean = false
  ) {
    val ringerRecipient = Recipient.externalPush(ringerAci)
    handleGroupRingState(ringId, groupRecipientId, ringerRecipient.id, dateReceived, ringState, dueToNotificationProfile)
  }

  fun isRingCancelled(ringId: Long, groupRecipientId: RecipientId): Boolean {
    val call = getCallById(ringId, groupRecipientId) ?: return false
    return call.event != Event.RINGING && call.event != Event.GENERIC_GROUP_CALL
  }

  private fun handleGroupRingState(
    ringId: Long,
    groupRecipientId: RecipientId,
    ringerRecipient: RecipientId,
    dateReceived: Long,
    ringState: RingUpdate,
    dueToNotificationProfile: Boolean = false
  ) {
    writableDatabase.withinTransaction {
      Log.d(TAG, "Processing group ring state update for $ringId in state $ringState")

      val call = getCallById(ringId, groupRecipientId)
      if (call != null) {
        if (call.event == Event.DELETE) {
          Log.d(TAG, "Ignoring ring request for $ringId since its event has been deleted.")
          return@withinTransaction
        }

        when (ringState) {
          RingUpdate.REQUESTED -> {
            when (call.event) {
              Event.GENERIC_GROUP_CALL -> updateEventFromRingState(ringId, Event.RINGING, ringerRecipient)
              Event.JOINED -> updateEventFromRingState(ringId, Event.ACCEPTED, ringerRecipient)
              else -> Log.w(TAG, "Received a REQUESTED ring event while in ${call.event}. Ignoring.")
            }
          }

          RingUpdate.EXPIRED_REQUEST, RingUpdate.CANCELLED_BY_RINGER -> {
            when (call.event) {
              Event.GENERIC_GROUP_CALL, Event.RINGING -> updateEventFromRingState(ringId, if (dueToNotificationProfile) Event.MISSED_NOTIFICATION_PROFILE else Event.MISSED, ringerRecipient)
              Event.JOINED -> updateEventFromRingState(ringId, Event.ACCEPTED, ringerRecipient)
              Event.OUTGOING_RING -> Log.w(TAG, "Received an expiration or cancellation while in OUTGOING_RING state. Ignoring.")
              else -> Unit
            }
          }

          RingUpdate.BUSY_LOCALLY -> {
            when (call.event) {
              Event.JOINED -> updateEventFromRingState(ringId, Event.ACCEPTED)
              Event.GENERIC_GROUP_CALL, Event.RINGING -> updateEventFromRingState(ringId, Event.MISSED)
              else -> {
                updateEventFromRingState(ringId, call.event, ringerRecipient)
                Log.w(TAG, "Received a busy event we can't process. Updating ringer only.")
              }
            }
          }

          RingUpdate.BUSY_ON_ANOTHER_DEVICE -> {
            when (call.event) {
              Event.JOINED -> updateEventFromRingState(ringId, Event.ACCEPTED)
              Event.GENERIC_GROUP_CALL, Event.RINGING -> updateEventFromRingState(ringId, Event.MISSED)
              else -> Log.w(TAG, "Received a busy event we can't process. Ignoring.")
            }
          }

          RingUpdate.ACCEPTED_ON_ANOTHER_DEVICE -> {
            updateEventFromRingState(ringId, Event.ACCEPTED)
          }

          RingUpdate.DECLINED_ON_ANOTHER_DEVICE -> {
            when (call.event) {
              Event.RINGING, Event.MISSED, Event.MISSED_NOTIFICATION_PROFILE, Event.GENERIC_GROUP_CALL -> updateEventFromRingState(ringId, Event.DECLINED)
              Event.JOINED -> updateEventFromRingState(ringId, Event.ACCEPTED)
              Event.OUTGOING_RING -> Log.w(TAG, "Received DECLINED_ON_ANOTHER_DEVICE while in OUTGOING_RING state.")
              else -> Unit
            }
          }
        }
      } else {
        val event: Event = when (ringState) {
          RingUpdate.REQUESTED -> Event.RINGING
          RingUpdate.EXPIRED_REQUEST -> if (dueToNotificationProfile) Event.MISSED_NOTIFICATION_PROFILE else Event.MISSED
          RingUpdate.ACCEPTED_ON_ANOTHER_DEVICE -> {
            Log.w(TAG, "Missed original ring request for $ringId")
            Event.ACCEPTED
          }

          RingUpdate.DECLINED_ON_ANOTHER_DEVICE -> {
            Log.w(TAG, "Missed original ring request for $ringId")
            Event.DECLINED
          }

          RingUpdate.BUSY_LOCALLY, RingUpdate.BUSY_ON_ANOTHER_DEVICE -> {
            Log.w(TAG, "Missed original ring request for $ringId")
            Event.MISSED
          }

          RingUpdate.CANCELLED_BY_RINGER -> {
            Log.w(TAG, "Missed original ring request for $ringId")
            Event.MISSED
          }
        }

        createEventFromRingState(ringId, groupRecipientId, ringerRecipient, event, dateReceived)
      }
    }

    ApplicationDependencies.getDatabaseObserver().notifyCallUpdateObservers()
  }

  private fun updateEventFromRingState(
    callId: Long,
    event: Event,
    ringerRecipient: RecipientId
  ) {
    writableDatabase
      .update(TABLE_NAME)
      .values(
        EVENT to Event.serialize(event),
        RINGER to ringerRecipient.serialize()
      )
      .where("$CALL_ID = ?", callId)
      .run()

    Log.d(TAG, "Updated ring state to $event")
  }

  private fun updateEventFromRingState(
    callId: Long,
    event: Event
  ) {
    writableDatabase
      .update(TABLE_NAME)
      .values(
        EVENT to Event.serialize(event)
      )
      .where("$CALL_ID = ?", callId)
      .run()

    Log.d(TAG, "Updated ring state to $event")
  }

  private fun createEventFromRingState(
    callId: Long,
    groupRecipientId: RecipientId,
    ringerRecipient: RecipientId,
    event: Event,
    timestamp: Long
  ) {
    val direction = if (ringerRecipient == Recipient.self().id) Direction.OUTGOING else Direction.INCOMING

    val recipient = Recipient.resolved(groupRecipientId)
    check(recipient.isPushV2Group)

    writableDatabase.withinTransaction { db ->
      val messageId = SignalDatabase.messages.insertGroupCall(
        groupRecipientId = groupRecipientId,
        sender = ringerRecipient,
        timestamp = timestamp,
        eraId = "",
        joinedUuids = emptyList(),
        isCallFull = false
      )

      db
        .insertInto(TABLE_NAME)
        .values(
          CALL_ID to callId,
          MESSAGE_ID to messageId.id,
          PEER to groupRecipientId.toLong(),
          EVENT to Event.serialize(event),
          TYPE to Type.serialize(Type.GROUP_CALL),
          DIRECTION to Direction.serialize(direction),
          TIMESTAMP to timestamp,
          RINGER to ringerRecipient.toLong()
        )
        .run(SQLiteDatabase.CONFLICT_ABORT)
    }

    Log.d(TAG, "Inserted a new group ring event for $callId with event $event")
  }

  fun setTimestamp(callId: Long, recipientId: RecipientId, timestamp: Long) {
    writableDatabase.withinTransaction { db ->
      val call = getCallById(callId, recipientId)
      if (call == null || call.event == Event.DELETE) {
        Log.d(TAG, "Refusing to update deleted call event.")
        return@withinTransaction
      }

      db
        .update(TABLE_NAME)
        .values(TIMESTAMP to timestamp)
        .where("$CALL_ID = ?", callId)
        .run()

      if (call.messageId != null) {
        SignalDatabase.messages.updateCallTimestamps(call.messageId, timestamp)
      }
    }

    ApplicationDependencies.getDatabaseObserver().notifyCallUpdateObservers()
  }

  private fun setMessageId(callId: Long, messageId: MessageId) {
    writableDatabase
      .update(TABLE_NAME)
      .values(MESSAGE_ID to messageId.id)
      .where("$CALL_ID = ?", callId)
      .run()
  }

  /**
   * Gets the most recent timestamp from the [TIMESTAMP] column
   */
  fun getLatestTimestamp(): Long {
    val statement = """
      SELECT $TIMESTAMP FROM $TABLE_NAME ORDER BY $TIMESTAMP DESC LIMIT 1
    """.trimIndent()

    return readableDatabase.query(statement).readToSingleLong(-1)
  }

  fun deleteNonAdHocCallEventsOnOrBefore(timestamp: Long) {
    val messageIdsOnOrBeforeTimestamp = """
      SELECT $MESSAGE_ID FROM $TABLE_NAME WHERE $TIMESTAMP <= $timestamp AND $MESSAGE_ID IS NOT NULL
    """.trimIndent()

    writableDatabase.withinTransaction { db ->
      db.delete(MessageTable.TABLE_NAME)
        .where("${MessageTable.ID} IN ($messageIdsOnOrBeforeTimestamp)")
        .run()

      updateCallEventDeletionTimestamps(skipSync = true)
    }
  }

  fun deleteNonAdHocCallEvents(callRowIds: Set<Long>) {
    val messageIds = getMessageIds(callRowIds)
    SignalDatabase.messages.deleteCallUpdates(messageIds)
    updateCallEventDeletionTimestamps()
  }

  fun deleteAllNonAdHocCallEventsExcept(callRowIds: Set<Long>, missedOnly: Boolean) {
    val callFilter = if (missedOnly) {
      "($EVENT = ${Event.serialize(Event.MISSED)} OR $EVENT = ${Event.serialize(Event.MISSED_NOTIFICATION_PROFILE)}) AND $DELETION_TIMESTAMP = 0"
    } else {
      "$DELETION_TIMESTAMP = 0"
    }

    if (callRowIds.isEmpty()) {
      val threadIds = writableDatabase.withinTransaction { db ->
        val ids = db.select(MessageTable.THREAD_ID)
          .from(MessageTable.TABLE_NAME)
          .where(
            """
            ${MessageTable.ID} IN (
              SELECT $MESSAGE_ID FROM $TABLE_NAME
              WHERE $callFilter
            )
          """.toSingleLine()
          )
          .run()
          .readToList { it.requireLong(MessageTable.THREAD_ID) }

        db.delete(MessageTable.TABLE_NAME)
          .where(
            """
            ${MessageTable.ID} IN (
              SELECT $MESSAGE_ID FROM $TABLE_NAME
              WHERE $callFilter
            )
          """.toSingleLine()
          )
          .run()

        ids.toSet()
      }

      threadIds.forEach {
        SignalDatabase.threads.update(
          threadId = it,
          unarchive = false,
          allowDeletion = true
        )
      }

      notifyConversationListeners(threadIds)
      notifyConversationListListeners()
      updateCallEventDeletionTimestamps()
    } else {
      writableDatabase.withinTransaction { db ->
        SqlUtil.buildCollectionQuery(
          column = ID,
          values = callRowIds,
          prefix = "$callFilter AND",
          collectionOperator = SqlUtil.CollectionOperator.NOT_IN
        ).forEach { query ->
          val messageIds = db.select(MESSAGE_ID)
            .from(TABLE_NAME)
            .where(query.where, query.whereArgs)
            .run()
            .readToList { it.requireLong(MESSAGE_ID) }
            .toSet()
          SignalDatabase.messages.deleteCallUpdates(messageIds)
          updateCallEventDeletionTimestamps()
        }
      }
    }
  }

  @Discouraged("Using this method is generally considered an error. Utilize other deletion methods instead of this.")
  fun deleteAllCalls() {
    Log.w(TAG, "Deleting all calls from the local database.")
    writableDatabase.deleteAll(TABLE_NAME)
  }

  private fun getCallSelectionQuery(callId: Long, recipientId: RecipientId): SqlUtil.Query {
    return SqlUtil.Query("$CALL_ID = ? AND $PEER = ?", SqlUtil.buildArgs(callId, recipientId))
  }

  private fun getMessageIds(callRowIds: Set<Long>): Set<Long> {
    val queries = SqlUtil.buildCollectionQuery(
      ID,
      callRowIds,
      "$MESSAGE_ID NOT NULL AND"
    )

    return queries.map { query ->
      readableDatabase.select(MESSAGE_ID).from(TABLE_NAME).where(query.where, query.whereArgs).run().readToList {
        it.requireLong(MESSAGE_ID)
      }
    }.flatten().toSet()
  }

  private fun checkIsGroupOrAdHocCall(call: Call) {
    check(call.type == Type.GROUP_CALL || call.type == Type.AD_HOC_CALL)
  }

  // endregion

  private fun getCallsCursor(isCount: Boolean, offset: Int, limit: Int, searchTerm: String?, filter: CallLogFilter): Cursor {
    val filterClause: SqlUtil.Query = when (filter) {
      CallLogFilter.ALL -> SqlUtil.buildQuery("$DELETION_TIMESTAMP = 0")
      CallLogFilter.MISSED -> SqlUtil.buildQuery("($EVENT = ${Event.serialize(Event.MISSED)} OR $EVENT = ${Event.serialize(Event.MISSED_NOTIFICATION_PROFILE)}) AND $DELETION_TIMESTAMP = 0")
      CallLogFilter.AD_HOC -> SqlUtil.buildQuery("$TYPE = ${Type.serialize(Type.AD_HOC_CALL)} AND $DELETION_TIMESTAMP = 0")
    }

    val queryClause: SqlUtil.Query = if (!searchTerm.isNullOrEmpty()) {
      val glob = SqlUtil.buildCaseInsensitiveGlobPattern(searchTerm)
      val selection =
        """
        ${RecipientTable.TABLE_NAME}.${RecipientTable.BLOCKED} = ? AND ${RecipientTable.TABLE_NAME}.${RecipientTable.HIDDEN} = ? AND
        (
          sort_name GLOB ? OR 
          ${RecipientTable.TABLE_NAME}.${RecipientTable.USERNAME} GLOB ? OR 
          ${RecipientTable.TABLE_NAME}.${RecipientTable.E164} GLOB ? OR 
          ${RecipientTable.TABLE_NAME}.${RecipientTable.EMAIL} GLOB ?
        )
        """
      SqlUtil.buildQuery(selection, 0, 0, glob, glob, glob, glob)
    } else {
      SqlUtil.buildQuery(
        """
        ${RecipientTable.TABLE_NAME}.${RecipientTable.BLOCKED} = ? AND ${RecipientTable.TABLE_NAME}.${RecipientTable.HIDDEN} = ?
      """,
        0,
        0
      )
    }

    val offsetLimit = if (limit > 0) {
      "LIMIT $offset,$limit"
    } else {
      ""
    }

    val projection = if (isCount) {
      "COUNT(*),"
    } else {
      "p.$ID, p.$TIMESTAMP, $EVENT, $DIRECTION, $PEER, p.$TYPE, $CALL_ID, $MESSAGE_ID, $RINGER, children, in_period, ${MessageTable.BODY},"
    }

    val eventTypeSubQuery = """
      ($TABLE_NAME.$EVENT = c.$EVENT AND ($TABLE_NAME.$EVENT = ${Event.serialize(Event.MISSED)} OR $TABLE_NAME.$EVENT = ${Event.serialize(Event.MISSED_NOTIFICATION_PROFILE)})) OR
      (
        $TABLE_NAME.$EVENT != ${Event.serialize(Event.MISSED)} AND 
        c.$EVENT != ${Event.serialize(Event.MISSED)} AND 
        $TABLE_NAME.$EVENT != ${Event.serialize(Event.MISSED_NOTIFICATION_PROFILE)} AND 
        c.$EVENT != ${Event.serialize(Event.MISSED_NOTIFICATION_PROFILE)}
      )
      """

    //language=sql
    val statement = """
      SELECT $projection
        LOWER(
          COALESCE(
            NULLIF(${GroupTable.TABLE_NAME}.${GroupTable.TITLE}, ''),
            NULLIF(${RecipientTable.TABLE_NAME}.${RecipientTable.SYSTEM_JOINED_NAME}, ''),
            NULLIF(${RecipientTable.TABLE_NAME}.${RecipientTable.SYSTEM_GIVEN_NAME}, ''),
            NULLIF(${RecipientTable.TABLE_NAME}.${RecipientTable.PROFILE_JOINED_NAME}, ''),
            NULLIF(${RecipientTable.TABLE_NAME}.${RecipientTable.PROFILE_GIVEN_NAME}, ''),
            NULLIF(${RecipientTable.TABLE_NAME}.${RecipientTable.USERNAME}, '')
          )
        ) AS sort_name
      FROM (
        WITH cte AS (
          SELECT
            $ID, $TIMESTAMP, $EVENT, $DIRECTION, $PEER, $TYPE, $CALL_ID, $MESSAGE_ID, $RINGER,
            (
              SELECT
                $ID
              FROM
                $TABLE_NAME
              WHERE
                $TABLE_NAME.$DIRECTION = c.$DIRECTION
                AND $TABLE_NAME.$PEER = c.$PEER
                AND $TABLE_NAME.$TIMESTAMP - $TIME_WINDOW <= c.$TIMESTAMP
                AND $TABLE_NAME.$TIMESTAMP >= c.$TIMESTAMP
                AND ($eventTypeSubQuery)
                AND ${filterClause.where}
              ORDER BY
                $TIMESTAMP DESC
            ) as parent,
            (
              SELECT
                group_concat($ID)
              FROM
                $TABLE_NAME
              WHERE
                $TABLE_NAME.$DIRECTION = c.$DIRECTION
                AND $TABLE_NAME.$PEER = c.$PEER
                AND c.$TIMESTAMP - $TIME_WINDOW <= $TABLE_NAME.$TIMESTAMP
                AND c.$TIMESTAMP >= $TABLE_NAME.$TIMESTAMP
                AND ($eventTypeSubQuery)
                AND ${filterClause.where}
            ) as children,
            (
              SELECT
                group_concat($ID)
              FROM
                $TABLE_NAME
              WHERE
                c.$TIMESTAMP - $TIME_WINDOW <= $TABLE_NAME.$TIMESTAMP
                AND c.$TIMESTAMP >= $TABLE_NAME.$TIMESTAMP
                AND ${filterClause.where}
            ) as in_period
          FROM
            $TABLE_NAME c
          WHERE ${filterClause.where}
          ORDER BY
            $TIMESTAMP DESC
        )
        SELECT
          *,
          CASE
            WHEN LAG (parent, 1, 0) OVER (
              ORDER BY
                $TIMESTAMP DESC
            ) != parent THEN $ID
            ELSE parent
          END true_parent
        FROM
          cte
      ) p
      INNER JOIN ${RecipientTable.TABLE_NAME} ON ${RecipientTable.TABLE_NAME}.${RecipientTable.ID} = $PEER
      LEFT JOIN ${MessageTable.TABLE_NAME} ON ${MessageTable.TABLE_NAME}.${MessageTable.ID} = $MESSAGE_ID
      LEFT JOIN ${GroupTable.TABLE_NAME} ON ${GroupTable.TABLE_NAME}.${GroupTable.RECIPIENT_ID} = ${RecipientTable.TABLE_NAME}.${RecipientTable.ID}
      WHERE true_parent = p.$ID ${if (queryClause.where.isNotEmpty()) "AND ${queryClause.where}" else ""}
      ORDER BY p.$TIMESTAMP DESC
      $offsetLimit
    """

    return readableDatabase.query(
      statement,
      queryClause.whereArgs
    )
  }

  fun getLatestRingingCalls(): List<Call> {
    return readableDatabase.select()
      .from(TABLE_NAME)
      .where("$EVENT = ?", Event.serialize(Event.RINGING))
      .limit(10)
      .orderBy(TIMESTAMP)
      .run()
      .readToList {
        Call.deserialize(it)
      }
  }

  fun markRingingCallsAsMissed() {
    writableDatabase.update(TABLE_NAME)
      .values(EVENT to Event.serialize(Event.MISSED))
      .where("$EVENT = ?", Event.serialize(Event.RINGING))
      .run()
  }

  fun getCallsCount(searchTerm: String?, filter: CallLogFilter): Int {
    return getCallsCursor(true, 0, 0, searchTerm, filter).use {
      it.moveToFirst()
      it.getInt(0)
    }
  }

  fun getCalls(offset: Int, limit: Int, searchTerm: String?, filter: CallLogFilter): List<CallLogRow.Call> {
    return getCallsCursor(false, offset, limit, searchTerm, filter).readToList { cursor ->
      val call = Call.deserialize(cursor)
      val groupCallDetails = GroupCallUpdateDetailsUtil.parse(cursor.requireString(MessageTable.BODY))

      val children = cursor.requireNonNullString("children")
        .split(',')
        .map { it.toLong() }
        .toSet()

      val inPeriod = cursor.requireNonNullString("in_period")
        .split(',')
        .map { it.toLong() }
        .sortedDescending()
        .toSet()

      val actualChildren = inPeriod.takeWhile { children.contains(it) }
      val peer = Recipient.resolved(call.peer)

      CallLogRow.Call(
        record = call,
        date = call.timestamp,
        peer = peer,
        groupCallState = CallLogRow.GroupCallState.fromDetails(groupCallDetails),
        children = actualChildren.toSet(),
        searchQuery = searchTerm,
        callLinkPeekInfo = ApplicationDependencies.getSignalCallManager().peekInfoSnapshot[peer.id]
      )
    }
  }

  override fun remapRecipient(fromId: RecipientId, toId: RecipientId) {
    writableDatabase
      .update(TABLE_NAME)
      .values(PEER to toId.serialize())
      .where("$PEER = ?", fromId)
      .run()
  }

  data class Call(
    val callId: Long,
    val peer: RecipientId,
    val type: Type,
    val direction: Direction,
    val event: Event,
    val messageId: Long?,
    val timestamp: Long,
    val ringerRecipient: RecipientId?
  ) {
    val messageType: Long = getMessageType(type, direction, event)

    companion object Deserializer : Serializer<Call, Cursor> {
      fun getMessageType(type: Type, direction: Direction, event: Event): Long {
        if (type == Type.GROUP_CALL || type == Type.AD_HOC_CALL) {
          return MessageTypes.GROUP_CALL_TYPE
        }

        return if (direction == Direction.INCOMING && event.isMissedCall()) {
          if (type == Type.VIDEO_CALL) MessageTypes.MISSED_VIDEO_CALL_TYPE else MessageTypes.MISSED_AUDIO_CALL_TYPE
        } else if (direction == Direction.INCOMING) {
          if (type == Type.VIDEO_CALL) MessageTypes.INCOMING_VIDEO_CALL_TYPE else MessageTypes.INCOMING_AUDIO_CALL_TYPE
        } else {
          if (type == Type.VIDEO_CALL) MessageTypes.OUTGOING_VIDEO_CALL_TYPE else MessageTypes.OUTGOING_AUDIO_CALL_TYPE
        }
      }

      override fun serialize(data: Call): Cursor {
        throw UnsupportedOperationException()
      }

      override fun deserialize(data: Cursor): Call {
        return Call(
          callId = data.requireLong(CALL_ID),
          peer = RecipientId.from(data.requireLong(PEER)),
          type = data.requireObject(TYPE, Type.Serializer),
          direction = data.requireObject(DIRECTION, Direction.Serializer),
          event = data.requireObject(EVENT, Event.Serializer),
          messageId = data.requireLong(MESSAGE_ID).takeIf { it > 0L },
          timestamp = data.requireLong(TIMESTAMP),
          ringerRecipient = data.requireLong(RINGER).let {
            if (it > 0) {
              RecipientId.from(it)
            } else {
              null
            }
          }
        )
      }
    }
  }

  enum class Type(private val code: Int) {
    AUDIO_CALL(0),
    VIDEO_CALL(1),
    GROUP_CALL(3),
    AD_HOC_CALL(4);

    companion object Serializer : IntSerializer<Type> {
      override fun serialize(data: Type): Int = data.code

      override fun deserialize(data: Int): Type {
        return when (data) {
          AUDIO_CALL.code -> AUDIO_CALL
          VIDEO_CALL.code -> VIDEO_CALL
          GROUP_CALL.code -> GROUP_CALL
          AD_HOC_CALL.code -> AD_HOC_CALL
          else -> throw IllegalArgumentException("Unknown type $data")
        }
      }

      @JvmStatic
      fun from(type: CallEvent.Type?): Type? {
        return when (type) {
          null, CallEvent.Type.UNKNOWN_TYPE -> null
          CallEvent.Type.AUDIO_CALL -> AUDIO_CALL
          CallEvent.Type.VIDEO_CALL -> VIDEO_CALL
          CallEvent.Type.GROUP_CALL -> GROUP_CALL
          CallEvent.Type.AD_HOC_CALL -> AD_HOC_CALL
        }
      }
    }
  }

  enum class Direction(private val code: Int) {
    INCOMING(0),
    OUTGOING(1);

    companion object Serializer : IntSerializer<Direction> {
      override fun serialize(data: Direction): Int = data.code

      override fun deserialize(data: Int): Direction {
        return when (data) {
          INCOMING.code -> INCOMING
          OUTGOING.code -> OUTGOING
          else -> throw IllegalArgumentException("Unknown type $data")
        }
      }

      @JvmStatic
      fun from(direction: CallEvent.Direction?): Direction? {
        return when (direction) {
          null, CallEvent.Direction.UNKNOWN_DIRECTION -> null
          CallEvent.Direction.INCOMING -> INCOMING
          CallEvent.Direction.OUTGOING -> OUTGOING
        }
      }
    }
  }

  enum class Event(private val code: Int) {
    /**
     * 1:1 Calls only.
     */
    ONGOING(0),

    /**
     * 1:1 and Group Calls.
     *
     * Group calls: You accepted a ring.
     */
    ACCEPTED(1),

    /**
     * 1:1 Calls only.
     */
    NOT_ACCEPTED(2),

    /**
     * 1:1 and Group/Ad-Hoc Calls.
     *
     * Group calls: The remote ring has expired or was cancelled by the ringer.
     */
    MISSED(3),

    /**
     * 1:1 and Group/Ad-Hoc Calls.
     *
     * Call was auto-declined due to a notification profile.
     */
    MISSED_NOTIFICATION_PROFILE(10),

    /**
     * 1:1 and Group/Ad-Hoc Calls.
     */
    DELETE(4),

    /**
     * Group/Ad-Hoc Calls only.
     *
     * Initial state.
     */
    GENERIC_GROUP_CALL(5),

    /**
     * Group Calls: User has joined the group call.
     */
    JOINED(6),

    /**
     * Group Calls: If a ring was requested by another user.
     */
    RINGING(7),

    /**
     * Group Calls: If you declined a ring.
     */
    DECLINED(8),

    /**
     * Group Calls: If you are ringing a group.
     */
    OUTGOING_RING(9); // Next is 11

    fun isMissedCall(): Boolean {
      return this == MISSED || this == MISSED_NOTIFICATION_PROFILE
    }

    companion object Serializer : IntSerializer<Event> {
      override fun serialize(data: Event): Int = data.code

      override fun deserialize(data: Int): Event {
        return values().firstOrNull {
          it.code == data
        } ?: throw IllegalArgumentException("Unknown event $data")
      }

      @JvmStatic
      fun from(event: CallEvent.Event?): Event? {
        return when (event) {
          null, CallEvent.Event.UNKNOWN_ACTION -> null
          CallEvent.Event.ACCEPTED -> ACCEPTED
          CallEvent.Event.NOT_ACCEPTED -> NOT_ACCEPTED
          CallEvent.Event.DELETE -> DELETE
        }
      }
    }
  }
}<|MERGE_RESOLUTION|>--- conflicted
+++ resolved
@@ -132,30 +132,23 @@
         .run()
         .readToSingleObject(Call.Deserializer)
 
-      if (call?.messageId != null) {
+      if (call != null) {
         Log.i(TAG, "Updated call: $callId event: $event")
 
-<<<<<<< HEAD
-        val unread = MessageTypes.isMissedCall(call.messageType)
-        val expiresIn = Recipient.resolved(call.peer).expiresInMillis
-
-        SignalDatabase.messages.updateCallLog(call.messageId, call.messageType, unread)
-
-        if (!unread && expiresIn > 0) {
-          val timestampOrNow = timestamp ?: System.currentTimeMillis()
-          SignalDatabase.messages.markExpireStarted(call.messageId, timestampOrNow)
-          ApplicationDependencies.getExpiringMessageManager().scheduleDeletion(call.messageId, true, timestampOrNow, expiresIn)
-        }
-=======
         if (call.messageId == null) {
           Log.w(TAG, "Call does not have an associated message id! No message to update.")
         } else {
-          SignalDatabase.messages.updateCallLog(call.messageId, call.messageType)
-        }
-
-        ApplicationDependencies.getMessageNotifier().updateNotification(context)
-        ApplicationDependencies.getDatabaseObserver().notifyCallUpdateObservers()
->>>>>>> 7abff559
+          val unread = MessageTypes.isMissedCall(call.messageType)
+          val expiresIn = Recipient.resolved(call.peer).expiresInMillis
+
+          SignalDatabase.messages.updateCallLog(call.messageId, call.messageType, unread)
+
+          if (!unread && expiresIn > 0) {
+            val timestampOrNow = timestamp ?: System.currentTimeMillis()
+            SignalDatabase.messages.markExpireStarted(call.messageId, timestampOrNow)
+            ApplicationDependencies.getExpiringMessageManager().scheduleDeletion(call.messageId, true, timestampOrNow, expiresIn)
+          }
+        }
       }
 
       call
