--- conflicted
+++ resolved
@@ -93,11 +93,7 @@
     val expiresIn = Recipient.resolved(peer).expiresInMillis
 
     writableDatabase.withinTransaction {
-<<<<<<< HEAD
-      val result = SignalDatabase.messages.insertCallLog(peer, messageType, timestamp, expiresIn, unread)
-=======
-      val result = SignalDatabase.messages.insertCallLog(peer, messageType, timestamp, direction == Direction.OUTGOING)
->>>>>>> 5f7414e8
+      val result = SignalDatabase.messages.insertCallLog(peer, messageType, timestamp, direction == Direction.OUTGOING, expiresIn, unread)
 
       val values = contentValuesOf(
         CALL_ID to callId,
@@ -113,7 +109,7 @@
 
       if (!unread && expiresIn > 0) {
         SignalDatabase.messages.markExpireStarted(result.messageId, timestamp)
-        ApplicationDependencies.getExpiringMessageManager().scheduleDeletion(result.messageId, timestamp, expiresIn)
+        ApplicationDependencies.getExpiringMessageManager().scheduleDeletion(result.messageId, true, timestamp, expiresIn)
       }
     }
 
@@ -149,7 +145,7 @@
         if (!unread && expiresIn > 0) {
           val timestampOrNow = timestamp ?: System.currentTimeMillis()
           SignalDatabase.messages.markExpireStarted(call.messageId, timestampOrNow)
-          ApplicationDependencies.getExpiringMessageManager().scheduleDeletion(call.messageId, timestampOrNow, expiresIn)
+          ApplicationDependencies.getExpiringMessageManager().scheduleDeletion(call.messageId, true, timestampOrNow, expiresIn)
         }
       }
 
