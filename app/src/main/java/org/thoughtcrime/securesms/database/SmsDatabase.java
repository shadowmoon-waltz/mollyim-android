--- conflicted
+++ resolved
@@ -593,24 +593,14 @@
       cursor = database.query(TABLE_NAME, new String[] {ID, RECIPIENT_ID, DATE_SENT, TYPE, EXPIRES_IN, EXPIRE_STARTED, THREAD_ID}, where, arguments, null, null, null);
 
       while (cursor != null && cursor.moveToNext()) {
-<<<<<<< HEAD
-        long type = cursor.getLong(3);
-        if (Types.isSecureType(type) || Types.isCallLog(type)) {
-          long           threadId       = cursor.getLong(cursor.getColumnIndex(THREAD_ID));
-          RecipientId    recipientId    = RecipientId.from(cursor.getLong(cursor.getColumnIndex(RECIPIENT_ID)));
-          long           dateSent       = cursor.getLong(cursor.getColumnIndex(DATE_SENT));
-          long           messageId      = cursor.getLong(cursor.getColumnIndex(ID));
-          long           expiresIn      = cursor.getLong(cursor.getColumnIndex(EXPIRES_IN));
-          long           expireStarted  = cursor.getLong(cursor.getColumnIndex(EXPIRE_STARTED));
-=======
-        if (Types.isSecureType(CursorUtil.requireLong(cursor, TYPE))) {
+        long messageType = CursorUtil.requireLong(cursor, TYPE);
+        if (Types.isSecureType(messageType) || Types.isCallLog(messageType)) {
           long           threadId       = CursorUtil.requireLong(cursor, THREAD_ID);
           RecipientId    recipientId    = RecipientId.from(CursorUtil.requireLong(cursor, RECIPIENT_ID));
           long           dateSent       = CursorUtil.requireLong(cursor, DATE_SENT);
           long           messageId      = CursorUtil.requireLong(cursor, ID);
           long           expiresIn      = CursorUtil.requireLong(cursor, EXPIRES_IN);
           long           expireStarted  = CursorUtil.requireLong(cursor, EXPIRE_STARTED);
->>>>>>> 2be30686
           SyncMessageId  syncMessageId  = new SyncMessageId(recipientId, dateSent);
           ExpirationInfo expirationInfo = new ExpirationInfo(messageId, expiresIn, expireStarted, false);
 
