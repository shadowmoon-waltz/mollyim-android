--- conflicted
+++ resolved
@@ -315,29 +315,7 @@
     return false;
   }
 
-<<<<<<< HEAD
-  @SuppressWarnings("ResultOfMethodCallIgnored")
-  public void deleteAttachmentsForMessage(long mmsId) {
-=======
-  public @NonNull List<DatabaseAttachment> getPendingAttachments() {
-    final SQLiteDatabase           database    = databaseHelper.getSignalReadableDatabase();
-    final List<DatabaseAttachment> attachments = new LinkedList<>();
-
-    Cursor cursor = null;
-    try {
-      cursor = database.query(TABLE_NAME, PROJECTION, TRANSFER_STATE + " = ?", new String[] {String.valueOf(TRANSFER_PROGRESS_STARTED)}, null, null, null);
-      while (cursor != null && cursor.moveToNext()) {
-        attachments.addAll(getAttachments(cursor));
-      }
-    } finally {
-      if (cursor != null) cursor.close();
-    }
-
-    return attachments;
-  }
-
   public boolean deleteAttachmentsForMessage(long mmsId) {
->>>>>>> 182a112c
     Log.d(TAG, "[deleteAttachmentsForMessage] mmsId: " + mmsId);
 
     SQLiteDatabase database = databaseHelper.getSignalWritableDatabase();
