--- conflicted
+++ resolved
@@ -272,33 +272,6 @@
     this.groupCallRingDatabase       = new GroupCallRingDatabase(context, databaseHelper);
   }
 
-<<<<<<< HEAD
-=======
-  public void onApplicationLevelUpgrade(@NonNull Context context, @NonNull MasterSecret masterSecret,
-                                        int fromVersion, LegacyMigrationJob.DatabaseUpgradeListener listener)
-  {
-    databaseHelper.getSignalWritableDatabase();
-
-    ClassicOpenHelper legacyOpenHelper = null;
-
-    if (fromVersion < LegacyMigrationJob.ASYMMETRIC_MASTER_SECRET_FIX_VERSION) {
-      legacyOpenHelper = new ClassicOpenHelper(context);
-      legacyOpenHelper.onApplicationLevelUpgrade(context, masterSecret, fromVersion, listener);
-    }
-
-    if (fromVersion < LegacyMigrationJob.SQLCIPHER && TextSecurePreferences.getNeedsSqlCipherMigration(context)) {
-      if (legacyOpenHelper == null) {
-        legacyOpenHelper = new ClassicOpenHelper(context);
-      }
-
-      SQLCipherMigrationHelper.migrateCiphertext(context, masterSecret,
-                                                 legacyOpenHelper.getWritableDatabase(),
-                                                 databaseHelper.getRawWritableDatabase(),
-                                                 listener);
-    }
-  }
-
->>>>>>> 520fe481
   public void triggerDatabaseAccess() {
     databaseHelper.getSignalWritableDatabase();
   }
