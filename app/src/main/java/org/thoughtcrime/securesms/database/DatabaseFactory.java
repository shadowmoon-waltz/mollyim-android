--- conflicted
+++ resolved
@@ -218,33 +218,6 @@
     this.mentionDatabase         = new MentionDatabase(context, databaseHelper);
   }
 
-<<<<<<< HEAD
-=======
-  public void onApplicationLevelUpgrade(@NonNull Context context, @NonNull MasterSecret masterSecret,
-                                        int fromVersion, LegacyMigrationJob.DatabaseUpgradeListener listener)
-  {
-    databaseHelper.getWritableDatabase();
-
-    ClassicOpenHelper legacyOpenHelper = null;
-
-    if (fromVersion < LegacyMigrationJob.ASYMMETRIC_MASTER_SECRET_FIX_VERSION) {
-      legacyOpenHelper = new ClassicOpenHelper(context);
-      legacyOpenHelper.onApplicationLevelUpgrade(context, masterSecret, fromVersion, listener);
-    }
-
-    if (fromVersion < LegacyMigrationJob.SQLCIPHER && TextSecurePreferences.getNeedsSqlCipherMigration(context)) {
-      if (legacyOpenHelper == null) {
-        legacyOpenHelper = new ClassicOpenHelper(context);
-      }
-
-      SQLCipherMigrationHelper.migrateCiphertext(context, masterSecret,
-                                                 legacyOpenHelper.getWritableDatabase(),
-                                                 databaseHelper.getWritableDatabase().getSqlCipherDatabase(),
-                                                 listener);
-    }
-  }
-
->>>>>>> e2b6e854
   public void triggerDatabaseAccess() {
     databaseHelper.getWritableDatabase();
   }
