package org.thoughtcrime.securesms.delete;

import androidx.annotation.NonNull;
import androidx.core.util.Consumer;

import com.annimon.stream.Stream;
import com.google.i18n.phonenumbers.PhoneNumberUtil;

import org.signal.core.util.concurrent.SignalExecutors;
import org.signal.core.util.logging.Log;
import org.thoughtcrime.securesms.database.GroupDatabase;
import org.thoughtcrime.securesms.database.SignalDatabase;
import org.thoughtcrime.securesms.dependencies.ApplicationDependencies;
import org.thoughtcrime.securesms.groups.GroupManager;
import org.thoughtcrime.securesms.keyvalue.SignalStore;
import org.thoughtcrime.securesms.pin.KbsEnclaves;
import org.thoughtcrime.securesms.subscription.Subscriber;
import org.thoughtcrime.securesms.util.ServiceUtil;
import org.whispersystems.signalservice.api.util.PhoneNumberFormatter;
import org.whispersystems.signalservice.internal.EmptyResponse;
import org.whispersystems.signalservice.internal.ServiceResponse;
import org.whispersystems.signalservice.internal.contacts.crypto.UnauthenticatedResponseException;

import java.io.IOException;
import java.text.Collator;
import java.util.Comparator;
import java.util.List;

class DeleteAccountRepository {
  private static final String TAG = Log.tag(DeleteAccountRepository.class);

  @NonNull List<Country> getAllCountries() {
    return Stream.of(PhoneNumberUtil.getInstance().getSupportedRegions())
                 .map(DeleteAccountRepository::getCountryForRegion)
                 .sorted(new RegionComparator())
                 .toList();
  }

  @NonNull String getRegionDisplayName(@NonNull String region) {
    return PhoneNumberFormatter.getRegionDisplayName(region).orElse("");
  }

  int getRegionCountryCode(@NonNull String region) {
    return PhoneNumberUtil.getInstance().getCountryCodeForRegion(region);
  }

  void deleteAccount(@NonNull Consumer<DeleteAccountEvent> onDeleteAccountEvent) {
    SignalExecutors.BOUNDED.execute(() -> {
      if (SignalStore.signalDonationsValues().getSubscriber() != null) {
        Log.i(TAG, "deleteAccount: attempting to cancel subscription");
        onDeleteAccountEvent.accept(DeleteAccountEvent.CancelingSubscription.INSTANCE);

<<<<<<< HEAD
        Subscriber                     subscriber                 = SignalStore.signalDonationsValues().requireSubscriber();
        ServiceResponse<EmptyResponse> cancelSubscriptionResponse = ApplicationDependencies.getSignalDonationsService()
                                                                                           .cancelSubscription(subscriber.getSubscriberId())
                                                                                           .blockingGet();
=======
        Subscriber                     subscriber                 = SignalStore.donationsValues().requireSubscriber();
        ServiceResponse<EmptyResponse> cancelSubscriptionResponse = ApplicationDependencies.getDonationsService()
                                                                                           .cancelSubscription(subscriber.getSubscriberId());
>>>>>>> e379cf61

        if (cancelSubscriptionResponse.getExecutionError().isPresent()) {
          Log.w(TAG, "deleteAccount: failed attempt to cancel subscription");
          onDeleteAccountEvent.accept(DeleteAccountEvent.CancelSubscriptionFailed.INSTANCE);
          return;
        }

        switch (cancelSubscriptionResponse.getStatus()) {
          case 404:
            Log.i(TAG, "deleteAccount: subscription does not exist. Continuing deletion...");
            break;
          case 200:
            Log.i(TAG, "deleteAccount: successfully cancelled subscription. Continuing deletion...");
            break;
          default:
            Log.w(TAG, "deleteAccount: an unexpected error occurred. " + cancelSubscriptionResponse.getStatus());
            onDeleteAccountEvent.accept(DeleteAccountEvent.CancelSubscriptionFailed.INSTANCE);
            return;
        }
      }

      Log.i(TAG, "deleteAccount: attempting to leave groups...");

      int groupsLeft = 0;
      try (GroupDatabase.Reader groups = SignalDatabase.groups().getGroups()) {
        GroupDatabase.GroupRecord groupRecord = groups.getNext();
        onDeleteAccountEvent.accept(new DeleteAccountEvent.LeaveGroupsProgress(groups.getCount(), 0));
        Log.i(TAG, "deleteAccount: found " + groups.getCount() + " groups to leave.");

        while (groupRecord != null) {
          if (groupRecord.getId().isPush() && groupRecord.isActive()) {
            GroupManager.leaveGroup(ApplicationDependencies.getApplication(), groupRecord.getId().requirePush());
            onDeleteAccountEvent.accept(new DeleteAccountEvent.LeaveGroupsProgress(groups.getCount(), ++groupsLeft));
          }

          groupRecord = groups.getNext();
        }

        onDeleteAccountEvent.accept(DeleteAccountEvent.LeaveGroupsFinished.INSTANCE);
      } catch (Exception e) {
        Log.w(TAG, "deleteAccount: failed to leave groups", e);
        onDeleteAccountEvent.accept(DeleteAccountEvent.LeaveGroupsFailed.INSTANCE);
        return;
      }

      Log.i(TAG, "deleteAccount: successfully left all groups.");
      Log.i(TAG, "deleteAccount: attempting to remove pin...");

      try {
        ApplicationDependencies.getKeyBackupService(KbsEnclaves.current()).newPinChangeSession().removePin();
      } catch (UnauthenticatedResponseException | IOException e) {
        Log.w(TAG, "deleteAccount: failed to remove PIN", e);
        onDeleteAccountEvent.accept(DeleteAccountEvent.PinDeletionFailed.INSTANCE);
        return;
      }

      Log.i(TAG, "deleteAccount: successfully removed pin.");
      Log.i(TAG, "deleteAccount: attempting to delete account from server...");

      try {
        ApplicationDependencies.getSignalServiceAccountManager().deleteAccount();
      } catch (IOException e) {
        Log.w(TAG, "deleteAccount: failed to delete account from signal service", e);
        onDeleteAccountEvent.accept(DeleteAccountEvent.ServerDeletionFailed.INSTANCE);
        return;
      }

      Log.i(TAG, "deleteAccount: successfully removed account from server");
      Log.i(TAG, "deleteAccount: attempting to delete user data and close process...");

      if (!ServiceUtil.getActivityManager(ApplicationDependencies.getApplication()).clearApplicationUserData()) {
        Log.w(TAG, "deleteAccount: failed to delete user data");
        onDeleteAccountEvent.accept(DeleteAccountEvent.LocalDataDeletionFailed.INSTANCE);
      }
    });
  }

  private static @NonNull Country getCountryForRegion(@NonNull String region) {
    return new Country(PhoneNumberFormatter.getRegionDisplayName(region).orElse(""),
                       PhoneNumberUtil.getInstance().getCountryCodeForRegion(region),
                       region);
  }

  private static class RegionComparator implements Comparator<Country> {

    private final Collator collator;

    RegionComparator() {
      collator = Collator.getInstance();
      collator.setStrength(Collator.PRIMARY);
    }

    @Override
    public int compare(Country lhs, Country rhs) {
      return collator.compare(lhs.getDisplayName(), rhs.getDisplayName());
    }
  }
}<|MERGE_RESOLUTION|>--- conflicted
+++ resolved
@@ -50,16 +50,9 @@
         Log.i(TAG, "deleteAccount: attempting to cancel subscription");
         onDeleteAccountEvent.accept(DeleteAccountEvent.CancelingSubscription.INSTANCE);
 
-<<<<<<< HEAD
         Subscriber                     subscriber                 = SignalStore.signalDonationsValues().requireSubscriber();
         ServiceResponse<EmptyResponse> cancelSubscriptionResponse = ApplicationDependencies.getSignalDonationsService()
-                                                                                           .cancelSubscription(subscriber.getSubscriberId())
-                                                                                           .blockingGet();
-=======
-        Subscriber                     subscriber                 = SignalStore.donationsValues().requireSubscriber();
-        ServiceResponse<EmptyResponse> cancelSubscriptionResponse = ApplicationDependencies.getDonationsService()
                                                                                            .cancelSubscription(subscriber.getSubscriberId());
->>>>>>> e379cf61
 
         if (cancelSubscriptionResponse.getExecutionError().isPresent()) {
           Log.w(TAG, "deleteAccount: failed attempt to cancel subscription");
