--- conflicted
+++ resolved
@@ -9,14 +9,10 @@
  */
 public class StandardUserAgentInterceptor extends UserAgentInterceptor {
 
-  public static final String USER_AGENT = "Signal-Android/" + BuildConfig.VERSION_NAME + " Android/" + Build.VERSION.SDK_INT;
+  // MOLLY: Replace BuildConfig.VERSION_NAME by Util.getSignalCanonicalVersionName()
+  public static final String USER_AGENT = "Signal-Android/" + Util.getSignalCanonicalVersionName() + " Android/" + Build.VERSION.SDK_INT;
 
   public StandardUserAgentInterceptor() {
-<<<<<<< HEAD
-    // MOLLY: Replace BuildConfig.VERSION_NAME by Util.getSignalCanonicalVersionName()
-    super("Signal-Android/" + Util.getSignalCanonicalVersionName() + " Android/" + Build.VERSION.SDK_INT);
-=======
     super(USER_AGENT);
->>>>>>> d80722db
   }
 }