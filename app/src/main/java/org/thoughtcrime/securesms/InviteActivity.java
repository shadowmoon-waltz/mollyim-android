--- conflicted
+++ resolved
@@ -117,9 +117,6 @@
     smsSendButton.setOnClickListener(new SmsSendClickListener());
     contactFilter.setOnFilterChangedListener(new ContactFilterChangedListener());
 
-<<<<<<< HEAD
-    shareButton.setOnClickListener(new ShareClickListener());
-=======
     if (Util.isDefaultSmsProvider(this)) {
       shareButton.setOnClickListener(new ShareClickListener());
       smsButton.setOnClickListener(new SmsClickListener());
@@ -128,7 +125,6 @@
       shareText.setText(R.string.InviteActivity_share);
       shareButton.setOnClickListener(new ShareClickListener());
     }
->>>>>>> 520fe481
   }
 
   private Animation loadAnimation(@AnimRes int animResId) {
