/*
 * Copyright 2025 Signal Messenger, LLC
 * SPDX-License-Identifier: AGPL-3.0-only
 */

package org.thoughtcrime.securesms.main

import androidx.annotation.RawRes
import androidx.annotation.StringRes
import androidx.compose.animation.core.animateFloatAsState
import androidx.compose.animation.core.tween
import androidx.compose.foundation.background
import androidx.compose.foundation.layout.Box
import androidx.compose.foundation.layout.BoxScope
import androidx.compose.foundation.layout.Column
import androidx.compose.foundation.layout.WindowInsets
import androidx.compose.foundation.layout.defaultMinSize
import androidx.compose.foundation.layout.height
import androidx.compose.foundation.layout.padding
import androidx.compose.foundation.layout.size
import androidx.compose.foundation.shape.RoundedCornerShape
import androidx.compose.material3.FilledTonalIconButton
import androidx.compose.material3.Icon
import androidx.compose.material3.IconButtonDefaults
import androidx.compose.material3.MaterialTheme
import androidx.compose.material3.NavigationBar
import androidx.compose.material3.NavigationBarItem
import androidx.compose.material3.NavigationBarItemDefaults
import androidx.compose.material3.NavigationRail
import androidx.compose.material3.NavigationRailItem
import androidx.compose.material3.NavigationRailItemDefaults
import androidx.compose.material3.Text
import androidx.compose.runtime.Composable
import androidx.compose.runtime.getValue
import androidx.compose.runtime.mutableStateOf
import androidx.compose.runtime.remember
import androidx.compose.runtime.setValue
import androidx.compose.ui.Alignment
import androidx.compose.ui.Modifier
import androidx.compose.ui.draw.drawWithContent
import androidx.compose.ui.geometry.CornerRadius
import androidx.compose.ui.geometry.Offset
import androidx.compose.ui.geometry.Size
import androidx.compose.ui.graphics.Color
import androidx.compose.ui.graphics.vector.ImageVector
import androidx.compose.ui.layout.onSizeChanged
import androidx.compose.ui.platform.LocalDensity
import androidx.compose.ui.res.colorResource
import androidx.compose.ui.res.stringResource
import androidx.compose.ui.res.vectorResource
import androidx.compose.ui.text.drawText
import androidx.compose.ui.text.rememberTextMeasurer
import androidx.compose.ui.unit.IntSize
import androidx.compose.ui.unit.dp
import androidx.core.graphics.BlendModeColorFilterCompat
import androidx.core.graphics.BlendModeCompat
import com.airbnb.lottie.LottieProperty
import com.airbnb.lottie.compose.LottieAnimation
import com.airbnb.lottie.compose.LottieCompositionSpec
import com.airbnb.lottie.compose.rememberLottieComposition
import com.airbnb.lottie.compose.rememberLottieDynamicProperties
import com.airbnb.lottie.compose.rememberLottieDynamicProperty
import org.signal.core.ui.compose.Previews
import org.signal.core.ui.compose.SignalPreview
import org.signal.core.ui.compose.theme.colorAttribute
import org.thoughtcrime.securesms.R

private val LOTTIE_SIZE = 28.dp

enum class MainNavigationDestination(
  @StringRes val label: Int,
  @RawRes val icon: Int,
  @StringRes val contentDescription: Int = label
) {
  CHATS(
    label = R.string.ConversationListTabs__chats,
    icon = R.raw.chats_28
  ),
  CALLS(
    label = R.string.ConversationListTabs__calls,
    icon = R.raw.calls_28
  ),
  STORIES(
    label = R.string.ConversationListTabs__stories,
    icon = R.raw.stories_28
  )
}

data class MainNavigationState(
  val chatsCount: Int = 0,
  val callsCount: Int = 0,
  val storiesCount: Int = 0,
  val storyFailure: Boolean = false,
  val isStoriesFeatureEnabled: Boolean = true,
  val selectedDestination: MainNavigationDestination = MainNavigationDestination.CHATS,
  val compact: Boolean = false
)

/**
 * Chats list bottom navigation bar.
 */
@Composable
fun MainNavigationBar(
  state: MainNavigationState,
  onDestinationSelected: (MainNavigationDestination) -> Unit
) {
<<<<<<< HEAD
  NavigationBar(
    containerColor = colorAttribute(R.attr.navbar_container_color),
    contentColor = MaterialTheme.colorScheme.onSurface,
    modifier = Modifier.height(if (state.compact) 48.dp else 80.dp)
  ) {
    val entries = remember(state.isStoriesFeatureEnabled) {
      if (state.isStoriesFeatureEnabled) {
        MainNavigationDestination.entries
      } else {
        MainNavigationDestination.entries.filterNot { it == MainNavigationDestination.STORIES }
=======
  Column(modifier = Modifier.background(color = SignalTheme.colors.colorSurface2)) {
    NavigationBar(
      containerColor = SignalTheme.colors.colorSurface2,
      contentColor = MaterialTheme.colorScheme.onSurface,
      modifier = Modifier.height(if (state.compact) 48.dp else 80.dp),
      windowInsets = WindowInsets(0, 0, 0, 0)
    ) {
      val entries = remember(state.isStoriesFeatureEnabled) {
        if (state.isStoriesFeatureEnabled) {
          MainNavigationDestination.entries
        } else {
          MainNavigationDestination.entries.filterNot { it == MainNavigationDestination.STORIES }
        }
>>>>>>> 556bcda5
      }

      entries.forEach { destination ->

        val badgeCount = when (destination) {
          MainNavigationDestination.CHATS -> state.chatsCount
          MainNavigationDestination.CALLS -> state.callsCount
          MainNavigationDestination.STORIES -> state.storiesCount
        }

<<<<<<< HEAD
      val selected = state.selectedDestination == destination
      NavigationBarItem(
        colors = NavigationBarItemDefaults.colors(
          indicatorColor = colorAttribute(R.attr.navbar_active_indicator_color),
        ),
        selected = selected,
        icon = {
          NavigationDestinationIcon(
            destination = destination,
            selected = selected
          )
        },
        label = if (state.compact) null else {
          { NavigationDestinationLabel(destination) }
        },
        onClick = {
          onDestinationSelected(destination)
        },
        modifier = Modifier.drawNavigationBarBadge(count = badgeCount, compact = state.compact)
      )
=======
        val selected = state.selectedDestination == destination
        NavigationBarItem(
          selected = selected,
          icon = {
            NavigationDestinationIcon(
              destination = destination,
              selected = selected
            )
          },
          label = if (state.compact) null else {
            { NavigationDestinationLabel(destination) }
          },
          onClick = {
            onDestinationSelected(destination)
          },
          modifier = Modifier.drawNavigationBarBadge(count = badgeCount, compact = state.compact)
        )
      }
>>>>>>> 556bcda5
    }

    NavigationBarSpacerCompat()
  }
}

/**
 * Draws badge over navigation bar item. We do this since they're required to be inside a row,
 * and things get really funky or clip weird if we try to use a normal composable.
 */
@Composable
private fun Modifier.drawNavigationBarBadge(count: Int, compact: Boolean): Modifier {
  return if (count <= 0) {
    this
  } else {
    val formatted = formatCount(count)
    val textMeasurer = rememberTextMeasurer()
    val color = colorResource(R.color.ConversationListTabs__unread)
    val textStyle = MaterialTheme.typography.labelMedium
    val textLayoutResult = remember(formatted) {
      textMeasurer.measure(formatted, textStyle)
    }

    var size by remember { mutableStateOf(IntSize.Zero) }

    val padding = with(LocalDensity.current) {
      4.dp.toPx()
    }

    val xOffsetExtra = with(LocalDensity.current) {
      4.dp.toPx()
    }

    val yOffset = with(LocalDensity.current) {
      if (compact) 6.dp.toPx() else 10.dp.toPx()
    }

    this
      .onSizeChanged {
        size = it
      }
      .drawWithContent {
        drawContent()

        val xOffset = size.width.toFloat() / 2f + xOffsetExtra
        val yRadius = size.height.toFloat() / 2f

        if (size != IntSize.Zero) {
          drawRoundRect(
            color = color,
            topLeft = Offset(xOffset, yOffset),
            size = Size(textLayoutResult.size.width.toFloat() + padding * 2, textLayoutResult.size.height.toFloat()),
            cornerRadius = CornerRadius(yRadius, yRadius)
          )

          drawText(
            textLayoutResult = textLayoutResult,
            color = Color.White,
            topLeft = Offset(xOffset + padding, yOffset)
          )
        }
      }
  }
}

/**
 * Navigation Rail for medium and large form factor devices.
 */
@Composable
fun MainNavigationRail(
  state: MainNavigationState,
  onDestinationSelected: (MainNavigationDestination) -> Unit
) {
  NavigationRail(
    containerColor = colorAttribute(R.attr.navbar_container_color),
    header = {
      FilledTonalIconButton(
        onClick = { },
        shape = RoundedCornerShape(18.dp),
        modifier = Modifier
          .padding(top = 56.dp, bottom = 16.dp)
          .size(56.dp),
        enabled = true,
        colors = IconButtonDefaults.filledTonalIconButtonColors()
          .copy(
            containerColor = MaterialTheme.colorScheme.primaryContainer,
            contentColor = MaterialTheme.colorScheme.onBackground
          )
      ) {
        Icon(
          imageVector = ImageVector.vectorResource(R.drawable.symbol_edit_24),
          contentDescription = null
        )
      }

      FilledTonalIconButton(
        onClick = { },
        shape = RoundedCornerShape(18.dp),
        modifier = Modifier
          .padding(bottom = 80.dp)
          .size(56.dp),
        enabled = true,
        colors = IconButtonDefaults.filledTonalIconButtonColors()
          .copy(
            containerColor = MaterialTheme.colorScheme.surface,
            contentColor = MaterialTheme.colorScheme.onSurface
          )
      ) {
        Icon(
          imageVector = ImageVector.vectorResource(R.drawable.symbol_camera_24),
          contentDescription = null
        )
      }
    }
  ) {
    val entries = remember(state.isStoriesFeatureEnabled) {
      if (state.isStoriesFeatureEnabled) {
        MainNavigationDestination.entries
      } else {
        MainNavigationDestination.entries.filterNot { it == MainNavigationDestination.STORIES }
      }
    }

    entries.forEachIndexed { idx, destination ->
      val selected = state.selectedDestination == destination

      Box {
        NavigationRailItem(
          colors = NavigationRailItemDefaults.colors(
            indicatorColor = colorAttribute(R.attr.navbar_active_indicator_color)
          ),
          modifier = Modifier.padding(bottom = if (MainNavigationDestination.entries.lastIndex == idx) 0.dp else 16.dp),
          icon = {
            NavigationDestinationIcon(
              destination = destination,
              selected = selected
            )
          },
          label = {
            NavigationDestinationLabel(destination)
          },
          selected = selected,
          onClick = {
            onDestinationSelected(destination)
          }
        )

        NavigationRailCountIndicator(
          state = state,
          destination = destination
        )
      }
    }
  }
}

@Composable
private fun BoxScope.NavigationRailCountIndicator(
  state: MainNavigationState,
  destination: MainNavigationDestination
) {
  val count = remember(state, destination) {
    when (destination) {
      MainNavigationDestination.CHATS -> state.chatsCount
      MainNavigationDestination.CALLS -> state.callsCount
      MainNavigationDestination.STORIES -> state.storiesCount
    }
  }

  if (count > 0) {
    Box(
      modifier = Modifier
        .padding(start = 42.dp)
        .height(16.dp)
        .defaultMinSize(minWidth = 16.dp)
        .background(color = colorResource(R.color.ConversationListTabs__unread), shape = RoundedCornerShape(percent = 50))
        .align(Alignment.TopStart)
    ) {
      Text(
        text = formatCount(count),
        style = MaterialTheme.typography.labelMedium,
        color = Color.White,
        modifier = Modifier
          .align(Alignment.Center)
          .padding(horizontal = 4.dp)
      )
    }
  }
}

@Composable
private fun NavigationDestinationIcon(
  destination: MainNavigationDestination,
  selected: Boolean
) {
  val dynamicProperties = rememberLottieDynamicProperties(
    rememberLottieDynamicProperty(
      property = LottieProperty.COLOR_FILTER,
      value = BlendModeColorFilterCompat.createBlendModeColorFilterCompat(
        MaterialTheme.colorScheme.onSurface.hashCode(),
        BlendModeCompat.SRC_ATOP
      ),
      keyPath = arrayOf("**")
    )
  )

  val composition by rememberLottieComposition(LottieCompositionSpec.RawRes(destination.icon))
  val progress by animateFloatAsState(targetValue = if (selected) 1f else 0f, animationSpec = tween(durationMillis = composition?.duration?.toInt() ?: 0))

  LottieAnimation(
    composition = composition,
    progress = { progress },
    dynamicProperties = dynamicProperties,
    modifier = Modifier.size(LOTTIE_SIZE)
  )
}

@Composable
private fun NavigationDestinationLabel(destination: MainNavigationDestination) {
  Text(stringResource(destination.label))
}

@Composable
private fun formatCount(count: Int): String {
  if (count > 99) {
    return stringResource(R.string.ConversationListTabs__99p)
  }
  return count.toString()
}

@SignalPreview
@Composable
private fun MainNavigationRailPreview() {
  Previews.Preview {
    var selected by remember { mutableStateOf(MainNavigationDestination.CHATS) }

    MainNavigationRail(
      state = MainNavigationState(
        chatsCount = 500,
        callsCount = 10,
        storiesCount = 5,
        selectedDestination = selected
      ),
      onDestinationSelected = { selected = it }
    )
  }
}

@SignalPreview
@Composable
private fun MainNavigationBarPreview() {
  Previews.Preview {
    var selected by remember { mutableStateOf(MainNavigationDestination.CHATS) }

    MainNavigationBar(
      state = MainNavigationState(
        chatsCount = 500,
        callsCount = 10,
        storiesCount = 5,
        selectedDestination = selected,
        compact = false
      ),
      onDestinationSelected = { selected = it }
    )
  }
}<|MERGE_RESOLUTION|>--- conflicted
+++ resolved
@@ -104,21 +104,9 @@
   state: MainNavigationState,
   onDestinationSelected: (MainNavigationDestination) -> Unit
 ) {
-<<<<<<< HEAD
-  NavigationBar(
-    containerColor = colorAttribute(R.attr.navbar_container_color),
-    contentColor = MaterialTheme.colorScheme.onSurface,
-    modifier = Modifier.height(if (state.compact) 48.dp else 80.dp)
-  ) {
-    val entries = remember(state.isStoriesFeatureEnabled) {
-      if (state.isStoriesFeatureEnabled) {
-        MainNavigationDestination.entries
-      } else {
-        MainNavigationDestination.entries.filterNot { it == MainNavigationDestination.STORIES }
-=======
-  Column(modifier = Modifier.background(color = SignalTheme.colors.colorSurface2)) {
+  Column(modifier = Modifier.background(color = colorAttribute(R.attr.navbar_container_color))) {
     NavigationBar(
-      containerColor = SignalTheme.colors.colorSurface2,
+      containerColor = colorAttribute(R.attr.navbar_container_color),
       contentColor = MaterialTheme.colorScheme.onSurface,
       modifier = Modifier.height(if (state.compact) 48.dp else 80.dp),
       windowInsets = WindowInsets(0, 0, 0, 0)
@@ -129,7 +117,6 @@
         } else {
           MainNavigationDestination.entries.filterNot { it == MainNavigationDestination.STORIES }
         }
->>>>>>> 556bcda5
       }
 
       entries.forEach { destination ->
@@ -140,10 +127,9 @@
           MainNavigationDestination.STORIES -> state.storiesCount
         }
 
-<<<<<<< HEAD
-      val selected = state.selectedDestination == destination
-      NavigationBarItem(
-        colors = NavigationBarItemDefaults.colors(
+        val selected = state.selectedDestination == destination
+        NavigationBarItem(
+          colors = NavigationBarItemDefaults.colors(
           indicatorColor = colorAttribute(R.attr.navbar_active_indicator_color),
         ),
         selected = selected,
@@ -160,27 +146,7 @@
           onDestinationSelected(destination)
         },
         modifier = Modifier.drawNavigationBarBadge(count = badgeCount, compact = state.compact)
-      )
-=======
-        val selected = state.selectedDestination == destination
-        NavigationBarItem(
-          selected = selected,
-          icon = {
-            NavigationDestinationIcon(
-              destination = destination,
-              selected = selected
-            )
-          },
-          label = if (state.compact) null else {
-            { NavigationDestinationLabel(destination) }
-          },
-          onClick = {
-            onDestinationSelected(destination)
-          },
-          modifier = Modifier.drawNavigationBarBadge(count = badgeCount, compact = state.compact)
-        )
-      }
->>>>>>> 556bcda5
+      )}
     }
 
     NavigationBarSpacerCompat()
