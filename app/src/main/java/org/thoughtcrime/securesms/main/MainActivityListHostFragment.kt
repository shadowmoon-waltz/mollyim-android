package org.thoughtcrime.securesms.main

import android.os.Bundle
import android.view.View
import android.view.ViewGroup
import android.widget.ImageView
import androidx.activity.result.contract.ActivityResultContracts
import androidx.appcompat.app.AppCompatActivity
import androidx.appcompat.widget.ActionMenuView
import androidx.appcompat.widget.Toolbar
import androidx.core.content.ContextCompat
import androidx.core.view.ViewCompat
import androidx.core.view.children
import androidx.fragment.app.Fragment
import androidx.fragment.app.viewModels
import androidx.navigation.NavController
import androidx.navigation.NavDestination
import androidx.navigation.findNavController
import androidx.navigation.fragment.FragmentNavigatorExtras
import androidx.recyclerview.widget.RecyclerView
import io.reactivex.rxjava3.kotlin.subscribeBy
import org.signal.core.util.concurrent.LifecycleDisposable
import org.signal.core.util.concurrent.SimpleTask
import org.signal.core.util.logging.Log
import org.thoughtcrime.securesms.MainActivity
import org.thoughtcrime.securesms.R
import org.thoughtcrime.securesms.badges.BadgeImageView
import org.thoughtcrime.securesms.calls.log.CallLogFragment
import org.thoughtcrime.securesms.components.Material3SearchToolbar
import org.thoughtcrime.securesms.components.TooltipPopup
import org.thoughtcrime.securesms.components.settings.app.AppSettingsActivity
import org.thoughtcrime.securesms.components.settings.app.notifications.manual.NotificationProfileSelectionFragment
import org.thoughtcrime.securesms.conversationlist.ConversationListFragment
import org.thoughtcrime.securesms.dependencies.AppDependencies
import org.thoughtcrime.securesms.keyvalue.SignalStore
import org.thoughtcrime.securesms.net.Networking
import org.thoughtcrime.securesms.notifications.profiles.NotificationProfile
import org.thoughtcrime.securesms.notifications.profiles.NotificationProfiles
import org.thoughtcrime.securesms.recipients.Recipient
import org.thoughtcrime.securesms.stories.tabs.ConversationListTab
import org.thoughtcrime.securesms.stories.tabs.ConversationListTabsState
import org.thoughtcrime.securesms.stories.tabs.ConversationListTabsViewModel
import org.thoughtcrime.securesms.util.AvatarUtil
import org.thoughtcrime.securesms.util.BottomSheetUtil
import org.thoughtcrime.securesms.util.Material3OnScrollHelper
import org.thoughtcrime.securesms.util.TopToastPopup
import org.thoughtcrime.securesms.util.Util
import org.thoughtcrime.securesms.util.runHideAnimation
import org.thoughtcrime.securesms.util.runRevealAnimation
import org.thoughtcrime.securesms.util.views.Stub
import org.thoughtcrime.securesms.util.visible
import org.whispersystems.signalservice.api.websocket.WebSocketConnectionState

class MainActivityListHostFragment : Fragment(R.layout.main_activity_list_host_fragment), ConversationListFragment.Callback, Material3OnScrollHelperBinder, CallLogFragment.Callback {

  companion object {
    private val TAG = Log.tag(MainActivityListHostFragment::class.java)
  }

  private val conversationListTabsViewModel: ConversationListTabsViewModel by viewModels(ownerProducer = { requireActivity() })
  private val disposables: LifecycleDisposable = LifecycleDisposable()

  private lateinit var _toolbarBackground: View
  private lateinit var _toolbar: Toolbar
  private lateinit var _basicToolbar: Stub<Toolbar>
  private lateinit var notificationProfileStatus: ImageView
  private lateinit var proxyStatus: ImageView
  private lateinit var _searchToolbar: Stub<Material3SearchToolbar>
  private lateinit var _searchAction: ImageView
  private lateinit var _unreadPaymentsDot: View

  private var previousTopToastPopup: TopToastPopup? = null

  private val destinationChangedListener = DestinationChangedListener()

  private val openSettings = registerForActivityResult(ActivityResultContracts.StartActivityForResult()) { result ->
    if (result.resultCode == MainActivity.RESULT_CONFIG_CHANGED) {
      requireActivity().recreate()
    }
  }

  override fun onViewCreated(view: View, savedInstanceState: Bundle?) {
    disposables.bindTo(viewLifecycleOwner)

    _toolbarBackground = view.findViewById(R.id.toolbar_background)
    _toolbar = view.findViewById(R.id.toolbar)
    _basicToolbar = Stub(view.findViewById(R.id.toolbar_basic_stub))
    notificationProfileStatus = view.findViewById(R.id.conversation_list_notification_profile_status)
    proxyStatus = view.findViewById(R.id.conversation_list_proxy_status)
    _searchAction = view.findViewById(R.id.search_action)
    _searchToolbar = Stub(view.findViewById(R.id.search_toolbar))
    _unreadPaymentsDot = view.findViewById(R.id.unread_payments_indicator)

    notificationProfileStatus.setOnClickListener { handleNotificationProfile() }
    proxyStatus.setOnClickListener { onProxyStatusClicked() }

    initializeSettingsTouchTarget()

    (requireActivity() as AppCompatActivity).setSupportActionBar(_toolbar)

    disposables += conversationListTabsViewModel.state.subscribeBy { state ->
      val controller: NavController = requireView().findViewById<View>(R.id.fragment_container).findNavController()
      when (controller.currentDestination?.id) {
        R.id.conversationListFragment -> goToStateFromConversationList(state, controller)
        R.id.conversationListArchiveFragment -> Unit
        R.id.storiesLandingFragment -> goToStateFromStories(state, controller)
        R.id.callLogFragment -> goToStateFromCalling(state, controller)
      }
    }
  }

  private fun goToStateFromConversationList(state: ConversationListTabsState, navController: NavController) {
    if (state.tab == ConversationListTab.CHATS) {
      return
    } else {
      val cameraFab = requireView().findViewById<View?>(R.id.camera_fab)
      val newConvoFab = requireView().findViewById<View?>(R.id.fab)

      val extras = when {
        cameraFab != null && newConvoFab != null -> {
          ViewCompat.setTransitionName(cameraFab, "camera_fab")
          ViewCompat.setTransitionName(newConvoFab, "new_convo_fab")

          FragmentNavigatorExtras(
            cameraFab to "camera_fab",
            newConvoFab to "new_convo_fab"
          )
        }

        else -> null
      }

      val destination = if (state.tab == ConversationListTab.STORIES) {
        R.id.action_conversationListFragment_to_storiesLandingFragment
      } else {
        R.id.action_conversationListFragment_to_callLogFragment
      }

      navController.navigate(
        destination,
        null,
        null,
        extras
      )
    }
  }

  private fun goToStateFromCalling(state: ConversationListTabsState, navController: NavController) {
    when (state.tab) {
      ConversationListTab.CALLS -> return
      ConversationListTab.CHATS -> navController.popBackStack(R.id.conversationListFragment, false)
      ConversationListTab.STORIES -> navController.navigate(R.id.action_callLogFragment_to_storiesLandingFragment)
    }
  }

  private fun goToStateFromStories(state: ConversationListTabsState, navController: NavController) {
    when (state.tab) {
      ConversationListTab.STORIES -> return
      ConversationListTab.CHATS -> navController.popBackStack(R.id.conversationListFragment, false)
      ConversationListTab.CALLS -> navController.navigate(R.id.action_storiesLandingFragment_to_callLogFragment)
    }
  }

  override fun onResume() {
    super.onResume()
    SimpleTask.run(viewLifecycleOwner.lifecycle, { Recipient.self() }, ::initializeProfileIcon)

    requireView()
      .findViewById<View>(R.id.fragment_container)
      .findNavController()
      .addOnDestinationChangedListener(destinationChangedListener)
  }

  override fun onPause() {
    super.onPause()
    requireView()
      .findViewById<View>(R.id.fragment_container)
      .findNavController()
      .removeOnDestinationChangedListener(destinationChangedListener)
  }

  private fun presentToolbarForConversationListFragment() {
    if (_basicToolbar.resolved() && _basicToolbar.get().visible) {
      _toolbar.runRevealAnimation(R.anim.slide_from_start)
    }

    _toolbar.visible = true
    _searchAction.visible = true

    if (_basicToolbar.resolved() && _basicToolbar.get().visible) {
      _basicToolbar.get().runHideAnimation(R.anim.slide_to_end)
    }
  }

  private fun presentToolbarForConversationListArchiveFragment() {
    _toolbar.runHideAnimation(R.anim.slide_to_start)
    _basicToolbar.get().runRevealAnimation(R.anim.slide_from_end)
  }

  private fun presentToolbarForStoriesLandingFragment() {
    _toolbar.visible = true
    _searchAction.visible = true
    if (_basicToolbar.resolved()) {
      _basicToolbar.get().visible = false
    }
  }

  private fun presentToolbarForCallLogFragment() {
    presentToolbarForConversationListFragment()
  }

  private fun presentToolbarForMultiselect() {
    _toolbar.visible = false
    if (_basicToolbar.resolved()) {
      _basicToolbar.get().visible = false
    }
  }

  override fun onDestroyView() {
    previousTopToastPopup = null
    super.onDestroyView()
  }

  override fun getToolbar(): Toolbar {
    return _toolbar
  }

  override fun getSearchAction(): ImageView {
    return _searchAction
  }

  override fun getSearchToolbar(): Stub<Material3SearchToolbar> {
    return _searchToolbar
  }

  override fun getUnreadPaymentsDot(): View {
    return _unreadPaymentsDot
  }

  override fun getBasicToolbar(): Stub<Toolbar> {
    return _basicToolbar
  }

  override fun onSearchOpened() {
    conversationListTabsViewModel.onSearchOpened()
    _searchToolbar.get().clearText()
    _searchToolbar.get().display(_searchAction.x + (_searchAction.width / 2.0f), _searchAction.y + (_searchAction.height / 2.0f))
  }

  override fun onSearchClosed() {
    conversationListTabsViewModel.onSearchClosed()
  }

  override fun onMultiSelectStarted() {
    presentToolbarForMultiselect()
    conversationListTabsViewModel.onMultiSelectStarted()
  }

  override fun onMultiSelectFinished() {
    val currentDestination: NavDestination? = requireView().findViewById<View>(R.id.fragment_container).findNavController().currentDestination
    if (currentDestination != null) {
      presentToolbarForDestination(currentDestination)
    }

    conversationListTabsViewModel.onMultiSelectFinished()
  }

  private fun initializeProfileIcon(recipient: Recipient) {
    Log.d(TAG, "Initializing profile icon")
    val icon = requireView().findViewById<ImageView>(R.id.toolbar_icon)
    val imageView: BadgeImageView = requireView().findViewById(R.id.toolbar_badge)
    imageView.setBadgeFromRecipient(recipient)
    AvatarUtil.loadIconIntoImageView(recipient, icon, resources.getDimensionPixelSize(R.dimen.toolbar_avatar_size))
  }

  private fun initializeSettingsTouchTarget() {
    val touchArea = requireView().findViewById<View>(R.id.toolbar_settings_touch_area)
    touchArea.setOnClickListener { openSettings.launch(AppSettingsActivity.home(requireContext())) }
  }

  private fun handleNotificationProfile() {
    NotificationProfileSelectionFragment.show(parentFragmentManager)
  }

  private fun onProxyStatusClicked() {
    startActivity(AppSettingsActivity.proxy(requireContext()))
  }

  override fun updateProxyStatus(state: WebSocketConnectionState) {
<<<<<<< HEAD
    if (AppDependencies.networkManager.isProxyEnabled) {
=======
    if (SignalStore.proxy.isProxyEnabled) {
>>>>>>> 6c302b70
      proxyStatus.visibility = View.VISIBLE
      when (state) {
        WebSocketConnectionState.CONNECTING, WebSocketConnectionState.DISCONNECTING, WebSocketConnectionState.DISCONNECTED -> proxyStatus.setImageResource(R.drawable.ic_proxy_connecting_24)
        WebSocketConnectionState.CONNECTED -> proxyStatus.setImageResource(R.drawable.ic_proxy_connected_24)
        WebSocketConnectionState.AUTHENTICATION_FAILED -> proxyStatus.setImageResource(R.drawable.ic_proxy_failed_24)
        WebSocketConnectionState.FAILED -> {
          val proxyPending = Networking.proxy == Networking.DUMMY_PROXY
          if (proxyPending) proxyStatus.setImageResource(R.drawable.ic_proxy_connecting_24)
          else proxyStatus.setImageResource(R.drawable.ic_proxy_failed_24)
        }
        else -> proxyStatus.visibility = View.GONE
      }
    } else {
      proxyStatus.visibility = View.GONE
    }
  }

  override fun updateNotificationProfileStatus(notificationProfiles: List<NotificationProfile>) {
    val activeProfile = NotificationProfiles.getActiveProfile(notificationProfiles)
    if (activeProfile != null) {
      if (activeProfile.id != SignalStore.notificationProfile.lastProfilePopup) {
        view?.postDelayed({
          try {
            var fragmentView = view as? ViewGroup ?: return@postDelayed

            SignalStore.notificationProfile.lastProfilePopup = activeProfile.id
            SignalStore.notificationProfile.lastProfilePopupTime = System.currentTimeMillis()

            if (previousTopToastPopup?.isShowing == true) {
              previousTopToastPopup?.dismiss()
            }

            val fragment = parentFragmentManager.findFragmentByTag(BottomSheetUtil.STANDARD_BOTTOM_SHEET_FRAGMENT_TAG)
            if (fragment != null && fragment.isAdded && fragment.view != null) {
              fragmentView = fragment.requireView() as ViewGroup
            }

            previousTopToastPopup = TopToastPopup.show(fragmentView, R.drawable.ic_moon_16, getString(R.string.ConversationListFragment__s_on, activeProfile.name))
          } catch (e: Exception) {
            Log.w(TAG, "Unable to show toast popup", e)
          }
        }, 500L)
      }
      notificationProfileStatus.visibility = View.VISIBLE
    } else {
      notificationProfileStatus.visibility = View.GONE
    }

    if (!SignalStore.notificationProfile.hasSeenTooltip && Util.hasItems(notificationProfiles)) {
      val target: View? = findOverflowMenuButton(_toolbar)
      if (target != null) {
        TooltipPopup.forTarget(target)
          .setText(R.string.ConversationListFragment__turn_your_notification_profile_on_or_off_here)
          .setBackgroundTint(ContextCompat.getColor(requireContext(), R.color.signal_button_primary))
          .setTextColor(ContextCompat.getColor(requireContext(), R.color.signal_button_primary_text))
          .setOnDismissListener { SignalStore.notificationProfile.hasSeenTooltip = true }
          .show(TooltipPopup.POSITION_BELOW)
      } else {
        Log.w(TAG, "Unable to find overflow menu to show Notification Profile tooltip")
      }
    }
  }

  private fun findOverflowMenuButton(viewGroup: Toolbar): View? {
    return viewGroup.children.find { it is ActionMenuView }
  }

  private fun presentToolbarForDestination(destination: NavDestination) {
    when (destination.id) {
      R.id.conversationListFragment -> {
        conversationListTabsViewModel.isShowingArchived(false)
        presentToolbarForConversationListFragment()
      }

      R.id.conversationListArchiveFragment -> {
        conversationListTabsViewModel.isShowingArchived(true)
        presentToolbarForConversationListArchiveFragment()
      }

      R.id.storiesLandingFragment -> {
        conversationListTabsViewModel.isShowingArchived(false)
        presentToolbarForStoriesLandingFragment()
      }

      R.id.callLogFragment -> {
        conversationListTabsViewModel.isShowingArchived(false)
        presentToolbarForCallLogFragment()
      }
    }
  }

  private inner class DestinationChangedListener : NavController.OnDestinationChangedListener {
    override fun onDestinationChanged(controller: NavController, destination: NavDestination, arguments: Bundle?) {
      presentToolbarForDestination(destination)
    }
  }

  override fun bindScrollHelper(recyclerView: RecyclerView) {
    Material3OnScrollHelper(
      requireActivity(),
      listOf(_toolbarBackground),
      listOf(_searchToolbar),
      viewLifecycleOwner
    ).attach(recyclerView)
  }
}<|MERGE_RESOLUTION|>--- conflicted
+++ resolved
@@ -287,11 +287,7 @@
   }
 
   override fun updateProxyStatus(state: WebSocketConnectionState) {
-<<<<<<< HEAD
     if (AppDependencies.networkManager.isProxyEnabled) {
-=======
-    if (SignalStore.proxy.isProxyEnabled) {
->>>>>>> 6c302b70
       proxyStatus.visibility = View.VISIBLE
       when (state) {
         WebSocketConnectionState.CONNECTING, WebSocketConnectionState.DISCONNECTING, WebSocketConnectionState.DISCONNECTED -> proxyStatus.setImageResource(R.drawable.ic_proxy_connecting_24)
