--- conflicted
+++ resolved
@@ -17,14 +17,9 @@
   val qrCodeState: QrCodeState = QrCodeState.NONE,
   val linkUri: Uri? = null,
   val linkDeviceResult: LinkDeviceResult = LinkDeviceResult.None,
-<<<<<<< HEAD
   val linkWithoutQrCode: Boolean = false,
-  val seenBioAuthEducationSheet: Boolean = SignalStore.uiHints.hasSeenLinkDeviceAuthSheet() || SignalStore.account.hasLinkedDevices,
-=======
-  val seenQrEducationSheet: Boolean = SignalStore.uiHints.hasSeenLinkDeviceQrEducationSheet() || SignalStore.account.hasLinkedDevices,
   val seenBioAuthEducationSheet: Boolean = false,
   val needsBioAuthEducationSheet: Boolean = !seenBioAuthEducationSheet && !SignalStore.uiHints.hasSeenLinkDeviceAuthSheet() && !SignalStore.account.hasLinkedDevices,
->>>>>>> 81af290a
   val bottomSheetVisible: Boolean = false,
   val deviceToEdit: Device? = null
 ) {
