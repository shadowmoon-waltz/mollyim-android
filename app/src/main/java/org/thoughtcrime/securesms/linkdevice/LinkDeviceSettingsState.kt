package org.thoughtcrime.securesms.linkdevice

import android.net.Uri
import org.thoughtcrime.securesms.linkdevice.LinkDeviceRepository.LinkDeviceResult

/**
 * Information about linked devices. Used in [LinkDeviceViewModel].
 */
data class LinkDeviceSettingsState(
  val devices: List<Device> = emptyList(),
  val deviceToRemove: Device? = null,
  val dialogState: DialogState = DialogState.None,
  val deviceListLoading: Boolean = false,
  val oneTimeEvent: OneTimeEvent = OneTimeEvent.None,
  val showFrontCamera: Boolean? = null,
<<<<<<< HEAD
  val qrCodeFound: Boolean = false,
  val qrCodeInvalid: Boolean = false,
  val url: String = "",
  val linkDeviceResult: LinkDeviceRepository.LinkDeviceResult = LinkDeviceRepository.LinkDeviceResult.UNKNOWN,
  val showFinishedSheet: Boolean = false,
  val linkWithoutQrCode: Boolean = false,
  val pendingNewDevice: Boolean = false,
  val seenEducationSheet: Boolean = false
)
=======
  val qrCodeState: QrCodeState = QrCodeState.NONE,
  val linkUri: Uri? = null,
  val linkDeviceResult: LinkDeviceResult = LinkDeviceResult.None,
  val seenIntroSheet: Boolean = false,
  val seenEducationSheet: Boolean = false,
  val bottomSheetVisible: Boolean = false
) {
  sealed interface DialogState {
    data object None : DialogState
    data object Linking : DialogState
    data object Unlinking : DialogState
    data object SyncingMessages : DialogState
    data object SyncingTimedOut : DialogState
    data class SyncingFailed(val deviceId: Int) : DialogState
  }

  sealed interface OneTimeEvent {
    data object None : OneTimeEvent
    data object ToastNetworkFailed : OneTimeEvent
    data class ToastUnlinked(val name: String) : OneTimeEvent
    data class ToastLinked(val name: String) : OneTimeEvent
    data object ShowFinishedSheet : OneTimeEvent
    data object HideFinishedSheet : OneTimeEvent
    data object LaunchQrCodeScanner : OneTimeEvent
  }

  enum class QrCodeState {
    NONE, VALID, INVALID
  }
}
>>>>>>> 0891a161
<|MERGE_RESOLUTION|>--- conflicted
+++ resolved
@@ -13,21 +13,10 @@
   val deviceListLoading: Boolean = false,
   val oneTimeEvent: OneTimeEvent = OneTimeEvent.None,
   val showFrontCamera: Boolean? = null,
-<<<<<<< HEAD
-  val qrCodeFound: Boolean = false,
-  val qrCodeInvalid: Boolean = false,
-  val url: String = "",
-  val linkDeviceResult: LinkDeviceRepository.LinkDeviceResult = LinkDeviceRepository.LinkDeviceResult.UNKNOWN,
-  val showFinishedSheet: Boolean = false,
-  val linkWithoutQrCode: Boolean = false,
-  val pendingNewDevice: Boolean = false,
-  val seenEducationSheet: Boolean = false
-)
-=======
   val qrCodeState: QrCodeState = QrCodeState.NONE,
   val linkUri: Uri? = null,
   val linkDeviceResult: LinkDeviceResult = LinkDeviceResult.None,
-  val seenIntroSheet: Boolean = false,
+  val linkWithoutQrCode: Boolean = false,
   val seenEducationSheet: Boolean = false,
   val bottomSheetVisible: Boolean = false
 ) {
@@ -53,5 +42,4 @@
   enum class QrCodeState {
     NONE, VALID, INVALID
   }
-}
->>>>>>> 0891a161
+}