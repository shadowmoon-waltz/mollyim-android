package org.thoughtcrime.securesms.profiles.manage;

import android.graphics.drawable.Drawable;
import android.os.Bundle;
import android.text.TextUtils;
import android.util.TypedValue;
import android.view.LayoutInflater;
import android.view.View;
import android.view.ViewGroup;
import android.widget.ImageView;
import android.widget.TextView;
import android.widget.Toast;

import androidx.annotation.NonNull;
import androidx.annotation.Nullable;
import androidx.appcompat.app.AlertDialog;
import androidx.appcompat.widget.Toolbar;
import androidx.core.content.res.ResourcesCompat;
import androidx.lifecycle.LiveData;
import androidx.lifecycle.Transformations;
import androidx.lifecycle.ViewModelProviders;
import androidx.navigation.Navigation;

import com.airbnb.lottie.SimpleColorFilter;
import com.bumptech.glide.Glide;

import org.signal.core.util.logging.Log;
import org.thoughtcrime.securesms.LoggingFragment;
import org.thoughtcrime.securesms.R;
import org.thoughtcrime.securesms.avatar.Avatars;
import org.thoughtcrime.securesms.avatar.picker.AvatarPickerFragment;
import org.thoughtcrime.securesms.badges.BadgeImageView;
import org.thoughtcrime.securesms.badges.models.Badge;
import org.thoughtcrime.securesms.components.emoji.EmojiUtil;
import org.thoughtcrime.securesms.mediasend.Media;
import org.thoughtcrime.securesms.profiles.ProfileName;
import org.thoughtcrime.securesms.profiles.manage.ManageProfileViewModel.AvatarState;
import org.thoughtcrime.securesms.util.NameUtil;
import org.thoughtcrime.securesms.util.navigation.SafeNavigation;
import org.thoughtcrime.securesms.util.views.SimpleProgressDialog;
import org.whispersystems.libsignal.util.guava.Optional;

public class ManageProfileFragment extends LoggingFragment {

  private static final String TAG                       = Log.tag(ManageProfileFragment.class);

  private Toolbar                toolbar;
  private ImageView              avatarView;
  private ImageView              avatarPlaceholderView;
  private TextView               profileNameView;
  private View                   profileNameContainer;
  private TextView               usernameView;
  private View                   usernameContainer;
  private TextView               aboutView;
  private View                   aboutContainer;
  private ImageView              aboutEmojiView;
  private AlertDialog            avatarProgress;
  private TextView               avatarInitials;
  private ImageView              avatarBackground;
  private View                   badgesContainer;
  private BadgeImageView         badgeView;

  private ManageProfileViewModel viewModel;

  @Override
  public @Nullable View onCreateView(@NonNull LayoutInflater inflater, @Nullable ViewGroup container, @Nullable Bundle savedInstanceState) {
    return inflater.inflate(R.layout.manage_profile_fragment, container, false);
  }

  @Override
  public void onViewCreated(@NonNull View view, @Nullable Bundle savedInstanceState) {
    this.toolbar               = view.findViewById(R.id.toolbar);
    this.avatarView            = view.findViewById(R.id.manage_profile_avatar);
    this.avatarPlaceholderView = view.findViewById(R.id.manage_profile_avatar_placeholder);
    this.profileNameView       = view.findViewById(R.id.manage_profile_name);
    this.profileNameContainer  = view.findViewById(R.id.manage_profile_name_container);
    this.usernameView          = view.findViewById(R.id.manage_profile_username);
    this.usernameContainer     = view.findViewById(R.id.manage_profile_username_container);
    this.aboutView             = view.findViewById(R.id.manage_profile_about);
    this.aboutContainer        = view.findViewById(R.id.manage_profile_about_container);
    this.aboutEmojiView        = view.findViewById(R.id.manage_profile_about_icon);
    this.avatarInitials        = view.findViewById(R.id.manage_profile_avatar_initials);
    this.avatarBackground      = view.findViewById(R.id.manage_profile_avatar_background);
    this.badgesContainer       = view.findViewById(R.id.manage_profile_badges_container);
    this.badgeView             = view.findViewById(R.id.manage_profile_badge);

    initializeViewModel();

    this.toolbar.setNavigationOnClickListener(v -> requireActivity().finish());

    View editAvatar = view.findViewById(R.id.manage_profile_edit_photo);
    editAvatar.setOnClickListener(v -> onEditAvatarClicked());

    this.profileNameContainer.setOnClickListener(v -> {
      SafeNavigation.safeNavigate(Navigation.findNavController(v), ManageProfileFragmentDirections.actionManageProfileName());
    });

    this.usernameContainer.setOnClickListener(v -> {
      SafeNavigation.safeNavigate(Navigation.findNavController(v), ManageProfileFragmentDirections.actionManageUsername());
    });

    this.aboutContainer.setOnClickListener(v -> {
      SafeNavigation.safeNavigate(Navigation.findNavController(v), ManageProfileFragmentDirections.actionManageAbout());
    });

    getParentFragmentManager().setFragmentResultListener(AvatarPickerFragment.REQUEST_KEY_SELECT_AVATAR, getViewLifecycleOwner(), (key, bundle) -> {
      if (bundle.getBoolean(AvatarPickerFragment.SELECT_AVATAR_CLEAR)) {
        viewModel.onAvatarSelected(requireContext(), null);
      } else {
        Media result = bundle.getParcelable(AvatarPickerFragment.SELECT_AVATAR_MEDIA);
        viewModel.onAvatarSelected(requireContext(), result);
      }
    });

    avatarInitials.addOnLayoutChangeListener((v, left, top, right, bottom, oldLeft, oldTop, oldRight, oldBottom) -> {
      if (avatarInitials.length() > 0) {
        updateInitials(avatarInitials.getText().toString());
      }
    });

<<<<<<< HEAD
    badgesContainer.setVisibility(View.GONE);
=======
    if (FeatureFlags.donorBadges()) {
      badgesContainer.setOnClickListener(v -> {
        if (Recipient.self().getBadges().isEmpty()) {
          BecomeASustainerFragment.show(getParentFragmentManager());
        } else {
          SafeNavigation.safeNavigate(Navigation.findNavController(v), ManageProfileFragmentDirections.actionManageProfileFragmentToBadgeManageFragment());
        }
      });
    } else {
      badgesContainer.setVisibility(View.GONE);
    }
>>>>>>> 3757449b
  }

  private void initializeViewModel() {
    viewModel = ViewModelProviders.of(this, new ManageProfileViewModel.Factory()).get(ManageProfileViewModel.class);

    LiveData<Optional<byte[]>> avatarImage = Transformations.distinctUntilChanged(Transformations.map(viewModel.getAvatar(), avatar -> Optional.fromNullable(avatar.getAvatar())));
    avatarImage.observe(getViewLifecycleOwner(), this::presentAvatarImage);

    viewModel.getAvatar().observe(getViewLifecycleOwner(), this::presentAvatarPlaceholder);
    viewModel.getProfileName().observe(getViewLifecycleOwner(), this::presentProfileName);
    viewModel.getEvents().observe(getViewLifecycleOwner(), this::presentEvent);
    viewModel.getAbout().observe(getViewLifecycleOwner(), this::presentAbout);
    viewModel.getAboutEmoji().observe(getViewLifecycleOwner(), this::presentAboutEmoji);
    viewModel.getBadge().observe(getViewLifecycleOwner(), this::presentBadge);

    if (viewModel.shouldShowUsername()) {
      viewModel.getUsername().observe(getViewLifecycleOwner(), this::presentUsername);
    } else {
      usernameContainer.setVisibility(View.GONE);
    }
  }

  private void presentAvatarImage(@NonNull Optional<byte[]> avatarData) {
    if (avatarData.isPresent()) {
      Glide.with(this)
           .load(avatarData.get())
           .circleCrop()
           .into(avatarView);
    } else {
      avatarView.setImageDrawable(null);
    }
  }

  private void presentAvatarPlaceholder(@NonNull AvatarState avatarState) {
    if (avatarState.getAvatar() == null) {
      CharSequence            initials        = NameUtil.getAbbreviation(avatarState.getSelf().getDisplayName(requireContext()));
      Avatars.ForegroundColor foregroundColor = Avatars.getForegroundColor(avatarState.getSelf().getAvatarColor());

      avatarBackground.setColorFilter(new SimpleColorFilter(avatarState.getSelf().getAvatarColor().colorInt()));
      avatarPlaceholderView.setColorFilter(new SimpleColorFilter(foregroundColor.getColorInt()));
      avatarInitials.setTextColor(foregroundColor.getColorInt());

      if (TextUtils.isEmpty(initials)) {
        avatarPlaceholderView.setVisibility(View.VISIBLE);
        avatarInitials.setVisibility(View.GONE);
      } else {
        updateInitials(initials.toString());
        avatarPlaceholderView.setVisibility(View.GONE);
        avatarInitials.setVisibility(View.VISIBLE);
      }
    } else {
      avatarPlaceholderView.setVisibility(View.GONE);
      avatarInitials.setVisibility(View.GONE);
    }

    if (avatarProgress == null && avatarState.getLoadingState() == ManageProfileViewModel.LoadingState.LOADING) {
      avatarProgress = SimpleProgressDialog.show(requireContext());
    } else if (avatarProgress != null && avatarState.getLoadingState() == ManageProfileViewModel.LoadingState.LOADED) {
      avatarProgress.dismiss();
    }
  }

  private void updateInitials(String initials) {
    avatarInitials.setTextSize(TypedValue.COMPLEX_UNIT_PX, Avatars.getTextSizeForLength(requireContext(), initials, avatarInitials.getMeasuredWidth() * 0.8f, avatarInitials.getMeasuredWidth() * 0.45f));
    avatarInitials.setText(initials);
  }

  private void presentProfileName(@Nullable ProfileName profileName) {
    if (profileName == null || profileName.isEmpty()) {
      profileNameView.setText(R.string.ManageProfileFragment_profile_name);
    } else {
      profileNameView.setText(profileName.toString());
    }
  }

  private void presentUsername(@Nullable String username) {
    if (username == null || username.isEmpty()) {
      usernameView.setText(R.string.ManageProfileFragment_username);
    } else {
      usernameView.setText(username);
    }
  }

  private void presentAbout(@Nullable String about) {
    if (about == null || about.isEmpty()) {
      aboutView.setText(R.string.ManageProfileFragment_about);
    } else {
      aboutView.setText(about);
    }
  }

  private void presentAboutEmoji(@NonNull String aboutEmoji) {
    if (aboutEmoji == null || aboutEmoji.isEmpty()) {
      aboutEmojiView.setImageDrawable(ResourcesCompat.getDrawable(getResources(), R.drawable.ic_compose_24, null));
    } else {
      Drawable emoji = EmojiUtil.convertToDrawable(requireContext(), aboutEmoji);

      if (emoji != null) {
        aboutEmojiView.setImageDrawable(emoji);
      } else {
        aboutEmojiView.setImageDrawable(ResourcesCompat.getDrawable(getResources(), R.drawable.ic_compose_24, null));
      }
    }
  }

  private void presentBadge(@NonNull Optional<Badge> badge) {
    if (badge.isPresent() && badge.get().getVisible() && !badge.get().isExpired()) {
      badgeView.setBadge(badge.orNull());
    } else {
      badgeView.setBadge(null);
    }
  }

  private void presentEvent(@NonNull ManageProfileViewModel.Event event) {
    switch (event) {
      case AVATAR_DISK_FAILURE:
        Toast.makeText(requireContext(), R.string.ManageProfileFragment_failed_to_set_avatar, Toast.LENGTH_LONG).show();
        break;
      case AVATAR_NETWORK_FAILURE:
        Toast.makeText(requireContext(), R.string.EditProfileNameFragment_failed_to_save_due_to_network_issues_try_again_later, Toast.LENGTH_LONG).show();
        break;
    }
  }

  private void onEditAvatarClicked() {
    SafeNavigation.safeNavigate(Navigation.findNavController(requireView()), ManageProfileFragmentDirections.actionManageProfileFragmentToAvatarPicker(null, null));
  }
}<|MERGE_RESOLUTION|>--- conflicted
+++ resolved
@@ -118,21 +118,7 @@
       }
     });
 
-<<<<<<< HEAD
     badgesContainer.setVisibility(View.GONE);
-=======
-    if (FeatureFlags.donorBadges()) {
-      badgesContainer.setOnClickListener(v -> {
-        if (Recipient.self().getBadges().isEmpty()) {
-          BecomeASustainerFragment.show(getParentFragmentManager());
-        } else {
-          SafeNavigation.safeNavigate(Navigation.findNavController(v), ManageProfileFragmentDirections.actionManageProfileFragmentToBadgeManageFragment());
-        }
-      });
-    } else {
-      badgesContainer.setVisibility(View.GONE);
-    }
->>>>>>> 3757449b
   }
 
   private void initializeViewModel() {
