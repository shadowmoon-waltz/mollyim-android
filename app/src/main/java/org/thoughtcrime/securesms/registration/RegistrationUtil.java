package org.thoughtcrime.securesms.registration;

import org.signal.core.util.logging.Log;
import org.thoughtcrime.securesms.dependencies.AppDependencies;
import org.thoughtcrime.securesms.jobs.DirectoryRefreshJob;
import org.thoughtcrime.securesms.jobs.RefreshAttributesJob;
import org.thoughtcrime.securesms.jobs.StorageSyncJob;
import org.thoughtcrime.securesms.keyvalue.PhoneNumberPrivacyValues.PhoneNumberDiscoverabilityMode;
import org.thoughtcrime.securesms.keyvalue.SignalStore;
import org.thoughtcrime.securesms.recipients.Recipient;

public final class RegistrationUtil {

  private static final String TAG = Log.tag(RegistrationUtil.class);

  private RegistrationUtil() {}

  /**
   * There's several events where a registration may or may not be considered complete based on what
   * path a user has taken. This will only truly mark registration as complete if all of the
   * requirements are met.
   */
  public static void maybeMarkRegistrationComplete() {
<<<<<<< HEAD
    if (!SignalStore.registrationValues().isRegistrationComplete() &&
        SignalStore.account().isRegistered()                       &&
        ((!Recipient.self().getProfileName().isEmpty()               &&
          (SignalStore.svr().hasPin() || SignalStore.svr().hasOptedOut())) || SignalStore.account().isLinkedDevice()))
=======
    if (!SignalStore.registration().isRegistrationComplete() &&
        SignalStore.account().isRegistered() &&
        !Recipient.self().getProfileName().isEmpty() &&
        (SignalStore.svr().hasPin() || SignalStore.svr().hasOptedOut()))
>>>>>>> 6c302b70
    {
      Log.i(TAG, "Marking registration completed.", new Throwable());
      SignalStore.registration().setRegistrationComplete();

      if (SignalStore.phoneNumberPrivacy().getPhoneNumberDiscoverabilityMode() == PhoneNumberDiscoverabilityMode.UNDECIDED) {
        Log.w(TAG, "Phone number discoverability mode is still UNDECIDED. Setting to DISCOVERABLE.");
        SignalStore.phoneNumberPrivacy().setPhoneNumberDiscoverabilityMode(PhoneNumberDiscoverabilityMode.DISCOVERABLE);
      }

      AppDependencies.getJobManager().startChain(new RefreshAttributesJob())
                     .then(new StorageSyncJob())
                     .then(new DirectoryRefreshJob(false))
                     .enqueue();

    } else if (!SignalStore.registration().isRegistrationComplete()) {
      Log.i(TAG, "Registration is not yet complete.", new Throwable());
    }
  }
}<|MERGE_RESOLUTION|>--- conflicted
+++ resolved
@@ -21,17 +21,10 @@
    * requirements are met.
    */
   public static void maybeMarkRegistrationComplete() {
-<<<<<<< HEAD
-    if (!SignalStore.registrationValues().isRegistrationComplete() &&
-        SignalStore.account().isRegistered()                       &&
-        ((!Recipient.self().getProfileName().isEmpty()               &&
-          (SignalStore.svr().hasPin() || SignalStore.svr().hasOptedOut())) || SignalStore.account().isLinkedDevice()))
-=======
     if (!SignalStore.registration().isRegistrationComplete() &&
         SignalStore.account().isRegistered() &&
-        !Recipient.self().getProfileName().isEmpty() &&
-        (SignalStore.svr().hasPin() || SignalStore.svr().hasOptedOut()))
->>>>>>> 6c302b70
+        ((!Recipient.self().getProfileName().isEmpty() &&
+          (SignalStore.svr().hasPin() || SignalStore.svr().hasOptedOut())) || SignalStore.account().isLinkedDevice()))
     {
       Log.i(TAG, "Marking registration completed.", new Throwable());
       SignalStore.registration().setRegistrationComplete();
