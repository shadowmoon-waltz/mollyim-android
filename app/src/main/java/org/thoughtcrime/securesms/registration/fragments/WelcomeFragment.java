package org.thoughtcrime.securesms.registration.fragments;

import android.Manifest;
import android.annotation.SuppressLint;
import android.content.Context;
import android.os.Build;
import android.os.Bundle;
import android.text.TextUtils;
import android.view.LayoutInflater;
import android.view.View;
import android.view.ViewGroup;
import android.widget.Button;
import android.widget.TextView;

import androidx.annotation.NonNull;
import androidx.annotation.Nullable;
import androidx.fragment.app.Fragment;
import androidx.fragment.app.FragmentActivity;
import androidx.lifecycle.ViewModelProvider;
import androidx.navigation.ActivityNavigator;
import androidx.navigation.NavDirections;
import androidx.navigation.Navigation;
import androidx.navigation.fragment.NavHostFragment;

import com.google.i18n.phonenumbers.PhoneNumberUtil;
import com.google.i18n.phonenumbers.Phonenumber;

import org.greenrobot.eventbus.EventBus;
import org.signal.core.util.logging.Log;
import org.signal.devicetransfer.DeviceToDeviceTransferService;
import org.signal.devicetransfer.TransferStatus;
import org.thoughtcrime.securesms.LoggingFragment;
import org.thoughtcrime.securesms.R;
import org.thoughtcrime.securesms.keyvalue.SignalStore;
import org.thoughtcrime.securesms.permissions.Permissions;
import org.thoughtcrime.securesms.registration.viewmodel.RegistrationViewModel;
import org.thoughtcrime.securesms.util.BackupUtil;
import org.thoughtcrime.securesms.util.CommunicationActions;
import org.thoughtcrime.securesms.util.Util;
import org.thoughtcrime.securesms.util.navigation.SafeNavigation;
import org.thoughtcrime.securesms.util.views.CircularProgressMaterialButton;

import java.util.Optional;

import static org.thoughtcrime.securesms.registration.fragments.RegistrationViewDelegate.setDebugLogSubmitMultiTapView;

public final class WelcomeFragment extends LoggingFragment {

  private static final String TAG = Log.tag(WelcomeFragment.class);

<<<<<<< HEAD
  private static final String[] PERMISSIONS        = { Manifest.permission.WRITE_CONTACTS,
                                                       Manifest.permission.READ_CONTACTS,
                                                       Manifest.permission.WRITE_EXTERNAL_STORAGE,
                                                       Manifest.permission.READ_EXTERNAL_STORAGE,
                                                       Manifest.permission.READ_PHONE_STATE };
  @RequiresApi(26)
  private static final String[] PERMISSIONS_API_26 = { Manifest.permission.WRITE_CONTACTS,
                                                       Manifest.permission.READ_CONTACTS,
                                                       Manifest.permission.WRITE_EXTERNAL_STORAGE,
                                                       Manifest.permission.READ_EXTERNAL_STORAGE,
                                                       Manifest.permission.READ_PHONE_STATE,
                                                       Manifest.permission.READ_PHONE_NUMBERS };
  @RequiresApi(26)
  private static final String[] PERMISSIONS_API_29 = { Manifest.permission.WRITE_CONTACTS,
                                                       Manifest.permission.READ_CONTACTS,
                                                       Manifest.permission.READ_PHONE_STATE,
                                                       Manifest.permission.READ_PHONE_NUMBERS };

  private static final @StringRes int   RATIONALE        = R.string.RegistrationActivity_molly_needs_access_to_your_contacts_and_media_in_order_to_connect_with_friends;
  private static final @StringRes int   RATIONALE_API_29 = R.string.RegistrationActivity_molly_needs_access_to_your_contacts_in_order_to_connect_with_friends;
  private static final            int[] HEADERS          = { R.drawable.ic_contacts_white_48dp, R.drawable.ic_folder_white_48dp };
  private static final            int[] HEADERS_API_29   = { R.drawable.ic_contacts_white_48dp };

=======
>>>>>>> 9e836ba5
  private CircularProgressMaterialButton continueButton;
  private RegistrationViewModel          viewModel;

  @Override
  public View onCreateView(LayoutInflater inflater, ViewGroup container, Bundle savedInstanceState) {
    return inflater.inflate(R.layout.fragment_registration_welcome, container, false);
  }

  @Override
  public void onViewCreated(@NonNull View view, @Nullable Bundle savedInstanceState) {
    super.onViewCreated(view, savedInstanceState);

    viewModel = new ViewModelProvider(requireActivity()).get(RegistrationViewModel.class);

    if (viewModel.isReregister()) {
      if (viewModel.hasRestoreFlowBeenShown()) {
        Log.i(TAG, "We've come back to the home fragment on a restore, user must be backing out");
        if (!Navigation.findNavController(view).popBackStack()) {
          FragmentActivity activity = requireActivity();
          activity.finish();
          ActivityNavigator.applyPopAnimationsToPendingTransition(activity);
        }
        return;
      }

      initializeNumber(requireContext(), viewModel);

      Log.i(TAG, "Skipping restore because this is a reregistration.");
      viewModel.setWelcomeSkippedOnRestore();
      SafeNavigation.safeNavigate(NavHostFragment.findNavController(this),
                                  WelcomeFragmentDirections.actionSkipRestore());
    } else {

      setDebugLogSubmitMultiTapView(view.findViewById(R.id.image));
      setDebugLogSubmitMultiTapView(view.findViewById(R.id.title));

      continueButton = view.findViewById(R.id.welcome_continue_button);
      continueButton.setOnClickListener(v -> onContinueClicked());

      Button restoreFromBackup = view.findViewById(R.id.welcome_transfer_or_restore);
      restoreFromBackup.setOnClickListener(v -> onRestoreFromBackupClicked());

      TextView welcomeTermsButton = view.findViewById(R.id.welcome_terms_button);
      welcomeTermsButton.setOnClickListener(v -> onTermsClicked());

      if (!canUserSelectBackup()) {
        restoreFromBackup.setText(R.string.registration_activity__transfer_account);
      }
    }
  }

  @Override
  public void onRequestPermissionsResult(int requestCode, @NonNull String[] permissions, @NonNull int[] grantResults) {
    Permissions.onRequestPermissionsResult(this, requestCode, permissions, grantResults);
  }

  @Override
  public void onResume() {
    super.onResume();
    if (EventBus.getDefault().getStickyEvent(TransferStatus.class) != null) {
      Log.i(TAG, "Found existing transferStatus, redirect to transfer flow");
      SafeNavigation.safeNavigate(NavHostFragment.findNavController(this), R.id.action_welcomeFragment_to_deviceTransferSetup);
    } else {
      DeviceToDeviceTransferService.stop(requireContext());
    }
  }

  private void onContinueClicked() {
    if (Permissions.isRuntimePermissionsRequired()) {
      SafeNavigation.safeNavigate(NavHostFragment.findNavController(this),
                                  WelcomeFragmentDirections.actionWelcomeFragmentToGrantPermissionsFragment(GrantPermissionsFragment.WelcomeAction.CONTINUE));
    } else {
      gatherInformationAndContinue(
          this,
          viewModel,
          () -> continueButton.setSpinning(),
          () -> continueButton.cancelSpinning(),
          WelcomeFragmentDirections.actionSkipRestore(),
          WelcomeFragmentDirections.actionRestore()
      );
    }
  }

  private void onRestoreFromBackupClicked() {
    if (Permissions.isRuntimePermissionsRequired()) {
      SafeNavigation.safeNavigate(NavHostFragment.findNavController(this),
                                  WelcomeFragmentDirections.actionWelcomeFragmentToGrantPermissionsFragment(GrantPermissionsFragment.WelcomeAction.RESTORE_BACKUP));
    } else {
      gatherInformationAndChooseBackup(this, viewModel, WelcomeFragmentDirections.actionTransferOrRestore());
    }
  }

  static void continueClicked(@NonNull Fragment fragment,
                              @NonNull RegistrationViewModel viewModel,
                              @NonNull Runnable onSearchForBackupStarted,
                              @NonNull Runnable onSearchForBackupFinished,
                              @NonNull NavDirections actionSkipRestore,
                              @NonNull NavDirections actionRestore)
  {
    boolean isUserSelectionRequired = BackupUtil.isUserSelectionRequired(fragment.requireContext());

    Permissions.with(fragment)
               .request(WelcomePermissions.getWelcomePermissions(isUserSelectionRequired))
               .ifNecessary()
               .onAnyResult(() -> gatherInformationAndContinue(fragment,
                                                               viewModel,
                                                               onSearchForBackupStarted,
                                                               onSearchForBackupFinished,
                                                               actionSkipRestore,
                                                               actionRestore))
               .execute();
  }

  static void restoreFromBackupClicked(@NonNull Fragment fragment,
                                       @NonNull RegistrationViewModel viewModel,
                                       @NonNull NavDirections actionTransferOrRestore)
  {
    boolean isUserSelectionRequired = BackupUtil.isUserSelectionRequired(fragment.requireContext());

    Permissions.with(fragment)
               .request(WelcomePermissions.getWelcomePermissions(isUserSelectionRequired))
               .ifNecessary()
               .onAnyResult(() -> gatherInformationAndChooseBackup(fragment, viewModel, actionTransferOrRestore))
               .execute();
  }

  static void gatherInformationAndContinue(
      @NonNull Fragment fragment,
      @NonNull RegistrationViewModel viewModel,
      @NonNull Runnable onSearchForBackupStarted,
      @NonNull Runnable onSearchForBackupFinished,
      @NonNull NavDirections actionSkipRestore,
      @NonNull NavDirections actionRestore
  ) {
    onSearchForBackupStarted.run();

    RestoreBackupFragment.searchForBackup(backup -> {
      Context context = fragment.getContext();
      if (context == null) {
        Log.i(TAG, "No context on fragment, must have navigated away.");
        return;
      }

<<<<<<< HEAD
      initializeNumber();
=======
      TextSecurePreferences.setHasSeenWelcomeScreen(fragment.requireContext(), true);

      initializeNumber(fragment.requireContext(), viewModel);
>>>>>>> 9e836ba5

      onSearchForBackupFinished.run();

      if (backup == null) {
        Log.i(TAG, "Skipping backup. No backup found, or no permission to look.");
        SafeNavigation.safeNavigate(NavHostFragment.findNavController(fragment),
                                    actionSkipRestore);
      } else {
        SafeNavigation.safeNavigate(NavHostFragment.findNavController(fragment),
                                    actionRestore);
      }
    });
  }

<<<<<<< HEAD
  private void gatherInformationAndChooseBackup(@NonNull View view) {
    initializeNumber();
=======
  static void gatherInformationAndChooseBackup(@NonNull Fragment fragment,
                                               @NonNull RegistrationViewModel viewModel,
                                               @NonNull NavDirections actionTransferOrRestore) {
    TextSecurePreferences.setHasSeenWelcomeScreen(fragment.requireContext(), true);

    initializeNumber(fragment.requireContext(), viewModel);
>>>>>>> 9e836ba5

    SafeNavigation.safeNavigate(NavHostFragment.findNavController(fragment),
                                actionTransferOrRestore);
  }

  @SuppressLint("MissingPermission")
  private static void initializeNumber(@NonNull Context context, @NonNull RegistrationViewModel viewModel) {
    Optional<Phonenumber.PhoneNumber> localNumber = Optional.empty();

    if (Permissions.hasAll(context, Manifest.permission.READ_PHONE_STATE, Manifest.permission.READ_PHONE_NUMBERS)) {
      localNumber = Util.getDeviceNumber(context);
    } else {
      Log.i(TAG, "No phone permission");
    }

    if (localNumber.isPresent()) {
      Log.i(TAG, "Phone number detected");
      Phonenumber.PhoneNumber phoneNumber    = localNumber.get();
      String                  nationalNumber = PhoneNumberUtil.getInstance().format(phoneNumber, PhoneNumberUtil.PhoneNumberFormat.NATIONAL);

      viewModel.onNumberDetected(phoneNumber.getCountryCode(), nationalNumber);
    } else {
      Log.i(TAG, "No number detected");
      Optional<String> simCountryIso = Util.getSimCountryIso(context);

      if (simCountryIso.isPresent() && !TextUtils.isEmpty(simCountryIso.get())) {
        viewModel.onNumberDetected(PhoneNumberUtil.getInstance().getCountryCodeForRegion(simCountryIso.get()), "");
      }
    }
  }

  private void onTermsClicked() {
    CommunicationActions.openBrowserLink(requireContext(), RegistrationConstants.TERMS_AND_CONDITIONS_URL);
  }

  private boolean canUserSelectBackup() {
    return BackupUtil.isUserSelectionRequired(requireContext()) &&
           !viewModel.isReregister() &&
           !SignalStore.settings().isBackupEnabled();
  }
}<|MERGE_RESOLUTION|>--- conflicted
+++ resolved
@@ -48,32 +48,6 @@
 
   private static final String TAG = Log.tag(WelcomeFragment.class);
 
-<<<<<<< HEAD
-  private static final String[] PERMISSIONS        = { Manifest.permission.WRITE_CONTACTS,
-                                                       Manifest.permission.READ_CONTACTS,
-                                                       Manifest.permission.WRITE_EXTERNAL_STORAGE,
-                                                       Manifest.permission.READ_EXTERNAL_STORAGE,
-                                                       Manifest.permission.READ_PHONE_STATE };
-  @RequiresApi(26)
-  private static final String[] PERMISSIONS_API_26 = { Manifest.permission.WRITE_CONTACTS,
-                                                       Manifest.permission.READ_CONTACTS,
-                                                       Manifest.permission.WRITE_EXTERNAL_STORAGE,
-                                                       Manifest.permission.READ_EXTERNAL_STORAGE,
-                                                       Manifest.permission.READ_PHONE_STATE,
-                                                       Manifest.permission.READ_PHONE_NUMBERS };
-  @RequiresApi(26)
-  private static final String[] PERMISSIONS_API_29 = { Manifest.permission.WRITE_CONTACTS,
-                                                       Manifest.permission.READ_CONTACTS,
-                                                       Manifest.permission.READ_PHONE_STATE,
-                                                       Manifest.permission.READ_PHONE_NUMBERS };
-
-  private static final @StringRes int   RATIONALE        = R.string.RegistrationActivity_molly_needs_access_to_your_contacts_and_media_in_order_to_connect_with_friends;
-  private static final @StringRes int   RATIONALE_API_29 = R.string.RegistrationActivity_molly_needs_access_to_your_contacts_in_order_to_connect_with_friends;
-  private static final            int[] HEADERS          = { R.drawable.ic_contacts_white_48dp, R.drawable.ic_folder_white_48dp };
-  private static final            int[] HEADERS_API_29   = { R.drawable.ic_contacts_white_48dp };
-
-=======
->>>>>>> 9e836ba5
   private CircularProgressMaterialButton continueButton;
   private RegistrationViewModel          viewModel;
 
@@ -217,13 +191,7 @@
         return;
       }
 
-<<<<<<< HEAD
-      initializeNumber();
-=======
-      TextSecurePreferences.setHasSeenWelcomeScreen(fragment.requireContext(), true);
-
       initializeNumber(fragment.requireContext(), viewModel);
->>>>>>> 9e836ba5
 
       onSearchForBackupFinished.run();
 
@@ -238,17 +206,10 @@
     });
   }
 
-<<<<<<< HEAD
-  private void gatherInformationAndChooseBackup(@NonNull View view) {
-    initializeNumber();
-=======
   static void gatherInformationAndChooseBackup(@NonNull Fragment fragment,
                                                @NonNull RegistrationViewModel viewModel,
                                                @NonNull NavDirections actionTransferOrRestore) {
-    TextSecurePreferences.setHasSeenWelcomeScreen(fragment.requireContext(), true);
-
     initializeNumber(fragment.requireContext(), viewModel);
->>>>>>> 9e836ba5
 
     SafeNavigation.safeNavigate(NavHostFragment.findNavController(fragment),
                                 actionTransferOrRestore);
