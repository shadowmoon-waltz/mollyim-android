/*
 * Copyright 2024 Signal Messenger, LLC
 * SPDX-License-Identifier: AGPL-3.0-only
 */

package org.thoughtcrime.securesms.registration.ui.phonenumber

import android.content.Context
import android.content.DialogInterface
import android.os.Bundle
import android.text.Editable
import android.text.SpannableStringBuilder
import android.text.TextWatcher
import android.view.KeyEvent
import android.view.Menu
import android.view.MenuInflater
import android.view.MenuItem
import android.view.View
import android.view.inputmethod.EditorInfo
import android.widget.ArrayAdapter
import android.widget.TextView
import androidx.activity.OnBackPressedCallback
import androidx.appcompat.app.AppCompatActivity
import androidx.core.view.MenuProvider
import androidx.core.widget.addTextChangedListener
import androidx.fragment.app.activityViewModels
import androidx.fragment.app.viewModels
import androidx.lifecycle.lifecycleScope
import androidx.navigation.fragment.NavHostFragment
import androidx.navigation.fragment.findNavController
import com.google.android.gms.common.ConnectionResult
import com.google.android.gms.common.GoogleApiAvailability
import com.google.android.material.dialog.MaterialAlertDialogBuilder
import com.google.android.material.textfield.MaterialAutoCompleteTextView
import com.google.android.material.textfield.TextInputEditText
import com.google.i18n.phonenumbers.NumberParseException
import com.google.i18n.phonenumbers.PhoneNumberUtil
import com.google.i18n.phonenumbers.Phonenumber.PhoneNumber
import kotlinx.coroutines.launch
import org.signal.core.util.isNotNullOrBlank
import org.signal.core.util.logging.Log
import org.thoughtcrime.securesms.LoggingFragment
import org.thoughtcrime.securesms.R
import org.thoughtcrime.securesms.components.ViewBinderDelegate
import org.thoughtcrime.securesms.databinding.FragmentRegistrationEnterPhoneNumberBinding
import org.thoughtcrime.securesms.dependencies.AppDependencies
import org.thoughtcrime.securesms.phonenumbers.PhoneNumberFormatter
import org.thoughtcrime.securesms.registration.data.RegistrationRepository
import org.thoughtcrime.securesms.registration.data.network.Challenge
import org.thoughtcrime.securesms.registration.data.network.RegistrationResult
import org.thoughtcrime.securesms.registration.data.network.RegistrationSessionCreationResult
import org.thoughtcrime.securesms.registration.data.network.VerificationCodeRequestResult
import org.thoughtcrime.securesms.registration.fragments.RegistrationViewDelegate.setDebugLogSubmitMultiTapView
import org.thoughtcrime.securesms.registration.ui.RegistrationCheckpoint
import org.thoughtcrime.securesms.registration.ui.RegistrationState
import org.thoughtcrime.securesms.registration.ui.RegistrationViewModel
import org.thoughtcrime.securesms.registration.ui.toE164
import org.thoughtcrime.securesms.registration.util.CountryPrefix
import org.thoughtcrime.securesms.util.CommunicationActions
import org.thoughtcrime.securesms.util.Dialogs
import org.thoughtcrime.securesms.util.PlayServicesUtil
import org.thoughtcrime.securesms.util.SpanUtil
import org.thoughtcrime.securesms.util.SupportEmailUtil
import org.thoughtcrime.securesms.util.TextSecurePreferences
import org.thoughtcrime.securesms.util.ViewUtil
import org.thoughtcrime.securesms.util.livedata.LiveDataObserverCallback
import org.thoughtcrime.securesms.util.navigation.safeNavigate
import org.thoughtcrime.securesms.util.visible
import kotlin.time.Duration.Companion.milliseconds

/**
 * Screen in registration where the user enters their phone number.
 */
class EnterPhoneNumberFragment : LoggingFragment(R.layout.fragment_registration_enter_phone_number) {

  private val TAG = Log.tag(EnterPhoneNumberFragment::class.java)
  private val sharedViewModel by activityViewModels<RegistrationViewModel>()
  private val fragmentViewModel by viewModels<EnterPhoneNumberViewModel>()
  private val binding: FragmentRegistrationEnterPhoneNumberBinding by ViewBinderDelegate(FragmentRegistrationEnterPhoneNumberBinding::bind)

  private val skipToNextScreen: DialogInterface.OnClickListener = DialogInterface.OnClickListener { _: DialogInterface?, _: Int -> moveToVerificationEntryScreen() }

  private lateinit var spinnerAdapter: ArrayAdapter<CountryPrefix>
  private lateinit var phoneNumberInputLayout: TextInputEditText
  private lateinit var spinnerView: MaterialAutoCompleteTextView

  private var currentPhoneNumberFormatter: TextWatcher? = null

  override fun onViewCreated(view: View, savedInstanceState: Bundle?) {
    super.onViewCreated(view, savedInstanceState)
    setDebugLogSubmitMultiTapView(binding.verifyHeader)
    requireActivity().onBackPressedDispatcher.addCallback(
      viewLifecycleOwner,
      object : OnBackPressedCallback(true) {
        override fun handleOnBackPressed() {
          popBackStack()
        }
      }
    )
    phoneNumberInputLayout = binding.number.editText as TextInputEditText
    spinnerView = binding.countryCode.editText as MaterialAutoCompleteTextView
    spinnerAdapter = ArrayAdapter<CountryPrefix>(
      requireContext(),
      R.layout.registration_country_code_dropdown_item,
      fragmentViewModel.supportedCountryPrefixes
    )
    binding.registerButton.setOnClickListener {
      enableNetwork()
      onRegistrationButtonClicked()
    }
    binding.linkButton.setOnClickListener {
      enableNetwork()
      findNavController().safeNavigate(EnterPhoneNumberFragmentDirections.actionLinkDevice())
    }

    binding.toolbar.title = ""
    val activity = requireActivity() as AppCompatActivity
    activity.setSupportActionBar(binding.toolbar)

    requireActivity().addMenuProvider(UseProxyMenuProvider(), viewLifecycleOwner)

    sharedViewModel.uiState.observe(viewLifecycleOwner) { sharedState ->
      presentRegisterButton(sharedState)
      presentProgressBar(sharedState.inProgress, sharedState.isReRegister)

      sharedState.networkError?.let {
        presentNetworkError(it)
      }

      if (sharedState.challengesRequested.contains(Challenge.CAPTCHA) && sharedState.captchaToken.isNotNullOrBlank()) {
        sharedViewModel.submitCaptchaToken(requireContext(), ::handleErrorResponse)
      } else if (sharedState.challengesRemaining.isNotEmpty()) {
        handleChallenges(sharedState.challengesRemaining)
      } else if (sharedState.registrationCheckpoint >= RegistrationCheckpoint.PHONE_NUMBER_CONFIRMED && sharedState.canSkipSms) {
        moveToEnterPinScreen()
      } else if (sharedState.registrationCheckpoint >= RegistrationCheckpoint.VERIFICATION_CODE_REQUESTED) {
        moveToVerificationEntryScreen()
      }
    }

    fragmentViewModel.uiState.observe(viewLifecycleOwner) { fragmentState ->

      fragmentState.phoneNumberFormatter?.let {
        bindPhoneNumberFormatter(it)
        phoneNumberInputLayout.requestFocus()
      }

      if (fragmentViewModel.isEnteredNumberValid(fragmentState)) {
        sharedViewModel.setPhoneNumber(fragmentViewModel.parsePhoneNumber(fragmentState))
      } else {
        sharedViewModel.setPhoneNumber(null)
      }

      if (fragmentState.error != EnterPhoneNumberState.Error.NONE) {
        presentLocalError(fragmentState)
      }
    }

    initializeInputFields()

    val existingPhoneNumber = sharedViewModel.phoneNumber
    if (existingPhoneNumber != null) {
      fragmentViewModel.restoreState(existingPhoneNumber)
      spinnerView.setText(existingPhoneNumber.countryCode.toString())
      fragmentViewModel.formatter?.let {
        bindPhoneNumberFormatter(it)
      }
      phoneNumberInputLayout.setText(existingPhoneNumber.nationalNumber.toString())
    } else {
      spinnerView.setText(fragmentViewModel.countryPrefix().toString())
    }

    ViewUtil.focusAndShowKeyboard(phoneNumberInputLayout)
  }

  private fun bindPhoneNumberFormatter(formatter: TextWatcher) {
    if (formatter != currentPhoneNumberFormatter) {
      currentPhoneNumberFormatter?.let { oldWatcher ->
        Log.d(TAG, "Removing current phone number formatter in fragment")
        phoneNumberInputLayout.removeTextChangedListener(oldWatcher)
      }
      phoneNumberInputLayout.addTextChangedListener(formatter)
      currentPhoneNumberFormatter = formatter
      Log.d(TAG, "Updated phone number formatter in fragment")
    }
  }

  private fun handleChallenges(remainingChallenges: List<Challenge>) {
    when (remainingChallenges.first()) {
      Challenge.CAPTCHA -> moveToCaptcha()
      Challenge.PUSH -> performPushChallenge()
    }
  }

  private fun performPushChallenge() {
    sharedViewModel.requestAndSubmitPushToken(requireContext(), ::handleErrorResponse)
  }

  private fun initializeInputFields() {
    binding.countryCode.editText?.addTextChangedListener { s ->
      val sanitized = s.toString().filter { c -> c.isDigit() }
      if (sanitized.isNotNullOrBlank()) {
        val countryCode: Int = sanitized.toInt()
        fragmentViewModel.setCountry(countryCode)
      }
    }

    phoneNumberInputLayout.addTextChangedListener {
      fragmentViewModel.setPhoneNumber(it?.toString())
    }

    val scrollView = binding.scrollView
    val registerButton = binding.registerButton
    phoneNumberInputLayout.onFocusChangeListener = View.OnFocusChangeListener { _: View?, hasFocus: Boolean ->
      if (hasFocus) {
        scrollView.postDelayed({
          scrollView.smoothScrollTo(0, registerButton.bottom)
        }, 250)
      }
    }

    phoneNumberInputLayout.imeOptions = EditorInfo.IME_ACTION_DONE
    phoneNumberInputLayout.setOnEditorActionListener { v: TextView?, actionId: Int, _: KeyEvent? ->
      if (actionId == EditorInfo.IME_ACTION_DONE && v != null) {
        onRegistrationButtonClicked()
        return@setOnEditorActionListener true
      }
      false
    }

    spinnerView.threshold = 100
    spinnerView.setAdapter(spinnerAdapter)
    spinnerView.addTextChangedListener(afterTextChanged = ::onCountryDropDownChanged)
  }

  private fun onCountryDropDownChanged(s: Editable?) {
    if (s.isNullOrEmpty()) {
      return
    }

    if (s[0] != '+') {
      s.insert(0, "+")
    }

    fragmentViewModel.supportedCountryPrefixes.firstOrNull { it.toString() == s.toString() }?.let {
      fragmentViewModel.setCountry(it.digits)
      val numberLength: Int = phoneNumberInputLayout.text?.length ?: 0
      phoneNumberInputLayout.setSelection(numberLength, numberLength)
    }
  }

  private fun presentRegisterButton(sharedState: RegistrationState) {
    binding.registerButton.isEnabled = sharedState.phoneNumber != null && PhoneNumberUtil.getInstance().isValidNumber(sharedState.phoneNumber)
    if (sharedState.inProgress) {
      binding.registerButton.setSpinning()
    } else {
      binding.registerButton.cancelSpinning()
    }
  }

  private fun presentLocalError(state: EnterPhoneNumberState) {
    when (state.error) {
      EnterPhoneNumberState.Error.NONE -> Unit

      EnterPhoneNumberState.Error.INVALID_PHONE_NUMBER -> {
        MaterialAlertDialogBuilder(requireContext()).apply {
          setTitle(R.string.RegistrationActivity_invalid_number)
          setMessage(
            String.format(
              getString(R.string.RegistrationActivity_the_number_you_specified_s_is_invalid),
              state.phoneNumber
            )
          )
          setPositiveButton(android.R.string.ok) { _, _ -> fragmentViewModel.clearError() }
          setOnCancelListener { fragmentViewModel.clearError() }
          setOnDismissListener { fragmentViewModel.clearError() }
          show()
        }
      }

      EnterPhoneNumberState.Error.PLAY_SERVICES_MISSING -> {
        handlePromptForNoPlayServices()
      }

      EnterPhoneNumberState.Error.PLAY_SERVICES_NEEDS_UPDATE -> {
        GoogleApiAvailability.getInstance().getErrorDialog(requireActivity(), ConnectionResult.SERVICE_VERSION_UPDATE_REQUIRED, 0)?.show()
      }

      EnterPhoneNumberState.Error.PLAY_SERVICES_TRANSIENT -> {
        MaterialAlertDialogBuilder(requireContext()).apply {
          setTitle(R.string.RegistrationActivity_play_services_error)
          setMessage(R.string.RegistrationActivity_google_play_services_is_updating_or_unavailable)
          setPositiveButton(android.R.string.ok) { _, _ -> fragmentViewModel.clearError() }
          setOnCancelListener { fragmentViewModel.clearError() }
          setOnDismissListener { fragmentViewModel.clearError() }
          show()
        }
      }
    }
  }

  private fun presentNetworkError(networkError: Throwable) {
    Log.i(TAG, "Unknown error during verification code request", networkError)
    MaterialAlertDialogBuilder(requireContext()).apply {
      setMessage(R.string.RegistrationActivity_unable_to_connect_to_service)
      setPositiveButton(android.R.string.ok) { _, _ -> sharedViewModel.clearNetworkError() }
      setOnCancelListener { sharedViewModel.clearNetworkError() }
      setOnDismissListener { sharedViewModel.clearNetworkError() }
      show()
    }
  }

  private fun handleErrorResponse(result: RegistrationResult) {
    viewLifecycleOwner.lifecycleScope.launch {
      if (!result.isSuccess()) {
        Log.i(TAG, "Handling error response.", result.getCause())
      }
      when (result) {
        is RegistrationSessionCreationResult.Success,
        is VerificationCodeRequestResult.Success -> Unit

        is RegistrationSessionCreationResult.AttemptsExhausted,
        is VerificationCodeRequestResult.AttemptsExhausted -> presentRemoteErrorDialog(getString(R.string.RegistrationActivity_rate_limited_to_service))

        is VerificationCodeRequestResult.ChallengeRequired -> {
          handleChallenges(result.challenges)
        }

<<<<<<< HEAD
        // MOLLY: FIXME restore commit 4048263d
=======
>>>>>>> f69b8106
        is VerificationCodeRequestResult.ExternalServiceFailure -> presentRemoteErrorDialog(getString(R.string.RegistrationActivity_unable_to_connect_to_service), skipToNextScreen)
        is VerificationCodeRequestResult.ImpossibleNumber -> {
          MaterialAlertDialogBuilder(requireContext()).apply {
            setMessage(getString(R.string.RegistrationActivity_the_number_you_specified_s_is_invalid, fragmentViewModel.phoneNumber?.toE164()))
            setPositiveButton(android.R.string.ok, null)
            show()
          }
        }

        is VerificationCodeRequestResult.InvalidTransportModeFailure -> {
          MaterialAlertDialogBuilder(requireContext()).apply {
            setMessage(R.string.RegistrationActivity_we_couldnt_send_you_a_verification_code)
            setPositiveButton(R.string.RegistrationActivity_voice_call) { _, _ ->
              sharedViewModel.requestVerificationCall(requireContext(), ::handleErrorResponse)
            }
            setNegativeButton(R.string.RegistrationActivity_cancel, null)
            show()
          }
        }

        is RegistrationSessionCreationResult.MalformedRequest,
        is VerificationCodeRequestResult.MalformedRequest -> presentRemoteErrorDialog(getString(R.string.RegistrationActivity_unable_to_connect_to_service), skipToNextScreen)

        is VerificationCodeRequestResult.MustRetry -> presentRemoteErrorDialog(getString(R.string.RegistrationActivity_unable_to_connect_to_service), skipToNextScreen)
        is VerificationCodeRequestResult.NonNormalizedNumber -> handleNonNormalizedNumberError(result.originalNumber, result.normalizedNumber, fragmentViewModel.mode)
        is RegistrationSessionCreationResult.RateLimited -> {
          Log.i(TAG, "Session creation rate limited! Next attempt: ${result.timeRemaining.milliseconds}")
          presentRemoteErrorDialog(getString(R.string.RegistrationActivity_rate_limited_to_try_again, result.timeRemaining.milliseconds.toString()))
        }

        is VerificationCodeRequestResult.RateLimited -> {
          Log.i(TAG, "Code request rate limited! Next attempt: ${result.timeRemaining.milliseconds}")
          presentRemoteErrorDialog(getString(R.string.RegistrationActivity_rate_limited_to_try_again, result.timeRemaining.milliseconds.toString()))
        }

        is VerificationCodeRequestResult.TokenNotAccepted -> presentRemoteErrorDialog(getString(R.string.RegistrationActivity_we_need_to_verify_that_youre_human)) { _, _ -> moveToCaptcha() }
        else -> presentRemoteErrorDialog(getString(R.string.RegistrationActivity_unable_to_connect_to_service))
      }
    }
  }

  private fun moveToCaptcha() {
    findNavController().safeNavigate(EnterPhoneNumberFragmentDirections.actionRequestCaptcha())
  }

  private fun presentRemoteErrorDialog(message: String, positiveButtonListener: DialogInterface.OnClickListener? = null) {
    MaterialAlertDialogBuilder(requireContext()).apply {
      setMessage(message)
      setPositiveButton(android.R.string.ok, positiveButtonListener)
      show()
    }
  }

  private fun handleNonNormalizedNumberError(originalNumber: String, normalizedNumber: String, mode: RegistrationRepository.Mode) {
    try {
      val phoneNumber = PhoneNumberUtil.getInstance().parse(normalizedNumber, null)

      MaterialAlertDialogBuilder(requireContext()).apply {
        setTitle(R.string.RegistrationActivity_non_standard_number_format)
        setMessage(getString(R.string.RegistrationActivity_the_number_you_entered_appears_to_be_a_non_standard, originalNumber, normalizedNumber))
        setNegativeButton(android.R.string.no) { d: DialogInterface, i: Int -> d.dismiss() }
        setNeutralButton(R.string.RegistrationActivity_contact_signal_support) { dialogInterface, _ ->
          val subject = getString(R.string.RegistrationActivity_signal_android_phone_number_format)
          val body = SupportEmailUtil.generateSupportEmailBody(requireContext(), R.string.RegistrationActivity_signal_android_phone_number_format, null, null)

          CommunicationActions.openEmail(requireContext(), SupportEmailUtil.getSupportEmailAddress(requireContext()), subject, body)
          dialogInterface.dismiss()
        }
        setPositiveButton(R.string.yes) { dialogInterface, _ ->
          spinnerView.setText(phoneNumber.countryCode.toString())
          phoneNumberInputLayout.setText(phoneNumber.nationalNumber.toString())
          when (mode) {
            RegistrationRepository.Mode.SMS_WITH_LISTENER,
            RegistrationRepository.Mode.SMS_WITHOUT_LISTENER -> sharedViewModel.requestSmsCode(requireContext(), ::handleErrorResponse)
            RegistrationRepository.Mode.PHONE_CALL -> sharedViewModel.requestVerificationCall(requireContext(), ::handleErrorResponse)
          }
          dialogInterface.dismiss()
        }
        show()
      }
    } catch (e: NumberParseException) {
      Log.w(TAG, "Failed to parse number!", e)

      Dialogs.showAlertDialog(
        requireContext(),
        getString(R.string.RegistrationActivity_invalid_number),
        getString(R.string.RegistrationActivity_the_number_you_specified_s_is_invalid, fragmentViewModel.phoneNumber?.toE164())
      )
    }
  }

  private fun onRegistrationButtonClicked() {
    ViewUtil.hideKeyboard(requireContext(), phoneNumberInputLayout)
    sharedViewModel.setInProgress(true)
    val hasFcm = validateFcmStatus(requireContext())
    if (hasFcm) {
      sharedViewModel.uiState.observe(viewLifecycleOwner, FcmTokenRetrievedObserver())
      sharedViewModel.fetchFcmToken(requireContext())
    } else {
      sharedViewModel.uiState.value?.let { value ->
        val now = System.currentTimeMillis()
        if (value.phoneNumber == null) {
          fragmentViewModel.setError(EnterPhoneNumberState.Error.INVALID_PHONE_NUMBER)
          sharedViewModel.setInProgress(false)
        } else if (now < value.nextSmsTimestamp) {
          moveToVerificationEntryScreen()
        } else {
          presentConfirmNumberDialog(value.phoneNumber, value.isReRegister, value.canSkipSms, missingFcmConsentRequired = true)
        }
      }
    }
  }

  private fun enableNetwork() {
    TextSecurePreferences.setHasSeenNetworkConfig(requireContext(), true)
    AppDependencies.networkManager.setNetworkEnabled(true)
  }

  private fun onFcmTokenRetrieved(value: RegistrationState) {
    if (value.phoneNumber == null) {
      fragmentViewModel.setError(EnterPhoneNumberState.Error.INVALID_PHONE_NUMBER)
      sharedViewModel.setInProgress(false)
    } else {
      presentConfirmNumberDialog(value.phoneNumber, value.isReRegister, value.canSkipSms, missingFcmConsentRequired = false)
    }
  }

  private fun presentProgressBar(showProgress: Boolean, isReRegister: Boolean) {
    if (showProgress) {
      binding.registerButton.setSpinning()
    } else {
      binding.registerButton.cancelSpinning()
    }
    binding.countryCode.isEnabled = !showProgress
    binding.number.isEnabled = !showProgress
    binding.linkButton.isEnabled = !showProgress
    binding.cancelButton.visible = !showProgress && isReRegister
  }

  private fun validateFcmStatus(context: Context): Boolean {
    val fcmStatus = PlayServicesUtil.getPlayServicesStatus(context)
    Log.d(TAG, "Got $fcmStatus for Play Services status.")
    when (fcmStatus) {
      PlayServicesUtil.PlayServicesStatus.SUCCESS -> {
        return true
      }

      PlayServicesUtil.PlayServicesStatus.DISABLED -> {
        return false
      }

      PlayServicesUtil.PlayServicesStatus.MISSING -> {
        fragmentViewModel.setError(EnterPhoneNumberState.Error.PLAY_SERVICES_MISSING)
        return false
      }

      PlayServicesUtil.PlayServicesStatus.NEEDS_UPDATE -> {
        fragmentViewModel.setError(EnterPhoneNumberState.Error.PLAY_SERVICES_NEEDS_UPDATE)
        return false
      }

      PlayServicesUtil.PlayServicesStatus.TRANSIENT_ERROR -> {
        fragmentViewModel.setError(EnterPhoneNumberState.Error.PLAY_SERVICES_TRANSIENT)
        return false
      }

      null -> {
        Log.w(TAG, "Null result received from PlayServicesUtil, marking Play Services as missing.")
        fragmentViewModel.setError(EnterPhoneNumberState.Error.PLAY_SERVICES_MISSING)
        return false
      }
    }
  }

  private fun handleConfirmNumberDialogCanceled() {
    Log.d(TAG, "User canceled confirm number, returning to edit number.")
    sharedViewModel.setInProgress(false)
    ViewUtil.focusAndMoveCursorToEndAndOpenKeyboard(phoneNumberInputLayout)
  }

  private fun presentConfirmNumberDialog(phoneNumber: PhoneNumber, isReRegister: Boolean, canSkipSms: Boolean, missingFcmConsentRequired: Boolean) {
    val title = if (isReRegister) {
      R.string.RegistrationActivity_additional_verification_required
    } else {
      R.string.RegistrationActivity_phone_number_verification_dialog_title
    }

    val message: CharSequence = SpannableStringBuilder().apply {
      append(SpanUtil.bold(PhoneNumberFormatter.prettyPrint(phoneNumber.toE164())))
      if (!canSkipSms) {
        append("\n\n")
        append(getString(R.string.RegistrationActivity_a_verification_code_will_be_sent_to_this_number))
      }
    }

    MaterialAlertDialogBuilder(requireContext()).apply {
      setTitle(title)
      setMessage(message)
      setPositiveButton(android.R.string.ok) { _, _ ->
        Log.d(TAG, "User confirmed number.")
        if (missingFcmConsentRequired) {
          handlePromptForNoPlayServices()
        } else {
          sharedViewModel.onUserConfirmedPhoneNumber(requireContext(), ::handleErrorResponse)
        }
      }
      setNegativeButton(R.string.RegistrationActivity_edit_number) { _, _ -> handleConfirmNumberDialogCanceled() }
      setOnCancelListener { _ -> handleConfirmNumberDialogCanceled() }
    }.show()
  }

  private fun handlePromptForNoPlayServices() {
    Log.d(TAG, "Device does not have Play Services, showing consent dialog.")
    MaterialAlertDialogBuilder(requireContext()).apply {
      setTitle(R.string.RegistrationActivity_missing_google_play_services)
      setMessage(R.string.RegistrationActivity_this_device_is_missing_google_play_services)
      setPositiveButton(R.string.RegistrationActivity_i_understand) { _, _ ->
        Log.d(TAG, "User confirmed number.")
        sharedViewModel.onUserConfirmedPhoneNumber(requireContext(), ::handleErrorResponse)
      }
      setNegativeButton(android.R.string.cancel, null)
      setOnCancelListener { fragmentViewModel.clearError() }
      setOnDismissListener { fragmentViewModel.clearError() }
      show()
    }
  }

  private fun moveToEnterPinScreen() {
    findNavController().safeNavigate(EnterPhoneNumberFragmentDirections.actionReRegisterWithPinFragment())
    sharedViewModel.setInProgress(false)
  }

  private fun moveToVerificationEntryScreen() {
    findNavController().safeNavigate(EnterPhoneNumberFragmentDirections.actionEnterVerificationCode())
    sharedViewModel.setInProgress(false)
  }

  private fun popBackStack() {
    sharedViewModel.setRegistrationCheckpoint(RegistrationCheckpoint.INITIALIZATION)
    findNavController().popBackStack()
  }

  private inner class FcmTokenRetrievedObserver : LiveDataObserverCallback<RegistrationState>(sharedViewModel.uiState) {
    override fun onValue(value: RegistrationState): Boolean {
      val fcmRetrieved = value.isFcmSupported
      if (fcmRetrieved) {
        onFcmTokenRetrieved(value)
      }
      return fcmRetrieved
    }
  }

  private inner class UseProxyMenuProvider : MenuProvider {
    override fun onCreateMenu(menu: Menu, menuInflater: MenuInflater) {
      menuInflater.inflate(R.menu.enter_phone_number, menu)
    }

    override fun onMenuItemSelected(menuItem: MenuItem): Boolean {
      return if (menuItem.itemId == R.id.phone_menu_use_proxy) {
        NavHostFragment.findNavController(this@EnterPhoneNumberFragment).safeNavigate(EnterPhoneNumberFragmentDirections.actionEditProxy())
        true
      } else {
        false
      }
    }
  }
}<|MERGE_RESOLUTION|>--- conflicted
+++ resolved
@@ -326,10 +326,7 @@
           handleChallenges(result.challenges)
         }
 
-<<<<<<< HEAD
         // MOLLY: FIXME restore commit 4048263d
-=======
->>>>>>> f69b8106
         is VerificationCodeRequestResult.ExternalServiceFailure -> presentRemoteErrorDialog(getString(R.string.RegistrationActivity_unable_to_connect_to_service), skipToNextScreen)
         is VerificationCodeRequestResult.ImpossibleNumber -> {
           MaterialAlertDialogBuilder(requireContext()).apply {
