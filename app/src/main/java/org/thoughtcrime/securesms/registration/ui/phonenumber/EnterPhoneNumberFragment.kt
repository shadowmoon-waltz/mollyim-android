--- conflicted
+++ resolved
@@ -318,6 +318,7 @@
           handleChallenges(result.challenges)
         }
 
+        // MOLLY: FIXME restore commit 4048263d
         is VerificationCodeRequestResult.ExternalServiceFailure -> presentRemoteErrorDialog(getString(R.string.RegistrationActivity_unable_to_connect_to_service), skipToNextScreen)
         is VerificationCodeRequestResult.ImpossibleNumber -> {
           MaterialAlertDialogBuilder(requireContext()).apply {
@@ -356,18 +357,6 @@
         is VerificationCodeRequestResult.TokenNotAccepted -> presentRemoteErrorDialog(getString(R.string.RegistrationActivity_we_need_to_verify_that_youre_human)) { _, _ -> moveToCaptcha() }
         else -> presentRemoteErrorDialog(getString(R.string.RegistrationActivity_unable_to_connect_to_service))
       }
-<<<<<<< HEAD
-      is RegistrationSessionCreationResult.MalformedRequest,
-      is VerificationCodeRequestResult.MalformedRequest -> presentRemoteErrorDialog(getString(R.string.RegistrationActivity_unable_to_connect_to_service), skipToNextScreen)
-      is VerificationCodeRequestResult.MustRetry -> presentRemoteErrorDialog(getString(R.string.RegistrationActivity_unable_to_connect_to_service), skipToNextScreen)
-      is VerificationCodeRequestResult.NonNormalizedNumber -> handleNonNormalizedNumberError(result.originalNumber, result.normalizedNumber, fragmentViewModel.mode)
-      is RegistrationSessionCreationResult.RateLimited -> presentRemoteErrorDialog(getString(R.string.RegistrationActivity_rate_limited_to_try_again, result.timeRemaining.milliseconds.toString()))
-      is VerificationCodeRequestResult.RateLimited -> presentRemoteErrorDialog(getString(R.string.RegistrationActivity_rate_limited_to_try_again, result.timeRemaining.milliseconds.toString()))
-      is VerificationCodeRequestResult.TokenNotAccepted -> presentRemoteErrorDialog(getString(R.string.RegistrationActivity_we_need_to_verify_that_youre_human)) { _, _ -> moveToCaptcha() }
-      // MOLLY: FIXME restore commit 4048263d
-      else -> presentRemoteErrorDialog(getString(R.string.RegistrationActivity_unable_to_connect_to_service))
-=======
->>>>>>> 508688e5
     }
   }
 
