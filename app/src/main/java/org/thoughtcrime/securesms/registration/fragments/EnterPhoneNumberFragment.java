package org.thoughtcrime.securesms.registration.fragments;

import android.content.Context;
import android.os.Bundle;
import android.text.Editable;
import android.text.TextUtils;
import android.text.TextWatcher;
import android.view.KeyEvent;
import android.view.LayoutInflater;
import android.view.MotionEvent;
import android.view.View;
import android.view.ViewGroup;
import android.view.inputmethod.EditorInfo;
import android.widget.ArrayAdapter;
import android.widget.EditText;
import android.widget.ScrollView;
import android.widget.Spinner;
import android.widget.Toast;

import androidx.annotation.NonNull;
import androidx.annotation.Nullable;
import androidx.appcompat.app.AlertDialog;
import androidx.navigation.NavController;
import androidx.navigation.Navigation;

import com.dd.CircularProgressButton;
import com.google.android.gms.auth.api.phone.SmsRetriever;
import com.google.android.gms.auth.api.phone.SmsRetrieverClient;
import com.google.android.gms.common.ConnectionResult;
import com.google.android.gms.common.GoogleApiAvailability;
import com.google.android.gms.tasks.Task;
import com.google.i18n.phonenumbers.AsYouTypeFormatter;
import com.google.i18n.phonenumbers.PhoneNumberUtil;

import org.signal.core.util.logging.Log;
import org.thoughtcrime.securesms.R;
import org.thoughtcrime.securesms.components.LabeledEditText;
import org.thoughtcrime.securesms.registration.service.RegistrationCodeRequest;
import org.thoughtcrime.securesms.registration.service.RegistrationService;
import org.thoughtcrime.securesms.registration.viewmodel.NumberViewState;
import org.thoughtcrime.securesms.registration.viewmodel.RegistrationViewModel;
import org.thoughtcrime.securesms.util.Dialogs;
import org.thoughtcrime.securesms.util.PlayServicesUtil;

public final class EnterPhoneNumberFragment extends BaseRegistrationFragment {

  private static final String TAG = Log.tag(EnterPhoneNumberFragment.class);

  private LabeledEditText        countryCode;
  private LabeledEditText        number;
  private ArrayAdapter<String>   countrySpinnerAdapter;
  private AsYouTypeFormatter     countryFormatter;
  private CircularProgressButton register;
  private Spinner                countrySpinner;
  private View                   cancel;
  private ScrollView             scrollView;

  @Override
  public View onCreateView(LayoutInflater inflater, ViewGroup container,
                           Bundle savedInstanceState) {
    return inflater.inflate(R.layout.fragment_registration_enter_phone_number, container, false);
  }

  @Override
  public void onViewCreated(@NonNull View view, @Nullable Bundle savedInstanceState) {
    super.onViewCreated(view, savedInstanceState);

    setDebugLogSubmitMultiTapView(view.findViewById(R.id.verify_header));

    countryCode    = view.findViewById(R.id.country_code);
    number         = view.findViewById(R.id.number);
    countrySpinner = view.findViewById(R.id.country_spinner);
    cancel         = view.findViewById(R.id.cancel_button);
    scrollView     = view.findViewById(R.id.scroll_view);
    register       = view.findViewById(R.id.registerButton);

    initializeSpinner(countrySpinner);

    setUpNumberInput();

    register.setOnClickListener(v -> handleRegister(requireContext()));

    if (isReregister()) {
      cancel.setVisibility(View.VISIBLE);
      cancel.setOnClickListener(v -> Navigation.findNavController(v).navigateUp());
    } else {
      cancel.setVisibility(View.GONE);
    }

    view.findViewById(R.id.network_settings_button).setOnClickListener(v -> {
      Navigation.findNavController(v).navigate(EnterPhoneNumberFragmentDirections.actionNetworkSettings());
    });

    RegistrationViewModel model  = getModel();
    NumberViewState       number = model.getNumber();

    initNumber(number);

    countryCode.getInput().addTextChangedListener(new CountryCodeChangedListener());

    if (model.hasCaptchaToken()) {
      handleRegister(requireContext());
    }

    countryCode.getInput().setImeOptions(EditorInfo.IME_ACTION_NEXT);
  }

  private void setUpNumberInput() {
    EditText numberInput = number.getInput();

    numberInput.addTextChangedListener(new NumberChangedListener());

    number.setOnFocusChangeListener((v, hasFocus) -> {
      if (hasFocus) {
        scrollView.postDelayed(() -> scrollView.smoothScrollTo(0, register.getBottom()), 250);
      }
    });

    numberInput.setImeOptions(EditorInfo.IME_ACTION_DONE);
    numberInput.setOnEditorActionListener((v, actionId, event) -> {
      if (actionId == EditorInfo.IME_ACTION_DONE) {
        hideKeyboard(requireContext(), v);
        handleRegister(requireContext());
        return true;
      }
      return false;
    });
  }

  private void handleRegister(@NonNull Context context) {
    if (TextUtils.isEmpty(countryCode.getText())) {
      Toast.makeText(context, getString(R.string.RegistrationActivity_you_must_specify_your_country_code), Toast.LENGTH_LONG).show();
      return;
    }

    if (TextUtils.isEmpty(this.number.getText())) {
      Toast.makeText(context, getString(R.string.RegistrationActivity_you_must_specify_your_phone_number), Toast.LENGTH_LONG).show();
      return;
    }

    final NumberViewState number     = getModel().getNumber();
    final String          e164number = number.getE164Number();

    if (!number.isValid()) {
      Dialogs.showAlertDialog(context,
        getString(R.string.RegistrationActivity_invalid_number),
        String.format(getString(R.string.RegistrationActivity_the_number_you_specified_s_is_invalid), e164number));
      return;
    }

    PlayServicesUtil.PlayServicesStatus fcmStatus = PlayServicesUtil.getPlayServicesStatus(context);

    if (fcmStatus == PlayServicesUtil.PlayServicesStatus.SUCCESS) {
<<<<<<< HEAD
      handleRequestVerification(context, e164number, true);
    } else if (fcmStatus == PlayServicesUtil.PlayServicesStatus.DISABLED) {
      handleRequestVerification(context, e164number, false);
=======
      confirmNumberPrompt(context, e164number, () -> handleRequestVerification(context, e164number, true));
>>>>>>> 7e64d57b
    } else if (fcmStatus == PlayServicesUtil.PlayServicesStatus.MISSING) {
      confirmNumberPrompt(context, e164number, () -> handlePromptForNoPlayServices(context, e164number));
    } else if (fcmStatus == PlayServicesUtil.PlayServicesStatus.NEEDS_UPDATE) {
      GoogleApiAvailability.getInstance().getErrorDialog(requireActivity(), ConnectionResult.SERVICE_VERSION_UPDATE_REQUIRED, 0).show();
    } else {
      Dialogs.showAlertDialog(context, getString(R.string.RegistrationActivity_play_services_error),
        getString(R.string.RegistrationActivity_google_play_services_is_updating_or_unavailable));
    }
  }

  private void handleRequestVerification(@NonNull Context context, @NonNull String e164number, boolean fcmSupported) {
    setSpinning(register);
    disableAllEntries();

    if (fcmSupported) {
      SmsRetrieverClient client = SmsRetriever.getClient(context);
      Task<Void>         task   = client.startSmsRetriever();

      task.addOnSuccessListener(none -> {
        Log.i(TAG, "Successfully registered SMS listener.");
        requestVerificationCode(e164number, RegistrationCodeRequest.Mode.SMS_WITH_LISTENER);
      });

      task.addOnFailureListener(e -> {
        Log.w(TAG, "Failed to register SMS listener.", e);
        requestVerificationCode(e164number, RegistrationCodeRequest.Mode.SMS_WITHOUT_LISTENER);
      });
    } else {
      Log.i(TAG, "FCM is not supported, using no SMS listener");
      requestVerificationCode(e164number, RegistrationCodeRequest.Mode.SMS_WITHOUT_LISTENER);
    }
  }

  private void disableAllEntries() {
    countryCode.setEnabled(false);
    number.setEnabled(false);
    countrySpinner.setEnabled(false);
    cancel.setVisibility(View.GONE);
  }

  private void enableAllEntries() {
    countryCode.setEnabled(true);
    number.setEnabled(true);
    countrySpinner.setEnabled(true);
    if (isReregister()) {
      cancel.setVisibility(View.VISIBLE);
    }
  }

  private void requestVerificationCode(String e164number, @NonNull RegistrationCodeRequest.Mode mode) {
    RegistrationViewModel model   = getModel();
    String                captcha = model.getCaptchaToken();
    model.clearCaptchaResponse();

    NavController navController = Navigation.findNavController(register);

    if (!model.getRequestLimiter().canRequest(mode, e164number, System.currentTimeMillis())) {
      Log.i(TAG, "Local rate limited");
      navController.navigate(EnterPhoneNumberFragmentDirections.actionEnterVerificationCode());
      cancelSpinning(register);
      enableAllEntries();
      return;
    }

    RegistrationService registrationService = RegistrationService.getInstance(e164number, model.getRegistrationSecret());

    registrationService.requestVerificationCode(requireActivity(), mode, captcha,
      new RegistrationCodeRequest.SmsVerificationCodeCallback() {

        @Override
        public void onNeedCaptcha() {
          if (getContext() == null) {
            Log.i(TAG, "Got onNeedCaptcha response, but fragment is no longer attached.");
            return;
          }
          navController.navigate(EnterPhoneNumberFragmentDirections.actionRequestCaptcha());
          cancelSpinning(register);
          enableAllEntries();
          model.getRequestLimiter().onUnsuccessfulRequest();
          model.updateLimiter();
        }

        @Override
        public void requestSent(@Nullable String fcmToken) {
          if (getContext() == null) {
            Log.i(TAG, "Got requestSent response, but fragment is no longer attached.");
            return;
          }
          model.setFcmToken(fcmToken);
          model.markASuccessfulAttempt();
          navController.navigate(EnterPhoneNumberFragmentDirections.actionEnterVerificationCode());
          cancelSpinning(register);
          enableAllEntries();
          model.getRequestLimiter().onSuccessfulRequest(mode, e164number, System.currentTimeMillis());
          model.updateLimiter();
        }

        @Override
        public void onRateLimited() {
          Toast.makeText(register.getContext(), R.string.RegistrationActivity_rate_limited_to_service, Toast.LENGTH_LONG).show();
          cancelSpinning(register);
          enableAllEntries();
          model.getRequestLimiter().onUnsuccessfulRequest();
          model.updateLimiter();
        }

        @Override
        public void onError() {
          Toast.makeText(register.getContext(), R.string.RegistrationActivity_unable_to_connect_to_service, Toast.LENGTH_LONG).show();
          cancelSpinning(register);
          enableAllEntries();
          model.getRequestLimiter().onUnsuccessfulRequest();
          model.updateLimiter();
        }
      });
  }

  private void initializeSpinner(Spinner countrySpinner) {
    countrySpinnerAdapter = new ArrayAdapter<>(requireContext(), android.R.layout.simple_spinner_item);
    countrySpinnerAdapter.setDropDownViewResource(android.R.layout.simple_spinner_dropdown_item);

    setCountryDisplay(getString(R.string.RegistrationActivity_select_your_country));

    countrySpinner.setAdapter(countrySpinnerAdapter);
    countrySpinner.setOnTouchListener((view, event) -> {
      if (event.getAction() == MotionEvent.ACTION_UP) {
        pickCountry(view);
      }
      return true;
    });
    countrySpinner.setOnKeyListener((view, keyCode, event) -> {
      if (keyCode == KeyEvent.KEYCODE_DPAD_CENTER && event.getAction() == KeyEvent.ACTION_UP) {
        pickCountry(view);
        return true;
      }
      return false;
    });
  }

  private void pickCountry(@NonNull View view) {
    Navigation.findNavController(view).navigate(R.id.action_pickCountry);
  }

  private void initNumber(@NonNull NumberViewState numberViewState) {
    int    countryCode       = numberViewState.getCountryCode();
    long   number            = numberViewState.getNationalNumber();
    String regionDisplayName = numberViewState.getCountryDisplayName();

    this.countryCode.setText(String.valueOf(countryCode));

    setCountryDisplay(regionDisplayName);

    String regionCode = PhoneNumberUtil.getInstance().getRegionCodeForCountryCode(countryCode);
    setCountryFormatter(regionCode);

    if (number != 0) {
      this.number.setText(String.valueOf(number));
    }
  }

  private void setCountryDisplay(String regionDisplayName) {
    countrySpinnerAdapter.clear();
    if (regionDisplayName == null) {
      countrySpinnerAdapter.add(getString(R.string.RegistrationActivity_select_your_country));
    } else {
      countrySpinnerAdapter.add(regionDisplayName);
    }
  }

  private class CountryCodeChangedListener implements TextWatcher {
    @Override
    public void afterTextChanged(Editable s) {
      if (TextUtils.isEmpty(s) || !TextUtils.isDigitsOnly(s)) {
        setCountryDisplay(null);
        countryFormatter = null;
        return;
      }

      int    countryCode = Integer.parseInt(s.toString());
      String regionCode  = PhoneNumberUtil.getInstance().getRegionCodeForCountryCode(countryCode);

      setCountryFormatter(regionCode);

      if (!TextUtils.isEmpty(regionCode) && !regionCode.equals("ZZ")) {
        number.requestFocus();

        int numberLength = number.getText().length();
        number.getInput().setSelection(numberLength, numberLength);
      }

      RegistrationViewModel model = getModel();

      model.onCountrySelected(null, countryCode);
      setCountryDisplay(model.getNumber().getCountryDisplayName());
    }

    @Override
    public void beforeTextChanged(CharSequence s, int start, int count, int after) {
    }

    @Override
    public void onTextChanged(CharSequence s, int start, int before, int count) {
    }
  }

  private class NumberChangedListener implements TextWatcher {

    @Override
    public void afterTextChanged(Editable s) {
      Long number = reformatText(s);

      if (number == null) return;

      RegistrationViewModel model = getModel();

      model.setNationalNumber(number);

      setCountryDisplay(model.getNumber().getCountryDisplayName());
    }

    @Override
    public void beforeTextChanged(CharSequence s, int start, int count, int after) {
    }

    @Override
    public void onTextChanged(CharSequence s, int start, int before, int count) {

    }
  }

  private Long reformatText(Editable s) {
    if (countryFormatter == null) {
      return null;
    }

    if (TextUtils.isEmpty(s)) {
      return null;
    }

    countryFormatter.clear();

    String        formattedNumber = null;
    StringBuilder justDigits      = new StringBuilder();

    for (int i = 0; i < s.length(); i++) {
      char c = s.charAt(i);
      if (Character.isDigit(c)) {
        formattedNumber = countryFormatter.inputDigit(c);
        justDigits.append(c);
      }
    }

    if (formattedNumber != null && !s.toString().equals(formattedNumber)) {
      s.replace(0, s.length(), formattedNumber);
    }

    if (justDigits.length() == 0) {
      return null;
    }

    return Long.parseLong(justDigits.toString());
  }

  private void setCountryFormatter(@Nullable String regionCode) {
    PhoneNumberUtil util = PhoneNumberUtil.getInstance();

    countryFormatter = regionCode != null ? util.getAsYouTypeFormatter(regionCode) : null;

    reformatText(number.getText());
  }

  private void handlePromptForNoPlayServices(@NonNull Context context, @NonNull String e164number) {
    new AlertDialog.Builder(context)
                   .setTitle(R.string.RegistrationActivity_missing_google_play_services)
                   .setMessage(R.string.RegistrationActivity_this_device_is_missing_google_play_services)
                   .setPositiveButton(R.string.RegistrationActivity_i_understand, (dialog1, which) -> handleRequestVerification(context, e164number, false))
                   .setNegativeButton(android.R.string.cancel, null)
                   .show();
  }

  protected final void confirmNumberPrompt(@NonNull Context context,
                                           @NonNull String e164number,
                                           @NonNull Runnable onConfirmed)
  {
    showConfirmNumberDialogIfTranslated(context,
                                        R.string.RegistrationActivity_a_verification_code_will_be_sent_to,
                                        e164number,
                                        () -> {
                                          hideKeyboard(context, number.getInput());
                                          onConfirmed.run();
                                        },
                                        () -> number.focusAndMoveCursorToEndAndOpenKeyboard());
  }
}<|MERGE_RESOLUTION|>--- conflicted
+++ resolved
@@ -151,13 +151,9 @@
     PlayServicesUtil.PlayServicesStatus fcmStatus = PlayServicesUtil.getPlayServicesStatus(context);
 
     if (fcmStatus == PlayServicesUtil.PlayServicesStatus.SUCCESS) {
-<<<<<<< HEAD
-      handleRequestVerification(context, e164number, true);
+      confirmNumberPrompt(context, e164number, () -> handleRequestVerification(context, e164number, true));
     } else if (fcmStatus == PlayServicesUtil.PlayServicesStatus.DISABLED) {
-      handleRequestVerification(context, e164number, false);
-=======
-      confirmNumberPrompt(context, e164number, () -> handleRequestVerification(context, e164number, true));
->>>>>>> 7e64d57b
+      confirmNumberPrompt(context, e164number, () -> handleRequestVerification(context, e164number, false));
     } else if (fcmStatus == PlayServicesUtil.PlayServicesStatus.MISSING) {
       confirmNumberPrompt(context, e164number, () -> handlePromptForNoPlayServices(context, e164number));
     } else if (fcmStatus == PlayServicesUtil.PlayServicesStatus.NEEDS_UPDATE) {
