/*
 * Copyright (C) 2016 Open Whisper Systems
 *
 * This program is free software: you can redistribute it and/or modify
 * it under the terms of the GNU General Public License as published by
 * the Free Software Foundation, either version 3 of the License, or
 * (at your option) any later version.
 *
 * This program is distributed in the hope that it will be useful,
 * but WITHOUT ANY WARRANTY; without even the implied warranty of
 * MERCHANTABILITY or FITNESS FOR A PARTICULAR PURPOSE.  See the
 * GNU General Public License for more details.
 *
 * You should have received a copy of the GNU General Public License
 * along with this program.  If not, see <http://www.gnu.org/licenses/>.
 */

package org.thoughtcrime.securesms;

import android.Manifest;
import android.annotation.SuppressLint;
import android.app.AppOpsManager;
import android.app.PictureInPictureParams;
import android.content.Context;
import android.content.Intent;
import android.content.pm.ActivityInfo;
import android.content.pm.PackageManager;
import android.graphics.Rect;
import android.media.AudioManager;
import android.os.Build;
import android.os.Bundle;
import android.util.Rational;
import android.view.Window;
import android.view.WindowManager;

import androidx.annotation.NonNull;
import androidx.annotation.RequiresApi;
import androidx.appcompat.app.AppCompatDelegate;
import androidx.core.content.ContextCompat;
import androidx.core.util.Consumer;
import androidx.lifecycle.ViewModelProvider;
import androidx.window.java.layout.WindowInfoTrackerCallbackAdapter;
import androidx.window.layout.DisplayFeature;
import androidx.window.layout.FoldingFeature;
import androidx.window.layout.WindowInfoTracker;
import androidx.window.layout.WindowLayoutInfo;

import com.google.android.material.dialog.MaterialAlertDialogBuilder;

import org.greenrobot.eventbus.EventBus;
import org.greenrobot.eventbus.Subscribe;
import org.greenrobot.eventbus.ThreadMode;
import org.signal.core.util.ThreadUtil;
import org.signal.core.util.concurrent.SignalExecutors;
import org.signal.core.util.logging.Log;
import org.signal.libsignal.protocol.IdentityKey;
import org.thoughtcrime.securesms.components.TooltipPopup;
import org.thoughtcrime.securesms.components.sensors.DeviceOrientationMonitor;
import org.thoughtcrime.securesms.components.webrtc.CallLinkInfoSheet;
import org.thoughtcrime.securesms.components.webrtc.CallParticipantsListUpdatePopupWindow;
import org.thoughtcrime.securesms.components.webrtc.CallParticipantsState;
import org.thoughtcrime.securesms.components.webrtc.CallStateUpdatePopupWindow;
import org.thoughtcrime.securesms.components.webrtc.CallToastPopupWindow;
import org.thoughtcrime.securesms.components.webrtc.GroupCallSafetyNumberChangeNotificationUtil;
import org.thoughtcrime.securesms.components.webrtc.WebRtcAudioOutput;
import org.thoughtcrime.securesms.components.webrtc.WebRtcCallView;
import org.thoughtcrime.securesms.components.webrtc.WebRtcCallViewModel;
import org.thoughtcrime.securesms.components.webrtc.WebRtcControls;
import org.thoughtcrime.securesms.components.webrtc.WifiToCellularPopupWindow;
import org.thoughtcrime.securesms.components.webrtc.participantslist.CallParticipantsListDialog;
import org.thoughtcrime.securesms.conversation.ui.error.SafetyNumberChangeDialog;
import org.thoughtcrime.securesms.dependencies.ApplicationDependencies;
import org.thoughtcrime.securesms.events.WebRtcViewModel;
import org.thoughtcrime.securesms.messagerequests.CalleeMustAcceptMessageRequestActivity;
import org.thoughtcrime.securesms.permissions.Permissions;
import org.thoughtcrime.securesms.recipients.LiveRecipient;
import org.thoughtcrime.securesms.recipients.Recipient;
import org.thoughtcrime.securesms.recipients.RecipientId;
import org.thoughtcrime.securesms.safety.SafetyNumberBottomSheet;
import org.thoughtcrime.securesms.service.webrtc.SignalCallManager;
import org.thoughtcrime.securesms.sms.MessageSender;
import org.thoughtcrime.securesms.util.EllapsedTimeFormatter;
import org.thoughtcrime.securesms.util.FeatureFlags;
import org.thoughtcrime.securesms.util.FullscreenHelper;
import org.thoughtcrime.securesms.util.ServiceUtil;
import org.thoughtcrime.securesms.util.ThrottledDebouncer;
import org.thoughtcrime.securesms.util.Util;
import org.thoughtcrime.securesms.util.VibrateUtil;
import org.thoughtcrime.securesms.util.livedata.LiveDataUtil;
import org.thoughtcrime.securesms.webrtc.CallParticipantsViewState;
import org.thoughtcrime.securesms.webrtc.audio.SignalAudioManager;
import org.whispersystems.signalservice.api.messages.calls.HangupMessage;

import java.util.List;
import java.util.Optional;
import java.util.concurrent.TimeUnit;

import io.reactivex.rxjava3.android.schedulers.AndroidSchedulers;
import io.reactivex.rxjava3.disposables.Disposable;

import static org.thoughtcrime.securesms.components.sensors.Orientation.PORTRAIT_BOTTOM_EDGE;

public class WebRtcCallActivity extends BaseActivity implements SafetyNumberChangeDialog.Callback {

  private static final String TAG = Log.tag(WebRtcCallActivity.class);

  private static final int STANDARD_DELAY_FINISH = 1000;
  private static final int VIBRATE_DURATION      = 50;

<<<<<<< HEAD
  public static final String ANSWER_ACTION   = WebRtcCallActivity.class.getCanonicalName() + ".ANSWER_ACTION";
  public static final String DENY_ACTION     = WebRtcCallActivity.class.getCanonicalName() + ".DENY_ACTION";
  public static final String NO_ACTION       = WebRtcCallActivity.class.getCanonicalName() + ".NO_ACTION";
  public static final String END_CALL_ACTION = WebRtcCallActivity.class.getCanonicalName() + ".END_CALL_ACTION";
=======
  /**
   * ANSWER the call via voice-only.
   */
  public static final String ANSWER_ACTION       = WebRtcCallActivity.class.getCanonicalName() + ".ANSWER_ACTION";

  /**
   * ANSWER the call via video.
   */
  public static final String ANSWER_VIDEO_ACTION = WebRtcCallActivity.class.getCanonicalName() + ".ANSWER_ACTION";
  public static final String DENY_ACTION         = WebRtcCallActivity.class.getCanonicalName() + ".DENY_ACTION";
  public static final String END_CALL_ACTION     = WebRtcCallActivity.class.getCanonicalName() + ".END_CALL_ACTION";
>>>>>>> feffdcb7

  public static final String EXTRA_ENABLE_VIDEO_IF_AVAILABLE = WebRtcCallActivity.class.getCanonicalName() + ".ENABLE_VIDEO_IF_AVAILABLE";
  public static final String EXTRA_STARTED_FROM_FULLSCREEN   = WebRtcCallActivity.class.getCanonicalName() + ".STARTED_FROM_FULLSCREEN";

  private CallParticipantsListUpdatePopupWindow participantUpdateWindow;
  private CallStateUpdatePopupWindow            callStateUpdatePopupWindow;
  private WifiToCellularPopupWindow             wifiToCellularPopupWindow;
  private DeviceOrientationMonitor              deviceOrientationMonitor;

  private FullscreenHelper                 fullscreenHelper;
  private WebRtcCallView                   callScreen;
  private TooltipPopup                     videoTooltip;
  private WebRtcCallViewModel              viewModel;
  private boolean                          enableVideoIfAvailable;
  private boolean                          hasWarnedAboutBluetooth;
  private WindowLayoutInfoConsumer         windowLayoutInfoConsumer;
  private WindowInfoTrackerCallbackAdapter windowInfoTrackerCallbackAdapter;
  private ThrottledDebouncer               requestNewSizesThrottle;
  private PictureInPictureParams.Builder   pipBuilderParams;

  private Disposable ephemeralStateDisposable = Disposable.empty();

  @Override
  protected void attachBaseContext(@NonNull Context newBase) {
    getDelegate().setLocalNightMode(AppCompatDelegate.MODE_NIGHT_YES);
    super.attachBaseContext(newBase);
  }

  @SuppressLint("SourceLockedOrientationActivity")
  @Override
  public void onCreate(Bundle savedInstanceState) {
    Log.i(TAG, "onCreate(" + getIntent().getBooleanExtra(EXTRA_STARTED_FROM_FULLSCREEN, false) + ")");
    getWindow().addFlags(WindowManager.LayoutParams.FLAG_SHOW_WHEN_LOCKED);
    getWindow().addFlags(WindowManager.LayoutParams.FLAG_KEEP_SCREEN_ON);
    super.onCreate(savedInstanceState);

    boolean isLandscapeEnabled = getResources().getConfiguration().smallestScreenWidthDp >= 480;
    if (!isLandscapeEnabled) {
      setRequestedOrientation(ActivityInfo.SCREEN_ORIENTATION_PORTRAIT);
    }

    requestWindowFeature(Window.FEATURE_NO_TITLE);
    setContentView(R.layout.webrtc_call_activity);

    fullscreenHelper = new FullscreenHelper(this);

    setVolumeControlStream(AudioManager.STREAM_VOICE_CALL);

    initializeResources();
    initializeViewModel(isLandscapeEnabled);
    initializePictureInPictureParams();

    processIntent(getIntent());

    if (ANSWER_VIDEO_ACTION.equals(getIntent().getAction())) {
      enableVideoIfAvailable = true;
    } else if (ANSWER_ACTION.equals(getIntent().getAction()) || getIntent().getBooleanExtra(EXTRA_STARTED_FROM_FULLSCREEN, false)) {
      enableVideoIfAvailable = false;
    } else {
      enableVideoIfAvailable = getIntent().getBooleanExtra(EXTRA_ENABLE_VIDEO_IF_AVAILABLE, false);
      getIntent().removeExtra(EXTRA_ENABLE_VIDEO_IF_AVAILABLE);
    }

    windowLayoutInfoConsumer = new WindowLayoutInfoConsumer();

    windowInfoTrackerCallbackAdapter = new WindowInfoTrackerCallbackAdapter(WindowInfoTracker.getOrCreate(this));
    windowInfoTrackerCallbackAdapter.addWindowLayoutInfoListener(this, SignalExecutors.BOUNDED, windowLayoutInfoConsumer);

    requestNewSizesThrottle = new ThrottledDebouncer(TimeUnit.SECONDS.toMillis(1));
  }

  @Override
  protected void onStart() {
    super.onStart();

    ephemeralStateDisposable = ApplicationDependencies.getSignalCallManager()
                                                      .ephemeralStates()
                                                      .observeOn(AndroidSchedulers.mainThread())
                                                      .subscribe(viewModel::updateFromEphemeralState);
  }

  @Override
  public void onResume() {
    Log.i(TAG, "onResume()");
    super.onResume();

    if (!EventBus.getDefault().isRegistered(this)) {
      EventBus.getDefault().register(this);
    }

    WebRtcViewModel rtcViewModel = EventBus.getDefault().getStickyEvent(WebRtcViewModel.class);
    if (rtcViewModel == null) {
      Log.w(TAG, "Activity resumed without service event, perform delay destroy");
      ThreadUtil.runOnMainDelayed(() -> {
        WebRtcViewModel delayRtcViewModel = EventBus.getDefault().getStickyEvent(WebRtcViewModel.class);
        if (delayRtcViewModel == null) {
          Log.w(TAG, "Activity still without service event, finishing activity");
          finish();
        } else {
          Log.i(TAG, "Event found after delay");
        }
      }, TimeUnit.SECONDS.toMillis(1));
    }
  }

  @Override
  protected void onPostResume(boolean screenLocked) {
    super.onPostResume(screenLocked);
    if (!screenLocked) {
      if (ANSWER_ACTION.equals(getIntent().getAction())) {
        handleAnswerWithAudio();
      }
    }
  }

  @Override
  public void onNewIntent(Intent intent) {
    Log.i(TAG, "onNewIntent(" + intent.getBooleanExtra(EXTRA_STARTED_FROM_FULLSCREEN, false) + ")");
    super.onNewIntent(intent);
    processIntent(intent);
  }

  @Override
  public void onPause() {
    Log.i(TAG, "onPause");
    super.onPause();

    if (!viewModel.isCallStarting()) {
      CallParticipantsState state = viewModel.getCallParticipantsState().getValue();
      if (state != null && state.getCallState().isPreJoinOrNetworkUnavailable()) {
        finish();
      }
    }
  }

  @Override
  protected void onStop() {
    Log.i(TAG, "onStop");
    super.onStop();

    ephemeralStateDisposable.dispose();

    if (!isInPipMode() || isFinishing()) {
      EventBus.getDefault().unregister(this);
      requestNewSizesThrottle.clear();
    }

    if (!viewModel.isCallStarting()) {
      CallParticipantsState state = viewModel.getCallParticipantsState().getValue();
      if (state != null && state.getCallState().isPreJoinOrNetworkUnavailable()) {
        ApplicationDependencies.getSignalCallManager().cancelPreJoin();
      }
    }
  }

  @Override
  protected void onDestroy() {
    super.onDestroy();
    windowInfoTrackerCallbackAdapter.removeWindowLayoutInfoListener(windowLayoutInfoConsumer);
    EventBus.getDefault().unregister(this);
  }

  @SuppressLint("MissingSuperCall")
  @Override
  public void onRequestPermissionsResult(int requestCode, @NonNull String[] permissions, @NonNull int[] grantResults) {
    Permissions.onRequestPermissionsResult(this, requestCode, permissions, grantResults);
  }

  @Override
  protected void onUserLeaveHint() {
    enterPipModeIfPossible();
  }

  @Override
  public void onBackPressed() {
    if (!enterPipModeIfPossible()) {
      super.onBackPressed();
    }
  }

  @Override
  protected void onAuthenticationCancel() {
    onBackPressed();
  }

  private boolean enterPipModeIfPossible() {
    if (isSystemPipEnabledAndAvailable() && isEnterPipAllowed()) {
      if (viewModel.canEnterPipMode()) {
        try {
          enterPictureInPictureMode(pipBuilderParams.build());
        } catch (Exception e) {
          Log.w(TAG, "Device lied to us about supporting PiP.", e);
          return false;
        }

        CallParticipantsListDialog.dismiss(getSupportFragmentManager());

        return true;
      }
      if (Build.VERSION.SDK_INT >= 31) {
        pipBuilderParams.setAutoEnterEnabled(false);
      }
    }
    return false;
  }

  private boolean isInPipMode() {
    return isSystemPipEnabledAndAvailable() && isInPictureInPictureMode();
  }

  private void processIntent(@NonNull Intent intent) {
<<<<<<< HEAD
    if (ANSWER_ACTION.equals(intent.getAction()) || NO_ACTION.equals(intent.getAction())) {
      // MOLLY: Hold this action until activity's screen is unlocked
      setIntent(intent);
=======
    if (ANSWER_ACTION.equals(intent.getAction())) {
      handleAnswerWithAudio();
    } else if (ANSWER_VIDEO_ACTION.equals(intent.getAction())) {
      handleAnswerWithVideo();
>>>>>>> feffdcb7
    } else if (DENY_ACTION.equals(intent.getAction())) {
      handleDenyCall();
    } else if (END_CALL_ACTION.equals(intent.getAction())) {
      handleEndCall();
    }
  }

  private void initializeResources() {
    callScreen = findViewById(R.id.callScreen);
    callScreen.setControlsListener(new ControlsListener());

    participantUpdateWindow    = new CallParticipantsListUpdatePopupWindow(callScreen);
    callStateUpdatePopupWindow = new CallStateUpdatePopupWindow(callScreen);
    wifiToCellularPopupWindow  = new WifiToCellularPopupWindow(callScreen);
  }

  private void initializeViewModel(boolean isLandscapeEnabled) {
    deviceOrientationMonitor = new DeviceOrientationMonitor(this);
    getLifecycle().addObserver(deviceOrientationMonitor);

    WebRtcCallViewModel.Factory factory = new WebRtcCallViewModel.Factory(deviceOrientationMonitor);

    viewModel = new ViewModelProvider(this, factory).get(WebRtcCallViewModel.class);
    viewModel.setIsLandscapeEnabled(isLandscapeEnabled);
    viewModel.setIsInPipMode(isInPipMode());
    viewModel.getMicrophoneEnabled().observe(this, callScreen::setMicEnabled);
    viewModel.getWebRtcControls().observe(this, callScreen::setWebRtcControls);
    viewModel.getEvents().observe(this, this::handleViewModelEvent);
    viewModel.getCallTime().observe(this, this::handleCallTime);

    LiveDataUtil.combineLatest(viewModel.getCallParticipantsState(),
                               viewModel.getOrientationAndLandscapeEnabled(),
                               viewModel.getEphemeralState(),
                               (s, o, e) -> new CallParticipantsViewState(s, e, o.first == PORTRAIT_BOTTOM_EDGE, o.second))
                .observe(this, p -> callScreen.updateCallParticipants(p));
    viewModel.getCallParticipantListUpdate().observe(this, participantUpdateWindow::addCallParticipantListUpdate);
    viewModel.getSafetyNumberChangeEvent().observe(this, this::handleSafetyNumberChangeEvent);
    viewModel.getGroupMembersChanged().observe(this, unused -> updateGroupMembersForGroupCall());
    viewModel.getGroupMemberCount().observe(this, this::handleGroupMemberCountChange);
    viewModel.shouldShowSpeakerHint().observe(this, this::updateSpeakerHint);

    callScreen.getViewTreeObserver().addOnGlobalLayoutListener(() -> {
      CallParticipantsState state = viewModel.getCallParticipantsState().getValue();
      if (state != null) {
        if (state.needsNewRequestSizes()) {
          requestNewSizesThrottle.publish(() -> ApplicationDependencies.getSignalCallManager().updateRenderedResolutions());
        }
      }
    });

    viewModel.getOrientationAndLandscapeEnabled().observe(this, pair -> ApplicationDependencies.getSignalCallManager().orientationChanged(pair.second, pair.first.getDegrees()));
    viewModel.getControlsRotation().observe(this, callScreen::rotateControls);

    addOnPictureInPictureModeChangedListener(info -> {
      viewModel.setIsInPipMode(info.isInPictureInPictureMode());
      participantUpdateWindow.setEnabled(!info.isInPictureInPictureMode());
      callStateUpdatePopupWindow.setEnabled(!info.isInPictureInPictureMode());
      if (info.isInPictureInPictureMode()) {
        callScreen.maybeDismissAudioPicker();
      }
      viewModel.setIsLandscapeEnabled(info.isInPictureInPictureMode());
    });
  }

  private void initializePictureInPictureParams() {
    if (isSystemPipEnabledAndAvailable()) {
      pipBuilderParams = new PictureInPictureParams.Builder();
      pipBuilderParams.setAspectRatio(new Rational(9, 16));
      if (Build.VERSION.SDK_INT >= 31) {
        pipBuilderParams.setAutoEnterEnabled(true);
      }
      if (Build.VERSION.SDK_INT >= 26) {
        try {
          setPictureInPictureParams(pipBuilderParams.build());
        } catch (Exception e) {
          Log.w(TAG, "System lied about having PiP available.", e);
        }
      }
    }
  }

  private void handleViewModelEvent(@NonNull WebRtcCallViewModel.Event event) {
    if (event instanceof WebRtcCallViewModel.Event.StartCall) {
      startCall(((WebRtcCallViewModel.Event.StartCall) event).isVideoCall());
      return;
    } else if (event instanceof WebRtcCallViewModel.Event.ShowGroupCallSafetyNumberChange) {
      SafetyNumberBottomSheet.forGroupCall(((WebRtcCallViewModel.Event.ShowGroupCallSafetyNumberChange) event).getIdentityRecords())
                             .show(getSupportFragmentManager());
      return;
    } else if (event instanceof WebRtcCallViewModel.Event.SwitchToSpeaker) {
      callScreen.switchToSpeakerView();
      return;
    } else if (event instanceof WebRtcCallViewModel.Event.ShowSwipeToSpeakerHint) {
      CallToastPopupWindow.show(callScreen);
      return;
    }

    if (isInPipMode()) {
      return;
    }

    if (event instanceof WebRtcCallViewModel.Event.ShowVideoTooltip) {
      if (videoTooltip == null) {
        videoTooltip = TooltipPopup.forTarget(callScreen.getVideoTooltipTarget())
                                   .setBackgroundTint(ContextCompat.getColor(this, R.color.core_ultramarine))
                                   .setTextColor(ContextCompat.getColor(this, R.color.core_white))
                                   .setText(R.string.WebRtcCallActivity__tap_here_to_turn_on_your_video)
                                   .setOnDismissListener(() -> viewModel.onDismissedVideoTooltip())
                                   .show(TooltipPopup.POSITION_ABOVE);
        return;
      }
    } else if (event instanceof WebRtcCallViewModel.Event.DismissVideoTooltip) {
      if (videoTooltip != null) {
        videoTooltip.dismiss();
        videoTooltip = null;
      }
    } else if (event instanceof WebRtcCallViewModel.Event.ShowWifiToCellularPopup) {
      wifiToCellularPopupWindow.show();
    } else {
      throw new IllegalArgumentException("Unknown event: " + event);
    }
  }

  private void handleCallTime(long callTime) {
    EllapsedTimeFormatter ellapsedTimeFormatter = EllapsedTimeFormatter.fromDurationMillis(callTime);

    if (ellapsedTimeFormatter == null) {
      return;
    }

    callScreen.setStatus(getString(R.string.WebRtcCallActivity__signal_s, ellapsedTimeFormatter.toString()));
  }

  private void handleSetAudioHandset() {
    ApplicationDependencies.getSignalCallManager().selectAudioDevice(new SignalAudioManager.ChosenAudioDeviceIdentifier(SignalAudioManager.AudioDevice.EARPIECE));
  }

  private void handleSetAudioSpeaker() {
    ApplicationDependencies.getSignalCallManager().selectAudioDevice(new SignalAudioManager.ChosenAudioDeviceIdentifier(SignalAudioManager.AudioDevice.SPEAKER_PHONE));
  }

  private void handleSetAudioBluetooth() {
    ApplicationDependencies.getSignalCallManager().selectAudioDevice(new SignalAudioManager.ChosenAudioDeviceIdentifier(SignalAudioManager.AudioDevice.BLUETOOTH));
  }

  private void handleSetAudioWiredHeadset() {
    ApplicationDependencies.getSignalCallManager().selectAudioDevice(new SignalAudioManager.ChosenAudioDeviceIdentifier(SignalAudioManager.AudioDevice.WIRED_HEADSET));
  }

  private void handleSetMuteAudio(boolean enabled) {
    ApplicationDependencies.getSignalCallManager().setMuteAudio(enabled);
  }

  private void handleSetMuteVideo(boolean muted) {
    Recipient recipient = viewModel.getRecipient().get();

    if (!recipient.equals(Recipient.UNKNOWN)) {
      String recipientDisplayName = recipient.getDisplayName(this);

      Permissions.with(this)
                 .request(Manifest.permission.CAMERA)
                 .ifNecessary()
                 .withRationaleDialog(getString(R.string.WebRtcCallActivity__to_call_s_signal_needs_access_to_your_camera, recipientDisplayName), R.drawable.ic_video_solid_24_tinted)
                 .withPermanentDenialDialog(getString(R.string.WebRtcCallActivity__to_call_s_signal_needs_access_to_your_camera, recipientDisplayName))
                 .onAllGranted(() -> ApplicationDependencies.getSignalCallManager().setEnableVideo(!muted))
                 .execute();
    }
  }

  private void handleFlipCamera() {
    ApplicationDependencies.getSignalCallManager().flipCamera();
  }

  private void handleAnswerWithAudio() {
    Permissions.with(this)
               .request(Manifest.permission.RECORD_AUDIO)
               .ifNecessary()
               .withRationaleDialog(getString(R.string.WebRtcCallActivity_to_answer_the_call_give_signal_access_to_your_microphone),
                                    R.drawable.ic_mic_solid_24)
               .withPermanentDenialDialog(getString(R.string.WebRtcCallActivity_signal_requires_microphone_and_camera_permissions_in_order_to_make_or_receive_calls))
               .onAllGranted(() -> {
                 callScreen.setStatus(getString(R.string.RedPhone_answering));

                 ApplicationDependencies.getSignalCallManager().acceptCall(false);
               })
               .onAnyDenied(this::handleDenyCall)
               .execute();
  }

  private void handleAnswerWithVideo() {
    Recipient recipient = viewModel.getRecipient().get();

    if (!recipient.equals(Recipient.UNKNOWN)) {
      Permissions.with(this)
                 .request(Manifest.permission.RECORD_AUDIO, Manifest.permission.CAMERA)
                 .ifNecessary()
                 .withRationaleDialog(getString(R.string.WebRtcCallActivity_to_answer_the_call_from_s_give_signal_access_to_your_microphone, recipient.getDisplayName(this)),
                                      R.drawable.ic_mic_solid_24, R.drawable.ic_video_solid_24_tinted)
                 .withPermanentDenialDialog(getString(R.string.WebRtcCallActivity_signal_requires_microphone_and_camera_permissions_in_order_to_make_or_receive_calls))
                 .onAllGranted(() -> {
                   callScreen.setRecipient(recipient);
                   callScreen.setStatus(getString(R.string.RedPhone_answering));

                   ApplicationDependencies.getSignalCallManager().acceptCall(true);

                   handleSetMuteVideo(false);
                 })
                 .onAnyDenied(this::handleDenyCall)
                 .execute();
    }
  }

  private void handleDenyCall() {
    Recipient recipient = viewModel.getRecipient().get();

    if (!recipient.equals(Recipient.UNKNOWN)) {
      ApplicationDependencies.getSignalCallManager().denyCall();

      callScreen.setRecipient(recipient);
      callScreen.setStatus(getString(R.string.RedPhone_ending_call));
      delayedFinish();
    }
  }

  private void handleEndCall() {
    Log.i(TAG, "Hangup pressed, handling termination now...");
    ApplicationDependencies.getSignalCallManager().localHangup();
  }

  private void handleOutgoingCall(@NonNull WebRtcViewModel event) {
    if (event.getGroupState().isNotIdle()) {
      callScreen.setStatusFromGroupCallState(event.getGroupState());
    } else {
      callScreen.setStatus(getString(R.string.WebRtcCallActivity__calling));
    }
  }

  private void handleTerminate(@NonNull Recipient recipient, @NonNull HangupMessage.Type hangupType) {
    Log.i(TAG, "handleTerminate called: " + hangupType.name());

    callScreen.setStatusFromHangupType(hangupType);

    EventBus.getDefault().removeStickyEvent(WebRtcViewModel.class);

    if (hangupType == HangupMessage.Type.NEED_PERMISSION) {
      startActivity(CalleeMustAcceptMessageRequestActivity.createIntent(this, recipient.getId()));
    }
    delayedFinish();
  }

  private void handleGlare(@NonNull Recipient recipient) {
    Log.i(TAG, "handleGlare: " + recipient.getId());

    callScreen.setStatus("");
  }

  private void handleCallRinging() {
    callScreen.setStatus(getString(R.string.RedPhone_ringing));
  }

  private void handleCallBusy() {
    EventBus.getDefault().removeStickyEvent(WebRtcViewModel.class);
    callScreen.setStatus(getString(R.string.RedPhone_busy));
    delayedFinish(SignalCallManager.BUSY_TONE_LENGTH);
  }

  private void handleCallConnected(@NonNull WebRtcViewModel event) {
    getWindow().addFlags(WindowManager.LayoutParams.FLAG_IGNORE_CHEEK_PRESSES);
    if (event.getGroupState().isNotIdleOrConnected()) {
      callScreen.setStatusFromGroupCallState(event.getGroupState());
    }
  }

  private void handleCallReconnecting() {
    callScreen.setStatus(getString(R.string.WebRtcCallActivity__reconnecting));
    VibrateUtil.vibrate(this, VIBRATE_DURATION);
  }

  private void handleRecipientUnavailable() {
    EventBus.getDefault().removeStickyEvent(WebRtcViewModel.class);
    callScreen.setStatus(getString(R.string.RedPhone_recipient_unavailable));
    delayedFinish();
  }

  private void handleServerFailure() {
    EventBus.getDefault().removeStickyEvent(WebRtcViewModel.class);
    callScreen.setStatus(getString(R.string.RedPhone_network_failed));
  }

  private void handleNoSuchUser(final @NonNull WebRtcViewModel event) {
    if (isFinishing()) return; // XXX Stuart added this check above, not sure why, so I'm repeating in ignorance. - moxie
    new MaterialAlertDialogBuilder(this)
        .setTitle(R.string.RedPhone_number_not_registered)
        .setIcon(R.drawable.ic_warning)
        .setMessage(R.string.RedPhone_the_number_you_dialed_does_not_support_secure_voice)
        .setCancelable(true)
        .setPositiveButton(R.string.RedPhone_got_it, (d, w) -> handleTerminate(event.getRecipient(), HangupMessage.Type.NORMAL))
        .setOnCancelListener(d -> handleTerminate(event.getRecipient(), HangupMessage.Type.NORMAL))
        .show();
  }

  private void handleUntrustedIdentity(@NonNull WebRtcViewModel event) {
    final IdentityKey theirKey  = event.getRemoteParticipants().get(0).getIdentityKey();
    final Recipient   recipient = event.getRemoteParticipants().get(0).getRecipient();

    if (theirKey == null) {
      Log.w(TAG, "Untrusted identity without an identity key.");
    }

    SafetyNumberBottomSheet.forCall(recipient.getId()).show(getSupportFragmentManager());
  }

  public void handleSafetyNumberChangeEvent(@NonNull WebRtcCallViewModel.SafetyNumberChangeEvent safetyNumberChangeEvent) {
    if (Util.hasItems(safetyNumberChangeEvent.getRecipientIds())) {
      if (safetyNumberChangeEvent.isInPipMode()) {
        GroupCallSafetyNumberChangeNotificationUtil.showNotification(this, viewModel.getRecipient().get());
      } else {
        GroupCallSafetyNumberChangeNotificationUtil.cancelNotification(this, viewModel.getRecipient().get());
        SafetyNumberBottomSheet.forDuringGroupCall(safetyNumberChangeEvent.getRecipientIds()).show(getSupportFragmentManager());
      }
    }
  }

  private void updateGroupMembersForGroupCall() {
    ApplicationDependencies.getSignalCallManager().requestUpdateGroupMembers();
  }

  public void handleGroupMemberCountChange(int count) {
    boolean canRing = count <= FeatureFlags.maxGroupCallRingSize();
    callScreen.enableRingGroup(canRing);
    ApplicationDependencies.getSignalCallManager().setRingGroup(canRing);
  }

  private void updateSpeakerHint(boolean showSpeakerHint) {
    if (showSpeakerHint) {
      callScreen.showSpeakerViewHint();
    } else {
      callScreen.hideSpeakerViewHint();
    }
  }

  @Override
  public void onSendAnywayAfterSafetyNumberChange(@NonNull List<RecipientId> changedRecipients) {
    CallParticipantsState state = viewModel.getCallParticipantsState().getValue();

    if (state == null) {
      return;
    }

    if (state.getGroupCallState().isConnected()) {
      ApplicationDependencies.getSignalCallManager().groupApproveSafetyChange(changedRecipients);
    } else {
      viewModel.startCall(state.getLocalParticipant().isVideoEnabled());
    }
  }

  @Override
  public void onMessageResentAfterSafetyNumberChange() { }

  @Override
  public void onCanceled() {
    CallParticipantsState state = viewModel.getCallParticipantsState().getValue();
    if (state != null && state.getGroupCallState().isNotIdle()) {
      if (state.getCallState().isPreJoinOrNetworkUnavailable()) {
        ApplicationDependencies.getSignalCallManager().cancelPreJoin();
        finish();
      } else {
        handleEndCall();
      }
    } else {
      handleTerminate(viewModel.getRecipient().get(), HangupMessage.Type.NORMAL);
    }
  }

  private boolean isSystemPipEnabledAndAvailable() {
    return Build.VERSION.SDK_INT >= 26 &&
           getPackageManager().hasSystemFeature(PackageManager.FEATURE_PICTURE_IN_PICTURE);
  }

  @RequiresApi(26)
  private boolean isEnterPipAllowed() {
    if (ServiceUtil.getKeyguardManager(this).isKeyguardLocked()) {
      return false;
    }
    final AppOpsManager appOps = ServiceUtil.getAppOpsManager(this);
    try {
      int uid = getPackageManager().getPackageUid(getPackageName(), 0);
      return appOps.checkOpNoThrow(AppOpsManager.OPSTR_PICTURE_IN_PICTURE, uid, getPackageName()) == AppOpsManager.MODE_ALLOWED;
    } catch (PackageManager.NameNotFoundException e) {
      return false;
    }
  }

  private void delayedFinish() {
    delayedFinish(STANDARD_DELAY_FINISH);
  }

  private void delayedFinish(int delayMillis) {
    callScreen.postDelayed(WebRtcCallActivity.this::finish, delayMillis);
  }

  @Subscribe(sticky = true, threadMode = ThreadMode.MAIN)
  public void onEventMainThread(@NonNull WebRtcViewModel event) {
    Log.i(TAG, "Got message from service: " + event);

    viewModel.setRecipient(event.getRecipient());
    callScreen.setRecipient(event.getRecipient());

    switch (event.getState()) {
      case CALL_PRE_JOIN:
        handleCallPreJoin(event); break;
      case CALL_CONNECTED:
        handleCallConnected(event); break;
      case CALL_RECONNECTING:
        handleCallReconnecting(); break;
      case NETWORK_FAILURE:
        handleServerFailure(); break;
      case CALL_RINGING:
        handleCallRinging(); break;
      case CALL_DISCONNECTED:
        handleTerminate(event.getRecipient(), HangupMessage.Type.NORMAL); break;
      case CALL_DISCONNECTED_GLARE:
        handleGlare(event.getRecipient()); break;
      case CALL_ACCEPTED_ELSEWHERE:
        handleTerminate(event.getRecipient(), HangupMessage.Type.ACCEPTED); break;
      case CALL_DECLINED_ELSEWHERE:
        handleTerminate(event.getRecipient(), HangupMessage.Type.DECLINED); break;
      case CALL_ONGOING_ELSEWHERE:
        handleTerminate(event.getRecipient(), HangupMessage.Type.BUSY); break;
      case CALL_NEEDS_PERMISSION:
        handleTerminate(event.getRecipient(), HangupMessage.Type.NEED_PERMISSION); break;
      case NO_SUCH_USER:
        handleNoSuchUser(event); break;
      case RECIPIENT_UNAVAILABLE:
        handleRecipientUnavailable(); break;
      case CALL_OUTGOING:
        handleOutgoingCall(event); break;
      case CALL_BUSY:
        handleCallBusy(); break;
      case UNTRUSTED_IDENTITY:
        handleUntrustedIdentity(event); break;
    }

    boolean enableVideo = event.getLocalParticipant().getCameraState().getCameraCount() > 0 && enableVideoIfAvailable;

    viewModel.updateFromWebRtcViewModel(event, enableVideo);

    if (enableVideo) {
      enableVideoIfAvailable = false;
      handleSetMuteVideo(false);
    }

    if (event.getBluetoothPermissionDenied() && !hasWarnedAboutBluetooth && !isFinishing()) {
      new MaterialAlertDialogBuilder(this)
          .setTitle(R.string.WebRtcCallActivity__bluetooth_permission_denied)
          .setMessage(R.string.WebRtcCallActivity__please_enable_the_nearby_devices_permission_to_use_bluetooth_during_a_call)
          .setPositiveButton(R.string.WebRtcCallActivity__open_settings, (d, w) -> startActivity(Permissions.getApplicationSettingsIntent(this)))
          .setNegativeButton(R.string.WebRtcCallActivity__not_now, null)
          .show();

      hasWarnedAboutBluetooth = true;
    }
  }

  private void handleCallPreJoin(@NonNull WebRtcViewModel event) {
    if (event.getGroupState().isNotIdle()) {
      callScreen.setStatusFromGroupCallState(event.getGroupState());
      callScreen.setRingGroup(event.shouldRingGroup());

      if (event.shouldRingGroup() && event.areRemoteDevicesInCall()) {
        ApplicationDependencies.getSignalCallManager().setRingGroup(false);
      }
    }
  }

  private void startCall(boolean isVideoCall) {
    enableVideoIfAvailable = isVideoCall;

    if (isVideoCall) {
      ApplicationDependencies.getSignalCallManager().startOutgoingVideoCall(viewModel.getRecipient().get());
    } else {
      ApplicationDependencies.getSignalCallManager().startOutgoingAudioCall(viewModel.getRecipient().get());
    }

    MessageSender.onMessageSent();
  }

  private final class ControlsListener implements WebRtcCallView.ControlsListener {

    @Override
    public void onStartCall(boolean isVideoCall) {
      viewModel.startCall(isVideoCall);
    }

    @Override
    public void onCancelStartCall() {
      finish();
    }

    @Override
    public void onControlsFadeOut() {
      if (videoTooltip != null) {
        videoTooltip.dismiss();
      }
    }

    @Override
    public void showSystemUI() {
      fullscreenHelper.showSystemUI();
    }

    @Override
    public void hideSystemUI() {
      fullscreenHelper.hideSystemUI();
    }

    @Override
    public void onAudioOutputChanged(@NonNull WebRtcAudioOutput audioOutput) {
      switch (audioOutput) {
        case HANDSET:
          handleSetAudioHandset();
          break;
        case BLUETOOTH_HEADSET:
          handleSetAudioBluetooth();
          break;
        case SPEAKER:
          handleSetAudioSpeaker();
          break;
        case WIRED_HEADSET:
          handleSetAudioWiredHeadset();
          break;
        default:
          throw new IllegalStateException("Unknown output: " + audioOutput);
      }
    }

    @RequiresApi(31)
    @Override
    public void onAudioOutputChanged31(@NonNull Integer audioDeviceInfo) {
      ApplicationDependencies.getSignalCallManager().selectAudioDevice(new SignalAudioManager.ChosenAudioDeviceIdentifier(audioDeviceInfo));
    }

    @Override
    public void onVideoChanged(boolean isVideoEnabled) {
      handleSetMuteVideo(!isVideoEnabled);
    }

    @Override
    public void onMicChanged(boolean isMicEnabled) {
      callStateUpdatePopupWindow.onCallStateUpdate(isMicEnabled ? CallStateUpdatePopupWindow.CallStateUpdate.MIC_ON
                                                                : CallStateUpdatePopupWindow.CallStateUpdate.MIC_OFF);
      handleSetMuteAudio(!isMicEnabled);
    }

    @Override
    public void onCameraDirectionChanged() {
      handleFlipCamera();
    }

    @Override
    public void onEndCallPressed() {
      handleEndCall();
    }

    @Override
    public void onDenyCallPressed() {
      handleDenyCall();
    }

    @Override
    public void onAcceptCallWithVoiceOnlyPressed() {
      handleAnswerWithAudio();
    }

    @Override
    public void onAcceptCallPressed() {
      if (viewModel.isAnswerWithVideoAvailable()) {
        handleAnswerWithVideo();
      } else {
        handleAnswerWithAudio();
      }
    }

    @Override
    public void onPageChanged(@NonNull CallParticipantsState.SelectedPage page) {
      viewModel.setIsViewingFocusedParticipant(page);
    }

    @Override
    public void onLocalPictureInPictureClicked() {
      viewModel.onLocalPictureInPictureClicked();
    }

    @Override
    public void onRingGroupChanged(boolean ringGroup, boolean ringingAllowed) {
      if (ringingAllowed) {
        ApplicationDependencies.getSignalCallManager().setRingGroup(ringGroup);
        callStateUpdatePopupWindow.onCallStateUpdate(ringGroup ? CallStateUpdatePopupWindow.CallStateUpdate.RINGING_ON
                                                               : CallStateUpdatePopupWindow.CallStateUpdate.RINGING_OFF);
      } else {
        ApplicationDependencies.getSignalCallManager().setRingGroup(false);
        callStateUpdatePopupWindow.onCallStateUpdate(CallStateUpdatePopupWindow.CallStateUpdate.RINGING_DISABLED);
      }
    }

    @Override
    public void onCallInfoClicked() {
      LiveRecipient liveRecipient = viewModel.getRecipient();

      if (liveRecipient.get().isCallLink()) {
        CallLinkInfoSheet.show(getSupportFragmentManager(), liveRecipient.get().requireCallLinkRoomId());
      } else {
        CallParticipantsListDialog.show(getSupportFragmentManager());
      }
    }

    @Override
    public void onNavigateUpClicked() {
      onBackPressed();
    }
  }

  private class WindowLayoutInfoConsumer implements Consumer<WindowLayoutInfo> {

    @Override
    public void accept(WindowLayoutInfo windowLayoutInfo) {
      Log.d(TAG, "On WindowLayoutInfo accepted: " + windowLayoutInfo.toString());

      Optional<DisplayFeature> feature = windowLayoutInfo.getDisplayFeatures().stream().filter(f -> f instanceof FoldingFeature).findFirst();
      viewModel.setIsLandscapeEnabled(feature.isPresent());
      setRequestedOrientation(feature.isPresent() ? ActivityInfo.SCREEN_ORIENTATION_UNSPECIFIED : ActivityInfo.SCREEN_ORIENTATION_PORTRAIT);
      if (feature.isPresent()) {
        FoldingFeature foldingFeature = (FoldingFeature) feature.get();
        Rect           bounds         = foldingFeature.getBounds();
        if (foldingFeature.isSeparating()) {
          Log.d(TAG, "OnWindowLayoutInfo accepted: ensure call view is in table-top display mode");
          viewModel.setFoldableState(WebRtcControls.FoldableState.folded(bounds.top));
        } else {
          Log.d(TAG, "OnWindowLayoutInfo accepted: ensure call view is in flat display mode");
          viewModel.setFoldableState(WebRtcControls.FoldableState.flat());
        }
      }
    }
  }
}<|MERGE_RESOLUTION|>--- conflicted
+++ resolved
@@ -107,12 +107,6 @@
   private static final int STANDARD_DELAY_FINISH = 1000;
   private static final int VIBRATE_DURATION      = 50;
 
-<<<<<<< HEAD
-  public static final String ANSWER_ACTION   = WebRtcCallActivity.class.getCanonicalName() + ".ANSWER_ACTION";
-  public static final String DENY_ACTION     = WebRtcCallActivity.class.getCanonicalName() + ".DENY_ACTION";
-  public static final String NO_ACTION       = WebRtcCallActivity.class.getCanonicalName() + ".NO_ACTION";
-  public static final String END_CALL_ACTION = WebRtcCallActivity.class.getCanonicalName() + ".END_CALL_ACTION";
-=======
   /**
    * ANSWER the call via voice-only.
    */
@@ -123,8 +117,8 @@
    */
   public static final String ANSWER_VIDEO_ACTION = WebRtcCallActivity.class.getCanonicalName() + ".ANSWER_ACTION";
   public static final String DENY_ACTION         = WebRtcCallActivity.class.getCanonicalName() + ".DENY_ACTION";
+  public static final String NO_ACTION           = WebRtcCallActivity.class.getCanonicalName() + ".NO_ACTION";
   public static final String END_CALL_ACTION     = WebRtcCallActivity.class.getCanonicalName() + ".END_CALL_ACTION";
->>>>>>> feffdcb7
 
   public static final String EXTRA_ENABLE_VIDEO_IF_AVAILABLE = WebRtcCallActivity.class.getCanonicalName() + ".ENABLE_VIDEO_IF_AVAILABLE";
   public static final String EXTRA_STARTED_FROM_FULLSCREEN   = WebRtcCallActivity.class.getCanonicalName() + ".STARTED_FROM_FULLSCREEN";
@@ -236,6 +230,8 @@
     if (!screenLocked) {
       if (ANSWER_ACTION.equals(getIntent().getAction())) {
         handleAnswerWithAudio();
+      } else if (ANSWER_VIDEO_ACTION.equals(getIntent().getAction())) {
+        handleAnswerWithVideo();
       }
     }
   }
@@ -336,19 +332,15 @@
   }
 
   private void processIntent(@NonNull Intent intent) {
-<<<<<<< HEAD
-    if (ANSWER_ACTION.equals(intent.getAction()) || NO_ACTION.equals(intent.getAction())) {
+    final String action = intent.getAction();
+    if (ANSWER_ACTION.equals(action) || ANSWER_VIDEO_ACTION.equals(action) || NO_ACTION.equals(action)) {
       // MOLLY: Hold this action until activity's screen is unlocked
       setIntent(intent);
-=======
-    if (ANSWER_ACTION.equals(intent.getAction())) {
-      handleAnswerWithAudio();
-    } else if (ANSWER_VIDEO_ACTION.equals(intent.getAction())) {
+    } else if (ANSWER_VIDEO_ACTION.equals(action)) {
       handleAnswerWithVideo();
->>>>>>> feffdcb7
-    } else if (DENY_ACTION.equals(intent.getAction())) {
+    } else if (DENY_ACTION.equals(action)) {
       handleDenyCall();
-    } else if (END_CALL_ACTION.equals(intent.getAction())) {
+    } else if (END_CALL_ACTION.equals(action)) {
       handleEndCall();
     }
   }
