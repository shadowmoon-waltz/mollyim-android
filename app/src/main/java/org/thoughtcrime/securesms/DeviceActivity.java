--- conflicted
+++ resolved
@@ -129,7 +129,7 @@
 
   @Override
   public void onClick(View v) {
-<<<<<<< HEAD
+    // MOLLY: Camera permission request moved to DeviceAddFragment
     getSupportFragmentManager().beginTransaction()
                                .replace(R.id.fragment_container, deviceAddFragment)
                                .addToBackStack(null)
@@ -139,21 +139,6 @@
   @Override
   public void onNoScan() {
     goToDeviceLink(null);
-=======
-    Permissions.with(this)
-               .request(Manifest.permission.CAMERA)
-               .ifNecessary()
-               .withRationaleDialog(getString(R.string.CameraXFragment_allow_access_camera), getString(R.string.CameraXFragment_to_scan_qr_code_allow_camera), R.drawable.symbol_camera_24)
-               .withPermanentDenialDialog(getString(R.string.DeviceActivity_signal_needs_the_camera_permission_in_order_to_scan_a_qr_code), null, R.string.CameraXFragment_allow_access_camera, R.string.CameraXFragment_to_scan_qr_codes, getSupportFragmentManager())
-               .onAllGranted(() -> {
-                 getSupportFragmentManager().beginTransaction()
-                                            .replace(R.id.fragment_container, deviceAddFragment)
-                                            .addToBackStack(null)
-                                            .commitAllowingStateLoss();
-               })
-               .onAnyDenied(() -> Toast.makeText(this, R.string.CameraXFragment_signal_needs_camera_access_scan_qr_code, Toast.LENGTH_LONG).show())
-               .execute();
->>>>>>> eb114de5
   }
 
   @Override
