package org.thoughtcrime.securesms.qr;

import androidx.annotation.NonNull;

public interface ScanListener {
<<<<<<< HEAD
  void onQrDataFound(String data);
  default void onNoScan() {}
=======
  void onQrDataFound(@NonNull String data);
>>>>>>> 3757449b
}<|MERGE_RESOLUTION|>--- conflicted
+++ resolved
@@ -3,10 +3,6 @@
 import androidx.annotation.NonNull;
 
 public interface ScanListener {
-<<<<<<< HEAD
-  void onQrDataFound(String data);
+  void onQrDataFound(@NonNull String data);
   default void onNoScan() {}
-=======
-  void onQrDataFound(@NonNull String data);
->>>>>>> 3757449b
 }