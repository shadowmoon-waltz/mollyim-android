package org.thoughtcrime.securesms.maps;

import android.Manifest;
import android.annotation.SuppressLint;
import android.content.Intent;
import android.content.pm.PackageManager;
import android.content.res.ColorStateList;
import android.graphics.Color;
import android.location.Address;
import android.location.Geocoder;
import android.os.AsyncTask;
import android.os.Bundle;
import android.view.View;
import android.view.animation.OvershootInterpolator;

import androidx.annotation.ColorInt;
import androidx.annotation.NonNull;
import androidx.annotation.Nullable;
import androidx.appcompat.app.AppCompatActivity;
import androidx.core.content.ContextCompat;
import androidx.core.view.ViewCompat;
import androidx.fragment.app.Fragment;

import com.google.android.gms.maps.CameraUpdateFactory;
import com.google.android.gms.maps.GoogleMap;
import com.google.android.gms.maps.SupportMapFragment;
import com.google.android.gms.maps.model.LatLng;

import org.signal.core.util.logging.Log;
import org.thoughtcrime.securesms.R;
import org.thoughtcrime.securesms.util.TextSecurePreferences;

import java.io.IOException;
import java.util.List;
import java.util.Locale;

/**
 * Allows selection of an address from a google map.
 * <p>
 * Based on https://github.com/suchoX/PlacePicker
 */
public final class PlacePickerActivity extends AppCompatActivity {

  private static final String TAG = Log.tag(PlacePickerActivity.class);

  // If it cannot load location for any reason, it defaults to the prime meridian.
  private static final LatLng PRIME_MERIDIAN = new LatLng(51.4779, -0.0015);
  private static final String ADDRESS_INTENT = "ADDRESS";
  private static final float  ZOOM           = 17.0f;

  private static final int                   ANIMATION_DURATION     = 250;
  private static final OvershootInterpolator OVERSHOOT_INTERPOLATOR = new OvershootInterpolator();
  private static final String                KEY_CHAT_COLOR         = "chat_color";

  private SingleAddressBottomSheet bottomSheet;
  private Address                  currentAddress;
  private LatLng                   initialLocation;
  private LatLng                   currentLocation = new LatLng(0, 0);
  private AddressLookup            addressLookup;
  private GoogleMap                googleMap;

  public static void startActivityForResultAtCurrentLocation(@NonNull Fragment fragment, int requestCode, @ColorInt int chatColor) {
    fragment.startActivityForResult(new Intent(fragment.requireActivity(), PlacePickerActivity.class).putExtra(KEY_CHAT_COLOR, chatColor), requestCode);
  }

  public static AddressData addressFromData(@NonNull Intent data) {
    return data.getParcelableExtra(ADDRESS_INTENT);
  }

  @Override
  public void onCreate(@Nullable Bundle savedInstanceState) {
    super.onCreate(savedInstanceState);
    setContentView(R.layout.activity_place_picker);

    bottomSheet      = findViewById(R.id.bottom_sheet);
    View markerImage = findViewById(R.id.marker_image_view);
    View fab         = findViewById(R.id.place_chosen_button);

<<<<<<< HEAD
    findViewById(R.id.btnMapTypeNormal).setOnClickListener(v -> handleMapType("normal"));
    findViewById(R.id.btnMapTypeSatellite).setOnClickListener(v -> handleMapType("satellite"));
    findViewById(R.id.btnMapTypeTerrain).setOnClickListener(v -> handleMapType("terrain"));

    fab.setOnClickListener(v -> finishWithAddress());

=======
    ViewCompat.setBackgroundTintList(fab, ColorStateList.valueOf(getIntent().getIntExtra(KEY_CHAT_COLOR, Color.RED)));
    fab.setOnClickListener(v -> finishWithAddress());

>>>>>>> 9d8e9a3a
    if (ContextCompat.checkSelfPermission(this, Manifest.permission.ACCESS_FINE_LOCATION)   == PackageManager.PERMISSION_GRANTED ||
        ContextCompat.checkSelfPermission(this, Manifest.permission.ACCESS_COARSE_LOCATION) == PackageManager.PERMISSION_GRANTED)
    {
      new LocationRetriever(this, this, location -> {
        setInitialLocation(new LatLng(location.getLatitude(), location.getLongitude()));
      }, () -> {
        Log.w(TAG, "Failed to get location.");
        setInitialLocation(PRIME_MERIDIAN);
      });
    } else {
      Log.w(TAG, "No location permissions");
      setInitialLocation(PRIME_MERIDIAN);
    }

    SupportMapFragment mapFragment = (SupportMapFragment) getSupportFragmentManager().findFragmentById(R.id.map);
    if (mapFragment == null) throw new AssertionError("No map fragment");

    mapFragment.getMapAsync(googleMap -> {

      setMap(googleMap);

      enableMyLocationButtonIfHaveThePermission(googleMap);

      googleMap.setOnCameraMoveStartedListener(i -> {
        markerImage.animate()
                   .translationY(-75f)
                   .setInterpolator(OVERSHOOT_INTERPOLATOR)
                   .setDuration(ANIMATION_DURATION)
                   .start();

        bottomSheet.hide();
      });

      googleMap.setOnCameraIdleListener(() -> {
        markerImage.animate()
                   .translationY(0f)
                   .setInterpolator(OVERSHOOT_INTERPOLATOR)
                   .setDuration(ANIMATION_DURATION)
                   .start();

        setCurrentLocation(googleMap.getCameraPosition().target);
      });
    });
  }

  private void setInitialLocation(@NonNull LatLng latLng) {
    initialLocation = latLng;

    moveMapToInitialIfPossible();
  }

  private void setMap(GoogleMap googleMap) {
    this.googleMap = googleMap;

    setMapType(TextSecurePreferences.getGoogleMapType(this));
    moveMapToInitialIfPossible();
  }

  private void handleMapType(final String mapType) {
    setMapType(mapType);
    TextSecurePreferences.setGoogleMapType(this, mapType);
  }

  private void setMapType(final String mapType) {
    if (googleMap == null) {
      return;
    }
    switch (mapType) {
      case "hybrid":    googleMap.setMapType(GoogleMap.MAP_TYPE_HYBRID);    break;
      case "satellite": googleMap.setMapType(GoogleMap.MAP_TYPE_SATELLITE); break;
      case "terrain":   googleMap.setMapType(GoogleMap.MAP_TYPE_TERRAIN);   break;
      case "none":      googleMap.setMapType(GoogleMap.MAP_TYPE_NONE);      break;
      default:          googleMap.setMapType(GoogleMap.MAP_TYPE_NORMAL);    break;
    }
  }

  private void moveMapToInitialIfPossible() {
    if (initialLocation != null && googleMap != null) {
      Log.d(TAG, "Moving map to initial location");
      googleMap.moveCamera(CameraUpdateFactory.newLatLngZoom(initialLocation, ZOOM));
      setCurrentLocation(initialLocation);
    }
  }

  private void setCurrentLocation(LatLng location) {
    currentLocation = location;
    bottomSheet.showLoading();
    lookupAddress(location);
  }

  private void finishWithAddress() {
    Intent      returnIntent = new Intent();
    String      address      = currentAddress != null && currentAddress.getAddressLine(0) != null ? currentAddress.getAddressLine(0) : "";
    AddressData addressData  = new AddressData(currentLocation.latitude, currentLocation.longitude, address);

    returnIntent.putExtra(ADDRESS_INTENT, addressData);
    setResult(RESULT_OK, returnIntent);
    finish();
  }

  private void enableMyLocationButtonIfHaveThePermission(GoogleMap googleMap) {
    if (checkSelfPermission(Manifest.permission.ACCESS_FINE_LOCATION)   == PackageManager.PERMISSION_GRANTED ||
        checkSelfPermission(Manifest.permission.ACCESS_COARSE_LOCATION) == PackageManager.PERMISSION_GRANTED)
    {
      googleMap.setMyLocationEnabled(true);
    }
  }

  private void lookupAddress(@Nullable LatLng target) {
    if (addressLookup != null) {
      addressLookup.cancel(true);
    }
    addressLookup = new AddressLookup();
    addressLookup.execute(target);
  }

  @Override
  protected void onPause() {
    super.onPause();
    if (addressLookup != null) {
      addressLookup.cancel(true);
    }
  }

  @SuppressLint("StaticFieldLeak")
  private class AddressLookup extends AsyncTask<LatLng, Void, Address> {

    private final String TAG = Log.tag(AddressLookup.class);
    private final Geocoder geocoder;

    AddressLookup() {
      geocoder = new Geocoder(getApplicationContext(), Locale.getDefault());
    }

    @Override
    protected Address doInBackground(LatLng... latLngs) {
      if (latLngs.length == 0) return null;
      LatLng latLng = latLngs[0];
      if (latLng == null) return null;
      try {
        List<Address> result = geocoder.getFromLocation(latLng.latitude, latLng.longitude, 1);
        return !result.isEmpty() ? result.get(0) : null;
      } catch (IOException e) {
        Log.w(TAG, "Failed to get address from location", e);
        return null;
      }
    }

    @Override
    protected void onPostExecute(@Nullable Address address) {
      currentAddress = address;
      if (address != null) {
        bottomSheet.showResult(address.getLatitude(), address.getLongitude(), addressToShortString(address), addressToString(address));
      } else {
        bottomSheet.hide();
      }
    }
  }

  private static @NonNull String addressToString(@Nullable Address address) {
    return address != null ? address.getAddressLine(0) : "";
  }

  private static @NonNull String addressToShortString(@Nullable Address address) {
    if (address == null) return "";

    String   addressLine = address.getAddressLine(0);
    String[] split       = addressLine.split(",");

    if (split.length >= 3) {
      return split[1].trim() + ", " + split[2].trim();
    } else if (split.length == 2) {
      return split[1].trim();
    } else return split[0].trim();
  }
}<|MERGE_RESOLUTION|>--- conflicted
+++ resolved
@@ -76,18 +76,13 @@
     View markerImage = findViewById(R.id.marker_image_view);
     View fab         = findViewById(R.id.place_chosen_button);
 
-<<<<<<< HEAD
     findViewById(R.id.btnMapTypeNormal).setOnClickListener(v -> handleMapType("normal"));
     findViewById(R.id.btnMapTypeSatellite).setOnClickListener(v -> handleMapType("satellite"));
     findViewById(R.id.btnMapTypeTerrain).setOnClickListener(v -> handleMapType("terrain"));
 
-    fab.setOnClickListener(v -> finishWithAddress());
-
-=======
     ViewCompat.setBackgroundTintList(fab, ColorStateList.valueOf(getIntent().getIntExtra(KEY_CHAT_COLOR, Color.RED)));
     fab.setOnClickListener(v -> finishWithAddress());
 
->>>>>>> 9d8e9a3a
     if (ContextCompat.checkSelfPermission(this, Manifest.permission.ACCESS_FINE_LOCATION)   == PackageManager.PERMISSION_GRANTED ||
         ContextCompat.checkSelfPermission(this, Manifest.permission.ACCESS_COARSE_LOCATION) == PackageManager.PERMISSION_GRANTED)
     {
