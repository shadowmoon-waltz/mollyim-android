--- conflicted
+++ resolved
@@ -159,11 +159,7 @@
 import org.thoughtcrime.securesms.stories.tabs.ConversationListTabsViewModel;
 import org.thoughtcrime.securesms.util.AppForegroundObserver;
 import org.thoughtcrime.securesms.util.AppStartup;
-<<<<<<< HEAD
-=======
-import org.thoughtcrime.securesms.util.BottomSheetUtil;
 import org.thoughtcrime.securesms.util.CachedInflater;
->>>>>>> f3c6f2e3
 import org.thoughtcrime.securesms.util.ConversationUtil;
 import org.thoughtcrime.securesms.util.FeatureFlags;
 import org.thoughtcrime.securesms.util.LifecycleDisposable;
@@ -522,28 +518,7 @@
   public boolean onOptionsItemSelected(@NonNull MenuItem item) {
     super.onOptionsItemSelected(item);
 
-<<<<<<< HEAD
-    switch (item.getItemId()) {
-      case R.id.menu_new_group:
-        handleCreateGroup(); return true;
-      case R.id.menu_settings:
-        handleDisplaySettings(); return true;
-      case R.id.menu_clear_passphrase:
-        handleClearPassphrase(); return true;
-      case R.id.menu_mark_all_read:
-        handleMarkAllRead(); return true;
-      case R.id.menu_invite:
-        handleInvite(); return true;
-      case R.id.menu_notification_profile:
-        handleNotificationProfile(); return true;
-      case R.id.menu_filter_unread_chats:
-        handleFilterUnreadChats(); return true;
-      case R.id.menu_clear_unread_filter:
-        onClearFilterClick(); return true;
-    }
-=======
     int itemId = item.getItemId();
->>>>>>> f3c6f2e3
 
     if (itemId == R.id.menu_new_group) {
       handleCreateGroup();
@@ -559,9 +534,6 @@
       return true;
     } else if (itemId == R.id.menu_invite) {
       handleInvite();
-      return true;
-    } else if (itemId == R.id.menu_insights) {
-      handleInsights();
       return true;
     } else if (itemId == R.id.menu_notification_profile) {
       handleNotificationProfile();
