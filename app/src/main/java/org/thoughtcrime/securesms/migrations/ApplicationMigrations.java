--- conflicted
+++ resolved
@@ -98,13 +98,8 @@
     //static final int KBS_MIGRATION_2             = 65;
     static final int PNI_2                         = 66;
     static final int SYSTEM_NAME_SYNC              = 67;
-<<<<<<< HEAD
     static final int STORY_VIEWED_STATE            = 68; // MOLLY: Stories enabled here
-    static final int STORY_READ_STATE              = 69;
-=======
-    static final int STORY_VIEWED_STATE            = 68;
 //    static final int STORY_READ_STATE              = 69;
->>>>>>> 1222c307
     static final int THREAD_MESSAGE_SCHEMA_CHANGE  = 70;
     static final int SMS_MMS_MERGE                 = 71;
     static final int REBUILD_MESSAGE_FTS_INDEX     = 72;
