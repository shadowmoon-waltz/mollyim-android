--- conflicted
+++ resolved
@@ -39,12 +39,9 @@
   public static Notification getCallInProgressNotification(Context context, int type, Recipient recipient) {
     Intent contentIntent = new Intent(context, WebRtcCallActivity.class);
     contentIntent.setFlags(Intent.FLAG_ACTIVITY_SINGLE_TOP);
-<<<<<<< HEAD
+    contentIntent.putExtra(WebRtcCallActivity.EXTRA_STARTED_FROM_FULLSCREEN, true);
     // MOLLY: Set a non-empty action to clear any pending action held by the screen lock
     contentIntent.setAction(WebRtcCallActivity.NO_ACTION);
-=======
-    contentIntent.putExtra(WebRtcCallActivity.EXTRA_STARTED_FROM_FULLSCREEN, true);
->>>>>>> e379cf61
 
     PendingIntent pendingIntent = PendingIntent.getActivity(context, 0, contentIntent, 0);
 
