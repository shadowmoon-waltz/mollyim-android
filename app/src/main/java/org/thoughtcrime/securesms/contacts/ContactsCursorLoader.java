/*
 * Copyright (C) 2013-2017 Open Whisper Systems
 *
 * This program is free software: you can redistribute it and/or modify
 * it under the terms of the GNU General Public License as published by
 * the Free Software Foundation, either version 3 of the License, or
 * (at your option) any later version.
 *
 * This program is distributed in the hope that it will be useful,
 * but WITHOUT ANY WARRANTY; without even the implied warranty of
 * MERCHANTABILITY or FITNESS FOR A PARTICULAR PURPOSE.  See the
 * GNU General Public License for more details.
 *
 * You should have received a copy of the GNU General Public License
 * along with this program.  If not, see <http://www.gnu.org/licenses/>.
 */
package org.thoughtcrime.securesms.contacts;

import android.Manifest;
import android.content.Context;
import android.database.Cursor;
import android.database.MatrixCursor;
import android.database.MergeCursor;
import android.provider.ContactsContract;
import android.text.TextUtils;

import androidx.annotation.NonNull;
import androidx.annotation.Nullable;
import androidx.loader.content.CursorLoader;

import org.thoughtcrime.securesms.R;
import org.thoughtcrime.securesms.database.DatabaseFactory;
import org.thoughtcrime.securesms.database.GroupDatabase;
import org.thoughtcrime.securesms.database.RecipientDatabase;
import org.thoughtcrime.securesms.database.ThreadDatabase;
import org.thoughtcrime.securesms.database.model.ThreadRecord;
import org.thoughtcrime.securesms.logging.Log;
import org.thoughtcrime.securesms.permissions.Permissions;
import org.thoughtcrime.securesms.phonenumbers.NumberUtil;
import org.thoughtcrime.securesms.recipients.Recipient;
import org.thoughtcrime.securesms.recipients.RecipientId;
import org.thoughtcrime.securesms.util.FeatureFlags;
import org.thoughtcrime.securesms.util.UsernameUtil;

import java.util.ArrayList;
import java.util.List;

/**
 * CursorLoader that initializes a ContactsDatabase instance
 *
 * @author Jake McGinty
 */
public class ContactsCursorLoader extends CursorLoader {

  private static final String TAG = ContactsCursorLoader.class.getSimpleName();

  public static final class DisplayMode {
    public static final int FLAG_PUSH            = 1;
    public static final int FLAG_SMS             = 1 << 1;
    public static final int FLAG_ACTIVE_GROUPS   = 1 << 2;
    public static final int FLAG_INACTIVE_GROUPS = 1 << 3;
    public static final int FLAG_SELF            = 1 << 4;
<<<<<<< HEAD
    public static final int FLAG_ALL             = FLAG_PUSH | FLAG_ACTIVE_GROUPS | FLAG_INACTIVE_GROUPS | FLAG_SELF;
=======
    public static final int FLAG_BLOCK           = 1 << 5;
    public static final int FLAG_HIDE_GROUPS_V1  = 1 << 5;
    public static final int FLAG_ALL             = FLAG_PUSH |  FLAG_SMS | FLAG_ACTIVE_GROUPS | FLAG_INACTIVE_GROUPS | FLAG_SELF;
>>>>>>> 918497fb
  }

  private static final String[] CONTACT_PROJECTION = new String[]{ContactRepository.ID_COLUMN,
                                                                  ContactRepository.NAME_COLUMN,
                                                                  ContactRepository.NUMBER_COLUMN,
                                                                  ContactRepository.NUMBER_TYPE_COLUMN,
                                                                  ContactRepository.LABEL_COLUMN,
                                                                  ContactRepository.CONTACT_TYPE_COLUMN};

  private static final int RECENT_CONVERSATION_MAX = 25;

  private final String  filter;
  private final int     mode;
  private final boolean recents;

  private final ContactRepository contactRepository;

  public ContactsCursorLoader(@NonNull Context context, int mode, String filter, boolean recents)
  {
    super(context);

    if (flagSet(mode, DisplayMode.FLAG_INACTIVE_GROUPS) && !flagSet(mode, DisplayMode.FLAG_ACTIVE_GROUPS)) {
      throw new AssertionError("Inactive group flag set, but the active group flag isn't!");
    }

    this.filter            = sanitizeFilter(filter);
    this.mode              = mode;
    this.recents           = recents;
    this.contactRepository = new ContactRepository(context);
  }

  @Override
  public Cursor loadInBackground() {
    List<Cursor> cursorList = TextUtils.isEmpty(filter) ? getUnfilteredResults()
                                                        : getFilteredResults();
    if (cursorList.size() > 0) {
      return new MergeCursor(cursorList.toArray(new Cursor[0]));
    }
    return null;
  }

  private static @NonNull String sanitizeFilter(@Nullable String filter) {
    if (filter == null) {
      return "";
    } else if (filter.startsWith("@")) {
      return filter.substring(1);
    } else {
      return filter;
    }
  }

  private List<Cursor> getUnfilteredResults() {
    ArrayList<Cursor> cursorList = new ArrayList<>();

    if (groupsOnly(mode)) {
      addRecentGroupsSection(cursorList);
      addGroupsSection(cursorList);
    } else {
      addRecentsSection(cursorList);
      addContactsSection(cursorList);
    }

    return cursorList;
  }

  private List<Cursor> getFilteredResults() {
    ArrayList<Cursor> cursorList = new ArrayList<>();

    addContactsSection(cursorList);
    addGroupsSection(cursorList);
    addNewNumberSection(cursorList);
    addUsernameSearchSection(cursorList);

    return cursorList;
  }

  private void addRecentsSection(@NonNull List<Cursor> cursorList) {
    if (!recents) {
      return;
    }

    Cursor recentConversations = getRecentConversationsCursor();

    if (recentConversations.getCount() > 0) {
      cursorList.add(getRecentsHeaderCursor());
      cursorList.add(recentConversations);
    }
  }

  private void addContactsSection(@NonNull List<Cursor> cursorList) {
    List<Cursor> contacts = getContactsCursors();

    if (!isCursorListEmpty(contacts)) {
      cursorList.add(getContactsHeaderCursor());
      cursorList.addAll(getContactsCursors());
    }
  }

  private void addRecentGroupsSection(@NonNull List<Cursor> cursorList) {
    if (!groupsEnabled(mode) || !recents) {
      return;
    }

    Cursor groups = getRecentConversationsCursor(true);

    if (groups.getCount() > 0) {
      cursorList.add(getRecentsHeaderCursor());
      cursorList.add(groups);
    }
  }

  private void addGroupsSection(@NonNull List<Cursor> cursorList) {
    if (!groupsEnabled(mode)) {
      return;
    }

    Cursor groups = getGroupsCursor();

    if (groups.getCount() > 0) {
      cursorList.add(getGroupsHeaderCursor());
      cursorList.add(groups);
    }
  }

  private void addNewNumberSection(@NonNull List<Cursor> cursorList) {
    if (FeatureFlags.usernames() && NumberUtil.isVisuallyValidNumberOrEmail(filter)) {
      cursorList.add(getPhoneNumberSearchHeaderCursor());
      cursorList.add(getNewNumberCursor());
    } else if (!FeatureFlags.usernames() && NumberUtil.isValidSmsOrEmail(filter)){
      cursorList.add(getPhoneNumberSearchHeaderCursor());
      cursorList.add(getNewNumberCursor());
    }
  }

  private void addUsernameSearchSection(@NonNull List<Cursor> cursorList) {
    if (FeatureFlags.usernames() && UsernameUtil.isValidUsernameForSearch(filter)) {
      cursorList.add(getUsernameSearchHeaderCursor());
      cursorList.add(getUsernameSearchCursor());
    }
  }

  private Cursor getRecentsHeaderCursor() {
    MatrixCursor recentsHeader = new MatrixCursor(CONTACT_PROJECTION);
    recentsHeader.addRow(new Object[]{ null,
                                       getContext().getString(R.string.ContactsCursorLoader_recent_chats),
                                       "",
                                       ContactsContract.CommonDataKinds.Phone.TYPE_MOBILE,
                                       "",
                                       ContactRepository.DIVIDER_TYPE });
    return recentsHeader;
  }

  private Cursor getContactsHeaderCursor() {
    MatrixCursor contactsHeader = new MatrixCursor(CONTACT_PROJECTION, 1);
    contactsHeader.addRow(new Object[] { null,
                                         getContext().getString(R.string.ContactsCursorLoader_contacts),
                                         "",
                                         ContactsContract.CommonDataKinds.Phone.TYPE_MOBILE,
                                         "",
                                         ContactRepository.DIVIDER_TYPE });
    return contactsHeader;
  }

  private Cursor getGroupsHeaderCursor() {
    MatrixCursor groupHeader = new MatrixCursor(CONTACT_PROJECTION, 1);
    groupHeader.addRow(new Object[]{ null,
                                     getContext().getString(R.string.ContactsCursorLoader_groups),
                                     "",
                                     ContactsContract.CommonDataKinds.Phone.TYPE_MOBILE,
                                     "",
                                     ContactRepository.DIVIDER_TYPE });
    return groupHeader;
  }

  private Cursor getPhoneNumberSearchHeaderCursor() {
    MatrixCursor contactsHeader = new MatrixCursor(CONTACT_PROJECTION, 1);
    contactsHeader.addRow(new Object[] { null,
                                         getContext().getString(R.string.ContactsCursorLoader_phone_number_search),
                                         "",
                                         ContactsContract.CommonDataKinds.Phone.TYPE_MOBILE,
                                         "",
                                         ContactRepository.DIVIDER_TYPE });
    return contactsHeader;
  }

  private Cursor getUsernameSearchHeaderCursor() {
    MatrixCursor contactsHeader = new MatrixCursor(CONTACT_PROJECTION, 1);
    contactsHeader.addRow(new Object[] { null,
                                         getContext().getString(R.string.ContactsCursorLoader_username_search),
                                         "",
                                         ContactsContract.CommonDataKinds.Phone.TYPE_MOBILE,
                                         "",
                                         ContactRepository.DIVIDER_TYPE });
    return contactsHeader;
  }


  private Cursor getRecentConversationsCursor() {
    return getRecentConversationsCursor(false);
  }

  private Cursor getRecentConversationsCursor(boolean groupsOnly) {
    ThreadDatabase threadDatabase = DatabaseFactory.getThreadDatabase(getContext());

    MatrixCursor recentConversations = new MatrixCursor(CONTACT_PROJECTION, RECENT_CONVERSATION_MAX);
    try (Cursor rawConversations = threadDatabase.getRecentConversationList(RECENT_CONVERSATION_MAX, flagSet(mode, DisplayMode.FLAG_INACTIVE_GROUPS), groupsOnly, hideGroupsV1(mode))) {
      ThreadDatabase.Reader reader = threadDatabase.readerFor(rawConversations);
      ThreadRecord threadRecord;
      while ((threadRecord = reader.getNext()) != null) {
        Recipient recipient = threadRecord.getRecipient();
        String    stringId  = recipient.isGroup() ? recipient.requireGroupId().toString() : recipient.getE164().or(recipient.getEmail()).or("");

        recentConversations.addRow(new Object[] { recipient.getId().serialize(),
                                                  recipient.getDisplayName(getContext()),
                                                  stringId,
                                                  ContactsContract.CommonDataKinds.Phone.TYPE_MOBILE,
                                                  "",
                                                  ContactRepository.RECENT_TYPE });
      }
    }
    return recentConversations;
  }

  private List<Cursor> getContactsCursors() {
    List<Cursor> cursorList = new ArrayList<>(2);

    if (!Permissions.hasAny(getContext(), Manifest.permission.READ_CONTACTS, Manifest.permission.WRITE_CONTACTS)) {
      return cursorList;
    }

    if (pushEnabled(mode)) {
      cursorList.add(contactRepository.querySignalContacts(filter, selfEnabled(mode)));
    }

    if (pushEnabled(mode) && smsEnabled(mode)) {
      cursorList.add(contactRepository.queryNonSignalContacts(filter));
    } else if (smsEnabled(mode)) {
      cursorList.add(filterNonPushContacts(contactRepository.queryNonSignalContacts(filter)));
    }
    return cursorList;
  }

  private Cursor getGroupsCursor() {
    MatrixCursor groupContacts = new MatrixCursor(CONTACT_PROJECTION);
    try (GroupDatabase.Reader reader = DatabaseFactory.getGroupDatabase(getContext()).getGroupsFilteredByTitle(filter, flagSet(mode, DisplayMode.FLAG_INACTIVE_GROUPS), hideGroupsV1(mode))) {
      GroupDatabase.GroupRecord groupRecord;
      while ((groupRecord = reader.getNext()) != null) {
        groupContacts.addRow(new Object[] { groupRecord.getRecipientId().serialize(),
                                            groupRecord.getTitle(),
                                            groupRecord.getId(),
                                            ContactsContract.CommonDataKinds.Phone.TYPE_CUSTOM,
                                            "",
                                            ContactRepository.NORMAL_TYPE });
      }
    }
    return groupContacts;
  }

  private Cursor getNewNumberCursor() {
    MatrixCursor newNumberCursor = new MatrixCursor(CONTACT_PROJECTION, 1);
    newNumberCursor.addRow(new Object[] { null,
                                          getUnknownContactTitle(),
                                          filter,
                                          ContactsContract.CommonDataKinds.Phone.TYPE_CUSTOM,
                                          "\u21e2",
                                          ContactRepository.NEW_PHONE_TYPE});
    return newNumberCursor;
  }

  private Cursor getUsernameSearchCursor() {
    MatrixCursor cursor = new MatrixCursor(CONTACT_PROJECTION, 1);
    cursor.addRow(new Object[] { null,
                                 getUnknownContactTitle(),
                                 filter,
                                 ContactsContract.CommonDataKinds.Phone.TYPE_CUSTOM,
                                 "\u21e2",
                                 ContactRepository.NEW_USERNAME_TYPE});
    return cursor;
  }

  private String getUnknownContactTitle() {
    if (blockUser(mode)) {
      return getContext().getString(R.string.contact_selection_list__unknown_contact_block);
    } else if (newConversation(mode)) {
      return getContext().getString(R.string.contact_selection_list__unknown_contact);
    } else {
      return getContext().getString(R.string.contact_selection_list__unknown_contact_add_to_group);
    }
  }

  private @NonNull Cursor filterNonPushContacts(@NonNull Cursor cursor) {
    try {
      final long startMillis = System.currentTimeMillis();
      final MatrixCursor matrix = new MatrixCursor(CONTACT_PROJECTION);
      while (cursor.moveToNext()) {
        final RecipientId id        = RecipientId.from(cursor.getLong(cursor.getColumnIndexOrThrow(ContactRepository.ID_COLUMN)));
        final Recipient   recipient = Recipient.resolved(id);

        if (recipient.resolve().getRegistered() != RecipientDatabase.RegisteredState.REGISTERED) {
          matrix.addRow(new Object[]{cursor.getLong(cursor.getColumnIndexOrThrow(ContactRepository.ID_COLUMN)),
                                     cursor.getString(cursor.getColumnIndexOrThrow(ContactRepository.NAME_COLUMN)),
                                     cursor.getString(cursor.getColumnIndexOrThrow(ContactRepository.NUMBER_COLUMN)),
                                     cursor.getString(cursor.getColumnIndexOrThrow(ContactRepository.NUMBER_TYPE_COLUMN)),
                                     cursor.getString(cursor.getColumnIndexOrThrow(ContactRepository.LABEL_COLUMN)),
                                     ContactRepository.NORMAL_TYPE});
        }
      }
      Log.i(TAG, "filterNonPushContacts() -> " + (System.currentTimeMillis() - startMillis) + "ms");
      return matrix;
    } finally {
      cursor.close();
    }
  }

  private static boolean isCursorListEmpty(List<Cursor> list) {
    int sum = 0;
    for (Cursor cursor : list) {
      sum += cursor.getCount();
    }
    return sum == 0;
  }

  private static boolean selfEnabled(int mode) {
    return flagSet(mode, DisplayMode.FLAG_SELF);
  }

  private static boolean blockUser(int mode) {
    return flagSet(mode, DisplayMode.FLAG_BLOCK);
  }

  private static boolean newConversation(int mode) {
    return groupsEnabled(mode);
  }

  private static boolean pushEnabled(int mode) {
    return flagSet(mode, DisplayMode.FLAG_PUSH);
  }

  private static boolean smsEnabled(int mode) {
    return flagSet(mode, DisplayMode.FLAG_SMS);
  }

  private static boolean groupsEnabled(int mode) {
    return flagSet(mode, DisplayMode.FLAG_ACTIVE_GROUPS);
  }

  private static boolean groupsOnly(int mode) {
    return mode == DisplayMode.FLAG_ACTIVE_GROUPS;
  }

  private static boolean hideGroupsV1(int mode) {
    return flagSet(mode, DisplayMode.FLAG_HIDE_GROUPS_V1);
  }

  private static boolean flagSet(int mode, int flag) {
    return (mode & flag) > 0;
  }
}<|MERGE_RESOLUTION|>--- conflicted
+++ resolved
@@ -60,13 +60,9 @@
     public static final int FLAG_ACTIVE_GROUPS   = 1 << 2;
     public static final int FLAG_INACTIVE_GROUPS = 1 << 3;
     public static final int FLAG_SELF            = 1 << 4;
-<<<<<<< HEAD
-    public static final int FLAG_ALL             = FLAG_PUSH | FLAG_ACTIVE_GROUPS | FLAG_INACTIVE_GROUPS | FLAG_SELF;
-=======
     public static final int FLAG_BLOCK           = 1 << 5;
     public static final int FLAG_HIDE_GROUPS_V1  = 1 << 5;
-    public static final int FLAG_ALL             = FLAG_PUSH |  FLAG_SMS | FLAG_ACTIVE_GROUPS | FLAG_INACTIVE_GROUPS | FLAG_SELF;
->>>>>>> 918497fb
+    public static final int FLAG_ALL             = FLAG_PUSH | FLAG_ACTIVE_GROUPS | FLAG_INACTIVE_GROUPS | FLAG_SELF;
   }
 
   private static final String[] CONTACT_PROJECTION = new String[]{ContactRepository.ID_COLUMN,
