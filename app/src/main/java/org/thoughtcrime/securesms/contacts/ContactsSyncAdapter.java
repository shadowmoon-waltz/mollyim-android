--- conflicted
+++ resolved
@@ -13,15 +13,12 @@
 
 import org.signal.core.util.logging.Log;
 import org.thoughtcrime.securesms.contacts.sync.DirectoryHelper;
-<<<<<<< HEAD
-import org.thoughtcrime.securesms.service.KeyCachingService;
-=======
 import org.thoughtcrime.securesms.database.DatabaseFactory;
 import org.thoughtcrime.securesms.dependencies.ApplicationDependencies;
 import org.thoughtcrime.securesms.jobs.DirectoryRefreshJob;
 import org.thoughtcrime.securesms.recipients.Recipient;
+import org.thoughtcrime.securesms.service.KeyCachingService;
 import org.thoughtcrime.securesms.util.SetUtil;
->>>>>>> 3f0377a8
 import org.thoughtcrime.securesms.util.TextSecurePreferences;
 
 import java.io.IOException;
@@ -45,10 +42,13 @@
   {
     Log.i(TAG, "onPerformSync(" + authority +")");
 
-<<<<<<< HEAD
-    if (!KeyCachingService.isLocked() && TextSecurePreferences.isPushRegistered(getContext())) {
-=======
     Context context = getContext();
+
+    if (KeyCachingService.isLocked()) {
+      Log.i(TAG, "Scheduling directory refresh job at next startup.");
+      TextSecurePreferences.removeDirectoryRefreshTime(getContext());
+      return;
+    }
 
     if (!TextSecurePreferences.isPushRegistered(context)) {
       Log.i(TAG, "Not push registered. Just syncing contact info.");
@@ -62,17 +62,11 @@
 
     if (unknownSystemNumbers.size() > FULL_SYNC_THRESHOLD) {
       Log.i(TAG, "There are " + unknownSystemNumbers.size() + " unknown contacts. Doing a full sync.");
->>>>>>> 3f0377a8
       try {
         DirectoryHelper.refreshDirectory(context, true);
       } catch (IOException e) {
         Log.w(TAG, e);
       }
-<<<<<<< HEAD
-    } else {
-      Log.i(TAG, "Scheduling directory refresh job at next startup...");
-      TextSecurePreferences.removeDirectoryRefreshTime(getContext());
-=======
     } else if (unknownSystemNumbers.size() > 0) {
       Log.i(TAG, "There are " + unknownSystemNumbers.size() + " unknown contacts. Doing an individual sync.");
       List<Recipient> recipients = Stream.of(unknownSystemNumbers)
@@ -88,7 +82,6 @@
     } else {
       Log.i(TAG, "No new contacts. Just syncing system contact data.");
       DirectoryHelper.syncRecipientInfoWithSystemContacts(context);
->>>>>>> 3f0377a8
     }
   }
 
