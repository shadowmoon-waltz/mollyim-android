/*
 * Copyright (C) 2011 Whisper Systems
 * Copyright (C) 2013-2017 Open Whisper Systems
 *
 * This program is free software: you can redistribute it and/or modify
 * it under the terms of the GNU General Public License as published by
 * the Free Software Foundation, either version 3 of the License, or
 * (at your option) any later version.
 *
 * This program is distributed in the hope that it will be useful,
 * but WITHOUT ANY WARRANTY; without even the implied warranty of
 * MERCHANTABILITY or FITNESS FOR A PARTICULAR PURPOSE.  See the
 * GNU General Public License for more details.
 *
 * You should have received a copy of the GNU General Public License
 * along with this program.  If not, see <http://www.gnu.org/licenses/>.
 */
package org.thoughtcrime.securesms;

import android.app.AlertDialog;
import android.content.Intent;
import android.content.SharedPreferences;
import android.graphics.PorterDuff;
import android.os.Build;
import android.os.Bundle;

import androidx.annotation.NonNull;
import androidx.annotation.Nullable;
import androidx.core.content.ContextCompat;
import androidx.fragment.app.Fragment;
import androidx.fragment.app.FragmentManager;
import androidx.preference.Preference;

import org.thoughtcrime.securesms.crypto.EncryptedPreferences;
import org.thoughtcrime.securesms.help.HelpFragment;
import org.thoughtcrime.securesms.keyvalue.SignalStore;
import org.thoughtcrime.securesms.preferences.AdvancedPreferenceFragment;
import org.thoughtcrime.securesms.preferences.AppProtectionPreferenceFragment;
import org.thoughtcrime.securesms.preferences.AppearancePreferenceFragment;
import org.thoughtcrime.securesms.preferences.BackupsPreferenceFragment;
import org.thoughtcrime.securesms.preferences.ChatsPreferenceFragment;
import org.thoughtcrime.securesms.preferences.CorrectedPreferenceFragment;
import org.thoughtcrime.securesms.preferences.DataAndStoragePreferenceFragment;
import org.thoughtcrime.securesms.preferences.EditProxyFragment;
import org.thoughtcrime.securesms.preferences.NotificationsPreferenceFragment;
import org.thoughtcrime.securesms.preferences.NetworkPreferenceFragment;
import org.thoughtcrime.securesms.preferences.widgets.ProfilePreference;
import org.thoughtcrime.securesms.preferences.widgets.UsernamePreference;
import org.thoughtcrime.securesms.profiles.edit.EditProfileActivity;
import org.thoughtcrime.securesms.profiles.manage.ManageProfileActivity;
import org.thoughtcrime.securesms.recipients.Recipient;
import org.thoughtcrime.securesms.service.KeyCachingService;
import org.thoughtcrime.securesms.util.CachedInflater;
import org.thoughtcrime.securesms.util.CommunicationActions;
import org.thoughtcrime.securesms.util.DynamicLanguage;
import org.thoughtcrime.securesms.util.DynamicTheme;
import org.thoughtcrime.securesms.util.FeatureFlags;
import org.thoughtcrime.securesms.util.TextSecurePreferences;

/**
 * The Activity for application preference display and management.
 *
 * @author Moxie Marlinspike
 *
 */

public class ApplicationPreferencesActivity extends PassphraseRequiredActivity
    implements EncryptedPreferences.OnSharedPreferenceChangeListener
{
<<<<<<< HEAD
  public static final String LAUNCH_TO_NETWORK_FRAGMENT = "launch.to.network.fragment";
  public static final String LAUNCH_TO_BACKUPS_FRAGMENT = "launch.to.backups.fragment";
  public static final String LAUNCH_TO_HELP_FRAGMENT    = "launch.to.help.fragment";
  public static final String LAUNCH_TO_PROXY_FRAGMENT   = "launch.to.proxy.fragment";
=======
  public static final String LAUNCH_TO_BACKUPS_FRAGMENT       = "launch.to.backups.fragment";
  public static final String LAUNCH_TO_HELP_FRAGMENT          = "launch.to.help.fragment";
  public static final String LAUNCH_TO_PROXY_FRAGMENT         = "launch.to.proxy.fragment";
  public static final String LAUNCH_TO_NOTIFICATIONS_FRAGMENT = "launch.to.notifications.fragment";
>>>>>>> 2be30686

  @SuppressWarnings("unused")
  private static final String TAG = ApplicationPreferencesActivity.class.getSimpleName();

  private static final String PREFERENCE_CATEGORY_PROFILE        = "preference_category_profile";
  private static final String PREFERENCE_CATEGORY_USERNAME       = "preference_category_username";
  private static final String PREFERENCE_CATEGORY_NOTIFICATIONS  = "preference_category_notifications";
  private static final String PREFERENCE_CATEGORY_APP_PROTECTION = "preference_category_app_protection";
  private static final String PREFERENCE_CATEGORY_NETWORK        = "preference_category_network";
  private static final String PREFERENCE_CATEGORY_APPEARANCE     = "preference_category_appearance";
  private static final String PREFERENCE_CATEGORY_CHATS          = "preference_category_chats";
  private static final String PREFERENCE_CATEGORY_STORAGE        = "preference_category_storage";
  private static final String PREFERENCE_CATEGORY_DEVICES        = "preference_category_devices";
  private static final String PREFERENCE_CATEGORY_HELP           = "preference_category_help";
  private static final String PREFERENCE_CATEGORY_ADVANCED       = "preference_category_advanced";
  private static final String PREFERENCE_CATEGORY_DONATE         = "preference_category_donate";

  private static final String WAS_CONFIGURATION_UPDATED          = "was_configuration_updated";

  private final DynamicTheme    dynamicTheme    = new DynamicTheme();
  private final DynamicLanguage dynamicLanguage = new DynamicLanguage();

  private boolean wasConfigurationUpdated = false;

  @Override
  protected void onPreCreate() {
    dynamicTheme.onCreate(this);
    dynamicLanguage.onCreate(this);
  }

  @Override
  protected void onCreate(Bundle icicle, boolean ready) {
    //noinspection ConstantConditions
    this.getSupportActionBar().setDisplayHomeAsUpEnabled(true);

    if (getIntent() != null && getIntent().getCategories() != null && getIntent().getCategories().contains("android.intent.category.NOTIFICATION_PREFERENCES")) {
      initFragment(android.R.id.content, new NotificationsPreferenceFragment());
    } else if (getIntent() != null && getIntent().getBooleanExtra(LAUNCH_TO_NETWORK_FRAGMENT, false)) {
      initFragment(android.R.id.content, new NetworkPreferenceFragment());
    } else if (getIntent() != null && getIntent().getBooleanExtra(LAUNCH_TO_BACKUPS_FRAGMENT, false)) {
      initFragment(android.R.id.content, new BackupsPreferenceFragment());
    } else if (getIntent() != null && getIntent().getBooleanExtra(LAUNCH_TO_HELP_FRAGMENT, false)) {
      initFragment(android.R.id.content, new HelpFragment());
    } else if (getIntent() != null && getIntent().getBooleanExtra(LAUNCH_TO_PROXY_FRAGMENT, false)) {
      initFragment(android.R.id.content, EditProxyFragment.newInstance());
    } else if (getIntent() != null && getIntent().getBooleanExtra(LAUNCH_TO_NOTIFICATIONS_FRAGMENT, false)) {
      initFragment(android.R.id.content, new NotificationsPreferenceFragment());
    } else if (icicle == null) {
      initFragment(android.R.id.content, new ApplicationPreferenceFragment());
    } else {
      wasConfigurationUpdated = icicle.getBoolean(WAS_CONFIGURATION_UPDATED);
    }
  }

  @Override
  protected void onSaveInstanceState(@NonNull Bundle outState) {
    outState.putBoolean(WAS_CONFIGURATION_UPDATED, wasConfigurationUpdated);
    super.onSaveInstanceState(outState);
  }

  @Override
  public void onResume() {
    super.onResume();
    dynamicTheme.onResume(this);
    dynamicLanguage.onResume(this);
  }

  @Override
  protected void onActivityResult(int requestCode, int resultCode, Intent data)
  {
    super.onActivityResult(requestCode, resultCode, data);
    Fragment fragment = getSupportFragmentManager().findFragmentById(android.R.id.content);
    fragment.onActivityResult(requestCode, resultCode, data);
  }

  @Override
  public boolean onSupportNavigateUp() {
    FragmentManager fragmentManager = getSupportFragmentManager();
    if (fragmentManager.getBackStackEntryCount() > 0) {
      fragmentManager.popBackStack();
    } else {
      if (wasConfigurationUpdated) {
        setResult(MainActivity.RESULT_CONFIG_CHANGED);
      } else {
        setResult(RESULT_OK);
      }
      finish();
    }
    return true;
  }

  @Override
  public void onBackPressed() {
    onSupportNavigateUp();
  }

  @Override
  public void onSharedPreferenceChanged(SharedPreferences sharedPreferences, String key) {
    if (key.equals(TextSecurePreferences.THEME_PREF)) {
      DynamicTheme.setDefaultDayNightMode(this);
      recreate();
    } else if (key.equals(TextSecurePreferences.LANGUAGE_PREF)) {
      CachedInflater.from(this).clear();
      wasConfigurationUpdated = true;
      recreate();

      Intent intent = new Intent(this, KeyCachingService.class);
      intent.setAction(KeyCachingService.LOCALE_CHANGE_EVENT);
      startService(intent);
    }
  }

  public void pushFragment(@NonNull Fragment fragment) {
    getSupportFragmentManager().beginTransaction()
                               .setCustomAnimations(R.anim.slide_from_end, R.anim.slide_to_start, R.anim.slide_from_start, R.anim.slide_to_end)
                               .replace(android.R.id.content, fragment)
                               .addToBackStack(null)
                               .commit();
  }

  public static class ApplicationPreferenceFragment extends CorrectedPreferenceFragment {

    @Override
    public void onCreate(Bundle icicle) {
      super.onCreate(icicle);

      this.findPreference(PREFERENCE_CATEGORY_PROFILE)
          .setOnPreferenceClickListener(new ProfileClickListener());
      this.findPreference(PREFERENCE_CATEGORY_USERNAME)
          .setOnPreferenceClickListener(new UsernameClickListener());
      this.findPreference(PREFERENCE_CATEGORY_NOTIFICATIONS)
        .setOnPreferenceClickListener(new CategoryClickListener(PREFERENCE_CATEGORY_NOTIFICATIONS));
      this.findPreference(PREFERENCE_CATEGORY_APP_PROTECTION)
        .setOnPreferenceClickListener(new CategoryClickListener(PREFERENCE_CATEGORY_APP_PROTECTION));
      this.findPreference(PREFERENCE_CATEGORY_NETWORK)
          .setOnPreferenceClickListener(new CategoryClickListener(PREFERENCE_CATEGORY_NETWORK));
      this.findPreference(PREFERENCE_CATEGORY_APPEARANCE)
        .setOnPreferenceClickListener(new CategoryClickListener(PREFERENCE_CATEGORY_APPEARANCE));
      this.findPreference(PREFERENCE_CATEGORY_CHATS)
        .setOnPreferenceClickListener(new CategoryClickListener(PREFERENCE_CATEGORY_CHATS));
      this.findPreference(PREFERENCE_CATEGORY_STORAGE)
        .setOnPreferenceClickListener(new CategoryClickListener(PREFERENCE_CATEGORY_STORAGE));
      this.findPreference(PREFERENCE_CATEGORY_DEVICES)
        .setOnPreferenceClickListener(new CategoryClickListener(PREFERENCE_CATEGORY_DEVICES));
      this.findPreference(PREFERENCE_CATEGORY_HELP)
          .setOnPreferenceClickListener(new CategoryClickListener(PREFERENCE_CATEGORY_HELP));
      this.findPreference(PREFERENCE_CATEGORY_ADVANCED)
          .setOnPreferenceClickListener(new CategoryClickListener(PREFERENCE_CATEGORY_ADVANCED));
      this.findPreference(PREFERENCE_CATEGORY_DONATE)
          .setOnPreferenceClickListener(new CategoryClickListener(PREFERENCE_CATEGORY_DONATE));

      tintIcons();
    }

    private void tintIcons() {
      if (Build.VERSION.SDK_INT >= 21) return;
    }

    @Override
    public void onCreateEncryptedPreferences(@Nullable Bundle savedInstanceState, String rootKey) {
      addPreferencesFromResource(R.xml.preferences);

      if (FeatureFlags.usernames()) {
        UsernamePreference pref = (UsernamePreference) findPreference(PREFERENCE_CATEGORY_USERNAME);
        pref.setVisible(shouldDisplayUsernameReminder());
        pref.setOnLongClickListener(v -> {
          new AlertDialog.Builder(requireContext())
                         .setMessage(R.string.ApplicationPreferencesActivity_hide_reminder)
                         .setPositiveButton(R.string.ApplicationPreferencesActivity_hide, (dialog, which) -> {
                           dialog.dismiss();
                           SignalStore.misc().hideUsernameReminder();
                             findPreference(PREFERENCE_CATEGORY_USERNAME).setVisible(false);
                         })
                         .setNegativeButton(android.R.string.cancel, ((dialog, which) -> dialog.dismiss()))
                         .setCancelable(true)
                         .show();
          return true;
        });
      }
    }

    @Override
    public void onResume() {
      super.onResume();
      //noinspection ConstantConditions
      ((ApplicationPreferencesActivity) getActivity()).getSupportActionBar().setTitle(R.string.text_secure_normal__menu_settings);
      setCategorySummaries();
      setCategoryVisibility();
    }

    private void setCategorySummaries() {
      ((ProfilePreference)this.findPreference(PREFERENCE_CATEGORY_PROFILE)).refresh();

      if (FeatureFlags.usernames()) {
        this.findPreference(PREFERENCE_CATEGORY_USERNAME)
            .setVisible(shouldDisplayUsernameReminder());
      }

      this.findPreference(PREFERENCE_CATEGORY_NOTIFICATIONS)
          .setSummary(NotificationsPreferenceFragment.getSummary(getActivity()));
      this.findPreference(PREFERENCE_CATEGORY_APP_PROTECTION)
          .setSummary(AppProtectionPreferenceFragment.getSummary(getActivity()));
      this.findPreference(PREFERENCE_CATEGORY_NETWORK)
          .setSummary(NetworkPreferenceFragment.getSummary(getActivity()));
      this.findPreference(PREFERENCE_CATEGORY_APPEARANCE)
          .setSummary(AppearancePreferenceFragment.getSummary(getActivity()));
      this.findPreference(PREFERENCE_CATEGORY_CHATS)
          .setSummary(ChatsPreferenceFragment.getSummary(getActivity()));
    }

    private void setCategoryVisibility() {
      Preference devicePreference = this.findPreference(PREFERENCE_CATEGORY_DEVICES);
      if (devicePreference != null && !TextSecurePreferences.isPushRegistered(getActivity())) {
        getPreferenceScreen().removePreference(devicePreference);
      }
    }

    private static boolean shouldDisplayUsernameReminder() {
      return FeatureFlags.usernames() && !Recipient.self().getUsername().isPresent() && SignalStore.misc().shouldShowUsernameReminder();
    }

    private class CategoryClickListener implements Preference.OnPreferenceClickListener {
      private String category;

      CategoryClickListener(String category) {
        this.category = category;
      }

      @Override
      public boolean onPreferenceClick(Preference preference) {
        Fragment fragment = null;

        switch (category) {
        case PREFERENCE_CATEGORY_NOTIFICATIONS:
          fragment = new NotificationsPreferenceFragment();
          break;
        case PREFERENCE_CATEGORY_APP_PROTECTION:
          fragment = new AppProtectionPreferenceFragment();
          break;
        case PREFERENCE_CATEGORY_NETWORK:
          fragment = new NetworkPreferenceFragment();
          break;
        case PREFERENCE_CATEGORY_APPEARANCE:
          fragment = new AppearancePreferenceFragment();
          break;
        case PREFERENCE_CATEGORY_CHATS:
          fragment = new ChatsPreferenceFragment();
          break;
        case PREFERENCE_CATEGORY_STORAGE:
          fragment = new DataAndStoragePreferenceFragment();
          break;
        case PREFERENCE_CATEGORY_DEVICES:
          Intent intent = new Intent(getActivity(), DeviceActivity.class);
          startActivity(intent);
          break;
        case PREFERENCE_CATEGORY_ADVANCED:
          fragment = new AdvancedPreferenceFragment();
          break;
        case PREFERENCE_CATEGORY_HELP:
          fragment = new HelpFragment();
          break;
        case PREFERENCE_CATEGORY_DONATE:
          CommunicationActions.openBrowserLink(requireContext(), getString(R.string.donate_url));
          break;
        default:
          throw new AssertionError();
        }

        if (fragment != null) {
          Bundle args = new Bundle();
          fragment.setArguments(args);

          ((ApplicationPreferencesActivity) requireActivity()).pushFragment(fragment);
        }

        return true;
      }
    }

    private class ProfileClickListener implements Preference.OnPreferenceClickListener {
      @Override
      public boolean onPreferenceClick(Preference preference) {
        requireActivity().startActivity(ManageProfileActivity.getIntent(requireActivity()));
        return true;
      }
    }

    private class UsernameClickListener implements Preference.OnPreferenceClickListener {
      @Override
      public boolean onPreferenceClick(Preference preference) {
        requireActivity().startActivity(ManageProfileActivity.getIntentForUsernameEdit(preference.getContext()));
        return true;
      }
    }
  }

}<|MERGE_RESOLUTION|>--- conflicted
+++ resolved
@@ -67,17 +67,11 @@
 public class ApplicationPreferencesActivity extends PassphraseRequiredActivity
     implements EncryptedPreferences.OnSharedPreferenceChangeListener
 {
-<<<<<<< HEAD
-  public static final String LAUNCH_TO_NETWORK_FRAGMENT = "launch.to.network.fragment";
-  public static final String LAUNCH_TO_BACKUPS_FRAGMENT = "launch.to.backups.fragment";
-  public static final String LAUNCH_TO_HELP_FRAGMENT    = "launch.to.help.fragment";
-  public static final String LAUNCH_TO_PROXY_FRAGMENT   = "launch.to.proxy.fragment";
-=======
+  public static final String LAUNCH_TO_NETWORK_FRAGMENT       = "launch.to.network.fragment";
   public static final String LAUNCH_TO_BACKUPS_FRAGMENT       = "launch.to.backups.fragment";
   public static final String LAUNCH_TO_HELP_FRAGMENT          = "launch.to.help.fragment";
   public static final String LAUNCH_TO_PROXY_FRAGMENT         = "launch.to.proxy.fragment";
   public static final String LAUNCH_TO_NOTIFICATIONS_FRAGMENT = "launch.to.notifications.fragment";
->>>>>>> 2be30686
 
   @SuppressWarnings("unused")
   private static final String TAG = ApplicationPreferencesActivity.class.getSimpleName();
