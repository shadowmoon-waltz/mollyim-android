--- conflicted
+++ resolved
@@ -34,13 +34,8 @@
     @JsonProperty("chinese-traditional-hk") val chineseTraditionalHk: FontScript?,
     @JsonProperty("chinese-traditional") val chineseTraditional: FontScript?,
     @JsonProperty("chinese-simplified") val chineseSimplified: FontScript?,
-<<<<<<< HEAD
     @JsonProperty("arabic") val arabic: FontScript?,
-    @JsonProperty("japanese") val japanese: FontScript?,
-=======
-    val arabic: FontScript?,
-    val japanese: FontScript?
->>>>>>> f3c6f2e3
+    @JsonProperty("japanese") val japanese: FontScript?
   )
 
   /**
