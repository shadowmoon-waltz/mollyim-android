--- conflicted
+++ resolved
@@ -1734,12 +1734,8 @@
     <string name="RegistrationActivity_unable_to_connect_to_service">서비스에 연결할 수 없습니다. 네트워크 연결을 확인 후 다시 시도해 주세요.</string>
     <string name="RegistrationActivity_non_standard_number_format">비표준 전화번호 형식</string>
     <string name="RegistrationActivity_the_number_you_entered_appears_to_be_a_non_standard">입력한 번호(%1$s)가 표준 형식이 아닙니다.\n\n혹시 입력하려던 번호가 %2$s인가요?</string>
-<<<<<<< HEAD
     <string name="RegistrationActivity_signal_android_phone_number_format">Molly Android - 전화번호 형식</string>
-=======
-    <string name="RegistrationActivity_signal_android_phone_number_format">Signal Android - 전화번호 형식</string>
     <!--    Small "toast" notification to the user confirming that they have requested a new code via voice call.-->
->>>>>>> f3c6f2e3
     <string name="RegistrationActivity_call_requested">통화 요청함</string>
     <!--    Small "toast" notification to the user confirming that they have requested a new code via SMS.-->
     <string name="RegistrationActivity_sms_requested">SMS가 필요합니다.</string>
@@ -3380,15 +3376,15 @@
     <!-- Phone number heading displayed as a screen title -->
     <string name="preferences_app_protection__phone_number">전화번호</string>
     <!-- Subtext below option to launch into phone number privacy settings screen -->
-    <string name="preferences_app_protection__choose_who_can_see">내 전화번호를 볼 수 있고, Signal에서 내 전화번호로 나한테 연락할 수 있는 사람을 선택하세요.</string>
+    <string name="preferences_app_protection__choose_who_can_see">내 전화번호를 볼 수 있고, Molly에서 내 전화번호로 나한테 연락할 수 있는 사람을 선택하세요.</string>
     <!-- Section title above two radio buttons for enabling and disabling phone number display -->
     <string name="PhoneNumberPrivacySettingsFragment__who_can_see_my_number">내 전화번호를 볼 수 있는 사람</string>
     <!-- Subtext below radio buttons when who can see my number is set to nobody -->
-    <string name="PhoneNumberPrivacySettingsFragment__nobody_will_see">아무도 Signal에서 내 전화번호를 볼 수 없습니다.</string>
+    <string name="PhoneNumberPrivacySettingsFragment__nobody_will_see">아무도 Molly에서 내 전화번호를 볼 수 없습니다.</string>
     <!-- Section title above two radio buttons for enabling and disabling whether users can find me by my phone number  -->
     <string name="PhoneNumberPrivacySettingsFragment__who_can_find_me_by_number">전화번호로 나를 찾을 수 있는 사람</string>
     <!-- Subtext below radio buttons when who can see my number is set to everyone -->
-    <string name="PhoneNumberPrivacySettingsFragment__your_phone_number">내가 메시지를 보낸 사람 또는 그룹에 내 전화번호가 표시됩니다. 내 번호를 휴대전화 연락처에 저장한 사람도 Signal에서 나를 볼 수 있습니다.</string>
+    <string name="PhoneNumberPrivacySettingsFragment__your_phone_number">내가 메시지를 보낸 사람 또는 그룹에 내 전화번호가 표시됩니다. 내 번호를 휴대전화 연락처에 저장한 사람도 Molly에서 나를 볼 수 있습니다.</string>
     <string name="PhoneNumberPrivacy_everyone">모두</string>
     <string name="PhoneNumberPrivacy_my_contacts">내 연락처</string>
     <string name="PhoneNumberPrivacy_nobody">아무도</string>
@@ -3764,20 +3760,12 @@
     <!-- DeactivateWalletFragment -->
     <string name="DeactivateWalletFragment__deactivate_wallet">지갑 비활성화</string>
     <string name="DeactivateWalletFragment__your_balance">잔액</string>
-<<<<<<< HEAD
-    <string name="DeactivateWalletFragment__its_recommended_that_you">결제를 비활성화하기 전에 다른 지갑 주소로 자금을 이체하는 것이 좋습니다. 지금 자금을 이체하지 않기로 선택하면 결제를 다시 활성화하면 Molly에 연결된 지갑에 남아 있게 됩니다.</string>
-=======
-    <string name="DeactivateWalletFragment__its_recommended_that_you">결제를 비활성화하기 전에 다른 지갑 주소로 자금을 이체하는 것이 좋습니다. 지금 자금을 이체하지 않기로 선택할 경우 결제를 다시 활성화하면 자금이 Signal에 연결된 지갑에 남아 있게 됩니다.</string>
->>>>>>> f3c6f2e3
+    <string name="DeactivateWalletFragment__its_recommended_that_you">결제를 비활성화하기 전에 다른 지갑 주소로 자금을 이체하는 것이 좋습니다. 지금 자금을 이체하지 않기로 선택할 경우 결제를 다시 활성화하면 자금이 Molly에 연결된 지갑에 남아 있게 됩니다.</string>
     <string name="DeactivateWalletFragment__transfer_remaining_balance">잔액 이체</string>
     <string name="DeactivateWalletFragment__deactivate_without_transferring">전송하지 않고 비활성화</string>
     <string name="DeactivateWalletFragment__deactivate">비활성화</string>
     <string name="DeactivateWalletFragment__deactivate_without_transferring_question">이전하지 않고 비활성화하시겠습니까?</string>
-<<<<<<< HEAD
-    <string name="DeactivateWalletFragment__your_balance_will_remain">결제를 다시 활성화하기로 선택한 경우 잔액은 Molly에 연결된 지갑에 남아 있습니다.</string>
-=======
-    <string name="DeactivateWalletFragment__your_balance_will_remain">결제를 다시 활성화하기로 선택할 경우 잔액이 Signal에 연결된 지갑에 남아 있게 됩니다.</string>
->>>>>>> f3c6f2e3
+    <string name="DeactivateWalletFragment__your_balance_will_remain">결제를 다시 활성화하기로 선택할 경우 잔액이 Molly에 연결된 지갑에 남아 있게 됩니다.</string>
     <string name="DeactivateWalletFragment__error_deactivating_wallet">지갑을 비활성화하는 동안 오류가 발생했습니다.</string>
   <!-- Removed by excludeNonTranslatables <string name="DeactivateWalletFragment__learn_more__we_recommend_transferring_your_funds" translatable="false">https://support.signal.org/hc/articles/360057625692#payments_deactivate</string> -->
 
