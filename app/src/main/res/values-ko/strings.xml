--- conflicted
+++ resolved
@@ -2242,16 +2242,10 @@
     <!-- Banner button to update now -->
 
     <!-- WebRtcCallActivity -->
-<<<<<<< HEAD
     <string name="WebRtcCallActivity_to_answer_the_call_give_signal_access_to_your_microphone">통화를 수락하려면 Molly에서 마이크를 사용하도록 허용하세요.</string>
-    <string name="WebRtcCallActivity_to_answer_the_call_from_s_give_signal_access_to_your_microphone">Molly에서 %1$s의 전화를 받으려면 마이크 권한이 필요합니다.</string>
+    <!-- Message shown in permission dialog when attempting to answer a video call without camera or microphone permissions already granted. -->
+    <string name="WebRtcCallActivity_to_answer_the_call_give_signal_access_to_your_microphone_and_camera">To answer the video call, give Molly access to your microphone and camera.</string>
     <string name="WebRtcCallActivity_signal_requires_microphone_and_camera_permissions_in_order_to_make_or_receive_calls">Molly에서 전화 기능을 사용하려면 마이크와 카메라 권한이 필요하지만 현재 거부되어 있습니다. 앱 설정 메뉴에서 \'권한\'을 선택한 후 \'마이크\'와 \'카메라\' 항목을 허용해 주세요.</string>
-=======
-    <string name="WebRtcCallActivity_to_answer_the_call_give_signal_access_to_your_microphone">통화를 수락하려면 Signal에서 마이크를 사용하도록 허용하세요.</string>
-    <!-- Message shown in permission dialog when attempting to answer a video call without camera or microphone permissions already granted. -->
-    <string name="WebRtcCallActivity_to_answer_the_call_give_signal_access_to_your_microphone_and_camera">To answer the video call, give Signal access to your microphone and camera.</string>
-    <string name="WebRtcCallActivity_signal_requires_microphone_and_camera_permissions_in_order_to_make_or_receive_calls">Signal에서 전화 기능을 사용하려면 마이크와 카메라 권한이 필요하지만 현재 거부되어 있습니다. 앱 설정 메뉴에서 \'권한\'을 선택한 후 \'마이크\'와 \'카메라\' 항목을 허용해 주세요.</string>
->>>>>>> 6cc8e87d
     <string name="WebRtcCallActivity__answered_on_a_linked_device">연결된 기기에서 응답했습니다.</string>
     <string name="WebRtcCallActivity__declined_on_a_linked_device">연결된 기기에서 거부했습니다.</string>
     <string name="WebRtcCallActivity__busy_on_a_linked_device">연결된 기기에서 사용 중입니다.</string>
