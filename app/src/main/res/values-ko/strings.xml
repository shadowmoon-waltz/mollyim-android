--- conflicted
+++ resolved
@@ -1162,16 +1162,8 @@
     <!-- NotificationBarManager -->
     <string name="NotificationBarManager__establishing_signal_call">Signal 전화 연결 중</string>
     <!-- Temporary notification shown when starting the calling service -->
-<<<<<<< HEAD
     <string name="NotificationBarManager__starting_signal_call_service">Molly 통화 서비스 시작</string>
     <string name="NotificationBarManager__stopping_signal_call_service">Molly 통화 서비스 중지</string>
-    <string name="NotificationBarManager__decline_call">전화 거절</string>
-    <string name="NotificationBarManager__answer_call">전화 수락</string>
-    <string name="NotificationBarManager__end_call">전화 종료</string>
-=======
-    <string name="NotificationBarManager__starting_signal_call_service">Signal 통화 서비스 시작</string>
-    <string name="NotificationBarManager__stopping_signal_call_service">Signal 통화 서비스 중지</string>
->>>>>>> c7145644
     <string name="NotificationBarManager__cancel_call">전화 취소</string>
 
     <!-- NotificationsMegaphone -->
