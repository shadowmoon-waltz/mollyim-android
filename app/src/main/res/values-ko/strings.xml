<?xml version="1.0" encoding="UTF-8"?>
<!-- smartling.instruction_comments_enabled = on -->
<resources>
  <!-- Removed by excludeNonTranslatables <string name="app_name" translatable="false">Signal</string> -->

  <!-- Removed by excludeNonTranslatables <string name="install_url" translatable="false">https://signal.org/install</string> -->
  <!-- Removed by excludeNonTranslatables <string name="donate_url" translatable="false">https://signal.org/donate</string> -->
  <!-- Removed by excludeNonTranslatables <string name="backup_support_url" translatable="false">https://support.signal.org/hc/articles/360007059752</string> -->
  <!-- Removed by excludeNonTranslatables <string name="transfer_support_url" translatable="false">https://support.signal.org/hc/articles/360007059752</string> -->
  <!-- Removed by excludeNonTranslatables <string name="support_center_url" translatable="false">https://support.signal.org/</string> -->
  <!-- Removed by excludeNonTranslatables <string name="terms_and_privacy_policy_url" translatable="false">https://signal.org/legal</string> -->
  <!-- Removed by excludeNonTranslatables <string name="google_pay_url" translatable="false">https://pay.google.com</string> -->
  <!-- Removed by excludeNonTranslatables <string name="donation_decline_code_error_url" translatable="false">https://support.signal.org/hc/articles/4408365318426#errors</string> -->
  <!-- Removed by excludeNonTranslatables <string name="sms_export_url" translatable="false">https://support.signal.org/hc/articles/360007321171</string> -->
  <!-- Removed by excludeNonTranslatables <string name="signal_me_username_url" translatable="false">https://signal.me/#u/%1$s</string> -->
  <!-- Removed by excludeNonTranslatables <string name="signal_me_username_url_no_scheme" translatable="false">signal.me/#u/%1$s</string> -->
  <!-- Removed by excludeNonTranslatables <string name="username_support_url" translatable="false">https://support.signal.org/hc/articles/5389476324250</string> -->
  <!-- Removed by excludeNonTranslatables <string name="export_account_data_url" translatable="false">https://support.signal.org/hc/articles/5538911756954</string> -->

    <string name="yes">네</string>
    <string name="no">아니요</string>
    <string name="delete">삭제</string>
    <string name="please_wait">잠시만 기다려 주세요…</string>
    <string name="save">저장</string>
    <string name="note_to_self">개인 메모</string>

    <!-- Alternate label for the Signal Application in the device\'s home screen launcher, as in a weather/climate application. -->
    <string name="app_icon_label_weather">날씨</string>
    <!-- Alternate label for the Signal Application in the device\'s home screen launcher, as in a note-taking application.-->
    <string name="app_icon_label_notes">메모</string>
    <!-- Alternate label for the Signal Application in the device\'s home screen launcher, as in a news/journalism application. -->
    <string name="app_icon_label_news">뉴스</string>
    <!-- Alternate label for the Signal Application in the device\'s home screen launcher, as in waves of the ocean. -->
    <string name="app_icon_label_waves">파도</string>

    <!-- AlbumThumbnailView -->
  <!-- Removed by excludeNonTranslatables <string name="AlbumThumbnailView_plus" translatable="false">\+%d</string> -->

    <!-- ApplicationMigrationActivity -->
    <string name="ApplicationMigrationActivity__signal_is_updating">Molly 업데이트 중…</string>

    <!-- ApplicationPreferencesActivity -->
    <string name="ApplicationPreferenceActivity_you_havent_set_a_passphrase_yet">암호를 설정하지 않았습니다!</string>
    <string name="ApplicationPreferencesActivity_disable_passphrase">암호 사용을 비활성화하시겠습니까?</string>
    <string name="ApplicationPreferencesActivity_this_will_permanently_unlock_signal_and_message_notifications">Molly이 잠금 해제되어 메시지 알림이 표시됩니다.</string>
    <string name="ApplicationPreferencesActivity_disable">사용 안 함</string>
    <string name="ApplicationPreferencesActivity_disable_signal_messages_and_calls">Molly 메시지와 전화를 비활성화하시겠습니까?</string>
    <string name="ApplicationPreferencesActivity_disable_signal_messages_and_calls_by_unregistering">서버에서 등록을 해제하여 Molly을 사용한 메시지 전송과 전화가 불가능해집니다. 다시 사용하고 싶을 때 전화번호를 재등록 하십시오.</string>
    <string name="ApplicationPreferencesActivity_error_connecting_to_server">서버에 연결할 수 없습니다!</string>
    <string name="ApplicationPreferencesActivity_pins_are_required_for_registration_lock">등록 잠금을 위해 PIN이 필요합니다. PIN을 비활성화하려면 먼저 등록 잠금을 비활성화하세요.</string>
    <string name="ApplicationPreferencesActivity_pin_created">PIN이 생성되었습니다.</string>
    <string name="ApplicationPreferencesActivity_pin_disabled">PIN 사용이 비활성화 되었습니다.</string>
    <string name="ApplicationPreferencesActivity_record_payments_recovery_phrase">결제 복구 문구 기록</string>
    <string name="ApplicationPreferencesActivity_record_phrase">녹음 문구</string>
    <string name="ApplicationPreferencesActivity_before_you_can_disable_your_pin">PIN을 사용 중지하기 전에 결제 계정을 복구할 수 있도록 결제 복구 문구를 기록해야 합니다.</string>

    <!-- NumericKeyboardView -->
  <!-- Removed by excludeNonTranslatables <string name="NumericKeyboardView__1" translatable="false">1</string> -->
  <!-- Removed by excludeNonTranslatables <string name="NumericKeyboardView__2" translatable="false">2</string> -->
  <!-- Removed by excludeNonTranslatables <string name="NumericKeyboardView__3" translatable="false">3</string> -->
  <!-- Removed by excludeNonTranslatables <string name="NumericKeyboardView__4" translatable="false">4</string> -->
  <!-- Removed by excludeNonTranslatables <string name="NumericKeyboardView__5" translatable="false">5</string> -->
  <!-- Removed by excludeNonTranslatables <string name="NumericKeyboardView__6" translatable="false">6</string> -->
  <!-- Removed by excludeNonTranslatables <string name="NumericKeyboardView__7" translatable="false">7</string> -->
  <!-- Removed by excludeNonTranslatables <string name="NumericKeyboardView__8" translatable="false">8</string> -->
  <!-- Removed by excludeNonTranslatables <string name="NumericKeyboardView__9" translatable="false">9</string> -->
  <!-- Removed by excludeNonTranslatables <string name="NumericKeyboardView__0" translatable="false">0</string> -->
    <!-- Back button on numeric keyboard -->
    <string name="NumericKeyboardView__backspace">백스페이스</string>

    <!-- DraftDatabase -->
    <string name="DraftDatabase_Draft_image_snippet">(이미지)</string>
    <string name="DraftDatabase_Draft_audio_snippet">(오디오)</string>
    <string name="DraftDatabase_Draft_video_snippet">(동영상)</string>
    <string name="DraftDatabase_Draft_location_snippet">(위치)</string>
    <string name="DraftDatabase_Draft_quote_snippet">(회신)</string>
    <string name="DraftDatabase_Draft_voice_note">(음성 메시지)</string>

    <!-- AttachmentKeyboard -->
    <string name="AttachmentKeyboard_gallery">갤러리</string>
    <string name="AttachmentKeyboard_file">파일</string>
    <string name="AttachmentKeyboard_contact">연락처</string>
    <string name="AttachmentKeyboard_location">위치</string>
    <string name="AttachmentKeyboard_Signal_needs_permission_to_show_your_photos_and_videos">Molly에서 사진이나 동영상을 찍으려면 권한이 필요합니다.</string>
    <string name="AttachmentKeyboard_give_access">액세스 허용</string>
    <string name="AttachmentKeyboard_payment">결제</string>

    <!-- AttachmentManager -->
    <string name="AttachmentManager_cant_open_media_selection">미디어를 선택할 수 있는 앱이 없습니다.</string>
    <string name="AttachmentManager_signal_requires_the_external_storage_permission_in_order_to_attach_photos_videos_or_audio">Molly에서 사진, 동영상 또는 오디오를 첨부하려면 저장 공간 접근 권한이 필요하지만 현재 거부되어 있습니다. 앱 설정 메뉴에서 \'권한\'을 선택한 후 \'저장 공간\' 항목을 허용해 주세요.</string>
    <string name="AttachmentManager_signal_requires_contacts_permission_in_order_to_attach_contact_information">Molly에서 연락처 정보를 첨부하려면 연락처 접근 권한이 필요하지만 현재 거부되어 있습니다. 앱 설정 메뉴에서 \'권한\'을 선택한 후 \'연락처\' 항목을 허용해 주세요.</string>
    <string name="AttachmentManager_signal_requires_location_information_in_order_to_attach_a_location">Molly에서 위치 정보를 첨부하려면 위치 접근 권한이 필요하지만 현재 거부되어 있습니다. 앱 설정 메뉴에서 \'권한\'을 선택한 후 \'위치\' 항목을 허용해 주세요.</string>
    <!-- Alert dialog title to show the recipient has not activated payments -->
    <string name="AttachmentManager__not_activated_payments">%1$s 님이 결제를 아직 활성화하지 않았습니다. </string>
    <!-- Alert dialog description to send the recipient a request to activate payments -->
    <string name="AttachmentManager__request_to_activate_payments">결제를 활성화해달라는 요청을 보낼까요?</string>
    <!-- Alert dialog button to send request -->
    <string name="AttachmentManager__send_request">요청 보내기</string>
    <!-- Alert dialog button to cancel dialog -->
    <string name="AttachmentManager__cancel">취소</string>

    <!-- AttachmentUploadJob -->
    <string name="AttachmentUploadJob_uploading_media">미디어 업로드 중…</string>
    <string name="AttachmentUploadJob_compressing_video_start">동영상 압축 중…</string>

    <!-- BackgroundMessageRetriever -->
    <string name="BackgroundMessageRetriever_checking_for_messages">새로운 메시지를 확인 중입니다…</string>

    <!-- BlockedUsersActivity -->
    <string name="BlockedUsersActivity__blocked_users">차단한 사용자</string>
    <string name="BlockedUsersActivity__add_blocked_user">차단한 사용자 추가</string>
    <string name="BlockedUsersActivity__blocked_users_will">차단한 사용자는 나에게 전화를 걸거나 메시지를 보낼 수 없습니다.</string>
    <string name="BlockedUsersActivity__no_blocked_users">차단한 사용자 없음</string>
    <string name="BlockedUsersActivity__block_user">이 사용자를 차단할까요?</string>
    <string name="BlockedUserActivity__s_will_not_be_able_to">\'%1$s\' 님은 나에게 전화를 걸거나 메시지를 보낼 수 없습니다.</string>
    <string name="BlockedUsersActivity__block">차단</string>

    <!-- CreditCardFragment -->
    <!-- Title of fragment detailing the donation amount for one-time donation, displayed above the credit card text fields -->
    <string name="CreditCardFragment__donation_amount_s">기부 금액: %1$s</string>
    <!-- Title of fragment detailing the donation amount for monthly donation, displayed above the credit card text fields -->
    <string name="CreditCardFragment__donation_amount_s_per_month">기부 금액: %1$s/월</string>
    <!-- Explanation of how to fill in the form, displayed above the credit card text fields -->
    <!-- Explanation of how to fill in the form and a note about pii, displayed above the credit card text fields -->
    <string name="CreditCardFragment__enter_your_card_details">카드 세부 정보를 입력하세요. Signal은 개인 정보를 수집하거나 저장하지 않습니다.</string>
    <!-- Displayed as a hint in the card number text field -->
    <string name="CreditCardFragment__card_number">카드 번호</string>
    <!-- Displayed as a hint in the card expiry text field -->
    <string name="CreditCardFragment__mm_yy">MM/YY</string>
    <!-- Displayed as a hint in the card cvv text field -->
    <string name="CreditCardFragment__cvv">CVV</string>
    <!-- Error displayed under the card number text field when there is an invalid card number entered -->
    <string name="CreditCardFragment__invalid_card_number">잘못된 카드 번호입니다.</string>
    <!-- Error displayed under the card expiry text field when the card is expired -->
    <string name="CreditCardFragment__card_has_expired">만료된 카드입니다.</string>
    <!-- Error displayed under the card cvv text field when the cvv is too short -->
    <string name="CreditCardFragment__code_is_too_short">코드가 너무 짧습니다.</string>
    <!-- Error displayed under the card cvv text field when the cvv is too long -->
    <string name="CreditCardFragment__code_is_too_long">코드가 너무 깁니다.</string>
    <!-- Error displayed under the card cvv text field when the cvv is invalid -->
    <string name="CreditCardFragment__invalid_code">잘못된 코드입니다.</string>
    <!-- Error displayed under the card expiry text field when the expiry month is invalid -->
    <string name="CreditCardFragment__invalid_month">잘못된 월입니다.</string>
    <!-- Error displayed under the card expiry text field when the expiry is missing the year -->
    <string name="CreditCardFragment__year_required">연도를 입력하세요.</string>
    <!-- Error displayed under the card expiry text field when the expiry year is invalid -->
    <string name="CreditCardFragment__invalid_year">잘못된 연도입니다.</string>
    <!-- Button label to confirm credit card input and proceed with payment -->
    <string name="CreditCardFragment__continue">계속</string>

    <!-- BlockUnblockDialog -->
    <string name="BlockUnblockDialog_block_and_leave_s">%1$s을(를) 차단하고 나갈까요?</string>
    <string name="BlockUnblockDialog_block_s">%1$s을(를) 차단할까요?</string>
    <string name="BlockUnblockDialog_you_will_no_longer_receive_messages_or_updates">이제 이 그룹에서 메시지나 업데이트를 받을 수 없습니다. 그리고 멤버가 당신을 이 그룹에 추가할 수도 없습니다.</string>
    <string name="BlockUnblockDialog_group_members_wont_be_able_to_add_you">그룹 멤버가 당신을 이 그룹에 추가할 수 없습니다,</string>
    <string name="BlockUnblockDialog_group_members_will_be_able_to_add_you">그룹 멤버는 당신을 그룹에 다시 초대 가능합니다.</string>
    <!-- Text that is shown when unblocking a Signal contact -->
    <string name="BlockUnblockDialog_you_will_be_able_to_call_and_message_each_other">서로 메시지를 보내고 전화를 걸 수 있으며 이름과 사진이 공유됩니다.</string>
    <!-- Text that is shown when unblocking an SMS contact -->
    <string name="BlockUnblockDialog_you_will_be_able_to_message_each_other">이제 서로 메시지를 할 수 있습니다.</string>
    <string name="BlockUnblockDialog_blocked_people_wont_be_able_to_call_you_or_send_you_messages">차단한 사용자는 나에게 전화를 걸거나 메세지를 보낼 수 없습니다.</string>
    <string name="BlockUnblockDialog_blocked_people_wont_be_able_to_send_you_messages">차단한 사용자는 나에게 메시지를 보낼 수 없습니다.</string>
    <!-- Message shown on block dialog when blocking the Signal release notes recipient -->
    <string name="BlockUnblockDialog_block_getting_signal_updates_and_news">Signal의 업데이트와 새로운 소식을 차단합니다.</string>
    <!-- Message shown on unblock dialog when unblocking the Signal release notes recipient -->
    <string name="BlockUnblockDialog_resume_getting_signal_updates_and_news">Signal의 업데이트와 새로운 소식을 다시 받기</string>
    <string name="BlockUnblockDialog_unblock_s">%1$s을(를) 차단 해제할까요?</string>
    <string name="BlockUnblockDialog_block">차단</string>
    <string name="BlockUnblockDialog_block_and_leave">차단하고 나가기</string>
    <string name="BlockUnblockDialog_report_spam_and_block">스팸 신고 및 차단</string>

    <!-- BucketedThreadMedia -->
    <string name="BucketedThreadMedia_Today">오늘</string>
    <string name="BucketedThreadMedia_Yesterday">어제</string>
    <string name="BucketedThreadMedia_This_week">이번 주</string>
    <string name="BucketedThreadMedia_This_month">이번 달</string>
    <string name="BucketedThreadMedia_Large">크게</string>
    <string name="BucketedThreadMedia_Medium">중간</string>
    <string name="BucketedThreadMedia_Small">작게</string>

    <!-- CameraFragment -->
    <!-- Toasted when user device does not support video recording -->
    <string name="CameraFragment__video_recording_is_not_supported_on_your_device">기기에서 동영상 녹화가 지원되지 않습니다.</string>

    <!-- CameraXFragment -->
    <string name="CameraXFragment_tap_for_photo_hold_for_video">사진은 탭하고, 동영상은 길게 누르세요.</string>
    <string name="CameraXFragment_capture_description">캡처</string>
    <string name="CameraXFragment_change_camera_description">카메라 변경</string>
    <string name="CameraXFragment_open_gallery_description">갤러리 열기</string>

    <!-- CameraContacts -->
    <string name="CameraContacts_recent_contacts">최근 연락처</string>
    <string name="CameraContacts_signal_contacts">Signal 연락처</string>
    <string name="CameraContacts_signal_groups">Signal 그룹</string>
    <!-- A warning shown in a toast when  -->
    <plurals name="CameraContacts_you_can_share_with_a_maximum_of_n_conversations">
        <item quantity="other">최대 %1$d개 대화에서 공유할 수 있습니다.</item>
    </plurals>
    <string name="CameraContacts_select_signal_recipients">Signal 받는 사람 선택</string>
    <string name="CameraContacts_no_signal_contacts">Signal 연락처 없음</string>
    <string name="CameraContacts_you_can_only_use_the_camera_button">카메라 버튼은 Signal 연락처에 사진을 보내는 용도로만 사용할 수 있습니다. </string>
    <string name="CameraContacts_cant_find_who_youre_looking_for">원하는 사람을 찾지 못하셨나요?</string>
    <string name="CameraContacts_invite_a_contact_to_join_signal">Molly에 등록하도록 연락처 초대</string>
    <string name="CameraContacts__menu_search">검색</string>

    <!-- Censorship Circumvention Megaphone -->
    <!-- Title for an alert that shows at the bottom of the chat list letting people know that circumvention is no longer needed -->
    <string name="CensorshipCircumventionMegaphone_turn_off_censorship_circumvention">검열 우회를 끄시겠어요?</string>
    <!-- Body for an alert that shows at the bottom of the chat list letting people know that circumvention is no longer needed -->
    <string name="CensorshipCircumventionMegaphone_you_can_now_connect_to_the_signal_service">이제 더 나은 사용을 위해 Signal 서비스에 바로 연결 할 수 있습니다.</string>
    <!-- Action to prompt the user to disable circumvention since it is no longer needed -->
    <string name="CensorshipCircumventionMegaphone_turn_off">끄기</string>
    <!-- Action to prompt the user to dismiss the alert at the bottom of the chat list -->
    <string name="CensorshipCircumventionMegaphone_no_thanks">괜찮습니다</string>

    <!-- ClearProfileActivity -->
    <string name="ClearProfileActivity_remove">제거</string>
    <string name="ClearProfileActivity_remove_profile_photo">프로필 사진을 제거하시겠습니까?</string>
    <string name="ClearProfileActivity_remove_group_photo">그룹 사진을 제거하시겠습니까?</string>

    <!-- ClientDeprecatedActivity -->
    <string name="ClientDeprecatedActivity_update_signal">시그널 최신 버전으로 업데이트</string>
    <string name="ClientDeprecatedActivity_this_version_of_the_app_is_no_longer_supported">이 버전의 앱은 더 이상 지원되지 않습니다. 메시지를 주고받을려면, 가장 최근 버전으로 업데이트해주세요</string>
    <string name="ClientDeprecatedActivity_update">업데이트</string>
    <string name="ClientDeprecatedActivity_dont_update">업데이트하지 않음</string>
    <string name="ClientDeprecatedActivity_warning">경고</string>
    <string name="ClientDeprecatedActivity_your_version_of_signal_has_expired_you_can_view_your_message_history">Signal 버전이 만료되었습니다. 이전 메세지 기록은 읽을 수 있지만 업데이트하기 전까지 메세지를 보내거나 받을 수 없습니다.</string>

    <!-- CommunicationActions -->
    <string name="CommunicationActions_no_browser_found">웹 브라우저를 찾을 수 없습니다.</string>
    <string name="CommunicationActions_send_email">이메일 보내기</string>
    <string name="CommunicationActions_a_cellular_call_is_already_in_progress">이미 셀룰러 데이터 통화를 사용하고 있습니다.</string>
    <string name="CommunicationActions_start_voice_call">음성 통화를 시작하시겠습니까?</string>
    <string name="CommunicationActions_cancel">취소</string>
    <string name="CommunicationActions_call">전화</string>
    <string name="CommunicationActions_insecure_call">안전하지 않은 통화</string>
    <string name="CommunicationActions_carrier_charges_may_apply">통신사 요금이 부과될 수 있습니다. 당신이 전화하려는 번호는 Signal에 등록되지 않았습니다. 이 전화는 인터넷이 아닌 당신의 모바일 통신사를 통해 연결될 겁니다.</string>

    <!-- ConfirmIdentityDialog -->

    <!-- ContactsCursorLoader -->
    <string name="ContactsCursorLoader_recent_chats">최근 대화</string>
    <string name="ContactsCursorLoader_contacts">연락처</string>
    <string name="ContactsCursorLoader_groups">그룹</string>
    <!-- Contact search header for individuals who the user has not started a conversation with but is in a group with -->
    <string name="ContactsCursorLoader_group_members">그룹 멤버</string>
    <string name="ContactsCursorLoader_phone_number_search">전화번호 검색</string>
    <!-- Header for username search -->
    <string name="ContactsCursorLoader_find_by_username">사용자명으로 검색</string>
    <!-- Label for my stories when selecting who to send media to -->
    <string name="ContactsCursorLoader_my_stories">내 스토리</string>
    <!-- Text for a button that brings up a bottom sheet to create a new story. -->
    <string name="ContactsCursorLoader_new">새 스토리</string>
    <!-- Header for conversation search section labeled "Chats" -->
    <string name="ContactsCursorLoader__chats">대화</string>
    <!-- Header for conversation search section labeled "Messages" -->
    <string name="ContactsCursorLoader__messages">메시지</string>

    <!-- ContactsDatabase -->
    <string name="ContactsDatabase_message_s">%1$s에 메시지 보내기</string>
    <string name="ContactsDatabase_signal_call_s">%1$s에 Signal 전화</string>

    <!-- ContactNameEditActivity -->
    <!-- Toolbar title for contact name edit activity -->
    <string name="ContactNameEditActivity_given_name">이름</string>
    <string name="ContactNameEditActivity_family_name">성</string>
    <string name="ContactNameEditActivity_prefix">접두사</string>
    <string name="ContactNameEditActivity_suffix">접미사</string>
    <string name="ContactNameEditActivity_middle_name">중간 이름</string>

    <!-- ContactShareEditActivity -->
    <!-- ContactShareEditActivity toolbar title -->
    <string name="ContactShareEditActivity__send_contact">연락처 보내기</string>
    <string name="ContactShareEditActivity_type_home">집</string>
    <string name="ContactShareEditActivity_type_mobile">휴대 전화</string>
    <string name="ContactShareEditActivity_type_work">직장</string>
    <string name="ContactShareEditActivity_type_missing">기타</string>
    <string name="ContactShareEditActivity_invalid_contact">선택한 연락처가 잘못됨</string>
    <!-- Content descrption for name edit button on contact share edit activity -->
    <string name="ContactShareEditActivity__edit_name">이름 수정</string>
    <!-- Content description for user avatar in edit activity -->
    <string name="ContactShareEditActivity__avatar">아바타</string>

    <!-- ConversationItem -->
    <string name="ConversationItem_error_not_sent_tap_for_details">메시지가 보내지지 않았습니다. 탭하여 세부정보를 확인하세요.</string>
    <string name="ConversationItem_error_partially_not_delivered">일부만 전송됨, 탭하여 확인</string>
    <string name="ConversationItem_error_network_not_delivered">보내기 실패</string>
    <string name="ConversationItem_received_key_exchange_message_tap_to_process">핵심 교환 메시지를 받았습니다. 탭하여 처리하세요.</string>
    <string name="ConversationItem_group_action_left">%1$s 님이 그룹에서 탈퇴했습니다.</string>
    <string name="ConversationItem_send_paused">전송 일시 중지됨</string>
    <string name="ConversationItem_click_to_approve_unencrypted">전송 실패, 탭하여 비보안 연결 시도</string>
    <string name="ConversationItem_click_to_approve_unencrypted_sms_dialog_title">비보안 SMS로 바꾸시겠습니까?</string>
    <string name="ConversationItem_click_to_approve_unencrypted_mms_dialog_title">비보안 MMS로 바꾸시겠습니까?</string>
    <string name="ConversationItem_click_to_approve_unencrypted_dialog_message">수신자가 이제 Signal 사용자가 아니므로 메시지가 암호화되지 <b>않습니다</b>.\n\n비보안 메시지를 보내시겠습니까?</string>
    <string name="ConversationItem_unable_to_open_media">미디어를 열 수 있는 앱이 없습니다.</string>
    <string name="ConversationItem_copied_text">%1$s 복사됨</string>
    <string name="ConversationItem_from_s">%1$s에서</string>
    <string name="ConversationItem_to_s">%1$s에게</string>
    <string name="ConversationItem_read_more">더 알아보기</string>
    <string name="ConversationItem_download_more">더 다운로드</string>
    <string name="ConversationItem_pending">대기 중</string>
    <string name="ConversationItem_this_message_was_deleted">이 메시지는 삭제되었습니다.</string>
    <string name="ConversationItem_you_deleted_this_message">이 메시지를 삭제했습니다.</string>
    <!-- Dialog error message shown when user can\'t download a message from someone else due to a permanent failure (e.g., unable to decrypt), placeholder is other\'s name -->
    <string name="ConversationItem_cant_download_message_s_will_need_to_send_it_again">메시지를 다운로드할 수 없습니다. %1$s 님이 다시 공유해야 합니다.</string>
    <!-- Dialog error message shown when user can\'t download an image message from someone else due to a permanent failure (e.g., unable to decrypt), placeholder is other\'s name -->
    <string name="ConversationItem_cant_download_image_s_will_need_to_send_it_again">이미지를 다운로드할 수 없습니다. %1$s 님이 다시 공유해야 합니다.</string>
    <!-- Dialog error message shown when user can\'t download a video message from someone else due to a permanent failure (e.g., unable to decrypt), placeholder is other\'s name -->
    <string name="ConversationItem_cant_download_video_s_will_need_to_send_it_again">동영상을 다운로드할 수 없습니다. %1$s 님이 다시 공유해야 합니다.</string>
    <!-- Dialog error message shown when user can\'t download a their own message via a linked device due to a permanent failure (e.g., unable to decrypt) -->
    <string name="ConversationItem_cant_download_message_you_will_need_to_send_it_again">메시지를 다운로드할 수 없습니다. 다시 공유해 주세요.</string>
    <!-- Dialog error message shown when user can\'t download a their own image message via a linked device due to a permanent failure (e.g., unable to decrypt) -->
    <string name="ConversationItem_cant_download_image_you_will_need_to_send_it_again">이미지를 다운로드할 수 없습니다. 다시 공유해 주세요.</string>
    <!-- Dialog error message shown when user can\'t download a their own video message via a linked device due to a permanent failure (e.g., unable to decrypt) -->
    <string name="ConversationItem_cant_download_video_you_will_need_to_send_it_again">동영상을 다운로드할 수 없습니다. 다시 공유해 주세요.</string>
    <!-- Display as the timestamp footer in a message bubble in a conversation when a message has been edited. The timestamp will go from \'11m\' to \'edited 11m\' -->
    <string name="ConversationItem_edited_timestamp_footer">%1$s 전 수정함</string>

    <!-- ConversationActivity -->
    <string name="ConversationActivity_add_attachment">파일 첨부</string>
    <!-- Accessibility text associated with image button to send an edited message. -->
    <string name="ConversationActivity_send_edit">수정한 메시지 보내기</string>
    <string name="ConversationActivity_select_contact_info">연락처 정보 선택</string>
    <string name="ConversationActivity_compose_message">메시지 작성</string>
    <string name="ConversationActivity_sorry_there_was_an_error_setting_your_attachment">죄송합니다. 파일 첨부 설정 중 오류가 발생했습니다.</string>
    <string name="ConversationActivity_recipient_is_not_a_valid_sms_or_email_address_exclamation">수신자가 올바른 SMS 또는 이메일 주소가 아닙니다!</string>
    <string name="ConversationActivity_message_is_empty_exclamation">메시지가 비어 있습니다!</string>
    <string name="ConversationActivity_group_members">그룹 멤버</string>
    <string name="ConversationActivity__tap_here_to_start_a_group_call">여기를 탭하여 그룹 통화를 시작하세요.</string>
    <!-- Warning toast shown to user if they somehow try to edit an sms/mms message -->
    <string name="ConversationActivity_edit_sms_message_error">메시지를 수정할 수 없습니다.</string>
    <!-- Warning dialog text shown to user if they try to send a message edit that is too old where %1$d is replaced with the amount of hours, e.g. 3 -->
    <plurals name="ConversationActivity_edit_message_too_old">
        <item quantity="other">메시지 수정은 발송 시간으로부터 %1$d시간 이내로 제한됩니다.</item>
    </plurals>

    <string name="ConversationActivity_invalid_recipient">잘못된 수신자입니다!</string>
    <string name="ConversationActivity_added_to_home_screen">홈 화면에 추가됨</string>
    <string name="ConversationActivity_calls_not_supported">지원되지 않는 전화</string>
    <string name="ConversationActivity_this_device_does_not_appear_to_support_dial_actions">해당 기기에서는 전화를 지원하지 않는 것 같습니다.</string>
    <string name="ConversationActivity_transport_insecure_sms">비보안 SMS</string>
    <!-- A title for the option to send an SMS with a placeholder to put the name of their SIM card -->
    <string name="ConversationActivity_transport_insecure_sms_with_sim">비보안 SMS(%1$s)</string>
    <string name="ConversationActivity_transport_insecure_mms">비보안 MMS</string>
    <!-- A title for the option to send an SMS with a placeholder to put the name of their SIM card -->
    <string name="ConversationActivity_transport_signal">Signal 메시지</string>
    <string name="ConversationActivity_lets_switch_to_signal">Molly로 대화해요! %1$s</string>
    <string name="ConversationActivity_specify_recipient">연락처를 선택해 주세요.</string>
    <string name="ConversationActivity_unblock">차단 해제</string>
    <string name="ConversationActivity_attachment_exceeds_size_limits">첨부 파일이 전송 메시지의 사이즈 제한을 초과합니다.</string>
    <string name="ConversationActivity_unable_to_record_audio">오디오를 녹음할 수 없습니다!</string>
    <string name="ConversationActivity_you_cant_send_messages_to_this_group">더 이상 이 그룹의 멤버가 아니기 때문에 이 그룹에 메시지를 보내실 수 없습니다.</string>
    <string name="ConversationActivity_only_s_can_send_messages">%1$s만 메시지를 전송할 수 있습니다.</string>
    <string name="ConversationActivity_admins">관리자</string>
    <string name="ConversationActivity_message_an_admin">관리자에게 메시지 전송</string>
    <string name="ConversationActivity_cant_start_group_call">그룹 통화를 시작할 수 없음</string>
    <string name="ConversationActivity_only_admins_of_this_group_can_start_a_call">이 그룹의 관리자만 통화를 시작할 수 있습니다.</string>
    <string name="ConversationActivity_there_is_no_app_available_to_handle_this_link_on_your_device">기기 링크를 처리할 수 있는 앱이 없습니다.</string>
    <string name="ConversationActivity_your_request_to_join_has_been_sent_to_the_group_admin">참가 요청이 그룹 관리자에게 전송되었습니다. 요청이 처리되면 알림을 받게 됩니다.</string>
    <string name="ConversationActivity_cancel_request">요청 취소하기</string>

    <string name="ConversationActivity_to_send_audio_messages_allow_signal_access_to_your_microphone">음성 메시지를 보내려면 Molly이 마이크를 사용할 수 있도록 허용해 주세요.</string>
    <string name="ConversationActivity_signal_requires_the_microphone_permission_in_order_to_send_audio_messages">Molly에서 오디오 메시지를 보내려면 마이크 권한이 필요하지만 현재 거부되어 있습니다. 앱 설정 메뉴에서 \'권한\'을 선택한 후 \'마이크\' 항목을 허용해 주세요.</string>
    <string name="ConversationActivity_signal_needs_the_microphone_and_camera_permissions_in_order_to_call_s">Molly에서 %1$s에게 전화하려면 마이크와 카메라 권한이 필요하지만 현재 거부되어 있습니다. 앱 설정 메뉴에서 \'권한\'을 선택한 후 \'마이크\'와 \'카메라\' 항목을 허용해 주세요.</string>
    <string name="ConversationActivity_to_capture_photos_and_video_allow_signal_access_to_the_camera">Molly에서 사진과 동영상을 찍으려면 카메라 권한이 필요합니다.</string>
    <string name="ConversationActivity_signal_needs_the_camera_permission_to_take_photos_or_video">Molly에서 사진이나 동영상을 찍으려면 카메라 권한이 필요하지만 현재 거부되어 있습니다. 앱 설정 메뉴에서 \'권한\'을 선택한 후 \'카메라\' 항목을 허용해 주세요.</string>
    <string name="ConversationActivity_signal_needs_camera_permissions_to_take_photos_or_video">Molly에서 사진이나 동영상을 찍으려면 카메라 권한이 필요합니다.</string>
    <string name="ConversationActivity_enable_the_microphone_permission_to_capture_videos_with_sound">소리가 나는 동영상을 찍으려면 마이크 권한을 허용해 주세요.</string>
    <string name="ConversationActivity_signal_needs_the_recording_permissions_to_capture_video">Molly에서 동영상을 찍으려면 마이크 권한이 필요하지만 현재 거부되어 있습니다. 앱 설정 메뉴에서 \'권한\'을 선택한 후 \'마이크\'와 \'카메라\'를 허용해 주세요.</string>
    <string name="ConversationActivity_signal_needs_recording_permissions_to_capture_video">Molly에서 동영상을 찍으려면 마이크 권한이 필요합니다.</string>

    <string name="ConversationActivity_quoted_contact_message">%1$s %2$s</string>
    <string name="ConversationActivity_signal_cannot_sent_sms_mms_messages_because_it_is_not_your_default_sms_app">Signal이 기본 SMS 앱이 아니므로 SMS/MMS 메시지를 보낼 수 없습니다. 안드로이드 설정에서 이를 바꾸시겠습니까?</string>
    <string name="ConversationActivity_yes">네</string>
    <string name="ConversationActivity_no">아니요</string>
    <string name="ConversationActivity_search_position">%2$d 중 %1$d</string>
    <string name="ConversationActivity_no_results">결과 없음</string>

    <string name="ConversationActivity_sticker_pack_installed">스티커 팩 설치됨</string>
    <string name="ConversationActivity_new_say_it_with_stickers">새 기능! 스티커를 사용해서 대화해 보세요.</string>

    <string name="ConversationActivity_cancel">취소</string>
    <string name="ConversationActivity_delete_conversation">대화를 삭제할까요?</string>
    <string name="ConversationActivity_delete_and_leave_group">삭제하고 그룹을 나갈까요?</string>
    <string name="ConversationActivity_this_conversation_will_be_deleted_from_all_of_your_devices">내 모든 기기에서 이 대화를 삭제합니다.</string>
    <string name="ConversationActivity_you_will_leave_this_group_and_it_will_be_deleted_from_all_of_your_devices">당신은 그룹을 떠날 것이며, 당신의 모든 기기에서 삭제될 겁니다.</string>
    <string name="ConversationActivity_delete">삭제</string>
    <string name="ConversationActivity_delete_and_leave">삭제 후 나가기</string>
    <string name="ConversationActivity__to_call_s_signal_needs_access_to_your_microphone">%1$s에게 통화하려면, Molly에서 마이크 권한이 필요합니다.</string>


    <string name="ConversationActivity_join">참가</string>
    <string name="ConversationActivity_full">최대한도 도달</string>

    <string name="ConversationActivity_error_sending_media">미디어 전송 오류</string>

    <string name="ConversationActivity__reported_as_spam_and_blocked">스팸으로 신고하고 차단했습니다.</string>

    <!-- Message shown when opening an SMS conversation with SMS disabled and they have unexported sms messages -->
    <string name="ConversationActivity__sms_messaging_is_currently_disabled_you_can_export_your_messages_to_another_app_on_your_phone">SMS 메시지를 현재 사용할 수 없습니다. 메시지를 휴대폰의 다른 앱으로 내보낼 수 있습니다.</string>
    <!-- Message shown when opening an SMS conversation with SMS disabled and they have unexported sms messages -->
    <string name="ConversationActivity__sms_messaging_is_no_longer_supported_in_signal_you_can_export_your_messages_to_another_app_on_your_phone">Signal에서 더 이상 SMS 메시지를 지원하지 않습니다. 메시지를 휴대폰의 다른 앱으로 내보낼 수 있습니다.</string>
    <!-- Action button shown when in sms conversation, sms is disabled, and unexported sms messages are present -->
    <string name="ConversationActivity__export_sms_messages">SMS 메시지 내보내기</string>
    <!-- Message shown when opening an SMS conversation with SMS disabled and there are no exported messages -->
    <string name="ConversationActivity__sms_messaging_is_currently_disabled_invite_s_to_to_signal_to_keep_the_conversation_here">SMS 메시지를 현재 사용할 수 없습니다. %1$s 님을 Signal로 초대하여 대화를 이어가세요.</string>
    <!-- Message shown when opening an SMS conversation with SMS disabled and there are no exported messages -->
    <string name="ConversationActivity__sms_messaging_is_no_longer_supported_in_signal_invite_s_to_to_signal_to_keep_the_conversation_here">Signal에서 더 이상 SMS 메시지를 지원하지 않습니다. %1$s 님을 Signal로 초대하여 대화를 이어가세요.</string>
    <!-- Action button shown when opening an SMS conversation with SMS disabled and there are no exported messages -->
    <string name="ConversationActivity__invite_to_signal">Signal로 초대</string>
    <!-- Snackbar message shown after dismissing the full screen sms export megaphone indicating we\'ll do it again soon -->
    <string name="ConversationActivity__you_will_be_reminded_again_soon">알림이 곧 다시 표시됩니다.</string>

    <!-- Title for dialog shown when first sending formatted text -->
    <string name="SendingFormattingTextDialog_title">서식 지정 텍스트 보내기</string>
    <!-- Message for dialog shown when first sending formatted text -->
    <string name="SendingFormattingTextDialog_message">일부 사용자가 서식 지정 텍스트를 지원하지 않는 Signal 버전을 사용 중일 수 있습니다. 이러한 사용자의 경우 메시지에 적용된 서식 변경 내용을 보지 못할 수 있습니다.</string>
    <!-- Button text for confirming they\'d like to send the message with formatting after seeing warning. -->
    <string name="SendingFormattingTextDialog_send_anyway_button">그냥 보내기</string>
    <!-- Button text for canceling sending the message with formatting after seeing warning. -->
    <string name="SendingFormattingTextDialog_cancel_send_button">취소</string>

    <!-- ConversationAdapter -->
    <plurals name="ConversationAdapter_n_unread_messages">
        <item quantity="other">읽지 않은 메시지 %1$d개</item>
    </plurals>

    <!-- ConversationFragment -->
    <!-- Toast text when contacts activity is not found -->
    <string name="ConversationFragment__contacts_app_not_found">연락처 앱을 찾을 수 없습니다.</string>
    <plurals name="ConversationFragment_delete_selected_messages">
        <item quantity="other">선택한 메시지를 삭제하시겠습니까?</item>
    </plurals>
    <string name="ConversationFragment_save_to_sd_card">저장 공간에 저장하시겠습니까?</string>
    <plurals name="ConversationFragment_saving_n_media_to_storage_warning">
        <item quantity="other">미디어 %1$d개를 저장 공간에 저장하게 되면, 기기에 설치된 다른 앱이 접근할 수 있습니다.\n\n계속하시겠습니까?</item>
    </plurals>
    <plurals name="ConversationFragment_error_while_saving_attachments_to_sd_card">
        <item quantity="other">첨부 파일 저장 중 오류가 발생했습니다!</item>
    </plurals>
    <string name="ConversationFragment_unable_to_write_to_sd_card_exclamation">저장 공간에 저장할 수 없습니다!</string>
    <plurals name="ConversationFragment_saving_n_attachments">
        <item quantity="other">첨부 파일 %1$d개 저장 중</item>
    </plurals>
    <plurals name="ConversationFragment_saving_n_attachments_to_sd_card">
        <item quantity="other">첨부 파일 %1$d개를 저장 공간에 저장 중…</item>
    </plurals>
    <string name="ConversationFragment_pending">대기 중…</string>
    <string name="ConversationFragment_push">데이터(Signal)</string>
    <string name="ConversationFragment_mms">MMS</string>
    <string name="ConversationFragment_sms">SMS</string>
    <string name="ConversationFragment_deleting">삭제 중</string>
    <string name="ConversationFragment_deleting_messages">메시지 삭제 중…</string>
    <string name="ConversationFragment_delete_for_me">나에게서 삭제</string>
    <string name="ConversationFragment_delete_for_everyone">모두에게서 삭제</string>
    <!-- Dialog button for deleting one or more note-to-self messages only on this device, leaving that same message intact on other devices. -->
    <string name="ConversationFragment_delete_on_this_device">이 기기에서 삭제</string>
    <!-- Dialog button for deleting one or more note-to-self messages on all linked devices. -->
    <string name="ConversationFragment_delete_everywhere">전체에서 삭제</string>
    <string name="ConversationFragment_this_message_will_be_deleted_for_everyone_in_the_conversation">이 메시지는 최신 Signal을 설치한 모두에게서 삭제됩니다. 멤버는 내가 메시지를 삭제했다는 것을 확인할 수 있습니다.</string>
    <string name="ConversationFragment_quoted_message_not_found">원본 메시지를 찾을 수 없음</string>
    <string name="ConversationFragment_quoted_message_no_longer_available">원본 메시지를 더 이상 볼 수 없음</string>
    <string name="ConversationFragment_failed_to_open_message">메시지 열기 실패</string>
    <string name="ConversationFragment_you_can_swipe_to_the_right_reply">메시지를 오른쪽으로 쓸어서 빨리 답장할 수 있습니다.</string>
    <string name="ConversationFragment_you_can_swipe_to_the_left_reply">메시지를 왼쪽으로 쓸어서 빨리 답장할 수 있습니다.</string>
    <string name="ConversationFragment_outgoing_view_once_media_files_are_automatically_removed">한 번 볼 수 있는 미디어 파일은 전송 후 자동으로 됩니다.</string>
    <string name="ConversationFragment_you_already_viewed_this_message">이 메시지를 이미 읽었습니다.</string>
    <string name="ConversationFragment__you_can_add_notes_for_yourself_in_this_conversation">이 대화에는 나를 위한 메모를 남길 수 있습니다.\n내 계정에 연결된 기기 또한 새 메모가 같이 동기화됩니다.</string>
    <string name="ConversationFragment__d_group_members_have_the_same_name">%1$d명의 그룹 멤버가 이름이 같습니다.</string>
    <string name="ConversationFragment__tap_to_review">탭하여 검토하세요.</string>
    <string name="ConversationFragment__review_requests_carefully">신중하게 요청을 검토하세요.</string>
    <string name="ConversationFragment__signal_found_another_contact_with_the_same_name">Molly이 같은 이름의 다른 연락처를 찾았습니다.</string>
    <string name="ConversationFragment_contact_us">문의하기</string>
    <string name="ConversationFragment_verify">검증</string>
    <string name="ConversationFragment_not_now">나중에</string>
    <string name="ConversationFragment_your_safety_number_with_s_changed">%1$s과/와의 안전 번호가 변경됐습니다.</string>
    <string name="ConversationFragment_your_safety_number_with_s_changed_likey_because_they_reinstalled_signal">%1$s과/와의 안전 번호가 변경됐습니다. 이는 상대방이 Signal을 재설치했거나 사용 기기를 변경했기 때문일 가능성이 높습니다. 새로운 안전 번호를 인증하려면 \"인증\" 버튼을 탭하십시오. 이 절차는 선택적입니다.</string>
    <!-- Message shown to indicate which notification profile is on/active -->
    <string name="ConversationFragment__s_on">%1$s 켜짐</string>
    <!-- Dialog title for block group link join requests -->
    <string name="ConversationFragment__block_request">요청을 차단하시겠어요?</string>
    <!-- Dialog message for block group link join requests -->
    <string name="ConversationFragment__s_will_not_be_able_to_join_or_request_to_join_this_group_via_the_group_link">%1$s는 그룹 링크를 통해 그룹에 참가하거나 참가 요청을 보낼 수 없습니다. 하지만 그룹에 추가할 수 있습니다.</string>
    <!-- Dialog confirm block request button -->
    <string name="ConversationFragment__block_request_button">요청 차단</string>
    <!-- Dialog cancel block request button -->
    <string name="ConversationFragment__cancel">취소</string>
    <!-- Message shown after successfully blocking join requests for a user -->
    <string name="ConversationFragment__blocked">차단함</string>
    <!-- Action shown to allow a user to update their application because it has expired -->
    <string name="ConversationFragment__update_build">시그널 최신 버전으로 업데이트</string>
    <!-- Action shown to allow a user to re-register as they are no longer registered -->
<<<<<<< HEAD
    <string name="ConversationFragment__reregister_signal">Molly 다시 등록</string>
=======
    <string name="ConversationFragment__reregister_signal">Signal 다시 등록</string>
    <!-- Label for a button displayed in the conversation toolbar to return to the previous screen. -->
    <string name="ConversationFragment__content_description_back_button">돌아가기</string>
    <!-- Label for a button displayed in the conversation toolbar to open the main screen of the app. -->
    <string name="ConversationFragment__content_description_launch_signal_button">Signal 열기</string>
>>>>>>> c3e9f982
    <!-- Label for a button displayed in conversation list to clear the chat filter -->
    <string name="ConversationListFragment__clear_filter">필터 지우기</string>
    <!-- Notice on chat list when no unread chats are available, centered on display -->
    <string name="ConversationListFragment__no_unread_chats">안 읽은 대화 없음</string>
    <plurals name="ConversationListFragment_delete_selected_conversations">
        <item quantity="other">선택한 대화를 삭제할까요?</item>
    </plurals>
    <plurals name="ConversationListFragment_this_will_permanently_delete_all_n_selected_conversations">
        <item quantity="other">대화 %1$d개를 모두 영구 삭제합니다.</item>
    </plurals>
    <string name="ConversationListFragment_deleting">삭제 중</string>
    <string name="ConversationListFragment_deleting_selected_conversations">선택한 대화를 삭제하는 중…</string>
    <plurals name="ConversationListFragment_conversations_archived">
        <item quantity="other">%1$d개 대화를 보관함</item>
    </plurals>
    <string name="ConversationListFragment_undo">실행 취소</string>
    <plurals name="ConversationListFragment_moved_conversations_to_inbox">
        <item quantity="other">%1$d개 대화를 받은 메시지함으로 이동함</item>
    </plurals>
    <plurals name="ConversationListFragment_read_plural">
        <item quantity="other">읽음 표시</item>
    </plurals>
    <plurals name="ConversationListFragment_unread_plural">
        <item quantity="other">읽지 않음 표시</item>
    </plurals>
    <string name="ConversationListFragment_pin">고정</string>
    <string name="ConversationListFragment_unpin">고정 해제</string>
    <string name="ConversationListFragment_mute">알림 끄기</string>
    <string name="ConversationListFragment_unmute">알림 켜기</string>
    <string name="ConversationListFragment_select">선택</string>
    <string name="ConversationListFragment_archive">보관</string>
    <string name="ConversationListFragment_unarchive">보관 해제</string>
    <string name="ConversationListFragment_delete">삭제</string>
    <string name="ConversationListFragment_select_all">모두 선택</string>
    <plurals name="ConversationListFragment_s_selected">
        <item quantity="other">%1$d개 선택됨</item>
    </plurals>

    <!-- Show in conversation list overflow menu to open selection bottom sheet -->
    <string name="ConversationListFragment__notification_profile">알림 프로필</string>
    <!-- Tooltip shown after you have created your first notification profile -->
    <string name="ConversationListFragment__turn_your_notification_profile_on_or_off_here">여기서 알림 프로필을 켜거나 끄세요.</string>
    <!-- Message shown in top toast to indicate the named profile is on -->
    <string name="ConversationListFragment__s_on">%1$s 켜짐</string>

    <!-- ConversationListItem -->
    <string name="ConversationListItem_key_exchange_message">핵심 교환 메시지</string>

    <!-- ConversationListItemAction -->
    <string name="ConversationListItemAction_archived_conversations_d">보관한 대화(%1$d개)</string>

    <!-- ConversationTitleView -->
    <string name="ConversationTitleView_verified">인증됨</string>
    <string name="ConversationTitleView_you">나</string>

    <!-- ConversationTypingView -->
    <string name="ConversationTypingView__plus_d">+%1$d</string>

    <!-- Title for a reminder bottom sheet to users who have re-registered that they need to go back to re-link their devices. -->
    <string name="RelinkDevicesReminderFragment__relink_your_devices">기기 다시 연결</string>
    <!-- Description for a reminder bottom sheet to users who have re-registered that they need to go back to re-link their devices. -->
    <string name="RelinkDevicesReminderFragment__the_devices_you_added_were_unlinked">기기 등록을 해제하여 기기 연결이 해제됐습니다. 설정으로 가서 기기를 다시 연결하세요.</string>
    <!-- Button label for the re-link devices bottom sheet reminder to navigate to the Devices page in the settings. -->
    <string name="RelinkDevicesReminderFragment__open_settings">설정 열기</string>
    <!-- Button label for the re-link devices bottom sheet reminder to dismiss the pop up. -->
    <string name="RelinkDevicesReminderFragment__later">나중에</string>

    <!-- CreateGroupActivity -->
    <string name="CreateGroupActivity__select_members">멤버 선택</string>

    <!-- ConversationListFilterPullView -->
    <!-- Note in revealable view before fully revealed -->
    <string name="ConversationListFilterPullView__pull_down_to_filter">아래로 당겨서 필터링</string>
    <!-- Note in revealable view after fully revealed -->
    <string name="ConversationListFilterPullView__release_to_filter">놓아서 필터링하세요.</string>

    <!-- CreateProfileActivity -->
    <string name="CreateProfileActivity__profile">프로필</string>
    <string name="CreateProfileActivity_error_setting_profile_photo">프로필 사진 설정 중 오류 발생</string>
    <string name="CreateProfileActivity_problem_setting_profile">프로필 설정 중 오류 발생</string>
    <string name="CreateProfileActivity_set_up_your_profile">프로필을 설정하세요.</string>
    <string name="CreateProfileActivity_signal_profiles_are_end_to_end_encrypted">프로필과 프로필 변경 사항이 사용자가 메시지를 보내는 사람과 연락처, 그룹에 표시됩니다.</string>
    <string name="CreateProfileActivity_set_avatar_description">아바타 설정</string>

    <!-- ProfileCreateFragment -->
    <!-- Displayed at the top of the screen and explains how profiles can be viewed. -->
    <string name="ProfileCreateFragment__profiles_are_visible_to_contacts_and_people_you_message">사용자가 메시지를 보내는 사람과 연락처, 그룹에 프로필이 표시됩니다.</string>
    <!-- Title of clickable row to select phone number privacy settings -->
    <string name="ProfileCreateFragment__who_can_find_me">전화번호로 나를 찾을 수 있는 사람은 누구인가요?</string>

    <!-- WhoCanSeeMyPhoneNumberFragment -->
    <!-- Toolbar title for this screen -->
    <string name="WhoCanSeeMyPhoneNumberFragment__who_can_find_me_by_number">전화번호로 나를 찾을 수 있는 사람은 누구인가요?</string>
    <!-- Description for radio item stating anyone can see your phone number -->
    <string name="WhoCanSeeMyPhoneNumberFragment__anyone_who_has">내 전화번호를 저장한 사람은 Signal에 내가 자동으로 표시됩니다. 다른 사람들은 전화번호로 나를 검색할 수 있습니다.</string>
    <!-- Description for radio item stating no one will be able to see your phone number -->
    <string name="WhoCanSeeMyPhoneNumberFragment__nobody_on_signal">누구도 Signal에서 내 전화번호로 나를 찾을 수 없습니다.</string>

    <!-- ChooseBackupFragment -->
    <string name="ChooseBackupFragment__restore_from_backup">백업으로 복원하시겠습니까?</string>
    <string name="ChooseBackupFragment__restore_your_messages_and_media">로컬 백업에서 메시지와 미디어를 복원합니다. 지금 복원하지 않으면 이후에는 복원할 수 없습니다.</string>
    <string name="ChooseBackupFragment__icon_content_description">백업 아이콘에서 복원</string>
    <string name="ChooseBackupFragment__choose_backup">백업 선택하기</string>
    <string name="ChooseBackupFragment__learn_more">더 알아보기</string>
    <string name="ChooseBackupFragment__no_file_browser_available">사용 가능한 파일 브라우저가 없음</string>

    <!-- RestoreBackupFragment -->
    <string name="RestoreBackupFragment__restore_complete">복구가 완료되었습니다.</string>
    <string name="RestoreBackupFragment__to_continue_using_backups_please_choose_a_folder">백업을 계속하려면, 폴더를 선택해 주세요. 새로운 백업들은 그 위치에 저장될 것 입니다.</string>
    <string name="RestoreBackupFragment__choose_folder">폴더 선택</string>
    <string name="RestoreBackupFragment__not_now">나중에</string>
    <!-- Couldn\'t find the selected backup -->
    <string name="RestoreBackupFragment__backup_not_found">백업을 찾을 수 없습니다.</string>
    <!-- Couldn\'t read the selected backup -->
    <string name="RestoreBackupFragment__backup_could_not_be_read">백업을 읽을 수 없습니다.</string>
    <!-- Backup has an unsupported file extension -->
    <string name="RestoreBackupFragment__backup_has_a_bad_extension">백업의 확장자가 올바르지 않습니다.</string>

    <!-- BackupsPreferenceFragment -->
    <string name="BackupsPreferenceFragment__chat_backups">대화 백업</string>
    <string name="BackupsPreferenceFragment__backups_are_encrypted_with_a_passphrase">백업된 파일들은 암호화되어서 기기에 저장됩니다.</string>
    <string name="BackupsPreferenceFragment__create_backup">백업 생성</string>
    <string name="BackupsPreferenceFragment__last_backup">마지막 백업: %1$s</string>
    <string name="BackupsPreferenceFragment__backup_folder">백업 폴더</string>
    <!-- Title for a preference item allowing the user to selected the hour of the day when their chats are backed up. -->
    <string name="BackupsPreferenceFragment__backup_time">백업 시간</string>
    <string name="BackupsPreferenceFragment__verify_backup_passphrase">백업 암호 인증</string>
    <string name="BackupsPreferenceFragment__test_your_backup_passphrase">백업 암호를 테스트하고 일치함을 인증</string>
    <string name="BackupsPreferenceFragment__turn_on">켜기</string>
    <string name="BackupsPreferenceFragment__turn_off">끄기</string>
    <string name="BackupsPreferenceFragment__to_restore_a_backup">"백업을 복원하려면 Molly의 새 사본을 설치하세요. 앱을 열고 \'백업 복원\'을 탭한 후 백업 파일을 찾으세요. %1$s"</string>
    <string name="BackupsPreferenceFragment__learn_more">더 알아보기</string>
    <string name="BackupsPreferenceFragment__in_progress">진행 중…</string>
    <!-- Status text shown in backup preferences when verifying a backup -->
    <string name="BackupsPreferenceFragment__verifying_backup">백업을 확인하는 중…</string>
    <string name="BackupsPreferenceFragment__d_so_far">지금까지 %1$d…</string>
    <!-- Show percentage of completion of backup -->
    <string name="BackupsPreferenceFragment__s_so_far">%1$s%% 진행중…</string>
    <string name="BackupsPreferenceFragment_signal_requires_external_storage_permission_in_order_to_create_backups">Molly에서 백업을 저장하려면 저장 공간 권한이 필요하지만 현재 거부되어 있습니다. 앱 설정 메뉴에서 \'권한\'을 선택한 후 \'저장 공간\' 항목을 허용해 주세요.</string>


    <!-- CustomDefaultPreference -->
    <string name="CustomDefaultPreference_using_custom">맞춤형 값 사용: %1$s</string>
    <string name="CustomDefaultPreference_using_default">기본값 사용: %1$s</string>
    <string name="CustomDefaultPreference_none">없음</string>

    <!-- AvatarSelectionBottomSheetDialogFragment -->
    <string name="AvatarSelectionBottomSheetDialogFragment__taking_a_photo_requires_the_camera_permission">사진을 촬영하려면 카메라 권한이 필요합니다.</string>
    <string name="AvatarSelectionBottomSheetDialogFragment__viewing_your_gallery_requires_the_storage_permission">갤러리를 보려면 저장 권한이 필요합니다.</string>

    <!-- DateUtils -->
    <string name="DateUtils_just_now">지금</string>
    <string name="DateUtils_minutes_ago">%1$d분</string>
    <string name="DateUtils_today">오늘</string>
    <string name="DateUtils_yesterday">어제</string>
    <!-- When scheduling a message, %1$s replaced with either today, tonight, or tomorrow. %2$s replaced with the time. e.g. Tonight at 9:00pm -->
    <string name="DateUtils_schedule_at">%2$s %1$s</string>
    <!-- Used when getting a time in the future. For example, Tomorrow at 9:00pm -->
    <string name="DateUtils_tomorrow">내일</string>
    <!-- Used in the context: Tonight at 9:00pm for example. Specifically this is after 7pm -->
    <string name="DateUtils_tonight">오늘 밤</string>

    <!-- Scheduled Messages -->
    <!-- Title for dialog that shows all the users scheduled messages for a chat -->
    <string name="ScheduledMessagesBottomSheet__schedules_messages">예약 메시지</string>
    <!-- Option when scheduling a message to select a specific date and time to send a message -->
    <string name="ScheduledMessages_pick_time">날짜 및 시간 선택</string>
    <!-- Title for dialog explaining to users how the scheduled messages work -->
    <string name="ScheduleMessageFTUXBottomSheet__title">예약 메시지</string>
    <!-- Disclaimer text for scheduled messages explaining to users that the scheduled messages will only send if connected to the internet -->
    <string name="ScheduleMessageFTUXBottomSheet__disclaimer">예약 메시지를 보낼 때 메시지 발송 시간에 기기의 전원이 켜져 있고 인터넷에 연결되어 있는지 확인하세요. 그러지 않으면 기기가 다시 연결될 때 메시지가 발송됩니다.</string>
    <!-- Confirmation button text acknowledging the user understands the disclaimer -->
    <string name="ScheduleMessageFTUXBottomSheet__okay">확인</string>
    <!-- Title for section asking users to allow alarm permissions for scheduled messages -->
    <string name="ScheduleMessageFTUXBottomSheet_enable_title">메시지 예약을 활성화하는 방법:</string>
    <!-- Title for dialog asking users to allow alarm permissions for scheduled messages -->
    <string name="ReenableScheduleMessagesDialogFragment_reenable_title">메시지 예약을 다시 활성화하는 방법:</string>
    <!-- Title of dialog with a calendar to select the date the user wants to schedule a message. -->
    <string name="ScheduleMessageTimePickerBottomSheet__select_date_title">날짜 선택</string>
    <!-- Title of dialog with a clock to select the time at which the user wants to schedule a message. -->
    <string name="ScheduleMessageTimePickerBottomSheet__select_time_title">시간 선택</string>
    <!-- Title of dialog that allows user to set the time and day that their message will be sent -->
    <string name="ScheduleMessageTimePickerBottomSheet__dialog_title">메시지 예약</string>
    <!-- Text for confirmation button when scheduling messages that allows the user to confirm and schedule the sending time -->
    <string name="ScheduleMessageTimePickerBottomSheet__schedule_send">보내기 예약</string>
    <!-- Disclaimer in message scheduling dialog. %1$s replaced with a GMT offset (e.g. GMT-05:00), and %2$s is replaced with the time zone name (e.g. Eastern Standard Time) -->
    <string name="ScheduleMessageTimePickerBottomSheet__timezone_disclaimer">모든 시간대 %2$s(%1$s)(으)로 설정</string>
    <!-- Warning dialog message text shown when select time for scheduled send is in the past resulting in an immediate send if scheduled. -->
    <string name="ScheduleMessageTimePickerBottomSheet__select_time_in_past_dialog_warning">과거 시간을 선택했습니다. 메시지를 지금 바로 보냅니다.</string>
    <!-- Positive button text for warning dialog shown when scheduled send is in the past -->
    <string name="ScheduleMessageTimePickerBottomSheet__select_time_in_past_dialog_positive_button">지금 바로 보내기</string>

    <!-- Context menu option to send a scheduled message now -->
    <string name="ScheduledMessagesBottomSheet_menu_send_now">지금 보내기</string>
    <!-- Context menu option to reschedule a selected message -->
    <string name="ScheduledMessagesBottomSheet_menu_reschedule">예약 변경</string>
    <!-- Button in dialog asking user if they are sure they want to delete the selected scheduled message -->
    <string name="ScheduledMessagesBottomSheet_delete_dialog_action">삭제</string>
    <!-- Button in dialog asking user if they are sure they want to delete the selected scheduled message -->
    <string name="ScheduledMessagesBottomSheet_delete_dialog_message">선택한 예약 메시지를 삭제할까요?</string>
    <!-- Progress message shown while deleting selected scheduled message -->
    <string name="ScheduledMessagesBottomSheet_deleting_progress_message">예약 메시지를 삭제하는 중…</string>

    <!-- DecryptionFailedDialog -->
    <string name="DecryptionFailedDialog_chat_session_refreshed">대화 세션을 새로 고침</string>
    <string name="DecryptionFailedDialog_signal_uses_end_to_end_encryption">Signal은 엔드투엔드 암호화를 사용하므로 때때로 대화 세션을 새로 고쳐야 할 수 있습니다. 이 작업은 대화 보안에 영향을 미치지 않으나, 이로 인해 해당 연락처가 보낸 메시지를 놓쳤을 수 있습니다. 메시지를 다시 보내달라고 요청하세요.</string>

    <!-- DeviceListActivity -->
    <string name="DeviceListActivity_unlink_s">\'%1$s\' 기기를 연결 해제하시겠습니까?</string>
    <string name="DeviceListActivity_by_unlinking_this_device_it_will_no_longer_be_able_to_send_or_receive">기기를 연결 해제하면 메시지를 보내거나 받을 수 없습니다.</string>
    <string name="DeviceListActivity_network_connection_failed">네트워크 연결 실패</string>
    <string name="DeviceListActivity_try_again">다시 시도해 주세요.</string>
    <string name="DeviceListActivity_unlinking_device">기기 연결 해제 중…</string>
    <string name="DeviceListActivity_unlinking_device_no_ellipsis">기기 연결 해제 중</string>
    <string name="DeviceListActivity_network_failed">네트워크 연결에 실패했습니다!</string>

    <!-- DeviceListItem -->
    <string name="DeviceListItem_unnamed_device">이름 없는 기기</string>
    <string name="DeviceListItem_linked_s">연결된 %1$s</string>
    <string name="DeviceListItem_last_active_s">최근 사용한 %1$s</string>
    <string name="DeviceListItem_today">오늘</string>

    <!-- DocumentView -->
    <string name="DocumentView_unnamed_file">이름 없는 파일</string>

    <!-- DozeReminder -->
    <string name="DozeReminder_optimize_for_missing_play_services">누락된 Play Services에 최적화</string>
    <string name="DozeReminder_this_device_does_not_support_play_services_tap_to_disable_system_battery">기기에서는 Play Services를 지원하지 않습니다. 탭하여 시스템 배터리 최적화 기능을 사용하지 않을 수 있습니다. 해당 기능은 Molly이 비활성화된 동안에 메시지를 검색하지 못하게 합니다.</string>

    <!-- ExpiredBuildReminder -->
    <string name="ExpiredBuildReminder_this_version_of_signal_has_expired">Signal 버전이 만료되었습니다. 메시지를 송수신 하기 위해 지금 업데이트 하십시오.</string>
    <string name="ExpiredBuildReminder_update_now">지금 업데이트하세요.</string>

    <!-- PendingGroupJoinRequestsReminder -->
    <plurals name="PendingGroupJoinRequestsReminder_d_pending_member_requests">
        <item quantity="other">%1$d개의 멤버 요청이 대기 중입니다.</item>
    </plurals>
    <string name="PendingGroupJoinRequestsReminder_view">보기</string>

    <!-- GcmRefreshJob -->
    <string name="GcmRefreshJob_Permanent_Signal_communication_failure">영구적으로 Signal 연결에 실패했습니다!</string>
    <string name="GcmRefreshJob_Signal_was_unable_to_register_with_Google_Play_Services">Molly은 Google Play Services에 등록될 수 없습니다. Molly 메시지와 전화는 비활성화되었습니다. Molly 설정 - 고급 메뉴에서 다시 등록해 주세요.</string>


    <!-- GiphyActivity -->
    <string name="GiphyActivity_error_while_retrieving_full_resolution_gif">고해상도 GIF 파일을 받는 중 오류 발생</string>

    <!-- GiphyFragmentPageAdapter -->

    <!-- AddToGroupActivity -->
    <string name="AddToGroupActivity_add_member">멤버를 추가하시겠습니까?</string>
    <string name="AddToGroupActivity_add_s_to_s">%1$s을 %2$s에 추가하시겠습니까?</string>
    <string name="AddToGroupActivity_s_added_to_s">%1$s 님이 \'%2$s\'에 추가되었습니다.</string>
    <string name="AddToGroupActivity_add_to_group">그룹에 추가하기</string>
    <string name="AddToGroupActivity_add_to_groups">그룹에 추가하기</string>
    <string name="AddToGroupActivity_this_person_cant_be_added_to_legacy_groups">이 사용자를 기존 그룹에 추가할 수 없습니다.</string>
    <string name="AddToGroupActivity_add">추가</string>
    <string name="AddToGroupActivity_add_to_a_group">그룹에 추가</string>

    <!-- ChooseNewAdminActivity -->
    <string name="ChooseNewAdminActivity_choose_new_admin">새 관리자 선택</string>
    <string name="ChooseNewAdminActivity_done">확인</string>
    <string name="ChooseNewAdminActivity_you_left">당신은 %1$s를 떠났습니다.</string>

    <!-- GroupMembersDialog -->
    <string name="GroupMembersDialog_you">나</string>

    <!-- GV2 access levels -->
    <string name="GroupManagement_access_level_anyone">누구나</string>
    <string name="GroupManagement_access_level_all_members">모든 멤버</string>
    <string name="GroupManagement_access_level_only_admins">관리자만</string>
    <string name="GroupManagement_access_level_no_one">아무도 없음</string>
  <!-- Removed by excludeNonTranslatables <string name="GroupManagement_access_level_unknown" translatable="false">Unknown</string> -->
    <array name="GroupManagement_edit_group_membership_choices">
        <item>@string/GroupManagement_access_level_all_members</item>
        <item>@string/GroupManagement_access_level_only_admins</item>
    </array>
    <array name="GroupManagement_edit_group_info_choices">
        <item>@string/GroupManagement_access_level_all_members</item>
        <item>@string/GroupManagement_access_level_only_admins</item>
    </array>

    <!-- GV2 invites sent -->
    <plurals name="GroupManagement_invitation_sent">
        <item quantity="other">%1$d에게 초대가 전송됨</item>
    </plurals>
    <string name="GroupManagement_invite_single_user">\'%1$s\' 님을 내가 그룹에 자동으로 추가할 수 없습니다.\n\n가입 초대를 받았으며 수락할 때까지 그룹 메시지가 표시되지 않습니다.</string>
    <string name="GroupManagement_invite_multiple_users">이 사용자들을 내가 그룹에 자동으로 추가할 수 없습니다.\n\n그룹에 가입하도록 초대되었으며 수락할 때까지 그룹 메시지가 표시되지 않습니다.</string>

    <!-- GroupsV1MigrationLearnMoreBottomSheetDialogFragment -->
    <string name="GroupsV1MigrationLearnMore_what_are_new_groups">새 그룹이 무엇인가요?</string>
    <string name="GroupsV1MigrationLearnMore_new_groups_have_features_like_mentions">새 그룹에는 @멘션 및 그룹 관리자와 같은 기능이 있으며 향후 더 많은 기능을 지원할 예정입니다.</string>
    <string name="GroupsV1MigrationLearnMore_all_message_history_and_media_has_been_kept">모든 업그레이드 전 메시지 기록과 미디어를 보관했습니다.</string>
    <string name="GroupsV1MigrationLearnMore_you_will_need_to_accept_an_invite_to_join_this_group_again">그룹에 다시 가입하려면 초대를 수락해야 하며 수락할 때까지 그룹 메시지를 받지 않습니다.</string>
    <plurals name="GroupsV1MigrationLearnMore_these_members_will_need_to_accept_an_invite">
        <item quantity="other">이 멤버들이 그룹에 다시 가입하려면 초대를 수락해야 하며 수락할 때까지 그룹 메시지를 받지 않습니다.</item>
    </plurals>
    <plurals name="GroupsV1MigrationLearnMore_these_members_were_removed_from_the_group">
        <item quantity="other">이 멤버들은 그룹에서 제거되었으며 업그레이드할 때까지 다시 가입할 수 없습니다.</item>
    </plurals>

    <!-- GroupsV1MigrationInitiationBottomSheetDialogFragment -->
    <string name="GroupsV1MigrationInitiation_upgrade_to_new_group">새 그룹으로 업그레이드</string>
    <string name="GroupsV1MigrationInitiation_upgrade_this_group">그룹 업그레이드</string>
    <string name="GroupsV1MigrationInitiation_new_groups_have_features_like_mentions">새 그룹에는 @멘션 및 그룹 관리자와 같은 기능이 있으며 향후 더 많은 기능을 지원할 예정입니다.</string>
    <string name="GroupsV1MigrationInitiation_all_message_history_and_media_will_be_kept">모든 업그레이드 전 메시지 기록과 미디어를 보관합니다.</string>
    <string name="GroupsV1MigrationInitiation_encountered_a_network_error">네트워크 오류가 발생했습니다. 나중에 다시 시도하세요.</string>
    <string name="GroupsV1MigrationInitiation_failed_to_upgrade">업그레이드하지 못했습니다.</string>
    <plurals name="GroupsV1MigrationInitiation_these_members_will_need_to_accept_an_invite">
        <item quantity="other">이 멤버들이 그룹에 다시 가입하려면 초대를 수락해야 하며 수락할 때까지 그룹 메시지를 받지 않습니다.</item>
    </plurals>
    <plurals name="GroupsV1MigrationInitiation_these_members_are_not_capable_of_joining_new_groups">
        <item quantity="other">이 멤버들은 새 그룹에 가입할 수 없으며 그룹에서 제거됩니다.</item>
    </plurals>

    <!-- GroupsV1MigrationSuggestionsReminder -->
    <plurals name="GroupsV1MigrationSuggestionsReminder_members_couldnt_be_added_to_the_new_group">
        <item quantity="other">%1$d명의 멤버를 새 그룹에 다시 추가할 수 없습니다. 지금 추가하시겠습니까?</item>
    </plurals>
    <plurals name="GroupsV1MigrationSuggestionsReminder_add_members">
        <item quantity="other">멤버 추가하기</item>
    </plurals>
    <string name="GroupsV1MigrationSuggestionsReminder_no_thanks">괜찮습니다</string>

    <!-- GroupsV1MigrationSuggestionsDialog -->
    <plurals name="GroupsV1MigrationSuggestionsDialog_add_members_question">
        <item quantity="other">멤버를 추가하시겠습니까?</item>
    </plurals>
    <plurals name="GroupsV1MigrationSuggestionsDialog_these_members_couldnt_be_automatically_added">
        <item quantity="other">이 멤버들은 업그레이드될 때 새 그룹에 자동으로 추가될 수 없습니다.</item>
    </plurals>
    <plurals name="GroupsV1MigrationSuggestionsDialog_add_members">
        <item quantity="other">멤버 추가</item>
    </plurals>
    <plurals name="GroupsV1MigrationSuggestionsDialog_failed_to_add_members_try_again_later">
        <item quantity="other">멤버를 추가하지 못했습니다. 나중에 다시 시도하세요.</item>
    </plurals>
    <plurals name="GroupsV1MigrationSuggestionsDialog_cannot_add_members">
        <item quantity="other">멤버를 추가할 수 없습니다.</item>
    </plurals>

    <!-- LeaveGroupDialog -->
    <string name="LeaveGroupDialog_leave_group">그룹을 탈퇴하시겠습니까?</string>
    <string name="LeaveGroupDialog_you_will_no_longer_be_able_to_send_or_receive_messages_in_this_group">이 그룹에서 메시지를 보내거나 받을 수 없게 됩니다.</string>
    <string name="LeaveGroupDialog_leave">나가기</string>
    <string name="LeaveGroupDialog_choose_new_admin">새 관리자 선택</string>
    <string name="LeaveGroupDialog_before_you_leave_you_must_choose_at_least_one_new_admin_for_this_group">나가기 전에 이 그룹에 대해 새 관리자를 한 명 이상 선택해야 합니다.</string>
    <string name="LeaveGroupDialog_choose_admin">관리자를 선택하십시오.</string>

    <!-- LinkPreviewView -->
    <string name="LinkPreviewView_no_link_preview_available">사용 가능한 링크 미리 보기가 없습니다.</string>
    <string name="LinkPreviewView_this_group_link_is_not_active">이 그룹 링크가 비활성화 되었습니다.</string>
    <string name="LinkPreviewView_domain_date">%1$s, %2$s</string>

    <!-- LinkPreviewRepository -->
    <plurals name="LinkPreviewRepository_d_members">
        <item quantity="other">%1$d명의 멤버</item>
    </plurals>

    <!-- PendingMembersActivity -->
    <string name="PendingMembersActivity_pending_group_invites">대기 중인 그룹 초대</string>
    <string name="PendingMembersActivity_requests">요청</string>
    <string name="PendingMembersActivity_invites">초대</string>
    <string name="PendingMembersActivity_people_you_invited">초대한 사람들</string>
    <string name="PendingMembersActivity_you_have_no_pending_invites">대기 중인 초대가 없습니다.</string>
    <string name="PendingMembersActivity_invites_by_other_group_members">다른 그룹 멤버들의 초대</string>
    <string name="PendingMembersActivity_no_pending_invites_by_other_group_members">다른 그룹 멤버의 대기 중인 초대가 없습니다.</string>
    <string name="PendingMembersActivity_missing_detail_explanation">다른 그룹 멤버들이 초대한 사람들의 세부정보는 표시되지 않습니다. 초대된 사람이 참가하기로 했다면, 정보가 즉시 그룹에 공유됩니다. 참가할 때까지 그룹 내 메시지는 볼 수 없습니다.</string>

    <string name="PendingMembersActivity_revoke_invite">초대 취소</string>
    <string name="PendingMembersActivity_revoke_invites">초대 취소</string>
    <plurals name="PendingMembersActivity_revoke_d_invites">
        <item quantity="other">%1$d 초대 취소</item>
    </plurals>
    <plurals name="PendingMembersActivity_error_revoking_invite">
        <item quantity="other">초대 취소 오류</item>
    </plurals>

    <!-- RequestingMembersFragment -->
    <string name="RequestingMembersFragment_pending_member_requests">대기 중인 멤버 요청</string>
    <string name="RequestingMembersFragment_no_member_requests_to_show">보여줄 멤버 요청이 없습니다.</string>
    <string name="RequestingMembersFragment_explanation">이 목록에 있는 사람들이 그룹 링크를 통해 그룹에 가입하려고 합니다.</string>
    <string name="RequestingMembersFragment_added_s">"추가됨 : \"%1$s\""</string>
    <string name="RequestingMembersFragment_denied_s">"거절됨 : \"%1$s\""</string>

    <!-- AddMembersActivity -->
    <string name="AddMembersActivity__done">확인</string>
    <string name="AddMembersActivity__this_person_cant_be_added_to_legacy_groups">이 사용자를 기존 그룹에 추가할 수 없습니다.</string>
    <plurals name="AddMembersActivity__add_d_members_to_s">
        <item quantity="other">%3$d명의 멤버를 \'%2$s\'에 추가하시겠습니까?</item>
    </plurals>
    <string name="AddMembersActivity__add">추가</string>
    <string name="AddMembersActivity__add_members">멤버 추가</string>

    <!-- AddGroupDetailsFragment -->
    <string name="AddGroupDetailsFragment__name_this_group">그룹 이름 입력</string>
    <string name="AddGroupDetailsFragment__create_group">그룹 만들기</string>
    <string name="AddGroupDetailsFragment__create">생성</string>
    <string name="AddGroupDetailsFragment__members">멤버</string>
    <string name="AddGroupDetailsFragment__you_can_add_or_invite_friends_after_creating_this_group">그룹을 만든 후에 친구들을 추가하거나 초대할 수 있습니다.</string>
    <string name="AddGroupDetailsFragment__group_name_required">그룹 이름(필수)</string>
    <string name="AddGroupDetailsFragment__group_name_optional">그룹 이름(선택 사항)</string>
    <string name="AddGroupDetailsFragment__this_field_is_required">이 입력창은 필수입니다.</string>
    <string name="AddGroupDetailsFragment__group_creation_failed">그룹 생성 실패</string>
    <string name="AddGroupDetailsFragment__try_again_later">나중에 다시 시도하세요.</string>
    <string name="AddGroupDetailsFragment__remove">제거</string>
    <string name="AddGroupDetailsFragment__sms_contact">SMS 연락</string>
    <string name="AddGroupDetailsFragment__remove_s_from_this_group">이 그룹에서 %1$s를 제거하시겠습니까?</string>
    <!-- Info message shown in the middle of the screen, displayed when adding group details to an MMS Group -->
    <string name="AddGroupDetailsFragment__youve_selected_a_contact_that_doesnt_support">Signal 그룹을 지원하지 않는 연락처를 선택했으므로 이 그룹은 MMS가 됩니다. 사용자 지정 MMS 그룹 이름과 사진은 나만 볼 수 있습니다.</string>
    <!-- Info message shown in the middle of the screen, displayed when adding group details to an MMS Group after SMS Phase 0 -->
    <string name="AddGroupDetailsFragment__youve_selected_a_contact_that_doesnt_support_signal_groups_mms_removal">Signal 그룹을 지원하지 않는 연락처를 선택했으므로 이 그룹은 MMS가 됩니다. 사용자 정의 MMS 그룹 이름과 사진은 나에게만 표시됩니다. 암호화 메시지에 집중하기 위해 MMS 그룹에 대한 지원을 곧 중단합니다.</string>

    <!-- ManageGroupActivity -->
    <string name="ManageGroupActivity_who_can_add_new_members">누가 새로운 멤버들을 추가시킬 수 있습니까?</string>
    <string name="ManageGroupActivity_who_can_edit_this_groups_info">누가 이 그룹의 정보를 수정할 수 있습니까?</string>

    <plurals name="ManageGroupActivity_added">
        <item quantity="other">%1$d 멤버가 추가됨</item>
    </plurals>

    <string name="ManageGroupActivity_you_dont_have_the_rights_to_do_this">이 작업을 수행할 권한이 없습니다.</string>
    <string name="ManageGroupActivity_not_capable">추가한 사람은 새 그룹을 지원하지 않으며 Signal을 업데이트해야 합니다.</string>
    <string name="ManageGroupActivity_not_announcement_capable">추가한 사용자는 알림 그룹을 지원하지 않으며 Signal을 업데이트해야 합니다.</string>
    <string name="ManageGroupActivity_failed_to_update_the_group">그룹 갱신 실패</string>
    <string name="ManageGroupActivity_youre_not_a_member_of_the_group">그룹의 멤버가 아닙니다.</string>
    <string name="ManageGroupActivity_failed_to_update_the_group_please_retry_later">그룹을 업데이트하지 못했습니다. 나중에 다시 시도하세요.</string>
    <string name="ManageGroupActivity_failed_to_update_the_group_due_to_a_network_error_please_retry_later">네트워크 오류로 인해 그룹을 업데이트하지 못했습니다. 나중에 다시 시도하세요.</string>

    <string name="ManageGroupActivity_edit_name_and_picture">이름과 그림 수정하기</string>
    <string name="ManageGroupActivity_legacy_group">구형 그룹</string>
    <string name="ManageGroupActivity_legacy_group_learn_more">구형 그룹입니다. 그룹 관리자와 같은 기능은 새 그룹에서만 사용할 수 있습니다.</string>
    <string name="ManageGroupActivity_legacy_group_upgrade">구형 그룹입니다. @멘션 및 관리자와 같은 새로운 기능에 액세스하려면</string>
    <string name="ManageGroupActivity_legacy_group_too_large">이 구형 그룹의 규모가 너무 커서 새 그룹으로 업그레이드할 수 없습니다. 최대 그룹 규모는 %1$d입니다.</string>
    <string name="ManageGroupActivity_upgrade_this_group">그룹을 업그레이드하세요.</string>
    <string name="ManageGroupActivity_this_is_an_insecure_mms_group">안전하지 않은 MMS 그룹입니다. 비공개로 대화하려면 연락처를 Signal에 초대하세요.</string>
    <string name="ManageGroupActivity_invite_now">지금 초대하기</string>
    <string name="ManageGroupActivity_more">더</string>
    <string name="ManageGroupActivity_add_group_description">그룹 설명 추가하기…</string>

    <!-- GroupMentionSettingDialog -->
    <string name="GroupMentionSettingDialog_notify_me_for_mentions">멘션 알림</string>
    <string name="GroupMentionSettingDialog_receive_notifications_when_youre_mentioned_in_muted_chats">알림을 끈 대화에서 멘션될 경우 알림을 받아보시겠어요?</string>
    <string name="GroupMentionSettingDialog_always_notify_me">항상 알림받기</string>
    <string name="GroupMentionSettingDialog_dont_notify_me">알림 받지않기</string>

    <!-- ManageProfileFragment -->
    <string name="ManageProfileFragment_profile_name">프로필 이름</string>
    <string name="ManageProfileFragment_username">사용자 이름</string>
    <string name="ManageProfileFragment_about">정보</string>
    <string name="ManageProfileFragment_write_a_few_words_about_yourself">자신에 대해 간략하게 소개해보세요</string>
    <string name="ManageProfileFragment_your_name">내 이름</string>
    <string name="ManageProfileFragment_your_username">당신의 사용자 이름</string>
    <string name="ManageProfileFragment_failed_to_set_avatar">아바타 설정을 실패했습니다.</string>
    <string name="ManageProfileFragment_badges">배지</string>
    <string name="ManageProfileFragment__edit_photo">프로필 사진 수정하기</string>
    <!-- Snackbar message after creating username -->
    <string name="ManageProfileFragment__username_created">사용자 이름을 만들었습니다.</string>
    <!-- Snackbar message after copying username -->
    <string name="ManageProfileFragment__username_copied">사용자 이름을 복사했습니다.</string>
    <!-- Snackbar message after network failure while trying to delete username -->
    <string name="ManageProfileFragment__couldnt_delete_username">사용자 이름을 삭제하지 못했습니다. 나중에 다시 시도하세요.</string>
    <!-- Snackbar message after successful deletion of username -->
    <string name="ManageProfileFragment__username_deleted">사용자 이름을 삭제했습니다.</string>

    <!-- UsernameOutOfSyncReminder -->
    <!-- Displayed above the conversation list when a user needs to address an issue with their username -->
    <string name="UsernameOutOfSyncReminder__something_went_wrong">사용자 이름에 문제가 생겼습니다. 이 사용자 이름이 더는 계정에 사용되지 않습니다. 다시 설정하려고 시도하거나 새로운 사용자 이름을 선택하세요.</string>
    <!-- Action text to navigate user to manually fix the issue with their username -->
    <string name="UsernameOutOfSyncReminder__fix_now">지금 해결</string>


    <!-- ManageRecipientActivity -->
    <string name="ManageRecipientActivity_no_groups_in_common">공통 그룹 없음</string>
    <plurals name="ManageRecipientActivity_d_groups_in_common">
        <item quantity="other">공통 그룹 %1$d개</item>
    </plurals>

    <plurals name="GroupMemberList_invited">
        <item quantity="other">%1$s 님이 %2$d명을 초대했습니다.</item>
    </plurals>

    <!-- CustomNotificationsDialogFragment -->
    <string name="CustomNotificationsDialogFragment__custom_notifications">맞춤형 알림</string>
    <string name="CustomNotificationsDialogFragment__messages">메시지</string>
    <string name="CustomNotificationsDialogFragment__use_custom_notifications">사용자 알림 사용하기</string>
    <string name="CustomNotificationsDialogFragment__notification_sound">알림 벨소리</string>
    <string name="CustomNotificationsDialogFragment__vibrate">진동</string>
    <!-- Button text for customizing notification options -->
    <string name="CustomNotificationsDialogFragment__customize">사용자 정의</string>
    <string name="CustomNotificationsDialogFragment__change_sound_and_vibration">소리와 진동 변경하기</string>
    <string name="CustomNotificationsDialogFragment__call_settings">전화 설정</string>
    <string name="CustomNotificationsDialogFragment__ringtone">벨소리</string>
    <string name="CustomNotificationsDialogFragment__default">기본값</string>
    <string name="CustomNotificationsDialogFragment__unknown">알 수 없음</string>

    <!-- ShareableGroupLinkDialogFragment -->
    <string name="ShareableGroupLinkDialogFragment__group_link">그룹 링크</string>
    <string name="ShareableGroupLinkDialogFragment__share">공유</string>
    <string name="ShareableGroupLinkDialogFragment__reset_link">링크 초기화</string>
    <string name="ShareableGroupLinkDialogFragment__approve_new_members">새 멤버 승인</string>
    <string name="ShareableGroupLinkDialogFragment__require_an_admin_to_approve_new_members_joining_via_the_group_link">그룹 링크로 참가하려는 새 멤버를 승인하려면 관리자 권한이 필요합니다.</string>
    <string name="ShareableGroupLinkDialogFragment__are_you_sure_you_want_to_reset_the_group_link">그룹 링크를 초기화하시겠습니까? 이 링크로 사람들이 그룹에 참가할 수 없게 됩니다.</string>

    <!-- GroupLinkShareQrDialogFragment -->
    <string name="GroupLinkShareQrDialogFragment__qr_code">QR 코드</string>
    <string name="GroupLinkShareQrDialogFragment__people_who_scan_this_code_will">이 코드를 스캔한 사람들이 내 그룹에 참가할 수 있게 됩니다. 이 설정을 켠 경우 관리자는 멤버 참가를 일일이 승인해야 합니다.</string>
    <string name="GroupLinkShareQrDialogFragment__share_code">코드 공유</string>

    <!-- GV2 Invite Revoke confirmation dialog -->
    <string name="InviteRevokeConfirmationDialog_revoke_own_single_invite">%1$s 님에게 보낸 초대를 취소하시겠습니까?</string>
    <plurals name="InviteRevokeConfirmationDialog_revoke_others_invites">
        <item quantity="other">%1$s 님이 보낸 %2$d개의 초대를 취소하시겠습니까?</item>
    </plurals>

    <!-- GroupJoinBottomSheetDialogFragment -->
    <string name="GroupJoinBottomSheetDialogFragment_you_are_already_a_member">이미 이 그룹의 멤버입니다.</string>
    <string name="GroupJoinBottomSheetDialogFragment_join">참가하기</string>
    <string name="GroupJoinBottomSheetDialogFragment_request_to_join">참가 요청하기</string>
    <string name="GroupJoinBottomSheetDialogFragment_unable_to_join_group_please_try_again_later">그룹에 참가가 불가능합니다. 나중에 다시 시도해 주세요.</string>
    <string name="GroupJoinBottomSheetDialogFragment_encountered_a_network_error">네트워크 오류가 발생했습니다.</string>
    <string name="GroupJoinBottomSheetDialogFragment_this_group_link_is_not_active">이 그룹 링크가 비활성화 되었습니다.</string>
    <!-- Title shown when there was an known issue getting group information from a group link -->
    <string name="GroupJoinBottomSheetDialogFragment_cant_join_group">그룹에 참가할 수 없습니다.</string>
    <!-- Message shown when you try to get information for a group via link but an admin has removed you -->
    <string name="GroupJoinBottomSheetDialogFragment_you_cant_join_this_group_via_the_group_link_because_an_admin_removed_you">관리자가 당신을 그룹 링크를 통한 참가를 차단했기 때문에 그룹 링크를 통해 그룹에 참가할 수 없습니다.</string>
    <!-- Message shown when you try to get information for a group via link but the link is no longer valid -->
    <string name="GroupJoinBottomSheetDialogFragment_this_group_link_is_no_longer_valid">그룹 링크가 더 이상 유효하지 않습니다.</string>
    <!-- Title shown when there was an unknown issue getting group information from a group link -->
    <string name="GroupJoinBottomSheetDialogFragment_link_error">링크 오류</string>
    <!-- Message shown when you try to get information for a group via link but an unknown issue occurred -->
    <string name="GroupJoinBottomSheetDialogFragment_joining_via_this_link_failed_try_joining_again_later">해당 링크를 통한 그룹 참여에 실패했습니다. 나중에 다시 시도해보십시오.</string>

    <string name="GroupJoinBottomSheetDialogFragment_direct_join">그룹에 참가하고 그룹 멤버에게 내 이름과 사진을 공유하시겠습니까?</string>
    <string name="GroupJoinBottomSheetDialogFragment_admin_approval_needed">이 그룹에 가입하려면 그룹의 관리자가 요청을 승인해야 합니다. 가입을 요청하면 내 이름과 사진이 공유됩니다.</string>
    <plurals name="GroupJoinBottomSheetDialogFragment_group_dot_d_members">
        <item quantity="other">그룹: 멤버 %1$d명</item>
    </plurals>

    <!-- GroupJoinUpdateRequiredBottomSheetDialogFragment -->
    <string name="GroupJoinUpdateRequiredBottomSheetDialogFragment_update_signal_to_use_group_links">그룹 링크를 사용하기 위해서 Signal을 업데이트하세요</string>
    <string name="GroupJoinUpdateRequiredBottomSheetDialogFragment_update_message">사용 중인 Signal 버전에서는 이 그룹 링크를 지원하지 않습니다. 링크를 통해 이 그룹에 가입하려면 최신 버전으로 업데이트하세요.</string>
    <string name="GroupJoinUpdateRequiredBottomSheetDialogFragment_update_signal">시그널 업데이트하기</string>
    <string name="GroupJoinUpdateRequiredBottomSheetDialogFragment_group_link_is_not_valid">그룹 링크가 유효하지 않습니다.</string>

    <!-- GroupInviteLinkEnableAndShareBottomSheetDialogFragment -->
    <string name="GroupInviteLinkEnableAndShareBottomSheetDialogFragment_invite_friends">친구 초대</string>
    <string name="GroupInviteLinkEnableAndShareBottomSheetDialogFragment_share_a_link_with_friends_to_let_them_quickly_join_this_group">친구들과 링크를 공유해서 그룹에 빠르게 참가하도록 하세요.</string>

    <string name="GroupInviteLinkEnableAndShareBottomSheetDialogFragment_enable_and_share_link">링크 활성화 및 공유</string>
    <string name="GroupInviteLinkEnableAndShareBottomSheetDialogFragment_share_link">링크 공유하기</string>

    <string name="GroupInviteLinkEnableAndShareBottomSheetDialogFragment_unable_to_enable_group_link_please_try_again_later">그룹 링크 활성화에 실패했습니다. 나중에 다시 시도하세요.</string>
    <string name="GroupInviteLinkEnableAndShareBottomSheetDialogFragment_encountered_a_network_error">네트워크 오류가 발생했습니다.</string>
    <string name="GroupInviteLinkEnableAndShareBottomSheetDialogFragment_you_dont_have_the_right_to_enable_group_link">그룹 링크를 활성화할 권한이 없습니다. 관리자에게 문의하세요.</string>
    <string name="GroupInviteLinkEnableAndShareBottomSheetDialogFragment_you_are_not_currently_a_member_of_the_group">현재 그룹 멤버가 아닙니다.</string>

    <!-- GV2 Request confirmation dialog -->
    <string name="RequestConfirmationDialog_add_s_to_the_group">“%1$s”를 그룹에 추가하시겠습니까?</string>
    <string name="RequestConfirmationDialog_deny_request_from_s">%1$s의 요청을 거부하시겠습니까?</string>
    <!-- Confirm dialog message shown when deny a group link join request and group link is enabled. -->
    <string name="RequestConfirmationDialog_deny_request_from_s_they_will_not_be_able_to_request">%1$s의 요청을 거절하시겠습니까? 그러면 더이상 그룹링크를 통해 참가 요청을 할 수 없게 됩니다.</string>
    <string name="RequestConfirmationDialog_add">추가</string>
    <string name="RequestConfirmationDialog_deny">거부하기</string>

    <!-- ImageEditorHud -->
    <string name="ImageEditorHud_blur_faces">얼굴 블러</string>
    <string name="ImageEditorHud_new_blur_faces_or_draw_anywhere_to_blur">신규: 얼굴 블러 또는 아무 곳에서나 그려서 블러 처리</string>
    <string name="ImageEditorHud_draw_anywhere_to_blur">아무 곳이나 그려서 가릴 수 있습니다</string>
    <string name="ImageEditorHud_draw_to_blur_additional_faces_or_areas">다른 사람의 얼굴이나 영역을 그어서 가릴 수 있습니다</string>

    <!-- InputPanel -->
    <string name="InputPanel_tap_and_hold_to_record_a_voice_message_release_to_send">길게 탭하여 음성 메시지를 녹음하고, 손을 떼어 보내기</string>
    <!-- Message shown if the user tries to switch a conversation from Signal to SMS -->
    <string name="InputPanel__sms_messaging_is_no_longer_supported_in_signal">Signal에서 더 이상 SMS 메시지를 지원하지 않습니다.</string>
    <!-- When editing a message, label shown above the text input field in the composer -->
    <string name="InputPanel_edit_message">메시지 수정</string>

    <!-- InviteActivity -->
    <string name="InviteActivity_share">공유</string>
    <string name="InviteActivity_share_with_contacts">연락처와 공유</string>
    <string name="InviteActivity_share_via">공유…</string>

    <string name="InviteActivity_cancel">취소</string>
    <string name="InviteActivity_sending">보내는 중…</string>
    <string name="InviteActivity_invitations_sent">초대를 보냈습니다!</string>
    <string name="InviteActivity_invite_to_signal">Molly로 초대</string>
    <string name="InviteActivity_send_sms">SMS 보내기 (%1$d)</string>
    <plurals name="InviteActivity_send_sms_invites">
        <item quantity="other">SMS 초대 %1$d개를 보내시겠습니까?</item>
    </plurals>
    <string name="InviteActivity_lets_switch_to_signal">Molly로 같이 옮겨요! %1$s</string>
    <string name="InviteActivity_no_app_to_share_to">공유하기 위해 사용할 수 있는 앱이 없습니다.</string>

    <!-- LearnMoreTextView -->
    <string name="LearnMoreTextView_learn_more">더 알아보기</string>

    <string name="SpanUtil__read_more">더 읽기</string>

    <!-- LongMessageActivity -->
    <string name="LongMessageActivity_unable_to_find_message">메시지를 찾을 수 없음</string>
    <string name="LongMessageActivity_message_from_s">%1$s에게서 온 메시지</string>
    <string name="LongMessageActivity_your_message">내 메시지</string>

    <!-- MessageRetrievalService -->
    <string name="MessageRetrievalService_signal">Molly</string>
    <string name="MessageRetrievalService_background_connection_enabled">백그라운드 연결이 활성화됨</string>

    <!-- MmsDownloader -->
    <string name="MmsDownloader_error_reading_mms_settings">이동 통신사 MMS 설정 읽기 중 오류 발생</string>

    <!-- MediaOverviewActivity -->
    <string name="MediaOverviewActivity_Media">미디어</string>
    <string name="MediaOverviewActivity_Files">파일</string>
    <string name="MediaOverviewActivity_Audio">오디오</string>
    <string name="MediaOverviewActivity_All">모두</string>
    <plurals name="MediaOverviewActivity_Media_delete_confirm_title">
        <item quantity="other">선택한 항목을 삭제하시겠습니까?</item>
    </plurals>
    <plurals name="MediaOverviewActivity_Media_delete_confirm_message">
        <item quantity="other">&lt;mrk id=\'314\' mtype=\'seg\'&gt;선택한 파일 %1$d개가 모두 영구 삭제됩니다.&lt;/mrk&gt; &lt;mrk id=\'315\' mtype=\'seg\'&gt;이 항목들과 관련된 모든 메시지의 텍스트도 삭제됩니다.&lt;/mrk&gt;</item>
    </plurals>
    <string name="MediaOverviewActivity_Media_delete_progress_title">삭제 중</string>
    <string name="MediaOverviewActivity_Media_delete_progress_message">메시지 삭제 중…</string>
    <string name="MediaOverviewActivity_collecting_attachments">첨부 파일 수집 중…</string>
    <string name="MediaOverviewActivity_Sort_by">정렬 방법</string>
    <string name="MediaOverviewActivity_Newest">최근 순서</string>
    <string name="MediaOverviewActivity_Oldest">오래된 순서</string>
    <string name="MediaOverviewActivity_Storage_used">사용된 저장 공간</string>
    <string name="MediaOverviewActivity_All_storage_use">저장된 모든 파일</string>
    <string name="MediaOverviewActivity_Grid_view_description">눈금 보기</string>
    <string name="MediaOverviewActivity_List_view_description">목록 보기</string>
    <string name="MediaOverviewActivity_Selected_description">선택됨</string>
    <string name="MediaOverviewActivity_select_all">모두 선택</string>
    <plurals name="MediaOverviewActivity_save_plural">
        <item quantity="other">저장</item>
    </plurals>
    <plurals name="MediaOverviewActivity_delete_plural">
        <item quantity="other">삭제</item>
    </plurals>

    <plurals name="MediaOverviewActivity_d_selected_s">
        <item quantity="other">%1$d개 선택됨 (%2$s)</item>
    </plurals>
    <string name="MediaOverviewActivity_file">파일</string>
    <string name="MediaOverviewActivity_audio">오디오</string>
    <string name="MediaOverviewActivity_video">동영상</string>
    <string name="MediaOverviewActivity_image">이미지</string>
  <!-- Removed by excludeNonTranslatables <string name="MediaOverviewActivity_detail_line_2_part" translatable="false">%1$s · %2$s</string> -->
  <!-- Removed by excludeNonTranslatables <string name="MediaOverviewActivity_detail_line_3_part" translatable="false">%1$s · %2$s · %3$s</string> -->

    <string name="MediaOverviewActivity_sent_by_s">%1$s 님이 보냄</string>
    <string name="MediaOverviewActivity_sent_by_you">내가 보냄</string>
    <string name="MediaOverviewActivity_sent_by_s_to_s">%1$s 님이 %2$s에게 보냄</string>
    <string name="MediaOverviewActivity_sent_by_you_to_s">내가 %1$s에게 보냄</string>

    <!-- Megaphones -->
    <string name="Megaphones_remind_me_later">나중에 알림</string>
    <string name="Megaphones_verify_your_signal_pin">Signal 번호 인증</string>
    <string name="Megaphones_well_occasionally_ask_you_to_verify_your_pin">저희는 사용자가 번호를 기억하실 수 있도록 가끔 번호 인증을 요청합니다.</string>
    <string name="Megaphones_verify_pin">번호 인증</string>
    <string name="Megaphones_get_started">시작하기</string>
    <string name="Megaphones_new_group">새 그룹</string>
    <string name="Megaphones_invite_friends">친구 초대</string>
    <string name="Megaphones_use_sms">SMS 사용하기</string>
    <string name="Megaphones_chat_colors">대화창 색</string>
    <string name="Megaphones_add_a_profile_photo">프로필 사진 추가</string>

    <!-- Title of a bottom sheet to render messages that all quote a specific message -->
    <string name="MessageQuotesBottomSheet_replies">회신</string>

    <!-- NotificationBarManager -->
    <string name="NotificationBarManager_signal_call_in_progress">Signal 전화 중</string>
    <string name="NotificationBarManager__establishing_signal_call">Signal 전화 연결 중</string>
    <string name="NotificationBarManager__incoming_signal_call">수신 Signal 전화</string>
    <string name="NotificationBarManager__incoming_signal_group_call">Signal 단체 통화 수신</string>
    <!-- Temporary notification shown when starting the calling service -->
    <string name="NotificationBarManager__starting_signal_call_service">Molly 통화 서비스 시작</string>
    <string name="NotificationBarManager__stopping_signal_call_service">Molly 통화 서비스 중지</string>
    <string name="NotificationBarManager__decline_call">전화 거절</string>
    <string name="NotificationBarManager__answer_call">전화 수락</string>
    <string name="NotificationBarManager__end_call">전화 종료</string>
    <string name="NotificationBarManager__cancel_call">전화 취소</string>
    <string name="NotificationBarManager__join_call">통화 참여</string>

    <!-- NotificationsMegaphone -->
    <string name="NotificationsMegaphone_turn_on_notifications">알림을 켜시겠습니까?</string>
    <string name="NotificationsMegaphone_never_miss_a_message">내 연락처와 그룹의 메시지를 놓치지 마세요.</string>
    <string name="NotificationsMegaphone_turn_on">켜기</string>
    <string name="NotificationsMegaphone_not_now">나중에</string>

    <!-- NotificationMmsMessageRecord -->
    <string name="NotificationMmsMessageRecord_multimedia_message">멀티미디어 메시지</string>
    <string name="NotificationMmsMessageRecord_downloading_mms_message">MMS 메시지 다운로드 중</string>
    <string name="NotificationMmsMessageRecord_error_downloading_mms_message">MMS 메시지 다운로드 중 오류 발생, 탭하여 다시 시도</string>

    <!-- MediaPickerActivity -->
    <string name="MediaPickerActivity__menu_open_camera">카메라 열기</string>

    <!-- MediaSendActivity -->
    <string name="MediaSendActivity_camera_unavailable">카메라를 사용할 수 없습니다.</string>

    <!-- MediaRepository -->
    <string name="MediaRepository_all_media">모든 미디어</string>
    <string name="MediaRepository__camera">카메라</string>

    <!-- MessageRecord -->
    <string name="MessageRecord_unknown">알 수 없음</string>
    <string name="MessageRecord_message_encrypted_with_a_legacy_protocol_version_that_is_no_longer_supported">지원하지 않는 이전 Signal 버전으로부터 암호화 메시지를 받았습니다. 발신자에게 최신 버전으로 업데이트하고 다시 보내도록 요청하세요.</string>
    <string name="MessageRecord_left_group">그룹에서 탈퇴했습니다.</string>
    <string name="MessageRecord_you_updated_group">그룹을 업데이트했습니다.</string>
    <string name="MessageRecord_the_group_was_updated">그룹이 업데이트 되었습니다.</string>
    <!-- Update message shown when placing an outgoing 1:1 voice/audio call and it\'s answered by the other party -->
    <string name="MessageRecord_outgoing_voice_call">발신 음성 통화</string>
    <!-- Update message shown when placing an outgoing 1:1 video call and it\'s answered by the other party -->
    <string name="MessageRecord_outgoing_video_call">발신 영상 통화</string>
    <!-- Update message shown when placing an outgoing 1:1 voice/audio call and it\'s not answered by the other party -->
    <string name="MessageRecord_unanswered_voice_call">미응답 음성 통화</string>
    <!-- Update message shown when placing an outgoing 1:1 video call and it\'s not answered by the other party -->
    <string name="MessageRecord_unanswered_video_call">미응답 영상 통화</string>
    <!-- Update message shown when receiving an incoming 1:1 voice/audio call and it\'s answered -->
    <string name="MessageRecord_incoming_voice_call">수신 음성 통화</string>
    <!-- Update message shown when receiving an incoming 1:1 video call and answered -->
    <string name="MessageRecord_incoming_video_call">수신 영상 통화</string>
    <!-- Update message shown when receiving an incoming 1:1 voice/audio call and not answered -->
    <string name="MessageRecord_missed_voice_call">부재중 음성 통화</string>
    <!-- Update message shown when receiving an incoming 1:1 video call and not answered -->
    <string name="MessageRecord_missed_video_call">부재중 영상 통화</string>
    <!-- Update message shown when receiving an incoming 1:1 voice/audio call and explicitly declined -->
    <string name="MessageRecord_you_declined_a_voice_call">음성 통화를 거부했습니다.</string>
    <!-- Update message shown when receiving an incoming 1:1 video call and explicitly declined -->
    <string name="MessageRecord_you_declined_a_video_call">영상 통화를 거부했습니다.</string>
    <!-- Call update formatter string to place the update message next to a time stamp. e.g., \'Incoming voice call · 11:11am\' -->
    <string name="MessageRecord_call_message_with_date">%1$s · %2$s</string>
    <string name="MessageRecord_s_updated_group">%1$s 님이 그룹을 업데이트했습니다.</string>
    <string name="MessageRecord_s_joined_signal">%1$s 님이 온라인입니다!</string>
    <string name="MessageRecord_you_disabled_disappearing_messages">사라지는 메시지 기능을 비활성화했습니다.</string>
    <string name="MessageRecord_s_disabled_disappearing_messages">%1$s 님이 사라지는 메시지 기능을 비활성화했습니다.</string>
    <string name="MessageRecord_you_set_disappearing_message_time_to_s">사라지는 메시지 시간을 %1$s(으)로 설정했습니다.</string>
    <string name="MessageRecord_s_set_disappearing_message_time_to_s">%1$s 님이 사라지는 메시지 시간을 %2$s(으)로 설정했습니다.</string>
    <string name="MessageRecord_disappearing_message_time_set_to_s">사라지는 메시지 타이머가 %1$s(으)로 설정되었습니다.</string>
    <string name="MessageRecord_this_group_was_updated_to_a_new_group">그룹이 새 그룹으로 업데이트되었습니다.</string>
    <string name="MessageRecord_you_couldnt_be_added_to_the_new_group_and_have_been_invited_to_join">귀하를 새 그룹에 추가할 수 없었으며 가입하도록 초대되었습니다.</string>
    <string name="MessageRecord_chat_session_refreshed">대화 세션을 새로 고침</string>
    <plurals name="MessageRecord_members_couldnt_be_added_to_the_new_group_and_have_been_invited">
        <item quantity="other">%1$s명의 멤버를 새 그룹에 추가할 수 없었으며 가입하도록 초대되었습니다.</item>
    </plurals>

    <plurals name="MessageRecord_members_couldnt_be_added_to_the_new_group_and_have_been_removed">
        <item quantity="other">%1$s명의 멤버는 새 그룹에 추가할 수 없었으며 제거되었습니다.</item>
    </plurals>

    <!-- Profile change updates -->
    <string name="MessageRecord_changed_their_profile_name_to">%1$s 님이 프로필 이름을 %2$s(으)로 변경했습니다.</string>
    <string name="MessageRecord_changed_their_profile_name_from_to">%1$s 님이 프로필 이름을 %2$s에서 %3$s(으)로 변경했습니다.</string>
    <string name="MessageRecord_changed_their_profile">%1$s가 프로파일을 변경하였습니다.</string>

    <!-- GV2 specific -->
    <string name="MessageRecord_you_created_the_group">그룹을 생성했습니다.</string>
    <string name="MessageRecord_group_updated">그룹 업데이트됨.</string>
    <string name="MessageRecord_invite_friends_to_this_group">그룹 링크로 그룹에 친구 추가</string>

    <!-- GV2 member additions -->
    <string name="MessageRecord_you_added_s">당신은 %1$s를 그룹에 추가하였습니다.</string>
    <string name="MessageRecord_s_added_s">%1$s가 %2$s을 그룹에 추가하였습니다.</string>
    <string name="MessageRecord_s_added_you">%1$s가 당신을 그룹에 추가하였습니다.</string>
    <string name="MessageRecord_you_joined_the_group">그룹에 참가하였습니다.</string>
    <string name="MessageRecord_s_joined_the_group">%1$s 님이 그룹에 참여했습니다.</string>

    <!-- GV2 member removals -->
    <string name="MessageRecord_you_removed_s">당신은 %1$s를 내보냈습니다.</string>
    <string name="MessageRecord_s_removed_s">%1$s가 %2$s를 내보냈습니다.</string>
    <string name="MessageRecord_s_removed_you_from_the_group">%1$s가 당신을 그룹에서 내보냈습니다.</string>
    <string name="MessageRecord_you_left_the_group">당신은 그룹에서 떠났습니다.</string>
    <string name="MessageRecord_s_left_the_group">%1$s가 그룹을 떠났습니다.</string>
    <string name="MessageRecord_you_are_no_longer_in_the_group">당신은 더 이상 그룹에 있지 않습니다.</string>
    <string name="MessageRecord_s_is_no_longer_in_the_group">%1$s은 더 이상 그룹에 있지 않습니다.</string>

    <!-- GV2 role change -->
    <string name="MessageRecord_you_made_s_an_admin">당신은 %1$s를 관리자로 지정하였습니다.</string>
    <string name="MessageRecord_s_made_s_an_admin">%1$s가 %2$s를 관리자로 지정하였습니다.</string>
    <string name="MessageRecord_s_made_you_an_admin">%1$s가 당신을 관리자로 지정하였습니다.</string>
    <string name="MessageRecord_you_revoked_admin_privileges_from_s">%1$s 님의 관리자 권한을 취소했습니다.</string>
    <string name="MessageRecord_s_revoked_your_admin_privileges">%1$s 님이 관리자 권한을 취소했습니다.</string>
    <string name="MessageRecord_s_revoked_admin_privileges_from_s">%1$s 님이 %2$s 님의 관리자 권한을 취소했습니다.</string>
    <string name="MessageRecord_s_is_now_an_admin">%1$s은 지금부터 관리자입니다.</string>
    <string name="MessageRecord_you_are_now_an_admin">관리자가 되었습니다.</string>
    <string name="MessageRecord_s_is_no_longer_an_admin">더 이상 %1$s는 관리자가 아닙니다.</string>
    <string name="MessageRecord_you_are_no_longer_an_admin">당신은 더 이상 관리자가 아닙니다.</string>

    <!-- GV2 invitations -->
    <string name="MessageRecord_you_invited_s_to_the_group">%1$s 님을 그룹에 초대했습니다.</string>
    <string name="MessageRecord_s_invited_you_to_the_group">%1$s가 당신을 그룹에 초대했습니다.</string>
    <plurals name="MessageRecord_s_invited_members">
        <item quantity="other">%1$s 님이 %2$d명을 그룹에 초대했습니다.</item>
    </plurals>
    <string name="MessageRecord_you_were_invited_to_the_group">그룹에 초대되었습니다.</string>
    <plurals name="MessageRecord_d_people_were_invited_to_the_group">
        <item quantity="other">%1$d명이 그룹에 초대되었습니다.</item>
    </plurals>

    <!-- GV2 invitation revokes -->
    <plurals name="MessageRecord_you_revoked_invites">
        <item quantity="other">그룹에 대한 %1$d개의 초대를 취소했습니다.</item>
    </plurals>
    <plurals name="MessageRecord_s_revoked_invites">
        <item quantity="other">%1$s 님이 그룹에 대한 %2$d개의 초대를 취소했습니다.</item>
    </plurals>
    <string name="MessageRecord_someone_declined_an_invitation_to_the_group">누군가 그룹 초대를 거부했습니다.</string>
    <string name="MessageRecord_you_declined_the_invitation_to_the_group">그룹에 초대를 거부했습니다.</string>
    <string name="MessageRecord_s_revoked_your_invitation_to_the_group">%1$s 님이 그룹 초대를 취소했습니다.</string>
    <string name="MessageRecord_an_admin_revoked_your_invitation_to_the_group">관리자가 그룹 초대를 취소했습니다.</string>
    <plurals name="MessageRecord_d_invitations_were_revoked">
        <item quantity="other">그룹에 대한 %1$d개의 초대가 취소되었습니다.</item>
    </plurals>

    <!-- GV2 invitation acceptance -->
    <string name="MessageRecord_you_accepted_invite">그룹 초대를 수락했습니다.</string>
    <string name="MessageRecord_s_accepted_invite">%1$s 님이 그룹 초대를 수락했습니다.</string>
    <string name="MessageRecord_you_added_invited_member_s">%1$s에 초대 멤버로 추가되었습니다.</string>
    <string name="MessageRecord_s_added_invited_member_s">%1$s 님이 %2$s 멤버를 초대했습니다.</string>

    <!-- GV2 title change -->
    <string name="MessageRecord_you_changed_the_group_name_to_s">그룹 이름을 \"%1$s\"로 바꾸었습니다.</string>
    <string name="MessageRecord_s_changed_the_group_name_to_s">%1$s 님이 그룹 이름을 \'%2$s\'(으)로 변경했습니다.</string>
    <string name="MessageRecord_the_group_name_has_changed_to_s">그룹 이름이 \"%1$s\"로 바뀌었습니다.</string>

    <!-- GV2 description change -->
    <string name="MessageRecord_you_changed_the_group_description">그룹 설명을 변경했습니다.</string>
    <string name="MessageRecord_s_changed_the_group_description">%1$s 님이 그룹 설명을 변경했습니다.</string>
    <string name="MessageRecord_the_group_description_has_changed">그룹 설명이 변경되었습니다.</string>

    <!-- GV2 avatar change -->
    <string name="MessageRecord_you_changed_the_group_avatar">그룹 아바타를 변경하였습니다.</string>
    <string name="MessageRecord_s_changed_the_group_avatar">%1$s가 그룹 아바타를 변경하였습니다.</string>
    <string name="MessageRecord_the_group_group_avatar_has_been_changed">그룹 아바타가 변경되었습니다.</string>

    <!-- GV2 attribute access level change -->
    <string name="MessageRecord_you_changed_who_can_edit_group_info_to_s">그룹 정보를 수정할 수 있는 사람을 \'%1$s\' 님으로 변경했습니다.</string>
    <string name="MessageRecord_s_changed_who_can_edit_group_info_to_s">%1$s 님이 그룹 정보를 수정할 수 있는 사용자를 \'%2$s\' 님으로 변경했습니다.</string>
    <string name="MessageRecord_who_can_edit_group_info_has_been_changed_to_s">그룹 정보를 수정할 수 있는 사람이 \'%1$s\' 님으로 변경되었습니다.</string>

    <!-- GV2 membership access level change -->
    <string name="MessageRecord_you_changed_who_can_edit_group_membership_to_s">그룹 멤버십을 수정할 수 있는 사용자를 \'%1$s\' 님으로 변경했습니다.</string>
    <string name="MessageRecord_s_changed_who_can_edit_group_membership_to_s">%1$s 님이 그룹 멤버십을 수정할 수 있는 사용자를 \'%2$s\' 님으로 변경했습니다.</string>
    <string name="MessageRecord_who_can_edit_group_membership_has_been_changed_to_s">그룹 멤버십을 수정할 수 있는 사람이 \'%1$s\' 님으로 변경되었습니다.</string>

    <!-- GV2 announcement group change -->
    <string name="MessageRecord_you_allow_all_members_to_send">모든 멤버가 메시지를 전송할 수 있도록 그룹 설정을 변경했습니다.</string>
    <string name="MessageRecord_you_allow_only_admins_to_send">관리자만 메시지를 전송할 수 있도록 그룹 설정을 변경했습니다.</string>
    <string name="MessageRecord_s_allow_all_members_to_send">%1$s 님이 모든 멤버가 메시지를 전송할 수 있도록 그룹 설정을 변경했습니다.</string>
    <string name="MessageRecord_s_allow_only_admins_to_send">%1$s 님이 관리자만 메시지를 전송할 수 있도록 그룹 설정을 변경했습니다.</string>
    <string name="MessageRecord_allow_all_members_to_send">모든 멤버가 메시지를 전송할 수 있도록 그룹 설정이 변경되었습니다.</string>
    <string name="MessageRecord_allow_only_admins_to_send">관리자만 메시지를 전송할 수 있도록 그룹 설정이 변경되었습니다.</string>

    <!-- GV2 group link invite access level change -->
    <string name="MessageRecord_you_turned_on_the_group_link_with_admin_approval_off">내가 그룹 링크를 켰습니다. (관리자 참가 승인 불필요)</string>
    <string name="MessageRecord_you_turned_on_the_group_link_with_admin_approval_on">내가 그룹 링크를 켰습니다. (관리자 참가 승인 필요)</string>
    <string name="MessageRecord_you_turned_off_the_group_link">그룹 링크를 껐습니다.</string>
    <string name="MessageRecord_s_turned_on_the_group_link_with_admin_approval_off">%1$s 님이 관리자 승인이 해제된 그룹 링크를 사용 설정했습니다.</string>
    <string name="MessageRecord_s_turned_on_the_group_link_with_admin_approval_on">%1$s 님이 관리자 승인이 설정된 그룹 링크를 사용 설정했습니다.</string>
    <string name="MessageRecord_s_turned_off_the_group_link">%1$s가 그룹 링크를 껐습니다.</string>
    <string name="MessageRecord_the_group_link_has_been_turned_on_with_admin_approval_off">그룹 링크가 관리자 승인이 해제된 상태로 설정되었습니다.</string>
    <string name="MessageRecord_the_group_link_has_been_turned_on_with_admin_approval_on">그룹 링크가 관리자 승인이 설정된 상태로 설정되었습니다.</string>
    <string name="MessageRecord_the_group_link_has_been_turned_off">그룹 링크가 해제되었습니다.</string>
    <string name="MessageRecord_you_turned_off_admin_approval_for_the_group_link">내가 그룹 링크 관리자 참가 승인 기능을 껐습니다.</string>
    <string name="MessageRecord_s_turned_off_admin_approval_for_the_group_link">%1$s 님이 그룹 링크에 대한 관리자 승인을 사용 중단했습니다.</string>
    <string name="MessageRecord_the_admin_approval_for_the_group_link_has_been_turned_off">그룹 링크에 대한 관리자 승인이 해제되었습니다.</string>
    <string name="MessageRecord_you_turned_on_admin_approval_for_the_group_link">내가 그룹 링크 관리자 참가 승인 기능을 켰습니다.</string>
    <string name="MessageRecord_s_turned_on_admin_approval_for_the_group_link">%1$s 님이 그룹 링크에 대한 관리자 승인을 사용 설정했습니다.</string>
    <string name="MessageRecord_the_admin_approval_for_the_group_link_has_been_turned_on">그룹 링크에 대한 관리자 승인이 사용 설정되었습니다.</string>

    <!-- GV2 group link reset -->
    <string name="MessageRecord_you_reset_the_group_link">그룹 링크를 재설정했습니다.</string>
    <string name="MessageRecord_s_reset_the_group_link">%1$s 님이 그룹 링크를 재설정했습니다.</string>
    <string name="MessageRecord_the_group_link_has_been_reset">그룹 링크가 초기화되었습니다.</string>

    <!-- GV2 group link joins -->
    <string name="MessageRecord_you_joined_the_group_via_the_group_link">그룹 링크를 통해 그룹에 참가하였습니다.</string>
    <string name="MessageRecord_s_joined_the_group_via_the_group_link">%1$s가 그룹 링크로 그룹에 참가했습니다.</string>

    <!-- GV2 group link requests -->
    <string name="MessageRecord_you_sent_a_request_to_join_the_group">그룹 참가 요청을 보냈습니다.</string>
    <string name="MessageRecord_s_requested_to_join_via_the_group_link">%1$s가 그룹 링크로 참가하기를 요청합니다.</string>
    <!-- Update message shown when someone requests to join via group link and cancels the request back to back -->
    <plurals name="MessageRecord_s_requested_and_cancelled_their_request_to_join_via_the_group_link">
        <item quantity="other">%1$s님이 그룹 링크를 통한 %2$d 그룹 가입을 요청하였지만 취소했습니다.</item>
    </plurals>

    <!-- GV2 group link approvals -->
    <string name="MessageRecord_s_approved_your_request_to_join_the_group">%1$s 님이 그룹 가입 요청을 승인했습니다.</string>
    <string name="MessageRecord_s_approved_a_request_to_join_the_group_from_s">%1$s 님이 %2$s 님의 그룹 가입 요청을 승인했습니다.</string>
    <string name="MessageRecord_you_approved_a_request_to_join_the_group_from_s">%1$s 님의 그룹 가입 요청을 승인했습니다.</string>
    <string name="MessageRecord_your_request_to_join_the_group_has_been_approved">그룹 가입 요청이 승인되었습니다.</string>
    <string name="MessageRecord_a_request_to_join_the_group_from_s_has_been_approved">%1$s 님의 그룹 가입 요청이 승인되었습니다.</string>

    <!-- GV2 group link deny -->
    <string name="MessageRecord_your_request_to_join_the_group_has_been_denied_by_an_admin">그룹 가입 요청이 관리자에 의해 거부되었습니다.</string>
    <string name="MessageRecord_s_denied_a_request_to_join_the_group_from_s">%1$s 님이 %2$s 님의 그룹 가입 요청을 거부했습니다.</string>
    <string name="MessageRecord_a_request_to_join_the_group_from_s_has_been_denied">%1$s 님의 그룹 가입 요청이 거부되었습니다.</string>
    <string name="MessageRecord_you_canceled_your_request_to_join_the_group">내 그룹 참가 요청을 취소했습니다.</string>
    <string name="MessageRecord_s_canceled_their_request_to_join_the_group">%1$s 님이 그룹 가입 요청을 취소했습니다.</string>

    <!-- End of GV2 specific update messages -->

    <string name="MessageRecord_your_safety_number_with_s_has_changed">%1$s 님과의 안전 번호가 변경되었습니다.</string>
    <string name="MessageRecord_you_marked_your_safety_number_with_s_verified">%1$s 님과의 안전 번호를 인증됨 상태로 표시했습니다.</string>
    <string name="MessageRecord_you_marked_your_safety_number_with_s_verified_from_another_device">%1$s 님과의 안전 번호를 다른 기기에서 인증됨 상태로 표시했습니다.</string>
    <string name="MessageRecord_you_marked_your_safety_number_with_s_unverified">%1$s 님과의 안전 번호를 인증되지 않음 상태로 표시했습니다.</string>
    <string name="MessageRecord_you_marked_your_safety_number_with_s_unverified_from_another_device">%1$s 님과의 안전 번호를 다른 기기에서 인증되지 않음 상태로 표시했습니다.</string>
    <string name="MessageRecord_a_message_from_s_couldnt_be_delivered">%1$s 님의 메시지를 전달할 수 없습니다.</string>
    <string name="MessageRecord_s_changed_their_phone_number">%1$s가 자신의 전화번호를 변경하였습니다.</string>
    <!-- Update item message shown in the release channel when someone is already a sustainer so we ask them if they want to boost. -->
    <string name="MessageRecord_like_this_new_feature_help_support_signal_with_a_one_time_donation">새로운 기능이 마음에 드시나요? 일회성 기부로 Signal을 지원해 주세요.</string>
    <!-- Update item message shown when we merge two threads together. First placeholder is a name, second placeholder is a phone number. -->
    <string name="MessageRecord_your_message_history_with_s_and_their_number_s_has_been_merged">%1$s 님과 해당 사용자 번호 %2$s의 메시지 기록을 병합했습니다.</string>
    <!-- Update item message shown when we merge two threads together and we don\'t know the phone number of the other thread. The placeholder is a person\'s name. -->
    <string name="MessageRecord_your_message_history_with_s_and_another_chat_has_been_merged">%1$s 님과의 메시지 기록과 해당 사용자가 속한 다른 대화의 메시지 기록을 병합했습니다.</string>
    <!-- Update item message shown when you find out a phone number belongs to a person you had a conversation with. First placeholder is a phone number, second placeholder is a name. -->
    <string name="MessageRecord_s_belongs_to_s">%1$s번은 %2$s 님의 전화번호입니다.</string>
    <!-- Message to notify sender that activate payments request has been sent to the recipient -->
    <string name="MessageRecord_you_sent_request">%1$s 님에게 결제를 활성화해달라는 요청을 보냈습니다.</string>
    <!-- Request message from recipient to activate payments -->
    <string name="MessageRecord_wants_you_to_activate_payments">%1$s 님에게서 결제를 활성화해달라는 요청이 왔습니다. 결제는 신뢰할 수 있는 사람에게만 보내주세요.</string>
    <!-- Message to inform user that payments was activated-->
    <string name="MessageRecord_you_activated_payments">결제를 활성화했습니다.</string>
    <!-- Message to inform sender that recipient can now accept payments -->
    <string name="MessageRecord_can_accept_payments">%1$s 님이 이제 결제를 수락할 수 있습니다.</string>

    <!-- Group Calling update messages -->
    <string name="MessageRecord_s_started_a_group_call_s">%1$s 님이 그룹 통화를 시작했습니다(%2$s).</string>
    <string name="MessageRecord_s_is_in_the_group_call_s">%1$s 님이 그룹 통화 중입니다(%2$s).</string>
    <string name="MessageRecord_you_are_in_the_group_call_s1">그룹 통화 중입니다(%1$s).</string>
    <string name="MessageRecord_s_and_s_are_in_the_group_call_s1">%1$s 및 %2$s 님이 그룹 통화 중입니다(%3$s).</string>
    <string name="MessageRecord_group_call_s">그룹 통화: %1$s</string>

    <string name="MessageRecord_s_started_a_group_call">%1$s 님이 그룹 통화를 시작했습니다.</string>
    <string name="MessageRecord_s_is_in_the_group_call">%1$s 님이 그룹 통화 중입니다.</string>
    <string name="MessageRecord_you_are_in_the_group_call">그룹 통화 중입니다.</string>
    <string name="MessageRecord_s_and_s_are_in_the_group_call">%1$s 및 %2$s 님이 그룹 통화 중입니다.</string>
    <string name="MessageRecord_group_call">그룹 통화</string>

    <string name="MessageRecord_you">나</string>

    <plurals name="MessageRecord_s_s_and_d_others_are_in_the_group_call_s">
        <item quantity="other">%1$s, %2$s 및 %3$d명이 그룹 통화 중입니다(%4$s).</item>
    </plurals>

    <plurals name="MessageRecord_s_s_and_d_others_are_in_the_group_call">
        <item quantity="other">%1$s, %2$s 및 %3$d명이 그룹 통화 중입니다.</item>
    </plurals>

    <!-- In-conversation update message to indicate that the current contact is sms only and will need to migrate to signal to continue the conversation in signal. -->
    <string name="MessageRecord__you_will_no_longer_be_able_to_send_sms_messages_from_signal_soon">곧 Signal에서 SMS 메시지를 보낼 수 없게 됩니다. %1$s 님을 Signal로 초대하여 대화를 이어가세요.</string>
    <!-- In-conversation update message to indicate that the current contact is sms only and will need to migrate to signal to continue the conversation in signal. -->
    <string name="MessageRecord__you_can_no_longer_send_sms_messages_in_signal">Molly에서 더 이상 SMS 메시지를 보낼 수 없습니다. %1$s 님을 Molly로 초대하여 대화를 이어가세요.</string>
    <!-- Body for quote when message being quoted is an in-app payment message -->
    <string name="MessageRecord__payment_s">결제: %1$s</string>

    <!-- MessageRequestBottomView -->
    <string name="MessageRequestBottomView_accept">수락</string>
    <string name="MessageRequestBottomView_continue">계속</string>
    <string name="MessageRequestBottomView_delete">삭제</string>
    <string name="MessageRequestBottomView_block">차단</string>
    <string name="MessageRequestBottomView_unblock">차단 해제</string>
    <!-- Text explaining a message request from someone you\'ve removed before -->
    <string name="MessageRequestBottomView_do_you_want_to_let_s_message_you_you_removed_them_before">%1$s 님이 내게 메시지를 보내도록 허용하고, 내 이름과 사진을 공유할까요? 이 사용자는 귀하가 이전에 제거한 사용자입니다.</string>
    <string name="MessageRequestBottomView_do_you_want_to_let_s_message_you_they_wont_know_youve_seen_their_messages_until_you_accept">%1$s 님에게 메시지를 보내고 이름과 사진을 공유할 수 있도록 하시겠습니까? 귀하가 수락할 때까지 귀하가 자신의 메시지를 본 것을 알지 못합니다.</string>
    <!-- Shown in message request flow. Describes what will happen if you unblock a Signal user -->
    <string name="MessageRequestBottomView_do_you_want_to_let_s_message_you_wont_receive_any_messages_until_you_unblock_them">%1$s 님이 내게 메시지를 보내고 내 이름과 사진을 공유할 수 있도록 허용할까요? 차단을 해제할 때까지 모든 메시지를 차단합니다.</string>
    <!-- Shown in message request flow. Describes what will happen if you unblock an SMS user -->
    <string name="MessageRequestBottomView_do_you_want_to_let_s_message_you_wont_receive_any_messages_until_you_unblock_them_SMS">%1$s 님이 내게 메시지를 보내도록 허용할까요? 차단을 해제할 때까지 모든 메시지를 차단합니다.</string>
    <string name="MessageRequestBottomView_get_updates_and_news_from_s_you_wont_receive_any_updates_until_you_unblock_them">%1$s의 업데이트와 메시지를 받아보시겠어요? 차단을 해제할 때까지 모든 업데이트를 차단합니다.</string>
    <string name="MessageRequestBottomView_continue_your_conversation_with_this_group_and_share_your_name_and_photo">이 그룹과 대화를 계속하고 멤버들에게 이름과 사진을 공유하시겠어요?</string>
    <string name="MessageRequestBottomView_upgrade_this_group_to_activate_new_features">\@멘션 및 관리자와 같은 새로운 기능을 활성화하려면 그룹을 업그레이드하세요. 그룹에서 이름이나 사진을 공유하지 않은 멤버는 가입하도록 초대됩니다.</string>
    <string name="MessageRequestBottomView_this_legacy_group_can_no_longer_be_used">이 구형 그룹의 규모가 너무 커서 더 이상 사용할 수 없습니다. 최대 그룹 규모는 %1$d입니다.</string>
    <string name="MessageRequestBottomView_continue_your_conversation_with_s_and_share_your_name_and_photo">%1$s 님과 대화를 계속하고 이름과 사진을 공유하시겠어요?</string>
    <string name="MessageRequestBottomView_do_you_want_to_join_this_group_they_wont_know_youve_seen_their_messages_until_you_accept">그룹에 가입하고 멤버들과 이름과 사진을 공유하시겠습니까? 귀하가 수락할 때까지 귀하가 자신의 메시지를 본 것을 알지 못합니다.</string>
    <string name="MessageRequestBottomView_do_you_want_to_join_this_group_you_wont_see_their_messages">이 그룹에 참가하여 그룹 멤버에게 내 이름과 사진을 공유하시겠어요? 수락하기 전까지는 멤버의 메시지가 표시되지 않습니다.</string>
    <string name="MessageRequestBottomView_join_this_group_they_wont_know_youve_seen_their_messages_until_you_accept">이 그룹에 참가하시겠습니까? 수락하기 전까지 상대는 내가 메시지를 보았는지 알 수 없습니다.</string>
    <string name="MessageRequestBottomView_unblock_this_group_and_share_your_name_and_photo_with_its_members">이 그룹을 차단 해제하고 그룹 멤버에게 내 이름과 사진을 공유할까요? 차단을 해제할 때까지 모든 메시지를 차단합니다.</string>
  <!-- Removed by excludeNonTranslatables <string name="MessageRequestBottomView_legacy_learn_more_url" translatable="false">https://support.signal.org/hc/articles/360007459591</string> -->
    <string name="MessageRequestProfileView_view">보기</string>
    <string name="MessageRequestProfileView_member_of_one_group">%1$s 멤버</string>
    <string name="MessageRequestProfileView_member_of_two_groups">%1$s 및 %2$s 멤버</string>
    <string name="MessageRequestProfileView_member_of_many_groups">%1$s, %2$s 및 %3$s 멤버</string>
    <plurals name="MessageRequestProfileView_members">
        <item quantity="other">%1$d 멤버</item>
    </plurals>
    <!-- Describes the number of members in a group. The string MessageRequestProfileView_invited is nested in the parentheses. -->
    <plurals name="MessageRequestProfileView_members_and_invited">
        <item quantity="other">멤버 %1$d명(%2$s)</item>
    </plurals>
    <!-- Describes the number of people invited to a group. Nested inside of the string MessageRequestProfileView_members_and_invited -->
    <plurals name="MessageRequestProfileView_invited">
        <item quantity="other">+%1$d명 초대함</item>
    </plurals>
    <plurals name="MessageRequestProfileView_member_of_d_additional_groups">
        <item quantity="other">%1$d개의 추가 그룹</item>
    </plurals>

    <!-- PassphraseChangeActivity -->
    <string name="PassphraseChangeActivity_passphrases_dont_match_exclamation">암호가 일치하지 않습니다!</string>
    <string name="PassphraseChangeActivity_incorrect_old_passphrase_exclamation">기존 암호가 잘못되었습니다!</string>
    <string name="PassphraseChangeActivity_enter_new_passphrase_exclamation">새 암호를 입력하세요!</string>

    <!-- DeviceProvisioningActivity -->
    <string name="DeviceProvisioningActivity_link_this_device">기기를 연결하시겠습니까?</string>
    <string name="DeviceProvisioningActivity_continue">계속</string>

    <string name="DeviceProvisioningActivity_content_intro">다음 수행 가능:</string>
    <string name="DeviceProvisioningActivity_content_bullets">
        • 모든 내 메시지 읽기 \n• 내 이름으로 메시지 보내기
    </string>
    <string name="DeviceProvisioningActivity_content_progress_title">기기 연결</string>
    <string name="DeviceProvisioningActivity_content_progress_content">새 기기 연결 중…</string>
    <string name="DeviceProvisioningActivity_content_progress_success">기기가 승인되었습니다!</string>
    <string name="DeviceProvisioningActivity_content_progress_no_device">기기를 찾을 수 없습니다.</string>
    <string name="DeviceProvisioningActivity_content_progress_network_error">네트워크 오류가 발생했습니다.</string>
    <string name="DeviceProvisioningActivity_content_progress_key_error">잘못된 QR 코드입니다.</string>
    <string name="DeviceProvisioningActivity_sorry_you_have_too_many_devices_linked_already">죄송합니다. 이미 너무 많은 기기가 연결되어 있습니다. 일부를 제거하세요.</string>
    <string name="DeviceActivity_sorry_this_is_not_a_valid_device_link_qr_code">죄송합니다. 올바른 기기 연결 QR 코드가 아닙니다.</string>
    <string name="DeviceProvisioningActivity_link_a_signal_device">Signal 기기를 연결하시겠습니까?</string>
    <string name="DeviceProvisioningActivity_it_looks_like_youre_trying_to_link_a_signal_device_using_a_3rd_party_scanner">제삼자 스캐너를 사용해 Signal 기기를 연결하려는 것 같습니다. 안전한 사용을 위해 Signal에서 다시 코드를 스캔해 주세요.</string>

    <string name="DeviceActivity_signal_needs_the_camera_permission_in_order_to_scan_a_qr_code">Molly에서 QR 코드를 읽으려면 카메라 권한이 필요하지만 현재 거부되어 있습니다. 앱 설정 메뉴에서 \'권한\'을 선택한 후 \'카메라\' 항목을 허용해 주세요.</string>
    <string name="DeviceActivity_unable_to_scan_a_qr_code_without_the_camera_permission">카메라 권한이 없어 QR 코드를 스캔할 수 없음</string>

    <!-- OutdatedBuildReminder -->
    <string name="OutdatedBuildReminder_update_now">지금 업데이트하세요.</string>
    <string name="OutdatedBuildReminder_your_version_of_signal_will_expire_today">이 Signal 버전은 오늘 만료됩니다. 최신 버전으로 업데이트하세요.</string>
    <plurals name="OutdatedBuildReminder_your_version_of_signal_will_expire_in_n_days">
        <item quantity="other">이 Signal 버전은 %1$d일 후에 만료됩니다. 최신 버전으로 업데이트하세요.</item>
    </plurals>

    <!-- PassphrasePromptActivity -->
    <string name="PassphrasePromptActivity_enter_passphrase">암호 입력</string>
    <string name="PassphrasePromptActivity_watermark_content_description">Molly 아이콘</string>
    <string name="PassphrasePromptActivity_ok_button_content_description">암호 제출</string>
    <string name="PassphrasePromptActivity_invalid_passphrase_exclamation">잘못된 암호입니다!</string>
    <string name="PassphrasePromptActivity_unlock_signal">Molly 잠금 해제</string>
    <string name="PassphrasePromptActivity_signal_android_lock_screen">Molly Android - 잠금 화면</string>

    <!-- PlacePickerActivity -->
    <string name="PlacePickerActivity_title">지도</string>

    <string name="PlacePickerActivity_drop_pin">고정</string>
    <string name="PlacePickerActivity_accept_address">주소 허용</string>

    <!-- PlayServicesProblemFragment -->
    <string name="PlayServicesProblemFragment_the_version_of_google_play_services_you_have_installed_is_not_functioning">설치된 Google Play Serivces 버전이 제대로 작동하지 않습니다. Google Play Services를 다시 설치한 후 다시 시도해 주세요.</string>

    <!-- PinRestoreEntryFragment -->
    <string name="PinRestoreEntryFragment_incorrect_pin">잘못된 번호</string>
    <string name="PinRestoreEntryFragment_skip_pin_entry">PIN 입력을 건너뛰시겠습니까?</string>
    <string name="PinRestoreEntryFragment_need_help">도움이 필요하신가요?</string>
    <string name="PinRestoreEntryFragment_your_pin_is_a_d_digit_code">PIN은 숫자 또는 영숫자로 만든 %1$d자리 이상의 코드입니다.\n\nPIN이 기억나지 않으면 새 PIN을 만들 수 있습니다. 계정을 등록하고 사용할 수 있지만 프로필 정보와 같은 일부 저장된 설정이 손실됩니다.</string>
    <string name="PinRestoreEntryFragment_if_you_cant_remember_your_pin">PIN 번호를 잊어버렸다면 새 번호를 생성할 수 있습니다. 가입 후 계정을 사용할 수 있지만, 프로필 정보와 같이 저장된 설정은 삭제됩니다</string>
    <string name="PinRestoreEntryFragment_create_new_pin">새 PIN 생성</string>
    <string name="PinRestoreEntryFragment_contact_support">지원에 문의</string>
    <string name="PinRestoreEntryFragment_cancel">취소</string>
    <string name="PinRestoreEntryFragment_skip">건너뛰기</string>
    <plurals name="PinRestoreEntryFragment_you_have_d_attempt_remaining">
        <item quantity="other">%1$d번의 시도가 남아 있습니다. 시도가 부족하면 새 PIN을 만들 수 있습니다. 계정을 등록하고 사용할 수 있지만 프로필 정보와 같은 일부 저장된 설정이 손실됩니다.</item>
    </plurals>
    <string name="PinRestoreEntryFragment_signal_registration_need_help_with_pin">Signal 등록 - Android용 PIN에 대한 도움이 필요합니다.</string>
    <string name="PinRestoreEntryFragment_enter_alphanumeric_pin">영숫자 번호 입력</string>
    <string name="PinRestoreEntryFragment_enter_numeric_pin">숫자 번호 입력</string>

    <!-- PinRestoreLockedFragment -->
    <string name="PinRestoreLockedFragment_create_your_pin">번호 생성</string>
    <string name="PinRestoreLockedFragment_youve_run_out_of_pin_guesses">PIN을 알아내지는 못했지만 새 PIN을 생성하여 Signal 계정에 계속 액세스할 수 있습니다. 개인 정보 및 보안을 위해 저장된 프로필 정보 또는 설정 없이 계정이 복원됩니다.</string>
    <string name="PinRestoreLockedFragment_create_new_pin">새로운 PIN 만들기</string>
  <!-- Removed by excludeNonTranslatables <string name="PinRestoreLockedFragment_learn_more_url" translatable="false">https://support.signal.org/hc/articles/360007059792</string> -->

    <!-- Dialog button text indicating user wishes to send an sms code isntead of skipping it -->
    <string name="ReRegisterWithPinFragment_send_sms_code">SMS 코드 보내기</string>
    <!-- Email subject used when user contacts support about an issue with the reregister flow. -->
    <string name="ReRegisterWithPinFragment_support_email_subject">Signal 등록 - Android 등록 PIN 관련 도움</string>
    <!-- Dialog message shown in reregister flow when tapping a informational button to to learn about pins or contact support for help -->
    <string name="ReRegisterWithPinFragment_need_help_local">PIN은 사용자가 만든 %1$d자리 이상의 영숫자 조합 코드입니다.\n\nPIN이 기억이 안 난다면 새로운 PIN을 만드세요.</string>
    <!-- Dialog message shown in reregister flow when user requests to skip this flow and return to the normal flow -->
    <string name="ReRegisterWithPinFragment_skip_local">PIN이 기억이 안 난다면 새로운 PIN을 만드세요.</string>
    <!-- Dialog message shown in reregister flow when user uses up all of their guesses for their pin and we are going to move on -->
    <string name="ReRegisterWithPinFragment_out_of_guesses_local">PIN 시도 횟수를 초과했습니다. 하지만 새로운 PIN을 만들어 Signal 계정을 계속 이용할 수 있습니다.</string>

    <!-- PinOptOutDialog -->
    <string name="PinOptOutDialog_warning">경고</string>
    <string name="PinOptOutDialog_if_you_disable_the_pin_you_will_lose_all_data">PIN을 비활성화하면 수동으로 백업 및 복원하지 않는 한 Signal을 다시 등록할 때 모든 데이터가 손실됩니다. PIN이 비활성화되어 있는 동안에는 등록 잠금을 켤 수 없습니다.</string>
    <string name="PinOptOutDialog_disable_pin">PIN 비활성화</string>

    <!-- RatingManager -->
    <string name="RatingManager_rate_this_app">앱 평가</string>
    <string name="RatingManager_if_you_enjoy_using_this_app_please_take_a_moment">앱이 마음에 들면 평가해 주세요.</string>
    <string name="RatingManager_rate_now">지금 평가해 주세요!</string>
    <string name="RatingManager_no_thanks">아니요</string>
    <string name="RatingManager_later">나중에</string>

    <!-- ReactionsBottomSheetDialogFragment -->
    <string name="ReactionsBottomSheetDialogFragment_all">모두: %1$d</string>

    <!-- ReactionsConversationView -->
    <string name="ReactionsConversationView_plus">+%1$d</string>

    <!-- ReactionsRecipientAdapter -->
    <string name="ReactionsRecipientAdapter_you">나</string>

    <!-- RecaptchaRequiredBottomSheetFragment -->
    <string name="RecaptchaRequiredBottomSheetFragment_verify_to_continue_messaging">메시지를 계속 보내려면 확인하세요.</string>
    <string name="RecaptchaRequiredBottomSheetFragment_to_help_prevent_spam_on_signal">Molly에서 스팸을 방지하려면 확인을 완료하세요.</string>
    <string name="RecaptchaRequiredBottomSheetFragment_after_verifying_you_can_continue_messaging">확인 후 메시지를 계속 전송할 수 있습니다. 일시 중지된 메시지는 자동으로 전송됩니다.</string>

    <!-- Recipient -->
    <string name="Recipient_you">나</string>
    <!-- Name of recipient representing user\'s \'My Story\' -->
    <string name="Recipient_my_story">내 스토리</string>
    <!-- Name of recipient for a call link without a name -->
    <string name="Recipient_signal_call">Signal 통화</string>

    <!-- RecipientPreferencesActivity -->
    <string name="RecipientPreferenceActivity_block">차단</string>
    <string name="RecipientPreferenceActivity_unblock">차단 해제</string>

    <!-- RecipientProvider -->

    <!-- RedPhone -->
    <string name="RedPhone_answering">답장 중…</string>
    <string name="RedPhone_ending_call">통화 끊는 중…</string>
    <string name="RedPhone_ringing">발신 중…</string>
    <string name="RedPhone_busy">전화 중</string>
    <string name="RedPhone_recipient_unavailable">응답 없음</string>
    <string name="RedPhone_network_failed">네트워크 연결에 실패했습니다!</string>
    <string name="RedPhone_number_not_registered">전화번호가 Signal에 등록되지 않았습니다!</string>
    <string name="RedPhone_the_number_you_dialed_does_not_support_secure_voice">지금 거신 전화번호는 보안 전화를 지원하지 않습니다.</string>
    <string name="RedPhone_got_it">확인</string>

    <!-- Valentine\'s Day Megaphone -->
    <!-- Title text for the Valentine\'s Day donation megaphone. The placeholder will always be a heart emoji. Needs to be a placeholder for Android reasons. -->
    <!-- Body text for the Valentine\'s Day donation megaphone. -->

    <!-- WebRtcCallActivity -->
    <string name="WebRtcCallActivity__tap_here_to_turn_on_your_video">비디오를 사용하려면 탭하세요</string>
    <string name="WebRtcCallActivity__to_call_s_signal_needs_access_to_your_camera">%1$s 님에게 전화하려면 Molly에서 카메라 권한이 필요합니다.</string>
    <string name="WebRtcCallActivity__signal_s">시그널 %1$s</string>
    <string name="WebRtcCallActivity__calling">전화 진행 중…</string>
    <string name="WebRtcCallActivity__group_is_too_large_to_ring_the_participants">단체 참여자가 너무 많아 통화를 진행할 수 없습니다.</string>
    <!-- Call status shown when an active call was disconnected (e.g., network hiccup) and is trying to reconnect -->
    <string name="WebRtcCallActivity__reconnecting">재연결 중…</string>
    <!-- Title for dialog warning about lacking bluetooth permissions during a call -->
    <string name="WebRtcCallActivity__bluetooth_permission_denied">Bluetooth 사용 권한 거부함</string>
    <!-- Message for dialog warning about lacking bluetooth permissions during a call and references the permission needed by name -->
    <string name="WebRtcCallActivity__please_enable_the_nearby_devices_permission_to_use_bluetooth_during_a_call">통화 중 Bluetooth를 사용하려면 \'주변 기기\' 접근 권한을 허용해 주세요.</string>
    <!-- Positive action for bluetooth warning dialog to open settings -->
    <string name="WebRtcCallActivity__open_settings">설정 열기</string>
    <!-- Negative action for bluetooth warning dialog to dismiss dialog -->
    <string name="WebRtcCallActivity__not_now">나중에</string>

    <!-- WebRtcCallView -->
    <string name="WebRtcCallView__signal_call">Signal 전화</string>
    <string name="WebRtcCallView__signal_video_call">Signal 영상 통화</string>
    <string name="WebRtcCallView__start_call">전화 시작하기</string>
    <string name="WebRtcCallView__join_call">전화 참여하기</string>
    <string name="WebRtcCallView__call_is_full">통화 참가자 수 최대</string>
    <string name="WebRtcCallView__the_maximum_number_of_d_participants_has_been_Reached_for_this_call">이 통화에 대한 최대 참가자 수인 %1$d에 도달했습니다. 나중에 다시 시도하세요.</string>
    <string name="WebRtcCallView__your_video_is_off">영상이 꺼졌습니다.</string>
    <string name="WebRtcCallView__reconnecting">재연결 중…</string>
    <string name="WebRtcCallView__joining">참가하는 중…</string>
    <string name="WebRtcCallView__disconnected">연결 끊김</string>

    <string name="WebRtcCallView__signal_will_ring_s">Signal이 %1$s에게 알릴겁니다.</string>
    <string name="WebRtcCallView__signal_will_ring_s_and_s">Signal이 %1$s, 그리고 %2$s에게 알릴겁니다.</string>
    <plurals name="WebRtcCallView__signal_will_ring_s_s_and_d_others">
        <item quantity="other">Signal이 %1$s, %2$s, 그리고 %3$d명에게 알릴겁니다.</item>
    </plurals>

    <string name="WebRtcCallView__s_will_be_notified">%1$s님은 알림을 받을겁니다.</string>
    <string name="WebRtcCallView__s_and_s_will_be_notified">%1$s 님과 %2$s 님에게 알림이 갑니다.</string>
    <plurals name="WebRtcCallView__s_s_and_d_others_will_be_notified">
        <item quantity="other">%1$s 님과 %2$s 님 외 %3$d명에게 알림이 갑니다.</item>
    </plurals>

    <string name="WebRtcCallView__ringing_s">%1$s 님에게 전화를 거는 중</string>
    <string name="WebRtcCallView__ringing_s_and_s">%1$s 님과 %2$s 님에게 전화를 거는 중</string>
    <plurals name="WebRtcCallView__ringing_s_s_and_d_others">
        <item quantity="other">%1$s 님, %2$s 님 외 %3$d명에게 전화를 거는 중</item>
    </plurals>

    <string name="WebRtcCallView__s_is_calling_you">%1$s 님이 나에게 전화를 걸었습니다.</string>
    <string name="WebRtcCallView__s_is_calling_you_and_s">%1$s 님이 나와 %2$s 님에게 전화를 걸었습니다.</string>
    <string name="WebRtcCallView__s_is_calling_you_s_and_s">%1$s이 당신과 %2$s, 그리고 %3$s에게 전화를 걸고 있습니다.</string>
    <plurals name="WebRtcCallView__s_is_calling_you_s_s_and_d_others">
        <item quantity="other">%1$s 님이 나와 %2$s 님, %3$s 님 외 %4$d명에게 전화를 걸었습니다.</item>
    </plurals>

    <string name="WebRtcCallView__no_one_else_is_here">아무도 없음</string>
    <string name="WebRtcCallView__s_is_in_this_call">%1$s 님이 통화 중입니다.</string>
    <string name="WebRtcCallView__s_are_in_this_call">%1$s이 이 통화에 있습니다</string>
    <string name="WebRtcCallView__s_and_s_are_in_this_call">%1$s 및 %2$s 님이 통화에 참여했습니다.</string>

    <plurals name="WebRtcCallView__s_s_and_d_others_are_in_this_call">
        <item quantity="other">%1$s, %2$s 및 %3$d명이 통화에 참여했습니다.</item>
    </plurals>

    <!-- Toggle content description for toggling camera direction  -->
    <string name="WebRtcCallView__toggle_camera_direction">카메라 방향 전환</string>
    <!-- Toggle content description for toggling audio output  -->
    <string name="WebRtcCallView__toggle_speaker">스피커 토글</string>
    <!-- Toggle content description for toggling camera state  -->
    <string name="WebRtcCallView__toggle_camera">카메라 토글</string>
    <!-- Toggle content description for toggling mute state  -->
    <string name="WebRtcCallView__toggle_mute">알림 토글</string>
    <!-- Toggle content description for toggling group ring state  -->
    <string name="WebRtcCallView__toggle_ring">벨소리 토글</string>
    <!-- Content description for end-call button -->
    <string name="WebRtcCallView__end_call">전화 종료</string>

    <!-- Error message when the developer added a button in the wrong place. -->
    <string name="WebRtcAudioOutputToggleButton_fragment_activity_error">UI 오류가 발생했습니다. 이 오류를 개발자에게 보고해 주세요.</string>
    <!-- Error message when the user is trying to change audio outputs but none are present. -->
    <string name="WebRtcAudioOutputToggleButton_no_eligible_audio_i_o_detected">적격 오디오 입출력이 탐지되지 않습니다.</string>
    <!-- A text description of the bluetooth icon, used for accessibility. -->
    <string name="WebRtcAudioOutputBottomSheet__bluetooth_icon_content_description">블루투스 기기를 나타내는 아이콘입니다.</string>
    <!-- A text description of the headset icon, used for accessibility. -->
    <string name="WebRtcAudioOutputBottomSheet__headset_icon_content_description">유선 헤드셋을 나타내는 아이콘입니다.</string>
    <!-- A text description of the speaker icon, used for accessibility. -->
    <string name="WebRtcAudioOutputBottomSheet__speaker_icon_content_description">스피커폰을 나타내는 아이콘입니다.</string>
    <!-- A text description of the earpiece icon, used for accessibility. -->
    <string name="WebRtcAudioOutputBottomSheet__earpiece_icon_content_description">기기 이어폰을 나타내는 아이콘입니다.</string>

    <!-- CallParticipantsListDialog -->
    <plurals name="CallParticipantsListDialog_in_this_call_d_people">
        <item quantity="other">통화 참여자: %1$d명</item>
    </plurals>

    <!-- CallParticipantView -->
    <string name="CallParticipantView__s_is_blocked">%1$s을(를) 차단함</string>
    <string name="CallParticipantView__more_info">자세한 정보</string>
    <string name="CallParticipantView__you_wont_receive_their_audio_or_video">음성 또는 영상 통화를 더 이상 수신하지 않으며 차단된 사람도 나의 통화를 수신할 수 없습니다.</string>
    <string name="CallParticipantView__cant_receive_audio_video_from_s">%1$s 님의 음성 &amp; 동영상 수신 불가</string>
    <string name="CallParticipantView__cant_receive_audio_and_video_from_s">%1$s 님의 음성 및 동영상 수신 불가</string>
    <string name="CallParticipantView__this_may_be_Because_they_have_not_verified_your_safety_number_change">이는 해당 사용자가 안전 번호 변경을 확인하지 않았거나, 기기에 문제가 있거나 나를 차단했기 때문일 수 있습니다.</string>

    <!-- CallToastPopupWindow -->
    <string name="CallToastPopupWindow__swipe_to_view_screen_share">스와이프하여 화면 공유 보기</string>

    <!-- ProxyBottomSheetFragment -->
    <string name="ProxyBottomSheetFragment_proxy_server">프록시 서버</string>
    <string name="ProxyBottomSheetFragment_proxy_address">프록시 주소</string>
    <string name="ProxyBottomSheetFragment_do_you_want_to_use_this_proxy_address">이 프록시 주소를 사용하시겠습니까?</string>
    <string name="ProxyBottomSheetFragment_use_proxy">프록시 사용하기</string>
    <string name="ProxyBottomSheetFragment_successfully_connected_to_proxy">프록시에 성공적으로 연결됨</string>

    <!-- RecaptchaProofActivity -->
    <string name="RecaptchaProofActivity_failed_to_submit">제출 실패</string>
    <string name="RecaptchaProofActivity_complete_verification">확인 완료</string>

    <!-- RegistrationActivity -->
    <string name="RegistrationActivity_select_your_country">국가 선택</string>
    <string name="RegistrationActivity_you_must_specify_your_country_code">국가 번호를 입력해야 합니다.
    </string>
    <string name="RegistrationActivity_please_enter_a_valid_phone_number_to_register">유효한 전화번호를 입력하세요.</string>
    <string name="RegistrationActivity_invalid_number">잘못된 전화번호</string>
    <string name="RegistrationActivity_the_number_you_specified_s_is_invalid">입력한 전화번호 (%1$s)가 잘못되었습니다.
    </string>

    <!-- Dialog title shown when registering and we want to verify they entered the correct number before proceeding. -->
    <string name="RegistrationActivity_phone_number_verification_dialog_title">아래 전화번호가 맞나요?</string>
    <!-- Dialog title shown when re-registering and skip sms flow failed or was aborted and now need perform additional verification via sms and warn about carrier charges -->
    <string name="RegistrationActivity_additional_verification_required">추가 확인이 필요합니다.</string>
    <!-- Dialog message shown when we need to verify sms and carrier rates may apply. -->
    <string name="RegistrationActivity_a_verification_code_will_be_sent_to_this_number">이 번호로 확인 코드를 보냅니다. 통신사 요금이 적용될 수 있습니다.</string>
    <string name="RegistrationActivity_you_will_receive_a_call_to_verify_this_number">이 전화번호를 인증하는 데 필요한 전화를 수신하게 됩니다.</string>
    <string name="RegistrationActivity_is_your_phone_number_above_correct">위의 전화번호가 올바른지 확인해 주세요.</string>
    <string name="RegistrationActivity_edit_number">전화번호 수정</string>
    <string name="RegistrationActivity_missing_google_play_services">Google Play Services가 설치되어 있지 않음</string>
    <string name="RegistrationActivity_this_device_is_missing_google_play_services">기기에 Google Play Services가 없습니다. Molly을 사용할 수는 있지만, 안정성이나 성능이 떨어질 수 있습니다.\n\n맞춤형 안드로이드 ROM을 사용하는 고급 사용자가 아니거나, 이 메시지가 오류라고 생각한다면 문제 해결을 위해 이메일로 support@molly.im에 문의해 주세요.</string>
    <string name="RegistrationActivity_i_understand">이해했습니다.</string>
    <string name="RegistrationActivity_play_services_error">Play Services 오류</string>
    <string name="RegistrationActivity_google_play_services_is_updating_or_unavailable">Google Play Services가 업데이트 중이거나 잠시 제공되지 않고 있습니다. 다시 시도해 주세요.</string>
    <string name="RegistrationActivity_terms_and_privacy">이용 약관 &amp; 개인 정보 보호 정책</string>
    <string name="RegistrationActivity_signal_needs_access_to_your_contacts_and_media_in_order_to_connect_with_friends">친구를 추가하고 메시지를 보내려면 Signal에서 연락처와 미디어를 사용하도록 허용해야 합니다. 내 기기에 저장된 연락처는 Signal의 비공개 연락처 검색을 통해 업로드됩니다. 모든 연락처가 단대단 암호화 처리되기 때문에 Signal 서비스에는 절대 표시되지 않습니다.</string>
    <string name="RegistrationActivity_signal_needs_access_to_your_contacts_in_order_to_connect_with_friends">Signal에서 친구를 추가하려면 연락처 접근 권한을 허용해야 합니다. 내 기기에 저장된 연락처는 Signal의 비공개 연락처 검색을 통해 업로드됩니다. 모든 연락처가 단대단 암호화 처리되기 때문에 Signal 서비스에는 절대 표시되지 않습니다.</string>
    <string name="RegistrationActivity_rate_limited_to_service">이 전화번호를 등록하려고 너무 많이 시도했습니다. 나중에 다시 시도하세요.</string>
    <!--    During registration, if the user attempts (and fails) to register, we display this error message with a number of minutes timer they are allowed to try again.-->
    <string name="RegistrationActivity_rate_limited_to_try_again">이 번호를 등록하려고 너무 많이 시도했습니다. %1$s 후에 다시 시도해 주세요.</string>
    <string name="RegistrationActivity_unable_to_connect_to_service">서비스에 연결할 수 없습니다. 네트워크 연결을 확인 후 다시 시도해 주세요.</string>
    <!-- Generic error when the app is unable to request an SMS code for an unknown reason. -->
    <string name="RegistrationActivity_unable_to_request_verification_code">확인 코드를 요청하지 못했습니다. 네트워크 연결을 확인하고 다시 시도하세요.</string>
    <string name="RegistrationActivity_non_standard_number_format">비표준 전화번호 형식</string>
    <string name="RegistrationActivity_the_number_you_entered_appears_to_be_a_non_standard">입력한 번호(%1$s)가 표준 형식이 아닙니다.\n\n혹시 입력하려던 번호가 %2$s인가요?</string>
    <string name="RegistrationActivity_signal_android_phone_number_format">Molly Android - 전화번호 형식</string>
    <!--    Small "toast" notification to the user confirming that they have requested a new code via voice call.-->
    <string name="RegistrationActivity_call_requested">통화 요청함</string>
    <!--    Small "toast" notification to the user confirming that they have requested a new code via SMS.-->
    <string name="RegistrationActivity_sms_requested">SMS가 필요합니다.</string>
    <!--    Small "toast" notification to the user confirming that they have requested a new code (through an unspecified channel).-->
    <string name="RegistrationActivity_code_requested">확인 코드가 필요합니다.</string>
    <plurals name="RegistrationActivity_debug_log_hint">
        <item quantity="other">디버그 로그를 보내기까지 %1$d단계 남았습니다.</item>
    </plurals>
    <string name="RegistrationActivity_we_need_to_verify_that_youre_human">사람인지 확인하고자 합니다.</string>
    <!-- An error shown when the request was valid, but due to an issue with a partner vendor, the server is unable to send an SMS code -->
    <string name="RegistrationActivity_external_service_error">외부 오류로 인해 Signal에서 SMS 코드를 보낼 수 없습니다.</string>
    <string name="RegistrationActivity_next">다음</string>
    <string name="RegistrationActivity_continue">확인</string>
    <string name="RegistrationActivity_take_privacy_with_you_be_yourself_in_every_message">내 개인 정보는 내 손에서만.\n안전하게 메시지를 보내세요.</string>
    <!-- Title of registration screen when asking for the users phone number -->
    <string name="RegistrationActivity_phone_number">전화번호</string>
    <!-- Subtitle of registration screen when asking for the users phone number -->
    <string name="RegistrationActivity_enter_your_phone_number_to_get_started">전화번호를 입력하여 시작하세요.</string>
    <string name="RegistrationActivity_enter_the_code_we_sent_to_s">%1$s 번호로 보낸 코드를 입력해 주세요.</string>
    <string name="RegistrationActivity_make_sure_your_phone_has_a_cellular_signal">SMS 또는 전화를 수신하려면 휴대전화에서 데이터 네트워크가 켜져 있어야 합니다.</string>

    <string name="RegistrationActivity_phone_number_description">전화번호</string>
    <string name="RegistrationActivity_country_code_description">국가 번호</string>
    <string name="RegistrationActivity_country_code_hint">국가</string>
    <string name="RegistrationActivity_call">전화</string>
    <string name="RegistrationActivity_verification_code">확인 코드</string>
    <string name="RegistrationActivity_resend_code">코드 다시 보내기</string>
    <!--    A title for a bottom sheet dialog offering to help a user having trouble entering their verification code.-->
    <string name="RegistrationActivity_support_bottom_sheet_title">등록에 어려움이 있나요?</string>
    <!--    A list of suggestions to try for a user having trouble entering their verification code.-->
    <string name="RegistrationActivity_support_bottom_sheet_body_suggestions">• SMS나 통화에 휴대폰에 셀룰러 데이터를 사용할 수 있는지 확인하세요.\n • 해당 번호로 전화를 받을 수 있는지 확인하세요.\n • 올바른 전화번호를 입력했는지 확인하세요.</string>
    <!--    A call to action for a user having trouble entering the verification to seek further help. -->
    <string name="RegistrationActivity_support_bottom_sheet_body_call_to_action">자세한 내용은 다음 문제 해결 단계를 따르거나 지원팀에 문의하세요.</string>
    <!--    A clickable piece of text that will take the user to our website with additional suggestions.-->
    <string name="RegistrationActivity_support_bottom_sheet_cta_troubleshooting_steps_substring">이 문제 해결 단계</string>
    <!--    A clickable piece of text that will pre-fill a request for support email in the user\'s email app.-->
    <string name="RegistrationActivity_support_bottom_sheet_cta_contact_support_substring">지원팀에 문의</string>

    <!-- RegistrationLockV2Dialog -->
    <string name="RegistrationLockV2Dialog_turn_on_registration_lock">등록 잠금을 켜시겠습니까?</string>
    <string name="RegistrationLockV2Dialog_turn_off_registration_lock">등록 잠금을 끄시겠습니까?</string>
    <string name="RegistrationLockV2Dialog_if_you_forget_your_signal_pin_when_registering_again">Signal에 등록할 때 또 Signal PIN 번호을 잊어버렸다면 7일 동안 계정이 잠깁니다.</string>
    <string name="RegistrationLockV2Dialog_turn_on">켜기</string>
    <string name="RegistrationLockV2Dialog_turn_off">끄기</string>

    <!-- RevealableMessageView -->
    <string name="RevealableMessageView_view_photo">사진 보기</string>
    <string name="RevealableMessageView_view_video">동영상 보기</string>
    <string name="RevealableMessageView_viewed">조회함</string>
    <string name="RevealableMessageView_media">미디어</string>

    <!-- Search -->
    <string name="SearchFragment_no_results">\'%1$s\'에 대한 검색 결과 없음</string>
    <string name="SearchFragment_header_conversations">대화</string>
    <string name="SearchFragment_header_contacts">연락처</string>
    <string name="SearchFragment_header_messages">메시지</string>

    <!-- ShakeToReport -->
  <!-- Removed by excludeNonTranslatables <string name="ShakeToReport_shake_detected" translatable="false">Shake detected</string> -->
  <!-- Removed by excludeNonTranslatables <string name="ShakeToReport_submit_debug_log" translatable="false">Submit debug log?</string> -->
  <!-- Removed by excludeNonTranslatables <string name="ShakeToReport_submit" translatable="false">Submit</string> -->
  <!-- Removed by excludeNonTranslatables <string name="ShakeToReport_failed_to_submit" translatable="false">Failed to submit :(</string> -->
  <!-- Removed by excludeNonTranslatables <string name="ShakeToReport_success" translatable="false">Success!</string> -->
  <!-- Removed by excludeNonTranslatables <string name="ShakeToReport_share" translatable="false">Share</string> -->

    <!-- SharedContactDetailsActivity -->
    <string name="SharedContactDetailsActivity_add_to_contacts">연락처에 추가</string>
    <string name="SharedContactDetailsActivity_invite_to_signal">Molly로 초대</string>
    <string name="SharedContactDetailsActivity_signal_message">Signal 메시지</string>
    <string name="SharedContactDetailsActivity_signal_call">Signal 전화</string>

    <!-- SharedContactView -->
    <string name="SharedContactView_add_to_contacts">연락처에 추가</string>
    <string name="SharedContactView_invite_to_signal">Molly로 초대</string>
    <string name="SharedContactView_message">Signal 메시지</string>

    <!-- SignalBottomActionBar -->
    <string name="SignalBottomActionBar_more">더 보기</string>

    <!-- SignalPinReminders -->
    <string name="SignalPinReminders_well_remind_you_again_later">PIN이 성공적으로 인증되었습니다. 나중에 다시 알려드리겠습니다.</string>
    <string name="SignalPinReminders_well_remind_you_again_tomorrow">PIN이 성공적으로 인증되었습니다. 내일 다시 알려드리겠습니다.</string>
    <string name="SignalPinReminders_well_remind_you_again_in_a_few_days">PIN이 성공적으로 인증되었습니다. 며칠 내에 알려드리겠습니다.</string>
    <string name="SignalPinReminders_well_remind_you_again_in_a_week">PIN이 성공적으로 인증되었습니다. 1주 뒤에 알려드리겠습니다.</string>
    <string name="SignalPinReminders_well_remind_you_again_in_a_couple_weeks">PIN이 성공적으로 인증되었습니다. 2주 뒤에 알려드리겠습니다.</string>
    <string name="SignalPinReminders_well_remind_you_again_in_a_month">PIN이 성공적으로 인증되었습니다. 한 달 후에 다시 알려 드리겠습니다.</string>

    <!-- Slide -->
    <string name="Slide_image">이미지</string>
    <string name="Slide_sticker">스티커</string>
    <string name="Slide_audio">오디오</string>
    <string name="Slide_video">동영상</string>

    <!-- SmsMessageRecord -->
    <string name="SmsMessageRecord_received_corrupted_key_exchange_message">받은 핵심 교환 메시지가 손상되었습니다!
    </string>
    <string name="SmsMessageRecord_received_key_exchange_message_for_invalid_protocol_version">
        받은 핵심 교환 메시지에 대한 프로토콜 버전이 잘못되었습니다.
    </string>
    <string name="SmsMessageRecord_received_message_with_new_safety_number_tap_to_process">새 안전 번호가 담긴 메시지를 받았습니다. 탭하여 처리하고 표시하세요.</string>
    <string name="SmsMessageRecord_secure_session_reset">보안 세션을 초기화했습니다.</string>
    <string name="SmsMessageRecord_secure_session_reset_s">%1$s 님이 보안 세션을 초기화했습니다.</string>
    <string name="SmsMessageRecord_duplicate_message">메시지를 복사하세요.</string>
    <string name="SmsMessageRecord_this_message_could_not_be_processed_because_it_was_sent_from_a_newer_version">상위 버전의 Signal에서 보낸 메시지이므로 해당 메시지를 처리할 수 없었습니다. 업데이트 후 메시지를 다시 보내달라고 요청하세요.</string>
    <string name="SmsMessageRecord_error_handling_incoming_message">받은 메시지 처리 중 오류 발생</string>

    <!-- StickerManagementActivity -->
    <string name="StickerManagementActivity_stickers">스티커</string>

    <!-- StickerManagementAdapter -->
    <string name="StickerManagementAdapter_installed_stickers">설치된 스티커</string>
    <string name="StickerManagementAdapter_stickers_you_received">받은 스티커</string>
    <string name="StickerManagementAdapter_signal_artist_series">Signal 아티스트 시리즈</string>
    <string name="StickerManagementAdapter_no_stickers_installed">설치된 스티커 없음</string>
    <string name="StickerManagementAdapter_stickers_from_incoming_messages_will_appear_here">받은 메시지의 스티커가 여기에 표시됩니다.</string>
    <string name="StickerManagementAdapter_untitled">제목 없음</string>
    <string name="StickerManagementAdapter_unknown">알 수 없음</string>

    <!-- StickerPackPreviewActivity -->
    <string name="StickerPackPreviewActivity_untitled">제목 없음</string>
    <string name="StickerPackPreviewActivity_unknown">알 수 없음</string>
    <string name="StickerPackPreviewActivity_install">설치</string>
    <!-- Label for a button that, if pressed, will uninstall the sticker pack that is currently being previewed. -->
    <string name="StickerPackPreviewActivity_remove">제거</string>
    <string name="StickerPackPreviewActivity_stickers">스티커</string>
    <string name="StickerPackPreviewActivity_failed_to_load_sticker_pack">스티커 팩을 불러올 수 없음</string>

    <!-- SubmitDebugLogActivity -->
    <string name="SubmitDebugLogActivity_edit">수정</string>
    <string name="SubmitDebugLogActivity_done">확인</string>
    <!-- Menu option to save a debug log file to disk. -->
    <string name="SubmitDebugLogActivity_save">저장</string>
    <!-- Error that is show in a toast when we fail to save a debug log file to disk. -->
    <string name="SubmitDebugLogActivity_failed_to_save">저장에 실패함</string>
    <!-- Toast that is show to notify that we have saved the debug log file to disk. -->
    <string name="SubmitDebugLogActivity_save_complete">저장 성공</string>
    <string name="SubmitDebugLogActivity_tap_a_line_to_delete_it">줄을 탭하여 삭제하세요</string>
    <string name="SubmitDebugLogActivity_submit">제출</string>
    <string name="SubmitDebugLogActivity_failed_to_submit_logs">로그를 제출하는데 실패했습니다.</string>
    <string name="SubmitDebugLogActivity_success">성공!</string>
    <string name="SubmitDebugLogActivity_copy_this_url_and_add_it_to_your_issue">다음 URL을 복사하여 문제 보고서 또는 지원 이메일에 추가하세요. \n\n<b>%1$s</b></string>
    <string name="SubmitDebugLogActivity_share">공유</string>
    <string name="SubmitDebugLogActivity_this_log_will_be_posted_publicly_online_for_contributors">이 로그는 기여자가 볼 수 있도록 온라인에 공개적으로 게시됩니다. 업로드하기 전에 검토할 수 있습니다.</string>

    <!-- SupportEmailUtil -->
  <!-- Removed by excludeNonTranslatables <string name="SupportEmailUtil_support_email" translatable="false">support@molly.im</string> -->
    <string name="SupportEmailUtil_filter">필터:</string>
    <string name="SupportEmailUtil_device_info">기기 정보:</string>
    <string name="SupportEmailUtil_android_version">안드로이드 버전:</string>
    <string name="SupportEmailUtil_signal_version">Molly 버전:</string>
    <string name="SupportEmailUtil_signal_package">시그널 패키지:</string>
    <string name="SupportEmailUtil_registration_lock">등록 잠금:</string>
    <string name="SupportEmailUtil_locale">언어:</string>

    <!-- ThreadRecord -->
    <string name="ThreadRecord_group_updated">그룹이 업데이트됨</string>
    <string name="ThreadRecord_left_the_group">그룹을 탈퇴함</string>
    <string name="ThreadRecord_secure_session_reset">보안 세션이 초기화되었습니다.</string>
    <string name="ThreadRecord_draft">초안:</string>
    <string name="ThreadRecord_media_message">미디어 메시지</string>
    <string name="ThreadRecord_sticker">스티커</string>
    <string name="ThreadRecord_view_once_photo">한 번 볼 수 있는 이미지</string>
    <string name="ThreadRecord_view_once_video">한 번 볼 수 있는 동영상</string>
    <string name="ThreadRecord_view_once_media">한 번 볼 수 있는 미디어</string>
    <string name="ThreadRecord_this_message_was_deleted">이 메시지는 삭제되었습니다.</string>
    <string name="ThreadRecord_you_deleted_this_message">이 메시지를 삭제했습니다.</string>
    <!-- Displayed in the notification when the user sends a request to activate payments -->
    <string name="ThreadRecord_you_sent_request">결제를 활성화해달라는 요청을 보냈습니다.</string>
    <!-- Displayed in the notification when the recipient wants to activate payments -->
    <string name="ThreadRecord_wants_you_to_activate_payments">%1$s 님에게서 결제를 활성화해달라는 요청을 받았습니다.</string>
    <!-- Displayed in the notification when the user activates payments -->
    <string name="ThreadRecord_you_activated_payments">결제를 활성화했습니다.</string>
    <!-- Displayed in the notification when the recipient can accept payments -->
    <string name="ThreadRecord_can_accept_payments">%1$s 님이 이제 결제를 수락할 수 있습니다.</string>
    <string name="ThreadRecord_s_is_on_signal">%1$s 님이 온라인입니다!</string>
    <string name="ThreadRecord_disappearing_messages_disabled">사라지는 메시지 기능이 비활성화됨</string>
    <string name="ThreadRecord_disappearing_message_time_updated_to_s">사라지는 메시지 시간을 %1$s(으)로 설정했습니다.</string>
    <string name="ThreadRecord_safety_number_changed">안전 번호가 변경됨</string>
    <string name="ThreadRecord_your_safety_number_with_s_has_changed">%1$s 님과의 안전 번호가 변경되었습니다.</string>
    <string name="ThreadRecord_you_marked_verified">인증됨으로 표시했습니다.</string>
    <string name="ThreadRecord_you_marked_unverified">인증되지 않음으로 표시했습니다.</string>
    <string name="ThreadRecord_message_could_not_be_processed">메시지를 처리할 수 없음</string>
    <string name="ThreadRecord_delivery_issue">이슈 전송하기</string>
    <string name="ThreadRecord_message_request">메시지 요청</string>
    <!-- Thread preview for a recipient that has been hidden -->
    <string name="ThreadRecord_hidden_recipient">이전에 숨겼던 사용자입니다. 해당 사용자에게 메시지를 보내면 사용자가 목록에 다시 추가됩니다.</string>
    <string name="ThreadRecord_photo">사진</string>
    <string name="ThreadRecord_gif">GIF</string>
    <string name="ThreadRecord_voice_message">음성 메시지</string>
    <string name="ThreadRecord_file">파일</string>
    <string name="ThreadRecord_video">동영상</string>
    <string name="ThreadRecord_chat_session_refreshed">대화 세션을 새로 고침</string>
    <!-- Displayed in the notification when the user is sent a gift -->
    <string name="ThreadRecord__s_donated_for_you">%1$s 님이 귀하를 대신해 기부했습니다.</string>
    <!-- Displayed in the notification when the user sends a gift -->
    <string name="ThreadRecord__you_donated_for_s">%1$s 님을 대신해 기부했습니다.</string>
    <!-- Displayed in the notification when the user has opened a received gift -->
    <string name="ThreadRecord__you_redeemed_a_badge">배지를 사용했습니다.</string>
    <!-- Displayed in the conversation list when someone reacted to your story -->
    <string name="ThreadRecord__reacted_s_to_your_story">내 스토리에 %1$s 이모지로 반응했습니다.</string>
    <!-- Displayed in the conversation list when you reacted to someone\'s story -->
    <string name="ThreadRecord__reacted_s_to_their_story">상대 스토리에 %1$s 이모지로 반응했습니다.</string>
    <!-- Displayed in the conversation list when your most recent message is a payment to or from the person the conversation is with -->
    <string name="ThreadRecord_payment">결제</string>
    <!-- Displayed in the conversation list when your only message in a conversation is a scheduled send. -->
    <string name="ThreadRecord_scheduled_message">예약 메시지</string>
    <!--  Displayed in the conversation list when your message history has been merged -->
    <string name="ThreadRecord_message_history_has_been_merged">메시지 기록을 병합했습니다.</string>
    <!--  Displayed in the conversation list when identities have been merged. The first placeholder is a phone number, and the second is a person\'s name -->
    <string name="ThreadRecord_s_belongs_to_s">%1$s번은 %2$s 님의 전화번호입니다.</string>

    <!-- UpdateApkReadyListener -->
    <string name="UpdateApkReadyListener_Signal_update">Molly 업데이트</string>
    <string name="UpdateApkReadyListener_a_new_version_of_signal_is_available_tap_to_update">새 Molly 버전 출시, 탭하여 업데이트</string>

    <!-- UntrustedSendDialog -->
    <string name="UntrustedSendDialog_send_message">메시지를 보내시겠습니까?</string>
    <string name="UntrustedSendDialog_send">보내기</string>

    <!-- UnverifiedSendDialog -->
    <string name="UnverifiedSendDialog_send_message">메시지를 보내시겠습니까?</string>
    <string name="UnverifiedSendDialog_send">보내기</string>

    <!-- UsernameEditFragment -->
    <!-- Toolbar title when entering from registration -->
    <string name="UsernameEditFragment__add_a_username">사용자 이름 추가</string>
    <!-- Instructional text at the top of the username edit screen -->
    <string name="UsernameEditFragment__choose_your_username">사용자 이름을 선택하세요.</string>
    <string name="UsernameEditFragment_username">사용자 이름</string>
    <string name="UsernameEditFragment_delete">삭제</string>
    <string name="UsernameEditFragment_successfully_removed_username">사용자 이름이 성공적으로 삭제되었습니다.</string>
    <string name="UsernameEditFragment_encountered_a_network_error">네트워크 오류가 발생했습니다.</string>
    <string name="UsernameEditFragment_this_username_is_taken">사용 중인 사용자 이름입니다.</string>
    <string name="UsernameEditFragment_usernames_can_only_include">사용자 이름에는 a~Z, 0~9 및 밑줄만 포함할 수 있습니다.</string>
    <string name="UsernameEditFragment_usernames_cannot_begin_with_a_number">사용자 이름은 숫자로 시작할 수 없습니다.</string>
    <string name="UsernameEditFragment_username_is_invalid">잘못된 사용자 이름입니다.</string>
    <string name="UsernameEditFragment_usernames_must_be_between_a_and_b_characters">사용자 이름은 %1$d~%2$d자여야 합니다.</string>
    <!-- Explanation about what usernames provide -->
    <string name="UsernameEditFragment__usernames_let_others_message">사용자 이름을 사용하면 다른 사람들이 내 전화번호 없이도 내게 메시지를 보낼 수 있습니다. 사용자 이름은 사용자의 주소를 비공개로 유지할 수 있도록 일련번호와 함께 짝지어 쓰입니다.</string>
    <!-- Dialog title for explanation about numbers at the end of the username -->
    <string name="UsernameEditFragment__what_is_this_number">이 번호는 무엇인가요?</string>
    <string name="UsernameEditFragment__these_digits_help_keep">이 일련번호는 사용자 이름을 비공개로 유지하여 원치 않는 메시지를 피할 수 있도록 도와줍니다. 대화를 원하는 사용자 및 그룹과만 사용자 이름을 공유하세요. 사용자 이름을 변경하면 새로운 일련번호가 부여됩니다.</string>
    <!-- Button to allow user to skip -->
    <string name="UsernameEditFragment__skip">건너뛰기</string>
    <!-- Content description for done button -->
    <string name="UsernameEditFragment__done">확인</string>

    <plurals name="UserNotificationMigrationJob_d_contacts_are_on_signal">
        <item quantity="other">Signal에 연락처가 %1$d개 있습니다!</item>
    </plurals>

    <!-- UsernameShareBottomSheet -->
    <!-- Explanation of what the sheet enables the user to do -->
    <string name="UsernameShareBottomSheet__copy_or_share_a_username_link">사용자 이름 링크를 복사하거나 공유하세요.</string>

    <!-- VerifyIdentityActivity -->
    <string name="VerifyIdentityActivity_your_contact_is_running_an_old_version_of_signal">연락처는 오래된 버전의 Signal을 쓰고 있습니다. 안전 번호를 인증하기 전에 먼저 업데이트를 요청하세요.</string>
    <string name="VerifyIdentityActivity_your_contact_is_running_a_newer_version_of_Signal">연락처는 호환되지 않는 QR 코드 형식의 상위 버전 Signal을 사용하고 있습니다. 앱을 업데이트하세요.</string>
    <string name="VerifyIdentityActivity_the_scanned_qr_code_is_not_a_correctly_formatted_safety_number">QR 코드가 올바른 안전 번호 인증 코드 형식이 아닌 것 같습니다. 다시 시도해 주세요.</string>
    <string name="VerifyIdentityActivity_share_safety_number_via">다음으로 안전 번호 공유:</string>
    <string name="VerifyIdentityActivity_our_signal_safety_number">우리 Signal 안전 번호:</string>
    <string name="VerifyIdentityActivity_no_app_to_share_to">공유에 사용할 수 있는 앱이 없습니다.</string>
    <string name="VerifyIdentityActivity_no_safety_number_to_compare_was_found_in_the_clipboard">클립보드에 비교할 수 있는 안전 번호가 없음</string>
    <string name="VerifyIdentityActivity_signal_needs_the_camera_permission_in_order_to_scan_a_qr_code_but_it_has_been_permanently_denied">Molly에서 QR 코드를 읽으려면 카메라 권한이 필요하지만 현재 거부되어 있습니다. 앱 설정 메뉴에서 \'권한\'을 선택한 후 \'카메라\' 항목을 허용해 주세요.</string>
    <string name="VerifyIdentityActivity_unable_to_scan_qr_code_without_camera_permission">QR 코드를 읽으려면 카메라 권한이 필요함</string>
    <string name="VerifyIdentityActivity_you_must_first_exchange_messages_in_order_to_view">%1$s의 안전 번호를 보려면 먼저 메시지를 교환해야 합니다.</string>

    <!-- ViewOnceMessageActivity -->
  <!-- Removed by excludeNonTranslatables <string name="ViewOnceMessageActivity_video_duration" translatable="false">%1$02d:%2$02d</string> -->

    <!-- AudioView -->
  <!-- Removed by excludeNonTranslatables <string name="AudioView_duration" translatable="false">%1$d:%2$02d</string> -->

    <!-- MessageDisplayHelper -->
    <string name="MessageDisplayHelper_message_encrypted_for_non_existing_session">존재하지 않는 세션의 암호화 메시지</string>

    <!-- MmsMessageRecord -->
    <string name="MmsMessageRecord_bad_encrypted_mms_message">잘못된 암호화 MMS 메시지</string>
    <string name="MmsMessageRecord_mms_message_encrypted_for_non_existing_session">존재하지 않는 세션의 암호화 MMS 메시지</string>

    <!-- MuteDialog -->
    <string name="MuteDialog_mute_notifications">알림 끄기</string>

    <!-- ApplicationMigrationService -->
    <string name="ApplicationMigrationService_import_in_progress">가져오는 중</string>
    <string name="ApplicationMigrationService_importing_text_messages">문자 메시지 가져오는 중</string>
    <string name="ApplicationMigrationService_import_complete">가져오기 완료</string>
    <string name="ApplicationMigrationService_system_database_import_is_complete">데이터베이스 가져오기가 완료되었습니다.</string>

    <!-- KeyCachingService -->
    <string name="KeyCachingService_signal_passphrase_cached">터치하여 여세요.</string>
    <string name="KeyCachingService_passphrase_cached">Molly이 잠금 해제됨</string>
    <string name="KeyCachingService_lock">Molly 잠금</string>

    <!-- MediaPreviewActivity -->
    <string name="MediaPreviewActivity_you">나</string>
    <string name="MediaPreviewActivity_unssuported_media_type">지원되지 않는 미디어 형식</string>
    <string name="MediaPreviewActivity_draft">초안</string>
    <string name="MediaPreviewActivity_signal_needs_the_storage_permission_in_order_to_write_to_external_storage_but_it_has_been_permanently_denied">Molly에서 외부 저장 공간에 저장하려면 저장 공간 권한이 필요하지만 현재 거부되어 있습니다. 앱 설정 메뉴에서 \'권한\'을 선택한 후 \'저장 공간\' 항목을 허용해 주세요.</string>
    <string name="MediaPreviewActivity_unable_to_write_to_external_storage_without_permission">외부 저장 공간에 저장하려면 저장 공간 권한이 필요함</string>
    <string name="MediaPreviewActivity_media_delete_confirmation_title">메시지를 삭제하시겠습니까?</string>
    <string name="MediaPreviewActivity_media_delete_confirmation_message">메시지를 영구적으로 삭제합니다.</string>
    <string name="MediaPreviewActivity_s_to_s">%1$s~%2$s</string>
    <!-- All media preview title when viewing media send by you to another recipient (allows changing of \'You\' based on context) -->
    <string name="MediaPreviewActivity_you_to_s">보낸 사람: 나, 받는 사람: %1$s 님</string>
    <!-- All media preview title when viewing media sent by another recipient to you (allows changing of \'You\' based on context) -->
    <string name="MediaPreviewActivity_s_to_you">보낸 사람: %1$s 님, 받는 사람: 나</string>
    <string name="MediaPreviewActivity_media_no_longer_available">미디어를 더 이상 이용할 수 없습니다.</string>
    <!-- Notifying the user that the device has encountered a technical issue and is unable to render a video. -->
    <string name="MediaPreviewActivity_unable_to_play_media">미디어를 재생할 수 없습니다.</string>
    <string name="MediaPreviewActivity_error_finding_message">메시지 검색 중 오류가 발생했습니다.</string>
    <string name="MediaPreviewActivity_cant_find_an_app_able_to_share_this_media">미디어를 공유할 수 있는 앱을 찾을 수 없습니다.</string>
    <string name="MediaPreviewActivity_dismiss_due_to_error">닫기</string>
    <string name="MediaPreviewFragment_edit_media_error">미디어 오류</string>
    <!-- This is displayed as a toast notification when we encounter an error deleting a message, including potentially on other people\'s devices -->
    <string name="MediaPreviewFragment_media_delete_error">메시지 삭제 중 오류가 발생했습니다. 메시지가 삭제되지 않았을 수 있습니다.</string>
    <!-- A suffix to be attached to truncated captions that the user may tap onto to view the entire text caption -->
    <string name="MediaPreviewFragment_read_more_overflow_text">더 보기</string>

    <!-- MessageNotifier -->
    <!-- Text shown in a system notification that is used to summarize your notification. The first placeholder is a pluralized string that describes how many messages (e.g. "3 messages"), and the second placeholder is a pluralized string that describes the number of unique chats those message appear in (e.g. "2 chats"). -->
    <string name="MessageNotifier_s_in_s">%2$s 내 %1$s 님</string>
    <!-- Text shown in a system notification that is used to summary how many messages you received. -->
    <plurals name="MessageNotifier_d_messages">
        <item quantity="other">메시지 %1$d개</item>
    </plurals>
    <!-- Text shown in a system notification that is used to summary how many chats have new messages. -->
    <plurals name="MessageNotifier_d_chats">
        <item quantity="other">대화 %1$d개</item>
    </plurals>
    <string name="MessageNotifier_d_new_messages_in_d_conversations">대화 %2$d개에 새 메시지 %1$d개</string>
    <string name="MessageNotifier_most_recent_from_s">%1$s 님에게서 온 최근 메시지</string>
    <string name="MessageNotifier_locked_message">잠긴 메시지</string>
    <string name="MessageNotifier_message_delivery_failed">메시지 전송에 실패했습니다.</string>
    <!-- Shown in a notification when a story the user tries to send fails to be sent -->
    <string name="MessageNotifier_story_delivery_failed">스토리를 보내지 못했습니다.</string>
    <!-- Shown as notification title for when a notification about a story sent to a group story %1$s replaced with the group name -->
    <string name="MessageNotifier_group_story_title">보낸 사람: 나, 받는 사람: %1$s 님</string>
    <string name="MessageNotifier_failed_to_deliver_message">메시지 전송에 실패했습니다.</string>
    <string name="MessageNotifier_error_delivering_message">메시지 전송 중 오류가 발생했습니다.</string>
    <string name="MessageNotifier_message_delivery_paused">메시지 전달이 일시 중지되었습니다.</string>
    <string name="MessageNotifier_verify_to_continue_messaging_on_signal">Molly에서 메시지를 계속 보내려면 확인하세요.</string>
    <string name="MessageNotifier_mark_all_as_read">모두 읽음으로 표시</string>
    <string name="MessageNotifier_mark_read">읽음으로 표시</string>
    <string name="MessageNotifier_turn_off_these_notifications">이 알림 끄기</string>
    <string name="MessageNotifier_view_once_photo">한 번 볼 수 있는 사진</string>
    <string name="MessageNotifier_view_once_video">한 번 볼 수 있는 동영상</string>
    <string name="MessageNotifier_reply">답장</string>
    <string name="MessageNotifier_signal_message">Signal 메시지</string>
    <string name="MessageNotifier_unsecured_sms">비보안 SMS</string>
    <string name="MessageNotifier_contact_message">%1$s %2$s</string>
    <string name="MessageNotifier_unknown_contact_message">연락처</string>
    <string name="MessageNotifier_reacted_s_to_s">\'%2$s\'에 %1$s 이모지로 반응했습니다.</string>
    <string name="MessageNotifier_reacted_s_to_your_video">내 동영상에 %1$s 이모지로 반응했습니다.</string>
    <string name="MessageNotifier_reacted_s_to_your_image">내 이미지에 %1$s 이모지로 반응했습니다.</string>
    <string name="MessageNotifier_reacted_s_to_your_gif">내 GIF에 %1$s 이모지로 반응했습니다.</string>
    <string name="MessageNotifier_reacted_s_to_your_file">내 파일에 %1$s 이모지로 반응했습니다.</string>
    <string name="MessageNotifier_reacted_s_to_your_audio">내 오디오에 %1$s 이모지로 반응했습니다.</string>
    <string name="MessageNotifier_reacted_s_to_your_view_once_media">한 번만 볼 수 있는 내 미디어에 %1$s 이모지로 반응했습니다.</string>
    <!-- Body of notification shown to user when someone they sent a payment to reacts to it. Placeholder is the emoji used in the reaction. -->
    <string name="MessageNotifier_reacted_s_to_your_payment">내 결제에 %1$s 이모지로 반응했습니다.</string>
    <string name="MessageNotifier_reacted_s_to_your_sticker">내 스티커에 %1$s 이모지로 반응했습니다.</string>
    <string name="MessageNotifier_this_message_was_deleted">이 메시지는 삭제되었습니다.</string>

    <string name="TurnOffContactJoinedNotificationsActivity__turn_off_contact_joined_signal">연락처 인물이 Signal에 가입했다는 알림을 끄시겠습니까? Signal &gt; 설정 &gt; 알림에서 다시 활성화할 수 있습니다.</string>

    <!-- Notification Channels -->
    <string name="NotificationChannel_channel_messages">메시지</string>
    <string name="NotificationChannel_calls">전화</string>
    <string name="NotificationChannel_failures">실패</string>
    <string name="NotificationChannel_backups">백업</string>
    <string name="NotificationChannel_locked_status">잠금 상태</string>
    <string name="NotificationChannel_app_updates">앱 업데이트</string>
    <string name="NotificationChannel_other">기타</string>
    <string name="NotificationChannel_group_chats">대화</string>
    <string name="NotificationChannel_missing_display_name">알 수 없음</string>
    <string name="NotificationChannel_voice_notes">음성 노트</string>
    <string name="NotificationChannel_contact_joined_signal">연락처가 Signal에 등록함</string>
    <string name="NotificationChannels__no_activity_available_to_open_notification_channel_settings">알림 채널 설정을 열 수 있는 활동이 없습니다.</string>
    <!-- Notification channel name for showing persistent background connection on devices without push notifications -->
    <string name="NotificationChannel_background_connection">백그라운드 연결</string>
    <!-- Notification channel name for showing call status information (like connection, ongoing, etc.) Not ringing. -->
    <string name="NotificationChannel_call_status">통화 상태</string>
    <!-- Notification channel name for occasional alerts to the user. Will appear in the system notification settings as the title of this notification channel. -->
    <string name="NotificationChannel_critical_app_alerts">중요 앱 알림</string>

    <!-- ProfileEditNameFragment -->

    <!-- QuickResponseService -->
    <string name="QuickResponseService_quick_response_unavailable_when_Signal_is_locked">Molly가 잠겨 있는 경우 빠른 답장을 사용할 수 없습니다!</string>
    <string name="QuickResponseService_problem_sending_message">메시지를 보내는 중에 오류가 발생했습니다!</string>

    <!-- A small toast notification to let the user know their image/video/audio was downloaded and saved to their device, accessible in other apps. -->
    <string name="SaveAttachmentTask_saved">미디어를 저장했습니다.</string>

    <!-- SearchToolbar -->
    <string name="SearchToolbar_search">검색</string>
    <!-- Hint when searching filtered chat content -->
    <string name="SearchToolbar_search_unread_chats">읽지 않은 대화 검색</string>
    <string name="SearchToolbar_search_for_conversations_contacts_and_messages">대화, 연락처, 메시지 검색</string>

    <!-- Material3 Search Toolbar -->
    <string name="Material3SearchToolbar__close">닫기</string>
    <string name="Material3SearchToolbar__clear">제거</string>

    <!-- ShortcutLauncherActivity -->
    <string name="ShortcutLauncherActivity_invalid_shortcut">잘못된 단축키</string>

    <!-- SingleRecipientNotificationBuilder -->
    <string name="SingleRecipientNotificationBuilder_signal">Molly</string>
    <string name="SingleRecipientNotificationBuilder_new_message">새 메시지</string>
    <string name="SingleRecipientNotificationBuilder_message_request">메시지 요청</string>
    <string name="SingleRecipientNotificationBuilder_you">나</string>
    <!-- Notification subtext for group stories -->
    <string name="SingleRecipientNotificationBuilder__s_dot_story">%1$s • 스토리</string>

    <!-- ThumbnailView -->
    <string name="ThumbnailView_Play_video_description">동영상 재생</string>
    <string name="ThumbnailView_Has_a_caption_description">자막 있음</string>

    <!-- TransferControlView -->
    <plurals name="TransferControlView_n_items">
        <item quantity="other">항목 %1$d개</item>
    </plurals>

    <!-- UnauthorizedReminder -->
    <string name="UnauthorizedReminder_device_no_longer_registered">기기 등록 해제됨</string>
    <!-- Message shown in a reminder banner when the user\'s device is no longer registered -->
    <string name="UnauthorizedReminder_this_is_likely_because_you_registered_your_phone_number_with_Signal_on_a_different_device">이 기기의 등록이 해제됐습니다. 다른 기기에서 Signal에 전화번호를 등록했기 때문일 가능성이 높습니다.</string>
    <!-- Action in reminder banner that will take user to re-register -->
    <string name="UnauthorizedReminder_reregister_action">기기 다시 등록</string>

    <!-- Push notification when the app is forcibly logged out by the server. -->
    <string name="LoggedOutNotification_you_have_been_logged_out">이 기기의 Signal에서 로그아웃했습니다.</string>

    <!-- EnclaveFailureReminder -->
    <!-- Banner message to update app to use payments -->
    <string name="EnclaveFailureReminder_update_signal">결제를 계속 사용하려면 Signal을 업데이트하세요. 잔액이 최신 상태가 아닐 수 있습니다.</string>
    <!-- Banner button to update now -->

    <!-- WebRtcCallActivity -->
    <string name="WebRtcCallActivity_to_answer_the_call_give_signal_access_to_your_microphone">통화를 수락하려면 Molly에서 마이크를 사용하도록 허용하세요.</string>
    <string name="WebRtcCallActivity_to_answer_the_call_from_s_give_signal_access_to_your_microphone">Molly에서 %1$s의 전화를 받으려면 마이크 권한이 필요합니다.</string>
    <string name="WebRtcCallActivity_signal_requires_microphone_and_camera_permissions_in_order_to_make_or_receive_calls">Molly에서 전화 기능을 사용하려면 마이크와 카메라 권한이 필요하지만 현재 거부되어 있습니다. 앱 설정 메뉴에서 \'권한\'을 선택한 후 \'마이크\'와 \'카메라\' 항목을 허용해 주세요.</string>
    <string name="WebRtcCallActivity__answered_on_a_linked_device">연결된 기기에서 응답했습니다.</string>
    <string name="WebRtcCallActivity__declined_on_a_linked_device">연결된 기기에서 거부했습니다.</string>
    <string name="WebRtcCallActivity__busy_on_a_linked_device">연결된 기기에서 사용 중입니다.</string>

    <string name="GroupCallSafetyNumberChangeNotification__someone_has_joined_this_call_with_a_safety_number_that_has_changed">누군가 변경된 안전 번호로 통화에 참여했습니다.</string>

    <!-- WebRtcCallScreen -->
    <string name="WebRtcCallScreen_swipe_up_to_change_views">위로 스와이프하여 보기를 변경하세요.</string>

    <!-- WebRtcCallScreen V2 -->
    <!-- Label with hyphenation. Translation can use soft hyphen - Unicode U+00AD -->
    <string name="WebRtcCallScreen__decline">거절</string>
    <!-- Label with hyphenation. Translation can use soft hyphen - Unicode U+00AD -->
    <string name="WebRtcCallScreen__answer">응답</string>
    <!-- Label with hyphenation. Translation can use soft hyphen - Unicode U+00AD -->
    <string name="WebRtcCallScreen__answer_without_video">카메라 끄고 통화</string>

    <!-- WebRtcAudioOutputToggle -->
    <!-- Label for a dialog asking the user to switch the audio output device during a call -->
    <string name="WebRtcAudioOutputToggle__audio_output">오디오 출력</string>
    <!-- Audio output option referring to the earpiece built into the phone -->
    <string name="WebRtcAudioOutputToggle__phone_earpiece">전화용 이어폰</string>
    <!-- Audio output option referring to the louder speaker built into the phone -->
    <string name="WebRtcAudioOutputToggle__speaker">스피커</string>
    <!-- Audio output option referring to an external audio device connected via wireless Bluetooth -->
    <string name="WebRtcAudioOutputToggle__bluetooth">블루투스</string>
    <!-- Audio output option referring to an external headset connected via a 3.5mm headphone jack -->
    <string name="WebRtcAudioOutputToggle__wired_headset">유선 헤드셋</string>
    <!-- Audio output option referring to an external headset connected via a USB-C data cable -->
    <string name="WebRtcAudioOutputToggle__wired_headset_usb">유선 헤드셋(USB)</string>

    <string name="WebRtcCallControls_answer_call_description">전화 수락</string>
    <string name="WebRtcCallControls_reject_call_description">전화 거부</string>

    <!-- change_passphrase_activity -->
    <string name="change_passphrase_activity__old_passphrase">기존 암호</string>
    <string name="change_passphrase_activity__new_passphrase">새 암호</string>
    <string name="change_passphrase_activity__repeat_new_passphrase">새 암호 다시 입력</string>

    <!-- contact_selection_activity -->
    <string name="contact_selection_activity__invite_to_signal">Molly로 초대</string>
    <string name="contact_selection_activity__new_group">새 그룹</string>
    <!-- Row item title for refreshing contacts -->
    <string name="contact_selection_activity__refresh_contacts">연락처 새로 고침</string>
    <!-- Row item description for refreshing contacts -->
    <string name="contact_selection_activity__missing_someone">안 보이는 사람이 있나요? 새로 고쳐보세요.</string>
    <!-- Row header title for more section -->
    <string name="contact_selection_activity__more">더 보기</string>

    <!-- contact_filter_toolbar -->
    <string name="contact_filter_toolbar__clear_entered_text_description">입력된 텍스트 삭제</string>
    <string name="contact_filter_toolbar__show_keyboard_description">키보드 표시</string>
    <string name="contact_filter_toolbar__show_dial_pad_description">다이얼 패드 표시</string>

    <!-- contact_selection_group_activity -->
    <string name="contact_selection_group_activity__no_contacts">연락처 없음</string>
    <string name="contact_selection_group_activity__finding_contacts">연락처 로드 중…</string>

    <!-- single_contact_selection_activity -->
    <string name="SingleContactSelectionActivity_contact_photo">연락처 사진</string>

    <!-- ContactSelectionListFragment-->
    <string name="ContactSelectionListFragment_signal_requires_the_contacts_permission_in_order_to_display_your_contacts">Molly에서 연락처 정보를 표시하려면 연락처 권한이 필요하지만 현재 거부되어 있습니다. 앱 설정 메뉴에서 \'권한\'을 선택한 후 \'연락처\' 항목을 허용해 주세요.</string>
    <string name="ContactSelectionListFragment_error_retrieving_contacts_check_your_network_connection">연락처를 가져오는 중 오류 발생, 네트워크 연결 확인</string>
    <string name="ContactSelectionListFragment_username_not_found">사용자 이름을 찾을 수 없음</string>
    <string name="ContactSelectionListFragment_s_is_not_a_signal_user">"\'%1$s\' 님은 Signal 사용자가 아닙니다. 사용자 이름 확인 후 다시 시도해 주세요."</string>
    <string name="ContactSelectionListFragment_you_do_not_need_to_add_yourself_to_the_group">나 자신을 그룹에 추가할 필요가 없습니다.</string>
    <string name="ContactSelectionListFragment_maximum_group_size_reached">최대 그룹 규모에 도달했습니다.</string>
    <string name="ContactSelectionListFragment_signal_groups_can_have_a_maximum_of_d_members">Signal 그룹에는 최대 %1$d명의 멤버가 있을 수 있습니다.</string>
    <string name="ContactSelectionListFragment_recommended_member_limit_reached">권장 멤버 수 한도에 도달했습니다.</string>
    <string name="ContactSelectionListFragment_signal_groups_perform_best_with_d_members_or_fewer">Signal 그룹은 %1$d명 이하의 멤버가 있을 때 가장 잘 작동합니다. 멤버를 더 많이 추가하면 메시지 송수신이 지연됩니다.</string>
    <plurals name="ContactSelectionListFragment_d_members">
        <item quantity="other">멤버 %1$d명</item>
    </plurals>

    <!-- contact_selection_list_fragment -->
    <string name="contact_selection_list_fragment__signal_needs_access_to_your_contacts_in_order_to_display_them">Molly에서 연락처를 표시하려면 연락처 권한이 필요합니다.</string>
    <string name="contact_selection_list_fragment__show_contacts">연락처 표시</string>

    <!-- contact_selection_list_item -->
    <plurals name="contact_selection_list_item__number_of_members">
        <item quantity="other">%1$d명의 멤버</item>
    </plurals>
    <!-- Displays number of viewers for a story -->
    <plurals name="contact_selection_list_item__number_of_viewers">
        <item quantity="other">%1$d명 조회</item>
    </plurals>

    <!-- conversation_activity -->
    <string name="conversation_activity__type_message_push">Signal 메시지</string>
    <string name="conversation_activity__type_message_sms_insecure">비보안 SMS</string>
    <string name="conversation_activity__type_message_mms_insecure">비보안 MMS</string>
    <!-- Option in send button context menu to schedule the message instead of sending it directly -->
    <string name="conversation_activity__option_schedule_message">메시지 예약</string>
    <string name="conversation_activity__from_sim_name">%1$s에서</string>
    <string name="conversation_activity__sim_n">SIM %1$d</string>
    <string name="conversation_activity__send">보내기</string>
    <string name="conversation_activity__compose_description">메시지 작성</string>
    <string name="conversation_activity__emoji_toggle_description">이모지 키보드 전환</string>
    <string name="conversation_activity__attachment_thumbnail">첨부 파일 섬네일</string>
    <string name="conversation_activity__quick_attachment_drawer_toggle_camera_description">빠른 카메라 첨부 파일 창 전환</string>
    <string name="conversation_activity__quick_attachment_drawer_record_and_send_audio_description">오디오 첨부 파일 녹음 후 보내기</string>
    <string name="conversation_activity__quick_attachment_drawer_lock_record_description">오디오 첨부 파일 녹음 잠금</string>
    <string name="conversation_activity__enable_signal_for_sms">Signal로 SMS 활성화</string>
    <string name="conversation_activity__message_could_not_be_sent">메시지를 보낼 수 없습니다. 연결을 확인하고 다시 시도하세요.</string>

    <!-- conversation_input_panel -->
    <string name="conversation_input_panel__slide_to_cancel">쓸어넘겨 취소</string>
    <string name="conversation_input_panel__cancel">취소</string>

    <!-- conversation_item -->
    <string name="conversation_item__mms_image_description">미디어 메시지</string>
    <string name="conversation_item__secure_message_description">보안 메시지</string>

    <!-- conversation_item_sent -->
    <string name="conversation_item_sent__send_failed_indicator_description">보내기 실패</string>
    <string name="conversation_item_sent__pending_approval_description">승인 대기 중</string>
    <string name="conversation_item_sent__delivered_description">전달됨</string>
    <string name="conversation_item_sent__message_read">메시지 읽음</string>

    <!-- conversation_item_received -->
    <string name="conversation_item_received__contact_photo_description">연락처 사진</string>

    <!-- ConversationUpdateItem -->
    <string name="ConversationUpdateItem_loading">로드 중</string>
    <string name="ConversationUpdateItem_learn_more">더 알아보기</string>
    <string name="ConversationUpdateItem_join_call">통화 참여</string>
    <string name="ConversationUpdateItem_return_to_call">통화로 돌아가기</string>
    <string name="ConversationUpdateItem_call_is_full">통화 참가자 수 최대</string>
    <string name="ConversationUpdateItem_invite_friends">친구 초대</string>
    <string name="ConversationUpdateItem_enable_call_notifications">통화 알림 활성화</string>
    <string name="ConversationUpdateItem_update_contact">연락처 업데이트</string>
    <!-- Update item button text to show to block a recipient from requesting to join via group link -->
    <string name="ConversationUpdateItem_block_request">요청 차단</string>
    <string name="ConversationUpdateItem_no_groups_in_common_review_requests_carefully">공통된 그룹이 없습니다. 요청을 주의 깊게 검토하세요.</string>
    <string name="ConversationUpdateItem_no_contacts_in_this_group_review_requests_carefully">이 그룹에 연락처가 없습니다. 요청을 주의 깊게 검토하세요.</string>
    <string name="ConversationUpdateItem_view">보기</string>
    <string name="ConversationUpdateItem_the_disappearing_message_time_will_be_set_to_s_when_you_message_them">메시지가 사라지는 시간은 메시지를 보낼 때 %1$s(으)로 설정됩니다.</string>
    <!-- Update item button text to show to boost a feature -->
    <string name="ConversationUpdateItem_donate">기부</string>
    <!-- Update item button text to send payment -->
    <string name="ConversationUpdateItem_send_payment">송금</string>
    <!-- Update item button text to activate payments -->
    <string name="ConversationUpdateItem_activate_payments">결제 활성화</string>
    <!-- Update item alerting the user they hid this person and that they can message them to unhide them -->
    <string name="ConversationUpdateItem_hidden_contact_message_to_add_back">이전에 제거한 사용자입니다. 해당 사용자에게 메시지를 보내면 사용자가 목록에 다시 추가됩니다.</string>

    <!-- audio_view -->
    <string name="audio_view__play_pause_accessibility_description">재생 … 일시 정지</string>
    <string name="audio_view__download_accessibility_description">다운로드</string>

    <!-- QuoteView -->
    <string name="QuoteView_audio">오디오</string>
    <string name="QuoteView_video">동영상</string>
    <string name="QuoteView_photo">사진</string>
    <string name="QuoteView_gif">GIF</string>
    <string name="QuoteView_view_once_media">한 번 볼 수 있는 미디어</string>
    <string name="QuoteView_sticker">스티커</string>
    <string name="QuoteView_you">나</string>
    <string name="QuoteView_original_missing">원본 메시지를 찾을 수 없음</string>
    <!-- Author formatting for group stories -->
    <string name="QuoteView_s_story">%1$s · 스토리</string>
    <!-- Label indicating that a quote is for a reply to a story you created -->
    <string name="QuoteView_your_story">나 · 스토리</string>
    <!-- Label indicating that the story being replied to no longer exists -->
    <string name="QuoteView_no_longer_available">더는 사용할 수 없음</string>
    <!-- Label for quoted gift -->
    <string name="QuoteView__donation_for_a_friend">친구 대신 기부</string>

    <!-- ConversationParentFragment -->
    <!-- Title for dialog warning about lacking bluetooth permissions during a voice message -->
    <string name="ConversationParentFragment__bluetooth_permission_denied">Bluetooth 사용 권한 거부함</string>
    <!-- Message for dialog warning about lacking bluetooth permissions during a voice message and references the permission needed by name -->
    <string name="ConversationParentFragment__please_enable_the_nearby_devices_permission_to_use_bluetooth_during_a_call">음성 메시지를 녹음하려면 \'주변 기기\'의 블루투스 접근 권한을 허용해 주세요.</string>
    <!-- Positive action for bluetooth warning dialog to open settings -->
    <string name="ConversationParentFragment__open_settings">설정 열기</string>
    <!-- Negative action for bluetooth warning dialog to dismiss dialog -->
    <string name="ConversationParentFragment__not_now">나중에</string>

    <!-- conversation_fragment -->
    <string name="conversation_fragment__scroll_to_the_bottom_content_description">하단으로 스크롤</string>

    <!-- BubbleOptOutTooltip -->
    <!-- Message to inform the user of what Android chat bubbles are -->
    <string name="BubbleOptOutTooltip__description">도움말 풍선은 Molly 대화에서 끌 수 있는 Android 기능입니다.</string>
    <!-- Button to dismiss the tooltip for opting out of using Android bubbles -->
    <string name="BubbleOptOutTooltip__not_now">나중에</string>
    <!-- Button to move to the system settings to control the use of Android bubbles -->
    <string name="BubbleOptOutTooltip__turn_off">끄기</string>

    <!-- safety_number_change_dialog -->
    <string name="safety_number_change_dialog__safety_number_changes">안전 번호 변경됨</string>
    <string name="safety_number_change_dialog__accept">수락</string>
    <string name="safety_number_change_dialog__call_anyway">그냥 전화</string>
    <string name="safety_number_change_dialog__join_call">통화 참여</string>
    <string name="safety_number_change_dialog__continue_call">계속 전화</string>
    <string name="safety_number_change_dialog__leave_call">전화 종료</string>
    <string name="safety_number_change_dialog__the_following_people_may_have_reinstalled_or_changed_devices">재설치했거나 기기를 바꾼 사람의 목록입니다. 보안을 보장하려면 안전 번호를 검증하세요.</string>
    <string name="safety_number_change_dialog__view">보기</string>
    <string name="safety_number_change_dialog__previous_verified">이전에 확인됨</string>

    <!-- EnableCallNotificationSettingsDialog__call_notifications_checklist -->
    <string name="EnableCallNotificationSettingsDialog__call_notifications_enabled">전화 알림을 사용합니다.</string>
    <string name="EnableCallNotificationSettingsDialog__enable_call_notifications">전화 알림 사용</string>
    <string name="EnableCallNotificationSettingsDialog__enable_background_activity">백그라운드 활동 사용</string>
    <string name="EnableCallNotificationSettingsDialog__everything_looks_good_now">모두 좋아보이네요!</string>
    <string name="EnableCallNotificationSettingsDialog__to_receive_call_notifications_tap_here_and_turn_on_show_notifications">전화 알림을 받으려면 여기를 탭하고 \'알림 표시\'를 켜세요.</string>
    <string name="EnableCallNotificationSettingsDialog__to_receive_call_notifications_tap_here_and_turn_on_notifications">전화 알림을 받으려면 여기를 탭하고 알림을 켜고 소리 및 팝업이 활성화되어 있는지 확인하세요.</string>
    <string name="EnableCallNotificationSettingsDialog__to_receive_call_notifications_tap_here_and_enable_background_activity_in_battery_settings">전화 알림을 받으려면 여기를 탭하고 \'배터리\' 설정에서 백그라운드 활동을 활성화하세요. </string>
    <string name="EnableCallNotificationSettingsDialog__settings">설정</string>
    <string name="EnableCallNotificationSettingsDialog__to_receive_call_notifications_tap_settings_and_turn_on_show_notifications">전화 알림을 받으려면 설정을 탭하고 \'알림 표시\'를 켭니다.</string>
    <string name="EnableCallNotificationSettingsDialog__to_receive_call_notifications_tap_settings_and_turn_on_notifications">전화 알림을 받으려면 설정을 탭하고 알림을 켜고 소리와 팝업이 활성화되어 있는지 확인하세요.</string>
    <string name="EnableCallNotificationSettingsDialog__to_receive_call_notifications_tap_settings_and_enable_background_activity_in_battery_settings">전화 알림을 받으려면 설정을 탭하고 \'배터리\' 설정에서 백그라운드 활동을 활성화하세요.</string>

    <!-- country_selection_fragment -->
    <string name="country_selection_fragment__loading_countries">국가 로드 중…</string>
    <string name="country_selection_fragment__search">검색</string>
    <string name="country_selection_fragment__no_matching_countries">일치하는 국가 없음</string>

    <!-- device_add_fragment -->
    <string name="device_add_fragment__scan_the_qr_code_displayed_on_the_device_to_link">기기에 표시된 QR 코드를 스캔하여 기기 연결</string>

    <!-- device_link_fragment -->
    <string name="device_link_fragment__link_device">기기 연결</string>

    <!-- device_list_fragment -->
    <string name="device_list_fragment__no_devices_linked">연결된 기기 없음</string>
    <string name="device_list_fragment__link_new_device">새 기기 연결</string>

    <!-- expiration -->
    <string name="expiration_off">꺼짐</string>

    <plurals name="expiration_seconds">
        <item quantity="other">%1$d초</item>
    </plurals>

    <string name="expiration_seconds_abbreviated">%1$d초</string>

    <plurals name="expiration_minutes">
        <item quantity="other">%1$d분</item>
    </plurals>

    <string name="expiration_minutes_abbreviated">%1$d분</string>

    <plurals name="expiration_hours">
        <item quantity="other">%1$d시간</item>
    </plurals>

    <string name="expiration_hours_abbreviated">%1$d시간</string>

    <plurals name="expiration_days">
        <item quantity="other">%1$d일</item>
    </plurals>

    <string name="expiration_days_abbreviated">%1$d일</string>

    <plurals name="expiration_weeks">
        <item quantity="other">%1$d주</item>
    </plurals>

    <string name="expiration_weeks_abbreviated">%1$d주</string>
    <string name="expiration_combined">%1$s %2$s</string>

    <!-- unverified safety numbers -->
    <string name="IdentityUtil_unverified_banner_one">%1$s 님과의 안전 번호가 변경되었으며 인증이 취소되었습니다.</string>
    <string name="IdentityUtil_unverified_banner_two">%1$s, %2$s 님과의 안전 번호가 변경되었으며 인증이 취소되었습니다.</string>
    <string name="IdentityUtil_unverified_banner_many">%1$s, %2$s, %3$s 님과의 안전 번호가 변경되었으며 인증이 취소되었습니다.</string>

    <string name="IdentityUtil_unverified_dialog_one">%1$s 님과의 안전 번호가 변경되었으며 인증이 취소되었습니다. 누군가가 연결을 가로채려고 하거나 단순히 %1$s 님이 Signal을 다시 설치한 것일 수도 있습니다.</string>
    <string name="IdentityUtil_unverified_dialog_two">%1$s, %2$s 님과의 안전 번호가 변경되었으며 인증이 취소되었습니다. 누군가가 연결을 가로채려고 하거나 단순히 Signal을 다시 설치한 것일 수도 있습니다.</string>
    <string name="IdentityUtil_unverified_dialog_many">%1$s, %2$s, %3$s 님과의 안전 번호가 변경되었으며 인증이 취소되었습니다. 누군가가 연결을 가로채려고 하거나 단순히 Signal을 다시 설치한 것일 수도 있습니다.</string>

    <string name="IdentityUtil_untrusted_dialog_one">%1$s 님과의 안전 번호가 방금 변경되었습니다.</string>
    <string name="IdentityUtil_untrusted_dialog_two">%1$s, %2$s 님과의 안전 번호가 방금 변경되었습니다.</string>
    <string name="IdentityUtil_untrusted_dialog_many">%1$s, %2$s, %3$s 님과의 안전 번호가 방금 변경되었습니다.</string>

    <plurals name="identity_others">
        <item quantity="other">기타 %1$d명</item>
    </plurals>

    <!-- giphy_activity -->
    <string name="giphy_activity_toolbar__search_gifs">GIF 검색</string>

    <!-- giphy_fragment -->
    <string name="giphy_fragment__nothing_found">검색 결과 없음</string>

    <!-- database_migration_activity -->
    <string name="database_migration_activity__would_you_like_to_import_your_existing_text_messages">기존 메시지를 Signal의 암호화된 데이터베이스로 가져올까요?</string>
    <string name="database_migration_activity__the_default_system_database_will_not_be_modified">기본 시스템 SMS 데이터베이스가 변경되지 않습니다.</string>
    <string name="database_migration_activity__skip">건너뛰기</string>
    <string name="database_migration_activity__import">가져오기</string>
    <string name="database_migration_activity__this_could_take_a_moment_please_be_patient">다소 시간이 걸릴 수 있습니다. 완료되면 알려드리겠습니다.</string>
    <string name="database_migration_activity__importing">가져오는 중</string>


    <!-- load_more_header -->
    <string name="load_more_header__see_full_conversation">전체 대화 보기</string>
    <string name="load_more_header__loading">로드 중</string>

    <!-- media_overview_activity -->
    <string name="media_overview_activity__no_media">미디어 없음</string>

    <!-- message_recipients_list_item -->
    <string name="message_recipients_list_item__view">보기</string>
    <string name="message_recipients_list_item__resend">다시 보내기</string>

    <!-- Displayed in a toast when user long presses an item in MyStories -->
    <string name="MyStoriesFragment__copied_sent_timestamp_to_clipboard">타임스탬프를 클립보드로 복사했습니다.</string>
    <!-- Displayed when there are no outgoing stories -->
    <string name="MyStoriesFragment__updates_to_your_story_will_show_up_here">스토리에 대한 업데이트가 여기 표시됩니다.</string>

    <!-- GroupUtil -->
    <plurals name="GroupUtil_joined_the_group">
        <item quantity="other">%1$s 님이 그룹에 참여했습니다.</item>
    </plurals>
    <string name="GroupUtil_group_name_is_now">이제 그룹 이름은 \'%1$s\'입니다.</string>

    <!-- prompt_passphrase_activity -->
    <string name="prompt_passphrase_activity__unlock">잠금 해제</string>

    <!-- prompt_mms_activity -->
    <string name="prompt_mms_activity__signal_requires_mms_settings_to_deliver_media_and_group_messages">이동 통신사를 통해 멀티미디어와 그룹 메시지를 전송하려면 MMS 설정 정보가 필요합니다. 기기에서는 정보가 제공되지 않습니다. 기기가 잠겨 있거나 기타 제한된 기기에서는 가끔 이러한 경우가 발생할 수 있습니다.</string>
    <string name="prompt_mms_activity__to_send_media_and_group_messages_tap_ok">멀티미디어와 그룹 메시지를 보내려면 확인을 터치하여 요구된 설정을 완료해야 합니다. 이동 통신사의 MMS 설정 정보를 찾으려면 \'이동 통신사 APN\'을 검색하세요.</string>

    <!-- BadDecryptLearnMoreDialog -->
    <string name="BadDecryptLearnMoreDialog_delivery_issue">배송 문제</string>
    <string name="BadDecryptLearnMoreDialog_couldnt_be_delivered_individual">%1$s 님이 보낸 메시지, 스티커, 반응 또는 수신 확인을 받지 못했습니다. 사용자에게 직접 보내거나 그룹에서 보내려고 했을 수 있습니다.</string>
    <string name="BadDecryptLearnMoreDialog_couldnt_be_delivered_group">%1$s 님이 보낸 메시지, 스티커, 반응 또는 수신 확인을 받지 못했습니다.</string>

    <!-- profile_create_activity -->
    <string name="CreateProfileActivity_first_name_required">이름(필수)</string>
    <string name="CreateProfileActivity_last_name_optional">성(선택 사항)</string>
    <string name="CreateProfileActivity_next">다음</string>
    <string name="CreateProfileActivity_custom_mms_group_names_and_photos_will_only_be_visible_to_you">사용자 정의 MMS 그룹 이름과 사진은 나에게만 표시됩니다.</string>
    <string name="CreateProfileActivity_group_descriptions_will_be_visible_to_members_of_this_group_and_people_who_have_been_invited">그룹 설명은 그룹의 멤버와 초대받은 사용자들에게 표시됩니다.</string>

    <!-- EditAboutFragment -->
    <string name="EditAboutFragment_about">정보</string>
    <string name="EditAboutFragment_write_a_few_words_about_yourself">자신에 대해 간략하게 소개해보세요…</string>
    <string name="EditAboutFragment_count">%1$d/%2$d</string>
    <string name="EditAboutFragment_speak_freely">자유롭게 말하기</string>
    <string name="EditAboutFragment_encrypted">암호화됨</string>
    <string name="EditAboutFragment_be_kind">친절함</string>
    <string name="EditAboutFragment_coffee_lover">커피 애호가</string>
    <string name="EditAboutFragment_free_to_chat">대화 가능</string>
    <string name="EditAboutFragment_taking_a_break">쉬는 중</string>
    <string name="EditAboutFragment_working_on_something_new">새로운 것에 도전하는 중</string>

    <!-- EditProfileFragment -->
    <string name="EditProfileFragment__edit_group">그룹 편집</string>
    <string name="EditProfileFragment__group_name">그룹 이름</string>
    <string name="EditProfileFragment__group_description">그룹 설명</string>
  <!-- Removed by excludeNonTranslatables <string name="EditProfileFragment__support_link" translatable="false">https://support.signal.org/hc/articles/360007459591</string> -->

    <!-- EditProfileNameFragment -->
    <string name="EditProfileNameFragment_your_name">내 이름</string>
    <string name="EditProfileNameFragment_first_name">이름</string>
    <string name="EditProfileNameFragment_last_name_optional">성(선택 사항)</string>
    <string name="EditProfileNameFragment_save">저장</string>
    <string name="EditProfileNameFragment_failed_to_save_due_to_network_issues_try_again_later">네트워크 문제로 인해 저장에 실패했습니다. 나중에 다시 시도해보세요.</string>

    <!-- recipient_preferences_activity -->
    <string name="recipient_preference_activity__shared_media">공유된 미디어</string>

    <!-- recipients_panel -->

    <!-- verify_display_fragment -->
    <string name="verify_display_fragment__to_verify_the_security_of_your_end_to_end_encryption_with_s"><![CDATA[ %1$s 님과의 종단간 암호화의 보안을 검증하기 위해, 상대의 기기와의 코드를 비교하세요. 또는 상대의 폰의 코드를 스캔 할 수 있습니다. <a href=\"https://signal.org/redirect/safety-numbers\">더 알아보기</a>]]></string>
    <string name="verify_display_fragment__tap_to_scan">탭하여 스캔</string>
    <string name="verify_display_fragment__successful_match">일치 확인</string>
    <string name="verify_display_fragment__failed_to_verify_safety_number">안전 번호 확인에 실패함</string>
    <string name="verify_display_fragment__loading">로드 중…</string>
    <string name="verify_display_fragment__mark_as_verified">검증으로 표시</string>
    <string name="verify_display_fragment__clear_verification">인증 초기화하기</string>

    <!-- verify_identity -->
    <string name="verify_identity__share_safety_number">안전 번호 공유</string>

    <!-- verity_scan_fragment -->
    <string name="verify_scan_fragment__scan_the_qr_code_on_your_contact">연락처의 기기에서 QR 코드를 스캔하세요.</string>

    <!-- webrtc_answer_decline_button -->
    <string name="webrtc_answer_decline_button__swipe_up_to_answer">쓸어 올려 받기</string>
    <string name="webrtc_answer_decline_button__swipe_down_to_reject">쓸어 내려 거부</string>

    <!-- message_details_header -->
    <string name="message_details_header__issues_need_your_attention">문제가 발생하여 확인이 필요합니다.</string>
    <string name="message_details_header_sent">보낸 시간</string>
    <string name="message_details_header_received">받은 시간</string>
    <string name="message_details_header_disappears">사라짐</string>
    <string name="message_details_header_via">형식</string>

    <!-- message_details_recipient_header -->
    <string name="message_details_recipient_header__pending_send">대기 중</string>
    <string name="message_details_recipient_header__sent_to">전송 대상</string>
    <string name="message_details_recipient_header__sent_from">받음</string>
    <string name="message_details_recipient_header__delivered_to">전달됨</string>
    <string name="message_details_recipient_header__read_by">읽음</string>
    <string name="message_details_recipient_header__not_sent">보내지지 않음</string>
    <string name="message_details_recipient_header__viewed">조회자</string>
    <string name="message_details_recipient_header__skipped">건너뜀</string>

    <!-- message_Details_recipient -->
    <string name="message_details_recipient__failed_to_send">전송 실패</string>
    <string name="message_details_recipient__new_safety_number">새 안전 번호</string>
    <!-- Button text shown in message details when the message has an edit history and this will let them view the history -->
    <string name="MessageDetails__view_edit_history">수정 기록 보기</string>

    <!-- AndroidManifest.xml -->
    <string name="AndroidManifest__create_passphrase">암호 생성</string>
    <string name="AndroidManifest__select_contacts">연락처 선택</string>
    <string name="AndroidManifest__change_passphrase">암호 변경</string>
    <string name="AndroidManifest__verify_safety_number">안전 번호 인증</string>
    <string name="AndroidManifest__media_preview">미디어 미리 보기</string>
    <string name="AndroidManifest__message_details">메시지 세부 정보</string>
    <string name="AndroidManifest__linked_devices">연결된 기기</string>
    <string name="AndroidManifest__invite_friends">친구 초대</string>
    <string name="AndroidManifest_archived_conversations">보관된 대화</string>
    <string name="AndroidManifest_remove_photo">사진 제거</string>

    <!-- HelpFragment -->
    <string name="HelpFragment__have_you_read_our_faq_yet">아직 FAQ를 읽지 않으셨나요?</string>
    <string name="HelpFragment__next">다음</string>
    <string name="HelpFragment__contact_us">문의하기</string>
    <string name="HelpFragment__tell_us_whats_going_on">무슨 일이 일어났는지 알려주세요.</string>
    <string name="HelpFragment__include_debug_log">디버그 로그를 포함하세요.</string>
    <string name="HelpFragment__whats_this">이것은 무엇인가요?</string>
    <string name="HelpFragment__how_do_you_feel">기분이 어떠세요? (선택사항)</string>
    <string name="HelpFragment__tell_us_why_youre_reaching_out">연락하는 이유를 알려주세요.</string>
  <!-- Removed by excludeNonTranslatables <string name="HelpFragment__emoji_5" translatable="false">emoji_5</string> -->
  <!-- Removed by excludeNonTranslatables <string name="HelpFragment__emoji_4" translatable="false">emoji_4</string> -->
  <!-- Removed by excludeNonTranslatables <string name="HelpFragment__emoji_3" translatable="false">emoji_3</string> -->
  <!-- Removed by excludeNonTranslatables <string name="HelpFragment__emoji_2" translatable="false">emoji_2</string> -->
  <!-- Removed by excludeNonTranslatables <string name="HelpFragment__emoji_1" translatable="false">emoji_1</string> -->
  <!-- Removed by excludeNonTranslatables <string name="HelpFragment__link__debug_info" translatable="false">https://support.signal.org/hc/articles/360007318591</string> -->
  <!-- Removed by excludeNonTranslatables <string name="HelpFragment__link__faq" translatable="false">https://support.signal.org</string> -->
    <string name="HelpFragment__support_info">지원 정보</string>
    <string name="HelpFragment__signal_android_support_request">Signal Android 지원 요청</string>
    <string name="HelpFragment__debug_log">디버그 로그:</string>
    <string name="HelpFragment__could_not_upload_logs">로그를 업로드할 수 없습니다.</string>
    <string name="HelpFragment__please_be_as_descriptive_as_possible">저희가 문제를 해결할 수 있도록 최대한으로 설명해 주세요.</string>
    <string-array name="HelpFragment__categories_5">
        <item>\\-\\- 옵션을 선택하세요 \\-\\-</item>
        <item>오류</item>
        <item>기능 요청</item>
        <item>질문</item>
        <item>피드백</item>
        <item>기타</item>
        <item>결제(MobileCoin)</item>
        <item>기부 및 배지</item>
        <item>SMS 내보내기</item>
    </string-array>

    <!-- ReactWithAnyEmojiBottomSheetDialogFragment -->
    <string name="ReactWithAnyEmojiBottomSheetDialogFragment__this_message">이 메시지</string>
    <string name="ReactWithAnyEmojiBottomSheetDialogFragment__recently_used">최근 사용함</string>
    <string name="ReactWithAnyEmojiBottomSheetDialogFragment__smileys_and_people">웃는 &amp; 사람들</string>
    <string name="ReactWithAnyEmojiBottomSheetDialogFragment__nature">자연</string>
    <string name="ReactWithAnyEmojiBottomSheetDialogFragment__food">음식</string>
    <string name="ReactWithAnyEmojiBottomSheetDialogFragment__activities">활동</string>
    <string name="ReactWithAnyEmojiBottomSheetDialogFragment__places">장소</string>
    <string name="ReactWithAnyEmojiBottomSheetDialogFragment__objects">물체</string>
    <string name="ReactWithAnyEmojiBottomSheetDialogFragment__symbols">부호</string>
    <string name="ReactWithAnyEmojiBottomSheetDialogFragment__flags">국기</string>
    <string name="ReactWithAnyEmojiBottomSheetDialogFragment__emoticons">기분</string>
    <string name="ReactWithAnyEmojiBottomSheetDialogFragment__no_results_found">결과 없음</string>

    <!-- arrays.xml -->
    <string name="arrays__use_default">기본값 사용</string>
    <string name="arrays__use_custom">맞춤형 값 사용</string>

    <string name="arrays__mute_for_one_hour">1시간 동안 알림 끄기</string>
    <string name="arrays__mute_for_eight_hours">8시간 동안 알림 끄기</string>
    <string name="arrays__mute_for_one_day">하루 동안 알림 끄기</string>
    <string name="arrays__mute_for_seven_days">7일 동안 알림 끄기</string>
    <string name="arrays__always">항상</string>

    <string name="arrays__settings_default">기본 설정</string>
    <string name="arrays__enabled">활성화됨</string>
    <string name="arrays__disabled">비활성화됨</string>

    <string name="arrays__name_and_message">이름 및 메시지</string>
    <string name="arrays__name_only">이름</string>
    <string name="arrays__no_name_or_message">이름 또는 메시지 없음</string>

    <string name="arrays__images">이미지</string>
    <string name="arrays__audio">오디오</string>
    <string name="arrays__video">동영상</string>
    <string name="arrays__documents">문서</string>

    <string name="arrays__small">작게</string>
    <string name="arrays__normal">보통</string>
    <string name="arrays__large">크게</string>
    <string name="arrays__extra_large">더 크게</string>

    <string name="arrays__default">기본</string>
    <string name="arrays__high">높음</string>
    <string name="arrays__max">최대</string>

    <!-- plurals.xml -->
    <plurals name="hours_ago">
        <item quantity="other">%1$d시간</item>
    </plurals>

    <!-- preferences.xml -->
    <string name="preferences_beta">베타</string>
    <string name="preferences__sms_mms">SMS 및 MMS</string>
    <string name="preferences__pref_use_address_book_photos">주소록 사진 사용하기</string>
    <string name="preferences__display_contact_photos_from_your_address_book_if_available">가능할 경우 주소록에 있는 연락처 사진들을 보이기</string>
    <!-- Preference menu item title for a toggle switch for preserving the archived state of muted chats. -->
    <string name="preferences__pref_keep_muted_chats_archived">알림 끈 대화를 보관 상태로 유지</string>
    <!-- Preference menu item description for a toggle switch for preserving the archived state of muted chats. -->
    <string name="preferences__muted_chats_that_are_archived_will_remain_archived">알림을 꺼서 보관한 대화는 새 메시지가 도착해도 보관 상태로 유지됩니다.</string>
    <string name="preferences__generate_link_previews">링크 미리보기 생성</string>
    <string name="preferences__retrieve_link_previews_from_websites_for_messages">보내는 메시지에 첨부된 웹 사이트의 링크 미리보기를 불러옵니다.</string>
    <string name="preferences__change_passphrase">암호 변경</string>
    <string name="preferences__change_your_passphrase">암호 변경</string>
    <string name="preferences__enable_passphrase">암호 화면 잠금 활성화</string>
    <string name="preferences__lock_signal_and_message_notifications_with_a_passphrase">암호로 화면 및 알림 금기</string>
    <string name="preferences__screen_security">화면 보안</string>
    <string name="preferences__auto_lock_signal_after_a_specified_time_interval_of_inactivity">설정된 비활동 기간 후 Signal 잠금</string>
    <string name="preferences__inactivity_timeout_passphrase">비활동 시간 초과</string>
    <string name="preferences__inactivity_timeout_interval">비활동 시간 초과 간격</string>
    <string name="preferences__notifications">알림</string>
    <string name="preferences__led_color">LED 색상</string>
    <string name="preferences__led_color_unknown">알 수 없음</string>
    <string name="preferences__pref_led_blink_title">LED 반복 패턴</string>
    <string name="preferences__customize">사용자 정의</string>
    <string name="preferences__change_sound_and_vibration">소리와 진동 변경하기</string>
    <string name="preferences__sound">소리</string>
    <string name="preferences__silent">무음</string>
    <string name="preferences__default">기본값</string>
    <string name="preferences__repeat_alerts">알림 반복</string>
    <string name="preferences__never">없음</string>
    <string name="preferences__one_time">1번</string>
    <string name="preferences__two_times">2번</string>
    <string name="preferences__three_times">3번</string>
    <string name="preferences__five_times">5번</string>
    <string name="preferences__ten_times">10번</string>
    <string name="preferences__vibrate">진동</string>
    <string name="preferences__green">초록색</string>
    <string name="preferences__red">빨간색</string>
    <string name="preferences__blue">파란색</string>
    <string name="preferences__orange">주황색</string>
    <string name="preferences__cyan">청록색</string>
    <string name="preferences__magenta">자홍색</string>
    <string name="preferences__white">하얀색</string>
    <string name="preferences__none">없음</string>
    <string name="preferences__fast">빠르게</string>
    <string name="preferences__normal">보통</string>
    <string name="preferences__slow">느리게</string>
    <string name="preferences__help">도움</string>
    <string name="preferences__advanced">고급</string>
    <string name="preferences__donate_to_signal">Molly에 기부</string>
    <!-- Preference label for making one-time donations to Signal -->
    <string name="preferences__privacy">개인 정보</string>
    <!-- Preference label for stories -->
    <string name="preferences__stories">스토리</string>
    <string name="preferences__mms_user_agent">MMS 사용자 에이전트</string>
    <string name="preferences__advanced_mms_access_point_names">MMS 수동 설정</string>
    <string name="preferences__mmsc_url">MMSC URL</string>
    <string name="preferences__mms_proxy_host">MMS 프록시 호스트</string>
    <string name="preferences__mms_proxy_port">MMS 프록시 포트</string>
    <string name="preferences__mmsc_username">MMSC 사용자 이름</string>
    <string name="preferences__mmsc_password">MMSC 비밀번호</string>
    <string name="preferences__sms_delivery_reports">SMS 전송 확인</string>
    <string name="preferences__request_a_delivery_report_for_each_sms_message_you_send">SMS 메시지를 보낼 때마다 전송 확인 요청</string>
    <string name="preferences__data_and_storage">데이터와 저장소</string>
    <string name="preferences__storage">저장 공간</string>
    <string name="preferences__payments">결제</string>
    <!-- Privacy settings payments section description -->
    <string name="preferences__payment_lock">결제 잠금</string>
    <string name="preferences__payments_beta">결제 (베타)</string>
    <string name="preferences__conversation_length_limit">대화 길이 제한</string>
    <string name="preferences__keep_messages">메시지 보관</string>
    <string name="preferences__clear_message_history">메시지 기록 삭제</string>
    <string name="preferences__linked_devices">연결된 기기</string>
    <string name="preferences__light_theme">밝게</string>
    <string name="preferences__dark_theme">어둡게</string>
    <string name="preferences__appearance">모양</string>
    <string name="preferences__theme">테마</string>
    <string name="preferences__chat_color_and_wallpaper">대화창 색 및 배경 화면</string>
    <!-- Clickable settings text allowing the user to change the icon visible on their phone\'s home screen. -->
    <string name="preferences__app_icon">앱 아이콘</string>
    <!-- Approval for changing the app icon. -->
    <string name="preferences__app_icon_dialog_ok">확인</string>
    <!-- Cancelling the operation of changing the app icon. -->
    <string name="preferences__app_icon_dialog_cancel">취소</string>
    <!-- Title for the confirmation dialog of changing the app icon. -->
    <string name="preferences__app_icon_dialog_title">앱 아이콘과 이름을 \"%1$s\"(으)로 변경</string>
    <!-- Description for the confirmation dialog of changing the app icon. -->
    <string name="preferences__app_icon_dialog_description">앱 아이콘과 이름을 변경하려면 Molly을 종료해야 합니다. 알림은 항상 기본 Molly 아이콘과 이름을 표시합니다.</string>
    <!-- Visible warning label for the limitations of changing the app icon with learn more call to action. -->
    <string name="preferences__app_icon_warning_learn_more">휴대폰 홈 화면과 앱 서랍에 표시될 앱 아이콘과 이름을 선택하세요. 알림은 항상 기본 Molly 아이콘과 이름을 표시합니다. 자세히 알아보기</string>
    <!-- Visible warning label for the limitations of changing the app icon. -->
    <string name="preferences__app_icon_warning">앱 아이콘과 이름이 홈 화면과 앱 서랍에 표시됩니다.</string>
    <!-- Visible warning label explaining that changing the app icon and name does not affect notifications. -->
    <string name="preferences__app_icon_notification_warning">알림은 항상 기본 Molly 아이콘과 이름을 표시합니다.</string>
    <!--Call to action to get more information about the limitations of the change app icon functionality. -->
    <string name="preferences__app_icon_learn_more">자세히 알아보기</string>
    <!--Text description of the app icon option for visually impaired users. -->
    <string name="preferences__app_icon_content_description">%1$s의 아이콘</string>
    <!--Text description of a graphic illustrating the limitations of the app icon change. -->
    <string name="preferences__graphic_illustrating_where_the_replacement_app_icon_will_be_visible">대체 앱 아이콘이 표시될 곳을 설명하는 그래픽.</string>
    <string name="preferences__disable_pin">PIN 비활성화</string>
    <string name="preferences__enable_pin">PIN 사용하기</string>
    <string name="preferences__if_you_disable_the_pin_you_will_lose_all_data">PIN을 비활성화하면 수동으로 백업 및 복원하지 않는 한 Signal을 다시 등록할 때 모든 데이터가 손실됩니다. PIN이 비활성화되어 있는 동안에는 등록 잠금을 켤 수 없습니다.</string>
    <string name="preferences__pins_keep_information_stored_with_signal_encrypted_so_only_you_can_access_it">PIN 번호는 Signal에 저장된 정보를 암호화하여 오직 나만 접근할 수 있게 만듭니다. 내 프로필, 설정, 그리고 연락처는 Signal을 다시 설치할 때 복원됩니다.</string>
    <string name="preferences__system_default">시스템 기본값</string>
    <string name="preferences__language">언어</string>
    <string name="preferences__signal_messages_and_calls">Signal 메시지 및 전화</string>
    <string name="preferences__advanced_pin_settings">PIN 고급 설정</string>
    <string name="preferences__free_private_messages_and_calls">Signal 사용자에게 무료 보안 메시지 및 전화 걸기</string>
    <string name="preferences__submit_debug_log">디버그 로그 제출</string>
    <string name="preferences__delete_account">계정 삭제</string>
    <string name="preferences__support_wifi_calling">\'Wi-Fi 전화\' 호환 모드</string>
    <string name="preferences__enable_if_your_device_supports_sms_mms_delivery_over_wifi">기기에서 \'Wi-Fi 전화\' 사용이 활성화된 경우 Wi-Fi로 SMS/MMS 전송 사용</string>
    <string name="preferences__incognito_keyboard">익명 키보드</string>
    <string name="preferences__read_receipts">읽은 메시지</string>
    <string name="preferences__if_read_receipts_are_disabled_you_wont_be_able_to_see_read_receipts">읽은 메시지 기능이 꺼져 있다면, 다른 사람이 메시지를 읽었는지 확인할 수 없습니다.</string>
    <string name="preferences__typing_indicators">입력 안내</string>
    <string name="preferences__if_typing_indicators_are_disabled_you_wont_be_able_to_see_typing_indicators">입력 안내 기능이 꺼져 있다면, 다른 사람이 메시지를 쓰고 있는지 확인할 수 없습니다.</string>
    <string name="preferences__request_keyboard_to_disable">키보드가 사용자 맞춤 학습을 비활성화하기를 요청합니다.</string>
    <string name="preferences__this_setting_is_not_a_guarantee">이 설정은 보장되지 않으며 키보드에서 무시할 수 있습니다.</string>
  <!-- Removed by excludeNonTranslatables <string name="preferences__incognito_keyboard_learn_more" translatable="false">https://support.signal.org/hc/articles/360055276112</string> -->
    <string name="preferences_chats__when_using_mobile_data">모바일 데이터 사용 시</string>
    <string name="preferences_chats__when_using_wifi">Wi-Fi 사용 시</string>
    <string name="preferences_chats__when_roaming">로밍 시</string>
    <string name="preferences_chats__media_auto_download">미디어 자동 다운로드</string>
    <string name="preferences_chats__message_history">메시지 기록</string>
    <string name="preferences_storage__storage_usage">저장 공간 사용</string>
    <string name="preferences_storage__photos">사진</string>
    <string name="preferences_storage__videos">동영상</string>
    <string name="preferences_storage__files">파일</string>
    <string name="preferences_storage__audio">오디오</string>
    <string name="preferences_storage__review_storage">저장 공간 검토</string>
    <string name="preferences_storage__delete_older_messages">오래된 메시지를 삭제하시겠습니까?</string>
    <string name="preferences_storage__clear_message_history">메시기 기록을 삭제할까요?</string>
    <string name="preferences_storage__this_will_permanently_delete_all_message_history_and_media">%1$s보다 오래된 모든 메시지 기록과 미디어를 기기에서 영구적으로 삭제합니다.</string>
    <!-- The body of an alert dialog that is shown when confirming a trim operation. Trimming will delete all but the most recent messages in a chat. The placeholder represents how many messages are kept in each chat. All older messages are deleted. -->
    <plurals name="preferences_storage__this_will_permanently_trim_all_conversations_to_the_d_most_recent_messages">
        <item quantity="other">모든 대화에서 최근 메시지 %1$s개만 남기고 나머지를 영구 삭제합니다.</item>
    </plurals>
    <string name="preferences_storage__this_will_delete_all_message_history_and_media_from_your_device">이 기기의 모든 메시지 기록과 미디어를 영구 삭제합니다.</string>
    <string name="preferences_storage__are_you_sure_you_want_to_delete_all_message_history">모든 메시지 기록을 삭제할까요?</string>
    <string name="preferences_storage__all_message_history_will_be_permanently_removed_this_action_cannot_be_undone">모든 메시지 기록을 영구적으로 제거합니다. 이 작업은 다시 되돌릴 수 없습니다.</string>
    <string name="preferences_storage__delete_all_now">지금 모두 삭제</string>
    <string name="preferences_storage__forever">영원히</string>
    <string name="preferences_storage__one_year">1년</string>
    <string name="preferences_storage__six_months">6개월</string>
    <string name="preferences_storage__thirty_days">30일</string>
    <string name="preferences_storage__none">없음</string>
    <string name="preferences_storage__s_messages">%1$s 메시지</string>
    <string name="preferences_storage__custom">맞춤</string>
    <string name="preferences_advanced__use_system_emoji">시스템 이모지 사용</string>
    <string name="preferences_advanced__relay_all_calls_through_the_signal_server_to_avoid_revealing_your_ip_address">연락처에게 IP 주소가 표시되지 않도록 모든 전화를 Signal 서버로 릴레이합니다. 전화 품질이 떨어질 수 있습니다.</string>
    <string name="preferences_advanced__always_relay_calls">향상 전화 릴레이</string>
    <string name="preferences_app_protection__who_can">누가…</string>
    <!-- Privacy settings payments section title -->
    <string name="preferences_app_protection__payments">결제</string>
    <string name="preferences_chats__chats">대화</string>
    <string name="preferences_data_and_storage__manage_storage">저장공간 관리하기</string>
    <string name="preferences_data_and_storage__use_less_data_for_calls">통화에 더 적은 양의 데이터 사용하기</string>
    <string name="preferences_data_and_storage__never">없음</string>
    <string name="preferences_data_and_storage__wifi_and_mobile_data">WiFi 및 모바일 데이터</string>
    <string name="preferences_data_and_storage__mobile_data_only">모바일 데이터만</string>
    <string name="preference_data_and_storage__using_less_data_may_improve_calls_on_bad_networks">더 적은 양의 데이터를 사용하는 것은 망품질이 낮은 네트워크에서의 통화 품질을 개선할 수 있습니다</string>
    <string name="preferences_notifications__in_chat_sounds">대화 내 사운드</string>
    <string name="preferences_notifications__show">표시</string>
    <string name="preferences_notifications__ringtone">알림 벨소리</string>
    <string name="preferences_chats__message_text_size">메시지 글꼴 사이즈</string>
    <string name="preferences_notifications__priority">우선순위</string>
    <!-- Heading for the \'censorship circumvention\' section of privacy preferences -->
    <string name="preferences_communication__category_censorship_circumvention">검열 우회</string>
    <!-- Title of the \'censorship circumvention\' toggle switch -->
    <string name="preferences_communication__censorship_circumvention">검열 우회</string>
    <string name="preferences_communication__censorship_circumvention_if_enabled_signal_will_attempt_to_circumvent_censorship">이 기능을 켠다면 Molly이 검열 우회를 시도합니다. Molly이 검열된 곳이 아니라면 이 기능을 켜지 마십시오.</string>
    <!-- Summary text for \'censorship circumvention\' toggle. Indicates that we automatically enabled it because we believe you\'re in a censored country -->
    <string name="preferences_communication__censorship_circumvention_has_been_activated_based_on_your_accounts_phone_number">검열 우회가 계정의 휴대전화에서 활성화되습니다.</string>
    <!-- Summary text for \'censorship circumvention\' toggle. Indicates that you disabled it even though we believe you\'re in a censored country -->
    <string name="preferences_communication__censorship_circumvention_you_have_manually_disabled">사용자는 수동으로 검열 우회 기능을 멈출 수 있습니다.</string>
    <!-- Summary text for \'censorship circumvention\' toggle. Indicates that you cannot use it because you\'re already connected to the Signal service -->
    <string name="preferences_communication__censorship_circumvention_is_not_necessary_you_are_already_connected">검열 우회는 필수가 아닙니다. Signal 서비스에 연결되어 있다면 필요하지 않습니다.</string>
    <!-- Summary text for \'censorship circumvention\' toggle. Indicates that you cannot use it because you\'re not connected to the internet -->
    <string name="preferences_communication__censorship_circumvention_can_only_be_activated_when_connected_to_the_internet">검열 우회는 인터넷에 연결되었을 때만 활성화할 수 있습니다.</string>
    <string name="preferences_communication__category_sealed_sender">발신자 암호화</string>
    <string name="preferences_communication__sealed_sender_allow_from_anyone">모두에게 허용</string>
    <string name="preferences_communication__sealed_sender_allow_from_anyone_description">연락처에 없는 사람과 프로필을 공유하지 않은 사람이 나에게 보내는 메시지에도 발신자 암호화를 허용합니다.</string>
    <string name="preferences_communication__sealed_sender_learn_more">더 알아보기</string>
    <string name="preferences_setup_a_username">사용자 이름 설정하기</string>
    <string name="preferences_proxy">프록시</string>
    <string name="preferences_use_proxy">프록시 사용하기</string>
    <string name="preferences_off">꺼짐</string>
    <string name="preferences_on">켜짐</string>
    <string name="preferences_proxy_address">프록시 주소</string>
    <string name="preferences_only_use_a_proxy_if">모바일 데이터 또는 Wi-Fi에서 Signal에 연결할 수 없는 경우에만 프록시를 사용하세요.</string>
    <string name="preferences_share">공유</string>
    <string name="preferences_save">저장</string>
    <string name="preferences_connecting_to_proxy">프록시에 연결 중…</string>
    <string name="preferences_connected_to_proxy">프록시에 연결됨</string>
    <string name="preferences_connection_failed">연결 실패함</string>
    <string name="preferences_couldnt_connect_to_the_proxy">프록시에 연결할 수 없었습니다. 프록시 주소를 확인해보시고 다시 시도하십시오.</string>
    <string name="preferences_you_are_connected_to_the_proxy">프록시에 연결됐습니다. 설정에서 언제든 프록시 연결을 종료할 수 있습니다.</string>
    <string name="preferences_success">성공</string>
    <string name="preferences_failed_to_connect">연결 실패함</string>
    <string name="preferences_enter_proxy_address">프록시 주소 입력하기</string>
    <!-- Preference title for changing navigation (bottom) bar size -->
    <string name="preferences_navigation_bar_size">탐색 바 크기</string>
    <!-- Preference summary for normal navigation bar size -->
    <string name="preferences_normal">보통</string>
    <!-- Preference summary for compact navigation bar size -->
    <string name="preferences_compact">소형</string>


    <string name="configurable_single_select__customize_option">옵션 설정하기</string>

    <!-- Internal only preferences -->
  <!-- Removed by excludeNonTranslatables <string name="preferences__internal_preferences" translatable="false">Internal Preferences</string> -->
  <!-- Removed by excludeNonTranslatables <string name="preferences__internal_details" translatable="false">Internal Details</string> -->
  <!-- Removed by excludeNonTranslatables <string name="preferences__internal_stories_dialog_launcher" translatable="false">Stories dialog launcher</string> -->


    <!-- Payments -->
    <string name="PaymentsActivityFragment__all_activity">모든 활동</string>
    <string name="PaymentsAllActivityFragment__all">모두</string>
    <string name="PaymentsAllActivityFragment__sent">보낸 시간</string>
    <string name="PaymentsAllActivityFragment__received">받은 시간</string>

    <string name="PaymentsHomeFragment__introducing_payments">결제 소개(베타)</string>
    <string name="PaymentsHomeFragment__use_signal_to_send_and_receive">Molly을 사용하여 개인정보 보호에 중점을 둔 새로운 디지털 통화인 MobileCoin을 보내고 받으세요. 지금 활성화하여 시작해 보세요.</string>
    <string name="PaymentsHomeFragment__activate_payments">결제 활성화</string>
    <string name="PaymentsHomeFragment__activating_payments">결제 활성화 중…</string>
    <string name="PaymentsHomeFragment__restore_payments_account">결제 계정 복원</string>
    <string name="PaymentsHomeFragment__no_recent_activity_yet">아직 최근 활동이 없습니다.</string>
    <string name="PaymentsHomeFragment__recent_activity">최근 활동</string>
    <string name="PaymentsHomeFragment__see_all">모두 보기</string>
    <string name="PaymentsHomeFragment__add_funds">자금 추가</string>
    <string name="PaymentsHomeFragment__send">보내기</string>
    <string name="PaymentsHomeFragment__sent_s">%1$s을(를) 보냈습니다.</string>
    <string name="PaymentsHomeFragment__received_s">%1$s을(를) 받았습니다.</string>
    <string name="PaymentsHomeFragment__transfer_to_exchange">교환으로 이체</string>
    <string name="PaymentsHomeFragment__currency_conversion">통화 변환</string>
    <string name="PaymentsHomeFragment__deactivate_payments">결제 비활성화</string>
    <string name="PaymentsHomeFragment__recovery_phrase">복구 문구</string>
    <string name="PaymentsHomeFragment__help">도움말</string>
    <string name="PaymentsHomeFragment__coin_cleanup_fee">코인 정리 수수료</string>
    <string name="PaymentsHomeFragment__sent_payment">송금됨</string>
    <string name="PaymentsHomeFragment__received_payment">결제 완료</string>
    <string name="PaymentsHomeFragment__processing_payment">결제 처리 중</string>
    <string name="PaymentsHomeFragment__unknown_amount">---</string>
    <string name="PaymentsHomeFragment__currency_conversion_not_available">통화 변환을 사용할 수 없음</string>
    <string name="PaymentsHomeFragment__cant_display_currency_conversion">통화 변환을 표시할 수 없습니다. 휴대전화의 연결을 확인하고 다시 시도하세요.</string>
    <string name="PaymentsHomeFragment__payments_is_not_available_in_your_region">귀하의 지역에서는 결제가 불가능합니다.</string>
    <string name="PaymentsHomeFragment__could_not_enable_payments">결제를 활성화할 수 없습니다. 나중에 다시 시도하세요.</string>
    <string name="PaymentsHomeFragment__deactivate_payments_question">결제를 비활성화하시겠습니까?</string>
    <string name="PaymentsHomeFragment__you_will_not_be_able_to_send">결제를 비활성화하면 Molly에서 MobileCoin을 보내거나 받을 수 없습니다.</string>
    <string name="PaymentsHomeFragment__deactivate">비활성화</string>
    <string name="PaymentsHomeFragment__continue">계속</string>
    <string name="PaymentsHomeFragment__balance_is_not_currently_available">현재 잔액을 사용할 수 없습니다.</string>
    <string name="PaymentsHomeFragment__payments_deactivated">결제가 비활성화되었습니다.</string>
    <string name="PaymentsHomeFragment__payment_failed">결제 실패</string>
    <string name="PaymentsHomeFragment__details">세부 정보</string>
  <!-- Removed by excludeNonTranslatables <string name="PaymentsHomeFragment__learn_more__activate_payments" translatable="false">https://support.signal.org/hc/articles/360057625692#payments_activate </string>
    <string name="PaymentsHomeFragment__you_can_use_signal_to_send">Molly을 사용하여 MobileCoin을 보내고 받을 수 있습니다. 모든 지불은 MobileCoin 및 MobileCoin 지갑에 대한 사용 약관의 적용을 받습니다. 이는 베타 기능이므로 몇 가지 문제가 발생할 수 있으며 손실된 지불이나 잔액은 복구할 수 없습니다. </string> -->
    <string name="PaymentsHomeFragment__activate">활성화</string>
    <string name="PaymentsHomeFragment__view_mobile_coin_terms">MobileCoin 용어 보기</string>
    <string name="PaymentsHomeFragment__payments_not_available">Molly 결제는 더 이상 사용할 수 없습니다. 여전히 거래소로 자금을 이체할 수 있지만 더 이상 지불을 주고받거나 자금을 추가할 수 없습니다.</string>

  <!-- Removed by excludeNonTranslatables <string name="PaymentsHomeFragment__mobile_coin_terms_url" translatable="false">https://www.mobilecoin.com/terms-of-use.html</string> -->
    <!-- Alert dialog title which shows up after a payment to turn on payment lock -->
    <string name="PaymentsHomeFragment__turn_on">지금부터 결제 잠금을 켤까요?</string>
    <!-- Alert dialog description for why payment lock should be enabled before sending payments -->
    <string name="PaymentsHomeFragment__add_an_additional_layer">자금 이체 시 Android 화면 잠금 또는 지문 인증을 통해 보안을 한층 강화하세요.</string>
    <!-- Alert dialog button to enable payment lock -->
    <string name="PaymentsHomeFragment__enable">켜기</string>
    <!-- Alert dialog button to not enable payment lock for now -->
    <string name="PaymentsHomeFragment__not_now">나중에</string>
    <!-- Alert dialog title which shows up to update app to send payments -->
    <string name="PaymentsHomeFragment__update_required">업데이트가 필요합니다.</string>
    <!-- Alert dialog description that app update is required to send payments-->
    <string name="PaymentsHomeFragment__an_update_is_required">입/출금 기능을 계속 이용하고 결제 잔액 최신 상태를 보려면 앱을 업데이트해야 합니다.</string>
    <!-- Alert dialog button to cancel -->
    <string name="PaymentsHomeFragment__cancel">취소</string>
    <!-- Alert dialog button to update now -->
    <string name="PaymentsHomeFragment__update_now">지금 업데이트하세요.</string>

    <!-- PaymentsSecuritySetupFragment -->
    <!-- Toolbar title -->
    <string name="PaymentsSecuritySetupFragment__security_setup">보안 설정</string>
    <!-- Title to enable payment lock -->
    <string name="PaymentsSecuritySetupFragment__protect_your_funds">자금 보호</string>
    <!-- Description as to why payment lock is required -->
    <string name="PaymentsSecuritySetupFragment__help_prevent">사용자의 휴대폰을 손에 넣은 사람이 자금에 액세스할 수 없도록 보안을 한층 강화하세요. 이 옵션은 설정에서 비활성화 할 수 있습니다.</string>
    <!-- Option to enable payment lock -->
    <string name="PaymentsSecuritySetupFragment__enable_payment_lock">결제 잠금 사용</string>
    <!-- Option to cancel -->
    <string name="PaymentsSecuritySetupFragment__not_now">나중에</string>
    <!-- Dialog title to confirm skipping the step -->
    <string name="PaymentsSecuritySetupFragment__skip_this_step">이 단계를 건너뛸까요?</string>
    <!-- Dialog description to let users know why payment lock is required -->
    <string name="PaymentsSecuritySetupFragment__skipping_this_step">이 단계를 건너 뛰면 사용자의 휴대폰 기기를 손에 넣은 사람이 자금을 이체하거나 복구 단계를 볼 수 있습니다.</string>
    <!-- Dialog option to cancel -->
    <string name="PaymentsSecuritySetupFragment__cancel">취소</string>
    <!-- Dialog option to skip -->
    <string name="PaymentsSecuritySetupFragment__skip">건너뛰기</string>

    <!-- PaymentsAddMoneyFragment -->
    <string name="PaymentsAddMoneyFragment__add_funds">자금 추가</string>
    <string name="PaymentsAddMoneyFragment__your_wallet_address">지갑 주소</string>
    <string name="PaymentsAddMoneyFragment__copy">복사</string>
    <string name="PaymentsAddMoneyFragment__copied_to_clipboard">클립보드로 복사됨</string>
    <string name="PaymentsAddMoneyFragment__to_add_funds">자금을 추가하려면 MobileCoin을 지갑 주소로 보내세요. MobileCoin을 지원하는 거래소의 계정에서 거래를 시작한 다음 QR 코드를 스캔하거나 지갑 주소를 복사하세요.</string>
  <!-- Removed by excludeNonTranslatables <string name="PaymentsAddMoneyFragment__learn_more__information" translatable="false">https://support.signal.org/hc/articles/360057625692#payments_transfer_from_exchange</string> -->

    <!-- PaymentsDetailsFragment -->
    <string name="PaymentsDetailsFragment__details">세부 정보</string>
    <string name="PaymentsDetailsFragment__status">상태</string>
    <string name="PaymentsDetailsFragment__submitting_payment">결제 제출 중…</string>
    <string name="PaymentsDetailsFragment__processing_payment">결제 처리 중…</string>
    <string name="PaymentsDetailsFragment__payment_complete">결제 완료</string>
    <string name="PaymentsDetailsFragment__payment_failed">결제 실패</string>
    <string name="PaymentsDetailsFragment__network_fee">네트워크 요금</string>
    <string name="PaymentsDetailsFragment__sent_by">발신자</string>
    <string name="PaymentsDetailsFragment__sent_to_s">%1$s에게 전송됨</string>
    <string name="PaymentsDetailsFragment__you_on_s_at_s">%1$s의 %2$s</string>
    <string name="PaymentsDetailsFragment__s_on_s_at_s">%1$s, %2$s, %3$s</string>
    <string name="PaymentsDetailsFragment__to">받는이:</string>
    <string name="PaymentsDetailsFragment__from">보낸이:</string>
    <string name="PaymentsDetailsFragment__information">지불 금액 및 거래 시간을 비롯한 거래 세부 정보는 MobileCoin Ledger의 일부입니다.</string>
    <string name="PaymentsDetailsFragment__coin_cleanup_fee">코인 정리 수수료</string>
    <string name="PaymentsDetailsFragment__coin_cleanup_information">보유하고 있는 코인을 합산하여 거래를 완료할 수 없는 경우 \'코인 정리 수수료\'가 부과됩니다. 정리를 통해 계속 지불할 수 있습니다.</string>
    <string name="PaymentsDetailsFragment__no_details_available">이 거래에 대해 사용할 수 있는 추가 세부정보가 없습니다.</string>
  <!-- Removed by excludeNonTranslatables <string name="PaymentsDetailsFragment__learn_more__information" translatable="false">https://support.signal.org/hc/articles/360057625692#payments_details</string> -->
  <!-- Removed by excludeNonTranslatables <string name="PaymentsDetailsFragment__learn_more__cleanup_fee" translatable="false">https://support.signal.org/hc/articles/360057625692#payments_details_fees</string> -->
    <string name="PaymentsDetailsFragment__sent_payment">송금됨</string>
    <string name="PaymentsDetailsFragment__received_payment">결제 완료</string>
    <string name="PaymentsDeatilsFragment__payment_completed_s">결제 완료 %1$s</string>
    <string name="PaymentsDetailsFragment__block_number">번호 차단</string>

    <!-- PaymentsTransferFragment -->
    <string name="PaymentsTransferFragment__transfer">이체</string>
    <string name="PaymentsTransferFragment__scan_qr_code">QR 코드 스캔</string>
    <string name="PaymentsTransferFragment__to_scan_or_enter_wallet_address">수신자: 지갑 주소 스캔 또는 입력</string>
    <string name="PaymentsTransferFragment__you_can_transfer">거래소에서 제공한 지갑 주소로 송금을 완료하면 MobileCoin을 송금할 수 있습니다. 지갑 주소는 QR 코드 아래 가장 일반적으로 사용되는 숫자와 문자의 문자열입니다.</string>
    <string name="PaymentsTransferFragment__next">다음</string>
    <string name="PaymentsTransferFragment__invalid_address">유효하지 않은 주소</string>
    <string name="PaymentsTransferFragment__check_the_wallet_address">이체하려는 지갑 주소를 확인하고 다시 시도하세요.</string>
    <string name="PaymentsTransferFragment__you_cant_transfer_to_your_own_signal_wallet_address">내 Molly 지갑 주소로 이체할 수 없습니다. 지원되는 거래소에서 귀하의 계정에서 지갑 주소를 입력하세요.</string>
    <string name="PaymentsTransferFragment__to_scan_a_qr_code_signal_needs">QR 코드를 스캔하려면 Molly이 카메라에 액세스할 수 있어야 합니다.</string>
    <string name="PaymentsTransferFragment__signal_needs_the_camera_permission_to_capture_qr_code_go_to_settings">Molly이 QR 코드를 캡처하려면 카메라 권한이 필요합니다. 설정으로 이동하여 \'권한\'을 선택하고 \'카메라\'를 활성화하세요.</string>
    <string name="PaymentsTransferFragment__to_scan_a_qr_code_signal_needs_access_to_the_camera">QR 코드를 스캔하려면 Molly이 카메라에 액세스할 수 있어야 합니다.</string>
    <string name="PaymentsTransferFragment__settings">설정</string>

    <!-- PaymentsTransferQrScanFragment -->
    <string name="PaymentsTransferQrScanFragment__scan_address_qr_code">주소 QR 코드 스캔</string>
    <string name="PaymentsTransferQrScanFragment__scan_the_address_qr_code_of_the_payee">수취인의 주소 QR 코드를 스캔하세요.</string>

    <!-- CreatePaymentFragment -->
    <string name="CreatePaymentFragment__request">요청</string>
    <string name="CreatePaymentFragment__pay">지불</string>
    <string name="CreatePaymentFragment__available_balance_s">사용 가능한 잔액: %1$s</string>
    <string name="CreatePaymentFragment__toggle_content_description">토글</string>
    <string name="CreatePaymentFragment__1">1</string>
    <string name="CreatePaymentFragment__2">2</string>
    <string name="CreatePaymentFragment__3">3</string>
    <string name="CreatePaymentFragment__4">4</string>
    <string name="CreatePaymentFragment__5">5</string>
    <string name="CreatePaymentFragment__6">6</string>
    <string name="CreatePaymentFragment__7">7</string>
    <string name="CreatePaymentFragment__8">8</string>
    <string name="CreatePaymentFragment__9">9</string>
    <string name="CreatePaymentFragment__decimal">.</string>
    <string name="CreatePaymentFragment__0">0</string>
    <string name="CreatePaymentFragment__lt">&lt;</string>
    <string name="CreatePaymentFragment__backspace">백스페이스</string>
    <string name="CreatePaymentFragment__add_note">메모 추가</string>
    <string name="CreatePaymentFragment__conversions_are_just_estimates">전환된 금액은 추정치일 뿐 정확하지 않을 수 있습니다.</string>
  <!-- Removed by excludeNonTranslatables <string name="CreatePaymentFragment__learn_more__conversions" translatable="false">https://support.signal.org/hc/articles/360057625692#payments_currency_conversion</string> -->

    <!-- EditNoteFragment -->
    <string name="EditNoteFragment_note">메모</string>
    <!-- Content descriptor explaining the use of the save note FAB for Android accessibility settings-->
    <string name="EditNoteFragment__content_description_save_note">메모 저장</string>

    <!-- ConfirmPaymentFragment -->
    <string name="ConfirmPayment__confirm_payment">결제 확인</string>
    <string name="ConfirmPayment__network_fee">네트워크 요금</string>
    <string name="ConfirmPayment__estimated_s">예상 %1$s</string>
    <string name="ConfirmPayment__to">받는이:</string>
    <string name="ConfirmPayment__total_amount">총액</string>
    <string name="ConfirmPayment__balance_s">잔액: %1$s</string>
    <string name="ConfirmPayment__submitting_payment">결제 제출 중…</string>
    <string name="ConfirmPayment__processing_payment">결제 처리 중…</string>
    <string name="ConfirmPayment__payment_complete">결제 완료</string>
    <string name="ConfirmPayment__payment_failed">결제 실패</string>
    <string name="ConfirmPayment__payment_will_continue_processing">결제가 계속 처리됩니다.</string>
    <string name="ConfirmPaymentFragment__invalid_recipient">잘못된 수신자</string>
    <!-- Title of a dialog show when we were unable to present the user\'s screenlock before sending a payment -->
    <string name="ConfirmPaymentFragment__failed_to_show_payment_lock">결제 잠금을 표시하지 못함</string>
    <!-- Body of a dialog show when we were unable to present the user\'s screenlock before sending a payment -->
    <string name="ConfirmPaymentFragment__you_enabled_payment_lock_in_the_settings">설정에서 결제 잠금 기능을 활성화했으나 표시할 수 없습니다.</string>
    <!-- Button in a dialog that will take the user to the privacy settings -->
    <string name="ConfirmPaymentFragment__go_to_settings">설정으로 이동</string>
    <string name="ConfirmPaymentFragment__this_person_has_not_activated_payments">해당 사용자는 결제를 활성화하지 않았습니다.</string>
    <string name="ConfirmPaymentFragment__unable_to_request_a_network_fee">네트워크 요금을 요청할 수 없습니다. 이 결제를 계속하려면 확인을 눌러 다시 시도하세요.</string>

    <!-- BiometricDeviceAuthentication -->
    <!-- Biometric/Device authentication prompt title -->
    <string name="BiometricDeviceAuthentication__signal">Signal</string>


    <!-- CurrencyAmountFormatter_s_at_s -->
    <string name="CurrencyAmountFormatter_s_at_s">%2$s의 %1$s</string>

    <!-- SetCurrencyFragment -->
    <string name="SetCurrencyFragment__set_currency">통화 설정</string>
    <string name="SetCurrencyFragment__all_currencies">모든 통화</string>

    <!-- **************************************** -->
    <!-- menus -->
    <!-- **************************************** -->

    <!-- contact_selection_list -->
    <!-- Displayed in a row on the new call screen when searching by phone number. -->
    <string name="contact_selection_list__new_call">다음 번호로 새 통화 시작…</string>
    <string name="contact_selection_list__unknown_contact">(연락처 없음)</string>
    <string name="contact_selection_list__unknown_contact_block">사용자 차단</string>
    <string name="contact_selection_list__unknown_contact_add_to_group">그룹에 추가하기</string>

    <!-- conversation_callable_insecure -->
    <string name="conversation_callable_insecure__menu_call">전화</string>

    <!-- conversation_callable_secure -->
    <string name="conversation_callable_secure__menu_call">Signal 전화</string>
    <string name="conversation_callable_secure__menu_video">Signal 영상 통화</string>

    <!-- conversation_context -->

    <!-- Heading which shows how many messages are currently selected -->
    <plurals name="conversation_context__s_selected">
        <item quantity="other">%1$d개 선택함</item>
    </plurals>

    <!-- conversation_context_image -->
    <!-- Button to save a message attachment (image, file etc.) -->

    <!-- conversation_expiring_off -->
    <string name="conversation_expiring_off__disappearing_messages">사라지는 메시지</string>

    <!-- conversation_selection -->
    <!-- Button to view detailed information for a message; Action item with hyphenation. Translation can use soft hyphen - Unicode U+00AD  -->
    <string name="conversation_selection__menu_message_details">정보</string>
    <!-- Button to copy a message\'s text to the clipboard; Action item with hyphenation. Translation can use soft hyphen - Unicode U+00AD  -->
    <string name="conversation_selection__menu_copy">복사</string>
    <!-- Button to delete a message; Action item with hyphenation. Translation can use soft hyphen - Unicode U+00AD  -->
    <string name="conversation_selection__menu_delete">삭제</string>
    <!-- Button to forward a message to another person or group chat; Action item with hyphenation. Translation can use soft hyphen - Unicode U+00AD  -->
    <string name="conversation_selection__menu_forward">전달</string>
    <!-- Button to reply to a message; Action item with hyphenation. Translation can use soft hyphen - Unicode U+00AD -->
    <string name="conversation_selection__menu_reply">답장</string>
    <!-- Button to edit a message; Action item with hyphenation. Translation can use soft hyphen - Unicode U+00AD -->
    <string name="conversation_selection__menu_edit">수정</string>
    <!-- Button to save a message attachment (image, file etc.); Action item with hyphenation. Translation can use soft hyphen - Unicode U+00AD  -->
    <string name="conversation_selection__menu_save">저장</string>
    <!-- Button to retry sending a message; Action item with hyphenation. Translation can use soft hyphen - Unicode U+00AD  -->
    <string name="conversation_selection__menu_resend_message">다시 보내기</string>
    <!-- Button to select a message and enter selection mode; Action item with hyphenation. Translation can use soft hyphen - Unicode U+00AD  -->
    <string name="conversation_selection__menu_multi_select">선택</string>
    <!-- Button to view a in-chat payment message\'s full payment details; Action item with hyphenation. Translation can use soft hyphen - Unicode U+00AD  -->
    <string name="conversation_selection__menu_payment_details">결제 세부 정보</string>

    <!-- conversation_expiring_on -->

    <!-- conversation_insecure -->
    <string name="conversation_insecure__invite">초대</string>

    <!-- conversation_list_batch -->

    <!-- conversation_list -->
    <string name="conversation_list_settings_shortcut">설정 단축키</string>
    <string name="conversation_list_search_description">검색</string>
    <string name="conversation_list__pinned">고정됨</string>
    <string name="conversation_list__chats">대화</string>
    <!-- A warning shown in a toast that tells you that you can\'t pin any more chats. Pinning a chat means keeping the chat at the top of your chat list. The placeholder represents how many chats you\'re allowed to pin. -->
    <string name="conversation_list__you_can_only_pin_up_to_d_chats">최대 %1$d개 대화만 고정할 수 있습니다.</string>

    <!-- conversation_list_item_view -->
    <string name="conversation_list_item_view__contact_photo_image">연락처 사진</string>
    <string name="conversation_list_item_view__archived">보관됨</string>


    <!-- conversation_list_fragment -->
    <string name="conversation_list_fragment__fab_content_description">새 대화</string>
    <string name="conversation_list_fragment__open_camera_description">카메라 열기</string>
    <string name="conversation_list_fragment__no_chats_yet_get_started_by_messaging_a_friend">아직 대화가 없습니다.\n친구에게 메시지를 보내 시작해 보세요.</string>


    <!-- conversation_secure_verified -->

    <!-- conversation_muted -->
    <string name="conversation_muted__unmute">알림 켜기</string>

    <!-- conversation_unmuted -->
    <string name="conversation_unmuted__mute_notifications">알림 끄기</string>

    <!-- conversation -->
    <string name="conversation__menu_group_settings">그룹 설정</string>
    <string name="conversation__menu_leave_group">그룹 탈퇴</string>
    <string name="conversation__menu_view_all_media">모든 미디어</string>
    <string name="conversation__menu_conversation_settings">대화 설정</string>
    <string name="conversation__menu_add_shortcut">홈 화면에 추가</string>
    <string name="conversation__menu_create_bubble">거품 만들기</string>

    <!-- conversation_popup -->
    <string name="conversation_popup__menu_expand_popup">팝업 확장</string>

    <!-- conversation_callable_insecure -->
    <string name="conversation_add_to_contacts__menu_add_to_contacts">연락처에 추가</string>

    <!-- conversation scheduled messages bar -->

    <!-- Label for button in a banner to show all messages currently scheduled -->
    <string name="conversation_scheduled_messages_bar__see_all">모두 보기</string>
    <!-- Body text for banner to show all scheduled messages for the chat that tells the user how many scheduled messages there are -->
    <plurals name="conversation_scheduled_messages_bar__number_of_messages">
        <item quantity="other">메시지 %1$d개를 예약했습니다.</item>
    </plurals>

    <!-- conversation_group_options -->
    <string name="convesation_group_options__recipients_list">수신자 목록</string>
    <string name="conversation_group_options__delivery">전송</string>
    <!-- Label for a menu item that appears after pressing the three-dot icon in a  -->
    <string name="conversation_group_options__conversation">대화</string>
    <string name="conversation_group_options__broadcast">방송</string>

    <!-- text_secure_normal -->
    <string name="text_secure_normal__menu_new_group">새 그룹</string>
    <string name="text_secure_normal__menu_settings">설정</string>
    <string name="text_secure_normal__menu_clear_passphrase">잠금</string>
    <string name="text_secure_normal__mark_all_as_read">모두 읽음으로 표시</string>
    <string name="text_secure_normal__invite_friends">친구 초대</string>
    <!-- Overflow menu entry to filter unread chats -->
    <string name="text_secure_normal__filter_unread_chats">안 읽은 대화 필터</string>
    <!-- Overflow menu entry to disable unread chats filter -->
    <string name="text_secure_normal__clear_unread_filter">안 읽은 채팅 필터 지우기</string>

    <!-- verify_display_fragment -->
    <string name="verify_display_fragment_context_menu__copy_to_clipboard">클립보드에 복사</string>
    <string name="verify_display_fragment_context_menu__compare_with_clipboard">클립보드와 비교</string>

    <!-- reminder_header -->
    <string name="reminder_header_sms_import_title">시스템 SMS 가져오기</string>
    <string name="reminder_header_sms_import_text">탭하여 휴대 전화의 SMS 메시지를 Signal의 암호화된 데이터베이스에 가져오세요.</string>
    <string name="reminder_header_push_title">Signal 메시지 및 전화 활성화</string>
    <string name="reminder_header_push_text">대화 경험을 업그레이드해 보세요.</string>
    <string name="reminder_header_service_outage_text">Signal에 기술적 문제가 발생했습니다. 최대한 신속하게 처리하겠습니다.</string>
    <string name="reminder_header_progress">%1$d%%</string>
    <!-- Body text of a banner that will show at the top of the chat list when we temporarily cannot process the user\'s contacts -->
    <string name="reminder_cds_warning_body">Signal의 비공개 연락처 검색에서 일시적으로 내 휴대폰 연락처를 처리할 수 없습니다.</string>
    <!-- Label for a button in a banner to learn more about why we temporarily can\'t process the user\'s contacts -->
    <string name="reminder_cds_warning_learn_more">자세히 알아보기</string>
    <!-- Body text of a banner that will show at the top of the chat list when the user has so many contacts that we cannot ever process them -->
    <string name="reminder_cds_permanent_error_body">Signal의 비공개 연락처 검색에서 내 휴대폰 연락처를 처리할 수 없습니다.</string>
    <!-- Label for a button in a banner to learn more about why we cannot process the user\'s contacts -->
    <string name="reminder_cds_permanent_error_learn_more">자세히 알아보기</string>

    <!-- media_preview -->
    <string name="media_preview__save_title">저장</string>
    <string name="media_preview__edit_title">수정</string>


    <!-- media_preview_activity -->
    <string name="media_preview_activity__media_content_description">미디어 미리 보기</string>

    <!-- new_conversation_activity -->
    <string name="new_conversation_activity__refresh">새로 고침</string>
    <!-- redphone_audio_popup_menu -->

    <!-- Insights -->
    <string name="Insights__percent">%</string>
    <string name="Insights__title">인사이트</string>
    <string name="InsightsDashboardFragment__title">인사이트</string>
    <!-- Body text for a page describing how many signal messages you\'ve sent. The first placeholder represents the number of signal messages sent, and the second placeholder represents how many days have passed. -->
    <string name="InsightsDashboardFragment__signal_protocol_automatically_protected">Signal 프로토콜이 지난 %2$d일 동안 발신된 메시지 중 %1$d%%를 자동으로 보호합니다. Signal 사용자 간 대화는 항상 엔드투엔드로 암호화됩니다.</string>
    <string name="InsightsDashboardFragment__spread_the_word">널리 알려주세요.</string>
    <string name="InsightsDashboardFragment__not_enough_data">데이터가 충분하지 않음</string>
    <string name="InsightsDashboardFragment__your_insights_percentage_is_calculated_based_on">인사이트 백분율은 최근 %1$d일 동안 사라지지 않았거나 삭제되지 않은 발신 메시지에 대해 산정됩니다.</string>
    <!-- Label for a button that, when pressed, will begin a chat with a person whose name is showed on the screen. -->
    <string name="InsightsDashboardFragment__start_a_conversation">대화 시작</string>
    <string name="InsightsDashboardFragment__invite_your_contacts">안전하게 대화하고 더 많은 연락처를 Signal에 초대하여 등록하게 함으로써, 비보안 SMS 메시지의 한계를 뛰어넘는 새 기능을 활성화할 수 있습니다.</string>
    <string name="InsightsDashboardFragment__this_stat_was_generated_locally">통계는 해당 기기에서 직접 생성되었으며 나만 볼 수 있습니다. 절대 다른 곳으로 유출되지 않습니다.</string>
    <string name="InsightsDashboardFragment__encrypted_messages">암호화 메시지</string>
    <string name="InsightsDashboardFragment__cancel">취소</string>
    <string name="InsightsDashboardFragment__send">전송</string>
    <string name="InsightsModalFragment__title">인사이트를 소개합니다.</string>
    <string name="InsightsModalFragment__description">내 발신 메시지 중 얼마나 많은 메시지가 안전하게 전송되었는지 알아보고, 새 연락처를 손쉽게 초대하여 내 Signal 백분율을 부스트해 보세요.</string>
    <string name="InsightsModalFragment__view_insights">인사이트 보기</string>

    <string name="FirstInviteReminder__title">Signal로 초대</string>
    <string name="FirstInviteReminder__description">내가 보낸 암호화 메시지 수를 %1$d%%나 올릴 수 있습니다.</string>
    <string name="SecondInviteReminder__title">Signal에 부스트를 추가하세요.</string>
    <string name="SecondInviteReminder__description">%1$s 초대</string>
    <string name="InsightsReminder__view_insights">인사이트 보기</string>
    <string name="InsightsReminder__invite">초대</string>

    <!-- Edit KBS Pin -->

    <!-- BaseKbsPinFragment -->
    <string name="BaseKbsPinFragment__next">다음</string>
    <string name="BaseKbsPinFragment__create_alphanumeric_pin">영숫자 번호 생성</string>
    <string name="BaseKbsPinFragment__create_numeric_pin">숫자 번호 생성</string>
  <!-- Removed by excludeNonTranslatables <string name="BaseKbsPinFragment__learn_more_url" translatable="false">https://support.signal.org/hc/articles/360007059792</string> -->

    <!-- CreateKbsPinFragment -->
    <plurals name="CreateKbsPinFragment__pin_must_be_at_least_characters">
        <item quantity="other">번호는 최소 %1$d자여야 합니다.</item>
    </plurals>
    <plurals name="CreateKbsPinFragment__pin_must_be_at_least_digits">
        <item quantity="other">번호는 최소 %1$d자여야 합니다.</item>
    </plurals>
    <string name="CreateKbsPinFragment__create_a_new_pin">새 번호 생성</string>
    <string name="CreateKbsPinFragment__you_can_choose_a_new_pin_as_long_as_this_device_is_registered">기기가 등록된 동안은 PIN 번호를 언제든지 변경할 수 있습니다</string>
    <string name="CreateKbsPinFragment__create_your_pin">내 번호 생성</string>
    <string name="CreateKbsPinFragment__pins_can_help_you_restore_your_account">PIN을 설정하면 계정을 복원하고 Signal에서 정보를 암호화하는 데 도움이 됩니다. </string>
    <string name="CreateKbsPinFragment__choose_a_stronger_pin">더 강력한 PIN 번호 선택</string>

    <!-- ConfirmKbsPinFragment -->
    <string name="ConfirmKbsPinFragment__pins_dont_match">번호가 일치하지 않습니다. 다시 시도해 주세요.</string>
    <!-- Prompt for the user to repeat entering the PIN in order to help them remember it correctly.   -->
    <string name="ConfirmKbsPinFragment__re_enter_the_pin_you_just_created">방금 만든 PIN을 다시 입력하세요.</string>
    <string name="ConfirmKbsPinFragment__confirm_your_pin">번호를 확인하세요.</string>
    <string name="ConfirmKbsPinFragment__pin_creation_failed">번호 생성 실패</string>
    <string name="ConfirmKbsPinFragment__your_pin_was_not_saved">번호가 저장되지 않았습니다. 번호를 생성할 수 있을 때 다시 알려드리겠습니다.</string>
    <string name="ConfirmKbsPinFragment__pin_created">번호가 생성되었습니다.</string>
    <string name="ConfirmKbsPinFragment__re_enter_your_pin">PIN을 다시 입력하세요.</string>
    <string name="ConfirmKbsPinFragment__creating_pin">번호 생성 중…</string>

    <!-- KbsSplashFragment -->
    <string name="KbsSplashFragment__introducing_pins">번호를 소개합니다.</string>
    <string name="KbsSplashFragment__pins_keep_information_stored_with_signal_encrypted">PIN은 Signal을 암호화하여 저장된 정보를 유지하므로 사용자만 액세스할 수 있습니다. 다시 설치하면 프로필, 설정 및 연락처가 복원됩니다. 앱을 여는 데는 PIN이 필요하지 않습니다.</string>
    <string name="KbsSplashFragment__learn_more">더 알아보기</string>
  <!-- Removed by excludeNonTranslatables <string name="KbsSplashFragment__learn_more_link" translatable="false">https://support.signal.org/hc/articles/360007059792</string> -->
    <string name="KbsSplashFragment__registration_lock_equals_pin">등록 잠금 = 번호</string>
    <string name="KbsSplashFragment__your_registration_lock_is_now_called_a_pin">등록 잠금을 번호라 합니다. 하지만, 단순한 번호 그 이상입니다. 지금 업데이트하세요.</string>
    <string name="KbsSplashFragment__update_pin">번호 업데이트</string>
    <string name="KbsSplashFragment__create_your_pin">번호 생성</string>
    <string name="KbsSplashFragment__learn_more_about_pins">PIN에 대해 더 알아보기</string>
    <string name="KbsSplashFragment__disable_pin">PIN 비활성화</string>

    <!-- KBS Reminder Dialog -->
    <string name="KbsReminderDialog__enter_your_signal_pin">Signal 번호 입력</string>
    <string name="KbsReminderDialog__to_help_you_memorize_your_pin">주기적으로 번호를 입력하면 외우는 데 도움이 됩니다. 가끔씩만 여쭤보겠습니다.</string>
    <string name="KbsReminderDialog__skip">건너뛰기</string>
    <string name="KbsReminderDialog__submit">제출</string>
    <string name="KbsReminderDialog__forgot_pin">번호를 잊으셨나요?</string>
    <string name="KbsReminderDialog__incorrect_pin_try_again">잘못된 번호입니다. 다시 시도해 주세요.</string>

    <!-- AccountLockedFragment -->
    <string name="AccountLockedFragment__account_locked">계정 잠김</string>
    <string name="AccountLockedFragment__your_account_has_been_locked_to_protect_your_privacy">계정이 개인 정보 보호와 보안을 위해 잠겼습니다. 계정을 사용하지 않은 지 %1$d일이 지나면 PIN 번호 없이도 전화번호로 다시 등록할 수 있습니다. 모든 내용은 삭제됩니다.</string>
    <string name="AccountLockedFragment__next">다음</string>
    <string name="AccountLockedFragment__learn_more">더 알아보기</string>
  <!-- Removed by excludeNonTranslatables <string name="AccountLockedFragment__learn_more_url" translatable="false">https://support.signal.org/hc/articles/360007059792</string> -->

    <!-- KbsLockFragment -->
    <string name="RegistrationLockFragment__enter_your_pin">번호 입력</string>
    <string name="RegistrationLockFragment__enter_the_pin_you_created">계정용으로 생성한 번호를 입력하세요. SMS 인증 코드와는 다릅니다.</string>
    <!-- Info text shown above a pin entry text box describing what pin they should be entering. -->
    <string name="RegistrationLockFragment__enter_the_pin_you_created_for_your_account">계정에 대해 만든 PIN을 입력하세요.</string>
    <string name="RegistrationLockFragment__enter_alphanumeric_pin">영숫자 번호 입력</string>
    <string name="RegistrationLockFragment__enter_numeric_pin">숫자 번호 입력</string>
    <string name="RegistrationLockFragment__incorrect_pin_try_again">잘못된 번호입니다. 다시 시도해 주세요.</string>
    <string name="RegistrationLockFragment__forgot_pin">번호를 잊으셨나요?</string>
    <string name="RegistrationLockFragment__incorrect_pin">잘못된 번호</string>
    <string name="RegistrationLockFragment__forgot_your_pin">번호를 잊으셨나요?</string>
    <string name="RegistrationLockFragment__not_many_tries_left">얼마 남지 않았습니다!</string>
    <string name="RegistrationLockFragment__signal_registration_need_help_with_pin_for_android_v2_pin">Signal 등록 - Android용 PIN 설정에 도움이 필요합니다 (v2 PIN)</string>

    <plurals name="RegistrationLockFragment__for_your_privacy_and_security_there_is_no_way_to_recover">
        <item quantity="other">개인 정보 보호와 보안을 위해 번호를 복원할 수는 없습니다. 번호를 잊었다면 계정을 사용하지 않은 지 %1$d일 후 SMS로 다시 인증할 수 있습니다. 해당 경우, 계정이 정리되어 모든 내용이 삭제됩니다.</item>
    </plurals>

    <plurals name="RegistrationLockFragment__incorrect_pin_d_attempts_remaining">
        <item quantity="other">잘못된 번호입니다. %1$d회 남았습니다.</item>
    </plurals>

    <plurals name="RegistrationLockFragment__if_you_run_out_of_attempts_your_account_will_be_locked_for_d_days">
        <item quantity="other">시도 횟수를 모두 사용한 경우 계정은 %1$d일 동안 잠깁니다. 계정을 사용하지 않은 지 %1$d일이 지나면 PIN 번호 없이도 다시 등록할 수 있습니다. 계정은 정리되어 모든 내용이 삭제됩니다.</item>
    </plurals>

    <plurals name="RegistrationLockFragment__you_have_d_attempts_remaining">
        <item quantity="other">%1$d회 남았습니다.</item>
    </plurals>

    <plurals name="RegistrationLockFragment__d_attempts_remaining">
        <item quantity="other">%1$d회 남았습니다.</item>
    </plurals>

    <!-- CalleeMustAcceptMessageRequestDialogFragment -->
    <string name="CalleeMustAcceptMessageRequestDialogFragment__s_will_get_a_message_request_from_you">%1$s 님이 내 메시지 요청을 받게 됩니다. 메시지 요청이 수락되면 전화를 걸 수 있습니다.</string>

    <!-- KBS Megaphone -->
    <string name="KbsMegaphone__create_a_pin">번호 생성</string>
    <string name="KbsMegaphone__pins_keep_information_thats_stored_with_signal_encrytped">PIN은 Signal에 저장된 정보를 암호화하여 보관합니다.</string>
    <string name="KbsMegaphone__create_pin">번호 생성</string>

    <!-- transport_selection_list_item -->
    <string name="transport_selection_list_item__transport_icon">아이콘 전송</string>
    <string name="ConversationListFragment_loading">로드 중…</string>
    <string name="CallNotificationBuilder_connecting">연결 중…</string>
    <string name="Permissions_permission_required">권한 필요</string>
    <string name="ConversationActivity_signal_needs_sms_permission_in_order_to_send_an_sms">Signal에서 SMS를 보내려면 SMS 권한이 필요하지만 현재 거부되어 있습니다. 앱 설정 메뉴에서 \'권한\'을 선택한 후 \'SMS\' 항목을 허용해 주세요.</string>
    <string name="Permissions_continue">확인</string>
    <string name="Permissions_not_now">나중에</string>
    <string name="conversation_activity__enable_signal_messages">Signal 메시지 켜기</string>
    <string name="SQLCipherMigrationHelper_migrating_signal_database">Signal 데이터베이스 이전 중</string>
    <string name="PushDecryptJob_new_locked_message">새 잠금 메세지</string>
    <string name="PushDecryptJob_unlock_to_view_pending_messages">잠금 해제하여 보류 중인 메시지 보기</string>
    <string name="enter_backup_passphrase_dialog__backup_passphrase">암호 백업</string>
    <string name="backup_enable_dialog__backups_will_be_saved_to_external_storage_and_encrypted_with_the_passphrase_below_you_must_have_this_passphrase_in_order_to_restore_a_backup">백업은 외부 저장 공간에 보관되며 암호로 암호화됩니다. 백업에서 복원하려면 다음에 표시되는 암호가 필요합니다.</string>
    <string name="backup_enable_dialog__you_must_have_this_passphrase">백업을 복원하려면 이 비밀번호가 필요합니다.</string>
    <string name="backup_enable_dialog__folder">폴더</string>
    <string name="backup_enable_dialog__i_have_written_down_this_passphrase">암호를 적었습니다. 비밀번호를 잊었을 때 백업을 복구할 수 없다는 점에 동의합니다.</string>
    <string name="registration_activity__restore_backup">백업 복원</string>
    <string name="registration_activity__transfer_or_restore_account">계정 이전 또는 복원</string>
    <string name="registration_activity__transfer_account">계정 이전</string>
    <string name="registration_activity__skip">건너뛰기</string>
    <string name="preferences_chats__chat_backups">대화 백업</string>
    <string name="preferences_chats__transfer_account">계정 이전</string>
    <string name="preferences_chats__transfer_account_to_a_new_android_device">새 Android 장치로 계정 이전</string>
    <string name="RegistrationActivity_enter_backup_passphrase">백업 암호 입력</string>
    <string name="RegistrationActivity_restore">복원</string>
    <string name="RegistrationActivity_backup_failure_downgrade">Signal 최신 버전에서 백업을 가져올 수 없습니다.</string>
    <!-- Error message indicating that we could not restore the user\'s backup. Displayed in a toast at the bottom of the screen. -->
    <string name="RegistrationActivity_backup_failure_foreign_key">백업에 잘못된 형식의 데이터가 포함되어 있습니다.</string>
    <string name="RegistrationActivity_incorrect_backup_passphrase">잘못된 백업 암호</string>
    <string name="RegistrationActivity_checking">확인 중…</string>
    <string name="RegistrationActivity_d_messages_so_far">현재 메시지 %1$d개 처리됨…</string>
    <string name="RegistrationActivity_restore_from_backup">백업으로 복원하시겠습니까?</string>
    <string name="RegistrationActivity_restore_your_messages_and_media_from_a_local_backup">로컬 백업에서 메시지와 미디어를 복원합니다. 지금 복원하지 않으면 이후에는 복원할 수 없습니다.</string>
    <string name="RegistrationActivity_backup_size_s">백업 사이즈: %1$s</string>
    <string name="RegistrationActivity_backup_timestamp_s">백업 시간: %1$s</string>
    <string name="BackupDialog_enable_local_backups">로컬 백업을 활성화하시겠습니까?</string>
    <string name="BackupDialog_enable_backups">백업 활성화</string>
    <string name="BackupDialog_please_acknowledge_your_understanding_by_marking_the_confirmation_check_box">다음 체크 박스를 체크하여 이해했음을 확인해 주세요.</string>
    <string name="BackupDialog_delete_backups">백업을 삭제하시겠습니까?</string>
    <string name="BackupDialog_disable_and_delete_all_local_backups">백업을 비활성화하고 로컬 백업을 삭제하시겠습니까?</string>
    <string name="BackupDialog_delete_backups_statement">백업 삭제</string>
    <string name="BackupDialog_to_enable_backups_choose_a_folder">백업을 활성화하려면 폴더를 선택하세요. 백업이 이 위치에 저장됩니다.</string>
    <string name="BackupDialog_choose_folder">폴더 선택</string>
    <string name="BackupDialog_copied_to_clipboard">클립보드로 복사됨</string>
    <string name="BackupDialog_no_file_picker_available">사용 가능한 파일 선택기가 없습니다.</string>
    <string name="BackupDialog_enter_backup_passphrase_to_verify">백업 암호를 입력하여 인증</string>
    <string name="BackupDialog_verify">확인</string>
    <string name="BackupDialog_you_successfully_entered_your_backup_passphrase">백업 암호가 성공적으로 입력됨</string>
    <string name="BackupDialog_passphrase_was_not_correct">암호가 올바르지 않음</string>
    <string name="LocalBackupJob_creating_signal_backup">Molly 백업 만드는 중…</string>
    <!-- Title for progress notification shown in a system notification while verifying a recent backup. -->
    <string name="LocalBackupJob_verifying_signal_backup">Molly 백업을 확인하는 중…</string>
    <string name="LocalBackupJobApi29_backup_failed">백업을 실패했습니다.</string>
    <string name="LocalBackupJobApi29_your_backup_directory_has_been_deleted_or_moved">백업 경로가 삭제되었거나 이동했습니다.</string>
    <string name="LocalBackupJobApi29_your_backup_file_is_too_large">백업 파일이 너무 커서 이 볼륨에 저장할 수 없습니다.</string>
    <string name="LocalBackupJobApi29_there_is_not_enough_space">백업을 저장할 공간이 충분하지 않습니다.</string>
    <!-- Error message shown if a newly created backup could not be verified as accurate -->
    <string name="LocalBackupJobApi29_your_backup_could_not_be_verified">최신 백업을 만들고 확인하지 못했습니다. 새로운 백업을 만드세요.</string>
    <!-- Error message shown if a very large attachment is encountered during the backup creation and causes the backup to fail -->
    <string name="LocalBackupJobApi29_your_backup_contains_a_very_large_file">백업에 대용량 파일이 포함되어 있습니다. 이 파일을 삭제하고 새로운 백업을 만드세요.</string>
    <string name="LocalBackupJobApi29_tap_to_manage_backups">탭하여 백업을 관리하세요.</string>
    <string name="RegistrationActivity_wrong_number">번호가 잘못되었나요?</string>
    <!--    Countdown to when the user can request a new code via phone call during registration.-->
    <string name="RegistrationActivity_call_me_instead_available_in">나한테 전화(%1$02d:%2$02d)</string>
    <!--    Countdown to when the user can request a new SMS code during registration.-->
    <string name="RegistrationActivity_resend_sms_available_in">코드 다시 보내기(%1$02d:%2$02d)</string>
    <string name="RegistrationActivity_contact_signal_support">Signal 지원 팀에 문의</string>
    <string name="RegistrationActivity_code_support_subject">Signal 등록 - 안드로이드용 인증 코드</string>
    <string name="RegistrationActivity_incorrect_code">올바르지 않은 코드</string>
    <string name="BackupUtil_never">없음</string>
    <string name="BackupUtil_unknown">알 수 없음</string>
    <string name="preferences_app_protection__see_my_phone_number">내 전화번호 보기</string>
    <string name="preferences_app_protection__find_me_by_phone_number">전화번호로 나를 찾기</string>
    <!-- Phone number heading displayed as a screen title -->
    <string name="preferences_app_protection__phone_number">전화번호</string>
    <!-- Subtext below option to launch into phone number privacy settings screen -->
    <string name="preferences_app_protection__choose_who_can_see">내 전화번호를 볼 수 있고, Molly에서 내 전화번호로 나한테 연락할 수 있는 사람을 선택하세요.</string>
    <!-- Section title above two radio buttons for enabling and disabling phone number display -->
    <string name="PhoneNumberPrivacySettingsFragment__who_can_see_my_number">내 전화번호를 볼 수 있는 사람</string>
    <!-- Subtext below radio buttons when who can see my number is set to nobody -->
    <string name="PhoneNumberPrivacySettingsFragment__nobody_will_see">아무도 Molly에서 내 전화번호를 볼 수 없습니다.</string>
    <!-- Section title above two radio buttons for enabling and disabling whether users can find me by my phone number  -->
    <string name="PhoneNumberPrivacySettingsFragment__who_can_find_me_by_number">전화번호로 나를 찾을 수 있는 사람</string>
    <!-- Subtext below radio buttons when who can see my number is set to everyone -->
    <string name="PhoneNumberPrivacySettingsFragment__your_phone_number">내가 메시지를 보낸 사람 또는 그룹에 내 전화번호가 표시됩니다. 내 번호를 휴대전화 연락처에 저장한 사람도 Molly에서 나를 볼 수 있습니다.</string>
    <string name="PhoneNumberPrivacy_everyone">모두</string>
    <string name="PhoneNumberPrivacy_my_contacts">내 연락처</string>
    <string name="PhoneNumberPrivacy_nobody">아무도</string>
    <string name="PhoneNumberPrivacy_everyone_see_description">내 전화번호는 메시지를 보내는 모든 사람과 그룹에 표시됩니다.</string>
    <string name="PhoneNumberPrivacy_everyone_find_description">연락처에 내 전화번호가 있는 사람은 누구나 나를 Signal 연락처로 볼 수 있습니다. 다른 사람들이 검색으로 나를 찾을 수 있습니다.</string>
    <string name="preferences_app_protection__screen_lock">화면 잠금</string>
    <string name="preferences_app_protection__lock_signal_access_with_android_screen_lock_or_fingerprint">안드로이드 화면 잠금 또는 지문으로 Signal 잠금</string>
    <string name="preferences_app_protection__screen_lock_inactivity_timeout">다음 시간만큼 사용하지 않을 때 화면 잠금</string>
    <string name="preferences_app_protection__signal_pin">Signal 번호</string>
    <string name="preferences_app_protection__create_a_pin">번호 생성</string>
    <string name="preferences_app_protection__change_your_pin">PIN 번호 바꾸기</string>
    <string name="preferences_app_protection__pin_reminders">PIN 알림</string>
    <string name="preferences_app_protection__turn_off">끄기</string>
    <string name="preferences_app_protection__confirm_pin">번호 확인</string>
    <string name="preferences_app_protection__confirm_your_signal_pin">Signal PIN 번호 확인</string>
    <string name="preferences_app_protection__make_sure_you_memorize_or_securely_store_your_pin">PIN은 복구할 수 없으므로 외우거나 안전하게 보관하세요. PIN을 잊어버린 경우 Signal 계정을 다시 등록할 때 데이터가 손실될 수 있습니다.</string>
    <string name="preferences_app_protection__incorrect_pin_try_again">잘못된 번호입니다. 다시 시도해 주세요.</string>
    <string name="preferences_app_protection__failed_to_enable_registration_lock">등록 잠금을 활성화하지 못했습니다.</string>
    <string name="preferences_app_protection__failed_to_disable_registration_lock">등록 잠금을 비활성화하지 못했습니다.</string>
    <string name="AppProtectionPreferenceFragment_none">없음</string>
    <string name="preferences_app_protection__registration_lock">등록 잠금</string>
    <string name="RegistrationActivity_you_must_enter_your_registration_lock_PIN">등록 잠금 번호를 입력해야 합니다.</string>
    <string name="RegistrationActivity_your_pin_has_at_least_d_digits_or_characters">번호는 최소 %1$d자여야 합니다.</string>
    <string name="RegistrationActivity_too_many_attempts">시도 횟수가 너무 많음</string>
    <string name="RegistrationActivity_you_have_made_too_many_incorrect_registration_lock_pin_attempts_please_try_again_in_a_day">등록 잠금 해제를 너무 많이 시도했습니다. 하루 뒤 다시 시도해 주세요.</string>
    <string name="RegistrationActivity_you_have_made_too_many_attempts_please_try_again_later">많이 시도했습니다. 다시 시도해 주세요.</string>
    <string name="RegistrationActivity_error_connecting_to_service">서비스 연결 중 오류 발생</string>
    <string name="preferences_chats__backups">백업</string>
    <string name="prompt_passphrase_activity__signal_is_locked">Molly이 잠김</string>
    <string name="prompt_passphrase_activity__tap_to_unlock">탭하여 잠금 해제</string>
    <string name="Recipient_unknown">알 수 없음</string>

    <!-- Option in settings that will take use to re-register if they are no longer registered -->
    <string name="preferences_account_reregister">계정 다시 등록</string>
    <!-- Option in settings that will take user to our website or playstore to update their expired build -->
    <string name="preferences_account_update_signal">시그널 최신 버전으로 업데이트</string>
    <!-- Option in settings shown when user is no longer registered or expired client that will WIPE ALL THEIR DATA -->
    <string name="preferences_account_delete_all_data">모든 데이터 삭제</string>
    <!-- Title for confirmation dialog confirming user wants to delete all their data -->
    <string name="preferences_account_delete_all_data_confirmation_title">모든 데이터를 삭제하시겠습니까?</string>
    <!-- Message in confirmation dialog to delete all data explaining how it works, and that the app will be closed after deletion -->
    <string name="preferences_account_delete_all_data_confirmation_message">앱을 초기화하고 모든 메시지를 삭제합니다. 이 프로세스를 완료하면 앱을 종료합니다.</string>
    <!-- Confirmation action to proceed with application data deletion -->
    <string name="preferences_account_delete_all_data_confirmation_proceed">계속</string>
    <!-- Confirmation action to cancel application data deletion -->
    <string name="preferences_account_delete_all_data_confirmation_cancel">취소</string>
    <!-- Error message shown when we fail to delete the data for some unknown reason -->
    <string name="preferences_account_delete_all_data_failed">데이터를 삭제하지 못함</string>

    <!-- TransferOrRestoreFragment -->
    <string name="TransferOrRestoreFragment__transfer_or_restore_account">계정 이전 또는 복원</string>
    <string name="TransferOrRestoreFragment__if_you_have_previously_registered_a_signal_account">이전에 Signal 계정을 등록한 경우 계정 및 메시지를 이전하거나 복원할 수 있습니다.</string>
    <string name="TransferOrRestoreFragment__transfer_from_android_device">Android 장치에서 전송</string>
    <string name="TransferOrRestoreFragment__transfer_your_account_and_messages_from_your_old_android_device">이전 Android 장치에서 계정과 메시지를 전송하세요. 이전 장치에 액세스해야 합니다.</string>
    <string name="TransferOrRestoreFragment__you_need_access_to_your_old_device">이전 장치에 액세스해야 합니다.</string>
    <string name="TransferOrRestoreFragment__restore_from_backup">백업에서 복원</string>
    <string name="TransferOrRestoreFragment__restore_your_messages_from_a_local_backup">로컬 백업에서 메시지를 복원합니다. 지금 복원하지 않으면 나중에 복원할 수 없습니다.</string>

    <!-- NewDeviceTransferInstructionsFragment -->
    <string name="NewDeviceTransferInstructions__open_signal_on_your_old_android_phone">이전 Android 휴대전화에서 Signal을 여세요.</string>
    <string name="NewDeviceTransferInstructions__continue">계속</string>
    <string name="NewDeviceTransferInstructions__first_bullet">1.</string>
    <string name="NewDeviceTransferInstructions__tap_on_your_profile_photo_in_the_top_left_to_open_settings">설정을 열려면 왼쪽 상단의 프로필 사진을 탭하세요.</string>
    <string name="NewDeviceTransferInstructions__second_bullet">2.</string>
    <string name="NewDeviceTransferInstructions__tap_on_account">"계정을 탭하세요."</string>
    <string name="NewDeviceTransferInstructions__third_bullet">3.</string>
    <string name="NewDeviceTransferInstructions__tap_transfer_account_and_then_continue_on_both_devices">"두 장치에서 \'계정 이전\'을 탭한 후 \'계속\'을 탭하세요."</string>

    <!-- NewDeviceTransferSetupFragment -->
    <string name="NewDeviceTransferSetup__preparing_to_connect_to_old_android_device">이전 Android 장치에 연결 준비 중…</string>
    <string name="NewDeviceTransferSetup__take_a_moment_should_be_ready_soon">잠시만요, 곧 준비가 될 겁니다.</string>
    <string name="NewDeviceTransferSetup__waiting_for_old_device_to_connect">이전 Android 장치 연결을 기다리는 중…</string>
    <string name="NewDeviceTransferSetup__signal_needs_the_location_permission_to_discover_and_connect_with_your_old_device">Molly이 이전 Android 장치를 검색하고 연결하려면 위치 권한이 필요합니다.</string>
    <string name="NewDeviceTransferSetup__signal_needs_location_services_enabled_to_discover_and_connect_with_your_old_device">Molly이 이전 Android 장치를 검색하고 연결하려면 위치 서비스를 활성화해야 합니다.</string>
    <string name="NewDeviceTransferSetup__signal_needs_wifi_on_to_discover_and_connect_with_your_old_device">Molly이 기존 Android 장치를 검색하고 연결하려면 Wi-Fi가 켜져 있어야 합니다. Wi-Fi가 켜져 있어야 하지만 Wi-Fi 네트워크에 연결되어 있지 않아도 됩니다.</string>
    <string name="NewDeviceTransferSetup__sorry_it_appears_your_device_does_not_support_wifi_direct">죄송합니다. 이 장치는 Wi-Fi Direct를 지원하지 않는 것 같습니다. Molly은 Wi-Fi Direct를 사용하여 이전 Android 장치를 검색하고 연결합니다. 여전히 백업을 복원하여 이전 Android 장치에서 계정을 복원할 수 있습니다.</string>
    <string name="NewDeviceTransferSetup__restore_a_backup">백업 복원</string>
    <string name="NewDeviceTransferSetup__an_unexpected_error_occurred_while_attempting_to_connect_to_your_old_device">이전 Android 장치에 연결하는 동안 예기치 않은 오류가 발생했습니다.</string>

    <!-- OldDeviceTransferSetupFragment -->
    <string name="OldDeviceTransferSetup__searching_for_new_android_device">새 Android 장치 검색 중…</string>
    <string name="OldDeviceTransferSetup__signal_needs_the_location_permission_to_discover_and_connect_with_your_new_device">Molly이 새 Android 장치를 검색하고 연결하려면 위치 권한이 필요합니다.</string>
    <string name="OldDeviceTransferSetup__signal_needs_location_services_enabled_to_discover_and_connect_with_your_new_device">Molly에서 새 Android 장치를 검색하고 연결하려면 위치 서비스를 활성화해야 합니다.</string>
    <string name="OldDeviceTransferSetup__signal_needs_wifi_on_to_discover_and_connect_with_your_new_device">Molly이 새 Android 장치를 검색하고 연결하려면 Wi-Fi가 켜져 있어야 합니다. Wi-Fi가 켜져 있어야 하지만 Wi-Fi 네트워크에 연결되어 있지 않아도 됩니다.</string>
    <string name="OldDeviceTransferSetup__sorry_it_appears_your_device_does_not_support_wifi_direct">죄송합니다. 이 장치는 Wi-Fi Direct를 지원하지 않는 것 같습니다. Molly은 Wi-Fi Direct를 사용하여 새 Android 장치를 검색하고 연결합니다. 새 Android 장치에서 계정을 복원하기 위해 백업을 생성할 수 있습니다.</string>
    <string name="OldDeviceTransferSetup__create_a_backup">백업 만들기</string>
    <string name="OldDeviceTransferSetup__an_unexpected_error_occurred_while_attempting_to_connect_to_your_old_device">새 Android 장치에 연결하는 동안 예기치 않은 오류가 발생했습니다.</string>

    <!-- DeviceTransferSetupFragment -->
    <string name="DeviceTransferSetup__unable_to_open_wifi_settings">Wi-Fi 설정을 열 수 없습니다. Wi-Fi를 수동으로 켜세요.</string>
    <string name="DeviceTransferSetup__grant_location_permission">위치 권한 부여</string>
    <string name="DeviceTransferSetup__turn_on_location_services">위치 서비스 켜기</string>
    <string name="DeviceTransferSetup__turn_on_wifi">Wi-Fi 켜기</string>
    <string name="DeviceTransferSetup__error_connecting">연결 중 오류</string>
    <string name="DeviceTransferSetup__retry">재시도</string>
    <string name="DeviceTransferSetup__submit_debug_logs">디버그 로그 제출</string>
    <string name="DeviceTransferSetup__verify_code">코드 확인</string>
    <string name="DeviceTransferSetup__verify_that_the_code_below_matches_on_both_of_your_devices">다음 코드가 두 장치 모두에서 일치하는지 확인하세요. 그런 다음 계속을 탭하세요.</string>
    <string name="DeviceTransferSetup__the_numbers_do_not_match">숫자가 일치하지 않음</string>
    <string name="DeviceTransferSetup__continue">계속</string>
    <string name="DeviceTransferSetup__if_the_numbers_on_your_devices_do_not_match_its_possible_you_connected_to_the_wrong_device">장치의 번호가 일치하지 않으면 잘못된 장치에 연결했을 수 있습니다. 이 문제를 해결하려면 전송을 중지하고 다시 시도하고 두 장치를 모두 가까이 두세요.</string>
    <string name="DeviceTransferSetup__stop_transfer">전송 중지</string>
    <string name="DeviceTransferSetup__unable_to_discover_old_device">이전 장치를 검색할 수 없음</string>
    <string name="DeviceTransferSetup__unable_to_discover_new_device">새 장치를 찾을 수 없음</string>
    <string name="DeviceTransferSetup__make_sure_the_following_permissions_are_enabled">다음 권한 및 서비스가 활성화되어 있는지 확인하세요.</string>
    <string name="DeviceTransferSetup__location_permission">위치 권한</string>
    <string name="DeviceTransferSetup__location_services">위치 서비스</string>
    <string name="DeviceTransferSetup__wifi">Wi-Fi</string>
    <string name="DeviceTransferSetup__on_the_wifi_direct_screen_remove_all_remembered_groups_and_unlink_any_invited_or_connected_devices">WiFi Direct 화면에서 기억된 모든 그룹을 제거하고 초대되거나 연결된 장치의 연결을 해제합니다.</string>
    <string name="DeviceTransferSetup__wifi_direct_screen">와이파이 다이렉트 화면</string>
    <string name="DeviceTransferSetup__try_turning_wifi_off_and_on_on_both_devices">두 장치 모두에서 Wi-Fi를 껐다가 켜보세요.</string>
    <string name="DeviceTransferSetup__make_sure_both_devices_are_in_transfer_mode">두 장치가 모두 전송 모드인지 확인하세요.</string>
    <string name="DeviceTransferSetup__go_to_support_page">지원 페이지로 이동</string>
    <string name="DeviceTransferSetup__try_again">다시 시도해 주세요.</string>
    <string name="DeviceTransferSetup__waiting_for_other_device">다른 장치를 기다리는 중</string>
    <string name="DeviceTransferSetup__tap_continue_on_your_other_device_to_start_the_transfer">다른 장치에서 계속을 탭하여 이전을 시작하세요.</string>
    <string name="DeviceTransferSetup__tap_continue_on_your_other_device">다른 장치에서 계속을 탭하세요…</string>

    <!-- NewDeviceTransferFragment -->
    <string name="NewDeviceTransfer__cannot_transfer_from_a_newer_version_of_signal">최신 버전의 Signal에서 전송할 수 없음</string>
    <!-- Error message indicating that we could not finish the user\'s device transfer. Displayed in a toast at the bottom of the screen. -->
    <string name="NewDeviceTransfer__failure_foreign_key">전송한 데이터의 형식이 잘못되었습니다.</string>

    <!-- DeviceTransferFragment -->
    <string name="DeviceTransfer__transferring_data">데이터 전송 중</string>
    <string name="DeviceTransfer__keep_both_devices_near_each_other">두 장치를 서로 가까이 두세요. 장치를 끄지 말고 Molly을 켜두세요. 전송은 종단 간 암호화됩니다.</string>
    <string name="DeviceTransfer__d_messages_so_far">지금까지 %1$d개의 메시지…</string>
    <!-- Filled in with total percentage of messages transferred -->
    <string name="DeviceTransfer__s_of_messages_so_far">현재까지 메시지 %1$s%% 전송 완료</string>
    <string name="DeviceTransfer__cancel">취소</string>
    <string name="DeviceTransfer__try_again">다시 시도해 주세요.</string>
    <string name="DeviceTransfer__stop_transfer">전송 중지</string>
    <string name="DeviceTransfer__all_transfer_progress_will_be_lost">모든 전송 진행 상황이 손실됩니다.</string>
    <string name="DeviceTransfer__transfer_failed">전송 실패</string>
    <string name="DeviceTransfer__unable_to_transfer">전송할 수 없음</string>

    <!-- OldDeviceTransferInstructionsFragment -->
    <string name="OldDeviceTransferInstructions__transfer_account">계정 이동</string>
    <string name="OldDeviceTransferInstructions__first_bullet">1.</string>
    <string name="OldDeviceTransferInstructions__download_signal_on_your_new_android_device">새 Android 장치에서 Molly을 다운로드하세요.</string>
    <string name="OldDeviceTransferInstructions__second_bullet">2.</string>
    <string name="OldDeviceTransferInstructions__tap_on_transfer_or_restore_account">"계정 이전 또는 복원을 탭하세요."</string>
    <string name="OldDeviceTransferInstructions__third_bullet">3.</string>
    <string name="OldDeviceTransferInstructions__select_transfer_from_android_device_when_prompted_and_then_continue">"메시지가 표시되면 \'Android 장치에서 전송\'을 선택한 다음 \'계속\'을 선택하세요. 두 장치를 모두 가까이에 두세요."</string>
    <string name="OldDeviceTransferInstructions__continue">계속</string>

    <!-- OldDeviceTransferComplete -->
    <string name="OldDeviceTransferComplete__go_to_your_new_device">새 장치로 이동</string>
    <string name="OldDeviceTransferComplete__your_signal_data_has_Been_transferred_to_your_new_device">Signal 데이터가 새 장치로 전송되었습니다. 이전 절차를 완료하려면 새 장치에서 계속 등록해야 합니다.</string>
    <string name="OldDeviceTransferComplete__close">닫기</string>

    <!-- NewDeviceTransferComplete -->
    <string name="NewDeviceTransferComplete__transfer_successful">전송 성공</string>
    <string name="NewDeviceTransferComplete__transfer_complete">전송 완료</string>
    <string name="NewDeviceTransferComplete__to_complete_the_transfer_process_you_must_continue_registration">이전 절차를 완료하려면 등록을 계속해야 합니다.</string>
    <string name="NewDeviceTransferComplete__continue_registration">계속 등록</string>

    <!-- DeviceToDeviceTransferService -->
    <string name="DeviceToDeviceTransferService_content_title">계정 이전</string>
    <string name="DeviceToDeviceTransferService_status_ready">다른 Android 장치에 연결할 준비 중…</string>
    <string name="DeviceToDeviceTransferService_status_starting_up">다른 Android 장치에 연결할 준비 중…</string>
    <string name="DeviceToDeviceTransferService_status_discovery">다른 Android 장치를 검색하는 중…</string>
    <string name="DeviceToDeviceTransferService_status_network_connected">다른 Android 장치에 연결하는 중…</string>
    <string name="DeviceToDeviceTransferService_status_verification_required">확인 필요</string>
    <string name="DeviceToDeviceTransferService_status_service_connected">계정 이전 중…</string>

    <!-- OldDeviceTransferLockedDialog -->
    <string name="OldDeviceTransferLockedDialog__complete_registration_on_your_new_device">새 장치에서 등록 완료</string>
    <string name="OldDeviceTransferLockedDialog__your_signal_account_has_been_transferred_to_your_new_device">Signal 계정이 새 장치로 이전되었지만 계속하려면 등록을 완료해야 합니다. 이 장치에서 신호가 비활성화됩니다.</string>
    <string name="OldDeviceTransferLockedDialog__done">확인</string>
    <string name="OldDeviceTransferLockedDialog__cancel_and_activate_this_device">이 장치를 취소하고 활성화하세요.</string>

    <!-- AdvancedPreferenceFragment -->

    <!-- RecipientBottomSheet -->
    <string name="RecipientBottomSheet_block">차단</string>
    <string name="RecipientBottomSheet_unblock">차단 해제</string>
    <string name="RecipientBottomSheet_add_to_contacts">연락처에 추가</string>
    <!-- Error message that displays when a user tries to tap to view system contact details but has no app that supports it -->
    <string name="RecipientBottomSheet_unable_to_open_contacts">연락처를 열 수 있는 앱을 찾을 수 없습니다.</string>
    <string name="RecipientBottomSheet_add_to_a_group">그룹에 추가</string>
    <string name="RecipientBottomSheet_add_to_another_group">다른 그룹에 추가</string>
    <string name="RecipientBottomSheet_view_safety_number">안전 번호 보기</string>
    <string name="RecipientBottomSheet_make_admin">관리자로 설정</string>
    <string name="RecipientBottomSheet_remove_as_admin">권리자 권한으로 제거</string>
    <string name="RecipientBottomSheet_remove_from_group">그룹에서 제거</string>

    <string name="RecipientBottomSheet_remove_s_as_group_admin">%1$s 님을 그룹 관리자로서 제거하시겠습니까?</string>
    <string name="RecipientBottomSheet_s_will_be_able_to_edit_group">"%1$s 님은 그룹과 멤버를 수정할 수 있습니다."</string>

    <string name="RecipientBottomSheet_remove_s_from_the_group">그룹에서 %1$s 님을 제거하시겠습니까?</string>
    <!-- Dialog message shown when removing someone from a group with group link being active to indicate they will not be able to rejoin -->
    <string name="RecipientBottomSheet_remove_s_from_the_group_they_will_not_be_able_to_rejoin">그룹에서 %1$s 님을 제거할까요? 그룹 링크를 통해 다시 참가할 수 없게 됩니다.</string>
    <string name="RecipientBottomSheet_remove">제거</string>
    <string name="RecipientBottomSheet_copied_to_clipboard">클립보드로 복사됨</string>

    <string name="GroupRecipientListItem_admin">관리자</string>
    <string name="GroupRecipientListItem_approve_description">승인</string>
    <string name="GroupRecipientListItem_deny_description">거부</string>


    <!-- GroupsLearnMoreBottomSheetDialogFragment -->
    <string name="GroupsLearnMore_legacy_vs_new_groups">구형 그룹과 새로운 그룹의 차이점</string>
    <string name="GroupsLearnMore_what_are_legacy_groups">구형 그룹은 무엇인가요?</string>
    <string name="GroupsLearnMore_paragraph_1">구형 그룹은 관리자나 더욱 자세한 그룹 관리 같은 새로운 그룹 기능들을 이용할 수 없습니다.</string>
    <string name="GroupsLearnMore_can_i_upgrade_a_legacy_group">구형 그룹을 업그레이드할 수 있나요?</string>
    <string name="GroupsLearnMore_paragraph_2">구형 그룹은 아직 새 그룹으로 업그레이드할 수 없지만 최신 버전의 Signal을 사용하는 경우 동일한 멤버로 새 그룹을 만들 수 있습니다.</string>
    <string name="GroupsLearnMore_paragraph_3">Signal은 향후 구형 그룹을 업그레이드하는 방법을 제공할 예정입니다.</string>

    <!-- GroupLinkBottomSheetDialogFragment -->
    <string name="GroupLinkBottomSheet_share_hint_requiring_approval">이 링크가 있는 사용자는 누구나 그룹의 이름과 사진을 보고 가입을 요청할 수 있습니다. 사용자가 신뢰하는 사용자들과 공유하세요.</string>
    <string name="GroupLinkBottomSheet_share_hint_not_requiring_approval">이 링크가 있는 사용자는 누구나 그룹의 이름과 사진을 보고 그룹에 가입할 수 있습니다. 사용자가 신뢰하는 사용자들과 공유하세요.</string>
    <string name="GroupLinkBottomSheet_share_via_signal">시그널로 공유하기</string>
    <string name="GroupLinkBottomSheet_copy">복사</string>
    <string name="GroupLinkBottomSheet_qr_code">QR 코드</string>
    <string name="GroupLinkBottomSheet_share">공유</string>
    <string name="GroupLinkBottomSheet_copied_to_clipboard">클립보드로 복사됨</string>
    <string name="GroupLinkBottomSheet_the_link_is_not_currently_active">현재 링크가 활성화되지 않았습니다.</string>

    <!-- VoiceNotePlaybackPreparer -->
    <string name="VoiceNotePlaybackPreparer__failed_to_play_voice_message">음성 메시지를 재생하지 못했습니다.</string>

    <!-- VoiceNoteMediaDescriptionCompatFactory -->
    <string name="VoiceNoteMediaItemFactory__voice_message">음성 메시지 %1$s</string>
    <string name="VoiceNoteMediaItemFactory__s_to_s">%1$s~%2$s</string>

    <!-- StorageUtil -->
    <string name="StorageUtil__s_s">%1$s/%2$s</string>
    <string name="BlockedUsersActivity__s_has_been_blocked">\'%1$s\' 님을 차단했습니다.</string>
    <string name="BlockedUsersActivity__failed_to_block_s">\'%1$s\' 님을 차단하지 못했습니다.</string>
    <string name="BlockedUsersActivity__s_has_been_unblocked">\'%1$s\' 님을 차단 해제했습니다.</string>

    <!-- ReviewCardDialogFragment -->
    <string name="ReviewCardDialogFragment__review_members">멤버 검토</string>
    <string name="ReviewCardDialogFragment__review_request">검토 요청</string>
    <string name="ReviewCardDialogFragment__d_group_members_have_the_same_name">%1$d명의 그룹 멤버가 같은 이름을 가지고 있습니다. 아래 멤버를 검토한 후 조치를 취하세요.</string>
    <string name="ReviewCardDialogFragment__if_youre_not_sure">요청의 출처가 확실하지 않은 경우 아래 연락처를 검토하고 조치를 취하세요.</string>
    <string name="ReviewCardDialogFragment__no_other_groups_in_common">공통된 다른 그룹이 없습니다.</string>
    <string name="ReviewCardDialogFragment__no_groups_in_common">공통된 그룹이 없습니다.</string>
    <plurals name="ReviewCardDialogFragment__d_other_groups_in_common">
        <item quantity="other">공통 그룹 %1$d개</item>
    </plurals>
    <plurals name="ReviewCardDialogFragment__d_groups_in_common">
        <item quantity="other">공통 그룹 %1$d개</item>
    </plurals>
    <string name="ReviewCardDialogFragment__remove_s_from_group">그룹에서 %1$s 님을 제거하시겠습니까?</string>
    <string name="ReviewCardDialogFragment__remove">제거</string>
    <string name="ReviewCardDialogFragment__failed_to_remove_group_member">그룹 멤버를 제거하지 못했습니다.</string>

    <!-- ReviewCard -->
    <string name="ReviewCard__member">멤버</string>
    <string name="ReviewCard__request">요청</string>
    <string name="ReviewCard__your_contact">연락처</string>
    <string name="ReviewCard__remove_from_group">그룹에서 제거</string>
    <string name="ReviewCard__update_contact">연락처 업데이트</string>
    <string name="ReviewCard__block">차단</string>
    <string name="ReviewCard__delete">삭제</string>
    <string name="ReviewCard__recently_changed">최근 프로필 이름을 %1$s에서 %2$s(으)로 변경했습니다.</string>

    <!-- CallParticipantsListUpdatePopupWindow -->
    <string name="CallParticipantsListUpdatePopupWindow__s_joined">%1$s 가입함</string>
    <string name="CallParticipantsListUpdatePopupWindow__s_and_s_joined">%1$s 및 %2$s 가입함</string>
    <string name="CallParticipantsListUpdatePopupWindow__s_s_and_s_joined">%1$s, %2$s 및 %3$s 가입함</string>
    <string name="CallParticipantsListUpdatePopupWindow__s_s_and_d_others_joined">%1$s, %2$s 및 %3$d명이 가입함</string>
    <string name="CallParticipantsListUpdatePopupWindow__s_left">%1$s 남음</string>
    <string name="CallParticipantsListUpdatePopupWindow__s_and_s_left">%1$s 및 %2$s 남음</string>
    <string name="CallParticipantsListUpdatePopupWindow__s_s_and_s_left">%1$s, %2$s 및 %3$s 남음</string>
    <string name="CallParticipantsListUpdatePopupWindow__s_s_and_d_others_left">%1$s, %2$s 및 %3$d명 남음</string>

    <string name="CallParticipant__you">나</string>
    <string name="CallParticipant__you_on_another_device">나(다른 기기에서)</string>
    <string name="CallParticipant__s_on_another_device">%1$s(다른 기기에서)</string>

    <!-- WifiToCellularPopupWindow -->
    <!-- Message shown during a call when the WiFi network is unusable, and cellular data starts to be used for the call instead. -->
    <string name="WifiToCellularPopupWindow__weak_wifi_switched_to_cellular">Wi-Fi 신호가 약합니다. 셀룰러 데이터로 전환하세요.</string>

    <!-- DeleteAccountFragment -->
    <string name="DeleteAccountFragment__deleting_your_account_will">계정을 삭제할 경우:</string>
    <string name="DeleteAccountFragment__enter_your_phone_number">전화번호를 입력하세요.</string>
    <string name="DeleteAccountFragment__delete_account">계정 삭제</string>
    <string name="DeleteAccountFragment__delete_your_account_info_and_profile_photo">계정 정보와 프로필 사진을 삭제합니다.</string>
    <string name="DeleteAccountFragment__delete_all_your_messages">모든 메시지를 삭제합니다.</string>
    <string name="DeleteAccountFragment__delete_s_in_your_payments_account">결제 계정에서 %1$s 삭제</string>
    <string name="DeleteAccountFragment__no_country_code">지정된 국가 코드가 없습니다.</string>
    <string name="DeleteAccountFragment__no_number">지정된 전화번호가 없습니다.</string>
    <string name="DeleteAccountFragment__the_phone_number">입력한 전화번호가 내 계정과 일치하지 않습니다.</string>
    <string name="DeleteAccountFragment__are_you_sure">계정을 삭제하시겠습니까?</string>
    <string name="DeleteAccountFragment__this_will_delete_your_signal_account">이 작업을 수행하면 Signal 계정을 삭제하고 애플리케이션을 초기화합니다. 프로세스를 완료하면 앱을 종료합니다.</string>
    <string name="DeleteAccountFragment__failed_to_delete_local_data">로컬 데이터를 삭제하지 못했습니다. 시스템 애플리케이션 설정에서 수동으로 제거할 수 있습니다.</string>
    <string name="DeleteAccountFragment__launch_app_settings">앱 설정 시작</string>
    <!-- Title of progress dialog shown when a user deletes their account and the process is leaving all groups -->
    <string name="DeleteAccountFragment__leaving_groups">그룹을 나가는 중…</string>
    <!-- Title of progress dialog shown when a user deletes their account and the process has left all groups -->
    <string name="DeleteAccountFragment__deleting_account">계정을 삭제하는 중…</string>
    <!-- Message of progress dialog shown when a user deletes their account and the process is canceling their subscription -->
    <string name="DeleteAccountFragment__canceling_your_subscription">구독을 취소하는 중…</string>
    <!-- Message of progress dialog shown when a user deletes their account and the process is leaving groups -->
    <string name="DeleteAccountFragment__depending_on_the_number_of_groups">속한 그룹 수에 따라 작업에 몇 분이 걸릴 수 있습니다.</string>
    <!-- Message of progress dialog shown when a user deletes their account and the process has left all groups -->
    <string name="DeleteAccountFragment__deleting_all_user_data_and_resetting">사용자 데이터를 삭제하고 앱을 초기화하는 중</string>
    <!-- Title of error dialog shown when a network error occurs during account deletion -->
    <string name="DeleteAccountFragment__account_not_deleted">계정을 삭제하지 못함</string>
    <!-- Message of error dialog shown when a network error occurs during account deletion -->
    <string name="DeleteAccountFragment__there_was_a_problem">삭제 프로세스를 완료하던 중 문제가 발생했습니다. 네트워크 연결을 확인하고 다시 시도하세요.</string>

    <!-- DeleteAccountCountryPickerFragment -->
    <string name="DeleteAccountCountryPickerFragment__search_countries">국가 검색</string>

    <!-- CreateGroupActivity -->
    <string name="CreateGroupActivity__skip">건너뛰기</string>
    <plurals name="CreateGroupActivity__d_members">
        <item quantity="other">멤버 %1$d명</item>
    </plurals>

    <!-- ShareActivity -->
    <string name="ShareActivity__share">공유</string>
    <string name="ShareActivity__send">보내기</string>
    <string name="ShareActivity__comma_s">, %1$s</string>
    <!-- Toast when the incoming intent is invalid -->
    <string name="ShareActivity__could_not_get_share_data_from_intent">인텐트에서 데이터 공유를 받지 못했습니다.</string>

    <!-- MultiShareDialogs -->
    <string name="MultiShareDialogs__failed_to_send_to_some_users">일부 사용자에 대한 보내기가 실패했습니다</string>
    <string name="MultiShareDialogs__you_can_only_share_with_up_to">최대 %1$d개 대화와만 공유할 수 있습니다.</string>

    <!-- ChatWallpaperActivity -->

    <!-- ChatWallpaperFragment -->
    <string name="ChatWallpaperFragment__chat_color">대화창 색</string>
    <string name="ChatWallpaperFragment__reset_chat_colors">대화창 색 재설정</string>
    <string name="ChatWallpaperFragment__reset_chat_color">대화창 색 재설정</string>
    <string name="ChatWallpaperFragment__reset_chat_color_question">대화창 색을 재설정하시겠어요?</string>
    <string name="ChatWallpaperFragment__set_wallpaper">배경 설정하기</string>
    <string name="ChatWallpaperFragment__dark_mode_dims_wallpaper">다크 모드는 배경 화면을 어둡게 합니다.</string>
    <string name="ChatWallpaperFragment__contact_name">연락처 이름</string>
    <string name="ChatWallpaperFragment__reset">초기화</string>
    <string name="ChatWallpaperFragment__wallpaper_preview_description">배경 미리보기</string>
    <string name="ChatWallpaperFragment__would_you_like_to_override_all_chat_colors">모든 대화창 색을 다시 정의하시겠어요?</string>
    <string name="ChatWallpaperFragment__would_you_like_to_override_all_wallpapers">모든 배경 화면을 덮어쓰시겠습니까?</string>
    <string name="ChatWallpaperFragment__reset_default_colors">기본 색상 재설정</string>
    <string name="ChatWallpaperFragment__reset_all_colors">모든 색상 재설정</string>
    <string name="ChatWallpaperFragment__reset_default_wallpaper">기본 배경 화면 재설정</string>
    <string name="ChatWallpaperFragment__reset_all_wallpapers">모든 배경 초기화하기</string>
    <string name="ChatWallpaperFragment__reset_wallpapers">배경들을 초기화</string>
    <string name="ChatWallpaperFragment__reset_wallpaper">배경 초기화</string>
    <string name="ChatWallpaperFragment__reset_wallpaper_question">배경을 초기화할까요?</string>

    <!-- ChatWallpaperSelectionFragment -->
    <string name="ChatWallpaperSelectionFragment__choose_from_photos">사진에서 선택하기</string>
    <string name="ChatWallpaperSelectionFragment__presets">프리셋</string>

    <!-- ChatWallpaperPreviewActivity -->
    <string name="ChatWallpaperPreviewActivity__preview">미리보기</string>
    <string name="ChatWallpaperPreviewActivity__set_wallpaper">배경 설정하기</string>
    <string name="ChatWallpaperPreviewActivity__swipe_to_preview_more_wallpapers">더 많은 배경들을 미리보기하기 위해 화면을 쓸어보세요</string>
    <string name="ChatWallpaperPreviewActivity__set_wallpaper_for_all_chats">모든 대화에 배경 화면 설정</string>
    <string name="ChatWallpaperPreviewActivity__set_wallpaper_for_s">%1$s에 배경 설정하기</string>
    <string name="ChatWallpaperPreviewActivity__viewing_your_gallery_requires_the_storage_permission">갤러리를 보려면 저장 권한이 필요합니다.</string>

    <!-- WallpaperImageSelectionActivity -->

    <!-- WallpaperCropActivity -->
    <string name="WallpaperCropActivity__pinch_to_zoom_drag_to_adjust">확대하기 위해서는 화면 위에 두 손가락을 모으거나 멀어지게 조작하시고, 조정하기 위해서는 손가락으로 끌어보세요.</string>
    <string name="WallpaperCropActivity__set_wallpaper_for_all_chats">모든 대화에 배경 화면을 설정합니다.</string>
    <string name="WallpaperCropActivity__set_wallpaper_for_s">%1$s에 배경 설정하기.</string>
    <string name="WallpaperCropActivity__error_setting_wallpaper">배경 설정 중 문제가 발생했습니다.</string>
    <string name="WallpaperCropActivity__blur_photo">사진 블러하기</string>

    <!-- InfoCard -->
    <string name="payment_info_card_about_mobilecoin">모바일 코인 소개</string>
    <string name="payment_info_card_mobilecoin_is_a_new_privacy_focused_digital_currency">MobileCoin은 새로운 개인정보 보호 중심의 디지털 통화입니다.</string>
    <string name="payment_info_card_adding_funds">자금 추가</string>
    <string name="payment_info_card_you_can_add_funds_for_use_in">MobileCoin을 지갑 주소로 전송하여 Molly에서 사용할 자금을 추가할 수 있습니다.</string>
    <string name="payment_info_card_cashing_out">현금화</string>
    <string name="payment_info_card_you_can_cash_out_mobilecoin">MobileCoin을 지원하는 거래소에서 언제든지 MobileCoin을 현금화할 수 있습니다. 해당 거래소에서 계좌로 이체하기만 하면 됩니다.</string>
    <string name="payment_info_card_hide_this_card">이 카드를 숨기시겠습니까?</string>
    <string name="payment_info_card_hide">숨기기</string>
    <!-- Title of save recovery phrase card -->
    <string name="payment_info_card_save_recovery_phrase">복구 문구 저장</string>
    <string name="payment_info_card_your_recovery_phrase_gives_you">복구 문구는 결제 계정을 복원하는 또 다른 방법을 제공합니다.</string>
    <!-- Button in save recovery phrase card -->
    <string name="payment_info_card_save_your_phrase">문구 저장</string>
    <string name="payment_info_card_update_your_pin">PIN 업데이트</string>
    <string name="payment_info_card_with_a_high_balance">잔고가 많으면 영숫자 PIN으로 업데이트하여 계정을 더 안전하게 보호할 수 있습니다.</string>
    <string name="payment_info_card_update_pin">번호 업데이트</string>

  <!-- Removed by excludeNonTranslatables <string name="payment_info_card__learn_more__about_mobilecoin" translatable="false">https://support.signal.org/hc/articles/360057625692#payments_which_ones</string> -->
  <!-- Removed by excludeNonTranslatables <string name="payment_info_card__learn_more__adding_to_your_wallet" translatable="false">https://support.signal.org/hc/articles/360057625692#payments_transfer_from_exchange</string> -->
  <!-- Removed by excludeNonTranslatables <string name="payment_info_card__learn_more__cashing_out" translatable="false">https://support.signal.org/hc/articles/360057625692#payments_transfer_to_exchange</string> -->

    <!-- DeactivateWalletFragment -->
    <string name="DeactivateWalletFragment__deactivate_wallet">지갑 비활성화</string>
    <string name="DeactivateWalletFragment__your_balance">잔액</string>
    <string name="DeactivateWalletFragment__its_recommended_that_you">결제를 비활성화하기 전에 다른 지갑 주소로 자금을 이체하는 것이 좋습니다. 지금 자금을 이체하지 않기로 선택할 경우 결제를 다시 활성화하면 자금이 Molly에 연결된 지갑에 남아 있게 됩니다.</string>
    <string name="DeactivateWalletFragment__transfer_remaining_balance">잔액 이체</string>
    <string name="DeactivateWalletFragment__deactivate_without_transferring">전송하지 않고 비활성화</string>
    <string name="DeactivateWalletFragment__deactivate">비활성화</string>
    <string name="DeactivateWalletFragment__deactivate_without_transferring_question">이전하지 않고 비활성화하시겠습니까?</string>
    <string name="DeactivateWalletFragment__your_balance_will_remain">결제를 다시 활성화하기로 선택할 경우 잔액이 Molly에 연결된 지갑에 남아 있게 됩니다.</string>
    <string name="DeactivateWalletFragment__error_deactivating_wallet">지갑을 비활성화하는 동안 오류가 발생했습니다.</string>
  <!-- Removed by excludeNonTranslatables <string name="DeactivateWalletFragment__learn_more__we_recommend_transferring_your_funds" translatable="false">https://support.signal.org/hc/articles/360057625692#payments_deactivate</string> -->

    <!-- PaymentsRecoveryStartFragment -->
    <string name="PaymentsRecoveryStartFragment__recovery_phrase">복구 문구</string>
    <string name="PaymentsRecoveryStartFragment__view_recovery_phrase">복구 문구 보기</string>
    <!-- Title in save recovery phrase screen -->
    <string name="PaymentsRecoveryStartFragment__save_recovery_phrase">복구 문구 저장</string>
    <string name="PaymentsRecoveryStartFragment__enter_recovery_phrase">복구 코드를 입력하기</string>
    <plurals name="PaymentsRecoveryStartFragment__your_balance_will_automatically_restore">
        <item quantity="other">Signal PIN을 확인하면 Signal을 다시 설치할 때 잔액이 자동으로 복원됩니다. 사용자별로 고유한 %1$d개 단어로 구성된 복구 문구를 사용하여 잔액을 복원할 수도 있습니다. 안전한 곳에 적어 두고 보관하세요.</item>
    </plurals>
    <!-- Description in save recovery phrase screen which shows up when user has non zero balance -->
    <string name="PaymentsRecoveryStartFragment__got_balance">잔액이 있습니다! 24개 단어 키인 복구 문구를 저장하세요. 해당 문구를 사용하여 잔액을 복구할 수 있습니다.</string>
    <!-- Description in save recovery phrase screen which shows up when user navigates from info card -->
    <string name="PaymentsRecoveryStartFragment__time_to_save">24개 단어 키인 복구 문구를 저장하세요. 해당 문구를 사용하여 잔액을 복구할 수 있습니다. 자세히 알아보기</string>
    <string name="PaymentsRecoveryStartFragment__your_recovery_phrase_is_a">귀하의 복구 문구는 귀하에게 고유한 %1$d개 단어의 문구입니다. 이 문구를 사용하여 균형을 회복하세요.</string>
    <string name="PaymentsRecoveryStartFragment__start">시작</string>
    <string name="PaymentsRecoveryStartFragment__enter_manually">수동으로 입력</string>
    <string name="PaymentsRecoveryStartFragment__paste_from_clipboard">클립보드에서 붙여넣기</string>
    <!-- Alert dialog title which asks before going back if user wants to save recovery phrase -->
    <string name="PaymentsRecoveryStartFragment__continue_without_saving">저장하지 않고 계속하시겠어요?</string>
    <!-- Alert dialog description to let user know why recovery phrase needs to be saved -->
    <string name="PaymentsRecoveryStartFragment__your_recovery_phrase">최악의 경우 복구 문구를 사용하면 잔액을 복원할 수 있습니다. 복구 문구를 저장하시는 게 좋습니다.</string>
    <!-- Alert dialog option to skip recovery phrase -->
    <string name="PaymentsRecoveryStartFragment__skip_recovery_phrase">복구 문구 건너뛰기</string>
    <!-- Alert dialog option to cancel dialog-->
    <string name="PaymentsRecoveryStartFragment__cancel">취소</string>

    <!-- PaymentsRecoveryPasteFragment -->
    <string name="PaymentsRecoveryPasteFragment__paste_recovery_phrase">복구 문구 붙여넣기</string>
    <string name="PaymentsRecoveryPasteFragment__recovery_phrase">복구 문구</string>
    <string name="PaymentsRecoveryPasteFragment__next">다음</string>
    <string name="PaymentsRecoveryPasteFragment__invalid_recovery_phrase">잘못된 복구 문구</string>
    <string name="PaymentsRecoveryPasteFragment__make_sure">%1$d개 단어를 입력했는지 확인하고 다시 시도하세요.</string>

  <!-- Removed by excludeNonTranslatables <string name="PaymentsRecoveryStartFragment__learn_more__view" translatable="false">https://support.signal.org/hc/articles/360057625692#payments_wallet_view_passphrase</string> -->
  <!-- Removed by excludeNonTranslatables <string name="PaymentsRecoveryStartFragment__learn_more__restore" translatable="false">https://support.signal.org/hc/articles/360057625692#payments_wallet_restore_passphrase</string> -->

    <!-- PaymentsRecoveryPhraseFragment -->
    <string name="PaymentsRecoveryPhraseFragment__next">다음</string>
    <string name="PaymentsRecoveryPhraseFragment__edit">수정</string>
    <string name="PaymentsRecoveryPhraseFragment__your_recovery_phrase">나의 복구 코드</string>
    <string name="PaymentsRecoveryPhraseFragment__write_down_the_following_d_words">다음 %1$d개 단어를 순서대로 쓰세요. 안전한 장소에 목록을 저장하세요.</string>
    <string name="PaymentsRecoveryPhraseFragment__make_sure_youve_entered">구문을 올바르게 입력했는지 확인하세요.</string>
    <string name="PaymentsRecoveryPhraseFragment__do_not_screenshot_or_send_by_email">스크린샷을 찍거나 이메일로 보내지 마세요.</string>
    <string name="PaymentsRecoveryPhraseFragment__payments_account_restored">결제 계정이 복원되었습니다.</string>
    <string name="PaymentsRecoveryPhraseFragment__invalid_recovery_phrase">잘못된 복구 문구</string>
    <string name="PaymentsRecoveryPhraseFragment__make_sure_youve_entered_your_phrase_correctly_and_try_again">구문을 올바르게 입력했는지 확인하고 다시 시도하세요.</string>
    <string name="PaymentsRecoveryPhraseFragment__copy_to_clipboard">클립보드에 복사할까요?</string>
    <string name="PaymentsRecoveryPhraseFragment__if_you_choose_to_store">복구 문구를 디지털 방식으로 저장하기로 선택한 경우 신뢰할 수 있는 위치에 안전하게 저장되었는지 확인하세요.</string>
    <string name="PaymentsRecoveryPhraseFragment__copy">복사</string>

    <!-- PaymentsRecoveryPhraseConfirmFragment -->
    <string name="PaymentRecoveryPhraseConfirmFragment__confirm_recovery_phrase">복구 코드 확인하기</string>
    <string name="PaymentRecoveryPhraseConfirmFragment__enter_the_following_words">복구 문구에서 다음 단어를 입력하세요.</string>
    <string name="PaymentRecoveryPhraseConfirmFragment__word_d">단어 %1$d</string>
    <string name="PaymentRecoveryPhraseConfirmFragment__see_phrase_again">구문 다시보기</string>
    <string name="PaymentRecoveryPhraseConfirmFragment__done">확인</string>
    <string name="PaymentRecoveryPhraseConfirmFragment__recovery_phrase_confirmed">복구 문구 확인됨</string>

    <!-- PaymentsRecoveryEntryFragment -->
    <string name="PaymentsRecoveryEntryFragment__enter_recovery_phrase">복구 코드를 입력하기</string>
    <string name="PaymentsRecoveryEntryFragment__enter_word_d">%1$d를 입력하세요.</string>
    <string name="PaymentsRecoveryEntryFragment__word_d">단어 %1$d</string>
    <string name="PaymentsRecoveryEntryFragment__next">다음</string>
    <string name="PaymentsRecoveryEntryFragment__invalid_word">유효하지 않은 단어</string>

    <!-- ClearClipboardAlarmReceiver -->

    <!-- PaymentNotificationsView -->
    <string name="PaymentNotificationsView__view">보기</string>

    <!-- UnreadPayments -->
    <string name="UnreadPayments__s_sent_you_s">%1$s이 당신에게 %2$s을 보냈습니다.</string>
    <string name="UnreadPayments__d_new_payment_notifications">%1$d 새 결제 알림</string>

    <!-- CanNotSendPaymentDialog -->
    <string name="CanNotSendPaymentDialog__cant_send_payment">송금할 수 없음</string>
    <string name="CanNotSendPaymentDialog__to_send_a_payment_to_this_user">사용자에게 지불을 보내려면 사용자의 메시지 요청을 수락해야 합니다. 메시지를 전송하여 메시지 요청을 생성하세요.</string>
    <string name="CanNotSendPaymentDialog__send_a_message">메시지 보내기</string>

    <!-- GroupsInCommonMessageRequest -->
    <string name="GroupsInCommonMessageRequest__you_have_no_groups_in_common_with_this_person">해당 사용자와 공유하는 그룹이 없습니다. 원치 않는 메시지를 피하기 위해 수락하기 전에 요청을 주의 깊게 검토하세요.</string>
    <string name="GroupsInCommonMessageRequest__none_of_your_contacts_or_people_you_chat_with_are_in_this_group">이 그룹에 회원님이 대화하는 연락처 또는 사용자가 없습니다. 원치 않는 메시지를 받지 않도록 수락하기 전에 요청을 신중히 검토하세요.</string>
    <string name="GroupsInCommonMessageRequest__about_message_requests">메시지 요청에 대해</string>
    <string name="GroupsInCommonMessageRequest__okay">확인</string>
  <!-- Removed by excludeNonTranslatables <string name="GroupsInCommonMessageRequest__support_article" translatable="false">https://support.signal.org/hc/articles/360007459591</string> -->
    <string name="ChatColorSelectionFragment__heres_a_preview_of_the_chat_color">다음은 대화창 색의 미리 보기입니다.</string>
    <string name="ChatColorSelectionFragment__the_color_is_visible_to_only_you">색상은 사용자에게만 보입니다.</string>

    <!-- GroupDescriptionDialog -->
    <string name="GroupDescriptionDialog__group_description">그룹 설명</string>

    <!-- QualitySelectorBottomSheetDialog -->
    <string name="QualitySelectorBottomSheetDialog__standard">기본</string>
    <string name="QualitySelectorBottomSheetDialog__faster_less_data">데이터를 덜 쓰며 빠르게</string>
    <string name="QualitySelectorBottomSheetDialog__high">높음</string>
    <string name="QualitySelectorBottomSheetDialog__slower_more_data">데이터를 더 쓰며 느리게</string>
    <string name="QualitySelectorBottomSheetDialog__photo_quality">사진 품질</string>

    <!-- AppSettingsFragment -->
    <string name="AppSettingsFragment__invite_your_friends">친구 초대하기</string>
    <string name="AppSettingsFragment__copied_subscriber_id_to_clipboard">구독자 ID를 클립보드에 복사함</string>

    <!-- AccountSettingsFragment -->
    <string name="AccountSettingsFragment__account">계정</string>
    <string name="AccountSettingsFragment__youll_be_asked_less_frequently">시간이 지남에 따라 질문 빈도가 줄어듭니다.</string>
    <string name="AccountSettingsFragment__require_your_signal_pin">Signal에 전화번호를 다시 등록하려면 Signal PIN이 필요합니다.</string>
    <string name="AccountSettingsFragment__change_phone_number">전화번호 변경</string>
    <!-- Account setting that allows user to request and export their signal account data -->
    <string name="AccountSettingsFragment__request_account_data">내 계정 데이터</string>

    <!-- ExportAccountDataFragment -->
    <!-- Part of requesting account data flow, this is the section title for requesting that account data -->
    <string name="ExportAccountDataFragment__your_account_data">내 계정 데이터</string>
    <!-- Explanation of account data the user can request. %1$s is replaced with Learn more with a link -->
    <string name="ExportAccountDataFragment__export_explanation">Signal 계정 데이터 보고서를 내보냅니다. 이 보고서는 메시지나 미디어를 포함하지 않습니다. %1$s</string>
    <!-- Learn more link to more information about requesting account data -->
    <string name="ExportAccountDataFragment__learn_more">자세히 알아보기</string>
    <!-- Button action to export the report data to another app (e.g. email) -->
    <string name="ExportAccountDataFragment__export_report">보고서 내보내기</string>

    <!-- Radio option to export the data as a text file .txt -->
    <string name="ExportAccountDataFragment__export_as_txt">TXT로 내보내기</string>
    <!-- Label for the text file option -->
    <string name="ExportAccountDataFragment__export_as_txt_label">읽기 쉬운 텍스트 파일</string>
    <!-- Radio option to export the data as a json (java script object notation) file .json -->
    <string name="ExportAccountDataFragment__export_as_json">JSON으로 내보내기</string>
    <!-- Label for the json file option, the account data in a machine readable file format -->
    <string name="ExportAccountDataFragment__export_as_json_label">컴퓨터에서 읽을 수 있는 파일</string>

    <!-- Action to cancel (in a dialog) -->
    <string name="ExportAccountDataFragment__cancel_action">취소</string>

    <!-- Acknowledgement for download failure -->
    <string name="ExportAccountDataFragment__ok_action">확인</string>
    <!-- Title of dialog shown when report fails to generate -->
    <string name="ExportAccountDataFragment__report_generation_failed">보고서를 생성할 수 없습니다.</string>
    <!-- Message of dialog shown when report fails to generate asking user to check network connection -->
    <string name="ExportAccountDataFragment__check_network">연결을 확인하고 다시 시도하세요.</string>

    <!-- Title for export confirmation dialog -->
    <string name="ExportAccountDataFragment__export_report_confirmation">데이터를 내보낼까요?</string>
    <!-- Message for export confirmation dialog -->
    <string name="ExportAccountDataFragment__export_report_confirmation_message">Signal 계정 데이터를 신뢰하는 사람 또는 앱에만 공유하세요.</string>
    <!-- Action to export in for export confirmation dialog -->
    <string name="ExportAccountDataFragment__export_report_action">내보내기</string>

    <!-- Shown in a dialog with a spinner while the report is downloading -->
    <string name="ExportAccountDataFragment__download_progress">보고서를 생성하는 중…</string>
    <!-- Explanation that the report is only generated on export and is not saved on the device -->
    <string name="ExportAccountDataFragment__report_not_stored_disclaimer">보고서는 내보내기를 하는 시점에만 생성되며, 기기의 Signal에는 저장되지 않습니다.</string>

    <!-- ChangeNumberFragment -->
    <string name="ChangeNumberFragment__use_this_to_change_your_current_phone_number_to_a_new_phone_number">현재 전화번호를 새 전화번호로 바꾸려면 이 기능을 사용하세요. 이 작업은 되돌릴 수 없습니다.\n\n변경하기 전에, 새 전화번호로 SMS나 전화를 받을 수 있는지 확인하세요.</string>
    <string name="ChangeNumberFragment__continue">계속</string>
    <!-- Message shown on dialog after your number has been changed successfully. -->
    <string name="ChangeNumber__your_phone_number_has_changed_to_s">전화번호를 %1$s(으)로 변경했습니다.</string>
    <!-- Confirmation button to dismiss number changed dialog -->
    <string name="ChangeNumber__okay">확인</string>

    <!-- ChangeNumberEnterPhoneNumberFragment -->
    <string name="ChangeNumberEnterPhoneNumberFragment__change_number">번호 변경</string>
    <string name="ChangeNumberEnterPhoneNumberFragment__your_old_number">당신의 기존 전화번호</string>
    <string name="ChangeNumberEnterPhoneNumberFragment__old_phone_number">기존 전화번호</string>
    <string name="ChangeNumberEnterPhoneNumberFragment__your_new_number">당신의 새 전화번호</string>
    <string name="ChangeNumberEnterPhoneNumberFragment__new_phone_number">새 전화번호</string>
    <string name="ChangeNumberEnterPhoneNumberFragment__the_phone_number_you_entered_doesnt_match_your_accounts">입력한 전화번호가 내 계정과 일치하지 않습니다.</string>
    <string name="ChangeNumberEnterPhoneNumberFragment__you_must_specify_your_old_number_country_code">기존 전화번호의 국가 코드를 입력해야합니다.</string>
    <string name="ChangeNumberEnterPhoneNumberFragment__you_must_specify_your_old_phone_number">기존 전화번호를 입력해야합니다.</string>
    <string name="ChangeNumberEnterPhoneNumberFragment__you_must_specify_your_new_number_country_code">새 번호의 국가 코드를 지정해야 합니다.</string>
    <string name="ChangeNumberEnterPhoneNumberFragment__you_must_specify_your_new_phone_number">새 전화번호를 지정해야 합니다.</string>

    <!-- ChangeNumberVerifyFragment -->
    <string name="ChangeNumberVerifyFragment__change_number">번호 변경</string>
    <string name="ChangeNumberVerifyFragment__verifying_s">%1$s 확인 중</string>
    <string name="ChangeNumberVerifyFragment__captcha_required">Captcha를 입력해 주세요.</string>

    <!-- ChangeNumberConfirmFragment -->
    <string name="ChangeNumberConfirmFragment__change_number">번호 변경</string>
    <string name="ChangeNumberConfirmFragment__you_are_about_to_change_your_phone_number_from_s_to_s">전화번호를 %1$s에서 %2$s(으)로 변경합니다.\n\n계속하기 전에 아래에서 번호가 올바른지 확인하세요.</string>
    <string name="ChangeNumberConfirmFragment__edit_number">전화번호 수정</string>

    <!-- ChangeNumberRegistrationLockFragment -->
    <string name="ChangeNumberRegistrationLockFragment__signal_change_number_need_help_with_pin_for_android_v2_pin">Signal 번호 변경 - Android용 PIN에 대한 도움이 필요합니다(v2 PIN)</string>

    <!-- ChangeNumberPinDiffersFragment -->
    <string name="ChangeNumberPinDiffersFragment__pins_do_not_match">PIN이 일치하지 않음</string>
    <string name="ChangeNumberPinDiffersFragment__the_pin_associated_with_your_new_number_is_different_from_the_pin_associated_with_your_old_one">새 번호에 연결된 PIN이 이전 번호에 연결된 PIN과 다릅니다. 이전 PIN을 유지할까요, 아니면 업데이트할까요?</string>
    <string name="ChangeNumberPinDiffersFragment__keep_old_pin">이전 PIN 유지</string>
    <string name="ChangeNumberPinDiffersFragment__update_pin">번호 업데이트</string>
    <string name="ChangeNumberPinDiffersFragment__keep_old_pin_question">이전 PIN을 유지할까요?</string>

    <!-- ChangeNumberLockActivity -->
    <!-- Info message shown to user if something crashed the app during the change number attempt and we were unable to confirm the change so we force them into this screen to check before letting them use the app -->
    <string name="ChangeNumberLockActivity__it_looks_like_you_tried_to_change_your_number_but_we_were_unable_to_determine_if_it_was_successful_rechecking_now">번호 변경을 시도했으나 Signal에서 변경 완료 여부를 확인하지 못했습니다.\n\n다시 확인하는 중입니다…</string>
    <!-- Dialog title shown if we were able to confirm your change number status (meaning we now know what the server thinks our number is) after a crash during the regular flow -->
    <string name="ChangeNumberLockActivity__change_status_confirmed">변경 상태 확인됨</string>
    <!-- Dialog message shown if we were able to confirm your change number status (meaning we now know what the server thinks our number is) after a crash during the regular flow -->
    <string name="ChangeNumberLockActivity__your_number_has_been_confirmed_as_s">현재 번호가 %1$s인 것으로 확인됐습니다. 새로 변경한 번호가 아니라면 번호 변경 프로세스를 다시 시작해 주세요.</string>
    <!-- Dialog title shown if we were not able to confirm your phone number with the server and thus cannot let leave the change flow yet after a crash during the regular flow -->
    <string name="ChangeNumberLockActivity__change_status_unconfirmed">변경 상태 확인 안 됨</string>
    <!-- Dialog message shown when we can\'t verify the phone number on the server, only shown if there was a network error communicating with the server after a crash during the regular flow -->
    <string name="ChangeNumberLockActivity__we_could_not_determine_the_status_of_your_change_number_request">번호 변경 요청 상태를 확인하지 못했습니다.\n\n(오류: %1$s)</string>
    <!-- Dialog button to retry confirming the number on the server -->
    <string name="ChangeNumberLockActivity__retry">재시도</string>
    <!-- Dialog button shown to leave the app when in the unconfirmed change status after a crash in the regular flow -->
    <string name="ChangeNumberLockActivity__leave">나가기</string>
    <string name="ChangeNumberLockActivity__submit_debug_log">디버그 로그 제출</string>

    <!-- ChatsSettingsFragment -->
    <string name="ChatsSettingsFragment__keyboard">키보드</string>
    <string name="ChatsSettingsFragment__enter_key_sends">엔터 키로 메시지 보내기</string>

    <!--SmsSettingsFragment -->
    <string name="SmsSettingsFragment__use_as_default_sms_app">기본 SMS 앱으로 사용</string>
    <!-- Preference title to export sms -->
    <string name="SmsSettingsFragment__export_sms_messages">SMS 메시지 내보내기</string>
    <!-- Preference title to re-export sms -->
    <string name="SmsSettingsFragment__export_sms_messages_again">SMS 메시지 다시 내보내기</string>
    <!-- Preference title to delete sms -->
    <string name="SmsSettingsFragment__remove_sms_messages">SMS 메시지 제거</string>
    <!-- Snackbar text to confirm deletion -->
    <string name="SmsSettingsFragment__removing_sms_messages_from_signal">Signal에서 SMS 메시지를 제거하는 중…</string>
    <!-- Snackbar text to indicate can delete later -->
    <string name="SmsSettingsFragment__you_can_remove_sms_messages_from_signal_in_settings">언제든 Signal 설정에서 SMS 메시지를 제거할 수 있습니다.</string>
    <!-- Description for export sms preference -->
    <string name="SmsSettingsFragment__you_can_export_your_sms_messages_to_your_phones_sms_database">SMS 메시지를 휴대폰 SMS 데이터베이스로 내보낼 수 있습니다.</string>
    <!-- Description for re-export sms preference -->
    <string name="SmsSettingsFragment__exporting_again_can_result_in_duplicate_messages">다시 내보내면 중복 메시지가 생길 수 있습니다.</string>
    <!-- Description for remove sms preference -->
    <string name="SmsSettingsFragment__remove_sms_messages_from_signal_to_clear_up_storage_space">Signal에서 SMS 메시지를 제거하여 저장 공간을 확보하세요.</string>
    <!-- Information message shown at the top of sms settings to indicate it is being removed soon. -->
    <string name="SmsSettingsFragment__sms_support_will_be_removed_soon_to_focus_on_encrypted_messaging">암호화 메시지에 집중하기 위해 SMS 지원을 곧 중단합니다.</string>

    <!-- NotificationsSettingsFragment -->
    <string name="NotificationsSettingsFragment__messages">메시지</string>
    <string name="NotificationsSettingsFragment__calls">전화</string>
    <string name="NotificationsSettingsFragment__notify_when">다음의 경우 알림…</string>
    <string name="NotificationsSettingsFragment__contact_joins_signal">연락처가 Signal에 합류했습니다.</string>
    <!-- Notification preference header -->
    <string name="NotificationsSettingsFragment__notification_profiles">알림 프로필</string>
    <!-- Notification preference option header -->
    <string name="NotificationsSettingsFragment__profiles">프로필</string>
    <!-- Notification preference summary text -->
    <string name="NotificationsSettingsFragment__create_a_profile_to_receive_notifications_only_from_people_and_groups_you_choose">프로필을 만들어 원하는 사용자와 그룹에게서만 알림을 받으세요.</string>

    <!-- NotificationProfilesFragment -->
    <!-- Title for notification profiles screen that shows all existing profiles; Title with hyphenation. Translation can use soft hyphen - Unicode U+00AD -->
    <string name="NotificationProfilesFragment__notification_profiles">알림 프로필</string>
    <!-- Button text to create a notification profile -->
    <string name="NotificationProfilesFragment__create_profile">프로필 만들기</string>

    <!-- PrivacySettingsFragment -->
    <string name="PrivacySettingsFragment__blocked">차단함</string>
    <string name="PrivacySettingsFragment__d_contacts">연락처 %1$d개</string>
    <string name="PrivacySettingsFragment__messaging">메시징</string>
    <string name="PrivacySettingsFragment__disappearing_messages">사라지는 메시지</string>
    <string name="PrivacySettingsFragment__app_security">애플리케이션 보안</string>
    <string name="PrivacySettingsFragment__block_screenshots_in_the_recents_list_and_inside_the_app">최근 사용 목록과 앱 내 스크린샷 차단</string>
    <string name="PrivacySettingsFragment__signal_message_and_calls">신호 메시지 및 통화, 항상 중계 통화 및 봉인된 발신자</string>
    <string name="PrivacySettingsFragment__default_timer_for_new_changes">새 대화를 위한 기본 타이머</string>
    <string name="PrivacySettingsFragment__set_a_default_disappearing_message_timer_for_all_new_chats_started_by_you">내가 새로 시작하는 모든 대화에 자동 삭제 메시지 타이머를 기본으로 설정합니다.</string>
    <!-- Summary for stories preference to launch into story privacy settings -->
    <string name="PrivacySettingsFragment__payment_lock_require_lock">자금 이체 시 Android 화면을 잠그거나 지문 인증하기</string>
    <!-- Alert dialog title when payment lock cannot be enabled -->
    <string name="PrivacySettingsFragment__cant_enable_title">결제 잠금 기능을 활성화할 수 없습니다.</string>
    <!-- Alert dialog description to setup screen lock or fingerprint in phone settings -->
    <string name="PrivacySettingsFragment__cant_enable_description">결제 잠금을 사용하려면 휴대폰 설정에서 화면 잠금 또는 지문 ID를 활성화해야 합니다.</string>
    <!-- Shown in a toast when we can\'t navigate to the user\'s system fingerprint settings -->
    <string name="PrivacySettingsFragment__failed_to_navigate_to_system_settings">시스템 설정으로 이동하지 못했습니다.</string>
    <!-- Alert dialog button to go to phone settings -->
    <!-- Alert dialog button to cancel the dialog -->

    <!-- AdvancedPrivacySettingsFragment -->
  <!-- Removed by excludeNonTranslatables <string name="AdvancedPrivacySettingsFragment__sealed_sender_link" translatable="false">https://signal.org/blog/sealed-sender</string> -->
    <string name="AdvancedPrivacySettingsFragment__show_status_icon">상태 아이콘 표시하기</string>
    <string name="AdvancedPrivacySettingsFragment__show_an_icon">봉인된 발신자를 사용하여 전달되었을 때 메시지 세부 정보에 아이콘을 표시합니다.</string>

    <!-- ExpireTimerSettingsFragment -->
    <string name="ExpireTimerSettingsFragment__when_enabled_new_messages_sent_and_received_in_new_chats_started_by_you_will_disappear_after_they_have_been_seen">이 기능을 사용하면 내가 새로 시작하는 대화에서 보내거나 받는 새 메시지가 확인된 후 자동 삭제됩니다.</string>
    <string name="ExpireTimerSettingsFragment__when_enabled_new_messages_sent_and_received_in_this_chat_will_disappear_after_they_have_been_seen">이 기능을 사용하면 이 대화에서 보내거나 받는 새 메시지가 확인된 후 자동 삭제됩니다.</string>
    <string name="ExpireTimerSettingsFragment__off">꺼짐</string>
    <string name="ExpireTimerSettingsFragment__4_weeks">4주</string>
    <string name="ExpireTimerSettingsFragment__1_week">1주</string>
    <string name="ExpireTimerSettingsFragment__1_day">1일</string>
    <string name="ExpireTimerSettingsFragment__8_hours">8시간</string>
    <string name="ExpireTimerSettingsFragment__1_hour">1시간</string>
    <string name="ExpireTimerSettingsFragment__5_minutes">5분</string>
    <string name="ExpireTimerSettingsFragment__30_seconds">30초</string>
    <string name="ExpireTimerSettingsFragment__custom_time">지역 시간</string>
    <string name="ExpireTimerSettingsFragment__set">설정</string>
    <string name="ExpireTimerSettingsFragment__save">저장</string>

    <string name="CustomExpireTimerSelectorView__seconds">초</string>
    <string name="CustomExpireTimerSelectorView__minutes">분</string>
    <string name="CustomExpireTimerSelectorView__hours">시간</string>
    <string name="CustomExpireTimerSelectorView__days">일</string>
    <string name="CustomExpireTimerSelectorView__weeks">주</string>

    <!-- HelpSettingsFragment -->
    <string name="HelpSettingsFragment__support_center">지원 센터</string>
    <string name="HelpSettingsFragment__contact_us">문의하기</string>
    <string name="HelpSettingsFragment__version">버전</string>
    <string name="HelpSettingsFragment__debug_log">디버그 로그</string>
    <!--    Header for the screen that displays the licenses of the open-source software dependencies of the Signal app-->
    <string name="HelpSettingsFragment__licenses">라이선스</string>
    <string name="HelpSettingsFragment__terms_amp_privacy_policy">이용 약관 &amp; 개인 정보 보호 정책</string>
    <string name="HelpFragment__copyright_signal_messenger">Molly Messenger 저작권</string>
    <string name="HelpFragment__licenced_under_the_agplv3">GNU AGPLv3에 따라 라이선스가 부여됨</string>

    <!-- DataAndStorageSettingsFragment -->
    <string name="DataAndStorageSettingsFragment__media_quality">미디어 품질</string>
    <string name="DataAndStorageSettingsFragment__sent_media_quality">미디어 전송 품질</string>
    <string name="DataAndStorageSettingsFragment__sending_high_quality_media_will_use_more_data">고품질 미디어는 더 많은 모바일 데이터를 사용할 수 있습니다.</string>
    <string name="DataAndStorageSettingsFragment__high">높음</string>
    <string name="DataAndStorageSettingsFragment__standard">기본</string>
    <string name="DataAndStorageSettingsFragment__calls">전화</string>

    <!-- ChatColorSelectionFragment -->
    <string name="ChatColorSelectionFragment__auto">자동</string>
    <string name="ChatColorSelectionFragment__use_custom_colors">사용자 지정 색상 사용하기</string>
    <string name="ChatColorSelectionFragment__chat_color">대화창 색</string>
    <string name="ChatColorSelectionFragment__edit">수정</string>
    <string name="ChatColorSelectionFragment__duplicate">복사하기</string>
    <string name="ChatColorSelectionFragment__delete">삭제</string>
    <string name="ChatColorSelectionFragment__delete_color">색상 삭제하기</string>
    <plurals name="ChatColorSelectionFragment__this_custom_color_is_used">
        <item quantity="other">%1$d개 대화에서 이 사용자 지정 색상을 사용 중입니다. 모든 대화에서 삭제할까요?</item>
    </plurals>
    <string name="ChatColorSelectionFragment__delete_chat_color">대화창 색을 삭제할까요?</string>

    <!-- CustomChatColorCreatorFragment -->
    <string name="CustomChatColorCreatorFragment__solid">견고함</string>
    <string name="CustomChatColorCreatorFragment__gradient">그라디언트</string>
    <string name="CustomChatColorCreatorFragment__hue">색상</string>
    <string name="CustomChatColorCreatorFragment__saturation">채도</string>

    <!-- CustomChatColorCreatorFragmentPage -->
    <string name="CustomChatColorCreatorFragmentPage__save">저장</string>
    <string name="CustomChatColorCreatorFragmentPage__edit_color">색상 편집</string>
    <plurals name="CustomChatColorCreatorFragmentPage__this_color_is_used">
        <item quantity="other">%1$d개 대화에서 이 색을 사용 중입니다. 모든 대화에 이 변경 내용을 저장할까요?</item>
    </plurals>

    <!-- ChatColorGradientTool -->

    <!-- Title text for prompt to donate. Shown in a popup at the bottom of the chat list. -->
    <string name="Donate2022Q2Megaphone_donate_to_signal">Signal에 기부</string>
    <!-- Body text for prompt to donate. Shown in a popup at the bottom of the chat list. -->
    <string name="Donate2022Q2Megaphone_signal_is_powered_by_people_like_you">Signal은 여러분과 같은 사용자의 기여로 운영됩니다. 매월 기부하고 배지를 받으세요.</string>
    <!-- Button label that brings a user to the donate screen. Shown in a popup at the bottom of the chat list. -->
    <string name="Donate2022Q2Megaphone_donate">기부</string>
    <!-- Button label that dismissed a prompt to donate. Shown in a popup at the bottom of the chat list. -->
    <string name="Donate2022Q2Megaphone_not_now">나중에</string>

    <!-- EditReactionsFragment -->
    <string name="EditReactionsFragment__customize_reactions">반응 사용자 지정</string>
    <string name="EditReactionsFragment__tap_to_replace_an_emoji">이모티콘을 바꾸려면 탭하세요.</string>
    <string name="EditReactionsFragment__reset">초기화</string>
    <string name="EditReactionsFragment_save">저장</string>
    <string name="ChatColorSelectionFragment__auto_matches_the_color_to_the_wallpaper">배경 화면에 색상을 자동 일치시킵니다.</string>
    <string name="CustomChatColorCreatorFragment__drag_to_change_the_direction_of_the_gradient">드래그하여 그라디언트 방향 변경</string>

    <!-- AddAProfilePhotoMegaphone -->
    <string name="AddAProfilePhotoMegaphone__add_a_profile_photo">프로필 사진 추가</string>
    <string name="AddAProfilePhotoMegaphone__choose_a_look_and_color">모양과 색상을 선택하거나 이니셜을 사용자 정의하세요.</string>
    <string name="AddAProfilePhotoMegaphone__not_now">나중에</string>
    <string name="AddAProfilePhotoMegaphone__add_photo">사진 추가</string>

    <!-- BecomeASustainerMegaphone -->
    <string name="BecomeASustainerMegaphone__become_a_sustainer">후원자가 되세요</string>
    <!-- Displayed in the Become a Sustainer megaphone -->
    <string name="BecomeASustainerMegaphone__signal_is_powered_by">Signal은 여러분과 같은 사용자의 기여로 운영됩니다. 기부하고 배지를 받으세요.</string>
    <string name="BecomeASustainerMegaphone__not_now">나중에</string>
    <string name="BecomeASustainerMegaphone__donate">기부</string>

    <!-- KeyboardPagerFragment -->
    <string name="KeyboardPagerFragment_emoji">이모지</string>
    <string name="KeyboardPagerFragment_open_emoji_search">이모티콘 검색 열기</string>
    <string name="KeyboardPagerFragment_open_sticker_search">스티커 검색 열기</string>
    <string name="KeyboardPagerFragment_open_gif_search">GIF 검색 열기</string>
    <string name="KeyboardPagerFragment_stickers">스티커</string>
    <string name="KeyboardPagerFragment_backspace">백스페이스</string>
    <string name="KeyboardPagerFragment_gifs">GIF</string>
    <string name="KeyboardPagerFragment_search_emoji">이모지 검색</string>
    <string name="KeyboardPagerfragment_back_to_emoji">이모티콘으로 돌아가기</string>
    <string name="KeyboardPagerfragment_clear_search_entry">검색창 지우기</string>
    <string name="KeyboardPagerFragment_search_giphy">GIPHY 검색</string>

    <!-- StickerSearchDialogFragment -->
    <string name="StickerSearchDialogFragment_search_stickers">스티커 검색</string>
    <string name="StickerSearchDialogFragment_no_results_found">결과 없음</string>
    <string name="EmojiSearchFragment__no_results_found">결과 없음</string>
    <string name="NotificationsSettingsFragment__unknown_ringtone">알 수 없는 벨소리</string>

    <!-- ConversationSettingsFragment -->
    <!-- Dialog title displayed when non-admin tries to add a story to an audience group -->
    <string name="ConversationSettingsFragment__cant_add_to_group_story">그룹 스토리에 추가할 수 없습니다.</string>
    <!-- Dialog message displayed when non-admin tries to add a story to an audience group -->
    <string name="ConversationSettingsFragment__only_admins_of_this_group_can_add_to_its_story">이 그룹의 관리자만 이 그룹의 스토리에 추가할 수 있습니다.</string>
    <!-- Error toasted when no activity can handle the add contact intent -->
    <string name="ConversationSettingsFragment__contacts_app_not_found">연락처 앱을 찾지 못했습니다.</string>
    <string name="ConversationSettingsFragment__start_video_call">화상 통화 시작</string>
    <string name="ConversationSettingsFragment__start_audio_call">음성 통화 시작</string>
    <!-- Button label with hyphenation. Translation can use soft hyphen - Unicode U+00AD -->
    <string name="ConversationSettingsFragment__story">스토리</string>
    <!-- Button label with hyphenation. Translation can use soft hyphen - Unicode U+00AD -->
    <string name="ConversationSettingsFragment__message">메시지</string>
    <!-- Button label with hyphenation. Translation can use soft hyphen - Unicode U+00AD -->
    <string name="ConversationSettingsFragment__video">동영상</string>
    <!-- Button label with hyphenation. Translation can use soft hyphen - Unicode U+00AD -->
    <string name="ConversationSettingsFragment__audio">음성</string>
    <!-- Button label with hyphenation. Translation can use soft hyphen - Unicode U+00AD -->
    <string name="ConversationSettingsFragment__call">전화</string>
    <!-- Button label with hyphenation. Translation can use soft hyphen - Unicode U+00AD -->
    <string name="ConversationSettingsFragment__mute">알림 끄기</string>
    <!-- Button label with hyphenation. Translation can use soft hyphen - Unicode U+00AD -->
    <string name="ConversationSettingsFragment__muted">알림 꺼짐</string>
    <!-- Button label with hyphenation. Translation can use soft hyphen - Unicode U+00AD -->
    <string name="ConversationSettingsFragment__search">검색</string>
    <string name="ConversationSettingsFragment__disappearing_messages">사라지는 메시지</string>
    <string name="ConversationSettingsFragment__sounds_and_notifications">소리 &amp; 알림</string>
  <!-- Removed by excludeNonTranslatables <string name="ConversationSettingsFragment__internal_details" translatable="false">Internal details</string> -->
    <string name="ConversationSettingsFragment__contact_details">연락처</string>
    <string name="ConversationSettingsFragment__view_safety_number">안전 번호 보기</string>
    <string name="ConversationSettingsFragment__block">차단</string>
    <string name="ConversationSettingsFragment__block_group">그룹 차단</string>
    <string name="ConversationSettingsFragment__unblock">차단 해제</string>
    <string name="ConversationSettingsFragment__unblock_group">그룹 차단 해제</string>
    <string name="ConversationSettingsFragment__add_to_a_group">그룹에 추가</string>
    <string name="ConversationSettingsFragment__see_all">모두 보기</string>
    <string name="ConversationSettingsFragment__add_members">멤버 추가</string>
    <string name="ConversationSettingsFragment__permissions">권한</string>
    <string name="ConversationSettingsFragment__requests_and_invites">요청 및 초대</string>
    <string name="ConversationSettingsFragment__group_link">그룹 링크</string>
    <string name="ConversationSettingsFragment__add_as_a_contact">연락처로 추가</string>
    <string name="ConversationSettingsFragment__unmute">알림 켜기</string>
    <!-- The subtitle for a settings item that describes how long the user\'s chat is muted. If a chat is muted, you will not receive notifications unless @mentioned. The placeholder represents a time (e.g. 10pm, March 4, etc). -->
    <string name="ConversationSettingsFragment__conversation_muted_until_s">%1$s까지 대화 알림을 끕니다.</string>
    <string name="ConversationSettingsFragment__conversation_muted_forever">대화 알림을 계속 끕니다.</string>
    <string name="ConversationSettingsFragment__copied_phone_number_to_clipboard">전화번호를 클립보드에 복사했습니다.</string>
    <string name="ConversationSettingsFragment__phone_number">전화번호</string>
    <string name="ConversationSettingsFragment__get_badges">Signal을 후원하고 배지를 받으세요. 배지를 탭하여 자세히 알아보세요.</string>

    <!-- PermissionsSettingsFragment -->
    <string name="PermissionsSettingsFragment__add_members">멤버 추가</string>
    <string name="PermissionsSettingsFragment__edit_group_info">그룹 정보 수정</string>
    <string name="PermissionsSettingsFragment__send_messages">메시지 보내기</string>
    <string name="PermissionsSettingsFragment__all_members">모든 멤버</string>
    <string name="PermissionsSettingsFragment__only_admins">관리자만</string>
    <string name="PermissionsSettingsFragment__who_can_add_new_members">누가 새로운 멤버들을 추가시킬 수 있습니까?</string>
    <string name="PermissionsSettingsFragment__who_can_edit_this_groups_info">누가 이 그룹의 정보를 수정할 수 있습니까?</string>
    <string name="PermissionsSettingsFragment__who_can_send_messages">누가 메시지를 전송할 수 있습니까?</string>

    <!-- SoundsAndNotificationsSettingsFragment -->
    <string name="SoundsAndNotificationsSettingsFragment__mute_notifications">알림 끄기</string>
    <string name="SoundsAndNotificationsSettingsFragment__not_muted">알림 꺼지지 않음</string>
    <string name="SoundsAndNotificationsSettingsFragment__mentions">언급</string>
    <string name="SoundsAndNotificationsSettingsFragment__always_notify">항상 알림</string>
    <string name="SoundsAndNotificationsSettingsFragment__do_not_notify">알리지 않음</string>
    <string name="SoundsAndNotificationsSettingsFragment__custom_notifications">맞춤형 알림</string>

    <!-- StickerKeyboard -->
    <string name="StickerKeyboard__recently_used">최근 사용</string>

    <!-- PlaybackSpeedToggleTextView -->
    <string name="PlaybackSpeedToggleTextView__p5x">.5배</string>
    <string name="PlaybackSpeedToggleTextView__1x">1x</string>
    <string name="PlaybackSpeedToggleTextView__1p5x">1.5배</string>
    <string name="PlaybackSpeedToggleTextView__2x">2x</string>

    <!-- PaymentRecipientSelectionFragment -->
    <string name="PaymentRecipientSelectionFragment__new_payment">새로운 지불</string>

    <!-- NewConversationActivity -->
    <string name="NewConversationActivity__new_message">새 메시지</string>
    <!-- Context menu item message -->
    <string name="NewConversationActivity__message">메시지</string>
    <!-- Context menu item audio call -->
    <string name="NewConversationActivity__audio_call">음성 통화</string>
    <!-- Context menu item video call -->
    <string name="NewConversationActivity__video_call">화상 통화</string>
    <!-- Context menu item remove -->
    <string name="NewConversationActivity__remove">제거</string>
    <!-- Context menu item block -->
    <string name="NewConversationActivity__block">차단</string>
    <!-- Dialog title when removing a contact -->
    <string name="NewConversationActivity__remove_s">%1$s 님을 제거할까요?</string>
    <!-- Dialog message when removing a contact -->
    <string name="NewConversationActivity__you_wont_see_this_person">검색 시 이 사용자가 표시되지 않습니다. 향후 해당 사용자가 메시지를 보내는 경우 메시지 요청이 수신됩니다.</string>
    <!-- Snackbar message after removing a contact -->
    <string name="NewConversationActivity__s_has_been_removed">%1$s 님을 제거했습니다.</string>
    <!-- Snackbar message after blocking a contact -->
    <string name="NewConversationActivity__s_has_been_blocked">%1$s 님을 차단했습니다.</string>
    <!-- Dialog title when remove target contact is in system contacts -->
    <string name="NewConversationActivity__unable_to_remove_s">%1$s 님을 제거할 수 없습니다.</string>
    <!-- Dialog message when remove target contact is in system contacts -->
    <string name="NewConversationActivity__this_person_is_saved_to_your">이 사용자가 내 장치 연락처에 저장되어 있습니다. 연락처에서 해당 사용자를 삭제하고 다시 시도하세요.</string>
    <!-- Dialog action to view contact when they can\'t be removed otherwise -->
    <string name="NewConversationActivity__view_contact">연락처 보기</string>
    <!-- Error message shown when looking up a person by phone number and that phone number is not associated with a signal account -->
    <string name="NewConversationActivity__s_is_not_a_signal_user">%1$s 님은 Signal 사용자가 아닙니다.</string>

    <!-- ContactFilterView -->
    <string name="ContactFilterView__search_name_or_number">이름 또는 번호 검색</string>

    <!-- VoiceNotePlayerView -->
    <string name="VoiceNotePlayerView__dot_s">· %1$s</string>
    <string name="VoiceNotePlayerView__stop_voice_message">음성 메시지 중지</string>
    <string name="VoiceNotePlayerView__change_voice_message_speed">음성 메시지 속도 변경</string>
    <string name="VoiceNotePlayerView__pause_voice_message">음성 메시지 일시 중지</string>
    <string name="VoiceNotePlayerView__play_voice_message">음성 메시지 재생</string>
    <string name="VoiceNotePlayerView__navigate_to_voice_message">음성 메시지로 이동</string>


    <!-- AvatarPickerFragment -->
    <string name="AvatarPickerFragment__avatar_preview">아바타 미리 보기</string>
    <string name="AvatarPickerFragment__camera">카메라</string>
    <string name="AvatarPickerFragment__take_a_picture">사진을 찍다</string>
    <string name="AvatarPickerFragment__choose_a_photo">사진 선택</string>
    <string name="AvatarPickerFragment__photo">사진</string>
    <string name="AvatarPickerFragment__text">텍스트</string>
    <string name="AvatarPickerFragment__save">저장</string>
    <string name="AvatarPickerFragment__clear_avatar">아바타 지우기</string>
    <string name="AvatarPickerRepository__failed_to_save_avatar">아바타를 저장하지 못함</string>

    <!-- TextAvatarCreationFragment -->
    <string name="TextAvatarCreationFragment__preview">미리보기</string>
    <string name="TextAvatarCreationFragment__done">확인</string>
    <string name="TextAvatarCreationFragment__text">텍스트</string>
    <string name="TextAvatarCreationFragment__color">색상</string>

    <!-- VectorAvatarCreationFragment -->
    <string name="VectorAvatarCreationFragment__select_a_color">색상 선택</string>

    <!-- ContactSelectionListItem -->
    <string name="ContactSelectionListItem__sms">SMS</string>
    <string name="ContactSelectionListItem__dot_s">· %1$s</string>

    <!-- Displayed in the toolbar when externally sharing text to multiple recipients -->
    <string name="ShareInterstitialActivity__share">공유</string>

    <!-- DSLSettingsToolbar -->
    <string name="DSLSettingsToolbar__navigate_up">위로 탐색</string>
    <string name="MultiselectForwardFragment__forward_to">다음으로 전달</string>
    <!-- Displayed when sharing content via the fragment -->
    <string name="MultiselectForwardFragment__share_with">공유자</string>
    <string name="MultiselectForwardFragment__add_a_message">메시지 추가</string>
    <string name="MultiselectForwardFragment__faster_forwards">빨리감기</string>
    <!-- Displayed when user selects a video that will be clipped before sharing to a story -->
    <string name="MultiselectForwardFragment__videos_will_be_trimmed">동영상이 30초 클립으로 편집되어 여러 개의 스토리로 전송됩니다.</string>
    <!-- Displayed when user selects a video that cannot be sent as a story -->
    <string name="MultiselectForwardFragment__videos_sent_to_stories_cant">스토리에 보내는 동영상 길이는 30초 이하여야 합니다.</string>
    <string name="MultiselectForwardFragment__forwarded_messages_are_now">이제 전달하는 메시지를 바로 보냅니다.</string>
    <plurals name="MultiselectForwardFragment_send_d_messages">
        <item quantity="other">%1$d개 메시지 보내기</item>
    </plurals>
    <plurals name="MultiselectForwardFragment_messages_sent">
        <item quantity="other">메시지 보냄</item>
    </plurals>
    <plurals name="MultiselectForwardFragment_messages_failed_to_send">
        <item quantity="other">메시지를 보내지 못함</item>
    </plurals>
    <plurals name="MultiselectForwardFragment__couldnt_forward_messages">
        <item quantity="other">메시지를 더는 사용할 수 없어 전달하지 못했습니다.</item>
    </plurals>
    <!-- Error message shown when attempting to select a group to forward/share but it\'s announcement only and you are not an admin -->
    <string name="MultiselectForwardFragment__only_admins_can_send_messages_to_this_group">관리자만 이 그룹에 메시지를 전송할 수 있습니다.</string>
    <string name="MultiselectForwardFragment__limit_reached">한계에 도달함</string>

    <!-- Media V2 -->
    <!-- Dialog message when sending a story via an add to group story button -->
    <string name="MediaReviewFragment__add_to_the_group_story">\"%1$s\" 그룹 스토리에 추가합니다.</string>
    <!-- Positive dialog action when sending a story via an add to group story button -->
    <string name="MediaReviewFragment__add_to_story">스토리에 추가</string>
    <string name="MediaReviewFragment__add_a_message">메시지 추가</string>
    <string name="MediaReviewFragment__add_a_reply">답장 추가</string>
    <string name="MediaReviewFragment__send_to">받는 사람</string>
    <string name="MediaReviewFragment__view_once_message">한 번 보기 메시지</string>
    <string name="MediaReviewFragment__one_or_more_items_were_too_large">하나 이상의 항목이 너무 큽니다.</string>
    <string name="MediaReviewFragment__one_or_more_items_were_invalid">하나 이상의 항목이 유효하지 않습니다.</string>
    <string name="MediaReviewFragment__too_many_items_selected">항목을 너무 많이 선택했습니다.</string>

    <string name="ImageEditorHud__cancel">취소</string>
    <string name="ImageEditorHud__draw">그리기</string>
    <string name="ImageEditorHud__write_text">텍스트 작성</string>
    <string name="ImageEditorHud__add_a_sticker">스티커 추가</string>
    <string name="ImageEditorHud__blur">흐리게</string>
    <string name="ImageEditorHud__done_editing">편집 완료</string>
    <string name="ImageEditorHud__clear_all">모두 지우기</string>
    <string name="ImageEditorHud__undo">실행 취소</string>
    <string name="ImageEditorHud__toggle_between_marker_and_highlighter">마커와 하이라이터 토글</string>
    <string name="ImageEditorHud__toggle_between_text_styles">텍스트 스타일 토글</string>

    <!-- Header for section of featured stickers (location/time stickers) -->
    <string name="ScribbleStickersFragment__featured_stickers">추천</string>

    <string name="MediaCountIndicatorButton__send">보내기</string>

    <string name="MediaReviewSelectedItem__tap_to_remove">탭하여 제거</string>
    <string name="MediaReviewSelectedItem__tap_to_select">탭하여 선택</string>

    <string name="MediaReviewImagePageFragment__discard">파기</string>
    <string name="MediaReviewImagePageFragment__discard_changes">변경 내용을 취소할까요?</string>
    <string name="MediaReviewImagePageFragment__youll_lose_any_changes">이 사진에 적용한 모든 변경 내용이 손실됩니다.</string>


    <string name="BadgesOverviewFragment__my_badges">내 배지</string>
    <string name="BadgesOverviewFragment__featured_badge">프로필 배지</string>
    <string name="BadgesOverviewFragment__display_badges_on_profile">프로필에 배지 표시</string>
    <string name="BadgesOverviewFragment__failed_to_update_profile">프로필을 업데이트하지 못했습니다.</string>



    <string name="SelectFeaturedBadgeFragment__select_a_badge">배지 선택</string>
    <string name="SelectFeaturedBadgeFragment__you_must_select_a_badge">배지를 선택해야 합니다.</string>
    <string name="SelectFeaturedBadgeFragment__failed_to_update_profile">프로필을 업데이트하지 못했습니다.</string>

    <!-- Displayed on primary button in the bottom sheet as a call-to-action to launch into the donation flow -->
    <string name="ViewBadgeBottomSheetDialogFragment__donate_now">지금 기부하기</string>
    <!-- Title of a page in the bottom sheet. Placeholder is a user\'s short-name -->
    <string name="ViewBadgeBottomSheetDialogFragment__s_supports_signal">%1$s 님은 Signal의 기부자입니다.</string>
    <!-- Description of a page in the bottom sheet of a monthly badge. Placeholder is a user\'s short-name -->
    <string name="ViewBadgeBottomSheetDialogFragment__s_supports_signal_with_a_monthly">%1$s 님은 Signal의 월간 기부자입니다. Signal은 광고주나 투자자 없이 오로지 사용자의 기여로 운영되는 비영리 단체입니다.</string>
    <!-- Description of a page in the bottom sheet of a one-time badge. Placeholder is a user\'s short-name -->
    <string name="ViewBadgeBottomSheetDialogFragment__s_supports_signal_with_a_donation">%1$s 님은 Signal의 기부자입니다. Signal은 광고주나 투자자 없이 오로지 사용자의 기여로 운영되는 비영리 단체입니다.</string>

    <string name="ImageView__badge">배지</string>

    <string name="SubscribeFragment__cancel_subscription">구독 취소</string>
    <string name="SubscribeFragment__confirm_cancellation">취소할까요?</string>
    <string name="SubscribeFragment__you_wont_be_charged_again">요금이 다시 청구되지 않습니다. 청구 기간이 끝나면 프로필에서 배지가 사라집니다.</string>
    <string name="SubscribeFragment__not_now">나중에</string>
    <string name="SubscribeFragment__confirm">확인</string>
    <string name="SubscribeFragment__update_subscription">구독 업데이트</string>
    <string name="SubscribeFragment__your_subscription_has_been_cancelled">구독을 취소했습니다.</string>
    <string name="SubscribeFragment__update_subscription_question">구독을 업데이트할까요?</string>
    <string name="SubscribeFragment__update">업데이트</string>
    <string name="SubscribeFragment__you_will_be_charged_the_full_amount_s_of">오늘 새 구독 요금의 전체 금액(%1$s)이 청구됩니다. 구독은 매월 갱신됩니다.</string>

    <string name="Subscription__s_per_month">%1$s/1개월</string>
    <!-- Shown when a subscription is active and isn\'t going to expire at the end of the term -->
    <string name="Subscription__renews_s">%1$s 갱신</string>
    <!-- Shown when a subscription is active and is going to expire at the end of the term -->
    <string name="Subscription__expires_s">%1$s에 만료됨</string>

    <!-- Title of learn more sheet -->
    <string name="SubscribeLearnMoreBottomSheetDialogFragment__signal_is_different">Signal은 다릅니다.</string>
    <!-- First small text blurb on learn more sheet -->
    <string name="SubscribeLearnMoreBottomSheetDialogFragment__private_messaging">개인정보를 보호하는 메신저. 광고와 트래커, 사찰에서 자유로운 앱.</string>
    <!-- Second small text blurb on learn more sheet -->
    <string name="SubscribeLearnMoreBottomSheetDialogFragment__signal_is_supported_by">Signal은 사용자의 기부로 운영되기에 모든 면에서 사용자의 개인정보보호를 최우선으로 생각합니다. Signal은 데이터와 수익이 아닌 사용자를 위한 앱입니다.</string>
    <!-- Third small text blurb on learn more sheet -->
    <string name="SubscribeLearnMoreBottomSheetDialogFragment__if_you_can">가능하다면 지금 Signal에 기부하여 Signal이 누구나 안심하고 사용할 수 있는 즐거운 앱으로 남을 수 있도록 도와주세요.</string>

    <string name="SubscribeThanksForYourSupportBottomSheetDialogFragment__thanks_for_your_support">여러분의 지지와 성원에 감사드립니다!</string>
    <!-- Subtext underneath the dialog title on the thanks sheet -->
    <string name="SubscribeThanksForYourSupportBottomSheetDialogFragment__youve_earned_a_donor_badge">Signal에서 기부자 배지를 받았습니다! 프로필에 표시하여 Signal에 대한 지지를 보여주세요.</string>
    <string name="SubscribeThanksForYourSupportBottomSheetDialogFragment__you_can_also">다른 기여 방법</string>
    <string name="SubscribeThanksForYourSupportBottomSheetDialogFragment__become_a_montly_sustainer">월간 기여자 되기</string>
    <string name="SubscribeThanksForYourSupportBottomSheetDialogFragment__display_on_profile">프로필에 표시</string>
    <string name="SubscribeThanksForYourSupportBottomSheetDialogFragment__make_featured_badge">프로필 배지 등록</string>
    <string name="SubscribeThanksForYourSupportBottomSheetDialogFragment__continue">계속</string>
    <string name="ThanksForYourSupportBottomSheetFragment__when_you_have_more">배지가 여러 개 있는 경우 프로필에 표시하고 싶은 배지를 선택하여 등록할 수 있습니다.</string>

    <string name="BecomeASustainerFragment__get_badges">Signal을 지지하여 프로필 배지를 받으세요.</string>
    <string name="BecomeASustainerFragment__signal_is_a_non_profit">Signal은 광고주나 투자자 없이 오로지 사용자의 기여로 운영되는 비영리 단체입니다.</string>

    <!-- Button label for creating a donation -->
    <string name="ManageDonationsFragment__donate_to_signal">Signal에 기부</string>
    <!-- Heading for more area of manage subscriptions page -->
    <string name="ManageDonationsFragment__more">더 보기</string>
    <!-- Heading for receipts area of manage subscriptions page -->
    <!-- Heading for my subscription area of manage subscriptions page -->
    <string name="ManageDonationsFragment__my_support">내 지원</string>
    <string name="ManageDonationsFragment__manage_subscription">구독 관리</string>
    <!-- Label for Donation Receipts button -->
    <string name="ManageDonationsFragment__donation_receipts">기부 영수증</string>
    <string name="ManageDonationsFragment__badges">배지</string>
    <string name="ManageDonationsFragment__subscription_faq">구독 FAQ</string>
    <!-- Preference heading for other ways to donate -->
    <string name="ManageDonationsFragment__other_ways_to_give">다른 기여 방법</string>
    <!-- Preference label to launch badge gifting -->
    <string name="ManageDonationsFragment__donate_for_a_friend">친구를 대신해 기부하세요.</string>

    <string name="Boost__enter_custom_amount">사용자 정의 금액 입력</string>
    <string name="Boost__one_time_contribution">1회성 기부</string>
    <!-- Error label when the amount is smaller than what we can accept -->
    <string name="Boost__the_minimum_amount_you_can_donate_is_s">기부할 수 있는 최소 금액은 %1$s입니다.</string>

    <string name="MySupportPreference__s_per_month">%1$s/월</string>
    <string name="MySupportPreference__renews_s">%1$s 갱신</string>
    <string name="MySupportPreference__processing_transaction">거래 처리 중…</string>
    <!-- Displayed on "My Support" screen when user badge failed to be added to their account -->
    <string name="MySupportPreference__couldnt_add_badge_s">배지를 추가하지 못했습니다. %1$s</string>
    <string name="MySupportPreference__please_contact_support">고객 지원팀으로 문의하세요.</string>

    <!-- Title of dialog telling user they need to update signal as it expired -->
    <string name="UpdateSignalExpiredDialog__title">시그널 최신 버전으로 업데이트</string>
    <!-- Message of dialog telling user they need to update signal as it expired -->
    <string name="UpdateSignalExpiredDialog__message">이 Molly 버전은 만료되었습니다. Molly을 계속 사용하려면 지금 업데이트하세요.</string>
    <!-- Button text of expiration dialog, will take user to update the app -->
    <string name="UpdateSignalExpiredDialog__update_action">업데이트</string>
    <!-- Button text of expiration dialog to cancel the dialog.  -->
    <string name="UpdateSignalExpiredDialog__cancel_action">취소</string>

    <!-- Title of dialog telling user they need to re-register signal -->
    <string name="ReregisterSignalDialog__title">기기를 등록 해제함</string>
    <!-- Message of dialog telling user they need to re-register signal as it is no longer registered -->
    <string name="ReregisterSignalDialog__message">이 기기를 등록 해제했습니다. 이 기기에서 Molly을 계속 사용하려면 다시 등록하세요.</string>
    <!-- Button text of re-registration dialog to re-register the device.  -->
    <string name="ReregisterSignalDialog__reregister_action">재등록</string>
    <!-- Button text of re-registration dialog to cancel the dialog.  -->
    <string name="ReregisterSignalDialog__cancel_action">취소</string>

    <!-- Title of expiry sheet when boost badge falls off profile unexpectedly. -->
    <string name="ExpiredBadgeBottomSheetDialogFragment__boost_badge_expired">부스트 배지 만료됨</string>
    <!-- Displayed in the bottom sheet if a monthly donation badge unexpectedly falls off the user\'s profile -->
    <string name="ExpiredBadgeBottomSheetDialogFragment__monthly_donation_cancelled">월간 기부 취소함</string>
    <!-- Displayed in the bottom sheet when a boost badge expires -->
    <string name="ExpiredBadgeBottomSheetDialogFragment__your_boost_badge_has_expired_and">부스트 배지가 만료되어 더 이상 프로필에 표시되지 않습니다.</string>
    <string name="ExpiredBadgeBottomSheetDialogFragment__you_can_reactivate">일회성 기부를 통해 부스트 배지를 다음 30일 동안 재활성화하세요.</string>
    <!-- Displayed when we do not think the user is a subscriber when their boost expires -->
    <string name="ExpiredBadgeBottomSheetDialogFragment__you_can_keep">Signal을 계속 사용할 수는 있지만 사용자를 위해 설계된 Signal의 기술을 지지하고 싶다면 월간 기부를 통해 기여자가 되어주세요.</string>
    <string name="ExpiredBadgeBottomSheetDialogFragment__become_a_sustainer">후원자가 되세요</string>
    <string name="ExpiredBadgeBottomSheetDialogFragment__add_a_boost">부스트 추가</string>
    <string name="ExpiredBadgeBottomSheetDialogFragment__not_now">나중에</string>
    <!-- Copy displayed when badge expires after user inactivity -->
    <string name="ExpiredBadgeBottomSheetDialogFragment__your_recurring_monthly_donation_was_automatically">오랫동안 활동 기록이 없어 월간 기부가 자동으로 취소되었습니다. %1$s 배지가 더는 프로필에 표시되지 않습니다.</string>
    <!-- Copy displayed when badge expires after payment failure -->
    <string name="ExpiredBadgeBottomSheetDialogFragment__your_recurring_monthly_donation_was_canceled">결제를 처리할 수 없어 월간 기부를 취소했습니다. 배지가 더는 프로필에 표시되지 않습니다.</string>
    <!-- Copy displayed when badge expires after a payment failure and we have a displayable charge failure reason -->
    <string name="ExpiredBadgeBottomSheetDialogFragment__your_recurring_monthly_donation_was_canceled_s">월간 기부를 취소했습니다. %1$s %2$s 배지가 더는 프로필에 표시되지 않습니다.</string>
    <string name="ExpiredBadgeBottomSheetDialogFragment__you_can">Signal을 계속 사용할 수는 있지만 앱을 지원하고 배지를 재활성화하려면 지금 갱신하세요.</string>
    <string name="ExpiredBadgeBottomSheetDialogFragment__renew_subscription">구독 갱신</string>
    <!-- Button label to send user to Google Pay website -->
    <string name="ExpiredBadgeBottomSheetDialogFragment__go_to_google_pay">Google Pay로 이동</string>

    <string name="CantProcessSubscriptionPaymentBottomSheetDialogFragment__cant_process_subscription_payment">구독 결제를 처리할 수 없습니다.</string>
    <string name="CantProcessSubscriptionPaymentBottomSheetDialogFragment__were_having_trouble">Signal 기여자 결제를 처리하는 도중 문제가 발생했습니다. 결제 수단 정보가 최신 상태인지 확인해 주세요. 최신 상태가 아닐 경우 Google Pay에서 업데이트하세요. Signal이 며칠 후 다시 결제 처리를 시도합니다.</string>
    <string name="CantProcessSubscriptionPaymentBottomSheetDialogFragment__dont_show_this_again">다시 표시 안 함</string>

    <string name="Subscription__contact_support">지원에 문의</string>
    <string name="Subscription__get_a_s_badge">%1$s 배지 받기</string>

    <string name="SubscribeFragment__processing_payment">결제 처리 중…</string>
    <!-- Displayed in notification when user payment fails to process on Stripe -->
    <string name="DonationsErrors__error_processing_payment">결제 처리 오류</string>
    <!-- Displayed on "My Support" screen when user subscription payment method failed. -->
    <string name="DonationsErrors__error_processing_payment_s">결제 처리 중 오류가 발생했습니다. %1$s</string>
    <string name="DonationsErrors__your_payment">결제를 처리하지 못했으며 요금이 청구되지 않았습니다. 다시 시도하세요.</string>
    <string name="DonationsErrors__still_processing">아직 처리 중</string>
    <string name="DonationsErrors__couldnt_add_badge">배지를 추가할 수 없습니다.</string>
    <!-- Displayed when badge credential couldn\'t be verified -->
    <string name="DonationsErrors__failed_to_validate_badge">배지를 확인하지 못했습니다.</string>
    <!-- Displayed when badge credential couldn\'t be verified -->
    <string name="DonationsErrors__could_not_validate">서버 응답을 확인할 수 없습니다. 고객 지원팀으로 문의해 주세요.</string>
    <!-- Displayed as title when some generic error happens during sending donation on behalf of another user -->
    <string name="DonationsErrors__donation_failed">기부에 실패했습니다.</string>
    <!-- Displayed as message when some generic error happens during sending donation on behalf of another user -->
    <string name="DonationsErrors__your_payment_was_processed_but">결제를 처리했으나 Signal에서 귀하의 기부 메시지를 보내지 못했습니다. 고객 지원팀으로 문의하세요.</string>
    <string name="DonationsErrors__your_badge_could_not">배지를 계정에 추가하지 못했지만 요금이 청구됐을 수 있습니다. 고객 지원팀으로 문의해 주세요.</string>
    <string name="DonationsErrors__your_payment_is_still">구독을 아직 처리하는 중입니다. 연결 상태에 따라 몇 분이 소요될 수 있습니다.</string>
    <string name="DonationsErrors__failed_to_cancel_subscription">구독을 취소하지 못했습니다.</string>
    <string name="DonationsErrors__subscription_cancellation_requires_an_internet_connection">구독을 취소하려면 인터넷 연결이 필요합니다.</string>
    <string name="ViewBadgeBottomSheetDialogFragment__your_device_doesn_t_support_google_pay_so_you_can_t_subscribe_to_earn_a_badge_you_can_still_support_signal_by_making_a_donation_on_our_website">이용 중인 기기에서 Google Pay를 지원하지 않아 구독 및 배지 획득이 불가합니다. 하지만 웹사이트에서 기부하여 Signal을 지지할 수 있습니다.</string>
    <string name="NetworkFailure__network_error_check_your_connection_and_try_again">네트워크 오류. 연결을 확인하고 다시 시도하세요.</string>
    <string name="NetworkFailure__retry">재시도</string>
    <!-- Displayed as a dialog title when the selected recipient for a gift doesn\'t support gifting -->
    <string name="DonationsErrors__cannot_send_donation">기부를 보낼 수 없습니다.</string>
    <!-- Displayed as a dialog message when the selected recipient for a gift doesn\'t support gifting -->
    <string name="DonationsErrors__this_user_cant_receive_donations_until">이 사용자는 Signal을 업그레이드해야 기부를 받을 수 있습니다.</string>
    <!-- Displayed as a dialog message when the user\'s profile could not be fetched, likely due to lack of internet -->
    <string name="DonationsErrors__your_donation_could_not_be_sent">네트워크 오류로 인해 기부를 보내지 못했습니다. 연결을 확인하고 다시 시도하세요.</string>

    <!-- Gift message view title -->
    <string name="GiftMessageView__donation_on_behalf_of_s">%1$s 님 대신 기부</string>
    <!-- Gift message view title for incoming donations -->
    <string name="GiftMessageView__s_donated_to_signal_on">%1$s 님이 귀하를 대신해 Signal에 기부했습니다.</string>
    <!-- Gift badge redeem action label -->
    <string name="GiftMessageView__redeem">사용</string>
    <!-- Gift badge view action label -->
    <string name="GiftMessageView__view">보기</string>
    <!-- Gift badge redeeming action label -->
    <string name="GiftMessageView__redeeming">사용 중…</string>
    <!-- Gift badge redeemed label -->
    <string name="GiftMessageView__redeemed">사용함</string>


    <!-- Stripe decline code generic_failure -->
    <string name="DeclineCode__try_another_payment_method_or_contact_your_bank">다른 결제 수단을 시도하거나 은행에 자세한 정보를 문의하세요.</string>
    <!-- Stripe decline code verify on Google Pay and try again -->
    <string name="DeclineCode__verify_your_payment_method_is_up_to_date_in_google_pay_and_try_again">Google Pay의 결제 수단 정보가 최신 상태인지 확인하고 다시 시도하세요.</string>
    <!-- Stripe decline code learn more action label -->
    <string name="DeclineCode__learn_more">더 알아보기</string>
    <!-- Stripe decline code contact issuer -->
    <string name="DeclineCode__verify_your_payment_method_is_up_to_date_in_google_pay_and_try_again_if_the_problem">Google Pay의 결제 수단 정보가 최신 상태인지 확인하고 다시 시도하세요. 그래도 문제가 계속되면 은행에 문의하세요.</string>
    <!-- Stripe decline code purchase not supported -->
    <string name="DeclineCode__your_card_does_not_support_this_type_of_purchase">카드가 이 구매 유형을 지원하지 않습니다. 다른 결제 수단을 선택하세요.</string>
    <!-- Stripe decline code your card has expired -->
    <string name="DeclineCode__your_card_has_expired">카드가 만료되었습니다. Google Pay에서 결제 수단 정보를 업데이트하고 다시 시도하세요.</string>
    <!-- Stripe decline code go to google pay action label -->
    <string name="DeclineCode__go_to_google_pay">Google Pay로 이동</string>
    <!-- Stripe decline code try credit card again action label -->
    <string name="DeclineCode__try">다시 시도해 주세요.</string>
    <!-- Stripe decline code incorrect card number -->
    <string name="DeclineCode__your_card_number_is_incorrect">카드 번호가 올바르지 않습니다. Google Pay에서 업데이트 하고 다시 시도해보세요.</string>
    <!-- Stripe decline code incorrect cvc -->
    <string name="DeclineCode__your_cards_cvc_number_is_incorrect">카드의 CVC 번호가 올바르지 않습니다. Google Pay에서 업데이트하고 다시 시도해보세요.</string>
    <!-- Stripe decline code insufficient funds -->
    <string name="DeclineCode__your_card_does_not_have_sufficient_funds">카드에 잔액이 충분하지 않아 결제를 완료할 수 없습니다. 다른 결제 수단을 선택하세요.</string>
    <!-- Stripe decline code incorrect expiration month -->
    <string name="DeclineCode__the_expiration_month">결제 수단의 만료 월이 잘못됐습니다. Google Pay에서 업데이트하고 다시 시도하세요.</string>
    <!-- Stripe decline code incorrect expiration year -->
    <string name="DeclineCode__the_expiration_year">결제 수단의 만료 연도가 잘못됐습니다. Google Pay에서 업데이트하고 다시 시도하세요.</string>
    <!-- Stripe decline code issuer not available -->
    <string name="DeclineCode__try_completing_the_payment_again">결제를 다시 시도하거나 은행에 자세한 정보를 문의하세요.</string>
    <!-- Stripe decline code processing error -->
    <string name="DeclineCode__try_again">다시 시도하거나 자세한 정보를 은행에 문의하세요.</string>

    <!-- Credit Card decline code error strings -->
    <!-- Stripe decline code approve_with_id for credit cards displayed in a notification or dialog -->
    <string name="DeclineCode__verify_your_card_details_are_correct_and_try_again">카드 세부 정보가 올바른지 확인하고 다시 시도하세요.</string>
    <!-- Stripe decline code call_issuer for credit cards displayed in a notification or dialog -->
    <string name="DeclineCode__verify_your_card_details_are_correct_and_try_again_if_the_problem_continues">카드 세부 정보가 올바른지 확인하고 다시 시도하세요. 문제가 계속되면 은행에 문의하세요.</string>
    <!-- Stripe decline code expired_card for credit cards displayed in a notification or dialog -->
    <string name="DeclineCode__your_card_has_expired_verify_your_card_details">카드가 만료되었습니다. 카드 세부 정보가 올바른지 확인하고 다시 시도하세요.</string>
    <!-- Stripe decline code incorrect_cvc and invalid_cvc for credit cards displayed in a notification or dialog -->
    <string name="DeclineCode__your_cards_cvc_number_is_incorrect_verify_your_card_details">카드의 CVC 번호가 잘못되었습니다. 카드 세부 정보가 올바른지 확인하고 다시 시도하세요.</string>
    <!-- Stripe decline code invalid_expiry_month for credit cards displayed in a notification or dialog -->
    <string name="DeclineCode__the_expiration_month_on_your_card_is_incorrect">카드 만료 월이 잘못되었습니다. 카드 세부 정보가 올바른지 확인하고 다시 시도하세요.</string>
    <!-- Stripe decline code invalid_expiry_year for credit cards displayed in a notification or dialog -->
    <string name="DeclineCode__the_expiration_year_on_your_card_is_incorrect">카드 만료 연도가 잘못되었습니다. 카드 세부 정보가 올바른지 확인하고 다시 시도하세요.</string>
    <!-- Stripe decline code incorrect_number and invalid_number for credit cards displayed in a notification or dialog -->
    <string name="DeclineCode__your_card_number_is_incorrect_verify_your_card_details">카드 번호가 잘못되었습니다. 카드 세부 정보가 올바른지 확인하고 다시 시도하세요.</string>

    <!-- Title of create notification profile screen -->
    <string name="EditNotificationProfileFragment__name_your_profile">당신의 프로필에 이름을 붙이세요</string>
    <!-- Hint text for create/edit notification profile name -->
    <string name="EditNotificationProfileFragment__profile_name">프로필 이름</string>
    <!-- Name has a max length, this shows how many characters are used out of the max -->
    <string name="EditNotificationProfileFragment__count">%1$d/%2$d</string>
    <!-- Call to action button to continue to the next step -->
    <string name="EditNotificationProfileFragment__next">다음</string>
    <!-- Call to action button once the profile is named to create the profile and continue to the customization steps -->
    <string name="EditNotificationProfileFragment__create">만들기</string>
    <!-- Call to action button once the profile name is edited -->
    <string name="EditNotificationProfileFragment__save">저장</string>
    <!-- Title of edit notification profile screen -->
    <string name="EditNotificationProfileFragment__edit_this_profile">이 프로필 수정</string>
    <!-- Error message shown when attempting to create or edit a profile name to an existing profile name -->
    <string name="EditNotificationProfileFragment__a_profile_with_this_name_already_exists">다른 프로필에서 사용 중인 이름입니다.</string>
    <!-- Preset selectable name for a profile name, shown as list in edit/create screen -->
    <string name="EditNotificationProfileFragment__work">직장</string>
    <!-- Preset selectable name for a profile name, shown as list in edit/create screen -->
    <string name="EditNotificationProfileFragment__sleep">수면</string>
    <!-- Preset selectable name for a profile name, shown as list in edit/create screen -->
    <string name="EditNotificationProfileFragment__driving">운전</string>
    <!-- Preset selectable name for a profile name, shown as list in edit/create screen -->
    <string name="EditNotificationProfileFragment__downtime">휴식</string>
    <!-- Preset selectable name for a profile name, shown as list in edit/create screen -->
    <string name="EditNotificationProfileFragment__focus">집중</string>
    <!-- Error message shown when attempting to next/save without a profile name -->
    <string name="EditNotificationProfileFragment__profile_must_have_a_name">이름은 비워둘 수 없습니다.</string>

    <!-- Title for add recipients to notification profile screen in create flow -->
    <string name="AddAllowedMembers__allowed_notifications">알림 허용</string>
    <!-- Description of what the user should be doing with this screen -->
    <string name="AddAllowedMembers__add_people_and_groups_you_want_notifications_and_calls_from_when_this_profile_is_on">이 프로필이 켜져 있을 때 알림과 통화를 받을 사용자와 그룹을 추가합니다.</string>
    <!-- Button text that launches the contact picker to select from -->
    <string name="AddAllowedMembers__add_people_or_groups">사용자 또는 그룹 추가</string>

    <!-- Call to action button on contact picker for adding to profile -->
    <string name="SelectRecipientsFragment__add">추가</string>

    <!-- Notification profiles home fragment, shown when no profiles have been created yet -->
    <string name="NotificationProfilesFragment__create_a_profile_to_receive_notifications_and_calls_only_from_the_people_and_groups_you_want_to_hear_from">프로필을 만들어 소식을 듣고 싶은 사용자와 그룹에게서만 알림과 통화를 받으세요.</string>
    <!-- Header shown above list of all notification profiles -->
    <string name="NotificationProfilesFragment__profiles">프로필</string>
    <!-- Button that starts the create new notification profile flow -->
    <string name="NotificationProfilesFragment__new_profile">새 프로필</string>
    <!-- Profile active status, indicating the current profile is on for an unknown amount of time -->
    <string name="NotificationProfilesFragment__on">켜짐</string>

    <!-- Button use to permanently delete a notification profile -->
    <string name="NotificationProfileDetails__delete_profile">프로필 삭제</string>
    <!-- Snakbar message shown when removing a recipient from a profile -->
    <string name="NotificationProfileDetails__s_removed">\'%1$s 님\'을 제거했습니다.</string>
    <!-- Snackbar button text that will undo the recipient remove -->
    <string name="NotificationProfileDetails__undo">실행 취소</string>
    <!-- Dialog message shown to confirm deleting a profile -->
    <string name="NotificationProfileDetails__permanently_delete_profile">프로필을 영구적으로 삭제하시겠어요?</string>
    <!-- Dialog button to delete profile -->
    <string name="NotificationProfileDetails__delete">삭제</string>
    <!-- Title/accessibility text for edit icon to edit profile emoji/name -->
    <string name="NotificationProfileDetails__edit_notification_profile">알림 프로필 수정</string>
    <!-- Schedule description if all days are selected -->
    <string name="NotificationProfileDetails__everyday">매일</string>
    <!-- Profile status on if it is the active profile -->
    <string name="NotificationProfileDetails__on">켜짐</string>
    <!-- Profile status on if it is not the active profile -->
    <string name="NotificationProfileDetails__off">꺼짐</string>
    <!-- Description of hours for schedule (start to end) times -->
    <string name="NotificationProfileDetails__s_to_s">%1$s~%2$s</string>
    <!-- Section header for exceptions to the notification profile -->
    <string name="NotificationProfileDetails__exceptions">예외</string>
    <!-- Profile exception to allow all calls through the profile restrictions -->
    <string name="NotificationProfileDetails__allow_all_calls">모든 통화 허용</string>
    <!-- Profile exception to allow all @mentions through the profile restrictions -->
    <string name="NotificationProfileDetails__notify_for_all_mentions">모든 멘션 알림</string>
    <!-- Section header for showing schedule information -->
    <string name="NotificationProfileDetails__schedule">일정</string>
    <!-- If member list is long, will truncate the list and show an option to then see all when tapped -->
    <string name="NotificationProfileDetails__see_all">모두 보기</string>

    <!-- Title for add schedule to profile in create flow -->
    <string name="EditNotificationProfileSchedule__add_a_schedule">일정 추가</string>
    <!-- Descriptor text indicating what the user can do with this screen -->
    <string name="EditNotificationProfileSchedule__set_up_a_schedule_to_enable_this_notification_profile_automatically">일정을 설정하여 이 알림 프로필을 자동으로 활성화하세요.</string>
    <!-- Text shown next to toggle switch to enable/disable schedule -->
    <string name="EditNotificationProfileSchedule__schedule">일정</string>
    <!-- Label for showing the start time for the schedule -->
    <string name="EditNotificationProfileSchedule__start">시작</string>
    <!-- Label for showing the end time for the schedule -->
    <string name="EditNotificationProfileSchedule__end">종료</string>
    <!-- First letter of Sunday -->
    <string name="EditNotificationProfileSchedule__sunday_first_letter">일</string>
    <!-- First letter of Monday -->
    <string name="EditNotificationProfileSchedule__monday_first_letter">월</string>
    <!-- First letter of Tuesday -->
    <string name="EditNotificationProfileSchedule__tuesday_first_letter">화</string>
    <!-- First letter of Wednesday -->
    <string name="EditNotificationProfileSchedule__wednesday_first_letter">수</string>
    <!-- First letter of Thursday -->
    <string name="EditNotificationProfileSchedule__thursday_first_letter">목</string>
    <!-- First letter of Friday -->
    <string name="EditNotificationProfileSchedule__friday_first_letter">금</string>
    <!-- First letter of Saturday -->
    <string name="EditNotificationProfileSchedule__saturday_first_letter">토</string>
    <!-- Title of select time dialog shown when setting start time for schedule -->
    <string name="EditNotificationProfileSchedule__set_start_time">시작 시간 설정</string>
    <!-- Title of select time dialog shown when setting end time for schedule -->
    <string name="EditNotificationProfileSchedule__set_end_time">종료 시간 설정</string>
    <!-- If in edit mode, call to action button text show to save schedule to profile -->
    <string name="EditNotificationProfileSchedule__save">저장</string>
    <!-- If in create mode, call to action button text to show to skip enabling a schedule -->
    <string name="EditNotificationProfileSchedule__skip">건너뛰기</string>
    <!-- If in create mode, call to action button text to show to use the enabled schedule and move to the next screen -->
    <string name="EditNotificationProfileSchedule__next">다음</string>
    <!-- Error message shown if trying to save/use a schedule with no days selected -->
    <string name="EditNotificationProfileSchedule__schedule_must_have_at_least_one_day">일정은 하루 이상이어야 합니다.</string>

    <!-- Title for final screen shown after completing a profile creation -->
    <string name="NotificationProfileCreated__profile_created">프로필 생성됨</string>
    <!-- Call to action button to press to close the created screen and move to the profile details screen -->
    <string name="NotificationProfileCreated__done">확인</string>
    <!-- Descriptor text shown to indicate how to manually turn a profile on/off -->
    <string name="NotificationProfileCreated__you_can_turn_your_profile_on_or_off_manually_via_the_menu_on_the_chat_list">대화 목록의 메뉴를 통해 수동으로 이 프로필을 켜거나 끌 수 있습니다.</string>
    <!-- Descriptor text shown to indicate you can add a schedule later since you did not add one during create flow -->
    <string name="NotificationProfileCreated__add_a_schedule_in_settings_to_automate_your_profile">설정에서 일정을 추가하여 프로필을 자동 활성화하세요.</string>
    <!-- Descriptor text shown to indicate your profile will follow the schedule set during create flow -->
    <string name="NotificationProfileCreated__your_profile_will_turn_on_and_off_automatically_according_to_your_schedule">일정에 따라 자동으로 프로필이 켜지고 꺼집니다.</string>

    <!-- Button text shown in profile selection bottom sheet to create a new profile -->
    <string name="NotificationProfileSelection__new_profile">새 프로필</string>
    <!-- Manual enable option to manually enable a profile for 1 hour -->
    <string name="NotificationProfileSelection__for_1_hour">1시간</string>
    <!-- Manual enable option to manually enable a profile until a set time (currently 6pm or 8am depending on what is next) -->
    <string name="NotificationProfileSelection__until_s">%1$s까지</string>
    <!-- Option to view profile details -->
    <string name="NotificationProfileSelection__view_settings">설정 보기</string>
    <!-- Descriptor text indicating how long a profile will be on when there is a time component associated with it -->
    <string name="NotificationProfileSelection__on_until_s">%1$s까지 켜짐</string>

    <!-- Displayed in a toast when we fail to open the ringtone picker -->
    <string name="NotificationSettingsFragment__failed_to_open_picker">선택창을 열지 못했습니다.</string>

    <!-- Description shown for the Signal Release Notes channel -->
    <string name="ReleaseNotes__signal_release_notes_and_news">Signal 릴리스 노트 및 뉴스</string>

    <!-- Donation receipts activity title -->
    <string name="DonationReceiptListFragment__all_activity">모든 활동</string>
    <!-- Donation receipts all tab label -->
    <string name="DonationReceiptListFragment__all">모두</string>
    <!-- Donation receipts recurring tab label -->
    <string name="DonationReceiptListFragment__recurring">정기 기부</string>
    <!-- Donation receipts one-time tab label -->
    <string name="DonationReceiptListFragment__one_time">1회성 기부</string>
    <!-- Donation receipts gift tab label -->
    <string name="DonationReceiptListFragment__donation_for_a_friend">친구 대신 기부</string>
    <!-- Donation receipts boost row label -->
    <!-- Donation receipts details title -->
    <!-- Donation receipts donation type heading -->
    <string name="DonationReceiptDetailsFragment__donation_type">기부 종류</string>
    <!-- Donation receipts date paid heading -->
    <string name="DonationReceiptDetailsFragment__date_paid">지불 날짜</string>
    <!-- Donation receipts share PNG -->
    <string name="DonationReceiptDetailsFragment__share_receipt">영수증 공유</string>
    <!-- Donation receipts list end note -->
    <string name="DonationReceiptListFragment__if_you_have">Signal을 다시 설치했다면 이전 기부 영수증은 사용할 수 없습니다.</string>
    <!-- Donation receipts document title -->
    <string name="DonationReceiptDetailsFragment__donation_receipt">기부 영수증</string>
    <!-- Donation receipts amount title -->
    <string name="DonationReceiptDetailsFragment__amount">금액</string>
    <!-- Donation receipts thanks -->
    <string name="DonationReceiptDetailsFragment__thank_you_for_supporting">Signal을 지지해 주셔서 감사합니다. 귀하의 기여는 표현의 자유를 보호하고 전 세계 수백만 사용자에게 안전한 글로벌 커뮤니케이션을 제공하는 오픈 소스 프라이버시 기술을 개발하겠다는 Signal의 사명을 지키는 데 도움이 됩니다. 미국 거주자라면 세금 보고 시 사용할 수 있도록 이 영수증을 보관하세요. Signal Technology Foundation은 내국세법조항 501c3조에 의거하여 세금 공제를 받을 수 있는 비영리 기관입니다. Signal 연방세 ID는 82–4506840입니다.</string>
    <!-- Donation receipt type -->
    <string name="DonationReceiptDetailsFragment__s_dash_s">%1$s - %2$s</string>
    <!-- Donation reciepts screen empty state title -->
    <string name="DonationReceiptListFragment__no_receipts">영수증 없음</string>

    <!-- region "Stories Tab" -->

    <!-- Label for Chats tab in home app screen -->
    <string name="ConversationListTabs__chats">대화</string>
    <!-- Label for Calls tab in home app screen -->
    <string name="ConversationListTabs__calls">통화</string>
    <!-- Label for Stories tab in home app screen -->
    <string name="ConversationListTabs__stories">스토리</string>
    <!-- String for counts above 99 in conversation list tabs -->
    <string name="ConversationListTabs__99p">99개 이상</string>
    <!-- Menu item on stories landing page -->
    <string name="StoriesLandingFragment__story_privacy">스토리 개인정보보호</string>
    <!-- Title for "My Stories" row item in Stories landing page -->
    <string name="StoriesLandingFragment__my_stories">내 스토리</string>
    <!-- Subtitle for "My Stories" row item when user has not added stories -->
    <string name="StoriesLandingFragment__tap_to_add">탭하여 추가</string>
    <!-- Displayed when there are no stories to display -->
    <string name="StoriesLandingFragment__no_recent_updates_to_show_right_now">지금은 표시할 최신 업데이트가 없습니다.</string>
    <!-- Context menu option to hide a story -->
    <string name="StoriesLandingItem__hide_story">스토리 숨기기</string>
    <!-- Context menu option to unhide a story -->
    <string name="StoriesLandingItem__unhide_story">스토리 숨기기 취소</string>
    <!-- Context menu option to forward a story -->
    <string name="StoriesLandingItem__forward">전달</string>
    <!-- Context menu option to share a story -->
    <string name="StoriesLandingItem__share">공유…</string>
    <!-- Context menu option to go to story chat -->
    <string name="StoriesLandingItem__go_to_chat">대화로 이동</string>
    <!-- Context menu option to go to story info -->
    <string name="StoriesLandingItem__info">정보</string>
    <!-- Label when a story is pending sending -->
    <string name="StoriesLandingItem__sending">보내는 중…</string>
    <!-- Label when multiple stories are pending sending -->
    <string name="StoriesLandingItem__sending_d">%1$d 전송 중…</string>
    <!-- Label when a story fails to send due to networking -->
    <string name="StoriesLandingItem__send_failed">보내기 실패</string>
    <!-- Label when a story fails to send due to identity mismatch -->
    <string name="StoriesLandingItem__partially_sent">부분 전송됨</string>
    <!-- Status label when a story fails to send indicating user action to retry -->
    <string name="StoriesLandingItem__tap_to_retry">탭하여 다시 시도</string>
    <!-- Title of dialog confirming decision to hide a story -->
    <string name="StoriesLandingFragment__hide_story">스토리를 숨길까요?</string>
    <!-- Message of dialog confirming decision to hide a story -->
    <string name="StoriesLandingFragment__new_story_updates">%1$s 님의 새 스토리 업데이트가 더 이상 스토리 목록 상단에 표시되지 않습니다.</string>
    <!-- Positive action of dialog confirming decision to hide a story -->
    <string name="StoriesLandingFragment__hide">숨기기</string>
    <!-- Displayed in Snackbar after story is hidden -->
    <string name="StoriesLandingFragment__story_hidden">스토리 숨김</string>
    <!-- Section header for hidden stories -->
    <string name="StoriesLandingFragment__hidden_stories">숨겨진 스토리</string>
    <!-- Displayed on each sent story under My Stories -->
    <plurals name="MyStories__d_views">
        <item quantity="other">조회수 %1$d</item>
    </plurals>
    <!-- Forward story label, displayed in My Stories context menu -->
    <string name="MyStories_forward">전달</string>
    <!-- Label for stories for a single user. Format is {given name}\'s Story -->
    <string name="MyStories__ss_story">%1$s 님의 스토리</string>
    <!-- Title of dialog to confirm deletion of story -->
    <string name="MyStories__delete_story">스토리를 삭제할까요?</string>
    <!-- Message of dialog to confirm deletion of story -->
    <string name="MyStories__this_story_will_be_deleted">나를 포함해 이 스토리를 받은 모든 사람에게서 해당 스토리를 삭제합니다.</string>
    <!-- Toast shown when story media cannot be saved -->
    <string name="MyStories__unable_to_save">저장할 수 없음</string>
    <!-- Displayed at bottom of story viewer when current item has views -->
    <plurals name="StoryViewerFragment__d_views">
        <item quantity="other">조회수 %1$d</item>
    </plurals>
    <!-- Displayed at bottom of story viewer when current item has replies -->
    <plurals name="StoryViewerFragment__d_replies">
        <item quantity="other">답장 %1$d개</item>
    </plurals>
    <!-- Label on group stories to add a story -->
    <string name="StoryViewerPageFragment__add">추가</string>
    <!-- Used when view receipts are disabled -->
    <string name="StoryViewerPageFragment__views_off">수신 확인 꺼짐</string>
    <!-- Used to join views and replies when both exist on a story item -->
    <string name="StoryViewerFragment__s_s">%1$s %2$s</string>
    <!-- Displayed when viewing a post you sent -->
    <string name="StoryViewerPageFragment__you">나</string>
    <!-- Displayed when viewing a post displayed to a group -->
    <string name="StoryViewerPageFragment__s_to_s">%1$s~%2$s</string>
    <!-- Displayed when viewing a post from another user with no replies -->
    <string name="StoryViewerPageFragment__reply">답장</string>
    <!-- Displayed when viewing a post that has failed to send to some users -->
    <string name="StoryViewerPageFragment__partially_sent">일부만 전송됐습니다. 탭하여 자세한 내용을 확인하세요.</string>
    <!-- Displayed when viewing a post that has failed to send -->
    <string name="StoryViewerPageFragment__send_failed">전송에 실패했습니다. 탭하여 다시 시도하세요.</string>
    <!-- Label for the reply button in story viewer, which will launch the group story replies bottom sheet. -->
    <string name="StoryViewerPageFragment__reply_to_group">그룹에 답장</string>
    <!-- Displayed when a story has no views -->
    <string name="StoryViewsFragment__no_views_yet">아직 아무도 조회 안 함</string>
    <!-- Displayed when user has disabled receipts -->
    <string name="StoryViewsFragment__enable_view_receipts_to_see_whos_viewed_your_story">내 스토리를 본 사람을 확인하려면 수신 확인을 활성화하세요.</string>
    <!-- Button label displayed when user has disabled receipts -->
    <string name="StoryViewsFragment__go_to_settings">설정으로 이동</string>
    <!-- Dialog action to remove viewer from a story -->
    <string name="StoryViewsFragment__remove">제거</string>
    <!-- Dialog title when removing a viewer from a story -->
    <string name="StoryViewsFragment__remove_viewer">볼 수 있는 사람을 제거할까요?</string>
    <!-- Dialog message when removing a viewer from a story -->
    <string name="StoryViewsFragment__s_will_still_be_able">%1$s 님은 이 게시물은 계속 볼 수 있지만 앞으로 내가 %2$s에 공유하는 게시물은 볼 수 없게 됩니다.</string>
    <!-- Story View context menu action to remove them from a story -->
    <string name="StoryViewItem__remove_viewer">볼 수 있는 사람 제거</string>
    <!-- Displayed when a story has no replies yet -->
    <string name="StoryGroupReplyFragment__no_replies_yet">답장 없음</string>
    <!-- Displayed when no longer a group member -->
    <string name="StoryGroupReplyFragment__you_cant_reply">더 이상 이 그룹의 멤버가 아니므로 이 스토리에 답장할 수 없습니다.</string>
    <!-- Displayed for each user that reacted to a story when viewing replies -->
    <string name="StoryGroupReactionReplyItem__reacted_to_the_story">스토리에 반응함</string>
    <!-- Label for story views tab -->
    <string name="StoryViewsAndRepliesDialogFragment__views">조회</string>
    <!-- Label for story replies tab -->
    <string name="StoryViewsAndRepliesDialogFragment__replies">답장</string>
    <!-- Description of action for reaction button -->
    <string name="StoryReplyComposer__react_to_this_story">이 스토리에 반응하기</string>
    <!-- Displayed when the user is replying privately to someone who replied to one of their stories -->
    <string name="StoryReplyComposer__replying_privately_to_s">%1$s 님에게 비공개로 답장하는 중</string>
    <!-- Displayed when the user is replying privately to someone who replied to one of their stories -->
    <string name="StoryReplyComposer__reply_to_s">%1$s 님에게 답장</string>
    <!-- Context menu item to privately reply to a story response -->
    <!-- Context menu item to copy a story response -->
    <string name="StoryGroupReplyItem__copy">복사</string>
    <!-- Context menu item to delete a story response -->
    <string name="StoryGroupReplyItem__delete">삭제</string>
    <!-- Page title for My Story options -->
    <string name="MyStorySettingsFragment__my_story">내 스토리</string>
    <!-- Number of total signal connections displayed in "All connections" row item -->
    <plurals name="MyStorySettingsFragment__viewers">
        <item quantity="other">볼 수 있는 사람 %1$d명</item>
    </plurals>
    <!-- Button on all signal connections row to view all signal connections. Please keep as short as possible. -->
    <string name="MyStorySettingsFragment__view">보기</string>
    <!-- Section heading for story visibility -->
    <string name="MyStorySettingsFragment__who_can_view_this_story">이 스토리를 볼 수 있는 사람</string>
    <!-- Clickable option for selecting people to hide your story from -->
    <!-- Privacy setting title for sending stories to all your signal connections -->
    <string name="MyStorySettingsFragment__all_signal_connections">모든 Signal 커넥션</string>
    <!-- Privacy setting description for sending stories to all your signal connections -->
    <!-- Privacy setting title for sending stories to all except the specified connections -->
    <string name="MyStorySettingsFragment__all_except">다음을 제외한 모든 사용자…</string>
    <!-- Privacy setting description for sending stories to all except the specified connections -->
    <string name="MyStorySettingsFragment__hide_your_story_from_specific_people">특정 사용자에게서 스토리 숨기기</string>
    <!-- Summary of clickable option displaying how many people you have excluded from your story -->
    <plurals name="MyStorySettingsFragment__d_people_excluded">
        <item quantity="other">%1$d명을 제외함</item>
    </plurals>
    <!-- Privacy setting title for only sharing your story with specified connections -->
    <string name="MyStorySettingsFragment__only_share_with">다음 사용자와만 공유…</string>
    <!-- Privacy setting description for only sharing your story with specified connections -->
    <string name="MyStorySettingsFragment__only_share_with_selected_people">선택한 사용자와만 공유</string>
    <!-- Summary of clickable option displaying how many people you have included to send to in your story -->
    <plurals name="MyStorySettingsFragment__d_people">
        <item quantity="other">%1$d명</item>
    </plurals>
    <!-- My story privacy fine print about what the privacy settings are for -->
    <string name="MyStorySettingsFragment__choose_who_can_view_your_story">스토리를 볼 수 있는 사람을 선택하세요. 이미 전송한 스토리에는 변경 내용이 적용되지 않습니다.</string>
    <!-- Section header for options related to replies and reactions -->
    <string name="MyStorySettingsFragment__replies_amp_reactions">답장 및 반응</string>
    <!-- Switchable option for allowing replies and reactions on your stories -->
    <string name="MyStorySettingsFragment__allow_replies_amp_reactions">답장 및 반응 허용</string>
    <!-- Summary for switchable option allowing replies and reactions on your story -->
    <string name="MyStorySettingsFragment__let_people_who_can_view_your_story_react_and_reply">내 스토리를 볼 수 있는 사용자의 반응 및 답장 허용</string>
    <!-- Signal connections bolded text in the Signal Connections sheet -->
    <string name="SignalConnectionsBottomSheet___signal_connections">Signal 커넥션</string>
    <!-- Displayed at the top of the signal connections sheet. Please remember to insert strong tag as required. -->
    <string name="SignalConnectionsBottomSheet__signal_connections_are_people">Signal 커넥션은 다음과 같은 방법을 통해 신뢰하는 사용자로 선택한 사람들입니다.</string>
    <!-- Signal connections sheet bullet point 1 -->
    <string name="SignalConnectionsBottomSheet__starting_a_conversation">대화 시작</string>
    <!-- Signal connections sheet bullet point 2 -->
    <string name="SignalConnectionsBottomSheet__accepting_a_message_request">메시지 요청 수락</string>
    <!-- Signal connections sheet bullet point 3 -->
    <string name="SignalConnectionsBottomSheet__having_them_in_your_system_contacts">시스템 연락처에 포함</string>
    <!-- Note at the bottom of the Signal connections sheet -->
    <string name="SignalConnectionsBottomSheet__your_connections_can_see_your_name">"커넥션은 나의 이름과 사진을 볼 수 있고 스토리를 따로 숨기지 않는 한 \'내 스토리\'의 게시물을 볼 수 있습니다."</string>
    <!-- Clickable option to add a viewer to a custom story -->
    <string name="PrivateStorySettingsFragment__add_viewer">볼 수 있는 사람 추가</string>
    <!-- Clickable option to delete a custom story -->
    <string name="PrivateStorySettingsFragment__delete_custom_story">사용자 지정 스토리 삭제</string>
    <!-- Dialog title when attempting to remove someone from a custom story -->
    <string name="PrivateStorySettingsFragment__remove_s">%1$s 님을 제거할까요?</string>
    <!-- Dialog message when attempting to remove someone from a custom story -->
    <string name="PrivateStorySettingsFragment__this_person_will_no_longer">이 사용자는 더 이상 내 스토리를 볼 수 없습니다.</string>
    <!-- Positive action label when attempting to remove someone from a custom story -->
    <string name="PrivateStorySettingsFragment__remove">제거</string>
    <!-- Dialog title when deleting a custom story -->
    <!-- Dialog message when deleting a custom story -->
    <!-- Page title for editing a custom story name -->
    <string name="EditPrivateStoryNameFragment__edit_story_name">스토리 이름 수정</string>
    <!-- Input field hint when editing a custom story name -->
    <string name="EditPrivateStoryNameFragment__story_name">스토리 이름</string>
    <!-- Save button label when editing a custom story name -->
    <!-- Displayed in text post creator before user enters text -->
    <string name="TextStoryPostCreationFragment__tap_to_add_text">탭하여 텍스트 추가</string>
    <!-- Button label for changing font when creating a text post -->
    <!-- Displayed in text post creator when prompting user to enter text -->
    <string name="TextStoryPostTextEntryFragment__add_text">텍스트 추가</string>
    <!-- Content description for \'done\' button when adding text to a story post -->
    <string name="TextStoryPostTextEntryFragment__done_adding_text">텍스트 추가 완료</string>
    <!-- Text label for media selection toggle -->
    <string name="MediaSelectionActivity__text">텍스트</string>
    <!-- Camera label for media selection toggle -->
    <string name="MediaSelectionActivity__camera">카메라</string>
    <!-- Hint for entering a URL for a text post -->
    <string name="TextStoryPostLinkEntryFragment__type_or_paste_a_url">URL 입력 또는 붙여넣기</string>
    <!-- Displayed prior to the user entering a URL for a text post -->
    <string name="TextStoryPostLinkEntryFragment__share_a_link_with_viewers_of_your_story">내 스토리를 볼 수 있는 사람과 링크 공유</string>
    <!-- Hint text for searching for a story text post recipient. -->
    <string name="TextStoryPostSendFragment__search">검색</string>
    <!-- Toast shown when an unexpected error occurs while sending a text story -->
    <!-- Toast shown when a trying to add a link preview to a text story post and the link/url is not valid (e.g., missing .com at the end) -->
    <string name="TextStoryPostSendFragment__please_enter_a_valid_link">유효한 링크를 입력하세요.</string>
    <!-- Title for screen allowing user to exclude "My Story" entries from specific people -->
    <string name="ChangeMyStoryMembershipFragment__all_except">다음을 제외한 모든 사용자…</string>
    <!-- Title for screen allowing user to only share "My Story" entries with specific people -->
    <string name="ChangeMyStoryMembershipFragment__only_share_with">다음 사용자와만 공유…</string>
    <!-- Done button label for hide story from screen -->
    <string name="HideStoryFromFragment__done">확인</string>
    <!-- Dialog title for removing a group story -->
    <string name="StoryDialogs__remove_group_story">그룹 스토리를 제거할까요?</string>
    <!-- Dialog message for removing a group story -->
    <string name="StoryDialogs__s_will_be_removed">\'%1$s\'을(를) 제거합니다.</string>
    <!-- Dialog positive action for removing a group story -->
    <string name="StoryDialogs__remove">제거</string>
    <!-- Dialog title for deleting a custom story -->
    <string name="StoryDialogs__delete_custom_story">사용자 지정 스토리를 삭제할까요?</string>
    <!-- Dialog message for deleting a custom story -->
    <string name="StoryDialogs__s_and_updates_shared">\'%1$s\' 및 이 스토리에 공유된 업데이트를 삭제합니다.</string>
    <!-- Dialog positive action for deleting a custom story -->
    <string name="StoryDialogs__delete">삭제</string>
    <!-- Dialog title for first time sending something to a beta story -->
    <!-- Dialog message for first time sending something to a beta story -->
    <!-- Dialog title for first time adding something to a story -->
    <!-- Dialog message for first time adding something to a story -->
    <!-- First time share to story dialog: Positive action to go ahead and add to story -->
    <!-- First time share to story dialog: Neutral action to edit who can view "My Story" -->
    <!-- Error message shown when a failure occurs during story send -->
    <string name="StoryDialogs__story_could_not_be_sent">스토리를 보낼 수 없습니다. 연결을 확인하고 다시 시도하세요.</string>
    <!-- Error message dialog button to resend a previously failed story send -->
    <string name="StoryDialogs__send">보내기</string>
    <!-- Action button for turning off stories when stories are present on the device -->
    <string name="StoryDialogs__turn_off_and_delete">끄기 및 삭제</string>
    <!-- Privacy Settings toggle title for stories -->
    <!-- Privacy Settings toggle summary for stories -->
    <!-- New story viewer selection screen title -->
    <string name="CreateStoryViewerSelectionFragment__choose_viewers">볼 수 있는 사람 선택</string>
    <!-- New story viewer selection action button label -->
    <string name="CreateStoryViewerSelectionFragment__next">다음</string>
    <!-- New story viewer selection screen title as recipients are selected -->
    <plurals name="SelectViewersFragment__d_viewers">
        <item quantity="other">볼 수 있는 사람 %1$d명</item>
    </plurals>
    <!-- Name story screen title -->
    <string name="CreateStoryWithViewersFragment__name_story">스토리 이름 지정</string>
    <!-- Name story screen note under text field -->
    <string name="CreateStoryWithViewersFragment__only_you_can">이 스토리 이름은 본인만 볼 수 있습니다.</string>
    <!-- Name story screen label hint -->
    <string name="CreateStoryWithViewersFragment__story_name_required">스토리 이름(필수)</string>
    <!-- Name story screen viewers subheading -->
    <string name="CreateStoryWithViewersFragment__viewers">볼 수 있는 사람</string>
    <!-- Name story screen create button label -->
    <string name="CreateStoryWithViewersFragment__create">만들기</string>
    <!-- Name story screen error when save attempted with no label -->
    <string name="CreateStoryWithViewersFragment__this_field_is_required">이 입력창은 필수입니다.</string>
    <!-- Name story screen error when save attempted but label is duplicate -->
    <string name="CreateStoryWithViewersFragment__there_is_already_a_story_with_this_name">다른 스토리에서 사용 중인 이름입니다.</string>
    <!-- Text for select all action when editing recipients for a story -->
    <string name="BaseStoryRecipientSelectionFragment__select_all">모두 선택</string>
    <!-- Choose story type bottom sheet title -->
    <string name="ChooseStoryTypeBottomSheet__choose_your_story_type">스토리 유형 선택</string>
    <!-- Choose story type bottom sheet new story row title -->
    <string name="ChooseStoryTypeBottomSheet__new_custom_story">새 사용자 지정 스토리</string>
    <!-- Choose story type bottom sheet new story row summary -->
    <string name="ChooseStoryTypeBottomSheet__visible_only_to">특정 사용자만 볼 수 있음</string>
    <!-- Choose story type bottom sheet group story title -->
    <string name="ChooseStoryTypeBottomSheet__group_story">그룹 스토리</string>
    <!-- Choose story type bottom sheet group story summary -->
    <string name="ChooseStoryTypeBottomSheet__share_to_an_existing_group">기존 그룹과 공유</string>
    <!-- Choose groups bottom sheet title -->
    <string name="ChooseGroupStoryBottomSheet__choose_groups">그룹 선택</string>
    <!-- Displayed when copying group story reply text to clipboard -->
    <string name="StoryGroupReplyFragment__copied_to_clipboard">클립보드로 복사됨</string>
    <!-- Displayed in story caption when content is longer than 5 lines -->
    <string name="StoryViewerPageFragment__see_more">더 보기</string>
    <!-- Displayed in toast after sending a direct reply -->
    <string name="StoryDirectReplyDialogFragment__sending_reply">답장 전송 중…</string>
    <!-- Displayed in the viewer when a story is no longer available -->
    <string name="StorySlateView__this_story_is_no_longer_available">이 스토리는 더 이상 사용할 수 없습니다.</string>
    <!-- Displayed in the viewer when a story has permanently failed to download. -->
    <string name="StorySlateView__cant_download_story_s_will_need_to_share_it_again">스토리를 다운로드할 수 없습니다. %1$s 님이 다시 공유해야 합니다.</string>
    <!-- Displayed in the viewer when the network is not available -->
    <string name="StorySlateView__no_internet_connection">인터넷 연결 없음</string>
    <!-- Displayed in the viewer when network is available but content could not be downloaded -->
    <string name="StorySlateView__couldnt_load_content">콘텐츠를 로드할 수 없음</string>
    <!-- Toasted when the user externally shares to a text story successfully -->
    <string name="TextStoryPostCreationFragment__sent_story">스토리 전송 완료</string>
    <!-- Toasted when the user external share to a text story fails -->
    <string name="TextStoryPostCreationFragment__failed_to_send_story">스토리를 보내지 못함</string>
    <!-- Displayed in a dialog to let the user select a given users story -->
    <string name="StoryDialogs__view_story">스토리 보기</string>
    <!-- Displayed in a dialog to let the user select a given users profile photo -->
    <string name="StoryDialogs__view_profile_photo">프로필 사진 보기</string>

    <!-- Title for a notification at the bottom of the chat list suggesting that the user disable censorship circumvention because the service has become reachable -->
    <!-- Body for a notification at the bottom of the chat list suggesting that the user disable censorship circumvention because the service has become reachable -->
    <!-- Label for a button to dismiss a notification at the bottom of the chat list suggesting that the user disable censorship circumvention because the service has become reachable -->
    <!-- Label for a button in a notification at the bottom of the chat list to turn off censorship circumvention -->

    <!-- Conversation Item label for when you react to someone else\'s story -->
    <string name="ConversationItem__you_reacted_to_s_story">%1$s 님의 스토리에 반응했습니다.</string>
    <!-- Conversation Item label for reactions to your story -->
    <string name="ConversationItem__reacted_to_your_story">내 스토리에 반응했습니다.</string>
    <!-- Conversation Item label for reactions to an unavailable story -->
    <string name="ConversationItem__reacted_to_a_story">스토리에 반응했습니다.</string>

    <!-- endregion -->
    <!-- Content description for expand contacts chevron -->
    <string name="ExpandModel__view_more">더 보기</string>
    <string name="StoriesLinkPopup__visit_link">링크 방문</string>

    <!-- Gift price and duration, formatted as: {price} dot {n} day duration -->
    <plurals name="GiftRowItem_s_dot_d_day_duration">
        <item quantity="other">%1$s · %2$d일</item>
    </plurals>
    <!-- Headline text on start fragment for gifting a badge -->
    <string name="GiftFlowStartFragment__donate_for_a_friend">친구를 대신해 기부하세요.</string>
    <!-- Description text on start fragment for gifting a badge -->
    <plurals name="GiftFlowStartFragment__support_signal_by">
        <item quantity="other">Signal을 사용하는 친구나 가족을 대신해 기부하여 Signal을 지지해 주세요. %1$d일 동안 프로필에 게시할 수 있는 배지가 제공됩니다.</item>
    </plurals>
    <!-- Action button label for start fragment for gifting a badge -->
    <string name="GiftFlowStartFragment__next">다음</string>
    <!-- Title text on choose recipient page for badge gifting -->
    <string name="GiftFlowRecipientSelectionFragment__choose_recipient">받는 사람 선택</string>
    <!-- Title text on confirm gift page -->
    <string name="GiftFlowConfirmationFragment__confirm_donation">기부를 확인해 주세요.</string>
    <!-- Heading text specifying who the gift will be sent to -->
    <string name="GiftFlowConfirmationFragment__send_to">받는 사람</string>
    <!-- Text explaining that gift will be sent to the chosen recipient -->
    <string name="GiftFlowConfirmationFragment__the_recipient_will_be_notified">받는 사람에게 1대1 메시지로 기부 알림이 발송됩니다. 아래에 나만의 메시지를 추가하세요.</string>
    <!-- Text explaining that this gift is a one time donation -->
    <string name="GiftFlowConfirmationFragment__one_time_donation">일회성 기부</string>
    <!-- Hint for add message input -->
    <string name="GiftFlowConfirmationFragment__add_a_message">메시지 추가</string>
    <!-- Displayed in the dialog while verifying the chosen recipient -->
    <string name="GiftFlowConfirmationFragment__verifying_recipient">받는 사람 확인 중…</string>
    <!-- Title for sheet shown when opening a redeemed gift -->
    <string name="ViewReceivedGiftBottomSheet__s_made_a_donation_for_you">%1$s 님이 귀하를 대신해 기부했습니다.</string>
    <!-- Title for sheet shown when opening a sent gift -->
    <string name="ViewSentGiftBottomSheet__thanks_for_your_support">지원해 주셔서 감사합니다!</string>
    <!-- Description for sheet shown when opening a redeemed gift -->
    <string name="ViewReceivedGiftBottomSheet__s_made_a_donation_to_signal">%1$s 님이 귀하를 대신하여 Signal에 기부했습니다! 프로필에서 Signal에 대한 지지를 표현해 주세요.</string>
    <!-- Description for sheet shown when opening a sent gift -->
    <string name="ViewSentGiftBottomSheet__youve_made_a_donation_to_signal">%1$s 님을 대신하여 Signal에 기부했습니다. 프로필을 통해 지지를 표현할 옵션이 제공됩니다.</string>
    <!-- Primary action for pending gift sheet to redeem badge now -->
    <string name="ViewReceivedGiftSheet__redeem">사용</string>
    <!-- Primary action for pending gift sheet to redeem badge later -->
    <string name="ViewReceivedGiftSheet__not_now">나중에</string>
    <!-- Dialog text while redeeming a gift -->
    <string name="ViewReceivedGiftSheet__redeeming_badge">배지를 사용하는 중…</string>
    <!-- Snackbar text when user presses "not now" on redemption sheet -->
    <string name="ConversationFragment__you_can_redeem_your_badge_later">배지를 나중에 사용할 수 있습니다.</string>
    <!-- Description text in gift thanks sheet -->
    <string name="GiftThanksSheet__youve_made_a_donation">%1$s 님을 대신하여 Signal에 기부했습니다. 프로필을 통해 지지를 표현할 옵션이 제공됩니다.</string>
    <!-- Expired gift sheet title -->
    <string name="ExpiredGiftSheetConfiguration__your_badge_has_expired">배지가 만료되었습니다.</string>
    <!-- Expired gift sheet top description text -->
    <string name="ExpiredGiftSheetConfiguration__your_badge_has_expired_and_is">배지가 만료되어 더 이상 프로필에 표시되지 않습니다.</string>
    <!-- Expired gift sheet bottom description text -->
    <string name="ExpiredGiftSheetConfiguration__to_continue">사용자를 위해 설계된 기술을 계속 지원하고 싶다면 Signal의 월간 기여자가 되어주세요.</string>
    <!-- Expired gift sheet make a monthly donation button -->
    <string name="ExpiredGiftSheetConfiguration__make_a_monthly_donation">월간 기부하기</string>
    <!-- Expired gift sheet not now button -->
    <string name="ExpiredGiftSheetConfiguration__not_now">나중에</string>
    <!-- My Story label designating that we will only share with the selected viewers. -->
    <string name="ContactSearchItems__only_share_with">다음 사용자와만 공유</string>
    <!-- Label under name for custom stories -->
    <plurals name="ContactSearchItems__custom_story_d_viewers">
        <item quantity="other">사용자 지정 스토리 · 볼 수 있는 사람 %1$d명</item>
    </plurals>
    <!-- Label under name for group stories -->
    <plurals name="ContactSearchItems__group_story_d_viewers">
        <item quantity="other">그룹 스토리 · 볼 수 있는 사람 %1$d명</item>
    </plurals>
    <!-- Label under name for groups -->
    <plurals name="ContactSearchItems__group_d_members">
        <item quantity="other">멤버 %1$d명</item>
    </plurals>
    <!-- Label under name for my story -->
    <plurals name="ContactSearchItems__my_story_s_dot_d_viewers">
        <item quantity="other">%1$s · 볼 수 있는 사람 %2$d명</item>
    </plurals>
    <!-- Label under name for my story -->
    <plurals name="ContactSearchItems__my_story_s_dot_d_excluded">
        <item quantity="other">%1$s · %2$d명을 제외함</item>
    </plurals>
    <!-- Label under name for My Story when first sending to my story -->
    <string name="ContactSearchItems__tap_to_choose_your_viewers">볼 수 있는 사람을 선택하려면 탭하세요.</string>
    <!-- Label for context menu item to open story settings -->
    <string name="ContactSearchItems__story_settings">스토리 설정</string>
    <!-- Label for context menu item to remove a group story from contact results -->
    <string name="ContactSearchItems__remove_story">스토리 제거</string>
    <!-- Label for context menu item to delete a custom story -->
    <string name="ContactSearchItems__delete_story">스토리 삭제</string>
    <!-- Dialog title for removing a group story -->
    <string name="ContactSearchMediator__remove_group_story">그룹 스토리를 제거할까요?</string>
    <!-- Dialog message for removing a group story -->
    <string name="ContactSearchMediator__this_will_remove">이 목록에서 스토리를 제거합니다. 이 그룹의 스토리는 계속 볼 수 있습니다.</string>
    <!-- Dialog action item for removing a group story -->
    <string name="ContactSearchMediator__remove">제거</string>
    <!-- Dialog title for deleting a custom story -->
    <string name="ContactSearchMediator__delete_story">스토리를 삭제할까요?</string>
    <!-- Dialog message for deleting a custom story -->
    <string name="ContactSearchMediator__delete_the_custom">\'%1$s\' 사용자 지정 스토리를 삭제할까요?</string>
    <!-- Dialog action item for deleting a custom story -->
    <string name="ContactSearchMediator__delete">삭제</string>
    <!-- Donation for a friend expiry days remaining -->
    <plurals name="Gifts__d_days_remaining">
        <item quantity="other">%1$d일 남음</item>
    </plurals>
    <!-- Donation for a friend expiry hours remaining -->
    <plurals name="Gifts__d_hours_remaining">
        <item quantity="other">%1$d시간 남음</item>
    </plurals>
    <!-- Gift expiry minutes remaining -->
    <plurals name="Gifts__d_minutes_remaining">
        <item quantity="other">%1$d분 남음</item>
    </plurals>
    <!-- Donation for a friend expiry expired -->
    <string name="Gifts__expired">만료됨</string>

    <!-- Label indicating that a user can tap to advance to the next post in a story -->
    <string name="StoryFirstTimeNavigationView__tap_to_advance">탭하여 계속하기</string>
    <!-- Label indicating swipe direction to skip current story -->
    <string name="StoryFirstTimeNavigationView__swipe_up_to_skip">위로 스와이프하여 건너뛰기</string>
    <!-- Label indicating swipe direction to exit story viewer -->
    <string name="StoryFirstTimeNavigationView__swipe_right_to_exit">오른쪽으로 스와이프하여 종료하기</string>
    <!-- Button label to confirm understanding of story navigation -->
    <string name="StoryFirstTimeNagivationView__got_it">확인</string>
    <!-- Content description for vertical context menu button in safety number sheet rows -->
    <string name="SafetyNumberRecipientRowItem__open_context_menu">바로 가기 메뉴 열기</string>
    <!-- Sub-line when a user is verified. -->
    <string name="SafetyNumberRecipientRowItem__s_dot_verified">%1$s · 확인됨</string>
    <!-- Sub-line when a user is verified. -->
    <string name="SafetyNumberRecipientRowItem__verified">검증함</string>
    <!-- Title of safety number changes bottom sheet when showing individual records -->
    <string name="SafetyNumberBottomSheetFragment__safety_number_changes">안전 번호 변경 내용</string>
    <!-- Message of safety number changes bottom sheet when showing individual records -->
    <string name="SafetyNumberBottomSheetFragment__the_following_people">다음 사용자는 Signal을 다시 설치했거나 기기를 변경했을 수 있습니다. 받는 사람을 탭하여 새 안전 번호를 확인하세요. 이 작업은 선택 사항입니다.</string>
    <!-- Title of safety number changes bottom sheet when not showing individual records -->
    <string name="SafetyNumberBottomSheetFragment__safety_number_checkup">안전 번호 확인</string>
    <!-- Title of safety number changes bottom sheet when not showing individual records and user has seen review screen -->
    <string name="SafetyNumberBottomSheetFragment__safety_number_checkup_complete">안전 번호 확인 완료</string>
    <!-- Message of safety number changes bottom sheet when not showing individual records and user has seen review screen -->
    <string name="SafetyNumberBottomSheetFragment__all_connections_have_been_reviewed">모든 커넥션을 검토했습니다. 보내기를 탭하여 계속하세요.</string>
    <!-- Message of safety number changes bottom sheet when not showing individual records -->
    <string name="SafetyNumberBottomSheetFragment__you_have_d_connections">Signal을 다시 설치하거나 기기를 변경했을 수 있는 커넥션이 %1$d개 있습니다. 스토리를 공유하기 전에 해당 사용자의 안전 번호를 검토하거나 스토리에서 이들을 제거하세요.</string>
    <!-- Menu action to launch safety number verification screen -->
    <string name="SafetyNumberBottomSheetFragment__verify_safety_number">안전 번호 확인</string>
    <!-- Menu action to remove user from story -->
    <string name="SafetyNumberBottomSheetFragment__remove_from_story">스토리에서 제거</string>
    <!-- Action button at bottom of SafetyNumberBottomSheetFragment to send anyway -->
    <string name="SafetyNumberBottomSheetFragment__send_anyway">그냥 보내기</string>
    <!-- Action button at bottom of SafetyNumberBottomSheetFragment to review connections -->
    <string name="SafetyNumberBottomSheetFragment__review_connections">커넥션 검토</string>
    <!-- Empty state copy for SafetyNumberBottomSheetFragment -->
    <string name="SafetyNumberBottomSheetFragment__no_more_recipients_to_show">표시할 받는 사람이 없습니다.</string>
    <!-- Done button on safety number review fragment -->
    <string name="SafetyNumberReviewConnectionsFragment__done">확인</string>
    <!-- Title of safety number review fragment -->
    <string name="SafetyNumberReviewConnectionsFragment__safety_number_changes">안전 번호 변경 내용</string>
    <!-- Message of safety number review fragment -->
    <plurals name="SafetyNumberReviewConnectionsFragment__d_recipients_may_have">
        <item quantity="other">받는 사람 %1$d명이 Signal을 다시 설치했거나 기기를 변경했을 수 있습니다. 받는 사람을 탭하여 새 안전 번호를 확인하세요. 이 작업은 선택 사항입니다.</item>
    </plurals>
    <!-- Section header for 1:1 contacts in review fragment -->
    <string name="SafetyNumberBucketRowItem__contacts">연락처</string>
    <!-- Context menu label for distribution list headers in review fragment -->
    <string name="SafetyNumberReviewConnectionsFragment__remove_all">모두 제거</string>
    <!-- Context menu label for 1:1 contacts to remove from send -->
    <string name="SafetyNumberReviewConnectionsFragment__remove">제거</string>

    <!-- Title of initial My Story settings configuration shown when sending to My Story for the first time -->
    <string name="ChooseInitialMyStoryMembershipFragment__my_story_privacy">내 스토리 개인정보보호</string>
    <!-- Subtitle of initial My Story settings configuration shown when sending to My Story for the first time -->
    <string name="ChooseInitialMyStoryMembershipFragment__choose_who_can_see_posts_to_my_story_you_can_always_make_changes_in_settings">내 스토리 게시물을 볼 수 있는 사람을 선택하세요. 설정에서 언제든지 변경할 수 있습니다.</string>
    <!-- All connections option for initial My Story settings configuration shown when sending to My Story for the first time -->
    <string name="ChooseInitialMyStoryMembershipFragment__all_signal_connections">모든 Signal 커넥션</string>
    <!-- All connections except option for initial My Story settings configuration shown when sending to My Story for the first time -->
    <string name="ChooseInitialMyStoryMembershipFragment__all_except">다음을 제외한 모든 사용자…</string>
    <!-- Only with selected connections option for initial My Story settings configuration shown when sending to My Story for the first time -->
    <string name="ChooseInitialMyStoryMembershipFragment__only_share_with">다음 사용자와만 공유…</string>

    <!-- Story info header sent heading -->
    <string name="StoryInfoHeader__sent">보낸 시간</string>
    <!-- Story info header received heading -->
    <string name="StoryInfoHeader__received">받은 시간</string>
    <!-- Story info header file size heading -->
    <string name="StoryInfoHeader__file_size">파일 크기</string>
    <!-- Story info "Sent to" header -->
    <!-- Story info "Sent from" header -->
    <!-- Story info "Failed" header -->
    <!-- Story Info context menu label -->

    <!-- StoriesPrivacySettingsFragment -->
    <!-- Explanation about how stories are deleted and managed -->
    <string name="StoriesPrivacySettingsFragment__story_updates_automatically_disappear">스토리 업데이트는 24시간 후에 자동으로 사라집니다. 내 스토리를 볼 수 있는 사람을 선택하거나, 볼 수 있는 사람이나 그룹을 지정하여 새 스토리를 만드세요.</string>
    <!-- Preference title to turn off stories -->
    <string name="StoriesPrivacySettingsFragment__turn_off_stories">스토리 끄기</string>
    <!-- Preference summary to turn off stories -->
    <string name="StoriesPrivacySettingsFragment__if_you_opt_out">스토리 기능을 끄면 더 이상 스토리를 보거나 공유할 수 없습니다.</string>
    <!-- Preference title to turn on stories -->
    <string name="StoriesPrivacySettingsFragment__turn_on_stories">스토리 켜기</string>
    <!-- Preference summary to turn on stories -->
    <string name="StoriesPrivacySettingsFragment__share_and_view">스토리를 공유하고 다른 사람들의 스토리도 확인하세요. 스토리는 24시간이 지나면 자동으로 사라집니다.</string>
    <!-- Dialog title to turn off stories -->
    <string name="StoriesPrivacySettingsFragment__turn_off_stories_question">스토리를 끌까요?</string>
    <!-- Dialog message to turn off stories -->
    <string name="StoriesPrivacySettingsFragment__you_will_no_longer_be_able_to_share">더 이상 스토리를 공유하거나 볼 수 없습니다. 최근 공유한 스토리 업데이트도 삭제합니다.</string>
    <!-- Page title when launched from stories landing screen -->
    <string name="StoriesPrivacySettingsFragment__story_privacy">스토리 개인정보보호</string>
    <!-- Header for section that lists out stories -->
    <string name="StoriesPrivacySettingsFragment__stories">스토리</string>
    <!-- Story views header -->
    <!-- Story view receipts toggle title -->
    <string name="StoriesPrivacySettingsFragment__view_receipts">수신 확인</string>
    <!-- Story view receipts toggle message -->
    <string name="StoriesPrivacySettingsFragment__see_and_share">언제 스토리를 조회했는지를 보고 공유합니다. 비활성화할 경우 다른 사람이 내 스토리를 언제 조회했는지를 알 수 없습니다.</string>

    <!-- NewStoryItem -->
    <string name="NewStoryItem__new_story">새 스토리</string>

    <!-- GroupStorySettingsFragment -->
    <!-- Section header for who can view a group story -->
    <string name="GroupStorySettingsFragment__who_can_view_this_story">이 스토리를 볼 수 있는 사람</string>
    <!-- Explanation of who can view a group story -->
    <string name="GroupStorySettingsFragment__members_of_the_group_s">"\'%1$s\' 그룹 멤버는 이 스토리를 보고 여기에 답장할 수 있습니다. 그룹에서 이 대화에 대한 멤버십을 업데이트할 수 있습니다."</string>
    <!-- Preference label for removing this group story -->
    <string name="GroupStorySettingsFragment__remove_group_story">그룹 스토리 제거</string>

    <!-- Generic title for overflow menus -->
    <string name="OverflowMenu__overflow_menu">확장 메뉴</string>

    <!-- SMS Export Service -->
    <!-- Displayed in the notification while export is running -->
    <string name="SignalSmsExportService__exporting_messages">메시지를 내보내는 중…</string>
    <!-- Displayed in the notification title when export completes -->
    <string name="SignalSmsExportService__signal_sms_export_complete">Signal SMS 내보내기 완료</string>
    <!-- Displayed in the notification message when export completes -->
    <string name="SignalSmsExportService__tap_to_return_to_signal">탭하여 Signal로 돌아가기</string>

    <!-- ExportYourSmsMessagesFragment -->
    <!-- Title of the screen -->
    <string name="ExportYourSmsMessagesFragment__export_your_sms_messages">SMS 메시지 내보내기</string>
    <!-- Message of the screen -->
    <string name="ExportYourSmsMessagesFragment__you_can_export_your_sms_messages_to_your_phones_sms_database_and_youll_have_the_option_to_keep_or_remove_them_from_signal">SMS 메시지를 휴대폰의 SMS 데이터베이스로 내보낼 수 있으며, 해당 SMS 메시지를 Signal에 그대로 보관할지 제거할지를 선택할 수 있습니다. 이렇게 하면 휴대폰의 다른 SMS 앱에서 해당 메시지를 가져올 수 있습니다. 하지만 공유 가능한 SMS 기록 파일을 만들지는 않습니다.</string>
    <!-- Button label to begin export -->
    <string name="ExportYourSmsMessagesFragment__continue">계속</string>

    <!-- ExportingSmsMessagesFragment -->
    <!-- Title of the screen -->
    <string name="ExportingSmsMessagesFragment__exporting_sms_messages">SMS 메시지 내보내기</string>
    <!-- Message of the screen when exporting sms messages -->
    <string name="ExportingSmsMessagesFragment__this_may_take_awhile">다소 시간이 걸릴 수 있습니다.</string>
    <!-- Progress indicator for export -->
    <plurals name="ExportingSmsMessagesFragment__exporting_d_of_d">
        <item quantity="other">%1$d/%2$d개 내보내는 중…</item>
    </plurals>
    <!-- Alert dialog title shown when we think a user may not have enough local storage available to export sms messages -->
    <string name="ExportingSmsMessagesFragment__you_may_not_have_enough_disk_space">디스크 공간이 부족할 수 있습니다.</string>
    <!-- Alert dialog message shown when we think a user may not have enough local storage available to export sms messages, placeholder is the file size, e.g., 128kB -->
    <string name="ExportingSmsMessagesFragment__you_need_approximately_s_to_export_your_messages_ensure_you_have_enough_space_before_continuing">메시지를 내보내려면 대략 %1$s이(가) 필요합니다. 계속하기 전에 공간이 충분한지 확인하세요.</string>
    <!-- Alert dialog button to continue with exporting sms after seeing the lack of storage warning -->
    <string name="ExportingSmsMessagesFragment__continue_anyway">무시하고 계속</string>
    <!-- Dialog text shown when Signal isn\'t granted the sms permission needed to export messages, different than being selected as the sms app -->
    <string name="ExportingSmsMessagesFragment__signal_needs_the_sms_permission_to_be_able_to_export_your_sms_messages">SMS 메시지를 내보내려면 Signal에 SMS 사용 권한이 필요합니다.</string>

    <!-- ChooseANewDefaultSmsAppFragment -->
    <!-- Title of the screen -->
    <string name="ChooseANewDefaultSmsAppFragment__choose_a_new">새 기본 SMS 앱 선택</string>
    <!-- Button label to launch picker -->
    <string name="ChooseANewDefaultSmsAppFragment__continue">계속</string>
    <!-- Button label for when done with changing default SMS app -->
    <string name="ChooseANewDefaultSmsAppFragment__done">확인</string>
    <!-- First step number/bullet for choose new default sms app instructions -->
    <string name="ChooseANewDefaultSmsAppFragment__bullet_1">1</string>
    <!-- Second step number/bullet for choose new default sms app instructions -->
    <string name="ChooseANewDefaultSmsAppFragment__bullet_2">2</string>
    <!-- Third step number/bullet for choose new default sms app instructions -->
    <string name="ChooseANewDefaultSmsAppFragment__bullet_3">3</string>
    <!-- Fourth step number/bullet for choose new default sms app instructions -->
    <string name="ChooseANewDefaultSmsAppFragment__bullet_4">4</string>
    <!-- Instruction step for choosing a new default sms app -->
    <string name="ChooseANewDefaultSmsAppFragment__tap_continue_to_open_the_defaults_apps_screen_in_settings">\'계속\'을 탭하여 설정에서 \'기본 앱\' 화면을 엽니다.</string>
    <!-- Instruction step for choosing a new default sms app -->
    <string name="ChooseANewDefaultSmsAppFragment__select_sms_app_from_the_list">목록에서 \'SMS 앱\'을 선택합니다.</string>
    <!-- Instruction step for choosing a new default sms app -->
    <string name="ChooseANewDefaultSmsAppFragment__choose_another_app_to_use_for_sms_messaging">SMS 메시지에 사용할 다른 앱을 선택합니다.</string>
    <!-- Instruction step for choosing a new default sms app -->
    <string name="ChooseANewDefaultSmsAppFragment__return_to_signal">Signal로 돌아갑니다.</string>
    <!-- Instruction step for choosing a new default sms app -->
    <string name="ChooseANewDefaultSmsAppFragment__open_your_phones_settings_app">내 휴대폰의 설정 앱을 엽니다.</string>
    <!-- Instruction step for choosing a new default sms app -->
    <string name="ChooseANewDefaultSmsAppFragment__navigate_to_apps_default_apps_sms_app">\'앱\' &gt; \'기본 앱\' &gt; \'SMS 앱\'으로 이동합니다.</string>

    <!-- RemoveSmsMessagesDialogFragment -->
    <!-- Action button to keep messages -->
    <string name="RemoveSmsMessagesDialogFragment__keep_messages">메시지 보관</string>
    <!-- Action button to remove messages -->
    <string name="RemoveSmsMessagesDialogFragment__remove_messages">메시지 제거</string>
    <!-- Title of dialog -->
    <string name="RemoveSmsMessagesDialogFragment__remove_sms_messages">Signal에서 SMS 메시지를 제거할까요?</string>
    <!-- Message of dialog -->
    <string name="RemoveSmsMessagesDialogFragment__you_can_now_remove_sms_messages_from_signal">이제 Signal에서 SMS 메시지를 제거하여 저장 공간을 확보할 수 있습니다. 여기서 삭제하더라도 휴대폰의 다른 SMS 앱에서 SMS 메시지를 계속 사용할 수 있습니다.</string>

    <!-- ReExportSmsMessagesDialogFragment -->
    <!-- Action button to re-export messages -->
    <string name="ReExportSmsMessagesDialogFragment__continue">계속</string>
    <!-- Action button to cancel re-export process -->
    <string name="ReExportSmsMessagesDialogFragment__cancel">취소</string>
    <!-- Title of dialog -->
    <string name="ReExportSmsMessagesDialogFragment__export_sms_again">SMS를 다시 내보낼까요?</string>
    <!-- Message of dialog -->
    <string name="ReExportSmsMessagesDialogFragment__you_already_exported_your_sms_messages">SMS 메시지를 이미 내보냈습니다.\n경고: 계속 진행할 경우 중복 메시지가 생길 수 있습니다.</string>

    <!-- SetSignalAsDefaultSmsAppFragment -->
    <!-- Title of the screen -->
    <string name="SetSignalAsDefaultSmsAppFragment__set_signal_as_the_default_sms_app">Signal을 기본 SMS 앱으로 설정합니다.</string>
    <!-- Message of the screen -->
    <string name="SetSignalAsDefaultSmsAppFragment__to_export_your_sms_messages">SMS 메시지를 내보내려면 Signal을 기본 SMS 앱으로 설정해야 합니다.</string>
    <!-- Button label to start export -->
    <string name="SetSignalAsDefaultSmsAppFragment__next">다음</string>

    <!-- BackupSchedulePermission Megaphone -->
    <!-- The title on an alert window that explains to the user that we are unable to backup their messages -->
    <string name="BackupSchedulePermissionMegaphone__cant_back_up_chats">대화를 백업할 수 없습니다.</string>
    <!-- The body text of an alert window that tells the user that we are unable to backup their messages -->
    <string name="BackupSchedulePermissionMegaphone__your_chats_are_no_longer_being_automatically_backed_up">대화가 더 이상 자동 백업되지 않습니다.</string>
    <!-- The text on a button in an alert window that, when clicked, will take the user to a screen to re-enable backups -->
    <string name="BackupSchedulePermissionMegaphone__back_up_chats">대화 백업</string>
    <!-- The text on a button in an alert window that, when clicked, will take the user to a screen to re-enable backups -->
    <string name="BackupSchedulePermissionMegaphone__not_now">나중에</string>
    <!-- Re-enable backup permission bottom sheet title -->
    <string name="BackupSchedulePermissionMegaphone__to_reenable_backups">백업을 사용하는 방법:</string>
    <!-- Re-enable backups permission bottom sheet instruction 1 text -->
    <string name="BackupSchedulePermissionMegaphone__tap_the_go_to_settings_button_below">아래의 \'설정으로 이동\' 버튼을 탭합니다.</string>
    <!-- Re-enable backups permission bottom sheet instruction 2 text -->
    <string name="BackupSchedulePermissionMegaphone__turn_on_allow_settings_alarms_and_reminders">\'알림 및 리마인더 허용\'을 켭니다.</string>
    <!-- Re-enable backups permission bottom sheet call to action button to open settings -->
    <string name="BackupSchedulePermissionMegaphone__go_to_settings">설정으로 이동</string>

    <!-- SmsExportMegaphoneActivity -->
    <!-- Phase 2 title of full screen megaphone indicating sms will no longer be supported in the near future -->
    <string name="SmsExportMegaphoneActivity__signal_will_no_longer_support_sms">Signal SMS 서비스가 곧 중단됩니다</string>
    <!-- Phase 3 title of full screen megaphone indicating sms is longer supported  -->
    <string name="SmsExportMegaphoneActivity__signal_no_longer_supports_sms">Signal SMS 서비스가 곧 중단됩니다</string>
    <!-- Phase 2 message describing that sms is going away soon -->
    <string name="SmsExportMegaphoneActivity__signal_will_soon_remove_support_for_sending_sms_messages">Signal 메시지는 종단 간 암호화와 강력한 개인정보 보호를 제공하지만 SMS 메시지는 그렇지 못합니다. 따라서 Signal은 당사 메시지 환경을 개선하기 위해 SMS 메시지 발송에 대한 지원을 곧 중단합니다.</string>
    <!-- Phase 3 message describing that sms has gone away -->
    <string name="SmsExportMegaphoneActivity__signal_has_removed_support_for_sending_sms_messages">Signal 메시지는 종단 간 암호화와 강력한 개인정보보호를 제공하지만 SMS 메시지는 그렇지 못합니다. 따라서 Signal은 당사 메시지 환경을 개선하기 위해 SMS 메시지 발송에 대한 지원을 곧 중단합니다.</string>
    <!-- The text on a button in a popup that, when clicked, will take the user to a screen to export their SMS messages -->
    <string name="SmsExportMegaphoneActivity__export_sms">SMS 내보내기</string>
    <!-- The text on a button in a popup that, when clicked, will dismiss the popup and schedule the prompt to occur at a later time. -->
    <string name="SmsExportMegaphoneActivity__remind_me_later">나중에 알림</string>
    <!-- The text on a button in a popup that, when clicked, will navigate the user to a web article on SMS removal -->
    <string name="SmsExportMegaphoneActivity__learn_more">자세히 알아보기</string>

    <!-- Phase 1 Small megaphone title indicating sms is going away -->
    <string name="SmsExportMegaphone__sms_support_going_away">SMS 지원 중단 예정</string>
    <!-- Phase 1 small megaphone description indicating sms is going away -->
    <string name="SmsExportMegaphone__dont_worry_encrypted_signal_messages_will_continue_to_work">걱정 마세요, 암호화된 Signal 메시지는 계속 작동합니다.</string>
    <!-- Phase 1 small megaphone button that takes the user to the sms export flow -->
    <string name="SmsExportMegaphone__continue">계속</string>
    <!-- Title for screen shown after sms export has completed -->
    <string name="ExportSmsCompleteFragment__export_complete">내보내기 완료</string>
    <!-- Button to continue to next screen -->
    <string name="ExportSmsCompleteFragment__next">다음</string>
    <!-- Message showing summary of sms export counts -->
    <plurals name="ExportSmsCompleteFragment__d_of_d_messages_exported">
        <item quantity="other">%1$d/%2$d개 메시지를 내보냈습니다.</item>
    </plurals>

    <!-- Title of screen shown when some sms messages did not export -->
    <string name="ExportSmsPartiallyComplete__export_partially_complete">내보내기 부분 완료됨</string>
    <!-- Debug step 1 on screen shown when some sms messages did not export -->
    <string name="ExportSmsPartiallyComplete__ensure_you_have_an_additional_s_free_on_your_phone_to_export_your_messages">메시지를 내보내려면 휴대폰에 %1$s 남은 공간이 있는지 확인하세요.</string>
    <!-- Debug step 2 on screen shown when some sms messages dit not export -->
    <string name="ExportSmsPartiallyComplete__retry_export_which_will_only_retry_messages_that_have_not_yet_been_exported">내보내기를 다시 시도하세요. 아직 내보내지 못한 메시지만 다시 시도합니다.</string>
    <!-- Partial sentence for Debug step 3 on screen shown when some sms messages did not export, is combined with \'contact us\' -->
    <string name="ExportSmsPartiallyComplete__if_the_problem_persists">문제가 계속되면 </string>
    <!-- Partial sentence for deubg step 3 on screen shown when some sms messages did not export, combined with \'If the problem persists\', link text to open contact support view -->
    <string name="ExportSmsPartiallyComplete__contact_us">문의하기</string>
    <!-- Button text to retry sms export -->
    <string name="ExportSmsPartiallyComplete__retry">재시도</string>
    <!-- Button text to continue sms export flow and not retry failed message exports -->
    <string name="ExportSmsPartiallyComplete__continue_anyway">무시하고 계속</string>
    <!-- Title of screen shown when all sms messages failed to export -->
    <string name="ExportSmsFullError__error_exporting_sms_messages">SMS 메시지 내보내기 오류</string>
    <!-- Helper text shown when all sms messages failed to export -->
    <string name="ExportSmsFullError__please_try_again_if_the_problem_persists">다시 시도하세요. 문제가 계속되면 </string>


    <!-- DonateToSignalFragment -->
    <!-- Title below avatar -->
    <string name="DonateToSignalFragment__privacy_over_profit">Signal은 이익보다 개인정보보호를 우선시합니다.</string>
    <!-- Continue button label -->
    <string name="DonateToSignalFragment__continue">계속</string>
    <!-- Description below title -->
    <string name="DonateToSignalFragment__private_messaging">사용자의 기부로 운영되는 개인정보를 보호하는 메신저. 광고와 트래커, 타협에서 자유로운 앱. 지금 기부를 통해 Signal을 지지해 주세요.</string>
    <!-- Donation pill toggle monthly text -->
    <string name="DonationPillToggle__monthly">월간</string>
    <!-- Donation pill toggle one-time text -->
    <string name="DonationPillToggle__one_time">1회성 기부</string>

    <!-- GatewaySelectorBottomSheet -->
    <!-- Sheet title when subscribing -->
    <string name="GatewaySelectorBottomSheet__donate_s_month_to_signal">Signal에 매달 %1$s 기부</string>
    <!-- Sheet summary when subscribing -->
    <string name="GatewaySelectorBottomSheet__get_a_s_badge">%1$s 배지 받기</string>
    <!-- Sheet title when giving a one-time donation -->
    <string name="GatewaySelectorBottomSheet__donate_s_to_signal">Signal에 %1$s 기부</string>
    <!-- Sheet summary when giving a one-time donation -->
    <plurals name="GatewaySelectorBottomSheet__get_a_s_badge_for_d_days">
        <item quantity="other">%2$d일 동안 %1$s 배지 사용 가능</item>
    </plurals>
    <!-- Button label for paying with a credit card -->
    <string name="GatewaySelectorBottomSheet__credit_or_debit_card">신용 또는 직불 카드</string>
    <!-- Sheet summary when giving donating for a friend -->
    <string name="GatewaySelectorBottomSheet__donate_for_a_friend">친구를 대신해 기부하세요.</string>

    <!-- StripePaymentInProgressFragment -->
    <string name="StripePaymentInProgressFragment__cancelling">취소하는 중…</string>

    <!-- The title of a bottom sheet dialog that tells the user we temporarily can\'t process their contacts. -->
    <string name="CdsTemporaryErrorBottomSheet_title">너무 많은 연락처를 처리했습니다.</string>
    <!-- The first part of the body text in a bottom sheet dialog that tells the user we temporarily can\'t process their contacts. The placeholder represents the number of days the user will have to wait until they can again. -->
    <plurals name="CdsTemporaryErrorBottomSheet_body1">
        <item quantity="other">%1$d일 내로 연락처 처리를 다시 시도합니다.</item>
    </plurals>
    <!-- The second part of the body text in a bottom sheet dialog that advises the user to remove contacts from their phone to fix the issue. -->
    <string name="CdsTemporaryErrorBottomSheet_body2">문제를 더 빨리 해결하려면 많은 연락처를 동기화 중인 휴대폰에서 연락처나 계정을 제거하세요.</string>
    <!-- A button label in a bottom sheet that will navigate the user to their contacts settings. -->
    <!-- A toast that will be shown if we are unable to open the user\'s default contacts app. -->

    <!-- The title of a bottom sheet dialog that tells the user we can\'t process their contacts. -->
    <string name="CdsPermanentErrorBottomSheet_title">연락처를 처리할 수 없습니다.</string>
    <!-- The first part of the body text in a bottom sheet dialog that tells the user we can\'t process their contacts. -->
    <string name="CdsPermanentErrorBottomSheet_body">휴대폰 연락처 수가 Signal에서 처리할 수 있는 연락처 수를 초과했습니다. Signal에서 연락처를 찾으려면 많은 연락처를 동기화 중인 휴대폰에서 연락처나 계정을 제거하세요.</string>
    <!-- The first part of the body text in a bottom sheet dialog that tells the user we can\'t process their contacts. -->
    <string name="CdsPermanentErrorBottomSheet_learn_more">자세히 알아보기</string>
    <!-- A button label in a bottom sheet that will navigate the user to their contacts settings. -->
    <string name="CdsPermanentErrorBottomSheet_contacts_button">연락처 열기</string>
    <!-- A toast that will be shown if we are unable to open the user\'s default contacts app. -->
    <string name="CdsPermanentErrorBottomSheet_no_contacts_toast">연락처 앱을 찾지 못했습니다.</string>

    <!-- PaymentMessageView -->
    <!-- In-chat conversation message shown when you sent a payment to another person, placeholder is the other person name -->
    <string name="PaymentMessageView_you_sent_s">%1$s 님에게 보냄</string>
    <!-- In-chat conversation message shown when another person sent a payment to you, placeholder is the other person name -->
    <string name="PaymentMessageView_s_sent_you">%1$s 님이 보냄</string>

    <!-- YourInformationIsPrivateBottomSheet -->
    <string name="YourInformationIsPrivateBottomSheet__your_information_is_private">개인 정보는 비공개로 유지됩니다.</string>
    <string name="YourInformationIsPrivateBottomSheet__signal_does_not_collect">Signal은 기부할 때 사용자의 개인 정보를 수집하거나 저장하지 않습니다.</string>
    <string name="YourInformationIsPrivateBottomSheet__we_use_stripe">Signal은 기부를 받을 때 Stripe를 결제 처리자로 사용합니다. Signal은 사용자가 Stripe에 제공하는 어떠한 정보에도 액세스하지 않으며, 이를 보관 또는 저장하지 않습니다.</string>
    <string name="YourInformationIsPrivateBottomSheet__signal_does_not_and_cannot">Signal은 사용자의 기부를 Signal 계정에 연결하거나 연결을 시도하지 않습니다.</string>
    <string name="YourInformationIsPrivateBottomSheet__thank_you">지원해 주셔서 감사합니다!</string>

    <!-- GroupStoryEducationSheet -->
    <!-- Displayed as the title of the education bottom sheet -->
    <string name="GroupStoryEducationSheet__introducing_group_stories">그룹 스토리 출시</string>
    <!-- Line item on the sheet explaining group stories -->
    <string name="GroupStoryEducationSheet__share_story_updates_to">이미 속해 있는 그룹 대화에 스토리 업데이트를 공유하세요.</string>
    <!-- Line item on the sheet explaining that anyone in the group can share to group stories -->
    <string name="GroupStoryEducationSheet__anyone_in_the_group">그룹 대화에 있는 모든 사용자가 스토리에 추가할 수 있습니다.</string>
    <!-- Line item on the sheet explaining that anyone in the group can view replies -->
    <string name="GroupStoryEducationSheet__all_group_chat_members">모든 그룹 대화 멤버가 스토리 답장을 볼 수 있습니다.</string>
    <!-- Button label to dismiss sheet -->
    <string name="GroupStoryEducationSheet__next">다음</string>
    <string name="Registration_country_code_entry_hint">+0</string>

    <!-- PaypalCompleteOrderBottomSheet -->
    <string name="PaypalCompleteOrderBottomSheet__donate">기부</string>
    <string name="PaypalCompleteOrderBottomSheet__payment">결제</string>

    <!-- ChatFilter -->
    <!-- Displayed in a pill at the top of the chat list when it is filtered by unread messages -->
    <string name="ChatFilter__filtered_by_unread">읽지 않은 메시지로 필터링함</string>
    <!-- Displayed underneath the filter circle at the top of the chat list when the user pulls at a very low velocity -->
    <string name="ChatFilter__pull_to_filter">당겨서 필터링</string>
    <!-- Displayed in the "clear filter" item in the chat feed if the user opened the filter from the overflow menu -->
    <string name="ChatFilter__tip_pull_down">팁: 아래로 당겨서 대화 목록을 필터링하세요.</string>

    <!-- Title for screen describing that sms support is going to be removed soon -->
    <string name="SmsRemoval_title_going_away">SMS 지원이 곧 중단됩니다.</string>
    <!-- Bullet point message shown on describing screen as first bullet why sms is being removed, placeholder with be date of removal (e.g., March 21st) -->
    <string name="SmsRemoval_info_bullet_1_s">Signal 앱의 SMS 메시지에 대한 지원이 %1$s에 중단됩니다.</string>
    <!-- Bullet point message shown on describing screen as second bullet why sms is being removed -->
    <string name="SmsRemoval_info_bullet_2">SMS 메시지는 Signal 메시지와 다릅니다. <b>이 결정은 암호화된 Signal 메시지에는 영향을 미치지 않으며, 이 기능은 계속해서 작동합니다.</b></string>
    <!-- Bullet point message shown on describing screen as third bullet why sms is being removed -->
    <string name="SmsRemoval_info_bullet_3">SMS 메시지를 내보내고 새로운 SMS 앱을 선택할 수 있습니다.</string>
    <!-- Bullet point message shown on describing screen as first bullet variant why sms is being removed when user is locked out of sms -->
    <string name="SmsRemoval_info_bullet_1_phase_3">Signal이 SMS 메시지 보내기에 대한 지원을 중단했습니다.</string>
    <!-- Button label on sms removal info/megaphone to start the export SMS flow -->
    <string name="SmsRemoval_export_sms">SMS 내보내기</string>

    <!-- Set up your username megaphone -->
    <!-- Displayed as a title on a megaphone which prompts user to set up a username -->
    <string name="SetUpYourUsername__set_up_your_signal_username">Signal 사용자 이름 설정</string>
    <!-- Displayed as a description on a megaphone which prompts user to set up a username -->
    <string name="SetUpYourUsername__usernames_let_others">사용자 이름을 이용하면 다른 사람들이 내 전화번호가 없어도 나에게 메시지를 보낼 수 있습니다.</string>
    <!-- Displayed as an action on a megaphone which prompts user to set up a username -->
    <string name="SetUpYourUsername__not_now">나중에</string>
    <!-- Displayed as an action on a megaphone which prompts user to set up a username -->
    <string name="SetUpYourUsername__continue">계속</string>

    <!-- Text Formatting -->
    <!-- Popup menu label for applying bold style -->
    <string name="TextFormatting_bold">두껍게</string>
    <!-- Popup menu label for applying italic style -->
    <string name="TextFormatting_italic">기울임꼴</string>
    <!-- Popup menu label for applying strikethrough style -->
    <string name="TextFormatting_strikethrough">취소선</string>
    <!-- Popup menu label for applying monospace font style -->
    <string name="TextFormatting_monospace">고정 폭</string>
    <!-- Popup menu label for applying spoiler style -->
    <string name="TextFormatting_spoiler">스포일러</string>

    <!-- UsernameEducationFragment -->
    <!-- Continue button which takes the user to the add a username screen -->
    <string name="UsernameEducationFragment__continue">계속</string>
    <!-- Displayed as a title on the username education screen -->
    <string name="UsernameEducationFragment__set_up_your_signal_username">Signal 사용자 이름 설정</string>
    <!-- Displayed as body text in the username education screen -->
    <string name="UsernameEducationFragment__usernames_are_paired_with_a_set_of_digits">사용자 이름은 일련번호와 짝지어 사용되며 프로필에서 공유되지 않습니다.</string>
    <!-- Displayed as body text in the username education screen -->
    <string name="UsernameEducationFragment__each_username_has_a_unique_qr_code">각 사용자 이름에는 친구와 공유하여 대화를 시작할 수 있는 고유한 QR 코드와 링크가 있습니다.</string>
    <!-- Displayed as body text in the username education screen. The string references the names of settings, so they should match our translations for those settings. -->
    <string name="UsernameEducationFragment__turn_off_phone_number_discovery">\'설정 &gt; 개인 정보 보호 &gt; 전화번호 &gt; 내 번호로 나를 찾을 수 있는 사람\'에서 \'전화번호 검색\'을 꺼서 다른 사람이 나에게 연락할 때 기본적으로 사용자 이름을 사용하도록 하세요.</string>

    <!-- Username edit dialog -->
    <!-- Option to open username editor displayed as a list item in a dialog -->
    <string name="UsernameEditDialog__edit_username">사용자 이름 편집</string>
    <!-- Option to delete username displayed as a list item in a dialog -->
    <string name="UsernameEditDialog__delete_username">사용자 이름 삭제</string>

    <!-- Time duration picker -->
    <!-- Shown in a time duration picker for selecting duration in hours and minutes, label shown after the user input value for hour, e.g., 12h -->
    <string name="TimeDurationPickerDialog_single_letter_hour_abbreviation">시간</string>
    <!-- Shown in a time duration picker for selecting duration in hours and minutes, label shown after the user input value for minute, e.g., 24m -->
    <string name="TimeDurationPickerDialog_single_letter_minute_abbreviation">분</string>
    <!-- Shown in a time duration picker for selecting duration in hours and minutes, label for button that will apply the setting -->
    <string name="TimeDurationPickerDialog_positive_button">설정</string>
    <!-- Shown in a time duration picker for selecting duration in hours and minutes, helper text indicating minimum allowable duration -->
    <string name="TimeDurationPickerDialog_minimum_duration_warning">화면 잠금을 적용하려면 최소 1분이 필요합니다.</string>

    <!-- Call Log -->
    <!-- Displayed below the user\'s name in row items on the call log. First placeholder is the call status, second is when it occurred -->
    <string name="CallLogAdapter__s_dot_s">%1$s · %2$s</string>
    <!-- Displayed for incoming calls -->
    <string name="CallLogAdapter__incoming">수신</string>
    <!-- Displayed for outgoing calls -->
    <string name="CallLogAdapter__outgoing">발신</string>
    <!-- Displayed for missed calls -->
    <string name="CallLogAdapter__missed">부재중</string>
    <!-- Displayed on Group Call button if user is not in the call -->
    <string name="CallLogAdapter__join">참가</string>
    <!-- Displayed on Group Call button if user is in the call -->
    <string name="CallLogAdapter__return">돌아가기</string>
    <!-- Call state template when there is more than one call collapsed into a single row. D is a number > 1 and S is a call info string (like Missed) -->
    <string name="CallLogAdapter__d_s">%2$s(%1$d통)</string>
    <!-- Status text on call links -->
    <string name="CallLogAdapter__call_link">통화 링크</string>

    <!-- Call Log context menu -->
    <!-- Displayed as a context menu item to start a video call -->
    <string name="CallContextMenu__video_call">화상 통화</string>
    <!-- Displayed as a context menu item to join an ongoing group call -->
    <string name="CallContextMenu__join_call">통화 참여</string>
    <!-- Displayed as a context menu item to return to active call -->
    <string name="CallContextMenu__return_to_call">통화로 돌아가기</string>
    <!-- Displayed as a context menu item to start an audio call -->
    <string name="CallContextMenu__audio_call">음성 통화</string>
    <!-- Displayed as a context menu item to go to chat -->
    <string name="CallContextMenu__go_to_chat">대화로 이동</string>
    <!-- Displayed as a context menu item to see call info -->
    <string name="CallContextMenu__info">정보</string>
    <!-- Displayed as a context menu item to select multiple calls -->
    <string name="CallContextMenu__select">선택</string>
    <!-- Displayed as a context menu item to delete this call -->
    <string name="CallContextMenu__delete">삭제</string>

    <!-- Call Log Fragment -->
    <!-- Action bar menu item to only display missed calls -->
    <string name="CallLogFragment__filter_missed_calls">부재중 전화 필터링</string>
    <!-- Action bar menu item to clear missed call filter -->
    <string name="CallLogFragment__clear_filter">필터 지우기</string>
    <!-- Action bar menu item to open settings -->
    <string name="CallLogFragment__settings">설정</string>
    <!-- Action bar menu item to open notification profile settings -->
    <string name="CallLogFragment__notification_profile">알림 프로필</string>
    <!-- Call log new call content description -->
    <string name="CallLogFragment__start_a_new_call">새 통화 시작</string>
    <!-- Filter pull text when pulled -->
    <string name="CallLogFragment__filtered_by_missed">부재중 전화로 필터링함</string>
    <!-- Bottom bar option to select all call entries -->
    <string name="CallLogFragment__select_all">모두 선택</string>
    <!-- Bottom bar option to delete all selected call entries -->
    <string name="CallLogFragment__delete">삭제</string>
    <plurals name="CallLogFragment__delete_d_calls">
        <item quantity="other">통화 %1$d개를 삭제할까요?</item>
    </plurals>
    <!-- Positive action on multi-delete protection dialog -->
    <string name="CallLogFragment__delete_for_me">나에게서 삭제</string>
    <!-- Snackbar label after deleting call logs -->
    <plurals name="CallLogFragment__d_calls_deleted">
        <item quantity="other">%1$d 통화를 삭제함</item>
    </plurals>
    <!-- Undo action for deletion snackbar -->
    <string name="CallLogFragment__undo">실행 취소</string>
    <!-- Shown during empty state -->
    <string name="CallLogFragment__no_calls">통화 없음.</string>
    <!-- Shown during empty state -->
    <string name="CallLogFragment__get_started_by_calling_a_friend">친구에게 전화를 걸어 시작하세요.</string>

    <!-- New call activity -->
    <!-- Activity title in title bar -->
    <string name="NewCallActivity__new_call">새 통화</string>

    <!-- Call state update popups -->
    <!-- Displayed when the user enables group call ringing -->
    <string name="CallStateUpdatePopupWindow__ringing_on">통화 켜짐</string>
    <!-- Displayed when the user disables group call ringing -->
    <string name="CallStateUpdatePopupWindow__ringing_off">통화 꺼짐</string>
    <!-- Displayed when the user cannot enable group call ringing -->
    <string name="CallStateUpdatePopupWindow__group_is_too_large">그룹 통화 참가자가 너무 많아 전화를 걸 수 없습니다.</string>
    <!-- Displayed when the user turns on their mic -->
    <string name="CallStateUpdatePopupWindow__mic_on">마이크 켜짐</string>
    <!-- Displayed when the user turns off their mic -->
    <string name="CallStateUpdatePopupWindow__mic_off">마이크 꺼짐</string>

    <!-- Accessibility label describing the capture button on the camera screen -->
    <string name="CameraControls_capture_button_accessibility_label">캡처 버튼</string>
    <!-- Accessibility label describing the continue button on the camera screen -->
    <string name="CameraControls_continue_button_accessibility_label">계속 버튼</string>

    <!-- CallPreference -->
    <!-- Generic group call in call info -->
    <string name="CallPreference__group_call">그룹 통화</string>
    <!-- Missed group call in call info -->
    <string name="CallPreference__missed_group_call">부재중 그룹 통화</string>
    <!-- Incoming group call in call info -->
    <string name="CallPreference__incoming_group_call">수신 그룹 통화</string>
    <!-- Outgoing group call in call info -->
    <string name="CallPreference__outgoing_group_call">발신 그룹 통화</string>

    <!-- CreateCallLink -->
    <!-- Call link creation item title on calls tab -->
    <string name="CreateCallLink__create_a_call_link">통화 링크 만들기</string>
    <!-- Call link creation item description on calls tab -->
    <string name="CreateCallLink__share_a_link_for">Signal 통화 링크 공유</string>

    <!-- CreateCallLinkBottomSheetDialogFragment -->
    <!-- Fragment title -->
    <string name="CreateCallLinkBottomSheetDialogFragment__create_call_link">통화 링크 만들기</string>
    <!-- Displayed as a default name for the signal call -->
    <string name="CreateCallLinkBottomSheetDialogFragment__signal_call">Signal 통화</string>
    <!-- Displayed on a small button to allow user to instantly join call -->
    <string name="CreateCallLinkBottomSheetDialogFragment__join">참가</string>
    <!-- Option to open a full screen dialog to enter a call name -->
    <string name="CreateCallLinkBottomSheetDialogFragment__add_call_name">통화 이름 추가</string>
    <!-- Toggle to require approval for all members before joining -->
    <string name="CreateCallLinkBottomSheetDialogFragment__approve_all_members">모든 멤버 승인</string>
    <!-- Row label to share the link via Signal -->
    <string name="CreateCallLinkBottomSheetDialogFragment__share_link_via_signal">Signal을 통해 링크 공유</string>
    <!-- Row label to copy the link to the clipboard -->
    <string name="CreateCallLinkBottomSheetDialogFragment__copy_link">링크 복사</string>
    <!-- Row label to share the link with the external share sheet -->
    <string name="CreateCallLinkBottomSheetDialogFragment__share_link">링크 공유</string>
    <!-- Button text to dismiss the sheet and add it as an upcoming call -->
    <string name="CreateCallLinkBottomSheetDialogFragment__done">확인</string>
    <!-- Displayed when we can\'t find a suitable way to open the system share picker -->
    <string name="CreateCallLinkBottomSheetDialogFragment__failed_to_open_share_sheet">통화 링크를 공유할 수 없습니다.</string>
    <!-- Displayed when we copy the call link to the clipboard -->
    <string name="CreateCallLinkBottomSheetDialogFragment__copied_to_clipboard">클립보드로 복사했습니다.</string>

    <!-- EditCallLinkNameDialogFragment -->
    <!-- App bar title for editing a call name -->
    <string name="EditCallLinkNameDialogFragment__edit_call_name">통화 이름 수정</string>
    <!-- Text on button to confirm edit -->
    <string name="EditCallLinkNameDialogFragment__save">저장</string>
    <!-- Placeholder text on input field when editing call name -->
    <string name="EditCallLinkNameDialogFragment__call_name">통화 이름</string>

    <!-- ChooseNavigationBarStyleFragment -->
    <!-- Dialog title, displayed below the header image -->
    <string name="ChooseNavigationBarStyleFragment__navigation_bar_size">탐색 바 크기</string>
    <!-- Toggle button label for normal size -->
    <string name="ChooseNavigationBarStyleFragment__normal">보통</string>
    <!-- Toggle button label for compact size -->
    <string name="ChooseNavigationBarStyleFragment__compact">소형</string>

    <!-- Title shown at top of bottom sheet dialog for displaying a message\'s edit history -->
    <string name="EditMessageHistoryDialog_title">수정 기록</string>

    <!-- CallLinkDetailsFragment -->
    <!-- Displayed in action bar at the top of the fragment -->
    <string name="CallLinkDetailsFragment__call_details">통화 세부 정보</string>
    <!-- Displayed in a text row, allowing the user to click and add a call name -->
    <string name="CallLinkDetailsFragment__add_call_name">통화 이름 추가</string>
    <!-- Displayed in a toggle row, allowing the user to click to enable or disable member approval -->
    <string name="CallLinkDetailsFragment__approve_all_members">모든 멤버 승인</string>
    <!-- Displayed in a text row, allowing the user to share the call link -->
    <string name="CallLinkDetailsFragment__share_link">링크 공유</string>
    <!-- Displayed in a text row, allowing the user to delete the call link -->
    <string name="CallLinkDetailsFragment__delete_call_link">통화 링크 삭제</string>
    <!-- Displayed whenever a name change, revocation, etc, fails. -->
    <string name="CallLinkDetailsFragment__couldnt_save_changes">변경 내용을 저장할 수 없습니다. 네트워크 연결을 확인하고 다시 시도하세요.</string>
    <!-- Displayed as title in dialog when user attempts to delete the link -->
    <string name="CallLinkDetailsFragment__delete_link">링크를 삭제할까요?</string>
    <!-- Displayed as body in dialog when user attempts to delete the link -->
    <string name="CallLinkDetailsFragment__this_link_will_no_longer_work">이 링크는 더 이상 누구도 사용할 수 없습니다.</string>

    <!-- Button label for the share button in the username link settings -->
    <string name="UsernameLinkSettings_share_button_label">공유</string>
    <!-- Button label for the color selector button in the username link settings -->
    <string name="UsernameLinkSettings_color_button_label">색상</string>
    <!-- Description text for QR code and links in the username link settings -->
    <string name="UsernameLinkSettings_qr_description">신뢰하는 사람과만 QR 코드와 링크를 공유하세요. QR 코드와 링크를 공유하면 다른 사용자가 회원님의 사용자 이름을 보고 대화를 시작할 수 있습니다.</string>
    <!-- Content of a toast that will show after the username is copied to the clipboard -->
    <string name="UsernameLinkSettings_username_copied_toast">사용자 이름을 복사했습니다.</string>
    <!-- Content of a toast that will show after the username link is copied to the clipboard -->
    <string name="UsernameLinkSettings_link_copied_toast">링크를 복사했습니다.</string>
    <!-- Button label for a button that will reset your username and give you a new link -->
    <string name="UsernameLinkSettings_reset_button_label">초기화</string>
    <!-- Button label for a button that indicates that the user is done changing the current setting -->
    <string name="UsernameLinkSettings_done_button_label">확인</string>
    <!-- Label for a tab that shows a screen to view your username QR code -->
    <string name="UsernameLinkSettings_code_tab_name">코드</string>
    <!-- Label for a tab that shows a screen to scan a QR code -->
    <string name="UsernameLinkSettings_scan_tab_name">스캔</string>
    <!-- Description text shown underneath the username QR code scanner -->
    <string name="UsernameLinkSettings_qr_scan_description">연락처의 기기에서 QR 코드를 스캔하세요.</string>
    <!-- App bar title for the username QR code color picker screen -->
    <string name="UsernameLinkSettings_color_picker_app_bar_title">색상</string>
    <!-- Body of a dialog that is displayed when we failed to read a username QR code. -->
    <string name="UsernameLinkSettings_qr_result_invalid">QR 코드가 잘못되었습니다.</string>
    <!-- Body of a dialog that is displayed when the username we looked up could not be found. -->
    <string name="UsernameLinkSettings_qr_result_not_found">사용자 이름이 %1$s인 사용자를 찾을 수 없습니다.</string>
    <!-- Body of a dialog that is displayed when we experienced a network error when looking up a username. -->
    <string name="UsernameLinkSettings_qr_result_network_error">네트워크 오류가 발생했습니다. 다시 시도해 주세요.</string>


    <!-- EOF -->
</resources><|MERGE_RESOLUTION|>--- conflicted
+++ resolved
@@ -490,15 +490,11 @@
     <!-- Action shown to allow a user to update their application because it has expired -->
     <string name="ConversationFragment__update_build">시그널 최신 버전으로 업데이트</string>
     <!-- Action shown to allow a user to re-register as they are no longer registered -->
-<<<<<<< HEAD
     <string name="ConversationFragment__reregister_signal">Molly 다시 등록</string>
-=======
-    <string name="ConversationFragment__reregister_signal">Signal 다시 등록</string>
     <!-- Label for a button displayed in the conversation toolbar to return to the previous screen. -->
     <string name="ConversationFragment__content_description_back_button">돌아가기</string>
     <!-- Label for a button displayed in the conversation toolbar to open the main screen of the app. -->
-    <string name="ConversationFragment__content_description_launch_signal_button">Signal 열기</string>
->>>>>>> c3e9f982
+    <string name="ConversationFragment__content_description_launch_signal_button">Molly 열기</string>
     <!-- Label for a button displayed in conversation list to clear the chat filter -->
     <string name="ConversationListFragment__clear_filter">필터 지우기</string>
     <!-- Notice on chat list when no unread chats are available, centered on display -->
@@ -1616,7 +1612,7 @@
     <!-- Name of recipient representing user\'s \'My Story\' -->
     <string name="Recipient_my_story">내 스토리</string>
     <!-- Name of recipient for a call link without a name -->
-    <string name="Recipient_signal_call">Signal 통화</string>
+    <string name="Recipient_signal_call">Molly 통화</string>
 
     <!-- RecipientPreferencesActivity -->
     <string name="RecipientPreferenceActivity_block">차단</string>
