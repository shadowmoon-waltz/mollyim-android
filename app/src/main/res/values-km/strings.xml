--- conflicted
+++ resolved
@@ -478,11 +478,7 @@
     <!-- Action shown to allow a user to update their application because it has expired -->
     <string name="ConversationFragment__update_build">ដំឡើង Molly</string>
     <!-- Action shown to allow a user to re-register as they are no longer registered -->
-<<<<<<< HEAD
-    <string name="ConversationFragment__reregister_signal">Re-register Molly</string>
-=======
-    <string name="ConversationFragment__reregister_signal">ចុះឈ្មោះ Signal ឡើងវិញ</string>
->>>>>>> fd116e01
+    <string name="ConversationFragment__reregister_signal">ចុះឈ្មោះ Molly ឡើងវិញ</string>
     <!-- Label for a button displayed in conversation list to clear the chat filter -->
     <string name="ConversationListFragment__clear_filter">សម្អាតតម្រង</string>
     <!-- Notice on chat list when no unread chats are available, centered on display -->
@@ -4178,13 +4174,8 @@
     <string name="HelpSettingsFragment__version">ជំនាន់</string>
     <string name="HelpSettingsFragment__debug_log">កំណត់ត្រាបញ្ហា</string>
     <string name="HelpSettingsFragment__terms_amp_privacy_policy">លក្ខខណ្ឌ &amp; គោលនយោបាយឯកជនភាព</string>
-<<<<<<< HEAD
     <string name="HelpFragment__copyright_signal_messenger">កម្មសិទ្ធបញ្ញា Molly Messenger</string>
-    <string name="HelpFragment__licenced_under_the_gplv3">អាជ្ញាប័ណ្ណក្នុង GPLv3</string>
-=======
-    <string name="HelpFragment__copyright_signal_messenger">កម្មសិទ្ធបញ្ញា Signal Messenger</string>
   <!-- Removed by excludeNonTranslatables <string name="HelpFragment__licenced_under_the_gplv3">អាជ្ញាប័ណ្ណក្នុង GPLv3</string> -->
->>>>>>> fd116e01
 
     <!-- DataAndStorageSettingsFragment -->
     <string name="DataAndStorageSettingsFragment__media_quality">គុណភាពមេឌៀ</string>
@@ -4575,11 +4566,7 @@
     <!-- Title of dialog telling user they need to update signal as it expired -->
     <string name="UpdateSignalExpiredDialog__title">ដំឡើង Molly</string>
     <!-- Message of dialog telling user they need to update signal as it expired -->
-<<<<<<< HEAD
-    <string name="UpdateSignalExpiredDialog__message">This version of Molly has expired. Update now to continue using Molly.</string>
-=======
-    <string name="UpdateSignalExpiredDialog__message">កំណែ Signal នេះបានផុតកំណត់ហើយ។ ដំឡើងកំណែឥឡូវនេះដើម្បីបន្តប្រើប្រាស់ Signal។</string>
->>>>>>> fd116e01
+    <string name="UpdateSignalExpiredDialog__message">កំណែ Molly នេះបានផុតកំណត់ហើយ។ ដំឡើងកំណែឥឡូវនេះដើម្បីបន្តប្រើប្រាស់ Molly។</string>
     <!-- Button text of expiration dialog, will take user to update the app -->
     <string name="UpdateSignalExpiredDialog__update_action">បច្ចុប្បន្នភាព</string>
     <!-- Button text of expiration dialog to cancel the dialog.  -->
@@ -4588,11 +4575,7 @@
     <!-- Title of dialog telling user they need to re-register signal -->
     <string name="ReregisterSignalDialog__title">ឧបករណ៍មិនបានចុះឈ្មោះទេ</string>
     <!-- Message of dialog telling user they need to re-register signal as it is no longer registered -->
-<<<<<<< HEAD
-    <string name="ReregisterSignalDialog__message">This device is no longer registered. Re-register to continue using Molly on this device.</string>
-=======
-    <string name="ReregisterSignalDialog__message">លែងចុះឈ្មោះឧបករណ៍នេះទៀតហើយ។ ចុះឈ្មោះឡើងវិញដើម្បីបន្តប្រើប្រាស់ Signal នៅលើឧបករណ៍នេះ។</string>
->>>>>>> fd116e01
+    <string name="ReregisterSignalDialog__message">លែងចុះឈ្មោះឧបករណ៍នេះទៀតហើយ។ ចុះឈ្មោះឡើងវិញដើម្បីបន្តប្រើប្រាស់ Molly នៅលើឧបករណ៍នេះ។</string>
     <!-- Button text of re-registration dialog to re-register the device.  -->
     <string name="ReregisterSignalDialog__reregister_action">ចុះឈ្មោះម្តងទៀត</string>
     <!-- Button text of re-registration dialog to cancel the dialog.  -->
