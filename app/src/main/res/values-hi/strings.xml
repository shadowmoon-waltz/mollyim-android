<?xml version='1.0' encoding='UTF-8'?>
<resources>
  <string name="yes">हाँ </string>
  <string name="no">नहीं</string>
  <string name="delete">मिटाओ</string>
  <string name="please_wait">कृपया इंतज़ार कीजिए </string>
  <string name="save">संरक्षित करें</string>
  <string name="note_to_self">स्वयं को लिखें</string>
  <!--AbstractNotificationBuilder-->
  <string name="AbstractNotificationBuilder_new_message">नया Signal मेसेज</string>
  <!--AlbumThumbnailView-->
  <!--ApplicationMigrationActivity-->
  <string name="ApplicationMigrationActivity__signal_is_updating">Signal का अद्यतन हो रहा है…</string>
  <!--ApplicationPreferencesActivity-->
  <string name="ApplicationPreferencesActivity_currently_s">अभी: %s</string>
  <string name="ApplicationPreferenceActivity_you_havent_set_a_passphrase_yet">आपने अभी तक पासफ़्रेज सेट नहीं किया है!</string>
  <string name="ApplicationPreferencesActivity_disable_passphrase">पासफ़्रेज़ अक्षम करें?</string>
  <string name="ApplicationPreferencesActivity_this_will_permanently_unlock_signal_and_message_notifications">यह Molly और मेसेज नोटिफिकेशन को स्थायी रूप से अनलॉक करेगा</string>
  <string name="ApplicationPreferencesActivity_disable">अक्षम</string>
  <string name="ApplicationPreferencesActivity_unregistering">पंजीकरण रद्द करना</string>
  <string name="ApplicationPreferencesActivity_unregistering_from_signal_messages_and_calls">Molly मेसेज और कॉल से अपंजीकृत करना</string>
  <string name="ApplicationPreferencesActivity_disable_signal_messages_and_calls">Molly मेसेज और कॉल अक्षम करें?</string>
  <string name="ApplicationPreferencesActivity_disable_signal_messages_and_calls_by_unregistering">सर्वर से अपंजीकृत करके Molly मेसेजों और कॉलों को अक्षम करें। आपको भविष्य में फिर से उनका उपयोग करने के लिए अपना फोन नंबर फिर से पंजीकृत करना होगा</string>
  <string name="ApplicationPreferencesActivity_error_connecting_to_server">सर्वर से कनेक्ट करने में त्रुटि!</string>
  <string name="ApplicationPreferencesActivity_sms_enabled">SMS सक्षम</string>
  <string name="ApplicationPreferencesActivity_touch_to_change_your_default_sms_app">अपना डिफ़ॉल्ट SMS ऐप बदलने के लिए स्पर्श करें</string>
  <string name="ApplicationPreferencesActivity_sms_disabled">SMS अक्षम</string>
  <string name="ApplicationPreferencesActivity_touch_to_make_signal_your_default_sms_app">अपने डिफ़ॉल्ट SMS ऐप को Signal करने के लिए स्पर्श करें</string>
  <string name="ApplicationPreferencesActivity_on">पर</string>
  <string name="ApplicationPreferencesActivity_On">पर</string>
  <string name="ApplicationPreferencesActivity_off">बंद </string>
  <string name="ApplicationPreferencesActivity_Off">बंद </string>
  <string name="ApplicationPreferencesActivity_sms_mms_summary">SMS %1$s, MMS %2$s</string>
  <string name="ApplicationPreferencesActivity_privacy_summary">स्क्रीन लॉक %1$s, पंजीकरण लॉक %2$s</string>
  <string name="ApplicationPreferencesActivity_appearance_summary">विषय%1$s, भाषा%2$s</string>
  <string name="ApplicationPreferencesActivity_pins_are_required_for_registration_lock">पंजीकरण लॉक के लिए पिन की आवश्यकता होती है। पिन को अक्षम करने के लिए, कृपया पहले पंजीकरण लॉक को अक्षम करें।</string>
  <string name="ApplicationPreferencesActivity_pin_created">पिन बनाया गया।</string>
  <string name="ApplicationPreferencesActivity_pin_disabled">पिन अक्षम है।</string>
  <string name="ApplicationPreferencesActivity_hide">छुपा दें</string>
  <string name="ApplicationPreferencesActivity_hide_reminder">अनुस्मारक को छिपाएं?</string>
  <!--AppProtectionPreferenceFragment-->
  <plurals name="AppProtectionPreferenceFragment_minutes">
    <item quantity="one">%d मिनट</item>
    <item quantity="other">%dमिनट</item>
  </plurals>
  <!--DraftDatabase-->
  <string name="DraftDatabase_Draft_image_snippet">(तस्वीर)</string>
  <string name="DraftDatabase_Draft_audio_snippet">(ओडियो)</string>
  <string name="DraftDatabase_Draft_video_snippet">(वीडियो)</string>
  <string name="DraftDatabase_Draft_location_snippet">( स्थान )</string>
  <string name="DraftDatabase_Draft_quote_snippet">( उत्तर ) </string>
  <!--AttachmentKeyboard-->
  <string name="AttachmentKeyboard_gallery">गैलरी</string>
  <string name="AttachmentKeyboard_gif">GIF</string>
  <string name="AttachmentKeyboard_file">फ़ाइल</string>
  <string name="AttachmentKeyboard_contact">संपर्क</string>
  <string name="AttachmentKeyboard_location">स्थान</string>
  <string name="AttachmentKeyboard_Signal_needs_permission_to_show_your_photos_and_videos">Molly को आपके फ़ोटो और वीडियो दिखाने के लिय अनुमति चाहिए।</string>
  <string name="AttachmentKeyboard_give_access">अनुमति दें</string>
  <!--AttachmentManager-->
  <string name="AttachmentManager_cant_open_media_selection">मीडिया का चयन करने के लिए कोई ऐप नहीं मिल सकता है</string>
<<<<<<< HEAD
  <string name="AttachmentManager_signal_requires_the_external_storage_permission_in_order_to_attach_photos_videos_or_audio">फ़ोटो, वीडियो या ऑडियो संलग्न करने के लिए Molly को संग्रहण अनुमति की आवश्यकता होती है, लेकिन इसे स्थायी रूप से अस्वीकार कर दिया गया है। कृपया ऐप सेटिंग्स मेनू पर जारी रखें, \"अनुमतियां\" चुनें, और \"संग्रहण\" सक्षम करें।</string>
  <string name="AttachmentManager_signal_requires_contacts_permission_in_order_to_attach_contact_information">संपर्क जानकारी संलग्न करने के लिए Molly को संपर्क अनुमति की आवश्यकता होती है, लेकिन इसे स्थायी रूप से अस्वीकार कर दिया गया है। कृपया ऐप सेटिंग्स मेनू पर जारी रखें, \"अनुमतियां\" चुनें, और \"संपर्क\" सक्षम करें।</string>
  <string name="AttachmentManager_signal_requires_location_information_in_order_to_attach_a_location">किसी स्थान को संलग्न करने के लिए Molly को स्थान अनुमति की आवश्यकता होती है, लेकिन इसे स्थायी रूप से अस्वीकार कर दिया गया है। कृपया ऐप सेटिंग्स मेनू पर जारी रखें, \"अनुमतियां\" चुनें, और \"स्थान\" सक्षम करें।</string>
  <string name="AttachmentManager_signal_requires_the_camera_permission_in_order_to_take_photos_but_it_has_been_permanently_denied">Molly को फ़ोटो लेने के लिए कैमरा अनुमति की आवश्यकता होती है, लेकिन इसे स्थायी रूप से अस्वीकार कर दिया गया है। कृपया ऐप सेटिंग्स मेनू पर जारी रखें, \"अनुमतियां\" चुनें, और \"कैमरा\" सक्षम करें।</string>
=======
  <string name="AttachmentManager_signal_requires_the_external_storage_permission_in_order_to_attach_photos_videos_or_audio">फ़ोटो, वीडियो या ऑडियो संलग्न करने के लिए Signal को संग्रहण अनुमति की आवश्यकता होती है, लेकिन इसे स्थायी रूप से अस्वीकार कर दिया गया है। कृपया ऐप सेटिंग्स मेनू पर जारी रखें, \"अनुमतियां\" चुनें, और \"संग्रहण\" सक्षम करें।</string>
  <string name="AttachmentManager_signal_requires_contacts_permission_in_order_to_attach_contact_information">संपर्क जानकारी संलग्न करने के लिए Signal को संपर्क अनुमति की आवश्यकता होती है, लेकिन इसे स्थायी रूप से अस्वीकार कर दिया गया है। कृपया ऐप सेटिंग्स मेनू पर जारी रखें, \"अनुमतियां\" चुनें, और \"संपर्क\" सक्षम करें।</string>
  <string name="AttachmentManager_signal_requires_location_information_in_order_to_attach_a_location">किसी स्थान को संलग्न करने के लिए Signal को स्थान अनुमति की आवश्यकता होती है, लेकिन इसे स्थायी रूप से अस्वीकार कर दिया गया है। कृपया ऐप सेटिंग्स मेनू पर जारी रखें, \"अनुमतियां\" चुनें, और \"स्थान\" सक्षम करें।</string>
>>>>>>> 5852a508
  <!--AttachmentUploadJob-->
  <string name="AttachmentUploadJob_uploading_media">मीडिया अपलोड कर रहा है…</string>
  <string name="AttachmentUploadJob_compressing_video_start">वीडियो को कंप्रेस कर रहा है…</string>
  <!--BlockedUsersActivity-->
  <string name="BlockedUsersActivity__blocked_users">ब्लॉक किए गए उपयोगकर्ता</string>
  <string name="BlockedUsersActivity__add_blocked_user">ब्लॉक किए गए उपयोगकर्ता से जुड़े </string>
  <string name="BlockedUsersActivity__blocked_users_will">ब्लॉक संपर्क अब आपको मेसेज भेजने या आपको कॉल करने में सक्षम नहीं होंगे।</string>
  <string name="BlockedUsersActivity__no_blocked_users">कोई ब्लॉक किए गए उपयोगकर्ता नहीं हैं </string>
  <string name="BlockedUsersActivity__block_user">इस उपयोगकर्ता को ब्लॉक करें?</string>
  <string name="BlockedUserActivity__s_will_not_be_able_to">\"%1$s\" आपको कॉल नहीं कर पाएंगे या आपको संदेश नहीं भेज पाएंगे ।</string>
  <string name="BlockedUsersActivity__block">ब्लॉक</string>
  <string name="BlockedUsersActivity__unblock_user">इस उपयोगकर्ता को अनब्लॉक करें?</string>
  <string name="BlockedUsersActivity__do_you_want_to_unblock_s">क्या आप \"%1$s\" को अनब्लॉक करना चाहते हैं?</string>
  <string name="BlockedUsersActivity__unblock">अनब्लॉक करें</string>
  <!--BlockUnblockDialog-->
  <string name="BlockUnblockDialog_block_and_leave_s">%1$s को ब्लॉक करें और छोड़ दें?</string>
  <string name="BlockUnblockDialog_block_s">%1$sको ब्लॉक करें ?</string>
  <string name="BlockUnblockDialog_you_will_no_longer_receive_messages_or_updates">अब आपको इस समूह से संदेश या अपडेट प्राप्त नहीं होंगे, और अन्य सदस्य आपको इस समूह में फिर से नहीं जोड़ पाएंगे ।</string>
  <string name="BlockUnblockDialog_group_members_wont_be_able_to_add_you">समूह के सदस्य फिर से आपको इस समूह में नहीं जोड़ पाएंगे।</string>
  <string name="BlockUnblockDialog_group_members_will_be_able_to_add_you">ग्रूप के सदस्य आपको इस ग्रूप में फ़िर शामिल कर पाएँगे।</string>
  <string name="BlockUnblockDialog_you_will_be_able_to_call_and_message_each_other">आप एक दूसरे को मैसेज और कॉल कर सकेंगे और आपका नाम और फोटो उनके साथ साझा किया जाएगा।</string>
  <string name="BlockUnblockDialog_blocked_people_wont_be_able_to_call_you_or_send_you_messages">ब्लॉक किये गए लोग आपको कॉल नहीं कर पाएंगे या आपको संदेश नहीं भेज पाएंगे।</string>
  <string name="BlockUnblockDialog_unblock_s">%1$sको अनब्लॉक करें ?</string>
  <string name="BlockUnblockDialog_block">ब्लॉक</string>
  <string name="BlockUnblockDialog_block_and_leave">ब्लॉक करें और छोड़ें </string>
  <string name="BlockUnblockDialog_block_and_delete">ब्लाॅक करें अथवा हटा दें</string>
  <!--BucketedThreadMedia-->
  <string name="BucketedThreadMedia_Today">आज</string>
  <string name="BucketedThreadMedia_Yesterday">कल</string>
  <string name="BucketedThreadMedia_This_week">इस सप्ताह</string>
  <string name="BucketedThreadMedia_This_month">इस महीना</string>
  <string name="BucketedThreadMedia_Large">बड़ा</string>
  <string name="BucketedThreadMedia_Medium">मध्यम</string>
  <string name="BucketedThreadMedia_Small">छोटा</string>
  <!--CameraXFragment-->
  <string name="CameraXFragment_tap_for_photo_hold_for_video">फोटो के लिए टैप, वीडियो के लिए दबाए रखें</string>
  <string name="CameraXFragment_capture_description">कैप्चर</string>
  <string name="CameraXFragment_change_camera_description">कैमरा बदलें</string>
  <string name="CameraXFragment_open_gallery_description">गैलरी खोलें</string>
  <!--CameraContacts-->
  <string name="CameraContacts_recent_contacts">हाल ही के संपर्क</string>
  <string name="CameraContacts_signal_contacts">Signal संपर्क</string>
  <string name="CameraContacts_signal_groups">Signal समूह</string>
  <string name="CameraContacts_you_can_share_with_a_maximum_of_n_conversations">आप अधिकतम %d बातचीत साझा कर सकते हैं।</string>
  <string name="CameraContacts_select_signal_recipients">Signal प्राप्तकर्ताओं को चुनें</string>
  <string name="CameraContacts_no_signal_contacts">कोई Signal प्राप्तकर्ता नहीं</string>
  <string name="CameraContacts_you_can_only_use_the_camera_button">कैमरा बटन का प्रयोग कर आप केवल Signal के सम्पर्कों को ही छवियाँ भेज सकते हैं।</string>
  <string name="CameraContacts_cant_find_who_youre_looking_for">जिसे ढूँढ रहे वो नहीं मिला?</string>
  <string name="CameraContacts_invite_a_contact_to_join_signal">संपर्क को Molly में जुड़ने के लिए आमंत्रित करें</string>
  <string name="CameraContacts__menu_search">सर्च</string>
  <!--ClearProfileActivity-->
  <string name="ClearProfileActivity_remove">हटा दें </string>
  <string name="ClearProfileActivity_remove_profile_photo">प्रोफ़ाइल फ़ोटो निकालें?</string>
  <string name="ClearProfileActivity_remove_group_photo">समूह चित्र को हटाए </string>
  <!--ClientDeprecatedActivity-->
  <string name="ClientDeprecatedActivity_update_signal">Signal अपडेट करें</string>
  <string name="ClientDeprecatedActivity_this_version_of_the_app_is_no_longer_supported">ऍप का यह संस्करण अब समर्थित नहीं है। संदेश भेजना और प्राप्त करना जारी रखने के लिए, नवीनतम संस्करण में अपडेट करें।</string>
  <string name="ClientDeprecatedActivity_update">अपडेट</string>
  <string name="ClientDeprecatedActivity_dont_update">अपडेट न करें </string>
  <string name="ClientDeprecatedActivity_warning">चेतावनी</string>
  <string name="ClientDeprecatedActivity_your_version_of_signal_has_expired_you_can_view_your_message_history">Signal के आपके वर्ज़न की समय सीमा समाप्त हो गई है। आप अपना मेसेज इतिहास देख सकते हैं लेकिन जब तक आप अपडेट नहीं करते तब तक आप मेसेज भेज या प्राप्त नहीं कर पाएंगे।</string>
  <!--CommunicationActions-->
  <string name="CommunicationActions_no_browser_found">कोई वेब ब्राउजर नहीं मिला।</string>
  <string name="CommunicationActions_send_email">ईमेल भेजें </string>
  <string name="CommunicationActions_a_cellular_call_is_already_in_progress">एक सेलुलर कॉल प्रगति में है।</string>
  <string name="CommunicationActions_start_voice_call">वॉयस कॉल शुरू करें?</string>
  <string name="CommunicationActions_cancel">रद्द करें</string>
  <string name="CommunicationActions_call">कॉल</string>
  <string name="CommunicationActions_insecure_call">असुरक्षित कॉल</string>
  <string name="CommunicationActions_carrier_charges_may_apply">कैरियर दरें लागू हो सकती हैं। आपके द्वारा कॉल किया जा रहा नंबर Signal से रजिस्टर्ड नहीं है। इस कॉल को आपके मोबाइल कैरियर के माध्यम से रखा जाएगा, इंटरनेट पर नहीं।</string>
  <!--ConfirmIdentityDialog-->
  <string name="ConfirmIdentityDialog_your_safety_number_with_s_has_changed">%1$s के साथ आपका सुरक्षा नंबर बदल गया है। इसका मतलब यह हो सकता है कि कोई आपके संचार को रोकने की कोशिश कर रहा है, या उस %2$s ने Signal को फिर से इंस्टॉल किया है।</string>
  <string name="ConfirmIdentityDialog_you_may_wish_to_verify_your_safety_number_with_this_contact">आप इस संपर्क के साथ अपना सुरक्षा नंबर सत्यापित करना चाह सकते हैं।</string>
  <string name="ConfirmIdentityDialog_accept">स्वीकृत </string>
  <!--ContactsCursorLoader-->
  <string name="ContactsCursorLoader_recent_chats">नवीनतम बातचीत </string>
  <string name="ContactsCursorLoader_contacts">संपर्क</string>
  <string name="ContactsCursorLoader_groups">समूह </string>
  <string name="ContactsCursorLoader_phone_number_search">फ़ोन नंबर खोजें</string>
  <string name="ContactsCursorLoader_username_search">उपयोगकर्ता का नाम खोजें</string>
  <!--ContactsDatabase-->
  <string name="ContactsDatabase_message_s">%s को मेसेज</string>
  <string name="ContactsDatabase_signal_call_s">%s को Signal कॉल</string>
  <!--ContactNameEditActivity-->
  <string name="ContactNameEditActivity_given_name">नाम</string>
  <string name="ContactNameEditActivity_family_name">कुलनाम</string>
  <string name="ContactNameEditActivity_prefix">प्रिफिक्स</string>
  <string name="ContactNameEditActivity_suffix">सफिक्स </string>
  <string name="ContactNameEditActivity_middle_name">मध्य नाम</string>
  <!--ContactShareEditActivity-->
  <string name="ContactShareEditActivity_type_home">मुख्य</string>
  <string name="ContactShareEditActivity_type_mobile">मोबाइल</string>
  <string name="ContactShareEditActivity_type_work">कार्यालय</string>
  <string name="ContactShareEditActivity_type_missing">अन्य</string>
  <string name="ContactShareEditActivity_invalid_contact">चयनित संपर्क अमान्य था।</string>
  <!--ConversationItem-->
  <string name="ConversationItem_error_not_sent_tap_for_details">नहीं भेजा गया, विवरण के लिए टैप करें</string>
  <string name="ConversationItem_error_partially_not_delivered">आंशिक रूप से भेजा गया, विवरण के लिए दबाएँ</string>
  <string name="ConversationItem_error_network_not_delivered">भेजना असफल रहा</string>
  <string name="ConversationItem_received_key_exchange_message_tap_to_process">की एक्सचेंज मेसेज प्राप्त हुआ, प्रक्रिया करने के लिए टैप करें।</string>
  <string name="ConversationItem_group_action_left">%1$s ने समूह को छोड़ दिया है</string>
  <string name="ConversationItem_click_to_approve_unencrypted">भेजने में असफल रहा, असुरक्षित फ़ॉलबैक के लिए टैप करें</string>
  <string name="ConversationItem_click_to_approve_unencrypted_sms_dialog_title">अनएन्क्रिप्टेड SMS पर फॉलबैक?</string>
  <string name="ConversationItem_click_to_approve_unencrypted_mms_dialog_title">अनएन्क्रिप्टेड MMS पर फॉलबैक?</string>
  <string name="ConversationItem_click_to_approve_unencrypted_dialog_message">यह मेसेज एन्क्रिप्ट <b>नहीं</b> किया जाएगा क्योंकि प्राप्तकर्ता अब Signal उपयोगकर्ता नहीं है। \n\n असुरक्षित मेसेज भेजें?</string>
  <string name="ConversationItem_unable_to_open_media">इस मीडिया को खोलने में सक्षम कोई ऐप नहीं मिल सकता है।</string>
  <string name="ConversationItem_copied_text">%s की नकल की</string>
  <string name="ConversationItem_from_s">%s से</string>
  <string name="ConversationItem_to_s">%s को</string>
  <string name="ConversationItem_read_more">और पढो</string>
  <string name="ConversationItem_download_more">और डाउनलोड करें</string>
  <string name="ConversationItem_pending">बचा हुआ</string>
  <string name="ConversationItem_this_message_was_deleted">यह मेसेज हटा दिया गया है।</string>
  <string name="ConversationItem_you_deleted_this_message">आपने यह मेसेज हटाया है</string>
  <!--ConversationActivity-->
  <string name="ConversationActivity_reset_secure_session_question">सुरक्षित सत्र रीसेट करें?</string>
  <string name="ConversationActivity_this_may_help_if_youre_having_encryption_problems">अगर आपको इस संवाद में एन्क्रिप्शन समस्याएं आ रही हैं तो इससे मदद मिल सकती है। आपके मेसेज रखे जाएंगे।</string>
  <string name="ConversationActivity_reset">फिर से स्थापित करना</string>
  <string name="ConversationActivity_add_attachment">अटैचमेंट जोड़ें</string>
  <string name="ConversationActivity_select_contact_info">संपर्क जानकारी का चयन करें</string>
  <string name="ConversationActivity_compose_message">मेसेज लिखें</string>
  <string name="ConversationActivity_sorry_there_was_an_error_setting_your_attachment">खेद है, आपका अनुलगनक लगाने में त्रुटि हुई।</string>
  <string name="ConversationActivity_recipient_is_not_a_valid_sms_or_email_address_exclamation">प्राप्त करने वाला वैध SMS या ईमेल पता नहीं है!</string>
  <string name="ConversationActivity_message_is_empty_exclamation">मेसेज खाली है!</string>
  <string name="ConversationActivity_group_members">सदस्य </string>
  <string name="ConversationActivity__tap_here_to_start_a_group_call">समूह कॉल शुरू करने के लिए यहां टैप करें</string>
  <string name="ConversationActivity_invalid_recipient">अवैध प्राप्तकर्ता</string>
  <string name="ConversationActivity_added_to_home_screen">मुख्य स्क्रीन में जोड़ा गया</string>
  <string name="ConversationActivity_calls_not_supported">कॉल समर्थित नहीं है</string>
  <string name="ConversationActivity_this_device_does_not_appear_to_support_dial_actions">यह डिवाइस डायल क्रियाओं का समर्थन करने के लिए प्रकट नहीं होता है।</string>
  <string name="ConversationActivity_transport_insecure_sms">असुरक्षित SMS</string>
  <string name="ConversationActivity_transport_insecure_mms">असुरक्षित MMS</string>
  <string name="ConversationActivity_transport_signal">Signal</string>
  <string name="ConversationActivity_lets_switch_to_signal">%1$s चलो Molly पर स्विच करें</string>
  <string name="ConversationActivity_specify_recipient">कृपया एक संपर्क चुनें</string>
  <string name="ConversationActivity_unblock">अनब्लॉक करें</string>
  <string name="ConversationActivity_attachment_exceeds_size_limits">आपके द्वारा भेजे जा रहे मेसेज के प्रकार के लिए अनुलग्नक आकार सीमा से अधिक है।</string>
  <string name="ConversationActivity_unable_to_record_audio">ऑडियो रिकॉर्ड करने में असमर्थ</string>
  <string name="ConversationActivity_you_cant_send_messages_to_this_group">आप इस समूह को संदेश नहीं भेज सकते क्योंकि आप अब सदस्य नहीं हैं।</string>
  <string name="ConversationActivity_there_is_no_app_available_to_handle_this_link_on_your_device">आपके डिवाइस पर इस लिंक को संभालने के लिए कोई ऐप उपलब्ध नहीं है।</string>
  <string name="ConversationActivity_your_request_to_join_has_been_sent_to_the_group_admin">समूह से जुड़ने का आपका अनुरोध समूह संचालक को भेज दिया गया है। जब वे जवाब देंगे तो आपको सूचित किया जाएगा।</string>
  <string name="ConversationActivity_cancel_request">निवेदन रद्द करें</string>
  <string name="ConversationActivity_to_send_audio_messages_allow_signal_access_to_your_microphone">ऑडियो मेसेज भेजने के लिए, अपने माइक्रोफ़ोन पर Molly पहुंच की अनुमति दें।</string>
  <string name="ConversationActivity_signal_requires_the_microphone_permission_in_order_to_send_audio_messages">ऑडियो मेसेज को भेजने के लिए Molly को माइक्रोफ़ोन अनुमति की आवश्यकता होती है, लेकिन इसे स्थायी रूप से अस्वीकार कर दिया गया है। कृपया ऐप सेटिंग्स जारी रखें, \"अनुमतियां\" चुनें, और \"माइक्रोफ़ोन\" सक्षम करें।</string>
  <string name="ConversationActivity_signal_needs_the_microphone_and_camera_permissions_in_order_to_call_s">%s को कॉल करने के लिए Molly को माइक्रोफ़ोन और कैमरा अनुमतियों की आवश्यकता होती है, लेकिन उन्हें स्थायी रूप से अस्वीकार कर दिया गया है। कृपया ऐप सेटिंग्स जारी रखें, \"अनुमतियां\" चुनें, और \"माइक्रोफ़ोन\" और \"कैमरा\" सक्षम करें।</string>
  <string name="ConversationActivity_to_capture_photos_and_video_allow_signal_access_to_the_camera">फोटो और वीडियो कैप्चर करने के लिए, कैमरे को Molly पहुंच की अनुमति दें।</string>
  <string name="ConversationActivity_signal_needs_the_camera_permission_to_take_photos_or_video">Molly को फ़ोटो या वीडियो लेने के लिए कैमरा अनुमति की आवश्यकता होती है, लेकिन इसे स्थायी रूप से अस्वीकार कर दिया गया है। कृपया ऐप सेटिंग्स जारी रखें, \"अनुमतियां\" चुनें, और \"कैमरा\" सक्षम करें।</string>
  <string name="ConversationActivity_signal_needs_camera_permissions_to_take_photos_or_video">Molly को फ़ोटो या वीडियो लेने के लिए कैमरा अनुमतियां चाहिए</string>
  <string name="ConversationActivity_enable_the_microphone_permission_to_capture_videos_with_sound">ध्वनि के साथ वीडियो कैप्चर करने के लिए माइक्रोफोन अनुमति सक्षम करें।</string>
  <string name="ConversationActivity_signal_needs_the_recording_permissions_to_capture_video">Molly को वीडियो रिकॉर्ड करने के लिए माइक्रोफोन की अनुमति की आवश्यकता होती है, लेकिन उसे अस्वीकार कर दिया गया है। कृपया एप्प विन्यास जारी रखें, \"अनुमतियां\" चुनें, और \"माइक्रोफोन\" और \"कैमरा\" सक्षम करें।</string>
  <string name="ConversationActivity_signal_needs_recording_permissions_to_capture_video">Molly को वीडियो रिकॉर्ड करने के लिए माइक्रोफोन की अनुमति की आवश्यकता होती है।</string>
  <string name="ConversationActivity_quoted_contact_message">%1$s%2$s</string>
  <string name="ConversationActivity_signal_cannot_sent_sms_mms_messages_because_it_is_not_your_default_sms_app">Signal SMS/MMS मेसेज नहीं भेज सकता क्योंकि यह आपका तयशुदा SMS एप्प नहीं है। क्या आप इसे अपने Android सेटिंग्स बदलना चाहेंगे?</string>
  <string name="ConversationActivity_yes">हाँ </string>
  <string name="ConversationActivity_no">नहीं</string>
  <string name="ConversationActivity_search_position">%1$d का %2$d</string>
  <string name="ConversationActivity_no_results">कोई परिणाम नहीं</string>
  <string name="ConversationActivity_sticker_pack_installed">स्टीकर पैक इंस्टॉल</string>
  <string name="ConversationActivity_new_say_it_with_stickers">नया! स्टीकर के साथ कहें</string>
  <string name="ConversationActivity_cancel">रद्द करें</string>
  <string name="ConversationActivity_delete_conversation">संवाद हटाएं?</string>
  <string name="ConversationActivity_delete_and_leave_group">हटाएं और समूह छोड़ दें? </string>
  <string name="ConversationActivity_this_conversation_will_be_deleted_from_all_of_your_devices">यह संवाद आपके सभी डिवाइस से हटा दिया जाएगा।</string>
  <string name="ConversationActivity_you_will_leave_this_group_and_it_will_be_deleted_from_all_of_your_devices">आप इस ग्रूप को छोङ देंगे और यह ग्रूप आपके सभी डिवाइस से हटा दिया जाएगा।</string>
  <string name="ConversationActivity_delete">हटाए </string>
  <string name="ConversationActivity_delete_and_leave">हटाएँ और छोड़ दें</string>
<<<<<<< HEAD
  <string name="ConversationActivity__to_call_s_signal_needs_access_to_your_microphone">%1$s को कॉल करने के लिए, Molly को आपके माइक्रोफ़ोन तक पहुंच की आवश्यकता है।</string>
  <string name="ConversationActivity__to_call_s_signal_needs_access_to_your_microphone_and_camera">%1$s को कॉल करने के लिए, Molly को आपके माइक्रोफ़ोन और कैमरे तक पहुंच की आवश्यकता होती है।</string>
=======
  <string name="ConversationActivity__to_call_s_signal_needs_access_to_your_microphone">%1$s को कॉल करने के लिए, Signal को आपके माइक्रोफ़ोन तक पहुंच की आवश्यकता है।</string>
>>>>>>> 5852a508
  <string name="ConversationActivity__more_options_now_in_group_settings">समूह सेटिंग्स में अब और विकल्प</string>
  <string name="ConversationActivity_join">जुड़ें</string>
  <string name="ConversationActivity_full">पूर्ण</string>
  <!--ConversationAdapter-->
  <plurals name="ConversationAdapter_n_unread_messages">
    <item quantity="one">%d अपठित मेसेज</item>
    <item quantity="other">%dअपठित मेसेज</item>
  </plurals>
  <!--ConversationFragment-->
  <plurals name="ConversationFragment_delete_selected_messages">
    <item quantity="one">चयनित मेसेज हटाएं?</item>
    <item quantity="other">चयनित मेसेज हटाएं?</item>
  </plurals>
  <string name="ConversationFragment_save_to_sd_card">इसे स्टॉरेज में सेव करे?</string>
  <plurals name="ConversationFragment_saving_n_media_to_storage_warning">
    <item quantity="one">सभी मीडिया को स्टोरेज में सहेजने से आपके डिवाइस पर किसी अन्य ऐप को एक्सेस करने की अनुमति मिल जाएगी। \n\n जारी रखें?</item>
    <item quantity="other">सभी %1$d मीडिया को स्टोरेज में सहेजने से आपके डिवाइस पर किसी अन्य ऐप को एक्सेस करने की अनुमति मिल जाएगी। \n\n जारी रखें?</item>
  </plurals>
  <plurals name="ConversationFragment_error_while_saving_attachments_to_sd_card">
    <item quantity="one">स्टॉरेज में संलग्नक सहेजते समय त्रुटि!</item>
    <item quantity="other">स्टॉरेज में अटैचमेंट सेव करते समय त्रुटि!</item>
  </plurals>
  <string name="ConversationFragment_unable_to_write_to_sd_card_exclamation">स्टॉरेज में लिखने में असमर्थ!</string>
  <plurals name="ConversationFragment_saving_n_attachments">
    <item quantity="one">अनुलग्नक सहेजा जा रहा है</item>
    <item quantity="other">%1$dअटैचमेंट सेव हो रहा है</item>
  </plurals>
  <plurals name="ConversationFragment_saving_n_attachments_to_sd_card">
    <item quantity="one">स्टोरेज में अनुलग्नक सहेजा जा रहा है</item>
    <item quantity="other">स्टोरेज में %1$d अटैचमेंट सेव हो रहा हैं</item>
  </plurals>
  <string name="ConversationFragment_pending">रूका हुआ</string>
  <string name="ConversationFragment_push">डेटा (Signal)</string>
  <string name="ConversationFragment_mms">MMS</string>
  <string name="ConversationFragment_sms">SMS</string>
  <string name="ConversationFragment_deleting">हटा दिया जा रहा है</string>
  <string name="ConversationFragment_deleting_messages">मेसेज हटाए जा रहे हैं</string>
  <string name="ConversationFragment_delete_for_me">मेरे लिये हटाएँ</string>
  <string name="ConversationFragment_delete_for_everyone">सब के लिये हटाएँ</string>
  <string name="ConversationFragment_this_message_will_be_deleted_for_everyone_in_the_conversation">यह मेसेज वार्तालाप में शामिल सभी के लिए मिटा दिया जाएगा यदि वे Signal के नवीनमत वर्ज़न पर हैं। वे देख सकेंगे कि आपने एक मेसेज को मिटा दिया है।</string>
  <string name="ConversationFragment_quoted_message_not_found">मूल मेसेज नहीं मिला</string>
  <string name="ConversationFragment_quoted_message_no_longer_available">मूल मेसेज अब उपलब्ध नहीं है</string>
  <string name="ConversationFragment_failed_to_open_message">मेसेज खोलने में असमर्थ</string>
  <string name="ConversationFragment_you_can_swipe_to_the_right_reply">आप जल्दी से उत्तर देने के लिए किसी भी मेसेज पर दाईं ओर स्वाइप कर सकते हैं</string>
  <string name="ConversationFragment_you_can_swipe_to_the_left_reply">आप जल्दी से उत्तर देने के लिए किसी भी मेसेज पर बाईं ओर स्वाइप कर सकते हैं</string>
  <string name="ConversationFragment_outgoing_view_once_media_files_are_automatically_removed">आउटगोइंग व्यू-एक बार मीडिया फ़ाइलों को उनके भेजे जाने के बाद स्वचालित रूप से हटा दिया जाता है</string>
  <string name="ConversationFragment_you_already_viewed_this_message">आपने यह मेसेज पहले ही देख लिया है</string>
  <string name="ConversationFragment__you_can_add_notes_for_yourself_in_this_conversation">आप इस वार्तालाप में खुद के लिए नोट्स शामिल कर सकते हैं।\यदि आपके खाते के साथ कोई डिवाइसेस लिंक होंगे, तो नए नोट्स सिंक हो जाएँगे।</string>
  <string name="ConversationFragment__d_group_members_have_the_same_name">%1$d ग्रुप मेंबर्स का एक ही नाम है।</string>
  <string name="ConversationFragment__tap_to_review">समीक्षा के लिए टैप करें</string>
  <string name="ConversationFragment__review_requests_carefully">अनुरोधों की सावधानीपूर्वक समीक्षा करें</string>
  <string name="ConversationFragment__signal_found_another_contact_with_the_same_name">Molly को एक ही नाम वाला एक और संपर्क मिला।</string>
  <string name="ConversationFragment_contact_us">हमसे संपर्क करें</string>
  <string name="ConversationFragment_verify">सत्यापित करें</string>
  <string name="ConversationFragment_not_now">अभी नहीं</string>
  <string name="ConversationFragment_your_safety_number_with_s_changed">%s के साथ आपका सुरक्षा नंबर बदल गया है</string>
  <string name="ConversationFragment_your_safety_number_with_s_changed_likey_because_they_reinstalled_signal">%s के साथ आपकी सुरक्षा संख्या बदल गई, संभावना है कि उन्होंने Signal को फिर से इंस्टॉल किया है या डिवाइस को बदल लिया है। नए सुरक्षा नंबर की पुष्टि करने के लिए वेरिफाई पर क्लिक करें। यह वैकल्पिक है।</string>
  <plurals name="ConversationListFragment_delete_selected_conversations">
    <item quantity="one">चयनित मेसेज हटाएं?</item>
    <item quantity="other">चयनित मेसेज हटाएं?</item>
  </plurals>
  <plurals name="ConversationListFragment_this_will_permanently_delete_all_n_selected_conversations">
    <item quantity="one">यह सभी चयनित वार्तालापों को स्थायी रूप से हटा देगा।</item>
    <item quantity="other">यह सभी %1$d चयनित वार्तालापों को स्थायी रूप से हटा देगा।</item>
  </plurals>
  <string name="ConversationListFragment_deleting">हटाया जा रहा है</string>
  <string name="ConversationListFragment_deleting_selected_conversations">चयनित बातचीत हटा दी जा रही है</string>
  <plurals name="ConversationListFragment_conversations_archived">
    <item quantity="one">बातचीत संग्रहीत</item>
    <item quantity="other">%d बातचीत संग्रहीत</item>
  </plurals>
  <string name="ConversationListFragment_undo">पूर्ववत् करें</string>
  <plurals name="ConversationListFragment_moved_conversations_to_inbox">
    <item quantity="one">बातचीत को इनबॉक्स में ले जाया गया</item>
    <item quantity="other">%d बातचीत को इनबॉक्स में ले जाया गया</item>
  </plurals>
  <!--ConversationListItem-->
  <string name="ConversationListItem_key_exchange_message">की विनिमय मेसेज</string>
  <!--ConversationListItemAction-->
  <string name="ConversationListItemAction_archived_conversations_d">संग्रहीत संवाद (%d)</string>
  <!--ConversationTitleView-->
  <string name="ConversationTitleView_verified">सत्यापित</string>
  <string name="ConversationTitleView_you">आप</string>
  <!--CreateGroupActivity-->
  <string name="CreateGroupActivity_some_contacts_cannot_be_in_legacy_groups">कुछ संपर्क लेगेसी ग्रुप्स में नहीं हो सकते।</string>
  <!--CreateProfileActivity-->
  <string name="CreateProfileActivity__profile">प्रोफ़ाइल</string>
  <string name="CreateProfileActivity_error_setting_profile_photo">प्रोफाइल फोटो सेट करने में त्रुटि</string>
  <string name="CreateProfileActivity_problem_setting_profile">प्रोफ़ाइल सेट करने में समस्या</string>
  <string name="CreateProfileActivity_set_up_your_profile">अपना प्रोफ़ाइल सेट करें</string>
  <string name="CreateProfileActivity_signal_profiles_are_end_to_end_encrypted">आपकी प्रोफ़ाइल एंट-टू-एंड एनक्रिप्टेड है। जब आप नए संवाद शुरु या स्वीकार करेंगे, और जब आप नए ग्रुप्स के साथ जुड़ेंगे, तो आपकी प्रोफ़ाइल और इसमें किए गए बदलाव आपके संपर्क देख सकेंगे।</string>
  <string name="CreateProfileActivity_set_avatar_description">अपने बारे में कुछ लिखें</string>
  <!--ChooseBackupFragment-->
  <string name="ChooseBackupFragment__restore_from_backup">बैकअप से बहाल करना?</string>
  <string name="ChooseBackupFragment__restore_your_messages_and_media">स्थानीय मेसेज से अपने मेसेज और मीडिया को पुनर्स्थापित करें। अगर आप अभी पुनर्स्थापित नहीं करते हैं, तो आप बाद में बैकअप नहीं कर पाएंगे।</string>
  <string name="ChooseBackupFragment__icon_content_description">बैकअप आइकन से बहाल करें</string>
  <string name="ChooseBackupFragment__choose_backup">बैकअप चुनें</string>
  <string name="ChooseBackupFragment__learn_more">अधिक जानें</string>
  <!--RestoreBackupFragment-->
  <string name="RestoreBackupFragment__restore_complete">पुनर्स्थापित पूर्ण</string>
  <string name="RestoreBackupFragment__to_continue_using_backups_please_choose_a_folder">बैकअप का उपयोग करना जारी रखने के लिए, कृपया एक फोल्डर चुनें। नए बैकअप इस जगह पर संगृहीत किए जाएंगे।</string>
  <string name="RestoreBackupFragment__choose_folder">फोल्डर को चुनो</string>
  <string name="RestoreBackupFragment__not_now">अभी नहीं</string>
  <!--BackupsPreferenceFragment-->
  <string name="BackupsPreferenceFragment__chat_backups">बैकअप चैट करें</string>
  <string name="BackupsPreferenceFragment__backups_are_encrypted_with_a_passphrase">बैकअप एक पासफ्रेस के साथ एनक्रिप्टेड होते हैं और आपके डिवाइस पर स्टोर किए जाते हैं।</string>
  <string name="BackupsPreferenceFragment__create_backup">बैकअप बनाओ</string>
  <string name="BackupsPreferenceFragment__last_backup">पिछला बैकअप:%1$s</string>
  <string name="BackupsPreferenceFragment__backup_folder">बैकअप फ़ोल्डर</string>
  <string name="BackupsPreferenceFragment__verify_backup_passphrase">बैकअप पासफ्रेज की पुष्टि करें </string>
  <string name="BackupsPreferenceFragment__test_your_backup_passphrase">अपने बैकअप पासफ्रेज की जाँच करें और इसके मेल खाने की पुष्टि करें</string>
  <string name="BackupsPreferenceFragment__turn_on">शुरु करें</string>
  <string name="BackupsPreferenceFragment__turn_off">बंद करें</string>
  <string name="BackupsPreferenceFragment__to_restore_a_backup">किसी बैकअप को बहाल करने के लिए, Molly की एक नई कॉपी इंस्टॉल करें। ऐप को खोलें और \"बैकअप को बहाल करें\" पर टैप करें, और फिर बैकअप फाइल को ढूँढें। %1$s</string>
  <string name="BackupsPreferenceFragment__learn_more">अधिक जानें</string>
  <string name="BackupsPreferenceFragment__in_progress">प्रगति में</string>
  <string name="BackupsPreferenceFragment__d_so_far">%1$d अब तक</string>
  <string name="BackupsPreferenceFragment_signal_requires_external_storage_permission_in_order_to_create_backups">बैकअप बनाने के लिए Molly को बाहरी संग्रहण अनुमति की आवश्यकता होती है, लेकिन इसे स्थायी रूप से अस्वीकार कर दिया गया है। कृपया ऐप सेटिंग्स को जारी रखें, \"अनुमतियां\" चुनें और \"संग्रहण\" सक्षम करें।</string>
  <!--CustomDefaultPreference-->
  <string name="CustomDefaultPreference_using_custom">कस्टम इस्तेमाल: %s</string>
  <string name="CustomDefaultPreference_using_default">डिफ़ॉल्ट इस्तेमाल: %s</string>
  <string name="CustomDefaultPreference_none">कुछ नहीं</string>
  <!--AvatarSelectionBottomSheetDialogFragment-->
  <string name="AvatarSelectionBottomSheetDialogFragment__choose_photo">तस्वीर चुनें</string>
  <string name="AvatarSelectionBottomSheetDialogFragment__take_photo">तस्वीर खींचे </string>
  <string name="AvatarSelectionBottomSheetDialogFragment__choose_from_gallery"> गेलरी से चुनें</string>
  <string name="AvatarSelectionBottomSheetDialogFragment__remove_photo">तस्वीर हटाओ</string>
  <string name="AvatarSelectionBottomSheetDialogFragment__taking_a_photo_requires_the_camera_permission">फोटो लेने के लिए कैमरा की इजाज़त की ज़रूरत होती है।</string>
  <string name="AvatarSelectionBottomSheetDialogFragment__viewing_your_gallery_requires_the_storage_permission">गैलरी को देखने के लिए स्टोरेज इजाज़त की ज़रूरत होती है।</string>
  <!--DateUtils-->
  <string name="DateUtils_just_now">अभी</string>
  <string name="DateUtils_minutes_ago">%dm</string>
  <string name="DateUtils_today">आज</string>
  <string name="DateUtils_yesterday">कल</string>
  <!--DecryptionFailedDialog-->
  <string name="DecryptionFailedDialog_chat_session_refreshed">चैट सेशन रीफ्रेश हुआ</string>
  <string name="DecryptionFailedDialog_signal_uses_end_to_end_encryption">Signal एंड-टू-एंड एन्क्रिप्शन का उपयोग करता है और इसे कभी-कभी आपके चैट सेशन को रीफ्रेश करने की ज़रूरत हो सकती है। इससे आपकी चैट की सुरक्षा प्रभावित नहीं होती, पर हो सकता है कि इस संपर्क से कोई मेसेज छूट गया हो, और आप उन्हें इसे दोबारा भेजने के लिए कह सकते हैं।</string>
  <!--DeviceListActivity-->
  <string name="DeviceListActivity_unlink_s">%sको अनलिंक? </string>
  <string name="DeviceListActivity_by_unlinking_this_device_it_will_no_longer_be_able_to_send_or_receive">इस डिवाइस को अनलिंक करने के बाद, यह अब संदेश भेजने या प्राप्त करने में सक्षम नहीं होगा।</string>
  <string name="DeviceListActivity_network_connection_failed">नेटवर्क कनेक्शन असफल रहा</string>
  <string name="DeviceListActivity_try_again">फिर से कोशिश करो</string>
  <string name="DeviceListActivity_unlinking_device">डिवाइस अनलिंक किया जा रहा है</string>
  <string name="DeviceListActivity_unlinking_device_no_ellipsis">डिवाइस अनलिंक किया जा रहा है</string>
  <string name="DeviceListActivity_network_failed">नेटवर्क असफल रहा</string>
  <!--DeviceListItem-->
  <string name="DeviceListItem_unnamed_device">अज्ञात डिवाइस</string>
  <string name="DeviceListItem_linked_s">%sजोड़ा गया</string>
  <string name="DeviceListItem_last_active_s">अंतिम सक्रिय %s</string>
  <string name="DeviceListItem_today">आज</string>
  <!--DocumentView-->
  <string name="DocumentView_unnamed_file">बेनाम फ़ाइल</string>
  <!--DonateMegaphone-->
  <string name="DonateMegaphone_donate_to_signal">Signal  को दान करें</string>
  <string name="DonateMegaphone_Signal_is_powered_by_people_like_you_show_your_support_today">Signal आप जैसे लोगों के द्वारा चलता है। आप ही अपना समर्थन दिखाएँ!</string>
  <string name="DonateMegaphone_donate">दान करें</string>
  <string name="DonateMegaphone_no_thanks">जी नहीं, धन्यवाद</string>
  <!--GroupCallingMegaphone-->
  <string name="GroupCallingMegaphone__introducing_group_calls">पेश है समूह कॉल</string>
  <string name="GroupCallingMegaphone__open_a_new_group_to_start">एक मुफ़्त एनक्रिप्टेड ग्रुप कॉल शुरू करने के लिए एक नया ग्रुप खोलें</string>
  <!--DozeReminder-->
  <string name="DozeReminder_optimize_for_missing_play_services">लापता प्ले सेवाओं के लिए अनुकूलित करें</string>
  <string name="DozeReminder_this_device_does_not_support_play_services_tap_to_disable_system_battery">यह डिवाइस Play सेवाओं का समर्थन नहीं करता है। सिस्टम बैटरी ऑप्टिमाइज़ेशन को अक्षम करने के लिए टैप करें, जो निष्क्रिय होने पर संदेशों को पुनर्प्राप्त करने से Molly को रोकता है।</string>
  <!--ExpiredBuildReminder-->
  <string name="ExpiredBuildReminder_this_version_of_signal_has_expired">Signal का यह वर्ज़न एक्सपायर हो गया है। मेसेज भेजने और प्राप्त करने के लिए अभी अपडेट करें।</string>
  <string name="ExpiredBuildReminder_update_now">अभी अपडेट करें</string>
  <!--PendingGroupJoinRequestsReminder-->
  <plurals name="PendingGroupJoinRequestsReminder_d_pending_member_requests">
    <item quantity="one">%d लंबित मेंबर अनुरोध।</item>
    <item quantity="other">%d लंबित मेंबर अनुरोध।</item>
  </plurals>
  <string name="PendingGroupJoinRequestsReminder_view">देखना</string>
  <!--ShareActivity-->
  <string name="ShareActivity_share_with">साझा करें</string>
  <string name="ShareActivity_multiple_attachments_are_only_supported">एक से अधिक एटेचमेंट केवल तस्वीरों और वीडियोज के लिए समर्थित हैं।</string>
  <!--GcmRefreshJob-->
  <string name="GcmRefreshJob_Permanent_Signal_communication_failure">स्थायी Signal संचार विफलता</string>
  <string name="GcmRefreshJob_Signal_was_unable_to_register_with_Google_Play_Services">Molly Google Play सेवाओं के साथ पंजीकरण करने में असमर्थ था। Molly मेसेज और कॉल अक्षम कर दिए गए हैं, कृपया सेटिंग्स &gt; उन्नत में पुनः पंजीकरण करने का प्रयास करें।</string>
  <!--GiphyActivity-->
  <string name="GiphyActivity_error_while_retrieving_full_resolution_gif">पूर्ण रिज़ॉल्यूशन GIF पुनर्प्राप्त करते समय त्रुटि</string>
  <!--GiphyFragmentPageAdapter-->
  <string name="GiphyFragmentPagerAdapter_gifs">GIFs</string>
  <string name="GiphyFragmentPagerAdapter_stickers">स्टिकर</string>
  <!--AddToGroupActivity-->
  <string name="AddToGroupActivity_add_member">सदस्य जोड़ें?</string>
  <string name="AddToGroupActivity_add_s_to_s">\"%1$s\" को \"%2$s\" में शामिल करना है?</string>
  <string name="AddToGroupActivity_s_added_to_s">\"%1$s\" को \"%2$s\" में शामिल किया गया।</string>
  <string name="AddToGroupActivity_add_to_group">समूह में शामिल करें</string>
  <string name="AddToGroupActivity_add_to_groups">समूहों में शामिल करें</string>
  <string name="AddToGroupActivity_this_person_cant_be_added_to_legacy_groups">इस व्यक्ति को लेगेसी ग्रुप्स में शामिल नहीं किया जा सकता।</string>
  <string name="AddToGroupActivity_add">जोड़ें</string>
  <!--ChooseNewAdminActivity-->
  <string name="ChooseNewAdminActivity_choose_new_admin">नया एडमिन चुनें</string>
  <string name="ChooseNewAdminActivity_done">पूर्ण</string>
  <string name="ChooseNewAdminActivity_you_left">आपने \"%1$s\" छोड़ दिया</string>
  <!--GroupMembersDialog-->
  <string name="GroupMembersDialog_you">आप</string>
  <!--GV2 access levels-->
  <string name="GroupManagement_access_level_anyone">कोई भी</string>
  <string name="GroupManagement_access_level_all_members">सभी सदस्य</string>
  <string name="GroupManagement_access_level_only_admins">सिर्फ एडमिन</string>
  <string name="GroupManagement_access_level_no_one">कोई नहीं</string>
  <!--GV2 invites sent-->
  <plurals name="GroupManagement_invitation_sent">
    <item quantity="one">निमंत्रण भेजा गया</item>
    <item quantity="other">%d निमंत्रण भेजे गए</item>
  </plurals>
  <string name="GroupManagement_invite_single_user">“%1$s” को आपके द्वारा स्वचालित रूप से इस ग्रुप में शामिल नहीं किया जा सकता।\n\nउन्हें जुड़ने के लिए आमंत्रित किया गया है, और उन्हें ग्रुप के कोई भी मेसेज दिखाई नहीं देंगे जब तक वे स्वीकार नहीं कर लेते।</string>
  <string name="GroupManagement_invite_multiple_users">इन उपयोगकर्ताओं को आपके द्वारा स्वचालित रूप से इस ग्रुप में शामिल नहीं किया जा सकता।\n\nउनको ग्रुप में जुड़ने के लिए आमंत्रित किया गया है, जब तक वे आमंत्रण स्वीकार नहीं कर लेते, ग्रुप के संदेश नहीं देख सकते।</string>
  <!--GroupsV1MigrationLearnMoreBottomSheetDialogFragment-->
  <string name="GroupsV1MigrationLearnMore_what_are_new_groups">नए समूह क्या हैं?</string>
  <string name="GroupsV1MigrationLearnMore_new_groups_have_features_like_mentions">नए ग्रुप्स में कई फ़ीचर्स हैं जैसे कि @mentions और ग्रुप एडमिन, और भविष्य में और भी कई फ़ीचर्स शामिल किए जाएँगे।</string>
  <string name="GroupsV1MigrationLearnMore_all_message_history_and_media_has_been_kept">अपग्रेड करने से पहले के सभी मेसेज इतिहास और मीडिया को रख लिया गया है।</string>
  <string name="GroupsV1MigrationLearnMore_you_will_need_to_accept_an_invite_to_join_this_group_again">इस ग्रुप में दोबारा जुड़ने के लिए बस आपको आमंत्रण को स्वीकार करना होगा, और जब तक आप स्वीकार नहीं कर लेते, आपको ग्रुप के मेसेज प्राप्त नहीं होंगे।</string>
  <plurals name="GroupsV1MigrationLearnMore_these_members_will_need_to_accept_an_invite">
    <item quantity="one">इस ग्रुप में दोबारा जुड़ने के लिए इस मेंबर को आमंत्रण को स्वीकार करना होगा, और जब तक वे स्वीकार नहीं कर लेते, उन्हें ग्रुप के मेसेज प्राप्त नहीं होंगे:</item>
    <item quantity="other">इस ग्रुप में दोबारा जुड़ने के लिए इन मेंबर्स को आमंत्रण को स्वीकार करना होगा, और जब तक वे स्वीकार नहीं कर लेते, उन्हें ग्रुप के मेसेज प्राप्त नहीं होंगे:</item>
  </plurals>
  <plurals name="GroupsV1MigrationLearnMore_these_members_were_removed_from_the_group">
    <item quantity="one">इस मेंबर को ग्रुप में से निकाल दिया गया था और जब तक वे अपग्रेड नहीं कर लेते, वे दोबारा जुड़ने के योग्य नहीं होंगे:</item>
    <item quantity="other">इन मेंबर्स को ग्रुप में से निकाल दिया गया था और जब तक वे अपग्रेड नहीं कर लेते, वे दोबारा जुड़ने के योग्य नहीं होंगे:</item>
  </plurals>
  <!--GroupsV1MigrationInitiationBottomSheetDialogFragment-->
  <string name="GroupsV1MigrationInitiation_upgrade_to_new_group">नए समूह में अपग्रेड करें</string>
  <string name="GroupsV1MigrationInitiation_upgrade_this_group">इस समूह को अपग्रेड करें</string>
  <string name="GroupsV1MigrationInitiation_new_groups_have_features_like_mentions">नए ग्रुप्स में कई फ़ीचर्स हैं जैसे कि @mentions और ग्रुप एडमिन, और भविष्य में और भी कई फ़ीचर्स शामिल किए जाएँगे।</string>
  <string name="GroupsV1MigrationInitiation_all_message_history_and_media_will_be_kept">अपग्रेड करने से पहले के सभी मेसेज इतिहास और मीडिया को रख लिया जाएगा।</string>
  <string name="GroupsV1MigrationInitiation_encountered_a_network_error">एक नेटवर्क त्रुटि हो गई। बाद में दोबरा प्रयास करें।</string>
  <string name="GroupsV1MigrationInitiation_failed_to_upgrade">अपग्रेड करने में विफल।</string>
  <plurals name="GroupsV1MigrationInitiation_these_members_will_need_to_accept_an_invite">
    <item quantity="one">इस ग्रुप में दोबारा जुड़ने के लिए इस मेंबर को आमंत्रण स्वीकार करना होगा, और जब तक वे स्वीकार नहीं कर लेते, उन्हें ग्रुप के मेसेज प्राप्त नहीं होंगे:</item>
    <item quantity="other">इस ग्रुप में दोबारा जुड़ने के लिए इन मेंबर्स को आमंत्रण को स्वीकार करना होगा, और जब तक वे स्वीकार नहीं कर लेते, उन्हें ग्रुप के मेसेज प्राप्त नहीं होंगे:</item>
  </plurals>
  <plurals name="GroupsV1MigrationInitiation_these_members_are_not_capable_of_joining_new_groups">
    <item quantity="one">यह मेंबर नए ग्रुपस में शामिल होने के योग्य नहीं हैं, और इसे ग्रुप में से निकाल दिया जाएगा:</item>
    <item quantity="other">ये मेंबर नए ग्रुप्स में शामिल होने के योग्य नहीं हैं, और इन्हें ग्रुप में से निकाल दिया जाएगा:</item>
  </plurals>
  <!--GroupsV1MigrationInitiationReminder-->
  <string name="GroupsV1MigrationInitiationReminder_to_access_new_features_like_mentions">नए फ़ीचर्स जैसे कि @mentions और एडमिन तक पहुँच प्राप्त करने के लिए, इस ग्रुप को अपग्रेड करें।</string>
  <string name="GroupsV1MigrationInitiationReminder_not_now">अभी नहीं</string>
  <string name="GroupsV1MigrationInitiationReminder_update_group">अपडेट समूह </string>
  <!--GroupsV1MigrationSuggestionsReminder-->
  <plurals name="GroupsV1MigrationSuggestionsReminder_members_couldnt_be_added_to_the_new_group">
    <item quantity="one">%1$d मेंबर को नए ग्रुप में दोबारा शामिल नहीं किया जा सका। क्या आप उन्हें अब शामिल करना चाहते हैं?</item>
    <item quantity="other">%1$d मेंबर्स को नए ग्रुप में दोबारा शामिल नहीं किया जा सका। क्या आप उन्हें अब शामिल करना चाहते हैं?</item>
  </plurals>
  <plurals name="GroupsV1MigrationSuggestionsReminder_add_members">
    <item quantity="one">सदस्य जोड़ें</item>
    <item quantity="other">सदस्य जोड़ें</item>
  </plurals>
  <string name="GroupsV1MigrationSuggestionsReminder_no_thanks">नहीं धन्यवाद </string>
  <!--GroupsV1MigrationSuggestionsDialog-->
  <plurals name="GroupsV1MigrationSuggestionsDialog_add_members_question">
    <item quantity="one">मेंबर को जोड़ना है?</item>
    <item quantity="other">मेंबर्स को जोड़ना है?</item>
  </plurals>
  <plurals name="GroupsV1MigrationSuggestionsDialog_these_members_couldnt_be_automatically_added">
    <item quantity="one">इस मेंबर को नए ग्रुप में अपग्रेड होने पर स्वचालित रूप से शामिल नहीं किया जा सका:</item>
    <item quantity="other">इन मेंबर्स को नए ग्रुप में अपग्रेड होने पर स्वचालित रूप से शामिल नहीं किया जा सका:</item>
  </plurals>
  <plurals name="GroupsV1MigrationSuggestionsDialog_add_members">
    <item quantity="one">मेंबर जोड़ें</item>
    <item quantity="other">मेंबर्स जोड़ें</item>
  </plurals>
  <plurals name="GroupsV1MigrationSuggestionsDialog_failed_to_add_members_try_again_later">
    <item quantity="one">मेंबर को जोड़ना असफल रहा। बाद में दोबारा प्रयास करें।</item>
    <item quantity="other">मेंबर्स को जोड़ना असफल रहा। बाद में दोबारा प्रयास करें।</item>
  </plurals>
  <plurals name="GroupsV1MigrationSuggestionsDialog_cannot_add_members">
    <item quantity="one">मेंबर को नहीं जोड़ा जा सकता।</item>
    <item quantity="other">मेंबर्स को नहीं जोड़ा जा सकता।</item>
  </plurals>
  <!--LeaveGroupDialog-->
  <string name="LeaveGroupDialog_leave_group">समूह छोड़ दें?</string>
  <string name="LeaveGroupDialog_you_will_no_longer_be_able_to_send_or_receive_messages_in_this_group">अब आप इस ग्रुप मे कोई मेसेज भेज या प्राप्त नहीं कर पाऐंगे। </string>
  <string name="LeaveGroupDialog_leave">छोङें</string>
  <string name="LeaveGroupDialog_choose_new_admin">नया एडमिन चुनें</string>
  <string name="LeaveGroupDialog_before_you_leave_you_must_choose_at_least_one_new_admin_for_this_group">इससे पहले कि आप छोड़ें, आपको इस ग्रुप के लिए कम से कम एक नया एडमिन चुनना होगा।</string>
  <string name="LeaveGroupDialog_choose_admin">एडमिन चुनें</string>
  <!--LinkPreviewsMegaphone-->
  <string name="LinkPreviewsMegaphone_disable">अक्षम</string>
  <string name="LinkPreviewsMegaphone_preview_any_link">किसी भी लिंक को प्रिव्यु करें</string>
  <string name="LinkPreviewsMegaphone_you_can_now_retrieve_link_previews_directly_from_any_website">आप जो मेसेज भेजते हैं, उनके लिए अब आप किसी भी वेबसाइट से सीधा लिंक प्रिव्यु प्राप्त कर सकते हैं।</string>
  <!--LinkPreviewView-->
  <string name="LinkPreviewView_no_link_preview_available">कोई लिंक प्रिव्यु उपलब्ध नहीं है</string>
  <string name="LinkPreviewView_this_group_link_is_not_active">यह समूह लिंक सक्रिय नहीं है </string>
  <string name="LinkPreviewView_domain_date">%1$s · %2$s</string>
  <!--LinkPreviewRepository-->
  <plurals name="LinkPreviewRepository_d_members">
    <item quantity="one">%1$d मेंबर</item>
    <item quantity="other">%1$d मेंबर्स</item>
  </plurals>
  <!--PendingMembersActivity-->
  <string name="PendingMembersActivity_pending_group_invites">लंंबित ग्रुप आमंत्रण</string>
  <string name="PendingMembersActivity_requests">अनुरोध</string>
  <string name="PendingMembersActivity_invites">आमंत्रण</string>
  <string name="PendingMembersActivity_people_you_invited">आपके द्वारा आमंत्रित लोग</string>
  <string name="PendingMembersActivity_you_have_no_pending_invites">आपके कोई भी लंबित आमंत्रण नहीं हैं।</string>
  <string name="PendingMembersActivity_invites_by_other_group_members">ग्रूप के बाकी सदस्यों के आमंत्रण</string>
  <string name="PendingMembersActivity_no_pending_invites_by_other_group_members">ग्रुप के अन्य सदस्यों के द्वारा कोई भी लंबित आमंत्रण नहीं हैं।</string>
  <string name="PendingMembersActivity_missing_detail_explanation">ग्रूप के अन्य सदस्यों द्वारा आमंत्रित लोगों की जानकारी नहीं दिखाई गई है। अगर आमंत्रित व्यक्ति आमंत्रण स्वीकार करेगा, तो उनकी जानकारी ग्रूप के साथ साझा कर दी जाएगी। वे जुङने से पहले ग्रूप के कोई मेसेज नहीं देख पाएँगे। </string>
  <string name="PendingMembersActivity_revoke_invite">आमंत्रण को रद्द करें</string>
  <string name="PendingMembersActivity_revoke_invites">आमंत्रणों को रद्द करें</string>
  <plurals name="PendingMembersActivity_revoke_d_invites">
    <item quantity="one">आमंत्रण को रद्द करें</item>
    <item quantity="other">%1$d आमंत्रणों को रद्द करें</item>
  </plurals>
  <plurals name="PendingMembersActivity_error_revoking_invite">
    <item quantity="one">आमंत्रण को रद्द करने को लेकर त्रुटि</item>
    <item quantity="other">आमंत्रणों को रद्द करने को लेकर त्रुटि</item>
  </plurals>
  <!--RequestingMembersFragment-->
  <string name="RequestingMembersFragment_pending_member_requests">सदस्य के लंबित अनुरोध</string>
  <string name="RequestingMembersFragment_no_member_requests_to_show">दिखाने के लिए मेंबर के कोई अनुरोध नहीं हैं।</string>
  <string name="RequestingMembersFragment_explanation">इस सूची के लोग ग्रुप लिंक के माध्यम से इस ग्रुप में शामिल होने का प्रयास कर रहे हैं।</string>
  <string name="RequestingMembersFragment_added_s">\"%1$s\" को शामिल किया गया</string>
  <string name="RequestingMembersFragment_denied_s">\"%1$s\" को इनकार किया गया</string>
  <!--AddMembersActivity-->
  <string name="AddMembersActivity__done">पूर्ण</string>
  <string name="AddMembersActivity__this_person_cant_be_added_to_legacy_groups">इस व्यक्ति को लेगेसी ग्रुप्स में नहीं शामिल किया जा सकता।</string>
  <plurals name="AddMembersActivity__add_d_members_to_s">
    <item quantity="one">%1$s मेंबर को \"%2$s\" में जोड़ना है?</item>
    <item quantity="other">%3$d मेंबर्स को \"%2$s\" में जोड़ना है?</item>
  </plurals>
  <string name="AddMembersActivity__add">जोड़ें</string>
  <!--AddGroupDetailsFragment-->
  <string name="AddGroupDetailsFragment__name_this_group">इस समूह को नाम दें</string>
  <string name="AddGroupDetailsFragment__create_group">समूह बनाएँ</string>
  <string name="AddGroupDetailsFragment__create">बनाएँ</string>
  <string name="AddGroupDetailsFragment__members">सदस्यों</string>
  <string name="AddGroupDetailsFragment__you_can_add_or_invite_friends_after_creating_this_group">आप इस ग्रुप को बनाने के बाद मित्रों को शामिल या आमंत्रित कर सकते हैं।</string>
  <string name="AddGroupDetailsFragment__group_name_required">ग्रूप का नाम (आवश्यक)</string>
  <string name="AddGroupDetailsFragment__group_name_optional">समूह का नाम(वैकल्पिक)</string>
  <string name="AddGroupDetailsFragment__this_field_is_required">यह फ़ील्ड आवश्यक है।</string>
  <string name="AddGroupDetailsFragment__group_creation_failed">समूह निर्माण विफल रहा।</string>
  <string name="AddGroupDetailsFragment__try_again_later">बाद में पुन: प्रयास करें।</string>
  <string name="AddGroupDetailsFragment__youve_selected_a_contact_that_doesnt">आपने एक ऐसे संपर्क को चुना है जो Signal ग्रुप्स का समर्थन नहीं करता, इसलिए यह ग्रुप MMS होगा।</string>
  <string name="AddGroupDetailsFragment_custom_mms_group_names_and_photos_will_only_be_visible_to_you">कस्टम MMS ग्रुप के नाम और तस्वीरें केवल आप देख सकेंगे।</string>
  <string name="AddGroupDetailsFragment__remove">हटा दें </string>
  <string name="AddGroupDetailsFragment__sms_contact">SMS संपर्क</string>
  <string name="AddGroupDetailsFragment__remove_s_from_this_group">%1$sको इस समूह से निकालें?</string>
  <plurals name="AddGroupDetailsFragment__d_members_do_not_support_new_groups">
    <item quantity="one">%d मेंबर के पास नए ग्रुप समर्थित नहीं हैं, इसलिए यह ग्रुप एक लेगेसी ग्रुप होगा।</item>
    <item quantity="other">%d मेंबर्स के पास नए ग्रुप समर्थित नहीं हैं, इसलिए यह ग्रुप एक लेगेसी ग्रुप होगा।</item>
  </plurals>
  <plurals name="AddGroupDetailsFragment__d_members_do_not_support_new_groups_so_this_group_cannot_be_created">
    <item quantity="one">%d मेंबर के पास नए ग्रुप समर्थित नहीं हैं, इसलिए इस ग्रुप को नहीं बनाया जा सकता।</item>
    <item quantity="other">%d मेंबर्स के पास नए ग्रुप समर्थित नहीं हैं, इसलिए इस ग्रुप को नहीं बनाया जा सकता।</item>
  </plurals>
  <!--NonGv2MemberDialog-->
  <string name="NonGv2MemberDialog_single_users_are_non_gv2_capable">एक लेगेसी ग्रुप का निर्माण किया जाएगा क्योंकि “%1$s” Signal के एक पुराने वर्ज़न का उपयोग कर रहा/रही है। जब वे Signal को अपडेट कर लेते हैं, उसके बाद आप उनके साथ एक नए स्टाइल का ग्रुप बना सकते हैं, या उन्हें ग्रुप बनाने से पहले निकाल सकते हैं।</string>
  <plurals name="NonGv2MemberDialog_d_users_are_non_gv2_capable">
    <item quantity="one">एक लेगेसी ग्रुप का निर्माण किया जाएगा क्योंकि %1$d मेंबर Signal के एक पुराने वर्ज़न का उपयोग कर रहा/रही है। जब वे Signal को अपडेट कर लेते हैं, उसके बाद आप उनके साथ एक नए स्टाइल का ग्रुप बना सकते हैं, या उन्हें ग्रुप बनाने से पहले निकाल सकते हैं।</item>
    <item quantity="other">एक लेगेसी ग्रुप का निर्माण किया जाएगा क्योंकि %1$d मेंबर्स Signal के एक पुराने वर्ज़न का उपयोग कर रहे हैं। जब वे Signal को अपडेट कर लेते हैं, उसके बाद आप उनके साथ एक नए स्टाइल का ग्रुप बना सकते हैं, या उन्हें ग्रुप बनाने से पहले निकाल सकते हैं।</item>
  </plurals>
  <string name="NonGv2MemberDialog_single_users_are_non_gv2_capable_forced_migration">यह ग्रुप नहीं बनाया जा सकता क्योंकि “%1$s” Signal के एक पुराने वर्ज़न का उपयोग कर रहा/रही है। ग्रुप बनाने से पहले आपको उन्हें बाहर निकालना होगा।</string>
  <plurals name="NonGv2MemberDialog_d_users_are_non_gv2_capable_forced_migration">
    <item quantity="one">यह ग्रुप नहीं बनाया जा सकता क्योंकि %1$d मेंबर Signal के एक पुराने वर्ज़न का उपयोग कर रहा/रही है। ग्रुप बनाने से पहले आपको उन्हें बाहर निकालना होगा।</item>
    <item quantity="other">यह ग्रुप नहीं बनाया जा सकता क्योंकि %1$d मेंबर्स Signal के एक पुराने वर्ज़न का उपयोग कर रहे हैं। ग्रुप बनाने से पहले आपको उन्हें बाहर निकालना होगा।</item>
  </plurals>
  <!--ManageGroupActivity-->
  <string name="ManageGroupActivity_member_requests_and_invites">मेंबर अनुरोध एवं आमंत्रण</string>
  <string name="ManageGroupActivity_add_members">सदस्य जोड़ें</string>
  <string name="ManageGroupActivity_edit_group_info">ग्रुप की जानकारी संपादित करें</string>
  <string name="ManageGroupActivity_who_can_add_new_members">नए मेंबर कौन शामिल कर सकता है?</string>
  <string name="ManageGroupActivity_who_can_edit_this_groups_info">इस ग्रुप की जानकारी को कौन संपादित कर सकता है?</string>
  <string name="ManageGroupActivity_group_link">समूह लिंक</string>
  <string name="ManageGroupActivity_block_group">समूह को ब्लाॅक करें</string>
  <string name="ManageGroupActivity_unblock_group">समूह को अनब्लॉक करें</string>
  <string name="ManageGroupActivity_leave_group">समूह छोड़ दें</string>
  <string name="ManageGroupActivity_mute_notifications">नोटिफिकेशन म्यूट करें</string>
  <string name="ManageGroupActivity_custom_notifications">कस्टम अधिसूचनाएं</string>
  <string name="ManageGroupActivity_mentions">मेंछन</string>
  <string name="ManageGroupActivity_until_s">%1$s तक</string>
  <string name="ManageGroupActivity_off">बंद </string>
  <string name="ManageGroupActivity_on">पर</string>
  <string name="ManageGroupActivity_view_all_members">सारे सदस्य देखें</string>
  <string name="ManageGroupActivity_see_all">सभी देखें</string>
  <plurals name="ManageGroupActivity_added">
    <item quantity="one">%d सदस्य को शामिल किया गया।</item>
    <item quantity="other">%d सदस्यों को शामिल किया गया।</item>
  </plurals>
  <string name="ManageGroupActivity_only_admins_can_enable_or_disable_the_sharable_group_link">केवल एडमिन ही साझा किए जाने योग्य ग्रुप के लिंक को एनेबल या डिसेबल कर सकते हैं।</string>
  <string name="ManageGroupActivity_only_admins_can_enable_or_disable_the_option_to_approve_new_members">केवल एडमिन ही नए सदस्यों को अनुमोदित करने के विकल्प को एनेबल या डिसेबल कर सकते हैं।</string>
  <string name="ManageGroupActivity_only_admins_can_reset_the_sharable_group_link">केवल एडमिन ही साझा किए जाने योग्य ग्रुप के लिंक को रीसेट कर सकते हैं।</string>
  <string name="ManageGroupActivity_you_dont_have_the_rights_to_do_this">आपके पास ऐसा करने का अधिकार नहीं है</string>
  <string name="ManageGroupActivity_not_capable">आपने किसी ऐसे व्यक्ति को शामिल किया है जिसके पास नए ग्रुप्स समर्थित नहीं हैं और उसे Signal को अपडेट करने की ज़रूरत है</string>
  <string name="ManageGroupActivity_failed_to_update_the_group">ग्रुप को अपडेट करना असफल रहा</string>
  <string name="ManageGroupActivity_youre_not_a_member_of_the_group">आपने इस समूह के सदस्य नहीं हैं</string>
  <string name="ManageGroupActivity_failed_to_update_the_group_please_retry_later">ग्रुप को अपडेट करना असफल रहा कृपया बाद में दोबारा प्रयास करें</string>
  <string name="ManageGroupActivity_failed_to_update_the_group_due_to_a_network_error_please_retry_later">नेटवर्क त्रुटि के कारण ग्रुप को अपडेट करना असफल रहा, कृपया बाद में दोबारा प्रयास करें</string>
  <string name="ManageGroupActivity_edit_name_and_picture">नाम और चित्र संपादित करें</string>
  <string name="ManageGroupActivity_legacy_group">लेगेसी ग्रुप</string>
  <string name="ManageGroupActivity_legacy_group_learn_more">यह एक लेगेसी ग्रुप है। फ़ीचर्स जैसे कि ग्रुप एडमिन केवल नए ग्रुप्स के लिए उपलब्ध हैं।</string>
  <string name="ManageGroupActivity_legacy_group_upgrade">यह एक लेगेसी ग्रुप है। नए फ़ीचर्स जैसे कि @mentions और एडमिन तक पहुँच प्राप्त करने के लिए,</string>
  <string name="ManageGroupActivity_legacy_group_too_large">इस लेगेसी ग्रुप को एक नए ग्रुप में अपग्रेड नहीं किया जा सकता क्योंकि यह बहुत बड़ा है। अधिकतम ग्रुप साइज़ है %1$d।</string>
  <string name="ManageGroupActivity_upgrade_this_group">इस समूह को अपग्रेड करें।</string>
  <string name="ManageGroupActivity_this_is_an_insecure_mms_group">यह एक असुरक्षित MMS ग्रुप है। प्राइवेट रूप से चैट करने के लिए, अपने संपर्कों को Signal पर आमंत्रित करें।</string>
  <string name="ManageGroupActivity_invite_now">अब आमंत्रित करें</string>
  <!--GroupMentionSettingDialog-->
  <string name="GroupMentionSettingDialog_notify_me_for_mentions">मेंछन किए जाने पर मुझे सूचित करें</string>
  <string name="GroupMentionSettingDialog_receive_notifications_when_youre_mentioned_in_muted_chats">म्यूट की हुई चैट में आपको मेंछन किए जाने पर सूचनाएँ प्राप्त करनी हैं?</string>
  <string name="GroupMentionSettingDialog_always_notify_me">हमेशा मुझे सूचित करें</string>
  <string name="GroupMentionSettingDialog_dont_notify_me">मुझे सूचित ना करें</string>
  <!--ManageProfileFragment-->
  <string name="ManageProfileFragment_profile_name">प्रोफ़ाइल नाम</string>
  <string name="ManageProfileFragment_username">उपयोगकर्ता नाम</string>
  <string name="ManageProfileFragment_about">हमारे बारे में</string>
  <string name="ManageProfileFragment_your_name">आपका नाम?</string>
  <!--ManageRecipientActivity-->
  <string name="ManageRecipientActivity_add_to_system_contacts">सिस्टम संपर्क में जोड़ें</string>
  <string name="ManageRecipientActivity_this_person_is_in_your_contacts">यह व्यक्ति आपके संपर्क में है</string>
  <string name="ManageRecipientActivity_disappearing_messages">गायब होने वाले मेसेज</string>
  <string name="ManageRecipientActivity_chat_color">चैट का रंग</string>
  <string name="ManageRecipientActivity_block">ब्लॉक</string>
  <string name="ManageRecipientActivity_unblock">अनब्लॉक करें</string>
  <string name="ManageRecipientActivity_view_safety_number">सुरक्षा नंबर देखें</string>
  <string name="ManageRecipientActivity_mute_notifications">नोटिफिकेशन म्यूट करें</string>
  <string name="ManageRecipientActivity_custom_notifications">कस्टम अधिसूचनाएं</string>
  <string name="ManageRecipientActivity_until_s">%1$s तक</string>
  <string name="ManageRecipientActivity_off">बंद </string>
  <string name="ManageRecipientActivity_on">पर</string>
  <string name="ManageRecipientActivity_add_to_a_group">किसी समूह में शामिल करें  </string>
  <string name="ManageRecipientActivity_view_all_groups">सभी समूहों को देखें</string>
  <string name="ManageRecipientActivity_see_all">सभी देखें</string>
  <string name="ManageRecipientActivity_no_groups_in_common">कोई साझा समूह नहीं </string>
  <plurals name="ManageRecipientActivity_d_groups_in_common">
    <item quantity="one">%d ग्रुप साझा है</item>
    <item quantity="other">%d ग्रुप्स साझे हैं</item>
  </plurals>
  <string name="ManageRecipientActivity_message_description">मेसेज</string>
  <string name="ManageRecipientActivity_voice_call_description">वीडियो कॉल</string>
  <string name="ManageRecipientActivity_insecure_voice_call_description">असुरक्षितऑडियो कॉल</string>
  <string name="ManageRecipientActivity_video_call_description">वीडियो कॉल</string>
  <plurals name="GroupMemberList_invited">
    <item quantity="one">%1$s ने 1 व्यक्ति को आमंत्रित किया</item>
    <item quantity="other">%1$s ने %2$d लोगों को आमंत्रित किया</item>
  </plurals>
  <!--CustomNotificationsDialogFragment-->
  <string name="CustomNotificationsDialogFragment__custom_notifications">कस्टम अधिसूचनाएं</string>
  <string name="CustomNotificationsDialogFragment__messages">मेसेज</string>
  <string name="CustomNotificationsDialogFragment__use_custom_notifications">कस्टम सूचनाओं का उपयोग करें</string>
  <string name="CustomNotificationsDialogFragment__notification_sound">सूचना ध्वनि</string>
  <string name="CustomNotificationsDialogFragment__vibrate">कांपना</string>
  <string name="CustomNotificationsDialogFragment__call_settings">कॉल सेटिंग</string>
  <string name="CustomNotificationsDialogFragment__ringtone">रिंगटोन</string>
  <string name="CustomNotificationsDialogFragment__enabled">सक्षम</string>
  <string name="CustomNotificationsDialogFragment__disabled">अक्षम</string>
  <string name="CustomNotificationsDialogFragment__default">डिफ़ॉल्ट</string>
  <!--ShareableGroupLinkDialogFragment-->
  <string name="ShareableGroupLinkDialogFragment__shareable_group_link">शेयर करने योग्य ग्रुप लिंक</string>
  <string name="ShareableGroupLinkDialogFragment__manage_and_share">मैनेज और शेयर करें</string>
  <string name="ShareableGroupLinkDialogFragment__group_link">समूह लिंक</string>
  <string name="ShareableGroupLinkDialogFragment__share">साझा करें</string>
  <string name="ShareableGroupLinkDialogFragment__reset_link">रीसेट लिंक</string>
  <string name="ShareableGroupLinkDialogFragment__member_requests">सदस्य अनुरोध</string>
  <string name="ShareableGroupLinkDialogFragment__approve_new_members">नए सदस्यों का अनुमोदन करें</string>
  <string name="ShareableGroupLinkDialogFragment__require_an_admin_to_approve_new_members_joining_via_the_group_link">ग्रुप लिंक के माध्यम से नए ग्रुप में शामिल होने वाले मेंबर्स को अनुमोदित करने के लिए एडमिन को आवश्यक करें।</string>
  <string name="ShareableGroupLinkDialogFragment__are_you_sure_you_want_to_reset_the_group_link">क्या आप वाकई में ग्रुप के लिंक को रीसेट करना चाहते हैं? लोग वर्तमान लिंक का उपयोग करते हुए ग्रुप में जुड़ नहीं सकेंगे।</string>
  <!--GroupLinkShareQrDialogFragment-->
  <string name="GroupLinkShareQrDialogFragment__qr_code">क्यूआर कोड</string>
  <string name="GroupLinkShareQrDialogFragment__people_who_scan_this_code_will">इस कोड को स्कैन करने वाले लोग आपके ग्रुप में जुड़ सकेंगे। एडमिन्स को फिर भी नए मेंबर्स को अनुमोदित करने की ज़रूरत होगी यदि आपने उस सेटिंग को चालू किया है।</string>
  <string name="GroupLinkShareQrDialogFragment__share_code">कोड साझा करें</string>
  <!--GV2 Invite Revoke confirmation dialog-->
  <string name="InviteRevokeConfirmationDialog_revoke_own_single_invite">क्या आप %1$s को भेजे आमंत्रण को रद्द करना चाहते हैं?</string>
  <plurals name="InviteRevokeConfirmationDialog_revoke_others_invites">
    <item quantity="one">क्या आप %1$s द्वारा भेजे गए आमंत्रण को रद्द करना चाहते हैं?</item>
    <item quantity="other">क्या आप %1$s द्वारा भेजे गए %2$d आमंत्रणों को रद्द करना चाहते हैं?</item>
  </plurals>
  <!--GroupJoinBottomSheetDialogFragment-->
  <string name="GroupJoinBottomSheetDialogFragment_you_are_already_a_member">आप पहले से ही एक मेंबर हैं</string>
  <string name="GroupJoinBottomSheetDialogFragment_join">जुड़ें</string>
  <string name="GroupJoinBottomSheetDialogFragment_request_to_join">जुड़ने का अनुरोध</string>
  <string name="GroupJoinBottomSheetDialogFragment_unable_to_join_group_please_try_again_later">ग्रुप जुड़ने में अक्षम। कृपया बाद में दोबारा प्रयास करें</string>
  <string name="GroupJoinBottomSheetDialogFragment_encountered_a_network_error">एक नेटवर्क त्रुटि का सामना करना पड़ा|</string>
  <string name="GroupJoinBottomSheetDialogFragment_this_group_link_is_not_active">यह समूह लिंक सक्रिय नहीं है </string>
  <string name="GroupJoinBottomSheetDialogFragment_unable_to_get_group_information_please_try_again_later">ग्रुप की जानकारी प्राप्त करने में अक्षम, कृपया बाद में दोबारा प्रयास करें</string>
  <string name="GroupJoinBottomSheetDialogFragment_direct_join">क्या आप इस ग्रुप में जुड़ना चाहते हैं और इसके मेंबर्स के साथ अपना नाम और फोटो शेयर करना चाहते हैं?</string>
  <string name="GroupJoinBottomSheetDialogFragment_admin_approval_needed">इस ग्रुप में जुड़ने से पहले एक एडमिन को आपका अनुरोध स्वीकार करना होगा। जब आप जुड़ने के लिए अनुरोध करते हैं, आपके नाम और तस्वीर को इसके सदस्यों के साथ साझा किया जाएगा।</string>
  <plurals name="GroupJoinBottomSheetDialogFragment_group_dot_d_members">
    <item quantity="one">ग्रुप · %1$d सदस्य</item>
    <item quantity="other">ग्रुप · %1$d सदस्य</item>
  </plurals>
  <!--GroupJoinUpdateRequiredBottomSheetDialogFragment-->
  <string name="GroupJoinUpdateRequiredBottomSheetDialogFragment_update_signal_to_use_group_links">समूह लिंक उपयोग करने के लिए Signal अपडेट करें</string>
  <string name="GroupJoinUpdateRequiredBottomSheetDialogFragment_update_message">आप Signal के जिस वर्ज़न का उपयोग कर रहे हैं, वह इस ग्रुप के लिंक को समर्थित नहीं करता। लिंक के माध्यम से इस ग्रुप के साथ जुड़ने के लिए लेटेस्ट वर्ज़न में अपडेट करें।</string>
  <string name="GroupJoinUpdateRequiredBottomSheetDialogFragment_update_signal">Signal अपडेट करें</string>
  <string name="GroupJoinUpdateRequiredBottomSheetDialogFragment_update_linked_device_message">आपके लिंक किए हुए एक या अधिक डिवाइस Signal के ऐसे वर्ज़न पर चल रहे हैं जो ग्रुप लिंक्स को समर्थित नहीं करता। इस ग्रुप में जुड़ने के लिए अपने लिंक किए हुए डिवाइस (डिवाइसेस) पर Signal को अपडेट करें।</string>
  <string name="GroupJoinUpdateRequiredBottomSheetDialogFragment_group_link_is_not_valid">समूह लिंक मान्य नहीं है</string>
  <!--GroupInviteLinkEnableAndShareBottomSheetDialogFragment-->
  <string name="GroupInviteLinkEnableAndShareBottomSheetDialogFragment_invite_friends">मित्रों को आमंत्रित करें</string>
  <string name="GroupInviteLinkEnableAndShareBottomSheetDialogFragment_share_a_link_with_friends_to_let_them_quickly_join_this_group">दोस्तों के साथ एक लिंक शेयर करें ताकि वे जल्दी से इस ग्रुप में जुड़ सकें।</string>
  <string name="GroupInviteLinkEnableAndShareBottomSheetDialogFragment_enable_and_share_link">एनेबल करें और लिंक शेयर करें</string>
  <string name="GroupInviteLinkEnableAndShareBottomSheetDialogFragment_share_link">लिंक शेयर करें</string>
  <string name="GroupInviteLinkEnableAndShareBottomSheetDialogFragment_unable_to_enable_group_link_please_try_again_later">ग्रुप लिंक एनेबल करने में अक्षम। कृपया बाद में दोबारा प्रयास करें</string>
  <string name="GroupInviteLinkEnableAndShareBottomSheetDialogFragment_encountered_a_network_error">एक नेटवर्क त्रुटि का सामना करना पड़ा|</string>
  <string name="GroupInviteLinkEnableAndShareBottomSheetDialogFragment_you_dont_have_the_right_to_enable_group_link">आपके पास ग्रुप लिंक को एनेबल करने का अधिकार नहीं है। कृपया किसी एडमिन से पूछें</string>
  <string name="GroupInviteLinkEnableAndShareBottomSheetDialogFragment_you_are_not_currently_a_member_of_the_group">आप वर्तमान में समूह के सदस्य नहीं हैं।</string>
  <!--GV2 Request confirmation dialog-->
  <string name="RequestConfirmationDialog_add_s_to_the_group">“%1$s” को ग्रुप में शामिल करना है?</string>
  <string name="RequestConfirmationDialog_deny_request_from_s">“%1$s” के अनुरोध को अस्वीकार करना है?</string>
  <string name="RequestConfirmationDialog_add">जोड़ें</string>
  <string name="RequestConfirmationDialog_deny">अस्वीकार करें </string>
  <!--ImageEditorHud-->
  <string name="ImageEditorHud_blur_faces">धुंधले चेहरे</string>
  <string name="ImageEditorHud_new_blur_faces_or_draw_anywhere_to_blur">नया: चेहरों को धुंधला करें या धुंधला करने के लिए कहीं भी ड्रॉ करें</string>
  <string name="ImageEditorHud_draw_anywhere_to_blur">धुंधला करने के लिए कहीं भी ड्रॉ करें</string>
  <string name="ImageEditorHud_draw_to_blur_additional_faces_or_areas">अतिरिक्त चेहरे या जगहें धुंधली करने के लिए ड्रॉ करें</string>
  <!--InputPanel-->
  <string name="InputPanel_tap_and_hold_to_record_a_voice_message_release_to_send">वॉइस मेसेज रिकॉर्ड करने के लिए टैप करें और दबाएं और भेजने के लिए रिलीज़ करें</string>
  <!--InviteActivity-->
  <string name="InviteActivity_share">साझा करें</string>
  <string name="InviteActivity_share_with_contacts">संपर्कों के साथ शेयर करें</string>
  <string name="InviteActivity_choose_how_to_share">शेयर करने का तरीका चुनें</string>
  <string name="InviteActivity_cancel">रद्द करें</string>
  <string name="InviteActivity_sending">भेजा जा रहा है…</string>
  <string name="InviteActivity_invitations_sent">आमंत्रण भेजा गया</string>
  <string name="InviteActivity_invite_to_signal">Molly को आमंत्रित करें</string>
  <plurals name="InviteActivity_send_sms_to_friends">
    <item quantity="one">%d दोस्तों को एसएमएस भेजें</item>
    <item quantity="other">%d दोस्तों को SMS भेजें</item>
  </plurals>
  <plurals name="InviteActivity_send_sms_invites">
    <item quantity="one">%d एसएमएस आमंत्रण भेजें?</item>
    <item quantity="other">%d SMS आमंत्रण भेजें? </item>
  </plurals>
  <string name="InviteActivity_lets_switch_to_signal">चलो Molly पर स्विच करें: %1$s</string>
  <string name="InviteActivity_no_app_to_share_to">ऐसा लगता है कि आपके पास साझा करने के लिए कोई ऐप नहीं है।</string>
  <string name="InviteActivity_friends_dont_let_friends_text_unencrypted">दोस्त अपने दोस्तों को अनएन्क्रिप्टेड चैट नहीं करने देते हैं।</string>
  <!--LearnMoreTextView-->
  <string name="LearnMoreTextView_learn_more">अधिक जानें</string>
  <!--LongMessageActivity-->
  <string name="LongMessageActivity_unable_to_find_message">मेसेज खोजने में असमर्थ</string>
  <string name="LongMessageActivity_message_from_s">%1$s से मेसेज</string>
  <string name="LongMessageActivity_your_message">आपका मेसेज</string>
  <!--MessageRetrievalService-->
  <string name="MessageRetrievalService_signal">Molly</string>
  <string name="MessageRetrievalService_background_connection_enabled">पृष्ठभूमि कनेक्शन सक्षम</string>
  <!--MmsDownloader-->
  <string name="MmsDownloader_error_reading_mms_settings">वायरलेस प्रदाता SMS सेटिंग्स पढ़ने में त्रुटि</string>
  <!--MediaOverviewActivity-->
  <string name="MediaOverviewActivity_Media">मीडिया</string>
  <string name="MediaOverviewActivity_Files">फ़ाइलें</string>
  <string name="MediaOverviewActivity_Audio">ऑडियो</string>
  <string name="MediaOverviewActivity_All">सब</string>
  <plurals name="MediaOverviewActivity_Media_delete_confirm_title">
    <item quantity="one">चयनित आइटम हटाएं?</item>
    <item quantity="other">चयनित आइटम हटाएं?</item>
  </plurals>
  <plurals name="MediaOverviewActivity_Media_delete_confirm_message">
    <item quantity="one"> यह सभी चयनित फ़ाइल को स्थायी रूप से हटा देगा। इन आइटम से जुड़ा कोई भी मेसेज पाठ भी हटा दिया जाएगा।</item>
    <item quantity="other">%1$d यह सभी चयनित फ़ाइलों को स्थायी रूप से हटा देगा। इन आइटम से जुड़ा कोई भी मेसेज पाठ भी हटा दिया जाएगा।</item>
  </plurals>
  <string name="MediaOverviewActivity_Media_delete_progress_title">हटाना</string>
  <string name="MediaOverviewActivity_Media_delete_progress_message">मेसेज हटाए जा रहे हैं</string>
  <string name="MediaOverviewActivity_Select_all">सभी को चुन लो</string>
  <string name="MediaOverviewActivity_collecting_attachments">अटैचमेंट्स सहेज रहें हैं</string>
  <string name="MediaOverviewActivity_Sort_by">इसके अनुसार क्रमबद्ध करें</string>
  <string name="MediaOverviewActivity_Newest">नवीनतम</string>
  <string name="MediaOverviewActivity_Oldest">सबसे पुराना</string>
  <string name="MediaOverviewActivity_Storage_used">स्टॉरेज का उपयोग किया</string>
  <string name="MediaOverviewActivity_All_storage_use">सभी स्टॉरेज उपयोग</string>
  <string name="MediaOverviewActivity_Grid_view_description">ग्रिड व्यु</string>
  <string name="MediaOverviewActivity_List_view_description">लिस्ट व्यु</string>
  <string name="MediaOverviewActivity_Selected_description">चयनित</string>
  <plurals name="MediaOverviewActivity_d_items_s">
    <item quantity="one">%1$dआइटम %2$s</item>
    <item quantity="other">%1$dआइटम %2$s</item>
  </plurals>
  <plurals name="MediaOverviewActivity_d_items">
    <item quantity="one">%1$d आइटम</item>
    <item quantity="other">%1$d आइटम</item>
  </plurals>
  <string name="MediaOverviewActivity_file">फ़ाइल</string>
  <string name="MediaOverviewActivity_audio">ऑडियो</string>
  <string name="MediaOverviewActivity_video">वीडियो</string>
  <string name="MediaOverviewActivity_image">तस्वीर</string>
  <string name="MediaOverviewActivity_sent_by_s">%1$s द्वारा भेजा</string>
  <string name="MediaOverviewActivity_sent_by_you">आपके द्वारा भेजा गया</string>
  <string name="MediaOverviewActivity_sent_by_s_to_s">%1$s द्वारा %2$s को भेजा गया</string>
  <string name="MediaOverviewActivity_sent_by_you_to_s">आपके द्वारा %1$s को भेजा गया</string>
  <!--Megaphones-->
  <string name="Megaphones_introducing_reactions">पेश है प्रतिक्रियाएँ</string>
  <string name="Megaphones_tap_and_hold_any_message_to_quicky_share_how_you_feel">आप कैसे महसूस कर रहे हैं, जल्दी से इसे शेयर करने के लिए किसी भी मेसेज को टैप करें और दबा कर रखें।</string>
  <string name="Megaphones_remind_me_later">मुझे बाद में याद दिलाना</string>
  <string name="Megaphones_verify_your_signal_pin">अपना Signal पिन सत्यापित करें</string>
  <string name="Megaphones_well_occasionally_ask_you_to_verify_your_pin">हम कभी-कभी आपको अपना पिन वेरिफाई करने के लिए कहेंगे ताकि आपको यह याद रहे।</string>
  <string name="Megaphones_verify_pin">पिन सत्यापित करें</string>
  <string name="Megaphones_get_started">शुरू हो जाओ</string>
  <string name="Megaphones_new_group">नया समूह</string>
  <string name="Megaphones_invite_friends">मित्रों को आमंत्रित करें</string>
  <string name="Megaphones_use_sms">SMS का उपयोग करें</string>
  <!--NotificationBarManager-->
  <string name="NotificationBarManager_signal_call_in_progress">Signal कॉल प्रगति पर है</string>
  <string name="NotificationBarManager__establishing_signal_call">Signal कॉल की स्थापना की जा रही है</string>
  <string name="NotificationBarManager__incoming_signal_call">आने वाली Signal कॉल</string>
  <string name="NotificationBarManager__deny_call">कॉल अस्वीकार करें</string>
  <string name="NotificationBarManager__answer_call">कॉल का उत्तर दें</string>
  <string name="NotificationBarManager__end_call">कॉल बंद</string>
  <string name="NotificationBarManager__cancel_call">कॉल रद्द करें</string>
  <!--NotificationMmsMessageRecord-->
  <string name="NotificationMmsMessageRecord_multimedia_message">मल्टीमीडिया मेसेज</string>
  <string name="NotificationMmsMessageRecord_downloading_mms_message">MMS मेसेज डाउनलोड किया जा रहा है</string>
  <string name="NotificationMmsMessageRecord_error_downloading_mms_message">MMS मेसेज डाउनलोड करने में त्रुटि, पुनः प्रयास करने के लिए टैप करें</string>
  <!--MediaPickerActivity-->
  <string name="MediaPickerActivity_send_to">%s को भेजें</string>
  <string name="MediaPickerActivity__menu_open_camera">कैमरा खोलें</string>
  <!--MediaSendActivity-->
  <string name="MediaSendActivity_add_a_caption">शीर्षक लिखें…</string>
  <string name="MediaSendActivity_an_item_was_removed_because_it_exceeded_the_size_limit">इस चीज़ का आकार उसकी सीमा से ज़्यादा है, जिस वजह से इसे हटा दिया गया है</string>
  <string name="MediaSendActivity_camera_unavailable">कैमरा अनुपलब्ध।</string>
  <string name="MediaSendActivity_message_to_s">%s को मेसेज</string>
  <string name="MediaSendActivity_message">मेसेज</string>
  <string name="MediaSendActivity_select_recipients">प्राप्तकर्ताओं को चुनें</string>
  <string name="MediaSendActivity_signal_needs_access_to_your_contacts">आपके संपर्कों को प्रदर्शित करने के लिए Molly को आपके संपर्कों तक पहुंच की आवश्यकता है।</string>
  <string name="MediaSendActivity_signal_needs_contacts_permission_in_order_to_show_your_contacts_but_it_has_been_permanently_denied">Molly को आपके संपर्कों को दिखाने के लिए आपके संपर्क पढने की अनुमति की आवश्यकता है, लेकिन इसे स्थायी रूप से अस्वीकार कर दिया गया है। कृपया ऐप सेटिंग्स में जा कर \"अनुमतियां\" चुनें, और \"संपर्क\" अनुमति प्रदान करें।</string>
  <plurals name="MediaSendActivity_cant_share_more_than_n_items">
    <item quantity="one">आप %d से अधिक आइटम साझा नहीं कर सकते।</item>
    <item quantity="other">आप %d से अधिक आइटम साझा नहीं कर सकते।</item>
  </plurals>
  <string name="MediaSendActivity_select_recipients_description">प्राप्तकर्ताओं को चुनें</string>
  <string name="MediaSendActivity_tap_here_to_make_this_message_disappear_after_it_is_viewed">इसे देखने के बाद इस मेसेज को गायब करने के लिए यहां टैप करें।</string>
  <!--MediaRepository-->
  <string name="MediaRepository_all_media">सभी मीडिया</string>
  <string name="MediaRepository__camera">कैमरा</string>
  <!--MessageRecord-->
  <string name="MessageRecord_unknown">अनजान</string>
  <string name="MessageRecord_message_encrypted_with_a_legacy_protocol_version_that_is_no_longer_supported">Signal के पुराने वर्ज़न का उपयोग करके एन्क्रिप्ट किया गया एक संदेश प्राप्त हुआ जो अब समर्थित नहीं है। कृपया प्रेषक से नवीनतम वर्ज़न में अपडेट करने और संदेश भेजने के लिए कहें।</string>
  <string name="MessageRecord_left_group">आपने समूह छोड़ दिया है</string>
  <string name="MessageRecord_you_updated_group">आपने समूह को अपडेट किया है।</string>
  <string name="MessageRecord_the_group_was_updated">ग्रुप को अपडेट किया गया था।</string>
  <string name="MessageRecord_you_called_date">आपने इन्हें कॉल किया· %1$s</string>
  <string name="MessageRecord_missed_audio_call_date">मिस हुई ऑडियो कॉल · %1$s</string>
  <string name="MessageRecord_missed_video_call_date">मिस हुई वीडियो कॉल · %1$s</string>
  <string name="MessageRecord_s_updated_group">%s ने समूह को अद्यतन किया</string>
  <string name="MessageRecord_s_called_you_date">%1$s ने आपको कॉल किया · %2$s</string>
  <string name="MessageRecord_s_joined_signal">%sअब Signal पर हैं! </string>
  <string name="MessageRecord_you_disabled_disappearing_messages">आपने गायब मेसेज अक्षम कर दिए हैं।</string>
  <string name="MessageRecord_s_disabled_disappearing_messages">%1$sने गायब मेसेज अक्षम कर दिए हैं। </string>
  <string name="MessageRecord_you_set_disappearing_message_time_to_s">आपने गायब मेसेज टाइमर को %1$s में सेट कर दिया है।</string>
  <string name="MessageRecord_s_set_disappearing_message_time_to_s">%1$s ने गायब मेसेज टाइमर को %2$s तक सेट कर दिया है।</string>
  <string name="MessageRecord_disappearing_message_time_set_to_s">गायब होने वाले मेसेज के टाइमर को %1$s पर सेट किया गया है।</string>
  <string name="MessageRecord_this_group_was_updated_to_a_new_group">इस ग्रुप को एक नए ग्रुप में अपडेट किया गया था।</string>
  <string name="MessageRecord_you_couldnt_be_added_to_the_new_group_and_have_been_invited_to_join">आपको नए ग्रुप में शमिल नहीं किया जा सका और आपको शामिल होने के लिए आमंत्रित किया गया है।</string>
  <string name="MessageRecord_chat_session_refreshed">चैट सेशन रीफ्रेश हुआ</string>
  <plurals name="MessageRecord_members_couldnt_be_added_to_the_new_group_and_have_been_invited">
    <item quantity="one">एक मेंबर को नए ग्रुप में शमिल नहीं किया जा सका और उसे शामिल होने के लिए आमंत्रित किया गया है।</item>
    <item quantity="other">%1$s मेंबर्स को नए ग्रुप में शमिल नहीं किया जा सका और उन्हें शामिल होने के लिए आमंत्रित किया गया है।</item>
  </plurals>
  <plurals name="MessageRecord_members_couldnt_be_added_to_the_new_group_and_have_been_removed">
    <item quantity="one">एक मेंबर को नए ग्रुप में शमिल नहीं किया जा सका और उसे हटा दिया गया है।</item>
    <item quantity="other">%1$s मेंबर्स को नए ग्रुप में शमिल नहीं किया जा सका और उन्हें हटा दिया गया है।</item>
  </plurals>
  <!--Profile change updates-->
  <string name="MessageRecord_changed_their_profile_name_to">%1$s ने अपना प्रोफाइल नाम बदल कर %2$s रख दिया है।</string>
  <string name="MessageRecord_changed_their_profile_name_from_to">%1$s ने अपना प्रोफाइल नाम %2$s से बदल कर %3$s रख लिया।</string>
  <string name="MessageRecord_changed_their_profile">%1$s ने अपनी प्रोफाइल को बदल लिया।</string>
  <!--GV2 specific-->
  <string name="MessageRecord_you_created_the_group">यह ग्रूप आपने बनाया है।</string>
  <string name="MessageRecord_group_updated">ग्रुप अपडेट हो गया है।</string>
  <string name="MessageRecord_invite_friends_to_this_group">एक ग्रुप लिंक के माध्यम से मित्रों को इस ग्रुप में आमंत्रित करें।</string>
  <!--GV2 member additions-->
  <string name="MessageRecord_you_added_s">आपने %1$s को शामिल किया।</string>
  <string name="MessageRecord_s_added_s">%1$s ने %2$s को शामिल किया।</string>
  <string name="MessageRecord_s_added_you">%1$sने आपको ग्रुप में शामिल किया।</string>
  <string name="MessageRecord_you_joined_the_group">आप ग्रुप में शामिल हो गए हैं।</string>
  <string name="MessageRecord_s_joined_the_group">%1$s समूह में शामिल हो गए</string>
  <!--GV2 member removals-->
  <string name="MessageRecord_you_removed_s">आपने %1$s को निकाल दिया।</string>
  <string name="MessageRecord_s_removed_s">%1$s ने %2$s को निकाल दिया।</string>
  <string name="MessageRecord_s_removed_you_from_the_group">%1$s ने आपको ग्रुप में से निकाल दिया।</string>
  <string name="MessageRecord_you_left_the_group">आपने ग्रुप को छोड़ दिया।</string>
  <string name="MessageRecord_s_left_the_group">%1$s ने ग्रुप को छोड़ दिया।</string>
  <string name="MessageRecord_you_are_no_longer_in_the_group">आप अब ग्रुप में नहीं हैं।</string>
  <string name="MessageRecord_s_is_no_longer_in_the_group">%1$s अब ग्रुप में नहीं है।</string>
  <!--GV2 role change-->
  <string name="MessageRecord_you_made_s_an_admin">आपने %1$s को एक एडमिन बना दिया।</string>
  <string name="MessageRecord_s_made_s_an_admin">%1$s ने %2$s को एडमिन बना दिया।</string>
  <string name="MessageRecord_s_made_you_an_admin">%1$s ने आपको एडमिन बना दिया।</string>
  <string name="MessageRecord_you_revoked_admin_privileges_from_s">आपने %1$s के एडमिन अधिकार वापस ले लिए हैं।</string>
  <string name="MessageRecord_s_revoked_your_admin_privileges">%1$s ने आपके एडमिन अधिकार वापस ले लिए हैं।\"</string>
  <string name="MessageRecord_s_revoked_admin_privileges_from_s">%1$s ने %2$s के एडमिन अधिकार वापस ले लिए हैं।</string>
  <string name="MessageRecord_s_is_now_an_admin">%1$s अब एक एडमिन है।</string>
  <string name="MessageRecord_you_are_now_an_admin">आप अब एक एडमिन हैं।</string>
  <string name="MessageRecord_s_is_no_longer_an_admin">%1$s अब एडमिन नहीं है।</string>
  <string name="MessageRecord_you_are_no_longer_an_admin">अब आप एडमिन नहीं हैं।</string>
  <!--GV2 invitations-->
  <string name="MessageRecord_you_invited_s_to_the_group">आपने %1$s को ग्रुप में आमंत्रित किया।</string>
  <string name="MessageRecord_s_invited_you_to_the_group">%1$s ने आपको ग्रुप में आमंत्रित किया।</string>
  <plurals name="MessageRecord_s_invited_members">
    <item quantity="one">%1$s ने 1 व्यक्ति को ग्रुप मे आमंत्रित किया।</item>
    <item quantity="other">%1$s ने %2$d लोगों को ग्रुप मे आमंत्रित किया।</item>
  </plurals>
  <string name="MessageRecord_you_were_invited_to_the_group">आपको ग्रूप से जुङने के लिये आमंत्रित किया गया था।</string>
  <plurals name="MessageRecord_d_people_were_invited_to_the_group">
    <item quantity="one">1 व्यक्ति को ग्रुप में आमंत्रित किया गया था।</item>
    <item quantity="other">%1$d लोगों को ग्रुप में आमंत्रित किया गया था।</item>
  </plurals>
  <!--GV2 invitation revokes-->
  <plurals name="MessageRecord_you_revoked_invites">
    <item quantity="one">आपने ग्रुप के एक आमंत्रण को वापस ले लिया।</item>
    <item quantity="other">आपने ग्रुप के %1$d आमंत्रणों को वापस ले लिया।</item>
  </plurals>
  <plurals name="MessageRecord_s_revoked_invites">
    <item quantity="one">%1$s ने इस ग्रुप के एक आमंत्रण को वापस ले लिया।</item>
    <item quantity="other">%1$s ने इस ग्रुप के %2$d आमंत्रणों को वापस ले लिया।</item>
  </plurals>
  <string name="MessageRecord_someone_declined_an_invitation_to_the_group">किसी ने ग्रुप के आमंत्रण को अस्वीकार कर दिया।</string>
  <string name="MessageRecord_you_declined_the_invitation_to_the_group">आपने ग्रुप के आमंत्रण को अस्वीकार कर दिया।</string>
  <string name="MessageRecord_s_revoked_your_invitation_to_the_group">%1$s ने आपके ग्रुप के आमंत्रण को वापस ले लिया।</string>
  <string name="MessageRecord_an_admin_revoked_your_invitation_to_the_group">एक एडमिन ने आपके ग्रुप के आमंत्रण को वापस ले लिया।</string>
  <plurals name="MessageRecord_d_invitations_were_revoked">
    <item quantity="one">ग्रुप के एक आमंत्रण को वापस ले लिया गया था।</item>
    <item quantity="other">ग्रुप के %1$d आमंत्रणों को वापस ले लिया गया था।</item>
  </plurals>
  <!--GV2 invitation acceptance-->
  <string name="MessageRecord_you_accepted_invite">आपने ग्रुप के आमंत्रण को स्वीकार कर लिया।</string>
  <string name="MessageRecord_s_accepted_invite">%1$s ने ग्रुप के आमंत्रण को स्वीकार कर लिया।</string>
  <string name="MessageRecord_you_added_invited_member_s">आपने आमंत्रित मेंबर %1$s को शामिल किया।</string>
  <string name="MessageRecord_s_added_invited_member_s">%1$s ने आमंत्रित मेंबर %2$s को शामिल किया।</string>
  <!--GV2 title change-->
  <string name="MessageRecord_you_changed_the_group_name_to_s">आपने ग्रुप का नाम बदल कर \"%1$s\" रख दिया है।</string>
  <string name="MessageRecord_s_changed_the_group_name_to_s">%1$s ने ग्रुप का नाम बदल कर \"%2$s\" रख दिया है।</string>
  <string name="MessageRecord_the_group_name_has_changed_to_s">ग्रुप का नाम बदल कर \"%1$s\" हो गया है।</string>
  <!--GV2 avatar change-->
  <string name="MessageRecord_you_changed_the_group_avatar">आपने ग्रुप का अवतार बदल दिया है।</string>
  <string name="MessageRecord_s_changed_the_group_avatar">%1$s ने ग्रुप का अवतार बदल दिया है।</string>
  <string name="MessageRecord_the_group_group_avatar_has_been_changed">ग्रुप का अवतार बदल दिया गया है।</string>
  <!--GV2 attribute access level change-->
  <string name="MessageRecord_you_changed_who_can_edit_group_info_to_s">आपने ग्रुप की जानकारी बदल पाने का अधिकार \"%1$s\" को दे दिया है।</string>
  <string name="MessageRecord_s_changed_who_can_edit_group_info_to_s">%1$s ने ग्रुप की जानकारी बदल पाने का अधिकार \"%2$s\" को दे दिया है।</string>
  <string name="MessageRecord_who_can_edit_group_info_has_been_changed_to_s">ग्रुप की जानकारी बदल पाने का अधिकार \"%1$s\" को दे दिया गया है।</string>
  <!--GV2 membership access level change-->
  <string name="MessageRecord_you_changed_who_can_edit_group_membership_to_s">आपने ग्रुप की मेंबरशिप को बदलने का अधिकार \"%1$s\" को दे दिया है।</string>
  <string name="MessageRecord_s_changed_who_can_edit_group_membership_to_s">%1$s ने ग्रुप की मेंबरशिप को बदलने का अधिकार \"%2$s\" को दे दिया है।</string>
  <string name="MessageRecord_who_can_edit_group_membership_has_been_changed_to_s">ग्रुप की मेंबरशिप को बदल पाने का अधिकार \"%1$s\" को दे दिया गया है।</string>
  <!--GV2 group link invite access level change-->
  <string name="MessageRecord_you_turned_on_the_group_link_with_admin_approval_off">आपने एडमिन के एप्रूवल के बिना ग्रुप लिंक को चालू कर दिया है।</string>
  <string name="MessageRecord_you_turned_on_the_group_link_with_admin_approval_on">आपने एडमिन के एप्रूवल के साथ ग्रुप लिंक को चालू कर दिया है।</string>
  <string name="MessageRecord_you_turned_off_the_group_link">आपने ग्रुप लिंक को बंद कर दिया।</string>
  <string name="MessageRecord_s_turned_on_the_group_link_with_admin_approval_off">%1$s ने एडमिन की एप्रूवल के बिना ग्रुप लिंक को चालू कर दिया है।</string>
  <string name="MessageRecord_s_turned_on_the_group_link_with_admin_approval_on">%1$s ने एडमिन की एप्रूवल के साथ ग्रुप लिंक को चालू कर दिया है।</string>
  <string name="MessageRecord_s_turned_off_the_group_link">%1$s ने ग्रुप लिंक को बंद कर दिया।</string>
  <string name="MessageRecord_the_group_link_has_been_turned_on_with_admin_approval_off">ग्रुप लिंक को एडमिन की एप्रूवल के बिना चालू कर दिया गया है।</string>
  <string name="MessageRecord_the_group_link_has_been_turned_on_with_admin_approval_on">ग्रुप लिंक को एडमिन की एप्रूवल के साथ चालू कर दिया गया है।</string>
  <string name="MessageRecord_the_group_link_has_been_turned_off">इस ग्रुप कि लिंक बंद कर दी गयी है </string>
  <string name="MessageRecord_you_turned_off_admin_approval_for_the_group_link">आपने ग्रुप लिंक के लिए एडमिन एप्रूवल को बंद कर दिया है।</string>
  <string name="MessageRecord_s_turned_off_admin_approval_for_the_group_link">%1$s ने ग्रुप लिंक के लिए एडमिन एप्रूवल को बंद कर दिया है।</string>
  <string name="MessageRecord_the_admin_approval_for_the_group_link_has_been_turned_off">ग्रुप लिंक के लिए एडमिन एप्रूवल को बंद कर दिया गया है।</string>
  <string name="MessageRecord_you_turned_on_admin_approval_for_the_group_link">आपने ग्रुप लिंक के लिए एडमिन एप्रूवल को चालू कर दिया है।</string>
  <string name="MessageRecord_s_turned_on_admin_approval_for_the_group_link">%1$s ने ग्रुप लिंक के लिए एडमिन एप्रूवल को शुरू  कर दिया है।</string>
  <string name="MessageRecord_the_admin_approval_for_the_group_link_has_been_turned_on">ग्रुप लिंक के लिए एडमिन एप्रूवल को शुरू  कर दिया गया है।</string>
  <!--GV2 group link reset-->
  <string name="MessageRecord_you_reset_the_group_link">आपने ग्रुप लिंक को रीसेट कर दिया है।</string>
  <string name="MessageRecord_s_reset_the_group_link">%1$s ने ग्रुप लिंक को रीसेट कर दिया है।</string>
  <string name="MessageRecord_the_group_link_has_been_reset">ग्रुप लिंक को रीसेट कर दिया गया है।</string>
  <!--GV2 group link joins-->
  <string name="MessageRecord_you_joined_the_group_via_the_group_link">आप ग्रुप लिंक के माध्यम से ग्रुप में जुड़े।</string>
  <string name="MessageRecord_s_joined_the_group_via_the_group_link">%1$s ग्रुप लिंक के माध्यम से ग्रुप में जुड़े।</string>
  <!--GV2 group link requests-->
  <string name="MessageRecord_you_sent_a_request_to_join_the_group">आपने ग्रुप में जुड़ने के लिए अनुरोध भेजा।</string>
  <string name="MessageRecord_s_requested_to_join_via_the_group_link">%1$s ने ग्रुप लिंक के माध्यम से जुड़ने का अनुरोध किया।</string>
  <!--GV2 group link approvals-->
  <string name="MessageRecord_s_approved_your_request_to_join_the_group">%1$s को ग्रुप में जुड़ने के आपके अनुरोध को स्वीकार किया।</string>
  <string name="MessageRecord_s_approved_a_request_to_join_the_group_from_s">%1$s ने %2$s से ग्रुप में जुड़ने के अनुरोध को स्वीकार किया।</string>
  <string name="MessageRecord_you_approved_a_request_to_join_the_group_from_s">आपने %1$s से  ग्रुप में जुड़ने का निवेदन स्वीकार किया।  </string>
  <string name="MessageRecord_your_request_to_join_the_group_has_been_approved">आपका ग्रुप से जुड़ने का निवेदन स्वीकारा जा चूका है। </string>
  <string name="MessageRecord_a_request_to_join_the_group_from_s_has_been_approved">%1$s का  ग्रुप से जुड़ने का निवेदन स्वीकारा जा चूका है। </string>
  <!--GV2 group link deny-->
  <string name="MessageRecord_your_request_to_join_the_group_has_been_denied_by_an_admin">एडमिन ने आपका इस ग्रुप से जुड़ने का निवेदन खरिज कर दिया है। </string>
  <string name="MessageRecord_s_denied_a_request_to_join_the_group_from_s">%1$s ने %2$s के  ग्रुप से जुड़ने का निवेदन खरिज कर दिया है। </string>
  <string name="MessageRecord_a_request_to_join_the_group_from_s_has_been_denied"> %1$s से ग्रुप में जुड़ने के अनुरोध को अस्वीकार किया गया है।</string>
  <string name="MessageRecord_you_canceled_your_request_to_join_the_group">आपने ग्रुप में जुड़ने के अपने अनुरोध को रद्द कर दिया।</string>
  <string name="MessageRecord_s_canceled_their_request_to_join_the_group">%1$s ने ग्रुप में जुड़ने के उनके अनुरोध को रद्द कर दिया।</string>
  <!--End of GV2 specific update messages-->
  <string name="MessageRecord_your_safety_number_with_s_has_changed">%s के साथ आपका सुरक्षा नंबर बदल गया है।</string>
  <string name="MessageRecord_you_marked_your_safety_number_with_s_verified">आपने %s के साथ अपना सुरक्षा नंबर सत्यापित मार्क करा हुआ है </string>
  <string name="MessageRecord_you_marked_your_safety_number_with_s_verified_from_another_device">आपने %s के साथ अपना सुरक्षा नंबर किसी और डिवाइस से सत्यापित चिह्नित किया है </string>
  <string name="MessageRecord_you_marked_your_safety_number_with_s_unverified">आपने %s के साथ अपना सुरक्षा नंबर असत्यापित मार्क करा हुआ है</string>
  <string name="MessageRecord_you_marked_your_safety_number_with_s_unverified_from_another_device">आपने %s के साथ अपना सुरक्षा नंबर किसी और डिवाइस से असत्यापित मार्क करा हुआ है</string>
  <!--Group Calling update messages-->
  <string name="MessageRecord_s_started_a_group_call_s">%1$s ने एक ग्रुप कॉल शुरू की · %2$s</string>
  <string name="MessageRecord_s_is_in_the_group_call_s">%1$s ग्रुप कॉल में है · %2$s</string>
  <string name="MessageRecord_you_are_in_the_group_call_s1">आप ग्रुप कॉल में हैं · %1$s</string>
  <string name="MessageRecord_s_and_s_are_in_the_group_call_s1">%1$s और %2$s ग्रुप कॉल में हैं · %3$s</string>
  <string name="MessageRecord_group_call_s">ग्रुप कॉल · %1$s</string>
  <string name="MessageRecord_s_started_a_group_call">%1$s ने एक ग्रुप कॉल शुरू की</string>
  <string name="MessageRecord_s_is_in_the_group_call">%1$s ग्रुप कॉल में है</string>
  <string name="MessageRecord_you_are_in_the_group_call">आप ग्रुप कॉल मे हैं</string>
  <string name="MessageRecord_s_and_s_are_in_the_group_call">%1$s और %2$s ग्रुप कॉल में हैं</string>
  <string name="MessageRecord_group_call">ग्रुप कॉल</string>
  <string name="MessageRecord_you">आप</string>
  <plurals name="MessageRecord_s_s_and_d_others_are_in_the_group_call_s">
    <item quantity="one">%1$s, %2$s, और %3$d अन्य लोग ग्रुप कॉल में हैं · %4$s</item>
    <item quantity="other">%1$s, %2$s, और %3$d अन्य लोग ग्रुप कॉल में हैं · %4$s</item>
  </plurals>
  <plurals name="MessageRecord_s_s_and_d_others_are_in_the_group_call">
    <item quantity="one">%1$s, %2$s, और %3$d अन्य लोग ग्रुप कॉल में हैं</item>
    <item quantity="other">%1$s, %2$s, और %3$d अन्य लोग ग्रुप कॉल में हैं</item>
  </plurals>
  <!--MessageRequestBottomView-->
  <string name="MessageRequestBottomView_accept">स्वीकृत </string>
  <string name="MessageRequestBottomView_continue">आगे </string>
  <string name="MessageRequestBottomView_delete">हटाए </string>
  <string name="MessageRequestBottomView_block">ब्लॉक</string>
  <string name="MessageRequestBottomView_unblock">अनब्लॉक करें</string>
  <string name="MessageRequestBottomView_do_you_want_to_let_s_message_you_they_wont_know_youve_seen_their_messages_until_you_accept">%1$s को आपको मेसेज करने देना है और उनके साथ अपना नाम और तस्वीर शेयर करनी है? उन्हें पता नहीं चलेगा कि आपने उनका मेसेज देख लिया है जब तक आप स्वीकार नहीं करते।</string>
  <string name="MessageRequestBottomView_do_you_want_to_let_s_message_you_wont_receive_any_messages_until_you_unblock_them">%1$s को आपको मेसेज करने देना है और उनके साथ अपना नाम और तस्वीर शेयर करनी है? आप कोई भी मेसेज प्राप्त नहीं करेंगे जब तक आप उन्हें अनब्लॉक नहीं करते।</string>
  <string name="MessageRequestBottomView_continue_your_conversation_with_this_group_and_share_your_name_and_photo">इस ग्रुप के साथ अपना संवाद जारी रखना है और इसके मेंबर्स के साथ अपना नाम और तस्वीर शेयर करनी है?</string>
  <string name="MessageRequestBottomView_upgrade_this_group_to_activate_new_features">नए फ़ीचर्स जैसे कि @mentions और एडमिन को एक्टिवेट करने के लिए इस ग्रुप को अपग्रेड करें। वे मेंबर जिन्होंने इस ग्रुप में अपना नाम और तस्वीर शेयर नहीं की है, उन्हें शामिल होने के लिए आमंत्रित किया जाएगा।</string>
  <string name="MessageRequestBottomView_this_legacy_group_can_no_longer_be_used">इस लेगेसी ग्रुप को अब उपयोग नहीं किया जा सकता क्योंकि यह बहुत बड़ा है। अधिकतम ग्रुप साइज़ है %1$d।</string>
  <string name="MessageRequestBottomView_continue_your_conversation_with_s_and_share_your_name_and_photo">%1$s के साथ अपना संवाद जारी रखना है और इनके साथ अपना नाम और तस्वीर शेयर करनी है?</string>
  <string name="MessageRequestBottomView_do_you_want_to_join_this_group_they_wont_know_youve_seen_their_messages_until_you_accept">इस ग्रुप में जुड़ना है और इसके मेंबर्स के साथ अपना नाम और तस्वीर शेयर करनी है? उन्हें पता नहीं चलेगा कि आपने उनके मेसेज देख लिए हैं जब तक आप स्वीकार नहीं करते।</string>
  <string name="MessageRequestBottomView_join_this_group_they_wont_know_youve_seen_their_messages_until_you_accept">इस ग्रुप में जुड़ना है? उन्हें पता नहीं चलेगा कि आपने उनके मेसेज देख लिए हैं जब तक आप स्वीकार नहीं करते।</string>
  <string name="MessageRequestBottomView_unblock_this_group_and_share_your_name_and_photo_with_its_members">इस ग्रुप को अनब्लॉक करना है और इसके मेंबर्स के साथ अपना नाम और तस्वीर शेयर करनी है? आप कोई भी मेसेज प्राप्त नहीं करेंगे जब तक आप उन्हें अनब्लॉक नहीं करते।</string>
  <string name="MessageRequestProfileView_member_of_one_group">%1$s का सदस्य</string>
  <string name="MessageRequestProfileView_member_of_two_groups">%1$s और %2$s का सदस्य</string>
  <string name="MessageRequestProfileView_member_of_many_groups">%1$s, %2$s और %3$s का सदस्य</string>
  <plurals name="MessageRequestProfileView_members">
    <item quantity="one">%1$d मेंबर</item>
    <item quantity="other">%1$d मेंबर्स</item>
  </plurals>
  <plurals name="MessageRequestProfileView_members_and_invited">
    <item quantity="one">%1$d मेंबर (+%2$d आमंत्रित)</item>
    <item quantity="other">%1$d मेंबर्स (+%2$d आमंत्रित)</item>
  </plurals>
  <plurals name="MessageRequestProfileView_member_of_d_additional_groups">
    <item quantity="one">%d अतिरिक्त ग्रुप</item>
    <item quantity="other">%d अतिरिक्त ग्रुप्स</item>
  </plurals>
  <!--PassphraseChangeActivity-->
  <string name="PassphraseChangeActivity_passphrases_dont_match_exclamation">पासफ्रेज़ मेल नहीं खाते हैं</string>
  <string name="PassphraseChangeActivity_incorrect_old_passphrase_exclamation">गलत पुराना पासफ्रेज</string>
  <string name="PassphraseChangeActivity_enter_new_passphrase_exclamation">नया पासफ्रेज दर्ज करें</string>
  <!--DeviceProvisioningActivity-->
  <string name="DeviceProvisioningActivity_link_this_device">इस डिवाइस को लिंक करें?</string>
  <string name="DeviceProvisioningActivity_continue">आगे </string>
  <string name="DeviceProvisioningActivity_content_intro">यह करने में सक्षम हो जाएगा</string>
  <string name="DeviceProvisioningActivity_content_bullets">
अपने सभी मेसेज पढ़ें
अपने नाम में मेसेज भेजें</string>
  <string name="DeviceProvisioningActivity_content_progress_title">डिवाइस लिंक किया जा रहा है</string>
  <string name="DeviceProvisioningActivity_content_progress_content">नया डिवाइस लिंक किया जा रहा है</string>
  <string name="DeviceProvisioningActivity_content_progress_success">डिवाइस मंजूर</string>
  <string name="DeviceProvisioningActivity_content_progress_no_device">कोई डिवाइस नहीं मिला</string>
  <string name="DeviceProvisioningActivity_content_progress_network_error">नेटवर्क त्रुटि</string>
  <string name="DeviceProvisioningActivity_content_progress_key_error">अवैध क्यूआर कोड</string>
  <string name="DeviceProvisioningActivity_sorry_you_have_too_many_devices_linked_already">क्षमा करें, आपके पास पहले से जुड़े बहुत से डिवाइस हैं, कुछ को हटाने का प्रयास करें</string>
  <string name="DeviceActivity_sorry_this_is_not_a_valid_device_link_qr_code">क्षमा करें, यह एक वैध डिवाइस लिंक क्यूआर कोड नहीं है।</string>
  <string name="DeviceProvisioningActivity_link_a_signal_device">Signal डिवाइस को लिंक करें?</string>
  <string name="DeviceProvisioningActivity_it_looks_like_youre_trying_to_link_a_signal_device_using_a_3rd_party_scanner">ऐसा लगता है कि आप किसी 3 पक्ष स्कैनर का उपयोग करके Signal डिवाइस को लिंक करने का प्रयास कर रहे हैं। अपनी सुरक्षा के लिए, कृपया Signal के भीतर से कोड फिर से स्कैन करें।</string>
  <string name="DeviceActivity_signal_needs_the_camera_permission_in_order_to_scan_a_qr_code">एक क्यूआर कोड स्कैन करने के लिए Molly को कैमरा अनुमति की आवश्यकता होती है, लेकिन इसे स्थायी रूप से अस्वीकार कर दिया गया है। कृपया ऐप सेटिंग्स जारी रखें, \"अनुमतियां\" चुनें, और \"कैमरा\" सक्षम करें।</string>
  <string name="DeviceActivity_unable_to_scan_a_qr_code_without_the_camera_permission">कैमरा अनुमति के बिना एक क्यूआर कोड स्कैन करने में असमर्थ</string>
  <!--ExpirationDialog-->
  <string name="ExpirationDialog_disappearing_messages">मेसेज जो गायब हो जाते हैं</string>
  <string name="ExpirationDialog_your_messages_will_not_expire">आपके मेसेज समाप्त नहीं होंगे।</string>
  <string name="ExpirationDialog_your_messages_will_disappear_s_after_they_have_been_seen">इस वार्तालाप में भेजे गए और प्राप्त किए गए मेसेज देखे जाने के %s बाद गायब हो जाएंगे।</string>
  <!--OutdatedBuildReminder-->
  <string name="OutdatedBuildReminder_update_now">अभी अपडेट करें</string>
  <string name="OutdatedBuildReminder_your_version_of_signal_will_expire_today">Signal का यह वर्ज़न आज एक्सपायर हो जाएगा। सबसे नवीनतम वर्ज़न में अपडेट करें।</string>
  <plurals name="OutdatedBuildReminder_your_version_of_signal_will_expire_in_n_days">
    <item quantity="one">Signal का यह वर्ज़न कल एक्सपायर हो जाएगा। सबसे नवीनतम वर्ज़न में अपडेट करें।</item>
    <item quantity="other">Signal का यह वर्ज़न %d दिनों में एक्सपायर हो जाएगा। सबसे नवीनतम वर्ज़न में अपडेट करें।</item>
  </plurals>
  <!--PassphrasePromptActivity-->
  <string name="PassphrasePromptActivity_enter_passphrase">पासफ्रेज दर्ज करें</string>
  <string name="PassphrasePromptActivity_watermark_content_description">Molly आइकन</string>
  <string name="PassphrasePromptActivity_ok_button_content_description">पासफ्रेज जमा करें</string>
  <string name="PassphrasePromptActivity_invalid_passphrase_exclamation">अमान्य पासफ्रेज</string>
  <string name="PassphrasePromptActivity_unlock_signal">Molly खोलो</string>
  <!--PlacePickerActivity-->
  <string name="PlacePickerActivity_title">नक्शा</string>
  <string name="PlacePickerActivity_drop_pin">पीन दें</string>
  <string name="PlacePickerActivity_accept_address">पता स्वीकारें</string>
  <!--PlayServicesProblemFragment-->
  <string name="PlayServicesProblemFragment_the_version_of_google_play_services_you_have_installed_is_not_functioning">आपके द्वारा इंस्टॉल की गई Google Play सेवाओं का वर्ज़न सही ढंग से कार्य नहीं कर रहा है। कृपया Google Play सेवाओं को पुनर्स्थापित करें और पुनः प्रयास करें।</string>
  <!--PinRestoreEntryFragment-->
  <string name="PinRestoreEntryFragment_incorrect_pin">ग़लत पिन</string>
  <string name="PinRestoreEntryFragment_skip_pin_entry">पिन दर्ज करना छोड़ें?</string>
  <string name="PinRestoreEntryFragment_need_help">मदद चाहिए?</string>
  <string name="PinRestoreEntryFragment_your_pin_is_a_d_digit_code">आपका पिन आपके द्वारा बनाया %1$d+ अंक का एक कोड होता है जो अंकीय या अक्षरांकीय हो सकता है।\n\nअगर आप अपना पिन याद नहीं कर पा रहे हैं तो, आप नया पिन बना सकते हैं। आप रजिस्टर करके अपना खाता इस्तेमाल कर सकते हैं पर आप कुछ सेटिंग्स खो देंगे जैसे प्रोफ़ाइल की जानकारी।</string>
  <string name="PinRestoreEntryFragment_if_you_cant_remember_your_pin">अगर आपको अपना पिन याद नहीं है तो आप नया पिन बना सकते हैं। आप पंजीकरण करके अपना खाता इस्तेमाल कर सकते हैं पर आप कुछ सेटिंग्स खो देंगे जैसे प्रोफ़ाइल की जानकारी।</string>
  <string name="PinRestoreEntryFragment_create_new_pin">नया पिन बनाएँ</string>
  <string name="PinRestoreEntryFragment_contact_support">समर्थन से संपर्क करें</string>
  <string name="PinRestoreEntryFragment_cancel">रद्द करें</string>
  <string name="PinRestoreEntryFragment_skip">छोड़ दे </string>
  <plurals name="PinRestoreEntryFragment_you_have_d_attempt_remaining">
    <item quantity="one">आपके पास %1$d मौका बचा है। अगर आपके मौके खत्म हो गए तो आप नया पिन बना सकते हैं। आप रजिस्टर करके अपना खाता इस्तेमाल कर सकते हैं पर आप कुछ सेटिंग्स खो देंगे जैसे प्रोफ़ाइल की जानकारी।</item>
    <item quantity="other">आपके पास %1$d मौके बचे हैं। अगर आपके मौके खत्म हो गए तो आप नया पिन बना सकते हैं। आप रजिस्टर करके अपना खाता इस्तेमाल कर सकते हैं पर आप कुछ सेटिंग्स खो देंगे जैसे प्रोफ़ाइल की जानकारी।</item>
  </plurals>
  <string name="PinRestoreEntryFragment_signal_registration_need_help_with_pin">Signal रजिस्ट्रेशन - Android के लिए पिन को लेकर मदद चाहिए</string>
  <string name="PinRestoreEntryFragment_enter_alphanumeric_pin">अल्फ़ान्यूमेरिक पिन दर्ज करें</string>
  <string name="PinRestoreEntryFragment_enter_numeric_pin">संख्यात्मक पिन दर्ज करें</string>
  <!--PinRestoreLockedFragment-->
  <string name="PinRestoreLockedFragment_create_your_pin">अपना पिन बनाएँ</string>
  <string name="PinRestoreLockedFragment_youve_run_out_of_pin_guesses">आपके पिन सोचने के सारे मौके ख्तम हो चुके हैं, पर आप नया पिन बना के अपना Signal खाता चला सकते हैं। आपकी गोपनीयता और सुरक्षा के लिये आपका खाता बिना किसी सहेजी हुई प्रोफ़ाइल की जानकारी या सेटिंग्स के पुनः स्थापित होगा।</string>
  <string name="PinRestoreLockedFragment_create_new_pin">नया पिन बनाएँ</string>
  <!--PinOptOutDialog-->
  <string name="PinOptOutDialog_warning">चेतावनी</string>
  <string name="PinOptOutDialog_if_you_disable_the_pin_you_will_lose_all_data">यदि आप पिन को डिसेबल कर देते हैं, तो आप Signal के साथ दोबारा रजिस्टर करने पर अपना सारा डेटा खो बैठेंगे यदि आप मैन्युअल तरीके से बैक अप और रीस्टोर नहीं करते हैं। आप पिन के डिसेबल होते हुए रजिस्ट्रेशन लॉक को चालू नहीं कर सकते।</string>
  <string name="PinOptOutDialog_disable_pin">पिन को डिसेबल करें</string>
  <!--RatingManager-->
  <string name="RatingManager_rate_this_app">इस ऐप्लिकेशन को रेट करें</string>
  <string name="RatingManager_if_you_enjoy_using_this_app_please_take_a_moment">यदि आप इस ऐप का उपयोग करने का आनंद लेते हैं, तो कृपया इसे रेटिंग करके हमारी सहायता करने के लिए कुछ समय दें।</string>
  <string name="RatingManager_rate_now">अब रेट करें</string>
  <string name="RatingManager_no_thanks">नहीं धन्यवाद </string>
  <string name="RatingManager_later">बाद में </string>
  <string name="RatingManager_whoops_the_play_store_app_does_not_appear_to_be_installed">ओह, Play Store ऐप आपके डिवाइस पर इंस्टॉल नहीं प्रतीत होता है।</string>
  <!--ReactionsBottomSheetDialogFragment-->
  <string name="ReactionsBottomSheetDialogFragment_all">सभी · %1$d</string>
  <!--ReactionsConversationView-->
  <string name="ReactionsConversationView_plus">+%1$d</string>
  <!--ReactionsRecipientAdapter-->
  <string name="ReactionsRecipientAdapter_you">आप</string>
  <!--RecipientPreferencesActivity-->
  <string name="RecipientPreferenceActivity_block">ब्लॉक</string>
  <string name="RecipientPreferenceActivity_unblock">अनब्लॉक करें</string>
  <!--RecipientProvider-->
  <string name="RecipientProvider_unnamed_group">अनाम समूह</string>
  <!--RedPhone-->
  <string name="RedPhone_answering">जवाब दिया जा रहा है…</string>
  <string name="RedPhone_ending_call">कॉल समाप्त की जा रही है…</string>
  <string name="RedPhone_ringing">बज रहा है</string>
  <string name="RedPhone_busy">व्यस्त</string>
  <string name="RedPhone_recipient_unavailable">प्राप्तकर्ता अनुपलब्ध</string>
  <string name="RedPhone_network_failed">नेटवर्क असफल रहा</string>
  <string name="RedPhone_number_not_registered">नंबर पंजीकृत नहीं है</string>
  <string name="RedPhone_the_number_you_dialed_does_not_support_secure_voice">आपके द्वारा डायल किया गया नंबर सुरक्षित आवाज का समर्थन नहीं करता है!</string>
  <string name="RedPhone_got_it">समझ गया </string>
  <!--WebRtcCallActivity-->
  <string name="WebRtcCallActivity__tap_here_to_turn_on_your_video">वीडियो शुरु करने के लिये यहाँ टैप करें</string>
  <string name="WebRtcCallActivity__to_call_s_signal_needs_access_to_your_camera">%1$s को कॉल करने के लिए, Molly को आपके कैमरा तक पहुँच करने की ज़रूरत है</string>
  <string name="WebRtcCallActivity__signal_s">Molly %1$s</string>
  <string name="WebRtcCallActivity__calling">कॉल की जा रही है…</string>
  <!--WebRtcCallView-->
  <string name="WebRtcCallView__signal_voice_call">Signal वॉएस कॉल…</string>
  <string name="WebRtcCallView__signal_video_call">Signal वीडियो कॉल…</string>
  <string name="WebRtcCallView__start_call">कॉल शुरू करें</string>
  <string name="WebRtcCallView__join_call">कॉल से जुड़ें</string>
  <string name="WebRtcCallView__call_is_full">कॉल पूर्ण है</string>
  <string name="WebRtcCallView__the_maximum_number_of_d_participants_has_been_Reached_for_this_call">इस कॉल के लिए %1$d भागीदारों की अधिकतम संख्या पूरी हो चुकी है। बाद में दोबारा प्रयास करें।</string>
  <string name="WebRtcCallView__s_group_call">\"%1$s\" ग्रुप कॉल</string>
  <string name="WebRtcCallView__view_participants_list">भागीदार दिखाएँ</string>
  <string name="WebRtcCallView__your_video_is_off">आपकी वीडियो बंद है</string>
  <string name="WebRtcCallView__reconnecting">फिर से जोङ रहे हैं…</string>
  <string name="WebRtcCallView__joining">शामिल हो रहे हैं…</string>
  <string name="WebRtcCallView__disconnected">डिस्कनेक्ट किया गया</string>
  <string name="WebRtcCallView__no_one_else_is_here">यहाँ और कोई नहीं है</string>
  <string name="WebRtcCallView__s_is_in_this_call">%1$s इस कॉल में है</string>
  <string name="WebRtcCallView__s_and_s_are_in_this_call">%1$s और %2$s इस कॉल में हैं</string>
  <plurals name="WebRtcCallView__s_s_and_d_others_are_in_this_call">
    <item quantity="one">%1$s, %2$s, और %3$d अन्य लोग इस कॉल में हैं</item>
    <item quantity="other">%1$s, %2$s, और %3$d अन्य लोग इस कॉल में हैं</item>
  </plurals>
  <!--CallParticipantsListDialog-->
  <plurals name="CallParticipantsListDialog_in_this_call_d_people">
    <item quantity="one">इस कॉल में · %1$d व्यक्ति</item>
    <item quantity="other">इस कॉल में · %1$d लोग</item>
  </plurals>
  <!--CallParticipantView-->
  <string name="CallParticipantView__s_is_blocked">%1$s ब्लॉक है</string>
  <string name="CallParticipantView__more_info">औेर जानकारी</string>
  <string name="CallParticipantView__you_wont_receive_their_audio_or_video">आपको उनके ऑडियो या वीडियो प्राप्त नहीं होंगे और उन्हें आपके नहीं।</string>
  <string name="CallParticipantView__cant_receive_audio_video_from_s">%1$s से ऑडियो और वीडियो नहीं प्राप्त की जा सकती</string>
  <string name="CallParticipantView__cant_receive_audio_and_video_from_s">%1$s से ऑडियो और वीडियो नहीं प्राप्त की जा सकती</string>
  <string name="CallParticipantView__this_may_be_Because_they_have_not_verified_your_safety_number_change">यह इसलिए हो सकता है क्योंकि उन्होंने आपके सुरक्षा नंबर में परिवर्तन को वेरिफाई नहीं किया है, उनके डिवाइस के साथ कोई समस्या है, या उन्होंने आपको ब्लॉक कर दिया है।</string>
  <!--RegistrationActivity-->
  <string name="RegistrationActivity_select_your_country">अपने देश का चयन करें</string>
  <string name="RegistrationActivity_you_must_specify_your_country_code">आपको अपना देश कोड निर्दिष्ट करना होगा</string>
  <string name="RegistrationActivity_you_must_specify_your_phone_number">आपको अपना फोन नंबर निर्दिष्ट करना होगा</string>
  <string name="RegistrationActivity_invalid_number">अवैध नंबर</string>
  <string name="RegistrationActivity_the_number_you_specified_s_is_invalid">आपके द्वारा निर्दिष्ट नंबर (%s) अमान्य है।</string>
  <string name="RegistrationActivity_a_verification_code_will_be_sent_to">वेरीफिकेशन कोड यहाँ पर भेजा जाएगा:</string>
  <string name="RegistrationActivity_you_will_receive_a_call_to_verify_this_number">इस नंबर को वेरिफाई करने के लिए आपको एक कॉल आएगी।</string>
  <string name="RegistrationActivity_is_your_phone_number_above_correct">क्या ऊपर दिया आपका फोन नंबर सही है?</string>
  <string name="RegistrationActivity_edit_number">नंबर संपादित करें</string>
  <string name="RegistrationActivity_missing_google_play_services">लापता Google Play Services</string>
  <string name="RegistrationActivity_this_device_is_missing_google_play_services">इस डिवाइस में Google Play सेवाएं अनुपलब्ध हैं। आप अभी भी Molly का उपयोग कर सकते हैं, लेकिन इस कॉन्फ़िगरेशन के परिणामस्वरूप कम विश्वसनीयता या प्रदर्शन हो सकता है। \n\n अगर आप एक उन्नत उपयोगकर्ता नहीं हैं, बाद वाले Android ROM नहीं चला रहे हैं, या मानते हैं कि आप इसे गलती से देख रहे हैं, तो कृपया support@molly.im पर निवारण कीजिए </string>
  <string name="RegistrationActivity_i_understand">मै समझता हुँ…</string>
  <string name="RegistrationActivity_play_services_error">Play Services त्रुटि</string>
  <string name="RegistrationActivity_google_play_services_is_updating_or_unavailable">Google Play सेवाएं अपडेट हो रही है या अस्थायी रूप से अनुपलब्ध है। कृपया पुन: प्रयास करें।</string>
  <string name="RegistrationActivity_terms_and_privacy">नियम और गोपनीयता नीति</string>
<<<<<<< HEAD
  <string name="RegistrationActivity_no_browser">इस लिंक को खोलने में असमर्थ। कोई वेब ब्राउजर नहीं मिला</string>
  <string name="RegistrationActivity_more_information">और जानकारी</string>
  <string name="RegistrationActivity_less_information">कम जानकारी</string>
  <string name="RegistrationActivity_signal_needs_access_to_your_contacts_and_media_in_order_to_connect_with_friends">मित्रों से जुड़ने, मेसेजों का आदान-प्रदान करने और सुरक्षित कॉल करने के लिए Molly को आपके संपर्कों और मीडिया तक पहुंच की आवश्यकता होती है</string>
  <string name="RegistrationActivity_signal_needs_access_to_your_contacts_in_order_to_connect_with_friends">मित्रों से जुड़ने, मेसेजों का आदान-प्रदान करने और सुरक्षित कॉल करने के लिए Molly को आपके संपर्कों तक पहुंच की आवश्यकता होती है</string>
  <string name="RegistrationActivity_rate_limited_to_service">इस नंबर को रजिस्टर करने के लिए आपके द्वारा बहुत बार प्रयास किया जा चुका है। कृपया कुछ देर बाद फिर से कोशिश करें। </string>
  <string name="RegistrationActivity_unable_to_connect_to_service">सेवा से कनेक्ट करने में असमर्थ। कृपया नेटवर्क कनेक्शन की जांच करें और पुनः प्रयास करें।</string>
  <string name="RegistrationActivity_to_easily_verify_your_phone_number_signal_can_automatically_detect_your_verification_code">अपने फोन नंबर को आसानी से सत्यापित करने के लिए, यदि आप Molly को MMS संदेशों को देखने की अनुमति देते हैं तो Molly स्वचालित रूप से आपके सत्यापन कोड का पता लगा सकता है।</string>
=======
  <string name="RegistrationActivity_signal_needs_access_to_your_contacts_and_media_in_order_to_connect_with_friends">मित्रों से जुड़ने, मेसेजों का आदान-प्रदान करने और सुरक्षित कॉल करने के लिए Signal को आपके संपर्कों और मीडिया तक पहुंच की आवश्यकता होती है</string>
  <string name="RegistrationActivity_signal_needs_access_to_your_contacts_in_order_to_connect_with_friends">मित्रों से जुड़ने, मेसेजों का आदान-प्रदान करने और सुरक्षित कॉल करने के लिए Signal को आपके संपर्कों तक पहुंच की आवश्यकता होती है</string>
  <string name="RegistrationActivity_rate_limited_to_service">इस नंबर को रजिस्टर करने के लिए आपके द्वारा बहुत बार प्रयास किया जा चुका है। कृपया कुछ देर बाद फिर से कोशिश करें। </string>
  <string name="RegistrationActivity_unable_to_connect_to_service">सेवा से कनेक्ट करने में असमर्थ। कृपया नेटवर्क कनेक्शन की जांच करें और पुनः प्रयास करें।</string>
>>>>>>> 5852a508
  <plurals name="RegistrationActivity_debug_log_hint">
    <item quantity="one">debug log भेजने के लिये %d चरण और बाचे हैं </item>
    <item quantity="other">डीबग लॉग भेजने के लिये %d चरण और बाचे हैं </item>
  </plurals>
  <string name="RegistrationActivity_we_need_to_verify_that_youre_human">हमें ये निशचित करना होगा कि आप इंसान हैं</string>
  <string name="RegistrationActivity_next">अगला</string>
  <string name="RegistrationActivity_continue">आगे </string>
  <string name="RegistrationActivity_take_privacy_with_you_be_yourself_in_every_message">अपनी गुप्तता बानाये रखें।
वास्तविक बने रहें|</string>
  <string name="RegistrationActivity_enter_your_phone_number_to_get_started">आरंभ करने के लिए अपना फोन नंबर दर्ज करें</string>
  <string name="RegistrationActivity_you_will_receive_a_verification_code">आपको एक सत्यापन कोड प्राप्त होगा। कैरियर दरें लागू हो सकती हैं।</string>
  <string name="RegistrationActivity_enter_the_code_we_sent_to_s">%s को भेजे गए सत्यापन कोड दर्ज करें</string>
  <string name="RegistrationActivity_make_sure_your_phone_has_a_cellular_signal">सुनिश्चित करें कि आपके फ़ोन में आपका SMS या कॉल प्राप्त करने के लिए सेल्यूलर सिग्नल है</string>
  <string name="RegistrationActivity_phone_number_description">फोन नंबर</string>
  <string name="RegistrationActivity_country_code_description">देश कोड</string>
  <string name="RegistrationActivity_call">कोल</string>
  <!--RegistrationLockV2Dialog-->
  <string name="RegistrationLockV2Dialog_turn_on_registration_lock">रजिस्ट्रेशन लॉक चालू करना है?</string>
  <string name="RegistrationLockV2Dialog_turn_off_registration_lock">रजिस्ट्रेशन लॉक बंद करना है?</string>
  <string name="RegistrationLockV2Dialog_if_you_forget_your_signal_pin_when_registering_again">अगर आप अपना Signal पिन, Signal पर पुनः पंजीकरण करवाते समय भूल गये़, तो आप अपने खाते को 7 दिन तक नहीं खोल पाएँगे।</string>
  <string name="RegistrationLockV2Dialog_turn_on">शुरु करें</string>
  <string name="RegistrationLockV2Dialog_turn_off">बंद करें</string>
  <!--RevealableMessageView-->
  <string name="RevealableMessageView_view_photo">फ़ोटो देखें</string>
  <string name="RevealableMessageView_view_video">वीडियो देखें</string>
  <string name="RevealableMessageView_viewed">देखा गया</string>
  <string name="RevealableMessageView_media">मीडिया</string>
  <!--Search-->
  <string name="SearchFragment_no_results">\'%s\' के लिए कोई परिणाम नहीं मिला</string>
  <string name="SearchFragment_header_conversations">संवाद</string>
  <string name="SearchFragment_header_contacts">संपर्क</string>
  <string name="SearchFragment_header_messages">मेसेज</string>
  <!--ShakeToReport-->
  <!--SharedContactDetailsActivity-->
  <string name="SharedContactDetailsActivity_add_to_contacts">संपर्क के खाते में जोड़ दे</string>
  <string name="SharedContactDetailsActivity_invite_to_signal">Molly का उपयोग करने के लिए आमंत्रित करें</string>
  <string name="SharedContactDetailsActivity_signal_message">Signal मेसेज</string>
  <string name="SharedContactDetailsActivity_signal_call">Signal कॉल </string>
  <!--SharedContactView-->
  <string name="SharedContactView_add_to_contacts">संपर्क के खाते में जोड़ दे</string>
  <string name="SharedContactView_invite_to_signal">Molly को आमंत्रित करें</string>
  <string name="SharedContactView_message">Signal मेसेज</string>
  <!--SignalPinReminders-->
  <string name="SignalPinReminders_well_remind_you_again_later">हम आपको बाद में फिर याद दिलाऐंगे।</string>
  <string name="SignalPinReminders_well_remind_you_again_tomorrow">हम आपको कल फिर याद दिलाऐंगे।</string>
  <string name="SignalPinReminders_well_remind_you_again_in_a_few_days">हम आपको कुछ दिनों में फिर याद दिलाएंगे।</string>
  <string name="SignalPinReminders_well_remind_you_again_in_a_week">हम आपको एक हफ़्ते बाद फिर याद दिलाऐंगे।</string>
  <string name="SignalPinReminders_well_remind_you_again_in_a_couple_weeks">हम आपको कुछ हफ़्ते बाद फिर याद दिलाऐंगे।</string>
  <string name="SignalPinReminders_well_remind_you_again_in_a_month">हम आपको कुछ माह बाद फिर याद दिलाऐंगे।</string>
  <!--Slide-->
  <string name="Slide_image">तस्वीर </string>
  <string name="Slide_sticker">स्टिकर</string>
  <string name="Slide_audio">ऑडियो </string>
  <string name="Slide_video">वीडियो </string>
  <!--SmsMessageRecord-->
  <string name="SmsMessageRecord_received_corrupted_key_exchange_message">दूषित की प्राप्त
मेसेज का आदान-प्रदान करें!</string>
  <string name="SmsMessageRecord_received_key_exchange_message_for_invalid_protocol_version">
अमान्य प्रोटोकॉल वर्ज़न के लिए की एक्सचेंज मेसेज प्राप्त हुआ।</string>
  <string name="SmsMessageRecord_received_message_with_new_safety_number_tap_to_process">नए सुरक्षा नंबर के साथ संदेश प्राप्त हुआ। प्रक्रिया और प्रदर्शित करने के लिए टैप करें।</string>
  <string name="SmsMessageRecord_secure_session_reset">आपने सुरक्षित सत्र रीसेट कर दिया है।</string>
  <string name="SmsMessageRecord_secure_session_reset_s">%s ने सुरक्षित सत्र को रीसेट कर दिया है </string>
  <string name="SmsMessageRecord_duplicate_message">मेसेज डुप्लिकेट करें</string>
  <string name="SmsMessageRecord_this_message_could_not_be_processed_because_it_was_sent_from_a_newer_version">ये मेसेज अभी प्रदर्शित नहीं किया जा सकता क्योंकि यह Signal के नये वर्ज़न से भेजा गया है। आप Signal अपडेट करने के बाद अपने संपर्क को यह मेसेज दोबारा भेजने का निवेदन करें।</string>
  <string name="SmsMessageRecord_error_handling_incoming_message">आने वाले मेसेज को संभालने में त्रुटि।</string>
  <!--StickerManagementActivity-->
  <string name="StickerManagementActivity_stickers">स्टिकर</string>
  <!--StickerManagementAdapter-->
  <string name="StickerManagementAdapter_installed_stickers">इंस्टॉल स्टीकर</string>
  <string name="StickerManagementAdapter_stickers_you_received">आपको प्राप्त स्टीकर </string>
  <string name="StickerManagementAdapter_signal_artist_series">Signal की कलाकार श्रृंखला से</string>
  <string name="StickerManagementAdapter_no_stickers_installed">कोई स्टीकर स्थापित नहीं है</string>
  <string name="StickerManagementAdapter_stickers_from_incoming_messages_will_appear_here">आने वाले मेसेजों के स्टिकर यहां दिखाई देंगे</string>
  <string name="StickerManagementAdapter_untitled">शीर्षकहीन</string>
  <string name="StickerManagementAdapter_unknown">अनजान</string>
  <!--StickerPackPreviewActivity-->
  <string name="StickerPackPreviewActivity_untitled">शीर्षकहीन</string>
  <string name="StickerPackPreviewActivity_unknown">अनजान</string>
  <string name="StickerPackPreviewActivity_install">इंस्टॉल करें</string>
  <string name="StickerPackPreviewActivity_remove">हटा दें </string>
  <string name="StickerPackPreviewActivity_stickers">स्टिकर</string>
  <string name="StickerPackPreviewActivity_failed_to_load_sticker_pack">स्टीकर पैक लोड करने में असमर्थ</string>
  <!--SubmitDebugLogActivity-->
  <string name="SubmitDebugLogActivity_edit">बदलें</string>
  <string name="SubmitDebugLogActivity_done">पूर्ण</string>
  <string name="SubmitDebugLogActivity_tap_a_line_to_delete_it">किसी लाइन को मिटाने के लिए उस पर टैप करें</string>
  <string name="SubmitDebugLogActivity_submit">सबमिट</string>
  <string name="SubmitDebugLogActivity_failed_to_submit_logs">लॉग जमा करना असफल रहा</string>
  <string name="SubmitDebugLogActivity_success">सफलता</string>
  <string name="SubmitDebugLogActivity_copy_this_url_and_add_it_to_your_issue">इस URL को कॉपी करें और इसे अपनी समस्या रिपोर्ट या समर्थन ईमेल में शामिल करें:\n\n<b>%1$s</b></string>
  <string name="SubmitDebugLogActivity_share">साझा करें</string>
  <!--SupportEmailUtil-->
<<<<<<< HEAD
  <string name="SupportEmailUtil_subject">विषय:</string>
  <string name="SupportEmailUtil_signal_android_support_request">Molly Android समर्थन अनुरोध</string>
=======
>>>>>>> 5852a508
  <string name="SupportEmailUtil_device_info">डिवाइस की जानकारी:</string>
  <string name="SupportEmailUtil_android_version">Android वर्ज़न:</string>
  <string name="SupportEmailUtil_signal_version">Molly वर्ज़न:</string>
  <string name="SupportEmailUtil_signal_package">Molly पैकेज:</string>
  <string name="SupportEmailUtil_registration_lock">रजिस्ट्रेशन लॉक:</string>
  <string name="SupportEmailUtil_locale">स्थान:</string>
  <!--ThreadRecord-->
  <string name="ThreadRecord_group_updated">समूह अद्यतन</string>
  <string name="ThreadRecord_left_the_group">समूह छोड़ दिया</string>
  <string name="ThreadRecord_secure_session_reset">सुरक्षित सत्र रीसेट कर दिया गया है</string>
  <string name="ThreadRecord_draft">ड्राफ्ट:</string>
  <string name="ThreadRecord_called">आपने बुलाया </string>
  <string name="ThreadRecord_called_you">आपको बुलाया </string>
  <string name="ThreadRecord_missed_audio_call">मिस हुई ऑडियो कॉल</string>
  <string name="ThreadRecord_missed_video_call">मिस हुई वीडियो कॉल</string>
  <string name="ThreadRecord_media_message">मीडिया मेसेज</string>
  <string name="ThreadRecord_sticker">स्टिकर</string>
  <string name="ThreadRecord_view_once_photo">देखें-एक बार फोटो</string>
  <string name="ThreadRecord_view_once_video">देखें-एक बार वीडियो</string>
  <string name="ThreadRecord_view_once_media">देखें-एक बार मीडिया</string>
  <string name="ThreadRecord_this_message_was_deleted">यह मेसेज हटा दिया गया है।</string>
  <string name="ThreadRecord_you_deleted_this_message">आपने यह मेसेज हटा दिया।</string>
  <string name="ThreadRecord_s_is_on_signal">%sअब Signal पर हैं! </string>
  <string name="ThreadRecord_disappearing_messages_disabled">मेसेज जो गायब हो जाते हैं अक्षम करे</string>
  <string name="ThreadRecord_disappearing_message_time_updated_to_s">गायब मेसेज समय %s तक सेट हो गया</string>
  <string name="ThreadRecord_safety_number_changed">सुरक्षा संख्या बदल गई</string>
  <string name="ThreadRecord_your_safety_number_with_s_has_changed">%s के साथ आपका सुरक्षा नंबर बदल गया है।</string>
  <string name="ThreadRecord_you_marked_verified">आपने सत्यापित मार्क किया है</string>
  <string name="ThreadRecord_you_marked_unverified">आपने असत्यापित मार्क किया है</string>
  <string name="ThreadRecord_message_could_not_be_processed">मेसेज संसाधित नहीं किया जा सका</string>
  <string name="ThreadRecord_message_request">बाच-चीत का निवेदन</string>
  <string name="ThreadRecord_photo">तस्वीर</string>
  <string name="ThreadRecord_gif">GIF</string>
  <string name="ThreadRecord_voice_message">ऑडियो मेसेज</string>
  <string name="ThreadRecord_file">फ़ाइल</string>
  <string name="ThreadRecord_video">वीडियो</string>
  <string name="ThreadRecord_chat_session_refreshed">चैट सेशन रीफ्रेश हुआ</string>
  <!--UpdateApkReadyListener-->
  <string name="UpdateApkReadyListener_Signal_update">Signal अपडेट</string>
  <string name="UpdateApkReadyListener_a_new_version_of_signal_is_available_tap_to_update">Signal का एक नया वर्ज़न उपलब्ध है, अपडेट करने के लिए टैप करें</string>
  <!--UntrustedSendDialog-->
  <string name="UntrustedSendDialog_send_message">मेसेज भेजें?</string>
  <string name="UntrustedSendDialog_send">भेजें</string>
  <!--UnverifiedSendDialog-->
  <string name="UnverifiedSendDialog_send_message">मेसेज भेजें?</string>
  <string name="UnverifiedSendDialog_send">भेजें</string>
  <!--UsernameEditFragment-->
  <string name="UsernameEditFragment_username">उपयोगकर्ता नाम</string>
  <string name="UsernameEditFragment_delete">हटाए </string>
  <string name="UsernameEditFragment_successfully_set_username">उपयोगकर्ता नाम सफलतापूर्वक सेट करें।</string>
  <string name="UsernameEditFragment_successfully_removed_username">सफलतापूर्वक उपयोगकर्ता नाम हटा दिया गया।</string>
  <string name="UsernameEditFragment_encountered_a_network_error">एक नेटवर्क त्रुटि का सामना करना पड़ा|</string>
  <string name="UsernameEditFragment_this_username_is_taken">इस उपयोगकर्ता का नाम ले लिया गया है|</string>
  <string name="UsernameEditFragment_this_username_is_available">यह उपयोगकर्ता नाम उपलब्ध है।</string>
  <string name="UsernameEditFragment_usernames_can_only_include">यूज़रनेम में केवल a–Z, 0–9, और अंडरस्कोर शामिल हो सकते हैं।</string>
  <string name="UsernameEditFragment_usernames_cannot_begin_with_a_number">उपयोगकर्ता नाम एक संख्या से शुरू नहीं हो सकते हैं।</string>
  <string name="UsernameEditFragment_username_is_invalid">उपयोगकर्ता का नाम अमान्य है।</string>
  <string name="UsernameEditFragment_usernames_must_be_between_a_and_b_characters">उपयोगकर्ता नाम %1$d और %2$d वर्णों के बीच होना चाहिए।</string>
  <string name="UsernameEditFragment_usernames_on_signal_are_optional">उपयोगकर्ता नाम Signal में वैकल्पिक हैं। अगर आप अपना उपयोगकर्ता नाम बनाते हैं, तो अन्य Signal उपयोगकर्ता आपको आपके उपयोगकर्ता नाम से खोज तथा बिना आपके फोन नंबर को जाने आपसे संपर्क कर पाएंगे।</string>
  <plurals name="UserNotificationMigrationJob_d_contacts_are_on_signal">
    <item quantity="one">%d संपर्क सिग्नल पर है!</item>
    <item quantity="other">%d संपर्क Signal पर उपलब्ध हैं!</item>
  </plurals>
  <!--VerifyIdentityActivity-->
  <string name="VerifyIdentityActivity_your_contact_is_running_an_old_version_of_signal">आपका संपर्क Signal का पुराना वर्ज़न चला रहा है। कृपया अपनी सुरक्षा संख्या सत्यापित करने से पहले उन्हें अपडेट करने के लिए कहें।</string>
  <string name="VerifyIdentityActivity_your_contact_is_running_a_newer_version_of_Signal">आपका संपर्क एक असंगत क्यूआर कोड ड्राफ्ट के साथ Signal का एक नया वर्ज़न चला रहा है। तुलना करने के लिए कृपया अपडेट करें।</string>
  <string name="VerifyIdentityActivity_the_scanned_qr_code_is_not_a_correctly_formatted_safety_number">स्कैन किए गए क्यूआर कोड सही ढंग से स्वरूपित सुरक्षा संख्या सत्यापन कोड नहीं है। कृपया फिर से स्कैन करने का प्रयास करें।</string>
  <string name="VerifyIdentityActivity_share_safety_number_via">…के माध्यम से सुरक्षा संख्या साझा करें</string>
  <string name="VerifyIdentityActivity_our_signal_safety_number">हमारा Signal सुरक्षा नंबर:</string>
  <string name="VerifyIdentityActivity_no_app_to_share_to">ऐसा लगता है कि आपके पास साझा करने के लिए कोई ऐप नहीं है।</string>
  <string name="VerifyIdentityActivity_no_safety_number_to_compare_was_found_in_the_clipboard">तुलना करने के लिए कोई सुरक्षा संख्या क्लिपबोर्ड में नहीं मिली थी</string>
  <string name="VerifyIdentityActivity_signal_needs_the_camera_permission_in_order_to_scan_a_qr_code_but_it_has_been_permanently_denied">एक क्यूआर कोड स्कैन करने के लिए Molly को कैमरा अनुमति की आवश्यकता होती है, लेकिन इसे स्थायी रूप से अस्वीकार कर दिया गया है। कृपया ऐप सेटिंग्स जारी रखें, \"अनुमतियां\" चुनें, और \"कैमरा\" सक्षम करें।</string>
  <string name="VerifyIdentityActivity_unable_to_scan_qr_code_without_camera_permission">कैमरा अनुमति के बिना क्यूआर कोड स्कैन करने में असमर्थ</string>
  <string name="VerifyIdentityActivity_you_must_first_exchange_messages_in_order_to_view">%1$s का सुरक्षा नंबर देखने के लिए आपको पहले मेसेजेस का आदान-प्रदान करना होगा।</string>
  <!--ViewOnceMessageActivity-->
  <!--AudioView-->
  <!--MessageDisplayHelper-->
  <string name="MessageDisplayHelper_message_encrypted_for_non_existing_session">गैर-मौजूदा सत्र के लिए मेसेज एन्क्रिप्ट किया गया</string>
  <!--MmsMessageRecord-->
  <string name="MmsMessageRecord_bad_encrypted_mms_message">खराब एन्क्रिप्टेड MMS मेसेज</string>
  <string name="MmsMessageRecord_mms_message_encrypted_for_non_existing_session">गैर-मौजूदा सत्र के लिए MMS मेसेज एन्क्रिप्ट किया गया</string>
  <!--MuteDialog-->
  <string name="MuteDialog_mute_notifications">नोटिफिकेशन म्यूट करें</string>
  <!--ApplicationMigrationService-->
  <string name="ApplicationMigrationService_import_in_progress">आयात किया जा रहा है</string>
  <string name="ApplicationMigrationService_importing_text_messages">टेक्स्ट मेसेज आयात किए जा रहे हैं</string>
  <string name="ApplicationMigrationService_import_complete">आयात पूर्ण</string>
  <string name="ApplicationMigrationService_system_database_import_is_complete">सिस्टम डेटाबेस आयात पूरा हो गया है</string>
  <!--KeyCachingService-->
  <string name="KeyCachingService_signal_passphrase_cached">खोलने के लिए स्पर्श करें</string>
<<<<<<< HEAD
  <string name="KeyCachingService_signal_passphrase_cached_with_lock">खोलने के लिए स्पर्श करें, या बंद करने के लिए लॉक स्पर्श करें।</string>
  <string name="KeyCachingService_passphrase_cached">Molly खुला है </string>
  <string name="KeyCachingService_lock">Molly पर ताला लगाओ</string>
=======
  <string name="KeyCachingService_passphrase_cached">Signal खुला है </string>
  <string name="KeyCachingService_lock">Signal पर ताला लगाओ</string>
>>>>>>> 5852a508
  <!--MediaPreviewActivity-->
  <string name="MediaPreviewActivity_you">आप</string>
  <string name="MediaPreviewActivity_unssuported_media_type">असमर्थित मीडिया प्रकार</string>
  <string name="MediaPreviewActivity_draft">ड्राफ्ट</string>
  <string name="MediaPreviewActivity_signal_needs_the_storage_permission_in_order_to_write_to_external_storage_but_it_has_been_permanently_denied">बाहरी स्टॉरेज में सेव करने के लिए Molly को स्टोरेज अनुमति की आवश्यकता होती है, लेकिन इसे स्थायी रूप से अस्वीकार कर दिया गया है। कृपया ऐप सेटिंग्स जारी रखें, \"अनुमतियां\" चुनें, और \"स्टॉरेज\" सक्षम करें।</string>
  <string name="MediaPreviewActivity_unable_to_write_to_external_storage_without_permission">अनुमति के बिना बाहरी स्टॉरेज में सहेजने में असमर्थ</string>
  <string name="MediaPreviewActivity_media_delete_confirmation_title">चयनित मेसेज हटाएं?</string>
  <string name="MediaPreviewActivity_media_delete_confirmation_message">यह इस मेसेज को स्थायी रूप से हटा देगा।</string>
  <string name="MediaPreviewActivity_s_to_s">%1$sसे%2$s</string>
  <string name="MediaPreviewActivity_media_no_longer_available">मीडिया अब उपलब्ध नहीं है।</string>
  <string name="MediaPreviewActivity_cant_find_an_app_able_to_share_this_media">इस मीडिया को शेयर करने के लिए कोई ऐप नहीं मिल रही।</string>
  <!--MessageNotifier-->
  <string name="MessageNotifier_d_new_messages_in_d_conversations">%2$d संवाद में %1$d नए मेसेज</string>
  <string name="MessageNotifier_most_recent_from_s">%1$s से हाल ही में</string>
  <string name="MessageNotifier_locked_message">लॉक मेसेज</string>
  <string name="MessageNotifier_message_delivery_failed">मेसेज प्रेषण असफल हुआ</string>
  <string name="MessageNotifier_failed_to_deliver_message">मेसेज देने में विफल रहा</string>
  <string name="MessageNotifier_error_delivering_message">मेसेज देने में त्रुटि</string>
  <string name="MessageNotifier_mark_all_as_read">सभी को पढ़ा हुआ मार्क करें</string>
  <string name="MessageNotifier_mark_read">पढ़ा हुआ मार्क करें</string>
  <string name="MessageNotifier_turn_off_these_notifications">इन सूचनाओं को बंद करें</string>
  <string name="MessageNotifier_view_once_photo">देखें-एक बार फोटो</string>
  <string name="MessageNotifier_view_once_video">देखें-एक बार वीडियो</string>
  <string name="MessageNotifier_reply">उत्तर</string>
  <string name="MessageNotifier_signal_message">Signal मेसेज</string>
  <string name="MessageNotifier_unsecured_sms">असुरक्षित SMS</string>
  <string name="MessageNotifier_you_may_have_new_messages">आपके पास नए मेसेज हो सकते हैं</string>
  <string name="MessageNotifier_open_signal_to_check_for_recent_notifications">नई अधिसुचनाओं के लिए Molly खोलें।</string>
  <string name="MessageNotifier_contact_message">%1$s%2$s</string>
  <string name="MessageNotifier_unknown_contact_message">संपर्क</string>
  <string name="MessageNotifier_reacted_s_to_s">प्रतिक्रिया की गई %1$s से: \"%2$s\".</string>
  <string name="MessageNotifier_reacted_s_to_your_video">आपके वीडियो पर %1$s ने प्रतिक्रिया व्यक्त की गई </string>
  <string name="MessageNotifier_reacted_s_to_your_image">आपकी तस्वीर पर %1$s ने प्रतिक्रिया व्यक्त की.</string>
  <string name="MessageNotifier_reacted_s_to_your_file">आपकी फ़ाइल पर %1$sने प्रतिक्रिया व्यक्त की|</string>
  <string name="MessageNotifier_reacted_s_to_your_audio">आपके ऑडियो के लिए %1$sप्रतिक्रिया व्यक्त की।</string>
  <string name="MessageNotifier_reacted_s_to_your_view_once_media">आपके एक-बार-देखने-योग्य वीडियो पर %1$s प्रतिक्रिया की।</string>
  <string name="MessageNotifier_reacted_s_to_your_sticker">आपके स्टिकर पर %1$sको पुन: सक्रिय किया।</string>
  <string name="MessageNotifier_this_message_was_deleted">यह मेसेज हटा दिया गया है।</string>
  <string name="TurnOffContactJoinedNotificationsActivity__turn_off_contact_joined_signal">संपर्क से जुड़ी Signal की सूचनाओं को बंद करना है? आप उन्हें Signal &gt; सेटिंग्स &gt; सूचनाएँ में जाकर फिर से एनेबल कर सकते हैं।</string>
  <!--Notification Channels-->
  <string name="NotificationChannel_messages">डिफ़ॉल्ट</string>
  <string name="NotificationChannel_calls">कॉल</string>
  <string name="NotificationChannel_failures">विफलतायें </string>
  <string name="NotificationChannel_backups">बैकअप</string>
  <string name="NotificationChannel_locked_status">लॉक स्थिति</string>
  <string name="NotificationChannel_app_updates">ऐप अपडेट</string>
  <string name="NotificationChannel_other">अन्य</string>
  <string name="NotificationChannel_group_messages">मेसेज</string>
  <string name="NotificationChannel_missing_display_name">अनजान</string>
  <string name="NotificationChannel_voice_notes">ऑडियो नोट्स</string>
  <!--ProfileEditNameFragment-->
  <!--QuickResponseService-->
  <string name="QuickResponseService_quick_response_unavailable_when_Signal_is_locked">Molly लॉक होने पर त्वरित प्रतिक्रिया अनुपलब्ध है!</string>
  <string name="QuickResponseService_problem_sending_message">मेसेज भेजने में दिक्कत हुआ </string>
  <!--SaveAttachmentTask-->
  <string name="SaveAttachmentTask_saved_to">%s के लिए सेव किआ गया</string>
  <string name="SaveAttachmentTask_saved">सहेजा गया</string>
  <!--SearchToolbar-->
  <string name="SearchToolbar_search">सर्च</string>
  <string name="SearchToolbar_search_for_conversations_contacts_and_messages">बातचीत, संपर्क, और संदेशों के लिए खोजें</string>
  <!--ShortcutLauncherActivity-->
  <string name="ShortcutLauncherActivity_invalid_shortcut">अमान्य शॉर्टकट</string>
  <!--SingleRecipientNotificationBuilder-->
  <string name="SingleRecipientNotificationBuilder_signal">Molly</string>
  <string name="SingleRecipientNotificationBuilder_new_message">नया Signal मेसेज</string>
  <!--ThumbnailView-->
  <string name="ThumbnailView_Play_video_description">वीडियो चलाएं</string>
  <string name="ThumbnailView_Has_a_caption_description">कैप्शन है</string>
  <!--TransferControlView-->
  <plurals name="TransferControlView_n_items">
    <item quantity="one">%dचीज़ें</item>
    <item quantity="other">%dचीज़ें</item>
  </plurals>
  <!--UnauthorizedReminder-->
  <string name="UnauthorizedReminder_device_no_longer_registered">डिवाइस अब पंजीकृत नहीं है</string>
  <string name="UnauthorizedReminder_this_is_likely_because_you_registered_your_phone_number_with_Signal_on_a_different_device">ऐसा इसलिए है क्योंकि आपने अपने फोन नंबर को Signal के साथ एक अलग डिवाइस पर पंजीकृत किया है। पुनः पंजीकरण करने के लिए टैप करें।</string>
  <!--WebRtcCallActivity-->
  <string name="WebRtcCallActivity_to_answer_the_call_from_s_give_signal_access_to_your_microphone">%s से कॉल का जवाब देने के लिए, Molly को अपने माइक्रोफ़ोन तक पहुंचने दें।</string>
  <string name="WebRtcCallActivity_signal_requires_microphone_and_camera_permissions_in_order_to_make_or_receive_calls">कॉल करने या प्राप्त करने के लिए Molly को माइक्रोफ़ोन और कैमरा अनुमतियों की आवश्यकता होती है, लेकिन उन्हें स्थायी रूप से अस्वीकार कर दिया गया है। कृपया ऐप सेटिंग्स जारी रखें, \"अनुमतियां\" चुनें, और \"माइक्रोफ़ोन\" और \"कैमरा\" सक्षम करें।</string>
  <string name="WebRtcCallActivity__answered_on_a_linked_device">एक लिंक किए हुए डिवाइस पर जवाब दिया गया।</string>
  <string name="WebRtcCallActivity__declined_on_a_linked_device">एक लिंक किए हुए डिवाइस पर रद्द किया गया।</string>
  <string name="WebRtcCallActivity__busy_on_a_linked_device">एक लिंक किए डिवाइस पर व्यस्त हैं।</string>
  <string name="GroupCallSafetyNumberChangeNotification__someone_has_joined_this_call_with_a_safety_number_that_has_changed">कोई एक बदल चुके सुरक्षा नंबर के साथ इस कॉल में जुड़ चुका है।</string>
  <!--WebRtcCallScreen-->
  <string name="WebRtcCallScreen_swipe_up_to_change_views">दृश्य देखने के लिए ऊपर स्वाइप करें</string>
  <!--WebRtcCallScreen V2-->
  <string name="WebRtcCallScreen__decline">रद्द करें</string>
  <string name="WebRtcCallScreen__answer">उत्तर</string>
  <string name="WebRtcCallScreen__answer_without_video">वीडियो के बिना जवाब दें</string>
  <!--WebRtcAudioOutputToggle-->
  <string name="WebRtcAudioOutputToggle__audio_output">ऑडियो आउटपुट</string>
  <string name="WebRtcAudioOutputToggle__phone_earpiece">फोन ईयरपीस</string>
  <string name="WebRtcAudioOutputToggle__speaker">स्पीकर</string>
  <string name="WebRtcAudioOutputToggle__bluetooth">ब्लूटुथ</string>
  <string name="WebRtcCallControls_answer_call_description">कॉल का उत्तर दें</string>
  <string name="WebRtcCallControls_reject_call_description">कॉल अस्वीकार करें</string>
  <!--change_passphrase_activity-->
  <string name="change_passphrase_activity__old_passphrase">पुराना पासफ्रेज</string>
  <string name="change_passphrase_activity__new_passphrase">नया पासफ्रेज</string>
  <string name="change_passphrase_activity__repeat_new_passphrase">नया पासफ्रेज दोहराएं</string>
  <!--contact_selection_activity-->
  <string name="contact_selection_activity__enter_name_or_number">नाम या संख्या दर्ज करें</string>
  <string name="contact_selection_activity__invite_to_signal">Molly का उपयोग करने के लिए आमंत्रित करें</string>
  <string name="contact_selection_activity__new_group">नया समूह</string>
  <!--contact_filter_toolbar-->
  <string name="contact_filter_toolbar__clear_entered_text_description">लिखे गये शब्दों को मिटा दें</string>
  <string name="contact_filter_toolbar__show_keyboard_description">कीबोर्ड दिखाएं</string>
  <string name="contact_filter_toolbar__show_dial_pad_description">डाइल पैड दिखाएँ</string>
  <!--contact_selection_group_activity-->
  <string name="contact_selection_group_activity__no_contacts">कोई संपर्क नहीं</string>
  <string name="contact_selection_group_activity__finding_contacts">संपर्क लोड हो रहे हैं</string>
  <!--single_contact_selection_activity-->
  <string name="SingleContactSelectionActivity_contact_photo">संपर्क फोटो</string>
  <!--ContactSelectionListFragment-->
  <string name="ContactSelectionListFragment_signal_requires_the_contacts_permission_in_order_to_display_your_contacts">Molly को आपके संपर्कों को प्रदर्शित करने के लिए संपर्क अनुमति की आवश्यकता होती है, लेकिन इसे स्थायी रूप से अस्वीकार कर दिया गया है। कृपया ऐप सेटिंग्स मेनू पर जारी रखें, \"अनुमतियां\" चुनें, और \"संपर्क\" सक्षम करें।</string>
  <string name="ContactSelectionListFragment_error_retrieving_contacts_check_your_network_connection">संपर्क पुनर्प्राप्त करने में त्रुटि, अपना नेटवर्क कनेक्शन जांचें</string>
  <string name="ContactSelectionListFragment_username_not_found">उपयोगकर्ता नाम नहीं मिला</string>
  <string name="ContactSelectionListFragment_s_is_not_a_signal_user">\"%1$s\" एक Signal उपयोगकर्ता नहीं है। कृपया उपयोगकर्ता नाम जांचें और पुनः प्रयास करें।</string>
  <string name="ContactSelectionListFragment_you_do_not_need_to_add_yourself_to_the_group">आपको खुद को ग्रुप में जोड़ने की ज़रूरत नहीं है।</string>
  <string name="ContactSelectionListFragment_maximum_group_size_reached">अधिकतम ग्रुप साइज़ पूरा हो गया</string>
  <string name="ContactSelectionListFragment_signal_groups_can_have_a_maximum_of_d_members">Signal के ग्रुप्स में अधिकतम %1$d मेंबर हो सकते हैं।</string>
  <string name="ContactSelectionListFragment_recommended_member_limit_reached">अनुशंसित मेंबर सीमा पूरी हुई</string>
  <string name="ContactSelectionListFragment_signal_groups_perform_best_with_d_members_or_fewer">Signal के ग्रुप %1$d मेंबर्स या उससे कम के साथ सर्वश्रेष्ठ प्रदर्शन करते हैं। अधिक मेंबर्स को जोड़ने से मेसेज भेजने या प्राप्त करने में देरी होगी।</string>
  <plurals name="ContactSelectionListFragment_d_members">
    <item quantity="one">%1$d मेंबर</item>
    <item quantity="other">%1$d मेंबर्स</item>
  </plurals>
  <!--contact_selection_list_fragment-->
  <string name="contact_selection_list_fragment__signal_needs_access_to_your_contacts_in_order_to_display_them">आपके संपर्कों को प्रदर्शित करने के लिए Molly को आपके संपर्कों तक पहुंच की आवश्यकता है।</string>
  <string name="contact_selection_list_fragment__show_contacts">संपर्क दिखाओ</string>
  <!--contact_selection_list_item-->
  <plurals name="contact_selection_list_item__number_of_members">
    <item quantity="one">%1$d मेंबर</item>
    <item quantity="other">%1$d मेंबर्स</item>
  </plurals>
  <!--conversation_activity-->
  <string name="conversation_activity__type_message_push">Signal मेसेज</string>
  <string name="conversation_activity__type_message_sms_insecure">असुरक्षित SMS</string>
  <string name="conversation_activity__type_message_mms_insecure">असुरक्षित SMS</string>
  <string name="conversation_activity__from_sim_name">%1$s से</string>
  <string name="conversation_activity__sim_n">सिम %1$d</string>
  <string name="conversation_activity__send">भेजें</string>
  <string name="conversation_activity__compose_description">मेसेज संरचना</string>
  <string name="conversation_activity__emoji_toggle_description">इमोजी कीबोर्ड टॉगल करें</string>
  <string name="conversation_activity__attachment_thumbnail">अटैचमेंट थंबनेल </string>
  <string name="conversation_activity__quick_attachment_drawer_toggle_camera_description">त्वरित कैमरा अटैचमेंट दराज टॉगल करें</string>
  <string name="conversation_activity__quick_attachment_drawer_record_and_send_audio_description">रिकॉर्ड करें और ऑडियो अटैचमेंट भेजें</string>
  <string name="conversation_activity__quick_attachment_drawer_lock_record_description">आवाज़ रिकॉर्ड करने का बटन लॉक करें</string>
  <string name="conversation_activity__enable_signal_for_sms">SMS के लिए Signal सक्षम करें</string>
  <string name="conversation_activity__message_could_not_be_sent">मेसेज भेजा नहीं जा सका। अपना कनेक्शन देखें और दोबारा प्रयास करें।</string>
  <!--conversation_input_panel-->
  <string name="conversation_input_panel__slide_to_cancel">रद्द करने के लिए स्लाइड करें</string>
  <string name="conversation_input_panel__cancel">रद्द करें</string>
  <!--conversation_item-->
  <string name="conversation_item__mms_image_description">मीडिया मेसेज</string>
  <string name="conversation_item__secure_message_description">सुरक्षित मेसेज</string>
  <!--conversation_item_sent-->
  <string name="conversation_item_sent__send_failed_indicator_description">भेजना विफल</string>
  <string name="conversation_item_sent__pending_approval_description">अपूर्ण मंजूरी</string>
  <string name="conversation_item_sent__delivered_description">पहुंचा दिया</string>
  <string name="conversation_item_sent__message_read">मेसेज पढ़ा</string>
  <!--conversation_item_received-->
  <string name="conversation_item_received__contact_photo_description">संपर्क फोटो</string>
  <!--ConversationUpdateItem-->
  <string name="ConversationUpdateItem_loading">लोड हो रहा है</string>
  <string name="ConversationUpdateItem_learn_more">अधिक जानें</string>
  <string name="ConversationUpdateItem_join_call">कॉल से जुड़ें</string>
  <string name="ConversationUpdateItem_return_to_call">कॉल पर वापस जाएँ</string>
  <string name="ConversationUpdateItem_call_is_full">कॉल पूर्ण है</string>
  <string name="ConversationUpdateItem_invite_friends">मित्रों को आमंत्रित करें</string>
  <!--audio_view-->
  <string name="audio_view__play_pause_accessibility_description">चलाएं … रोकें</string>
  <string name="audio_view__download_accessibility_description">डाउनलोड</string>
  <!--QuoteView-->
  <string name="QuoteView_audio">ऑडियो</string>
  <string name="QuoteView_video">वीडियो </string>
  <string name="QuoteView_photo">फ़ोटो</string>
  <string name="QuoteView_view_once_media">देखें-एक बार मीडिया</string>
  <string name="QuoteView_sticker">स्टिकर</string>
  <string name="QuoteView_you">आप</string>
  <string name="QuoteView_original_missing">मूल मेसेज नहीं मिला</string>
  <!--conversation_fragment-->
  <string name="conversation_fragment__scroll_to_the_bottom_content_description">नीचे स्क्रॉल करें</string>
  <!--safety_number_change_dialog-->
  <string name="safety_number_change_dialog__safety_number_changes">सुरक्षा नंबर परिवर्तन</string>
  <string name="safety_number_change_dialog__send_anyway">फिर भी भेजें</string>
  <string name="safety_number_change_dialog__call_anyway">फिर भी कॉल करें</string>
  <string name="safety_number_change_dialog__join_call">कॉल से जुड़ें</string>
  <string name="safety_number_change_dialog__continue_call">कॉल जारी रखें</string>
  <string name="safety_number_change_dialog__leave_call">कॉल छोड़ें</string>
  <string name="safety_number_change_dialog__the_following_people_may_have_reinstalled_or_changed_devices">हो सकता है कि निम्नलिखित लोगों ने रीइंस्टॉल किया हो या डिवाइसेस को बदल लिया हो। गोपनीयता को सुनिश्चित करने के लिए उनके साथ अपने सुरक्षा नंबर को वेरिफाई करें।</string>
  <string name="safety_number_change_dialog__view">देखना</string>
  <string name="safety_number_change_dialog__previous_verified">पहले से वेरिफाई किया हुआ</string>
  <!--country_selection_fragment-->
  <string name="country_selection_fragment__loading_countries">देशों को लोड किया जा रहा है</string>
  <string name="country_selection_fragment__search">सर्च</string>
  <string name="country_selection_fragment__no_matching_countries">कोई मिलते हुए देश नहीं</string>
  <!--device_add_fragment-->
  <string name="device_add_fragment__scan_the_qr_code_displayed_on_the_device_to_link">लिंक करने के लिए डिवाइस पर प्रदर्शित QR कोड स्कैन करें</string>
  <!--device_link_fragment-->
  <string name="device_link_fragment__link_device">डिवाइस को लिंक करें</string>
  <!--device_list_fragment-->
  <string name="device_list_fragment__no_devices_linked">कोई डिवाइस जुड़ा हुआ नहीं है</string>
  <string name="device_list_fragment__link_new_device">नया डिवाइस लिंक करें</string>
  <!--expiration-->
  <string name="expiration_off">बंद </string>
  <plurals name="expiration_seconds">
    <item quantity="one">%d सेकण्ड</item>
    <item quantity="other">%dसेकण्ड्स  </item>
  </plurals>
  <string name="expiration_seconds_abbreviated">%ds</string>
  <plurals name="expiration_minutes">
    <item quantity="one">%d मिनट</item>
    <item quantity="other">%dमिनट्स  </item>
  </plurals>
  <string name="expiration_minutes_abbreviated">%dm</string>
  <plurals name="expiration_hours">
    <item quantity="one">%dघंटे  </item>
    <item quantity="other">%dघंटे  </item>
  </plurals>
  <string name="expiration_hours_abbreviated">%dh</string>
  <plurals name="expiration_days">
    <item quantity="one">%dदिन  </item>
    <item quantity="other">%d दिन </item>
  </plurals>
  <string name="expiration_days_abbreviated">%dd</string>
  <plurals name="expiration_weeks">
    <item quantity="one">%d सप्ताह</item>
    <item quantity="other">%dसप्ताह </item>
  </plurals>
  <string name="expiration_weeks_abbreviated">%dw</string>
  <string name="expiration_combined">%1$s%2$s</string>
  <!--unverified safety numbers-->
  <string name="IdentityUtil_unverified_banner_one">%s के साथ आपका सुरक्षा नंबर बदल गया है और अब सत्यापित नहीं है</string>
  <string name="IdentityUtil_unverified_banner_two">%1$s और %2$s के साथ आपकी सुरक्षा संख्या अब सत्यापित नहीं है</string>
  <string name="IdentityUtil_unverified_banner_many">%1$s, %2$s, और %3$s के साथ आपकी सुरक्षा संख्या अब सत्यापित नहीं है</string>
  <string name="IdentityUtil_unverified_dialog_one">%1$s के साथ आपका सुरक्षा नंबर बदल गया है और अब सत्यापित नहीं है। इसका मतलब यह हो सकता है कि कोई आपके संचार को रोकने की कोशिश कर रहा है, या %1$s ने Signal को फिर से इंस्टॉल किया है।</string>
  <string name="IdentityUtil_unverified_dialog_two">%1$s और %2$s के साथ आपका सुरक्षा नंबर बदल गया है और अब सत्यापित नहीं है। इसका मतलब यह हो सकता है कि कोई आपके संचार को रोकने की कोशिश कर रहा है, या उन्होंने Signal को फिर से इंस्टॉल किया है।</string>
  <string name="IdentityUtil_unverified_dialog_many">%1$s, %2$s, और %3$s के साथ आपका सुरक्षा नंबर बदल गया है और अब सत्यापित नहीं है। इसका मतलब यह हो सकता है कि कोई आपके संचार को रोकने की कोशिश कर रहा है, या उन्होंने Signal को फिर से इंस्टॉल किया है।</string>
  <string name="IdentityUtil_untrusted_dialog_one">%s के साथ आपका सुरक्षा नंबर बदल गया है।</string>
  <string name="IdentityUtil_untrusted_dialog_two">%1$sऔर %2$s  के साथ आपका सुरक्षा नंबर बदल गया है।</string>
  <string name="IdentityUtil_untrusted_dialog_many">%1$s, %2$s, और %3$s के साथ आपका सुरक्षा नंबर बदल गया है।</string>
  <plurals name="identity_others">
    <item quantity="one">%dअन्य </item>
    <item quantity="other">%dअन्य </item>
  </plurals>
  <!--giphy_activity-->
  <string name="giphy_activity_toolbar__search_gifs_and_stickers">gifs और स्टिकर की खोज करो</string>
  <!--giphy_fragment-->
  <string name="giphy_fragment__nothing_found">कुछ नहीं मिला</string>
  <!--log_submit_activity-->
  <string name="log_submit_activity__this_log_will_be_posted_online">यह लॉग योगदानकर्ताओं के देखने के लिए सार्वजनिक रूप से ऑनलाइन पोस्ट किया जाएगा, आप सबमिट करने से पहले इसकी जांच और संपादन कर सकते हैं।</string>
  <!--database_migration_activity-->
  <string name="database_migration_activity__would_you_like_to_import_your_existing_text_messages">क्या आप अपने मौजूदा टेक्स्ट मेसेज को Signal के एन्क्रिप्टेड डेटाबेस में आयात करना चाहते हैं?</string>
  <string name="database_migration_activity__the_default_system_database_will_not_be_modified">डिफ़ॉल्ट सिस्टम डेटाबेस किसी भी तरह से संशोधित या परिवर्तित नहीं किया जाएगा।</string>
  <string name="database_migration_activity__skip">छोड़ दे </string>
  <string name="database_migration_activity__import">आयात</string>
  <string name="database_migration_activity__this_could_take_a_moment_please_be_patient">इसमें एक पल लग सकता है। कृपया धैर्य रखें, आयात पूरा होने पर हम आपको सूचित करेंगे।</string>
  <string name="database_migration_activity__importing">आयात किया जा रहा है</string>
  <!--load_more_header-->
  <string name="load_more_header__see_full_conversation">पूर्ण बातचीत देखें</string>
  <string name="load_more_header__loading">लोड हो रहा है</string>
  <!--media_overview_activity-->
  <string name="media_overview_activity__no_media">कोई मीडिया नहीं</string>
  <!--message_recipients_list_item-->
  <string name="message_recipients_list_item__view">देख्ने </string>
  <string name="message_recipients_list_item__resend"> दुबारा भेजो </string>
  <!--GroupUtil-->
  <plurals name="GroupUtil_joined_the_group">
    <item quantity="one">%1$s समूह में शामिल हो गए</item>
    <item quantity="other">%1$s समूह में शामिल हो गए</item>
  </plurals>
  <string name="GroupUtil_group_name_is_now">समूह का नाम अब \'%1$s\' है</string>
  <!--prompt_passphrase_activity-->
  <string name="prompt_passphrase_activity__unlock">खोलो </string>
  <!--prompt_mms_activity-->
  <string name="prompt_mms_activity__signal_requires_mms_settings_to_deliver_media_and_group_messages">Signal को आपके वायरलेस वाहक के माध्यम से मीडिया और समूह मेसेज को वितरित करने के लिए MMS सेटिंग्स की आवश्यकता होती है। आपका डिवाइस यह जानकारी उपलब्ध नहीं कराता है, जो कभी-कभी लॉक किए गए डिवाइस और अन्य प्रतिबंधित कॉन्फ़िगरेशन के लिए सच है।</string>
  <string name="prompt_mms_activity__to_send_media_and_group_messages_tap_ok">मीडिया और समूह मेसेज भेजने के लिए, \'OK\' टैप करें और अनुरोधित सेटिंग्स को पूरा करें। आपके वाहक के लिए MMS सेटिंग्स आम तौर पर \'आपके वाहक APN\' की खोज करके स्थित हो सकती हैं। आपको केवल एक बार ऐसा करने की आवश्यकता होगी।</string>
  <!--profile_create_activity-->
  <string name="CreateProfileActivity_first_name_required">पहला नाम (आवश्यक)</string>
  <string name="CreateProfileActivity_last_name_optional">अंतिम नाम (वैकल्पिक)</string>
  <string name="CreateProfileActivity_next">अगला</string>
  <string name="CreateProfileActivity__username">उपयोगकर्ता नाम</string>
  <string name="CreateProfileActivity__create_a_username">एक उपयोगकर्ता नाम बनाएँ</string>
  <string name="CreateProfileActivity_custom_mms_group_names_and_photos_will_only_be_visible_to_you">कस्टम MMS ग्रुप के नाम और तस्वीरें केवल आप देख सकेंगे।</string>
  <!--EditAboutFragment-->
  <string name="EditAboutFragment_about">हमारे बारे में</string>
  <string name="EditAboutFragment_write_a_few_words_about_yourself">अपने बारे में कुछ शब्द लिखें…</string>
  <string name="EditAboutFragment_be_kind">विनम्र रहें</string>
  <string name="EditAboutFragment_coffee_lover">कॉफी प्रेमी</string>
  <string name="EditAboutFragment_free_to_chat">चैट करने के लिए हाज़िर</string>
  <string name="EditAboutFragment_taking_a_break">ब्रेक पर हैं</string>
  <string name="EditAboutFragment_working_on_something_new">किसी नई चीज़ पर काम कर रहे हैं</string>
  <!--EditProfileFragment-->
  <string name="EditProfileFragment__edit_group_name_and_photo">ग्रुप का नाम और तस्वीर संपादित करें</string>
  <string name="EditProfileFragment__group_name">समूह का नाम</string>
  <!--EditProfileNameFragment-->
  <string name="EditProfileNameFragment_your_name">आपका नाम?</string>
  <string name="EditProfileNameFragment_last_name_optional">अंतिम नाम (वैकल्पिक)</string>
  <string name="EditProfileNameFragment_save">सेव</string>
  <!--recipient_preferences_activity-->
  <string name="recipient_preference_activity__shared_media">शेयर किया गया मीडिया</string>
<<<<<<< HEAD
  <!--- redphone_call_controls-->
  <string name="redphone_call_card__signal_call">Signal कॉल </string>
  <!--registration_activity-->
  <string name="registration_activity__phone_number">फ़ोन नंबर </string>
  <string name="registration_activity__registration_will_transmit_some_contact_information_to_the_server_temporariliy">Molly आपके मौजूदा फोन नंबर और एड्रेस बुक का उपयोग करके संवाद करना आसान बनाता है। दोस्तों और संपर्क जो पहले से ही फोन से संपर्क करने के बारे में जानते हैं, वे Molly द्वारा आसानी से संपर्क में रह सकेंगे । \n\nपंजीकरण सर्वर पर कुछ संपर्क जानकारी प्रसारित करता है। यह संग्रहीत नहीं है।</string>
  <string name="registration_activity__verify_your_number">अपना नंबर सत्यापित करें</string>
  <string name="registration_activity__please_enter_your_mobile_number_to_receive_a_verification_code_carrier_rates_may_apply">सत्यापन कोड प्राप्त करने के लिए कृपया अपना मोबाइल नंबर दर्ज करें। कैरियर दरें लागू हो सकती हैं।</string>
=======
>>>>>>> 5852a508
  <!--recipients_panel-->
  <string name="recipients_panel__to"><small>एक नाम या संख्या दर्ज करें</small></string>
  <!--verify_display_fragment-->
  <string name="verify_display_fragment__if_you_wish_to_verify_the_security_of_your_end_to_end_encryption_with_s"><![CDATA[अगर आप %s के साथ अपने एन्क्रिप्शन की सुरक्षा को सत्यापित करना चाहते हैं, तो उपरोक्त संख्या की तुलना उनके डिवाइस पर संख्या के साथ करें। वैकल्पिक रूप से, आप अपने फोन पर कोड स्कैन कर सकते हैं, या अपने कोड को स्कैन करने के लिए कह सकते हैं। <a href="https://signal.org/redirect/safety-numbers">और अधिक जानें</a>।]]></string>
  <string name="verify_display_fragment__tap_to_scan">स्कैन करने के लिए टैप करें</string>
  <string name="verify_display_fragment__loading">लोड हो रहा है</string>
  <string name="verify_display_fragment__verified">सत्यापित</string>
  <!--verify_identity-->
  <string name="verify_identity__share_safety_number">सुरक्षा संख्या साझा करें</string>
  <!--webrtc_answer_decline_button-->
  <string name="webrtc_answer_decline_button__swipe_up_to_answer">उत्तर देने के लिए स्वाइप करें</string>
  <string name="webrtc_answer_decline_button__swipe_down_to_reject">अस्वीकार करने के लिए नीचे स्वाइप करें</string>
  <!--message_details_header-->
  <string name="message_details_header__issues_need_your_attention">कुछ मुद्दों पर ध्यान देना होगा</string>
  <string name="message_details_header__sent"> भेजा गया </string>
  <string name="message_details_header__received"> मिल गया </string>
  <string name="message_details_header__disappears">गायब हो जाता है</string>
  <string name="message_details_header__via">राह </string>
  <!--message_details_recipient_header-->
  <string name="message_details_recipient_header__pending_send">लंबित</string>
  <string name="message_details_recipient_header__sent_to">इनको भेजा गया</string>
  <string name="message_details_recipient_header__sent_from">इनसे भेजा गया</string>
  <string name="message_details_recipient_header__delivered_to">इनको डिलिवर किया गया</string>
  <string name="message_details_recipient_header__read_by">इनके द्वारा पढ़ा गया</string>
  <string name="message_details_recipient_header__not_sent">भेजा नहीं गया</string>
  <!--message_Details_recipient-->
  <string name="message_details_recipient__failed_to_send">भेजने में विफल</string>
  <string name="message_details_recipient__new_safety_number">नई सुरक्षा संख्या</string>
  <!--AndroidManifest.xml-->
  <string name="AndroidManifest__create_passphrase">पॉस्फरेज़ बनाये </string>
  <string name="AndroidManifest__select_contacts">संपर्क का चयन करें</string>
  <string name="AndroidManifest__change_passphrase">पासफ्रेज बदलें</string>
  <string name="AndroidManifest__verify_safety_number">सुरक्षा संख्या सत्यापित करें</string>
  <string name="AndroidManifest__log_submit">डीबग लॉग जमा करें</string>
  <string name="AndroidManifest__media_preview">मीडिया प्रिव्यु</string>
  <string name="AndroidManifest__message_details">मेसेज विवरण</string>
  <string name="AndroidManifest__linked_devices">जुड़े हुए उपकरण </string>
  <string name="AndroidManifest__invite_friends">मित्रों को आमंत्रित करें</string>
  <string name="AndroidManifest_archived_conversations">संग्रहीत बातचीत</string>
  <string name="AndroidManifest_remove_photo">तस्वीर हटाओ</string>
  <!--Message Requests Megaphone-->
  <string name="MessageRequestsMegaphone__message_requests">मेसेज अनुरोध</string>
  <string name="MessageRequestsMegaphone__users_can_now_choose_to_accept">उपयोगकर्ता अब एक नए संवाद को स्वीकार करने का चयन कर सकते हैं। प्रोफाइल नाम से लोगों को पता चलता है कि उन्हें कौन मेसेज कर रहा है।</string>
  <string name="MessageRequestsMegaphone__add_profile_name">प्रोफाइल नाम जोड़ें</string>
  <!--HelpFragment-->
  <string name="HelpFragment__have_you_read_our_faq_yet">क्या आपने अभी तक हमारे FAQ को पढ़ लिया है?</string>
  <string name="HelpFragment__next">अगला</string>
  <string name="HelpFragment__contact_us">हमसे संपर्क करें</string>
  <string name="HelpFragment__tell_us_whats_going_on">हमें बताएँ कि क्या चल रहा है</string>
  <string name="HelpFragment__include_debug_log">डीबग लॉक को शामिल करें।</string>
  <string name="HelpFragment__whats_this">यह क्या है?</string>
  <string name="HelpFragment__how_do_you_feel">आप कैसा महसूस कर रहे हैं? (वैकल्पिक)</string>
  <string name="HelpFragment__support_info">समर्थन संबंधी जानकारी</string>
  <string name="HelpFragment__signal_android_support_request">Signal Android समर्थन अनुरोध</string>
  <string name="HelpFragment__debug_log">डीबग लॉग:</string>
  <string name="HelpFragment__could_not_upload_logs">लॉग अपलोड नहीं किए जा सके</string>
  <string name="HelpFragment__please_be_as_descriptive_as_possible">कृपया यथासंभव विस्तृत रूप से बताएँ ताकि हमें समस्या को समझने में मदद मिले।</string>
  <!--ReactWithAnyEmojiBottomSheetDialogFragment-->
  <string name="ReactWithAnyEmojiBottomSheetDialogFragment__this_message">यह मेसेज</string>
  <string name="ReactWithAnyEmojiBottomSheetDialogFragment__recently_used">हाल ही में इस्तेमाल किया</string>
  <string name="ReactWithAnyEmojiBottomSheetDialogFragment__smileys_and_people">स्माइली और लोग</string>
  <string name="ReactWithAnyEmojiBottomSheetDialogFragment__nature">प्रकृति</string>
  <string name="ReactWithAnyEmojiBottomSheetDialogFragment__food">भोजन</string>
  <string name="ReactWithAnyEmojiBottomSheetDialogFragment__activities">गतिविधियाँ</string>
  <string name="ReactWithAnyEmojiBottomSheetDialogFragment__places">जगहें</string>
  <string name="ReactWithAnyEmojiBottomSheetDialogFragment__objects">वस्तुएँ</string>
  <string name="ReactWithAnyEmojiBottomSheetDialogFragment__symbols">चिन्ह</string>
  <string name="ReactWithAnyEmojiBottomSheetDialogFragment__flags">झंडे</string>
  <string name="ReactWithAnyEmojiBottomSheetDialogFragment__emoticons">इमोजी</string>
  <!--arrays.xml-->
  <string name="arrays__use_default">डिफ़ॉल्ट का इस्तेमाल करें </string>
  <string name="arrays__use_custom">कस्टम का इस्तेमाल करें </string>
  <string name="arrays__mute_for_one_hour">1 घंटे के लिए म्यूट करें</string>
  <string name="arrays__mute_for_two_hours">2 घंटे के लिए म्यूट करें</string>
  <string name="arrays__mute_for_one_day">1 दिन के लिए म्यूट करें</string>
  <string name="arrays__mute_for_seven_days">7 दिन के लिए म्यूट करें</string>
  <string name="arrays__mute_for_one_year">1 साल के लिए म्यूट करें</string>
  <string name="arrays__settings_default">सेटिंग्स डिफ़ॉल्ट</string>
  <string name="arrays__enabled">सक्षम</string>
  <string name="arrays__disabled">अक्षम</string>
  <string name="arrays__name_and_message">नाम और मेसेज</string>
  <string name="arrays__name_only">केवल नाम</string>
  <string name="arrays__no_name_or_message">कोई नाम या मेसेज नहीं</string>
  <string name="arrays__images">तसवीरें </string>
  <string name="arrays__audio">ऑडियो </string>
  <string name="arrays__video">वीडियो </string>
  <string name="arrays__documents">दस्तावेज़</string>
  <string name="arrays__small">छोटा</string>
  <string name="arrays__normal">साधारण</string>
  <string name="arrays__large">बड़ा</string>
  <string name="arrays__extra_large">ज्यादा बड़ा</string>
  <string name="arrays__default">डिफ़ॉल्ट</string>
  <string name="arrays__high">उच्च</string>
  <string name="arrays__max">अधिकतम</string>
  <!--plurals.xml-->
  <plurals name="hours_ago">
    <item quantity="one">%dघंटे </item>
    <item quantity="other">%dघंटे </item>
  </plurals>
  <!--preferences.xml-->
  <string name="preferences__sms_mms">SMS और MMS…</string>
  <string name="preferences__pref_all_sms_title">सभी SMS प्राप्त करें</string>
  <string name="preferences__pref_all_mms_title">सभी MMS प्राप्त करें</string>
  <string name="preferences__use_signal_for_viewing_and_storing_all_incoming_text_messages">सभी आने वाले पाठ मेसेज के लिए Signal का उपयोग करें</string>
  <string name="preferences__use_signal_for_viewing_and_storing_all_incoming_multimedia_messages">सभी आने वाले मल्टीमीडिया मेसेज के लिए Signal का उपयोग करें</string>
  <string name="preferences__pref_enter_sends_title">दर्ज की भेजता है</string>
  <string name="preferences__pressing_the_enter_key_will_send_text_messages">एंटर कुंजी दबाकर टेक्स्ट मेसेज भेजे जाएंगे</string>
  <string name="preferences__pref_use_address_book_photos">एडरेस बुक की तस्वीरें उपयोग करें</string>
  <string name="preferences__display_contact_photos_from_your_address_book_if_available">यदि उपलब्ध हो तो अपनी पता पुस्तिका से संपर्क तस्वीरें प्रदर्शित करें</string>
  <string name="preferences__generate_link_previews">लिंक प्रिव्यु बनाएँ</string>
  <string name="preferences__retrieve_link_previews_from_websites_for_messages">आप जो मेसेज भेजते हैं, उनके लिए आप वेबसाइट से सीधा लिंक प्रिव्यु प्राप्त कर सकते हैं।</string>
  <string name="preferences__choose_identity">पहचान का चयन करें</string>
  <string name="preferences__choose_your_contact_entry_from_the_contacts_list">संपर्क सूची से अपनी संपर्क प्रविष्टि चुनें।</string>
  <string name="preferences__change_passphrase">पासफ्रेज बदलें</string>
  <string name="preferences__change_your_passphrase">अपना पासफ्रेज बदलें</string>
  <string name="preferences__enable_passphrase">पासफ्रेज़ स्क्रीन लॉक दर्ज करें</string>
  <string name="preferences__lock_signal_and_message_notifications_with_a_passphrase">एक पासफ्रेज के साथ स्क्रीन और अधिसूचना लॉक करें</string>
  <string name="preferences__screen_security">स्क्रीन सुरक्षा</string>
  <string name="preferences__disable_screen_security_to_allow_screen_shots">रीसेंट सूची में और ऐप के अंदर स्क्रीनशॉट ब्लॉक करें</string>
  <string name="preferences__auto_lock_signal_after_a_specified_time_interval_of_inactivity">निष्क्रियता के निर्दिष्ट समय अंतराल के बाद Signal को ऑटो-लॉक करें</string>
  <string name="preferences__inactivity_timeout_passphrase">निष्क्रियता टाइमआउट पासफ्रेज</string>
  <string name="preferences__inactivity_timeout_interval">निष्क्रियता टाइमआउट अंतराल</string>
  <string name="preferences__notifications">सूचनाएं</string>
  <string name="preferences__led_color">LED रंग </string>
  <string name="preferences__led_color_unknown">अनजान</string>
  <string name="preferences__pref_led_blink_title">LED ब्लिंक पैटर्न</string>
  <string name="preferences__sound">आवाज़ </string>
  <string name="preferences__silent">म्युट</string>
  <string name="preferences__repeat_alerts">अलर्ट दोहराएं</string>
  <string name="preferences__never">कभी नहीं</string>
  <string name="preferences__one_time">एक बार</string>
  <string name="preferences__two_times">दो बार</string>
  <string name="preferences__three_times">तीन बार</string>
  <string name="preferences__five_times">पांच बार </string>
  <string name="preferences__ten_times">दस बार </string>
  <string name="preferences__vibrate"> वाइब्रेट</string>
  <string name="preferences__green">हरा</string>
  <string name="preferences__red">लाल</string>
  <string name="preferences__blue">नीला</string>
  <string name="preferences__orange">नारंगी</string>
  <string name="preferences__cyan">साइऐन</string>
  <string name="preferences__magenta">मैजंटा</string>
  <string name="preferences__white">सफ़ेद</string>
  <string name="preferences__none">कुछ नहीं</string>
  <string name="preferences__fast">तेज</string>
  <string name="preferences__normal">साधारण</string>
  <string name="preferences__slow">धीमा</string>
  <string name="preferences__help">मदद</string>
  <string name="preferences__advanced">अधिक</string>
  <string name="preferences__donate_to_signal">Signal  को दान करें</string>
  <string name="preferences__privacy">गोपनियता </string>
  <string name="preferences__mms_user_agent">MMS उपयोगकर्ता एजेंट</string>
  <string name="preferences__advanced_mms_access_point_names">मैनुअल MMS सेटिंग्स</string>
  <string name="preferences__mmsc_url">MMSC URL</string>
  <string name="preferences__mms_proxy_host">MMS Proxy Host</string>
  <string name="preferences__mms_proxy_port">MMS Proxy Port</string>
  <string name="preferences__mmsc_username">MMSC उपयोगकर्ता नाम</string>
  <string name="preferences__mmsc_password">MMSC पासवर्ड</string>
  <string name="preferences__sms_delivery_reports">SMS वितरण रिपोर्ट</string>
  <string name="preferences__request_a_delivery_report_for_each_sms_message_you_send">आपके द्वारा भेजे जाने वाले प्रत्येक SMS मेसेज के लिए डिलीवरी रिपोर्ट का अनुरोध करें</string>
  <string name="preferences__data_and_storage">डेटा और भंडारण</string>
  <string name="preferences__storage">स्टॉरेज </string>
  <string name="preferences__conversation_length_limit">वार्तालाप लंबाई सीमा</string>
  <string name="preferences__keep_messages">मेसेज रखें</string>
  <string name="preferences__clear_message_history">मेसेज इतिहास को साफ करें</string>
  <string name="preferences__linked_devices">जुड़े हुए उपकरण </string>
  <string name="preferences__light_theme">रोशनी </string>
  <string name="preferences__dark_theme">अँधेरा </string>
  <string name="preferences__appearance">दिखावट</string>
  <string name="preferences__theme">विषय</string>
  <string name="preferences__disable_pin">पिन को डिसेबल करें</string>
  <string name="preferences__enable_pin">पिन एनेबल करें</string>
  <string name="preferences__if_you_disable_the_pin_you_will_lose_all_data">यदि आप पिन को डिसेबल कर देते हैं, तो आप Signal के साथ दोबारा रजिस्टर करने पर अपना सारा डेटा खो बैठेंगे यदि आप मैन्युअल तरीके से बैक अप और रीस्टोर नहीं करते हैं। आप पिन के डिसेबल होते हुए रजिस्ट्रेशन लॉक को चालू नहीं कर सकते।</string>
  <string name="preferences__pins_keep_information_stored_with_signal_encrypted_so_only_you_can_access_it">पिन Signal द्वारा संग्रहीत जानकारी को एन्क्रिप्ट रखता है, ताकी सिर्फ़ आप उसे देख पाएँ। आपका प्रोफ़ाइल, सेटिंग्स, और संपर्क, अपके Signal इंस्टाॅल के बाद, पुनः स्थापित हो जाऐंगे। ऐप को खोलने के लिए आपको पिन की ज़रूरत नहीं होगी।</string>
  <string name="preferences__system_default">सिस्टम डिफॉल्ट</string>
  <string name="preferences__language">भाषा </string>
  <string name="preferences__signal_messages_and_calls">Signal मेसेज और कॉल</string>
  <string name="preferences__advanced_pin_settings">एडवांस्ड पिन सेटिंग्स</string>
  <string name="preferences__free_private_messages_and_calls">Signal उपयोगकर्ताओं को मुफ्त निजी मेसेज और कॉल</string>
  <string name="preferences__submit_debug_log">डीबग लॉग जमा करें</string>
  <string name="preferences__delete_account">खाता मिटाएँ</string>
  <string name="preferences__support_wifi_calling">\'वाईफाई कॉलिंग\' संगतता मोड</string>
  <string name="preferences__enable_if_your_device_supports_sms_mms_delivery_over_wifi">सक्षम करें अगर आपका डिवाइस वाईफाई पर SMS / MMS डिलीवरी का उपयोग करता है (केवल तभी सक्षम करें जब आपके डिवाइस पर \'वाईफाई कॉलिंग\' सक्षम हो)</string>
  <string name="preferences__incognito_keyboard">गुप्त कीबोर्ड</string>
  <string name="preferences__read_receipts">पढ़ने की रसीदें</string>
  <string name="preferences__if_read_receipts_are_disabled_you_wont_be_able_to_see_read_receipts">यदि रीड रसीद अक्षम हैं, तो आप दूसरों से पढ़ने की रसीदें नहीं देख पाएंगे।</string>
  <string name="preferences__typing_indicators">टाइपिंग सूचक</string>
  <string name="preferences__if_typing_indicators_are_disabled_you_wont_be_able_to_see_typing_indicators">टाइपिंग सूचक बंद करने पर आप दूसरों के टाइपिंग सूचक भी नहीं देख पाएंगे|</string>
  <string name="preferences_app_protection__blocked_users">ब्लॉक किए गए उपयोगकर्ता</string>
  <string name="preferences_chats__when_using_mobile_data">मोबाइल डेटा का उपयोग करते समय</string>
  <string name="preferences_chats__when_using_wifi">Wi-Fi का उपयोग करते समय</string>
  <string name="preferences_chats__when_roaming">रोमिंग करते समय</string>
  <string name="preferences_chats__media_auto_download">मीडिया ऑटो डाउनलोड</string>
  <string name="preferences_chats__message_history">मेसेज इतिहास</string>
  <string name="preferences_storage__storage_usage">स्टॉरेज का उपयोग</string>
  <string name="preferences_storage__photos">तस्वीरें</string>
  <string name="preferences_storage__videos">वीडियो</string>
  <string name="preferences_storage__files">फ़ाइलें</string>
  <string name="preferences_storage__audio">ऑडियो</string>
  <string name="preferences_storage__review_storage">स्टॉरेज रिव्यु </string>
  <string name="preferences_storage__delete_older_messages">पुराने मेसेजेस को मिटाना है?</string>
  <string name="preferences_storage__clear_message_history">मेसेज इतिहास को साफ करना है?</string>
  <string name="preferences_storage__this_will_permanently_delete_all_message_history_and_media">इससे आपके डिवाइस से वह सारा मेसेज इतिहास और मीडिया स्थाई रूप से मिटा दिया जाएगा जो %1$s से पुराना है।</string>
  <string name="preferences_storage__this_will_permanently_trim_all_conversations_to_the_d_most_recent_messages">यह स्थाई रूप से सभी संवाद को हाल ही के %1$s मेसेज में ट्रिम कर देगा।</string>
  <string name="preferences_storage__this_will_delete_all_message_history_and_media_from_your_device">इससे आपके डिवाइस से सारे मेसेज इतिहास और मीडिया को स्थायी रूप से मिटा दिया जाएगा।</string>
  <string name="preferences_storage__are_you_sure_you_want_to_delete_all_message_history">क्या आप वाकई में सारे मेसेज इतिहास को मिटाना चाहते हैं?</string>
  <string name="preferences_storage__all_message_history_will_be_permanently_removed_this_action_cannot_be_undone">सारे मेसेज इतिहास को स्थाई रूप से हटा दिया जाएगा। इस कार्य को अनकिया नहीं किया जा सकता।</string>
  <string name="preferences_storage__delete_all_now">सभी कुछ अभी मिटाएँ</string>
  <string name="preferences_storage__forever">हमेशा के लिए</string>
  <string name="preferences_storage__one_year">1 वर्ष</string>
  <string name="preferences_storage__six_months">6 महीने</string>
  <string name="preferences_storage__thirty_days">30 दिन</string>
  <string name="preferences_storage__none">कुछ नहीं</string>
  <string name="preferences_storage__s_messages">%1$s मेसेज</string>
  <string name="preferences_storage__custom">कस्टम</string>
  <string name="preferences_advanced__use_system_emoji">सिस्टम इमोजी का प्रयोग करें</string>
  <string name="preferences_advanced__disable_signal_built_in_emoji_support">Signal के अंतर्निहित इमोजी समर्थन को अक्षम करें</string>
  <string name="preferences_advanced__relay_all_calls_through_the_signal_server_to_avoid_revealing_your_ip_address">अपने संपर्क में अपने IP ऐड्रेस को प्रकट करने से बचने के लिए Signal सर्वर के माध्यम से सभी कॉल रिले करें। सक्षम करने से कॉल गुणवत्ता कम हो जाएगी।</string>
  <string name="preferences_advanced__always_relay_calls">हमेशा कॉल रिले करें</string>
  <string name="preferences_app_protection__who_can">कौन कर सकता है…</string>
  <string name="preferences_app_protection__app_access">ऐप का उपयोग</string>
  <string name="preferences_app_protection__communication">संचार</string>
  <string name="preferences_chats__chats">चैट</string>
  <string name="preferences_data_and_storage__manage_storage">भंडारण प्रबंधित करें</string>
  <string name="preferences_data_and_storage__calls">कॉल</string>
  <string name="preferences_data_and_storage__use_less_data_for_calls">कॉल के लिए कम डेटा का उपयोग करें</string>
  <string name="preferences_data_and_storage__never">कभी नहीं</string>
  <string name="preferences_data_and_storage__wifi_and_cellular">वाईफाई और सेलुलर</string>
  <string name="preferences_data_and_storage__cellular_only">केवल सेलुलर</string>
  <string name="preference_data_and_storage__using_less_data_may_improve_calls_on_bad_networks">कम डेटा का उपयोग करने से खराब नेटवर्क पर कॉल में सुधार हो सकता है</string>
  <string name="preferences_notifications__messages">मेसेज</string>
  <string name="preferences_notifications__events">आयोजन</string>
  <string name="preferences_notifications__in_chat_sounds">चैट में आवाज</string>
  <string name="preferences_notifications__show">दिखाएं</string>
  <string name="preferences_notifications__calls">कॉल</string>
  <string name="preferences_notifications__ringtone">रिंगटोन</string>
  <string name="preferences_chats__show_invitation_prompts">निमंत्रण संकेत दिखाएं</string>
  <string name="preferences_chats__display_invitation_prompts_for_contacts_without_signal">Molly के बिना संपर्कों के लिए निमंत्रण संकेत प्रदर्शित करें</string>
  <string name="preferences_chats__message_text_size">मेसेज फ़ॉन्ट आकार</string>
  <string name="preferences_events__contact_joined_signal">संपर्क Signal में शामिल हो गए</string>
  <string name="preferences_notifications__priority">प्राथमिकता</string>
  <string name="preferences_communication__category_sealed_sender">सील्ड सेंडर</string>
  <string name="preferences_communication__sealed_sender_display_indicators">सूचक दिखाएँ</string>
  <string name="preferences_communication__sealed_sender_display_indicators_description">जब आप सील्ड सेंडर द्वारा भेजे गये मेसेजों का \"मेसेज विवरण\" देखें तो स्टेटस आइकॉन दिखना चाहिऐ।</string>
  <string name="preferences_communication__sealed_sender_allow_from_anyone">कोई भी मुझे मेसेज भेज सकता हैं</string>
  <string name="preferences_communication__sealed_sender_allow_from_anyone_description">सील्ड सेंडर फी़चर आने वाले मेसेजों के लिये शुरु कर दिया जाऐगा जिसके अनुसार वो लोग जो आपके संपर्क में नहीं  हैं या जिनसे आपने अपना प्रोफ़ाइल साझा नहीं किया है, वो भी आपको मेसेज भेज पाएंगे|</string>
  <string name="preferences_communication__sealed_sender_learn_more">अधिक जानें</string>
  <string name="preferences_setup_a_username">उपयोगकर्ता नाम सेट अप करें</string>
  <string name="configurable_single_select__customize_option">अनुकूलित करने का विकल्प</string>
  <!--Internal only preferences-->
  <!--****************************************-->
  <!--menus-->
  <!--****************************************-->
  <!--contact_selection_list-->
  <string name="contact_selection_list__unknown_contact">नया मेसेज</string>
  <string name="contact_selection_list__unknown_contact_block">उपयोगकर्ता को ब्लॉक करें</string>
  <string name="contact_selection_list__unknown_contact_add_to_group">समूह में शामिल करें</string>
  <!--conversation_callable_insecure-->
  <string name="conversation_callable_insecure__menu_call">कॉल</string>
  <!--conversation_callable_secure-->
  <string name="conversation_callable_secure__menu_call">Signal कॉल </string>
  <string name="conversation_callable_secure__menu_video">Signal वीडियो कॉल</string>
  <!--conversation_context-->
  <string name="conversation_context__menu_message_details">मेसेज की माहिती</string>
  <string name="conversation_context__menu_copy_text">कॉपी टेक्स्ट</string>
  <string name="conversation_context__menu_delete_message"> डिलीट मेसेज</string>
  <string name="conversation_context__menu_forward_message">फॉर्वर्ड मेसेज</string>
  <string name="conversation_context__menu_resend_message">मेसेज दोबारा भेजें</string>
  <string name="conversation_context__menu_reply_to_message">मेसेज का जवाब</string>
  <!--conversation_context_reacction-->
  <string name="conversation_context__reaction_multi_select">कई का चयन करें</string>
  <!--conversation_context_image-->
  <string name="conversation_context_image__save_attachment">अटैचमेंट सेव करे</string>
  <!--conversation_expiring_off-->
  <string name="conversation_expiring_off__disappearing_messages">मेसेज जो गायब हो जाते हैं</string>
  <!--conversation_expiring_on-->
  <!--conversation_insecure-->
  <string name="conversation_insecure__invite">आमंत्रण</string>
  <!--conversation_list_batch-->
  <string name="conversation_list_batch__menu_delete_selected">चुनिंदा हटा दो </string>
  <string name="conversation_list_batch__menu_pin_selected">पिन चुना गया</string>
  <string name="conversation_list_batch__menu_unpin_selected">अनपिन चुना गया</string>
  <string name="conversation_list_batch__menu_select_all">सभी को चुन लो</string>
  <string name="conversation_list_batch_archive__menu_archive_selected">चयनित संग्रह करें</string>
  <string name="conversation_list_batch_unarchive__menu_unarchive_selected">चयनित अनारक्षित करें</string>
  <string name="conversation_list_batch__menu_mark_as_read">पढ़ा हुआ मार्क करे</string>
  <string name="conversation_list_batch__menu_mark_as_unread">न पढ़ा हुआ मार्क करें</string>
  <!--conversation_list-->
  <string name="conversation_list_settings_shortcut">सेटिंग्स शॉर्टकट</string>
  <string name="conversation_list_search_description">खोजें</string>
  <string name="conversation_list__pinned">पिन किया गया</string>
  <string name="conversation_list__chats">चैट</string>
  <string name="conversation_list__you_can_only_pin_up_to_d_chats">आप केवल %1$d तक चैट को पिन कर सकते हैं</string>
  <!--conversation_list_item_view-->
  <string name="conversation_list_item_view__contact_photo_image">संपर्क फोटो छवि</string>
  <string name="conversation_list_item_view__archived">संग्रहीत</string>
  <!--conversation_list_fragment-->
  <string name="conversation_list_fragment__fab_content_description">नई संवाद</string>
  <string name="conversation_list_fragment__open_camera_description">कैमरा खोलें</string>
  <string name="conversation_list_fragment__no_chats_yet_get_started_by_messaging_a_friend">अभी तक कोई चैट नहीं हैं।\nकिसी मित्र को मेसेज करके शुरू करें।</string>
  <!--conversation_secure_verified-->
  <string name="conversation_secure_verified__menu_reset_secure_session">सुरक्षित सत्र रीसेट करें</string>
  <!--conversation_muted-->
  <string name="conversation_muted__unmute">अनम्यूट</string>
  <!--conversation_unmuted-->
  <string name="conversation_unmuted__mute_notifications">नोटिफिकेशन म्यूट करें</string>
  <!--conversation-->
  <string name="conversation__menu_group_settings">ग्रुप सेटिंग्स</string>
  <string name="conversation__menu_leave_group">समूह छोड़ दें</string>
  <string name="conversation__menu_view_all_media">सभी मीडिया</string>
  <string name="conversation__menu_conversation_settings">वार्तालाप सेटिंग्स</string>
  <string name="conversation__menu_add_shortcut">होम स्क्रीन में शामिल करें</string>
  <string name="conversation__menu_create_bubble">बबल बनाएँ</string>
  <!--conversation_popup-->
  <string name="conversation_popup__menu_expand_popup">पॉपअप का विस्तार करें</string>
  <!--conversation_callable_insecure-->
  <string name="conversation_add_to_contacts__menu_add_to_contacts">संपर्क के खाते में जोड़ दे</string>
  <!--conversation_group_options-->
  <string name="convesation_group_options__recipients_list">प्राप्तकर्ता सूची</string>
  <string name="conversation_group_options__delivery">वितरण</string>
  <string name="conversation_group_options__conversation">संभाषण</string>
  <string name="conversation_group_options__broadcast">प्रसारण</string>
  <!--text_secure_normal-->
  <string name="text_secure_normal__menu_new_group">नया समूह</string>
  <string name="text_secure_normal__menu_settings">सेटिंग्स</string>
  <string name="text_secure_normal__menu_clear_passphrase">लॉक</string>
  <string name="text_secure_normal__mark_all_as_read">सभी को पढ़ा दिखाएं</string>
  <string name="text_secure_normal__invite_friends">मित्रों को आमंत्रित करें</string>
  <!--verify_display_fragment-->
  <string name="verify_display_fragment_context_menu__copy_to_clipboard">क्लिपबोर्ड पर कॉपी करें</string>
  <string name="verify_display_fragment_context_menu__compare_with_clipboard">क्लिपबोर्ड के साथ तुलना करें</string>
  <!--reminder_header-->
  <string name="reminder_header_sms_import_title">सिस्टम SMS आयात करें</string>
  <string name="reminder_header_sms_import_text">अपने फोन के SMS मेसेजों को Signal के एन्क्रिप्टेड डेटाबेस में कॉपी करने के लिए टैप करें।</string>
  <string name="reminder_header_push_title">Signal मेसेज और कॉल सक्षम करें</string>
  <string name="reminder_header_push_text">अपने संचार अनुभव को अपग्रेड करें।</string>
<<<<<<< HEAD
  <string name="reminder_header_invite_title">Molly को आमंत्रित करें</string>
  <string name="reminder_header_invite_text">अपने वार्तालाप को %1$s के साथ अगले स्तर पर ले जाएं।</string>
  <string name="reminder_header_share_title">अपने दोस्तों को आमंत्रित करें!</string>
  <string name="reminder_header_share_text">जितना अधिक लोग Molly का इस्तेमाल करते है, वह उतना ही बेहतर होता है |</string>
=======
>>>>>>> 5852a508
  <string name="reminder_header_service_outage_text">Signal तकनीकी कठिनाइयों का सामना कर रहा है। हम जितनी जल्दी हो सके सेवा बहाल करने के लिए कड़ी मेहनत कर रहे हैं।</string>
  <string name="reminder_header_progress">%1$d%%</string>
  <!--media_preview-->
  <string name="media_preview__save_title">सेव</string>
  <string name="media_preview__forward_title">आगे भेजें</string>
  <string name="media_preview__share_title">साझा करें</string>
  <string name="media_preview__all_media_title">सभी मीडिया</string>
  <!--media_preview_activity-->
  <string name="media_preview_activity__media_content_description">मीडिया प्रिव्यु</string>
  <!--new_conversation_activity-->
  <string name="new_conversation_activity__refresh">ताज़ा करना</string>
  <!--redphone_audio_popup_menu-->
  <!--Insights-->
  <string name="Insights__percent">%</string>
  <string name="Insights__title">इनसाइट्स</string>
  <string name="InsightsDashboardFragment__title">इनसाइट्स</string>
  <string name="InsightsDashboardFragment__signal_protocol_automatically_protected">Signal प्रोटोकॉल ने पिछले %2$d दिनों में आपके %1$d%% आउटगोइंग मेसेज की स्वचालित रूप से रक्षा की। Signal उपयोगकर्ताओं के बीच वार्तालाप हमेशा अंत-से-अंत एन्क्रिप्टेड होते हैं।</string>
  <string name="InsightsDashboardFragment__boost_your_signal">Signal बढ़ाएँ</string>
  <string name="InsightsDashboardFragment__not_enough_data">पर्याप्त डाटा नहीं</string>
  <string name="InsightsDashboardFragment__your_insights_percentage_is_calculated_based_on">आपके इनसाइट्स प्रतिशत की गणना पिछले %1$d दिनों के आउटगोइंग मेसेज के आधार पर की जाती है जो गायब नहीं हुए हैं या मिटाए नहीं गए हैं।</string>
  <string name="InsightsDashboardFragment__start_a_conversation">एक वार्तालाप शुरु करें</string>
  <string name="InsightsDashboardFragment__invite_your_contacts">सुरक्षित रूप से संचार करना शुरू करें और Signal में शामिल होने के लिए अधिक संपर्कों को आमंत्रित करके अनएन्क्रिप्टेड SMS मेसेज की सीमाओं से परे जाने वाली नई फ़ीचर्स को सक्षम करें।</string>
  <string name="InsightsDashboardFragment__this_stat_was_generated_locally">ये आँकड़े स्थानीय रूप से आपके डिवाइस पर उत्पन्न हुए थे और केवल आपके द्वारा देखे जा सकते हैं। वे कभी भी कहीं भी प्रेषित नहीं होते हैं।</string>
  <string name="InsightsDashboardFragment__encrypted_messages">एन्क्रिप्टेड मेसेज</string>
  <string name="InsightsDashboardFragment__cancel">रद्द करें</string>
  <string name="InsightsDashboardFragment__send">भेजें</string>
  <string name="InsightsModalFragment__title">पेश है इनसाइट्स</string>
  <string name="InsightsModalFragment__description">यह पता करें कि आपके आउटगोइंग मेसेज में से कितने सुरक्षित रूप से भेजे गए थे, फिर अपने Signal प्रतिशत को बढ़ाने के लिए नए संपर्कों को जल्दी से आमंत्रित करें।</string>
  <string name="InsightsModalFragment__view_insights">इनसाइट्स देखें</string>
  <string name="FirstInviteReminder__title">Signal का उपयोग करने के लिए आमंत्रित करें</string>
  <string name="FirstInviteReminder__description">आप एन्क्रिप्ट भेजे गए मेसेज की संख्या %1$d%% से बढ़ा सकते हैं</string>
  <string name="SecondInviteReminder__title">अपना Signal बढ़ाएँ</string>
  <string name="SecondInviteReminder__description">%1$s को आमंत्रित करें</string>
  <string name="InsightsReminder__view_insights">इनसाइट्स देखें</string>
  <string name="InsightsReminder__invite">आमंत्रण</string>
  <!--Edit KBS Pin-->
  <!--BaseKbsPinFragment-->
  <string name="BaseKbsPinFragment__next">अगला</string>
  <string name="BaseKbsPinFragment__create_alphanumeric_pin">अल्फ़ान्यूमेरिक पिन बनाएं</string>
  <string name="BaseKbsPinFragment__create_numeric_pin">न्यूमेरिक पिन बनाएं</string>
  <!--CreateKbsPinFragment-->
  <plurals name="CreateKbsPinFragment__pin_must_be_at_least_characters">
    <item quantity="one">पिन कम से कम %1$d अक्षर का होना चाहिए</item>
    <item quantity="other">पिन कम से कम %1$d अक्षरों का होना चाहिए</item>
  </plurals>
  <plurals name="CreateKbsPinFragment__pin_must_be_at_least_digits">
    <item quantity="one">पिन कम से कम %1$d अंक का होना चाहिए</item>
    <item quantity="other">पिन कम से कम %1$d अंकों का होना चाहिए</item>
  </plurals>
  <string name="CreateKbsPinFragment__create_a_new_pin">नया पिेन बनाएँ</string>
  <string name="CreateKbsPinFragment__you_can_choose_a_new_pin_as_long_as_this_device_is_registered">जब तक आपका डिवाइस पंजीकृत है, आप अपना पिन कभी भी बदल सकते हैं।</string>
  <string name="CreateKbsPinFragment__create_your_pin">अपना पिन बनाएँ</string>
  <string name="CreateKbsPinFragment__pins_keep_information_stored_with_signal_encrypted">पिन Signal द्वारा संग्रहीत जानकारी को एन्क्रिप्ट रखता है, ताकी सिर्फ़ आप उसे देख पाएँ। आपका प्रोफ़ाइल, सेटिंग्स, और संपर्क, अपके Signal इंस्टाॅल के बाद, पुनः स्थापित हो जाऐंगे। ऐप को खोलने के लिए आपको पिन की ज़रूरत नहीं होगी।</string>
  <string name="CreateKbsPinFragment__choose_a_stronger_pin">औेर कठिन पिन चुनें</string>
  <!--ConfirmKbsPinFragment-->
  <string name="ConfirmKbsPinFragment__pins_dont_match">पिन मेल नहीं खाते। पुनः प्रयास करें।</string>
  <string name="ConfirmKbsPinFragment__confirm_your_pin">अपने पिन की पुष्टि करें।</string>
  <string name="ConfirmKbsPinFragment__pin_creation_failed">पिन निर्माण विफल रहा</string>
  <string name="ConfirmKbsPinFragment__your_pin_was_not_saved">आपका पिन सहेजा नहीं गया था| हम आपको बाद में एक पिन बनाने के लिए संकेत देंगे।</string>
  <string name="ConfirmKbsPinFragment__pin_created">पिन बनाया गया।</string>
  <string name="ConfirmKbsPinFragment__re_enter_your_pin">पिन फिर से डालें</string>
  <string name="ConfirmKbsPinFragment__creating_pin">नया पिन बन रहा है़…</string>
  <!--KbsSplashFragment-->
  <string name="KbsSplashFragment__introducing_pins">पेश है, पिन</string>
  <string name="KbsSplashFragment__pins_keep_information_stored_with_signal_encrypted">पिन Signal द्वारा संग्रहीत जानकारी को एन्क्रिप्ट रखता है, ताकी सिर्फ़ आप उसे देख पाएँ। आपका प्रोफ़ाइल, सेटिंग्स, और संपर्क, अपके Signal इंस्टाॅल के बाद, पुनः स्थापित हो जाऐंगे। ऐप को खोलने के लिए आपको पिन की ज़रूरत नहीं होगी।</string>
  <string name="KbsSplashFragment__learn_more">और जानें</string>
  <string name="KbsSplashFragment__registration_lock_equals_pin">पंजीकरन लॉक = पिन</string>
  <string name="KbsSplashFragment__your_registration_lock_is_now_called_a_pin">आपके रजिस्ट्रेशन लॉक को अब पिन कहा जाता है, और यह अधिक काम करता है। अभी अपडेट करें।</string>
  <string name="KbsSplashFragment__update_pin">पिन अपडेट करें</string>
  <string name="KbsSplashFragment__create_your_pin">अपना पिन बनाएँ</string>
  <string name="KbsSplashFragment__learn_more_about_pins">पिन के बारे में और जानें</string>
  <string name="KbsSplashFragment__disable_pin">पिन को डिसेबल करें</string>
  <!--KBS Reminder Dialog-->
  <string name="KbsReminderDialog__enter_your_signal_pin">अपना Signal पिन डालें</string>
  <string name="KbsReminderDialog__to_help_you_memorize_your_pin">आपको अपना पिन याद रखने में मदद करने के लिए, हम आपको समय-समय पर इसे दर्ज करने के लिए कहेंगे। हम आपसे समय के साथ कम पूछते हैं।</string>
  <string name="KbsReminderDialog__skip">छोड़ दे </string>
  <string name="KbsReminderDialog__submit">सबमिट</string>
  <string name="KbsReminderDialog__forgot_pin">पिन भूल गए?</string>
  <string name="KbsReminderDialog__incorrect_pin_try_again">गलत पिन। पुनः प्रयास करें।</string>
  <!--AccountLockedFragment-->
  <string name="AccountLockedFragment__account_locked">खाता बंद</string>
  <string name="AccountLockedFragment__your_account_has_been_locked_to_protect_your_privacy">आपकी गोपनीयता और सुरक्षा की रक्षा के लिए आपका खाता लॉक कर दिया गया है। आपके खाते में निष्क्रियता के %1$d दिनों के बाद आप अपने पिन की आवश्यकता के बिना इस फोन नंबर को फिर से रजिस्टर करने में सक्षम होंगे। सभी सामग्री हटा दी जाएगी।</string>
  <string name="AccountLockedFragment__next">अगला</string>
  <string name="AccountLockedFragment__learn_more">और जानें</string>
  <!--KbsLockFragment-->
  <string name="RegistrationLockFragment__enter_your_pin">अपना पिन डालें</string>
  <string name="RegistrationLockFragment__enter_the_pin_you_created">अपने ख़ाते के लिये बनाया गया पिन डालें। ये पिन आपके SMS सत्यापण कोड से अलग है।</string>
  <string name="RegistrationLockFragment__enter_alphanumeric_pin">अल्फ़ान्यूमेरिक पिन दर्ज करें</string>
  <string name="RegistrationLockFragment__enter_numeric_pin">संख्यात्मक पिन दर्ज करें</string>
  <string name="RegistrationLockFragment__incorrect_pin_try_again">गलत पिन। पुनः प्रयास करें।</string>
  <string name="RegistrationLockFragment__forgot_pin">पिन भूल गए?</string>
  <string name="RegistrationLockFragment__incorrect_pin">ग़लत पिन</string>
  <string name="RegistrationLockFragment__forgot_your_pin">क्या आप अपना पिन भूल गये हैं?</string>
  <string name="RegistrationLockFragment__not_many_tries_left">ज़्यादा कोशिशें नहीं बचीं!</string>
  <plurals name="RegistrationLockFragment__for_your_privacy_and_security_there_is_no_way_to_recover">
    <item quantity="one">आपकी गोपनीयता और सुरक्षा के लिए, आपके पिन को रिकवर करने का कोई तरीका नहीं है। यदि आपको अपना पिन याद नहीं है, तो आप %1$d दिन निष्क्रिय रहने के बाद SMS के साथ दोबारा वेरिफाई कर सकते हैं। इस मामले में, आपका खाता बंद कर दिया जाएगा और सारी सामग्री मिटा दी जाएगी।</item>
    <item quantity="other">आपकी गोपनीयता और सुरक्षा के लिए, आपके पिन को रिकवर करने का कोई तरीका नहीं है। यदि आपको अपना पिन याद नहीं है, तो आप %1$d दिन निष्क्रिय रहने के बाद SMS के साथ दोबारा वेरिफाई कर सकते हैं। इस मामले में, आपका खाता मिटा दिया जाएगा और सभी सामग्री हटा दी जाएंगी।</item>
  </plurals>
  <plurals name="RegistrationLockFragment__incorrect_pin_d_attempts_remaining">
    <item quantity="one">गलत पिन| %1$d प्रयास बाकी|</item>
    <item quantity="other">गलत पिन| %1$d प्रयास बाकी|</item>
  </plurals>
  <plurals name="RegistrationLockFragment__if_you_run_out_of_attempts_your_account_will_be_locked_for_d_days">
    <item quantity="one">यदि आपके प्रयास समाप्त हो जाते हैं तो आपका खाता %1$d दिन के लिए लॉक हो जाएगा। %1$d दिन की निष्क्रियता के बाद, आप अपने पिन के बिना फिर से पंजीकरण कर सकते हैं। आपका खाता मिटा दिया जाएगा और सभी सामग्री हटा दी जाएंगी।</item>
    <item quantity="other">यदि आपके प्रयास समाप्त हो जाते हैं तो आपका खाता %1$d दिनों के लिए लॉक हो जाएगा। %1$d दिनों की निष्क्रियता के बाद, आप अपने पिन के बिना फिर से पंजीकरण कर सकते हैं। आपका खाता मिटा दिया जाएगा और सभी सामग्री हटा दी जाएंगी।</item>
  </plurals>
  <plurals name="RegistrationLockFragment__you_have_d_attempts_remaining">
    <item quantity="one">आपका %1$d प्रयास बाकी है।</item>
    <item quantity="other">आपके %1$d प्रयास बाकी हैं।</item>
  </plurals>
  <plurals name="RegistrationLockFragment__d_attempts_remaining">
    <item quantity="one">%1$d प्रयास बाकी।</item>
    <item quantity="other">%1$d प्रयास बाकी।</item>
  </plurals>
  <!--CalleeMustAcceptMessageRequestDialogFragment-->
  <string name="CalleeMustAcceptMessageRequestDialogFragment__s_will_get_a_message_request_from_you">%1$sको आपसे एक मेसेज रिक्वेस्ट मिलेगी। आपका मेसेज अनुरोध स्वीकार होने के बाद आप कॉल कर सकते हैं।</string>
  <!--KBS Megaphone-->
  <string name="KbsMegaphone__create_a_pin">पिेन बनाएँ</string>
  <string name="KbsMegaphone__pins_keep_information_thats_stored_with_signal_encrytped">PINs वह जानकारी रखते हैं जो Signal एन्क्रिप्टेड के साथ संग्रहीत होती है।</string>
  <string name="KbsMegaphone__create_pin">पिेन बनाएँ</string>
  <!--Research Megaphone-->
  <string name="ResearchMegaphone_tell_signal_what_you_think">Signal को बताइए जो आप सोचते है </string>
  <string name="ResearchMegaphone_to_make_signal_the_best_messaging_app_on_the_planet">Signal को विश्व में सबसे अच्छा संदेश देने वाला ऐप बनाने के लिए, हमें आपकी feedback सुनना अच्छा लगेगा।</string>
  <string name="ResearchMegaphone_learn_more">अधिक जानें</string>
  <string name="ResearchMegaphone_dismiss">हटाएँ</string>
  <string name="ResearchMegaphoneDialog_signal_research">Signal अनुसंधान</string>
  <string name="ResearchMegaphoneDialog_we_believe_in_privacy"><![CDATA[<p><b>हमारा विश्वास गोपनीयता में है।</p><p>Signal आपको ट्रैक नहीं करता या आपके डेटा को एकत्र नहीं करता। सभी के लिए Signal को बेहतर बनाने के लिए, हम उपयोगकर्ता फीडबैक पर निर्भर करते हैं, <b>और हमें आपका फीडबैक पाकर खुशी होगी।</b></p><p>आप Signal का उपयोग कैसे करते हैं, यह समझने के लिए हम एक सर्वेक्षण करवा रहे हैं। हमारा सर्वेक्षण आपकी पहचान करने वाले किसी भी डेटा को एकत्र नहीं करेगा। यदि आपको अतिरिक्त फीडबैक शेयर करने में दिलचस्पी है, तो आपके पास संपर्क जानकारी प्रदान करने का विकल्प होगा।</p><p>यदि आपके पास कुछ मिनट का समय और देने के लिए कोई फीडबैक है, तो हमें आपसे जानकर खुशी होगी।</p>]]></string>
  <string name="ResearchMegaphoneDialog_take_the_survey">सर्वेक्षण का जवाब दें </string>
  <string name="ResearchMegaphoneDialog_no_thanks">नहीं धन्यवाद </string>
  <string name="ResearchMegaphoneDialog_the_survey_is_hosted_by_alchemer_at_the_secure_domain">यह सर्वे अल्केमर द्वारा सुरक्षित डोमेन surveys.signalusers.org पर संचालित किया जा रहा है </string>
  <!--transport_selection_list_item-->
  <string name="transport_selection_list_item__transport_icon">परिवहन चिह्न</string>
  <string name="ConversationListFragment_loading">लोड हो रहा है</string>
  <string name="CallNotificationBuilder_connecting">जोङ रहे हैं…</string>
  <string name="Permissions_permission_required">अनुमति की आवश्यकता</string>
  <string name="ConversationActivity_signal_needs_sms_permission_in_order_to_send_an_sms">SMS भेजने के लिए Signal को एसएमएस की अनुमति की आवश्यकता है, लेकिन इसे स्थायी रूप से अस्वीकार कर दिया गया है। कृपया ऐप सेटिंग्स जारी रखें, \"अनुमतियां\" चुनें और \"एसएमएस\" सक्षम करें।</string>
  <string name="Permissions_continue">आगे </string>
  <string name="Permissions_not_now">अभी नहीं</string>
<<<<<<< HEAD
  <string name="ConversationListActivity_signal_needs_contacts_permission_in_order_to_search_your_contacts_but_it_has_been_permanently_denied">Molly को आपके संपर्कों को खोजने के लिए संपर्क अनुमति की आवश्यकता है, लेकिन इसे स्थायी रूप से अस्वीकार कर दिया गया है। कृपया ऐप सेटिंग्स जारी रखें, \"अनुमतियां\" चुनें, और \"संपर्क\" सक्षम करें।</string>
=======
>>>>>>> 5852a508
  <string name="conversation_activity__enable_signal_messages">Signal मेसेज सक्षम करें</string>
  <string name="SQLCipherMigrationHelper_migrating_signal_database">Signal डेटाबेस माइग्रेट किया जा रहा है</string>
  <string name="PushDecryptJob_new_locked_message">नया लॉक मेसेज</string>
  <string name="PushDecryptJob_unlock_to_view_pending_messages">पड़ा हुए मेसेजों को देखने के लिए अनलॉक करें</string>
  <string name="enter_backup_passphrase_dialog__backup_passphrase">बैकअप पासफ्रेज</string>
  <string name="backup_enable_dialog__backups_will_be_saved_to_external_storage_and_encrypted_with_the_passphrase_below_you_must_have_this_passphrase_in_order_to_restore_a_backup">बैकअप को बाहरी स्टोरेज में सहेजा जाएगा और नीचे पासफ्रेज से एन्क्रिप्ट किया जाएगा। बैकअप को पुनर्स्थापित करने के लिए आपके पास यह पासफ्रेज़ होना चाहिए।</string>
  <string name="backup_enable_dialog__you_must_have_this_passphrase">अपने बैकअप को पुनर्स्थापित करने के लिए आपके पास पासफ्रेज होना आवश्यक है। </string>
  <string name="backup_enable_dialog__folder">फोल्डर </string>
  <string name="backup_enable_dialog__i_have_written_down_this_passphrase">मैंने इस पासफ्रेज को लिखा है। इसके बिना, मैं बैकअप को पुनर्स्थापित करने में असमर्थ हूं।</string>
  <string name="registration_activity__restore_backup">बैकअप पुनर्स्थापित करें</string>
  <string name="registration_activity__skip">छोड़ दे </string>
  <string name="preferences_chats__chat_backups">बैकअप चैट करें</string>
  <string name="preferences_chats__backup_chats_to_external_storage">चैट को बाहरी स्टॉरेज में बैकअप करें</string>
  <string name="RegistrationActivity_enter_backup_passphrase">बैकअप पासफ्रेज दर्ज करें</string>
  <string name="RegistrationActivity_restore">पुन:इंस्टॉल करें</string>
  <string name="RegistrationActivity_backup_failure_downgrade">Signal के नये वर्ज़न से बैकअप लाना संभव नहीं है</string>
  <string name="RegistrationActivity_incorrect_backup_passphrase">गलत बैकअप पासफ्रेज</string>
  <string name="RegistrationActivity_checking">जांच की जा रही है</string>
  <string name="RegistrationActivity_d_messages_so_far">अब तक %d मेसेज…</string>
  <string name="RegistrationActivity_restore_from_backup">बैकअप से बहाल करना?</string>
  <string name="RegistrationActivity_restore_your_messages_and_media_from_a_local_backup">स्थानीय मेसेज से अपने मेसेज और मीडिया को पुनर्स्थापित करें। अगर आप अभी पुनर्स्थापित नहीं करते हैं, तो आप बाद में बैकअप नहीं कर पाएंगे।</string>
  <string name="RegistrationActivity_backup_size_s">बैकअप माप: %s</string>
  <string name="RegistrationActivity_backup_timestamp_s">बैकअप टाइमस्टैंप: %s</string>
  <string name="BackupDialog_enable_local_backups">स्थानीय बैकअप सक्षम करें?</string>
  <string name="BackupDialog_enable_backups">बैकअप सक्षम करें</string>
  <string name="BackupDialog_please_acknowledge_your_understanding_by_marking_the_confirmation_check_box">पुष्टिकरण चेक बॉक्स को चिह्नित करके कृपया अपनी समझ को स्वीकार करें।</string>
  <string name="BackupDialog_delete_backups">बैकअप हटाएं?</string>
  <string name="BackupDialog_disable_and_delete_all_local_backups">सभी स्थानीय बैकअप अक्षम करें और हटाएं?</string>
  <string name="BackupDialog_delete_backups_statement">बैकअप हटाएं</string>
  <string name="BackupDialog_to_enable_backups_choose_a_folder">बैकअप सक्षम करने के लिए, फोल्डर का चुनाव करें। बैकअप इस जगह पर संगृहीत किया जाएगा। </string>
  <string name="BackupDialog_choose_folder">फोल्डर को चुनो</string>
  <string name="BackupDialog_copied_to_clipboard">क्लिपबोर्ड पर कॉपी किया गया है</string>
  <string name="BackupDialog_no_file_picker_available">कोई फाइल पिकर उपल्बध नहीं है।</string>
  <string name="BackupDialog_enter_backup_passphrase_to_verify">सत्यापन के लिए अपना बैकअप पासफ्रेज दर्ज करें </string>
  <string name="BackupDialog_verify">सत्यापित करें</string>
  <string name="BackupDialog_you_successfully_entered_your_backup_passphrase">आप अपना बैकअप पासफ्रेज दर्ज करने में सफल रहे हैं </string>
  <string name="BackupDialog_passphrase_was_not_correct">पासफ्रेज गलत </string>
<<<<<<< HEAD
  <string name="ChatsPreferenceFragment_signal_requires_external_storage_permission_in_order_to_create_backups">बैकअप बनाने के लिए Molly को बाहरी संग्रहण अनुमति की आवश्यकता होती है, लेकिन इसे स्थायी रूप से अस्वीकार कर दिया गया है। कृपया ऐप सेटिंग्स को जारी रखें, \"अनुमतियां\" चुनें और \"संग्रहण\" सक्षम करें।</string>
  <string name="ChatsPreferenceFragment_last_backup_s">पिछला बैकअप: %s</string>
  <string name="ChatsPreferenceFragment_in_progress">प्रगति में</string>
=======
>>>>>>> 5852a508
  <string name="LocalBackupJob_creating_backup">बैकअप बनाया जा रहा है</string>
  <string name="LocalBackupJobApi29_backup_failed">बैकअप विफल</string>
  <string name="LocalBackupJobApi29_your_backup_directory_has_been_deleted_or_moved">आपकी बैकअप डायरेक्टरी या तो मिटा दी गयी है या यहाँ से कहीं और हटा दी गयी है.</string>
  <string name="LocalBackupJobApi29_your_backup_file_is_too_large">इस वॉल्यूम में आपकी बैकअप फाइल को संगृहीत करने के लिए पर्याप्त जगह नहीं है।  </string>
  <string name="LocalBackupJobApi29_there_is_not_enough_space">आपके बैकअप को संगृहीत करने के लिए पर्याप्त जगह नहीं है. </string>
  <string name="LocalBackupJobApi29_tap_to_manage_backups">बैकअप प्रबंधन के लिए टैप करें </string>
  <string name="ProgressPreference_d_messages_so_far">अब तक %d मेसेज</string>
  <string name="RegistrationActivity_wrong_number">गलत नंबर</string>
  <string name="RegistrationActivity_call_me_instead_available_in">मुझे काॅल करें (%1$02d:%2$02d में उपलब्ध)</string>
  <string name="RegistrationActivity_contact_signal_support">Signal समर्थन से संपर्क करें</string>
  <string name="RegistrationActivity_code_support_subject">Signal पंजीकरण - Android के लिये वेरीफिकेशन कोड</string>
  <string name="BackupUtil_never">कभी नहीं</string>
  <string name="BackupUtil_unknown">अनजान</string>
  <string name="preferences_app_protection__see_my_phone_number">मेरा फ़ोन नंबर देखना </string>
  <string name="preferences_app_protection__find_me_by_phone_number">मुझे फ़ोन नंबर के ज़रिये ढूंढना </string>
  <string name="PhoneNumberPrivacy_everyone">सभी </string>
  <string name="PhoneNumberPrivacy_my_contacts">मेरे संपर्क </string>
  <string name="PhoneNumberPrivacy_nobody">कोई नहीं </string>
  <string name="PhoneNumberPrivacy_everyone_see_description">आपका फ़ोन नंबर उन सभी लोगों और ग्रुप्स को दिखेगा जिन्हें आप मेसेज भेजेंगे।</string>
  <string name="PhoneNumberPrivacy_everyone_find_description">जिस किसी की संपर्क सूची में आपका नंबर है वे सभी संपर्क के रूप में आपको Signal पर देख पायेंगें। अन्य लोग आपको सर्च में ढूँढ पाएँगे।</string>
  <string name="preferences_app_protection__screen_lock">स्क्रीन लॉक</string>
  <string name="preferences_app_protection__lock_signal_access_with_android_screen_lock_or_fingerprint">Android स्क्रीन लॉक या फिंगरप्रिंट के साथ Signal एक्सेस लॉक करें</string>
  <string name="preferences_app_protection__screen_lock_inactivity_timeout">स्क्रीन लॉक निष्क्रियता टाइमआउट</string>
  <string name="preferences_app_protection__signal_pin">Signal पिन</string>
  <string name="preferences_app_protection__create_a_pin">पिेन बनाएँ</string>
  <string name="preferences_app_protection__change_your_pin">अपना पिन बदलें</string>
  <string name="preferences_app_protection__pin_reminders">PIN रिमाइंडर्स </string>
  <string name="preferences_app_protection__pins_keep_information_stored_with_signal_encrypted">पिन Signal द्वारा संग्रहीत जानकारी को एन्क्रिप्ट रखता है, ताकी सिर्फ़ आप उसे देख पाएँ। आपका प्रोफ़ाइल, सेटिंग्स, और संपर्क, अपके Signal इंस्टाॅल के बाद, पुनः स्थापित हो जाऐंगे।</string>
  <string name="preferences_app_protection__add_extra_security_by_requiring_your_signal_pin_to_register">आपके फ़ोन के Signal के साथ पुनः पंजीकरण के समय Signal PIN के पूछे जाने की आवशयकता के ज़रिये आप अधिक सुरक्षा सुनिश्चित कर सकते हैं.</string>
  <string name="preferences_app_protection__reminders_help_you_remember_your_pin">रिमाईन्डर आपको PIN याद रखने में मदद करते हैं क्योंकि खोया हुआ पिन वापस नहीं लाया जा सकता। समय के साथ, पिन के बारे में पूछना कम हो जाएगा।</string>
  <string name="preferences_app_protection__turn_off">बंद करें</string>
  <string name="preferences_app_protection__confirm_pin">पिन की पुष्टि करें</string>
  <string name="preferences_app_protection__confirm_your_signal_pin">अपना Signal पिन कि पुष्टि करें</string>
  <string name="preferences_app_protection__make_sure_you_memorize_or_securely_store_your_pin">ध्यान से आप अपना PIN याद कर लें या कहीं सुरक्षित रख लें क्योंकि खोया हुआ पिन वापस हासिल नहीं किया जा सकता। अगर आप अपना पिन भूल जाते हैं, तो आप Signal में पुनः पंजीकरण करते समय अपना डाटा खो सकते हैं।</string>
  <string name="preferences_app_protection__incorrect_pin_try_again">गलत पिन। पुनः प्रयास करें।</string>
  <string name="preferences_app_protection__failed_to_enable_registration_lock">पंजीकरण लॉक को सक्षम करने में विफल</string>
  <string name="preferences_app_protection__failed_to_disable_registration_lock">पंजीकरण लॉक को अक्षम करने में विफल</string>
  <string name="AppProtectionPreferenceFragment_none">कुछ नहीं</string>
  <string name="preferences_app_protection__registration_lock">पंजीकरण लॉक</string>
  <string name="RegistrationActivity_you_must_enter_your_registration_lock_PIN">आपको अपना पंजीकरण लॉक पिन दर्ज करना होगा</string>
  <string name="RegistrationActivity_your_pin_has_at_least_d_digits_or_characters">आपके PIN में काम से काम %d अंक या अक्षर हैं </string>
  <string name="RegistrationActivity_too_many_attempts">बहुत अधिक प्रयास किए</string>
  <string name="RegistrationActivity_you_have_made_too_many_incorrect_registration_lock_pin_attempts_please_try_again_in_a_day">आपने बहुत सारे गलत पंजीकरण लॉक पिन प्रयास किए हैं। कृपया एक दिन में पुनः प्रयास करें।</string>
  <string name="RegistrationActivity_you_have_made_too_many_attempts_please_try_again_later">आपके द्वारा पहले ही बहुत बार प्रयास किया जा चुका है। कुछ देर बाद फिर से कोशिश करें। </string>
  <string name="RegistrationActivity_error_connecting_to_service">सेवा से कनेक्ट करने में त्रुटि</string>
  <string name="preferences_chats__backups">बैकअप</string>
  <string name="prompt_passphrase_activity__signal_is_locked">Molly लॉक किया गया है</string>
  <string name="prompt_passphrase_activity__tap_to_unlock">अनलॉक करने के लिए टैप करें</string>
  <string name="Recipient_unknown">अनजान</string>
  <!--RecipientBottomSheet-->
  <string name="RecipientBottomSheet_block">ब्लॉक</string>
  <string name="RecipientBottomSheet_unblock">अनब्लॉक करें</string>
  <string name="RecipientBottomSheet_add_to_contacts">संपर्क के खाते में जोड़ दे</string>
  <string name="RecipientBottomSheet_add_to_a_group">किसी समूह में शामिल करें  </string>
  <string name="RecipientBottomSheet_add_to_another_group">अन्य समूह में शामिल करें </string>
  <string name="RecipientBottomSheet_view_safety_number">सुरक्षा नंबर देखें</string>
  <string name="RecipientBottomSheet_make_group_admin">समूह संचालक बनाएँ</string>
  <string name="RecipientBottomSheet_remove_as_admin">संचालक के रूप में हटाएँ </string>
  <string name="RecipientBottomSheet_remove_from_group">ग्रूप से हटाएँ</string>
  <string name="RecipientBottomSheet_message_description">मेसेज</string>
  <string name="RecipientBottomSheet_voice_call_description">वीडियो कॉल</string>
  <string name="RecipientBottomSheet_insecure_voice_call_description">असुरक्षितऑडियो कॉल</string>
  <string name="RecipientBottomSheet_video_call_description">वीडियो कॉल</string>
  <string name="RecipientBottomSheet_remove_s_as_group_admin">%1$s को समूह संचालक के रूप में हटाया जाए?</string>
  <string name="RecipientBottomSheet_s_will_be_able_to_edit_group">\"%1$s\"  इस समूह और इसके सदस्यों में बदलाव कर पायेंगे।</string>
  <string name="RecipientBottomSheet_remove_s_from_the_group">%1$s को समूह से हटाया जाए? </string>
  <string name="RecipientBottomSheet_remove">हटा दें </string>
  <string name="RecipientBottomSheet_copied_to_clipboard">क्लिपबोर्ड पर कॉपी किया गया है</string>
  <string name="GroupRecipientListItem_admin">एडमिन</string>
  <string name="GroupRecipientListItem_approve_description">स्वीकार करें </string>
  <string name="GroupRecipientListItem_deny_description">अस्वीकार करें </string>
  <!--GroupsLearnMoreBottomSheetDialogFragment-->
  <string name="GroupsLearnMore_legacy_vs_new_groups">लेगेसी बनाम नये समूह </string>
  <string name="GroupsLearnMore_what_are_legacy_groups">लेगेसी समूह क्या होते हैं?</string>
  <string name="GroupsLearnMore_paragraph_1">लेगेसी ग्रुप्स वे ग्रुप्स हैं जो नए ग्रुप फ़ीचर्स जैसे कि एडमिन और अधिक विस्तृत ग्रुप अपडेट के साथ संगत नहीं हैं।</string>
  <string name="GroupsLearnMore_can_i_upgrade_a_legacy_group">क्या किसी लेगेसी समूह को अपग्रेड किया जा सकता है? </string>
  <string name="GroupsLearnMore_paragraph_2">लिगेसी समूहों को नये समूहों में फिलहाल बदला नहीं जा सकता, लेकिन अगर उन सदस्यों के पास Signal का नवीनतम वर्ज़न है तो आप उन्हीं सदस्यों का एक नया समूह बना सकते हैं।</string>
  <string name="GroupsLearnMore_paragraph_3">Signal भविष्य में लेगेसी समूहों को अपडेट करने का तरीका उपलब्ध करायेगा।</string>
  <!--GroupLinkBottomSheetDialogFragment-->
  <string name="GroupLinkBottomSheet_share_via_signal">Molly के ज़रिये शेयर करें </string>
  <string name="GroupLinkBottomSheet_copy">कॉपी</string>
  <string name="GroupLinkBottomSheet_qr_code">QR कोड </string>
  <string name="GroupLinkBottomSheet_share">साझा करें</string>
  <string name="GroupLinkBottomSheet_copied_to_clipboard">क्लिपबोर्ड पर कॉपी किया गया है</string>
  <string name="GroupLinkBottomSheet_the_link_is_not_currently_active">यह लिंक फिलहाल सक्रिय नहीं है </string>
  <!--VoiceNotePlaybackPreparer-->
  <!--VoiceNoteMediaDescriptionCompatFactory-->
  <string name="VoiceNoteMediaDescriptionCompatFactory__voice_message">ऑडियो संदेश · %1$s</string>
  <string name="VoiceNoteMediaDescriptionCompatFactory__s_to_s">%1$sसे%2$s</string>
  <!--StorageUtil-->
  <string name="StorageUtil__s_s">%1$s/%2$s</string>
  <string name="BlockedUsersActivity__s_has_been_blocked">\"%1$s\" को ब्लॉक किया गया है </string>
  <string name="BlockedUsersActivity__failed_to_block_s">\"%1$s\" को अनब्लॉक करने में असफल </string>
  <string name="BlockedUsersActivity__s_has_been_unblocked">\"%1$s\" को अनब्लॉक किया गया है </string>
  <!--ReviewCardDialogFragment-->
  <string name="ReviewCardDialogFragment__review_members">सदस्यों की समीक्षा करें </string>
  <string name="ReviewCardDialogFragment__review_request">निवेदन की समीक्षा करें </string>
  <string name="ReviewCardDialogFragment__d_group_members_have_the_same_name">%1$d समूह सदस्यों के एक ही नाम हैं, नीचे दिए गए सदस्यों की समीक्षा करें और कार्रवाई का चुनाव करें। </string>
  <string name="ReviewCardDialogFragment__if_youre_not_sure">अगर आप इस निवेदन को भेजने वाले के बारे में निश्चित नहीं हों, तो निचे दिए गए संपर्कों की समीक्षा करें और कार्रवाई करें।</string>
  <string name="ReviewCardDialogFragment__no_other_groups_in_common">कोई दूसरा साझा समूह नहीं </string>
  <string name="ReviewCardDialogFragment__no_groups_in_common">कोई साझा समूह नहीं </string>
  <plurals name="ReviewCardDialogFragment__d_other_groups_in_common">
    <item quantity="one">%d साझा समूह </item>
    <item quantity="other">%d साझा समूह </item>
  </plurals>
  <plurals name="ReviewCardDialogFragment__d_groups_in_common">
    <item quantity="one">%d साझा समूह </item>
    <item quantity="other">%d साझा समूह</item>
  </plurals>
  <string name="ReviewCardDialogFragment__remove_s_from_group">%1$s को समूह से हटाया जाए?</string>
  <string name="ReviewCardDialogFragment__remove">हटा दें </string>
  <string name="ReviewCardDialogFragment__failed_to_remove_group_member">समूह सदस्य को हटाने में असफलता </string>
  <!--ReviewCard-->
  <string name="ReviewCard__member">सदस्य</string>
  <string name="ReviewCard__request">निवेदन </string>
  <string name="ReviewCard__your_contact">आपकी संपर्क जानकारी </string>
  <string name="ReviewCard__remove_from_group">ग्रूप से हटाएँ</string>
  <string name="ReviewCard__update_contact">संपर्क जानकारी अपडेट करें </string>
  <string name="ReviewCard__block">ब्लॉक</string>
  <string name="ReviewCard__delete">हटाए </string>
  <string name="ReviewCard__recently_changed">हाल ही में अपना प्रोफ़ाइल नाम %1$s से बदलकर %2$s रखा  </string>
  <!--CallParticipantsListUpdatePopupWindow-->
  <string name="CallParticipantsListUpdatePopupWindow__s_joined">%1$s समूह में शामिल हुए </string>
  <string name="CallParticipantsListUpdatePopupWindow__s_and_s_joined">%1$s और %2$s समूह में शामिल हुए </string>
  <string name="CallParticipantsListUpdatePopupWindow__s_s_and_s_joined">%1$s, %2$s %3$s और समूह में शामिल हुए </string>
  <string name="CallParticipantsListUpdatePopupWindow__s_s_and_d_others_joined">%1$s, %2$s और %3$d अन्य उपयोगकर्ता शामिल हुए </string>
  <string name="CallParticipantsListUpdatePopupWindow__s_left">%1$s समूह छोड़ गए </string>
  <string name="CallParticipantsListUpdatePopupWindow__s_and_s_left">%1$sऔर %2$s समूह छोड़ गए  </string>
  <string name="CallParticipantsListUpdatePopupWindow__s_s_and_s_left">%1$s, %2$s और %3$s समूह छोड़ गए </string>
  <string name="CallParticipantsListUpdatePopupWindow__s_s_and_d_others_left">%1$s, %2$s और %3$d अन्यउपयोगकर्ता समूह छोड़ गए </string>
  <string name="CallParticipant__you">आप</string>
  <string name="CallParticipant__you_on_another_device">आप (दूसरे डिवाइस से)</string>
  <string name="CallParticipant__s_on_another_device">%1$s (अन्य डिवाइस से)</string>
  <!--DeleteAccountFragment-->
  <string name="DeleteAccountFragment__deleting_your_account_will">अपना खाता मिटाने से:</string>
  <string name="DeleteAccountFragment__enter_your_phone_number">अपना फ़ोन नंबर दर्ज करें</string>
  <string name="DeleteAccountFragment__delete_account">खाता मिटाएँ</string>
  <string name="DeleteAccountFragment__delete_your_account_info_and_profile_photo">अपने खाते की जानकारी और प्रोफाइल तस्वीर मिटाएँ</string>
  <string name="DeleteAccountFragment__delete_all_your_messages">अपने सभी मेसेज मिटाएँ</string>
  <string name="DeleteAccountFragment__no_country_code">कोई देश कोड निर्दिष्ट नहीं</string>
  <string name="DeleteAccountFragment__no_number">कोई नंबर निर्दिष्ट नहीं</string>
  <string name="DeleteAccountFragment__the_phone_number">आपने जो फोन नंबर दर्ज किया है, वह आपके खाते के फोन नंबर से मेल नहीं खाता।</string>
  <string name="DeleteAccountFragment__are_you_sure">क्या आपको यकीन है कि आप अपना ख़ाता खत्म करना चाहते हैं?</string>
  <string name="DeleteAccountFragment__this_will_delete_your_signal_account">इससे आपका Signal का खाता मिटा जाएगा और एप्लिकेशन रीसेट हो जाएगी। प्रक्रिया पूरी होने के बाद ऐप बंद हो जाएगी।</string>
  <string name="DeleteAccountFragment__failed_to_delete_account">खाता मिटा पाना असफल रहा। क्या आपके पास नेटवर्क कनेक्शन है?</string>
  <string name="DeleteAccountFragment__failed_to_delete_local_data">स्थानीय डेटा को मिटा पाना असफल रहा। आप इसे स्वंय सिस्टम एप्लिकेशन सेटिंग्स में साफ कर सकते हैं।</string>
  <string name="DeleteAccountFragment__launch_app_settings">ऐप सेटिंग्स लांच करें</string>
  <!--DeleteAccountCountryPickerFragment-->
  <string name="DeleteAccountCountryPickerFragment__search_countries">देश खोजें</string>
  <!--CreateGroupActivity-->
  <string name="CreateGroupActivity__skip">छोड़ दे </string>
  <!--ShareActivity-->
  <string name="ShareActivity__share">साझा करें</string>
  <string name="ShareActivity__send">भेजें</string>
  <!--MultiShareDialogs-->
  <!--ShareInterstitialActivity-->
  <string name="ShareInterstitialActivity__forward_message">फॉर्वर्ड मेसेज</string>
  <!--ChatWallpaperActivity-->
  <!--ChatWallpaperFragment-->
  <string name="ChatWallpaperFragment__reset">फिर से स्थापित करना</string>
  <!--ChatWallpaperSelectionFragment-->
  <!--ChatWallpaperPreviewActivity-->
  <string name="ChatWallpaperPreviewActivity__viewing_your_gallery_requires_the_storage_permission">गैलरी को देखने के लिए स्टोरेज इजाज़त की ज़रूरत होती है।</string>
  <!--WallpaperImageSelectionActivity-->
  <!--WallpaperCropActivity-->
  <!--EOF-->
</resources><|MERGE_RESOLUTION|>--- conflicted
+++ resolved
@@ -59,16 +59,9 @@
   <string name="AttachmentKeyboard_give_access">अनुमति दें</string>
   <!--AttachmentManager-->
   <string name="AttachmentManager_cant_open_media_selection">मीडिया का चयन करने के लिए कोई ऐप नहीं मिल सकता है</string>
-<<<<<<< HEAD
   <string name="AttachmentManager_signal_requires_the_external_storage_permission_in_order_to_attach_photos_videos_or_audio">फ़ोटो, वीडियो या ऑडियो संलग्न करने के लिए Molly को संग्रहण अनुमति की आवश्यकता होती है, लेकिन इसे स्थायी रूप से अस्वीकार कर दिया गया है। कृपया ऐप सेटिंग्स मेनू पर जारी रखें, \"अनुमतियां\" चुनें, और \"संग्रहण\" सक्षम करें।</string>
   <string name="AttachmentManager_signal_requires_contacts_permission_in_order_to_attach_contact_information">संपर्क जानकारी संलग्न करने के लिए Molly को संपर्क अनुमति की आवश्यकता होती है, लेकिन इसे स्थायी रूप से अस्वीकार कर दिया गया है। कृपया ऐप सेटिंग्स मेनू पर जारी रखें, \"अनुमतियां\" चुनें, और \"संपर्क\" सक्षम करें।</string>
   <string name="AttachmentManager_signal_requires_location_information_in_order_to_attach_a_location">किसी स्थान को संलग्न करने के लिए Molly को स्थान अनुमति की आवश्यकता होती है, लेकिन इसे स्थायी रूप से अस्वीकार कर दिया गया है। कृपया ऐप सेटिंग्स मेनू पर जारी रखें, \"अनुमतियां\" चुनें, और \"स्थान\" सक्षम करें।</string>
-  <string name="AttachmentManager_signal_requires_the_camera_permission_in_order_to_take_photos_but_it_has_been_permanently_denied">Molly को फ़ोटो लेने के लिए कैमरा अनुमति की आवश्यकता होती है, लेकिन इसे स्थायी रूप से अस्वीकार कर दिया गया है। कृपया ऐप सेटिंग्स मेनू पर जारी रखें, \"अनुमतियां\" चुनें, और \"कैमरा\" सक्षम करें।</string>
-=======
-  <string name="AttachmentManager_signal_requires_the_external_storage_permission_in_order_to_attach_photos_videos_or_audio">फ़ोटो, वीडियो या ऑडियो संलग्न करने के लिए Signal को संग्रहण अनुमति की आवश्यकता होती है, लेकिन इसे स्थायी रूप से अस्वीकार कर दिया गया है। कृपया ऐप सेटिंग्स मेनू पर जारी रखें, \"अनुमतियां\" चुनें, और \"संग्रहण\" सक्षम करें।</string>
-  <string name="AttachmentManager_signal_requires_contacts_permission_in_order_to_attach_contact_information">संपर्क जानकारी संलग्न करने के लिए Signal को संपर्क अनुमति की आवश्यकता होती है, लेकिन इसे स्थायी रूप से अस्वीकार कर दिया गया है। कृपया ऐप सेटिंग्स मेनू पर जारी रखें, \"अनुमतियां\" चुनें, और \"संपर्क\" सक्षम करें।</string>
-  <string name="AttachmentManager_signal_requires_location_information_in_order_to_attach_a_location">किसी स्थान को संलग्न करने के लिए Signal को स्थान अनुमति की आवश्यकता होती है, लेकिन इसे स्थायी रूप से अस्वीकार कर दिया गया है। कृपया ऐप सेटिंग्स मेनू पर जारी रखें, \"अनुमतियां\" चुनें, और \"स्थान\" सक्षम करें।</string>
->>>>>>> 5852a508
   <!--AttachmentUploadJob-->
   <string name="AttachmentUploadJob_uploading_media">मीडिया अपलोड कर रहा है…</string>
   <string name="AttachmentUploadJob_compressing_video_start">वीडियो को कंप्रेस कर रहा है…</string>
@@ -235,12 +228,7 @@
   <string name="ConversationActivity_you_will_leave_this_group_and_it_will_be_deleted_from_all_of_your_devices">आप इस ग्रूप को छोङ देंगे और यह ग्रूप आपके सभी डिवाइस से हटा दिया जाएगा।</string>
   <string name="ConversationActivity_delete">हटाए </string>
   <string name="ConversationActivity_delete_and_leave">हटाएँ और छोड़ दें</string>
-<<<<<<< HEAD
   <string name="ConversationActivity__to_call_s_signal_needs_access_to_your_microphone">%1$s को कॉल करने के लिए, Molly को आपके माइक्रोफ़ोन तक पहुंच की आवश्यकता है।</string>
-  <string name="ConversationActivity__to_call_s_signal_needs_access_to_your_microphone_and_camera">%1$s को कॉल करने के लिए, Molly को आपके माइक्रोफ़ोन और कैमरे तक पहुंच की आवश्यकता होती है।</string>
-=======
-  <string name="ConversationActivity__to_call_s_signal_needs_access_to_your_microphone">%1$s को कॉल करने के लिए, Signal को आपके माइक्रोफ़ोन तक पहुंच की आवश्यकता है।</string>
->>>>>>> 5852a508
   <string name="ConversationActivity__more_options_now_in_group_settings">समूह सेटिंग्स में अब और विकल्प</string>
   <string name="ConversationActivity_join">जुड़ें</string>
   <string name="ConversationActivity_full">पूर्ण</string>
@@ -1223,21 +1211,10 @@
   <string name="RegistrationActivity_play_services_error">Play Services त्रुटि</string>
   <string name="RegistrationActivity_google_play_services_is_updating_or_unavailable">Google Play सेवाएं अपडेट हो रही है या अस्थायी रूप से अनुपलब्ध है। कृपया पुन: प्रयास करें।</string>
   <string name="RegistrationActivity_terms_and_privacy">नियम और गोपनीयता नीति</string>
-<<<<<<< HEAD
-  <string name="RegistrationActivity_no_browser">इस लिंक को खोलने में असमर्थ। कोई वेब ब्राउजर नहीं मिला</string>
-  <string name="RegistrationActivity_more_information">और जानकारी</string>
-  <string name="RegistrationActivity_less_information">कम जानकारी</string>
   <string name="RegistrationActivity_signal_needs_access_to_your_contacts_and_media_in_order_to_connect_with_friends">मित्रों से जुड़ने, मेसेजों का आदान-प्रदान करने और सुरक्षित कॉल करने के लिए Molly को आपके संपर्कों और मीडिया तक पहुंच की आवश्यकता होती है</string>
   <string name="RegistrationActivity_signal_needs_access_to_your_contacts_in_order_to_connect_with_friends">मित्रों से जुड़ने, मेसेजों का आदान-प्रदान करने और सुरक्षित कॉल करने के लिए Molly को आपके संपर्कों तक पहुंच की आवश्यकता होती है</string>
   <string name="RegistrationActivity_rate_limited_to_service">इस नंबर को रजिस्टर करने के लिए आपके द्वारा बहुत बार प्रयास किया जा चुका है। कृपया कुछ देर बाद फिर से कोशिश करें। </string>
   <string name="RegistrationActivity_unable_to_connect_to_service">सेवा से कनेक्ट करने में असमर्थ। कृपया नेटवर्क कनेक्शन की जांच करें और पुनः प्रयास करें।</string>
-  <string name="RegistrationActivity_to_easily_verify_your_phone_number_signal_can_automatically_detect_your_verification_code">अपने फोन नंबर को आसानी से सत्यापित करने के लिए, यदि आप Molly को MMS संदेशों को देखने की अनुमति देते हैं तो Molly स्वचालित रूप से आपके सत्यापन कोड का पता लगा सकता है।</string>
-=======
-  <string name="RegistrationActivity_signal_needs_access_to_your_contacts_and_media_in_order_to_connect_with_friends">मित्रों से जुड़ने, मेसेजों का आदान-प्रदान करने और सुरक्षित कॉल करने के लिए Signal को आपके संपर्कों और मीडिया तक पहुंच की आवश्यकता होती है</string>
-  <string name="RegistrationActivity_signal_needs_access_to_your_contacts_in_order_to_connect_with_friends">मित्रों से जुड़ने, मेसेजों का आदान-प्रदान करने और सुरक्षित कॉल करने के लिए Signal को आपके संपर्कों तक पहुंच की आवश्यकता होती है</string>
-  <string name="RegistrationActivity_rate_limited_to_service">इस नंबर को रजिस्टर करने के लिए आपके द्वारा बहुत बार प्रयास किया जा चुका है। कृपया कुछ देर बाद फिर से कोशिश करें। </string>
-  <string name="RegistrationActivity_unable_to_connect_to_service">सेवा से कनेक्ट करने में असमर्थ। कृपया नेटवर्क कनेक्शन की जांच करें और पुनः प्रयास करें।</string>
->>>>>>> 5852a508
   <plurals name="RegistrationActivity_debug_log_hint">
     <item quantity="one">debug log भेजने के लिये %d चरण और बाचे हैं </item>
     <item quantity="other">डीबग लॉग भेजने के लिये %d चरण और बाचे हैं </item>
@@ -1330,11 +1307,6 @@
   <string name="SubmitDebugLogActivity_copy_this_url_and_add_it_to_your_issue">इस URL को कॉपी करें और इसे अपनी समस्या रिपोर्ट या समर्थन ईमेल में शामिल करें:\n\n<b>%1$s</b></string>
   <string name="SubmitDebugLogActivity_share">साझा करें</string>
   <!--SupportEmailUtil-->
-<<<<<<< HEAD
-  <string name="SupportEmailUtil_subject">विषय:</string>
-  <string name="SupportEmailUtil_signal_android_support_request">Molly Android समर्थन अनुरोध</string>
-=======
->>>>>>> 5852a508
   <string name="SupportEmailUtil_device_info">डिवाइस की जानकारी:</string>
   <string name="SupportEmailUtil_android_version">Android वर्ज़न:</string>
   <string name="SupportEmailUtil_signal_version">Molly वर्ज़न:</string>
@@ -1425,14 +1397,8 @@
   <string name="ApplicationMigrationService_system_database_import_is_complete">सिस्टम डेटाबेस आयात पूरा हो गया है</string>
   <!--KeyCachingService-->
   <string name="KeyCachingService_signal_passphrase_cached">खोलने के लिए स्पर्श करें</string>
-<<<<<<< HEAD
-  <string name="KeyCachingService_signal_passphrase_cached_with_lock">खोलने के लिए स्पर्श करें, या बंद करने के लिए लॉक स्पर्श करें।</string>
   <string name="KeyCachingService_passphrase_cached">Molly खुला है </string>
   <string name="KeyCachingService_lock">Molly पर ताला लगाओ</string>
-=======
-  <string name="KeyCachingService_passphrase_cached">Signal खुला है </string>
-  <string name="KeyCachingService_lock">Signal पर ताला लगाओ</string>
->>>>>>> 5852a508
   <!--MediaPreviewActivity-->
   <string name="MediaPreviewActivity_you">आप</string>
   <string name="MediaPreviewActivity_unssuported_media_type">असमर्थित मीडिया प्रकार</string>
@@ -1735,16 +1701,6 @@
   <string name="EditProfileNameFragment_save">सेव</string>
   <!--recipient_preferences_activity-->
   <string name="recipient_preference_activity__shared_media">शेयर किया गया मीडिया</string>
-<<<<<<< HEAD
-  <!--- redphone_call_controls-->
-  <string name="redphone_call_card__signal_call">Signal कॉल </string>
-  <!--registration_activity-->
-  <string name="registration_activity__phone_number">फ़ोन नंबर </string>
-  <string name="registration_activity__registration_will_transmit_some_contact_information_to_the_server_temporariliy">Molly आपके मौजूदा फोन नंबर और एड्रेस बुक का उपयोग करके संवाद करना आसान बनाता है। दोस्तों और संपर्क जो पहले से ही फोन से संपर्क करने के बारे में जानते हैं, वे Molly द्वारा आसानी से संपर्क में रह सकेंगे । \n\nपंजीकरण सर्वर पर कुछ संपर्क जानकारी प्रसारित करता है। यह संग्रहीत नहीं है।</string>
-  <string name="registration_activity__verify_your_number">अपना नंबर सत्यापित करें</string>
-  <string name="registration_activity__please_enter_your_mobile_number_to_receive_a_verification_code_carrier_rates_may_apply">सत्यापन कोड प्राप्त करने के लिए कृपया अपना मोबाइल नंबर दर्ज करें। कैरियर दरें लागू हो सकती हैं।</string>
-=======
->>>>>>> 5852a508
   <!--recipients_panel-->
   <string name="recipients_panel__to"><small>एक नाम या संख्या दर्ज करें</small></string>
   <!--verify_display_fragment-->
@@ -2081,13 +2037,6 @@
   <string name="reminder_header_sms_import_text">अपने फोन के SMS मेसेजों को Signal के एन्क्रिप्टेड डेटाबेस में कॉपी करने के लिए टैप करें।</string>
   <string name="reminder_header_push_title">Signal मेसेज और कॉल सक्षम करें</string>
   <string name="reminder_header_push_text">अपने संचार अनुभव को अपग्रेड करें।</string>
-<<<<<<< HEAD
-  <string name="reminder_header_invite_title">Molly को आमंत्रित करें</string>
-  <string name="reminder_header_invite_text">अपने वार्तालाप को %1$s के साथ अगले स्तर पर ले जाएं।</string>
-  <string name="reminder_header_share_title">अपने दोस्तों को आमंत्रित करें!</string>
-  <string name="reminder_header_share_text">जितना अधिक लोग Molly का इस्तेमाल करते है, वह उतना ही बेहतर होता है |</string>
-=======
->>>>>>> 5852a508
   <string name="reminder_header_service_outage_text">Signal तकनीकी कठिनाइयों का सामना कर रहा है। हम जितनी जल्दी हो सके सेवा बहाल करने के लिए कड़ी मेहनत कर रहे हैं।</string>
   <string name="reminder_header_progress">%1$d%%</string>
   <!--media_preview-->
@@ -2226,10 +2175,6 @@
   <string name="ConversationActivity_signal_needs_sms_permission_in_order_to_send_an_sms">SMS भेजने के लिए Signal को एसएमएस की अनुमति की आवश्यकता है, लेकिन इसे स्थायी रूप से अस्वीकार कर दिया गया है। कृपया ऐप सेटिंग्स जारी रखें, \"अनुमतियां\" चुनें और \"एसएमएस\" सक्षम करें।</string>
   <string name="Permissions_continue">आगे </string>
   <string name="Permissions_not_now">अभी नहीं</string>
-<<<<<<< HEAD
-  <string name="ConversationListActivity_signal_needs_contacts_permission_in_order_to_search_your_contacts_but_it_has_been_permanently_denied">Molly को आपके संपर्कों को खोजने के लिए संपर्क अनुमति की आवश्यकता है, लेकिन इसे स्थायी रूप से अस्वीकार कर दिया गया है। कृपया ऐप सेटिंग्स जारी रखें, \"अनुमतियां\" चुनें, और \"संपर्क\" सक्षम करें।</string>
-=======
->>>>>>> 5852a508
   <string name="conversation_activity__enable_signal_messages">Signal मेसेज सक्षम करें</string>
   <string name="SQLCipherMigrationHelper_migrating_signal_database">Signal डेटाबेस माइग्रेट किया जा रहा है</string>
   <string name="PushDecryptJob_new_locked_message">नया लॉक मेसेज</string>
@@ -2267,12 +2212,6 @@
   <string name="BackupDialog_verify">सत्यापित करें</string>
   <string name="BackupDialog_you_successfully_entered_your_backup_passphrase">आप अपना बैकअप पासफ्रेज दर्ज करने में सफल रहे हैं </string>
   <string name="BackupDialog_passphrase_was_not_correct">पासफ्रेज गलत </string>
-<<<<<<< HEAD
-  <string name="ChatsPreferenceFragment_signal_requires_external_storage_permission_in_order_to_create_backups">बैकअप बनाने के लिए Molly को बाहरी संग्रहण अनुमति की आवश्यकता होती है, लेकिन इसे स्थायी रूप से अस्वीकार कर दिया गया है। कृपया ऐप सेटिंग्स को जारी रखें, \"अनुमतियां\" चुनें और \"संग्रहण\" सक्षम करें।</string>
-  <string name="ChatsPreferenceFragment_last_backup_s">पिछला बैकअप: %s</string>
-  <string name="ChatsPreferenceFragment_in_progress">प्रगति में</string>
-=======
->>>>>>> 5852a508
   <string name="LocalBackupJob_creating_backup">बैकअप बनाया जा रहा है</string>
   <string name="LocalBackupJobApi29_backup_failed">बैकअप विफल</string>
   <string name="LocalBackupJobApi29_your_backup_directory_has_been_deleted_or_moved">आपकी बैकअप डायरेक्टरी या तो मिटा दी गयी है या यहाँ से कहीं और हटा दी गयी है.</string>
