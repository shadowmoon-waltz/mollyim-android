--- conflicted
+++ resolved
@@ -2079,12 +2079,8 @@
   <string name="PaymentsAllActivityFragment__all">सब</string>
   <string name="PaymentsAllActivityFragment__sent">भेज दिया गया</string>
   <string name="PaymentsAllActivityFragment__received">मिला</string>
-<<<<<<< HEAD
+  <string name="PaymentsHomeFragment__introducing_payments">भुगतान (बीटा) के बारे में जानकारी</string>
   <string name="PaymentsHomeFragment__use_signal_to_send_and_receive">MobileCoin, एक नई गोपनीयता केंद्रित डिजिटल मुद्रा भेजने और प्राप्त करने के लिए Molly का उपयोग करें। शुरु करने के लिए सक्रिय करें।</string>
-=======
-  <string name="PaymentsHomeFragment__introducing_payments">भुगतान (बीटा) के बारे में जानकारी</string>
-  <string name="PaymentsHomeFragment__use_signal_to_send_and_receive">MobileCoin, एक नई गोपनीयता केंद्रित डिजिटल मुद्रा भेजने और प्राप्त करने के लिए Signal का उपयोग करें। शुरु करने के लिए सक्रिय करें।</string>
->>>>>>> d43f7d6a
   <string name="PaymentsHomeFragment__activate_payments">भुगतान सक्रिय करें</string>
   <string name="PaymentsHomeFragment__activating_payments">भुगतान सक्रिय हो रहा है…</string>
   <string name="PaymentsHomeFragment__restore_payments_account">भुगतान खाता बहाल करें</string>
@@ -2111,17 +2107,17 @@
   <string name="PaymentsHomeFragment__payments_is_not_available_in_your_region">आपके क्षेत्र में भुगतान उपलब्ध नहीं है।</string>
   <string name="PaymentsHomeFragment__could_not_enable_payments">भुगतान सक्रिय नहीं किए जा सके। बाद में प्रयास करें।</string>
   <string name="PaymentsHomeFragment__deactivate_payments_question">भुगतान निष्क्रिय करें?</string>
-  <string name="PaymentsHomeFragment__you_will_not_be_able_to_send">यदि आप भुगतान निष्क्रिय करते हैं तो आप Signal में MobileCoin भेजने या प्राप्त करने में सक्षम नहीं रहेंगे।</string>
+  <string name="PaymentsHomeFragment__you_will_not_be_able_to_send">यदि आप भुगतान निष्क्रिय करते हैं तो आप Molly में MobileCoin भेजने या प्राप्त करने में सक्षम नहीं रहेंगे।</string>
   <string name="PaymentsHomeFragment__deactivate">निष्क्रिय करें</string>
   <string name="PaymentsHomeFragment__continue">आगे </string>
   <string name="PaymentsHomeFragment__balance_is_not_currently_available">इस समय बैलेंस उपलब्ध नहीं है।</string>
   <string name="PaymentsHomeFragment__payments_deactivated">भुगतान निष्क्रिय किया गया।</string>
   <string name="PaymentsHomeFragment__payment_failed">भुगतान विफल रहा</string>
   <string name="PaymentsHomeFragment__details">माहिती</string>
-  <string name="PaymentsHomeFragment__you_can_use_signal_to_send">आप Signal का उपयोग MobileCoin भेजने या प्राप्त करने के लिए कर सकते हैं। सभी भुगतान MobileCoins और MobileCoin वॉलेट की उपयोग की शर्तों के अधीन हैं। यह एक बीटा फ़ीचर है इसलिए आपको कुछ समस्याएँ आ सकती हैं और जो भुगतान या बैलेंस आप खोते हैं उन्हें रिकवर नहीं किया जा सकता।</string>
+  <string name="PaymentsHomeFragment__you_can_use_signal_to_send">आप Molly का उपयोग MobileCoin भेजने या प्राप्त करने के लिए कर सकते हैं। सभी भुगतान MobileCoins और MobileCoin वॉलेट की उपयोग की शर्तों के अधीन हैं। यह एक बीटा फ़ीचर है इसलिए आपको कुछ समस्याएँ आ सकती हैं और जो भुगतान या बैलेंस आप खोते हैं उन्हें रिकवर नहीं किया जा सकता।</string>
   <string name="PaymentsHomeFragment__activate">सक्रिय करें</string>
   <string name="PaymentsHomeFragment__view_mobile_coin_terms">MobileCoin शर्तें देखें</string>
-  <string name="PaymentsHomeFragment__payments_not_available">Signal में भुगतान अब उपलब्ध नहीं है। अब भी आप किसी एक्सचेंज में धनराशि ट्रांसफ़र कर सकते हैं लेकिन अब आप भुगतान भेज या प्राप्त नहीं कर सकते या धनराशि नहीं जोड़ सकते।</string>
+  <string name="PaymentsHomeFragment__payments_not_available">Molly में भुगतान अब उपलब्ध नहीं है। अब भी आप किसी एक्सचेंज में धनराशि ट्रांसफ़र कर सकते हैं लेकिन अब आप भुगतान भेज या प्राप्त नहीं कर सकते या धनराशि नहीं जोड़ सकते।</string>
   <!--PaymentsAddMoneyFragment-->
   <string name="PaymentsAddMoneyFragment__add_funds">धन जोड़ें</string>
   <string name="PaymentsAddMoneyFragment__your_wallet_address">आपका वॉलेट पता</string>
@@ -2158,10 +2154,10 @@
   <string name="PaymentsTransferFragment__next">अगला</string>
   <string name="PaymentsTransferFragment__invalid_address">अमान्य पता</string>
   <string name="PaymentsTransferFragment__check_the_wallet_address">आप जिस वॉलेट पते पर ट्रांसफ़र करने का प्रयास कर रहे हैं उसकी जाँच करें और दोबारा प्रयास करें।</string>
-  <string name="PaymentsTransferFragment__you_cant_transfer_to_your_own_signal_wallet_address">आप स्वयं अपने Signal वॉलेट पते पर ट्रांसफ़र नहीं कर सकते। अपने खाते से किसी समर्थित एक्सचेंज पर वॉलेट पता दर्ज करें।</string>
-  <string name="PaymentsTransferFragment__to_scan_a_qr_code_signal_needs">QR कोड को स्कैन करने के लिए Signal को कैमरा एक्सेस की आवश्यकता है।</string>
-  <string name="PaymentsTransferFragment__signal_needs_the_camera_permission_to_capture_qr_code_go_to_settings">QR कोड को कैपचर करने के लिए Signal को कैमरा अनुमति की आवश्यकता है। सेटिंग्ज़ पर जाएँ, \"अनुमतियाँ\" चुनें, और \"कैमरा\" सक्षम करें।</string>
-  <string name="PaymentsTransferFragment__to_scan_a_qr_code_signal_needs_access_to_the_camera">QR कोड को स्कैन करने के लिए Signal को कैमरा एक्सेस की आवश्यकता है।</string>
+  <string name="PaymentsTransferFragment__you_cant_transfer_to_your_own_signal_wallet_address">आप स्वयं अपने Molly वॉलेट पते पर ट्रांसफ़र नहीं कर सकते। अपने खाते से किसी समर्थित एक्सचेंज पर वॉलेट पता दर्ज करें।</string>
+  <string name="PaymentsTransferFragment__to_scan_a_qr_code_signal_needs">QR कोड को स्कैन करने के लिए Molly को कैमरा एक्सेस की आवश्यकता है।</string>
+  <string name="PaymentsTransferFragment__signal_needs_the_camera_permission_to_capture_qr_code_go_to_settings">QR कोड को कैपचर करने के लिए Molly को कैमरा अनुमति की आवश्यकता है। सेटिंग्ज़ पर जाएँ, \"अनुमतियाँ\" चुनें, और \"कैमरा\" सक्षम करें।</string>
+  <string name="PaymentsTransferFragment__to_scan_a_qr_code_signal_needs_access_to_the_camera">QR कोड को स्कैन करने के लिए Molly को कैमरा एक्सेस की आवश्यकता है।</string>
   <string name="PaymentsTransferFragment__settings">सेटिंग्स</string>
   <!--PaymentsTransferQrScanFragment-->
   <string name="PaymentsTransferQrScanFragment__scan_address_qr_code">पता QR कोड स्कैन करें</string>
@@ -2546,18 +2542,18 @@
   <string name="NewDeviceTransferSetup__preparing_to_connect_to_old_android_device">पुराने Android डिवाइस से कनेक्ट करने की तैयारी कर रहा है…</string>
   <string name="NewDeviceTransferSetup__take_a_moment_should_be_ready_soon">कुछ समय लग रहा है, जल्द ही तैयार होगा</string>
   <string name="NewDeviceTransferSetup__waiting_for_old_device_to_connect">पुराने Android डिवाइस के कनेक्ट होने की प्रतीक्षा कर रहा है…</string>
-  <string name="NewDeviceTransferSetup__signal_needs_the_location_permission_to_discover_and_connect_with_your_old_device">Signal को आपके पुराने Android डिवाइस की खोज करने और उससे कनेक्ट होने के लिए लोकेशन अनुमति की आवश्यकता है।</string>
-  <string name="NewDeviceTransferSetup__signal_needs_location_services_enabled_to_discover_and_connect_with_your_old_device">Signal को आपके पुराने Android डिवाइस की खोज करने और उससे कनेक्ट होने के लिए लोकेशन सेवाओं का चालू होना आवश्यक है।</string>
-  <string name="NewDeviceTransferSetup__signal_needs_wifi_on_to_discover_and_connect_with_your_old_device">Signal को आपके पुराने Android डिवाइस की खोज करने और उससे कनेक्ट होने के लिए चालू Wi-Fi की आवश्यकता है। Wi-Fi का चालू होना आवश्यक है लेकिन उसका किसी Wi-Fi नेटवर्क से कनेक्ट होना आवश्यक नहीं है।</string>
-  <string name="NewDeviceTransferSetup__sorry_it_appears_your_device_does_not_support_wifi_direct">क्षमा करें, ऐसा लगता है कि यह डिवाइस Wi-Fi डायरेक्ट पर काम नहीं करता है। Signal आपके पुराने Android डिवाइस को खोजने और उससे कनेक्ट होने के लिए Wi-Fi डायरेक्ट का उपयोग करता है। अपने खाते को रीस्टोर करने के लिए आप अब भी अपने पुराने Android डिवाइस से किसी बैकअप को रीस्टोर कर सकते हैं।</string>
+  <string name="NewDeviceTransferSetup__signal_needs_the_location_permission_to_discover_and_connect_with_your_old_device">Molly को आपके पुराने Android डिवाइस की खोज करने और उससे कनेक्ट होने के लिए लोकेशन अनुमति की आवश्यकता है।</string>
+  <string name="NewDeviceTransferSetup__signal_needs_location_services_enabled_to_discover_and_connect_with_your_old_device">Molly को आपके पुराने Android डिवाइस की खोज करने और उससे कनेक्ट होने के लिए लोकेशन सेवाओं का चालू होना आवश्यक है।</string>
+  <string name="NewDeviceTransferSetup__signal_needs_wifi_on_to_discover_and_connect_with_your_old_device">Molly को आपके पुराने Android डिवाइस की खोज करने और उससे कनेक्ट होने के लिए चालू Wi-Fi की आवश्यकता है। Wi-Fi का चालू होना आवश्यक है लेकिन उसका किसी Wi-Fi नेटवर्क से कनेक्ट होना आवश्यक नहीं है।</string>
+  <string name="NewDeviceTransferSetup__sorry_it_appears_your_device_does_not_support_wifi_direct">क्षमा करें, ऐसा लगता है कि यह डिवाइस Wi-Fi डायरेक्ट पर काम नहीं करता है। Molly आपके पुराने Android डिवाइस को खोजने और उससे कनेक्ट होने के लिए Wi-Fi डायरेक्ट का उपयोग करता है। अपने खाते को रीस्टोर करने के लिए आप अब भी अपने पुराने Android डिवाइस से किसी बैकअप को रीस्टोर कर सकते हैं।</string>
   <string name="NewDeviceTransferSetup__restore_a_backup">बैकअप रीस्टोर करें</string>
   <string name="NewDeviceTransferSetup__an_unexpected_error_occurred_while_attempting_to_connect_to_your_old_device">आपके पुराने Android डिवाइस से कनेक्ट करते समय कोई अवांछित त्रुटि हुई।</string>
   <!--OldDeviceTransferSetupFragment-->
   <string name="OldDeviceTransferSetup__searching_for_new_android_device">नए Android डिवाइस को खोज रहे हैं…</string>
-  <string name="OldDeviceTransferSetup__signal_needs_the_location_permission_to_discover_and_connect_with_your_new_device">आपके नए Android डिवाइस को खोजने और उससे कनेक्ट होने के लिए Signal को लोकेशन अनुमति की आवश्यकता है।</string>
-  <string name="OldDeviceTransferSetup__signal_needs_location_services_enabled_to_discover_and_connect_with_your_new_device">आपके नए Android डिवाइस को खोजने और उससे कनेक्ट होने के लिए Signal को लोकेशन सेवाओं के सक्षम रखे जाने की आवश्यकता है।</string>
-  <string name="OldDeviceTransferSetup__signal_needs_wifi_on_to_discover_and_connect_with_your_new_device">आपके नए Android डिवाइस को खोजने और उससे कनेक्ट होने के लिए Signal को चालू Wi-Fi की आवश्यकता है। Wi-Fi का चालू होना आवश्यक है लेकिन उसका किसी Wi-Fi नेटवर्क से कनेक्ट होना आवश्यक नहीं है।</string>
-  <string name="OldDeviceTransferSetup__sorry_it_appears_your_device_does_not_support_wifi_direct">क्षमा करें, ऐसा लगता है कि यह डिवाइस Wi-Fi डायरेक्ट पर काम नहीं करता है। Signal आपके नए Android डिवाइस को खोजने और उससे कनेक्ट होने के लिए Wi-Fi डायरेक्ट का उपयोग करता है। आपके नए Android डिवाइस पर अपने खाते को रीस्टोर करने के लिए आप अब भी एक बैकअप बना सकते हैं।</string>
+  <string name="OldDeviceTransferSetup__signal_needs_the_location_permission_to_discover_and_connect_with_your_new_device">आपके नए Android डिवाइस को खोजने और उससे कनेक्ट होने के लिए Molly को लोकेशन अनुमति की आवश्यकता है।</string>
+  <string name="OldDeviceTransferSetup__signal_needs_location_services_enabled_to_discover_and_connect_with_your_new_device">आपके नए Android डिवाइस को खोजने और उससे कनेक्ट होने के लिए Molly को लोकेशन सेवाओं के सक्षम रखे जाने की आवश्यकता है।</string>
+  <string name="OldDeviceTransferSetup__signal_needs_wifi_on_to_discover_and_connect_with_your_new_device">आपके नए Android डिवाइस को खोजने और उससे कनेक्ट होने के लिए Molly को चालू Wi-Fi की आवश्यकता है। Wi-Fi का चालू होना आवश्यक है लेकिन उसका किसी Wi-Fi नेटवर्क से कनेक्ट होना आवश्यक नहीं है।</string>
+  <string name="OldDeviceTransferSetup__sorry_it_appears_your_device_does_not_support_wifi_direct">क्षमा करें, ऐसा लगता है कि यह डिवाइस Wi-Fi डायरेक्ट पर काम नहीं करता है। Molly आपके नए Android डिवाइस को खोजने और उससे कनेक्ट होने के लिए Wi-Fi डायरेक्ट का उपयोग करता है। आपके नए Android डिवाइस पर अपने खाते को रीस्टोर करने के लिए आप अब भी एक बैकअप बना सकते हैं।</string>
   <string name="OldDeviceTransferSetup__create_a_backup">बैकअप बनाएँ</string>
   <string name="OldDeviceTransferSetup__an_unexpected_error_occurred_while_attempting_to_connect_to_your_old_device">आपके नए Android डिवाइस से कनेक्ट करते समय कोई अवांछित त्रुटि हुई।</string>
   <!--DeviceTransferSetupFragment-->
@@ -2595,7 +2591,7 @@
   <string name="NewDeviceTransfer__cannot_transfer_from_a_newer_version_of_signal">Signal के नए संस्करण से ट्रांसफ़र नहीं कर सकते</string>
   <!--DeviceTransferFragment-->
   <string name="DeviceTransfer__transferring_data">डेटा ट्रांसफ़र हो रहा है</string>
-  <string name="DeviceTransfer__keep_both_devices_near_each_other">दोनों डिवाइस एक-दूसरे के पास रखें। डिवाइस बंद ना करें और Signal खुला रखें। ट्रांसफ़र एंड-टू-एंड एन्क्रिप्टेड होते हैं।</string>
+  <string name="DeviceTransfer__keep_both_devices_near_each_other">दोनों डिवाइस एक-दूसरे के पास रखें। डिवाइस बंद ना करें और Molly खुला रखें। ट्रांसफ़र एंड-टू-एंड एन्क्रिप्टेड होते हैं।</string>
   <string name="DeviceTransfer__d_messages_so_far">अब तक %1$d संदेश…</string>
   <string name="DeviceTransfer__cancel">रद्द करें</string>
   <string name="DeviceTransfer__try_again">फिर से कोशिश करो</string>
@@ -2608,7 +2604,7 @@
   <string name="OldDeviceTransferInstructions__transfer_account">खाता ट्रान्सफर करें</string>
   <string name="OldDeviceTransferInstructions__you_can_transfer_your_signal_account_when_setting_up_signal_on_a_new_android_device">आप किसी नए Android डिवाइस पर Signal को सेट करते समय अपने Signal खाते को ट्रांसफ़र कर सकते हैं। आगे बढ़ने से पहले:</string>
   <string name="OldDeviceTransferInstructions__first_bullet">1.</string>
-  <string name="OldDeviceTransferInstructions__download_signal_on_your_new_android_device">अपने नए Android डिवाइस पर Signal डाउनलोड करें</string>
+  <string name="OldDeviceTransferInstructions__download_signal_on_your_new_android_device">अपने नए Android डिवाइस पर Molly डाउनलोड करें</string>
   <string name="OldDeviceTransferInstructions__second_bullet">2.</string>
   <string name="OldDeviceTransferInstructions__tap_on_transfer_or_restore_account">\"खाता ट्रांसफ़र या रीस्टोर करें\" पर टैप करें</string>
   <string name="OldDeviceTransferInstructions__third_bullet">3.</string>
@@ -2672,13 +2668,9 @@
   <string name="GroupsLearnMore_paragraph_2">लिगेसी समूहों को नये समूहों में फिलहाल बदला नहीं जा सकता, लेकिन अगर उन सदस्यों के पास Signal का नवीनतम वर्ज़न है तो आप उन्हीं सदस्यों का एक नया समूह बना सकते हैं।</string>
   <string name="GroupsLearnMore_paragraph_3">Signal भविष्य में लेगेसी समूहों को अपडेट करने का तरीका उपलब्ध करायेगा।</string>
   <!--GroupLinkBottomSheetDialogFragment-->
-<<<<<<< HEAD
-  <string name="GroupLinkBottomSheet_share_via_signal">Molly के ज़रिये शेयर करें </string>
-=======
   <string name="GroupLinkBottomSheet_share_hint_requiring_approval">जिस भी व्यक्ति के पास यह लिंक होगा, वह ग्रुप का नाम और फोटो देख सकता है और शामिल होने का अनुरोध कर सकता है। इसे अपने भरोसेमंद लोगों के साथ शेयर करें।</string>
   <string name="GroupLinkBottomSheet_share_hint_not_requiring_approval">जिस भी व्यक्ति के पास यह लिंक होगा, वह ग्रुप का नाम और फोटो देख सकता है और ग्रुप में शामिल हो सकता है। इसे अपने भरोसेमंद लोगों के साथ शेयर करें।</string>
-  <string name="GroupLinkBottomSheet_share_via_signal">Signal के ज़रिये शेयर करें </string>
->>>>>>> d43f7d6a
+  <string name="GroupLinkBottomSheet_share_via_signal">Molly के ज़रिये शेयर करें </string>
   <string name="GroupLinkBottomSheet_copy">कॉपी</string>
   <string name="GroupLinkBottomSheet_qr_code">QR कोड </string>
   <string name="GroupLinkBottomSheet_share">साझा करें</string>
@@ -2810,7 +2802,7 @@
   <string name="payment_info_card_about_mobilecoin">MobileCoin के बारे में</string>
   <string name="payment_info_card_mobilecoin_is_a_new_privacy_focused_digital_currency">MobileCoin एक नई गोपनीयता केंद्रित डिजिटल मुद्रा है।</string>
   <string name="payment_info_card_adding_funds">धनराशि जोड़ना</string>
-  <string name="payment_info_card_you_can_add_funds_for_use_in">आप अपने वॉलेट पते में MobileCoin भेज कर Signal में उपयोग करने के लिए धनराशि जोड़ सकते हैं।</string>
+  <string name="payment_info_card_you_can_add_funds_for_use_in">आप अपने वॉलेट पते में MobileCoin भेज कर Molly में उपयोग करने के लिए धनराशि जोड़ सकते हैं।</string>
   <string name="payment_info_card_cashing_out">भुनाना</string>
   <string name="payment_info_card_you_can_cash_out_mobilecoin">आप MobileCoin का समर्थन करने वाले एक्सचेंज पर किसी भी समय MobileCoin को भुना सकते हैं। बस उस एक्सचेंज में अपने खाते पर ट्रांसफ़र करें।</string>
   <string name="payment_info_card_hide_this_card">यह कार्ड छिपाएँ?</string>
@@ -2824,12 +2816,12 @@
   <!--DeactivateWalletFragment-->
   <string name="DeactivateWalletFragment__deactivate_wallet">वॉलेट निष्क्रिय करें</string>
   <string name="DeactivateWalletFragment__your_balance">आपका बैलेंस</string>
-  <string name="DeactivateWalletFragment__its_recommended_that_you">हमारा सुझाव है कि भुगतान निष्क्रिय करने से पहले आप अपनी धनराशि को दूसरे वॉलेट पते पर ट्रांसफ़र कर लें।यदि आप अपनी धनराशि को अभी ट्रांसफर करना नहीं चुनते हैं तो भुगतानों को फिर से सक्रिय करने की स्थिति में वह धनराशि Signal से लिंक किए गए आपके वॉलेट में बनी रहेगी।</string>
+  <string name="DeactivateWalletFragment__its_recommended_that_you">हमारा सुझाव है कि भुगतान निष्क्रिय करने से पहले आप अपनी धनराशि को दूसरे वॉलेट पते पर ट्रांसफ़र कर लें।यदि आप अपनी धनराशि को अभी ट्रांसफर करना नहीं चुनते हैं तो भुगतानों को फिर से सक्रिय करने की स्थिति में वह धनराशि Molly से लिंक किए गए आपके वॉलेट में बनी रहेगी।</string>
   <string name="DeactivateWalletFragment__transfer_remaining_balance">बचे हुए बैलेंस को ट्रांसफ़र करें</string>
   <string name="DeactivateWalletFragment__deactivate_without_transferring">ट्रांसफ़र किए बिना निष्क्रिय करें</string>
   <string name="DeactivateWalletFragment__deactivate">निष्क्रिय करें</string>
   <string name="DeactivateWalletFragment__deactivate_without_transferring_question">ट्रांसफ़र किए बिना निष्क्रिय करें?</string>
-  <string name="DeactivateWalletFragment__your_balance_will_remain">यदि आप भुगतान फिर से सक्रिय करना चुनते हैं तो आपका बैलेंस Signal से लिंक किए हुए आपके वॉलेट में ही रहेगा।</string>
+  <string name="DeactivateWalletFragment__your_balance_will_remain">यदि आप भुगतान फिर से सक्रिय करना चुनते हैं तो आपका बैलेंस Molly से लिंक किए हुए आपके वॉलेट में ही रहेगा।</string>
   <string name="DeactivateWalletFragment__error_deactivating_wallet">वॉलेट निष्क्रिय करने में त्रुटि हुई।</string>
   <!--PaymentsRecoveryStartFragment-->
   <string name="PaymentsRecoveryStartFragment__recovery_phrase">रिकवरी फ़्रेज़</string>
@@ -2953,7 +2945,7 @@
   <string name="HelpSettingsFragment__version">वर्ज़न</string>
   <string name="HelpSettingsFragment__debug_log">डीबग लॉग</string>
   <string name="HelpSettingsFragment__terms_amp_privacy_policy">नियम और गोपनीयता नीति</string>
-  <string name="HelpFragment__copyright_signal_messenger">कॉपीराइट Signal मेसेंजर</string>
+  <string name="HelpFragment__copyright_signal_messenger">कॉपीराइट Molly मेसेंजर</string>
   <string name="HelpFragment__licenced_under_the_gplv3">GPLv3 के तहत लायसेंसीकृत</string>
   <!--DataAndStorageSettingsFragment-->
   <string name="DataAndStorageSettingsFragment__calls">कॉल</string>
