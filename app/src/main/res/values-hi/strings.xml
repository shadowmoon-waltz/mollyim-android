--- conflicted
+++ resolved
@@ -352,23 +352,13 @@
     <string name="ConversationActivity_new_say_it_with_stickers">नया! स्टीकर के साथ कहें</string>
 
     <string name="ConversationActivity_cancel">रद्द करें</string>
-<<<<<<< HEAD
-    <string name="ConversationActivity_delete_conversation">संवाद हटाएं?</string>
-    <string name="ConversationActivity_delete_and_leave_group">हटाएं और समूह छोड़ दें?</string>
-    <string name="ConversationActivity_this_conversation_will_be_deleted_from_all_of_your_devices">यह संवाद आपके सभी डिवाइस से हटा दिया जाएगा।</string>
-    <string name="ConversationActivity_you_will_leave_this_group_and_it_will_be_deleted_from_all_of_your_devices">आप इस ग्रूप को छोङ देंगे और यह ग्रूप आपके सभी डिवाइस से हटा दिया जाएगा।</string>
-    <string name="ConversationActivity_delete">हटाए</string>
-    <string name="ConversationActivity_delete_and_leave">हटाएँ और छोड़ दें</string>
-    <string name="ConversationActivity__to_call_s_signal_needs_access_to_your_microphone">%1$s को कॉल करने के लिए, Molly को आपके माइक्रोफ़ोन तक पहुंच की आवश्यकता है।</string>
-=======
     <string name="ConversationActivity_delete_conversation">संवाद डिलीट करें?</string>
     <string name="ConversationActivity_delete_and_leave_group">डिलीट करें और समूह छोड़ दें?</string>
     <string name="ConversationActivity_this_conversation_will_be_deleted_from_all_of_your_devices">यह संवाद आपके सभी डिवाइस से डिलीट कर दिया जाएगा।</string>
     <string name="ConversationActivity_you_will_leave_this_group_and_it_will_be_deleted_from_all_of_your_devices">आप इस ग्रूप को छोङ देंगे और यह ग्रूप आपके सभी डिवाइस से डिलीट कर दिया जाएगा।</string>
     <string name="ConversationActivity_delete">डिलीट करें</string>
     <string name="ConversationActivity_delete_and_leave">डिलीट करें और छोड़ दें</string>
-    <string name="ConversationActivity__to_call_s_signal_needs_access_to_your_microphone">%1$s को कॉल करने के लिए, Signal को आपके माइक्रोफ़ोन तक पहुंच की आवश्यकता है।</string>
->>>>>>> a9accfb0
+    <string name="ConversationActivity__to_call_s_signal_needs_access_to_your_microphone">%1$s को कॉल करने के लिए, Molly को आपके माइक्रोफ़ोन तक पहुंच की आवश्यकता है।</string>
 
 
     <string name="ConversationActivity_join">जुड़ें</string>
