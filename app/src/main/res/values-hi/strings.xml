--- conflicted
+++ resolved
@@ -30,8 +30,7 @@
   <string name="ApplicationPreferencesActivity_unregistering">पंजीकरण रद्द करना</string>
   <string name="ApplicationPreferencesActivity_unregistering_from_signal_messages_and_calls">Molly मेसेज और कॉल से अपंजीकृत करना</string>
   <string name="ApplicationPreferencesActivity_disable_signal_messages_and_calls">Molly मेसेज और कॉल अक्षम करें?</string>
-  <string name="ApplicationPreferencesActivity_disable_signal_messages_and_calls_by_unregistering">सर्वर से अपंजीकृत करके Molly
-   मेसेजों और कॉलों को अक्षम करें। आपको भविष्य में फिर से उनका उपयोग करने के लिए अपना फोन नंबर फिर से पंजीकृत करना होगा</string>
+  <string name="ApplicationPreferencesActivity_disable_signal_messages_and_calls_by_unregistering">सर्वर से अपंजीकृत करके Molly मेसेजों और कॉलों को अक्षम करें। आपको भविष्य में फिर से उनका उपयोग करने के लिए अपना फोन नंबर फिर से पंजीकृत करना होगा</string>
   <string name="ApplicationPreferencesActivity_error_connecting_to_server">सर्वर से कनेक्ट करने में त्रुटि!</string>
   <string name="ApplicationPreferencesActivity_sms_enabled">SMS सक्षम</string>
   <string name="ApplicationPreferencesActivity_touch_to_change_your_default_sms_app">अपना डिफ़ॉल्ट SMS ऐप बदलने के लिए स्पर्श करें</string>
@@ -67,12 +66,8 @@
   <string name="AttachmentKeyboard_file">फ़ाइल</string>
   <string name="AttachmentKeyboard_contact">संपर्क</string>
   <string name="AttachmentKeyboard_location">स्थान</string>
-<<<<<<< HEAD
   <string name="AttachmentKeyboard_Signal_needs_permission_to_show_your_photos_and_videos">Molly को आपके फ़ोटो और वीडियो दिखाने के लिय अनुमति चाहिए।</string>
-=======
-  <string name="AttachmentKeyboard_Signal_needs_permission_to_show_your_photos_and_videos">Signal को आपके फ़ोटो और वीडियो दिखाने के लिय अनुमति चाहिए।</string>
   <string name="AttachmentKeyboard_give_access">अनुमति दें</string>
->>>>>>> ac197f42
   <!--AttachmentManager-->
   <string name="AttachmentManager_cant_open_media_selection">मीडिया का चयन करने के लिए कोई ऐप नहीं मिल सकता है</string>
   <string name="AttachmentManager_signal_requires_the_external_storage_permission_in_order_to_attach_photos_videos_or_audio">फ़ोटो, वीडियो या ऑडियो संलग्न करने के लिए Molly को संग्रहण अनुमति की आवश्यकता होती है, लेकिन इसे स्थायी रूप से अस्वीकार कर दिया गया है। कृपया ऐप सेटिंग्स मेनू पर जारी रखें, \"अनुमतियां\" चुनें, और \"संग्रहण\" सक्षम करें।</string>
@@ -233,23 +228,14 @@
   <string name="ConversationActivity_unable_to_record_audio">ऑडियो रिकॉर्ड करने में असमर्थ</string>
   <string name="ConversationActivity_you_cant_send_messages_to_this_group">आप इस समूह को संदेश नहीं भेज सकते क्योंकि आप अब सदस्य नहीं हैं।</string>
   <string name="ConversationActivity_there_is_no_app_available_to_handle_this_link_on_your_device">आपके डिवाइस पर इस लिंक को संभालने के लिए कोई ऐप उपलब्ध नहीं है।</string>
-<<<<<<< HEAD
+  <string name="ConversationActivity_your_request_to_join_has_been_sent_to_the_group_admin">समूह से जुड़ने का आपका अनुरोध समूह संचालक को भेज दिया गया है। जब वे जवाब देंगे तो आपको सूचित किया जाएगा।</string>
+  <string name="ConversationActivity_cancel_request">निवेदन रद्द करें</string>
   <string name="ConversationActivity_to_send_audio_messages_allow_signal_access_to_your_microphone">ऑडियो मेसेज भेजने के लिए, अपने माइक्रोफ़ोन पर Molly पहुंच की अनुमति दें।</string>
   <string name="ConversationActivity_signal_requires_the_microphone_permission_in_order_to_send_audio_messages">ऑडियो मेसेज को भेजने के लिए Molly को माइक्रोफ़ोन अनुमति की आवश्यकता होती है, लेकिन इसे स्थायी रूप से अस्वीकार कर दिया गया है। कृपया ऐप सेटिंग्स जारी रखें, \"अनुमतियां\" चुनें, और \"माइक्रोफ़ोन\" सक्षम करें।</string>
   <string name="ConversationActivity_signal_needs_the_microphone_and_camera_permissions_in_order_to_call_s">%s को कॉल करने के लिए Molly को माइक्रोफ़ोन और कैमरा अनुमतियों की आवश्यकता होती है, लेकिन उन्हें स्थायी रूप से अस्वीकार कर दिया गया है। कृपया ऐप सेटिंग्स जारी रखें, \"अनुमतियां\" चुनें, और \"माइक्रोफ़ोन\" और \"कैमरा\" सक्षम करें।</string>
   <string name="ConversationActivity_to_capture_photos_and_video_allow_signal_access_to_the_camera">फोटो और वीडियो कैप्चर करने के लिए, कैमरे को Molly पहुंच की अनुमति दें।</string>
   <string name="ConversationActivity_signal_needs_the_camera_permission_to_take_photos_or_video">Molly को फ़ोटो या वीडियो लेने के लिए कैमरा अनुमति की आवश्यकता होती है, लेकिन इसे स्थायी रूप से अस्वीकार कर दिया गया है। कृपया ऐप सेटिंग्स जारी रखें, \"अनुमतियां\" चुनें, और \"कैमरा\" सक्षम करें।</string>
   <string name="ConversationActivity_signal_needs_camera_permissions_to_take_photos_or_video">Molly को फ़ोटो या वीडियो लेने के लिए कैमरा अनुमतियां चाहिए</string>
-=======
-  <string name="ConversationActivity_your_request_to_join_has_been_sent_to_the_group_admin">समूह से जुड़ने का आपका अनुरोध समूह संचालक को भेज दिया गया है। जब वे जवाब देंगे तो आपको सूचित किया जाएगा।</string>
-  <string name="ConversationActivity_cancel_request">निवेदन रद्द करें</string>
-  <string name="ConversationActivity_to_send_audio_messages_allow_signal_access_to_your_microphone">ऑडियो मेसेज भेजने के लिए, अपने माइक्रोफ़ोन पर Signal पहुंच की अनुमति दें।</string>
-  <string name="ConversationActivity_signal_requires_the_microphone_permission_in_order_to_send_audio_messages">ऑडियो मेसेज को भेजने के लिए Signal को माइक्रोफ़ोन अनुमति की आवश्यकता होती है, लेकिन इसे स्थायी रूप से अस्वीकार कर दिया गया है। कृपया ऐप सेटिंग्स जारी रखें, \"अनुमतियां\" चुनें, और \"माइक्रोफ़ोन\" सक्षम करें।</string>
-  <string name="ConversationActivity_signal_needs_the_microphone_and_camera_permissions_in_order_to_call_s">%s को कॉल करने के लिए Signal को माइक्रोफ़ोन और कैमरा अनुमतियों की आवश्यकता होती है, लेकिन उन्हें स्थायी रूप से अस्वीकार कर दिया गया है। कृपया ऐप सेटिंग्स जारी रखें, \"अनुमतियां\" चुनें, और \"माइक्रोफ़ोन\" और \"कैमरा\" सक्षम करें।</string>
-  <string name="ConversationActivity_to_capture_photos_and_video_allow_signal_access_to_the_camera">फोटो और वीडियो कैप्चर करने के लिए, कैमरे को Signal पहुंच की अनुमति दें।</string>
-  <string name="ConversationActivity_signal_needs_the_camera_permission_to_take_photos_or_video">Signal को फ़ोटो या वीडियो लेने के लिए कैमरा अनुमति की आवश्यकता होती है, लेकिन इसे स्थायी रूप से अस्वीकार कर दिया गया है। कृपया ऐप सेटिंग्स जारी रखें, \"अनुमतियां\" चुनें, और \"कैमरा\" सक्षम करें।</string>
-  <string name="ConversationActivity_signal_needs_camera_permissions_to_take_photos_or_video">Signal को फ़ोटो या वीडियो लेने के लिए कैमरा अनुमतियां चाहिए</string>
->>>>>>> ac197f42
   <string name="ConversationActivity_enable_the_microphone_permission_to_capture_videos_with_sound">ध्वनि के साथ वीडियो कैप्चर करने के लिए माइक्रोफोन अनुमति सक्षम करें।</string>
   <string name="ConversationActivity_signal_needs_the_recording_permissions_to_capture_video">Molly को वीडियो रिकॉर्ड करने के लिए माइक्रोफोन की अनुमति की आवश्यकता होती है, लेकिन उसे अस्वीकार कर दिया गया है। कृपया एप्प विन्यास जारी रखें, \"अनुमतियां\" चुनें, और \"माइक्रोफोन\" और \"कैमरा\" सक्षम करें।</string>
   <string name="ConversationActivity_signal_needs_recording_permissions_to_capture_video">Molly को वीडियो रिकॉर्ड करने के लिए माइक्रोफोन की अनुमति की आवश्यकता होती है।</string>
@@ -268,8 +254,8 @@
   <string name="ConversationActivity_you_will_leave_this_group_and_it_will_be_deleted_from_all_of_your_devices">आप इस ग्रूप को छोङ देंगे और यह ग्रूप आपके सभी डिवाइस से हटा दिया जाएगा।</string>
   <string name="ConversationActivity_delete">हटाए </string>
   <string name="ConversationActivity_delete_and_leave">हटाएँ और छोड़ दें</string>
-  <string name="ConversationActivity__to_call_s_signal_needs_access_to_your_microphone">%1$s को कॉल करने के लिए, Signal को आपके माइक्रोफ़ोन तक पहुंच की आवश्यकता है।</string>
-  <string name="ConversationActivity__to_call_s_signal_needs_access_to_your_microphone_and_camera">%1$s को कॉल करने के लिए, Signal को आपके माइक्रोफ़ोन और कैमरे तक पहुंच की आवश्यकता होती है।</string>
+  <string name="ConversationActivity__to_call_s_signal_needs_access_to_your_microphone">%1$s को कॉल करने के लिए, Molly को आपके माइक्रोफ़ोन तक पहुंच की आवश्यकता है।</string>
+  <string name="ConversationActivity__to_call_s_signal_needs_access_to_your_microphone_and_camera">%1$s को कॉल करने के लिए, Molly को आपके माइक्रोफ़ोन और कैमरे तक पहुंच की आवश्यकता होती है।</string>
   <string name="ConversationActivity__more_options_now_in_group_settings">समूह सेटिंग्स में अब और विकल्प</string>
   <string name="ConversationActivity_join">जुड़ें</string>
   <string name="ConversationActivity_full">पूर्ण</string>
@@ -325,7 +311,7 @@
   <string name="ConversationFragment__d_group_members_have_the_same_name">%1$d ग्रुप मेंबर्स का एक ही नाम है।</string>
   <string name="ConversationFragment__tap_to_review">समीक्षा के लिए टैप करें</string>
   <string name="ConversationFragment__review_requests_carefully">अनुरोधों की सावधानीपूर्वक समीक्षा करें</string>
-  <string name="ConversationFragment__signal_found_another_contact_with_the_same_name">Signal को एक ही नाम वाला एक और संपर्क मिला।</string>
+  <string name="ConversationFragment__signal_found_another_contact_with_the_same_name">Molly को एक ही नाम वाला एक और संपर्क मिला।</string>
   <!--ConversationListActivity-->
   <string name="ConversationListActivity_there_is_no_browser_installed_on_your_device">आपके डिवाइस पर कोई ब्राउज़र इंस्टॉल नहीं है।</string>
   <!--ConversationListFragment-->
@@ -387,11 +373,11 @@
   <string name="BackupsPreferenceFragment__test_your_backup_passphrase">अपने बैकअप पासफ्रेज की जाँच करें और इसके मेल खाने की पुष्टि करें</string>
   <string name="BackupsPreferenceFragment__turn_on">शुरु करें</string>
   <string name="BackupsPreferenceFragment__turn_off">बंद करें</string>
-  <string name="BackupsPreferenceFragment__to_restore_a_backup">किसी बैकअप को बहाल करने के लिए, Signal की एक नई कॉपी इंस्टॉल करें। ऐप को खोलें और \"बैकअप को बहाल करें\" पर टैप करें, और फिर बैकअप फाइल को ढूँढें। %1$s</string>
+  <string name="BackupsPreferenceFragment__to_restore_a_backup">किसी बैकअप को बहाल करने के लिए, Molly की एक नई कॉपी इंस्टॉल करें। ऐप को खोलें और \"बैकअप को बहाल करें\" पर टैप करें, और फिर बैकअप फाइल को ढूँढें। %1$s</string>
   <string name="BackupsPreferenceFragment__learn_more">अधिक जानें</string>
   <string name="BackupsPreferenceFragment__in_progress">प्रगति में</string>
   <string name="BackupsPreferenceFragment__d_so_far">%1$d अब तक</string>
-  <string name="BackupsPreferenceFragment_signal_requires_external_storage_permission_in_order_to_create_backups">बैकअप बनाने के लिए Signal को बाहरी संग्रहण अनुमति की आवश्यकता होती है, लेकिन इसे स्थायी रूप से अस्वीकार कर दिया गया है। कृपया ऐप सेटिंग्स को जारी रखें, \"अनुमतियां\" चुनें और \"संग्रहण\" सक्षम करें।</string>
+  <string name="BackupsPreferenceFragment_signal_requires_external_storage_permission_in_order_to_create_backups">बैकअप बनाने के लिए Molly को बाहरी संग्रहण अनुमति की आवश्यकता होती है, लेकिन इसे स्थायी रूप से अस्वीकार कर दिया गया है। कृपया ऐप सेटिंग्स को जारी रखें, \"अनुमतियां\" चुनें और \"संग्रहण\" सक्षम करें।</string>
   <!--CustomDefaultPreference-->
   <string name="CustomDefaultPreference_using_custom">कस्टम इस्तेमाल: %s</string>
   <string name="CustomDefaultPreference_using_default">डिफ़ॉल्ट इस्तेमाल: %s</string>
@@ -438,10 +424,7 @@
   <string name="GroupCallingMegaphone__open_a_new_group_to_start">एक मुफ़्त एनक्रिप्टेड ग्रुप कॉल शुरू करने के लिए एक नया ग्रुप खोलें</string>
   <!--DozeReminder-->
   <string name="DozeReminder_optimize_for_missing_play_services">लापता प्ले सेवाओं के लिए अनुकूलित करें</string>
-<<<<<<< HEAD
   <string name="DozeReminder_this_device_does_not_support_play_services_tap_to_disable_system_battery">यह डिवाइस Play सेवाओं का समर्थन नहीं करता है। सिस्टम बैटरी ऑप्टिमाइज़ेशन को अक्षम करने के लिए टैप करें, जो निष्क्रिय होने पर संदेशों को पुनर्प्राप्त करने से Molly को रोकता है।</string>
-=======
-  <string name="DozeReminder_this_device_does_not_support_play_services_tap_to_disable_system_battery">यह डिवाइस Play सेवाओं का समर्थन नहीं करता है। सिस्टम बैटरी ऑप्टिमाइज़ेशन को अक्षम करने के लिए टैप करें, जो निष्क्रिय होने पर संदेशों को पुनर्प्राप्त करने से Signal को रोकता है।</string>
   <!--ExpiredBuildReminder-->
   <string name="ExpiredBuildReminder_this_version_of_signal_has_expired">Signal का यह वर्ज़न एक्सपायर हो गया है। मेसेज भेजने और प्राप्त करने के लिए अभी अपडेट करें।</string>
   <string name="ExpiredBuildReminder_update_now">अभी अपडेट करें</string>
@@ -451,7 +434,6 @@
     <item quantity="other">%d लंबित मेंबर अनुरोध।</item>
   </plurals>
   <string name="PendingGroupJoinRequestsReminder_view">देखना</string>
->>>>>>> ac197f42
   <!--ShareActivity-->
   <string name="ShareActivity_share_with">साझा करें</string>
   <string name="ShareActivity_multiple_attachments_are_only_supported">एक से अधिक एटेचमेंट केवल तस्वीरों और वीडियोज के लिए समर्थित हैं।</string>
@@ -1221,8 +1203,8 @@
   <string name="RedPhone_got_it">समझ गया </string>
   <!--WebRtcCallActivity-->
   <string name="WebRtcCallActivity__tap_here_to_turn_on_your_video">वीडियो शुरु करने के लिये यहाँ टैप करें</string>
-  <string name="WebRtcCallActivity__to_call_s_signal_needs_access_to_your_camera">%1$s को कॉल करने के लिए, Signal को आपके कैमरा तक पहुँच करने की ज़रूरत है</string>
-  <string name="WebRtcCallActivity__signal_s">Signal %1$s</string>
+  <string name="WebRtcCallActivity__to_call_s_signal_needs_access_to_your_camera">%1$s को कॉल करने के लिए, Molly को आपके कैमरा तक पहुँच करने की ज़रूरत है</string>
+  <string name="WebRtcCallActivity__signal_s">Molly %1$s</string>
   <string name="WebRtcCallActivity__calling">कॉल की जा रही है…</string>
   <string name="WebRtcCallActivity__group_call">ग्रुप कॉल</string>
   <!--WebRtcCallView-->
@@ -1265,13 +1247,9 @@
   <string name="RegistrationActivity_no_browser">इस लिंक को खोलने में असमर्थ। कोई वेब ब्राउजर नहीं मिला</string>
   <string name="RegistrationActivity_more_information">और जानकारी</string>
   <string name="RegistrationActivity_less_information">कम जानकारी</string>
-<<<<<<< HEAD
   <string name="RegistrationActivity_signal_needs_access_to_your_contacts_and_media_in_order_to_connect_with_friends">मित्रों से जुड़ने, मेसेजों का आदान-प्रदान करने और सुरक्षित कॉल करने के लिए Molly को आपके संपर्कों और मीडिया तक पहुंच की आवश्यकता होती है</string>
-=======
-  <string name="RegistrationActivity_signal_needs_access_to_your_contacts_and_media_in_order_to_connect_with_friends">मित्रों से जुड़ने, मेसेजों का आदान-प्रदान करने और सुरक्षित कॉल करने के लिए Signal को आपके संपर्कों और मीडिया तक पहुंच की आवश्यकता होती है</string>
-  <string name="RegistrationActivity_signal_needs_access_to_your_contacts_in_order_to_connect_with_friends">मित्रों से जुड़ने, मेसेजों का आदान-प्रदान करने और सुरक्षित कॉल करने के लिए Signal को आपके संपर्कों तक पहुंच की आवश्यकता होती है</string>
+  <string name="RegistrationActivity_signal_needs_access_to_your_contacts_in_order_to_connect_with_friends">मित्रों से जुड़ने, मेसेजों का आदान-प्रदान करने और सुरक्षित कॉल करने के लिए Molly को आपके संपर्कों तक पहुंच की आवश्यकता होती है</string>
   <string name="RegistrationActivity_rate_limited_to_service">इस नंबर को रजिस्टर करने के लिए आपके द्वारा बहुत बार प्रयास किया जा चुका है। कृपया कुछ देर बाद फिर से कोशिश करें। </string>
->>>>>>> ac197f42
   <string name="RegistrationActivity_unable_to_connect_to_service">सेवा से कनेक्ट करने में असमर्थ। कृपया नेटवर्क कनेक्शन की जांच करें और पुनः प्रयास करें।</string>
   <string name="RegistrationActivity_to_easily_verify_your_phone_number_signal_can_automatically_detect_your_verification_code">अपने फोन नंबर को आसानी से सत्यापित करने के लिए, यदि आप Molly को MMS संदेशों को देखने की अनुमति देते हैं तो Molly स्वचालित रूप से आपके सत्यापन कोड का पता लगा सकता है।</string>
   <plurals name="RegistrationActivity_debug_log_hint">
@@ -1374,11 +1352,11 @@
   <string name="SubmitDebugLogActivity_share">साझा करें</string>
   <!--SupportEmailUtil-->
   <string name="SupportEmailUtil_subject">विषय:</string>
-  <string name="SupportEmailUtil_signal_android_support_request">Signal Android समर्थन अनुरोध</string>
+  <string name="SupportEmailUtil_signal_android_support_request">Molly Android समर्थन अनुरोध</string>
   <string name="SupportEmailUtil_device_info">डिवाइस की जानकारी:</string>
   <string name="SupportEmailUtil_android_version">Android वर्ज़न:</string>
-  <string name="SupportEmailUtil_signal_version">Signal वर्ज़न:</string>
-  <string name="SupportEmailUtil_signal_package">Signal पैकेज:</string>
+  <string name="SupportEmailUtil_signal_version">Molly वर्ज़न:</string>
+  <string name="SupportEmailUtil_signal_package">Molly पैकेज:</string>
   <string name="SupportEmailUtil_registration_lock">रजिस्ट्रेशन लॉक:</string>
   <string name="SupportEmailUtil_locale">स्थान:</string>
   <!--ThreadRecord-->
@@ -1555,17 +1533,12 @@
   <!--VideoPlayer-->
   <string name="VideoPlayer_error_playing_video">वीडियो खोलने में त्रुटि</string>
   <!--WebRtcCallActivity-->
-<<<<<<< HEAD
   <string name="WebRtcCallActivity_to_answer_the_call_from_s_give_signal_access_to_your_microphone">%s से कॉल का जवाब देने के लिए, Molly को अपने माइक्रोफ़ोन तक पहुंचने दें।</string>
   <string name="WebRtcCallActivity_signal_requires_microphone_and_camera_permissions_in_order_to_make_or_receive_calls">कॉल करने या प्राप्त करने के लिए Molly को माइक्रोफ़ोन और कैमरा अनुमतियों की आवश्यकता होती है, लेकिन उन्हें स्थायी रूप से अस्वीकार कर दिया गया है। कृपया ऐप सेटिंग्स जारी रखें, \"अनुमतियां\" चुनें, और \"माइक्रोफ़ोन\" और \"कैमरा\" सक्षम करें।</string>
-=======
-  <string name="WebRtcCallActivity_to_answer_the_call_from_s_give_signal_access_to_your_microphone">%s से कॉल का जवाब देने के लिए, Signal को अपने माइक्रोफ़ोन तक पहुंचने दें।</string>
-  <string name="WebRtcCallActivity_signal_requires_microphone_and_camera_permissions_in_order_to_make_or_receive_calls">कॉल करने या प्राप्त करने के लिए Signal को माइक्रोफ़ोन और कैमरा अनुमतियों की आवश्यकता होती है, लेकिन उन्हें स्थायी रूप से अस्वीकार कर दिया गया है। कृपया ऐप सेटिंग्स जारी रखें, \"अनुमतियां\" चुनें, और \"माइक्रोफ़ोन\" और \"कैमरा\" सक्षम करें।</string>
   <string name="WebRtcCallActivity__answered_on_a_linked_device">एक लिंक किए हुए डिवाइस पर जवाब दिया गया।</string>
   <string name="WebRtcCallActivity__declined_on_a_linked_device">एक लिंक किए हुए डिवाइस पर रद्द किया गया।</string>
   <string name="WebRtcCallActivity__busy_on_a_linked_device">एक लिंक किए डिवाइस पर व्यस्त हैं।</string>
   <string name="GroupCallSafetyNumberChangeNotification__someone_has_joined_this_call_with_a_safety_number_that_has_changed">कोई एक बदल चुके सुरक्षा नंबर के साथ इस कॉल में जुड़ चुका है।</string>
->>>>>>> ac197f42
   <!--WebRtcCallScreen-->
   <string name="WebRtcCallScreen_new_safety_numbers">%1$s के साथ आपका सुरक्षा नंबर बदल गया है। इसका मतलब यह हो सकता है कि कोई आपके संचार को रोकने की कोशिश कर रहा है, या उस %2$s ने Signal को फिर से इंस्टॉल किया है।</string>
   <string name="WebRtcCallScreen_you_may_wish_to_verify_this_contact">आप इस संपर्क के साथ अपना सुरक्षा नंबर सत्यापित करना चाह सकते हैं।</string>
@@ -2374,15 +2347,11 @@
   <string name="BackupDialog_to_enable_backups_choose_a_folder">बैकअप सक्षम करने के लिए, फोल्डर का चुनाव करें। बैकअप इस जगह पर संगृहीत किया जाएगा। </string>
   <string name="BackupDialog_choose_folder">फोल्डर को चुनो</string>
   <string name="BackupDialog_copied_to_clipboard">क्लिपबोर्ड पर कॉपी किया गया है</string>
-<<<<<<< HEAD
-  <string name="ChatsPreferenceFragment_signal_requires_external_storage_permission_in_order_to_create_backups">बैकअप बनाने के लिए Molly को बाहरी संग्रहण अनुमति की आवश्यकता होती है, लेकिन इसे स्थायी रूप से अस्वीकार कर दिया गया है। कृपया ऐप सेटिंग्स को जारी रखें, \"अनुमतियां\" चुनें और \"संग्रहण\" सक्षम करें।</string>
-=======
   <string name="BackupDialog_enter_backup_passphrase_to_verify">सत्यापन के लिए अपना बैकअप पासफ्रेज दर्ज करें </string>
   <string name="BackupDialog_verify">सत्यापित करें</string>
   <string name="BackupDialog_you_successfully_entered_your_backup_passphrase">आप अपना बैकअप पासफ्रेज दर्ज करने में सफल रहे हैं </string>
   <string name="BackupDialog_passphrase_was_not_correct">पासफ्रेज गलत </string>
-  <string name="ChatsPreferenceFragment_signal_requires_external_storage_permission_in_order_to_create_backups">बैकअप बनाने के लिए Signal को बाहरी संग्रहण अनुमति की आवश्यकता होती है, लेकिन इसे स्थायी रूप से अस्वीकार कर दिया गया है। कृपया ऐप सेटिंग्स को जारी रखें, \"अनुमतियां\" चुनें और \"संग्रहण\" सक्षम करें।</string>
->>>>>>> ac197f42
+  <string name="ChatsPreferenceFragment_signal_requires_external_storage_permission_in_order_to_create_backups">बैकअप बनाने के लिए Molly को बाहरी संग्रहण अनुमति की आवश्यकता होती है, लेकिन इसे स्थायी रूप से अस्वीकार कर दिया गया है। कृपया ऐप सेटिंग्स को जारी रखें, \"अनुमतियां\" चुनें और \"संग्रहण\" सक्षम करें।</string>
   <string name="ChatsPreferenceFragment_last_backup_s">पिछला बैकअप: %s</string>
   <string name="ChatsPreferenceFragment_in_progress">प्रगति में</string>
   <string name="LocalBackupJob_creating_backup">बैकअप बनाया जा रहा है</string>
@@ -2495,7 +2464,7 @@
   <string name="GroupsLearnMore_paragraph_2">लिगेसी समूहों को नये समूहों में फिलहाल बदला नहीं जा सकता, लेकिन अगर उन सदस्यों के पास Signal का नवीनतम वर्ज़न है तो आप उन्हीं सदस्यों का एक नया समूह बना सकते हैं.</string>
   <string name="GroupsLearnMore_paragraph_3">Signal भविष्य में लेगेसी समूहों को अपडेट करने का तरीका उपलब्ध करायेगा।</string>
   <!--GroupLinkBottomSheetDialogFragment-->
-  <string name="GroupLinkBottomSheet_share_via_signal">Signal के ज़रिये शेयर करें </string>
+  <string name="GroupLinkBottomSheet_share_via_signal">Molly के ज़रिये शेयर करें </string>
   <string name="GroupLinkBottomSheet_copy">कॉपी</string>
   <string name="GroupLinkBottomSheet_qr_code">QR कोड </string>
   <string name="GroupLinkBottomSheet_share">साझा करें</string>
