--- conflicted
+++ resolved
@@ -213,14 +213,9 @@
   <string name="ConversationActivity_transport_insecure_sms">असुरक्षित SMS</string>
   <!--A title for the option to send an SMS with a placeholder to put the name of their SIM card-->
   <string name="ConversationActivity_transport_insecure_mms">असुरक्षित MMS</string>
-<<<<<<< HEAD
-  <string name="ConversationActivity_transport_signal">Signal</string>
-  <string name="ConversationActivity_lets_switch_to_signal">%1$s चलो Molly पर स्विच करें</string>
-=======
   <!--A title for the option to send an SMS with a placeholder to put the name of their SIM card-->
   <string name="ConversationActivity_transport_signal">Signal मेसेज</string>
-  <string name="ConversationActivity_lets_switch_to_signal">%1$s चलो Signal पर स्विच करें</string>
->>>>>>> 9d8e9a3a
+  <string name="ConversationActivity_lets_switch_to_signal">%1$s चलो Molly पर स्विच करें</string>
   <string name="ConversationActivity_specify_recipient">कृपया एक संपर्क चुनें</string>
   <string name="ConversationActivity_unblock">अनब्लॉक करें</string>
   <string name="ConversationActivity_attachment_exceeds_size_limits">आपके द्वारा भेजे जा रहे मेसेज के प्रकार के लिए अनुलग्नक आकार सीमा से अधिक है।</string>
@@ -885,12 +880,8 @@
   <string name="NotificationBarManager__establishing_signal_call">Signal कॉल की स्थापना की जा रही है</string>
   <string name="NotificationBarManager__incoming_signal_call">आने वाली Signal कॉल</string>
   <string name="NotificationBarManager__incoming_signal_group_call">इनकमिंग सिग्नल ग्रूप कॉल</string>
-<<<<<<< HEAD
+  <!--Temporary notification shown when starting the calling service-->
   <string name="NotificationBarManager__stopping_signal_call_service">Molly कॉल सेवा बंद की जा रही है</string>
-=======
-  <!--Temporary notification shown when starting the calling service-->
-  <string name="NotificationBarManager__stopping_signal_call_service">Signal कॉल सेवा बंद की जा रही है</string>
->>>>>>> 9d8e9a3a
   <string name="NotificationBarManager__decline_call">कॉल अस्वीकार करें</string>
   <string name="NotificationBarManager__answer_call">कॉल का उत्तर दें</string>
   <string name="NotificationBarManager__end_call">कॉल बंद</string>
