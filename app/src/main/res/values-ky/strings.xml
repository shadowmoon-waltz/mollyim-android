--- conflicted
+++ resolved
@@ -1404,13 +1404,9 @@
     <!-- In-conversation update message to indicate that the current contact is sms only and will need to migrate to signal to continue the conversation in signal. -->
     <string name="MessageRecord__you_will_no_longer_be_able_to_send_sms_messages_from_signal_soon">Жакында Signal\'дан SMS билдирүүлөрүн жөнөтө албай каласыз. %1$s менен бул жерден сүйлөшө берүү үчүн аны Signal\'га чакырыңыз.</string>
     <!-- In-conversation update message to indicate that the current contact is sms only and will need to migrate to signal to continue the conversation in signal. -->
-<<<<<<< HEAD
     <string name="MessageRecord__you_can_no_longer_send_sms_messages_in_signal">Мындан ары Molly\'дан SMS билдирүүлөрүн жөнөтө албайсыз. %1$s менен бул жерден сүйлөшө берүү үчүн аны Molly\'га чакырыңыз.</string>
-=======
-    <string name="MessageRecord__you_can_no_longer_send_sms_messages_in_signal">Мындан ары Signal\'дан SMS билдирүүлөрүн жөнөтө албайсыз. %1$s менен бул жерден сүйлөшө берүү үчүн аны Signal\'га чакырыңыз.</string>
     <!-- Body for quote when message being quoted is an in-app payment message -->
     <string name="MessageRecord__payment_s">Төлөм: %1$s</string>
->>>>>>> 09afb1be
 
     <!-- MessageRequestBottomView -->
     <string name="MessageRequestBottomView_accept">Кабыл алуу</string>
@@ -2802,11 +2798,7 @@
     <string name="PaymentsAllActivityFragment__received">Алынды</string>
 
     <string name="PaymentsHomeFragment__introducing_payments">Төлөмдөрдү киргизүү (Бета)</string>
-<<<<<<< HEAD
-    <string name="PaymentsHomeFragment__use_signal_to_send_and_receive">Купуялыкка багытталган MobileCoin жаңы санариптик валютасын жөнөтүү жана алуу үчүн Molly колдонуңуз. Баштоо үчүн жандырыңыз.</string>
-=======
-    <string name="PaymentsHomeFragment__use_signal_to_send_and_receive">Коопсуздук максатында, MobileCoin жаңы санарип акчасын жөнөтүү жана алуу үчүн Signal\'ды колдонуңуз. Баштоо үчүн иштетиңиз.</string>
->>>>>>> 09afb1be
+    <string name="PaymentsHomeFragment__use_signal_to_send_and_receive">Коопсуздук максатында, MobileCoin жаңы санарип акчасын жөнөтүү жана алуу үчүн Molly\'ды колдонуңуз. Баштоо үчүн иштетиңиз.</string>
     <string name="PaymentsHomeFragment__activate_payments">Төлөмдөрдү активдештирүү</string>
     <string name="PaymentsHomeFragment__activating_payments">Төлөмдөрдү активдештирүү…</string>
     <string name="PaymentsHomeFragment__restore_payments_account">Төлөм аккаунтун калыбына келтирүү</string>
