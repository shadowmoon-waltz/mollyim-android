<?xml version="1.0" encoding="UTF-8"?>
<!-- smartling.instruction_comments_enabled = on -->
<resources>
  <!-- Removed by excludeNonTranslatables <string name="app_name" translatable="false">Signal</string> -->

  <!-- Removed by excludeNonTranslatables <string name="install_url" translatable="false">https://signal.org/install</string> -->
  <!-- Removed by excludeNonTranslatables <string name="donate_url" translatable="false">https://signal.org/donate</string> -->
  <!-- Removed by excludeNonTranslatables <string name="backup_support_url" translatable="false">https://support.signal.org/hc/articles/360007059752</string> -->
  <!-- Removed by excludeNonTranslatables <string name="transfer_support_url" translatable="false">https://support.signal.org/hc/articles/360007059752</string> -->
  <!-- Removed by excludeNonTranslatables <string name="support_center_url" translatable="false">https://support.signal.org/</string> -->
  <!-- Removed by excludeNonTranslatables <string name="terms_and_privacy_policy_url" translatable="false">https://signal.org/legal</string> -->
  <!-- Removed by excludeNonTranslatables <string name="google_pay_url" translatable="false">https://pay.google.com</string> -->
  <!-- Removed by excludeNonTranslatables <string name="donation_decline_code_error_url" translatable="false">https://support.signal.org/hc/articles/4408365318426#errors</string> -->
  <!-- Removed by excludeNonTranslatables <string name="sms_export_url" translatable="false">https://support.signal.org/hc/articles/360007321171</string> -->
  <!-- Removed by excludeNonTranslatables <string name="signal_me_username_url" translatable="false">https://signal.me/#u/%1$s</string> -->
  <!-- Removed by excludeNonTranslatables <string name="signal_me_username_url_no_scheme" translatable="false">signal.me/#u/%1$s</string> -->
  <!-- Removed by excludeNonTranslatables <string name="username_support_url" translatable="false">https://support.signal.org/hc/articles/5389476324250</string> -->

    <string name="yes">Жөнөтүү</string>
    <string name="no">Жок</string>
    <string name="delete">Өчүрүү</string>
    <string name="please_wait">Сураныч, күтө туруңуз…</string>
    <string name="save">Сактоо</string>
    <string name="note_to_self">Өзүм үчүн белгилеп коюу</string>

    <!-- AlbumThumbnailView -->
  <!-- Removed by excludeNonTranslatables <string name="AlbumThumbnailView_plus" translatable="false">\+%d</string> -->

    <!-- ApplicationMigrationActivity -->
    <string name="ApplicationMigrationActivity__signal_is_updating">Molly жаңырууда…</string>

    <!-- ApplicationPreferencesActivity -->
    <string name="ApplicationPreferenceActivity_you_havent_set_a_passphrase_yet">Сыр сөз айкашын али кое элексиз!</string>
    <string name="ApplicationPreferencesActivity_disable_passphrase">Сыр сөз айкашын өчүрөсүзбү?</string>
    <string name="ApplicationPreferencesActivity_this_will_permanently_unlock_signal_and_message_notifications">Ушуну менен, Molly колдонмосу такыр кулпуланбай, билдирмелери сырсөзсүз көрүнө берет.</string>
    <string name="ApplicationPreferencesActivity_disable">Өчүрүү</string>
    <string name="ApplicationPreferencesActivity_disable_signal_messages_and_calls">Molly колдонмосундагы билдирүүлөр менен чалууларды өчүрөсүзбү?</string>
    <string name="ApplicationPreferencesActivity_disable_signal_messages_and_calls_by_unregistering">Серверге катталуудан баш тартуу менен, Molly колдонмосундагы билдирүүлөр менен чалууларды өчүрөсүз. Аларды кайра иштеткиңиз келсе, телефон номериңиз менен кайрадан катталууга туура келет.</string>
    <string name="ApplicationPreferencesActivity_error_connecting_to_server">Серверге туташууда ката кетти!</string>
    <string name="ApplicationPreferencesActivity_pins_are_required_for_registration_lock">PIN-коддор катталууну кулпулоо үчүн керек. Алгач катталууну кулпулоо функциясын өчүрүп, кийин PIN-коддорду өчүрүңүз.</string>
    <string name="ApplicationPreferencesActivity_pin_created">PIN код түзүлдү.</string>
    <string name="ApplicationPreferencesActivity_pin_disabled">PIN код өчүрүлдү.</string>
    <string name="ApplicationPreferencesActivity_record_payments_recovery_phrase">Калыбына келтирүүчү төлөм сөз айкашын жазыңыз</string>
    <string name="ApplicationPreferencesActivity_record_phrase">Сөз айкашын жазуу</string>
    <string name="ApplicationPreferencesActivity_before_you_can_disable_your_pin">PIN кодду өчүрөрдөн мурун, калыбына келтирүүчү төлөм сөз айкашын жаздырып алышыңыз керек. Кийин кааласаңыз, төлөм аккаунтуңузду кабылына келтире аласыз.</string>

    <!-- NumericKeyboardView -->
  <!-- Removed by excludeNonTranslatables <string name="NumericKeyboardView__1" translatable="false">1</string> -->
  <!-- Removed by excludeNonTranslatables <string name="NumericKeyboardView__2" translatable="false">2</string> -->
  <!-- Removed by excludeNonTranslatables <string name="NumericKeyboardView__3" translatable="false">3</string> -->
  <!-- Removed by excludeNonTranslatables <string name="NumericKeyboardView__4" translatable="false">4</string> -->
  <!-- Removed by excludeNonTranslatables <string name="NumericKeyboardView__5" translatable="false">5</string> -->
  <!-- Removed by excludeNonTranslatables <string name="NumericKeyboardView__6" translatable="false">6</string> -->
  <!-- Removed by excludeNonTranslatables <string name="NumericKeyboardView__7" translatable="false">7</string> -->
  <!-- Removed by excludeNonTranslatables <string name="NumericKeyboardView__8" translatable="false">8</string> -->
  <!-- Removed by excludeNonTranslatables <string name="NumericKeyboardView__9" translatable="false">9</string> -->
  <!-- Removed by excludeNonTranslatables <string name="NumericKeyboardView__0" translatable="false">0</string> -->
    <!-- Back button on numeric keyboard -->
    <string name="NumericKeyboardView__backspace">Backspace</string>

    <!-- DraftDatabase -->
    <string name="DraftDatabase_Draft_image_snippet">(сүрөт)</string>
    <string name="DraftDatabase_Draft_audio_snippet">(аудио)</string>
    <string name="DraftDatabase_Draft_video_snippet">(видео)</string>
    <string name="DraftDatabase_Draft_location_snippet">(жүргөн жер)</string>
    <string name="DraftDatabase_Draft_quote_snippet">(жооп)</string>
    <string name="DraftDatabase_Draft_voice_note">(үн билдирүүсү)</string>

    <!-- AttachmentKeyboard -->
    <string name="AttachmentKeyboard_gallery">Галерея</string>
    <string name="AttachmentKeyboard_file">Файл</string>
    <string name="AttachmentKeyboard_contact">Байланыш</string>
    <string name="AttachmentKeyboard_location">Жүргөн жер</string>
    <string name="AttachmentKeyboard_Signal_needs_permission_to_show_your_photos_and_videos">Molly сүрөттөрүңүз менен видеолоруңузду сиздин уруксатыңыз менен көрсөтөт.</string>
    <string name="AttachmentKeyboard_give_access">Уруксат берүү</string>
    <string name="AttachmentKeyboard_payment">Төлөм</string>

    <!-- AttachmentManager -->
    <string name="AttachmentManager_cant_open_media_selection">Медиафайлдарды тандай турган колдонмо табылган жок.</string>
    <string name="AttachmentManager_signal_requires_the_external_storage_permission_in_order_to_attach_photos_videos_or_audio">Molly колдонмосуна сүрөттөрдү, видеолорду же аудиолорду тиркөө үчүн Сактагычка кирүүгө уруксат беришиңиз керек, бирок сиз андан баш тарткансыз. Колдонмонун параметрлерине кирүү үчүн \"Улантуу\" дегенди басып, \"Уруксаттар\" дегенди тандап, \"Сактагыч\" дегенди иштетиңиз.</string>
    <string name="AttachmentManager_signal_requires_contacts_permission_in_order_to_attach_contact_information">Molly колдонмосуна байланыштын маалыматын тиркөө үчүн Байланыштарды колдонууга уруксат беришиңиз керек, бирок сиз андан баш тарткансыз. Колдонмонун параметрлерине кирүү үчүн \"Улантуу\" дегенди басып, \"Уруксаттар\" дегенди тандап, \"Байланыштар\" дегенди иштетиңиз.</string>
    <string name="AttachmentManager_signal_requires_location_information_in_order_to_attach_a_location">Molly колдонмосуна турган жериңизди тиркөө үчүн Жүргөн жерди аныктоо функциясын колдонууга уруксат беришиңиз керек, бирок сиз андан баш тарткансыз. Колдонмонун параметрлерине кирүү үчүн \"Улантуу\" дегенди басып, \"Уруксаттар\" дегенди тандап, \"Жүргөн жерди аныктоо\" дегенди иштетиңиз.</string>
    <!-- Alert dialog title to show the recipient has not activated payments -->
    <string name="AttachmentManager__not_activated_payments">%1$s төлөмдөр кызматын иштете элек </string>
    <!-- Alert dialog description to send the recipient a request to activate payments -->
    <string name="AttachmentManager__request_to_activate_payments">Төлөмдөр кызматын иштетүүнү өтүнөсүзбү?</string>
    <!-- Alert dialog button to send request -->
    <string name="AttachmentManager__send_request">Өтүнүчтү жөнөтүү</string>
    <!-- Alert dialog button to cancel dialog -->
    <string name="AttachmentManager__cancel">Жокко чыгаруу</string>

    <!-- AttachmentUploadJob -->
    <string name="AttachmentUploadJob_uploading_media">Медиафайл жүктөлүүдө…</string>
    <string name="AttachmentUploadJob_compressing_video_start">Видео кысылууда…</string>

    <!-- BackgroundMessageRetriever -->
    <string name="BackgroundMessageRetriever_checking_for_messages">Жаңы билдирүүлөр текшерилүүдө…</string>

    <!-- BlockedUsersActivity -->
    <string name="BlockedUsersActivity__blocked_users">Бөгөттөлгөн колдонуучулар</string>
    <string name="BlockedUsersActivity__add_blocked_user">Бөгөттөлгөн колдонуучуну кошуу</string>
    <string name="BlockedUsersActivity__blocked_users_will">Бөгөттөлгөн колдонуучулар сизге чала да алышпайт, билдирүү да жөнөтө алышпайт.</string>
    <string name="BlockedUsersActivity__no_blocked_users">Эч ким бөгөттөлгөн эмес</string>
    <string name="BlockedUsersActivity__block_user">Колдонуучуну бөгөттөйсүзбү?</string>
    <string name="BlockedUserActivity__s_will_not_be_able_to">\"%1$s\" сизге чала да албайт, билдирүү да жөнөтө албайт.</string>
    <string name="BlockedUsersActivity__block">Бөгөттөө</string>

    <!-- CreditCardFragment -->
    <!-- Title of fragment detailing the donation amount for one-time donation, displayed above the credit card text fields -->
    <string name="CreditCardFragment__donation_amount_s">Салымдын суммасы: %1$s</string>
    <!-- Title of fragment detailing the donation amount for monthly donation, displayed above the credit card text fields -->
    <string name="CreditCardFragment__donation_amount_s_per_month">Салымдын суммасы: айына %1$s</string>
    <!-- Explanation of how to fill in the form, displayed above the credit card text fields -->
    <!-- Explanation of how to fill in the form and a note about pii, displayed above the credit card text fields -->
    <string name="CreditCardFragment__enter_your_card_details">Картаңыздын маалыматын киргизиңиз. Signal жеке маалыматыңызды чогултпайт же сактабайт.</string>
    <!-- Displayed as a hint in the card number text field -->
    <string name="CreditCardFragment__card_number">Картанын номери</string>
    <!-- Displayed as a hint in the card expiry text field -->
    <string name="CreditCardFragment__mm_yy">MM/YY</string>
    <!-- Displayed as a hint in the card cvv text field -->
    <string name="CreditCardFragment__cvv">CVV</string>
    <!-- Error displayed under the card number text field when there is an invalid card number entered -->
    <string name="CreditCardFragment__invalid_card_number">Картанын номери туура эмес</string>
    <!-- Error displayed under the card expiry text field when the card is expired -->
    <string name="CreditCardFragment__card_has_expired">Картанын мөөнөтү өтүп кеткен</string>
    <!-- Error displayed under the card cvv text field when the cvv is too short -->
    <string name="CreditCardFragment__code_is_too_short">Код өтө кыска</string>
    <!-- Error displayed under the card cvv text field when the cvv is too long -->
    <string name="CreditCardFragment__code_is_too_long">Код өтө узун</string>
    <!-- Error displayed under the card cvv text field when the cvv is invalid -->
    <string name="CreditCardFragment__invalid_code">Код туура эмес</string>
    <!-- Error displayed under the card expiry text field when the expiry month is invalid -->
    <string name="CreditCardFragment__invalid_month">Ай туура эмес</string>
    <!-- Error displayed under the card expiry text field when the expiry is missing the year -->
    <string name="CreditCardFragment__year_required">Жылды киргизиңиз</string>
    <!-- Error displayed under the card expiry text field when the expiry year is invalid -->
    <string name="CreditCardFragment__invalid_year">Жыл туура эмес</string>
    <!-- Button label to confirm credit card input and proceed with payment -->
    <string name="CreditCardFragment__continue">Улантуу</string>

    <!-- BlockUnblockDialog -->
    <string name="BlockUnblockDialog_block_and_leave_s">Бөгөттөп туруп, %1$s чыгып кетесизби?</string>
    <string name="BlockUnblockDialog_block_s">%1$s бөгөттөйсүзбү?</string>
    <string name="BlockUnblockDialog_you_will_no_longer_receive_messages_or_updates">Бул топтон билдирүүлөр менен жаңылыктарды албай каласыз жана топтун мүчөлөрү сизди бул топко кайра кошо алышпайт.</string>
    <string name="BlockUnblockDialog_group_members_wont_be_able_to_add_you">Топтун мүчөлөрү сизди кайра ушул топко кошо алышпайт.</string>
    <string name="BlockUnblockDialog_group_members_will_be_able_to_add_you">Топтун мүчөлөрү сизди кайра ушул топко кошо алышат.</string>
    <!-- Text that is shown when unblocking a Signal contact -->
    <string name="BlockUnblockDialog_you_will_be_able_to_call_and_message_each_other">Бири-бириңерге чалып, жазыша аласыз жана башкаларга атыңыз менен сүрөтүңүз көрүнүп турат.</string>
    <!-- Text that is shown when unblocking an SMS contact -->
    <string name="BlockUnblockDialog_you_will_be_able_to_message_each_other">Бири-бириңер менен жазыша аласыз.</string>
    <string name="BlockUnblockDialog_blocked_people_wont_be_able_to_call_you_or_send_you_messages">Бөгөттөлгөн адамдар сизге чала да албай, сиз менен жазыша да албай калышат.</string>
    <string name="BlockUnblockDialog_blocked_people_wont_be_able_to_send_you_messages">Бөгөттөлгөн адамдар сиз менен жазыша албай калышат.</string>
    <!-- Message shown on block dialog when blocking the Signal release notes recipient -->
    <string name="BlockUnblockDialog_block_getting_signal_updates_and_news">Signal\'дан жаңылыктар келбей эле койсун.</string>
    <!-- Message shown on unblock dialog when unblocking the Signal release notes recipient -->
    <string name="BlockUnblockDialog_resume_getting_signal_updates_and_news">Signal\'дан жаңылыктар келе берсин.</string>
    <string name="BlockUnblockDialog_unblock_s">%1$s бөгөттөн чыгарасызбы?</string>
    <string name="BlockUnblockDialog_block">Бөгөттөө</string>
    <string name="BlockUnblockDialog_block_and_leave">Бөгөттөп туруп, чыгып кетүү</string>
    <string name="BlockUnblockDialog_report_spam_and_block">Спам деп белгилеп, бөгөттөө</string>

    <!-- BucketedThreadMedia -->
    <string name="BucketedThreadMedia_Today">Бүгүн</string>
    <string name="BucketedThreadMedia_Yesterday">Кечээ</string>
    <string name="BucketedThreadMedia_This_week">Ушул аптада</string>
    <string name="BucketedThreadMedia_This_month">Ушул айда</string>
    <string name="BucketedThreadMedia_Large">Чоң</string>
    <string name="BucketedThreadMedia_Medium">Орточо</string>
    <string name="BucketedThreadMedia_Small">Кичине</string>

    <!-- CameraXFragment -->
    <string name="CameraXFragment_tap_for_photo_hold_for_video">Сүрөт тартуу үчүн басыңыз, видео тартуу үчүн кое бербей басып туруңуз</string>
    <string name="CameraXFragment_capture_description">Тартуу</string>
    <string name="CameraXFragment_change_camera_description">Камераны алмаштыруу</string>
    <string name="CameraXFragment_open_gallery_description">Галереяны ачуу</string>

    <!-- CameraContacts -->
    <string name="CameraContacts_recent_contacts">Соңку байланыштар</string>
    <string name="CameraContacts_signal_contacts">Signal\'дагы байланыштар</string>
    <string name="CameraContacts_signal_groups">Signal\'дагы топтор</string>
    <string name="CameraContacts_you_can_share_with_a_maximum_of_n_conversations">%1$d чейин гана сүйлөшүү бөлүшө аласыз.</string>
    <string name="CameraContacts_select_signal_recipients">Signal\'дагы алуучуларды тандаңыз</string>
    <string name="CameraContacts_no_signal_contacts">Signal байланыштары жок</string>
    <string name="CameraContacts_you_can_only_use_the_camera_button">Сүрөттөрдү камеранын баскычы менен Signal\'дын колдонуучуларына гана жөнөтө аласыз. </string>
    <string name="CameraContacts_cant_find_who_youre_looking_for">Керектүү адамды таппай жатасызбы?</string>
    <string name="CameraContacts_invite_a_contact_to_join_signal">Байланышыңызды Molly\'га чакырыңыз</string>
    <string name="CameraContacts__menu_search">Издөө</string>

    <!-- Censorship Circumvention Megaphone -->
    <!-- Title for an alert that shows at the bottom of the chat list letting people know that circumvention is no longer needed -->
    <string name="CensorshipCircumventionMegaphone_turn_off_censorship_circumvention">Цензурадан кыйгап өтүүнү өчүрөсүзбү?</string>
    <!-- Body for an alert that shows at the bottom of the chat list letting people know that circumvention is no longer needed -->
    <string name="CensorshipCircumventionMegaphone_you_can_now_connect_to_the_signal_service">Эми Signal кызматына дароо кошула аласыз.</string>
    <!-- Action to prompt the user to disable circumvention since it is no longer needed -->
    <string name="CensorshipCircumventionMegaphone_turn_off">Өчүрүү</string>
    <!-- Action to prompt the user to dismiss the alert at the bottom of the chat list -->
    <string name="CensorshipCircumventionMegaphone_no_thanks">Жок, рахмат</string>

    <!-- ClearProfileActivity -->
    <string name="ClearProfileActivity_remove">Алып салуу</string>
    <string name="ClearProfileActivity_remove_profile_photo">Профилдин сүрөтү алынып салынсынбы?</string>
    <string name="ClearProfileActivity_remove_group_photo">Топтун сүрөтү алынып салынсынбы?</string>

    <!-- ClientDeprecatedActivity -->
    <string name="ClientDeprecatedActivity_update_signal">Molly\'ды жаңыртуу</string>
    <string name="ClientDeprecatedActivity_this_version_of_the_app_is_no_longer_supported">Колдонмонун бул версиясы жарабай калган. Башкалар менен жазыша берүү үчүн аны жаңыртыңыз.</string>
    <string name="ClientDeprecatedActivity_update">Жаңыртуу</string>
    <string name="ClientDeprecatedActivity_dont_update">Жок, жаңыртпайм</string>
    <string name="ClientDeprecatedActivity_warning">Эскертүү</string>
    <string name="ClientDeprecatedActivity_your_version_of_signal_has_expired_you_can_view_your_message_history">Signal\'дын версиясы эскирип калган. Буга чейин жазышкан билдирүүлөрүңүздү көрө алганыңыз менен, колдонмону жаңыртмайынча, башкалар менен жазыша албайсыз.</string>

    <!-- CommunicationActions -->
    <string name="CommunicationActions_no_browser_found">Серепчи табылган жок.</string>
    <string name="CommunicationActions_send_email">Электрондук кат жөнөтүү</string>
    <string name="CommunicationActions_a_cellular_call_is_already_in_progress">Мобилдик телефон аркылуу чалынууда.</string>
    <string name="CommunicationActions_start_voice_call">Аудио режиминде чаласызбы?</string>
    <string name="CommunicationActions_cancel">Жокко чыгаруу</string>
    <string name="CommunicationActions_call">Чалуу</string>
    <string name="CommunicationActions_insecure_call">Корголбогон чалуу</string>
    <string name="CommunicationActions_carrier_charges_may_apply">Байланыш операторуңуз акы алышы мүмкүн. Сиз чалып жаткан номер Signal\'га катталбагандыктан, Интернет аркылуу эмес, мобилдик байланыш оператору аркылуу чаласыз.</string>

    <!-- ConfirmIdentityDialog -->

    <!-- ContactsCursorLoader -->
    <string name="ContactsCursorLoader_recent_chats">Соңку маектер</string>
    <string name="ContactsCursorLoader_contacts">Байланыштар</string>
    <string name="ContactsCursorLoader_groups">Топтор</string>
    <!-- Contact search header for individuals who the user has not started a conversation with but is in a group with -->
    <string name="ContactsCursorLoader_group_members">Топтун мүчөлөрү</string>
    <string name="ContactsCursorLoader_phone_number_search">Телефон номерин издөө</string>
    <!-- Header for username search -->
    <string name="ContactsCursorLoader_find_by_username">Колдонуучу аты боюнча издөө</string>
    <!-- Label for my stories when selecting who to send media to -->
    <string name="ContactsCursorLoader_my_stories">Менин окуяларым</string>
    <!-- Text for a button that brings up a bottom sheet to create a new story. -->
    <string name="ContactsCursorLoader_new">Жаңы</string>
    <!-- Header for conversation search section labeled "Chats" -->
    <string name="ContactsCursorLoader__chats">Маектер</string>
    <!-- Header for conversation search section labeled "Messages" -->
    <string name="ContactsCursorLoader__messages">Билдирүүлөр</string>

    <!-- ContactsDatabase -->
    <string name="ContactsDatabase_message_s">Билдирүү %1$s</string>
    <string name="ContactsDatabase_signal_call_s">Signal аркылуу %1$s номерине чалуу</string>

    <!-- ContactNameEditActivity -->
    <!-- Toolbar title for contact name edit activity -->
    <string name="ContactNameEditActivity_given_name">Аты</string>
    <string name="ContactNameEditActivity_family_name">Фамилиясы</string>
    <string name="ContactNameEditActivity_prefix">Префикс</string>
    <string name="ContactNameEditActivity_suffix">Суффикс</string>
    <string name="ContactNameEditActivity_middle_name">Атасынын аты</string>

    <!-- ContactShareEditActivity -->
    <!-- ContactShareEditActivity toolbar title -->
    <string name="ContactShareEditActivity__send_contact">Байланышты жөнөтүү</string>
    <string name="ContactShareEditActivity_type_home">Үй</string>
    <string name="ContactShareEditActivity_type_mobile">Мобилдик</string>
    <string name="ContactShareEditActivity_type_work">Жумуш</string>
    <string name="ContactShareEditActivity_type_missing">Башка</string>
    <string name="ContactShareEditActivity_invalid_contact">Тандалган байланыш жараксыз</string>
    <!-- Content descrption for name edit button on contact share edit activity -->
    <string name="ContactShareEditActivity__edit_name">Атты өзгөртүү</string>
    <!-- Content description for user avatar in edit activity -->
    <string name="ContactShareEditActivity__avatar">Аватар</string>

    <!-- ConversationItem -->
    <string name="ConversationItem_error_not_sent_tap_for_details">Жөнөтүлгөн жок. Кененирээк маалымат…</string>
    <string name="ConversationItem_error_partially_not_delivered">Жарым-жартылай жөнөтүлдү. Кененирээк маалымат…</string>
    <string name="ConversationItem_error_network_not_delivered">Жөнөтүлбөй калды</string>
    <string name="ConversationItem_received_key_exchange_message_tap_to_process">Ачкыч алмашуу билдирүүсү алынды. Иштетесизби?</string>
    <string name="ConversationItem_group_action_left">%1$s топтон чыгып кетти.</string>
    <string name="ConversationItem_send_paused">Жөнөтүү бир азга тындырылды</string>
    <string name="ConversationItem_click_to_approve_unencrypted">Жөнөтүлгөн жок. Корголбогон бойдон жөнөтөсүзбү?</string>
    <string name="ConversationItem_click_to_approve_unencrypted_sms_dialog_title">Шифрленбеген SMS катары жөнөтөсүзбү?</string>
    <string name="ConversationItem_click_to_approve_unencrypted_mms_dialog_title">Шифрленбеген MMS катары жөнөтөсүзбү?</string>
    <string name="ConversationItem_click_to_approve_unencrypted_dialog_message">Алуучу Signal\'ды колдонбой калгандыктан, бул билдирүү <b>шифрленбейт</b>.\n\nБилдирүүнү корголбогон бойдон жөнөтө бересизби?</string>
    <string name="ConversationItem_unable_to_open_media">Ушул медиафайлды ача турган колдонмо табылган жок.</string>
    <string name="ConversationItem_copied_text">%1$s көчүрүлдү</string>
    <string name="ConversationItem_from_s">Каяктан: %1$s</string>
    <string name="ConversationItem_to_s">Каякка: %1$s</string>
    <string name="ConversationItem_read_more">Дагы</string>
    <string name="ConversationItem_download_more">  Дагы жүктөп алуу</string>
    <string name="ConversationItem_pending">  Күтүлүүдө</string>
    <string name="ConversationItem_this_message_was_deleted">Бул билдирүү өчүрүлгөн.</string>
    <string name="ConversationItem_you_deleted_this_message">Бул билдирүүнү сиз өчүргөнсүз.</string>
    <!-- Dialog error message shown when user can\'t download a message from someone else due to a permanent failure (e.g., unable to decrypt), placeholder is other\'s name -->
    <string name="ConversationItem_cant_download_message_s_will_need_to_send_it_again">Билдирүү жүктөлүп алынган жок %1$s кайра жөнөтүшү керек.</string>
    <!-- Dialog error message shown when user can\'t download an image message from someone else due to a permanent failure (e.g., unable to decrypt), placeholder is other\'s name -->
    <string name="ConversationItem_cant_download_image_s_will_need_to_send_it_again">Сүрөт жүктөлүп алынган жок. %1$s кайра жөнөтүшү керек.</string>
    <!-- Dialog error message shown when user can\'t download a video message from someone else due to a permanent failure (e.g., unable to decrypt), placeholder is other\'s name -->
    <string name="ConversationItem_cant_download_video_s_will_need_to_send_it_again">Видео жүктөлүп алынган жок. %1$s кайра жөнөтүшү керек.</string>
    <!-- Dialog error message shown when user can\'t download a their own message via a linked device due to a permanent failure (e.g., unable to decrypt) -->
    <string name="ConversationItem_cant_download_message_you_will_need_to_send_it_again">Билдирүү жүктөлүп алынган жок {0} кайра жөнөтүшү керек.</string>
    <!-- Dialog error message shown when user can\'t download a their own image message via a linked device due to a permanent failure (e.g., unable to decrypt) -->
    <string name="ConversationItem_cant_download_image_you_will_need_to_send_it_again">Сүрөт жүктөлүп алынган жок. {0} кайра жөнөтүшү керек.</string>
    <!-- Dialog error message shown when user can\'t download a their own video message via a linked device due to a permanent failure (e.g., unable to decrypt) -->
    <string name="ConversationItem_cant_download_video_you_will_need_to_send_it_again">Видео жүктөлүп алынган жок. {0} кайра жөнөтүшү керек.</string>

    <!-- ConversationActivity -->
    <string name="ConversationActivity_add_attachment">Тиркеме кошуу</string>
    <string name="ConversationActivity_select_contact_info">Байланыш маалыматын тандоо</string>
    <string name="ConversationActivity_compose_message">Билдирүү жазуу</string>
    <string name="ConversationActivity_sorry_there_was_an_error_setting_your_attachment">Кечиресиз, тиркеме иштелип жатканда ката кетти.</string>
    <string name="ConversationActivity_recipient_is_not_a_valid_sms_or_email_address_exclamation">Алуучунун дареги телефон номери да эмес, электрондук почта дареги да эмес!</string>
    <string name="ConversationActivity_message_is_empty_exclamation">Билдирүү бош!</string>
    <string name="ConversationActivity_group_members">Топтун мүчөлөрү</string>
    <string name="ConversationActivity__tap_here_to_start_a_group_call">Топтошуп чалып баштоо үчүн бул жерди басыңыз</string>

    <string name="ConversationActivity_invalid_recipient">Жараксыз алуучу!</string>
    <string name="ConversationActivity_added_to_home_screen">Башкы экранга кошулду</string>
    <string name="ConversationActivity_calls_not_supported">Чалууга болбойт</string>
    <string name="ConversationActivity_this_device_does_not_appear_to_support_dial_actions">Бул түзмөктө номер терилбейт окшойт.</string>
    <string name="ConversationActivity_transport_insecure_sms">Корголбогон SMS</string>
    <!-- A title for the option to send an SMS with a placeholder to put the name of their SIM card -->
    <string name="ConversationActivity_transport_insecure_sms_with_sim">Корголбогон SMS (%1$s)</string>
    <string name="ConversationActivity_transport_insecure_mms">Корголбогон MMS</string>
    <!-- A title for the option to send an SMS with a placeholder to put the name of their SIM card -->
    <string name="ConversationActivity_transport_signal">Signal билдирүүсү</string>
    <string name="ConversationActivity_lets_switch_to_signal">Molly\'га өтүп алыңыз: %1$s</string>
    <string name="ConversationActivity_specify_recipient">Байланыш тандаңыз</string>
    <string name="ConversationActivity_unblock">Бөгөттөн чыгаруу</string>
    <string name="ConversationActivity_attachment_exceeds_size_limits">Тиркеменин көлөмү жөнөтүлүп жаткан билдирүү үчүн белгиленген чектен ашып кетти.</string>
    <string name="ConversationActivity_unable_to_record_audio">Аудио жазылбай жатат!</string>
    <string name="ConversationActivity_you_cant_send_messages_to_this_group">Бул топко билдирүү жөнөтө албайсыз, себеби андан чыгып кеткенсиз.</string>
    <string name="ConversationActivity_only_s_can_send_messages">%1$s гана билдирүүлөрдү жөнөтө алат.</string>
    <string name="ConversationActivity_admins">администраторлор</string>
    <string name="ConversationActivity_message_an_admin">Администраторго билдирүү жөнөтүү</string>
    <string name="ConversationActivity_cant_start_group_call">Топтук чалууну баштоо мүмкүн болбой жатат</string>
    <string name="ConversationActivity_only_admins_of_this_group_can_start_a_call">Ушул топтун администраторлору гана чала алышат.</string>
    <string name="ConversationActivity_there_is_no_app_available_to_handle_this_link_on_your_device">Түзмөгүңүздө ушул шилтемени ача турган колдонмо жок.</string>
    <string name="ConversationActivity_your_request_to_join_has_been_sent_to_the_group_admin">Кошулуу өтүнүчүңүз топтун администраторуна жөнөтүлдү. Анын чечими тууралуу билдирме аласыз.</string>
    <string name="ConversationActivity_cancel_request">Өтүнүчтү жокко чыгаруу</string>

    <string name="ConversationActivity_to_send_audio_messages_allow_signal_access_to_your_microphone">Аудио билдирүүлөрдү жөнөтүү үчүн Molly колдонмосуна микрофонуңузду жеткиликтүү кылышыңыз керек.</string>
    <string name="ConversationActivity_signal_requires_the_microphone_permission_in_order_to_send_audio_messages">Molly колдонмосуна аудио билдирүүлөрдү жөнөтүү үчүн микрофонду колдонууга уруксат беришиңиз керек, бирок сиз андан баш тарткансыз. Колдонмонун параметрлерине кирүү үчүн \"Улантуу\" дегенди басып, \"Уруксаттар\" дегенди тандап, \"Микрофон\" дегенди иштетиңиз.</string>
    <string name="ConversationActivity_signal_needs_the_microphone_and_camera_permissions_in_order_to_call_s">Molly колдонмосуна %1$s чалуу үчүн микрофон менен камераны колдонууга уруксат беришиңиз керек, бирок сиз андан баш тарткансыз. Колдонмонун параметрлерине кирүү үчүн \"Улантуу\" дегенди басып, \"Уруксаттар\" дегенди тандап, \"Микрофон\" жана \"Камера\" дегенди иштетиңиз.</string>
    <string name="ConversationActivity_to_capture_photos_and_video_allow_signal_access_to_the_camera">Сүрөт же видео тартуу үчүн Molly колдонмосуна камераны колдонууга уруксат беришиңиз керек.</string>
    <string name="ConversationActivity_signal_needs_the_camera_permission_to_take_photos_or_video">Molly колдонмосуна сүрөт же видео тартуу үчүн камераны колдонууга уруксат беришиңиз керек, бирок сиз аны четке каккансыз. Колдонмонун параметрлерине кирүү үчүн \"Улантуу\" дегенди басып, \"Уруксаттар\" дегенди тандап, \"Камера\" дегенди иштетиңиз.</string>
    <string name="ConversationActivity_signal_needs_camera_permissions_to_take_photos_or_video">Сүрөт же видео тартуу үчүн Molly колдонмосуна камераны колдонууга уруксат беришиңиз керек.</string>
    <string name="ConversationActivity_enable_the_microphone_permission_to_capture_videos_with_sound">Видеону үнү менен тартуу үчүн микрофонду колдонууга уруксат бериңиз.</string>
    <string name="ConversationActivity_signal_needs_the_recording_permissions_to_capture_video">Molly колдонмосуна видео тартуу үчүн микрофонду колдонууга уруксат беришиңиз керек, бирок сиз баш тарткансыз. Колдонмонун параметрлерине кирүү үчүн \"Улантуу\" дегенди басып, \"Уруксаттар\" дегенди тандап, \"Микрофон\" дегенди иштетиңиз.</string>
    <string name="ConversationActivity_signal_needs_recording_permissions_to_capture_video">Видео тартуу үчүн Molly колдонмосуна микрофонду колдонууга уруксат керек.</string>

    <string name="ConversationActivity_quoted_contact_message">%1$s %2$s</string>
    <string name="ConversationActivity_signal_cannot_sent_sms_mms_messages_because_it_is_not_your_default_sms_app">Signal SMS/MMS билдирүүлөрүн жөнөтө албайт, себеби демейки SMS колдонмосу эмес. Аны Android түзмөгүңүздүн параметрлеринен демейки SMS колдонмосу кыласызбы?</string>
    <string name="ConversationActivity_yes">Ооба</string>
    <string name="ConversationActivity_no">Жок</string>
    <string name="ConversationActivity_search_position">%2$d ичинен %1$d</string>
    <string name="ConversationActivity_no_results">Эч нерсе табылган жок</string>

    <string name="ConversationActivity_sticker_pack_installed">Стикерлер топтому орнотулду</string>
    <string name="ConversationActivity_new_say_it_with_stickers">Жаңы мүмкүнчүлүк! Эми стикерлер менен жазышыңыз!</string>

    <string name="ConversationActivity_cancel">Жокко чыгаруу</string>
    <string name="ConversationActivity_delete_conversation">Сүйлөшүүнү өчүрөсүзбү?</string>
    <string name="ConversationActivity_delete_and_leave_group">Өчүрүп, топтон чыгасызбы?</string>
    <string name="ConversationActivity_this_conversation_will_be_deleted_from_all_of_your_devices">Бул сүйлөшүү бардык түзмөктөрүңүздөн өчөт.</string>
    <string name="ConversationActivity_you_will_leave_this_group_and_it_will_be_deleted_from_all_of_your_devices">Бул топтон чыгасыз жана ал бардык түзмөктөрүңүздөн өчүрүлөт.</string>
    <string name="ConversationActivity_delete">Өчүрүү</string>
    <string name="ConversationActivity_delete_and_leave">Өчүрүп, топтон чыгам</string>
    <string name="ConversationActivity__to_call_s_signal_needs_access_to_your_microphone">%1$s чалуу үчүн Molly колдонмосуна микрофонуңуз керек</string>


    <string name="ConversationActivity_join">Кошулуу</string>
    <string name="ConversationActivity_full">Толуп калган</string>

    <string name="ConversationActivity_error_sending_media">Медиафайлды жөнөтүүдө ката кетти</string>

    <string name="ConversationActivity__reported_as_spam_and_blocked">Спам деп кабарланып, колдонуучу бөгөттөлдү.</string>

    <!-- Message shown when opening an SMS conversation with SMS disabled and they have unexported sms messages -->
    <string name="ConversationActivity__sms_messaging_is_currently_disabled_you_can_export_your_messages_to_another_app_on_your_phone">SMS жазышуу мүмкүнчүлүгү учурда өчүрүлгөн. Билдирүүлөрүңүздү телефонуңуздагы башка колдонмого өткөрсөңүз болот.</string>
    <!-- Message shown when opening an SMS conversation with SMS disabled and they have unexported sms messages -->
    <string name="ConversationActivity__sms_messaging_is_no_longer_supported_in_signal_you_can_export_your_messages_to_another_app_on_your_phone">Signal кызматында мындан ары SMS менен жазыша албайсыз. Билдирүүлөрүңүздү телефонуңуздагы башка колдонмого өткөрүңүз.</string>
    <!-- Action button shown when in sms conversation, sms is disabled, and unexported sms messages are present -->
    <string name="ConversationActivity__export_sms_messages">SMS билдирүүлөрүн өткөрүп берүү</string>
    <!-- Message shown when opening an SMS conversation with SMS disabled and there are no exported messages -->
    <string name="ConversationActivity__sms_messaging_is_currently_disabled_invite_s_to_to_signal_to_keep_the_conversation_here">SMS жазышуу мүмкүнчүлүгү учурда өчүрүлгөн. %1$s менен бул жерден сүйлөшө берүү үчүн аны Signal\'га чакырыңыз.</string>
    <!-- Message shown when opening an SMS conversation with SMS disabled and there are no exported messages -->
    <string name="ConversationActivity__sms_messaging_is_no_longer_supported_in_signal_invite_s_to_to_signal_to_keep_the_conversation_here">Signal кызматында мындан ары SMS менен жазыша албайсыз. %1$s менен бул жерден сүйлөшө берүү үчүн аны Signal\'га чакырыңыз.</string>
    <!-- Action button shown when opening an SMS conversation with SMS disabled and there are no exported messages -->
    <string name="ConversationActivity__invite_to_signal">Signal\'га чакыруу</string>
    <!-- Snackbar message shown after dismissing the full screen sms export megaphone indicating we\'ll do it again soon -->
    <string name="ConversationActivity__you_will_be_reminded_again_soon">Жакында дагы бир жолу эстетип коебуз.</string>

    <!-- ConversationAdapter -->
    <plurals name="ConversationAdapter_n_unread_messages">
        <item quantity="other">%1$d билдирүү окула элек</item>
    </plurals>

    <!-- ConversationFragment -->
    <!-- Toast text when contacts activity is not found -->
    <string name="ConversationFragment__contacts_app_not_found">Байланыштар колдонмосу табылган жок.</string>
    <plurals name="ConversationFragment_delete_selected_messages">
        <item quantity="other">Тандалган билдирүүлөрдү өчүрөсүзбү?</item>
    </plurals>
    <string name="ConversationFragment_save_to_sd_card">Сактагычка сактайсызбы?</string>
    <plurals name="ConversationFragment_saving_n_media_to_storage_warning">
        <item quantity="other">Ушул %1$d медиафайлдын баарын сактагычка сактасаңыз, алар түзмөгүңүздөгү башка колдонмолорго жеткиликтүү болуп калат.\n\nУлантасызбы?</item>
    </plurals>
    <plurals name="ConversationFragment_error_while_saving_attachments_to_sd_card">
        <item quantity="other">Тиркемелерди сактагычка сактоодо ката кетти!</item>
    </plurals>
    <string name="ConversationFragment_unable_to_write_to_sd_card_exclamation">Сактагычка жазылган жок!</string>
    <plurals name="ConversationFragment_saving_n_attachments">
        <item quantity="other">%1$d тиркеме сакталууда</item>
    </plurals>
    <plurals name="ConversationFragment_saving_n_attachments_to_sd_card">
        <item quantity="other">%1$d тиркеме сактагычка сакталууда…</item>
    </plurals>
    <string name="ConversationFragment_pending">Күтүлүүдө…</string>
    <string name="ConversationFragment_push">Интернет (Signal)</string>
    <string name="ConversationFragment_mms">MMS</string>
    <string name="ConversationFragment_sms">SMS</string>
    <string name="ConversationFragment_deleting">Өчүрүлүүдө</string>
    <string name="ConversationFragment_deleting_messages">Билдирүүлөр өчүрүлүүдө…</string>
    <string name="ConversationFragment_delete_for_me">Менде эле өчсүн</string>
    <string name="ConversationFragment_delete_for_everyone">Бардык жерде өчсүн</string>
    <!-- Dialog button for deleting one or more note-to-self messages only on this device, leaving that same message intact on other devices. -->
    <string name="ConversationFragment_delete_on_this_device">Бул түзмөктө өчүрүү</string>
    <!-- Dialog button for deleting one or more note-to-self messages on all linked devices. -->
    <string name="ConversationFragment_delete_everywhere">Бардык жерде өчүрүү</string>
    <string name="ConversationFragment_this_message_will_be_deleted_for_everyone_in_the_conversation">Бул билдирүү ушул сүйлөшүүдө катышкандардын баарында өчүп калат (эгер аларда Signal\'дын соңку версиясы орнотулган болсо). Билдирүүнү сиз өчүргөнүңүз баарына көрүнөт.</string>
    <string name="ConversationFragment_quoted_message_not_found">Баштапкы билдирүү табылган жок</string>
    <string name="ConversationFragment_quoted_message_no_longer_available">Баштапкы билдирүү мындан ары жеткиликсиз</string>
    <string name="ConversationFragment_failed_to_open_message">Билдирүү ачылган жок</string>
    <string name="ConversationFragment_you_can_swipe_to_the_right_reply">Тез жооп берүү үчүн билдирүүнү оңго сүрүп коюңуз</string>
    <string name="ConversationFragment_you_can_swipe_to_the_left_reply">Тез жооп берүү үчүн билдирүүнү солго сүрүп коюңуз</string>
    <string name="ConversationFragment_outgoing_view_once_media_files_are_automatically_removed">Бир жолу көрүлүүчү чыгуучу медиафайлдар жөнөтүлөрү менен дароо өчүп калат</string>
    <string name="ConversationFragment_you_already_viewed_this_message">Бул билдирүүнү көргөнсүз</string>
    <string name="ConversationFragment__you_can_add_notes_for_yourself_in_this_conversation">Ушул сүйлөшүүдө өзүңүзгө бир нерселерди белгилеп жазып алсаңыз болот.\nЭгер аккаунтуңузга бир нече түзмөгүңүз байланган болсо, жаңы жазууларыңыз бардык түзмөктөрдө шайкештирилет.</string>
    <string name="ConversationFragment__d_group_members_have_the_same_name">Топтун %1$d катышуучусунун ысымдары бирдей.</string>
    <string name="ConversationFragment__tap_to_review">Басып карап көрүңүз</string>
    <string name="ConversationFragment__review_requests_carefully">Сурамдарды этияттап караңыз</string>
    <string name="ConversationFragment__signal_found_another_contact_with_the_same_name">Molly ысымы окшош дагы бир байланышты тапты.</string>
    <string name="ConversationFragment_contact_us">Биз менен байланышыңыз</string>
    <string name="ConversationFragment_verify">Ооба</string>
    <string name="ConversationFragment_not_now">Азыр эмес</string>
    <string name="ConversationFragment_your_safety_number_with_s_changed">%1$s менен болгон коопсуздук кодуңуз өзгөрдү</string>
    <string name="ConversationFragment_your_safety_number_with_s_changed_likey_because_they_reinstalled_signal">%1$s Signal колдонмосун кайра орноткондуктан же түзмөгүн алмаштыргандыктан, аны менен болгон коопсуздук кодуңуз өзгөрдү. Жаңы коопсуздук кодун текшерүү үчүн «Ырастоо» дегенди басып коюңуз (баспай деле койсоңуз болот).</string>
    <!-- Message shown to indicate which notification profile is on/active -->
    <string name="ConversationFragment__s_on">%1$s күйүк</string>
    <!-- Dialog title for block group link join requests -->
    <string name="ConversationFragment__block_request">Сурамды бөгөттөйсүзбү?</string>
    <!-- Dialog message for block group link join requests -->
    <string name="ConversationFragment__s_will_not_be_able_to_join_or_request_to_join_this_group_via_the_group_link">%1$s бул топко кошула албайт же шилтеме аркылуу топко кошулууну өтүнө албайт. Аны кол менен кошсоңуз болот.</string>
    <!-- Dialog confirm block request button -->
    <string name="ConversationFragment__block_request_button">Сурамды бөгөттөө</string>
    <!-- Dialog cancel block request button -->
    <string name="ConversationFragment__cancel">Жокко чыгаруу</string>
    <!-- Message shown after successfully blocking join requests for a user -->
    <string name="ConversationFragment__blocked">Бөгөттөлдү</string>
    <!-- Label for a button displayed in conversation list to clear the chat filter -->
    <string name="ConversationListFragment__clear_filter">Иргемени өчүрүү</string>
    <!-- Notice on chat list when no unread chats are available, centered on display -->
    <string name="ConversationListFragment__no_unread_chats">Окула элек маектер жок</string>
    <plurals name="ConversationListFragment_delete_selected_conversations">
        <item quantity="other">Тандалган сүйлөшүүлөрдү өчүрөсүзбү?</item>
    </plurals>
    <plurals name="ConversationListFragment_this_will_permanently_delete_all_n_selected_conversations">
        <item quantity="other">Тандалган %1$d сүйлөшүүнүн баары өчөт.</item>
    </plurals>
    <string name="ConversationListFragment_deleting">Өчүрүлүүдө</string>
    <string name="ConversationListFragment_deleting_selected_conversations">Тандалган сүйлөшүүлөр өчүүдө…</string>
    <plurals name="ConversationListFragment_conversations_archived">
        <item quantity="other">%1$d сүйлөшүү архивделди</item>
    </plurals>
    <string name="ConversationListFragment_undo">Токтотуу</string>
    <plurals name="ConversationListFragment_moved_conversations_to_inbox">
        <item quantity="other">%1$d сүйлөшүү \"Келген билдирүүлөр\" кутусуна жылдырылды</item>
    </plurals>
    <plurals name="ConversationListFragment_read_plural">
        <item quantity="other">Окулду</item>
    </plurals>
    <plurals name="ConversationListFragment_unread_plural">
        <item quantity="other">Окула элек</item>
    </plurals>
    <plurals name="ConversationListFragment_pin_plural">
        <item quantity="other">Кадоо</item>
    </plurals>
    <plurals name="ConversationListFragment_unpin_plural">
        <item quantity="other">Бошотуу</item>
    </plurals>
    <plurals name="ConversationListFragment_mute_plural">
        <item quantity="other">Үнүн басуу</item>
    </plurals>
    <plurals name="ConversationListFragment_unmute_plural">
        <item quantity="other">Үнүн чыгаруу</item>
    </plurals>
    <string name="ConversationListFragment_select">Тандоо</string>
    <plurals name="ConversationListFragment_archive_plural">
        <item quantity="other">Архивдөө</item>
    </plurals>
    <plurals name="ConversationListFragment_unarchive_plural">
        <item quantity="other">Архивден чыгар</item>
    </plurals>
    <plurals name="ConversationListFragment_delete_plural">
        <item quantity="other">Өчүрүү</item>
    </plurals>
    <string name="ConversationListFragment_select_all">Баарын тандоо</string>
    <plurals name="ConversationListFragment_s_selected">
        <item quantity="other">%1$d тандалды</item>
    </plurals>

    <!-- Show in conversation list overflow menu to open selection bottom sheet -->
    <string name="ConversationListFragment__notification_profile">Билдирмелер профили</string>
    <!-- Tooltip shown after you have created your first notification profile -->
    <string name="ConversationListFragment__turn_your_notification_profile_on_or_off_here">Билдирмелер профилин бул жерден күйгүзүп/өчүрөсүз.</string>
    <!-- Message shown in top toast to indicate the named profile is on -->
    <string name="ConversationListFragment__s_on">%1$s күйүк</string>

    <!-- ConversationListItem -->
    <string name="ConversationListItem_key_exchange_message">Ачкыч алмашуу билдирүүсү</string>

    <!-- ConversationListItemAction -->
    <string name="ConversationListItemAction_archived_conversations_d">Архивделген сүйлөшүүлөр (%1$d)</string>

    <!-- ConversationTitleView -->
    <string name="ConversationTitleView_verified">Ырасталды</string>
    <string name="ConversationTitleView_you">Сиз</string>

    <!-- ConversationTypingView -->
    <string name="ConversationTypingView__plus_d">+%1$d</string>

    <!-- Title for a reminder bottom sheet to users who have re-registered that they need to go back to re-link their devices. -->
    <string name="RelinkDevicesReminderFragment__relink_your_devices">Түзмөктөрүңүздү кайра байланыштырыңыз</string>
    <!-- Description for a reminder bottom sheet to users who have re-registered that they need to go back to re-link their devices. -->
    <string name="RelinkDevicesReminderFragment__the_devices_you_added_were_unlinked">Түзмөгүңүздү кайра каттап жатканда, буга чейин кошкон түзмөктөрүңүз ажырап калган. Аларды кайра байланыштыруу үчүн параметрлерге өтүңүз.</string>
    <!-- Button label for the re-link devices bottom sheet reminder to navigate to the Devices page in the settings. -->
    <string name="RelinkDevicesReminderFragment__open_settings">Параметрлерди ачуу</string>
    <!-- Button label for the re-link devices bottom sheet reminder to dismiss the pop up. -->
    <string name="RelinkDevicesReminderFragment__later">Азыр эмес</string>

    <!-- CreateGroupActivity -->
    <string name="CreateGroupActivity__select_members">Мүчөлөрдү тандаңыз</string>

    <!-- ConversationListFilterPullView -->
    <!-- Note in revealable view before fully revealed -->
    <string name="ConversationListFilterPullView__pull_down_to_filter">Иргөө үчүн ылдый тартыңыз</string>
    <!-- Note in revealable view after fully revealed -->
    <string name="ConversationListFilterPullView__release_to_filter">Иргөө үчүн кое бериңиз</string>

    <!-- CreateProfileActivity -->
    <string name="CreateProfileActivity__profile">Профиль</string>
    <string name="CreateProfileActivity_error_setting_profile_photo">Профилдин сүрөтү коюлбай калды</string>
    <string name="CreateProfileActivity_problem_setting_profile">Профилди түзүүдө ката кетти</string>
    <string name="CreateProfileActivity_set_up_your_profile">Профилиңизди түзүп алыңыз</string>
    <string name="CreateProfileActivity_signal_profiles_are_end_to_end_encrypted">Профилиңиз жана ага киргизилген өзгөрүүлөр жазышкан адамдарыңызга, байланыштарыңызга жана топторго көрүнөт.</string>
    <string name="CreateProfileActivity_set_avatar_description">Аватар коюу</string>

    <!-- ProfileCreateFragment -->
    <!-- Displayed at the top of the screen and explains how profiles can be viewed. -->
    <string name="ProfileCreateFragment__profiles_are_visible_to_contacts_and_people_you_message">Профилиңиз жазышкан адамдарыңызга, байланыштарыңызга жана топторго көрүнөт.</string>
    <!-- Title of clickable row to select phone number privacy settings -->
    <string name="ProfileCreateFragment__who_can_find_me">Мени телефон номерим аркылуу кимдер таба алышат?</string>

    <!-- WhoCanSeeMyPhoneNumberFragment -->
    <!-- Toolbar title for this screen -->
    <string name="WhoCanSeeMyPhoneNumberFragment__who_can_find_me_by_number">Мени телефон номерим аркылуу кимдер таба алышат?</string>
    <!-- Description for radio item stating anyone can see your phone number -->
    <string name="WhoCanSeeMyPhoneNumberFragment__anyone_who_has">Байланыштар тизмесинде номериңиз сакталган адамдардын баарына сиз Signal байланышы катары көрүнөсүз. Калгандар номериңизди издеп табышат.</string>
    <!-- Description for radio item stating no one will be able to see your phone number -->
    <string name="WhoCanSeeMyPhoneNumberFragment__nobody_on_signal">Сизди эч ким Signal\'да телефон номериңиз аркылуу таба албайт.</string>

    <!-- ChooseBackupFragment -->
    <string name="ChooseBackupFragment__restore_from_backup">Резервдик көчүрмөлөрдөн калыбына келтирилсинби?</string>
    <string name="ChooseBackupFragment__restore_your_messages_and_media">Билдирүүлөрүңүздү жана медиаңызды локалдык резервдик көчүрмөдөн калыбына келтириңиз. Азыр калыбына келтирбесеңиз, кийин калыбына келтире албайсыз.</string>
    <string name="ChooseBackupFragment__icon_content_description">Камдык көчүрмөдөн калыбына келтирүү сүрөтчөсү</string>
    <string name="ChooseBackupFragment__choose_backup">Камдык көчүрмөнү тандаңыз</string>
    <string name="ChooseBackupFragment__learn_more">Кененирээк маалымат</string>
    <string name="ChooseBackupFragment__no_file_browser_available">Файлдарды тескегич жок</string>

    <!-- RestoreBackupFragment -->
    <string name="RestoreBackupFragment__restore_complete">Калыбына келди</string>
    <string name="RestoreBackupFragment__to_continue_using_backups_please_choose_a_folder">Камдык көчүрмөнү улантуу үчүн папка тандаңыз. Жаңы камдык көчүрмөлөр ошол жерде сакталат.</string>
    <string name="RestoreBackupFragment__choose_folder">Папка тандоо</string>
    <string name="RestoreBackupFragment__not_now">Азыр эмес</string>
    <!-- Couldn\'t find the selected backup -->
    <string name="RestoreBackupFragment__backup_not_found">Камдык көчүрмө табылган жок.</string>
    <!-- Couldn\'t read the selected backup -->
    <string name="RestoreBackupFragment__backup_could_not_be_read">Камдык көчүрмө окулган жок.</string>
    <!-- Backup has an unsupported file extension -->
    <string name="RestoreBackupFragment__backup_has_a_bad_extension">Камдык көчүрмөнүн кеңейтүүсү иштебейт.</string>

    <!-- BackupsPreferenceFragment -->
    <string name="BackupsPreferenceFragment__chat_backups">Маектердин камдык көчүрмөлөрү</string>
    <string name="BackupsPreferenceFragment__backups_are_encrypted_with_a_passphrase">Камдык көчүрмөлөр сыр сөз айкашы менен шифрленип, түзмөгүңүздө сакталат.</string>
    <string name="BackupsPreferenceFragment__create_backup">Камдык көчүрмөсүн түзүү</string>
    <string name="BackupsPreferenceFragment__last_backup">Акыркы жолу качан сакталган: %1$s</string>
    <string name="BackupsPreferenceFragment__backup_folder">Камдык көчүрмөлөрдүн папкасы</string>
    <!-- Title for a preference item allowing the user to selected the hour of the day when their chats are backed up. -->
    <string name="BackupsPreferenceFragment__backup_time">Камдык көчүрмө качан сакталат</string>
    <string name="BackupsPreferenceFragment__verify_backup_passphrase">Камдык көчүрмөнүн сыр сөз айкашын текшерүү</string>
    <string name="BackupsPreferenceFragment__test_your_backup_passphrase">Камдык көчүрмөңүздүн сыр сөз айкашын сынап көрүп, анын иштеп жатканын текшериңиз</string>
    <string name="BackupsPreferenceFragment__turn_on">Күйгүзүү</string>
    <string name="BackupsPreferenceFragment__turn_off">Өчүрүү</string>
    <string name="BackupsPreferenceFragment__to_restore_a_backup">"Камдык көчүрмөдөн калыбына келтирүү үчүн Molly\'дын жаңы көчүрмөсүн орнотуңуз. Колдонмону ачып, \"Камдык көчүрмөнү калыбына келтирүү\" дегенди басып, камдык көчүрмөнүн файлын тандаңыз. %1$s"</string>
    <string name="BackupsPreferenceFragment__learn_more">Кененирээк маалымат</string>
    <string name="BackupsPreferenceFragment__in_progress">Иштелип жатат…</string>
    <!-- Status text shown in backup preferences when verifying a backup -->
    <string name="BackupsPreferenceFragment__verifying_backup">Камдык көчүрмө ырасталууда…</string>
    <string name="BackupsPreferenceFragment__d_so_far">%1$d болуп калды …</string>
    <!-- Show percentage of completion of backup -->
    <string name="BackupsPreferenceFragment__s_so_far">%1$s%% болуп калды…</string>
    <string name="BackupsPreferenceFragment_signal_requires_external_storage_permission_in_order_to_create_backups">Molly колдонмосуна камдык көчүрмөлөрдү түзүү үчүн сактагычты колдонууга уруксат беришиңиз керек, бирок сиз андан баш тарткансыз. Колдонмонун параметрлерине кирүү үчүн \"Улантуу\" дегенди басып, \"Уруксаттар\" дегенди тандап, \"Сактагыч\" дегенди иштетиңиз.</string>


    <!-- CustomDefaultPreference -->
    <string name="CustomDefaultPreference_using_custom">Жеке: %1$s</string>
    <string name="CustomDefaultPreference_using_default">Демейки: %1$s</string>
    <string name="CustomDefaultPreference_none">Эч бир</string>

    <!-- AvatarSelectionBottomSheetDialogFragment -->
    <string name="AvatarSelectionBottomSheetDialogFragment__taking_a_photo_requires_the_camera_permission">Сүрөт тартуу үчүн камерага уруксат алуу керек.</string>
    <string name="AvatarSelectionBottomSheetDialogFragment__viewing_your_gallery_requires_the_storage_permission">Галереяга кирүү үчүн сактагычка уруксат алуу керек.</string>

    <!-- DateUtils -->
    <string name="DateUtils_just_now">Ушул тапта</string>
    <string name="DateUtils_minutes_ago">%1$dмүн</string>
    <string name="DateUtils_today">Бүгүн</string>
    <string name="DateUtils_yesterday">Кечээ</string>
    <!-- When scheduling a message, %1$s replaced with either today, tonight, or tomorrow. %2$s replaced with the time. e.g. Tonight at 9:00pm -->
    <string name="DateUtils_schedule_at">%1$s - %2$s</string>
    <!-- Used when getting a time in the future. For example, Tomorrow at 9:00pm -->
    <string name="DateUtils_tomorrow">Эртең</string>
    <!-- Used in the context: Tonight at 9:00pm for example. Specifically this is after 7pm -->
    <string name="DateUtils_tonight">Бүгүн кечинде</string>

    <!-- Scheduled Messages -->
    <!-- Title for dialog that shows all the users scheduled messages for a chat -->
    <string name="ScheduledMessagesBottomSheet__schedules_messages">Пландалган билдирүүлөр</string>
    <!-- Option when scheduling a message to select a specific date and time to send a message -->
    <string name="ScheduledMessages_pick_time">Күндү жана убакытты тандоо</string>
    <!-- Title for dialog explaining to users how the scheduled messages work -->
    <string name="ScheduleMessageFTUXBottomSheet__title">Пландалган билдирүүлөр</string>
    <!-- Disclaimer text for scheduled messages explaining to users that the scheduled messages will only send if connected to the internet -->
    <string name="ScheduleMessageFTUXBottomSheet__disclaimer">Пландалган билдирүүнү жөнөтүп жатканда, түзмөгүңүз күйгүзүлүп, анда Интернет байланышы болушу керек. Болбосо, билдирүүңүз түзмөгүңүз кайра Интернетке байланышканда жөнөтүлөт.</string>
    <!-- Confirmation button text acknowledging the user understands the disclaimer -->
    <string name="ScheduleMessageFTUXBottomSheet__okay">Макул</string>
    <!-- Title for section asking users to allow alarm permissions for scheduled messages -->
    <string name="ScheduleMessageFTUXBottomSheet_enable_title">Билдирүү пландоосун иштетүү үчүн:</string>
    <!-- Title for dialog asking users to allow alarm permissions for scheduled messages -->
    <string name="ReenableScheduleMessagesDialogFragment_reenable_title">Билдирүү пландоосун кайра иштетүү үчүн:</string>
    <!-- Title of dialog with a calendar to select the date the user wants to schedule a message. -->
    <string name="ScheduleMessageTimePickerBottomSheet__select_date_title">Күн тандоо</string>
    <!-- Title of dialog with a clock to select the time at which the user wants to schedule a message. -->
    <string name="ScheduleMessageTimePickerBottomSheet__select_time_title">Убакыт тандоо</string>
    <!-- Title of dialog that allows user to set the time and day that their message will be sent -->
    <string name="ScheduleMessageTimePickerBottomSheet__dialog_title">Билдирүүнү пландоо</string>
    <!-- Text for confirmation button when scheduling messages that allows the user to confirm and schedule the sending time -->
    <string name="ScheduleMessageTimePickerBottomSheet__schedule_send">Жөнөтүүнү пландоо</string>
    <!-- Disclaimer in message scheduling dialog. %1$s replaced with a GMT offset (e.g. GMT-05:00), and %2$s is replaced with the time zone name (e.g. Eastern Standard Time) -->
    <string name="ScheduleMessageTimePickerBottomSheet__timezone_disclaimer">Убакыт алкагы: (%1$s) %2$s</string>
    <!-- Warning dialog message text shown when select time for scheduled send is in the past resulting in an immediate send if scheduled. -->
    <string name="ScheduleMessageTimePickerBottomSheet__select_time_in_past_dialog_warning">Өтүп кеткен убакытты тандадыңыз. Билдирүү дароо жөнөтүлөт.</string>
    <!-- Positive button text for warning dialog shown when scheduled send is in the past -->
    <string name="ScheduleMessageTimePickerBottomSheet__select_time_in_past_dialog_positive_button">Дароо жөнөтүү</string>

    <!-- Context menu option to send a scheduled message now -->
    <string name="ScheduledMessagesBottomSheet_menu_send_now">Азыр жөнөтүү</string>
    <!-- Context menu option to reschedule a selected message -->
    <string name="ScheduledMessagesBottomSheet_menu_reschedule">Кайра пландоо</string>
    <!-- Button in dialog asking user if they are sure they want to delete the selected scheduled message -->
    <string name="ScheduledMessagesBottomSheet_delete_dialog_action">Өчүрүү</string>
    <!-- Button in dialog asking user if they are sure they want to delete the selected scheduled message -->
    <string name="ScheduledMessagesBottomSheet_delete_dialog_message">Пландалган билдирүүнү өчүрөсүзбү?</string>
    <!-- Progress message shown while deleting selected scheduled message -->
    <string name="ScheduledMessagesBottomSheet_deleting_progress_message">Өчүрүлүүдө…</string>

    <!-- DecryptionFailedDialog -->
    <string name="DecryptionFailedDialog_chat_session_refreshed">Маектин сессиясы жаңырды</string>
    <string name="DecryptionFailedDialog_signal_uses_end_to_end_encryption">Signal баштан аяк шифрлөөнү колдонгондуктан, кээде маегиңиздин сессиясын жаңыртууга туура келет. Маегиңиздин коопсуздугу бузулбаганы менен, ушул адамдан келген билдирүүнү көрбөй калышыңыз мүмкүн. Андыктан билдирүүсүн дагы бир жолу жөнөтүп койсун.</string>

    <!-- DeviceListActivity -->
    <string name="DeviceListActivity_unlink_s">\'%1$s\' ажыратасызбы?</string>
    <string name="DeviceListActivity_by_unlinking_this_device_it_will_no_longer_be_able_to_send_or_receive">Бул түзмөктү ажыратсаңыз, башкалар менен жазыша албай каласыз.</string>
    <string name="DeviceListActivity_network_connection_failed">Интернет жок</string>
    <string name="DeviceListActivity_try_again">Кайталап көрүңүз</string>
    <string name="DeviceListActivity_unlinking_device">Түзмөк ажыратылууда…</string>
    <string name="DeviceListActivity_unlinking_device_no_ellipsis">Түзмөктү ажыратуу</string>
    <string name="DeviceListActivity_network_failed">Ката кетти!</string>

    <!-- DeviceListItem -->
    <string name="DeviceListItem_unnamed_device">Аталышы жок түзмөк</string>
    <string name="DeviceListItem_linked_s">Туташкан %1$s</string>
    <string name="DeviceListItem_last_active_s">Акыркы активдүүлүк %1$s</string>
    <string name="DeviceListItem_today">Бүгүн</string>

    <!-- DocumentView -->
    <string name="DocumentView_unnamed_file">Аталышы жок файл</string>

    <!-- DozeReminder -->
    <string name="DozeReminder_optimize_for_missing_play_services">Google Play кызматтары жок болгондо оптималдаштыруу</string>
    <string name="DozeReminder_this_device_does_not_support_play_services_tap_to_disable_system_battery">Бул түзмөктө Google Play кызматтары иштебейт. Molly колдонулбаганда билдирүүлөрдү алганга мүмкүнчүлүк бербеген батареяны үнөмдөө функциясын өчүрүү үчүн бул жерди басып коюңуз.</string>

    <!-- ExpiredBuildReminder -->
    <string name="ExpiredBuildReminder_this_version_of_signal_has_expired">Signal\'дын бул версиясы эскирип калган. Жазышкыңыз келсе, аны жаңыртыңыз.</string>
    <string name="ExpiredBuildReminder_update_now">Жаңыртуу</string>

    <!-- PendingGroupJoinRequestsReminder -->
    <plurals name="PendingGroupJoinRequestsReminder_d_pending_member_requests">
        <item quantity="other">%1$d кошулуу өтүнүчү жооп күтүүдө.</item>
    </plurals>
    <string name="PendingGroupJoinRequestsReminder_view">Карап көрүү</string>

    <!-- GcmRefreshJob -->
    <string name="GcmRefreshJob_Permanent_Signal_communication_failure">Оңдолбой турган байланыш катасы кетти!</string>
    <string name="GcmRefreshJob_Signal_was_unable_to_register_with_Google_Play_Services">Molly колдонмосу Google Play кызматтарында каттала алган жок. Molly аркылуу чалуу жана жазышуу мүмкүнчүлүгү өчүрүлдү. Кайрадан Тууралоо &gt; Өркүндөтүлгөн бөлүмү аркылуу катталып көрүңүз.</string>


    <!-- GiphyActivity -->
    <string name="GiphyActivity_error_while_retrieving_full_resolution_gif">Толук көлөмдүү GIF анимациясын алууда ката кетти</string>

    <!-- GiphyFragmentPageAdapter -->

    <!-- AddToGroupActivity -->
    <string name="AddToGroupActivity_add_member">Мүчө кошосузбу?</string>
    <string name="AddToGroupActivity_add_s_to_s">Бул адамды \"%1$s\" \"%2$s\" тобуна кошосузбу?</string>
    <string name="AddToGroupActivity_s_added_to_s">\"%1$s\" \"%2$s\" тобуна кошулду.</string>
    <string name="AddToGroupActivity_add_to_group">Топко кошуу</string>
    <string name="AddToGroupActivity_add_to_groups">Топторго кошуу</string>
    <string name="AddToGroupActivity_this_person_cant_be_added_to_legacy_groups">Бул адамды эски топторго кошо албайсыз.</string>
    <string name="AddToGroupActivity_add">Кошуу</string>
    <string name="AddToGroupActivity_add_to_a_group">Топко кошуу</string>

    <!-- ChooseNewAdminActivity -->
    <string name="ChooseNewAdminActivity_choose_new_admin">Жаңы администратор тандоо</string>
    <string name="ChooseNewAdminActivity_done">Бүттү</string>
    <string name="ChooseNewAdminActivity_you_left">\"%1$s\" тобунан чыктыңыз.</string>

    <!-- GroupMembersDialog -->
    <string name="GroupMembersDialog_you">Сиз</string>

    <!-- GV2 access levels -->
    <string name="GroupManagement_access_level_anyone">Баары</string>
    <string name="GroupManagement_access_level_all_members">Бардык мүчөлөр</string>
    <string name="GroupManagement_access_level_only_admins">Администраторлор гана</string>
    <string name="GroupManagement_access_level_no_one">Эч ким</string>
  <!-- Removed by excludeNonTranslatables <string name="GroupManagement_access_level_unknown" translatable="false">Unknown</string> -->
    <array name="GroupManagement_edit_group_membership_choices">
        <item>@string/GroupManagement_access_level_all_members</item>
        <item>@string/GroupManagement_access_level_only_admins</item>
    </array>
    <array name="GroupManagement_edit_group_info_choices">
        <item>@string/GroupManagement_access_level_all_members</item>
        <item>@string/GroupManagement_access_level_only_admins</item>
    </array>

    <!-- GV2 invites sent -->
    <plurals name="GroupManagement_invitation_sent">
        <item quantity="other">%1$d чакыруу жөнөтүлдү</item>
    </plurals>
    <string name="GroupManagement_invite_single_user">“%1$s” автоматтык түрдө бул топко кошула албайт.\n\nАны топко кошулууга чакыргансыз жана чакырууну кабыл алмайынча топтогу билдирүүлөрдү көрө албайт.</string>
    <string name="GroupManagement_invite_multiple_users">Бул колдонуучулар автоматтык түрдө бул топко кошула алышпайт.\n\nАларды топко кошулууга чакыргансыз жана чакырууну кабыл алмайынча топтогу билдирүүлөрдү көрө алышпайт.</string>

    <!-- GroupsV1MigrationLearnMoreBottomSheetDialogFragment -->
    <string name="GroupsV1MigrationLearnMore_what_are_new_groups">Жаңы топтор деген эмне?</string>
    <string name="GroupsV1MigrationLearnMore_new_groups_have_features_like_mentions">Жаңы топтордо @айтыпөтүү жана топтордун администраторлору сыяктуу функциялар бар жана кийинчерээк алар дагы көбөйөт.</string>
    <string name="GroupsV1MigrationLearnMore_all_message_history_and_media_has_been_kept">Колдонмо жаңырганда, буга чейинки билдирүүлөр менен медиафайлдардын баары ордунда калды.</string>
    <string name="GroupsV1MigrationLearnMore_you_will_need_to_accept_an_invite_to_join_this_group_again">Бул топко кайра кошулуу үчүн чакырууну кабыл алышыңыз керек. Болбосо, топтун билдирүүлөрүн албайсыз.</string>
    <plurals name="GroupsV1MigrationLearnMore_these_members_will_need_to_accept_an_invite">
        <item quantity="other">Бул мүчөлөр топко кайра кошулуу үчүн чакырууну кабыл алышы керек. Болбосо, топтун билдирүүлөрүн алышпайт.</item>
    </plurals>
    <plurals name="GroupsV1MigrationLearnMore_these_members_were_removed_from_the_group">
        <item quantity="other">Бул мүчөлөр топтон чыгышкан. Ага кайра кошулуу үчүн Signal колдонмосунун эң акыркы версиясына жаңыртышы керек:</item>
    </plurals>

    <!-- GroupsV1MigrationInitiationBottomSheetDialogFragment -->
    <string name="GroupsV1MigrationInitiation_upgrade_to_new_group">Жаңы топко чейин жаңыртуу</string>
    <string name="GroupsV1MigrationInitiation_upgrade_this_group">Бул топту жаңыртуу</string>
    <string name="GroupsV1MigrationInitiation_new_groups_have_features_like_mentions">Жаңы топтордо @айтыпөтүү жана топтордун администраторлору сыяктуу функциялар бар жана кийинчерээк алар дагы көбөйөт.</string>
    <string name="GroupsV1MigrationInitiation_all_message_history_and_media_will_be_kept">Колдонмо жаңырганда, буга чейинки билдирүүлөр менен медиафайлдардын баары ордунда калат.</string>
    <string name="GroupsV1MigrationInitiation_encountered_a_network_error">Байланыш катасы кетти. Бир аздан соң кайталап көрүңүз.</string>
    <string name="GroupsV1MigrationInitiation_failed_to_upgrade">Жаңырбай калды.</string>
    <plurals name="GroupsV1MigrationInitiation_these_members_will_need_to_accept_an_invite">
        <item quantity="other">Бул мүчөлөр топко кайра кошулуу үчүн чакырууну кабыл алышы керек. Болбосо, топтун билдирүүлөрүн алышпайт.</item>
    </plurals>
    <plurals name="GroupsV1MigrationInitiation_these_members_are_not_capable_of_joining_new_groups">
        <item quantity="other">Бул мүчөлөр жаңы топторго кошула алышпайт жана ушул топтон чыгарылат:</item>
    </plurals>

    <!-- GroupsV1MigrationSuggestionsReminder -->
    <plurals name="GroupsV1MigrationSuggestionsReminder_members_couldnt_be_added_to_the_new_group">
        <item quantity="other">%1$d мүчө жаңы топко кайрадан кошула алышпайт. Аларды азыр кошуп коесузбу?</item>
    </plurals>
    <plurals name="GroupsV1MigrationSuggestionsReminder_add_members">
        <item quantity="other">Мүчөлөрдү кошуу</item>
    </plurals>
    <string name="GroupsV1MigrationSuggestionsReminder_no_thanks">Жок, рахмат</string>

    <!-- GroupsV1MigrationSuggestionsDialog -->
    <plurals name="GroupsV1MigrationSuggestionsDialog_add_members_question">
        <item quantity="other">Мүчөлөрдү кошосузбу?</item>
    </plurals>
    <plurals name="GroupsV1MigrationSuggestionsDialog_these_members_couldnt_be_automatically_added">
        <item quantity="other">Жаңы топ жаңырганда, бул мүчөлөр ага автоматтык түрдө кошула алышпайт:</item>
    </plurals>
    <plurals name="GroupsV1MigrationSuggestionsDialog_add_members">
        <item quantity="other">Мүчөлөрдү кошуу</item>
    </plurals>
    <plurals name="GroupsV1MigrationSuggestionsDialog_failed_to_add_members_try_again_later">
        <item quantity="other">Мүчөлөр кошулбай калды. Бир аздан соң кайталап көрүңүз.</item>
    </plurals>
    <plurals name="GroupsV1MigrationSuggestionsDialog_cannot_add_members">
        <item quantity="other">Мүчөлөрдү кошуу мүмкүн болбой жатат.</item>
    </plurals>

    <!-- LeaveGroupDialog -->
    <string name="LeaveGroupDialog_leave_group">Топтон чыгасызбы?</string>
    <string name="LeaveGroupDialog_you_will_no_longer_be_able_to_send_or_receive_messages_in_this_group">Бул топто мындан ары жазыша албай каласыз.</string>
    <string name="LeaveGroupDialog_leave">Чыгам</string>
    <string name="LeaveGroupDialog_choose_new_admin">Жаңы администратор тандаңыз</string>
    <string name="LeaveGroupDialog_before_you_leave_you_must_choose_at_least_one_new_admin_for_this_group">Топтон чыгардан мурун, бул топко кеминде бир жаңы администратор дайындап кетиңиз.</string>
    <string name="LeaveGroupDialog_choose_admin">Администратор тандоо</string>

    <!-- LinkPreviewView -->
    <string name="LinkPreviewView_no_link_preview_available">Шилтемени алдын ала көрө албайсыз</string>
    <string name="LinkPreviewView_this_group_link_is_not_active">Бул топтун шилтемеси иштебейт</string>
    <string name="LinkPreviewView_domain_date">%1$s · %2$s</string>

    <!-- LinkPreviewRepository -->
    <plurals name="LinkPreviewRepository_d_members">
        <item quantity="other">%1$d мүчө</item>
    </plurals>

    <!-- PendingMembersActivity -->
    <string name="PendingMembersActivity_pending_group_invites">Топко чакыруулар</string>
    <string name="PendingMembersActivity_requests">Өтүнүчтөр</string>
    <string name="PendingMembersActivity_invites">Чакыруулар</string>
    <string name="PendingMembersActivity_people_you_invited">Сиз чакырган адамдар</string>
    <string name="PendingMembersActivity_you_have_no_pending_invites">Жооп күтүп жаткан чакыруулар жок</string>
    <string name="PendingMembersActivity_invites_by_other_group_members">Топтун башка мүчөлөрүнүн чакыруулары</string>
    <string name="PendingMembersActivity_no_pending_invites_by_other_group_members">Топтун башка мүчөлөрүнүн жооп күтүп жаткан чакыруулары жок</string>
    <string name="PendingMembersActivity_missing_detail_explanation">Топтун башка мүчөлөрү чакырган адамдардын чоо-жайы эч кимге көрүнбөйт. Алардын маалыматы алар топко кошулганда гана ачыкталат. Чакырылган адамдар топко кошулмайынча, андагы билдирүүлөрдү көрө алышпайт.</string>

    <string name="PendingMembersActivity_revoke_invite">Чакырууну артка кайтаруу</string>
    <string name="PendingMembersActivity_revoke_invites">Чакырууларды артка кайтаруу</string>
    <plurals name="PendingMembersActivity_revoke_d_invites">
        <item quantity="other">%1$d чакырууну артка кайтаруу</item>
    </plurals>
    <plurals name="PendingMembersActivity_error_revoking_invite">
        <item quantity="other">Чакырууларды артка кайтарууда ката кетти</item>
    </plurals>

    <!-- RequestingMembersFragment -->
    <string name="RequestingMembersFragment_pending_member_requests">Жооп күтүп жаткан кошулуу өтүнүчтөрү</string>
    <string name="RequestingMembersFragment_no_member_requests_to_show">Топко кошулуу өтүнүчү жок.</string>
    <string name="RequestingMembersFragment_explanation">Бул тизмедеги адамдар шилтеме аркылуу ушул топко кошулганга аракет кылып жатышат.</string>
    <string name="RequestingMembersFragment_added_s">"\"%1$s\" кошулду"</string>
    <string name="RequestingMembersFragment_denied_s">"\"%1$s\" четке кагылды"</string>

    <!-- AddMembersActivity -->
    <string name="AddMembersActivity__done">Бүттү</string>
    <string name="AddMembersActivity__this_person_cant_be_added_to_legacy_groups">Бул адамды эски топторго кошо албайсыз.</string>
    <plurals name="AddMembersActivity__add_d_members_to_s">
        <item quantity="other">кошуу%3$d мүчөнү \"%2$s\" кошосузбу?</item>
    </plurals>
    <string name="AddMembersActivity__add">Кошуу</string>
    <string name="AddMembersActivity__add_members">Мүчөлөрдү кошуу</string>

    <!-- AddGroupDetailsFragment -->
    <string name="AddGroupDetailsFragment__name_this_group">Бул топко ат коюңуз</string>
    <string name="AddGroupDetailsFragment__create_group">Топ түзүү</string>
    <string name="AddGroupDetailsFragment__create">Түзүү</string>
    <string name="AddGroupDetailsFragment__members">Мүчөлөр</string>
    <string name="AddGroupDetailsFragment__you_can_add_or_invite_friends_after_creating_this_group">Бул топту түзгөндөн кийин досторуңузду кошуп же чакыра аласыз.</string>
    <string name="AddGroupDetailsFragment__group_name_required">Топтун аталышы (сөзсүз)</string>
    <string name="AddGroupDetailsFragment__group_name_optional">Топтун аталышы (сөзсүз эмес)</string>
    <string name="AddGroupDetailsFragment__this_field_is_required">Бул жер бош калбашы керек.</string>
    <string name="AddGroupDetailsFragment__group_creation_failed">Топ түзүлбөй калды.</string>
    <string name="AddGroupDetailsFragment__try_again_later">Бир аздан соң кайталаңыз.</string>
    <string name="AddGroupDetailsFragment__remove">Алып салуу</string>
    <string name="AddGroupDetailsFragment__sms_contact">SMS байланышы</string>
    <string name="AddGroupDetailsFragment__remove_s_from_this_group">%1$s бул топтон алынып салынсынбы?</string>
    <!-- Info message shown in the middle of the screen, displayed when adding group details to an MMS Group -->
    <string name="AddGroupDetailsFragment__youve_selected_a_contact_that_doesnt_support">Signal топторун колдоого албаган байланышты тандаганыңыздан, бул топ эми MMS тобу болот. MMS тобунун мүчөлөрүнүн аты-жөнү жана сүрөттөрү сизге гана көрүнөт.</string>
    <!-- Info message shown in the middle of the screen, displayed when adding group details to an MMS Group after SMS Phase 0 -->
    <string name="AddGroupDetailsFragment__youve_selected_a_contact_that_doesnt_support_signal_groups_mms_removal">Signal топторунда катталбаган байланышты тандадыңыз. Бул MMS тобу болот. MMS топторунун аталыштары менен сүрөттөрү өзүңүзгө гана көрүнөт. Шифрленген билдирүүлөргө басым жасоо үчүн MMS топтор жакында иштебей калат.</string>

    <!-- ManageGroupActivity -->
    <string name="ManageGroupActivity_who_can_add_new_members">Жаңы мүчөлөрдү ким кошо алат?</string>
    <string name="ManageGroupActivity_who_can_edit_this_groups_info">Бул топтун маалыматын ким өзгөртө алат?</string>

    <plurals name="ManageGroupActivity_added">
        <item quantity="other">%1$d мүчө кошулду.</item>
    </plurals>

    <string name="ManageGroupActivity_you_dont_have_the_rights_to_do_this">Бул нерсени жасай албайсыз.</string>
    <string name="ManageGroupActivity_not_capable">Сиз кошкон кимдир бирөө жаңы топторду колдоно албайт жана Signal\'ды жаңыртышы керек</string>
    <string name="ManageGroupActivity_not_announcement_capable">Сиз кошкон кимдир бирөө жарыялар топторун колдоно албайт жана Signal\'ды жаңыртышы керек</string>
    <string name="ManageGroupActivity_failed_to_update_the_group">Бул топ жаңырбай калды</string>
    <string name="ManageGroupActivity_youre_not_a_member_of_the_group">Сиз бул топтун мүчөсү эмессиз</string>
    <string name="ManageGroupActivity_failed_to_update_the_group_please_retry_later">Топ жаңырган жок, бир аздан соң кайталап көрүңүз</string>
    <string name="ManageGroupActivity_failed_to_update_the_group_due_to_a_network_error_please_retry_later">Тармакта ката кеткендиктен, топ жаңырган жок. Бир аздан соң кайталап көрүңүз</string>

    <string name="ManageGroupActivity_edit_name_and_picture">Ысым менен сүрөттү өзгөртүү</string>
    <string name="ManageGroupActivity_legacy_group">Эски топ</string>
    <string name="ManageGroupActivity_legacy_group_learn_more">Бул эски топ. Топтун администраторлору сыяктуу функциялар жаңы топтордо гана иштейт.</string>
    <string name="ManageGroupActivity_legacy_group_upgrade">Бул эски топ. @айтыпөтүүлөр жана администраторлор сыяктуу жаңы функцияларды пайдалануу үчүн</string>
    <string name="ManageGroupActivity_legacy_group_too_large">Бул эски топ өтө чоң болгондуктан, жаңы топко жаңырбайт. Топтун көлөмү %1$d ашпаш керек.</string>
    <string name="ManageGroupActivity_upgrade_this_group">бул топту жаңыртыңыз.</string>
    <string name="ManageGroupActivity_this_is_an_insecure_mms_group">Бул корголбогон MMS топ. Купуя баарлашуу үчүн байланыштарыңызды Signal\'га чакырыңыз.</string>
    <string name="ManageGroupActivity_invite_now">Чакыруу</string>
    <string name="ManageGroupActivity_more">дагы</string>
    <string name="ManageGroupActivity_add_group_description">Топ тууралуу учкай маалымат кошуу…</string>

    <!-- GroupMentionSettingDialog -->
    <string name="GroupMentionSettingDialog_notify_me_for_mentions">Мени айтып өткөндөр тууралуу билип турайын</string>
    <string name="GroupMentionSettingDialog_receive_notifications_when_youre_mentioned_in_muted_chats">Үнү басылган маектерде сизди айтып өтүшкөнүн билип тургуңуз келеби?</string>
    <string name="GroupMentionSettingDialog_always_notify_me">Ооба, билип тургум келет</string>
    <string name="GroupMentionSettingDialog_dont_notify_me">Жок, кереги жок</string>

    <!-- ManageProfileFragment -->
    <string name="ManageProfileFragment_profile_name">Профилдин аталышы</string>
    <string name="ManageProfileFragment_username">Колдонуучунун аты</string>
    <string name="ManageProfileFragment_about">Учкай маалымат</string>
    <string name="ManageProfileFragment_write_a_few_words_about_yourself">Өзүңүз тууралуу бир эки ооз сөз</string>
    <string name="ManageProfileFragment_your_name">Атыңыз</string>
    <string name="ManageProfileFragment_your_username">Колдонуучу атыңыз</string>
    <string name="ManageProfileFragment_failed_to_set_avatar">Аватар коюлбай калды</string>
    <string name="ManageProfileFragment_badges">Төшбелгилер</string>
    <string name="ManageProfileFragment__edit_photo">Сүрөттү өзгөртүү</string>
    <!-- Snackbar message after creating username -->
    <string name="ManageProfileFragment__username_created">Колдонуучу аты түзүлдү</string>
    <!-- Snackbar message after copying username -->
    <string name="ManageProfileFragment__username_copied">Колдонуучу аты көчүрүлдү</string>
    <!-- Snackbar message after network failure while trying to delete username -->
    <string name="ManageProfileFragment__couldnt_delete_username">Колдонуучу аты өчкөн жок. Бир аздан соң кайталаңыз.</string>
    <!-- Snackbar message after successful deletion of username -->
    <string name="ManageProfileFragment__username_deleted">Колдонуучу аты өчтү</string>

    <!-- UsernameOutOfSyncReminder -->
    <!-- Displayed above the conversation list when a user needs to address an issue with their username -->
    <string name="UsernameOutOfSyncReminder__something_went_wrong">Колдонуучу атыңызда маселе жаралып, аккаунтуңузга байланбай калды. Дагы бир жолу кайталап көрүңүз же жаңысын түзүңүз.</string>
    <!-- Action text to navigate user to manually fix the issue with their username -->
    <string name="UsernameOutOfSyncReminder__fix_now">Оңдоо</string>


    <!-- ManageRecipientActivity -->
    <string name="ManageRecipientActivity_no_groups_in_common">Жалпы топтор жок</string>
    <plurals name="ManageRecipientActivity_d_groups_in_common">
        <item quantity="other">%1$d жалпы топ</item>
    </plurals>

    <plurals name="GroupMemberList_invited">
        <item quantity="other">%1$s %2$d адамды чакырды</item>
    </plurals>

    <!-- CustomNotificationsDialogFragment -->
    <string name="CustomNotificationsDialogFragment__custom_notifications">Жеке билдирмелер</string>
    <string name="CustomNotificationsDialogFragment__messages">Билдирүүлөр</string>
    <string name="CustomNotificationsDialogFragment__use_custom_notifications">Жеке билдирмелерди иштетүү</string>
    <string name="CustomNotificationsDialogFragment__notification_sound">Билдирменин үнү</string>
    <string name="CustomNotificationsDialogFragment__vibrate">Дирилдөө</string>
    <!-- Button text for customizing notification options -->
    <string name="CustomNotificationsDialogFragment__customize">Тууралоо</string>
    <string name="CustomNotificationsDialogFragment__change_sound_and_vibration">Үн менен дирилдөөнү өзгөртүү</string>
    <string name="CustomNotificationsDialogFragment__call_settings">Чалуу параметрлери</string>
    <string name="CustomNotificationsDialogFragment__ringtone">Шыңгыр</string>
    <string name="CustomNotificationsDialogFragment__default">Демейки</string>
    <string name="CustomNotificationsDialogFragment__unknown">Белгисиз</string>

    <!-- ShareableGroupLinkDialogFragment -->
    <string name="ShareableGroupLinkDialogFragment__group_link">Топко шилтеме</string>
    <string name="ShareableGroupLinkDialogFragment__share">Бөлүшүү</string>
    <string name="ShareableGroupLinkDialogFragment__reset_link">Шилтемени кайра коюу</string>
    <string name="ShareableGroupLinkDialogFragment__approve_new_members">Жаңы мүчөлөрдү ырастоо</string>
    <string name="ShareableGroupLinkDialogFragment__require_an_admin_to_approve_new_members_joining_via_the_group_link">Администратор топко шилтеме аркылуу кошулуп жаткан жаңы мүчөлөрдү ырасташы керек.</string>
    <string name="ShareableGroupLinkDialogFragment__are_you_sure_you_want_to_reset_the_group_link">Топко шилтемени кайра коесузбу? Адамдар учурдагы шилтеме менен топко кошула албай калышат.</string>

    <!-- GroupLinkShareQrDialogFragment -->
    <string name="GroupLinkShareQrDialogFragment__qr_code">QR код</string>
    <string name="GroupLinkShareQrDialogFragment__people_who_scan_this_code_will">Ушул кодду скандаган адамдардын баары тобуңузга кошула берет. Бирок администраторлор баары бир жаңы мүчөлөрдү ырасташы керек (эгер ушул параметр күйгүзүлгөн болсо).</string>
    <string name="GroupLinkShareQrDialogFragment__share_code">Кодду бөлүшүү</string>

    <!-- GV2 Invite Revoke confirmation dialog -->
    <string name="InviteRevokeConfirmationDialog_revoke_own_single_invite">Бул адамга (%1$s) жөнөткөн чакырууңузду артка кайтарасызбы?</string>
    <plurals name="InviteRevokeConfirmationDialog_revoke_others_invites">
        <item quantity="other">%1$s жөнөткөн %2$d чакырууну артка кайтарасызбы?</item>
    </plurals>

    <!-- GroupJoinBottomSheetDialogFragment -->
    <string name="GroupJoinBottomSheetDialogFragment_you_are_already_a_member">Бул топко кошулгансыз</string>
    <string name="GroupJoinBottomSheetDialogFragment_join">Кошулуу</string>
    <string name="GroupJoinBottomSheetDialogFragment_request_to_join">Кошулуу өтүнүчү</string>
    <string name="GroupJoinBottomSheetDialogFragment_unable_to_join_group_please_try_again_later">Топко кошулган жоксуз. Бир аздан соң кайталап көрүңүз.</string>
    <string name="GroupJoinBottomSheetDialogFragment_encountered_a_network_error">Тармакта ката кетти.</string>
    <string name="GroupJoinBottomSheetDialogFragment_this_group_link_is_not_active">Бул топтун шилтемеси иштебейт</string>
    <!-- Title shown when there was an known issue getting group information from a group link -->
    <string name="GroupJoinBottomSheetDialogFragment_cant_join_group">Топко кошула албайсыз</string>
    <!-- Message shown when you try to get information for a group via link but an admin has removed you -->
    <string name="GroupJoinBottomSheetDialogFragment_you_cant_join_this_group_via_the_group_link_because_an_admin_removed_you">Администратор сизди топтон алып салгандыктан, ага шилтеме аркылуу кошула албайсыз.</string>
    <!-- Message shown when you try to get information for a group via link but the link is no longer valid -->
    <string name="GroupJoinBottomSheetDialogFragment_this_group_link_is_no_longer_valid">Бул топтун шилтемеси иштебей калган.</string>
    <!-- Title shown when there was an unknown issue getting group information from a group link -->
    <string name="GroupJoinBottomSheetDialogFragment_link_error">Шилтемеде ката кетти</string>
    <!-- Message shown when you try to get information for a group via link but an unknown issue occurred -->
    <string name="GroupJoinBottomSheetDialogFragment_joining_via_this_link_failed_try_joining_again_later">Шилтеме аркылуу кошула алган жоксуз. Бир аздан соң кайталап көрүңүз.</string>

    <string name="GroupJoinBottomSheetDialogFragment_direct_join">Ушул топко кошулуп, атыңыз менен сүрөтүңүздү анын мүчөлөрү менен бөлүшөсүзбү?</string>
    <string name="GroupJoinBottomSheetDialogFragment_admin_approval_needed">Бул топко кошулуу өтүнүчүңүздү топтун администратору кабыл алышы керек. Топко кошулууну өтүнгөнүңүздө, атыңыз менен сүрөтүңүз анын мүчөлөрүнө көрүнөт.</string>
    <plurals name="GroupJoinBottomSheetDialogFragment_group_dot_d_members">
        <item quantity="other">Топ · %1$d мүчө</item>
    </plurals>

    <!-- GroupJoinUpdateRequiredBottomSheetDialogFragment -->
    <string name="GroupJoinUpdateRequiredBottomSheetDialogFragment_update_signal_to_use_group_links">Ушул топтун шилтемесин колдонуу үчүн Signal колдонмоңузду жаңыртыңыз</string>
    <string name="GroupJoinUpdateRequiredBottomSheetDialogFragment_update_message">Signal колдонмоңуздун версиясында ушул топтун шилтемеси иштебейт. Топко шилтеме аркылуу кошулуу үчүн аны акыркы версиясына чейин жаңыртыңыз.</string>
    <string name="GroupJoinUpdateRequiredBottomSheetDialogFragment_update_signal">Signal\'ды жаңыртуу</string>
    <string name="GroupJoinUpdateRequiredBottomSheetDialogFragment_group_link_is_not_valid">Топтун шилтемеси иштебейт.</string>

    <!-- GroupInviteLinkEnableAndShareBottomSheetDialogFragment -->
    <string name="GroupInviteLinkEnableAndShareBottomSheetDialogFragment_invite_friends">Досторду чакыруу</string>
    <string name="GroupInviteLinkEnableAndShareBottomSheetDialogFragment_share_a_link_with_friends_to_let_them_quickly_join_this_group">Досторуңузду ушул топко кошкуңуз келсе, алар менен шилтеме бөлүшүп коюңуз.</string>

    <string name="GroupInviteLinkEnableAndShareBottomSheetDialogFragment_enable_and_share_link">Шилтемени иштетип, бөлүшүү</string>
    <string name="GroupInviteLinkEnableAndShareBottomSheetDialogFragment_share_link">Шилтеме бөлүшүү</string>

    <string name="GroupInviteLinkEnableAndShareBottomSheetDialogFragment_unable_to_enable_group_link_please_try_again_later">Топтун шилтемеси иштеген жок. Бир аздан соң кайталап көрүңүз.</string>
    <string name="GroupInviteLinkEnableAndShareBottomSheetDialogFragment_encountered_a_network_error">Тармакта ката кетти.</string>
    <string name="GroupInviteLinkEnableAndShareBottomSheetDialogFragment_you_dont_have_the_right_to_enable_group_link">Топтун шилтемесин иштете албайсыз. Администраторго кайрылыңыз.</string>
    <string name="GroupInviteLinkEnableAndShareBottomSheetDialogFragment_you_are_not_currently_a_member_of_the_group">Бул топтун мүчөсү эмессиз.</string>

    <!-- GV2 Request confirmation dialog -->
    <string name="RequestConfirmationDialog_add_s_to_the_group">“%1$s” бул топко кошосузбу?</string>
    <string name="RequestConfirmationDialog_deny_request_from_s">“%1$s” жөнөткөн өтүнүчтү четке кагасызбы?</string>
    <!-- Confirm dialog message shown when deny a group link join request and group link is enabled. -->
    <string name="RequestConfirmationDialog_deny_request_from_s_they_will_not_be_able_to_request">“%1$s” жөнөткөн өтүнүчтү четке кагасызбы? Ал топко шилтеме аркылуу кошулууну экинчи өтүнө албай калат.</string>
    <string name="RequestConfirmationDialog_add">Кошуу</string>
    <string name="RequestConfirmationDialog_deny">Четке кагам</string>

    <!-- ImageEditorHud -->
    <string name="ImageEditorHud_blur_faces">Жүздөрдү мунарыктатуу</string>
    <string name="ImageEditorHud_new_blur_faces_or_draw_anywhere_to_blur">Жаңы функция: Жүздөрдү жана башка жерлерди мунарыктатуу</string>
    <string name="ImageEditorHud_draw_anywhere_to_blur">Көрсөткүңүз келбеген жерди чиймелеп мунарыктатып салсаңыз болот</string>
    <string name="ImageEditorHud_draw_to_blur_additional_faces_or_areas">Башка жүздөрдү жана жерлерди чиймелеп мунарыктатып салыңыз</string>

    <!-- InputPanel -->
    <string name="InputPanel_tap_and_hold_to_record_a_voice_message_release_to_send">Аудио билдирүүнү жаздыруу үчүн кое бербей басып туруп, жөнөтүү үчүн кое бериңиз</string>
    <!-- Message shown if the user tries to switch a conversation from Signal to SMS -->
    <string name="InputPanel__sms_messaging_is_no_longer_supported_in_signal">Signal кызматында мындан ары SMS менен жазыша албайсыз.</string>

    <!-- InviteActivity -->
    <string name="InviteActivity_share">Бөлүшүү</string>
    <string name="InviteActivity_share_with_contacts">Байланыштар менен бөлүшүү</string>
    <string name="InviteActivity_share_via">Кандай жол менен бөлүшөсүз…</string>

    <string name="InviteActivity_cancel">Жокко чыгаруу</string>
    <string name="InviteActivity_sending">Жөнөтүлүүдө…</string>
    <string name="InviteActivity_invitations_sent">Чакыруулар жөнөтүлдү!</string>
    <string name="InviteActivity_invite_to_signal">Molly\'га чакыруу</string>
    <string name="InviteActivity_send_sms">SMS жөнөтүү (%1$d)</string>
    <plurals name="InviteActivity_send_sms_invites">
        <item quantity="other">Бул байланышка (%1$d) SMS чакырууларын жөнөтөсүзбү?</item>
    </plurals>
    <string name="InviteActivity_lets_switch_to_signal">Molly\'га өтүп алыңыз: %1$s</string>
    <string name="InviteActivity_no_app_to_share_to">Бөлүшө турган колдонмолоруңуз жок окшойт.</string>

    <!-- LearnMoreTextView -->
    <string name="LearnMoreTextView_learn_more">Кененирээк маалымат</string>

    <string name="SpanUtil__read_more">Дагы</string>

    <!-- LongMessageActivity -->
    <string name="LongMessageActivity_unable_to_find_message">Билдирүү табылган жок</string>
    <string name="LongMessageActivity_message_from_s">%1$s жөнөткөн билдирүү</string>
    <string name="LongMessageActivity_your_message">Сиздин билдирүүңүз</string>

    <!-- MessageRetrievalService -->
    <string name="MessageRetrievalService_signal">Molly</string>
    <string name="MessageRetrievalService_background_connection_enabled">Фондук байланыш күйгүзүлдү</string>

    <!-- MmsDownloader -->
    <string name="MmsDownloader_error_reading_mms_settings">Зымсыз MMS провайдеринин параметрлерин окууда ката кетти</string>

    <!-- MediaOverviewActivity -->
    <string name="MediaOverviewActivity_Media">Медиа</string>
    <string name="MediaOverviewActivity_Files">Файлдар</string>
    <string name="MediaOverviewActivity_Audio">Аудио</string>
    <string name="MediaOverviewActivity_All">Баары</string>
    <plurals name="MediaOverviewActivity_Media_delete_confirm_title">
        <item quantity="other">Тандалган нерселерди өчүрөсүзбү?</item>
    </plurals>
    <plurals name="MediaOverviewActivity_Media_delete_confirm_message">
        <item quantity="other">Тандалган %1$d файлдын баары өчөт. Ушул нерселерге байланыштуу билдирүүлөрдүн тексти да өчүп калат.</item>
    </plurals>
    <string name="MediaOverviewActivity_Media_delete_progress_title">Өчүрүлүүдө</string>
    <string name="MediaOverviewActivity_Media_delete_progress_message">Билдирүүлөр өчүрүлүүдө…</string>
    <string name="MediaOverviewActivity_collecting_attachments">Тиркемелер топтолууда…</string>
    <string name="MediaOverviewActivity_Sort_by">Кантип иргелет:</string>
    <string name="MediaOverviewActivity_Newest">Жаңысынан баштап</string>
    <string name="MediaOverviewActivity_Oldest">Эскисинен баштап</string>
    <string name="MediaOverviewActivity_Storage_used">Сактагычтын канчасы колдонулду:</string>
    <string name="MediaOverviewActivity_All_storage_use">Сактагычтагы нерселер</string>
    <string name="MediaOverviewActivity_Grid_view_description">Чакмак көрүнүшү</string>
    <string name="MediaOverviewActivity_List_view_description">Тизме көрүнүшү</string>
    <string name="MediaOverviewActivity_Selected_description">Тандалды</string>
    <string name="MediaOverviewActivity_select_all">Баарын тандоо</string>
    <plurals name="MediaOverviewActivity_save_plural">
        <item quantity="other">Сактоо</item>
    </plurals>
    <plurals name="MediaOverviewActivity_delete_plural">
        <item quantity="other">Өчүрүү</item>
    </plurals>

    <plurals name="MediaOverviewActivity_d_selected_s">
        <item quantity="other">%1$d тандалды (%2$s)</item>
    </plurals>
    <string name="MediaOverviewActivity_file">Файл</string>
    <string name="MediaOverviewActivity_audio">Аудио</string>
    <string name="MediaOverviewActivity_video">Видео</string>
    <string name="MediaOverviewActivity_image">Сүрөт</string>
  <!-- Removed by excludeNonTranslatables <string name="MediaOverviewActivity_detail_line_2_part" translatable="false">%1$s · %2$s</string> -->
  <!-- Removed by excludeNonTranslatables <string name="MediaOverviewActivity_detail_line_3_part" translatable="false">%1$s · %2$s · %3$s</string> -->

    <string name="MediaOverviewActivity_sent_by_s">%1$s жөнөттү</string>
    <string name="MediaOverviewActivity_sent_by_you">Сиз жөнөттүңүз</string>
    <string name="MediaOverviewActivity_sent_by_s_to_s">%1$s жөнөттү: %2$s</string>
    <string name="MediaOverviewActivity_sent_by_you_to_s">Сиз жөнөттүңүз: %1$s</string>

    <!-- Megaphones -->
    <string name="Megaphones_remind_me_later">Кийинчерээк эстетип кой</string>
    <string name="Megaphones_verify_your_signal_pin">Signal\'ыңыздын PIN кодун ырастаңыз</string>
    <string name="Megaphones_well_occasionally_ask_you_to_verify_your_pin">PIN кодуңузду мезгил-мезгили менен ырастап турасыз.</string>
    <string name="Megaphones_verify_pin">PIN кодду ырастоо</string>
    <string name="Megaphones_get_started">Баштадык</string>
    <string name="Megaphones_new_group">Жаңы топ</string>
    <string name="Megaphones_invite_friends">Досторду чакыруу</string>
    <string name="Megaphones_use_sms">SMS колдонуу</string>
    <string name="Megaphones_chat_colors">Маектин түсү</string>
    <string name="Megaphones_add_a_profile_photo">Профиль сүрөтүн кошуу</string>

    <!-- Title of a bottom sheet to render messages that all quote a specific message -->
    <string name="MessageQuotesBottomSheet_replies">Жооптор</string>

    <!-- NotificationBarManager -->
    <string name="NotificationBarManager_signal_call_in_progress">Signal аркылуу чалып жатасыз</string>
    <string name="NotificationBarManager__establishing_signal_call">Signal аркылуу чалып баштадыңыз</string>
    <string name="NotificationBarManager__incoming_signal_call">Кимдир бирөө Signal аркылуу чалып жатат</string>
    <string name="NotificationBarManager__incoming_signal_group_call">Signal аркылуу топтун ичинде чалып жатат</string>
    <!-- Temporary notification shown when starting the calling service -->
    <string name="NotificationBarManager__starting_signal_call_service">Molly аркылуу чалуу кызматы</string>
    <string name="NotificationBarManager__stopping_signal_call_service">Molly аркылуу чалуу кызматы токтотулууда</string>
    <string name="NotificationBarManager__decline_call">Чалууну четке кагуу</string>
    <string name="NotificationBarManager__answer_call">Чалууга жооп берүү</string>
    <string name="NotificationBarManager__end_call">Чалууну бүтүрүү</string>
    <string name="NotificationBarManager__cancel_call">Чалууну токтотуу</string>
    <string name="NotificationBarManager__join_call">Чалууга кошулуу</string>

    <!-- NotificationsMegaphone -->
    <string name="NotificationsMegaphone_turn_on_notifications">Билдирмелерди иштетесизби?</string>
    <string name="NotificationsMegaphone_never_miss_a_message">Байланыштарыңыз менен топторуңуздун бир дагы чалуусу көз жаздымда калбайт.</string>
    <string name="NotificationsMegaphone_turn_on">Күйгүзүү</string>
    <string name="NotificationsMegaphone_not_now">Азыр эмес</string>

    <!-- NotificationMmsMessageRecord -->
    <string name="NotificationMmsMessageRecord_multimedia_message">MMS билдирүүсү</string>
    <string name="NotificationMmsMessageRecord_downloading_mms_message">MMS билдирүүсү жүктөлүп алынууда</string>
    <string name="NotificationMmsMessageRecord_error_downloading_mms_message">MMS жүктөлүп алынбай калды, кайра басып көрүңүз</string>

    <!-- MediaPickerActivity -->
    <string name="MediaPickerActivity__menu_open_camera">Камераны ачуу</string>

    <!-- MediaSendActivity -->
    <string name="MediaSendActivity_camera_unavailable">Камера жеткиликсиз</string>

    <!-- MediaRepository -->
    <string name="MediaRepository_all_media">Бардык медиафайлдар</string>
    <string name="MediaRepository__camera">Камера</string>

    <!-- MessageDecryptionUtil -->
    <string name="MessageDecryptionUtil_failed_to_decrypt_message">Шифрленген билдирүү чечмеленбей калды</string>
    <string name="MessageDecryptionUtil_tap_to_send_a_debug_log">Мүчүлүштүктөрдү аныктоо журналын жөнөтүү үчүн басып коюңуз</string>

    <!-- MessageRecord -->
    <string name="MessageRecord_unknown">Белгисиз</string>
    <string name="MessageRecord_message_encrypted_with_a_legacy_protocol_version_that_is_no_longer_supported">Алынган билдирүү Signal\'дын жарактан чыккан эски версиясында шифрленген. Алуучу колдонмосун акыркы версияга чейин жаңыртып туруп, билдирүүнү кайра жөнөтүшү керек.</string>
    <string name="MessageRecord_left_group">Топтон чыктыңыз.</string>
    <string name="MessageRecord_you_updated_group">Топту жаңырттыңыз.</string>
    <string name="MessageRecord_the_group_was_updated">Топ жаңыртылды.</string>
    <!-- Update message shown when placing an outgoing 1:1 voice/audio call and it\'s answered by the other party -->
    <string name="MessageRecord_outgoing_voice_call">Чыгуучу аудио чалуу</string>
    <!-- Update message shown when placing an outgoing 1:1 video call and it\'s answered by the other party -->
    <string name="MessageRecord_outgoing_video_call">Чыгуучу аудио чалуу</string>
    <!-- Update message shown when placing an outgoing 1:1 voice/audio call and it\'s not answered by the other party -->
    <string name="MessageRecord_unanswered_voice_call">Жооп берилбеген аудио чалуу</string>
    <!-- Update message shown when placing an outgoing 1:1 video call and it\'s not answered by the other party -->
    <string name="MessageRecord_unanswered_video_call">Жооп берилбеген аудио чалуу</string>
    <!-- Update message shown when receiving an incoming 1:1 voice/audio call and it\'s answered -->
    <string name="MessageRecord_incoming_voice_call">Келүүчү аудио чалуу</string>
    <!-- Update message shown when receiving an incoming 1:1 video call and answered -->
    <string name="MessageRecord_incoming_video_call">Келүүчү аудио чалуу</string>
    <!-- Update message shown when receiving an incoming 1:1 voice/audio call and not answered -->
    <string name="MessageRecord_missed_voice_call">Кабыл алынбаган аудио чалуу</string>
    <!-- Update message shown when receiving an incoming 1:1 video call and not answered -->
    <string name="MessageRecord_missed_video_call">Кабыл алынбаган аудио чалуу</string>
    <!-- Update message shown when receiving an incoming 1:1 voice/audio call and explicitly declined -->
    <string name="MessageRecord_you_declined_a_voice_call">Аудио чалуудан баш тарттыңыз</string>
    <!-- Update message shown when receiving an incoming 1:1 video call and explicitly declined -->
    <string name="MessageRecord_you_declined_a_video_call">Видео чалуудан баш тарттыңыз</string>
    <!-- Call update formatter string to place the update message next to a time stamp. e.g., \'Incoming voice call · 11:11am\' -->
    <string name="MessageRecord_call_message_with_date">%1$s · %2$s</string>
    <string name="MessageRecord_s_updated_group">%1$s топту жаңыртты.</string>
    <string name="MessageRecord_s_joined_signal">%1$s Signal\'да!</string>
    <string name="MessageRecord_you_disabled_disappearing_messages">Жоголуп кетүүчү билдирүүлөрдү өчүрүп койдуңуз.</string>
    <string name="MessageRecord_s_disabled_disappearing_messages">%1$s жоголуп кетүүчү билдирүүлөрдү өчүрүп койду.</string>
    <string name="MessageRecord_you_set_disappearing_message_time_to_s">Жоголуп кетүүчү билдирүүлөрдүн таймерин %1$s деп койдуңуз.</string>
    <string name="MessageRecord_s_set_disappearing_message_time_to_s">%1$s жоголуп кетүүчү билдирүүлөрдүн таймерин %2$s деп койду.</string>
    <string name="MessageRecord_disappearing_message_time_set_to_s">Жоголуп кетүүчү билдирүүлөрдүн таймери %1$s деп коюлду.</string>
    <string name="MessageRecord_this_group_was_updated_to_a_new_group">Бул топ жаңы топко жаңырды.</string>
    <string name="MessageRecord_you_couldnt_be_added_to_the_new_group_and_have_been_invited_to_join">Сизди жаңы топко кошуу мүмкүн эмес болгондуктан, ага кошулууга чакырылдыңыз.</string>
    <string name="MessageRecord_chat_session_refreshed">Маектин сессиясы жаңырды</string>
    <plurals name="MessageRecord_members_couldnt_be_added_to_the_new_group_and_have_been_invited">
        <item quantity="other">%1$s мүчөнү жаңы топко кошуу мүмкүн эмес болгондуктан, алар ага кошулууга чакырылышты.</item>
    </plurals>

    <plurals name="MessageRecord_members_couldnt_be_added_to_the_new_group_and_have_been_removed">
        <item quantity="other">%1$s мүчөнү жаңы топко кошуу мүмкүн эмес болгондуктан, алар алынып салынды.</item>
    </plurals>

    <!-- Profile change updates -->
    <string name="MessageRecord_changed_their_profile_name_to">%1$s профиль атын %2$s деп өзгөрттү.</string>
    <string name="MessageRecord_changed_their_profile_name_from_to">%1$s профиль атын өзгөрттү. Мурунку аты: %2$s. Жаңы аты: %3$s.</string>
    <string name="MessageRecord_changed_their_profile">%1$s профилин өзгөрттү.</string>

    <!-- GV2 specific -->
    <string name="MessageRecord_you_created_the_group">Топ түздүңүз.</string>
    <string name="MessageRecord_group_updated">Топ жаңырды.</string>
    <string name="MessageRecord_invite_friends_to_this_group">Досторуңузду шилтеме аркылуу ушул топко чакырыңыз</string>

    <!-- GV2 member additions -->
    <string name="MessageRecord_you_added_s">Сиз коштуңуз: %1$s.</string>
    <string name="MessageRecord_s_added_s">%1$s кошту: %2$s.</string>
    <string name="MessageRecord_s_added_you">%1$s сизди топко кошту.</string>
    <string name="MessageRecord_you_joined_the_group">Топко кошулдуңуз.</string>
    <string name="MessageRecord_s_joined_the_group">%1$s топко кошулду.</string>

    <!-- GV2 member removals -->
    <string name="MessageRecord_you_removed_s">Сиз алып салдыңыз:%1$s.</string>
    <string name="MessageRecord_s_removed_s">%1$s алып салды: %2$s.</string>
    <string name="MessageRecord_s_removed_you_from_the_group">%1$s сизди топтон алып салды.</string>
    <string name="MessageRecord_you_left_the_group">Топтон чыктыңыз.</string>
    <string name="MessageRecord_s_left_the_group">%1$s топтон чыкты.</string>
    <string name="MessageRecord_you_are_no_longer_in_the_group">Мындан ары сиз бул топто эмессиз.</string>
    <string name="MessageRecord_s_is_no_longer_in_the_group">%1$s мындан ары бул топто эмес.</string>

    <!-- GV2 role change -->
    <string name="MessageRecord_you_made_s_an_admin">Сиз бул адамды (%1$s) администратор кылдыңыз.</string>
    <string name="MessageRecord_s_made_s_an_admin">%1$s бул адамды (%2$s) администратор кылды.</string>
    <string name="MessageRecord_s_made_you_an_admin">%1$s сизди администратор кылды.</string>
    <string name="MessageRecord_you_revoked_admin_privileges_from_s">Бул адамдын администратор катары артыкчылыктарын алып салдыңыз: %1$s.</string>
    <string name="MessageRecord_s_revoked_your_admin_privileges">%1$s администратор катары артыкчылыктарыңызды алып салды.</string>
    <string name="MessageRecord_s_revoked_admin_privileges_from_s">%1$s бул адамдын администратор катары артыкчылыктарын алып салды: %2$s.</string>
    <string name="MessageRecord_s_is_now_an_admin">Эми %1$s администратор.</string>
    <string name="MessageRecord_you_are_now_an_admin">Эми сиз администраторсуз.</string>
    <string name="MessageRecord_s_is_no_longer_an_admin">%1$s эми администратор эмес.</string>
    <string name="MessageRecord_you_are_no_longer_an_admin">Сиз эми администратор эмессиз.</string>

    <!-- GV2 invitations -->
    <string name="MessageRecord_you_invited_s_to_the_group">Сиз %1$s топко чакырдыңыз.</string>
    <string name="MessageRecord_s_invited_you_to_the_group">%1$s сизди топко чакырды.</string>
    <plurals name="MessageRecord_s_invited_members">
        <item quantity="other">%1$s %2$d адамды топко чакырды.</item>
    </plurals>
    <string name="MessageRecord_you_were_invited_to_the_group">Сиз топко чакырылгансыз.</string>
    <plurals name="MessageRecord_d_people_were_invited_to_the_group">
        <item quantity="other">%1$d адам топко чакырылган.</item>
    </plurals>

    <!-- GV2 invitation revokes -->
    <plurals name="MessageRecord_you_revoked_invites">
        <item quantity="other">Сиз %1$d чакырууну артка кайтардыңыз.</item>
    </plurals>
    <plurals name="MessageRecord_s_revoked_invites">
        <item quantity="other">%1$s %2$d чакырууну артка кайтарды.</item>
    </plurals>
    <string name="MessageRecord_someone_declined_an_invitation_to_the_group">Кимдир бирөө чакырууну четке какты.</string>
    <string name="MessageRecord_you_declined_the_invitation_to_the_group">Сиз чакырууну четке кактыңыз.</string>
    <string name="MessageRecord_s_revoked_your_invitation_to_the_group">%1$s чакырууңузду артка кайтарды.</string>
    <string name="MessageRecord_an_admin_revoked_your_invitation_to_the_group">Администратор топко чакырууңузду артка кайтарды.</string>
    <plurals name="MessageRecord_d_invitations_were_revoked">
        <item quantity="other">%1$d чакыруу артка кайтарылды.</item>
    </plurals>

    <!-- GV2 invitation acceptance -->
    <string name="MessageRecord_you_accepted_invite">Сиз топко чакырууну кабыл алдыңыз.</string>
    <string name="MessageRecord_s_accepted_invite">%1$s топко чакырууну кабыл алды.</string>
    <string name="MessageRecord_you_added_invited_member_s">Сиз чакырылган мүчөнү коштуңуз: %1$s.</string>
    <string name="MessageRecord_s_added_invited_member_s">%1$s чакырылган мүчөнү кошту: %2$s.</string>

    <!-- GV2 title change -->
    <string name="MessageRecord_you_changed_the_group_name_to_s">Топтун аталышын \"%1$s\" деп өзгөрттүңүз.</string>
    <string name="MessageRecord_s_changed_the_group_name_to_s">%1$s топтун аталышын \"%2$s\" деп өзгөрттү.</string>
    <string name="MessageRecord_the_group_name_has_changed_to_s">Топтун аталышы \"%1$s\" деп өзгөрүлдү.</string>

    <!-- GV2 description change -->
    <string name="MessageRecord_you_changed_the_group_description">Топ тууралуу учкай маалыматты өзгөрттүңүз.</string>
    <string name="MessageRecord_s_changed_the_group_description">%1$s топ тууралуу учкай маалыматты өзгөрттү.</string>
    <string name="MessageRecord_the_group_description_has_changed">Топ тууралуу учкай маалымат өзгөрдү.</string>

    <!-- GV2 avatar change -->
    <string name="MessageRecord_you_changed_the_group_avatar">Топтун аватарын өзгөрттүңүз.</string>
    <string name="MessageRecord_s_changed_the_group_avatar">%1$s топтун аватарын өзгөрттү.</string>
    <string name="MessageRecord_the_group_group_avatar_has_been_changed">Топтун аватары өзгөрдү.</string>

    <!-- GV2 attribute access level change -->
    <string name="MessageRecord_you_changed_who_can_edit_group_info_to_s">Топ тууралуу учкай маалыматты \"%1$s\" оңдой алат деп өзгөрттүңүз.</string>
    <string name="MessageRecord_s_changed_who_can_edit_group_info_to_s">%1$s топ тууралуу учкай маалыматты \"%2$s\" оңдой алат деп өзгөрттү.</string>
    <string name="MessageRecord_who_can_edit_group_info_has_been_changed_to_s">Топ тууралуу учкай маалыматты \"%1$s\" оңдой алат деп өзгөрдү.</string>

    <!-- GV2 membership access level change -->
    <string name="MessageRecord_you_changed_who_can_edit_group_membership_to_s">Топко мүчөлүктү \"%1$s\" оңдой алат деп өзгөрттүңүз.</string>
    <string name="MessageRecord_s_changed_who_can_edit_group_membership_to_s">%1$s топко мүчөлүктү \"%2$s\" оңдой алат деп өзгөрттү.</string>
    <string name="MessageRecord_who_can_edit_group_membership_has_been_changed_to_s">Топко мүчөлүктү \"%1$s\" оңдой алат деп өзгөрдү.</string>

    <!-- GV2 announcement group change -->
    <string name="MessageRecord_you_allow_all_members_to_send">Топтун параметрлерин билдирүүлөрдү топтун бардык мүчөлөрү жөнөтө алгыдай кылып өзгөрттүңүз.</string>
    <string name="MessageRecord_you_allow_only_admins_to_send">Топтун параметрлерин билдирүүлөрдү администраторлор гана жөнөтө алгыдай кылып өзгөрттүңүз.</string>
    <string name="MessageRecord_s_allow_all_members_to_send">%1$s топтун параметрлерин билдирүүлөрдү топтун бардык мүчөлөрү жөнөтө алгыдай кылып өзгөрттү.</string>
    <string name="MessageRecord_s_allow_only_admins_to_send">%1$s топтун параметрлерин билдирүүлөрдү администраторлор гана жөнөтө алгыдай кылып өзгөрттү.</string>
    <string name="MessageRecord_allow_all_members_to_send">Топтун параметрлери билдирүүлөрдү топтун бардык мүчөлөрү жөнөтө алгыдай болуп өзгөрдү.</string>
    <string name="MessageRecord_allow_only_admins_to_send">Топтун параметрлери билдирүүлөрдү администраторлор гана жөнөтө алгыдай болуп өзгөрдү.</string>

    <!-- GV2 group link invite access level change -->
    <string name="MessageRecord_you_turned_on_the_group_link_with_admin_approval_off">Топтун шилтемесин иштеттиңиз (администратордун ырастоосун өчүрүп туруп).</string>
    <string name="MessageRecord_you_turned_on_the_group_link_with_admin_approval_on">Топтун шилтемесин иштеттиңиз (администратордун ырастоосун күйгүзүп туруп).</string>
    <string name="MessageRecord_you_turned_off_the_group_link">Топтун шилтемесин өчүрдүңүз.</string>
    <string name="MessageRecord_s_turned_on_the_group_link_with_admin_approval_off">%1$s топтун шилтемесин иштетти (администратордун ырастоосун өчүрүп туруп).</string>
    <string name="MessageRecord_s_turned_on_the_group_link_with_admin_approval_on">%1$s топтун шилтемесин иштетти (администратордун ырастоосун күйгүзүп туруп).</string>
    <string name="MessageRecord_s_turned_off_the_group_link">%1$s топтун шилтемесин өчүрдү.</string>
    <string name="MessageRecord_the_group_link_has_been_turned_on_with_admin_approval_off">Топтун шилтемеси иштетилди (администратордун ырастоосу өчүрүлүп).</string>
    <string name="MessageRecord_the_group_link_has_been_turned_on_with_admin_approval_on">Топтун шилтемеси иштетилди (администратордун ырастоосу күйгүзүлүп).</string>
    <string name="MessageRecord_the_group_link_has_been_turned_off">Топтун шилтемеси өчүрүлдү.</string>
    <string name="MessageRecord_you_turned_off_admin_approval_for_the_group_link">Бул топтун шилтемесинде администратордун ырастоосун өчүрдүңүз.</string>
    <string name="MessageRecord_s_turned_off_admin_approval_for_the_group_link">%1$s бул топтун шилтемесинде администратордун ырастоосун өчүрдү.</string>
    <string name="MessageRecord_the_admin_approval_for_the_group_link_has_been_turned_off">Бул топтун шилтемесинде администратордун ырастоосу өчүрүлдү.</string>
    <string name="MessageRecord_you_turned_on_admin_approval_for_the_group_link">Бул топтун шилтемесинде администратордун ырастоосун күйгүздүңүз.</string>
    <string name="MessageRecord_s_turned_on_admin_approval_for_the_group_link">%1$s бул топтун шилтемесинде администратордун ырастоосун күйгүздү.</string>
    <string name="MessageRecord_the_admin_approval_for_the_group_link_has_been_turned_on">Бул топтун шилтемесинде администратордун ырастоосу күйгүзүлдү.</string>

    <!-- GV2 group link reset -->
    <string name="MessageRecord_you_reset_the_group_link">Топтун шилтемесин кайра койдуңуз.</string>
    <string name="MessageRecord_s_reset_the_group_link">%1$s топтун шилтемесин кайра койду.</string>
    <string name="MessageRecord_the_group_link_has_been_reset">Топтун шилтемеси кайра коюлду.</string>

    <!-- GV2 group link joins -->
    <string name="MessageRecord_you_joined_the_group_via_the_group_link">Топко шилтеме аркылуу кошулдуңуз.</string>
    <string name="MessageRecord_s_joined_the_group_via_the_group_link">%1$s топко шилтеме аркылуу кошулду.</string>

    <!-- GV2 group link requests -->
    <string name="MessageRecord_you_sent_a_request_to_join_the_group">Топко кошулуу өтүнүчүн жөнөттүңүз.</string>
    <string name="MessageRecord_s_requested_to_join_via_the_group_link">%1$s топко шилтеме аркылуу кошулууну өтүндү.</string>
    <!-- Update message shown when someone requests to join via group link and cancels the request back to back -->
    <plurals name="MessageRecord_s_requested_and_cancelled_their_request_to_join_via_the_group_link">
        <item quantity="other">%1$s топко шилтеме аркылуу кошулууну %2$dжолу өтүнүп, жокко чыгарды.</item>
    </plurals>

    <!-- GV2 group link approvals -->
    <string name="MessageRecord_s_approved_your_request_to_join_the_group">%1$s топко кошулуу өтүнүчүңүздү ырастады.</string>
    <string name="MessageRecord_s_approved_a_request_to_join_the_group_from_s">%1$s %2$s жөнөткөн топко кошулуу өтүнүчүн ырастады.</string>
    <string name="MessageRecord_you_approved_a_request_to_join_the_group_from_s">Сиз %1$s жөнөткөн топко кошулуу өтүнүчүн ырастадыңыз.</string>
    <string name="MessageRecord_your_request_to_join_the_group_has_been_approved">Топко кошулуу өтүнүчүңүз ырасталды.</string>
    <string name="MessageRecord_a_request_to_join_the_group_from_s_has_been_approved">%1$s жөнөткөн топко кошулуу өтүнүчү ырасталды.</string>

    <!-- GV2 group link deny -->
    <string name="MessageRecord_your_request_to_join_the_group_has_been_denied_by_an_admin">Администратор топко кошулуу өтүнүчүңүздү четке какты.</string>
    <string name="MessageRecord_s_denied_a_request_to_join_the_group_from_s">%1$s %2$s жөнөткөн топко кошулуу өтүнүчүн четке какты.</string>
    <string name="MessageRecord_a_request_to_join_the_group_from_s_has_been_denied">%1$s жөнөткөн топко кошулуу өтүнүчү четке кагылды.</string>
    <string name="MessageRecord_you_canceled_your_request_to_join_the_group">Топко кошулуу өтүнүчүңүздү токтоттуңуз.</string>
    <string name="MessageRecord_s_canceled_their_request_to_join_the_group">%1$s топко кошулуу өтүнүчүн токтотту.</string>

    <!-- End of GV2 specific update messages -->

    <string name="MessageRecord_your_safety_number_with_s_has_changed">%1$s менен болгон коопсуздук кодуңуз өзгөрдү.</string>
    <string name="MessageRecord_you_marked_your_safety_number_with_s_verified">%1$s менен болгон коопсуздук кодуңуз ырасталды деп белгиледиңиз.</string>
    <string name="MessageRecord_you_marked_your_safety_number_with_s_verified_from_another_device">%1$s менен болгон коопсуздук кодуңузду башка түзмөктөн ырасталды деп белгиледиңиз</string>
    <string name="MessageRecord_you_marked_your_safety_number_with_s_unverified">%1$s менен болгон коопсуздук кодуңузду текшерилген жок деп белгиледиңиз.</string>
    <string name="MessageRecord_you_marked_your_safety_number_with_s_unverified_from_another_device">%1$s менен болгон коопсуздук кодуңузду башка түзмөктөн текшерилген жок деп белгиледиңиз</string>
    <string name="MessageRecord_a_message_from_s_couldnt_be_delivered">%1$s жөнөткөн билдирүү жеткен жок</string>
    <string name="MessageRecord_s_changed_their_phone_number">%1$s телефон номерин өзгөрттү.</string>
    <!-- Update item message shown in the release channel when someone is already a sustainer so we ask them if they want to boost. -->
    <string name="MessageRecord_like_this_new_feature_help_support_signal_with_a_one_time_donation">Бул жаңы функция жактыбы? Бир жолу салым кошуп, Signal кызматына колдоо көрсөтүңүз.</string>
    <!-- Update item message shown when we merge two threads together. First placeholder is a name, second placeholder is a phone number. -->
    <string name="MessageRecord_your_message_history_with_s_and_their_number_s_has_been_merged">%1$s менен болгон билдирүүлөр таржымалыңыз жана алардын номери %2$s бирикти.</string>
    <!-- Update item message shown when we merge two threads together and we don\'t know the phone number of the other thread. The placeholder is a person\'s name. -->
    <string name="MessageRecord_your_message_history_with_s_and_another_chat_has_been_merged">%1$s менен болгон билдирүүлөр таржымалыңыз жана аларга таандык маек бирикти.</string>
    <!-- Update item message shown when you find out a phone number belongs to a person you had a conversation with. First placeholder is a phone number, second placeholder is a name. -->
    <string name="MessageRecord_s_belongs_to_s">%1$s номери %2$s деген кишиге таандык</string>
    <!-- Message to notify sender that activate payments request has been sent to the recipient -->
    <string name="MessageRecord_you_sent_request">Төлөмдөр кызматын иштетүү өтүнүчүн жөнөттүңүз: %1$s</string>
    <!-- Request message from recipient to activate payments -->
    <string name="MessageRecord_wants_you_to_activate_payments">%1$s төлөмдөр кызматын иштетүүнү суранып жатат. Төлөмдөрдү ишенген адамдарыңызга гана жөнөтүңүз.</string>
    <!-- Message to inform user that payments was activated-->
    <string name="MessageRecord_you_activated_payments">Төлөмдөр кызматын иштеттиңиз</string>
    <!-- Message to inform sender that recipient can now accept payments -->
    <string name="MessageRecord_can_accept_payments">%1$s эми төлөмдөрдү ала алат</string>

    <!-- Group Calling update messages -->
    <string name="MessageRecord_s_started_a_group_call_s">%1$s топтун ичинде чалып баштады · %2$s</string>
    <string name="MessageRecord_s_is_in_the_group_call_s">%1$s топтун ичиндеги чалууда · %2$s</string>
    <string name="MessageRecord_you_are_in_the_group_call_s1">Топтук чалуудасыз · %1$s</string>
    <string name="MessageRecord_s_and_s_are_in_the_group_call_s1">%1$s менен %2$s топтук чалууда · %3$s</string>
    <string name="MessageRecord_group_call_s">Топтук чалуу · %1$s</string>

    <string name="MessageRecord_s_started_a_group_call">%1$s топтун ичинде чалып баштады</string>
    <string name="MessageRecord_s_is_in_the_group_call">%1$s топтук чалууда</string>
    <string name="MessageRecord_you_are_in_the_group_call">Топтук чалуудасыз</string>
    <string name="MessageRecord_s_and_s_are_in_the_group_call">%1$s менен %2$s топтук чалууда</string>
    <string name="MessageRecord_group_call">Топтук чалуу</string>

    <string name="MessageRecord_you">Сиз</string>

    <plurals name="MessageRecord_s_s_and_d_others_are_in_the_group_call_s">
        <item quantity="other">%1$s, %2$s жана дагы %3$d топтук чалууда · %4$s</item>
    </plurals>

    <plurals name="MessageRecord_s_s_and_d_others_are_in_the_group_call">
        <item quantity="other">%1$s, %2$s жана дагы %3$d топтук чалууда</item>
    </plurals>

    <!-- In-conversation update message to indicate that the current contact is sms only and will need to migrate to signal to continue the conversation in signal. -->
    <string name="MessageRecord__you_will_no_longer_be_able_to_send_sms_messages_from_signal_soon">Жакында Signal\'дан SMS билдирүүлөрүн жөнөтө албай каласыз. %1$s менен бул жерден сүйлөшө берүү үчүн аны Signal\'га чакырыңыз.</string>
    <!-- In-conversation update message to indicate that the current contact is sms only and will need to migrate to signal to continue the conversation in signal. -->
    <string name="MessageRecord__you_can_no_longer_send_sms_messages_in_signal">Мындан ары Molly\'дан SMS билдирүүлөрүн жөнөтө албайсыз. %1$s менен бул жерден сүйлөшө берүү үчүн аны Molly\'га чакырыңыз.</string>
    <!-- Body for quote when message being quoted is an in-app payment message -->
    <string name="MessageRecord__payment_s">Төлөм: %1$s</string>

    <!-- MessageRequestBottomView -->
    <string name="MessageRequestBottomView_accept">Кабыл алуу</string>
    <string name="MessageRequestBottomView_continue">Улантуу</string>
    <string name="MessageRequestBottomView_delete">Өчүрүү</string>
    <string name="MessageRequestBottomView_block">Бөгөттөө</string>
    <string name="MessageRequestBottomView_unblock">Бөгөттөн чыгаруу</string>
    <string name="MessageRequestBottomView_do_you_want_to_let_s_message_you_they_wont_know_youve_seen_their_messages_until_you_accept">%1$s сиз менен жазышып, атыңыз менен сүрөтүңүз ага көрүнө берсинби? Анын топко кошулуу өтүнүчү кабыл алынмайынча, билдирүүсүнүн көрүлүп, көрүлбөгөнүн билбейт.</string>
    <!-- Shown in message request flow. Describes what will happen if you unblock a Signal user -->
    <string name="MessageRequestBottomView_do_you_want_to_let_s_message_you_wont_receive_any_messages_until_you_unblock_them">%1$s сиз менен жазышып, атыңыз менен сүрөтүңүз ага көрүнө берсинби? Аны бөгөттөн чыгармайынча, билдирүүлөрдү албайсыз.</string>
    <!-- Shown in message request flow. Describes what will happen if you unblock an SMS user -->
    <string name="MessageRequestBottomView_do_you_want_to_let_s_message_you_wont_receive_any_messages_until_you_unblock_them_SMS">%1$s сиз менен жазыша берсинби? Аны бөгөттөн чыгармайынча, билдирүүлөрдү албайсыз.</string>
    <string name="MessageRequestBottomView_get_updates_and_news_from_s_you_wont_receive_any_updates_until_you_unblock_them">%1$s жаңыртууларын жана жаңылыктарын аласызбы? Аны бөгөттөн чыгармайынча, билдирүүлөрдү албайсыз.</string>
    <string name="MessageRequestBottomView_continue_your_conversation_with_this_group_and_share_your_name_and_photo">Бул топ менен сүйлөшүүнү улантып, атыңыз менен сүрөтүңүз топтогуларга көрүнө берсинби?</string>
    <string name="MessageRequestBottomView_upgrade_this_group_to_activate_new_features">\@айтыпөтүүлөр жана топтордун администраторлору сыяктуу жаңы функцияларды иштетүү үчүн бул топту жаңыртыңыз. Атын же сүрөтүн ушул топтогуларга ачыктай элек мүчөлөр топко кошулуу чакыруусун алышат.</string>
    <string name="MessageRequestBottomView_this_legacy_group_can_no_longer_be_used">Бул эски топ өтө чоң болгондуктан, аны колдоно албайсыз. Топтун көлөмү %1$d ашпаш керек.</string>
    <string name="MessageRequestBottomView_continue_your_conversation_with_s_and_share_your_name_and_photo">%1$s менен сүйлөшүүнү улантып, атыңыз менен сүрөтүңүз ага көрүнө берсинби?</string>
    <string name="MessageRequestBottomView_do_you_want_to_join_this_group_they_wont_know_youve_seen_their_messages_until_you_accept">Бул топко кошулуп, атыңыз менен сүрөтүңүз анын мүчөлөрүнө көрүнө берсинби? Топко кошулмайынча, алардын билдирүүлөрүн көрүп, көрбөгөнүңүздү билишпейт.</string>
    <string name="MessageRequestBottomView_do_you_want_to_join_this_group_you_wont_see_their_messages">Бул топко кошулуп, атыңыз менен сүрөтүңүз топтогуларга көрүнө берсинби? Топко кошулмайынча, алардын билдирүүлөрүн көрбөйсүз.</string>
    <string name="MessageRequestBottomView_join_this_group_they_wont_know_youve_seen_their_messages_until_you_accept">Бул топко кошуласызбы? Топко кошулмайынча, алардын билдирүүлөрүн көрүп, көрбөгөнүңүздү билишпейт.</string>
    <string name="MessageRequestBottomView_unblock_this_group_and_share_your_name_and_photo_with_its_members">Бул топту бөгөттөн чыгарып, атыңыз менен сүрөтүңүз топтогуларга көрүнө берсинби? Аны бөгөттөн чыгармайынча, билдирүүлөрдү албайсыз.</string>
  <!-- Removed by excludeNonTranslatables <string name="MessageRequestBottomView_legacy_learn_more_url" translatable="false">https://support.signal.org/hc/articles/360007459591</string> -->
    <string name="MessageRequestProfileView_view">Карап көрүү</string>
    <string name="MessageRequestProfileView_member_of_one_group">%1$s тобунун мүчөсү</string>
    <string name="MessageRequestProfileView_member_of_two_groups">%1$s жана %2$s топторунун мүчөсү</string>
    <string name="MessageRequestProfileView_member_of_many_groups">%1$s, %2$s жана %3$s топторунун мүчөсү</string>
    <plurals name="MessageRequestProfileView_members">
        <item quantity="other">%1$d мүчө</item>
    </plurals>
    <!-- Describes the number of members in a group. The string MessageRequestProfileView_invited is nested in the parentheses. -->
    <plurals name="MessageRequestProfileView_members_and_invited">
        <item quantity="other">%1$d мүчө (%2$s)</item>
    </plurals>
    <!-- Describes the number of people invited to a group. Nested inside of the string MessageRequestProfileView_members_and_invited -->
    <plurals name="MessageRequestProfileView_invited">
        <item quantity="other">дагы %1$d чакырылды</item>
    </plurals>
    <plurals name="MessageRequestProfileView_member_of_d_additional_groups">
        <item quantity="other">дагы %1$d топ</item>
    </plurals>

    <!-- PassphraseChangeActivity -->
    <string name="PassphraseChangeActivity_passphrases_dont_match_exclamation">Сыр сөз айкаштары дал келген жок!</string>
    <string name="PassphraseChangeActivity_incorrect_old_passphrase_exclamation">Эски сыр сөз айкашы туура эмес!</string>
    <string name="PassphraseChangeActivity_enter_new_passphrase_exclamation">Жаңы сыр сөз айкашын киргизиңиз!</string>

    <!-- DeviceProvisioningActivity -->
    <string name="DeviceProvisioningActivity_link_this_device">Бул түзмөктү байланыштырасызбы?</string>
    <string name="DeviceProvisioningActivity_continue">УЛАНТУУ</string>

    <string name="DeviceProvisioningActivity_content_intro">Төмөнкүдөй мүмкүнчүлүктөргө ээ болот:</string>
    <string name="DeviceProvisioningActivity_content_bullets">
        • Бардык билдирүүлөрүңөрдү окуй алат \n• Сиздин атыңыздан билдирүү жөнөтө алат
    </string>
    <string name="DeviceProvisioningActivity_content_progress_title">Түзмөктү байланыштыруу</string>
    <string name="DeviceProvisioningActivity_content_progress_content">Жаңы түзмөк байланыштырылууда…</string>
    <string name="DeviceProvisioningActivity_content_progress_success">Түзмөк ырасталды!</string>
    <string name="DeviceProvisioningActivity_content_progress_no_device">Түзмөк табылган жок.</string>
    <string name="DeviceProvisioningActivity_content_progress_network_error">Тармакта ката кетти.</string>
    <string name="DeviceProvisioningActivity_content_progress_key_error">QR коду туура эмес.</string>
    <string name="DeviceProvisioningActivity_sorry_you_have_too_many_devices_linked_already">Өтө көп түзмөк байланып турат. Айрымдарын өчүрүп салыңыз</string>
    <string name="DeviceActivity_sorry_this_is_not_a_valid_device_link_qr_code">Түзмөктү байланыштыруучу QR код туура эмес.</string>
    <string name="DeviceProvisioningActivity_link_a_signal_device">Signal түзмөгүн байланыштырасызбы?</string>
    <string name="DeviceProvisioningActivity_it_looks_like_youre_trying_to_link_a_signal_device_using_a_3rd_party_scanner">Signal түзмөгүн үчүнчү тараптын сканери аркылуу байланыштырганы жатат окшойсуз. Коопсуздук максатында, кодду Signal аркылуу скандаңыз.</string>

    <string name="DeviceActivity_signal_needs_the_camera_permission_in_order_to_scan_a_qr_code">Molly колдонмосуна QR кодун скандоо үчүн камераны колдонууга уруксат беришиңиз керек, бирок сиз андан баш тарткансыз. Колдонмонун параметрлерине кирүү үчүн \"Улантуу\" дегенди басып, \"Уруксаттар\" дегенди тандап, \"Камера\" дегенди иштетиңиз.</string>
    <string name="DeviceActivity_unable_to_scan_a_qr_code_without_the_camera_permission">QR кодду скандоо үчүн камерага уруксат алышыңыз керек</string>

    <!-- OutdatedBuildReminder -->
    <string name="OutdatedBuildReminder_update_now">Жаңыртуу</string>
    <string name="OutdatedBuildReminder_your_version_of_signal_will_expire_today">Signal\'дын бул версиясынын мөөнөтү бүгүн бүтөт. Эң акыркы версиясына жаңыртыңыз.</string>
    <plurals name="OutdatedBuildReminder_your_version_of_signal_will_expire_in_n_days">
        <item quantity="other">Signal\'дын бул версиясынын мөөнөтү %1$d күндөн кийин бүтөт. Эң акыркы версиясына жаңыртыңыз.</item>
    </plurals>

    <!-- PassphrasePromptActivity -->
    <string name="PassphrasePromptActivity_enter_passphrase">Сыр сөз айкашын киргизиңиз</string>
    <string name="PassphrasePromptActivity_watermark_content_description">Molly сүрөтчөсү</string>
    <string name="PassphrasePromptActivity_ok_button_content_description">Сыр сөз айкашын тапшыруу</string>
    <string name="PassphrasePromptActivity_invalid_passphrase_exclamation">Сыр сөз айкашы туура эмес!</string>
    <string name="PassphrasePromptActivity_unlock_signal">Molly\'ды бөгөттөн чыгаруу</string>
    <string name="PassphrasePromptActivity_signal_android_lock_screen">Molly Android - Кулпу экраны</string>

    <!-- PlacePickerActivity -->
    <string name="PlacePickerActivity_title">Карта</string>

    <string name="PlacePickerActivity_drop_pin">Белги коюу</string>
    <string name="PlacePickerActivity_accept_address">Даректи кабыл алуу</string>

    <!-- PlayServicesProblemFragment -->
    <string name="PlayServicesProblemFragment_the_version_of_google_play_services_you_have_installed_is_not_functioning">Орнотулган Google Play кызматтарынын версиясы туура эмес иштеп жатат. Кайра орнотуп көрүңүз.</string>

    <!-- PinRestoreEntryFragment -->
    <string name="PinRestoreEntryFragment_incorrect_pin">Туура эмес Пин код</string>
    <string name="PinRestoreEntryFragment_skip_pin_entry">PIN кодду киргизбейсизби?</string>
    <string name="PinRestoreEntryFragment_need_help">Жардам керекпи?</string>
    <string name="PinRestoreEntryFragment_your_pin_is_a_d_digit_code">PIN кодуңуз - сандардан же сан менен тамгалардан өзүңүз түзгөн код (%1$d+).\n\nЭгер PIN кодуңузду эстей албай жатсаңыз, жаңысын түзсөңүз болот. Аккаунт түзүп, аны колдоно алганыңыз менен, профилиңиздеги маалымат сыяктуу айрым сакталган нерселерди жоготуп алышыңыз мүмкүн.</string>
    <string name="PinRestoreEntryFragment_if_you_cant_remember_your_pin">Эгер PIN кодуңузду эстей албай жатсаңыз, жаңысын түзсөңүз болот. Аккаунт түзүп, аны колдоно алганыңыз менен, профилиңиздеги маалымат сыяктуу айрым сакталган нерселерди жоготуп алышыңыз мүмкүн.</string>
    <string name="PinRestoreEntryFragment_create_new_pin">Жаңы PIN код түзүү</string>
    <string name="PinRestoreEntryFragment_contact_support">Кардарларды колдоо кызматына кайрылуу</string>
    <string name="PinRestoreEntryFragment_cancel">Жокко чыгаруу</string>
    <string name="PinRestoreEntryFragment_skip">Өткөрүп жиберүү</string>
    <plurals name="PinRestoreEntryFragment_you_have_d_attempt_remaining">
        <item quantity="other">%1$d мүмкүнчүлүк гана калды. Эгер баарын колдонуп салсаңыз, жаңы PIN код түзүшүңүз керек. Аккаунт түзүп, аны колдоно алганыңыз менен, профилиңиздеги маалымат сыяктуу айрым сакталган нерселерди жоготуп алышыңыз мүмкүн.</item>
    </plurals>
    <string name="PinRestoreEntryFragment_signal_registration_need_help_with_pin">Signal-га Катталуу - Android-ге PIN код үчүн жардам керек</string>
    <string name="PinRestoreEntryFragment_enter_alphanumeric_pin">Тамгалык-цифралык PIN кодду киргизиңиз</string>
    <string name="PinRestoreEntryFragment_enter_numeric_pin">Сандык PIN кодду киргизиңиз</string>

    <!-- PinRestoreLockedFragment -->
    <string name="PinRestoreLockedFragment_create_your_pin">PIN код түзүңүз</string>
    <string name="PinRestoreLockedFragment_youve_run_out_of_pin_guesses">Бардык мүмкүнчүлүктөрдү колдонуп салдыңыз. Бирок Signal аккаунтуңузга жаңы PIN код түзүп кирсеңиз болот. Купуялыгыңызды коргоо үчүн аккаунтуңуз профилиңиздеги маалыматтар менен параметрлер сакталбастан калыбына келтирилет.</string>
    <string name="PinRestoreLockedFragment_create_new_pin">Жаңы PIN код түзүү</string>
  <!-- Removed by excludeNonTranslatables <string name="PinRestoreLockedFragment_learn_more_url" translatable="false">https://support.signal.org/hc/articles/360007059792</string> -->

    <!-- Dialog button text indicating user wishes to send an sms code isntead of skipping it -->
    <string name="ReRegisterWithPinFragment_send_sms_code">SMS аркылуу код жөнөтүү</string>
    <!-- Email subject used when user contacts support about an issue with the reregister flow. -->
    <string name="ReRegisterWithPinFragment_support_email_subject">Signal кызматына катталуу - Android түзмөгүнө PIN кодду кайра каттоодо жардам берүү</string>
    <!-- Dialog message shown in reregister flow when tapping a informational button to to learn about pins or contact support for help -->
    <string name="ReRegisterWithPinFragment_need_help_local">PIN кодуңуз %1$d жана өзүңүз түзгөн санарип код сандардан же сан менен тамгалардан турушу мүмкүн.\n\nЭгер PIN кодуңузду унутуп койсоңуз, жаңысын түзсөңүз болот.</string>
    <!-- Dialog message shown in reregister flow when user requests to skip this flow and return to the normal flow -->
    <string name="ReRegisterWithPinFragment_skip_local">Эгер PIN кодуңузду унутуп койсоңуз, жаңысын түзсөңүз болот.</string>
    <!-- Dialog message shown in reregister flow when user uses up all of their guesses for their pin and we are going to move on -->
    <string name="ReRegisterWithPinFragment_out_of_guesses_local">PIN кодду эстегенге өтө көп жолу аракет кылдыңыз, эми Signal аккаунтуңузга жаңы PIN код түзүп кириңиз.</string>

    <!-- PinOptOutDialog -->
    <string name="PinOptOutDialog_warning">Эскертүү</string>
    <string name="PinOptOutDialog_if_you_disable_the_pin_you_will_lose_all_data">PIN кодду өчүрүп салсаңыз, Signal колдонмосун кайра орноткондо аккаунтуңуздагы бардык нерселер өчүп калат (эгер алардын көчүрмөсүн кол менен башка жерге сактап койбосоңуз). PIN код өчүк болгондо, Катталууга жол бербөө функциясын иштете албай каласыз.</string>
    <string name="PinOptOutDialog_disable_pin">PIN кодду өчүрүү</string>

    <!-- RatingManager -->
    <string name="RatingManager_rate_this_app">Колдонмого баа берүү</string>
    <string name="RatingManager_if_you_enjoy_using_this_app_please_take_a_moment">Эгер ушул колдонмо жакса, убакыт таап, баа берип коюңуз.</string>
    <string name="RatingManager_rate_now">Макул!</string>
    <string name="RatingManager_no_thanks">Жок, рахмат</string>
    <string name="RatingManager_later">Азыр эмес</string>

    <!-- ReactionsBottomSheetDialogFragment -->
    <string name="ReactionsBottomSheetDialogFragment_all">Баары · %1$d</string>

    <!-- ReactionsConversationView -->
    <string name="ReactionsConversationView_plus">+%1$d</string>

    <!-- ReactionsRecipientAdapter -->
    <string name="ReactionsRecipientAdapter_you">Сиз</string>

    <!-- RecaptchaRequiredBottomSheetFragment -->
    <string name="RecaptchaRequiredBottomSheetFragment_verify_to_continue_messaging">Жазышууну улантуу үчүн текшерүүдөн өтүп коюңуз</string>
    <string name="RecaptchaRequiredBottomSheetFragment_to_help_prevent_spam_on_signal">Molly кызматында спамдарга жол бербөө үчүн текшерүүдөн өтүп коюңуз.</string>
    <string name="RecaptchaRequiredBottomSheetFragment_after_verifying_you_can_continue_messaging">Текшерүүдөн өткөндөн кийин мурункудай жазыша бересиз. Токтоп турган билдирүүлөрдүн баары дароо жөнөтүлөт.</string>

    <!-- Recipient -->
    <string name="Recipient_you">Сиз</string>
    <!-- Name of recipient representing user\'s \'My Story\' -->
    <string name="Recipient_my_story">Менин окуям</string>

    <!-- RecipientPreferencesActivity -->
    <string name="RecipientPreferenceActivity_block">Бөгөттөө</string>
    <string name="RecipientPreferenceActivity_unblock">Бөгөттөн чыгаруу</string>

    <!-- RecipientProvider -->

    <!-- RedPhone -->
    <string name="RedPhone_answering">Жооп берүүдө…</string>
    <string name="RedPhone_ending_call">Чалуу аяктоодо…</string>
    <string name="RedPhone_ringing">Чалып жатасыз…</string>
    <string name="RedPhone_busy">Бош эмес</string>
    <string name="RedPhone_recipient_unavailable">Абонент бош эмес</string>
    <string name="RedPhone_network_failed">Ката кетти!</string>
    <string name="RedPhone_number_not_registered">Мындай номер жок</string>
    <string name="RedPhone_the_number_you_dialed_does_not_support_secure_voice">Сиз чалып жаткан номерде чалуулар корголбойт!</string>
    <string name="RedPhone_got_it">Түшүндүм</string>

    <!-- Valentine\'s Day Megaphone -->
    <!-- Title text for the Valentine\'s Day donation megaphone. The placeholder will always be a heart emoji. Needs to be a placeholder for Android reasons. -->
    <!-- Body text for the Valentine\'s Day donation megaphone. -->

    <!-- WebRtcCallActivity -->
    <string name="WebRtcCallActivity__tap_here_to_turn_on_your_video">Видеоңузду ойнотуу үчүн бул жерди басыңыз</string>
    <string name="WebRtcCallActivity__to_call_s_signal_needs_access_to_your_camera">%1$s чалуу үчүн Molly колдонмосуна камераңыз керек</string>
    <string name="WebRtcCallActivity__signal_s">Molly %1$s</string>
    <string name="WebRtcCallActivity__calling">Байланышка чыктыңыз…</string>
    <string name="WebRtcCallActivity__group_is_too_large_to_ring_the_participants">Топ өтө чоң болгондуктан, андагыларга чала албайсыз</string>
    <!-- Call status shown when an active call was disconnected (e.g., network hiccup) and is trying to reconnect -->
    <string name="WebRtcCallActivity__reconnecting">Кайра байланышып жатасыз…</string>
    <!-- Title for dialog warning about lacking bluetooth permissions during a call -->
    <string name="WebRtcCallActivity__bluetooth_permission_denied">Bluetooth\'га уруксат берилген жок</string>
    <!-- Message for dialog warning about lacking bluetooth permissions during a call and references the permission needed by name -->
    <string name="WebRtcCallActivity__please_enable_the_nearby_devices_permission_to_use_bluetooth_during_a_call">Чалып жатканда Bluetooth\'ду колдонуу үчүн «Жакын жердеги Bluetooth түзмөктөрү» деген уруксатты иштетиңиз.</string>
    <!-- Positive action for bluetooth warning dialog to open settings -->
    <string name="WebRtcCallActivity__open_settings">Параметрлерди ачуу</string>
    <!-- Negative aciton for bluetooth warning dialog to dismiss dialog -->
    <string name="WebRtcCallActivity__not_now">Азыр эмес</string>

    <!-- WebRtcCallView -->
    <string name="WebRtcCallView__signal_call">Signal аркылуу чалуу</string>
    <string name="WebRtcCallView__signal_video_call">Signal аркылуу видео чалуу</string>
    <string name="WebRtcCallView__start_call">Чалып баштоо</string>
    <string name="WebRtcCallView__join_call">Чалууга кошулуу</string>
    <string name="WebRtcCallView__call_is_full">Орун жок</string>
    <string name="WebRtcCallView__the_maximum_number_of_d_participants_has_been_Reached_for_this_call">Бул чалууга катышкандардын саны %1$d ашпашы керек. Бир аздан кийин кайталаңыз.</string>
    <string name="WebRtcCallView__your_video_is_off">Видеоңуз өчүрүлгөн</string>
    <string name="WebRtcCallView__reconnecting">Кайра байланышып жатасыз…</string>
    <string name="WebRtcCallView__joining">Кошулуп жатасыз…</string>
    <string name="WebRtcCallView__disconnected">Өчүк</string>

    <string name="WebRtcCallView__signal_will_ring_s">Signal чалат: %1$s</string>
    <string name="WebRtcCallView__signal_will_ring_s_and_s">Signal чалат: %1$s менен %2$s</string>
    <plurals name="WebRtcCallView__signal_will_ring_s_s_and_d_others">
        <item quantity="other">Signal чалат: %1$s, %2$s жана башка %3$d</item>
    </plurals>

    <string name="WebRtcCallView__s_will_be_notified">%1$s билдирме алат</string>
    <string name="WebRtcCallView__s_and_s_will_be_notified">%1$s менен %2$s билдирме алышат</string>
    <plurals name="WebRtcCallView__s_s_and_d_others_will_be_notified">
        <item quantity="other">%1$s, %2$s жана дагы %3$d адам билдирме алышат</item>
    </plurals>

    <string name="WebRtcCallView__ringing_s">Чалып жатасыз: %1$s</string>
    <string name="WebRtcCallView__ringing_s_and_s">Чалып жатасыз: %1$s менен %2$s</string>
    <plurals name="WebRtcCallView__ringing_s_s_and_d_others">
        <item quantity="other">Чалып жатасыз: %1$s, %2$s жана дагы %3$d адамга</item>
    </plurals>

    <string name="WebRtcCallView__s_is_calling_you">%1$s сизге чалып жатат</string>
    <string name="WebRtcCallView__s_is_calling_you_and_s">%1$s сизге жана %2$s чалып жатат</string>
    <string name="WebRtcCallView__s_is_calling_you_s_and_s">%1$s сизге, %2$s жана %3$s чалып жатат</string>
    <plurals name="WebRtcCallView__s_is_calling_you_s_s_and_d_others">
        <item quantity="other">%1$s сизге, %2$s, %3$s жана дагы %4$d адамга чалып жатат</item>
    </plurals>

    <string name="WebRtcCallView__no_one_else_is_here">Азырынча эч ким жок</string>
    <string name="WebRtcCallView__s_is_in_this_call">%1$s ушул чалууда катышууда</string>
    <string name="WebRtcCallView__s_are_in_this_call">%1$s ушул чалууда катышууда</string>
    <string name="WebRtcCallView__s_and_s_are_in_this_call">%1$s менен %2$s ушул чалууда катышууда</string>

    <plurals name="WebRtcCallView__s_s_and_d_others_are_in_this_call">
        <item quantity="other">%1$s, %2$sжана дагы %3$d адам ушул чалууда катышууда</item>
    </plurals>

    <!-- Toggle label with hyphenation. Translation can use soft hyphen - Unicode U+00AD -->
    <string name="WebRtcCallView__flip">Которулуу</string>
    <!-- Toggle label with hyphenation. Translation can use soft hyphen - Unicode U+00AD -->
    <string name="WebRtcCallView__speaker">Динамик</string>
    <!-- Toggle label with hyphenation. Translation can use soft hyphen - Unicode U+00AD -->
    <string name="WebRtcCallView__camera">Камера</string>
    <!-- Toggle label with hyphenation. Translation can use soft hyphen - Unicode U+00AD -->
    <string name="WebRtcCallView__unmute">Үнүн чыгаруу</string>
    <!-- Toggle label with hyphenation. Translation can use soft hyphen - Unicode U+00AD -->
    <string name="WebRtcCallView__mute">Үнүн басуу</string>
    <!-- Toggle label with hyphenation. Translation can use soft hyphen - Unicode U+00AD -->
    <string name="WebRtcCallView__ring">Чалуу</string>
    <!-- Label with hyphenation. Translation can use soft hyphen - Unicode U+00AD -->
    <string name="WebRtcCallView__end_call">Чалууну бүтүрүү</string>

    <!-- CallParticipantsListDialog -->
    <plurals name="CallParticipantsListDialog_in_this_call_d_people">
        <item quantity="other">Бул чалууда · %1$d адам</item>
    </plurals>

    <!-- CallParticipantView -->
    <string name="CallParticipantView__s_is_blocked">%1$s бөгөттөлгөн</string>
    <string name="CallParticipantView__more_info">Кененирээк маалымат</string>
    <string name="CallParticipantView__you_wont_receive_their_audio_or_video">Бири-бириңердин аудио жана видео билдирүүлөрүңөрдү албай каласыңар.</string>
    <string name="CallParticipantView__cant_receive_audio_video_from_s">Бул адамдын (%1$s) аудио жана видео билдирүүлөрүн ала албайсыз</string>
    <string name="CallParticipantView__cant_receive_audio_and_video_from_s">Бул адамдын (%1$s) аудио жана видео билдирүүлөрүн ала албайсыз</string>
    <string name="CallParticipantView__this_may_be_Because_they_have_not_verified_your_safety_number_change">Бул адам өзгөрүлгөн коопсуздук кодун ырастаган жок же түзмөгүндө кандайдыр бир көйгөй бар же ал сизди бөгөттөп салган.</string>

    <!-- CallToastPopupWindow -->
    <string name="CallToastPopupWindow__swipe_to_view_screen_share">Бөлүшүлгөн экранды көрүү үчүн сүрүп коюңуз</string>

    <!-- ProxyBottomSheetFragment -->
    <string name="ProxyBottomSheetFragment_proxy_server">Прокси сервер</string>
    <string name="ProxyBottomSheetFragment_proxy_address">Прокси дарек</string>
    <string name="ProxyBottomSheetFragment_do_you_want_to_use_this_proxy_address">Ушул прокси даректи колдоносузбу?</string>
    <string name="ProxyBottomSheetFragment_use_proxy">Проксини колдонуу</string>
    <string name="ProxyBottomSheetFragment_successfully_connected_to_proxy">Проксиге туташтыңыз.</string>

    <!-- RecaptchaProofActivity -->
    <string name="RecaptchaProofActivity_failed_to_submit">Тапшырылбай калды</string>
    <string name="RecaptchaProofActivity_complete_verification">Ырастоону бүтүрүү</string>

    <!-- RegistrationActivity -->
    <string name="RegistrationActivity_select_your_country">Өлкөңүздү тандаңыз</string>
    <string name="RegistrationActivity_you_must_specify_your_country_code">Өлкөңүздүн кодун киргизүү зарыл
    </string>
    <string name="RegistrationActivity_please_enter_a_valid_phone_number_to_register">Катталуу үчүн колдонуп жүргөн телефон номериңизди киргизиңиз.</string>
    <string name="RegistrationActivity_invalid_number">Жараксыз номер</string>
    <string name="RegistrationActivity_the_number_you_specified_s_is_invalid">Сиз киргизген номер (%1$s) жараксыз.
    </string>
    <string name="RegistrationActivity_a_verification_code_will_be_sent_to">Текшерүү коду төмөнкү дарекке жөнөтүлөт:</string>
    <string name="RegistrationActivity_you_will_receive_a_call_to_verify_this_number">Номерди текшерүү үчүн сизге чалуу келет.</string>
    <string name="RegistrationActivity_is_your_phone_number_above_correct">Сиздин жогорудагы номериңиз туурабы?</string>
    <string name="RegistrationActivity_edit_number">Номерди алмаштыруу</string>
    <string name="RegistrationActivity_missing_google_play_services">Google Play кызматтары көрсөтүлбөй жатат</string>
    <string name="RegistrationActivity_this_device_is_missing_google_play_services">Бул жабдыкта Google Play кызматтары көрсөтүлбөй жатат. Сиз дагы эле Molly\'ды колдонууну улантууңуз мүмкүн, бирок бул кофигурациянын ишенимдүүлүгү жана натыйжалуулугу төмөндөшү мүмкүн. \\ N \\ nЭгер сиз көп тажрыйбалуу колдонуучу болбосоңуз, кийинчерээк Android ROM\'ун иштетпесеңиз же бул катаны жаңылыштык аркылуу көрүп жатам деп ойлосоңуз, сураныч, көйгөйдү чечүү үчүн support@molly.im почта адресине жазып, жардам сурап кайрылыңыз.</string>
    <string name="RegistrationActivity_i_understand">Түшүнүктүү</string>
    <string name="RegistrationActivity_play_services_error">Google Play сервистерин жүргүзүүдө ката бар</string>
    <string name="RegistrationActivity_google_play_services_is_updating_or_unavailable">Google Play кызматтары жаңыртылууда же убактылуу иштебей жатат. Сураныч, дагы бир жолу аракет кылып көрүңүз.</string>
    <string name="RegistrationActivity_terms_and_privacy">Шарттар жана жоболор; Купуялык Саясаты</string>
    <string name="RegistrationActivity_signal_needs_access_to_your_contacts_and_media_in_order_to_connect_with_friends">Досторуңуз менен байланышып, жазышуу мүмкүнчүлүгүн берүү үчүн Signal колдонмосуна байланыштарыңыз менен медиафайлдарыңыз керек. Байланыштарыңыз Signal\'дын байланыштарды купуя издеген технологиясы аркылуу жүктөлүп, баштан аяк шифрленгендиктен, Signal кызматына эч качан көрүнбөйт.</string>
    <string name="RegistrationActivity_signal_needs_access_to_your_contacts_in_order_to_connect_with_friends">Досторуңуз менен байланышуу мүмкүнчүлүгүн берүү үчүн Signal колдонмосуна байланыштарыңыз керек. Байланыштарыңыз Signal\'дын байланыштарды купуя издеген технологиясы аркылуу жүктөлүп, баштан аяк шифрленгендиктен, Signal кызматына эч качан көрүнбөйт.</string>
    <string name="RegistrationActivity_rate_limited_to_service">Бул номерди каттоого ашыкча көп ирет катар аракет жасадыңыз. Сураныч, кийинчерээк дагы сынап көрүңүз.</string>
    <!--    During registration, if the user attempts (and fails) to register, we display this error message with a number of minutes timer they are allowed to try again.-->
    <string name="RegistrationActivity_rate_limited_to_try_again">Бул номерди каттаганга өтө көп жолу аракет кылдыңыз. %1$s кийин кайталап көрүңүз.</string>
    <string name="RegistrationActivity_unable_to_connect_to_service">Сервиске туташылбай жатат. Тармактык туташууну текшерип, дагы бир жолу аракет кылып көрүңүз.</string>
    <string name="RegistrationActivity_non_standard_number_format">Телефон номери туура эмес</string>
    <string name="RegistrationActivity_the_number_you_entered_appears_to_be_a_non_standard">Телефон номерин туура эмес киргиздиңиз окшойт (%1$s).\n\nМындай эмес беле %2$s?</string>
<<<<<<< HEAD
    <string name="RegistrationActivity_signal_android_phone_number_format">Molly Android - Телефон номеринин форматы</string>
=======
    <string name="RegistrationActivity_signal_android_phone_number_format">Signal Android - Телефон номеринин форматы</string>
    <!--    Small "toast" notification to the user confirming that they have requested a new code via voice call.-->
>>>>>>> f3c6f2e3
    <string name="RegistrationActivity_call_requested">Чалуу суралды</string>
    <!--    Small "toast" notification to the user confirming that they have requested a new code via SMS.-->
    <string name="RegistrationActivity_sms_requested">SMS аркылуу код сурадыңыз</string>
    <!--    Small "toast" notification to the user confirming that they have requested a new code (through an unspecified channel).-->
    <string name="RegistrationActivity_code_requested">Ырастоо кодун сурадыңыз</string>
    <plurals name="RegistrationActivity_debug_log_hint">
        <item quantity="other">Сиз мүчүлүштүктөрдү оңдоо журналын тапшыруудан %1$dкадамдасыз.</item>
    </plurals>
    <string name="RegistrationActivity_we_need_to_verify_that_youre_human">Биз сиздин адам экендигиңизди тастыктообуз зарыл.</string>
    <string name="RegistrationActivity_next">Кийинки</string>
    <string name="RegistrationActivity_continue">Улантуу</string>
    <string name="RegistrationActivity_take_privacy_with_you_be_yourself_in_every_message">Купуялуулукту сактаңыз. \\ NБардык билдирүүлөрдө өзүңүздөй жооп бериңиз.</string>
    <string name="RegistrationActivity_enter_your_phone_number">Телефон номериңизди киргизиңиз</string>
    <string name="RegistrationActivity_you_will_receive_a_verification_code">Текшерүү кодун аласыз.\nБайланыш оператору акы алышы мүмкүн.</string>
    <string name="RegistrationActivity_enter_the_code_we_sent_to_s">%1$sномерине жиберилген кодду киргизиңиз</string>
    <string name="RegistrationActivity_make_sure_your_phone_has_a_cellular_signal">SMS катты же чалууну кабыл алуу үчүн сиздин телефонунундагы уюлдук байланышта болуусун текшериңиз</string>

    <string name="RegistrationActivity_phone_number_description">Телефон номериңиз</string>
    <string name="RegistrationActivity_country_code_description">Өлкөнүн коду</string>
    <string name="RegistrationActivity_country_code_hint">Өлкө</string>
    <string name="RegistrationActivity_call">Чалуу</string>
    <string name="RegistrationActivity_verification_code">Текшерүү коду</string>
    <string name="RegistrationActivity_resend_code">Кодду кайра жөнөтүү</string>
    <!--    A title for a bottom sheet dialog offering to help a user having trouble entering their verification code.-->
    <string name="RegistrationActivity_support_bottom_sheet_title">Каттала албай жатасызбы?</string>
    <!--    A list of suggestions to try for a user having trouble entering their verification code.-->
    <string name="RegistrationActivity_support_bottom_sheet_body_suggestions">• SMS билдирүү алуу же чалуу үчүн телефонуңузда байланыш болушу керек\n • Адамдар телефон номериңизге чала алышы керек\n • Телефон номериңизди туура киргизиңиз.</string>
    <!--    A call to action for a user having trouble entering the verification to seek further help. -->
    <string name="RegistrationActivity_support_bottom_sheet_body_call_to_action">Кененирээк маалымат алуу үчүн төмөнкү кадамдарды аткарыңыз же Кардарларды тейлеген кызматка кайрылыңыз</string>
    <!--    A clickable piece of text that will take the user to our website with additional suggestions.-->
    <string name="RegistrationActivity_support_bottom_sheet_cta_troubleshooting_steps_substring">ушул кадамдарды</string>
    <!--    A clickable piece of text that will pre-fill a request for support email in the user\'s email app.-->
    <string name="RegistrationActivity_support_bottom_sheet_cta_contact_support_substring">Кардарларды колдоо кызматына кайрылуу</string>

    <!-- RegistrationLockV2Dialog -->
    <string name="RegistrationLockV2Dialog_turn_on_registration_lock">Катталууну Кулпулоо колдонулсунбу?</string>
    <string name="RegistrationLockV2Dialog_turn_off_registration_lock">Катталууну Кулпулоо өчүрүлсүнбү?</string>
    <string name="RegistrationLockV2Dialog_if_you_forget_your_signal_pin_when_registering_again">Signal\'дагы PIN кодуңузду унутуп калсаңыз, Signal\'га кайра катталып жатканда 7 күн бою жеке баракчаңызга кире албай каласыз.</string>
    <string name="RegistrationLockV2Dialog_turn_on">Күйгүзүү</string>
    <string name="RegistrationLockV2Dialog_turn_off">Өчүрүү</string>

    <!-- RevealableMessageView -->
    <string name="RevealableMessageView_view_photo">Сүрөттү карап көрүү</string>
    <string name="RevealableMessageView_view_video">Видеону көрүү</string>
    <string name="RevealableMessageView_viewed">Көрүлдү</string>
    <string name="RevealableMessageView_media">Медиа</string>

    <!-- Search -->
    <string name="SearchFragment_no_results">\'%1$s\' боюнча эч нерсе табылган жок</string>
    <string name="SearchFragment_header_conversations">Сүйлөшүүлөр</string>
    <string name="SearchFragment_header_contacts">Байланыштар</string>
    <string name="SearchFragment_header_messages">Билдирүүлөр</string>

    <!-- ShakeToReport -->
  <!-- Removed by excludeNonTranslatables <string name="ShakeToReport_shake_detected" translatable="false">Shake detected</string> -->
  <!-- Removed by excludeNonTranslatables <string name="ShakeToReport_submit_debug_log" translatable="false">Submit debug log?</string> -->
  <!-- Removed by excludeNonTranslatables <string name="ShakeToReport_submit" translatable="false">Submit</string> -->
  <!-- Removed by excludeNonTranslatables <string name="ShakeToReport_failed_to_submit" translatable="false">Failed to submit :(</string> -->
  <!-- Removed by excludeNonTranslatables <string name="ShakeToReport_success" translatable="false">Success!</string> -->
  <!-- Removed by excludeNonTranslatables <string name="ShakeToReport_share" translatable="false">Share</string> -->

    <!-- SharedContactDetailsActivity -->
    <string name="SharedContactDetailsActivity_add_to_contacts">Байланыштарга кошуу</string>
    <string name="SharedContactDetailsActivity_invite_to_signal">Molly\'га чакыруу</string>
    <string name="SharedContactDetailsActivity_signal_message">Signal билдирүүсү</string>
    <string name="SharedContactDetailsActivity_signal_call">Signal аркылуу чалуу</string>

    <!-- SharedContactView -->
    <string name="SharedContactView_add_to_contacts">Байланыштарга кошуу</string>
    <string name="SharedContactView_invite_to_signal">Molly\'га чакыруу</string>
    <string name="SharedContactView_message">Signal билдирүүсү</string>

    <!-- SignalBottomActionBar -->
    <string name="SignalBottomActionBar_more">Дагы</string>

    <!-- SignalPinReminders -->
    <string name="SignalPinReminders_well_remind_you_again_later">PIN код ырасталды. Кийинчерээк дагы бир жолу эскертип коебуз.</string>
    <string name="SignalPinReminders_well_remind_you_again_tomorrow">PIN код ырасталды. Эртең дагы бир жолу эскертип коебуз.</string>
    <string name="SignalPinReminders_well_remind_you_again_in_a_few_days">PIN код ырасталды. Бир нече күндөн кийин дагы бир жолу эскертип коебуз.</string>
    <string name="SignalPinReminders_well_remind_you_again_in_a_week">PIN код ырасталды. Бир аптадан кийин дагы бир жолу эскертип коебуз.</string>
    <string name="SignalPinReminders_well_remind_you_again_in_a_couple_weeks">PIN код ырасталды. Бир нече аптадан кийин дагы бир жолу эскертип коебуз.</string>
    <string name="SignalPinReminders_well_remind_you_again_in_a_month">PIN код ырасталды. Бир айдан кийин дагы бир жолу эскертип коебуз.</string>

    <!-- Slide -->
    <string name="Slide_image">Сүрөт</string>
    <string name="Slide_sticker">Стикер</string>
    <string name="Slide_audio">Аудио</string>
    <string name="Slide_video">Видео</string>

    <!-- SmsMessageRecord -->
    <string name="SmsMessageRecord_received_corrupted_key_exchange_message">Ачкычтарды алмаштырган бузулган билдирүү алынды!
    </string>
    <string name="SmsMessageRecord_received_key_exchange_message_for_invalid_protocol_version">
        Протоколдун жараксыз версиясына ачкычтарды алмаштырган билдирүү алынды.
    </string>
    <string name="SmsMessageRecord_received_message_with_new_safety_number_tap_to_process">Жаңы коопсуздук коду камтылган билдирүү алынды. Иштетип туруп, көрөсүзбү?</string>
    <string name="SmsMessageRecord_secure_session_reset">Корголгон сеансты баштапкы абалга келтирдиңиз.</string>
    <string name="SmsMessageRecord_secure_session_reset_s">%1$s корголгон сеансты баштапкы абалга келтирди.</string>
    <string name="SmsMessageRecord_duplicate_message">Кайталанган билдирүү.</string>
    <string name="SmsMessageRecord_this_message_could_not_be_processed_because_it_was_sent_from_a_newer_version">Бул билдирүү Signal колдонмосунун жаңы версиясынан келгендиктен, аны иштетүү мүмкүн болгон жок. Signal колдонмоңузду жаңырткандан кийин, аны кайра жөнөтүүнү сураныңыз.</string>
    <string name="SmsMessageRecord_error_handling_incoming_message">Келген билдирүүнү иштетүүдө ката кетти.</string>

    <!-- StickerManagementActivity -->
    <string name="StickerManagementActivity_stickers">Стикерлер</string>

    <!-- StickerManagementAdapter -->
    <string name="StickerManagementAdapter_installed_stickers">Орнотулган стикерлер</string>
    <string name="StickerManagementAdapter_stickers_you_received">Алынган стикерлер</string>
    <string name="StickerManagementAdapter_signal_artist_series">Signal cүрөтчүлөрүнүн стикерлери</string>
    <string name="StickerManagementAdapter_no_stickers_installed">Бир да стикер орнотула элек</string>
    <string name="StickerManagementAdapter_stickers_from_incoming_messages_will_appear_here">Келген билдирүүлөрдөгү стикерлер ушул жерде көрүнөт</string>
    <string name="StickerManagementAdapter_untitled">Аталышы жок</string>
    <string name="StickerManagementAdapter_unknown">Белгисиз</string>

    <!-- StickerPackPreviewActivity -->
    <string name="StickerPackPreviewActivity_untitled">Аталышы жок</string>
    <string name="StickerPackPreviewActivity_unknown">Белгисиз</string>
    <string name="StickerPackPreviewActivity_install">Орнотуу</string>
    <string name="StickerPackPreviewActivity_remove">Алып салуу</string>
    <string name="StickerPackPreviewActivity_stickers">Стикерлер</string>
    <string name="StickerPackPreviewActivity_failed_to_load_sticker_pack">Стикерлер топтому жүктөлгөн жок</string>

    <!-- SubmitDebugLogActivity -->
    <string name="SubmitDebugLogActivity_edit">Оңдоо</string>
    <string name="SubmitDebugLogActivity_done">Бүттү</string>
    <!-- Menu option to save a debug log file to disk. -->
    <string name="SubmitDebugLogActivity_save">Сактоо</string>
    <!-- Error that is show in a toast when we fail to save a debug log file to disk. -->
    <string name="SubmitDebugLogActivity_failed_to_save">Сакталбай калды</string>
    <!-- Toast that is show to notify that we have saved the debug log file to disk. -->
    <string name="SubmitDebugLogActivity_save_complete">Сакталды</string>
    <string name="SubmitDebugLogActivity_tap_a_line_to_delete_it">Өчүрүлө турган сапты басыңыз</string>
    <string name="SubmitDebugLogActivity_submit">Тапшыруу</string>
    <string name="SubmitDebugLogActivity_failed_to_submit_logs">Журналдар тапшырылган жок</string>
    <string name="SubmitDebugLogActivity_success">Бүттү!</string>
    <string name="SubmitDebugLogActivity_copy_this_url_and_add_it_to_your_issue">Ушул URL дарегин көчүрүп, ката жөнүндө кабарга же кардарларды тейлеген кызматка жолдогон катыңызга кошуп коюңуз:\n\n<b>%1$s</b></string>
    <string name="SubmitDebugLogActivity_share">Бөлүшүү</string>
    <string name="SubmitDebugLogActivity_this_log_will_be_posted_publicly_online_for_contributors">Бул журнал иштеп чыгуучулар көрө алышы үчүн Интернетке жайгаштырылат. Жөнөтүүдөн мурун баштан аяк көз жүгүртүп чыгыңыз.</string>

    <!-- SupportEmailUtil -->
  <!-- Removed by excludeNonTranslatables <string name="SupportEmailUtil_support_email" translatable="false">support@molly.im</string> -->
    <string name="SupportEmailUtil_filter">Иргөө:</string>
    <string name="SupportEmailUtil_device_info">Түзмөк тууралуу маалымат:</string>
    <string name="SupportEmailUtil_android_version">Android версиясы:</string>
    <string name="SupportEmailUtil_signal_version">Molly версиясы:</string>
    <string name="SupportEmailUtil_signal_package">Molly топтому:</string>
    <string name="SupportEmailUtil_registration_lock">Катталууга жол бербөө:</string>
    <string name="SupportEmailUtil_locale">Тил:</string>

    <!-- ThreadRecord -->
    <string name="ThreadRecord_group_updated">Топ жаңырды</string>
    <string name="ThreadRecord_left_the_group">Топтон чыгып кеттиңиз</string>
    <string name="ThreadRecord_secure_session_reset">Корголгон сеанс токтотулду.</string>
    <string name="ThreadRecord_draft">Долбоор:</string>
    <string name="ThreadRecord_media_message">MMS билдирүүсү</string>
    <string name="ThreadRecord_sticker">Стикер</string>
    <string name="ThreadRecord_view_once_photo">Бир жолу көрүлүүчү сүрөт</string>
    <string name="ThreadRecord_view_once_video">Бир жолу көрүлүүчү видео</string>
    <string name="ThreadRecord_view_once_media">Бир жолу көрүлүүчү MMS</string>
    <string name="ThreadRecord_this_message_was_deleted">Бул билдирүү өчүрүлгөн.</string>
    <string name="ThreadRecord_you_deleted_this_message">Бул билдирүүнү сиз өчүргөнсүз.</string>
    <!-- Displayed in the notification when the user sends a request to activate payments -->
    <string name="ThreadRecord_you_sent_request">Төлөмдөр кызматын иштетүү өтүнүчүн жөнөттүңүз</string>
    <!-- Displayed in the notification when the recipient wants to activate payments -->
    <string name="ThreadRecord_wants_you_to_activate_payments">%1$s төлөмдөр кызматын иштетүүнү суранып жатат</string>
    <!-- Displayed in the notification when the user activates payments -->
    <string name="ThreadRecord_you_activated_payments">Төлөмдөр кызматын иштеттиңиз</string>
    <!-- Displayed in the notification when the recipient can accept payments -->
    <string name="ThreadRecord_can_accept_payments">%1$s эми төлөмдөрдү ала алат</string>
    <string name="ThreadRecord_s_is_on_signal">%1$s Signal\'да!</string>
    <string name="ThreadRecord_disappearing_messages_disabled">Жоголуп кетүүчү билдирүүлөр өчүк</string>
    <string name="ThreadRecord_disappearing_message_time_updated_to_s">Билдирүүлөр канчадан кийин жоголуп кетет – %1$s</string>
    <string name="ThreadRecord_safety_number_changed">Коопсуздук коду өзгөрдү</string>
    <string name="ThreadRecord_your_safety_number_with_s_has_changed">%1$s менен болгон коопсуздук кодуңуз өзгөрдү.</string>
    <string name="ThreadRecord_you_marked_verified">Ырасталды деп белгиледиңиз</string>
    <string name="ThreadRecord_you_marked_unverified">Ырасталган жок деп белгиледиңиз</string>
    <string name="ThreadRecord_message_could_not_be_processed">Билдирүү иштелген жок</string>
    <string name="ThreadRecord_delivery_issue">Билдирүү жеткен жок</string>
    <string name="ThreadRecord_message_request">Жазышуу өтүнүчү</string>
    <string name="ThreadRecord_photo">Сүрөт</string>
    <string name="ThreadRecord_gif">GIF</string>
    <string name="ThreadRecord_voice_message">Үн билдирүүсү</string>
    <string name="ThreadRecord_file">Файл</string>
    <string name="ThreadRecord_video">Видео</string>
    <string name="ThreadRecord_chat_session_refreshed">Маектин сессиясы жаңырды</string>
    <!-- Displayed in the notification when the user is sent a gift -->
    <string name="ThreadRecord__s_donated_for_you">%1$s сиз үчүн колдоо көрсөттү</string>
    <!-- Displayed in the notification when the user sends a gift -->
    <string name="ThreadRecord__you_donated_for_s">%1$s үчүн колдоо көрсөттүңүз</string>
    <!-- Displayed in the notification when the user has opened a received gift -->
    <string name="ThreadRecord__you_redeemed_a_badge">Төшбелги алдыңыз</string>
    <!-- Displayed in the conversation list when someone reacted to your story -->
    <string name="ThreadRecord__reacted_s_to_your_story">Окуяңызга %1$s деген сезимин билдирди</string>
    <!-- Displayed in the conversation list when you reacted to someone\'s story -->
    <string name="ThreadRecord__reacted_s_to_their_story">Окуясына %1$s деген сезимин билдирди</string>
    <!-- Displayed in the conversation list when your most recent message is a payment to or from the person the conversation is with -->
    <string name="ThreadRecord_payment">Төлөм</string>
    <!-- Displayed in the conversation list when your only message in a conversation is a scheduled send. -->
    <string name="ThreadRecord_scheduled_message">Пландалган билдирүү</string>
    <!--  Displayed in the conversation list when your message history has been merged -->
    <string name="ThreadRecord_message_history_has_been_merged">Билдирүүлөрүңүздүн таржымалы бириктирилди</string>
    <!--  Displayed in the conversation list when identities have been merged. The first placeholder is a phone number, and the second is a person\'s name -->
    <string name="ThreadRecord_s_belongs_to_s">%1$s номери %2$s деген кишиге таандык</string>

    <!-- UpdateApkReadyListener -->
    <string name="UpdateApkReadyListener_Signal_update">Molly\'ды жаңыртуу</string>
    <string name="UpdateApkReadyListener_a_new_version_of_signal_is_available_tap_to_update">Molly\'дын жаңы версиясы чыкты, жаңыртуу үчүн басып коюңуз</string>

    <!-- UntrustedSendDialog -->
    <string name="UntrustedSendDialog_send_message">Билдирүү жөнөтөсүзбү?</string>
    <string name="UntrustedSendDialog_send">Жөнөтүү</string>

    <!-- UnverifiedSendDialog -->
    <string name="UnverifiedSendDialog_send_message">Билдирүү жөнөтөсүзбү?</string>
    <string name="UnverifiedSendDialog_send">Жөнөтүү</string>

    <!-- UsernameEditFragment -->
    <!-- Toolbar title when entering from registration -->
    <string name="UsernameEditFragment__add_a_username">Колдонуучу аты атын кошуу</string>
    <!-- Instructional text at the top of the username edit screen -->
    <string name="UsernameEditFragment__choose_your_username">Колдонуучу атын тандаңыз</string>
    <string name="UsernameEditFragment_username">Колдонуучунун аты</string>
    <string name="UsernameEditFragment_delete">Өчүрүү</string>
    <string name="UsernameEditFragment_successfully_removed_username">Колдонуучу аты өчүрүлдү.</string>
    <string name="UsernameEditFragment_encountered_a_network_error">Тармакта ката кетти.</string>
    <string name="UsernameEditFragment_this_username_is_taken">Мындай ат бар.</string>
    <string name="UsernameEditFragment_usernames_can_only_include">Колдонуучунун аты a-Z, 0-9 деген тамгалар менен сандардан жана ылдыйкы сызыктан турат.</string>
    <string name="UsernameEditFragment_usernames_cannot_begin_with_a_number">Колдонуучунун аты сандан башталбайт.</string>
    <string name="UsernameEditFragment_username_is_invalid">Колдонуучунун аты туура эмес.</string>
    <string name="UsernameEditFragment_usernames_must_be_between_a_and_b_characters">Колдонуучунун аты %1$d баштап %2$d чейин белгиден турушу керек.</string>
    <!-- Explanation about what usernames provide -->
    <string name="UsernameEditFragment__usernames_let_others_message">Адамдар сиз менен телефон номериңиз эмес, колдонуучу атыңыз аркылуу жазыша алышат. Дарегиңизди купуя сактоо үчүн колдонуучу атыңызга бир нече сан кошулат.</string>
    <!-- Dialog title for explanation about numbers at the end of the username -->
    <string name="UsernameEditFragment__what_is_this_number">Бул эмне деген сан?</string>
    <string name="UsernameEditFragment__these_digits_help_keep">Бул сандар колдонуучу атыңызды купуя кылып, сизди кереги жок билдирүүлөрдөн сактайт. Колдонуучу атыңызды сүйлөшкүңүз келген адамдарга жана топторго бериңиз. Колдонуучу атыңызды өзгөртсөңүз, бул сандар да өзгөрөт.</string>
    <!-- Button to allow user to skip -->
    <string name="UsernameEditFragment__skip">Өткөрүп жиберүү</string>
    <!-- Content description for done button -->
    <string name="UsernameEditFragment__done">Бүттү</string>

    <plurals name="UserNotificationMigrationJob_d_contacts_are_on_signal">
        <item quantity="other">Signal\'да %1$dбайланышыңыз бар!</item>
    </plurals>

    <!-- UsernameShareBottomSheet -->
    <!-- Explanation of what the sheet enables the user to do -->
    <string name="UsernameShareBottomSheet__copy_or_share_a_username_link">Колдонуучу атынын шилтемесин көчүрүңүз же бөлүшүңүз</string>

    <!-- VerifyIdentityActivity -->
    <string name="VerifyIdentityActivity_your_contact_is_running_an_old_version_of_signal">Байланышыңыздын Signal версиясы эскирип калган. Коопсуздук кодун ырастоо үчүн аны жаңыртышы керек.</string>
    <string name="VerifyIdentityActivity_your_contact_is_running_a_newer_version_of_Signal">Байланышыңыздын Signal колдонмосунун версиясы жаңыраак болгондуктан, QR кодунун форматы шайкеш болбой жатат. Кодду салыштыруу үчүн колдонмоңузду жаңыртыңыз.</string>
    <string name="VerifyIdentityActivity_the_scanned_qr_code_is_not_a_correctly_formatted_safety_number">Скандалган QR код коопсуздук коду эмес. Дагы бир жолу кайталап көрүңүз.</string>
    <string name="VerifyIdentityActivity_share_safety_number_via">Коопсуздук кодун бөлүшүү…</string>
    <string name="VerifyIdentityActivity_our_signal_safety_number">Signal\'дагы коопсуздук кодубуз:</string>
    <string name="VerifyIdentityActivity_no_app_to_share_to">Бөлүшө турган колдонмолоруңуз жок окшойт.</string>
    <string name="VerifyIdentityActivity_no_safety_number_to_compare_was_found_in_the_clipboard">Алмашуу буферинде коопсуздук коду жок</string>
    <string name="VerifyIdentityActivity_signal_needs_the_camera_permission_in_order_to_scan_a_qr_code_but_it_has_been_permanently_denied">Molly колдонмосуна QR кодун скандоо үчүн камераны колдонууга уруксат беришиңиз керек, бирок сиз андан баш тарткансыз. Колдонмонун параметрлерине кирүү үчүн \"Улантуу\" дегенди басып, \"Уруксаттар\" дегенди тандап, \"Камера\" дегенди иштетиңиз.</string>
    <string name="VerifyIdentityActivity_unable_to_scan_qr_code_without_camera_permission">Камерага уруксат алынбагандыктан, QR код скандалган жок</string>
    <string name="VerifyIdentityActivity_you_must_first_exchange_messages_in_order_to_view">%1$s менен болгон коопсуздук кодун көрүү үчүн жазышып башташыңар керек.</string>

    <!-- ViewOnceMessageActivity -->
  <!-- Removed by excludeNonTranslatables <string name="ViewOnceMessageActivity_video_duration" translatable="false">%1$02d:%2$02d</string> -->

    <!-- AudioView -->
  <!-- Removed by excludeNonTranslatables <string name="AudioView_duration" translatable="false">%1$d:%2$02d</string> -->

    <!-- MessageDisplayHelper -->
    <string name="MessageDisplayHelper_message_encrypted_for_non_existing_session">Билдирүү башталбаган сессия үчүн шифрленген</string>

    <!-- MmsMessageRecord -->
    <string name="MmsMessageRecord_bad_encrypted_mms_message">Туура эмес шифрленген MMS билдирүү</string>
    <string name="MmsMessageRecord_mms_message_encrypted_for_non_existing_session">MMS билдирүү башталбаган сессия үчүн шифрленген</string>

    <!-- MuteDialog -->
    <string name="MuteDialog_mute_notifications">Билдирмелердин үнүн басуу</string>

    <!-- ApplicationMigrationService -->
    <string name="ApplicationMigrationService_import_in_progress">Өткөрүлүп алынууда</string>
    <string name="ApplicationMigrationService_importing_text_messages">Тексттик билдирүүлөр өткөрүлүп алынууда</string>
    <string name="ApplicationMigrationService_import_complete">Өткөрүлүп алынды</string>
    <string name="ApplicationMigrationService_system_database_import_is_complete">Системанын маалыматтык базасы өткөрүлүп алынды.</string>

    <!-- KeyCachingService -->
    <string name="KeyCachingService_signal_passphrase_cached">Ачуу үчүн тийип коюңуз</string>
    <string name="KeyCachingService_passphrase_cached">Molly\'дын кулпусу ачылды</string>
    <string name="KeyCachingService_lock">Molly\'ды кулпулоо</string>

    <!-- MediaPreviewActivity -->
    <string name="MediaPreviewActivity_you">Сиз</string>
    <string name="MediaPreviewActivity_unssuported_media_type">Медиафайлдын мындай түрү колдоого алынбайт</string>
    <string name="MediaPreviewActivity_draft">Долбоор</string>
    <string name="MediaPreviewActivity_signal_needs_the_storage_permission_in_order_to_write_to_external_storage_but_it_has_been_permanently_denied">Тышкы сактагычка сактоо үчүн Molly колдонмосуна сактагычты колдонууга уруксат беришиңиз керек, бирок сиз андан баш тарткансыз. Колдонмонун параметрлерине кирүү үчүн \"Улантуу\" дегенди басып, \"Уруксаттар\" дегенди тандап, \"Сактагыч\" дегенди иштетиңиз.</string>
    <string name="MediaPreviewActivity_unable_to_write_to_external_storage_without_permission">Уруксат алмайынча, тышкы сактагычка сактай албайт.</string>
    <string name="MediaPreviewActivity_media_delete_confirmation_title">Билдирүүнү өчүрөсүзбү?</string>
    <string name="MediaPreviewActivity_media_delete_confirmation_message">Билдирүү биротоло өчөт.</string>
    <string name="MediaPreviewActivity_s_to_s">Кимден: %1$s Кимге: %2$s</string>
    <!-- All media preview title when viewing media send by you to another recipient (allows changing of \'You\' based on context) -->
    <string name="MediaPreviewActivity_you_to_s">Сизден кимге: %1$s</string>
    <!-- All media preview title when viewing media sent by another recipient to you (allows changing of \'You\' based on context) -->
    <string name="MediaPreviewActivity_s_to_you">%1$s сизге</string>
    <string name="MediaPreviewActivity_media_no_longer_available">Мындай медиафайл жок.</string>
    <!-- Notifying the user that the device has encountered a technical issue and is unable to render a video. -->
    <string name="MediaPreviewActivity_unable_to_play_media">Медиа ойнотулбай жатат.</string>
    <string name="MediaPreviewActivity_error_finding_message">Билдирүү табылган жок.</string>
    <string name="MediaPreviewActivity_cant_find_an_app_able_to_share_this_media">Ушул медиафайлды бөлүшө турган колдонмо табылган жок.</string>
    <string name="MediaPreviewActivity_dismiss_due_to_error">Жабуу</string>
    <string name="MediaPreviewFragment_edit_media_error">Медиа катасы</string>
    <!-- This is displayed as a toast notification when we encounter an error deleting a message, including potentially on other people\'s devices -->
    <string name="MediaPreviewFragment_media_delete_error">Билдирүү өчкөн жок, Билдирүү дагы деле көрүнүшү мүмкүн</string>
    <!-- A suffix to be attached to truncated captions that the user may tap onto to view the entire text caption -->
    <string name="MediaPreviewFragment_see_more">%1$s… <b>Кененирээк маалымат</b></string>

    <!-- MessageNotifier -->
    <string name="MessageNotifier_d_new_messages_in_d_conversations">%2$d сүйлөшүүдө %1$d жаңы билдирүү</string>
    <string name="MessageNotifier_most_recent_from_s">Акыркы билдирүү кимден: %1$s</string>
    <string name="MessageNotifier_locked_message">Кулпуланган билдирүү</string>
    <string name="MessageNotifier_message_delivery_failed">Билдирүү жетпей калды.</string>
    <string name="MessageNotifier_failed_to_deliver_message">Билдирүү жеткен жок.</string>
    <string name="MessageNotifier_error_delivering_message">Билдирүүнү жеткирүүдө ката кетти.</string>
    <string name="MessageNotifier_message_delivery_paused">Билдирүүнү жеткирүү тындырылды.</string>
    <string name="MessageNotifier_verify_to_continue_messaging_on_signal">Molly\'да жазышууну улантуу үчүн текшерүүдөн өтүңүз.</string>
    <string name="MessageNotifier_mark_all_as_read">Баарын окулду деп белгилөө</string>
    <string name="MessageNotifier_mark_read">Окулду деп белгилөө</string>
    <string name="MessageNotifier_turn_off_these_notifications">Бул билдирмелерди өчүрүү</string>
    <string name="MessageNotifier_view_once_photo">Бир жолу көрүлүүчү сүрөт</string>
    <string name="MessageNotifier_view_once_video">Бир жолу көрүлүүчү видео</string>
    <string name="MessageNotifier_reply">Жооп берүү</string>
    <string name="MessageNotifier_signal_message">Signal билдирүүсү</string>
    <string name="MessageNotifier_unsecured_sms">Корголбогон SMS</string>
    <string name="MessageNotifier_contact_message">%1$s %2$s</string>
    <string name="MessageNotifier_unknown_contact_message">Байланыш</string>
    <string name="MessageNotifier_reacted_s_to_s">Төмөнкүгө %1$s деген сезимин билдирди: \"%2$s\".</string>
    <string name="MessageNotifier_reacted_s_to_your_video">Видеоңузга %1$s деген сезимин билдирди.</string>
    <string name="MessageNotifier_reacted_s_to_your_image">Сүрөтүңүзгө %1$s деген сезимин билдирди.</string>
    <string name="MessageNotifier_reacted_s_to_your_gif">GIF анимацияңызга %1$s деген сезимин билдирди.</string>
    <string name="MessageNotifier_reacted_s_to_your_file">Файлыңызга %1$s деген сезимин билдирди.</string>
    <string name="MessageNotifier_reacted_s_to_your_audio">Аудиоңузга %1$s деген сезимин билдирди.</string>
    <string name="MessageNotifier_reacted_s_to_your_view_once_media">Бир жолу көрүлүүчү медиа файлыңызга %1$s деген сезимин билдирди.</string>
    <!-- Body of notification shown to user when someone they sent a payment to reacts to it. Placeholder is the emoji used in the reaction. -->
    <string name="MessageNotifier_reacted_s_to_your_payment">Reacted %1$s to your payment.</string>
    <string name="MessageNotifier_reacted_s_to_your_sticker">Стикериңизге %1$s деген сезимин билдирди.</string>
    <string name="MessageNotifier_this_message_was_deleted">Бул билдирүү өчүрүлгөн.</string>

    <string name="TurnOffContactJoinedNotificationsActivity__turn_off_contact_joined_signal">«Signal\'га байланыш кошулду» деген билдирмени өчүрөсүзбү? Аны кайра Signal\'дан &gt; Тууралоо &gt; Билдирмелер бөлүмүнөн иштете аласыз.</string>

    <!-- Notification Channels -->
    <string name="NotificationChannel_channel_messages">Билдирүүлөр</string>
    <string name="NotificationChannel_calls">Чалуулар</string>
    <string name="NotificationChannel_failures">Каталар</string>
    <string name="NotificationChannel_backups">Камдык көчүрмөлөр</string>
    <string name="NotificationChannel_locked_status">Кулпулоо абалы</string>
    <string name="NotificationChannel_app_updates">Колдонмонун жаңыртуулары</string>
    <string name="NotificationChannel_other">Башка</string>
    <string name="NotificationChannel_group_chats">Маектер</string>
    <string name="NotificationChannel_missing_display_name">Белгисиз</string>
    <string name="NotificationChannel_voice_notes">Аудио жазуулар</string>
    <string name="NotificationChannel_contact_joined_signal">Signal\'га байланыш кошулду</string>
    <string name="NotificationChannels__no_activity_available_to_open_notification_channel_settings">Билдирмелердин категорияларын тууралоо бөлүмүн ачуучу аракет жок.</string>
    <!-- Notification channel name for showing persistent background connection on devices without push notifications -->
    <string name="NotificationChannel_background_connection">Фондук байланыш</string>
    <!-- Notification channel name for showing call status information (like connection, ongoing, etc.) Not ringing. -->
    <string name="NotificationChannel_call_status">Чалуу статусу</string>
    <!-- Notification channel name for occasional alerts to the user. Will appear in the system notification settings as the title of this notification channel. -->
    <string name="NotificationChannel_critical_app_alerts">Колдонмого байланыштуу шашылыш эскертүү</string>

    <!-- ProfileEditNameFragment -->

    <!-- QuickResponseService -->
    <string name="QuickResponseService_quick_response_unavailable_when_Signal_is_locked">Molly бекилип турганда ыкчам жооп бере албайсыз!</string>
    <string name="QuickResponseService_problem_sending_message">Билдирүү жөнөтүлбөй калды!</string>

    <!-- SaveAttachmentTask -->
    <string name="SaveAttachmentTask_saved_to">Бул жерге сакталды: %1$s</string>
    <string name="SaveAttachmentTask_saved">Сакталды</string>

    <!-- SearchToolbar -->
    <string name="SearchToolbar_search">Издөө</string>
    <!-- Hint when searching filtered chat content -->
    <string name="SearchToolbar_search_unread_chats">Окула элек маектерди издөө</string>
    <string name="SearchToolbar_search_for_conversations_contacts_and_messages">Сүйлөшүүлөрдү, байланыштарды жана билдирүүлөрдү издөө</string>

    <!-- Material3 Search Toolbar -->
    <string name="Material3SearchToolbar__close">Жабуу</string>
    <string name="Material3SearchToolbar__clear">Тазалоо</string>

    <!-- ShortcutLauncherActivity -->
    <string name="ShortcutLauncherActivity_invalid_shortcut">Туура эмес ыкчам баскыч</string>

    <!-- SingleRecipientNotificationBuilder -->
    <string name="SingleRecipientNotificationBuilder_signal">Molly</string>
    <string name="SingleRecipientNotificationBuilder_new_message">Жаңы билдирүү</string>
    <string name="SingleRecipientNotificationBuilder_message_request">Жазышуу өтүнүчү</string>
    <string name="SingleRecipientNotificationBuilder_you">Сиз</string>
    <!-- Notification subtext for group stories -->
    <string name="SingleRecipientNotificationBuilder__s_dot_story">%1$s • Окуя</string>

    <!-- ThumbnailView -->
    <string name="ThumbnailView_Play_video_description">Видеону ойнотуу</string>
    <string name="ThumbnailView_Has_a_caption_description">Колтамгасы бар</string>

    <!-- TransferControlView -->
    <plurals name="TransferControlView_n_items">
        <item quantity="other">%1$d нерсе</item>
    </plurals>

    <!-- UnauthorizedReminder -->
    <string name="UnauthorizedReminder_device_no_longer_registered">Түзмөк катталбай калды</string>
    <string name="UnauthorizedReminder_this_is_likely_because_you_registered_your_phone_number_with_Signal_on_a_different_device">Signal орнотулган телефон номериңизди башка түзмөктө каттадыңыз окшойт. Кайра каттоо үчүн басып коюңуз.</string>

    <!-- Push notification when the app is forcibly logged out by the server. -->
    <string name="LoggedOutNotification_you_have_been_logged_out">Бул түзмөктө Signal\'дан чыгып кеттиңиз.</string>

    <!-- EnclaveFailureReminder -->
    <!-- Banner message to update app to use payments -->
    <string name="EnclaveFailureReminder_update_signal">Төлөмдөр кызматын пайдалана берүү үчүн Signal\'ды жаңыртыңыз. Балансыңызды толукташыңыз керек окшойт.</string>
    <!-- Banner button to update now -->

    <!-- WebRtcCallActivity -->
    <string name="WebRtcCallActivity_to_answer_the_call_give_signal_access_to_your_microphone">Чалууга жооп берүү үчүн Molly колдонмосуна микрофонуңуз керек.</string>
    <string name="WebRtcCallActivity_to_answer_the_call_from_s_give_signal_access_to_your_microphone">Ушул номерден %1$s келип жаткан чалууга жооп берүү үчүн Molly\'га микрофонуңузду жеткиликтүү кылыңыз.</string>
    <string name="WebRtcCallActivity_signal_requires_microphone_and_camera_permissions_in_order_to_make_or_receive_calls">Чалуу же чалууларды кабыл алуу үчүн Molly колдонмосуна микрофон менен камераны колдонууга уруксат беришиңиз керек, бирок сиз андан баш тарткансыз. Колдонмонун параметрлерине кирүү үчүн \"Улантуу\" дегенди басып, \"Уруксаттар\" дегенди тандап, \"Микрофон\" жана \"Камера\" дегенди иштетиңиз.</string>
    <string name="WebRtcCallActivity__answered_on_a_linked_device">Байланышкан түзмөктө жооп берилди.</string>
    <string name="WebRtcCallActivity__declined_on_a_linked_device">Байланышкан түзмөктө четке кагылды.</string>
    <string name="WebRtcCallActivity__busy_on_a_linked_device">Байланышкан түзмөктө бош эмес.</string>

    <string name="GroupCallSafetyNumberChangeNotification__someone_has_joined_this_call_with_a_safety_number_that_has_changed">Коопсуздук коду өзгөргөн кимдир бирөө чалууга кошулду.</string>

    <!-- WebRtcCallScreen -->
    <string name="WebRtcCallScreen_swipe_up_to_change_views">Көрүнүшүн өзгөртүү үчүн өйдө сүрүңүз</string>

    <!-- WebRtcCallScreen V2 -->
    <!-- Label with hyphenation. Translation can use soft hyphen - Unicode U+00AD -->
    <string name="WebRtcCallScreen__decline">Четке кагуу</string>
    <!-- Label with hyphenation. Translation can use soft hyphen - Unicode U+00AD -->
    <string name="WebRtcCallScreen__answer">Жооп берүү</string>
    <!-- Label with hyphenation. Translation can use soft hyphen - Unicode U+00AD -->
    <string name="WebRtcCallScreen__answer_without_video">Видеосуз жооп берүү</string>

    <!-- WebRtcAudioOutputToggle -->
    <string name="WebRtcAudioOutputToggle__audio_output">Аудиочыгыш</string>
    <string name="WebRtcAudioOutputToggle__phone_earpiece">Телефондун динамиги</string>
    <string name="WebRtcAudioOutputToggle__speaker">Динамик</string>
    <string name="WebRtcAudioOutputToggle__bluetooth">Bluetooth</string>

    <string name="WebRtcCallControls_answer_call_description">Чалууга жооп берүү</string>
    <string name="WebRtcCallControls_reject_call_description">Чалууну четке кагуу</string>

    <!-- change_passphrase_activity -->
    <string name="change_passphrase_activity__old_passphrase">Эски сыр сөз айкашы</string>
    <string name="change_passphrase_activity__new_passphrase">Жаңы сыр сөз айкашы</string>
    <string name="change_passphrase_activity__repeat_new_passphrase">Жаңы сыр сөз айкашын кайталаңыз</string>

    <!-- contact_selection_activity -->
    <string name="contact_selection_activity__invite_to_signal">Molly\'га чакыруу</string>
    <string name="contact_selection_activity__new_group">Жаңы топ</string>

    <!-- contact_filter_toolbar -->
    <string name="contact_filter_toolbar__clear_entered_text_description">Киргизилген текстти өчүрүү</string>
    <string name="contact_filter_toolbar__show_keyboard_description">Баскычтопту көрсөтүү</string>
    <string name="contact_filter_toolbar__show_dial_pad_description">Номер тергичти көрсөтүү</string>

    <!-- contact_selection_group_activity -->
    <string name="contact_selection_group_activity__no_contacts">Байланыштар жок.</string>
    <string name="contact_selection_group_activity__finding_contacts">Байланыштар жүктөлүүдө…</string>

    <!-- single_contact_selection_activity -->
    <string name="SingleContactSelectionActivity_contact_photo">Байланыштын сүрөтү</string>

    <!-- ContactSelectionListFragment-->
    <string name="ContactSelectionListFragment_signal_requires_the_contacts_permission_in_order_to_display_your_contacts">Molly колдонмосуна байланыштарды көрсөтүү үчүн Байланыштарды колдонууга уруксат беришиңиз керек, бирок сиз андан баш тарткансыз. Колдонмонун параметрлерине кирүү үчүн \"Улантуу\" дегенди басып, \"Уруксаттар\" дегенди тандап, \"Байланыштар\" дегенди иштетиңиз.</string>
    <string name="ContactSelectionListFragment_error_retrieving_contacts_check_your_network_connection">Байланыштар алынып жатканда ката кетти, тармакты текшерип көрүңүз</string>
    <string name="ContactSelectionListFragment_username_not_found">Колдонуучунун аты табылган жок</string>
    <string name="ContactSelectionListFragment_s_is_not_a_signal_user">"\"%1$s\" Signal колдонуучусу эмес. Колдонуучу атын текшерип, кайталап көрүңүз."</string>
    <string name="ContactSelectionListFragment_you_do_not_need_to_add_yourself_to_the_group">Өзүңүздү топко кошпой деле койсоңуз болот</string>
    <string name="ContactSelectionListFragment_maximum_group_size_reached">Топ толуп калды</string>
    <string name="ContactSelectionListFragment_signal_groups_can_have_a_maximum_of_d_members">Signal топторунда %1$d чейин гана мүчө болот.</string>
    <string name="ContactSelectionListFragment_recommended_member_limit_reached">Мүчөлөрдүн саны эң жогорку чекке жетти</string>
    <string name="ContactSelectionListFragment_signal_groups_perform_best_with_d_members_or_fewer">Мүчөлөрдүн саны %1$d же андан азыраак болгондо, Signal топтору жакшы иштейт. Дагы мүчө кошулса, билдирүүлөр кечигип жөнөтүлүп, кечигип алынышы мүмкүн.</string>
    <plurals name="ContactSelectionListFragment_d_members">
        <item quantity="other">%1$d мүчө</item>
    </plurals>

    <!-- contact_selection_list_fragment -->
    <string name="contact_selection_list_fragment__signal_needs_access_to_your_contacts_in_order_to_display_them">Байланыштарды көрсөтүү үчүн Molly\'га алар жеткиликтүү болушу керек.</string>
    <string name="contact_selection_list_fragment__show_contacts">Байланыштарды көрсөтүү</string>

    <!-- contact_selection_list_item -->
    <plurals name="contact_selection_list_item__number_of_members">
        <item quantity="other">%1$d мүчө</item>
    </plurals>
    <!-- Displays number of viewers for a story -->
    <plurals name="contact_selection_list_item__number_of_viewers">
        <item quantity="other">%1$d адам көрдү</item>
    </plurals>

    <!-- conversation_activity -->
    <string name="conversation_activity__type_message_push">Signal билдирүүсү</string>
    <string name="conversation_activity__type_message_sms_insecure">Корголбогон SMS</string>
    <string name="conversation_activity__type_message_mms_insecure">Корголбогон MMS</string>
    <!-- Option in send button context menu to schedule the message instead of sending it directly -->
    <string name="conversation_activity__option_schedule_message">Билдирүүнү пландоо</string>
    <string name="conversation_activity__from_sim_name">Каяктан: %1$s</string>
    <string name="conversation_activity__sim_n">SIM %1$d</string>
    <string name="conversation_activity__send">Жөнөтүү</string>
    <string name="conversation_activity__compose_description">Билдирүү жазуу</string>
    <string name="conversation_activity__emoji_toggle_description">Быйтыкчалар баскычтобу</string>
    <string name="conversation_activity__attachment_thumbnail">Тиркеме эскизи</string>
    <string name="conversation_activity__quick_attachment_drawer_toggle_camera_description">Ыкчам камера</string>
    <string name="conversation_activity__quick_attachment_drawer_record_and_send_audio_description">Аудио тиркемени жаздырып, жөнөтүү</string>
    <string name="conversation_activity__quick_attachment_drawer_lock_record_description">Аудиобилдирүүнү жаздырууну бекитүү</string>
    <string name="conversation_activity__enable_signal_for_sms">Signal\'ды SMS үчүн колдонуу</string>
    <string name="conversation_activity__message_could_not_be_sent">Билдирүү жөнөтүлгөн жок. Байланышыңызды текшерип, кайра жөнөтүңүз.</string>

    <!-- conversation_input_panel -->
    <string name="conversation_input_panel__slide_to_cancel">Токтотуу үчүн сүрүп коюңуз</string>
    <string name="conversation_input_panel__cancel">Жокко чыгаруу</string>

    <!-- conversation_item -->
    <string name="conversation_item__mms_image_description">MMS билдирүүсү</string>
    <string name="conversation_item__secure_message_description">Корголгон билдирүү</string>

    <!-- conversation_item_sent -->
    <string name="conversation_item_sent__send_failed_indicator_description">Жөнөтүлбөй калды</string>
    <string name="conversation_item_sent__pending_approval_description">Жактыруу күтүлүүдө</string>
    <string name="conversation_item_sent__delivered_description">Жетти</string>
    <string name="conversation_item_sent__message_read">Билдирүү окулду</string>

    <!-- conversation_item_received -->
    <string name="conversation_item_received__contact_photo_description">Байланыштын сүрөтү</string>

    <!-- ConversationUpdateItem -->
    <string name="ConversationUpdateItem_loading">Жүктөлүүдө</string>
    <string name="ConversationUpdateItem_learn_more">Кененирээк маалымат</string>
    <string name="ConversationUpdateItem_join_call">Чалууга кошулуу</string>
    <string name="ConversationUpdateItem_return_to_call">Чалууга кайтуу</string>
    <string name="ConversationUpdateItem_call_is_full">Орун жок</string>
    <string name="ConversationUpdateItem_invite_friends">Досторду чакыруу</string>
    <string name="ConversationUpdateItem_enable_call_notifications">Чалуулар жөнүндө билдирмелерди иштетүү</string>
    <string name="ConversationUpdateItem_update_contact">Байланышты жаңыртуу</string>
    <!-- Update item button text to show to block a recipient from requesting to join via group link -->
    <string name="ConversationUpdateItem_block_request">Сурамды бөгөттөө</string>
    <string name="ConversationUpdateItem_no_groups_in_common_review_requests_carefully">Жалпы топтор жок. Өтүнүчтөрдү кылдат текшериңиз.</string>
    <string name="ConversationUpdateItem_no_contacts_in_this_group_review_requests_carefully">Бул топто байланыштар жок. Өтүнүчтөрдү кылдат текшериңиз.</string>
    <string name="ConversationUpdateItem_view">Карап көрүү</string>
    <string name="ConversationUpdateItem_the_disappearing_message_time_will_be_set_to_s_when_you_message_them">Бул адам менен жазышканыңызда, билдирүүлөр %1$s кийин жоголуп кетет.</string>
    <!-- Update item button text to show to boost a feature -->
    <string name="ConversationUpdateItem_donate">Колдоо көрсөтүү</string>
    <!-- Update item button text to send payment -->
    <string name="ConversationUpdateItem_send_payment">Төлөмдү жөнөтүү</string>
    <!-- Update item button text to activate payments -->
    <string name="ConversationUpdateItem_activate_payments">Төлөмдөрдү активдештирүү</string>


    <!-- audio_view -->
    <string name="audio_view__play_pause_accessibility_description">Ойнотуу … Тындыруу</string>
    <string name="audio_view__download_accessibility_description">Жүктөп алуу</string>

    <!-- QuoteView -->
    <string name="QuoteView_audio">Аудио</string>
    <string name="QuoteView_video">Видео</string>
    <string name="QuoteView_photo">Сүрөт</string>
    <string name="QuoteView_gif">GIF</string>
    <string name="QuoteView_view_once_media">Бир жолу көрүлүүчү MMS</string>
    <string name="QuoteView_sticker">Стикер</string>
    <string name="QuoteView_you">Сиз</string>
    <string name="QuoteView_original_missing">Баштапкы билдирүү табылган жок</string>
    <!-- Author formatting for group stories -->
    <string name="QuoteView_s_story">%1$s · Окуя</string>
    <!-- Label indicating that a quote is for a reply to a story you created -->
    <string name="QuoteView_your_story">Сиз · Окуя</string>
    <!-- Label indicating that the story being replied to no longer exists -->
    <string name="QuoteView_no_longer_available">Мындай окуя жок</string>
    <!-- Label for quoted gift -->
    <string name="QuoteView__donation_for_a_friend">Дос үчүн колдоо көрсөтүү</string>

    <!-- conversation_fragment -->
    <string name="conversation_fragment__scroll_to_the_bottom_content_description">Ылдый сыдыруу</string>

    <!-- BubbleOptOutTooltip -->
    <!-- Message to inform the user of what Android chat bubbles are -->
    <string name="BubbleOptOutTooltip__description">Калкып чыкма маектер — Android функциясы. Аны Molly маектери үчүн өчүрүп койсоңуз болот.</string>
    <!-- Button to dismiss the tooltip for opting out of using Android bubbles -->
    <string name="BubbleOptOutTooltip__not_now">Азыр эмес</string>
    <!-- Button to move to the system settings to control the use of Android bubbles -->
    <string name="BubbleOptOutTooltip__turn_off">Өчүрүү</string>

    <!-- safety_number_change_dialog -->
    <string name="safety_number_change_dialog__safety_number_changes">Коопсуздук коду өзгөрүлгөн</string>
    <string name="safety_number_change_dialog__accept">Кабыл алуу</string>
    <string name="safety_number_change_dialog__call_anyway">Баары бир чалам</string>
    <string name="safety_number_change_dialog__join_call">Чалууга кошулуу</string>
    <string name="safety_number_change_dialog__continue_call">Чалууну улантуу</string>
    <string name="safety_number_change_dialog__leave_call">Чалуудан чыгуу</string>
    <string name="safety_number_change_dialog__the_following_people_may_have_reinstalled_or_changed_devices">Төмөнкү адамдар Signal\'ды кайрадан орнотуп же түзмөктөрүн алмаштырышкан. Купуялыкты камсыз кылуу үчүн алар менен болгон коопсуздук кодуңузду ырастаңыз.</string>
    <string name="safety_number_change_dialog__view">Карап көрүү</string>
    <string name="safety_number_change_dialog__previous_verified">Буга чейин ырасталган</string>

    <!-- EnableCallNotificationSettingsDialog__call_notifications_checklist -->
    <string name="EnableCallNotificationSettingsDialog__call_notifications_enabled">Чалуулар жөнүндө билдирмелер иштетилди.</string>
    <string name="EnableCallNotificationSettingsDialog__enable_call_notifications">Чалуулар жөнүндө билдирмелерди иштетүү</string>
    <string name="EnableCallNotificationSettingsDialog__enable_background_activity">Фондук аракеттерди иштетүү</string>
    <string name="EnableCallNotificationSettingsDialog__everything_looks_good_now">Эми баары жайында!</string>
    <string name="EnableCallNotificationSettingsDialog__to_receive_call_notifications_tap_here_and_turn_on_show_notifications">Чалуулар жөнүндө билдирмелерди алып туруу үчүн бул жерди басып, \"Билдирмелерди көрсөтүү\" дегенди иштетиңиз.</string>
    <string name="EnableCallNotificationSettingsDialog__to_receive_call_notifications_tap_here_and_turn_on_notifications">Чалуулар жөнүндө билдирмелерди алып туруу үчүн бул жерди басып, билдирмелерди иштетип, \"Үн\" менен \"Калкып чыкма терезенин\" күйгүзүлгөнүн текшериңиз.</string>
    <string name="EnableCallNotificationSettingsDialog__to_receive_call_notifications_tap_here_and_enable_background_activity_in_battery_settings">Чалуулар жөнүндө билдирмелерди алып туруу үчүн бул жерди басып, \"Батарея\" параметрлеринен фондук аракеттерди иштетиңиз. </string>
    <string name="EnableCallNotificationSettingsDialog__settings">Параметрлер</string>
    <string name="EnableCallNotificationSettingsDialog__to_receive_call_notifications_tap_settings_and_turn_on_show_notifications">Чалуулар жөнүндө билдирмелерди алып туруу үчүн Параметрлерди басып, \"Билдирмелерди көрсөтүү\" дегенди иштетиңиз.</string>
    <string name="EnableCallNotificationSettingsDialog__to_receive_call_notifications_tap_settings_and_turn_on_notifications">Чалуулар жөнүндө билдирмелерди алып туруу үчүн Параметрлерди басып, билдирмелерди иштетип, \"Үн\" менен \"Калкып чыкма терезенин\" күйгүзүлгөнүн текшериңиз.</string>
    <string name="EnableCallNotificationSettingsDialog__to_receive_call_notifications_tap_settings_and_enable_background_activity_in_battery_settings">Чалуулар жөнүндө билдирмелерди алып туруу үчүн Параметрлерди басып, \"Батарея\" параметрлеринен фондук аракеттерди иштетиңиз.</string>

    <!-- country_selection_fragment -->
    <string name="country_selection_fragment__loading_countries">Өлкөлөр жүктөлүүдө…</string>
    <string name="country_selection_fragment__search">Издөө</string>
    <string name="country_selection_fragment__no_matching_countries">Дал келген өлкө жок</string>

    <!-- device_add_fragment -->
    <string name="device_add_fragment__scan_the_qr_code_displayed_on_the_device_to_link">Түзмөктү байланыштыруу үчүн анда көрүнүп турган QR кодду скандаңыз</string>

    <!-- device_link_fragment -->
    <string name="device_link_fragment__link_device">Түзмөктү байланыштыруу</string>

    <!-- device_list_fragment -->
    <string name="device_list_fragment__no_devices_linked">Байланышкан түзмөк жок</string>
    <string name="device_list_fragment__link_new_device">Жаңы түзмөктү байланыштыруу</string>

    <!-- expiration -->
    <string name="expiration_off">Өчүк</string>

    <plurals name="expiration_seconds">
        <item quantity="other">%1$d секунд</item>
    </plurals>

    <string name="expiration_seconds_abbreviated">%1$dсек</string>

    <plurals name="expiration_minutes">
        <item quantity="other">%1$d мүнөт</item>
    </plurals>

    <string name="expiration_minutes_abbreviated">%1$dмүн</string>

    <plurals name="expiration_hours">
        <item quantity="other">%1$d саат</item>
    </plurals>

    <string name="expiration_hours_abbreviated">%1$dс</string>

    <plurals name="expiration_days">
        <item quantity="other">%1$d күн</item>
    </plurals>

    <string name="expiration_days_abbreviated">%1$dк</string>

    <plurals name="expiration_weeks">
        <item quantity="other">%1$d апта</item>
    </plurals>

    <string name="expiration_weeks_abbreviated">%1$dа</string>
    <string name="expiration_combined">%1$s %2$s</string>

    <!-- unverified safety numbers -->
    <string name="IdentityUtil_unverified_banner_one">%1$s менен болгон коопсуздук кодуңуз өзгөрүп, ырастала элек</string>
    <string name="IdentityUtil_unverified_banner_two">%1$s менен %2$s менен болгон коопсуздук коддоруңуз өзгөрүп, ырастала элек</string>
    <string name="IdentityUtil_unverified_banner_many">%1$s, %2$s жана %3$s менен болгон коопсуздук коддоруңуз өзгөрүп, ырастала элек</string>

    <string name="IdentityUtil_unverified_dialog_one">%1$s менен болгон коопсуздук кодуңуз өзгөрүп, ырастала элек. Же жазышууларыңыз менен чалууларыңызды ортодон кимдир-бирөө кармап калгысы келип жатат, же %1$s жөн гана Signal колдонмосун кайра орнотту.</string>
    <string name="IdentityUtil_unverified_dialog_two">%1$s жана %2$s менен болгон коопсуздук кодуңуз өзгөрүп, ырастала элек. Же жазышууларыңыз менен чалууларыңызды ортодон кимдир-бирөө кармап калгысы келип жатат, же алар жөн гана Signal колдонмосун кайра орнотушту.</string>
    <string name="IdentityUtil_unverified_dialog_many">%1$s, %2$s жана %3$s менен болгон коопсуздук кодуңуз өзгөрүп, ырастала элек. Же жазышууларыңыз менен чалууларыңызды ортодон кимдир-бирөө кармап калгысы келип жатат, же алар Signal колдонмосун кайра орнотушту.</string>

    <string name="IdentityUtil_untrusted_dialog_one">Жаңы эле %1$s менен болгон коопсуздук кодуңуз өзгөрдү.</string>
    <string name="IdentityUtil_untrusted_dialog_two">Жаңы эле %1$s жана %2$s менен болгон коопсуздук коддоруңуз өзгөрдү.</string>
    <string name="IdentityUtil_untrusted_dialog_many">Жаңы эле %1$s, %2$s жана %3$s менен болгон коопсуздук коддоруңуз өзгөрдү.</string>

    <plurals name="identity_others">
        <item quantity="other">дагы %1$d адам</item>
    </plurals>

    <!-- giphy_activity -->
    <string name="giphy_activity_toolbar__search_gifs">GIF\'терди издөө</string>

    <!-- giphy_fragment -->
    <string name="giphy_fragment__nothing_found">Эч нерсе табылган жок</string>

    <!-- database_migration_activity -->
    <string name="database_migration_activity__would_you_like_to_import_your_existing_text_messages">Учурдагы тексттик билдирүүлөрдү Signal\'дын шифрленген маалыматтар базасына өткөрөсүзбү?</string>
    <string name="database_migration_activity__the_default_system_database_will_not_be_modified">Cистемдик маалыматтар базасы өзгөрбөйт.</string>
    <string name="database_migration_activity__skip">Өткөрүп жиберүү</string>
    <string name="database_migration_activity__import">Импорттоо</string>
    <string name="database_migration_activity__this_could_take_a_moment_please_be_patient">Бир аз убакыт кетет. Өткөрүлүп бүткөндөн кийин кабарлап коебуз.</string>
    <string name="database_migration_activity__importing">ӨТКӨРҮЛҮҮДӨ</string>


    <!-- load_more_header -->
    <string name="load_more_header__see_full_conversation">Сүйлөшүүнү толугу менен көрүү</string>
    <string name="load_more_header__loading">Жүктөлүүдө</string>

    <!-- media_overview_activity -->
    <string name="media_overview_activity__no_media">Эч нерсе жок</string>

    <!-- message_recipients_list_item -->
    <string name="message_recipients_list_item__view">Карап көрүү</string>
    <string name="message_recipients_list_item__resend">Кайра жөнөтүү</string>

    <!-- Displayed in a toast when user long presses an item in MyStories -->
    <string name="MyStoriesFragment__copied_sent_timestamp_to_clipboard">Жөнөтүлгөн убакыт белгиси алмашуу буферине көчүрүлдү.</string>
    <!-- Displayed when there are no outgoing stories -->
    <string name="MyStoriesFragment__updates_to_your_story_will_show_up_here">Окуяңызга байланыштуу жаңылыктар ушул жерде көрүнөт.</string>

    <!-- GroupUtil -->
    <plurals name="GroupUtil_joined_the_group">
        <item quantity="other">%1$s топко кошулду.</item>
    </plurals>
    <string name="GroupUtil_group_name_is_now">Топтун аталышы эми \'%1$s\'.</string>

    <!-- prompt_passphrase_activity -->
    <string name="prompt_passphrase_activity__unlock">Кулпусун ачуу</string>

    <!-- prompt_mms_activity -->
    <string name="prompt_mms_activity__signal_requires_mms_settings_to_deliver_media_and_group_messages">Мультимедиа жана топтук билдирүүлөрдү жөнөтүү жана алуу үчүн Signal колдонмосу байланыш операторуңуздун MMS параметрлерин билиши керек. Түзмөгүңүз бул маалыматты көрсөтпөй жатат, себеби анда SIM картаны алмаштырууга тыюу салынган же дагы башка себептер бар.</string>
    <string name="prompt_mms_activity__to_send_media_and_group_messages_tap_ok">Мультимедиа жана топтук билдирүүлөрдү жөнөтүү үчүн \"ОК\" дегенди басып, керектүү параметрлерди киргизиңиз. Байланыш операторуңуздун MMS параметрлерин Интернеттен \"APN операторум\" деп издеп көрүңүз. Бул нерсе бир жолу гана талап кылынат.</string>

    <!-- BadDecryptLearnMoreDialog -->
    <string name="BadDecryptLearnMoreDialog_delivery_issue">Ката кетти</string>
    <string name="BadDecryptLearnMoreDialog_couldnt_be_delivered_individual">%1$s жөнөткөн билдирүү, стикер, билдирген сезими же окулду деген билдирме сизге жетпей калды. Ал бул нерселерди түздөн-түз сизге же кандайдыр бир топко жөнөткөнгө аракет кылган.</string>
    <string name="BadDecryptLearnMoreDialog_couldnt_be_delivered_group">%1$s жөнөткөн билдирүү, стикер, билдирген сезими же окулду деген билдирме сизге жетпей калды.</string>

    <!-- profile_create_activity -->
    <string name="CreateProfileActivity_first_name_required">Атыңыз (талап кылынат)</string>
    <string name="CreateProfileActivity_last_name_optional">Фамилияңыз (көрсөтпөй деле койсоңуз болот)</string>
    <string name="CreateProfileActivity_next">Кийинки</string>
    <string name="CreateProfileActivity_custom_mms_group_names_and_photos_will_only_be_visible_to_you">MMS топторунун аталыштары менен сүрөттөрү өзүңүзгө гана көрүнөт.</string>
    <string name="CreateProfileActivity_group_descriptions_will_be_visible_to_members_of_this_group_and_people_who_have_been_invited">Топ тууралуу учкай маалымат топтун мүчөлөрүнө жана чакырылган адамдарга гана көрүнөт.</string>

    <!-- EditAboutFragment -->
    <string name="EditAboutFragment_about">Учкай маалымат</string>
    <string name="EditAboutFragment_write_a_few_words_about_yourself">Өзүңүз тууралуу бир-эки ооз сөз жазыңыз…</string>
    <string name="EditAboutFragment_count">%1$d/%2$d</string>
    <string name="EditAboutFragment_speak_freely">Эркин сүйлөңүз</string>
    <string name="EditAboutFragment_encrypted">Шифрленген</string>
    <string name="EditAboutFragment_be_kind">Баары менен жакшы мамиледе болуңуз</string>
    <string name="EditAboutFragment_coffee_lover">Кофе жакшы көрөм</string>
    <string name="EditAboutFragment_free_to_chat">Маектешкенге даярмын</string>
    <string name="EditAboutFragment_taking_a_break">Тыныгуу алдым</string>
    <string name="EditAboutFragment_working_on_something_new">Жаңы нерсенин үстүнөн иштеп жатам</string>

    <!-- EditProfileFragment -->
    <string name="EditProfileFragment__edit_group">Топту оңдоо</string>
    <string name="EditProfileFragment__group_name">Топтун аталышы</string>
    <string name="EditProfileFragment__group_description">Топ тууралуу учкай маалымат</string>
  <!-- Removed by excludeNonTranslatables <string name="EditProfileFragment__support_link" translatable="false">https://support.signal.org/hc/articles/360007459591</string> -->

    <!-- EditProfileNameFragment -->
    <string name="EditProfileNameFragment_your_name">Атыңыз</string>
    <string name="EditProfileNameFragment_first_name">Аты</string>
    <string name="EditProfileNameFragment_last_name_optional">Фамилияңыз (көрсөтпөй деле койсоңуз болот)</string>
    <string name="EditProfileNameFragment_save">Сактоо</string>
    <string name="EditProfileNameFragment_failed_to_save_due_to_network_issues_try_again_later">Тармактагы көйгөйдөн улам сакталбай калды. Кайталап көрүңүз.</string>

    <!-- recipient_preferences_activity -->
    <string name="recipient_preference_activity__shared_media">Жалпы медиафайлдар</string>

    <!-- recipients_panel -->

    <!-- verify_display_fragment -->
    <string name="verify_display_fragment__to_verify_the_security_of_your_end_to_end_encryption_with_s"><![CDATA[%1$s менен болгон баштан аяк шифрлөөнүн коопсуздугун текшерүү үчүн жогорудагы сандарды маектешиңиздин түзмөгү менен салыштырыңыз. Кааласаңыз, анын телефонундагы кодду скандасаңыз болот. <a href=\"https://signal.org/redirect/safety-numbers\">Кененирээк маалымат</a>]]></string>
    <string name="verify_display_fragment__tap_to_scan">Скандоо үчүн басыңыз</string>
    <string name="verify_display_fragment__successful_match">Дал келди</string>
    <string name="verify_display_fragment__failed_to_verify_safety_number">Коопсуздук коду ырасталбай калды</string>
    <string name="verify_display_fragment__loading">Жүктөлүүдө…</string>
    <string name="verify_display_fragment__mark_as_verified">Ырасталды деп белгилөө</string>
    <string name="verify_display_fragment__clear_verification">Ырастоону өчүрүү</string>

    <!-- verify_identity -->
    <string name="verify_identity__share_safety_number">Коопсуздук кодун бөлүшүү</string>

    <!-- verity_scan_fragment -->
    <string name="verify_scan_fragment__scan_the_qr_code_on_your_contact">Байланышыңыздын түзмөгүндөгү QR кодду скандаңыз.</string>

    <!-- webrtc_answer_decline_button -->
    <string name="webrtc_answer_decline_button__swipe_up_to_answer">Жооп берүү үчүн өйдө сүрүңүз</string>
    <string name="webrtc_answer_decline_button__swipe_down_to_reject">Четке кагуу үчүн ылдый сүрүңүз</string>

    <!-- message_details_header -->
    <string name="message_details_header__issues_need_your_attention">Чечүүнү талап кылган маселелер бар.</string>
    <string name="message_details_header_sent">Жөнөтүлдү</string>
    <string name="message_details_header_received">Алынды</string>
    <string name="message_details_header_disappears">Жоголуп кетет</string>
    <string name="message_details_header_via">Кантип:</string>

    <!-- message_details_recipient_header -->
    <string name="message_details_recipient_header__pending_send">Күтүүдө</string>
    <string name="message_details_recipient_header__sent_to">Кимге жөнөтүлдү:</string>
    <string name="message_details_recipient_header__sent_from">Ким жөнөттү:</string>
    <string name="message_details_recipient_header__delivered_to">Кимге жетти:</string>
    <string name="message_details_recipient_header__read_by">Ким окуду:</string>
    <string name="message_details_recipient_header__not_sent">Жөнөтүлгөн жок</string>
    <string name="message_details_recipient_header__viewed">Ким көрдү:</string>
    <string name="message_details_recipient_header__skipped">Өткөрүлүп жиберилди</string>

    <!-- message_Details_recipient -->
    <string name="message_details_recipient__failed_to_send">Жөнөтүлгөн жок</string>
    <string name="message_details_recipient__new_safety_number">Жаңы коопсуздук коду</string>

    <!-- AndroidManifest.xml -->
    <string name="AndroidManifest__create_passphrase">Сыр сөз айкашын түзүү</string>
    <string name="AndroidManifest__select_contacts">Байланыштарды тандоо</string>
    <string name="AndroidManifest__change_passphrase">Сыр сөз айкашын өзгөртүү</string>
    <string name="AndroidManifest__verify_safety_number">Коопсуздук кодун ырастоо</string>
    <string name="AndroidManifest__media_preview">Медиафайлды алдын ала карап көрүү</string>
    <string name="AndroidManifest__message_details">Билдирүүнүн чоо-жайы</string>
    <string name="AndroidManifest__linked_devices">Байланышкан түзмөктөр</string>
    <string name="AndroidManifest__invite_friends">Досторду чакыруу</string>
    <string name="AndroidManifest_archived_conversations">Архивделген сүйлөшүүлөр</string>
    <string name="AndroidManifest_remove_photo">Сүрөттү алып салуу</string>

    <!-- Message Requests Megaphone -->
    <string name="MessageRequestsMegaphone__message_requests">Жазышуу өтүнүчтөрү</string>
    <string name="MessageRequestsMegaphone__users_can_now_choose_to_accept">Эми жаңы сүйлөшүүнү кабыл алып же кабыл албай койсоңор болот. Профилдердин аталыштары аркылуу кимдер менен жазышып жатканыңызды билесиз.</string>
    <string name="MessageRequestsMegaphone__add_profile_name">Профилдин аталышын кошуу</string>

    <!-- HelpFragment -->
    <string name="HelpFragment__have_you_read_our_faq_yet">КБС (көп берилүүчү суроолорду) окуп чыктыңызбы?</string>
    <string name="HelpFragment__next">Кийинки</string>
    <string name="HelpFragment__contact_us">Биз менен байланышыңыз</string>
    <string name="HelpFragment__tell_us_whats_going_on">Эмне болду?</string>
    <string name="HelpFragment__include_debug_log">Мүчүлүштүктөр журналын кошуңуз.</string>
    <string name="HelpFragment__whats_this">Бул эмне?</string>
    <string name="HelpFragment__how_do_you_feel">Кандайсыз? (Жооп бербей деле койсоңуз болот)</string>
    <string name="HelpFragment__tell_us_why_youre_reaching_out">Эмне болгонун айтып бериңиз.</string>
  <!-- Removed by excludeNonTranslatables <string name="HelpFragment__emoji_5" translatable="false">emoji_5</string> -->
  <!-- Removed by excludeNonTranslatables <string name="HelpFragment__emoji_4" translatable="false">emoji_4</string> -->
  <!-- Removed by excludeNonTranslatables <string name="HelpFragment__emoji_3" translatable="false">emoji_3</string> -->
  <!-- Removed by excludeNonTranslatables <string name="HelpFragment__emoji_2" translatable="false">emoji_2</string> -->
  <!-- Removed by excludeNonTranslatables <string name="HelpFragment__emoji_1" translatable="false">emoji_1</string> -->
  <!-- Removed by excludeNonTranslatables <string name="HelpFragment__link__debug_info" translatable="false">https://support.signal.org/hc/articles/360007318591</string> -->
  <!-- Removed by excludeNonTranslatables <string name="HelpFragment__link__faq" translatable="false">https://support.signal.org</string> -->
    <string name="HelpFragment__support_info">Колдоо тууралуу маалымат</string>
    <string name="HelpFragment__signal_android_support_request">Signal Android Кардарларын колдоо өтүнүчү</string>
    <string name="HelpFragment__debug_log">Мүчүлүштүктөр журналы:</string>
    <string name="HelpFragment__could_not_upload_logs">Журналдар жүктөлүп берилген жок</string>
    <string name="HelpFragment__please_be_as_descriptive_as_possible">Маселени мүмкүн болушунча кененирээк түшүндүрүп бериңиз.</string>
    <string-array name="HelpFragment__categories_5">
        <item>\\-\\- Керектүү вариантты тандаңыз: \\-\\-</item>
        <item>Бир нерсе иштебей жатат</item>
        <item>Жаңы функциялар талап кылынат</item>
        <item>Суроо берүү</item>
        <item>Пикир билдирүү</item>
        <item>Башка</item>
        <item>Төлөмдөр (MobileCoin)</item>
        <item>Салым кошуу жана төшбелгилер</item>
        <item>SMS экспорттоо</item>
    </string-array>

    <!-- ReactWithAnyEmojiBottomSheetDialogFragment -->
    <string name="ReactWithAnyEmojiBottomSheetDialogFragment__this_message">Бул билдирүү</string>
    <string name="ReactWithAnyEmojiBottomSheetDialogFragment__recently_used">Жакында колдонулгандар</string>
    <string name="ReactWithAnyEmojiBottomSheetDialogFragment__smileys_and_people">Быйтыкчалар жана адамдар</string>
    <string name="ReactWithAnyEmojiBottomSheetDialogFragment__nature">Табият</string>
    <string name="ReactWithAnyEmojiBottomSheetDialogFragment__food">Тамак-аш</string>
    <string name="ReactWithAnyEmojiBottomSheetDialogFragment__activities">Аракеттер</string>
    <string name="ReactWithAnyEmojiBottomSheetDialogFragment__places">Жерлер</string>
    <string name="ReactWithAnyEmojiBottomSheetDialogFragment__objects">Объекттер</string>
    <string name="ReactWithAnyEmojiBottomSheetDialogFragment__symbols">Символдор</string>
    <string name="ReactWithAnyEmojiBottomSheetDialogFragment__flags">Желектер</string>
    <string name="ReactWithAnyEmojiBottomSheetDialogFragment__emoticons">Быйтыкчалар</string>
    <string name="ReactWithAnyEmojiBottomSheetDialogFragment__no_results_found">Эч нерсе табылган жок</string>

    <!-- arrays.xml -->
    <string name="arrays__use_default">Демейки параметрди колдонуу</string>
    <string name="arrays__use_custom">Жеке параметрди колдонуу</string>

    <string name="arrays__mute_for_one_hour">1 саатка үнүн басуу</string>
    <string name="arrays__mute_for_eight_hours">8 саатка үнүн басуу</string>
    <string name="arrays__mute_for_one_day">1 күнгө үнүн басуу</string>
    <string name="arrays__mute_for_seven_days">7 күнгө үнүн басуу</string>
    <string name="arrays__always">Ар дайым</string>

    <string name="arrays__settings_default">Демейки</string>
    <string name="arrays__enabled">Күйгүзүлгөн</string>
    <string name="arrays__disabled">Өчүрүлгөн</string>

    <string name="arrays__name_and_message">Ат жана билдирүү</string>
    <string name="arrays__name_only">Ат гана</string>
    <string name="arrays__no_name_or_message">Ат дагы эмес, билдирүү дагы эмес</string>

    <string name="arrays__images">Сүрөттөр</string>
    <string name="arrays__audio">Аудио</string>
    <string name="arrays__video">Видео</string>
    <string name="arrays__documents">Документтер</string>

    <string name="arrays__small">Кичине</string>
    <string name="arrays__normal">Кадимки</string>
    <string name="arrays__large">Чоң</string>
    <string name="arrays__extra_large">Өтө чоң</string>

    <string name="arrays__default">Демейки</string>
    <string name="arrays__high">Шашылыш</string>
    <string name="arrays__max">Өтө</string>

    <!-- plurals.xml -->
    <plurals name="hours_ago">
        <item quantity="other">%1$dc</item>
    </plurals>

    <!-- preferences.xml -->
    <string name="preferences_beta">Бета</string>
    <string name="preferences__sms_mms">SMS жана MMS</string>
    <string name="preferences__pref_use_address_book_photos">Даректер китепчесиндеги сүрөттөрдү колдонуу</string>
    <string name="preferences__display_contact_photos_from_your_address_book_if_available">Даректер китепчеңиздеги сүрөттөр көрүнөт (эгер болсо)</string>
    <!-- Preference menu item title for a toggle switch for preserving the archived state of muted chats. -->
    <string name="preferences__pref_keep_muted_chats_archived">Үнү басылган маектер архивделген боюнча калсын</string>
    <!-- Preference menu item description for a toggle switch for preserving the archived state of muted chats. -->
    <string name="preferences__muted_chats_that_are_archived_will_remain_archived">Үнү басылган архивделген маектер жаңы билдирүү келсе да, архивделген боюнча калат.</string>
    <string name="preferences__generate_link_previews">Алдын ала көрүлүүчү шилтемелерди түзүү</string>
    <string name="preferences__retrieve_link_previews_from_websites_for_messages">Жөнөтүп жаткан билдирүүлөр үчүн түздөн түз сайттардан алдын ала көрүлүүчү шилтемелерди аласыз.</string>
    <string name="preferences__change_passphrase">Сыр сөз айкашын өзгөртүү</string>
    <string name="preferences__change_your_passphrase">Сыр сөз айкашыңызды өзгөртүңүз</string>
    <string name="preferences__enable_passphrase">Экранды сыр сөз айкашы менен кулпулоону иштетүү</string>
    <string name="preferences__lock_signal_and_message_notifications_with_a_passphrase">Экранды жана билдирмелерди сыр сөз айкашы менен кулпулайсыз</string>
    <string name="preferences__screen_security">Экранды коргоо</string>
    <string name="preferences__auto_lock_signal_after_a_specified_time_interval_of_inactivity">Белгилүү бир убакыт бою эч нерсе жасалбаса, Signal автоматтык түрдө кулпуланат</string>
    <string name="preferences__inactivity_timeout_passphrase">Эч нерсе жасалбагандагы сыр сөз айкашы</string>
    <string name="preferences__inactivity_timeout_interval">Аракетсиздик мезгили</string>
    <string name="preferences__notifications">Билдирмелер</string>
    <string name="preferences__led_color">LED түсү</string>
    <string name="preferences__led_color_unknown">Белгисиз</string>
    <string name="preferences__pref_led_blink_title">LED кантип бүлбүлдөйт</string>
    <string name="preferences__customize">Тууралоо</string>
    <string name="preferences__change_sound_and_vibration">Үн менен дирилдөөнү өзгөртүү</string>
    <string name="preferences__sound">Үн</string>
    <string name="preferences__silent">Үнсүз</string>
    <string name="preferences__default">Демейки</string>
    <string name="preferences__repeat_alerts">Билдирмелер канча жолу кайталанат</string>
    <string name="preferences__never">Кайталанбайт</string>
    <string name="preferences__one_time">Бир жолу</string>
    <string name="preferences__two_times">Эки жолу</string>
    <string name="preferences__three_times">Үч жолу</string>
    <string name="preferences__five_times">Беш жолу</string>
    <string name="preferences__ten_times">Он жолу</string>
    <string name="preferences__vibrate">Дирилдөө</string>
    <string name="preferences__green">Жашыл</string>
    <string name="preferences__red">Кызыл</string>
    <string name="preferences__blue">Көк</string>
    <string name="preferences__orange">Кызгылт сары</string>
    <string name="preferences__cyan">Көгүш</string>
    <string name="preferences__magenta">Мажента</string>
    <string name="preferences__white">Ак</string>
    <string name="preferences__none">Эч бир</string>
    <string name="preferences__fast">Тез</string>
    <string name="preferences__normal">Кадимки</string>
    <string name="preferences__slow">Жай</string>
    <string name="preferences__help">Жардам</string>
    <string name="preferences__advanced">Өркүндөтүлгөн</string>
    <string name="preferences__donate_to_signal">Molly\'га колдоо көрсөтүү</string>
    <!-- Preference label for making one-time donations to Signal -->
    <string name="preferences__privacy">Купуялык</string>
    <!-- Preference label for stories -->
    <string name="preferences__stories">Окуялар</string>
    <string name="preferences__mms_user_agent">MMS колдонуучу агенти</string>
    <string name="preferences__advanced_mms_access_point_names">Кол менен MMS тууралоо</string>
    <string name="preferences__mmsc_url">MMSC URL</string>
    <string name="preferences__mms_proxy_host">MMS прокси дареги</string>
    <string name="preferences__mms_proxy_port">MMS прокси порту</string>
    <string name="preferences__mmsc_username">MMSC колдонуучу аты</string>
    <string name="preferences__mmsc_password">MMSC сырсөзү</string>
    <string name="preferences__sms_delivery_reports">SMS жеткенин кабарлоо</string>
    <string name="preferences__request_a_delivery_report_for_each_sms_message_you_send">Ар бир жөнөтүлгөн SMS билдирүүңүздүн жеткенин билип турасыз</string>
    <string name="preferences__data_and_storage">Маалыматтар жана сактагыч</string>
    <string name="preferences__storage">Сактагыч</string>
    <string name="preferences__payments">Төлөмдөр</string>
    <!-- Privacy settings payments section description -->
    <string name="preferences__payment_lock">Төлөм кулпусу</string>
    <string name="preferences__payments_beta">Төлөмдөр (Бета)</string>
    <string name="preferences__conversation_length_limit">Сүйлөшүүнүн узундугу</string>
    <string name="preferences__keep_messages">Билдирүүлөрдү сактоо</string>
    <string name="preferences__clear_message_history">Билдирүүлөр таржымалын тазалоо</string>
    <string name="preferences__linked_devices">Байланышкан түзмөктөр</string>
    <string name="preferences__light_theme">Ачык</string>
    <string name="preferences__dark_theme">Күңүрт</string>
    <string name="preferences__appearance">Тышкы көрүнүшү</string>
    <string name="preferences__theme">Тема</string>
    <string name="preferences__chat_color_and_wallpaper">Маектин түсү жана тушкагазы</string>
    <string name="preferences__disable_pin">PIN кодду өчүрүү</string>
    <string name="preferences__enable_pin">PIN кодду иштетүү</string>
    <string name="preferences__if_you_disable_the_pin_you_will_lose_all_data">PIN кодду өчүрүп салсаңыз, Signal колдонмосун кайра орноткондо аккаунтуңуздагы бардык нерселер өчүп калат (эгер алардын көчүрмөсүн кол менен башка жерге сактап койбосоңуз). PIN код өчүк болгондо, Катталууга жол бербөө функциясын иштете албай каласыз.</string>
    <string name="preferences__pins_keep_information_stored_with_signal_encrypted_so_only_you_can_access_it">PIN коддор Signal\'да сакталган маалыматты шифрлеп, аны өзүңүз гана көрө аласыз. Signal\'ды кайра орнотсоңуз, профилиңиз, параметрлериңиз жана байланыштарыңыз калыбына келтирилет. Колдонмону ачуу үчүн PIN коддун кереги жок.</string>
    <string name="preferences__system_default">Демейки</string>
    <string name="preferences__language">Тил</string>
    <string name="preferences__signal_messages_and_calls">Signal билдирүүлөрү жана чалуулары</string>
    <string name="preferences__advanced_pin_settings">Өркүндөтүлгөн PIN параметрлери</string>
    <string name="preferences__free_private_messages_and_calls">Signal колдонуучуларына акысыз жеке билдирүүлөр жана чалуулар</string>
    <string name="preferences__submit_debug_log">Мүчүлүштүктөр журналын жөнөтүү</string>
    <string name="preferences__delete_account">Аккаунтту өчүрүү</string>
    <string name="preferences__support_wifi_calling">\'WiFi Чалуу\' шайкештик режими</string>
    <string name="preferences__enable_if_your_device_supports_sms_mms_delivery_over_wifi">Эгер түзмөгүңүз WiFi аркылуу SMS/MMS жеткирүүнү колдонсо, иштетүү (түзмөгүңүздө \"WiFi чалуу\" күйгүзүлгөндө гана иштетиңиз)</string>
    <string name="preferences__incognito_keyboard">Жашыруун баскычтоп</string>
    <string name="preferences__read_receipts">Окулду деген билдирме</string>
    <string name="preferences__if_read_receipts_are_disabled_you_wont_be_able_to_see_read_receipts">Эгер билдирүүнүн окулгандыгын кабарлоо өчүрүлсө, башкалардын окугандыгын кабарлоону көрө албай каласыз.</string>
    <string name="preferences__typing_indicators">Тексттин терилип жатканын көрсөткүчтөрү</string>
    <string name="preferences__if_typing_indicators_are_disabled_you_wont_be_able_to_see_typing_indicators">Текст терүү көрсөткүчтөрү өчүрүлгөн болсо, башкалардын терүү көрсөткүчтөрүн көрө албай каласыз.</string>
    <string name="preferences__request_keyboard_to_disable">Баскычтоптун жекелештирилген үйрөнүүсүн өчүрүү өтүнүчү.</string>
    <string name="preferences__this_setting_is_not_a_guarantee">Бул жөндөө кепилдик бербейт жана баскычтопуңуз ага көңүл бурбай калышы мүмкүн.</string>
  <!-- Removed by excludeNonTranslatables <string name="preferences__incognito_keyboard_learn_more" translatable="false">https://support.signal.org/hc/articles/360055276112</string> -->
    <string name="preferences_chats__when_using_mobile_data">Мобилдик берилмелерди колдонууда</string>
    <string name="preferences_chats__when_using_wifi">Wi-Fi колдонууда</string>
    <string name="preferences_chats__when_roaming">Роуминг колдонууда</string>
    <string name="preferences_chats__media_auto_download">Медианы авто-жүктөө</string>
    <string name="preferences_chats__message_history">Билдирүүлөр таржымалы</string>
    <string name="preferences_storage__storage_usage">Сактагычтын колдонулушу</string>
    <string name="preferences_storage__photos">Сүрөттөр</string>
    <string name="preferences_storage__videos">Видеолор</string>
    <string name="preferences_storage__files">Файлдар</string>
    <string name="preferences_storage__audio">Аудио</string>
    <string name="preferences_storage__review_storage">Сактагычты карап көрүү</string>
    <string name="preferences_storage__delete_older_messages">Эски билдирүүлөрдү өчүрөсүзбү?</string>
    <string name="preferences_storage__clear_message_history">Билдирүүлөр таржымалын тазалайсызбы?</string>
    <string name="preferences_storage__this_will_permanently_delete_all_message_history_and_media">Түзмөгүңүздөн %1$s эскирген бардык билдирүүлөр жана медиа файлдар өчүрүлөт.</string>
    <string name="preferences_storage__this_will_permanently_trim_all_conversations_to_the_d_most_recent_messages">Бул аракет эң акыркы билдирүүлөрүн бардык сүйлөшүүлөрүн %1$s чейин биротоло кыскартат.</string>
    <string name="preferences_storage__this_will_delete_all_message_history_and_media_from_your_device">Түзмөгүңүздөн бардык билдирүүлөр жана медиа файлдар биротоло өчүрүлөт.</string>
    <string name="preferences_storage__are_you_sure_you_want_to_delete_all_message_history">Бардык билдирүүлөрдү чын эле өчүрөсүзбү?</string>
    <string name="preferences_storage__all_message_history_will_be_permanently_removed_this_action_cannot_be_undone">Бардык билдирүүлөр биротоло өчүп, аларды кайра калыбына келтире албайсыз.</string>
    <string name="preferences_storage__delete_all_now">Бардыгын өчүрүү</string>
    <string name="preferences_storage__forever">Биротоло</string>
    <string name="preferences_storage__one_year">1 жылга</string>
    <string name="preferences_storage__six_months">6 айга</string>
    <string name="preferences_storage__thirty_days">30 күнгө</string>
    <string name="preferences_storage__none">Эч бир</string>
    <string name="preferences_storage__s_messages">%1$s билдирүү</string>
    <string name="preferences_storage__custom">Ыңгайлаштырылган</string>
    <string name="preferences_advanced__use_system_emoji">Системалык быйтыкчаларды колдонуу</string>
    <string name="preferences_advanced__relay_all_calls_through_the_signal_server_to_avoid_revealing_your_ip_address">Байланышыңызга IP дарегиңизди көрсөтпөө үчүн бардык чалууларды Signal сервери аркылуу ретрансляциялаңыз. Бул функцияны иштетүү чалуунун сапатын төмөндөтөт.</string>
    <string name="preferences_advanced__always_relay_calls">Чалууларды ар дайым ретрансляциялоо</string>
    <string name="preferences_app_protection__who_can">Ким…</string>
    <!-- Privacy settings payments section title -->
    <string name="preferences_app_protection__payments">Төлөмдөр</string>
    <string name="preferences_chats__chats">Маектер</string>
    <string name="preferences_data_and_storage__manage_storage">Сактагычты башкаруу</string>
    <string name="preferences_data_and_storage__use_less_data_for_calls">Чалууларга азыраак трафик колдонуу</string>
    <string name="preferences_data_and_storage__never">Эч качан</string>
    <string name="preferences_data_and_storage__wifi_and_mobile_data">WiFi жана мобилдик берилмелер</string>
    <string name="preferences_data_and_storage__mobile_data_only">Мобилдик берилмелер гана</string>
    <string name="preference_data_and_storage__using_less_data_may_improve_calls_on_bad_networks">Начар тармак шарттарында берилмелерди азыраак колдонуу - чалуунун сапатын жакшыртат</string>
    <string name="preferences_notifications__in_chat_sounds">Маектеги үндөр</string>
    <string name="preferences_notifications__show">Көрсөтүү</string>
    <string name="preferences_notifications__ringtone">Шыңгыр</string>
    <string name="preferences_chats__message_text_size">Билдирүүнүн шрифтинин өлчөмү</string>
    <string name="preferences_notifications__priority">Биринчилик</string>
    <!-- Heading for the \'censorship circumvention\' section of privacy preferences -->
    <string name="preferences_communication__category_censorship_circumvention">Цензураны кыйгап өтүү</string>
    <!-- Title of the \'censorship circumvention\' toggle switch -->
    <string name="preferences_communication__censorship_circumvention">Цензураны кыйгап өтүү</string>
    <string name="preferences_communication__censorship_circumvention_if_enabled_signal_will_attempt_to_circumvent_censorship">Эгер иштетилсе, Molly цензураны кыйгап өтүүгө аракет кылат. Molly цензураланган жерде болбосоңуз, бул функцияны иштетпеңиз.</string>
    <!-- Summary text for \'censorship circumvention\' toggle. Indicates that we automatically enabled it because we believe you\'re in a censored country -->
    <string name="preferences_communication__censorship_circumvention_has_been_activated_based_on_your_accounts_phone_number">Аккаунтуңуздун телефон номеринин негизинде цензураны кыйгап өтүү иштетилди.</string>
    <!-- Summary text for \'censorship circumvention\' toggle. Indicates that you disabled it even though we believe you\'re in a censored country -->
    <string name="preferences_communication__censorship_circumvention_you_have_manually_disabled">Сиз цензураны кыйгап өтүүнү кол менен өчүрдүңүз.</string>
    <!-- Summary text for \'censorship circumvention\' toggle. Indicates that you cannot use it because you\'re already connected to the Signal service -->
    <string name="preferences_communication__censorship_circumvention_is_not_necessary_you_are_already_connected">Цензураны кыйгап өтүү керек эмес. Сиз Signal кызматына туташып турасыз.</string>
    <!-- Summary text for \'censorship circumvention\' toggle. Indicates that you cannot use it because you\'re not connected to the internet -->
    <string name="preferences_communication__censorship_circumvention_can_only_be_activated_when_connected_to_the_internet">Цензураны кыйгап өтүү интернетке туташканда гана иштетилет.</string>
    <string name="preferences_communication__category_sealed_sender">Жашыруун жөнөтүүчү</string>
    <string name="preferences_communication__sealed_sender_allow_from_anyone">Бардыгы үчүн уруксат берүү</string>
    <string name="preferences_communication__sealed_sender_allow_from_anyone_description">Сиздин байланыштарыңызда болбогон жана профилиңизди бөлүшпөгөн адамдардан жашыруун жөнөтүүчү билдирүүлөрдү алууну иштетиңиз.</string>
    <string name="preferences_communication__sealed_sender_learn_more">Кененирээк маалымат</string>
    <string name="preferences_setup_a_username">Колдонуучу атын орнотуу</string>
    <string name="preferences_proxy">Прокси</string>
    <string name="preferences_use_proxy">Проксини колдонуу</string>
    <string name="preferences_off">Өчүк</string>
    <string name="preferences_on">Күйүк</string>
    <string name="preferences_proxy_address">Прокси дарек</string>
    <string name="preferences_only_use_a_proxy_if">Мобилдик берилмелер же Wi-Fi аркылуу Signal\'га туташа албасаңыз гана прокси колдонуңуз.</string>
    <string name="preferences_share">Бөлүшүү</string>
    <string name="preferences_save">Сактоо</string>
    <string name="preferences_connecting_to_proxy">Проксиге туташууда…</string>
    <string name="preferences_connected_to_proxy">Проксиге туташылды</string>
    <string name="preferences_connection_failed">Туташуу ишке ашкан жок</string>
    <string name="preferences_couldnt_connect_to_the_proxy">Проксиге туташкан жок. Прокси дарегин текшерип, кайра аракет кылыңыз.</string>
    <string name="preferences_you_are_connected_to_the_proxy">Сиз проксиге туташып турасыз. Проксини каалаган убакта Тууралоодон өчүрө аласыз.</string>
    <string name="preferences_success">Ийгиликтүү!</string>
    <string name="preferences_failed_to_connect">Туташуу ишке ашкан жок</string>
    <string name="preferences_enter_proxy_address">Прокси дарегин киргизүү</string>


    <string name="configurable_single_select__customize_option">Ыңгайлаштыруу опциясы</string>

    <!-- Internal only preferences -->
  <!-- Removed by excludeNonTranslatables <string name="preferences__internal_preferences" translatable="false">Internal Preferences</string> -->
  <!-- Removed by excludeNonTranslatables <string name="preferences__internal_details" translatable="false">Internal Details</string> -->
  <!-- Removed by excludeNonTranslatables <string name="preferences__internal_stories_dialog_launcher" translatable="false">Stories dialog launcher</string> -->


    <!-- Payments -->
    <string name="PaymentsActivityFragment__all_activity">Бардык активдүүлүктөр</string>
    <string name="PaymentsAllActivityFragment__all">Баары</string>
    <string name="PaymentsAllActivityFragment__sent">Жөнөтүлдү</string>
    <string name="PaymentsAllActivityFragment__received">Алынды</string>

    <string name="PaymentsHomeFragment__introducing_payments">Төлөмдөрдү киргизүү (Бета)</string>
    <string name="PaymentsHomeFragment__use_signal_to_send_and_receive">Коопсуздук максатында, MobileCoin жаңы санарип акчасын жөнөтүү жана алуу үчүн Molly\'ды колдонуңуз. Баштоо үчүн иштетиңиз.</string>
    <string name="PaymentsHomeFragment__activate_payments">Төлөмдөрдү активдештирүү</string>
    <string name="PaymentsHomeFragment__activating_payments">Төлөмдөрдү активдештирүү…</string>
    <string name="PaymentsHomeFragment__restore_payments_account">Төлөм аккаунтун калыбына келтирүү</string>
    <string name="PaymentsHomeFragment__no_recent_activity_yet">Акыркы аракет жок</string>
    <string name="PaymentsHomeFragment__recent_activity">Акыркы аракет</string>
    <string name="PaymentsHomeFragment__see_all">Баарын көрүү</string>
    <string name="PaymentsHomeFragment__add_funds">Каражат кошуу</string>
    <string name="PaymentsHomeFragment__send">Жөнөтүү</string>
    <string name="PaymentsHomeFragment__sent_s">%1$s жөнөтүлгөн</string>
    <string name="PaymentsHomeFragment__received_s">%1$s алынган</string>
    <string name="PaymentsHomeFragment__transfer_to_exchange">Биржага которуу</string>
    <string name="PaymentsHomeFragment__currency_conversion">Акча бирдиктерин алмаштыруу</string>
    <string name="PaymentsHomeFragment__deactivate_payments">Төлөмдөрдү өчүрүү</string>
    <string name="PaymentsHomeFragment__recovery_phrase">Калыбына келтирүүчү сөз айкашы</string>
    <string name="PaymentsHomeFragment__help">Жардам</string>
    <string name="PaymentsHomeFragment__coin_cleanup_fee">Монеталарды тазалоо акысы</string>
    <string name="PaymentsHomeFragment__sent_payment">Төлөм жөнөтүлдү</string>
    <string name="PaymentsHomeFragment__received_payment">Төлөм алынды</string>
    <string name="PaymentsHomeFragment__processing_payment">Төлөм иштетилүүдө</string>
    <string name="PaymentsHomeFragment__unknown_amount">---</string>
    <string name="PaymentsHomeFragment__currency_conversion_not_available">Акча бирдиктерин алмаштыруу жеткиликсиз</string>
    <string name="PaymentsHomeFragment__cant_display_currency_conversion">Акча бирдиктерин алмаштыруу функциясы көрүнбөй жатат. Телефонуңуздун байланышын текшерип, кайталап көрүңүз.</string>
    <string name="PaymentsHomeFragment__payments_is_not_available_in_your_region">Төлөмдөр сиздин аймакта жеткиликтүү эмес.</string>
    <string name="PaymentsHomeFragment__could_not_enable_payments">Төлөмдөр иштетилген жок. Кийинчерээк кайра аракет кылыңыз.</string>
    <string name="PaymentsHomeFragment__deactivate_payments_question">Төлөмдөр өчүрүлсүнбү?</string>
    <string name="PaymentsHomeFragment__you_will_not_be_able_to_send">Төлөмдөрдү өчүрсөңүз, Molly\'дагы MobileCoin жөнөтө албай же ала албайсыз.</string>
    <string name="PaymentsHomeFragment__deactivate">Деактивдештирүү</string>
    <string name="PaymentsHomeFragment__continue">Улантуу</string>
    <string name="PaymentsHomeFragment__balance_is_not_currently_available">Баланс учурда жеткиликтүү эмес.</string>
    <string name="PaymentsHomeFragment__payments_deactivated">Төлөмдөр өчүрүлгөн.</string>
    <string name="PaymentsHomeFragment__payment_failed">Төлөм ишке ашкан жок</string>
    <string name="PaymentsHomeFragment__details">Чоо-жайы</string>
  <!-- Removed by excludeNonTranslatables <string name="PaymentsHomeFragment__learn_more__activate_payments" translatable="false">https://support.signal.org/hc/articles/360057625692#payments_activate </string>
    <string name="PaymentsHomeFragment__you_can_use_signal_to_send">Сиз MobileCoin жөнөтүү жана алуу үчүн Molly колдоно аласыз. Бардык төлөмдөр MobileCoins жана MobileCoin Wallet капчыгын колдонуу шарттарына ылайык жүргүзүлөт. Бул бета функция, андыктан сиз кээ бир көйгөйлөргө учурашыңыз мүмкүн жана жоготкон төлөмдөрдү же балансты калыбына келтирүүгө болбойт. </string> -->
    <string name="PaymentsHomeFragment__activate">Активдештирүү</string>
    <string name="PaymentsHomeFragment__view_mobile_coin_terms">MobileCoin шарттарын көрүү</string>
    <string name="PaymentsHomeFragment__payments_not_available">Сигналдагы төлөмдөр мындан ары жеткиликсиз. Сиз дагы эле биржага акча которо аласыз, бирок мындан ары төлөмдөрдү жөнүү жана алуу же каражат кошуу болбойт.</string>

  <!-- Removed by excludeNonTranslatables <string name="PaymentsHomeFragment__mobile_coin_terms_url" translatable="false">https://www.mobilecoin.com/terms-of-use.html</string> -->
    <!-- Alert dialog title which shows up after a payment to turn on payment lock -->
    <string name="PaymentsHomeFragment__turn_on">Келечекте жөнөтүлүүчү каражаттар үчүн төлөм кулпусун иштетесизби?</string>
    <!-- Alert dialog description for why payment lock should be enabled before sending payments -->
    <string name="PaymentsHomeFragment__add_an_additional_layer">Кошумча коопсуздук катмары кошулуп, акча которууда Android түзмөгүнүн экраны кулпуланып же манжа изи талап кылынат.</string>
    <!-- Alert dialog button to enable payment lock -->
    <string name="PaymentsHomeFragment__enable">Күйгүзүү</string>
    <!-- Alert dialog button to not enable payment lock for now -->
    <string name="PaymentsHomeFragment__not_now">Азыр эмес</string>
    <!-- Alert dialog title which shows up to update app to send payments -->
    <string name="PaymentsHomeFragment__update_required">Колдонмону жаңыртыңыз</string>
    <!-- Alert dialog description that app update is required to send payments-->
    <string name="PaymentsHomeFragment__an_update_is_required">Акча жөнөтүп, алуу жана учурдагы балансыңызды көрүү үчүн колдонмону жаңыртышыңыз керек.</string>
    <!-- Alert dialog button to cancel -->
    <string name="PaymentsHomeFragment__cancel">Жокко чыгаруу</string>
    <!-- Alert dialog button to update now -->
    <string name="PaymentsHomeFragment__update_now">Жаңыртуу</string>

    <!-- PaymentsSecuritySetupFragment -->
    <!-- Toolbar title -->
    <string name="PaymentsSecuritySetupFragment__security_setup">Коопсуздук параметрлери</string>
    <!-- Title to enable payment lock -->
    <string name="PaymentsSecuritySetupFragment__protect_your_funds">Каражаттарыңызды коргоңуз</string>
    <!-- Description as to why payment lock is required -->
    <string name="PaymentsSecuritySetupFragment__help_prevent">Дагы бир коргоо этабы менен телефонуңуздагы каражаттарыңызды бекемирээк коргоңуз. Бул параметрди Тууралоо бөлүмүнөн өчүрүп койсоңуз болот.</string>
    <!-- Option to enable payment lock -->
    <string name="PaymentsSecuritySetupFragment__enable_payment_lock">Төлөмдү кулпулоону иштетүү</string>
    <!-- Option to cancel -->
    <string name="PaymentsSecuritySetupFragment__not_now">Азыр эмес</string>
    <!-- Dialog title to confirm skipping the step -->
    <string name="PaymentsSecuritySetupFragment__skip_this_step">Бул кадамды өткөрүп жибересизби?</string>
    <!-- Dialog description to let users know why payment lock is required -->
    <string name="PaymentsSecuritySetupFragment__skipping_this_step">Бул кадамды өткөрүп жиберсеңиз, телефонуңузга каалаган адам кирип, каражаттарыңызды өткөрүп алышы же калыбына келтирүүчү сүйлөмдү көрүшү мүмкүн.</string>
    <!-- Dialog option to cancel -->
    <string name="PaymentsSecuritySetupFragment__cancel">Жокко чыгаруу</string>
    <!-- Dialog option to skip -->
    <string name="PaymentsSecuritySetupFragment__skip">Өткөрүп жиберүү</string>

    <!-- PaymentsAddMoneyFragment -->
    <string name="PaymentsAddMoneyFragment__add_funds">Каражат кошуу</string>
    <string name="PaymentsAddMoneyFragment__your_wallet_address">Капчыгыңыздын дареги</string>
    <string name="PaymentsAddMoneyFragment__copy">Көчүрүү</string>
    <string name="PaymentsAddMoneyFragment__copied_to_clipboard">Буферге көчүрүлдү</string>
    <string name="PaymentsAddMoneyFragment__to_add_funds">Каражат кошуу үчүн MobileCoin\'ди капчык дарегиңизге жөнөтүңүз. MobileCoin\'ди колдогон биржада өз аккаунтуңуздан транзакцияны баштаңыз, андан кийин QR кодун сканерлеңиз же капчыгыңыздын дарегин көчүрүңүз.</string>
  <!-- Removed by excludeNonTranslatables <string name="PaymentsAddMoneyFragment__learn_more__information" translatable="false">https://support.signal.org/hc/articles/360057625692#payments_transfer_from_exchange</string> -->

    <!-- PaymentsDetailsFragment -->
    <string name="PaymentsDetailsFragment__details">Чоо-жайы</string>
    <string name="PaymentsDetailsFragment__status">Статус</string>
    <string name="PaymentsDetailsFragment__submitting_payment">Төлөм жөнөтүлүүдө…</string>
    <string name="PaymentsDetailsFragment__processing_payment">Төлөм иштетилүүдө…</string>
    <string name="PaymentsDetailsFragment__payment_complete">Төлөм бүттү</string>
    <string name="PaymentsDetailsFragment__payment_failed">Төлөм ишке ашкан жок</string>
    <string name="PaymentsDetailsFragment__network_fee">Тармак акысы</string>
    <string name="PaymentsDetailsFragment__sent_by">Жөнөткөн</string>
    <string name="PaymentsDetailsFragment__sent_to_s">%1$s жөнөтүлдү</string>
    <string name="PaymentsDetailsFragment__you_on_s_at_s">Сиз %1$s - %2$s</string>
    <string name="PaymentsDetailsFragment__s_on_s_at_s">%2$s күнү, саат %3$s\'та %1$s</string>
    <string name="PaymentsDetailsFragment__to">Алуучу</string>
    <string name="PaymentsDetailsFragment__from">Жөнөтүүчү</string>
    <string name="PaymentsDetailsFragment__information">Транзакциянын чоо-жайы, ошондой эле төлөмдүн суммасы жана транзакция убактысы MobileCoin Ledger\'дин бир бөлүгү болуп саналат.</string>
    <string name="PaymentsDetailsFragment__coin_cleanup_fee">Монеталарды тазалоо комиссиясы</string>
    <string name="PaymentsDetailsFragment__coin_cleanup_information">\"Монеталарды тазалоо акысы\" сиз кармап турган монеталарды бириктирүү мүмкүн болбогондо транзакцияны аягына чыгаруу үчүн алынат. Тазалангандан кийин, төлөмдөрдү жөнөтүүнү уланта аласыз.</string>
    <string name="PaymentsDetailsFragment__no_details_available">Бул транзакция боюнча кошумча маалымат жок</string>
  <!-- Removed by excludeNonTranslatables <string name="PaymentsDetailsFragment__learn_more__information" translatable="false">https://support.signal.org/hc/articles/360057625692#payments_details</string> -->
  <!-- Removed by excludeNonTranslatables <string name="PaymentsDetailsFragment__learn_more__cleanup_fee" translatable="false">https://support.signal.org/hc/articles/360057625692#payments_details_fees</string> -->
    <string name="PaymentsDetailsFragment__sent_payment">Төлөм жөнөтүлдү</string>
    <string name="PaymentsDetailsFragment__received_payment">Төлөм алынды</string>
    <string name="PaymentsDeatilsFragment__payment_completed_s">Төлөм аяктады %1$s</string>
    <string name="PaymentsDetailsFragment__block_number">Номерди бөгөттөө</string>

    <!-- PaymentsTransferFragment -->
    <string name="PaymentsTransferFragment__transfer">Которуу</string>
    <string name="PaymentsTransferFragment__scan_qr_code">QR кодун скандоо</string>
    <string name="PaymentsTransferFragment__to_scan_or_enter_wallet_address">Кимге: Скандаңыз же капчыктын дарегин киргизиңиз</string>
    <string name="PaymentsTransferFragment__you_can_transfer">Сиз биржа берген капчык дарегине которууну жасоо менен MobileCoin которо аласыз. Капчыктын дареги – бул сандар жана тамгалардын саптары, адатта QR кодунун астында жайгашкан.</string>
    <string name="PaymentsTransferFragment__next">Кийинки</string>
    <string name="PaymentsTransferFragment__invalid_address">Жараксыз дарек</string>
    <string name="PaymentsTransferFragment__check_the_wallet_address">Которууга аракет кылып жаткан капчык дарегин текшерип, кайра аракет кылыңыз.</string>
    <string name="PaymentsTransferFragment__you_cant_transfer_to_your_own_signal_wallet_address">Сиз өзүңүздүн Molly капчыгыңыздын дарегине которо албайсыз. Колдоого алынган биржадагы аккаунтуңуздан капчыктын дарегин киргизиңиз.</string>
    <string name="PaymentsTransferFragment__to_scan_a_qr_code_signal_needs">QR кодун сканерлөө үчүн Molly камерага кирүү уруксатын алышы керек.</string>
    <string name="PaymentsTransferFragment__signal_needs_the_camera_permission_to_capture_qr_code_go_to_settings">QR кодун сканерлөө үчүн Molly\'га камерага кирүүгө уруксат керек. Тууралоого өтүп, \"Уруксаттарды\" тандап, \"Камераны\" иштетиңиз.</string>
    <string name="PaymentsTransferFragment__to_scan_a_qr_code_signal_needs_access_to_the_camera">QR кодун сканерлөө үчүн Molly камерага кирүү уруксатын алышы керек.</string>
    <string name="PaymentsTransferFragment__settings">Тууралоо</string>

    <!-- PaymentsTransferQrScanFragment -->
    <string name="PaymentsTransferQrScanFragment__scan_address_qr_code">Дарек QR кодун скандоо</string>
    <string name="PaymentsTransferQrScanFragment__scan_the_address_qr_code_of_the_payee">Алуучунун дарек QR кодун скандаңыз</string>

    <!-- CreatePaymentFragment -->
    <string name="CreatePaymentFragment__request">Өтүнүч</string>
    <string name="CreatePaymentFragment__pay">Төлөө</string>
    <string name="CreatePaymentFragment__available_balance_s">Жеткиликтүү баланс: %1$s</string>
    <string name="CreatePaymentFragment__toggle_content_description">Өтүү</string>
    <string name="CreatePaymentFragment__1">1</string>
    <string name="CreatePaymentFragment__2">2</string>
    <string name="CreatePaymentFragment__3">3</string>
    <string name="CreatePaymentFragment__4">4</string>
    <string name="CreatePaymentFragment__5">5</string>
    <string name="CreatePaymentFragment__6">6</string>
    <string name="CreatePaymentFragment__7">7</string>
    <string name="CreatePaymentFragment__8">8</string>
    <string name="CreatePaymentFragment__9">9</string>
    <string name="CreatePaymentFragment__decimal">.</string>
    <string name="CreatePaymentFragment__0">0</string>
    <string name="CreatePaymentFragment__lt">&lt;</string>
    <string name="CreatePaymentFragment__backspace">Backspace</string>
    <string name="CreatePaymentFragment__add_note">Эскертме кошуу</string>
    <string name="CreatePaymentFragment__conversions_are_just_estimates">Конверсиялар болжолдуу жана так эмес болушу мүмкүн.</string>
  <!-- Removed by excludeNonTranslatables <string name="CreatePaymentFragment__learn_more__conversions" translatable="false">https://support.signal.org/hc/articles/360057625692#payments_currency_conversion</string> -->

    <!-- EditNoteFragment -->
    <string name="EditNoteFragment_note">Эскертме</string>

    <!-- ConfirmPaymentFragment -->
    <string name="ConfirmPayment__confirm_payment">Төлөмдү ырастоо</string>
    <string name="ConfirmPayment__network_fee">Тармак комиссиясы</string>
    <string name="ConfirmPayment__estimated_s">Болжолдуу %1$s</string>
    <string name="ConfirmPayment__to">Алуучу</string>
    <string name="ConfirmPayment__total_amount">Жалпы суммасы</string>
    <string name="ConfirmPayment__balance_s">Баланс: %1$s</string>
    <string name="ConfirmPayment__submitting_payment">Төлөм жөнөтүлүүдө…</string>
    <string name="ConfirmPayment__processing_payment">Төлөм иштетилүүдө…</string>
    <string name="ConfirmPayment__payment_complete">Төлөм бүттү</string>
    <string name="ConfirmPayment__payment_failed">Төлөм ишке ашкан жок</string>
    <string name="ConfirmPayment__payment_will_continue_processing">Төлөм иштетүү улантылат</string>
    <string name="ConfirmPaymentFragment__invalid_recipient">Жараксыз алуучу</string>
    <!-- Title of a dialog show when we were unable to present the user\'s screenlock before sending a payment -->
    <string name="ConfirmPaymentFragment__failed_to_show_payment_lock">Төлөм кулпусу көрүнгөн жок</string>
    <!-- Body of a dialog show when we were unable to present the user\'s screenlock before sending a payment -->
    <string name="ConfirmPaymentFragment__you_enabled_payment_lock_in_the_settings">Төлөм кулпусун тууралоодон иштеткенсиз, бирок ал көрүнбөй жатат.</string>
    <!-- Button in a dialog that will take the user to the privacy settings -->
    <string name="ConfirmPaymentFragment__go_to_settings">Тууралоо бөлүмүнө өтүү</string>
    <string name="ConfirmPaymentFragment__this_person_has_not_activated_payments">Бул адам төлөмдөрдү иштете элек</string>
    <string name="ConfirmPaymentFragment__unable_to_request_a_network_fee">Тармак комиссиясын талап кылуу мүмкүн эмес. Бул төлөмдү улантуу үчүн, кайра аракет кылыңыз.</string>

    <!-- BiometricDeviceAuthentication -->
    <!-- Biometric/Device authentication prompt title -->
    <string name="BiometricDeviceAuthentication__signal">Signal</string>


    <!-- CurrencyAmountFormatter_s_at_s -->
    <string name="CurrencyAmountFormatter_s_at_s">%1$s - %2$s</string>

    <!-- SetCurrencyFragment -->
    <string name="SetCurrencyFragment__set_currency">Акча бирдигин тандаңыз</string>
    <string name="SetCurrencyFragment__all_currencies">Бардык валюталар</string>

    <!-- **************************************** -->
    <!-- menus -->
    <!-- **************************************** -->

    <!-- contact_selection_list -->
    <string name="contact_selection_list__unknown_contact">Жаңы билдирүү…</string>
    <string name="contact_selection_list__unknown_contact_block">Колдонуучуну бөгөттөө</string>
    <string name="contact_selection_list__unknown_contact_add_to_group">Топко кошуу</string>

    <!-- conversation_callable_insecure -->
    <string name="conversation_callable_insecure__menu_call">Чалуу</string>

    <!-- conversation_callable_secure -->
    <string name="conversation_callable_secure__menu_call">Signal чалуусу</string>
    <string name="conversation_callable_secure__menu_video">Signal видео чалуусу</string>

    <!-- conversation_context -->

    <!-- Heading which shows how many messages are currently selected -->
    <plurals name="conversation_context__s_selected">
        <item quantity="other">%1$d тандалды</item>
    </plurals>

    <!-- conversation_context_image -->
    <!-- Button to save a message attachment (image, file etc.) -->

    <!-- conversation_expiring_off -->
    <string name="conversation_expiring_off__disappearing_messages">Жоголуп кетүүчү билдирүүлөр</string>

    <!-- conversation_selection -->
    <!-- Button to view detailed information for a message; Action item with hyphenation. Translation can use soft hyphen - Unicode U+00AD  -->
    <string name="conversation_selection__menu_message_details">Маалымат</string>
    <!-- Button to copy a message\'s text to the clipboard; Action item with hyphenation. Translation can use soft hyphen - Unicode U+00AD  -->
    <string name="conversation_selection__menu_copy">Көчүрүү</string>
    <!-- Button to delete a message; Action item with hyphenation. Translation can use soft hyphen - Unicode U+00AD  -->
    <string name="conversation_selection__menu_delete">Өчүрүү</string>
    <!-- Button to forward a message to another person or group chat; Action item with hyphenation. Translation can use soft hyphen - Unicode U+00AD  -->
    <string name="conversation_selection__menu_forward">Багыттоо</string>
    <!-- Button to reply to a message; Action item with hyphenation. Translation can use soft hyphen - Unicode U+00AD -->
    <string name="conversation_selection__menu_reply">Жооп берүү</string>
    <!-- Button to save a message attachment (image, file etc.); Action item with hyphenation. Translation can use soft hyphen - Unicode U+00AD  -->
    <string name="conversation_selection__menu_save">Сактоо</string>
    <!-- Button to retry sending a message; Action item with hyphenation. Translation can use soft hyphen - Unicode U+00AD  -->
    <string name="conversation_selection__menu_resend_message">Кайра жөнөтүү</string>
    <!-- Button to select a message and enter selection mode; Action item with hyphenation. Translation can use soft hyphen - Unicode U+00AD  -->
    <string name="conversation_selection__menu_multi_select">Тандоо</string>
    <!-- Button to view a in-chat payment message\'s full payment details; Action item with hyphenation. Translation can use soft hyphen - Unicode U+00AD  -->
    <string name="conversation_selection__menu_payment_details">Төлөмдүн чоо-жайы</string>

    <!-- conversation_expiring_on -->

    <!-- conversation_insecure -->
    <string name="conversation_insecure__invite">Чакыруу</string>

    <!-- conversation_list_batch -->

    <!-- conversation_list -->
    <string name="conversation_list_settings_shortcut">Тууралоолор жарлыгы</string>
    <string name="conversation_list_search_description">Издөө</string>
    <string name="conversation_list__pinned">Кадалган</string>
    <string name="conversation_list__chats">Маектер</string>
    <string name="conversation_list__you_can_only_pin_up_to_d_chats">Сиз болгону %1$d маекти кадап кое аласыз</string>

    <!-- conversation_list_item_view -->
    <string name="conversation_list_item_view__contact_photo_image">Байланыш сүрөтү</string>
    <string name="conversation_list_item_view__archived">Архивделген</string>


    <!-- conversation_list_fragment -->
    <string name="conversation_list_fragment__fab_content_description">Жаңы сүйлөшүү</string>
    <string name="conversation_list_fragment__open_camera_description">Камераны ачуу</string>
    <string name="conversation_list_fragment__no_chats_yet_get_started_by_messaging_a_friend">Азырынча маектер жок.\nДосуңузга жазуудан баштаңыз.</string>


    <!-- conversation_secure_verified -->

    <!-- conversation_muted -->
    <string name="conversation_muted__unmute">Үнүн чыгаруу</string>

    <!-- conversation_unmuted -->
    <string name="conversation_unmuted__mute_notifications">Билдирмелердин үнүн басуу</string>

    <!-- conversation -->
    <string name="conversation__menu_group_settings">Топ тууралоолору</string>
    <string name="conversation__menu_leave_group">Топтон чыгуу</string>
    <string name="conversation__menu_view_all_media">Бардык медиафайлдар</string>
    <string name="conversation__menu_conversation_settings">Сүйлөшүү тууралоолору</string>
    <string name="conversation__menu_add_shortcut">Башкы экранга кошуу</string>
    <string name="conversation__menu_create_bubble">Калкып чыкма маек түзүү</string>

    <!-- conversation_popup -->
    <string name="conversation_popup__menu_expand_popup">Калкып чыкма терезени кеңейтүү</string>

    <!-- conversation_callable_insecure -->
    <string name="conversation_add_to_contacts__menu_add_to_contacts">Байланыштарга кошуу</string>

    <!-- conversation scheduled messages bar -->

    <!-- Label for button in a banner to show all messages currently scheduled -->
    <string name="conversation_scheduled_messages_bar__see_all">Баарын көрүү</string>
    <!-- Body text for banner to show all scheduled messages for the chat that tells the user how many scheduled messages there are -->
    <plurals name="conversation_scheduled_messages_bar__number_of_messages">
        <item quantity="other">%1$d пландалган билдирүүлөр</item>
    </plurals>

    <!-- conversation_group_options -->
    <string name="convesation_group_options__recipients_list">Алуучулар тизмеси</string>
    <string name="conversation_group_options__delivery">Жеткирүү</string>
    <string name="conversation_group_options__conversation">Сүйлөшүү</string>
    <string name="conversation_group_options__broadcast">Берүү</string>

    <!-- text_secure_normal -->
    <string name="text_secure_normal__menu_new_group">Жаңы топ</string>
    <string name="text_secure_normal__menu_settings">Тууралоо</string>
    <string name="text_secure_normal__menu_clear_passphrase">Кулпулоо</string>
    <string name="text_secure_normal__mark_all_as_read">Баарын окулду деп белгилөө</string>
    <string name="text_secure_normal__invite_friends">Досторду чакыруу</string>
    <!-- Overflow menu entry to filter unread chats -->
    <string name="text_secure_normal__filter_unread_chats">Окула элек маектерди иргөө</string>
    <!-- Overflow menu entry to disable unread chats filter -->
    <string name="text_secure_normal__clear_unread_filter">Окула электер чыпкасын өчүрүү</string>

    <!-- verify_display_fragment -->
    <string name="verify_display_fragment_context_menu__copy_to_clipboard">Буферге көчүрүү</string>
    <string name="verify_display_fragment_context_menu__compare_with_clipboard">Буфери менен салыштыруу</string>

    <!-- reminder_header -->
    <string name="reminder_header_sms_import_title">Системадан SMS импорттоо</string>
    <string name="reminder_header_sms_import_text">Телефонуңуздун SMS билдирүүлөрүн Signal\'дын шифрленген маалымат базасына көчүрүү үчүн басыңыз.</string>
    <string name="reminder_header_push_title">Signal билдирүүлөрүн жана чалууларды иштетүү</string>
    <string name="reminder_header_push_text">Байланыш тажрыйбаңызды өркүндөтүңүз.</string>
    <string name="reminder_header_service_outage_text">Signal техникалык кыйынчылыктарга дуушар болууда. Биз кызматты мүмкүн болушунча тез арада калыбына келтирүү үчүн көп аракет кылып жатабыз.</string>
    <string name="reminder_header_progress">%1$d%%</string>
    <!-- Body text of a banner that will show at the top of the chat list when we temporarily cannot process the user\'s contacts -->
    <string name="reminder_cds_warning_body">Signal\'дын жеке байланышты табуу функциясы телефонуңуздагы байланыштарды азырынча иштете албайт.</string>
    <!-- Label for a button in a banner to learn more about why we temporarily can\'t process the user\'s contacts -->
    <string name="reminder_cds_warning_learn_more">Кененирээк маалымат</string>
    <!-- Body text of a banner that will show at the top of the chat list when the user has so many contacts that we cannot ever process them -->
    <string name="reminder_cds_permanent_error_body">Signal\'дын жеке байланышты табуу функциясы телефонуңуздагы байланыштарды иштете албайт.</string>
    <!-- Label for a button in a banner to learn more about why we cannot process the user\'s contacts -->
    <string name="reminder_cds_permanent_error_learn_more">Кененирээк маалымат</string>

    <!-- media_preview -->
    <string name="media_preview__save_title">Сактоо</string>
    <string name="media_preview__edit_title">Оңдоо</string>


    <!-- media_preview_activity -->
    <string name="media_preview_activity__media_content_description">Медиафайлды алдын ала карап көрүү</string>

    <!-- new_conversation_activity -->
    <string name="new_conversation_activity__refresh">Жаңылоо</string>
    <!-- redphone_audio_popup_menu -->

    <!-- Insights -->
    <string name="Insights__percent">%</string>
    <string name="Insights__title">Аналитикалык маалымат</string>
    <string name="InsightsDashboardFragment__title">Аналитикалык маалымат</string>
    <string name="InsightsDashboardFragment__signal_protocol_automatically_protected">Signal протоколу акыркы %2$d күндө чыгуучу билдирүүлөрүңүздүн %1$d%% автоматтык түрдө коргойт. Signal колдонуучуларынын ортосундагы сүйлөшүүлөр ар дайым баштан аяк шифрленген.</string>
    <string name="InsightsDashboardFragment__spread_the_word">Башкалар менен бөлүшүү</string>
    <string name="InsightsDashboardFragment__not_enough_data">Берилмелер жетишсиз</string>
    <string name="InsightsDashboardFragment__your_insights_percentage_is_calculated_based_on">Аналитикалык пайыздык чен акыркы %1$d күндө жоголбогон же жок кылынбаган чыгуучу каттардын негизинде эсептелет.</string>
    <string name="InsightsDashboardFragment__start_a_conversation">Сүйлөшүүнү баштоо</string>
    <string name="InsightsDashboardFragment__invite_your_contacts">Коопсуз байланышты баштаңыз жана сигналга кошулууга көбүрөөк байланыштарды чакыруу менен кооптуу SMS чектөөлөрүнүн чегинен чыккан жаңы функцияларды иштетиңиз.</string>
    <string name="InsightsDashboardFragment__this_stat_was_generated_locally">Бул статистика түзмөгүңүздө жергиликтүү түрдө түзүлгөн жана аларды сиз гана көрө аласыз. Алар эч качан эч жакка берилбейт.</string>
    <string name="InsightsDashboardFragment__encrypted_messages">Шифрленген билдирүүлөр</string>
    <string name="InsightsDashboardFragment__cancel">Жокко чыгаруу</string>
    <string name="InsightsDashboardFragment__send">Жөнөтүү</string>
    <string name="InsightsModalFragment__title">Аналитикалык маалымат менен таанышуу</string>
    <string name="InsightsModalFragment__description">Канча билдирүүлөрүңүз коопсуз жөнөтүлгөнүн билип алыңыз жана Signal пайызыңызды жогорулатуу үчүн жаңы байланыштарды чакырыңыз.</string>
    <string name="InsightsModalFragment__view_insights">Аналитикалык маалыматты көрүү</string>

    <string name="FirstInviteReminder__title">Signal\'га чакыруу</string>
    <string name="FirstInviteReminder__description">Сиз жөнөткөн шифрленген билдирүүлөрдүн санын %1$d%% көбөйтсөңүз болот</string>
    <string name="SecondInviteReminder__title">Signal\'ыңызды өркүндөтүңүз</string>
    <string name="SecondInviteReminder__description">%1$s чакыруу</string>
    <string name="InsightsReminder__view_insights">Аналитикалык маалыматты көрүү</string>
    <string name="InsightsReminder__invite">Чакыруу</string>

    <!-- Edit KBS Pin -->

    <!-- BaseKbsPinFragment -->
    <string name="BaseKbsPinFragment__next">Кийинки</string>
    <string name="BaseKbsPinFragment__create_alphanumeric_pin">Тамгалык-цифралык PIN код түзүү</string>
    <string name="BaseKbsPinFragment__create_numeric_pin">Цифралык PIN код түзүү</string>
  <!-- Removed by excludeNonTranslatables <string name="BaseKbsPinFragment__learn_more_url" translatable="false">https://support.signal.org/hc/articles/360007059792</string> -->

    <!-- CreateKbsPinFragment -->
    <plurals name="CreateKbsPinFragment__pin_must_be_at_least_characters">
        <item quantity="other">PIN код кеминде %1$d белгиден турушу керек</item>
    </plurals>
    <plurals name="CreateKbsPinFragment__pin_must_be_at_least_digits">
        <item quantity="other">PIN код кеминде %1$d сандан турушу керек</item>
    </plurals>
    <string name="CreateKbsPinFragment__create_a_new_pin">Жаңы PIN код түзүү</string>
    <string name="CreateKbsPinFragment__you_can_choose_a_new_pin_as_long_as_this_device_is_registered">Бул түзмөк катталганда сиз PIN кодуңузду өзгөртө аласыз.</string>
    <string name="CreateKbsPinFragment__create_your_pin">PIN код түзүңүз</string>
    <string name="CreateKbsPinFragment__pins_can_help_you_restore_your_account">PIN коддор аркылуу аккаунтуңузду калыбына келтирип, маалыматыңыз Signal\'да шифрленет. </string>
    <string name="CreateKbsPinFragment__choose_a_stronger_pin">Күчтүү PIN тандаңыз</string>

    <!-- ConfirmKbsPinFragment -->
    <string name="ConfirmKbsPinFragment__pins_dont_match">PIN коддор дал келбейт. Кайталап көрүңүз.</string>
    <!-- Prompt for the user to repeat entering the PIN in order to help them remember it correctly.   -->
    <string name="ConfirmKbsPinFragment__re_enter_the_pin_you_just_created">Жаңы түзүлгөн PIN кодду кайра киргизиңиз.</string>
    <string name="ConfirmKbsPinFragment__confirm_your_pin">PIN кодуңузду ырастаңыз.</string>
    <string name="ConfirmKbsPinFragment__pin_creation_failed">PIN код түзүлбөй калды</string>
    <string name="ConfirmKbsPinFragment__your_pin_was_not_saved">PIN кодуңуз сакталган жок. PIN кодду кийинчерээк түзүүнү сунуштайбыз.</string>
    <string name="ConfirmKbsPinFragment__pin_created">PIN код түзүлдү.</string>
    <string name="ConfirmKbsPinFragment__re_enter_your_pin">PIN кодуңузду кайра киргизиңиз</string>
    <string name="ConfirmKbsPinFragment__creating_pin">PIN код түзүлүүдө…</string>

    <!-- KbsSplashFragment -->
    <string name="KbsSplashFragment__introducing_pins">PIN коддор менен таанышуу</string>
    <string name="KbsSplashFragment__pins_keep_information_stored_with_signal_encrypted">PIN код Signal\'да сакталган маалыматты шифрленген формада сактайт, андыктан ага сиз гана кире аласыз. Профилиңиз, тууралоолоруңуз жана байланыштарыңыз кайра орнотулгандан кийин калыбына келтирилет. Колдонмону ачуу үчүн сизге PIN коддун кереги жок.</string>
    <string name="KbsSplashFragment__learn_more">Кененирээк маалымат</string>
  <!-- Removed by excludeNonTranslatables <string name="KbsSplashFragment__learn_more_link" translatable="false">https://support.signal.org/hc/articles/360007059792</string> -->
    <string name="KbsSplashFragment__registration_lock_equals_pin">Катталууну Кулпулоо = PIN код</string>
    <string name="KbsSplashFragment__your_registration_lock_is_now_called_a_pin">Сиздин Каттоо Кулпуңуз эми PIN деп аталат жана уландысы бар. Аны азыр жаңыртыңыз.</string>
    <string name="KbsSplashFragment__update_pin">PIN кодду жаңыртуу</string>
    <string name="KbsSplashFragment__create_your_pin">PIN код түзүңүз</string>
    <string name="KbsSplashFragment__learn_more_about_pins">PIN коддор тууралуу көбүрөөк билүү</string>
    <string name="KbsSplashFragment__disable_pin">PIN кодду өчүрүү</string>

    <!-- KBS Reminder Dialog -->
    <string name="KbsReminderDialog__enter_your_signal_pin">PIN коддор тууралуу көбүрөөк билүү</string>
    <string name="KbsReminderDialog__to_help_you_memorize_your_pin">PIN кодуңузду эстеп калууга жардам берүү үчүн, аны мезгил-мезгили менен киргизүүнү суранабыз. Убакыттын өтүшү менен сизден азыраак суралат.</string>
    <string name="KbsReminderDialog__skip">Өткөрүп жиберүү</string>
    <string name="KbsReminderDialog__submit">Тапшыруу</string>
    <string name="KbsReminderDialog__forgot_pin">Пинди унуттуңузбу?</string>
    <string name="KbsReminderDialog__incorrect_pin_try_again">Туура эмес Пин. Кайра кайталаңыз.</string>

    <!-- AccountLockedFragment -->
    <string name="AccountLockedFragment__account_locked">Аккаунт кулпуланган</string>
    <string name="AccountLockedFragment__your_account_has_been_locked_to_protect_your_privacy">Аккаунтуңуз купуялыгыңызды жана коопсуздугуңузду коргоо үчүн кулпуланган. Аккаунтуңузду %1$d күн аракетсиз болгондон кийин, бул телефон номерин PIN кодуңузду талап кылбастан кайра каттай аласыз. Бардык мазмун өчүрүлөт.</string>
    <string name="AccountLockedFragment__next">Кийинки</string>
    <string name="AccountLockedFragment__learn_more">Кененирээк маалымат</string>
  <!-- Removed by excludeNonTranslatables <string name="AccountLockedFragment__learn_more_url" translatable="false">https://support.signal.org/hc/articles/360007059792</string> -->

    <!-- KbsLockFragment -->
    <string name="RegistrationLockFragment__enter_your_pin">PIN-кодду киргизиңиз</string>
    <string name="RegistrationLockFragment__enter_the_pin_you_created">Жеке кабинетиңиз үчүн түзгөн PIN кодду киргизиңиз. Бул код SMS аркылуу келген текшерүү кодуңуздан айырмаланып турат.</string>
    <!-- Info text shown above a pin entry text box describing what pin they should be entering. -->
    <string name="RegistrationLockFragment__enter_the_pin_you_created_for_your_account">Аккаунтуңуздун PIN кодун киргизиниз.</string>
    <string name="RegistrationLockFragment__enter_alphanumeric_pin">Тамгалык-цифралык PIN-кодду киргизиңиз</string>
    <string name="RegistrationLockFragment__enter_numeric_pin">Цифралык PIN-кодду киргизиңиз</string>
    <string name="RegistrationLockFragment__incorrect_pin_try_again">Туура эмес PIN-код. Кайра кайталаңыз.</string>
    <string name="RegistrationLockFragment__forgot_pin">PIN-кодду унуттуңузбу?</string>
    <string name="RegistrationLockFragment__incorrect_pin">Туура эмес PIN-код</string>
    <string name="RegistrationLockFragment__forgot_your_pin">PIN-кодду унуттуңузбу?</string>
    <string name="RegistrationLockFragment__not_many_tries_left">Аз эле аракет калды!</string>
    <string name="RegistrationLockFragment__signal_registration_need_help_with_pin_for_android_v2_pin">Signal\'га катталуу - Android PIN коду (v2 PIN) боюнча жардам керек</string>

    <plurals name="RegistrationLockFragment__for_your_privacy_and_security_there_is_no_way_to_recover">
        <item quantity="other">Купуялыгыңыз жана коопсуздугуңуз үчүн, PIN кодуңузду калыбына келтирүү мүмкүнчүлүгү жок. Эгер PIN кодуңузду унутуп калсаңыз, %1$dкүн иштебей тургандан кийин, SMS менен кайрадан ырастап алсаңыз болот. Мындай учурда, сиздин жеке баракчаңыз жабылат жана ичиндеги бардык маалыматтар өчүрүлөт.</item>
    </plurals>

    <plurals name="RegistrationLockFragment__incorrect_pin_d_attempts_remaining">
        <item quantity="other">Туура эмес PIN-код. %1$d аракет калды.</item>
    </plurals>

    <plurals name="RegistrationLockFragment__if_you_run_out_of_attempts_your_account_will_be_locked_for_d_days">
        <item quantity="other">Эгер кирүүгө аракеттериңиздин саны түгөнсө, сиздин жеке баракчаңызга %1$d күнгө кире албай каласыз. %1$dкүн иштебей тургандан кийин, сиз PIN-кодсуз эле кайра катталууңуз мүмкүн. Сиздин жеке баракчаңыз жабылып жана анын ичиндеги маалыматтар өчүрүлөт.</item>
    </plurals>

    <plurals name="RegistrationLockFragment__you_have_d_attempts_remaining">
        <item quantity="other">Сизде дагы %1$dаракет бар.</item>
    </plurals>

    <plurals name="RegistrationLockFragment__d_attempts_remaining">
        <item quantity="other">%1$dаракетиңиз калды.</item>
    </plurals>

    <!-- CalleeMustAcceptMessageRequestDialogFragment -->
    <string name="CalleeMustAcceptMessageRequestDialogFragment__s_will_get_a_message_request_from_you">%1$s сизден жазышуу өтүнүчүн алат. Жазышуу өтүнүчүңүз кабыл алынгандан кийин чалсаңыз болот.</string>

    <!-- KBS Megaphone -->
    <string name="KbsMegaphone__create_a_pin">PIN код түзүү</string>
    <string name="KbsMegaphone__pins_keep_information_thats_stored_with_signal_encrytped">PIN коддору Signal кызматында сакталган маалыматты шифрлейт.</string>
    <string name="KbsMegaphone__create_pin">PIN код түзүү</string>

    <!-- transport_selection_list_item -->
    <string name="transport_selection_list_item__transport_icon">Транспорттун сүрөтчөсү</string>
    <string name="ConversationListFragment_loading">Жүктөлүүдө…</string>
    <string name="CallNotificationBuilder_connecting">Туташуу…</string>
    <string name="Permissions_permission_required">Уруксат талап кылынат</string>
    <string name="ConversationActivity_signal_needs_sms_permission_in_order_to_send_an_sms">Signal\'га SMS жөнөтүү үчүн SMS уруксаты керек, бирок сиз аны четке кагып койдуңуз. Колдонмонун тууралоолоруна өтүп, \"Уруксаттарды\" тандап, \"SMS\" функциясын иштетиңиз.</string>
    <string name="Permissions_continue">Улантуу</string>
    <string name="Permissions_not_now">Азыр эмес</string>
    <string name="conversation_activity__enable_signal_messages">SIGNAL БИЛДИРҮҮЛӨРДҮ ИШТЕТҮҮ</string>
    <string name="SQLCipherMigrationHelper_migrating_signal_database">Signal маалыматтык базасын көчүрүү</string>
    <string name="PushDecryptJob_new_locked_message">Жаңы кулпуланган билдирүү</string>
    <string name="PushDecryptJob_unlock_to_view_pending_messages">Күтүүдөгү билдирүүлөрдү көрүү үчүн кулпусун ачыңыз</string>
    <string name="enter_backup_passphrase_dialog__backup_passphrase">Камдык купуя сөз айкашы</string>
    <string name="backup_enable_dialog__backups_will_be_saved_to_external_storage_and_encrypted_with_the_passphrase_below_you_must_have_this_passphrase_in_order_to_restore_a_backup">Камдык көчүрмөлөр тышкы сактагычка сакталат жана төмөнкү купуя сөз айкашы менен шифрленет. Камдык көчүрмөнү калыбына келтирүү үчүн сизде бул купуя сөз айкашы болушу керек.</string>
    <string name="backup_enable_dialog__you_must_have_this_passphrase">Камдык көчүрмөнү калыбына келтирүү үчүн сизде бул купуя сөз айкашы болушу керек.</string>
    <string name="backup_enable_dialog__folder">Папка</string>
    <string name="backup_enable_dialog__i_have_written_down_this_passphrase">Мен бул купуя сөз айкашын жазып алдым. Ансыз мен камдык көчүрмөнү калыбына келтире албайм.</string>
    <string name="registration_activity__restore_backup">Резервдик копияны эски калыбына келтирүү</string>
    <string name="registration_activity__transfer_or_restore_account">Аккаунтту которуу же калыбына келтирүү</string>
    <string name="registration_activity__transfer_account">Аккаунтту которуу</string>
    <string name="registration_activity__skip">Өткөрүп жиберүү</string>
    <string name="preferences_chats__chat_backups">Маектердин камдык көчүрмөсү</string>
    <string name="preferences_chats__transfer_account">Аккаунтту которуу</string>
    <string name="preferences_chats__transfer_account_to_a_new_android_device">Аккаунтту жаңы Android түзмөгүнө өткөрүү</string>
    <string name="RegistrationActivity_enter_backup_passphrase">Кошумча сыр сөз айкашы киргизиңиз</string>
    <string name="RegistrationActivity_restore">Калыбына келтирүү</string>
    <string name="RegistrationActivity_backup_failure_downgrade">Signal\'дын акыркы версияларында резервдик көчүрмөлөрдү импорттоо мүмкүн эмес</string>
    <string name="RegistrationActivity_incorrect_backup_passphrase">Резервдик көчүрмөлөрдү аткаруу үчүн туура эмес купуя сөз айкашы киргизилди</string>
    <string name="RegistrationActivity_checking">Текшерилүүдө…</string>
    <string name="RegistrationActivity_d_messages_so_far">азырынча %1$dбилдирүү бар…</string>
    <string name="RegistrationActivity_restore_from_backup">Резервдик көчүрмөлөрдөн калыбына келтирилсинби?</string>
    <string name="RegistrationActivity_restore_your_messages_and_media_from_a_local_backup">Билдирүүлөрүңүздү жана медиаңызды локалдык резервдик көчүрмөдөн калыбына келтириңиз. Азыр калыбына келтирбесеңиз, кийин калыбына келтире албайсыз.</string>
    <string name="RegistrationActivity_backup_size_s">Резервдик көчүрмөлөрдүн көлөмү: %1$s</string>
    <string name="RegistrationActivity_backup_timestamp_s">Резервдик көчүрүүнүүн убакыт белгиси: %1$s</string>
    <string name="BackupDialog_enable_local_backups">Жергиликтүү камдык көчүрмөлөр иштетилсинби?</string>
    <string name="BackupDialog_enable_backups">Камдык көчүрмөлөрдү иштетүү</string>
    <string name="BackupDialog_please_acknowledge_your_understanding_by_marking_the_confirmation_check_box">Түшүнгөнүңүздү ырастоо кутучасын белгилөө менен ырастаңыз.</string>
    <string name="BackupDialog_delete_backups">Камдык көчүрмөлөрдү өчүрөсүзбү?</string>
    <string name="BackupDialog_disable_and_delete_all_local_backups">Бардык жергиликтүү камдык көчүрмөлөр өчүрүлсүнбү?</string>
    <string name="BackupDialog_delete_backups_statement">Камдык көчүрмөлөрдү өчүрүү</string>
    <string name="BackupDialog_to_enable_backups_choose_a_folder">Камдык көчүрмөлөрдү иштетүү үчүн папканы тандаңыз. Камдык көчүрмөлөр бул жерге сакталат.</string>
    <string name="BackupDialog_choose_folder">Папка тандоо</string>
    <string name="BackupDialog_copied_to_clipboard">Буферге көчүрүлдү</string>
    <string name="BackupDialog_no_file_picker_available">Файл тандагыч жеткиликсиз.</string>
    <string name="BackupDialog_enter_backup_passphrase_to_verify">Текшерүү үчүн камдык купуя сөз айкашыңызды киргизиңиз</string>
    <string name="BackupDialog_verify">Ооба</string>
    <string name="BackupDialog_you_successfully_entered_your_backup_passphrase">Сиз камдык купуя сөз айкашыңызды ийгиликтүү киргиздиңиз</string>
    <string name="BackupDialog_passphrase_was_not_correct">Купуя сөз айкашы туура эмес</string>
    <string name="LocalBackupJob_creating_signal_backup">Molly\'дын камдык көчүрмөсү түзүлүүдө…</string>
    <!-- Title for progress notification shown in a system notification while verifying a recent backup. -->
    <string name="LocalBackupJob_verifying_signal_backup">Molly камдык көчүрмөсү ырасталууда…</string>
    <string name="LocalBackupJobApi29_backup_failed">Камдык көчүрмө сакталган жок</string>
    <string name="LocalBackupJobApi29_your_backup_directory_has_been_deleted_or_moved">Камдык папкаңыз жок кылынды же жылдырылды.</string>
    <string name="LocalBackupJobApi29_your_backup_file_is_too_large">Камдык файлыңыз бул томдо сактоо үчүн өтө чоң.</string>
    <string name="LocalBackupJobApi29_there_is_not_enough_space">Камдык көчүрмөңүздү сактоо үчүн орун жетишсиз.</string>
    <!-- Error message shown if a newly created backup could not be verified as accurate -->
    <string name="LocalBackupJobApi29_your_backup_could_not_be_verified">Соңку камдык көчүрмөңүз түзүлгөн да жок, ырасталган да жок. Жаңысын түзүңүз.</string>
    <!-- Error message shown if a very large attachment is encountered during the backup creation and causes the backup to fail -->
    <string name="LocalBackupJobApi29_your_backup_contains_a_very_large_file">Камдык көчүрмөңүздө өтө көлөмдүү файл болгондуктан, ал түзүлгөн жок. Аны өчүрүп туруп, жаңысын түзүңүз.</string>
    <string name="LocalBackupJobApi29_tap_to_manage_backups">Камдык көчүрмөлөрдү башкаруу үчүн басыңыз.</string>
    <string name="RegistrationActivity_wrong_number">Номер туура эмеспи?</string>
    <!--    Countdown to when the user can request a new code via phone call during registration.-->
    <string name="RegistrationActivity_call_me_instead_available_in">Мага чал (%1$02d:%2$02d)</string>
    <!--    Countdown to when the user can request a new SMS code during registration.-->
    <string name="RegistrationActivity_resend_sms_available_in">Код кайра жөнөтүлөт (%1$02d:%2$02d)</string>
    <string name="RegistrationActivity_contact_signal_support">Signal\'дын кардарларды колдоо кызматы менен байланышыңыз</string>
    <string name="RegistrationActivity_code_support_subject">Signal\'ды каттоо - Android үчүн текшерүү коду</string>
    <string name="RegistrationActivity_incorrect_code">Код туура эмес</string>
    <string name="BackupUtil_never">Эч качан</string>
    <string name="BackupUtil_unknown">Белгисиз</string>
    <string name="preferences_app_protection__see_my_phone_number">Менин телефон номеримди карай алат</string>
    <string name="preferences_app_protection__find_me_by_phone_number">Мени телефон номери боюнча табуу</string>
    <!-- Phone number heading displayed as a screen title -->
    <string name="preferences_app_protection__phone_number">Телефон номериңиз</string>
    <!-- Subtext below option to launch into phone number privacy settings screen -->
    <string name="preferences_app_protection__choose_who_can_see">Телефон номериңиз кимдерге көрүнүп, Signal\'да сиз менен кимдер байланыша алышат.</string>
    <!-- Section title above two radio buttons for enabling and disabling phone number display -->
    <string name="PhoneNumberPrivacySettingsFragment__who_can_see_my_number">Менин номерим кимге көрүнөт</string>
    <!-- Subtext below radio buttons when who can see my number is set to nobody -->
    <string name="PhoneNumberPrivacySettingsFragment__nobody_will_see">Номериңиз Signal\'да эч кимге көрүнбөйт</string>
    <!-- Section title above two radio buttons for enabling and disabling whether users can find me by my phone number  -->
    <string name="PhoneNumberPrivacySettingsFragment__who_can_find_me_by_number">Номерим аркылуу мени ким таба алат</string>
    <!-- Subtext below radio buttons when who can see my number is set to everyone -->
    <string name="PhoneNumberPrivacySettingsFragment__your_phone_number">Телефон номериңиз ким менен жазышсаңыз ошолорго көрүнөт. Байланыштар тизмесинде камтылган телефон номери Signal кызматында да көрүнөт.</string>
    <string name="PhoneNumberPrivacy_everyone">Баары</string>
    <string name="PhoneNumberPrivacy_my_contacts">Менин байланыштарым</string>
    <string name="PhoneNumberPrivacy_nobody">Эч ким</string>
    <string name="PhoneNumberPrivacy_everyone_see_description">Сиздин телефон номериңиз билдирүү жөнөткөн бардык адамдарга жана топторго көрүнөт.</string>
    <string name="PhoneNumberPrivacy_everyone_find_description">Сиздин байланыштарыңызда телефон номериңиз бар адамдар сизди Signal\'дагы байланыш катары көрүшөт. Башкалар сизди издөө бөлүмүнөн таба алышат.</string>
    <string name="preferences_app_protection__screen_lock">Экран кулпусу</string>
    <string name="preferences_app_protection__lock_signal_access_with_android_screen_lock_or_fingerprint">Android кулпу экраны же манжа изиңиз менен Signal\'га кирүү мүмкүнчүлүгүн бөгөттөө</string>
    <string name="preferences_app_protection__screen_lock_inactivity_timeout">Экранды кулпулоо аракетсиздик таймауту</string>
    <string name="preferences_app_protection__signal_pin">Signal PIN коду</string>
    <string name="preferences_app_protection__create_a_pin">PIN код түзүү</string>
    <string name="preferences_app_protection__change_your_pin">PIN кодуңузду өзгөртүңүз</string>
    <string name="preferences_app_protection__pin_reminders">PIN код эстеткичтери</string>
    <string name="preferences_app_protection__turn_off">Өчүрүү</string>
    <string name="preferences_app_protection__confirm_pin">PIN-кодду тастыктаңыз</string>
    <string name="preferences_app_protection__confirm_your_signal_pin">Signal\'дын PIN кодун ырастаңыз</string>
    <string name="preferences_app_protection__make_sure_you_memorize_or_securely_store_your_pin">PIN кодуңузду эстеп же коопсуз сактаганыңызды текшериңиз, аны калыбына келтирүү мүмкүн эмес. Эгер PIN кодуңузду унутуп калсаңыз, Signal аккаунтуңузду кайра каттаганыңызда берилмелериңизди жоготуп алышыңыз мүмкүн.</string>
    <string name="preferences_app_protection__incorrect_pin_try_again">Туура эмес Пин. Кайра кайталаңыз.</string>
    <string name="preferences_app_protection__failed_to_enable_registration_lock">Катталууну кулпулоо ишке ашырылбады.</string>
    <string name="preferences_app_protection__failed_to_disable_registration_lock">Катталууну кулпулоо өчурүлгөн жок.</string>
    <string name="AppProtectionPreferenceFragment_none">Эч бир</string>
    <string name="preferences_app_protection__registration_lock">Катталууну Кулпулоо</string>
    <string name="RegistrationActivity_you_must_enter_your_registration_lock_PIN">Катталууну Кулпулоо үчүн PIN-кодун киргизишиңиз керек</string>
    <string name="RegistrationActivity_your_pin_has_at_least_d_digits_or_characters">Сиздин PIN-кодуңузда жок дегенде%1$d цифра же белги болуусу зарыл</string>
    <string name="RegistrationActivity_too_many_attempts">Ашыкча көп аракет көрүлдү</string>
    <string name="RegistrationActivity_you_have_made_too_many_incorrect_registration_lock_pin_attempts_please_try_again_in_a_day">Сиз Катталууну Кулпулоо үчүн ашыкча көп ирет туура эмес PIN-кодду киргизүү аракетин көрдүңүз. Сураныч, бир күндөн кийин дагы аракет кылып көрүңүз.</string>
    <string name="RegistrationActivity_you_have_made_too_many_attempts_please_try_again_later">Сиз ашыкча көп ирет аракет кылып көрдүңүз. Сураныч, кийинчерээк дагы аракет кылып көрүңүз.</string>
    <string name="RegistrationActivity_error_connecting_to_service">Сервиске ката байланышуу</string>
    <string name="preferences_chats__backups">Камдык көчүрмөлөр</string>
    <string name="prompt_passphrase_activity__signal_is_locked">Molly кулпуланган</string>
    <string name="prompt_passphrase_activity__tap_to_unlock">КУЛПУНУ АЧУУ ҮЧҮН БАСЫҢЫЗ</string>
    <string name="Recipient_unknown">Белгисиз</string>

    <!-- TransferOrRestoreFragment -->
    <string name="TransferOrRestoreFragment__transfer_or_restore_account">Аккаунтту өткөрүп берүү же калыбына келтирүү</string>
    <string name="TransferOrRestoreFragment__if_you_have_previously_registered_a_signal_account">Эгерде сиз мурда Signal\'да каттаган болсоңуз, сиз өзүңүздүн аккаунтуңузду жана билдирүүлөрүңүздү которуп же калыбына келтире аласыз</string>
    <string name="TransferOrRestoreFragment__transfer_from_android_device">Android түзмөгүнөн которуу</string>
    <string name="TransferOrRestoreFragment__transfer_your_account_and_messages_from_your_old_android_device">Эски Android түзмөгүңүздөн аккаунтуңузду жана билдирүүлөрдү которуңуз. Эски түзмөгүңүзгө кирүү керек.</string>
    <string name="TransferOrRestoreFragment__you_need_access_to_your_old_device">Эски түзмөгүңүзгө кирүү керек.</string>
    <string name="TransferOrRestoreFragment__restore_from_backup">Камдык көчүрмөдөн калыбына келтирүү</string>
    <string name="TransferOrRestoreFragment__restore_your_messages_from_a_local_backup">Жергиликтүү камдык көчүрмөдөн билдирүүлөрүңүздү калыбына келтириңиз. Эгер азыр калыбына келтирбесеңиз, кийинчерээк калыбына келтире албайсыз.</string>

    <!-- NewDeviceTransferInstructionsFragment -->
    <string name="NewDeviceTransferInstructions__open_signal_on_your_old_android_phone">Эски Android телефонуңузда Signal ачыңыз</string>
    <string name="NewDeviceTransferInstructions__continue">Улантуу</string>
    <string name="NewDeviceTransferInstructions__first_bullet">1.</string>
    <string name="NewDeviceTransferInstructions__tap_on_your_profile_photo_in_the_top_left_to_open_settings">Тууралоолорду ачуу үчүн жогорку сол жактагы профилиңиздин сүрөтүн басыңыз</string>
    <string name="NewDeviceTransferInstructions__second_bullet">2.</string>
    <string name="NewDeviceTransferInstructions__tap_on_account">"\"Аккаунтту\" басыңыз"</string>
    <string name="NewDeviceTransferInstructions__third_bullet">3.</string>
    <string name="NewDeviceTransferInstructions__tap_transfer_account_and_then_continue_on_both_devices">"Эки түзмөктө тең \"Аккаунтту которуу\" жана андан кийин \"Улантуу\" баскычын басыңыз"</string>

    <!-- NewDeviceTransferSetupFragment -->
    <string name="NewDeviceTransferSetup__preparing_to_connect_to_old_android_device">Эски Android түзмөгүнө туташууга даярдалууда…</string>
    <string name="NewDeviceTransferSetup__take_a_moment_should_be_ready_soon">Бир аздан кийин даяр болот</string>
    <string name="NewDeviceTransferSetup__waiting_for_old_device_to_connect">Эски Android түзмөгүнүн туташуусу күтүлүүдө…</string>
    <string name="NewDeviceTransferSetup__signal_needs_the_location_permission_to_discover_and_connect_with_your_old_device">Эски Android түзмөгүңүздү таап, ага туташуу үчүн Molly жүргөн жерди аныктоо уруксаты талап кылынат.</string>
    <string name="NewDeviceTransferSetup__signal_needs_location_services_enabled_to_discover_and_connect_with_your_old_device">Эски Android түзмөгүңүздү таап, ага туташуу үчүн Molly жүргөн жерди аныктоо кызматтарын иштетиши керек.</string>
    <string name="NewDeviceTransferSetup__signal_needs_wifi_on_to_discover_and_connect_with_your_old_device">Molly эски Android түзмөгүңүздү таап, ага туташуу үчүн Wi-Fi иштетилиши керек. Сиз эч кандай Wi-Fi тармагына туташуунун кереги жок.</string>
    <string name="NewDeviceTransferSetup__sorry_it_appears_your_device_does_not_support_wifi_direct">Кечиресиз, бирок бул түзмөк Wi-Fi Direct\'ти колдобойт окшойт. Molly эски Android түзмөгүңүздү аныктоо жана ага туташуу үчүн Wi-Fi Direct\'ти колдонот. Бирок, сиз аккаунтуңузду камдык көчүрмөдөн калыбына келтире аласыз.</string>
    <string name="NewDeviceTransferSetup__restore_a_backup">Камдык көчүрмөнү калыбына келтирүү</string>
    <string name="NewDeviceTransferSetup__an_unexpected_error_occurred_while_attempting_to_connect_to_your_old_device">Эски Android түзмөгүңүзгө туташуу аракетинде күтүлбөгөн ката кетти.</string>

    <!-- OldDeviceTransferSetupFragment -->
    <string name="OldDeviceTransferSetup__searching_for_new_android_device">Жаңы Android түзмөгү изделүүдө…</string>
    <string name="OldDeviceTransferSetup__signal_needs_the_location_permission_to_discover_and_connect_with_your_new_device">Жаңы Android түзмөгүңүздү таап, ага туташуу үчүн Molly\'га жүргөн жерди аныктоо уруксаты керек.</string>
    <string name="OldDeviceTransferSetup__signal_needs_location_services_enabled_to_discover_and_connect_with_your_new_device">Molly жаңы Android түзмөгүңүздү таап, ага туташуу үчүн жүргөн жерди аныктоо кызматтары иштетилиши керек.</string>
    <string name="OldDeviceTransferSetup__signal_needs_wifi_on_to_discover_and_connect_with_your_new_device">Molly жаңы Android түзмөгүңүздү аныктоо жана ага туташуу үчүн Wi-Fi иштетилиши керек. Сиз эч кандай Wi-Fi тармагына туташуунун кереги жок.</string>
    <string name="OldDeviceTransferSetup__sorry_it_appears_your_device_does_not_support_wifi_direct">Кечиресиз, бул түзмөк Wi-Fi Direct\'ти колдобойт окшойт. Molly жаңы Android түзмөгүңүздү таап, ага туташуу үчүн Wi-Fi Direct\'ти колдонот. Жаңы Android түзмөгүңүздө каттоо эсебиңизди калыбына келтирүү үчүн дагы эле камдык көчүрмөнү түзө аласыз.</string>
    <string name="OldDeviceTransferSetup__create_a_backup">Камдык көчүрмөсүн түзүү</string>
    <string name="OldDeviceTransferSetup__an_unexpected_error_occurred_while_attempting_to_connect_to_your_old_device">Жаңы Android түзмөгүңүзгө туташуу аракетинде күтүлбөгөн ката кетти.</string>

    <!-- DeviceTransferSetupFragment -->
    <string name="DeviceTransferSetup__unable_to_open_wifi_settings">Wi-Fi тууралоолорун ачуу мүмкүн эмес. Сураныч, Wi-Fi\'ды кол менен күйгүзүңүз.</string>
    <string name="DeviceTransferSetup__grant_location_permission">Жүргөн жерди аныктоо уруксатын берүү</string>
    <string name="DeviceTransferSetup__turn_on_location_services">Жүргөн жерди аныктоо кызматтарын күйгүзүү</string>
    <string name="DeviceTransferSetup__turn_on_wifi">Wi-Fi күйгүзүү</string>
    <string name="DeviceTransferSetup__error_connecting">Туташуу катасы</string>
    <string name="DeviceTransferSetup__retry">Кайра аракет кылуу</string>
    <string name="DeviceTransferSetup__submit_debug_logs">Мүчүлүштүктөр журналын жөнөтүү</string>
    <string name="DeviceTransferSetup__verify_code">Кодду текшерүү</string>
    <string name="DeviceTransferSetup__verify_that_the_code_below_matches_on_both_of_your_devices">Төмөнкү код эки түзмөгүңүзгө дал келгенин текшериңиз. Андан кийин улантууну басыңыз.</string>
    <string name="DeviceTransferSetup__the_numbers_do_not_match">Сандар дал келбейт</string>
    <string name="DeviceTransferSetup__continue">Улантуу</string>
    <string name="DeviceTransferSetup__if_the_numbers_on_your_devices_do_not_match_its_possible_you_connected_to_the_wrong_device">Эгер түзмөктөрүңүздөгү сандар дал келбесе, сиз туура эмес түзмөккө туташкан болушуңуз мүмкүн. Муну оңдоо үчүн которууну токтотуп, эки түзмөгүңүздү бири-бирине жакын кармап, кайра аракет кылыңыз.</string>
    <string name="DeviceTransferSetup__stop_transfer">Которууну токтотуу</string>
    <string name="DeviceTransferSetup__unable_to_discover_old_device">Эски түзмөк табылбай жатат</string>
    <string name="DeviceTransferSetup__unable_to_discover_new_device">Жаңы түзмөк табылбай жатат</string>
    <string name="DeviceTransferSetup__make_sure_the_following_permissions_are_enabled">Төмөнкү уруксаттар жана кызматтар иштетилгенин текшериңиз:</string>
    <string name="DeviceTransferSetup__location_permission">Жүргөн жерди аныктоо уруксаты</string>
    <string name="DeviceTransferSetup__location_services">Жүргөн жерди аныктоо кызматтары</string>
    <string name="DeviceTransferSetup__wifi">Wi-Fi</string>
    <string name="DeviceTransferSetup__on_the_wifi_direct_screen_remove_all_remembered_groups_and_unlink_any_invited_or_connected_devices">WiFi Direct экранында бардык эсте калган топторду алып салыңыз жана бардык чакырылган же туташкан түзмөктөрдү ажыратыңыз.</string>
    <string name="DeviceTransferSetup__wifi_direct_screen">WiFi Direct экраны</string>
    <string name="DeviceTransferSetup__try_turning_wifi_off_and_on_on_both_devices">Эки түзмөктө тең Wi-Fi\'ды өчүрүп-күйгүзүп көрүңүз.</string>
    <string name="DeviceTransferSetup__make_sure_both_devices_are_in_transfer_mode">Эки түзмөк тең которуу режиминде экенин текшериңиз.</string>
    <string name="DeviceTransferSetup__go_to_support_page">Колдоо барагына өтүңүз</string>
    <string name="DeviceTransferSetup__try_again">Кайталап көрүңүз</string>
    <string name="DeviceTransferSetup__waiting_for_other_device">Башка түзмөктү күтүүдө</string>
    <string name="DeviceTransferSetup__tap_continue_on_your_other_device_to_start_the_transfer">Өткөрүүнү баштоо үчүн башка түзмөгүңүздө \"Улантуу\" баскычын басыңыз.</string>
    <string name="DeviceTransferSetup__tap_continue_on_your_other_device">Башка түзмөгүңүздө \"Улантуу\" баскычын басыңыз…</string>

    <!-- NewDeviceTransferFragment -->
    <string name="NewDeviceTransfer__cannot_transfer_from_a_newer_version_of_signal">Signal\'дын жаңыраак версияларынан которуу мүмкүн эмес</string>

    <!-- DeviceTransferFragment -->
    <string name="DeviceTransfer__transferring_data">Берилмелер которулууда</string>
    <string name="DeviceTransfer__keep_both_devices_near_each_other">Эки түзмөктү бири-бирине жакын кармаңыз. Түзмөктөрүңүздү күйгүзүп, Molly\'ды ачык калтырыңыз. Которуу баштан аяк шифрленген.</string>
    <string name="DeviceTransfer__d_messages_so_far">Азырынча %1$d билдирүү…</string>
    <!-- Filled in with total percentage of messages transferred -->
    <string name="DeviceTransfer__s_of_messages_so_far">Азырынча %1$s%% билдирүү…</string>
    <string name="DeviceTransfer__cancel">Жокко чыгаруу</string>
    <string name="DeviceTransfer__try_again">Кайталап көрүңүз</string>
    <string name="DeviceTransfer__stop_transfer">Которууну токтотуу</string>
    <string name="DeviceTransfer__all_transfer_progress_will_be_lost">Которулган бардык прогресс жоголот.</string>
    <string name="DeviceTransfer__transfer_failed">Которуу ишке ашкан жок</string>
    <string name="DeviceTransfer__unable_to_transfer">Которуу мүмкүн эмес</string>

    <!-- OldDeviceTransferInstructionsFragment -->
    <string name="OldDeviceTransferInstructions__transfer_account">Аккаунтту которуу</string>
    <string name="OldDeviceTransferInstructions__first_bullet">1.</string>
    <string name="OldDeviceTransferInstructions__download_signal_on_your_new_android_device">Жаңы Android түзмөгүңүзгө Molly жүктөп алыңыз</string>
    <string name="OldDeviceTransferInstructions__second_bullet">2.</string>
    <string name="OldDeviceTransferInstructions__tap_on_transfer_or_restore_account">"\"Аккаунтту которуу же калыбына келтирүү\" баскычын басыңыз"</string>
    <string name="OldDeviceTransferInstructions__third_bullet">3.</string>
    <string name="OldDeviceTransferInstructions__select_transfer_from_android_device_when_prompted_and_then_continue">"\"Android түзмөгүнөн которуу\" жана андан кийин \"Улантуу\" дегенди тандаңыз. Эки түзмөктү бири-бирине жакын кармаңыз."</string>
    <string name="OldDeviceTransferInstructions__continue">Улантуу</string>

    <!-- OldDeviceTransferComplete -->
    <string name="OldDeviceTransferComplete__go_to_your_new_device">Жаңы түзмөгүңүзгө өтүңүз</string>
    <string name="OldDeviceTransferComplete__your_signal_data_has_Been_transferred_to_your_new_device">Signal маалыматыңыз жаңы түзмөгүңүзгө которулду. Которуу процессин аяктоо үчүн жаңы түзмөгүңүздө каттоону улантышыңыз керек.</string>
    <string name="OldDeviceTransferComplete__close">Жабуу</string>

    <!-- NewDeviceTransferComplete -->
    <string name="NewDeviceTransferComplete__transfer_successful">Которуу ийгиликтүү болду</string>
    <string name="NewDeviceTransferComplete__transfer_complete">Которуу аяктады</string>
    <string name="NewDeviceTransferComplete__to_complete_the_transfer_process_you_must_continue_registration">Которуу процессин аяктоо үчүн каттоону улантуу керек.</string>
    <string name="NewDeviceTransferComplete__continue_registration">Катталууну улантуу</string>

    <!-- DeviceToDeviceTransferService -->
    <string name="DeviceToDeviceTransferService_content_title">Аккаунтту которуу</string>
    <string name="DeviceToDeviceTransferService_status_ready">Башка Android түзмөгүңүзгө туташууга даярдалууда…</string>
    <string name="DeviceToDeviceTransferService_status_starting_up">Башка Android түзмөгүңүзгө туташууга даярдалууда…</string>
    <string name="DeviceToDeviceTransferService_status_discovery">Башка Android түзмөгүңүз изделүүдө…</string>
    <string name="DeviceToDeviceTransferService_status_network_connected">Башка Android түзмөгүңүзгө туташууда…</string>
    <string name="DeviceToDeviceTransferService_status_verification_required">Текшерүү талап кылынат</string>
    <string name="DeviceToDeviceTransferService_status_service_connected">Аккаунт которулууда…</string>

    <!-- OldDeviceTransferLockedDialog -->
    <string name="OldDeviceTransferLockedDialog__complete_registration_on_your_new_device">Жаңы түзмөгүңүздө каттоону бүтүрүңүз</string>
    <string name="OldDeviceTransferLockedDialog__your_signal_account_has_been_transferred_to_your_new_device">Сиздин Signal аккаунтуңуз жаңы түзмөгүңүзгө өткөрүлүп берилди, бирок улантуу үчүн анда каттоодон өтүшүңүз керек. Signal бул түзмөктө активдүү болбойт.</string>
    <string name="OldDeviceTransferLockedDialog__done">Бүттү</string>
    <string name="OldDeviceTransferLockedDialog__cancel_and_activate_this_device">Бул түзмөктү жокко чыгарып, иштетүү</string>

    <!-- AdvancedPreferenceFragment -->

    <!-- RecipientBottomSheet -->
    <string name="RecipientBottomSheet_block">Бөгөттөө</string>
    <string name="RecipientBottomSheet_unblock">Бөгөттөн чыгаруу</string>
    <string name="RecipientBottomSheet_add_to_contacts">Байланыштарга кошуу</string>
    <!-- Error message that displays when a user tries to tap to view system contact details but has no app that supports it -->
    <string name="RecipientBottomSheet_unable_to_open_contacts">Байланыштарды ача турган колдонмо табылбай жатат.</string>
    <string name="RecipientBottomSheet_add_to_a_group">Топко кошуу</string>
    <string name="RecipientBottomSheet_add_to_another_group">Башка топко кошуу</string>
    <string name="RecipientBottomSheet_view_safety_number">Коопсуздук кодун көрүү</string>
    <string name="RecipientBottomSheet_make_admin">Админ кылуу</string>
    <string name="RecipientBottomSheet_remove_as_admin">Админ катары алып салуу</string>
    <string name="RecipientBottomSheet_remove_from_group">Топтон алып салуу</string>

    <string name="RecipientBottomSheet_remove_s_as_group_admin">%1$s топтун администратору катары алынып салынсынбы?</string>
    <string name="RecipientBottomSheet_s_will_be_able_to_edit_group">"\"%1$s\" бул топту жана анын мүчөлөрүн түзөтө алат."</string>

    <string name="RecipientBottomSheet_remove_s_from_the_group">%1$s топтон алынып салынсынбы?</string>
    <!-- Dialog message shown when removing someone from a group with group link being active to indicate they will not be able to rejoin -->
    <string name="RecipientBottomSheet_remove_s_from_the_group_they_will_not_be_able_to_rejoin">%1$s топтон алынып салынсынбы? Алар топтун шилтемеси аркылуу кайра кошула алышпайт.</string>
    <string name="RecipientBottomSheet_remove">Алып салуу</string>
    <string name="RecipientBottomSheet_copied_to_clipboard">Буферге көчүрүлдү</string>

    <string name="GroupRecipientListItem_admin">Админ</string>
    <string name="GroupRecipientListItem_approve_description">Ырастоо</string>
    <string name="GroupRecipientListItem_deny_description">Четке кагам</string>


    <!-- GroupsLearnMoreBottomSheetDialogFragment -->
    <string name="GroupsLearnMore_legacy_vs_new_groups">Эски жана жаңы топторду салыштыруу</string>
    <string name="GroupsLearnMore_what_are_legacy_groups">Эски топтор деген эмне?</string>
    <string name="GroupsLearnMore_paragraph_1">Эски топтор - администраторлор жана топтун кеңири жаңылыктары сыяктуу Жаңы Топтун функциялары менен шайкеш келбеген топтор.</string>
    <string name="GroupsLearnMore_can_i_upgrade_a_legacy_group">Эски топту жаңырта аламбы?</string>
    <string name="GroupsLearnMore_paragraph_2">Эски топторду жаңы топторго жаңыртуу мүмкүн эмес, бирок алар Signal\'дын эң акыркы версиясында болсо, ошол эле мүчөлөр менен Жаңы Топ түзө аласыз.</string>
    <string name="GroupsLearnMore_paragraph_3">Signal келечекте Эски Топторду жаңыртуу мүмкүнчүлүгүн берет.</string>

    <!-- GroupLinkBottomSheetDialogFragment -->
    <string name="GroupLinkBottomSheet_share_hint_requiring_approval">Бул шилтемеси бар ар бир адам топтун атын жана сүрөтүн көрүп, кошулуу өтүнүчүн жөнөтө алат. Аны ишенген адамдарыңыз менен бөлүшүңүз.</string>
    <string name="GroupLinkBottomSheet_share_hint_not_requiring_approval">Бул шилтеме менен каалаган адам топтун атын жана сүрөтүн көрүп, топко кошула алат. Аны ишенген адамдарыңыз менен бөлүшүңүз.</string>
    <string name="GroupLinkBottomSheet_share_via_signal">Molly аркылуу бөлүшүү</string>
    <string name="GroupLinkBottomSheet_copy">Көчүрүү</string>
    <string name="GroupLinkBottomSheet_qr_code">QR коду</string>
    <string name="GroupLinkBottomSheet_share">Бөлүшүү</string>
    <string name="GroupLinkBottomSheet_copied_to_clipboard">Буферге көчүрүлдү</string>
    <string name="GroupLinkBottomSheet_the_link_is_not_currently_active">Шилтеме учурда активдүү эмес</string>

    <!-- VoiceNotePlaybackPreparer -->
    <string name="VoiceNotePlaybackPreparer__failed_to_play_voice_message">Үн билдирүүсү ойнотулбай калды</string>

    <!-- VoiceNoteMediaDescriptionCompatFactory -->
    <string name="VoiceNoteMediaItemFactory__voice_message">Үн билдирүү · %1$s</string>
    <string name="VoiceNoteMediaItemFactory__s_to_s">Кимден: %1$s Кимге: %2$s</string>

    <!-- StorageUtil -->
    <string name="StorageUtil__s_s">%1$s/%2$s</string>
    <string name="BlockedUsersActivity__s_has_been_blocked">\"%1$s\" бөгөттөлдү.</string>
    <string name="BlockedUsersActivity__failed_to_block_s">\"%1$s\" бөгөттөлгөн жок</string>
    <string name="BlockedUsersActivity__s_has_been_unblocked">\"%1$s\" бөгөттөн чыгарылды.</string>

    <!-- ReviewCardDialogFragment -->
    <string name="ReviewCardDialogFragment__review_members">Мүчөлөрдү карап чыгуу</string>
    <string name="ReviewCardDialogFragment__review_request">Өтүнүчтү карап чыгуу</string>
    <string name="ReviewCardDialogFragment__d_group_members_have_the_same_name">%1$d топ мүчөсүнүн аты бирдей, төмөндөгү мүчөлөрдү карап чыгып, чара көрүүнү тандаңыз.</string>
    <string name="ReviewCardDialogFragment__if_youre_not_sure">Эгер бул өтүнүч кимден экенин билбесеңиз, төмөнкү мүчөлөрдү карап чыгып, чара көрүңүз.</string>
    <string name="ReviewCardDialogFragment__no_other_groups_in_common">Башка орток топтор жок.</string>
    <string name="ReviewCardDialogFragment__no_groups_in_common">Орток топтор жок.</string>
    <plurals name="ReviewCardDialogFragment__d_other_groups_in_common">
        <item quantity="other">%1$d орток топ</item>
    </plurals>
    <plurals name="ReviewCardDialogFragment__d_groups_in_common">
        <item quantity="other">%1$d орток топ</item>
    </plurals>
    <string name="ReviewCardDialogFragment__remove_s_from_group">%1$s топтон чыгарылсынбы?</string>
    <string name="ReviewCardDialogFragment__remove">Алып салуу</string>
    <string name="ReviewCardDialogFragment__failed_to_remove_group_member">Топтун мүчөсүн чыгаруу ишке ашкан жок.</string>

    <!-- ReviewCard -->
    <string name="ReviewCard__member">Мүчө</string>
    <string name="ReviewCard__request">Өтүнүч</string>
    <string name="ReviewCard__your_contact">Сиздин байланышыңыз</string>
    <string name="ReviewCard__remove_from_group">Топтон алып салуу</string>
    <string name="ReviewCard__update_contact">Байланышты жаңыртуу</string>
    <string name="ReviewCard__block">Бөгөттөө</string>
    <string name="ReviewCard__delete">Өчүрүү</string>
    <string name="ReviewCard__recently_changed">Жакында өзүнүн профиль атын %1$s ордуна %2$s деп өзгөрттү</string>

    <!-- CallParticipantsListUpdatePopupWindow -->
    <string name="CallParticipantsListUpdatePopupWindow__s_joined">%1$s кошулду</string>
    <string name="CallParticipantsListUpdatePopupWindow__s_and_s_joined">%1$s жана %2$s кошулушту</string>
    <string name="CallParticipantsListUpdatePopupWindow__s_s_and_s_joined">%1$s, %2$s жана %3$s кошулушту</string>
    <string name="CallParticipantsListUpdatePopupWindow__s_s_and_d_others_joined">%1$s, %2$s жана %3$d башкалар кошулушту</string>
    <string name="CallParticipantsListUpdatePopupWindow__s_left">%1$s чыкты</string>
    <string name="CallParticipantsListUpdatePopupWindow__s_and_s_left">%1$s жана %2$s чыгышты</string>
    <string name="CallParticipantsListUpdatePopupWindow__s_s_and_s_left">%1$s, %2$s жана %3$s чыгышты</string>
    <string name="CallParticipantsListUpdatePopupWindow__s_s_and_d_others_left">%1$s, %2$s жана %3$d башкалар чыгышты</string>

    <string name="CallParticipant__you">Сиз</string>
    <string name="CallParticipant__you_on_another_device">Сиз (башка түзмөктө)</string>
    <string name="CallParticipant__s_on_another_device">%1$s (башка түзмөктө)</string>

    <!-- WifiToCellularPopupWindow -->
    <!-- Message shown during a call when the WiFi network is unusable, and cellular data starts to be used for the call instead. -->
    <string name="WifiToCellularPopupWindow__weak_wifi_switched_to_cellular">Wi-Fi начар болгондуктан, мобилдик Интернетке которулдуңуз.</string>

    <!-- DeleteAccountFragment -->
    <string name="DeleteAccountFragment__deleting_your_account_will">Аккаунтуңуз өчкөндө:</string>
    <string name="DeleteAccountFragment__enter_your_phone_number">Телефон номериңизди киргизиңиз</string>
    <string name="DeleteAccountFragment__delete_account">Аккаунтту өчүрүү</string>
    <string name="DeleteAccountFragment__delete_your_account_info_and_profile_photo">Аккаунтуңуздун маалыматы жана профилдин сүрөтү жок болот</string>
    <string name="DeleteAccountFragment__delete_all_your_messages">Бардык билдирүүлөрүңүз жок болот</string>
    <string name="DeleteAccountFragment__delete_s_in_your_payments_account">Төлөм аккаунтуңуздан %1$s жок кылуу</string>
    <string name="DeleteAccountFragment__no_country_code">Эч кандай өлкө коду көрсөтүлгөн эмес</string>
    <string name="DeleteAccountFragment__no_number">Эч кандай номер көрсөтүлгөн жок</string>
    <string name="DeleteAccountFragment__the_phone_number">Сиз киргизген телефон номери аккаунтуңузга дал келбейт.</string>
    <string name="DeleteAccountFragment__are_you_sure">Аккаунтуңузду чын эле жок кылгыңыз келеби?</string>
    <string name="DeleteAccountFragment__this_will_delete_your_signal_account">Ушуну менен, Signal аккаунтуңуз өчүп, колдонмо баштапкы абалга келет. Баары бүткөндөн кийин колдонмо жабылат.</string>
    <string name="DeleteAccountFragment__failed_to_delete_local_data">Жергиликтүү берилмелер жок кылынбай калды. Сиз аны кол менен системанын колдонмо тууралоосунан тазалай аласыз.</string>
    <string name="DeleteAccountFragment__launch_app_settings">Колдонмо тууралоосун баштоо</string>
    <!-- Title of progress dialog shown when a user deletes their account and the process is leaving all groups -->
    <string name="DeleteAccountFragment__leaving_groups">Топтордон чыгуу…</string>
    <!-- Title of progress dialog shown when a user deletes their account and the process has left all groups -->
    <string name="DeleteAccountFragment__deleting_account">Аккаунт жок кылынууда…</string>
    <!-- Message of progress dialog shown when a user deletes their account and the process is canceling their subscription -->
    <string name="DeleteAccountFragment__canceling_your_subscription">Жазылууңуз токтотулууда…</string>
    <!-- Message of progress dialog shown when a user deletes their account and the process is leaving groups -->
    <string name="DeleteAccountFragment__depending_on_the_number_of_groups">Сиз кирген топтордун санына жараша, бул бир нече мүнөткө созулушу мүмкүн</string>
    <!-- Message of progress dialog shown when a user deletes their account and the process has left all groups -->
    <string name="DeleteAccountFragment__deleting_all_user_data_and_resetting">Колдонуучунун берилмелерин жок кылуу жана колдонмону баштапкы абалга келтирүү</string>
    <!-- Title of error dialog shown when a network error occurs during account deletion -->
    <string name="DeleteAccountFragment__account_not_deleted">Аккаунт өчүрүлгөн жок</string>
    <!-- Message of error dialog shown when a network error occurs during account deletion -->
    <string name="DeleteAccountFragment__there_was_a_problem">Жок кылуу процессин аяктоодо көйгөй келип чыкты. Тармак туташууңузду текшерип, кайра аракет кылыңыз.</string>

    <!-- DeleteAccountCountryPickerFragment -->
    <string name="DeleteAccountCountryPickerFragment__search_countries">Өлкөлөрдү издөө</string>

    <!-- CreateGroupActivity -->
    <string name="CreateGroupActivity__skip">Өткөрүп жиберүү</string>
    <plurals name="CreateGroupActivity__d_members">
        <item quantity="other">%1$d мүчө</item>
    </plurals>

    <!-- ShareActivity -->
    <string name="ShareActivity__share">Бөлүшүү</string>
    <string name="ShareActivity__send">Жөнөтүү</string>
    <string name="ShareActivity__comma_s">, %1$s</string>
    <!-- Toast when the incoming intent is invalid -->
    <string name="ShareActivity__could_not_get_share_data_from_intent">Маалымат алынган жок.</string>

    <!-- MultiShareDialogs -->
    <string name="MultiShareDialogs__failed_to_send_to_some_users">Кээ бир колдонуучуларга жөнөтүлбөй койду</string>
    <string name="MultiShareDialogs__you_can_only_share_with_up_to">Сиз болгону %1$d маектер менен бөлүшө аласыз</string>

    <!-- ChatWallpaperActivity -->

    <!-- ChatWallpaperFragment -->
    <string name="ChatWallpaperFragment__chat_color">Маектин түсү</string>
    <string name="ChatWallpaperFragment__reset_chat_colors">Маектин түстөрүн баштапкы абалга келтирүү</string>
    <string name="ChatWallpaperFragment__reset_chat_color">Маектин түсүн баштапкы абалга келтирүү</string>
    <string name="ChatWallpaperFragment__reset_chat_color_question">Маектин түсү баштапкы абалга келтирилсинби?</string>
    <string name="ChatWallpaperFragment__set_wallpaper">Тушкагазды коюу</string>
    <string name="ChatWallpaperFragment__dark_mode_dims_wallpaper">Караңгы режим тушкагазды күңүрт кылат</string>
    <string name="ChatWallpaperFragment__contact_name">Байланыш аты</string>
    <string name="ChatWallpaperFragment__reset">Баштапкы абалга келтирүү</string>
    <string name="ChatWallpaperFragment__wallpaper_preview_description">Тушкагазды алдын ала көрүү</string>
    <string name="ChatWallpaperFragment__would_you_like_to_override_all_chat_colors">Бардык чат түстөрүн жокко чыгаргыңыз келеби?</string>
    <string name="ChatWallpaperFragment__would_you_like_to_override_all_wallpapers">Бардык тушкагаздарды жокко чыгаргыңыз келеби?</string>
    <string name="ChatWallpaperFragment__reset_default_colors">Демейки түстөрдү баштапкы абалга келтирүү</string>
    <string name="ChatWallpaperFragment__reset_all_colors">Бардык түстөрдү баштапкы абалга келтирүү</string>
    <string name="ChatWallpaperFragment__reset_default_wallpaper">Демейки тушкагазды баштапкы абалга келтирүү</string>
    <string name="ChatWallpaperFragment__reset_all_wallpapers">Бардык тушкагаздарды баштапкы абалга келтирүү</string>
    <string name="ChatWallpaperFragment__reset_wallpapers">Тушкагаздарды баштапкы абалга келтирүү</string>
    <string name="ChatWallpaperFragment__reset_wallpaper">Тушкагазды баштапкы абалга келтирүү</string>
    <string name="ChatWallpaperFragment__reset_wallpaper_question">Тушкагаз баштапкы абалга келтирилсинби?</string>

    <!-- ChatWallpaperSelectionFragment -->
    <string name="ChatWallpaperSelectionFragment__choose_from_photos">Сүрөттөрдүн ичинен тандоо</string>
    <string name="ChatWallpaperSelectionFragment__presets">Алдын ала орнотуулар</string>

    <!-- ChatWallpaperPreviewActivity -->
    <string name="ChatWallpaperPreviewActivity__preview">Алдын ала көрүү</string>
    <string name="ChatWallpaperPreviewActivity__set_wallpaper">Тушкагазды коюу</string>
    <string name="ChatWallpaperPreviewActivity__swipe_to_preview_more_wallpapers">Көбүрөөк тушкагаздарды алдын ала көрүү үчүн сүрүңүз</string>
    <string name="ChatWallpaperPreviewActivity__set_wallpaper_for_all_chats">Бардык маектер үчүн тушкагазды коюу</string>
    <string name="ChatWallpaperPreviewActivity__set_wallpaper_for_s">%1$s үчүн тушкагаз коюу</string>
    <string name="ChatWallpaperPreviewActivity__viewing_your_gallery_requires_the_storage_permission">Галереяга кирүү үчүн сактагычка уруксат алуу керек.</string>

    <!-- WallpaperImageSelectionActivity -->

    <!-- WallpaperCropActivity -->
    <string name="WallpaperCropActivity__pinch_to_zoom_drag_to_adjust">Чоңойтуу үчүн чымчып, тууралоо үчүн сүйрөңүз.</string>
    <string name="WallpaperCropActivity__set_wallpaper_for_all_chats">Бардык маектер үчүн тушкагазды коюу.</string>
    <string name="WallpaperCropActivity__set_wallpaper_for_s">%1$s үчүн тушкагаз коюу.</string>
    <string name="WallpaperCropActivity__error_setting_wallpaper">Тушкагазды тууралоо катасы.</string>
    <string name="WallpaperCropActivity__blur_photo">Сүрөттү бүдөмүктөтүү</string>

    <!-- InfoCard -->
    <string name="payment_info_card_about_mobilecoin">MobileCoin жөнүндө</string>
    <string name="payment_info_card_mobilecoin_is_a_new_privacy_focused_digital_currency">MobileCoin - жаңы коопсуз санариптик акча бирдиги.</string>
    <string name="payment_info_card_adding_funds">Каражаттарды кошуу</string>
    <string name="payment_info_card_you_can_add_funds_for_use_in">Капчыгыңыздын дарегине MobileCoin жөнөтүү аркылуу Molly\'да колдонуу үчүн каражат кошсоңуз болот.</string>
    <string name="payment_info_card_cashing_out">Акчаны алуу</string>
    <string name="payment_info_card_you_can_cash_out_mobilecoin">MobileCoin\'ди колдогон биржада MobileCoin\'ди каалаган убакта накталай аласыз. Жөн гана ошол биржадагы аккаунтуңузга каражат которуңуз.</string>
    <string name="payment_info_card_hide_this_card">Бул карта жашырылсынбы?</string>
    <string name="payment_info_card_hide">Жашыруу</string>
    <!-- Title of save recovery phrase card -->
    <string name="payment_info_card_save_recovery_phrase">Калыбына келтирүүчү сүйлөмдү сактоо</string>
    <string name="payment_info_card_your_recovery_phrase_gives_you">Калыбына келтирүүчү сөз айкашыңыз төлөм аккаунтуңузду калыбына келтирүүнүн кошумча жолу.</string>
    <!-- Button in save recovery phrase card -->
    <string name="payment_info_card_save_your_phrase">Сүйлөмүңүздү сактаңыз</string>
    <string name="payment_info_card_update_your_pin">PIN кодуңузду жаңыртыңыз</string>
    <string name="payment_info_card_with_a_high_balance">Балансыңыз чоң болгондуктан, аккаунтуңузду жакшыраак коргоо үчүн тамгалык-цифралык PIN кодуна жаңыртсаңыз болот.</string>
    <string name="payment_info_card_update_pin">PIN кодду жаңыртуу</string>

  <!-- Removed by excludeNonTranslatables <string name="payment_info_card__learn_more__about_mobilecoin" translatable="false">https://support.signal.org/hc/articles/360057625692#payments_which_ones</string> -->
  <!-- Removed by excludeNonTranslatables <string name="payment_info_card__learn_more__adding_to_your_wallet" translatable="false">https://support.signal.org/hc/articles/360057625692#payments_transfer_from_exchange</string> -->
  <!-- Removed by excludeNonTranslatables <string name="payment_info_card__learn_more__cashing_out" translatable="false">https://support.signal.org/hc/articles/360057625692#payments_transfer_to_exchange</string> -->

    <!-- DeactivateWalletFragment -->
    <string name="DeactivateWalletFragment__deactivate_wallet">Капчыкты өчүрүү</string>
    <string name="DeactivateWalletFragment__your_balance">Балансыңыз</string>
<<<<<<< HEAD
    <string name="DeactivateWalletFragment__its_recommended_that_you">Төлөмдөрдү өчүрүүдөн мурун акчаңызды башка капчык дарегине которуу сунушталат. Эгерде сиз акчаңызды азыр которбоону чечсеңиз, төлөмдөрдү кайра жандандырсаңыз, алар Molly менен байланышкан капчыгыңызда кала берет.</string>
=======
    <string name="DeactivateWalletFragment__its_recommended_that_you">Төлөмдөрдү өчүрүүдөн мурун акчаңызды башка капчыкка которуп коюңуз. Эгер акчаңызды азыр которбосоңуз, төлөмдөрдү кайра иштеткенде, алар Signal\'га байланган капчыгыңызда кала берет.</string>
>>>>>>> f3c6f2e3
    <string name="DeactivateWalletFragment__transfer_remaining_balance">Калган балансты которуу</string>
    <string name="DeactivateWalletFragment__deactivate_without_transferring">Которуусуз өчүрүү</string>
    <string name="DeactivateWalletFragment__deactivate">Деактивдештирүү</string>
    <string name="DeactivateWalletFragment__deactivate_without_transferring_question">Которуусуз өчүрүлсүнбү?</string>
<<<<<<< HEAD
    <string name="DeactivateWalletFragment__your_balance_will_remain">Төлөмдөрдү кайра жандандырууну тандасаңыз, балансыңыз Molly менен байланышкан капчыгыңызда кала берет.</string>
=======
    <string name="DeactivateWalletFragment__your_balance_will_remain">Төлөмдөрдү кайра иштеткениңизде, каражаттар Signal\'га байланган капчыгыңызда кала берет.</string>
>>>>>>> f3c6f2e3
    <string name="DeactivateWalletFragment__error_deactivating_wallet">Капчыкты өчүрүү катасы.</string>
  <!-- Removed by excludeNonTranslatables <string name="DeactivateWalletFragment__learn_more__we_recommend_transferring_your_funds" translatable="false">https://support.signal.org/hc/articles/360057625692#payments_deactivate</string> -->

    <!-- PaymentsRecoveryStartFragment -->
    <string name="PaymentsRecoveryStartFragment__recovery_phrase">Калыбына келтирүүчү сөз айкашы</string>
    <string name="PaymentsRecoveryStartFragment__view_recovery_phrase">Калыбына келтирүүчү сөз айкашын көрүү</string>
    <!-- Title in save recovery phrase screen -->
    <string name="PaymentsRecoveryStartFragment__save_recovery_phrase">Калыбына келтирүүчү сүйлөмдү сактоо</string>
    <string name="PaymentsRecoveryStartFragment__enter_recovery_phrase">Калыбына келтирүүчү сөз айкашын киргизиңиз</string>
    <plurals name="PaymentsRecoveryStartFragment__your_balance_will_automatically_restore">
        <item quantity="other">Signal PIN кодун ырастасаңыз, Signal\'ды кайра орнотконуңузда балансыңыз автоматтык түрдө калыбына келет. Балансыңызды өзүңүз гана билген %1$d сөздөн турган сөз айкашы менен калыбына келтирсеңиз болот. Аны жазып алып, эч ким билбеген жерге катып коюңуз.</item>
    </plurals>
    <!-- Description in save recovery phrase screen which shows up when user has non zero balance -->
    <string name="PaymentsRecoveryStartFragment__got_balance">Балансыңыз толук! Калыбына келтирүүчү сүйлөмүңүздү сактоого кез келди—балансыңызды 24 сөздөн турган ачкыч менен калыбына келтире аласыз.</string>
    <!-- Description in save recovery phrase screen which shows up when user navigates from info card -->
    <string name="PaymentsRecoveryStartFragment__time_to_save">Калыбына келтирүүчү сүйлөмүңүздү сактоого кез келди—балансыңызды 24 сөздөн турган ачкыч менен калыбына келтире аласыз. Кененирээк маалымат</string>
    <string name="PaymentsRecoveryStartFragment__your_recovery_phrase_is_a">Калыбына келтирүүчү сөз айкашыңыз сизге гана тиешелүү %1$d сөздүк сөз айкашы. Балансыңызды калыбына келтирүү үчүн бул сөз айкашын колдонуңуз.</string>
    <string name="PaymentsRecoveryStartFragment__start">Баштоо</string>
    <string name="PaymentsRecoveryStartFragment__enter_manually">Кол менен кирүү</string>
    <string name="PaymentsRecoveryStartFragment__paste_from_clipboard">Буферден чаптоо</string>
    <!-- Alert dialog title which asks before going back if user wants to save recovery phrase -->
    <string name="PaymentsRecoveryStartFragment__continue_without_saving">Сактабай уланта бересизби?</string>
    <!-- Alert dialog description to let user know why recovery phrase needs to be saved -->
    <string name="PaymentsRecoveryStartFragment__your_recovery_phrase">Калыбына келтирүүчү сүйлөмүңүз менен балансыңызды каалаган учурда калыбына келтире аласыз. Биз аны сактоону сунуштайбыз.</string>
    <!-- Alert dialog option to skip recovery phrase -->
    <string name="PaymentsRecoveryStartFragment__skip_recovery_phrase">Калыбына келтирүүчү сүйлөмдү өткөрүп жиберүү</string>
    <!-- Alert dialog option to cancel dialog-->
    <string name="PaymentsRecoveryStartFragment__cancel">Жокко чыгаруу</string>

    <!-- PaymentsRecoveryPasteFragment -->
    <string name="PaymentsRecoveryPasteFragment__paste_recovery_phrase">Калыбына келтирүүчу сөз айкашын чаптоо</string>
    <string name="PaymentsRecoveryPasteFragment__recovery_phrase">Калыбына келтирүүчү сөз айкашы</string>
    <string name="PaymentsRecoveryPasteFragment__next">Кийинки</string>
    <string name="PaymentsRecoveryPasteFragment__invalid_recovery_phrase">Калыбына келтирүүчү сөз айкашы жараксыз</string>
    <string name="PaymentsRecoveryPasteFragment__make_sure">%1$d сөздү киргизгениңизди текшерип, кайра аракет кылыңыз.</string>

  <!-- Removed by excludeNonTranslatables <string name="PaymentsRecoveryStartFragment__learn_more__view" translatable="false">https://support.signal.org/hc/articles/360057625692#payments_wallet_view_passphrase</string> -->
  <!-- Removed by excludeNonTranslatables <string name="PaymentsRecoveryStartFragment__learn_more__restore" translatable="false">https://support.signal.org/hc/articles/360057625692#payments_wallet_restore_passphrase</string> -->

    <!-- PaymentsRecoveryPhraseFragment -->
    <string name="PaymentsRecoveryPhraseFragment__next">Кийинки</string>
    <string name="PaymentsRecoveryPhraseFragment__edit">Оңдоо</string>
    <string name="PaymentsRecoveryPhraseFragment__your_recovery_phrase">Калыбына келтирүүчү сөз айкашыңыз</string>
    <string name="PaymentsRecoveryPhraseFragment__write_down_the_following_d_words">Төмөнкү %1$d сөздү ирети менен жазыңыз. Тизмеңизди коопсуз жерде сактаңыз.</string>
    <string name="PaymentsRecoveryPhraseFragment__make_sure_youve_entered">Сөз айкашыңызды туура киргизгениңизди текшериңиз.</string>
    <string name="PaymentsRecoveryPhraseFragment__do_not_screenshot_or_send_by_email">Скриншот кылбаңыз же электрондук почта аркылуу жөнөтпөңүз.</string>
    <string name="PaymentsRecoveryPhraseFragment__payments_account_restored">Төлөм аккаунту калыбына келтирилди.</string>
    <string name="PaymentsRecoveryPhraseFragment__invalid_recovery_phrase">Калыбына келтирүүчү сөз айкашы жараксыз</string>
    <string name="PaymentsRecoveryPhraseFragment__make_sure_youve_entered_your_phrase_correctly_and_try_again">Сөз айкашыңызды туура киргизгениңизди текшерип, кайра аракет кылыңыз.</string>
    <string name="PaymentsRecoveryPhraseFragment__copy_to_clipboard">Буферге көчүрүлсүнбү?</string>
    <string name="PaymentsRecoveryPhraseFragment__if_you_choose_to_store">Калыбына келтирүүчү сөз айкашыңызды электрондук түрдө сактоону тандасаңыз, анын коопсуз жерде сакталганын текшериңиз.</string>
    <string name="PaymentsRecoveryPhraseFragment__copy">Көчүрүү</string>

    <!-- PaymentsRecoveryPhraseConfirmFragment -->
    <string name="PaymentRecoveryPhraseConfirmFragment__confirm_recovery_phrase">Калыбына келтирүүчү сөз айкашын ырастоо</string>
    <string name="PaymentRecoveryPhraseConfirmFragment__enter_the_following_words">Калыбына келтирүүчү сөз айкашыңыздан төмөнкү сөздөрдү киргизиңиз.</string>
    <string name="PaymentRecoveryPhraseConfirmFragment__word_d">Сөз %1$d</string>
    <string name="PaymentRecoveryPhraseConfirmFragment__see_phrase_again">Сөз айкашын дагы бир жолу кароо</string>
    <string name="PaymentRecoveryPhraseConfirmFragment__done">Бүттү</string>
    <string name="PaymentRecoveryPhraseConfirmFragment__recovery_phrase_confirmed">Калыбына келтирүүчү сөз айкашы ырасталды</string>

    <!-- PaymentsRecoveryEntryFragment -->
    <string name="PaymentsRecoveryEntryFragment__enter_recovery_phrase">Калыбына келтирүүчү сөз айкашын киргизиңиз</string>
    <string name="PaymentsRecoveryEntryFragment__enter_word_d">%1$d сөзүн киргизиңиз</string>
    <string name="PaymentsRecoveryEntryFragment__word_d">Сөз %1$d</string>
    <string name="PaymentsRecoveryEntryFragment__next">Кийинки</string>
    <string name="PaymentsRecoveryEntryFragment__invalid_word">Жараксыз сөз</string>

    <!-- ClearClipboardAlarmReceiver -->

    <!-- PaymentNotificationsView -->
    <string name="PaymentNotificationsView__view">Карап көрүү</string>

    <!-- UnreadPayments -->
    <string name="UnreadPayments__s_sent_you_s">%1$s сизге %2$s жөнөттү</string>
    <string name="UnreadPayments__d_new_payment_notifications">%1$d жаңы төлөм билдирмелери</string>

    <!-- CanNotSendPaymentDialog -->
    <string name="CanNotSendPaymentDialog__cant_send_payment">Төлөм жөнөтүлбөй жатат</string>
    <string name="CanNotSendPaymentDialog__to_send_a_payment_to_this_user">Сиз бул колдонуучуга төлөм жөнөтө алышыңыз үчүн, ал сизден байланыш өтүнүчүн кабыл алышы керек. Жазышуу өтүнүчүн түзүү үчүн ага билдирүү жөнөтүңүз.</string>
    <string name="CanNotSendPaymentDialog__send_a_message">Билдирүү жөнөтүү</string>

    <!-- GroupsInCommonMessageRequest -->
    <string name="GroupsInCommonMessageRequest__you_have_no_groups_in_common_with_this_person">Бул адам менен жалпы топторуңуз жок. Каалабаган билдирүүлөрдү албаш үчүн кабыл алуудан мурун өтүнүчтөрдү кылдаттык менен карап чыгыңыз.</string>
    <string name="GroupsInCommonMessageRequest__none_of_your_contacts_or_people_you_chat_with_are_in_this_group">Сиздин байланыштарыңыз же сүйлөшкөн адамдарыңыз бул топто жок. Каалабаган билдирүүлөрдү албоо үчүн кабыл алуудан мурун өтүнүчтөрдү кылдаттык менен карап чыгыңыз.</string>
    <string name="GroupsInCommonMessageRequest__about_message_requests">Жазышуу өтүнүчтөрү жөнүндө</string>
    <string name="GroupsInCommonMessageRequest__okay">Макул</string>
  <!-- Removed by excludeNonTranslatables <string name="GroupsInCommonMessageRequest__support_article" translatable="false">https://support.signal.org/hc/articles/360007459591</string> -->
    <string name="ChatColorSelectionFragment__heres_a_preview_of_the_chat_color">Бул жерде чат түсүн алдын ала көрүү.</string>
    <string name="ChatColorSelectionFragment__the_color_is_visible_to_only_you">Түсү сизге гана көрүнүп турат.</string>

    <!-- GroupDescriptionDialog -->
    <string name="GroupDescriptionDialog__group_description">Топ тууралуу учкай маалымат</string>

    <!-- QualitySelectorBottomSheetDialog -->
    <string name="QualitySelectorBottomSheetDialog__standard">Стандарт</string>
    <string name="QualitySelectorBottomSheetDialog__faster_less_data">Тезирээк, азыраак берилмелер</string>
    <string name="QualitySelectorBottomSheetDialog__high">Шашылыш</string>
    <string name="QualitySelectorBottomSheetDialog__slower_more_data">Жайыраак, көбүрөөк берилмелер</string>
    <string name="QualitySelectorBottomSheetDialog__photo_quality">Сүрөттүн сапаты</string>

    <!-- AppSettingsFragment -->
    <string name="AppSettingsFragment__invite_your_friends">Досторуңузду чакырыңыз</string>
    <string name="AppSettingsFragment__copied_subscriber_id_to_clipboard">Жазылуучунун идентификатору алмашуу буферине көчүрүлдү</string>

    <!-- AccountSettingsFragment -->
    <string name="AccountSettingsFragment__account">Аккаунт</string>
    <string name="AccountSettingsFragment__youll_be_asked_less_frequently">Убакыттын өтүшү менен сизден азыраак суралат</string>
    <string name="AccountSettingsFragment__require_your_signal_pin">Телефон номериңизди Signal менен кайра каттоо үчүн Signal кызматынын PIN кодун талап кылыңыз</string>
    <string name="AccountSettingsFragment__change_phone_number">Телефон номерин өзгөртүү</string>

    <!-- ChangeNumberFragment -->
    <string name="ChangeNumberFragment__use_this_to_change_your_current_phone_number_to_a_new_phone_number">Муну учурдагы телефон номериңизди жаңы телефон номерине өзгөртүү үчүн колдонуңуз. Бул өзгөртүүнү артка кайтара албайсыз.\n\nУлантуудан мурун, жаңы номериңиз SMS же чалууларды кабыл ала аларын текшериңиз.</string>
    <string name="ChangeNumberFragment__continue">Улантуу</string>
    <!-- Message shown on dialog after your number has been changed successfully. -->
    <string name="ChangeNumber__your_phone_number_has_changed_to_s">Телефон номериңиз %1$s болуп өзгөртүлдү</string>
    <!-- Confirmation button to dismiss number changed dialog -->
    <string name="ChangeNumber__okay">Макул</string>

    <!-- ChangeNumberEnterPhoneNumberFragment -->
    <string name="ChangeNumberEnterPhoneNumberFragment__change_number">Номерди өзгөртүү</string>
    <string name="ChangeNumberEnterPhoneNumberFragment__your_old_number">Эски номериңиз</string>
    <string name="ChangeNumberEnterPhoneNumberFragment__old_phone_number">Эски телефон номери</string>
    <string name="ChangeNumberEnterPhoneNumberFragment__your_new_number">Жаңы номериңиз</string>
    <string name="ChangeNumberEnterPhoneNumberFragment__new_phone_number">Жаңы телефон номери</string>
    <string name="ChangeNumberEnterPhoneNumberFragment__the_phone_number_you_entered_doesnt_match_your_accounts">Сиз киргизген телефон номери аккаунтуңузга дал келбейт.</string>
    <string name="ChangeNumberEnterPhoneNumberFragment__you_must_specify_your_old_number_country_code">Эски номериңиздин өлкөнүн кодун көрсөтүшүңүз керек</string>
    <string name="ChangeNumberEnterPhoneNumberFragment__you_must_specify_your_old_phone_number">Эски телефон номериңизди көрсөтүшүңүз керек</string>
    <string name="ChangeNumberEnterPhoneNumberFragment__you_must_specify_your_new_number_country_code">Жаңы номериңиздин өлкө кодун көрсөтүшүңүз керек</string>
    <string name="ChangeNumberEnterPhoneNumberFragment__you_must_specify_your_new_phone_number">Жаңы телефон номериңизди көрсөтүшүңүз керек</string>

    <!-- ChangeNumberVerifyFragment -->
    <string name="ChangeNumberVerifyFragment__change_number">Номерди өзгөртүү</string>
    <string name="ChangeNumberVerifyFragment__verifying_s">%1$s текшерилүүдө</string>
    <string name="ChangeNumberVerifyFragment__captcha_required">Captcha талап кылынат</string>

    <!-- ChangeNumberConfirmFragment -->
    <string name="ChangeNumberConfirmFragment__change_number">Номерди өзгөртүү</string>
    <string name="ChangeNumberConfirmFragment__you_are_about_to_change_your_phone_number_from_s_to_s">Сиз телефон номериңизди %1$sдан %2$sга өзгөрткөнү жатасыз.\n\nУлантуудан мурун төмөнкү номер туура экенин текшериңиз.</string>
    <string name="ChangeNumberConfirmFragment__edit_number">Номерди алмаштыруу</string>

    <!-- ChangeNumberRegistrationLockFragment -->
    <string name="ChangeNumberRegistrationLockFragment__signal_change_number_need_help_with_pin_for_android_v2_pin">Signal номерин өзгөртүү - Android PIN коду (v2 PIN) боюнча жардам керек</string>

    <!-- ChangeNumberPinDiffersFragment -->
    <string name="ChangeNumberPinDiffersFragment__pins_do_not_match">PIN коддор дал келбейт</string>
    <string name="ChangeNumberPinDiffersFragment__the_pin_associated_with_your_new_number_is_different_from_the_pin_associated_with_your_old_one">Жаңы номериңиз менен байланышкан PIN кодуңуз эски номериңиз менен байланышкан PIN коддон айырмаланат. Эски PIN кодду сактап же жаңыртууну каалайсызбы?</string>
    <string name="ChangeNumberPinDiffersFragment__keep_old_pin">Эски PIN кодду калтыруу</string>
    <string name="ChangeNumberPinDiffersFragment__update_pin">PIN кодду жаңыртуу</string>
    <string name="ChangeNumberPinDiffersFragment__keep_old_pin_question">Эски PIN код калсынбы?</string>

    <!-- ChangeNumberLockActivity -->
    <!-- Info message shown to user if something crashed the app during the change number attempt and we were unable to confirm the change so we force them into this screen to check before letting them use the app -->
    <string name="ChangeNumberLockActivity__it_looks_like_you_tried_to_change_your_number_but_we_were_unable_to_determine_if_it_was_successful_rechecking_now">Номериңизди өзгөртүүгө аракет ккылган окшойсуз, бирок анын ийгиликтүү болгонун аныктай алган жокпуз.\n\nАзыр кайра текшерилүүдө…</string>
    <!-- Dialog title shown if we were able to confirm your change number status (meaning we now know what the server thinks our number is) after a crash during the regular flow -->
    <string name="ChangeNumberLockActivity__change_status_confirmed">Статусту өзгөртүү ырасталды</string>
    <!-- Dialog message shown if we were able to confirm your change number status (meaning we now know what the server thinks our number is) after a crash during the regular flow -->
    <string name="ChangeNumberLockActivity__your_number_has_been_confirmed_as_s">Номериңиз %1$s болуп ырасталды. Эгер бул сиздин жаңы номериңиз болбосо, номерди өзгөртүү процессин кайра баштаңыз.</string>
    <!-- Dialog title shown if we were not able to confirm your phone number with the server and thus cannot let leave the change flow yet after a crash during the regular flow -->
    <string name="ChangeNumberLockActivity__change_status_unconfirmed">Статусту өзгөртүү ырасталбады</string>
    <!-- Dialog message shown when we can\'t verify the phone number on the server, only shown if there was a network error communicating with the server after a crash during the regular flow -->
    <string name="ChangeNumberLockActivity__we_could_not_determine_the_status_of_your_change_number_request">Номерди өзгөртүү өтүнүчүңүздүн статусун аныктай албадык.\n\n(Ката: %1$s)</string>
    <!-- Dialog button to retry confirming the number on the server -->
    <string name="ChangeNumberLockActivity__retry">Кайра аракет кылуу</string>
    <!-- Dialog button shown to leave the app when in the unconfirmed change status after a crash in the regular flow -->
    <string name="ChangeNumberLockActivity__leave">Чыгам</string>
    <string name="ChangeNumberLockActivity__submit_debug_log">Мүчүлүштүктөр журналын жөнөтүү</string>

    <!-- ChatsSettingsFragment -->
    <string name="ChatsSettingsFragment__keyboard">Баскычтоп</string>
    <string name="ChatsSettingsFragment__enter_key_sends">Enter баскычы жөнөтөт</string>

    <!--SmsSettingsFragment -->
    <string name="SmsSettingsFragment__use_as_default_sms_app">Демейки SMS колдонмосу катары колдонуңуз</string>
    <!-- Preference title to export sms -->
    <string name="SmsSettingsFragment__export_sms_messages">SMS билдирүүлөрүн өткөрүп берүү</string>
    <!-- Preference title to re-export sms -->
    <string name="SmsSettingsFragment__export_sms_messages_again">SMS билдирүүлөрүн кайра экспорттоо</string>
    <!-- Preference title to delete sms -->
    <string name="SmsSettingsFragment__remove_sms_messages">SMS билдирүүлөрүн алып салуу</string>
    <!-- Snackbar text to confirm deletion -->
    <string name="SmsSettingsFragment__removing_sms_messages_from_signal">Signal\'дан SMS билдирүүлөр өчүрүлүүдө…</string>
    <!-- Snackbar text to indicate can delete later -->
    <string name="SmsSettingsFragment__you_can_remove_sms_messages_from_signal_in_settings">Signal\'дагы SMS билдирүүлөрдү Тууралоо бөлүмүнөн каалаган учурда алып саласыз.</string>
    <!-- Description for export sms preference -->
    <string name="SmsSettingsFragment__you_can_export_your_sms_messages_to_your_phones_sms_database">SMS билдирүүлөрүңүздү телефонуңуздун SMS\'тер сакталган бөлүмүнө өткөрүп алсаңыз болот.</string>
    <!-- Description for re-export sms preference -->
    <string name="SmsSettingsFragment__exporting_again_can_result_in_duplicate_messages">Кайра экспорттосоңуз, билдирүүлөр кайталанып калышы мүмкүн.</string>
    <!-- Description for remove sms preference -->
    <string name="SmsSettingsFragment__remove_sms_messages_from_signal_to_clear_up_storage_space">Сактагычта орун бошотуу үчүн Signal\'дагы SMS билдирүүлөрдү алып салыңыз.</string>
    <!-- Information message shown at the top of sms settings to indicate it is being removed soon. -->
    <string name="SmsSettingsFragment__sms_support_will_be_removed_soon_to_focus_on_encrypted_messaging">Шифрленген билдирүүлөргө басым жасоо үчүн SMS билдирүүлөр жакында иштебей калат.</string>

    <!-- NotificationsSettingsFragment -->
    <string name="NotificationsSettingsFragment__messages">Билдирүүлөр</string>
    <string name="NotificationsSettingsFragment__calls">Чалуулар</string>
    <string name="NotificationsSettingsFragment__notify_when">Качан эскертме жөнөтүү керек…</string>
    <string name="NotificationsSettingsFragment__contact_joins_signal">Байланыш сигналга кошулганда</string>
    <!-- Notification preference header -->
    <string name="NotificationsSettingsFragment__notification_profiles">Билдирме профилдери</string>
    <!-- Notification preference option header -->
    <string name="NotificationsSettingsFragment__profiles">Профильдер</string>
    <!-- Notification preference summary text -->
    <string name="NotificationsSettingsFragment__create_a_profile_to_receive_notifications_only_from_people_and_groups_you_choose">Сиз тандаган адамдардан жана топтордон гана билдирмелерди алуу үчүн профиль түзүңүз.</string>

    <!-- NotificationProfilesFragment -->
    <!-- Title for notification profiles screen that shows all existing profiles; Title with hyphenation. Translation can use soft hyphen - Unicode U+00AD -->
    <string name="NotificationProfilesFragment__notification_profiles">Билдирме профилдери</string>
    <!-- Button text to create a notification profile -->
    <string name="NotificationProfilesFragment__create_profile">Профиль түзүү</string>

    <!-- PrivacySettingsFragment -->
    <string name="PrivacySettingsFragment__blocked">Бөгөттөлдү</string>
    <string name="PrivacySettingsFragment__d_contacts">%1$d байланыш</string>
    <string name="PrivacySettingsFragment__messaging">Билдирүү алмашуу</string>
    <string name="PrivacySettingsFragment__disappearing_messages">Жоголуп кетүүчү билдирүүлөр</string>
    <string name="PrivacySettingsFragment__app_security">Колдонмонун коопсуздугу</string>
    <string name="PrivacySettingsFragment__block_screenshots_in_the_recents_list_and_inside_the_app">Соңку колдонмолор тизмесинде жана колдонмолордун ичинде скриншотторду кулпулайсыз</string>
    <string name="PrivacySettingsFragment__signal_message_and_calls">Signal билдирүүлөрү жана чалуулар, чалууларды багыттоо жана жашыруун жөнөтүүчү</string>
    <string name="PrivacySettingsFragment__default_timer_for_new_changes">Жаңы маектер үчүн демейки таймер</string>
    <string name="PrivacySettingsFragment__set_a_default_disappearing_message_timer_for_all_new_chats_started_by_you">Сиз баштаган бардык жаңы маектер үчүн демейки жоголуп кетүүчү билдирүүлөр таймерин коюңуз.</string>
    <!-- Summary for stories preference to launch into story privacy settings -->
    <string name="PrivacySettingsFragment__payment_lock_require_lock">Акча жөнөтүү үчүн Android түзмөгүнүн экран кулпусун же манжа изин талап кылуу</string>
    <!-- Alert dialog title when payment lock cannot be enabled -->
    <string name="PrivacySettingsFragment__cant_enable_title">Төлөм кулпусу иштебей жатат</string>
    <!-- Alert dialog description to setup screen lock or fingerprint in phone settings -->
    <string name="PrivacySettingsFragment__cant_enable_description">Төлөм кулпусун колдонуу үчүн телефонуңуздун тууралоосунан алгач экран кулпусун же манжа изи менен ачууну иштетишиңиз керек.</string>
    <!-- Shown in a toast when we can\'t navigate to the user\'s system fingerprint settings -->
    <string name="PrivacySettingsFragment__failed_to_navigate_to_system_settings">Системанын тууралоосуна өткөн жоксуз</string>
    <!-- Alert dialog button to go to phone settings -->
    <!-- Alert dialog button to cancel the dialog -->

    <!-- AdvancedPrivacySettingsFragment -->
  <!-- Removed by excludeNonTranslatables <string name="AdvancedPrivacySettingsFragment__sealed_sender_link" translatable="false">https://signal.org/blog/sealed-sender</string> -->
    <string name="AdvancedPrivacySettingsFragment__show_status_icon">Статус сүрөтчөсүн көрсөтүү</string>
    <string name="AdvancedPrivacySettingsFragment__show_an_icon">Билдирүүлөр жашыруун жөнөтүүчү аркылуу жөнөтүлгөндө, билдирүүнүн чоо-жайында сүрөтчөсүн көрсөтүү.</string>

    <!-- ExpireTimerSettingsFragment -->
    <string name="ExpireTimerSettingsFragment__when_enabled_new_messages_sent_and_received_in_new_chats_started_by_you_will_disappear_after_they_have_been_seen">Бул жөндөө иштетилгенде, сиз баштаган жаңы маектерде жөнөтүлгөн жана алынган жаңы билдирүүлөр окулгандан кийин жок болот.</string>
    <string name="ExpireTimerSettingsFragment__when_enabled_new_messages_sent_and_received_in_this_chat_will_disappear_after_they_have_been_seen">Бул жөндөө иштетилгенде, бул маекте жөнөтүлгөн жана алынган жаңы билдирүүлөр окулгандан кийин жок болот.</string>
    <string name="ExpireTimerSettingsFragment__off">Өчүк</string>
    <string name="ExpireTimerSettingsFragment__4_weeks">4 жума</string>
    <string name="ExpireTimerSettingsFragment__1_week">1 жума</string>
    <string name="ExpireTimerSettingsFragment__1_day">1 күн</string>
    <string name="ExpireTimerSettingsFragment__8_hours">8 саат</string>
    <string name="ExpireTimerSettingsFragment__1_hour">1 саат</string>
    <string name="ExpireTimerSettingsFragment__5_minutes">5 мүнөт</string>
    <string name="ExpireTimerSettingsFragment__30_seconds">30 секунда</string>
    <string name="ExpireTimerSettingsFragment__custom_time">Ыңгайлаштырылган убакыт</string>
    <string name="ExpireTimerSettingsFragment__set">Орнотуу</string>
    <string name="ExpireTimerSettingsFragment__save">Сактоо</string>

    <string name="CustomExpireTimerSelectorView__seconds">секунда</string>
    <string name="CustomExpireTimerSelectorView__minutes">мүнөт</string>
    <string name="CustomExpireTimerSelectorView__hours">саат</string>
    <string name="CustomExpireTimerSelectorView__days">күн</string>
    <string name="CustomExpireTimerSelectorView__weeks">жума</string>

    <!-- HelpSettingsFragment -->
    <string name="HelpSettingsFragment__support_center">Кардарларды колдоо борбору</string>
    <string name="HelpSettingsFragment__contact_us">Биз менен байланышыңыз</string>
    <string name="HelpSettingsFragment__version">Версия</string>
    <string name="HelpSettingsFragment__debug_log">Мүчүлүштүктөр журналы</string>
    <string name="HelpSettingsFragment__terms_amp_privacy_policy">Шарттар жана жоболор; Купуялык Саясаты</string>
    <string name="HelpFragment__copyright_signal_messenger">Molly Mesenger автордук укугу</string>
    <string name="HelpFragment__licenced_under_the_gplv3">GPLv3 лицензиясы бар</string>

    <!-- DataAndStorageSettingsFragment -->
    <string name="DataAndStorageSettingsFragment__media_quality">Медиа сапаты</string>
    <string name="DataAndStorageSettingsFragment__sent_media_quality">Жөнөтүлгөн медиа сапаты</string>
    <string name="DataAndStorageSettingsFragment__sending_high_quality_media_will_use_more_data">Жогорку сапаттагы медианы жөнөтүү көбүрөөк берилмелерди колдонот.</string>
    <string name="DataAndStorageSettingsFragment__high">Шашылыш</string>
    <string name="DataAndStorageSettingsFragment__standard">Стандарт</string>
    <string name="DataAndStorageSettingsFragment__calls">Чалуулар</string>

    <!-- ChatColorSelectionFragment -->
    <string name="ChatColorSelectionFragment__auto">Авто</string>
    <string name="ChatColorSelectionFragment__use_custom_colors">Ыңгайлаштырылган түстөрдү колдонуу</string>
    <string name="ChatColorSelectionFragment__chat_color">Маектин түсү</string>
    <string name="ChatColorSelectionFragment__edit">Оңдоо</string>
    <string name="ChatColorSelectionFragment__duplicate">Кайталоо</string>
    <string name="ChatColorSelectionFragment__delete">Өчүрүү</string>
    <string name="ChatColorSelectionFragment__delete_color">Түстү өчүрүү</string>
    <plurals name="ChatColorSelectionFragment__this_custom_color_is_used">
        <item quantity="other">Бул ыңгайлаштырылган түс %1$d маекте колдонулат. Аны бардык чаттардан жок кылгыңыз келеби?</item>
    </plurals>
    <string name="ChatColorSelectionFragment__delete_chat_color">Маектин түсү жок кылынсынбы?</string>

    <!-- CustomChatColorCreatorFragment -->
    <string name="CustomChatColorCreatorFragment__solid">Олуттуу</string>
    <string name="CustomChatColorCreatorFragment__gradient">Градиент</string>
    <string name="CustomChatColorCreatorFragment__hue">Кошумча түс</string>
    <string name="CustomChatColorCreatorFragment__saturation">Каныккандык</string>

    <!-- CustomChatColorCreatorFragmentPage -->
    <string name="CustomChatColorCreatorFragmentPage__save">Сактоо</string>
    <string name="CustomChatColorCreatorFragmentPage__edit_color">Түстү түзөтүү</string>
    <plurals name="CustomChatColorCreatorFragmentPage__this_color_is_used">
        <item quantity="other">Бул түс %1$d маекте колдонулат. Бардык маектер үчүн өзгөртүүлөрдү сактагыңыз келеби?</item>
    </plurals>

    <!-- ChatColorGradientTool -->

    <!-- Title text for prompt to donate. Shown in a popup at the bottom of the chat list. -->
    <string name="Donate2022Q2Megaphone_donate_to_signal">Signal\'га колдоо көрсөтүү</string>
    <!-- Body text for prompt to donate. Shown in a popup at the bottom of the chat list. -->
    <string name="Donate2022Q2Megaphone_signal_is_powered_by_people_like_you">Signal сиздей болгон адамдардын колдоосу менен иштейт. Ай сайын колдоо көрсөтүп, төшбелги алыңыз.</string>
    <!-- Button label that brings a user to the donate screen. Shown in a popup at the bottom of the chat list. -->
    <string name="Donate2022Q2Megaphone_donate">Колдоо көрсөтүү</string>
    <!-- Button label that dismissed a prompt to donate. Shown in a popup at the bottom of the chat list. -->
    <string name="Donate2022Q2Megaphone_not_now">Азыр эмес</string>

    <!-- EditReactionsFragment -->
    <string name="EditReactionsFragment__customize_reactions">Сезимдер топтомун ыңгайлаштыруу</string>
    <string name="EditReactionsFragment__tap_to_replace_an_emoji">Быйтыкчаны алмаштыруу үчүн басыңыз</string>
    <string name="EditReactionsFragment__reset">Баштапкы абалга келтирүү</string>
    <string name="EditReactionsFragment_save">Сактоо</string>
    <string name="ChatColorSelectionFragment__auto_matches_the_color_to_the_wallpaper">Түстү тушкагазга автоматтык түрдө дал келтирет</string>
    <string name="CustomChatColorCreatorFragment__drag_to_change_the_direction_of_the_gradient">Градиенттин багытын өзгөртүү үчүн сүйрөө</string>

    <!-- AddAProfilePhotoMegaphone -->
    <string name="AddAProfilePhotoMegaphone__add_a_profile_photo">Профиль сүрөтүн кошуу</string>
    <string name="AddAProfilePhotoMegaphone__choose_a_look_and_color">Көрүнүшүн жана түсүн тандаңыз же инициалдарыңызды ыңгайлаштырыңыз.</string>
    <string name="AddAProfilePhotoMegaphone__not_now">Азыр эмес</string>
    <string name="AddAProfilePhotoMegaphone__add_photo">Сүрөт кошуу</string>

    <!-- BecomeASustainerMegaphone -->
    <string name="BecomeASustainerMegaphone__become_a_sustainer">Колдоочу болуңуз</string>
    <!-- Displayed in the Become a Sustainer megaphone -->
    <string name="BecomeASustainerMegaphone__signal_is_powered_by">Signal сиздей болгон адамдардын колдоосу менен иштейт. Колдоо көрсөтүп төшбелги алыңыз.</string>
    <string name="BecomeASustainerMegaphone__not_now">Азыр эмес</string>
    <string name="BecomeASustainerMegaphone__donate">Колдоо көрсөтүү</string>

    <!-- KeyboardPagerFragment -->
    <string name="KeyboardPagerFragment_emoji">Быйтыкча</string>
    <string name="KeyboardPagerFragment_open_emoji_search">Быйтыкчалар издөөнү ачуу</string>
    <string name="KeyboardPagerFragment_open_sticker_search">Стикер издөөнү ачуу</string>
    <string name="KeyboardPagerFragment_open_gif_search">gif издөөнү ачуу</string>
    <string name="KeyboardPagerFragment_stickers">Стикерлер</string>
    <string name="KeyboardPagerFragment_backspace">Backspace</string>
    <string name="KeyboardPagerFragment_gifs">GIF анимациялары</string>
    <string name="KeyboardPagerFragment_search_emoji">Быйтыкчаларды издөө</string>
    <string name="KeyboardPagerfragment_back_to_emoji">Быйтыкчаларга кайтуу</string>
    <string name="KeyboardPagerfragment_clear_search_entry">Издөө жазуусун тазалоо</string>
    <string name="KeyboardPagerFragment_search_giphy">GIPHY издөө</string>

    <!-- StickerSearchDialogFragment -->
    <string name="StickerSearchDialogFragment_search_stickers">Стикерлерди издөө</string>
    <string name="StickerSearchDialogFragment_no_results_found">Эч нерсе табылган жок</string>
    <string name="EmojiSearchFragment__no_results_found">Эч нерсе табылган жок</string>
    <string name="NotificationsSettingsFragment__unknown_ringtone">Белгисиз рингтон</string>

    <!-- ConversationSettingsFragment -->
    <!-- Dialog title displayed when non-admin tries to add a story to an audience group -->
    <string name="ConversationSettingsFragment__cant_add_to_group_story">Топтук окуяга кошо албайсыз</string>
    <!-- Dialog message displayed when non-admin tries to add a story to an audience group -->
    <string name="ConversationSettingsFragment__only_admins_of_this_group_can_add_to_its_story">Топтун администратору гана кошо алат.</string>
    <!-- Error toasted when no activity can handle the add contact intent -->
    <string name="ConversationSettingsFragment__contacts_app_not_found">Байланыштар колдонмосу табылган жок</string>
    <string name="ConversationSettingsFragment__start_video_call">Видео чалууну баштоо</string>
    <string name="ConversationSettingsFragment__start_audio_call">Аудио чалууну баштоо</string>
    <!-- Button label with hyphenation. Translation can use soft hyphen - Unicode U+00AD -->
    <string name="ConversationSettingsFragment__story">Окуя</string>
    <!-- Button label with hyphenation. Translation can use soft hyphen - Unicode U+00AD -->
    <string name="ConversationSettingsFragment__message">Билдирүү</string>
    <!-- Button label with hyphenation. Translation can use soft hyphen - Unicode U+00AD -->
    <string name="ConversationSettingsFragment__video">Видео</string>
    <!-- Button label with hyphenation. Translation can use soft hyphen - Unicode U+00AD -->
    <string name="ConversationSettingsFragment__audio">Аудио</string>
    <!-- Button label with hyphenation. Translation can use soft hyphen - Unicode U+00AD -->
    <string name="ConversationSettingsFragment__call">Чалуу</string>
    <!-- Button label with hyphenation. Translation can use soft hyphen - Unicode U+00AD -->
    <string name="ConversationSettingsFragment__mute">Үнүн басуу</string>
    <!-- Button label with hyphenation. Translation can use soft hyphen - Unicode U+00AD -->
    <string name="ConversationSettingsFragment__muted">Үнсүз</string>
    <!-- Button label with hyphenation. Translation can use soft hyphen - Unicode U+00AD -->
    <string name="ConversationSettingsFragment__search">Издөө</string>
    <string name="ConversationSettingsFragment__disappearing_messages">Жоголуп кетүүчү билдирүүлөр</string>
    <string name="ConversationSettingsFragment__sounds_and_notifications">Үндөр жана билдирмелер</string>
  <!-- Removed by excludeNonTranslatables <string name="ConversationSettingsFragment__internal_details" translatable="false">Internal details</string> -->
    <string name="ConversationSettingsFragment__contact_details">Байланыш чоо-жайы</string>
    <string name="ConversationSettingsFragment__view_safety_number">Коопсуздук кодун көрүү</string>
    <string name="ConversationSettingsFragment__block">Бөгөттөө</string>
    <string name="ConversationSettingsFragment__block_group">Топту бөгөттөө</string>
    <string name="ConversationSettingsFragment__unblock">Бөгөттөн чыгаруу</string>
    <string name="ConversationSettingsFragment__unblock_group">Топту бөгөттөн чыгаруу</string>
    <string name="ConversationSettingsFragment__add_to_a_group">Топко кошуу</string>
    <string name="ConversationSettingsFragment__see_all">Баарын көрүү</string>
    <string name="ConversationSettingsFragment__add_members">Мүчө кошуу</string>
    <string name="ConversationSettingsFragment__permissions">Уруксаттар</string>
    <string name="ConversationSettingsFragment__requests_and_invites">Өтүнүчтөр жана чакыруулар</string>
    <string name="ConversationSettingsFragment__group_link">Топтун шилтемеси</string>
    <string name="ConversationSettingsFragment__add_as_a_contact">Байланыш катары кошуу</string>
    <string name="ConversationSettingsFragment__unmute">Үнүн чыгаруу</string>
    <string name="ConversationSettingsFragment__conversation_muted_until_s">Маектин үнү %1$s чейин өчүрүлдү</string>
    <string name="ConversationSettingsFragment__conversation_muted_forever">Сүйлөшүүнүн үнү биротоло өчүрүлдү</string>
    <string name="ConversationSettingsFragment__copied_phone_number_to_clipboard">Телефон номери буферге көчүрүлдү.</string>
    <string name="ConversationSettingsFragment__phone_number">Телефон номериңиз</string>
    <string name="ConversationSettingsFragment__get_badges">Signal\'ды колдоп, профилиңизге төшбелгилерди алыңыз. Көбүрөөк билүү үчүн төшбелгини басыңыз.</string>

    <!-- PermissionsSettingsFragment -->
    <string name="PermissionsSettingsFragment__add_members">Мүчө кошуу</string>
    <string name="PermissionsSettingsFragment__edit_group_info">Топтун маалыматын өзгөртүү</string>
    <string name="PermissionsSettingsFragment__send_messages">Билдирүүлөрдү жөнөтүү</string>
    <string name="PermissionsSettingsFragment__all_members">Бардык мүчөлөр</string>
    <string name="PermissionsSettingsFragment__only_admins">Администраторлор гана</string>
    <string name="PermissionsSettingsFragment__who_can_add_new_members">Жаңы мүчөлөрдү ким кошо алат?</string>
    <string name="PermissionsSettingsFragment__who_can_edit_this_groups_info">Бул топтун маалыматын ким өзгөртө алат?</string>
    <string name="PermissionsSettingsFragment__who_can_send_messages">Билдирүүлөрдү ким жөнөтө алат?</string>

    <!-- SoundsAndNotificationsSettingsFragment -->
    <string name="SoundsAndNotificationsSettingsFragment__mute_notifications">Билдирмелердин үнүн басуу</string>
    <string name="SoundsAndNotificationsSettingsFragment__not_muted">Үнү өчүрүлгөн эмес</string>
    <string name="SoundsAndNotificationsSettingsFragment__mentions">Айтып өтүүлөр</string>
    <string name="SoundsAndNotificationsSettingsFragment__always_notify">Дайыма билип тургум келет</string>
    <string name="SoundsAndNotificationsSettingsFragment__do_not_notify">Билдирбегиле</string>
    <string name="SoundsAndNotificationsSettingsFragment__custom_notifications">Жеке билдирмелер</string>

    <!-- StickerKeyboard -->
    <string name="StickerKeyboard__recently_used">Жакында колдонулган</string>

    <!-- PlaybackSpeedToggleTextView -->
    <string name="PlaybackSpeedToggleTextView__p5x">.5x</string>
    <string name="PlaybackSpeedToggleTextView__1x">1x</string>
    <string name="PlaybackSpeedToggleTextView__1p5x">1.5x</string>
    <string name="PlaybackSpeedToggleTextView__2x">2x</string>

    <!-- PaymentRecipientSelectionFragment -->
    <string name="PaymentRecipientSelectionFragment__new_payment">Жаңы төлөм</string>

    <!-- NewConversationActivity -->
    <string name="NewConversationActivity__new_message">Жаңы билдирүү</string>
    <!-- Context menu item message -->
    <string name="NewConversationActivity__message">Билдирүү</string>
    <!-- Context menu item audio call -->
    <string name="NewConversationActivity__audio_call">Аудио чалуу</string>
    <!-- Context menu item video call -->
    <string name="NewConversationActivity__video_call">Видео чалуу</string>
    <!-- Context menu item remove -->
    <string name="NewConversationActivity__remove">Алып салуу</string>
    <!-- Context menu item block -->
    <string name="NewConversationActivity__block">Бөгөттөө</string>
    <!-- Dialog title when removing a contact -->
    <string name="NewConversationActivity__remove_s">%1$s алынып салынсынбы?</string>
    <!-- Dialog message when removing a contact -->
    <string name="NewConversationActivity__you_wont_see_this_person">Бул адамды издегенде ал сизге көрүнбөйт. Ал сиз менен жазышуу сурамын жөнөтүп туруп гана жазыша алат.</string>
    <!-- Snackbar message after removing a contact -->
    <string name="NewConversationActivity__s_has_been_removed">%1$s алынып салынды</string>
    <!-- Snackbar message after blocking a contact -->
    <string name="NewConversationActivity__s_has_been_blocked">%1$s бөгөттөлдү</string>
    <!-- Dialog title when remove target contact is in system contacts -->
    <string name="NewConversationActivity__unable_to_remove_s">%1$s алынып салынган жок</string>
    <!-- Dialog message when remove target contact is in system contacts -->
    <string name="NewConversationActivity__this_person_is_saved_to_your">Бул адам түзмөгүңүздөгү Байланыштар тизмесине сакталган. Аны Байланыштарыңыздан өчүрүп, кайталап көрүңүз.</string>
    <!-- Dialog action to view contact when they can\'t be removed otherwise -->
    <string name="NewConversationActivity__view_contact">Байланышты карап көрүү</string>
    <!-- Error message shown when looking up a person by phone number and that phone number is not associated with a signal account -->
    <string name="NewConversationActivity__s_is_not_a_signal_user">%1$s Signal колдонуучусу эмес</string>

    <!-- ContactFilterView -->
    <string name="ContactFilterView__search_name_or_number">Атын же номерин издөө</string>

    <!-- VoiceNotePlayerView -->
    <string name="VoiceNotePlayerView__dot_s">· %1$s</string>
    <string name="VoiceNotePlayerView__stop_voice_message">Үн билдирүүсүн токтотуу</string>
    <string name="VoiceNotePlayerView__change_voice_message_speed">Үн билдирүү ылдамдыгын өзгөртүү</string>
    <string name="VoiceNotePlayerView__pause_voice_message">Үн билдирүүсүн тындыруу</string>
    <string name="VoiceNotePlayerView__play_voice_message">Үн билдирүүсүн ойнотуу</string>
    <string name="VoiceNotePlayerView__navigate_to_voice_message">Үн билдирүүсүнө өтүү</string>


    <!-- AvatarPickerFragment -->
    <string name="AvatarPickerFragment__avatar_preview">Аватарды алдын ала көрүү</string>
    <string name="AvatarPickerFragment__camera">Камера</string>
    <string name="AvatarPickerFragment__take_a_picture">Сүрөткө тартуу</string>
    <string name="AvatarPickerFragment__choose_a_photo">Сүрөт тандоо</string>
    <string name="AvatarPickerFragment__photo">Сүрөт</string>
    <string name="AvatarPickerFragment__text">Текст</string>
    <string name="AvatarPickerFragment__save">Сактоо</string>
    <string name="AvatarPickerFragment__clear_avatar">Аватарды тазалоо</string>
    <string name="AvatarPickerRepository__failed_to_save_avatar">Аватар сакталбай калды</string>

    <!-- TextAvatarCreationFragment -->
    <string name="TextAvatarCreationFragment__preview">Алдын ала көрүү</string>
    <string name="TextAvatarCreationFragment__done">Бүттү</string>
    <string name="TextAvatarCreationFragment__text">Текст</string>
    <string name="TextAvatarCreationFragment__color">Түс</string>

    <!-- VectorAvatarCreationFragment -->
    <string name="VectorAvatarCreationFragment__select_a_color">Түстү тандоо</string>

    <!-- ContactSelectionListItem -->
    <string name="ContactSelectionListItem__sms">SMS</string>
    <string name="ContactSelectionListItem__dot_s">· %1$s</string>

    <!-- Displayed in the toolbar when externally sharing text to multiple recipients -->
    <string name="ShareInterstitialActivity__share">Бөлүшүү</string>

    <!-- DSLSettingsToolbar -->
    <string name="DSLSettingsToolbar__navigate_up">Өйдө чабыттоо</string>
    <string name="MultiselectForwardFragment__forward_to">Багыттоо</string>
    <!-- Displayed when sharing content via the fragment -->
    <string name="MultiselectForwardFragment__share_with">Ким менен бөлүшүү керек</string>
    <string name="MultiselectForwardFragment__add_a_message">Билдирүү кошуу</string>
    <string name="MultiselectForwardFragment__faster_forwards">Тезирээк багытоо</string>
    <!-- Displayed when user selects a video that will be clipped before sharing to a story -->
    <string name="MultiselectForwardFragment__videos_will_be_trimmed">Видеолор 30 секунддук клиптерге ажыратылып, бир нече окуя түрүндө жөнөтүлөт.</string>
    <!-- Displayed when user selects a video that cannot be sent as a story -->
    <string name="MultiselectForwardFragment__videos_sent_to_stories_cant">Окуялар түрүндө жөнөтүлүүчү видеолор 30 секунддан ашпашы керек.</string>
    <string name="MultiselectForwardFragment__forwarded_messages_are_now">Багытталган билдирүүлөр азыр дароо жөнөтүлөт.</string>
    <plurals name="MultiselectForwardFragment_send_d_messages">
        <item quantity="other">%1$d билдирүү жөнөтүү</item>
    </plurals>
    <plurals name="MultiselectForwardFragment_messages_sent">
        <item quantity="other">Билдирүүлөр жөнөтүлдү</item>
    </plurals>
    <plurals name="MultiselectForwardFragment_messages_failed_to_send">
        <item quantity="other">Билдирүүлөр жөнөтүлбөй калды</item>
    </plurals>
    <plurals name="MultiselectForwardFragment__couldnt_forward_messages">
        <item quantity="other">Билдирүүлөрдү багыттоо мүмкүн эмес, анткени алар жеткиликсиз.</item>
    </plurals>
    <!-- Error message shown when attempting to select a group to forward/share but it\'s announcement only and you are not an admin -->
    <string name="MultiselectForwardFragment__only_admins_can_send_messages_to_this_group">Бул топко администраторлор гана билдирүү жөнөтө алышат.</string>
    <string name="MultiselectForwardFragment__limit_reached">Чекке жетти</string>

    <!-- Media V2 -->
    <!-- Dialog message when sending a story via an add to group story button -->
    <string name="MediaReviewFragment__add_to_the_group_story">\"%1$s\" топтук окуясына кошуңуз</string>
    <!-- Positive dialog action when sending a story via an add to group story button -->
    <string name="MediaReviewFragment__add_to_story">Окуяга кошуу</string>
    <string name="MediaReviewFragment__add_a_message">Билдирүү кошуу</string>
    <string name="MediaReviewFragment__add_a_reply">Жооп кошуу</string>
    <string name="MediaReviewFragment__send_to">Кимге</string>
    <string name="MediaReviewFragment__view_once_message">Бир жолу көрүлүүчү билдирүү</string>
    <string name="MediaReviewFragment__one_or_more_items_were_too_large">Бир же бир нече нерсе өтө чоң болуп чыкты</string>
    <string name="MediaReviewFragment__one_or_more_items_were_invalid">Бир же бир нече нерсе жараксыз</string>
    <string name="MediaReviewFragment__too_many_items_selected">Өтө көп нерсе тандалды</string>

    <string name="ImageEditorHud__cancel">Жокко чыгаруу</string>
    <string name="ImageEditorHud__draw">Тартуу</string>
    <string name="ImageEditorHud__write_text">Текст жазуу</string>
    <string name="ImageEditorHud__add_a_sticker">Стикер кошуу</string>
    <string name="ImageEditorHud__blur">Бүдөмүктөтүү</string>
    <string name="ImageEditorHud__done_editing">Түзөтүү бүттү</string>
    <string name="ImageEditorHud__clear_all">Баарын тазалоо</string>
    <string name="ImageEditorHud__undo">Токтотуу</string>
    <string name="ImageEditorHud__toggle_between_marker_and_highlighter">Маркер менен баса белгилегич ортосунда которуштуруу</string>
    <string name="ImageEditorHud__toggle_between_text_styles">Текст стилдеринин ортосунда которуштуруу</string>

    <string name="MediaCountIndicatorButton__send">Жөнөтүү</string>

    <string name="MediaReviewSelectedItem__tap_to_remove">Алып салуу үчүн басыңыз</string>
    <string name="MediaReviewSelectedItem__tap_to_select">Тандоо үчүн басыңыз</string>

    <string name="MediaReviewImagePageFragment__discard">Жокко чыгаруу</string>
    <string name="MediaReviewImagePageFragment__discard_changes">Өзгөртүүлөр жокко чыгарылсынбы?</string>
    <string name="MediaReviewImagePageFragment__youll_lose_any_changes">Бул сүрөткө киргизген өзгөртүүлөрүңүздү жоготосуз.</string>


    <string name="BadgesOverviewFragment__my_badges">Төшбелгилерим</string>
    <string name="BadgesOverviewFragment__featured_badge">Өзгөчөлөнгөн төшбелги</string>
    <string name="BadgesOverviewFragment__display_badges_on_profile">Профилде төшбелгилерди көрсөтүү</string>
    <string name="BadgesOverviewFragment__failed_to_update_profile">Профиль жаңыртылбай калды</string>



    <string name="SelectFeaturedBadgeFragment__select_a_badge">Төшбелги тандоо</string>
    <string name="SelectFeaturedBadgeFragment__you_must_select_a_badge">Төшбелги тандашыңыз керек</string>
    <string name="SelectFeaturedBadgeFragment__failed_to_update_profile">Профиль жаңыртылбай калды</string>

    <!-- Displayed on primary button in the bottom sheet as a call-to-action to launch into the donation flow -->
    <string name="ViewBadgeBottomSheetDialogFragment__donate_now">Колдоо көрсөтүү</string>
    <!-- Title of a page in the bottom sheet. Placeholder is a user\'s short-name -->
    <string name="ViewBadgeBottomSheetDialogFragment__s_supports_signal">%1$s Signal\'ды колдонот</string>
    <!-- Description of a page in the bottom sheet of a monthly badge. Placeholder is a user\'s short-name -->
    <string name="ViewBadgeBottomSheetDialogFragment__s_supports_signal_with_a_monthly">%1$s ай сайын Signal кызматына колдоо көрсөтүп турат. Signal – сизге окшогон адамдардын колдоосу менен иштеген, эч кандай жарнамачылары же инвесторлору жок коммерциялык эмес уюм.</string>
    <!-- Description of a page in the bottom sheet of a one-time badge. Placeholder is a user\'s short-name -->
    <string name="ViewBadgeBottomSheetDialogFragment__s_supports_signal_with_a_donation">%1$s Signal кызматына колдоо көрсөтүп турат. Signal – сизге окшогон адамдардын колдоосу менен иштеген, эч кандай жарнамачылары же инвесторлору жок коммерциялык эмес уюм.</string>

    <string name="ImageView__badge">Төшбелги</string>

    <string name="SubscribeFragment__cancel_subscription">Жазылууну токтотуу</string>
    <string name="SubscribeFragment__confirm_cancellation">Чын эле токтотосузбу?</string>
    <string name="SubscribeFragment__you_wont_be_charged_again">Кайра акы төлөбөйсүз. Төлөнгөн мезгил аяктаганда, төшбелгиңиз профилиңизден алынып салынат.</string>
    <string name="SubscribeFragment__not_now">Азыр эмес</string>
    <string name="SubscribeFragment__confirm">Ырастоо</string>
    <string name="SubscribeFragment__update_subscription">Жазылууну жаңыртуу</string>
    <string name="SubscribeFragment__your_subscription_has_been_cancelled">Жазылууңуз токтотулду.</string>
    <string name="SubscribeFragment__update_subscription_question">Жазылууну жаңыртасызбы?</string>
    <string name="SubscribeFragment__update">Жаңыртуу</string>
    <string name="SubscribeFragment__you_will_be_charged_the_full_amount_s_of">Бүгүн жаңы жазылуу мезгилинин акысын толук төлөйсүз (%1$s). Жазылууңуздун акысын ай сайын төлөп турушуңуз керек.</string>

    <string name="Subscription__s_per_month">%1$s/айына</string>
    <!-- Shown when a subscription is active and isn\'t going to expire at the end of the term -->
    <string name="Subscription__renews_s">%1$s жаңырат</string>
    <!-- Shown when a subscription is active and is going to expire at the end of the term -->
    <string name="Subscription__expires_s">Качан бүтөт: %1$s</string>

    <!-- Title of learn more sheet -->
    <string name="SubscribeLearnMoreBottomSheetDialogFragment__signal_is_different">Signal башкача кызмат.</string>
    <!-- First small text blurb on learn more sheet -->
    <string name="SubscribeLearnMoreBottomSheetDialogFragment__private_messaging">Купуя шартта жазышасыз. Жарнамалар жок, эч ким сизге көз салбайт жана аңдыбайт.</string>
    <!-- Second small text blurb on learn more sheet -->
    <string name="SubscribeLearnMoreBottomSheetDialogFragment__signal_is_supported_by">Signal колдоочулардын салымдарына гана иштегендиктен, эмне гана кылбайлы, биринчи орунга купуялыкты коебуз. Signal пайда көрүү же маалыматтарды сактоо үчүн эмес, атайын сизге арналып чыгарылган.</string>
    <!-- Third small text blurb on learn more sheet -->
    <string name="SubscribeLearnMoreBottomSheetDialogFragment__if_you_can">Signal кызматын көңүлдүү, коопсуз жана баарына жеткиликтүү кылгыңыз келсе, бүгүн салым кошуп, колдоо көрсөтсөңүз болот.</string>

    <string name="SubscribeThanksForYourSupportBottomSheetDialogFragment__thanks_for_your_support">Колдооңуз үчүн рахмат!</string>
    <!-- Subtext underneath the dialog title on the thanks sheet -->
    <string name="SubscribeThanksForYourSupportBottomSheetDialogFragment__youve_earned_a_donor_badge">Signal кызматынан донор төшбелгисин алдыңыз! Аны профилиңизге жайгаштырып, Signal\'ды колдоп жатканыңызды көрсөтүңүз.</string>
    <string name="SubscribeThanksForYourSupportBottomSheetDialogFragment__you_can_also">Ошол эле учурда</string>
    <string name="SubscribeThanksForYourSupportBottomSheetDialogFragment__become_a_montly_sustainer">Ай сайын Колдоочу боло аласыз</string>
    <string name="SubscribeThanksForYourSupportBottomSheetDialogFragment__display_on_profile">Профильде көрсөтүү</string>
    <string name="SubscribeThanksForYourSupportBottomSheetDialogFragment__make_featured_badge">Төшбелгини өзгөчөлөнтүңүз</string>
    <string name="SubscribeThanksForYourSupportBottomSheetDialogFragment__continue">Улантуу</string>
    <string name="ThanksForYourSupportBottomSheetFragment__when_you_have_more">Бир нече төшбелгиңиз болсо, профилиңизде алардын бирөөсүн койсоңуз болот.</string>

    <string name="BecomeASustainerFragment__get_badges">Signal\'ды колдоо менен профилиңизге төшбелги алыңыз.</string>
    <string name="BecomeASustainerFragment__signal_is_a_non_profit">Signal – сизге окшогон адамдардын колдоосу менен иштеген, эч кандай жарнамачылары же инвесторлору жок коммерциялык эмес уюм.</string>

    <!-- Button label for creating a donation -->
    <string name="ManageDonationsFragment__donate_to_signal">Signal\'га колдоо көрсөтүү</string>
    <!-- Heading for more area of manage subscriptions page -->
    <string name="ManageDonationsFragment__more">Дагы</string>
    <!-- Heading for receipts area of manage subscriptions page -->
    <!-- Heading for my subscription area of manage subscriptions page -->
    <string name="ManageDonationsFragment__my_support">Менин колдоом</string>
    <string name="ManageDonationsFragment__manage_subscription">Жазылууну башкаруу</string>
    <!-- Label for Donation Receipts button -->
    <string name="ManageDonationsFragment__donation_receipts">Колдоо дүмүрчөктөрү</string>
    <string name="ManageDonationsFragment__badges">Төшбелгилер</string>
    <string name="ManageDonationsFragment__subscription_faq">Жазылуу боюнча көп берилүүчү суроолор</string>
    <!-- Preference heading for other ways to donate -->
    <string name="ManageDonationsFragment__other_ways_to_give">Берүүнүн башка жолдору</string>
    <!-- Preference label to launch badge gifting -->
    <string name="ManageDonationsFragment__donate_for_a_friend">Дос үчүн колдоо көрсөтүңүз</string>

    <string name="Boost__enter_custom_amount">Өзүңүздүн суммаңызды киргизиңиз</string>
    <string name="Boost__one_time_contribution">Бир жолку салым</string>
    <!-- Error label when the amount is smaller than what we can accept -->
    <string name="Boost__the_minimum_amount_you_can_donate_is_s">Кеминде %1$s салым кошо аласыз</string>

    <string name="MySupportPreference__s_per_month">%1$s/айына</string>
    <string name="MySupportPreference__renews_s">%1$s жаңырат</string>
    <string name="MySupportPreference__processing_transaction">Транзакция иштетилүүдө…</string>
    <!-- Displayed on "My Support" screen when user badge failed to be added to their account -->
    <string name="MySupportPreference__couldnt_add_badge_s">Төшбелги кошулган жок. %1$s</string>
    <string name="MySupportPreference__please_contact_support">Кардарларды колдоо кызматына кайрылыңыз.</string>

    <!-- Title of expiry sheet when boost badge falls off profile unexpectedly. -->
    <string name="ExpiredBadgeBottomSheetDialogFragment__boost_badge_expired">Колдоочу төшбелгисинин мөөнөтү бүттү</string>
    <!-- Displayed in the bottom sheet if a monthly donation badge unexpectedly falls off the user\'s profile -->
    <string name="ExpiredBadgeBottomSheetDialogFragment__monthly_donation_cancelled">Айлык колдоо жокко чыгарылды</string>
    <!-- Displayed in the bottom sheet when a boost badge expires -->
    <string name="ExpiredBadgeBottomSheetDialogFragment__your_boost_badge_has_expired_and">Колдоочу төшбелгисинин мөөнөтү бүтүп, профилиңизде көрүнбөй калды.</string>
    <string name="ExpiredBadgeBottomSheetDialogFragment__you_can_reactivate">Бир жолу салым кошуп, колдоочу төшбелгиңизди дагы 30 күнгө узарта аласыз.</string>
    <!-- Displayed when we do not think the user is a subscriber when their boost expires -->
    <string name="ExpiredBadgeBottomSheetDialogFragment__you_can_keep">Signal\'ды колдоно берсеңиз болот, бирок сиздей адамдар үчүн иштелип чыккан технологияга колдоо көрсөтүү үчүн ай сайын салым кошуп, Signal\'дын Колдоочусу болуп албайсызбы?</string>
    <string name="ExpiredBadgeBottomSheetDialogFragment__become_a_sustainer">Колдоочу болуңуз</string>
    <string name="ExpiredBadgeBottomSheetDialogFragment__add_a_boost">Boost кошуу</string>
    <string name="ExpiredBadgeBottomSheetDialogFragment__not_now">Азыр эмес</string>
    <!-- Copy displayed when badge expires after user inactivity -->
    <string name="ExpiredBadgeBottomSheetDialogFragment__your_recurring_monthly_donation_was_automatically">Signal\'ды бир топтон бери колдонбой калганыңыздан улам, ай сайын кошуучу салымыңыз автоматтык түрдө токтотулду. %1$s төшбелгиңиз профилиңизде мындан ары көрүнбөйт.</string>
    <!-- Copy displayed when badge expires after payment failure -->
    <string name="ExpiredBadgeBottomSheetDialogFragment__your_recurring_monthly_donation_was_canceled">Төлөмүңүз алынбагандыктан, ай сайын кошуп турган салымыңыз токтотулду. Төшбелгиңиз профилиңизде мындан ары көрүнбөйт.</string>
    <!-- Copy displayed when badge expires after a payment failure and we have a displayable charge failure reason -->
    <string name="ExpiredBadgeBottomSheetDialogFragment__your_recurring_monthly_donation_was_canceled_s">Ай сайын кошуп турган салымыңыз токтотулду. %1$s Сиздин %2$s төшбелгиңиз профилиңизде мындан ары көрүнбөйт.</string>
    <string name="ExpiredBadgeBottomSheetDialogFragment__you_can">Signal\'ды колдоно берсеңиз болот, бирок колдонмону колдоп, төшбелгиңизди кайра иштетүү үчүн аны жаңыртышыңыз керек.</string>
    <string name="ExpiredBadgeBottomSheetDialogFragment__renew_subscription">Жазылууну жаңыртуу</string>
    <!-- Button label to send user to Google Pay website -->
    <string name="ExpiredBadgeBottomSheetDialogFragment__go_to_google_pay">Google Pay\'ге өтүү</string>

    <string name="CantProcessSubscriptionPaymentBottomSheetDialogFragment__cant_process_subscription_payment">Жазылуунун төлөмү алынган жок</string>
    <string name="CantProcessSubscriptionPaymentBottomSheetDialogFragment__were_having_trouble">Signal Колдоочу төлөмүңүздү чогултууда көйгөй болуп жатат. Төлөм ыкмаңыз жаңыртылганын текшериңиз. Болбосо, аны Google Pay\'де жаңыртыңыз. Signal төлөмдү бир нече күндөн кийин кайра иштетүүгө аракет кылат.</string>
    <string name="CantProcessSubscriptionPaymentBottomSheetDialogFragment__dont_show_this_again">Башка көрсөтпө</string>

    <string name="Subscription__contact_support">Кардарларды колдоо кызматына кайрылуу</string>
    <string name="Subscription__get_a_s_badge">%1$s төшбелгисин алуу</string>

    <string name="SubscribeFragment__processing_payment">Төлөм иштетилүүдө…</string>
    <!-- Displayed in notification when user payment fails to process on Stripe -->
    <string name="DonationsErrors__error_processing_payment">Төлөмдү иштетүүдө ката кетти</string>
    <!-- Displayed on "My Support" screen when user subscription payment method failed. -->
    <string name="DonationsErrors__error_processing_payment_s">Төлөмдү иштетүүдө ката кетти. %1$s</string>
    <string name="DonationsErrors__your_payment">Төлөмүңүз иштелбегендиктен, сизден акы алынган жок. Кайталап көрүңүз.</string>
    <string name="DonationsErrors__still_processing">Дагы эле иштетилүүдө</string>
    <string name="DonationsErrors__couldnt_add_badge">Төшбелги кошулган жок.</string>
    <!-- Displayed when badge credential couldn\'t be verified -->
    <string name="DonationsErrors__failed_to_validate_badge">Төшбелгинин жарактуулугу текшерилбей калды</string>
    <!-- Displayed when badge credential couldn\'t be verified -->
    <string name="DonationsErrors__could_not_validate">Сервердин жообу текшерилбей калды. Сураныч, кардарларды колдоо кызматына кайрылыңыз.</string>
    <!-- Displayed as title when some generic error happens during sending donation on behalf of another user -->
    <string name="DonationsErrors__donation_failed">Болбой калды</string>
    <!-- Displayed as message when some generic error happens during sending donation on behalf of another user -->
    <string name="DonationsErrors__your_payment_was_processed_but">Төлөмүңүз алынды, бирок Signal колдоо көрсөткөнүңүз тууралуу билдирүү жөнөтө алган жок. Кардарларды колдоо кызматына кайрылыңыз.</string>
    <string name="DonationsErrors__your_badge_could_not">Сизден төлөм алынганы менен, төшбелгиңиз аккаунтуңузга кошулбай калды окшойт. Кардарларды тейлеген кызматка кайрылыңыз.</string>
    <string name="DonationsErrors__your_payment_is_still">Төлөмүңүз дагы эле иштетилүүдө. Бул сиздин туташууңузга жараша бир нече мүнөткө созулушу мүмкүн.</string>
    <string name="DonationsErrors__failed_to_cancel_subscription">Жазылуу токтотулган жок</string>
    <string name="DonationsErrors__subscription_cancellation_requires_an_internet_connection">Жазылууну токтотуу үчүн Интернет байланышы керек.</string>
    <string name="ViewBadgeBottomSheetDialogFragment__your_device_doesn_t_support_google_pay_so_you_can_t_subscribe_to_earn_a_badge_you_can_still_support_signal_by_making_a_donation_on_our_website">Google Pay түзмөгүңүздө иштебегендиктен, катталып, төшбелги ала албайсыз. Бирок Signal\'дын вебсайтынан салым кошсоңуз болот.</string>
    <string name="NetworkFailure__network_error_check_your_connection_and_try_again">Тармак катасы. Туташууңузду текшерип, кайра аракет кылыңыз.</string>
    <string name="NetworkFailure__retry">Кайра аракет кылуу</string>
    <!-- Displayed as a dialog title when the selected recipient for a gift doesn\'t support gifting -->
    <string name="DonationsErrors__cannot_send_donation">Жөнөтүлбөй калды</string>
    <!-- Displayed as a dialog message when the selected recipient for a gift doesn\'t support gifting -->
    <string name="DonationsErrors__this_user_cant_receive_donations_until">Signal\'дын версиясын жаңыртмайынча, бул колдонуучу колдоону ала албайт</string>
    <!-- Displayed as a dialog message when the user\'s profile could not be fetched, likely due to lack of internet -->
    <string name="DonationsErrors__your_donation_could_not_be_sent">Интернет жок болгондуктан, колдооңуз жөнөтүлгөн жок. Байланышыңызды текшерип, кайталап көрүңүз.</string>

    <!-- Gift message view title -->
    <string name="GiftMessageView__donation_on_behalf_of_s">%1$s атынан колдоо көрсөттү</string>
    <!-- Gift message view title for incoming donations -->
    <string name="GiftMessageView__s_donated_to_signal_on">%1$s сиздин атыңыздан Signal\'га колдоо көрсөттү</string>
    <!-- Gift badge redeem action label -->
    <string name="GiftMessageView__redeem">Төлөө</string>
    <!-- Gift badge view action label -->
    <string name="GiftMessageView__view">Карап көрүү</string>
    <!-- Gift badge redeeming action label -->
    <string name="GiftMessageView__redeeming">Алынууда…</string>
    <!-- Gift badge redeemed label -->
    <string name="GiftMessageView__redeemed">Алынды</string>


    <!-- Stripe decline code generic_failure -->
    <string name="DeclineCode__try_another_payment_method_or_contact_your_bank">Башка төлөм ыкмасын колдонуп көрүңүз же көбүрөөк маалымат алуу үчүн банкыңызга кайрылыңыз.</string>
    <!-- Stripe decline code verify on Google Pay and try again -->
    <string name="DeclineCode__verify_your_payment_method_is_up_to_date_in_google_pay_and_try_again">Төлөм ыкмаңыз Google Pay\'де жаңыртылганын текшерип, кайталап көрүңүз.</string>
    <!-- Stripe decline code learn more action label -->
    <string name="DeclineCode__learn_more">Кененирээк маалымат</string>
    <!-- Stripe decline code contact issuer -->
    <string name="DeclineCode__verify_your_payment_method_is_up_to_date_in_google_pay_and_try_again_if_the_problem">Төлөм ыкмаңыз Google Pay\'де жаңыртылганын текшерип, кайталап көрүңүз. Эгер көйгөй чечилбесе, банкыңызга кайрылыңыз.</string>
    <!-- Stripe decline code purchase not supported -->
    <string name="DeclineCode__your_card_does_not_support_this_type_of_purchase">Сиздин картаңыз сатып алуунун бул түрүн колдоого албайт. Башка төлөм ыкмасын колдонуп көрүңүз.</string>
    <!-- Stripe decline code your card has expired -->
    <string name="DeclineCode__your_card_has_expired">Картаңыздын мөөнөтү бүттү. Google Pay\'деги төлөм ыкмаңызды жаңыртып, кайра аракет кылыңыз.</string>
    <!-- Stripe decline code go to google pay action label -->
    <string name="DeclineCode__go_to_google_pay">Google Pay\'ге өтүү</string>
    <!-- Stripe decline code try credit card again action label -->
    <string name="DeclineCode__try">Кайталап көрүңүз</string>
    <!-- Stripe decline code incorrect card number -->
    <string name="DeclineCode__your_card_number_is_incorrect">Картаңыздын номери туура эмес. Аны Google Pay\'де жаңыртып, кайра аракет кылыңыз.</string>
    <!-- Stripe decline code incorrect cvc -->
    <string name="DeclineCode__your_cards_cvc_number_is_incorrect">Картаңыздын CVC номери туура эмес. Аны Google Pay\'де жаңыртып, кайра аракет кылыңыз.</string>
    <!-- Stripe decline code insufficient funds -->
    <string name="DeclineCode__your_card_does_not_have_sufficient_funds">Бул сатып алууну аягына чыгаруу үчүн картаңызда жетиштүү каражат жок. Башка төлөм ыкмасын колдонуп көрүңүз.</string>
    <!-- Stripe decline code incorrect expiration month -->
    <string name="DeclineCode__the_expiration_month">Төлөм ыкмаңыздагы мөөнөтү бүтүүчү ай туура эмес. Аны Google Pay\'де жаңыртып, кайра аракет кылыңыз.</string>
    <!-- Stripe decline code incorrect expiration year -->
    <string name="DeclineCode__the_expiration_year">Төлөм ыкмаңыздагы жарактуулук жылы туура эмес. Аны Google Pay\'де жаңыртып, кайра аракет кылыңыз.</string>
    <!-- Stripe decline code issuer not available -->
    <string name="DeclineCode__try_completing_the_payment_again">Төлөмдү кайра бүтүрүп көрүңүз же көбүрөөк маалымат алуу үчүн банкыңызга кайрылыңыз.</string>
    <!-- Stripe decline code processing error -->
    <string name="DeclineCode__try_again">Кайталап көрүңүз же көбүрөөк маалымат алуу үчүн банкыңызга кайрылыңыз.</string>

    <!-- Credit Card decline code error strings -->
    <!-- Stripe decline code approve_with_id for credit cards displayed in a notification or dialog -->
    <string name="DeclineCode__verify_your_card_details_are_correct_and_try_again">Картаңыздын чоо-жайын текшерип, кайталап көрүңүз.</string>
    <!-- Stripe decline code call_issuer for credit cards displayed in a notification or dialog -->
    <string name="DeclineCode__verify_your_card_details_are_correct_and_try_again_if_the_problem_continues">Картаңыздын чоо-жайын текшерип, кайталап көрүңүз. Эгер көйгөй кайталана берсе, банкыңызга чалыңыз.</string>
    <!-- Stripe decline code expired_card for credit cards displayed in a notification or dialog -->
    <string name="DeclineCode__your_card_has_expired_verify_your_card_details">Картаңыздын мөөнөтү өтүп кеткен. Картаңыздын чоо-жайын текшерип, кайталап көрүңүз.</string>
    <!-- Stripe decline code incorrect_cvc and invalid_cvc for credit cards displayed in a notification or dialog -->
    <string name="DeclineCode__your_cards_cvc_number_is_incorrect_verify_your_card_details">Картаңыздын CVC номери туура эмес. Картаңыздын чоо-жайын текшерип, кайталап көрүңүз.</string>
    <!-- Stripe decline code invalid_expiry_month for credit cards displayed in a notification or dialog -->
    <string name="DeclineCode__the_expiration_month_on_your_card_is_incorrect">Картаңыздын мөөнөтү бүтө турган ай туура эмес көрсөтүлдү. Картаңыздын чоо-жайын текшерип, кайталап көрүңүз.</string>
    <!-- Stripe decline code invalid_expiry_year for credit cards displayed in a notification or dialog -->
    <string name="DeclineCode__the_expiration_year_on_your_card_is_incorrect">Картаңыздын мөөнөтү бүтө турган жыл туура эмес көрсөтүлдү. Картаңыздын чоо-жайын текшерип, кайталап көрүңүз.</string>
    <!-- Stripe decline code incorrect_number and invalid_number for credit cards displayed in a notification or dialog -->
    <string name="DeclineCode__your_card_number_is_incorrect_verify_your_card_details">Картаңыздын номери туура эмес көрсөтүлдү. Картаңыздын чоо-жайын текшерип, кайталап көрүңүз.</string>

    <!-- Title of create notification profile screen -->
    <string name="EditNotificationProfileFragment__name_your_profile">Профилиңизге ат коюңуз</string>
    <!-- Hint text for create/edit notification profile name -->
    <string name="EditNotificationProfileFragment__profile_name">Профилдин аталышы</string>
    <!-- Name has a max length, this shows how many characters are used out of the max -->
    <string name="EditNotificationProfileFragment__count">%1$d/%2$d</string>
    <!-- Call to action button to continue to the next step -->
    <string name="EditNotificationProfileFragment__next">Кийинки</string>
    <!-- Call to action button once the profile is named to create the profile and continue to the customization steps -->
    <string name="EditNotificationProfileFragment__create">Түзүү</string>
    <!-- Call to action button once the profile name is edited -->
    <string name="EditNotificationProfileFragment__save">Сактоо</string>
    <!-- Title of edit notification profile screen -->
    <string name="EditNotificationProfileFragment__edit_this_profile">Бул профилди түзөтүңүз</string>
    <!-- Error message shown when attempting to create or edit a profile name to an existing profile name -->
    <string name="EditNotificationProfileFragment__a_profile_with_this_name_already_exists">Мындай аталыштагы профиль бар</string>
    <!-- Preset selectable name for a profile name, shown as list in edit/create screen -->
    <string name="EditNotificationProfileFragment__work">Жумуш</string>
    <!-- Preset selectable name for a profile name, shown as list in edit/create screen -->
    <string name="EditNotificationProfileFragment__sleep">Уйку</string>
    <!-- Preset selectable name for a profile name, shown as list in edit/create screen -->
    <string name="EditNotificationProfileFragment__driving">Айдоо</string>
    <!-- Preset selectable name for a profile name, shown as list in edit/create screen -->
    <string name="EditNotificationProfileFragment__downtime">Эс алууда</string>
    <!-- Preset selectable name for a profile name, shown as list in edit/create screen -->
    <string name="EditNotificationProfileFragment__focus">Фокус</string>
    <!-- Error message shown when attempting to next/save without a profile name -->
    <string name="EditNotificationProfileFragment__profile_must_have_a_name">Профиль аты болушу керек</string>

    <!-- Title for add recipients to notification profile screen in create flow -->
    <string name="AddAllowedMembers__allowed_notifications">Уруксат берилген билдирмелер</string>
    <!-- Description of what the user should be doing with this screen -->
    <string name="AddAllowedMembers__add_people_and_groups_you_want_notifications_and_calls_from_when_this_profile_is_on">Бул профиль иштетилгенде билдирмелерди жана чалууларды алууну каалаган адамдарды жана топторду кошуңуз</string>
    <!-- Button text that launches the contact picker to select from -->
    <string name="AddAllowedMembers__add_people_or_groups">Адамдарды же топторду кошуу</string>

    <!-- Call to action button on contact picker for adding to profile -->
    <string name="SelectRecipientsFragment__add">Кошуу</string>

    <!-- Notification profiles home fragment, shown when no profiles have been created yet -->
    <string name="NotificationProfilesFragment__create_a_profile_to_receive_notifications_and_calls_only_from_the_people_and_groups_you_want_to_hear_from">Сиз уккуңуз келген адамдардан жана топтордон гана билдирмелерди жана чалууларды алуу үчүн профиль түзүңүз.</string>
    <!-- Header shown above list of all notification profiles -->
    <string name="NotificationProfilesFragment__profiles">Профильдер</string>
    <!-- Button that starts the create new notification profile flow -->
    <string name="NotificationProfilesFragment__new_profile">Жаңы профиль</string>
    <!-- Profile active status, indicating the current profile is on for an unknown amount of time -->
    <string name="NotificationProfilesFragment__on">Күйүк</string>

    <!-- Button use to permanently delete a notification profile -->
    <string name="NotificationProfileDetails__delete_profile">Профилди жок кылуу</string>
    <!-- Snakbar message shown when removing a recipient from a profile -->
    <string name="NotificationProfileDetails__s_removed">\"%1$s\" алынып салынды.</string>
    <!-- Snackbar button text that will undo the recipient remove -->
    <string name="NotificationProfileDetails__undo">Токтотуу</string>
    <!-- Dialog message shown to confirm deleting a profile -->
    <string name="NotificationProfileDetails__permanently_delete_profile">Профиль биротоло жок кылынсынбы?</string>
    <!-- Dialog button to delete profile -->
    <string name="NotificationProfileDetails__delete">Өчүрүү</string>
    <!-- Title/accessibility text for edit icon to edit profile emoji/name -->
    <string name="NotificationProfileDetails__edit_notification_profile">Билдирмелер профилин түзөтүү</string>
    <!-- Schedule description if all days are selected -->
    <string name="NotificationProfileDetails__everyday">Күн сайын</string>
    <!-- Profile status on if it is the active profile -->
    <string name="NotificationProfileDetails__on">Күйүк</string>
    <!-- Profile status on if it is not the active profile -->
    <string name="NotificationProfileDetails__off">Өчүк</string>
    <!-- Description of hours for schedule (start to end) times -->
    <string name="NotificationProfileDetails__s_to_s">Кимден: %1$s Кимге: %2$s</string>
    <!-- Section header for exceptions to the notification profile -->
    <string name="NotificationProfileDetails__exceptions">Өзгөчө учурлар</string>
    <!-- Profile exception to allow all calls through the profile restrictions -->
    <string name="NotificationProfileDetails__allow_all_calls">Бардык чалууларга уруксат берүү</string>
    <!-- Profile exception to allow all @mentions through the profile restrictions -->
    <string name="NotificationProfileDetails__notify_for_all_mentions">Бардык эскертмелер жөнүндө кабарлоо</string>
    <!-- Section header for showing schedule information -->
    <string name="NotificationProfileDetails__schedule">График</string>
    <!-- If member list is long, will truncate the list and show an option to then see all when tapped -->
    <string name="NotificationProfileDetails__see_all">Баарын көрүү</string>

    <!-- Title for add schedule to profile in create flow -->
    <string name="EditNotificationProfileSchedule__add_a_schedule">График кошуу</string>
    <!-- Descriptor text indicating what the user can do with this screen -->
    <string name="EditNotificationProfileSchedule__set_up_a_schedule_to_enable_this_notification_profile_automatically">Бул эскертме профилин автоматтык түрдө иштетүү үчүн графикти орнотуңуз.</string>
    <!-- Text shown next to toggle switch to enable/disable schedule -->
    <string name="EditNotificationProfileSchedule__schedule">График</string>
    <!-- Label for showing the start time for the schedule -->
    <string name="EditNotificationProfileSchedule__start">Баштоо</string>
    <!-- Label for showing the end time for the schedule -->
    <string name="EditNotificationProfileSchedule__end">Аягы</string>
    <!-- First letter of Sunday -->
    <string name="EditNotificationProfileSchedule__sunday_first_letter">Ж</string>
    <!-- First letter of Monday -->
    <string name="EditNotificationProfileSchedule__monday_first_letter">Д</string>
    <!-- First letter of Tuesday -->
    <string name="EditNotificationProfileSchedule__tuesday_first_letter">Ш</string>
    <!-- First letter of Wednesday -->
    <string name="EditNotificationProfileSchedule__wednesday_first_letter">Ш</string>
    <!-- First letter of Thursday -->
    <string name="EditNotificationProfileSchedule__thursday_first_letter">Б</string>
    <!-- First letter of Friday -->
    <string name="EditNotificationProfileSchedule__friday_first_letter">Ж</string>
    <!-- First letter of Saturday -->
    <string name="EditNotificationProfileSchedule__saturday_first_letter">И</string>
    <!-- Title of select time dialog shown when setting start time for schedule -->
    <string name="EditNotificationProfileSchedule__set_start_time">Баштоо убакытын коюу</string>
    <!-- Title of select time dialog shown when setting end time for schedule -->
    <string name="EditNotificationProfileSchedule__set_end_time">Аяктоо убакытын коюу</string>
    <!-- If in edit mode, call to action button text show to save schedule to profile -->
    <string name="EditNotificationProfileSchedule__save">Сактоо</string>
    <!-- If in create mode, call to action button text to show to skip enabling a schedule -->
    <string name="EditNotificationProfileSchedule__skip">Өткөрүп жиберүү</string>
    <!-- If in create mode, call to action button text to show to use the enabled schedule and move to the next screen -->
    <string name="EditNotificationProfileSchedule__next">Кийинки</string>
    <!-- Error message shown if trying to save/use a schedule with no days selected -->
    <string name="EditNotificationProfileSchedule__schedule_must_have_at_least_one_day">Графикте жок дегенде бир күн болушу керек</string>

    <!-- Title for final screen shown after completing a profile creation -->
    <string name="NotificationProfileCreated__profile_created">Профиль түзүлдү</string>
    <!-- Call to action button to press to close the created screen and move to the profile details screen -->
    <string name="NotificationProfileCreated__done">Бүттү</string>
    <!-- Descriptor text shown to indicate how to manually turn a profile on/off -->
    <string name="NotificationProfileCreated__you_can_turn_your_profile_on_or_off_manually_via_the_menu_on_the_chat_list">Маек тизмесиндеги меню аркылуу профилиңизди кол менен иштетип же өчүрө аласыз.</string>
    <!-- Descriptor text shown to indicate you can add a schedule later since you did not add one during create flow -->
    <string name="NotificationProfileCreated__add_a_schedule_in_settings_to_automate_your_profile">Профилиңизди автоматташтыруу үчүн тууралоолорго график кошуңуз.</string>
    <!-- Descriptor text shown to indicate your profile will follow the schedule set during create flow -->
    <string name="NotificationProfileCreated__your_profile_will_turn_on_and_off_automatically_according_to_your_schedule">Профилиңизди автоматташтыруу үчүн тууралоолорго график кошуңуз.</string>

    <!-- Button text shown in profile selection bottom sheet to create a new profile -->
    <string name="NotificationProfileSelection__new_profile">Жаңы профиль</string>
    <!-- Manual enable option to manually enable a profile for 1 hour -->
    <string name="NotificationProfileSelection__for_1_hour">1 саатка</string>
    <!-- Manual enable option to manually enable a profile until a set time (currently 6pm or 8am depending on what is next) -->
    <string name="NotificationProfileSelection__until_s">%1$s чейин</string>
    <!-- Option to view profile details -->
    <string name="NotificationProfileSelection__view_settings">Тууралоолорду көрүү</string>
    <!-- Descriptor text indicating how long a profile will be on when there is a time component associated with it -->
    <string name="NotificationProfileSelection__on_until_s">%1$s чейин күйүк</string>

    <!-- Displayed in a toast when we fail to open the ringtone picker -->
    <string name="NotificationSettingsFragment__failed_to_open_picker">Тандоочу ачылбай койду.</string>

    <!-- Description shown for the Signal Release Notes channel -->
    <string name="ReleaseNotes__signal_release_notes_and_news">Signal релизинин эскертүүлөрү жана жаңылыктары</string>

    <!-- Donation receipts activity title -->
    <string name="DonationReceiptListFragment__all_activity">Бардык активдүүлүктөр</string>
    <!-- Donation receipts all tab label -->
    <string name="DonationReceiptListFragment__all">Баары</string>
    <!-- Donation receipts recurring tab label -->
    <string name="DonationReceiptListFragment__recurring">Кайталануучу</string>
    <!-- Donation receipts one-time tab label -->
    <string name="DonationReceiptListFragment__one_time">Бир жолку</string>
    <!-- Donation receipts gift tab label -->
    <string name="DonationReceiptListFragment__donation_for_a_friend">Дос үчүн колдоо көрсөтүү</string>
    <!-- Donation receipts boost row label -->
    <!-- Donation receipts details title -->
    <!-- Donation receipts donation type heading -->
    <string name="DonationReceiptDetailsFragment__donation_type">Колдоо түрү</string>
    <!-- Donation receipts date paid heading -->
    <string name="DonationReceiptDetailsFragment__date_paid">Төлөгөн күн</string>
    <!-- Donation receipts share PNG -->
    <string name="DonationReceiptDetailsFragment__share_receipt">Дүмүрчөктү бөлүшүү</string>
    <!-- Donation receipts list end note -->
    <string name="DonationReceiptListFragment__if_you_have">Эгер Signal\'ды кайра орноткон болсоңуз, буга чейинки дүмүрчөктөрдү көрө албай каласыз.</string>
    <!-- Donation receipts document title -->
    <string name="DonationReceiptDetailsFragment__donation_receipt">Колдоо дүмүрчөгү</string>
    <!-- Donation receipts amount title -->
    <string name="DonationReceiptDetailsFragment__amount">Суммасы</string>
    <!-- Donation receipts thanks -->
    <string name="DonationReceiptDetailsFragment__thank_you_for_supporting">Signal\'ды колдогонуңуз үчүн рахмат. Сиз ар кимге өз оюн айтууга жана дүйнө жүзүндөгү адамдар менен коопсуз баарлашууга мүмкүндүк берген ачык булактуу, купуялуулук технологияны өнүктүрүүгө салым кошосуз. Эгер сиз Америка Кошмо Штаттарынын резиденти болсоңуз, салык эсебиңиз үчүн бул дүмүрчөктү сактап коюңуз. Signal Technology Foundation - Америка Кошмо Штаттарынын Ички киреше кодексинин 501c3 бөлүмүнө ылайык, салыктан бошотулган коммерциялык эмес уюм. Биздин Федералдык салык ID 82-4506840.</string>
    <!-- Donation receipt type -->
    <string name="DonationReceiptDetailsFragment__s_dash_s">%1$s - %2$s</string>
    <!-- Donation reciepts screen empty state title -->
    <string name="DonationReceiptListFragment__no_receipts">Дүмүрчөктөр жок</string>

    <!-- region "Stories Tab" -->

    <!-- Label for Chats tab in home app screen -->
    <string name="ConversationListTabs__chats">Маектер</string>
    <!-- Label for Stories tab in home app screen -->
    <string name="ConversationListTabs__stories">Окуялар</string>
    <!-- String for counts above 99 in conversation list tabs -->
    <string name="ConversationListTabs__99p">99+</string>
    <!-- Menu item on stories landing page -->
    <string name="StoriesLandingFragment__story_privacy">Окуянын купуялыгы</string>
    <!-- Title for "My Stories" row item in Stories landing page -->
    <string name="StoriesLandingFragment__my_stories">Менин окуяларым</string>
    <!-- Subtitle for "My Stories" row item when user has not added stories -->
    <string name="StoriesLandingFragment__tap_to_add">Кошуу үчүн басыңыз</string>
    <!-- Displayed when there are no stories to display -->
    <string name="StoriesLandingFragment__no_recent_updates_to_show_right_now">Азырынча жаңылык жок.</string>
    <!-- Context menu option to hide a story -->
    <string name="StoriesLandingItem__hide_story">Окуяны жашыруу</string>
    <!-- Context menu option to unhide a story -->
    <string name="StoriesLandingItem__unhide_story">Окуяны көрсөтүү</string>
    <!-- Context menu option to forward a story -->
    <string name="StoriesLandingItem__forward">Багыттоо</string>
    <!-- Context menu option to share a story -->
    <string name="StoriesLandingItem__share">Бөлүшүү…</string>
    <!-- Context menu option to go to story chat -->
    <string name="StoriesLandingItem__go_to_chat">Маектешүүгө өтүү</string>
    <!-- Context menu option to go to story info -->
    <string name="StoriesLandingItem__info">Маалымат</string>
    <!-- Label when a story is pending sending -->
    <string name="StoriesLandingItem__sending">Жөнөтүлүүдө…</string>
    <!-- Label when multiple stories are pending sending -->
    <string name="StoriesLandingItem__sending_d">%1$d жөнөтүлүүдө…</string>
    <!-- Label when a story fails to send due to networking -->
    <string name="StoriesLandingItem__send_failed">Жөнөтүлбөй калды</string>
    <!-- Label when a story fails to send due to identity mismatch -->
    <string name="StoriesLandingItem__partially_sent">Жарым-жартылай жөнөтүлгөн</string>
    <!-- Status label when a story fails to send indicating user action to retry -->
    <string name="StoriesLandingItem__tap_to_retry">Кайра аракет кылуу үчүн басыңыз</string>
    <!-- Title of dialog confirming decision to hide a story -->
    <string name="StoriesLandingFragment__hide_story">Окуя жашырылсынбы?</string>
    <!-- Message of dialog confirming decision to hide a story -->
    <string name="StoriesLandingFragment__new_story_updates">%1$s бөлүшкөн жаңы окуялар мындан ары окуялардын башында көрүнбөйт.</string>
    <!-- Positive action of dialog confirming decision to hide a story -->
    <string name="StoriesLandingFragment__hide">Жашыруу</string>
    <!-- Displayed in Snackbar after story is hidden -->
    <string name="StoriesLandingFragment__story_hidden">Окуя жашырылган</string>
    <!-- Section header for hidden stories -->
    <string name="StoriesLandingFragment__hidden_stories">Жашырылган окуялар</string>
    <!-- Displayed on each sent story under My Stories -->
    <plurals name="MyStories__d_views">
        <item quantity="other">%1$d көрүү</item>
    </plurals>
    <!-- Forward story label, displayed in My Stories context menu -->
    <string name="MyStories_forward">Багыттоо</string>
    <!-- Label for stories for a single user. Format is {given name}\'s Story -->
    <string name="MyStories__ss_story">%1$s окуясы</string>
    <!-- Title of dialog to confirm deletion of story -->
    <string name="MyStories__delete_story">Окуяны өчүрөсүзбү?</string>
    <!-- Message of dialog to confirm deletion of story -->
    <string name="MyStories__this_story_will_be_deleted">Бул окуя сиз жана аны алгандардын баары үчүн өчүрүлөт.</string>
    <!-- Toast shown when story media cannot be saved -->
    <string name="MyStories__unable_to_save">Сактоо мүмкүн эмес</string>
    <!-- Displayed at bottom of story viewer when current item has views -->
    <plurals name="StoryViewerFragment__d_views">
        <item quantity="other">%1$d көрүү</item>
    </plurals>
    <!-- Displayed at bottom of story viewer when current item has replies -->
    <plurals name="StoryViewerFragment__d_replies">
        <item quantity="other">%1$d жооп</item>
    </plurals>
    <!-- Label on group stories to add a story -->
    <string name="StoryViewerPageFragment__add">Кошуу</string>
    <!-- Used when view receipts are disabled -->
    <string name="StoryViewerPageFragment__views_off">Көрүү мүмкүнчүлүгү өчүрүлгөн</string>
    <!-- Used to join views and replies when both exist on a story item -->
    <string name="StoryViewerFragment__s_s">%1$s %2$s</string>
    <!-- Displayed when viewing a post you sent -->
    <string name="StoryViewerPageFragment__you">Сиз</string>
    <!-- Displayed when viewing a post displayed to a group -->
    <string name="StoryViewerPageFragment__s_to_s">Кимден: %1$s Кимге: %2$s</string>
    <!-- Displayed when viewing a post from another user with no replies -->
    <string name="StoryViewerPageFragment__reply">Жооп берүү</string>
    <!-- Displayed when viewing a post that has failed to send to some users -->
    <string name="StoryViewerPageFragment__partially_sent">Жарым-жартылай жөнөтүлгөн. Көбүрөөк билүү үчүн басып коюңуз</string>
    <!-- Displayed when viewing a post that has failed to send -->
    <string name="StoryViewerPageFragment__send_failed">Жөнөтүлбөй калды. Кайталоо үчүн басыңыз</string>
    <!-- Label for the reply button in story viewer, which will launch the group story replies bottom sheet. -->
    <string name="StoryViewerPageFragment__reply_to_group">Группага жооп берүү</string>
    <!-- Displayed when a story has no views -->
    <string name="StoryViewsFragment__no_views_yet">Азырынча көрүүлөр жок</string>
    <!-- Displayed when user has disabled receipts -->
    <string name="StoryViewsFragment__enable_view_receipts_to_see_whos_viewed_your_story">Окуяларыңызды кимдер көргөнүн билгиңиз келсе, билдирүүнүн окулганын кабарлаган функцияны иштетиңиз.</string>
    <!-- Button label displayed when user has disabled receipts -->
    <string name="StoryViewsFragment__go_to_settings">Тууралоо бөлүмүнө өтүү</string>
    <!-- Dialog action to remove viewer from a story -->
    <string name="StoryViewsFragment__remove">Алып салуу</string>
    <!-- Dialog title when removing a viewer from a story -->
    <string name="StoryViewsFragment__remove_viewer">Көрүүчүнү алып саласызбы?</string>
    <!-- Dialog message when removing a viewer from a story -->
    <string name="StoryViewsFragment__s_will_still_be_able">%1$s бул постту көрө берет, бирок келечекте сиз %2$s менен бөлүшө турган постторуңузду көрө албайт.</string>
    <!-- Story View context menu action to remove them from a story -->
    <string name="StoryViewItem__remove_viewer">Көрүүчүнү алып салуу</string>
    <!-- Displayed when a story has no replies yet -->
    <string name="StoryGroupReplyFragment__no_replies_yet">Азырынча жооп жок</string>
    <!-- Displayed when no longer a group member -->
    <string name="StoryGroupReplyFragment__you_cant_reply">Бул топтон чыгып кеткениңизден улам, бул окуяга жооп бере албайсыз.</string>
    <!-- Displayed for each user that reacted to a story when viewing replies -->
    <string name="StoryGroupReactionReplyItem__reacted_to_the_story">Окуяга сезимин билдирди</string>
    <!-- Label for story views tab -->
    <string name="StoryViewsAndRepliesDialogFragment__views">Көрүүлөр</string>
    <!-- Label for story replies tab -->
    <string name="StoryViewsAndRepliesDialogFragment__replies">Жооптор</string>
    <!-- Description of action for reaction button -->
    <string name="StoryReplyComposer__react_to_this_story">Бул окуяга сезимди билдирүү</string>
    <!-- Displayed when the user is replying privately to someone who replied to one of their stories -->
    <string name="StoryReplyComposer__replying_privately_to_s">%1$s үчүн жеке жооп берүүдө</string>
    <!-- Displayed when the user is replying privately to someone who replied to one of their stories -->
    <string name="StoryReplyComposer__reply_to_s">Кимге жооп берип жатасыз: %1$s</string>
    <!-- Context menu item to privately reply to a story response -->
    <!-- Context menu item to copy a story response -->
    <string name="StoryGroupReplyItem__copy">Көчүрүү</string>
    <!-- Context menu item to delete a story response -->
    <string name="StoryGroupReplyItem__delete">Өчүрүү</string>
    <!-- Page title for My Story options -->
    <string name="MyStorySettingsFragment__my_story">Менин окуям</string>
    <!-- Number of total signal connections displayed in "All connections" row item -->
    <plurals name="MyStorySettingsFragment__viewers">
        <item quantity="other">%1$d адам көрдү</item>
    </plurals>
    <!-- Button on all signal connections row to view all signal connections. Please keep as short as possible. -->
    <string name="MyStorySettingsFragment__view">Карап көрүү</string>
    <!-- Section heading for story visibility -->
    <string name="MyStorySettingsFragment__who_can_view_this_story">Бул окуяны кимдер көрө алат</string>
    <!-- Clickable option for selecting people to hide your story from -->
    <!-- Privacy setting title for sending stories to all your signal connections -->
    <string name="MyStorySettingsFragment__all_signal_connections">Signal\'дагы бардык байланыштар</string>
    <!-- Privacy setting description for sending stories to all your signal connections -->
    <!-- Privacy setting title for sending stories to all except the specified connections -->
    <string name="MyStorySettingsFragment__all_except">Ушул адамдан башкалардын баары…</string>
    <!-- Privacy setting description for sending stories to all except the specified connections -->
    <string name="MyStorySettingsFragment__hide_your_story_from_specific_people">Окуяңызды белгилүү бир адамдардан жашырып койсоңуз болот</string>
    <!-- Summary of clickable option displaying how many people you have excluded from your story -->
    <plurals name="MyStorySettingsFragment__d_people_excluded">
        <item quantity="other">%1$d адамга көрүнбөйт</item>
    </plurals>
    <!-- Privacy setting title for only sharing your story with specified connections -->
    <string name="MyStorySettingsFragment__only_share_with">Ушул байланыштарга гана көрүнсүн…</string>
    <!-- Privacy setting description for only sharing your story with specified connections -->
    <string name="MyStorySettingsFragment__only_share_with_selected_people">Тандалган байланыштарга гана көрүнөт</string>
    <!-- Summary of clickable option displaying how many people you have included to send to in your story -->
    <plurals name="MyStorySettingsFragment__d_people">
        <item quantity="other">%1$d киши</item>
    </plurals>
    <!-- My story privacy fine print about what the privacy settings are for -->
    <string name="MyStorySettingsFragment__choose_who_can_view_your_story">Окуяңызды кимдер көрө аларын тандаңыз. Киргизилген өзгөрүүлөр буга чейин жөнөтүлгөн окуяларга таасир этпейт.</string>
    <!-- Section header for options related to replies and reactions -->
    <string name="MyStorySettingsFragment__replies_amp_reactions">Жооптор жана сезимдер</string>
    <!-- Switchable option for allowing replies and reactions on your stories -->
    <string name="MyStorySettingsFragment__allow_replies_amp_reactions">Жоопторго жана сезимдерге уруксат берүү</string>
    <!-- Summary for switchable option allowing replies and reactions on your story -->
    <string name="MyStorySettingsFragment__let_people_who_can_view_your_story_react_and_reply">Окуяңызды көрө алган адамдарга жооп берип, сезимдерин билдиргенге мүмкүнчүлүк бериңиз</string>
    <!-- Signal connections bolded text in the Signal Connections sheet -->
    <string name="SignalConnectionsBottomSheet___signal_connections">Signal байланыштары</string>
    <!-- Displayed at the top of the signal connections sheet. Please remember to insert strong tag as required. -->
    <string name="SignalConnectionsBottomSheet__signal_connections_are_people">Signal байланыштары — төмөнкүдөй жолдордун бири аркылуу ишене турган адамдар:</string>
    <!-- Signal connections sheet bullet point 1 -->
    <string name="SignalConnectionsBottomSheet__starting_a_conversation">Сүйлөшүүнү баштоо</string>
    <!-- Signal connections sheet bullet point 2 -->
    <string name="SignalConnectionsBottomSheet__accepting_a_message_request">Билдирүү өтүнүчүн кабыл алуу</string>
    <!-- Signal connections sheet bullet point 3 -->
    <string name="SignalConnectionsBottomSheet__having_them_in_your_system_contacts">Алардын тутумдук байланыштарыңызда болушу</string>
    <!-- Note at the bottom of the Signal connections sheet -->
    <string name="SignalConnectionsBottomSheet__your_connections_can_see_your_name">"Байланыштарыңыз аты-жөнүңүз менен сүрөтүңүздү көрүп, алардан жашырбасаңыз, \"Менин окуям\" бөлүмүндөгү постторду көрө алышат."</string>
    <!-- Clickable option to add a viewer to a custom story -->
    <string name="PrivateStorySettingsFragment__add_viewer">Көрүүчү кошуу</string>
    <!-- Clickable option to delete a custom story -->
    <string name="PrivateStorySettingsFragment__delete_custom_story">Жеке окуяны өчүрүү</string>
    <!-- Dialog title when attempting to remove someone from a custom story -->
    <string name="PrivateStorySettingsFragment__remove_s">%1$s алынып салынсынбы?</string>
    <!-- Dialog message when attempting to remove someone from a custom story -->
    <string name="PrivateStorySettingsFragment__this_person_will_no_longer">Бул адам мындан ары окуяңызды көрбөйт.</string>
    <!-- Positive action label when attempting to remove someone from a custom story -->
    <string name="PrivateStorySettingsFragment__remove">Алып салуу</string>
    <!-- Dialog title when deleting a custom story -->
    <!-- Dialog message when deleting a custom story -->
    <!-- Page title for editing a custom story name -->
    <string name="EditPrivateStoryNameFragment__edit_story_name">Окуянын аталышын түзөтүү</string>
    <!-- Input field hint when editing a custom story name -->
    <string name="EditPrivateStoryNameFragment__story_name">Окуянын аталышы</string>
    <!-- Save button label when editing a custom story name -->
    <!-- Displayed in text post creator before user enters text -->
    <string name="TextStoryPostCreationFragment__tap_to_add_text">Текст кошуу үчүн басыңыз</string>
    <!-- Button label for changing font when creating a text post -->
    <!-- Displayed in text post creator when prompting user to enter text -->
    <string name="TextStoryPostTextEntryFragment__add_text">Текст кошуу</string>
    <!-- Content description for \'done\' button when adding text to a story post -->
    <string name="TextStoryPostTextEntryFragment__done_adding_text">Текст кошулуп бүттү</string>
    <!-- Text label for media selection toggle -->
    <string name="MediaSelectionActivity__text">Текст</string>
    <!-- Camera label for media selection toggle -->
    <string name="MediaSelectionActivity__camera">Камера</string>
    <!-- Hint for entering a URL for a text post -->
    <string name="TextStoryPostLinkEntryFragment__type_or_paste_a_url">URL дарегин териңиз же чаптаңыз</string>
    <!-- Displayed prior to the user entering a URL for a text post -->
    <string name="TextStoryPostLinkEntryFragment__share_a_link_with_viewers_of_your_story">Окуяңыздын көүүчүлөрү менен шилтемени бөлүшүңүз</string>
    <!-- Hint text for searching for a story text post recipient. -->
    <string name="TextStoryPostSendFragment__search">Издөө</string>
    <!-- Toast shown when an unexpected error occurs while sending a text story -->
    <!-- Toast shown when a trying to add a link preview to a text story post and the link/url is not valid (e.g., missing .com at the end) -->
    <string name="TextStoryPostSendFragment__please_enter_a_valid_link">Жарактуу шилтемени киргизиңиз.</string>
    <!-- Title for screen allowing user to exclude "My Story" entries from specific people -->
    <string name="ChangeMyStoryMembershipFragment__all_except">Ушул адамдан башкалардын баары…</string>
    <!-- Title for screen allowing user to only share "My Story" entries with specific people -->
    <string name="ChangeMyStoryMembershipFragment__only_share_with">Ушул адамдарга гана көрүнсүн…</string>
    <!-- Done button label for hide story from screen -->
    <string name="HideStoryFromFragment__done">Бүттү</string>
    <!-- Dialog title for removing a group story -->
    <string name="StoryDialogs__remove_group_story">Топтогу окуяны алып саласызбы?</string>
    <!-- Dialog message for removing a group story -->
    <string name="StoryDialogs__s_will_be_removed">\"%1$s\" өчүрүлөт.</string>
    <!-- Dialog positive action for removing a group story -->
    <string name="StoryDialogs__remove">Алып салуу</string>
    <!-- Dialog title for deleting a custom story -->
    <string name="StoryDialogs__delete_custom_story">Жеке окуяны өчүрөсүзбү?</string>
    <!-- Dialog message for deleting a custom story -->
    <string name="StoryDialogs__s_and_updates_shared">\"%1$s\" жана ушул окуяда бөлүшүлгөн жаңылыктар да өчүп калат.</string>
    <!-- Dialog positive action for deleting a custom story -->
    <string name="StoryDialogs__delete">Өчүрүү</string>
    <!-- Dialog title for first time sending something to a beta story -->
    <!-- Dialog message for first time sending something to a beta story -->
    <!-- Dialog title for first time adding something to a story -->
    <!-- Dialog message for first time adding something to a story -->
    <!-- First time share to story dialog: Positive action to go ahead and add to story -->
    <!-- First time share to story dialog: Neutral action to edit who can view "My Story" -->
    <!-- Error message shown when a failure occurs during story send -->
    <string name="StoryDialogs__story_could_not_be_sent">Окуя жөнөтүлгөн жок. Байланышты текшерип, кайталап көрүңүз.</string>
    <!-- Error message dialog button to resend a previously failed story send -->
    <string name="StoryDialogs__send">Жөнөтүү</string>
    <!-- Action button for turning off stories when stories are present on the device -->
    <string name="StoryDialogs__turn_off_and_delete">Өчүрүү жана жок кылуу</string>
    <!-- Privacy Settings toggle title for stories -->
    <!-- Privacy Settings toggle summary for stories -->
    <!-- New story viewer selection screen title -->
    <string name="CreateStoryViewerSelectionFragment__choose_viewers">Көрүүчүлөрдү тандоо</string>
    <!-- New story viewer selection action button label -->
    <string name="CreateStoryViewerSelectionFragment__next">Кийинки</string>
    <!-- New story viewer selection screen title as recipients are selected -->
    <plurals name="SelectViewersFragment__d_viewers">
        <item quantity="other">%1$d жолу көрүлдү</item>
    </plurals>
    <!-- Name story screen title -->
    <string name="CreateStoryWithViewersFragment__name_story">Окуяны атоо</string>
    <!-- Name story screen note under text field -->
    <string name="CreateStoryWithViewersFragment__only_you_can">Бул окуянын аталышы өзүңүзгө гана көрүнөт.</string>
    <!-- Name story screen label hint -->
    <string name="CreateStoryWithViewersFragment__story_name_required">Окуянын аталышы (талап кылынат)</string>
    <!-- Name story screen viewers subheading -->
    <string name="CreateStoryWithViewersFragment__viewers">Көрүүчүлөр</string>
    <!-- Name story screen create button label -->
    <string name="CreateStoryWithViewersFragment__create">Түзүү</string>
    <!-- Name story screen error when save attempted with no label -->
    <string name="CreateStoryWithViewersFragment__this_field_is_required">Бул жер бош калбашы керек.</string>
    <!-- Name story screen error when save attempted but label is duplicate -->
    <string name="CreateStoryWithViewersFragment__there_is_already_a_story_with_this_name">Мындай аталыштагы окуя бар.</string>
    <!-- Text for select all action when editing recipients for a story -->
    <string name="BaseStoryRecipientSelectionFragment__select_all">Баарын тандоо</string>
    <!-- Choose story type bottom sheet title -->
    <string name="ChooseStoryTypeBottomSheet__choose_your_story_type">Окуяңыздын түрүн тандаңыз</string>
    <!-- Choose story type bottom sheet new story row title -->
    <string name="ChooseStoryTypeBottomSheet__new_custom_story">Жаңы жеке окуя</string>
    <!-- Choose story type bottom sheet new story row summary -->
    <string name="ChooseStoryTypeBottomSheet__visible_only_to">Белгилүү адамдарга гана көрүнөт</string>
    <!-- Choose story type bottom sheet group story title -->
    <string name="ChooseStoryTypeBottomSheet__group_story">Топтук окуя</string>
    <!-- Choose story type bottom sheet group story summary -->
    <string name="ChooseStoryTypeBottomSheet__share_to_an_existing_group">Бар болгон топ менен бөлүшүү</string>
    <!-- Choose groups bottom sheet title -->
    <string name="ChooseGroupStoryBottomSheet__choose_groups">Топторду тандоо</string>
    <!-- Displayed when copying group story reply text to clipboard -->
    <string name="StoryGroupReplyFragment__copied_to_clipboard">Буферге көчүрүлдү</string>
    <!-- Displayed in story caption when content is longer than 5 lines -->
    <string name="StoryViewerPageFragment__see_more">… Көбүрөөк көрүү</string>
    <!-- Displayed in toast after sending a direct reply -->
    <string name="StoryDirectReplyDialogFragment__sending_reply">Жооп жөнөтүлүүдө…</string>
    <!-- Displayed in the viewer when a story is no longer available -->
    <string name="StorySlateView__this_story_is_no_longer_available">Бул окуя мындан ары жеткиликтүү эмес.</string>
    <!-- Displayed in the viewer when a story has permanently failed to download. -->
    <string name="StorySlateView__cant_download_story_s_will_need_to_share_it_again">Окуя жүктөлүп алынган жок. %1$s аны кайра бөлүшүүсү керек.</string>
    <!-- Displayed in the viewer when the network is not available -->
    <string name="StorySlateView__no_internet_connection">Интернет байланышы жок</string>
    <!-- Displayed in the viewer when network is available but content could not be downloaded -->
    <string name="StorySlateView__couldnt_load_content">Мазмун жүктөлгөн жок</string>
    <!-- Toasted when the user externally shares to a text story successfully -->
    <string name="TextStoryPostCreationFragment__sent_story">Жөнөтүлгөн окуя</string>
    <!-- Toasted when the user external share to a text story fails -->
    <string name="TextStoryPostCreationFragment__failed_to_send_story">Окуя жөнөтүлбөй калды</string>
    <!-- Displayed in a dialog to let the user select a given users story -->
    <string name="StoryDialogs__view_story">Окуяны көрүү</string>
    <!-- Displayed in a dialog to let the user select a given users profile photo -->
    <string name="StoryDialogs__view_profile_photo">Профиль сүрөтүн көрүү</string>

    <!-- Title for a notification at the bottom of the chat list suggesting that the user disable censorship circumvention because the service has become reachable -->
    <!-- Body for a notification at the bottom of the chat list suggesting that the user disable censorship circumvention because the service has become reachable -->
    <!-- Label for a button to dismiss a notification at the bottom of the chat list suggesting that the user disable censorship circumvention because the service has become reachable -->
    <!-- Label for a button in a notification at the bottom of the chat list to turn off censorship circumvention -->

    <!-- Conversation Item label for when you react to someone else\'s story -->
    <string name="ConversationItem__you_reacted_to_s_story">%1$s түзгөн окуяга сезимиңизди билдирдиңиз</string>
    <!-- Conversation Item label for reactions to your story -->
    <string name="ConversationItem__reacted_to_your_story">Окуяңызга сезимин билдирди</string>
    <!-- Conversation Item label for reactions to an unavailable story -->
    <string name="ConversationItem__reacted_to_a_story">Окуяга сезимин билдирүү</string>

    <!-- endregion -->
    <!-- Content description for expand contacts chevron -->
    <string name="ExpandModel__view_more">Көбүрөөк көрүү</string>
    <string name="StoriesLinkPopup__visit_link">Шилтемеге өтүү</string>

    <!-- Gift price and duration, formatted as: {price} dot {n} day duration -->
    <plurals name="GiftRowItem_s_dot_d_day_duration">
        <item quantity="other">%1$s · %2$d күнгө созулат</item>
    </plurals>
    <!-- Headline text on start fragment for gifting a badge -->
    <string name="GiftFlowStartFragment__donate_for_a_friend">Дос үчүн колдоо көрсөтүңүз</string>
    <!-- Description text on start fragment for gifting a badge -->
    <plurals name="GiftFlowStartFragment__support_signal_by">
        <item quantity="other">Signal\'ды пайдаланган досуңузга же үй-бүлө мүчөңүзгө белек берип, Signal\'га колдоо көрсөтүңүз. Алар алган төшбелги профилинде %1$d күн көрүнүп турат</item>
    </plurals>
    <!-- Action button label for start fragment for gifting a badge -->
    <string name="GiftFlowStartFragment__next">Кийинки</string>
    <!-- Title text on choose recipient page for badge gifting -->
    <string name="GiftFlowRecipientSelectionFragment__choose_recipient">Алуучуну тандаңыз</string>
    <!-- Title text on confirm gift page -->
    <string name="GiftFlowConfirmationFragment__confirm_donation">Колдоону ырастоо</string>
    <!-- Heading text specifying who the gift will be sent to -->
    <string name="GiftFlowConfirmationFragment__send_to">Кимге</string>
    <!-- Text explaining that gift will be sent to the chosen recipient -->
    <string name="GiftFlowConfirmationFragment__the_recipient_will_be_notified">Алуучу колдоо тууралуу билдирүү алат. Төмөн жакка бир нерсе деп коюңуз.</string>
    <!-- Text explaining that this gift is a one time donation -->
    <string name="GiftFlowConfirmationFragment__one_time_donation">Бир жолку колдоо</string>
    <!-- Hint for add message input -->
    <string name="GiftFlowConfirmationFragment__add_a_message">Билдирүү кошуу</string>
    <!-- Displayed in the dialog while verifying the chosen recipient -->
    <string name="GiftFlowConfirmationFragment__verifying_recipient">Алуучу текшерилүүдө…</string>
    <!-- Title for sheet shown when opening a redeemed gift -->
    <string name="ViewReceivedGiftBottomSheet__s_made_a_donation_for_you">%1$s сизге колдоо көрсөттү</string>
    <!-- Title for sheet shown when opening a sent gift -->
    <string name="ViewSentGiftBottomSheet__thanks_for_your_support">Колдооңуз үчүн рахмат!</string>
    <!-- Description for sheet shown when opening a redeemed gift -->
    <string name="ViewReceivedGiftBottomSheet__s_made_a_donation_to_signal">%1$s Signal\'га сиздин атыңыздан колдоо көрсөттү! Signal\'ды колдогонуңузду профилиңизде көрсөтүңүз.</string>
    <!-- Description for sheet shown when opening a sent gift -->
    <string name="ViewSentGiftBottomSheet__youve_made_a_donation_to_signal">%1$s атынан Signal\'га колдоо көрсөттүңүз. Signal\'ды колдогонун профилинде көрсөтө алышат.</string>
    <!-- Primary action for pending gift sheet to redeem badge now -->
    <string name="ViewReceivedGiftSheet__redeem">Төлөө</string>
    <!-- Primary action for pending gift sheet to redeem badge later -->
    <string name="ViewReceivedGiftSheet__not_now">Азыр эмес</string>
    <!-- Dialog text while redeeming a gift -->
    <string name="ViewReceivedGiftSheet__redeeming_badge">Төшбелги алынууда…</string>
    <!-- Snackbar text when user presses "not now" on redemption sheet -->
    <string name="ConversationFragment__you_can_redeem_your_badge_later">Төшбелгиңизди кийинчерээк алсаңыз болот.</string>
    <!-- Description text in gift thanks sheet -->
    <string name="GiftThanksSheet__youve_made_a_donation">%1$s атынан Signal\'га колдоо көрсөттүңүз. Signal\'ды колдогонун профилинде көрсөтө алышат.</string>
    <!-- Expired gift sheet title -->
    <string name="ExpiredGiftSheetConfiguration__your_badge_has_expired">Төшбелгиңиздин мөөнөтү бүттү</string>
    <!-- Expired gift sheet top description text -->
    <string name="ExpiredGiftSheetConfiguration__your_badge_has_expired_and_is">Төшбелгиңиздин мөөнөтү бүтүп, профилиңизде башкаларга көрүнбөй калды.</string>
    <!-- Expired gift sheet bottom description text -->
    <string name="ExpiredGiftSheetConfiguration__to_continue">Сиз үчүн иштелип чыккан технологияны колдоону улантуу үчүн ай сайын Колдоочу болуңуз.</string>
    <!-- Expired gift sheet make a monthly donation button -->
    <string name="ExpiredGiftSheetConfiguration__make_a_monthly_donation">Ай сайын колдоо көрсөтүңүз</string>
    <!-- Expired gift sheet not now button -->
    <string name="ExpiredGiftSheetConfiguration__not_now">Азыр эмес</string>
    <!-- My Story label designating that we will only share with the selected viewers. -->
    <string name="ContactSearchItems__only_share_with">Ким менен бөлүшөсүз:</string>
    <!-- Label under name for custom stories -->
    <plurals name="ContactSearchItems__custom_story_d_viewers">
        <item quantity="other">Жеке окуя · %1$d адам көрдү</item>
    </plurals>
    <!-- Label under name for group stories -->
    <plurals name="ContactSearchItems__group_story_d_viewers">
        <item quantity="other">Топтук окуя · %1$d жолу көрүлдү</item>
    </plurals>
    <!-- Label under name for groups -->
    <plurals name="ContactSearchItems__group_d_members">
        <item quantity="other">%1$d мүчө</item>
    </plurals>
    <!-- Label under name for my story -->
    <plurals name="ContactSearchItems__my_story_s_dot_d_viewers">
        <item quantity="other">%1$s · %2$d жолу көрүлдү</item>
    </plurals>
    <!-- Label under name for my story -->
    <plurals name="ContactSearchItems__my_story_s_dot_d_excluded">
        <item quantity="other">%1$s · %2$d чыгарылган</item>
    </plurals>
    <!-- Label under name for My Story when first sending to my story -->
    <string name="ContactSearchItems__tap_to_choose_your_viewers">Кимдер көрө ала турганын тандоо үчүн басыңыз</string>
    <!-- Label for context menu item to open story settings -->
    <string name="ContactSearchItems__story_settings">Окуяны тууралоо</string>
    <!-- Label for context menu item to remove a group story from contact results -->
    <string name="ContactSearchItems__remove_story">Окуяны алып салуу</string>
    <!-- Label for context menu item to delete a custom story -->
    <string name="ContactSearchItems__delete_story">Окуяны өчүрүү</string>
    <!-- Dialog title for removing a group story -->
    <string name="ContactSearchMediator__remove_group_story">Топтогу окуяны алып саласызбы?</string>
    <!-- Dialog message for removing a group story -->
    <string name="ContactSearchMediator__this_will_remove">Ушуну менен, бул тизмедеги окуя алынып салынат. Бирок бул топтогу окуяларды көрө бересиз.</string>
    <!-- Dialog action item for removing a group story -->
    <string name="ContactSearchMediator__remove">Алып салуу</string>
    <!-- Dialog title for deleting a custom story -->
    <string name="ContactSearchMediator__delete_story">Окуяны өчүрөсүзбү?</string>
    <!-- Dialog message for deleting a custom story -->
    <string name="ContactSearchMediator__delete_the_custom">Жеке окуяны (\"%1$s\") өчүрөсүзбү?</string>
    <!-- Dialog action item for deleting a custom story -->
    <string name="ContactSearchMediator__delete">Өчүрүү</string>
    <!-- Donation for a friend expiry days remaining -->
    <plurals name="Gifts__d_days_remaining">
        <item quantity="other">%1$d күн калды</item>
    </plurals>
    <!-- Donation for a friend expiry hours remaining -->
    <plurals name="Gifts__d_hours_remaining">
        <item quantity="other">%1$d саат калды</item>
    </plurals>
    <!-- Gift expiry minutes remaining -->
    <plurals name="Gifts__d_minutes_remaining">
        <item quantity="other">%1$d мүнөт калды</item>
    </plurals>
    <!-- Donation for a friend expiry expired -->
    <string name="Gifts__expired">Мөөнөтү бүттү</string>

    <!-- Label indicating that a user can tap to advance to the next post in a story -->
    <string name="StoryFirstTimeNavigationView__tap_to_advance">Кийинки окуяга өтүү үчүн басыңыз</string>
    <!-- Label indicating swipe direction to skip current story -->
    <string name="StoryFirstTimeNavigationView__swipe_up_to_skip">Өткөрүп жиберүү үчүн өйдө сыдырыңыз</string>
    <!-- Label indicating swipe direction to exit story viewer -->
    <string name="StoryFirstTimeNavigationView__swipe_right_to_exit">Чыгуу үчүн оңго сыдырыңыз</string>
    <!-- Button label to confirm understanding of story navigation -->
    <string name="StoryFirstTimeNagivationView__got_it">Түшүндүм</string>
    <!-- Content description for vertical context menu button in safety number sheet rows -->
    <string name="SafetyNumberRecipientRowItem__open_context_menu">Контексттик менюну ачуу</string>
    <!-- Sub-line when a user is verified. -->
    <string name="SafetyNumberRecipientRowItem__s_dot_verified">%1$s · Ырасталган</string>
    <!-- Sub-line when a user is verified. -->
    <string name="SafetyNumberRecipientRowItem__verified">Ырасталды</string>
    <!-- Title of safety number changes bottom sheet when showing individual records -->
    <string name="SafetyNumberBottomSheetFragment__safety_number_changes">Коопсуздук кодунун өзгөрүшү</string>
    <!-- Message of safety number changes bottom sheet when showing individual records -->
    <string name="SafetyNumberBottomSheetFragment__the_following_people">Төмөнкү адамдар Signal колдонмосун кайра орнотушуп же түзмөктөрүн алмаштырышты окшойт. Жаңы коопсуздук кодун ырастоо үчүн алуучуну басыңыз (баспай деле койсоңуз болот).</string>
    <!-- Title of safety number changes bottom sheet when not showing individual records -->
    <string name="SafetyNumberBottomSheetFragment__safety_number_checkup">Коопсуздук кодун текшерүү</string>
    <!-- Title of safety number changes bottom sheet when not showing individual records and user has seen review screen -->
    <string name="SafetyNumberBottomSheetFragment__safety_number_checkup_complete">Коопсуздук коду текшерилди</string>
    <!-- Message of safety number changes bottom sheet when not showing individual records and user has seen review screen -->
    <string name="SafetyNumberBottomSheetFragment__all_connections_have_been_reviewed">Бардык байланыштар текшерилди, улантуу үчүн жөнөтүү дегенди басыңыз.</string>
    <!-- Message of safety number changes bottom sheet when not showing individual records -->
    <string name="SafetyNumberBottomSheetFragment__you_have_d_connections">%1$d байланышыңыз Signal колдонмосун кайра орнотуп же түзмөктөрүн алмаштырышты окшойт. Окуяңызды алар менен бөлүшүүдөн мурун, алар менен болгон коопсуздук коддоруңузду текшериңиз же аларды окуяңыздан чыгарып салыңыз.</string>
    <!-- Menu action to launch safety number verification screen -->
    <string name="SafetyNumberBottomSheetFragment__verify_safety_number">Коопсуздук кодун ырастоо</string>
    <!-- Menu action to remove user from story -->
    <string name="SafetyNumberBottomSheetFragment__remove_from_story">Окуядан чыгарып салуу</string>
    <!-- Action button at bottom of SafetyNumberBottomSheetFragment to send anyway -->
    <string name="SafetyNumberBottomSheetFragment__send_anyway">Баары бир жөнөтө берем</string>
    <!-- Action button at bottom of SafetyNumberBottomSheetFragment to review connections -->
    <string name="SafetyNumberBottomSheetFragment__review_connections">Байланыштарды текшерүү</string>
    <!-- Empty state copy for SafetyNumberBottomSheetFragment -->
    <string name="SafetyNumberBottomSheetFragment__no_more_recipients_to_show">Бир да алуучу жок</string>
    <!-- Done button on safety number review fragment -->
    <string name="SafetyNumberReviewConnectionsFragment__done">Бүттү</string>
    <!-- Title of safety number review fragment -->
    <string name="SafetyNumberReviewConnectionsFragment__safety_number_changes">Коопсуздук кодунун өзгөрүшү</string>
    <!-- Message of safety number review fragment -->
    <plurals name="SafetyNumberReviewConnectionsFragment__d_recipients_may_have">
        <item quantity="other">%1$d алуучу Signal колдонмосун кайра орнотуп же түзмөктөрүн алмаштырды окшойт. Жаңы коопсуздук кодун ырастоо үчүн алуучуну басыңыз (баспай деле койсоңуз болот).</item>
    </plurals>
    <!-- Section header for 1:1 contacts in review fragment -->
    <string name="SafetyNumberBucketRowItem__contacts">Байланыштар</string>
    <!-- Context menu label for distribution list headers in review fragment -->
    <string name="SafetyNumberReviewConnectionsFragment__remove_all">Баарын өчүрүү</string>
    <!-- Context menu label for 1:1 contacts to remove from send -->
    <string name="SafetyNumberReviewConnectionsFragment__remove">Алып салуу</string>

    <!-- Title of initial My Story settings configuration shown when sending to My Story for the first time -->
    <string name="ChooseInitialMyStoryMembershipFragment__my_story_privacy">Окуяларымдын купуялык параметрлери</string>
    <!-- Subtitle of initial My Story settings configuration shown when sending to My Story for the first time -->
    <string name="ChooseInitialMyStoryMembershipFragment__choose_who_can_see_posts_to_my_story_you_can_always_make_changes_in_settings">Менин окуямдагы билдирүүлөрдү кимдер көрө ала турганын тандаңыз. Параметрлерди каалаган учурда өзгөртө аласыз.</string>
    <!-- All connections option for initial My Story settings configuration shown when sending to My Story for the first time -->
    <string name="ChooseInitialMyStoryMembershipFragment__all_signal_connections">Signal\'дагы бардык байланыштар</string>
    <!-- All connections except option for initial My Story settings configuration shown when sending to My Story for the first time -->
    <string name="ChooseInitialMyStoryMembershipFragment__all_except">Ушул адамдан башкалардын баары…</string>
    <!-- Only with selected connections option for initial My Story settings configuration shown when sending to My Story for the first time -->
    <string name="ChooseInitialMyStoryMembershipFragment__only_share_with">Ушул байланыштарга гана көрүнсүн…</string>

    <!-- Story info header sent heading -->
    <string name="StoryInfoHeader__sent">Жөнөтүлдү</string>
    <!-- Story info header received heading -->
    <string name="StoryInfoHeader__received">Алынды</string>
    <!-- Story info header file size heading -->
    <string name="StoryInfoHeader__file_size">Файлдын көлөмү</string>
    <!-- Story info "Sent to" header -->
    <!-- Story info "Sent from" header -->
    <!-- Story info "Failed" header -->
    <!-- Story Info context menu label -->

    <!-- StoriesPrivacySettingsFragment -->
    <!-- Explanation about how stories are deleted and managed -->
    <string name="StoriesPrivacySettingsFragment__story_updates_automatically_disappear">Окуяларга байланыштуу жаңылыктар автоматтык түрдө 24 сааттан кийин өчүп калат. Окуяңызды кимдер көрө аларын тандайсыз же белгилүү бир адамдар же топтор гана көрө турган жаңы окуяларды түзөсүз.</string>
    <!-- Preference title to turn off stories -->
    <string name="StoriesPrivacySettingsFragment__turn_off_stories">Окуяларды өчүрүү</string>
    <!-- Preference summary to turn off stories -->
    <string name="StoriesPrivacySettingsFragment__if_you_opt_out">Окуяларды өчүрсөңүз, окуяларды бөлүшө да, көрө да албай каласыз.</string>
    <!-- Preference title to turn on stories -->
    <string name="StoriesPrivacySettingsFragment__turn_on_stories">Окуяларды күйгүзүү</string>
    <!-- Preference summary to turn on stories -->
    <string name="StoriesPrivacySettingsFragment__share_and_view">Башкалардын окуяларын бөлүшүп, көрө аласыз. Окуялар 24 сааттан кийин автоматтык түрдө жоголуп кетет.</string>
    <!-- Dialog title to turn off stories -->
    <string name="StoriesPrivacySettingsFragment__turn_off_stories_question">Окуяларды өчүрөсүзбү?</string>
    <!-- Dialog message to turn off stories -->
    <string name="StoriesPrivacySettingsFragment__you_will_no_longer_be_able_to_share">Окуяларды бөлүшө албай же көрө албай каласыз. Окуяларда жакында бөлүшүлгөн жаңылыктар да өчүп калат.</string>
    <!-- Page title when launched from stories landing screen -->
    <string name="StoriesPrivacySettingsFragment__story_privacy">Окуянын купуялыгы</string>
    <!-- Header for section that lists out stories -->
    <string name="StoriesPrivacySettingsFragment__stories">Окуялар</string>
    <!-- Story views header -->
    <!-- Story view receipts toggle title -->
    <string name="StoriesPrivacySettingsFragment__view_receipts">Окуялардын көрүлгөнүн кабарлоо</string>
    <!-- Story view receipts toggle message -->
    <string name="StoriesPrivacySettingsFragment__see_and_share">Окуялардын көрүлгөнү тууралуу билдирме алып, бөлүшө аласыз. Эгер өчүрүп койсоңуз, окуяңызды кимдер көргөнүн билбейсиз.</string>

    <!-- NewStoryItem -->
    <string name="NewStoryItem__new_story">Жаңы окуя</string>

    <!-- GroupStorySettingsFragment -->
    <!-- Section header for who can view a group story -->
    <string name="GroupStorySettingsFragment__who_can_view_this_story">Бул окуяны кимдер көрө алат</string>
    <!-- Explanation of who can view a group story -->
    <string name="GroupStorySettingsFragment__members_of_the_group_s">"\"%1$s\" деген топтун мүчөлөрү бул окуяны көрүп, жооп бере алышат. Бул маектеги катышуучуларды топтун ичинде өзгөртө аласыз."</string>
    <!-- Preference label for removing this group story -->
    <string name="GroupStorySettingsFragment__remove_group_story">Топтук окуяны өчүрүү</string>

    <!-- Generic title for overflow menus -->
    <string name="OverflowMenu__overflow_menu">Ачылуучу меню</string>

    <!-- SMS Export Service -->
    <!-- Displayed in the notification while export is running -->
    <string name="SignalSmsExportService__exporting_messages">Билдирүүлөр өткөрүлүп берилүүдө…</string>
    <!-- Displayed in the notification title when export completes -->
    <string name="SignalSmsExportService__signal_sms_export_complete">Signal SMS билдирүүлөр өткөрүлдү</string>
    <!-- Displayed in the notification message when export completes -->
    <string name="SignalSmsExportService__tap_to_return_to_signal">Signal\'га кайтуу үчүн басыңыз</string>

    <!-- ExportYourSmsMessagesFragment -->
    <!-- Title of the screen -->
    <string name="ExportYourSmsMessagesFragment__export_your_sms_messages">SMS билдирүүлөрүңүздү өткөрүп бериңиз</string>
    <!-- Message of the screen -->
    <string name="ExportYourSmsMessagesFragment__you_can_export_your_sms_messages_to_your_phones_sms_database_and_youll_have_the_option_to_keep_or_remove_them_from_signal">SMS билдирүүлөрүн телефонуңуздагы SMS маалыматтар базасына өткөрүп, аларды Signal\'да сактап же өчүрө аласыз. Ушуну менен, телефонуңуздагы башка SMS колдонмолору аларды импорттой алат. SMS билдирүүлөрүңүздүн таржымалынан башкалар менен бөлүшүүгө мүмкүн болгон файл түзө албайсыз.</string>
    <!-- Button label to begin export -->
    <string name="ExportYourSmsMessagesFragment__continue">Улантуу</string>

    <!-- ExportingSmsMessagesFragment -->
    <!-- Title of the screen -->
    <string name="ExportingSmsMessagesFragment__exporting_sms_messages">SMS билдирүүлөрдү өткөрүп берүү</string>
    <!-- Message of the screen when exporting sms messages -->
    <string name="ExportingSmsMessagesFragment__this_may_take_awhile">Бир аз убакыт кетиши мүмкүн</string>
    <!-- Progress indicator for export -->
    <plurals name="ExportingSmsMessagesFragment__exporting_d_of_d">
        <item quantity="other">%2$d ичинен %1$d өткөрүлүүдө …</item>
    </plurals>
    <!-- Alert dialog title shown when we think a user may not have enough local storage available to export sms messages -->
    <string name="ExportingSmsMessagesFragment__you_may_not_have_enough_disk_space">Дискиңизде орун жетишсиз окшойт</string>
    <!-- Alert dialog message shown when we think a user may not have enough local storage available to export sms messages, placeholder is the file size, e.g., 128kB -->
    <string name="ExportingSmsMessagesFragment__you_need_approximately_s_to_export_your_messages_ensure_you_have_enough_space_before_continuing">Билдирүүлөрүңүздү өткөрүү үчүн болжол менен %1$s керек. Улантуудан мурун, дискте орун жетишүү экенин текшериңиз.</string>
    <!-- Alert dialog button to continue with exporting sms after seeing the lack of storage warning -->
    <string name="ExportingSmsMessagesFragment__continue_anyway">Баары бир уланта берем</string>
    <!-- Dialog text shown when Signal isn\'t granted the sms permission needed to export messages, different than being selected as the sms app -->
    <string name="ExportingSmsMessagesFragment__signal_needs_the_sms_permission_to_be_able_to_export_your_sms_messages">SMS билдирүүлөрүн экспорттоо үчүн Signal кызматы SMS уруксат алышы керек.</string>

    <!-- ChooseANewDefaultSmsAppFragment -->
    <!-- Title of the screen -->
    <string name="ChooseANewDefaultSmsAppFragment__choose_a_new">Жаңы демейки SMS колдонмосун тандоо</string>
    <!-- Button label to launch picker -->
    <string name="ChooseANewDefaultSmsAppFragment__continue">Улантуу</string>
    <!-- Button label for when done with changing default SMS app -->
    <string name="ChooseANewDefaultSmsAppFragment__done">Бүттү</string>
    <!-- First step number/bullet for choose new default sms app instructions -->
    <string name="ChooseANewDefaultSmsAppFragment__bullet_1">1</string>
    <!-- Second step number/bullet for choose new default sms app instructions -->
    <string name="ChooseANewDefaultSmsAppFragment__bullet_2">2</string>
    <!-- Third step number/bullet for choose new default sms app instructions -->
    <string name="ChooseANewDefaultSmsAppFragment__bullet_3">3</string>
    <!-- Fourth step number/bullet for choose new default sms app instructions -->
    <string name="ChooseANewDefaultSmsAppFragment__bullet_4">4</string>
    <!-- Instruction step for choosing a new default sms app -->
    <string name="ChooseANewDefaultSmsAppFragment__tap_continue_to_open_the_defaults_apps_screen_in_settings">Тууралоо бөлүмүндөгү \"Демейки колдонмолорду\" ачуу үчүн \"Улантуу\" дегенди басыңыз</string>
    <!-- Instruction step for choosing a new default sms app -->
    <string name="ChooseANewDefaultSmsAppFragment__select_sms_app_from_the_list">Тизмеден \"SMS колдонмосу\" дегенди тандаңыз</string>
    <!-- Instruction step for choosing a new default sms app -->
    <string name="ChooseANewDefaultSmsAppFragment__choose_another_app_to_use_for_sms_messaging">SMS билдирүүлөрү менен жазышуу үчүн башка колдонмону тандаңыз</string>
    <!-- Instruction step for choosing a new default sms app -->
    <string name="ChooseANewDefaultSmsAppFragment__return_to_signal">Signal\'га кайтуу</string>
    <!-- Instruction step for choosing a new default sms app -->
    <string name="ChooseANewDefaultSmsAppFragment__open_your_phones_settings_app">Телефонуңуздан Тууралоо колдонмосун ачыңыз</string>
    <!-- Instruction step for choosing a new default sms app -->
    <string name="ChooseANewDefaultSmsAppFragment__navigate_to_apps_default_apps_sms_app">\"Колдонмолор\" &gt; \"Демейки колдонмолор\" &gt; \"SMS колдонмосу\" дегенге өтүңүз</string>

    <!-- RemoveSmsMessagesDialogFragment -->
    <!-- Action button to keep messages -->
    <string name="RemoveSmsMessagesDialogFragment__keep_messages">Билдирүүлөрдү сактоо</string>
    <!-- Action button to remove messages -->
    <string name="RemoveSmsMessagesDialogFragment__remove_messages">Билдирүүлөрдү өчүрүү</string>
    <!-- Title of dialog -->
    <string name="RemoveSmsMessagesDialogFragment__remove_sms_messages">SMS билдирүүлөрүн Signal колдонмосунан өчүрөсүзбү?</string>
    <!-- Message of dialog -->
    <string name="RemoveSmsMessagesDialogFragment__you_can_now_remove_sms_messages_from_signal">Сактагычты тазалоо үчүн SMS билдирүүлөрүн Signal\'дан өчүрүңүз. Аларды өчүрсөңүз да, телефонуңуздагы башка SMS колдонмолорунан көрө бересиз.</string>

    <!-- ReExportSmsMessagesDialogFragment -->
    <!-- Action button to re-export messages -->
    <string name="ReExportSmsMessagesDialogFragment__continue">Улантуу</string>
    <!-- Action button to cancel re-export process -->
    <string name="ReExportSmsMessagesDialogFragment__cancel">Жокко чыгаруу</string>
    <!-- Title of dialog -->
    <string name="ReExportSmsMessagesDialogFragment__export_sms_again">SMSтерди кайра экспорттойсузбу?</string>
    <!-- Message of dialog -->
    <string name="ReExportSmsMessagesDialogFragment__you_already_exported_your_sms_messages">SMS билдирүүлөрүн буга чейин экспорттогонсуз.ЭСКЕРТҮҮ: Эгер улантсаңыз, билдирүүлөрүңүз кайталанып калышы мүмкүн.</string>

    <!-- SetSignalAsDefaultSmsAppFragment -->
    <!-- Title of the screen -->
    <string name="SetSignalAsDefaultSmsAppFragment__set_signal_as_the_default_sms_app">Signal\'ды демейки SMS колдонмосу катары коюу</string>
    <!-- Message of the screen -->
    <string name="SetSignalAsDefaultSmsAppFragment__to_export_your_sms_messages">SMS билдирүүлөрүңүздү өткөрүп берүү үчүн Signal\'ды демейки SMS колдонмосу катары орнотушуңуз керек.</string>
    <!-- Button label to start export -->
    <string name="SetSignalAsDefaultSmsAppFragment__next">Кийинки</string>

    <!-- BackupSchedulePermission Megaphone -->
    <!-- The title on an alert window that explains to the user that we are unable to backup their messages -->
    <string name="BackupSchedulePermissionMegaphone__cant_back_up_chats">Маектердин көчүрмөсү сакталбай жатат</string>
    <!-- The body text of an alert window that tells the user that we are unable to backup their messages -->
    <string name="BackupSchedulePermissionMegaphone__your_chats_are_no_longer_being_automatically_backed_up">Маектериңиздин көчүрмөлөрү автоматтык түрдө сакталбай калды.</string>
    <!-- The text on a button in an alert window that, when clicked, will take the user to a screen to re-enable backups -->
    <string name="BackupSchedulePermissionMegaphone__back_up_chats">Маектердин көчүрмөлөрүн сактоо</string>
    <!-- The text on a button in an alert window that, when clicked, will take the user to a screen to re-enable backups -->
    <string name="BackupSchedulePermissionMegaphone__not_now">Азыр эмес</string>
    <!-- Re-enable backup permission bottom sheet title -->
    <string name="BackupSchedulePermissionMegaphone__to_reenable_backups">Көчүрмөлөрдү сактоону кайра иштетүү үчүн:</string>
    <!-- Re-enable backups permission bottom sheet instruction 1 text -->
    <string name="BackupSchedulePermissionMegaphone__tap_the_go_to_settings_button_below">Төмөнкү \"Тууралоо бөлүмүнө өтүү\" дегенди басыңыз</string>
    <!-- Re-enable backups permission bottom sheet instruction 2 text -->
    <string name="BackupSchedulePermissionMegaphone__turn_on_allow_settings_alarms_and_reminders">\"Параметрлердин шашылыш билдирүүлөрүнө жана эстеткичтерге уруксат берүү\" дегенди иштетиңиз.</string>
    <!-- Re-enable backups permission bottom sheet call to action button to open settings -->
    <string name="BackupSchedulePermissionMegaphone__go_to_settings">Тууралоо бөлүмүнө өтүү</string>

    <!-- SmsExportMegaphoneActivity -->
    <!-- Phase 2 title of full screen megaphone indicating sms will no longer be supported in the near future -->
    <string name="SmsExportMegaphoneActivity__signal_will_no_longer_support_sms">Signal кызматында SMS менен жазышуу мүмкүн болбой калат</string>
    <!-- Phase 3 title of full screen megaphone indicating sms is longer supported  -->
    <string name="SmsExportMegaphoneActivity__signal_no_longer_supports_sms">Signal кызматында SMS менен жазыша албайсыз</string>
    <!-- Phase 2 message describing that sms is going away soon -->
    <string name="SmsExportMegaphoneActivity__signal_will_soon_remove_support_for_sending_sms_messages">Signal билдирүүлөрү баштан аяк шифрленгендиктен жана SMS билдирүүлөрү начарыраак корголгондуктан, жакында Signal\'да SMS билдирүүлөрүн жөнөтө албай каласыз. Ушуну менен, Signal\'да жазышуу функциясын кыйла жакшыртканга аракет кылабыз.</string>
    <!-- Phase 3 message describing that sms has gone away -->
    <string name="SmsExportMegaphoneActivity__signal_has_removed_support_for_sending_sms_messages">Signal билдирүүлөрү баштан аяк шифрленгендиктен жана SMS билдирүүлөрү начарыраак корголгондуктан, Signal\'да SMS билдирүүлөрүн жөнөтө албайсыз. Ушуну менен, Signal\'да жазышуу функциясын кыйла жакшыртканга аракет кылабыз.</string>
    <!-- The text on a button in a popup that, when clicked, will take the user to a screen to export their SMS messages -->
    <string name="SmsExportMegaphoneActivity__export_sms">SMS билдирүүлөрүн өткөрүү</string>
    <!-- The text on a button in a popup that, when clicked, will dismiss the popup and schedule the prompt to occur at a later time. -->
    <string name="SmsExportMegaphoneActivity__remind_me_later">Кийинчерээк эстетип кой</string>
    <!-- The text on a button in a popup that, when clicked, will navigate the user to a web article on SMS removal -->
    <string name="SmsExportMegaphoneActivity__learn_more">Кененирээк маалымат</string>

    <!-- Phase 1 Small megaphone title indicating sms is going away -->
    <string name="SmsExportMegaphone__sms_support_going_away">SMS менен жазышуу мүмкүнчүлүгү жок болот</string>
    <!-- Phase 1 small megaphone description indicating sms is going away -->
    <string name="SmsExportMegaphone__dont_worry_encrypted_signal_messages_will_continue_to_work">Сарсанаа болбоңуз, Signal\'дагы билдирүүлөр мурункудай эле шифрлене берет.</string>
    <!-- Phase 1 small megaphone button that takes the user to the sms export flow -->
    <string name="SmsExportMegaphone__continue">Улантуу</string>
    <!-- Title for screen shown after sms export has completed -->
    <string name="ExportSmsCompleteFragment__export_complete">Өткөрүлдү</string>
    <!-- Button to continue to next screen -->
    <string name="ExportSmsCompleteFragment__next">Кийинки</string>
    <!-- Message showing summary of sms export counts -->
    <plurals name="ExportSmsCompleteFragment__d_of_d_messages_exported">
        <item quantity="other">%2$d ичинен %1$d билдирүү өткөрүлдү</item>
    </plurals>

    <!-- Title of screen shown when some sms messages did not export -->
    <string name="ExportSmsPartiallyComplete__export_partially_complete">Айрым билдирүүлөр өткөн жок</string>
    <!-- Debug step 1 on screen shown when some sms messages did not export -->
    <string name="ExportSmsPartiallyComplete__ensure_you_have_an_additional_s_free_on_your_phone_to_export_your_messages">Билдирүүлөрүңүздү өткөрүү үчүн телефонуңузда дагы %1$s бош орун болушу керек</string>
    <!-- Debug step 2 on screen shown when some sms messages dit not export -->
    <string name="ExportSmsPartiallyComplete__retry_export_which_will_only_retry_messages_that_have_not_yet_been_exported">Кайра кайталап көрүңүз. Өтпөй калган билдирүүлөр кайра өткөрүлөт</string>
    <!-- Partial sentence for Debug step 3 on screen shown when some sms messages did not export, is combined with \'contact us\' -->
    <string name="ExportSmsPartiallyComplete__if_the_problem_persists">Көйгөй кайталана берсе, </string>
    <!-- Partial sentence for deubg step 3 on screen shown when some sms messages did not export, combined with \'If the problem persists\', link text to open contact support view -->
    <string name="ExportSmsPartiallyComplete__contact_us">Биз менен байланышыңыз</string>
    <!-- Button text to retry sms export -->
    <string name="ExportSmsPartiallyComplete__retry">Кайра аракет кылуу</string>
    <!-- Button text to continue sms export flow and not retry failed message exports -->
    <string name="ExportSmsPartiallyComplete__continue_anyway">Баары бир уланта берем</string>
    <!-- Title of screen shown when all sms messages failed to export -->
    <string name="ExportSmsFullError__error_exporting_sms_messages">SMS билдирүүлөрдү өткөрүп берүүдө ката кетти</string>
    <!-- Helper text shown when all sms messages failed to export -->
    <string name="ExportSmsFullError__please_try_again_if_the_problem_persists">Кайталап көрүңүз. Көйгөй кайталана берсе, </string>


    <!-- DonateToSignalFragment -->
    <!-- Title below avatar -->
    <string name="DonateToSignalFragment__privacy_over_profit">Кирешеге караганда коопсуздукту жогору коебуз</string>
    <!-- Continue button label -->
    <string name="DonateToSignalFragment__continue">Улантуу</string>
    <!-- Description below title -->
    <string name="DonateToSignalFragment__private_messaging">Өзүңүз каржылаган купуя жазышуу мүмкүнчүлүгү. Жарнамалар жок, эч ким көз салбайт, эч ким ачыктабайт. Signal\'ды колдоо үчүн азыр салым кошуңуз.</string>
    <!-- Donation pill toggle monthly text -->
    <string name="DonationPillToggle__monthly">Ай сайын</string>
    <!-- Donation pill toggle one-time text -->
    <string name="DonationPillToggle__one_time">Бир жолку</string>

    <!-- GatewaySelectorBottomSheet -->
    <!-- Sheet title when subscribing -->
    <string name="GatewaySelectorBottomSheet__donate_s_month_to_signal">Signal\'га айына %1$s салым кошуу</string>
    <!-- Sheet summary when subscribing -->
    <string name="GatewaySelectorBottomSheet__get_a_s_badge">%1$s төшбелгисин алуу</string>
    <!-- Sheet title when giving a one-time donation -->
    <string name="GatewaySelectorBottomSheet__donate_s_to_signal">Signal\'га %1$s салым кошуу</string>
    <!-- Sheet summary when giving a one-time donation -->
    <plurals name="GatewaySelectorBottomSheet__get_a_s_badge_for_d_days">
        <item quantity="other">%1$s төшбелгисин %2$d күнгө аласыз</item>
    </plurals>
    <!-- Button label for paying with a credit card -->
    <string name="GatewaySelectorBottomSheet__credit_or_debit_card">Насыя же дебет картасы</string>
    <!-- Sheet summary when giving donating for a friend -->
    <string name="GatewaySelectorBottomSheet__donate_for_a_friend">Дос үчүн колдоо көрсөтүңүз</string>

    <!-- StripePaymentInProgressFragment -->
    <string name="StripePaymentInProgressFragment__cancelling">Токтотулууда…</string>

    <!-- The title of a bottom sheet dialog that tells the user we temporarily can\'t process their contacts. -->
    <string name="CdsTemporaryErrorBottomSheet_title">Өтө көп байланыш иштетилди</string>
    <!-- The first part of the body text in a bottom sheet dialog that tells the user we temporarily can\'t process their contacts. The placeholder represents the number of days the user will have to wait until they can again. -->
    <plurals name="CdsTemporaryErrorBottomSheet_body1">
        <item quantity="other">Байланыштарыңызды %1$d күндөн кийин дагы бир жолу иштетип көрүңүз.</item>
    </plurals>
    <!-- The second part of the body text in a bottom sheet dialog that advises the user to remove contacts from their phone to fix the issue. -->
    <string name="CdsTemporaryErrorBottomSheet_body2">Бул көйгөйдү тез арада чечкиңиз келсе, телефонуңуздан байланыштарыңызды же көп байланыштар байланган аккаунтуңузду өчүрүңүз.</string>
    <!-- A button label in a bottom sheet that will navigate the user to their contacts settings. -->
    <!-- A toast that will be shown if we are unable to open the user\'s default contacts app. -->

    <!-- The title of a bottom sheet dialog that tells the user we can\'t process their contacts. -->
    <string name="CdsPermanentErrorBottomSheet_title">Байланыштарыңызды иштетүү мүмкүн эмес</string>
    <!-- The first part of the body text in a bottom sheet dialog that tells the user we can\'t process their contacts. -->
    <string name="CdsPermanentErrorBottomSheet_body">Телефонуңуздагы байланыштардын саны Signal кызматы иштете ала турган сандан ашып кетти. Signal\'дан байланыштарды тапкыңыз келсе, телефонуңуздан байланыштарыңызды же көп байланыштар байланган аккаунтуңузду өчүрүңүз.</string>
    <!-- The first part of the body text in a bottom sheet dialog that tells the user we can\'t process their contacts. -->
    <string name="CdsPermanentErrorBottomSheet_learn_more">Кененирээк маалымат</string>
    <!-- A button label in a bottom sheet that will navigate the user to their contacts settings. -->
    <string name="CdsPermanentErrorBottomSheet_contacts_button">Байланыштарды ачуу</string>
    <!-- A toast that will be shown if we are unable to open the user\'s default contacts app. -->
    <string name="CdsPermanentErrorBottomSheet_no_contacts_toast">Бир дагы байланыштар колдонмосу табылган жок</string>

    <!-- PaymentMessageView -->
    <!-- In-chat conversation message shown when you sent a payment to another person, placeholder is the other person name -->
    <string name="PaymentMessageView_you_sent_s">Кимге жөнөттүңүз: %1$s</string>
    <!-- In-chat conversation message shown when another person sent a payment to you, placeholder is the other person name -->
    <string name="PaymentMessageView_s_sent_you">%1$s сизге жөнөттү</string>

    <!-- YourInformationIsPrivateBottomSheet -->
    <string name="YourInformationIsPrivateBottomSheet__your_information_is_private">Маалыматыңыз купуя сакталууда</string>
    <string name="YourInformationIsPrivateBottomSheet__signal_does_not_collect">Салым кошконуңузда, Signal жеке маалыматыңызды топтобойт же сактабайт.</string>
    <string name="YourInformationIsPrivateBottomSheet__we_use_stripe">Төлөмдөрүңүздү Stripe кызматы аркылуу алабыз. Аларга берген маалыматты биз көрбөйбүз да, сактабайбыз.</string>
    <string name="YourInformationIsPrivateBottomSheet__signal_does_not_and_cannot">Signal кошкон салымыңызды Signal аккаунтуңузга байланыштыра албайт жана байланыштырбайт.</string>
    <string name="YourInformationIsPrivateBottomSheet__thank_you">Колдооңуз үчүн чоң рахмат!</string>

    <!-- GroupStoryEducationSheet -->
    <!-- Displayed as the title of the education bottom sheet -->
    <string name="GroupStoryEducationSheet__introducing_group_stories">Жаңылык: Топтук окуялар</string>
    <!-- Line item on the sheet explaining group stories -->
    <string name="GroupStoryEducationSheet__share_story_updates_to">Жаңы окуяларыңызды катталган тобуңузда бөлүшүңүз.</string>
    <!-- Line item on the sheet explaining that anyone in the group can share to group stories -->
    <string name="GroupStoryEducationSheet__anyone_in_the_group">Топтук маекте каалаган адам окуясын бөлүшө алат.</string>
    <!-- Line item on the sheet explaining that anyone in the group can view replies -->
    <string name="GroupStoryEducationSheet__all_group_chat_members">Топтук маектегилердин баары окуяга жазылган пикирлерди көрө алышат.</string>
    <!-- Button label to dismiss sheet -->
    <string name="GroupStoryEducationSheet__next">Кийинки</string>
    <string name="Registration_country_code_entry_hint">+0</string>

    <!-- PaypalCompleteOrderBottomSheet -->
    <string name="PaypalCompleteOrderBottomSheet__donate">Колдоо көрсөтүү</string>
    <string name="PaypalCompleteOrderBottomSheet__payment">Төлөм</string>

    <!-- ChatFilter -->
    <!-- Displayed in a pill at the top of the chat list when it is filtered by unread messages -->
    <string name="ChatFilter__filtered_by_unread">Алгач окула элек маектер</string>
    <!-- Displayed underneath the filter circle at the top of the chat list when the user pulls at a very low velocity -->
    <string name="ChatFilter__pull_to_filter">Иргөө үчүн ылдый тартыңыз</string>
    <!-- Displayed in the "clear filter" item in the chat feed if the user opened the filter from the overflow menu -->
    <string name="ChatFilter__tip_pull_down">Кеңеш: Иргөө үчүн маектер тизмесин ылдый тартыңыз</string>

    <!-- Title for screen describing that sms support is going to be removed soon -->
    <string name="SmsRemoval_title_going_away">SMS түрүндө жазыша албай каласыз</string>
    <!-- Bullet point message shown on describing screen as first bullet why sms is being removed, placeholder with be date of removal (e.g., March 21st) -->
    <string name="SmsRemoval_info_bullet_1_s">Signal колдонмосунда %1$s тарта SMS түрүндө жазыша албай каласыз.</string>
    <!-- Bullet point message shown on describing screen as second bullet why sms is being removed -->
    <string name="SmsRemoval_info_bullet_2">SMS билдирүүлөр Signal билдирүүлөрүнөн айырмаланат. <b>Signal\'дагы билдирүүлөр мурункудай эле шифрлене берет.</b></string>
    <!-- Bullet point message shown on describing screen as third bullet why sms is being removed -->
    <string name="SmsRemoval_info_bullet_3">SMS билдирүүлөрүңүздү чыгарып алып, жаңы SMS колдонмосун тандасаңыз болот.</string>
    <!-- Bullet point message shown on describing screen as first bullet variant why sms is being removed when user is locked out of sms -->
    <string name="SmsRemoval_info_bullet_1_phase_3">Мындан ары Signal кызматында SMS билдирүүлөрүн жөнөтө албайсыз.</string>
    <!-- Button label on sms removal info/megaphone to start the export SMS flow -->
    <string name="SmsRemoval_export_sms">SMS билдирүүлөрүн өткөрүү</string>

    <!-- Set up your username megaphone -->
    <!-- Displayed as a title on a megaphone which prompts user to set up a username -->
    <string name="SetUpYourUsername__set_up_your_signal_username">Signal\'да колдонуучу атыңызды коюңуз</string>
    <!-- Displayed as a description on a megaphone which prompts user to set up a username -->
    <string name="SetUpYourUsername__usernames_let_others">Башкалар телефон номериңизсиз эле, колдонуучу атыңыз аркылуу жазыша алышат</string>
    <!-- Displayed as an action on a megaphone which prompts user to set up a username -->
    <string name="SetUpYourUsername__not_now">Азыр эмес</string>
    <!-- Displayed as an action on a megaphone which prompts user to set up a username -->
    <string name="SetUpYourUsername__continue">Улантуу</string>

    <!-- Text Formatting -->
    <!-- Popup menu label for applying bold style -->
    <string name="TextFormatting_bold">Жоон</string>
    <!-- Popup menu label for applying italic style -->
    <string name="TextFormatting_italic">Кыйгач</string>
    <!-- Popup menu label for applying strikethrough style -->
    <string name="TextFormatting_strikethrough">Чийилген</string>
    <!-- Popup menu label for applying monospace font style -->
    <string name="TextFormatting_monospace">Monospace</string>

    <!-- UsernameEducationFragment -->
    <!-- Continue button which takes the user to the add a username screen -->
    <string name="UsernameEducationFragment__continue">Улантуу</string>
    <!-- Displayed as a title on the username education screen -->
    <string name="UsernameEducationFragment__set_up_your_signal_username">Signal\'да колдонуучу атыңызды коюңуз</string>

    <!-- Username edit dialog -->
    <!-- Option to open username editor displayed as a list item in a dialog -->
    <string name="UsernameEditDialog__edit_username">Колдонуучу атын оңдоо</string>
    <!-- Option to delete username displayed as a list item in a dialog -->
    <string name="UsernameEditDialog__delete_username">Колдонуучу атын өчүрүү</string>

    <!-- Time duration picker -->
    <!-- Shown in a time duration picker for selecting duration in hours and minutes, label shown after the user input value for hour, e.g., 12h -->
    <string name="TimeDurationPickerDialog_single_letter_hour_abbreviation">с</string>
    <!-- Shown in a time duration picker for selecting duration in hours and minutes, label shown after the user input value for minute, e.g., 24m -->
    <string name="TimeDurationPickerDialog_single_letter_minute_abbreviation">м</string>
    <!-- Shown in a time duration picker for selecting duration in hours and minutes, label for button that will apply the setting -->
    <string name="TimeDurationPickerDialog_positive_button">Коюу</string>
    <!-- Shown in a time duration picker for selecting duration in hours and minutes, helper text indicating minimum allowable duration -->
    <string name="TimeDurationPickerDialog_minimum_duration_warning">Экран кулпуланганга чейинки убакыт кеминде 1 мүнөт болушу керек.</string>

    <!-- EOF -->
</resources><|MERGE_RESOLUTION|>--- conflicted
+++ resolved
@@ -1734,12 +1734,8 @@
     <string name="RegistrationActivity_unable_to_connect_to_service">Сервиске туташылбай жатат. Тармактык туташууну текшерип, дагы бир жолу аракет кылып көрүңүз.</string>
     <string name="RegistrationActivity_non_standard_number_format">Телефон номери туура эмес</string>
     <string name="RegistrationActivity_the_number_you_entered_appears_to_be_a_non_standard">Телефон номерин туура эмес киргиздиңиз окшойт (%1$s).\n\nМындай эмес беле %2$s?</string>
-<<<<<<< HEAD
     <string name="RegistrationActivity_signal_android_phone_number_format">Molly Android - Телефон номеринин форматы</string>
-=======
-    <string name="RegistrationActivity_signal_android_phone_number_format">Signal Android - Телефон номеринин форматы</string>
     <!--    Small "toast" notification to the user confirming that they have requested a new code via voice call.-->
->>>>>>> f3c6f2e3
     <string name="RegistrationActivity_call_requested">Чалуу суралды</string>
     <!--    Small "toast" notification to the user confirming that they have requested a new code via SMS.-->
     <string name="RegistrationActivity_sms_requested">SMS аркылуу код сурадыңыз</string>
@@ -3380,15 +3376,15 @@
     <!-- Phone number heading displayed as a screen title -->
     <string name="preferences_app_protection__phone_number">Телефон номериңиз</string>
     <!-- Subtext below option to launch into phone number privacy settings screen -->
-    <string name="preferences_app_protection__choose_who_can_see">Телефон номериңиз кимдерге көрүнүп, Signal\'да сиз менен кимдер байланыша алышат.</string>
+    <string name="preferences_app_protection__choose_who_can_see">Телефон номериңиз кимдерге көрүнүп, Molly\'да сиз менен кимдер байланыша алышат.</string>
     <!-- Section title above two radio buttons for enabling and disabling phone number display -->
     <string name="PhoneNumberPrivacySettingsFragment__who_can_see_my_number">Менин номерим кимге көрүнөт</string>
     <!-- Subtext below radio buttons when who can see my number is set to nobody -->
-    <string name="PhoneNumberPrivacySettingsFragment__nobody_will_see">Номериңиз Signal\'да эч кимге көрүнбөйт</string>
+    <string name="PhoneNumberPrivacySettingsFragment__nobody_will_see">Номериңиз Molly\'да эч кимге көрүнбөйт</string>
     <!-- Section title above two radio buttons for enabling and disabling whether users can find me by my phone number  -->
     <string name="PhoneNumberPrivacySettingsFragment__who_can_find_me_by_number">Номерим аркылуу мени ким таба алат</string>
     <!-- Subtext below radio buttons when who can see my number is set to everyone -->
-    <string name="PhoneNumberPrivacySettingsFragment__your_phone_number">Телефон номериңиз ким менен жазышсаңыз ошолорго көрүнөт. Байланыштар тизмесинде камтылган телефон номери Signal кызматында да көрүнөт.</string>
+    <string name="PhoneNumberPrivacySettingsFragment__your_phone_number">Телефон номериңиз ким менен жазышсаңыз ошолорго көрүнөт. Байланыштар тизмесинде камтылган телефон номери Molly кызматында да көрүнөт.</string>
     <string name="PhoneNumberPrivacy_everyone">Баары</string>
     <string name="PhoneNumberPrivacy_my_contacts">Менин байланыштарым</string>
     <string name="PhoneNumberPrivacy_nobody">Эч ким</string>
@@ -3764,20 +3760,12 @@
     <!-- DeactivateWalletFragment -->
     <string name="DeactivateWalletFragment__deactivate_wallet">Капчыкты өчүрүү</string>
     <string name="DeactivateWalletFragment__your_balance">Балансыңыз</string>
-<<<<<<< HEAD
-    <string name="DeactivateWalletFragment__its_recommended_that_you">Төлөмдөрдү өчүрүүдөн мурун акчаңызды башка капчык дарегине которуу сунушталат. Эгерде сиз акчаңызды азыр которбоону чечсеңиз, төлөмдөрдү кайра жандандырсаңыз, алар Molly менен байланышкан капчыгыңызда кала берет.</string>
-=======
-    <string name="DeactivateWalletFragment__its_recommended_that_you">Төлөмдөрдү өчүрүүдөн мурун акчаңызды башка капчыкка которуп коюңуз. Эгер акчаңызды азыр которбосоңуз, төлөмдөрдү кайра иштеткенде, алар Signal\'га байланган капчыгыңызда кала берет.</string>
->>>>>>> f3c6f2e3
+    <string name="DeactivateWalletFragment__its_recommended_that_you">Төлөмдөрдү өчүрүүдөн мурун акчаңызды башка капчыкка которуп коюңуз. Эгер акчаңызды азыр которбосоңуз, төлөмдөрдү кайра иштеткенде, алар Molly\'га байланган капчыгыңызда кала берет.</string>
     <string name="DeactivateWalletFragment__transfer_remaining_balance">Калган балансты которуу</string>
     <string name="DeactivateWalletFragment__deactivate_without_transferring">Которуусуз өчүрүү</string>
     <string name="DeactivateWalletFragment__deactivate">Деактивдештирүү</string>
     <string name="DeactivateWalletFragment__deactivate_without_transferring_question">Которуусуз өчүрүлсүнбү?</string>
-<<<<<<< HEAD
-    <string name="DeactivateWalletFragment__your_balance_will_remain">Төлөмдөрдү кайра жандандырууну тандасаңыз, балансыңыз Molly менен байланышкан капчыгыңызда кала берет.</string>
-=======
-    <string name="DeactivateWalletFragment__your_balance_will_remain">Төлөмдөрдү кайра иштеткениңизде, каражаттар Signal\'га байланган капчыгыңызда кала берет.</string>
->>>>>>> f3c6f2e3
+    <string name="DeactivateWalletFragment__your_balance_will_remain">Төлөмдөрдү кайра иштеткениңизде, каражаттар Molly\'га байланган капчыгыңызда кала берет.</string>
     <string name="DeactivateWalletFragment__error_deactivating_wallet">Капчыкты өчүрүү катасы.</string>
   <!-- Removed by excludeNonTranslatables <string name="DeactivateWalletFragment__learn_more__we_recommend_transferring_your_funds" translatable="false">https://support.signal.org/hc/articles/360057625692#payments_deactivate</string> -->
 
