--- conflicted
+++ resolved
@@ -753,16 +753,8 @@
   <string name="InviteActivity_cancel">Annulla</string>
   <string name="InviteActivity_sending">Invio in corso…</string>
   <string name="InviteActivity_invitations_sent">Inviti mandati!</string>
-<<<<<<< HEAD
   <string name="InviteActivity_invite_to_signal">Invita su Molly</string>
-  <plurals name="InviteActivity_send_sms_to_friends">
-    <item quantity="one">INVIA SMS A %d AMICO</item>
-    <item quantity="other">INVIA SMS A %d AMICI</item>
-  </plurals>
-=======
-  <string name="InviteActivity_invite_to_signal">Invita su Signal</string>
   <string name="InviteActivity_send_sms">Invia SMS (%d)</string>
->>>>>>> 520fe481
   <plurals name="InviteActivity_send_sms_invites">
     <item quantity="one">Inviare %d invito SMS?</item>
     <item quantity="other">Inviare %d inviti SMS?</item>
