<?xml version="1.0" encoding="UTF-8"?>
<!-- smartling.instruction_comments_enabled = on -->
<resources>
    <!-- <string name="app_name" translatable="false">Signal</string> -->

    <string name="install_url" translatable="false">https://signal.org/install</string>
    <string name="donate_url" translatable="false">https://signal.org/donate</string>
    <string name="backup_support_url" translatable="false">https://support.signal.org/hc/articles/360007059752</string>
    <string name="transfer_support_url" translatable="false">https://support.signal.org/hc/articles/360007059752</string>
    <string name="support_center_url" translatable="false">https://support.signal.org/</string>
    <string name="terms_and_privacy_policy_url" translatable="false">https://signal.org/legal</string>
    <string name="sustainer_boost_and_badges" translatable="false">https://support.signal.org/hc/articles/4408365318426</string>
    <string name="google_pay_url" translatable="false">https://pay.google.com</string>
    <string name="donation_decline_code_error_url" translatable="false">https://support.signal.org/hc/articles/4408365318426#errors</string>
    <string name="sms_export_url" translatable="false">https://support.signal.org/hc/articles/360007321171</string>
    <string name="signal_me_username_url" translatable="false">https://signal.me/#u/%1$s</string>
    <string name="signal_me_username_url_no_scheme" translatable="false">signal.me/#u/%1$s</string>

    <string name="yes">Sì</string>
    <string name="no">No</string>
    <string name="delete">Cancella</string>
    <string name="please_wait">Attendere prego…</string>
    <string name="save">Salva</string>
    <string name="note_to_self">Note personali</string>

    <!-- AbstractNotificationBuilder -->
    <string name="AbstractNotificationBuilder_new_message">Nuovo messaggio</string>

    <!-- AlbumThumbnailView -->
    <string name="AlbumThumbnailView_plus" translatable="false">\+%d</string>

    <!-- ApplicationMigrationActivity -->
    <string name="ApplicationMigrationActivity__signal_is_updating">Molly si sta aggiornando…</string>

    <!-- ApplicationPreferencesActivity -->
    <string name="ApplicationPreferencesActivity_currently_s">In questo momento: %1$s</string>
    <string name="ApplicationPreferenceActivity_you_havent_set_a_passphrase_yet">Non hai ancora impostato una password!</string>
    <string name="ApplicationPreferencesActivity_disable_passphrase">Disabilitare la password?</string>
    <string name="ApplicationPreferencesActivity_this_will_permanently_unlock_signal_and_message_notifications">Saranno sbloccati definitivamente Molly e le relative notifiche</string>
    <string name="ApplicationPreferencesActivity_disable">Disabilita</string>
    <string name="ApplicationPreferencesActivity_unregistering">Disiscriviti</string>
    <string name="ApplicationPreferencesActivity_unregistering_from_signal_messages_and_calls">Disiscrizione da messaggi e chiamate Molly…</string>
    <string name="ApplicationPreferencesActivity_disable_signal_messages_and_calls">Disattivare i messaggi e le chiamate di Molly?</string>
    <string name="ApplicationPreferencesActivity_disable_signal_messages_and_calls_by_unregistering">Disabilita i messaggi e le chiamate di Molly annullando la tua registrazione sul server. Dovrai registrare di nuovo il tuo numero di telefono per usare messaggi e chiamate di Molly in futuro.</string>
    <string name="ApplicationPreferencesActivity_error_connecting_to_server">Errore durante la connessione al server!</string>
    <string name="ApplicationPreferencesActivity_sms_enabled">SMS Abilitati</string>
    <string name="ApplicationPreferencesActivity_touch_to_change_your_default_sms_app">Tocca per cambiare l\'applicazione predefinita per gli SMS</string>
    <string name="ApplicationPreferencesActivity_sms_disabled">SMS Disabilitati</string>
    <string name="ApplicationPreferencesActivity_touch_to_make_signal_your_default_sms_app">Tocca per usare Signal come applicazione predefinita per gli SMS</string>
    <string name="ApplicationPreferencesActivity_on">on</string>
    <string name="ApplicationPreferencesActivity_On">On</string>
    <string name="ApplicationPreferencesActivity_off">off</string>
    <string name="ApplicationPreferencesActivity_Off">Off</string>
    <string name="ApplicationPreferencesActivity_sms_mms_summary">SMS %1$s, MMS %2$s</string>
    <string name="ApplicationPreferencesActivity_privacy_summary">Blocco schermo %1$s, Sicurezza schermo %2$s</string>
    <string name="ApplicationPreferencesActivity_appearance_summary">Tema %1$s, Lingua %2$s</string>
    <string name="ApplicationPreferencesActivity_pins_are_required_for_registration_lock">I PIN sono richiesti per il blocco registrazione. Per disabilitare i PIN, disabilita prima il blocco registrazione.</string>
    <string name="ApplicationPreferencesActivity_pin_created">PIN creato.</string>
    <string name="ApplicationPreferencesActivity_pin_disabled">PIN disabilitato.</string>
    <string name="ApplicationPreferencesActivity_hide">Nascondi</string>
    <string name="ApplicationPreferencesActivity_hide_reminder">Nascondere il promemoria?</string>
    <string name="ApplicationPreferencesActivity_record_payments_recovery_phrase">Annota la frase di recupero dei pagamenti</string>
    <string name="ApplicationPreferencesActivity_record_phrase">Annota frase</string>
    <string name="ApplicationPreferencesActivity_before_you_can_disable_your_pin">Prima di poter disabilitare il PIN, è necessario annotare la frase di recupero dei pagamenti per assicurarsi di poter recuperare il proprio account pagamenti.</string>

    <!-- NumericKeyboardView -->
    <string name="NumericKeyboardView__1" translatable="false">1</string>
    <string name="NumericKeyboardView__2" translatable="false">2</string>
    <string name="NumericKeyboardView__3" translatable="false">3</string>
    <string name="NumericKeyboardView__4" translatable="false">4</string>
    <string name="NumericKeyboardView__5" translatable="false">5</string>
    <string name="NumericKeyboardView__6" translatable="false">6</string>
    <string name="NumericKeyboardView__7" translatable="false">7</string>
    <string name="NumericKeyboardView__8" translatable="false">8</string>
    <string name="NumericKeyboardView__9" translatable="false">9</string>
    <string name="NumericKeyboardView__0" translatable="false">0</string>
    <!-- Back button on numeric keyboard -->
    <string name="NumericKeyboardView__backspace">Cancella</string>

    <!-- AppProtectionPreferenceFragment -->
    <plurals name="AppProtectionPreferenceFragment_minutes">
        <item quantity="one">%1$d minuto</item>
        <item quantity="other">%1$d minuti</item>
    </plurals>

    <!-- DraftDatabase -->
    <string name="DraftDatabase_Draft_image_snippet">(immagine)</string>
    <string name="DraftDatabase_Draft_audio_snippet">(audio)</string>
    <string name="DraftDatabase_Draft_video_snippet">(video)</string>
    <string name="DraftDatabase_Draft_location_snippet">(posizione)</string>
    <string name="DraftDatabase_Draft_quote_snippet">(risposta)</string>
    <string name="DraftDatabase_Draft_voice_note">(Messaggio vocale)</string>

    <!-- AttachmentKeyboard -->
    <string name="AttachmentKeyboard_gallery">Galleria</string>
    <string name="AttachmentKeyboard_file">File</string>
    <string name="AttachmentKeyboard_contact">Contatto</string>
    <string name="AttachmentKeyboard_location">Posizione</string>
    <string name="AttachmentKeyboard_Signal_needs_permission_to_show_your_photos_and_videos">Molly ha bisogno dell\'autorizzazione per mostrare le tue foto e i tuoi video.</string>
    <string name="AttachmentKeyboard_give_access">Dai l\'accesso</string>
    <string name="AttachmentKeyboard_payment">Pagamento</string>

    <!-- AttachmentManager -->
    <string name="AttachmentManager_cant_open_media_selection">Impossibile trovare un\'app per selezionare il file.</string>
    <string name="AttachmentManager_signal_requires_the_external_storage_permission_in_order_to_attach_photos_videos_or_audio">Molly richiede l\'autorizzazione all\'accesso della memoria per allegare foto, video o audio, ma questa è stata negata in modo permanente. Si prega di aprire il menu delle impostazioni dell\'app, selezionare \"Autorizzazioni\" e abilitare \"Archiviazione\".</string>
    <string name="AttachmentManager_signal_requires_contacts_permission_in_order_to_attach_contact_information">Molly richiede l\'autorizzazione alla lettura dei contatti per allegare le informazioni di contatto, ma questa è stata negata in modo permanente. Si prega di aprire il menu delle impostazioni dell\'app, selezionare \"Autorizzazioni\" e abilitare \"Contatti\".</string>
    <string name="AttachmentManager_signal_requires_location_information_in_order_to_attach_a_location">Molly richiede l\'autorizzazione alla geolocalizzazione per allegare una posizione, ma questa è stata negata in modo permanente. Si prega di aprire il menu delle impostazioni dell\'app, selezionare \"Autorizzazioni\" e abilitare \"Posizione\".</string>
    <!-- Alert dialog title to show the recipient has not activated payments -->
    <string name="AttachmentManager__not_activated_payments">%1$s non ha attivato la funzione per i pagamenti </string>
    <!-- Alert dialog description to send the recipient a request to activate payments -->
    <string name="AttachmentManager__request_to_activate_payments">Vuoi inviare a questo utente una richiesta per l\'attivazione dei pagamenti?</string>
    <!-- Alert dialog button to send request -->
    <string name="AttachmentManager__send_request">Invia richiesta</string>
    <!-- Alert dialog button to cancel dialog -->
    <string name="AttachmentManager__cancel">Annulla</string>

    <!-- AttachmentUploadJob -->
    <string name="AttachmentUploadJob_uploading_media">Caricamento media…</string>
    <string name="AttachmentUploadJob_compressing_video_start">Compressione video…</string>

    <!-- BackgroundMessageRetriever -->
    <string name="BackgroundMessageRetriever_checking_for_messages">Controllo messaggi in corso…</string>

    <!-- BlockedUsersActivity -->
    <string name="BlockedUsersActivity__blocked_users">Utenti bloccati</string>
    <string name="BlockedUsersActivity__add_blocked_user">Aggiungi utente bloccato</string>
    <string name="BlockedUsersActivity__blocked_users_will">Gli utenti bloccati non potranno chiamarti o inviarti messaggi.</string>
    <string name="BlockedUsersActivity__no_blocked_users">Nessun utente bloccato</string>
    <string name="BlockedUsersActivity__block_user">Bloccare utente?</string>
    <string name="BlockedUserActivity__s_will_not_be_able_to">\"%1$s\" non potrà chiamarti o inviarti messaggi.</string>
    <string name="BlockedUsersActivity__block">Blocca</string>
    <string name="BlockedUsersActivity__unblock_user">Sbloccare utente?</string>
    <string name="BlockedUsersActivity__do_you_want_to_unblock_s">Vuoi sbloccare \"%1$s\"?</string>
    <string name="BlockedUsersActivity__unblock">Sblocca</string>

    <!-- CreditCardFragment -->
    <!-- Title of fragment detailing the donation amount for one-time donation, displayed above the credit card text fields -->
    <string name="CreditCardFragment__donation_amount_s">Importo della donazione: %1$s</string>
    <!-- Title of fragment detailing the donation amount for monthly donation, displayed above the credit card text fields -->
    <string name="CreditCardFragment__donation_amount_s_per_month">Donation amount: %1$s/month</string>
    <!-- Explanation of how to fill in the form, displayed above the credit card text fields -->
    <string name="CreditCardFragment__enter_your_card_information_below">Inserisci qui sotto i dettagli della tua carta</string>
    <!-- Explanation of how to fill in the form and a note about pii, displayed above the credit card text fields -->
    <string name="CreditCardFragment__enter_your_card_details">Enter your card details. Signal does not collect or store your personal information.</string>
    <!-- Displayed as a hint in the card number text field -->
    <string name="CreditCardFragment__card_number">Numero della carta</string>
    <!-- Displayed as a hint in the card expiry text field -->
    <string name="CreditCardFragment__mm_yy">MM/AA</string>
    <!-- Displayed as a hint in the card cvv text field -->
    <string name="CreditCardFragment__cvv">CVV</string>
    <!-- Error displayed under the card number text field when there is an invalid card number entered -->
    <string name="CreditCardFragment__invalid_card_number">Numero carta non valido</string>
    <!-- Error displayed under the card expiry text field when the card is expired -->
    <string name="CreditCardFragment__card_has_expired">La carta è scaduta</string>
    <!-- Error displayed under the card cvv text field when the cvv is too short -->
    <string name="CreditCardFragment__code_is_too_short">Il codice è troppo corto</string>
    <!-- Error displayed under the card cvv text field when the cvv is too long -->
    <string name="CreditCardFragment__code_is_too_long">Il codice è troppo lungo</string>
    <!-- Error displayed under the card cvv text field when the cvv is invalid -->
    <string name="CreditCardFragment__invalid_code">Il codice non è valido</string>
    <!-- Error displayed under the card expiry text field when the expiry month is invalid -->
    <string name="CreditCardFragment__invalid_month">Il mese non è valido</string>
    <!-- Error displayed under the card expiry text field when the expiry is missing the year -->
    <string name="CreditCardFragment__year_required">È necessario inserire l\'anno</string>
    <!-- Error displayed under the card expiry text field when the expiry year is invalid -->
    <string name="CreditCardFragment__invalid_year">L\'anno non è valido</string>
    <!-- Button label to confirm credit card input and proceed with payment -->
    <string name="CreditCardFragment__continue">Continua</string>

    <!-- BlockUnblockDialog -->
    <string name="BlockUnblockDialog_block_and_leave_s">Bloccare e abbandonare %1$s?</string>
    <string name="BlockUnblockDialog_block_s">Bloccare %1$s?</string>
    <string name="BlockUnblockDialog_you_will_no_longer_receive_messages_or_updates">Non riceverai più messaggi o aggiornamenti da questo gruppo e i membri non potranno aggiungerti di nuovo a questo gruppo.</string>
    <string name="BlockUnblockDialog_group_members_wont_be_able_to_add_you">I membri del gruppo non potranno aggiungerti di nuovo a questo gruppo.</string>
    <string name="BlockUnblockDialog_group_members_will_be_able_to_add_you">I membri del gruppo potranno aggiungerti di nuovo a questo gruppo.</string>
    <!-- Text that is shown when unblocking a Signal contact -->
    <string name="BlockUnblockDialog_you_will_be_able_to_call_and_message_each_other">Sarete in grado di scambiarvi messaggi e chiamarvi e il tuo nome e la tua foto saranno condivisi con loro.</string>
    <!-- Text that is shown when unblocking an SMS contact -->
    <string name="BlockUnblockDialog_you_will_be_able_to_message_each_other">Sarete in grado di scambiarvi messaggi.</string>
    <string name="BlockUnblockDialog_blocked_people_wont_be_able_to_call_you_or_send_you_messages">Le persone bloccate non potranno chiamarti o inviarti messaggi.</string>
    <string name="BlockUnblockDialog_blocked_people_wont_be_able_to_send_you_messages">Le persone bloccate non potranno inviarti messaggi.</string>
    <!-- Message shown on block dialog when blocking the Signal release notes recipient -->
    <string name="BlockUnblockDialog_block_getting_signal_updates_and_news">Blocca gli aggiornamenti e le notizie di Signal.</string>
    <!-- Message shown on unblock dialog when unblocking the Signal release notes recipient -->
    <string name="BlockUnblockDialog_resume_getting_signal_updates_and_news">Riprendi gli aggiornamenti e le notizie di Signal.</string>
    <string name="BlockUnblockDialog_unblock_s">Sbloccare %1$s?</string>
    <string name="BlockUnblockDialog_block">Blocca</string>
    <string name="BlockUnblockDialog_block_and_leave">Blocca e abbandona</string>
    <string name="BlockUnblockDialog_report_spam_and_block">Segnala spam e blocca</string>

    <!-- BucketedThreadMedia -->
    <string name="BucketedThreadMedia_Today">Oggi</string>
    <string name="BucketedThreadMedia_Yesterday">Ieri</string>
    <string name="BucketedThreadMedia_This_week">Questa settimana</string>
    <string name="BucketedThreadMedia_This_month">Questo mese</string>
    <string name="BucketedThreadMedia_Large">Grande</string>
    <string name="BucketedThreadMedia_Medium">Medio</string>
    <string name="BucketedThreadMedia_Small">Piccolo</string>

    <!-- CameraXFragment -->
    <string name="CameraXFragment_tap_for_photo_hold_for_video">Tocca per foto, tieni premuto per video</string>
    <string name="CameraXFragment_capture_description">Scatta</string>
    <string name="CameraXFragment_change_camera_description">Cambia camera</string>
    <string name="CameraXFragment_open_gallery_description">Apri galleria</string>

    <!-- CameraContacts -->
    <string name="CameraContacts_recent_contacts">Contatti recenti</string>
    <string name="CameraContacts_signal_contacts">Contatti Signal</string>
    <string name="CameraContacts_signal_groups">Gruppi Signal</string>
    <string name="CameraContacts_you_can_share_with_a_maximum_of_n_conversations">Puoi condividere con un massimo di %1$d conversazioni.</string>
    <string name="CameraContacts_select_signal_recipients">Seleziona destinatari Signal</string>
    <string name="CameraContacts_no_signal_contacts">Nessun contatto Signal</string>
    <string name="CameraContacts_you_can_only_use_the_camera_button">Puoi solo usare il bottone camera per inviare foto a contatti Signal. </string>
    <string name="CameraContacts_cant_find_who_youre_looking_for">Non riesci a trovare chi stai cercando?</string>
    <string name="CameraContacts_invite_a_contact_to_join_signal">Invita un contatto a unirsi a Molly</string>
    <string name="CameraContacts__menu_search">Cerca</string>

    <!-- Censorship Circumvention Megaphone -->
    <!-- Title for an alert that shows at the bottom of the chat list letting people know that circumvention is no longer needed -->
    <string name="CensorshipCircumventionMegaphone_turn_off_censorship_circumvention">Disattivare il raggiro della censura?</string>
    <!-- Body for an alert that shows at the bottom of the chat list letting people know that circumvention is no longer needed -->
    <string name="CensorshipCircumventionMegaphone_you_can_now_connect_to_the_signal_service">Ora puoi connetterti direttamente al servizio Signal per un\'esperienza migliore.</string>
    <!-- Action to prompt the user to disable circumvention since it is no longer needed -->
    <string name="CensorshipCircumventionMegaphone_turn_off">Disattiva</string>
    <!-- Action to prompt the user to dismiss the alert at the bottom of the chat list -->
    <string name="CensorshipCircumventionMegaphone_no_thanks">No grazie</string>

    <!-- ClearProfileActivity -->
    <string name="ClearProfileActivity_remove">Elimina</string>
    <string name="ClearProfileActivity_remove_profile_photo">Rimuovere foto profilo?</string>
    <string name="ClearProfileActivity_remove_group_photo">Rimuovere foto gruppo?</string>

    <!-- ClientDeprecatedActivity -->
    <string name="ClientDeprecatedActivity_update_signal">Aggiorna Molly</string>
    <string name="ClientDeprecatedActivity_this_version_of_the_app_is_no_longer_supported">Questa versione dell\'app non è più supportata. Per continuare a inviare e ricevere messaggi, aggiorna alla versione più recente.</string>
    <string name="ClientDeprecatedActivity_update">Aggiorna</string>
    <string name="ClientDeprecatedActivity_dont_update">Non aggiornare</string>
    <string name="ClientDeprecatedActivity_warning">Attenzione</string>
    <string name="ClientDeprecatedActivity_your_version_of_signal_has_expired_you_can_view_your_message_history">La tua versione di Signal è scaduta. Puoi visualizzare la cronologia dei messaggi, ma non sarai in grado di inviare o ricevere messaggi finché non aggiorni.</string>

    <!-- CommunicationActions -->
    <string name="CommunicationActions_no_browser_found">Nessun browser web trovato.</string>
    <string name="CommunicationActions_send_email">Invia email</string>
    <string name="CommunicationActions_a_cellular_call_is_already_in_progress">C\'è già una chiamata telefonica in corso.</string>
    <string name="CommunicationActions_start_voice_call">Iniziare una chiamata vocale?</string>
    <string name="CommunicationActions_cancel">Annulla</string>
    <string name="CommunicationActions_call">Chiama</string>
    <string name="CommunicationActions_insecure_call">Chiamata non sicura</string>
    <string name="CommunicationActions_carrier_charges_may_apply">Potrebbero essere applicati costi dall\'operatore. Il numero che stai per chiamare non è registrato con Signal. Questa chiamata verrà effettuata tramite il tuo gestore di telefonia mobile, non tramite Internet.</string>

    <!-- ConfirmIdentityDialog -->
    <string name="ConfirmIdentityDialog_your_safety_number_with_s_has_changed">Il codice di sicurezza con %1$s è cambiato. Questo può voler dire che qualcuno sta cercando d\'intercettare la tua comunicazione, oppure che %2$s ha semplicemente reinstallato Signal.</string>
    <string name="ConfirmIdentityDialog_you_may_wish_to_verify_your_safety_number_with_this_contact">Dovresti verificare il tuo codice di sicurezza con questo contatto.</string>
    <string name="ConfirmIdentityDialog_accept">Accetta</string>

    <!-- ContactsCursorLoader -->
    <string name="ContactsCursorLoader_recent_chats">Chat recenti</string>
    <string name="ContactsCursorLoader_contacts">Contatti</string>
    <string name="ContactsCursorLoader_groups">Gruppi</string>
    <string name="ContactsCursorLoader_phone_number_search">Ricerca numero di telefono</string>
    <!-- Header for username search -->
    <string name="ContactsCursorLoader_find_by_username">Cerca tramite nome utente</string>
    <!-- Label for my stories when selecting who to send media to -->
    <string name="ContactsCursorLoader_my_stories">Le mie Storie</string>
    <!-- Text for a button that brings up a bottom sheet to create a new story. -->
    <string name="ContactsCursorLoader_new">Nuova</string>

    <!-- ContactsDatabase -->
    <string name="ContactsDatabase_message_s">Messaggio %1$s</string>
    <string name="ContactsDatabase_signal_call_s">Chiamata Signal %1$s</string>

    <!-- ContactNameEditActivity -->
    <!-- Toolbar title for contact name edit activity -->
    <string name="ContactNameEditActivity__edit_name">Modifica nome</string>
    <string name="ContactNameEditActivity_given_name">Nome</string>
    <string name="ContactNameEditActivity_family_name">Cognome</string>
    <string name="ContactNameEditActivity_prefix">Prefisso</string>
    <string name="ContactNameEditActivity_suffix">Suffisso</string>
    <string name="ContactNameEditActivity_middle_name">Secondo nome</string>

    <!-- ContactShareEditActivity -->
    <!-- ContactShareEditActivity toolbar title -->
    <string name="ContactShareEditActivity__send_contact">Invia contatto</string>
    <string name="ContactShareEditActivity_type_home">Casa</string>
    <string name="ContactShareEditActivity_type_mobile">Cellulare</string>
    <string name="ContactShareEditActivity_type_work">Lavoro</string>
    <string name="ContactShareEditActivity_type_missing">Altro</string>
    <string name="ContactShareEditActivity_invalid_contact">Il contatto selezionato non è valido</string>
    <!-- Content descrption for name edit button on contact share edit activity -->
    <string name="ContactShareEditActivity__edit_name">Modifica nome</string>
    <!-- Content description for user avatar in edit activity -->
    <string name="ContactShareEditActivity__avatar">Avatar</string>

    <!-- ConversationItem -->
    <string name="ConversationItem_error_not_sent_tap_for_details">Non inviato, tocca per i dettagli</string>
    <string name="ConversationItem_error_partially_not_delivered">Parzialmente inviato, tocca per i dettagli</string>
    <string name="ConversationItem_error_network_not_delivered">Invio non riuscito</string>
    <string name="ConversationItem_received_key_exchange_message_tap_to_process">Ricevuto un messaggio con chiave di scambio, tocca per processarlo.</string>
    <string name="ConversationItem_group_action_left">%1$s ha lasciato il gruppo.</string>
    <string name="ConversationItem_send_paused">Invio in pausa</string>
    <string name="ConversationItem_click_to_approve_unencrypted">Invio fallito, tocca per invio non sicuro</string>
    <string name="ConversationItem_click_to_approve_unencrypted_sms_dialog_title">Tornare agli SMS non cifrati?</string>
    <string name="ConversationItem_click_to_approve_unencrypted_mms_dialog_title">Tornare agli MMS non cifrati?</string>
    <string name="ConversationItem_click_to_approve_unencrypted_dialog_message">Questo messaggio <b>non</b> sarà criptato perché il destinatario non è più un utente Signal.\n\nInviare un messaggio non sicuro?</string>
    <string name="ConversationItem_unable_to_open_media">Impossibile trovare un\'app per aprire il file.</string>
    <string name="ConversationItem_copied_text">Copiato %1$s</string>
    <string name="ConversationItem_from_s">da %1$s</string>
    <string name="ConversationItem_to_s">a %1$s</string>
    <string name="ConversationItem_read_more">  Leggi tutto</string>
    <string name="ConversationItem_download_more">  Scarica altro</string>
    <string name="ConversationItem_pending">  In attesa</string>
    <string name="ConversationItem_this_message_was_deleted">Questo messaggio è stato eliminato.</string>
    <string name="ConversationItem_you_deleted_this_message">Hai eliminato questo messaggio.</string>
    <!-- Dialog error message shown when user can't download a message from someone else due to a permanent failure (e.g., unable to decrypt), placeholder is other's name -->
    <string name="ConversationItem_cant_download_message_s_will_need_to_send_it_again">Impossibile scaricare il messaggio. %1$s dovrà inviartelo di nuovo.</string>
    <!-- Dialog error message shown when user can't download an image message from someone else due to a permanent failure (e.g., unable to decrypt), placeholder is other's name -->
    <string name="ConversationItem_cant_download_image_s_will_need_to_send_it_again">Impossibile scaricare l\'immagine. %1$s dovrà inviartela di nuovo.</string>
    <!-- Dialog error message shown when user can't download a video message from someone else due to a permanent failure (e.g., unable to decrypt), placeholder is other's name -->
    <string name="ConversationItem_cant_download_video_s_will_need_to_send_it_again">Impossibile scaricare il video. %1$s dovrà inviartelo di nuovo.</string>
    <!-- Dialog error message shown when user can't download a their own message via a linked device due to a permanent failure (e.g., unable to decrypt) -->
    <string name="ConversationItem_cant_download_message_you_will_need_to_send_it_again">Impossibile scaricare il messaggio. Dovrai inviarlo di nuovo.</string>
    <!-- Dialog error message shown when user can't download a their own image message via a linked device due to a permanent failure (e.g., unable to decrypt) -->
    <string name="ConversationItem_cant_download_image_you_will_need_to_send_it_again">Impossibile scaricare l\'immagine. Dovrai inviarla di nuovo.</string>
    <!-- Dialog error message shown when user can't download a their own video message via a linked device due to a permanent failure (e.g., unable to decrypt) -->
    <string name="ConversationItem_cant_download_video_you_will_need_to_send_it_again">Impossibile scaricare il video. Dovrai inviarlo di nuovo.</string>

    <!-- ConversationActivity -->
    <string name="ConversationActivity_add_attachment">Aggiungi allegato</string>
    <string name="ConversationActivity_select_contact_info">Seleziona informazioni dei contatti</string>
    <string name="ConversationActivity_compose_message">Componi messaggio</string>
    <string name="ConversationActivity_sorry_there_was_an_error_setting_your_attachment">Attenzione, c\'è stato un errore nell\'inviare il tuo allegato.</string>
    <string name="ConversationActivity_recipient_is_not_a_valid_sms_or_email_address_exclamation">Il destinatario non è un indirizzo valido per l\'SMS o per l\'email!</string>
    <string name="ConversationActivity_message_is_empty_exclamation">Il messaggio è vuoto!</string>
    <string name="ConversationActivity_group_members">Membri del gruppo</string>
    <string name="ConversationActivity__tap_here_to_start_a_group_call">Clicca qui per iniziare una chiamata di gruppo</string>

    <string name="ConversationActivity_invalid_recipient">Destinatario non valido!</string>
    <string name="ConversationActivity_added_to_home_screen">Aggiunto alla schermata principale</string>
    <string name="ConversationActivity_calls_not_supported">Chiamate non supportate</string>
    <string name="ConversationActivity_this_device_does_not_appear_to_support_dial_actions">Il dispositivo non sembra supportare le telefonate.</string>
    <string name="ConversationActivity_transport_insecure_sms">SMS non sicuro</string>
    <!-- A title for the option to send an SMS with a placeholder to put the name of their SIM card -->
    <string name="ConversationActivity_transport_insecure_sms_with_sim">SMS non sicuro (%1$s)</string>
    <string name="ConversationActivity_transport_insecure_mms">MMS non sicuro</string>
    <!-- A title for the option to send an SMS with a placeholder to put the name of their SIM card -->
    <string name="ConversationActivity_transport_insecure_mms_with_sim">MMS non sicuro (%1$s)</string>
    <string name="ConversationActivity_transport_signal">Messaggio Signal</string>
    <string name="ConversationActivity_lets_switch_to_signal">Passiamo a Molly %1$s</string>
    <string name="ConversationActivity_specify_recipient">Scegli un contatto</string>
    <string name="ConversationActivity_unblock">Sblocca</string>
    <string name="ConversationActivity_attachment_exceeds_size_limits">L\'allegato che stai cercando di inviare supera le dimensioni consentite.</string>
    <string name="ConversationActivity_unable_to_record_audio">Impossibile registrare il messaggio!</string>
    <string name="ConversationActivity_you_cant_send_messages_to_this_group">Non puoi inviare messaggi a questo gruppo perché non sei più un membro.</string>
    <string name="ConversationActivity_only_s_can_send_messages">Solo gli %1$s possono inviare messaggi.</string>
    <string name="ConversationActivity_admins">amministratori</string>
    <string name="ConversationActivity_message_an_admin">Invia un messaggio a un amministratore</string>
    <string name="ConversationActivity_cant_start_group_call">Impossibile iniziare una chiamata di gruppo</string>
    <string name="ConversationActivity_only_admins_of_this_group_can_start_a_call">Solo gli amministratori di questo gruppo possono iniziare una chiamata.</string>
    <string name="ConversationActivity_there_is_no_app_available_to_handle_this_link_on_your_device">Sul tuo dispositivo non sono presenti app per gestire questo link.</string>
    <string name="ConversationActivity_your_request_to_join_has_been_sent_to_the_group_admin">La tua richiesta di unirti è stata inviata agli amministratori del gruppo. Riceverai una notifica quando interverranno.</string>
    <string name="ConversationActivity_cancel_request">Annulla richiesta</string>

    <string name="ConversationActivity_to_send_audio_messages_allow_signal_access_to_your_microphone">Per poter mandare un messaggio audio, permetti a Molly di accedere al tuo microfono.</string>
    <string name="ConversationActivity_signal_requires_the_microphone_permission_in_order_to_send_audio_messages">Molly richiede l\'autorizzazione all\'uso del microfono per inviare messaggi audio, ma è stata negata in modo permanente. Si prega di aprire il menu delle impostazioni dell\'app, selezionare \"Autorizzazioni\" e abilitare \"Microfono\".</string>
    <string name="ConversationActivity_signal_needs_the_microphone_and_camera_permissions_in_order_to_call_s">Molly richiede le autorizzazioni all\'uso del microfono e della fotocamera per chiamare %1$s, ma sono state negate in modo permanente. Si prega di aprire il menu delle impostazioni dell\'app, selezionare \"Autorizzazioni\" e abilitare \"Microfono\" e \"Fotocamera\".</string>
    <string name="ConversationActivity_to_capture_photos_and_video_allow_signal_access_to_the_camera">Per poter catturare foto e video, permetti a Molly di accedere alla fotocamera del tuo dispositivo</string>
    <string name="ConversationActivity_signal_needs_the_camera_permission_to_take_photos_or_video">Molly richiede l\'autorizzazione all\'uso della fotocamera per scattare foto o registrare video, ma è stata negata in modo permanente. Si prega di aprire il menu delle impostazioni dell\'app, selezionare \"Autorizzazioni\" e abilitare \"Fotocamera\".</string>
    <string name="ConversationActivity_signal_needs_camera_permissions_to_take_photos_or_video">Molly richiede l\'autorizzazione all\'uso della fotocamera per scattare foto o registrare video</string>
    <string name="ConversationActivity_enable_the_microphone_permission_to_capture_videos_with_sound">Abilita l\'autorizzazione all\'uso del microfono per registrare video con audio.</string>
    <string name="ConversationActivity_signal_needs_the_recording_permissions_to_capture_video">Molly richiede l\'autorizzazione all\'uso del microfono per registrare video, ma è stata negata. Si prega di aprire il menu delle impostazioni dell\'app, selezionare \"Autorizzazioni\" e abilitare \"Microfono\" e \"Fotocamera\".</string>
    <string name="ConversationActivity_signal_needs_recording_permissions_to_capture_video">Molly richiede l\'autorizzazione all\'uso del microfono per registrare video.</string>

    <string name="ConversationActivity_quoted_contact_message">%1$s %2$s</string>
    <string name="ConversationActivity_signal_cannot_sent_sms_mms_messages_because_it_is_not_your_default_sms_app">Signal non può inviare SMS/MMS perchè non è la tua app predefinita per gli sms. Vuoi renderla tale nelle impostazioni di Android?</string>
    <string name="ConversationActivity_yes">Sì</string>
    <string name="ConversationActivity_no">No</string>
    <string name="ConversationActivity_search_position">%1$d di %2$d</string>
    <string name="ConversationActivity_no_results">Nessun risultato</string>

    <string name="ConversationActivity_sticker_pack_installed">Pacchetto adesivi installato</string>
    <string name="ConversationActivity_new_say_it_with_stickers">Nuovo! Dillo con gli adesivi</string>

    <string name="ConversationActivity_cancel">Annulla</string>
    <string name="ConversationActivity_delete_conversation">Eliminare la conversazione?</string>
    <string name="ConversationActivity_delete_and_leave_group">Eliminare e abbandonare il gruppo?</string>
    <string name="ConversationActivity_this_conversation_will_be_deleted_from_all_of_your_devices">Questa conversazione verrà eliminata da tutti i tuoi dispositivi.</string>
    <string name="ConversationActivity_you_will_leave_this_group_and_it_will_be_deleted_from_all_of_your_devices">Abbandonerai questo gruppo e verrà eliminato da tutti i tuoi dispositivi.</string>
    <string name="ConversationActivity_delete">Elimina</string>
    <string name="ConversationActivity_delete_and_leave">Elimina e abbandona</string>
    <string name="ConversationActivity__to_call_s_signal_needs_access_to_your_microphone">Per chiamare %1$s, Molly necessita dell\'accesso al tuo microfono</string>

    <string name="ConversationActivity__more_options_now_in_group_settings">Altre opzioni ora in \"Impostazioni gruppo\"</string>

    <string name="ConversationActivity_join">Unisciti</string>
    <string name="ConversationActivity_full">Piena</string>

    <string name="ConversationActivity_error_sending_media">Errore durante l\'invio del media</string>

    <string name="ConversationActivity__reported_as_spam_and_blocked">Segnalato come spam e bloccato.</string>

    <!-- Message shown when opening an SMS conversation with SMS disabled and they have unexported sms messages -->
    <string name="ConversationActivity__sms_messaging_is_currently_disabled_you_can_export_your_messages_to_another_app_on_your_phone">Al momento la messaggistica SMS è disattivata. Puoi esportare i tuoi messaggi su un\'altra app sul tuo telefono.</string>
    <!-- Message shown when opening an SMS conversation with SMS disabled and they have unexported sms messages -->
    <string name="ConversationActivity__sms_messaging_is_no_longer_supported_in_signal_you_can_export_your_messages_to_another_app_on_your_phone">La messaggistica via SMS non è più supportata su Signal. Puoi esportare i tuoi messaggi su un\'altra app sul tuo telefono.</string>
    <!-- Action button shown when in sms conversation, sms is disabled, and unexported sms messages are present -->
    <string name="ConversationActivity__export_sms_messages">Esporta messaggi SMS</string>
    <!-- Message shown when opening an SMS conversation with SMS disabled and there are no exported messages -->
    <string name="ConversationActivity__sms_messaging_is_currently_disabled_invite_s_to_to_signal_to_keep_the_conversation_here">Al momento la messaggistica SMS è disattivata. Invita %1$s su Signal per continuare la conversazione in app.</string>
    <!-- Message shown when opening an SMS conversation with SMS disabled and there are no exported messages -->
    <string name="ConversationActivity__sms_messaging_is_no_longer_supported_in_signal_invite_s_to_to_signal_to_keep_the_conversation_here">La messaggistica via SMS non è più supportata su Signal. Invita %1$s su Signal per continuare la conversazione in app.</string>
    <!-- Action button shown when opening an SMS conversation with SMS disabled and there are no exported messages -->
    <string name="ConversationActivity__invite_to_signal">Invita a Signal</string>
    <!-- Snackbar message shown after dismissing the full screen sms export megaphone indicating we'll do it again soon -->
    <string name="ConversationActivity__you_will_be_reminded_again_soon">Te lo ricorderemo fra un po\'.</string>

    <!-- ConversationAdapter -->
    <plurals name="ConversationAdapter_n_unread_messages">
        <item quantity="one">%1$d messaggio non letto</item>
        <item quantity="other">%1$d messaggi non letti</item>
    </plurals>

    <!-- ConversationFragment -->
    <!-- Toast text when contacts activity is not found -->
    <string name="ConversationFragment__contacts_app_not_found">App dei contatti non trovata</string>
    <plurals name="ConversationFragment_delete_selected_messages">
        <item quantity="one">Eliminare il messaggio selezionato?</item>
        <item quantity="other">Eliminare i messaggi selezionati?</item>
    </plurals>
    <string name="ConversationFragment_save_to_sd_card">Salvare in memoria?</string>
    <plurals name="ConversationFragment_saving_n_media_to_storage_warning">
        <item quantity="one">Salvare il file nella memoria consentirà ad altre applicazioni sul tuo dispositivo di accedervi.\n\nVuoi continuare?</item>
        <item quantity="other">Salvare tutti e %1$d i file nella memoria consentirà ad altre applicazioni sul tuo dispositivo di accedervi.\n\nVuoi continuare?</item>
    </plurals>
    <plurals name="ConversationFragment_error_while_saving_attachments_to_sd_card">
        <item quantity="one">Errore nel salvataggio dell\'allegato nella memoria!</item>
        <item quantity="other">Errore nel salvataggio degli allegati nella memoria!</item>
    </plurals>
    <string name="ConversationFragment_unable_to_write_to_sd_card_exclamation">Impossibile scrivere nella memoria!</string>
    <plurals name="ConversationFragment_saving_n_attachments">
        <item quantity="one">Salvataggio dell\'allegato in corso</item>
        <item quantity="other">Salvataggio di %1$d allegati in corso</item>
    </plurals>
    <plurals name="ConversationFragment_saving_n_attachments_to_sd_card">
        <item quantity="one">Salvataggio dell\'allegato nella memoria…</item>
        <item quantity="other">Salvataggio di %1$d allegati nella memoria…</item>
    </plurals>
    <string name="ConversationFragment_pending">In attesa…</string>
    <string name="ConversationFragment_push">Dati (Signal)</string>
    <string name="ConversationFragment_mms">MMS</string>
    <string name="ConversationFragment_sms">SMS</string>
    <string name="ConversationFragment_deleting">Cancellazione</string>
    <string name="ConversationFragment_deleting_messages">Eliminazione messaggi…</string>
    <string name="ConversationFragment_delete_for_me">Elimina per me</string>
    <string name="ConversationFragment_delete_for_everyone">Elimina per tutti</string>
    <!-- Dialog button for deleting one or more note-to-self messages only on this device, leaving that same message intact on other devices. -->
    <string name="ConversationFragment_delete_on_this_device">Delete on this device</string>
    <!-- Dialog button for deleting one or more note-to-self messages on all linked devices. -->
    <string name="ConversationFragment_delete_everywhere">Delete everywhere</string>
    <string name="ConversationFragment_this_message_will_be_deleted_for_everyone_in_the_conversation">Questo messaggio verrà eliminato per tutti i partecipanti alla conversazione se utilizzano una versione recente di Signal. Potranno vedere che hai eliminato un messaggio.</string>
    <string name="ConversationFragment_quoted_message_not_found">Messaggio originale non trovato</string>
    <string name="ConversationFragment_quoted_message_no_longer_available">Messaggio originale non più disponibile</string>
    <string name="ConversationFragment_failed_to_open_message">Apertura messaggio fallita</string>
    <string name="ConversationFragment_you_can_swipe_to_the_right_reply">Puoi scorrere verso destra su qualsiasi messaggio per rispondere rapidamente</string>
    <string name="ConversationFragment_you_can_swipe_to_the_left_reply">Puoi scorrere verso sinistra su qualsiasi messaggio per rispondere rapidamente</string>
    <string name="ConversationFragment_outgoing_view_once_media_files_are_automatically_removed">I file multimediali visualizzabili una volta in uscita sono automaticamente rimossi dopo l\'invio</string>
    <string name="ConversationFragment_you_already_viewed_this_message">Hai già visualizzato questo messaggio</string>
    <string name="ConversationFragment__you_can_add_notes_for_yourself_in_this_conversation">Puoi aggiungere note per te stesso in questa conversazione.\nSe il tuo account ha dei dispositivi collegati, le nuove note verranno sincronizzate.</string>
    <string name="ConversationFragment__d_group_members_have_the_same_name">%1$d membri del gruppo hanno lo stesso nome.</string>
    <string name="ConversationFragment__tap_to_review">Tocca per controllare</string>
    <string name="ConversationFragment__review_requests_carefully">Controlla attentamente le richieste</string>
    <string name="ConversationFragment__signal_found_another_contact_with_the_same_name">Molly ha trovato un altro contatto con lo stesso nome.</string>
    <string name="ConversationFragment_contact_us">Contattaci</string>
    <string name="ConversationFragment_verify">Verifica</string>
    <string name="ConversationFragment_not_now">Non ora</string>
    <string name="ConversationFragment_your_safety_number_with_s_changed">Il tuo codice di sicurezza con %1$s è cambiato</string>
    <string name="ConversationFragment_your_safety_number_with_s_changed_likey_because_they_reinstalled_signal">Il tuo codice di sicurezza con %1$s è cambiato, probabilmente perché ha reinstallato Signal o cambiato dispositivo. Tocca Verifica per confermare il nuovo codice di sicurezza. Questo è facoltativo.</string>
    <!-- Message shown to indicate which notification profile is on/active -->
    <string name="ConversationFragment__s_on">%1$s attivo</string>
    <!-- Dialog title for block group link join requests -->
    <string name="ConversationFragment__block_request">Bloccare richiesta?</string>
    <!-- Dialog message for block group link join requests -->
    <string name="ConversationFragment__s_will_not_be_able_to_join_or_request_to_join_this_group_via_the_group_link">%1$s non sarà in grado di unirsi o richiedere di unirsi a questo gruppo tramite il link del gruppo. Può comunque essere aggiunto al gruppo manualmente.</string>
    <!-- Dialog confirm block request button -->
    <string name="ConversationFragment__block_request_button">Blocca richiesta</string>
    <!-- Dialog cancel block request button -->
    <string name="ConversationFragment__cancel">Annulla</string>
    <!-- Message shown after successfully blocking join requests for a user -->
    <string name="ConversationFragment__blocked">Bloccati</string>

    <plurals name="ConversationListFragment_delete_selected_conversations">
        <item quantity="one">Eliminare la conversazione selezionata?</item>
        <item quantity="other">Eliminare le conversazioni selezionate?</item>
    </plurals>
    <plurals name="ConversationListFragment_this_will_permanently_delete_all_n_selected_conversations">
        <item quantity="one">La conversazione selezionata verrà eliminata definitivamente.</item>
        <item quantity="other">Le %1$d conversazioni selezionate verranno eliminate definitivamente.</item>
    </plurals>
    <string name="ConversationListFragment_deleting">Eliminazione</string>
    <string name="ConversationListFragment_deleting_selected_conversations">Eliminazione conversazioni selezionate…</string>
    <plurals name="ConversationListFragment_conversations_archived">
        <item quantity="one">Conversazione archiviata</item>
        <item quantity="other">%1$d conversazioni archiviate</item>
    </plurals>
    <string name="ConversationListFragment_undo">Annulla</string>
    <plurals name="ConversationListFragment_moved_conversations_to_inbox">
        <item quantity="one">Conversazione spostata nei messaggi in arrivo</item>
        <item quantity="other">%1$d conversazioni spostate nei messaggi in arrivo</item>
    </plurals>
    <plurals name="ConversationListFragment_read_plural">
        <item quantity="one">Letto</item>
        <item quantity="other">Letti</item>
    </plurals>
    <plurals name="ConversationListFragment_unread_plural">
        <item quantity="one">Non letto</item>
        <item quantity="other">Non letti</item>
    </plurals>
    <plurals name="ConversationListFragment_pin_plural">
        <item quantity="one">Importante</item>
        <item quantity="other">Importanti</item>
    </plurals>
    <plurals name="ConversationListFragment_unpin_plural">
        <item quantity="one">Non importante</item>
        <item quantity="other">Non importanti</item>
    </plurals>
    <plurals name="ConversationListFragment_mute_plural">
        <item quantity="one">Silenzia</item>
        <item quantity="other">Silenzia</item>
    </plurals>
    <plurals name="ConversationListFragment_unmute_plural">
        <item quantity="one">Non silenziare</item>
        <item quantity="other">Non silenziare</item>
    </plurals>
    <string name="ConversationListFragment_select">Seleziona</string>
    <plurals name="ConversationListFragment_archive_plural">
        <item quantity="one">Archivia</item>
        <item quantity="other">Archivia</item>
    </plurals>
    <plurals name="ConversationListFragment_unarchive_plural">
        <item quantity="one">Rimuovi dall\'archivio</item>
        <item quantity="other">Rimuovi dall\'archivio</item>
    </plurals>
    <plurals name="ConversationListFragment_delete_plural">
        <item quantity="one">Elimina</item>
        <item quantity="other">Elimina</item>
    </plurals>
    <string name="ConversationListFragment_select_all">Seleziona tutto</string>
    <plurals name="ConversationListFragment_s_selected">
        <item quantity="one">%1$d selezionata</item>
        <item quantity="other">%1$d selezionate</item>
    </plurals>

    <!-- Show in conversation list overflow menu to open selection bottom sheet -->
    <string name="ConversationListFragment__notification_profile">Profilo di notifica</string>
    <!-- Tooltip shown after you have created your first notification profile -->
    <string name="ConversationListFragment__turn_your_notification_profile_on_or_off_here">Attiva o disattiva il tuo profilo di notifica qui.</string>
    <!-- Message shown in top toast to indicate the named profile is on -->
    <string name="ConversationListFragment__s_on">%1$s attivo</string>

    <!-- ConversationListItem -->
    <string name="ConversationListItem_key_exchange_message">Messaggio per lo scambio della chiave</string>

    <!-- ConversationListItemAction -->
    <string name="ConversationListItemAction_archived_conversations_d">Conversazioni archiviate (%1$d)</string>

    <!-- ConversationTitleView -->
    <string name="ConversationTitleView_verified">Verificato</string>
    <string name="ConversationTitleView_you">Tu</string>

    <!-- ConversationTypingView -->
    <string name="ConversationTypingView__plus_d">+%1$d</string>

    <!-- CreateGroupActivity -->
    <string name="CreateGroupActivity__select_members">Seleziona membri</string>

    <!-- CreateProfileActivity -->
    <string name="CreateProfileActivity__profile">Profilo</string>
    <string name="CreateProfileActivity_error_setting_profile_photo">Errore salvando la foto del profilo</string>
    <string name="CreateProfileActivity_problem_setting_profile">Errore nella configurazione del profilo</string>
    <string name="CreateProfileActivity_set_up_your_profile">Imposta il tuo profilo</string>
    <string name="CreateProfileActivity_signal_profiles_are_end_to_end_encrypted">Il tuo profilo e le modifiche che apporti saranno visibili alle persone a cui invii i messaggi, ai tuoi contatti e gruppi.</string>
    <string name="CreateProfileActivity_set_avatar_description">Imposta avatar</string>

    <!-- ProfileCreateFragment -->
    <!-- Displayed at the top of the screen and explains how profiles can be viewed. -->
    <string name="ProfileCreateFragment__profiles_are_visible_to_contacts_and_people_you_message">I profili sono visibili alle persone a cui invii i messaggi, ai tuoi contatti e gruppi.</string>
    <!-- Title of clickable row to select phone number privacy settings -->
    <string name="ProfileCreateFragment__who_can_find_me">Chi può trovarmi tramite il mio numero di telefono?</string>

    <!-- WhoCanSeeMyPhoneNumberFragment -->
    <!-- Toolbar title for this screen -->
    <string name="WhoCanSeeMyPhoneNumberFragment__who_can_find_me_by_number">Chi può trovarmi tramite il mio numero di telefono?</string>
    <!-- Description for radio item stating anyone can see your phone number -->
    <string name="WhoCanSeeMyPhoneNumberFragment__anyone_who_has">Chiunque abbia il tuo numero di telefono salvato fra i contatti della propria rubrica ti visualizzerà come un contatto dentro l\'app di Signal. Le altre persone invece potranno trovarti cercando il tuo numero di telefono dentro l\'app.</string>
    <!-- Description for radio item stating no one will be able to see your phone number -->
    <string name="WhoCanSeeMyPhoneNumberFragment__nobody_on_signal">Nessuno potrà trovarti su Signal cercando il tuo numero di telefono dentro l\'app.</string>

    <!-- ChooseBackupFragment -->
    <string name="ChooseBackupFragment__restore_from_backup">Ripristinare da backup?</string>
    <string name="ChooseBackupFragment__restore_your_messages_and_media">Ripristina i tuoi messaggi e contenuti multimediali da un backup locale. Se non ripristini ora, non sarai in grado di farlo in seguito.</string>
    <string name="ChooseBackupFragment__icon_content_description">Icona ripristina da backup</string>
    <string name="ChooseBackupFragment__choose_backup">Scegli backup</string>
    <string name="ChooseBackupFragment__learn_more">Scopri di più</string>
    <string name="ChooseBackupFragment__no_file_browser_available">Nessun browser di file disponibile</string>

    <!-- RestoreBackupFragment -->
    <string name="RestoreBackupFragment__restore_complete">Ripristino completato</string>
    <string name="RestoreBackupFragment__to_continue_using_backups_please_choose_a_folder">Per continuare a utilizzare i backup, scegli una cartella. I nuovi backup verranno salvati in questa posizione.</string>
    <string name="RestoreBackupFragment__choose_folder">Scegli la cartella</string>
    <string name="RestoreBackupFragment__not_now">Non ora</string>
    <!-- Couldn\'t find the selected backup -->
    <string name="RestoreBackupFragment__backup_not_found">Backup non trovato.</string>
    <!-- Couldn\'t read the selected backup -->
    <string name="RestoreBackupFragment__backup_could_not_be_read">Il backup non può essere letto.</string>
    <!-- Backup has an unsupported file extension -->
    <string name="RestoreBackupFragment__backup_has_a_bad_extension">Il backup ha un\'estensione errata.</string>

    <!-- BackupsPreferenceFragment -->
    <string name="BackupsPreferenceFragment__chat_backups">Backup delle chat</string>
    <string name="BackupsPreferenceFragment__backups_are_encrypted_with_a_passphrase">I backup vengono crittografati con una passphrase e archiviati sul tuo dispositivo.</string>
    <string name="BackupsPreferenceFragment__create_backup">Crea backup</string>
    <string name="BackupsPreferenceFragment__last_backup">Ultimo backup: %1$s</string>
    <string name="BackupsPreferenceFragment__backup_folder">Cartella dei backup</string>
    <string name="BackupsPreferenceFragment__verify_backup_passphrase">Verifica la passphrase del backup</string>
    <string name="BackupsPreferenceFragment__test_your_backup_passphrase">Prova la frase segreta del tuo backup e verifica che corrisponda</string>
    <string name="BackupsPreferenceFragment__turn_on">Attiva</string>
    <string name="BackupsPreferenceFragment__turn_off">Disattiva</string>
    <string name="BackupsPreferenceFragment__to_restore_a_backup">"Per ripristinare un backup, installa una nuova copia di Molly. Apri l'app e tocca \"Ripristina backup\", quindi individua un file di backup. %1$s"</string>
    <string name="BackupsPreferenceFragment__learn_more">Scopri di più</string>
    <string name="BackupsPreferenceFragment__in_progress">In corso…</string>
    <!-- Status text shown in backup preferences when verifying a backup -->
    <string name="BackupsPreferenceFragment__verifying_backup">Verifica del backup in corso…</string>
    <string name="BackupsPreferenceFragment__d_so_far">%1$d finora…</string>
    <!-- Show percentage of completion of backup -->
    <string name="BackupsPreferenceFragment__s_so_far">%1$s%% finora…</string>
    <string name="BackupsPreferenceFragment_signal_requires_external_storage_permission_in_order_to_create_backups">Molly richiede l\'autorizzazione per creare backup in memoria, ma è stata negata in modo permanente. Si prega di continuare con le impostazioni dell\'app, selezionare \"Autorizzazioni\", quindi abilitare \"Archiviazione\".</string>


    <!-- CustomDefaultPreference -->
    <string name="CustomDefaultPreference_using_custom">Utilizzo personalizzato: %1$s</string>
    <string name="CustomDefaultPreference_using_default">Utilizzo predefinito: %1$s</string>
    <string name="CustomDefaultPreference_none">Nessuna</string>

    <!-- AvatarSelectionBottomSheetDialogFragment -->
    <string name="AvatarSelectionBottomSheetDialogFragment__choose_photo">Scegli foto</string>
    <string name="AvatarSelectionBottomSheetDialogFragment__take_photo">Scatta foto</string>
    <string name="AvatarSelectionBottomSheetDialogFragment__choose_from_gallery">Scegli dalla galleria</string>
    <string name="AvatarSelectionBottomSheetDialogFragment__remove_photo">Rimuovi foto</string>
    <string name="AvatarSelectionBottomSheetDialogFragment__taking_a_photo_requires_the_camera_permission">Scattare una foto richiede l\'autorizzazione all\'uso della fotocamera.</string>
    <string name="AvatarSelectionBottomSheetDialogFragment__viewing_your_gallery_requires_the_storage_permission">Visualizzare la tua galleria richiede l\'autorizzazione alla memoria.</string>

    <!-- DateUtils -->
    <string name="DateUtils_just_now">Ora</string>
    <string name="DateUtils_minutes_ago">%1$dmin</string>
    <string name="DateUtils_today">Oggi</string>
    <string name="DateUtils_yesterday">Ieri</string>

    <!-- DecryptionFailedDialog -->
    <string name="DecryptionFailedDialog_chat_session_refreshed">Sessione di chat aggiornata</string>
    <string name="DecryptionFailedDialog_signal_uses_end_to_end_encryption">Signal utilizza la crittografia end-to-end e potrebbe essere necessario aggiornare la tua sessione di chat a volte. Ciò non influisce sulla sicurezza della tua chat, ma potresti aver perso un messaggio da questo contatto e puoi chiedere loro di inviarlo di nuovo.</string>

    <!-- DeviceListActivity -->
    <string name="DeviceListActivity_unlink_s">Scollegare \'%1$s\'?</string>
    <string name="DeviceListActivity_by_unlinking_this_device_it_will_no_longer_be_able_to_send_or_receive">Scollegando questo dispositivo non gli sarà più possibile inviare o ricevere messaggi.</string>
    <string name="DeviceListActivity_network_connection_failed">Connessione alla rete fallita</string>
    <string name="DeviceListActivity_try_again">Riprova</string>
    <string name="DeviceListActivity_unlinking_device">Scollegamento dispositivo…</string>
    <string name="DeviceListActivity_unlinking_device_no_ellipsis">Scollegamento dispositivo</string>
    <string name="DeviceListActivity_network_failed">Errore di rete!</string>

    <!-- DeviceListItem -->
    <string name="DeviceListItem_unnamed_device">Dispositivo senza nome</string>
    <string name="DeviceListItem_linked_s">Collegato %1$s</string>
    <string name="DeviceListItem_last_active_s">Ultima attività %1$s</string>
    <string name="DeviceListItem_today">Oggi</string>

    <!-- DocumentView -->
    <string name="DocumentView_unnamed_file">File senza nome</string>

    <!-- DozeReminder -->
    <string name="DozeReminder_optimize_for_missing_play_services">Ottimizza per la mancanza di Google Play Services</string>
    <string name="DozeReminder_this_device_does_not_support_play_services_tap_to_disable_system_battery">Questo dispositivo non supporta Google Play Services. Premi per disabilitare l\'ottimizzazione di sistema del consumo della batteria che impedisce a Molly di ricevere messaggi quando è inattivo.</string>

    <!-- ExpiredBuildReminder -->
    <string name="ExpiredBuildReminder_this_version_of_signal_has_expired">Questa versione di Signal è scaduta. Aggiorna ora per inviare e ricevere messaggi.</string>
    <string name="ExpiredBuildReminder_update_now">Aggiorna ora</string>

    <!-- PendingGroupJoinRequestsReminder -->
    <plurals name="PendingGroupJoinRequestsReminder_d_pending_member_requests">
        <item quantity="one">%1$d richiesta per entrare nel gruppo ancora in attesa.</item>
        <item quantity="other">%1$d richieste per entrare nel gruppo ancora in attesa.</item>
    </plurals>
    <string name="PendingGroupJoinRequestsReminder_view">Mostra</string>

    <!-- GcmRefreshJob -->
    <string name="GcmRefreshJob_Permanent_Signal_communication_failure">Comunicazione Signal fallita definitivamente!</string>
    <string name="GcmRefreshJob_Signal_was_unable_to_register_with_Google_Play_Services">Molly è stato impossibilitato a registrarsi con i sevizi di Google Play. I suoi messaggi e le chiamate sono state disabilitate, si prega di provare e ri-registrare in Impostazioni &gt; Avanzate.</string>


    <!-- GiphyActivity -->
    <string name="GiphyActivity_error_while_retrieving_full_resolution_gif">Errore nel prelevare la GIF in risoluzione massima</string>

    <!-- GiphyFragmentPageAdapter -->
    <string name="GiphyFragmentPagerAdapter_gifs">GIF</string>
    <string name="GiphyFragmentPagerAdapter_stickers">Adesivi</string>

    <!-- AddToGroupActivity -->
    <string name="AddToGroupActivity_add_member">Aggiungere membro?</string>
    <string name="AddToGroupActivity_add_s_to_s">Aggiungere \"%1$s\" a \"%2$s\"?</string>
    <string name="AddToGroupActivity_s_added_to_s">\"%1$s\" aggiunto a \"%2$s\".</string>
    <string name="AddToGroupActivity_add_to_group">Aggiungi al gruppo</string>
    <string name="AddToGroupActivity_add_to_groups">Aggiungi ai gruppi</string>
    <string name="AddToGroupActivity_this_person_cant_be_added_to_legacy_groups">Questa persona non può essere aggiunta ai gruppi legacy.</string>
    <string name="AddToGroupActivity_add">Aggiungi</string>
    <string name="AddToGroupActivity_add_to_a_group">Aggiungi a un gruppo</string>

    <!-- ChooseNewAdminActivity -->
    <string name="ChooseNewAdminActivity_choose_new_admin">Scegli un nuovo amministratore</string>
    <string name="ChooseNewAdminActivity_done">Fatto</string>
    <string name="ChooseNewAdminActivity_you_left">Hai abbandonato \"%1$s.\"</string>

    <!-- GroupMembersDialog -->
    <string name="GroupMembersDialog_you">Tu</string>

    <!-- GV2 access levels -->
    <string name="GroupManagement_access_level_anyone">Chiunque</string>
    <string name="GroupManagement_access_level_all_members">Tutti i membri</string>
    <string name="GroupManagement_access_level_only_admins">Solo gli amministratori</string>
    <string name="GroupManagement_access_level_no_one">Nessuno</string>
    <string name="GroupManagement_access_level_unknown" translatable="false">Unknown</string>
    <array name="GroupManagement_edit_group_membership_choices">
        <item>@string/GroupManagement_access_level_all_members</item>
        <item>@string/GroupManagement_access_level_only_admins</item>
    </array>
    <array name="GroupManagement_edit_group_info_choices">
        <item>@string/GroupManagement_access_level_all_members</item>
        <item>@string/GroupManagement_access_level_only_admins</item>
    </array>

    <!-- GV2 invites sent -->
    <plurals name="GroupManagement_invitation_sent">
        <item quantity="one">Invito mandato</item>
        <item quantity="other">%1$d inviti mandati</item>
    </plurals>
    <string name="GroupManagement_invite_single_user">“%1$s” non può essere aggiunto automaticamente a questo gruppo da te.\n\nÈ stato invitato a unirsi al gruppo e non vedrà alcun messaggio del gruppo fino a quando non accetterà.</string>
    <string name="GroupManagement_invite_multiple_users">Questi utenti non possono essere aggiunti automaticamente a questo gruppo da te.\n\nSono stati invitati a unirsi al gruppo e non vedranno alcun messaggio del gruppo fino a quando non accetteranno.</string>

    <!-- GroupsV1MigrationLearnMoreBottomSheetDialogFragment -->
    <string name="GroupsV1MigrationLearnMore_what_are_new_groups">Cosa sono i Nuovi Gruppi?</string>
    <string name="GroupsV1MigrationLearnMore_new_groups_have_features_like_mentions">I Nuovi Gruppi hanno funzionalità come @menzioni e amministratori del gruppo e supporteranno più funzionalità in futuro.</string>
    <string name="GroupsV1MigrationLearnMore_all_message_history_and_media_has_been_kept">Tutta la cronologia dei messaggi e i contenuti multimediali sono stati conservati da prima dell\'aggiornamento.</string>
    <string name="GroupsV1MigrationLearnMore_you_will_need_to_accept_an_invite_to_join_this_group_again">Dovrai accettare un invito per unirti di nuovo a questo gruppo e non riceverai i messaggi del gruppo finché non accetti.</string>
    <plurals name="GroupsV1MigrationLearnMore_these_members_will_need_to_accept_an_invite">
        <item quantity="one">Questa persona dovrà accettare un invito per unirsi di nuovo a questo gruppo e non riceverà i messaggi del gruppo finché non accetta:</item>
        <item quantity="other">Queste persone dovranno accettare un invito per unirsi di nuovo a questo gruppo e non riceveranno i messaggi del gruppo finché non accettano:</item>
    </plurals>
    <plurals name="GroupsV1MigrationLearnMore_these_members_were_removed_from_the_group">
        <item quantity="one">Questa persona è stata rimossa dal gruppo e non potrà unirsi di nuovo finché non esegue l\'aggiornamento:</item>
        <item quantity="other">Queste persone sono state rimosse dal gruppo e non potranno unirsi di nuovo finché non eseguono l\'aggiornamento:</item>
    </plurals>

    <!-- GroupsV1MigrationInitiationBottomSheetDialogFragment -->
    <string name="GroupsV1MigrationInitiation_upgrade_to_new_group">Aggiorna a Nuovo Gruppo</string>
    <string name="GroupsV1MigrationInitiation_upgrade_this_group">Aggiorna questo gruppo</string>
    <string name="GroupsV1MigrationInitiation_new_groups_have_features_like_mentions">I Nuovi Gruppi hanno funzionalità come @menzioni e amministratori del gruppo e supporteranno più funzionalità in futuro.</string>
    <string name="GroupsV1MigrationInitiation_all_message_history_and_media_will_be_kept">Tutta la cronologia dei messaggi e i contenuti multimediali saranno conservati da prima dell\'aggiornamento.</string>
    <string name="GroupsV1MigrationInitiation_encountered_a_network_error">Si è verificato un errore di rete. Riprova più tardi.</string>
    <string name="GroupsV1MigrationInitiation_failed_to_upgrade">Aggiornamento non riuscito.</string>
    <plurals name="GroupsV1MigrationInitiation_these_members_will_need_to_accept_an_invite">
        <item quantity="one">Questa persona dovrà accettare un invito per unirsi di nuovo a questo gruppo e non riceverà i messaggi del gruppo finché non accetta:</item>
        <item quantity="other">Queste persone dovranno accettare un invito per unirsi di nuovo a questo gruppo e non riceveranno i messaggi del gruppo finché non accettano:</item>
    </plurals>
    <plurals name="GroupsV1MigrationInitiation_these_members_are_not_capable_of_joining_new_groups">
        <item quantity="one">Questa persona non può unirsi ai Nuovi gruppi e verrà rimossa dal gruppo:</item>
        <item quantity="other">Queste persone non possono unirsi ai Nuovi gruppi e verranno rimosse dal gruppo:</item>
    </plurals>

    <!-- GroupsV1MigrationSuggestionsReminder -->
    <plurals name="GroupsV1MigrationSuggestionsReminder_members_couldnt_be_added_to_the_new_group">
        <item quantity="one">Non è stato possibile aggiungere di nuovo %1$d persona al Nuovo gruppo. Vuoi aggiungerla adesso?</item>
        <item quantity="other">Non è stato possibile aggiungere di nuovo %1$d persone al Nuovo gruppo. Vuoi aggiungerle adesso?</item>
    </plurals>
    <plurals name="GroupsV1MigrationSuggestionsReminder_add_members">
        <item quantity="one">Aggiungi persona</item>
        <item quantity="other">Aggiungi persone</item>
    </plurals>
    <string name="GroupsV1MigrationSuggestionsReminder_no_thanks">No grazie</string>

    <!-- GroupsV1MigrationSuggestionsDialog -->
    <plurals name="GroupsV1MigrationSuggestionsDialog_add_members_question">
        <item quantity="one">Vuoi aggiungere una persona?</item>
        <item quantity="other">Vuoi aggiungere più persone?</item>
    </plurals>
    <plurals name="GroupsV1MigrationSuggestionsDialog_these_members_couldnt_be_automatically_added">
        <item quantity="one">Non è stato possibile aggiungere automaticamente questa persona al Nuovo gruppo quando è stato aggiornato:</item>
        <item quantity="other">Non è stato possibile aggiungere automaticamente queste persone al Nuovo gruppo quando è stato aggiornato:</item>
    </plurals>
    <plurals name="GroupsV1MigrationSuggestionsDialog_add_members">
        <item quantity="one">Aggiungi persona</item>
        <item quantity="other">Aggiungi persone</item>
    </plurals>
    <plurals name="GroupsV1MigrationSuggestionsDialog_failed_to_add_members_try_again_later">
        <item quantity="one">Impossibile aggiungere la persona. Riprova più tardi.</item>
        <item quantity="other">Impossibile aggiungere le persone. Riprova più tardi.</item>
    </plurals>
    <plurals name="GroupsV1MigrationSuggestionsDialog_cannot_add_members">
        <item quantity="one">Impossibile aggiungere la persona.</item>
        <item quantity="other">Impossibile aggiungere le persone.</item>
    </plurals>

    <!-- LeaveGroupDialog -->
    <string name="LeaveGroupDialog_leave_group">Vuoi abbandonare il gruppo?</string>
    <string name="LeaveGroupDialog_you_will_no_longer_be_able_to_send_or_receive_messages_in_this_group">Non sarai più in grado di inviare o ricevere messaggi in questo gruppo.</string>
    <string name="LeaveGroupDialog_leave">Abbandona</string>
    <string name="LeaveGroupDialog_choose_new_admin">Scegli un nuovo amministratore</string>
    <string name="LeaveGroupDialog_before_you_leave_you_must_choose_at_least_one_new_admin_for_this_group">Prima di abbandonarlo, devi scegliere almeno un nuovo amministratore per questo gruppo.</string>
    <string name="LeaveGroupDialog_choose_admin">Scegli amministratore</string>

    <!-- LinkPreviewView -->
    <string name="LinkPreviewView_no_link_preview_available">Nessuna anteprima del link disponibile</string>
    <string name="LinkPreviewView_this_group_link_is_not_active">Questo link del gruppo non è attivo</string>
    <string name="LinkPreviewView_domain_date">%1$s · %2$s</string>

    <!-- LinkPreviewRepository -->
    <plurals name="LinkPreviewRepository_d_members">
        <item quantity="one">%1$d persona</item>
        <item quantity="other">%1$d persone</item>
    </plurals>

    <!-- PendingMembersActivity -->
    <string name="PendingMembersActivity_pending_group_invites">Inviti al gruppo in attesa</string>
    <string name="PendingMembersActivity_requests">Richieste</string>
    <string name="PendingMembersActivity_invites">Inviti</string>
    <string name="PendingMembersActivity_people_you_invited">Persone che hai invitato</string>
    <string name="PendingMembersActivity_you_have_no_pending_invites">Non hai inviti in attesa.</string>
    <string name="PendingMembersActivity_invites_by_other_group_members">Inviti di altri membri del gruppo</string>
    <string name="PendingMembersActivity_no_pending_invites_by_other_group_members">Nessun invito in attesa da altri membri del gruppo.</string>
    <string name="PendingMembersActivity_missing_detail_explanation">I dettagli delle persone invitate da altri membri del gruppo non vengono visualizzati. Se gli invitati scelgono di unirsi, le loro informazioni saranno condivise con il gruppo in quel momento. Non vedranno alcun messaggio nel gruppo fino a quando non si uniranno.</string>

    <string name="PendingMembersActivity_revoke_invite">Revoca invito</string>
    <string name="PendingMembersActivity_revoke_invites">Revoca inviti</string>
    <plurals name="PendingMembersActivity_revoke_d_invites">
        <item quantity="one">Revoca l\'invito</item>
        <item quantity="other">Revoca %1$d inviti</item>
    </plurals>
    <plurals name="PendingMembersActivity_error_revoking_invite">
        <item quantity="one">Errore durante la revoca dell\'invito</item>
        <item quantity="other">Errore durante la revoca degli inviti</item>
    </plurals>

    <!-- RequestingMembersFragment -->
    <string name="RequestingMembersFragment_pending_member_requests">Richieste di diventare membro in attesa</string>
    <string name="RequestingMembersFragment_no_member_requests_to_show">Nessuna richiesta di diventare membro da mostrare.</string>
    <string name="RequestingMembersFragment_explanation">Le persone in questo elenco stanno tentando di unirsi a questo gruppo tramite il link del gruppo.</string>
    <string name="RequestingMembersFragment_added_s">"Aggiunto \"%1$s\""</string>
    <string name="RequestingMembersFragment_denied_s">"Rifiutato \"%1$s\""</string>

    <!-- AddMembersActivity -->
    <string name="AddMembersActivity__done">Fatto</string>
    <string name="AddMembersActivity__this_person_cant_be_added_to_legacy_groups">Questa persona non può essere aggiunta ai gruppi legacy.</string>
    <string name="AddMembersActivity__this_person_cant_be_added_to_announcement_groups">Questa persona non può essere aggiunta ai gruppi di annuncio.</string>
    <plurals name="AddMembersActivity__add_d_members_to_s">
        <item quantity="one">Aggiungere \"%1$s\" a \"%2$s\"?</item>
        <item quantity="other">Aggiungere %3$d persone a \"%2$s\"?</item>
    </plurals>
    <string name="AddMembersActivity__add">Aggiungi</string>
    <string name="AddMembersActivity__add_members">Aggiungi membri</string>

    <!-- AddGroupDetailsFragment -->
    <string name="AddGroupDetailsFragment__name_this_group">Dai un nome a questo gruppo</string>
    <string name="AddGroupDetailsFragment__create_group">Crea gruppo</string>
    <string name="AddGroupDetailsFragment__create">Crea</string>
    <string name="AddGroupDetailsFragment__members">Membri</string>
    <string name="AddGroupDetailsFragment__you_can_add_or_invite_friends_after_creating_this_group">Puoi aggiungere o invitare amici dopo aver creato questo gruppo.</string>
    <string name="AddGroupDetailsFragment__group_name_required">Nome del gruppo (obbligatorio)</string>
    <string name="AddGroupDetailsFragment__group_name_optional">Nome del gruppo (facoltativo)</string>
    <string name="AddGroupDetailsFragment__this_field_is_required">Questo campo è obbligatorio.</string>
    <string name="AddGroupDetailsFragment__group_creation_failed">Creazione gruppo non riuscita.</string>
    <string name="AddGroupDetailsFragment__try_again_later">Riprova più tardi.</string>
    <string name="AddGroupDetailsFragment__remove">Rimuovi</string>
    <string name="AddGroupDetailsFragment__sms_contact">Contatto SMS</string>
    <string name="AddGroupDetailsFragment__remove_s_from_this_group">Rimuovere %1$s da questo gruppo?</string>
    <!-- Info message shown in the middle of the screen, displayed when adding group details to an MMS Group -->
    <string name="AddGroupDetailsFragment__youve_selected_a_contact_that_doesnt_support">Hai selezionato un contatto che non supporta i gruppi di Signal, perciò le comunicazioni su questo gruppo avverranno tramite MMS. I nomi e le foto dei gruppi MMS saranno visibili solamente a te.</string>
    <!-- Info message shown in the middle of the screen, displayed when adding group details to an MMS Group after SMS Phase 0 -->
    <string name="AddGroupDetailsFragment__youve_selected_a_contact_that_doesnt_support_signal_groups_mms_removal">You\'ve selected a contact that doesn\'t support Signal groups, this group will be MMS. Custom MMS group names and photos will only be visible to you. Support for MMS groups will be removed soon to focus on encrypted messaging.</string>

    <!-- ManageGroupActivity -->
    <string name="ManageGroupActivity_member_requests_and_invites">Richieste di diventare membro &amp; inviti</string>
    <string name="ManageGroupActivity_add_members">Aggiungi membri</string>
    <string name="ManageGroupActivity_edit_group_info">Modifica informazioni gruppo</string>
    <string name="ManageGroupActivity_who_can_add_new_members">Chi può aggiungere nuovi membri?</string>
    <string name="ManageGroupActivity_who_can_edit_this_groups_info">Chi può modificare le informazioni di questo gruppo?</string>
    <string name="ManageGroupActivity_group_link">Link del gruppo</string>
    <string name="ManageGroupActivity_block_group">Blocca gruppo</string>
    <string name="ManageGroupActivity_unblock_group">Sblocca gruppo</string>
    <string name="ManageGroupActivity_leave_group">Abbandona il gruppo</string>
    <string name="ManageGroupActivity_mute_notifications">Silenzia notifiche</string>
    <string name="ManageGroupActivity_custom_notifications">Notifiche personalizzate</string>
    <string name="ManageGroupActivity_mentions">Menzioni</string>
    <string name="ManageGroupActivity_chat_color_and_wallpaper">Colore chat &amp; sfondo</string>
    <string name="ManageGroupActivity_until_s">Fino a %1$s</string>
    <string name="ManageGroupActivity_always">Sempre</string>
    <string name="ManageGroupActivity_off">Off</string>
    <string name="ManageGroupActivity_on">On</string>
    <string name="ManageGroupActivity_view_all_members">Visualizza tutti i membri</string>
    <string name="ManageGroupActivity_see_all">Vedi tutti</string>

    <plurals name="ManageGroupActivity_added">
        <item quantity="one">%1$d persona aggiunta.</item>
        <item quantity="other">%1$d persone aggiunte.</item>
    </plurals>

    <string name="ManageGroupActivity_only_admins_can_enable_or_disable_the_sharable_group_link">Solo gli amministratori possono attivare o disattivare il link del gruppo condivisibile.</string>
    <string name="ManageGroupActivity_only_admins_can_enable_or_disable_the_option_to_approve_new_members">Solo gli amministratori possono attivare o disattivare l\'opzione di approvare nuovi membri.</string>
    <string name="ManageGroupActivity_only_admins_can_reset_the_sharable_group_link">Solo gli amministratori possono reimpostare il link del gruppo condivisibile.</string>

    <string name="ManageGroupActivity_you_dont_have_the_rights_to_do_this">Non hai i permessi per farlo</string>
    <string name="ManageGroupActivity_not_capable">Qualcuno che hai aggiunto non supporta i nuovi gruppi e deve aggiornare Signal</string>
    <string name="ManageGroupActivity_not_announcement_capable">Qualcuno che hai aggiunto non supporta i gruppi di annuncio e deve aggiornare Signal</string>
    <string name="ManageGroupActivity_failed_to_update_the_group">Aggiornamento del gruppo fallito</string>
    <string name="ManageGroupActivity_youre_not_a_member_of_the_group">Non sei un membro del gruppo</string>
    <string name="ManageGroupActivity_failed_to_update_the_group_please_retry_later">Impossibile aggiornare il gruppo, riprova più tardi</string>
    <string name="ManageGroupActivity_failed_to_update_the_group_due_to_a_network_error_please_retry_later">Aggiornamento del gruppo non riuscito a causa di un errore di rete, riprova più tardi</string>

    <string name="ManageGroupActivity_edit_name_and_picture">Modifica nome e immagine</string>
    <string name="ManageGroupActivity_legacy_group">Gruppi Legacy</string>
    <string name="ManageGroupActivity_legacy_group_learn_more">Questo è un Gruppo Legacy. Funzionalità come gli amministratori di gruppo sono disponibili solo per i Nuovi Gruppi.</string>
    <string name="ManageGroupActivity_legacy_group_upgrade">Questo è un Gruppo Legacy. Per accedere a nuove funzionalità come @menzioni e amministratori,</string>
    <string name="ManageGroupActivity_legacy_group_too_large">Questo Gruppo Legacy non può essere aggiornato a un Nuovo Gruppo perché è troppo grande. La dimensione massima del gruppo è %1$d.</string>
    <string name="ManageGroupActivity_upgrade_this_group">aggiorna questo gruppo.</string>
    <string name="ManageGroupActivity_this_is_an_insecure_mms_group">Questo è un gruppo MMS non sicuro. Per chattare in privato, invita i tuoi contatti su Signal.</string>
    <string name="ManageGroupActivity_invite_now">Invita ora</string>
    <string name="ManageGroupActivity_more">altro</string>
    <string name="ManageGroupActivity_add_group_description">Aggiungi descrizione gruppo…</string>

    <!-- GroupMentionSettingDialog -->
    <string name="GroupMentionSettingDialog_notify_me_for_mentions">Notificami per le menzioni</string>
    <string name="GroupMentionSettingDialog_receive_notifications_when_youre_mentioned_in_muted_chats">Ricevere le notifiche quando vieni menzionato nelle chat mutate?</string>
    <string name="GroupMentionSettingDialog_always_notify_me">Notificami sempre</string>
    <string name="GroupMentionSettingDialog_dont_notify_me">Non notificarmi</string>

    <!-- ManageProfileFragment -->
    <string name="ManageProfileFragment_profile_name">Nome profilo</string>
    <string name="ManageProfileFragment_username">Nome utente</string>
    <string name="ManageProfileFragment_about">Info</string>
    <string name="ManageProfileFragment_write_a_few_words_about_yourself">Scrivi qualche parola su di te</string>
    <string name="ManageProfileFragment_your_name">Il tuo nome</string>
    <string name="ManageProfileFragment_your_username">Il tuo nome utente</string>
    <string name="ManageProfileFragment_failed_to_set_avatar">Impossibile impostare avatar</string>
    <string name="ManageProfileFragment_badges">Badge</string>
    <string name="ManageProfileFragment__edit_photo">Modifica foto</string>
    <!-- Snackbar message after creating username -->
    <string name="ManageProfileFragment__username_created">Nome utente creato</string>
    <!-- Snackbar message after copying username -->
    <string name="ManageProfileFragment__username_copied">Nome utente copiato</string>


    <!-- ManageRecipientActivity -->
    <string name="ManageRecipientActivity_no_groups_in_common">Nessun gruppo in comune</string>
    <plurals name="ManageRecipientActivity_d_groups_in_common">
        <item quantity="one">%1$d gruppo in comune</item>
        <item quantity="other">%1$d gruppi in comune</item>
    </plurals>

    <plurals name="GroupMemberList_invited">
        <item quantity="one">%1$s ha invitato 1 persona</item>
        <item quantity="other">%1$s ha invitato %2$d persone</item>
    </plurals>

    <!-- CustomNotificationsDialogFragment -->
    <string name="CustomNotificationsDialogFragment__custom_notifications">Notifiche personalizzate</string>
    <string name="CustomNotificationsDialogFragment__messages">Messaggi</string>
    <string name="CustomNotificationsDialogFragment__use_custom_notifications">Usa notifiche personalizzate</string>
    <string name="CustomNotificationsDialogFragment__notification_sound">Suono di notifica</string>
    <string name="CustomNotificationsDialogFragment__vibrate">Vibrazione</string>
    <!-- Button text for customizing notification options -->
    <string name="CustomNotificationsDialogFragment__customize">Personalizza</string>
    <string name="CustomNotificationsDialogFragment__change_sound_and_vibration">Cambia suono e vibrazione</string>
    <string name="CustomNotificationsDialogFragment__call_settings">Impostazioni chiamata</string>
    <string name="CustomNotificationsDialogFragment__ringtone">Suoneria</string>
    <string name="CustomNotificationsDialogFragment__enabled">Attiva</string>
    <string name="CustomNotificationsDialogFragment__disabled">Non attiva</string>
    <string name="CustomNotificationsDialogFragment__default">Predefinita</string>
    <string name="CustomNotificationsDialogFragment__unknown">Sconosciuto</string>

    <!-- ShareableGroupLinkDialogFragment -->
    <string name="ShareableGroupLinkDialogFragment__shareable_group_link">Link del gruppo condivisibile</string>
    <string name="ShareableGroupLinkDialogFragment__manage_and_share">Gestisci e condividi</string>
    <string name="ShareableGroupLinkDialogFragment__group_link">Link del gruppo</string>
    <string name="ShareableGroupLinkDialogFragment__share">Condividi</string>
    <string name="ShareableGroupLinkDialogFragment__reset_link">Reimposta link</string>
    <string name="ShareableGroupLinkDialogFragment__member_requests">Richieste di diventare membro</string>
    <string name="ShareableGroupLinkDialogFragment__approve_new_members">Approva nuovi membri</string>
    <string name="ShareableGroupLinkDialogFragment__require_an_admin_to_approve_new_members_joining_via_the_group_link">Richiedi a un amministratore di approvare i nuovi membri che si uniscono tramite il link del gruppo.</string>
    <string name="ShareableGroupLinkDialogFragment__are_you_sure_you_want_to_reset_the_group_link">Sei sicuro di voler reimpostare il link del gruppo? Le persone non saranno più in grado di unirsi al gruppo utilizzando il link attuale.</string>

    <!-- GroupLinkShareQrDialogFragment -->
    <string name="GroupLinkShareQrDialogFragment__qr_code">Codice QR</string>
    <string name="GroupLinkShareQrDialogFragment__people_who_scan_this_code_will">Le persone che scansioneranno questo codice potranno unirsi al tuo gruppo. Gli amministratori dovranno comunque approvare i nuovi membri se questa impostazione è attiva.</string>
    <string name="GroupLinkShareQrDialogFragment__share_code">Condividi codice</string>

    <!-- GV2 Invite Revoke confirmation dialog -->
    <string name="InviteRevokeConfirmationDialog_revoke_own_single_invite">Vuoi revocare l\'invito che hai inviato a %1$s?</string>
    <plurals name="InviteRevokeConfirmationDialog_revoke_others_invites">
        <item quantity="one">Vuoi revocare l\'invito mandato da %1$s?</item>
        <item quantity="other">Vuoi revocare %2$d inviti mandati da %1$s?</item>
    </plurals>

    <!-- GroupJoinBottomSheetDialogFragment -->
    <string name="GroupJoinBottomSheetDialogFragment_you_are_already_a_member">Sei già un membro.</string>
    <string name="GroupJoinBottomSheetDialogFragment_join">Unisciti</string>
    <string name="GroupJoinBottomSheetDialogFragment_request_to_join">Richiedi di unirti</string>
    <string name="GroupJoinBottomSheetDialogFragment_unable_to_join_group_please_try_again_later">Impossibile unirsi al gruppo. Riprova più tardi</string>
    <string name="GroupJoinBottomSheetDialogFragment_encountered_a_network_error">Si è verificato un errore di rete.</string>
    <string name="GroupJoinBottomSheetDialogFragment_this_group_link_is_not_active">Questo link del gruppo non è attivo</string>
    <!-- Title shown when there was an known issue getting group information from a group link -->
    <string name="GroupJoinBottomSheetDialogFragment_cant_join_group">Impossibile unirsi al gruppo</string>
    <!-- Message shown when you try to get information for a group via link but an admin has removed you -->
    <string name="GroupJoinBottomSheetDialogFragment_you_cant_join_this_group_via_the_group_link_because_an_admin_removed_you">Non puoi unirti a questo gruppo tramite il link del gruppo perché un amministratore ti ha rimosso.</string>
    <!-- Message shown when you try to get information for a group via link but the link is no longer valid -->
    <string name="GroupJoinBottomSheetDialogFragment_this_group_link_is_no_longer_valid">Questo link del gruppo non è più valido.</string>
    <!-- Title shown when there was an unknown issue getting group information from a group link -->
    <string name="GroupJoinBottomSheetDialogFragment_link_error">Errore link</string>
    <!-- Message shown when you try to get information for a group via link but an unknown issue occurred -->
    <string name="GroupJoinBottomSheetDialogFragment_joining_via_this_link_failed_try_joining_again_later">Unione tramite questo link non riuscita. Prova a unirti di nuovo più tardi.</string>

    <string name="GroupJoinBottomSheetDialogFragment_direct_join">Vuoi unirti a questo gruppo e condividere il tuo nome e la tua foto con i suoi membri?</string>
    <string name="GroupJoinBottomSheetDialogFragment_admin_approval_needed">Un amministratore di questo gruppo deve approvare la tua richiesta prima che tu possa unirti a questo gruppo. Quando richiedi di unirti, il tuo nome e la tua foto verranno condivisi con i suoi membri.</string>
    <plurals name="GroupJoinBottomSheetDialogFragment_group_dot_d_members">
        <item quantity="one">Gruppo · %1$d persona</item>
        <item quantity="other">Gruppo · %1$d persone</item>
    </plurals>

    <!-- GroupJoinUpdateRequiredBottomSheetDialogFragment -->
    <string name="GroupJoinUpdateRequiredBottomSheetDialogFragment_update_signal_to_use_group_links">Aggiorna Signal per utilizzare i link dei gruppi</string>
    <string name="GroupJoinUpdateRequiredBottomSheetDialogFragment_update_message">La versione di Signal che stai utilizzando non supporta questo link del gruppo. Aggiorna alla versione più recente per unirti a questo gruppo tramite link.</string>
    <string name="GroupJoinUpdateRequiredBottomSheetDialogFragment_update_signal">Aggiorna Signal</string>
    <string name="GroupJoinUpdateRequiredBottomSheetDialogFragment_update_linked_device_message">Uno o più dei tuoi dispositivi collegati eseguono una versione di Signal che non supporta i link dei gruppi. Aggiorna Signal sui tuoi dispositivi collegati per unirti a questo gruppo.</string>
    <string name="GroupJoinUpdateRequiredBottomSheetDialogFragment_group_link_is_not_valid">Il link del gruppo non è valido</string>

    <!-- GroupInviteLinkEnableAndShareBottomSheetDialogFragment -->
    <string name="GroupInviteLinkEnableAndShareBottomSheetDialogFragment_invite_friends">Invita amici</string>
    <string name="GroupInviteLinkEnableAndShareBottomSheetDialogFragment_share_a_link_with_friends_to_let_them_quickly_join_this_group">Condividi un link con gli amici per consentire loro di unirsi rapidamente a questo gruppo.</string>

    <string name="GroupInviteLinkEnableAndShareBottomSheetDialogFragment_enable_and_share_link">Abilita e condividi link</string>
    <string name="GroupInviteLinkEnableAndShareBottomSheetDialogFragment_share_link">Condividi link</string>

    <string name="GroupInviteLinkEnableAndShareBottomSheetDialogFragment_unable_to_enable_group_link_please_try_again_later">Impossibile abilitare il link del gruppo. Per favore riprova più tardi</string>
    <string name="GroupInviteLinkEnableAndShareBottomSheetDialogFragment_encountered_a_network_error">Si è verificato un errore di rete.</string>
    <string name="GroupInviteLinkEnableAndShareBottomSheetDialogFragment_you_dont_have_the_right_to_enable_group_link">Non hai i permessi per abilitare il link del gruppo. Chiedi a un amministratore.</string>
    <string name="GroupInviteLinkEnableAndShareBottomSheetDialogFragment_you_are_not_currently_a_member_of_the_group">Attualmente non sei un membro del gruppo.</string>

    <!-- GV2 Request confirmation dialog -->
    <string name="RequestConfirmationDialog_add_s_to_the_group">Aggiungere “%1$s” al gruppo?</string>
    <string name="RequestConfirmationDialog_deny_request_from_s">Rifiutare la richiesta da “%1$s”?</string>
    <!-- Confirm dialog message shown when deny a group link join request and group link is enabled. -->
    <string name="RequestConfirmationDialog_deny_request_from_s_they_will_not_be_able_to_request">Rifiuta la richiesta di “%1$s”? Non potrà più richiedere di unirsi tramite il link del gruppo.</string>
    <string name="RequestConfirmationDialog_add">Aggiungi</string>
    <string name="RequestConfirmationDialog_deny">Rifiuta</string>

    <!-- ImageEditorHud -->
    <string name="ImageEditorHud_blur_faces">Sfoca volti</string>
    <string name="ImageEditorHud_new_blur_faces_or_draw_anywhere_to_blur">Nuovo: sfoca volti o disegna ovunque per sfocare</string>
    <string name="ImageEditorHud_draw_anywhere_to_blur">Disegna ovunque per sfocare</string>
    <string name="ImageEditorHud_draw_to_blur_additional_faces_or_areas">Disegna per sfocare volti o aree aggiuntive</string>

    <!-- InputPanel -->
    <string name="InputPanel_tap_and_hold_to_record_a_voice_message_release_to_send">Tieni premuto per registrare un messaggio vocale, rilascia per inviare</string>
    <!-- Message shown if the user tries to switch a conversation from Signal to SMS -->
    <string name="InputPanel__sms_messaging_is_no_longer_supported_in_signal">La messaggistica via SMS non è più supportata su Signal.</string>

    <!-- InviteActivity -->
    <string name="InviteActivity_share">Condividi</string>
    <string name="InviteActivity_share_with_contacts">Condividi con i contatti</string>
    <string name="InviteActivity_share_via">Condividi tramite…</string>

    <string name="InviteActivity_cancel">Annulla</string>
    <string name="InviteActivity_sending">Invio in corso…</string>
    <string name="InviteActivity_invitations_sent">Inviti mandati!</string>
    <string name="InviteActivity_invite_to_signal">Invita su Molly</string>
    <string name="InviteActivity_send_sms">Invia SMS (%1$d)</string>
    <plurals name="InviteActivity_send_sms_invites">
        <item quantity="one">Mandare %1$d invito via SMS?</item>
        <item quantity="other">Mandare %1$d inviti via SMS?</item>
    </plurals>
    <string name="InviteActivity_lets_switch_to_signal">Passiamo a Molly: %1$s</string>
    <string name="InviteActivity_no_app_to_share_to">Sembra che tu non abbia applicazioni per condividere.</string>

    <!-- LearnMoreTextView -->
    <string name="LearnMoreTextView_learn_more">Scopri di più</string>

    <string name="SpanUtil__read_more">Leggi tutto</string>

    <!-- LongMessageActivity -->
    <string name="LongMessageActivity_unable_to_find_message">Messaggio non trovato</string>
    <string name="LongMessageActivity_message_from_s">Messaggio da %1$s</string>
    <string name="LongMessageActivity_your_message">Il tuo messaggio</string>

    <!-- MessageRetrievalService -->
    <string name="MessageRetrievalService_signal">Molly</string>
    <string name="MessageRetrievalService_background_connection_enabled">Connessione in background attivata</string>

    <!-- MmsDownloader -->
    <string name="MmsDownloader_error_reading_mms_settings">Errore nel leggere le impostazioni MMS del tuo provider</string>

    <!-- MediaOverviewActivity -->
    <string name="MediaOverviewActivity_Media">Media</string>
    <string name="MediaOverviewActivity_Files">File</string>
    <string name="MediaOverviewActivity_Audio">Audio</string>
    <string name="MediaOverviewActivity_All">Tutti</string>
    <plurals name="MediaOverviewActivity_Media_delete_confirm_title">
        <item quantity="one">Eliminare l\'elemento selezionato?</item>
        <item quantity="other">Eliminare gli elementi selezionati?</item>
    </plurals>
    <plurals name="MediaOverviewActivity_Media_delete_confirm_message">
        <item quantity="one">La tua azione eliminerà definitivamente il file selezionato. Sarà rimosso anche ogni messaggio di testo associato a questo elemento.</item>
        <item quantity="other">La tua azione eliminerà definitivamente tutti e %1$d i file selezionati. Sarà rimosso anche ogni messaggio di testo associato a questi elementi.</item>
    </plurals>
    <string name="MediaOverviewActivity_Media_delete_progress_title">Cancellazione</string>
    <string name="MediaOverviewActivity_Media_delete_progress_message">Eliminazione dei messaggi…</string>
    <string name="MediaOverviewActivity_Select_all">Seleziona tutto</string>
    <string name="MediaOverviewActivity_collecting_attachments">Recupero allegati…</string>
    <string name="MediaOverviewActivity_Sort_by">Ordina per</string>
    <string name="MediaOverviewActivity_Newest">Più recenti</string>
    <string name="MediaOverviewActivity_Oldest">Più vecchi</string>
    <string name="MediaOverviewActivity_Storage_used">Memoria utilizzata</string>
    <string name="MediaOverviewActivity_All_storage_use">Tutta la memoria usata</string>
    <string name="MediaOverviewActivity_Grid_view_description">Visualizzazione griglia</string>
    <string name="MediaOverviewActivity_List_view_description">Visualizzazione elenco</string>
    <string name="MediaOverviewActivity_Selected_description">Selezionato</string>
    <string name="MediaOverviewActivity_select_all">Seleziona tutto</string>
    <plurals name="MediaOverviewActivity_save_plural">
        <item quantity="one">Salva</item>
        <item quantity="other">Salva</item>
    </plurals>
    <plurals name="MediaOverviewActivity_delete_plural">
        <item quantity="one">Elimina</item>
        <item quantity="other">Elimina</item>
    </plurals>

    <plurals name="MediaOverviewActivity_d_selected_s">
        <item quantity="one">%1$d selezionato (%2$s)</item>
        <item quantity="other">%1$d selezionati (%2$s)</item>
    </plurals>
    <string name="MediaOverviewActivity_file">File</string>
    <string name="MediaOverviewActivity_audio">Audio</string>
    <string name="MediaOverviewActivity_video">Video</string>
    <string name="MediaOverviewActivity_image">Immagine</string>
    <string name="MediaOverviewActivity_detail_line_2_part" translatable="false">%1$s · %2$s</string>
    <string name="MediaOverviewActivity_detail_line_3_part" translatable="false">%1$s · %2$s · %3$s</string>
    <string name="MediaOverviewActivity_voice_message">Messaggio vocale</string>

    <string name="MediaOverviewActivity_sent_by_s">Inviato da %1$s</string>
    <string name="MediaOverviewActivity_sent_by_you">Inviato da te</string>
    <string name="MediaOverviewActivity_sent_by_s_to_s">Inviato da %1$s a %2$s</string>
    <string name="MediaOverviewActivity_sent_by_you_to_s">Inviato da te a %1$s</string>

    <!-- Megaphones -->
    <string name="Megaphones_remind_me_later">Ricordamelo più tardi</string>
    <string name="Megaphones_verify_your_signal_pin">Verifica il tuo PIN di Signal</string>
    <string name="Megaphones_well_occasionally_ask_you_to_verify_your_pin">Occasionalmente ti chiederemo di verificare il tuo PIN in modo che te lo ricordi.</string>
    <string name="Megaphones_verify_pin">Verifica PIN</string>
    <string name="Megaphones_get_started">Iniziamo</string>
    <string name="Megaphones_new_group">Nuovo gruppo</string>
    <string name="Megaphones_invite_friends">Invita amici</string>
    <string name="Megaphones_use_sms">Usa SMS</string>
    <string name="Megaphones_appearance">Aspetto</string>
    <string name="Megaphones_add_photo">Aggiungi foto</string>

    <!-- Title of a bottom sheet to render messages that all quote a specific message -->
    <string name="MessageQuotesBottomSheet_replies">Risposte</string>

    <!-- NotificationBarManager -->
    <string name="NotificationBarManager_signal_call_in_progress">Chiamata con Signal in corso</string>
    <string name="NotificationBarManager__establishing_signal_call">Preparazione chiamata Signal</string>
    <string name="NotificationBarManager__incoming_signal_call">Chiamata Signal in arrivo</string>
    <string name="NotificationBarManager__incoming_signal_group_call">Chiamata di gruppo Signal in arrivo</string>
    <!-- Temporary notification shown when starting the calling service -->
    <string name="NotificationBarManager__starting_signal_call_service">Inizio chiamata su Molly in corso</string>
    <string name="NotificationBarManager__stopping_signal_call_service">Interruzione del servizio di chiamata di Molly</string>
    <string name="NotificationBarManager__decline_call">Rifiuta la chiamata</string>
    <string name="NotificationBarManager__answer_call">Rispondi</string>
    <string name="NotificationBarManager__end_call">Termina chiamata</string>
    <string name="NotificationBarManager__cancel_call">Annulla chiamata</string>
    <string name="NotificationBarManager__join_call">Unisciti alla chiamata</string>

    <!-- NotificationsMegaphone -->
    <string name="NotificationsMegaphone_turn_on_notifications">Attivare le notifiche?</string>
    <string name="NotificationsMegaphone_never_miss_a_message">Non perdere mai un messaggio dai tuoi contatti e gruppi.</string>
    <string name="NotificationsMegaphone_turn_on">Attiva</string>
    <string name="NotificationsMegaphone_not_now">Non ora</string>

    <!-- NotificationMmsMessageRecord -->
    <string name="NotificationMmsMessageRecord_multimedia_message">Messaggio multimediale</string>
    <string name="NotificationMmsMessageRecord_downloading_mms_message">Scarico MMS</string>
    <string name="NotificationMmsMessageRecord_error_downloading_mms_message">Errore nello scaricare MMS, premi per riprovare</string>

    <!-- MediaPickerActivity -->
    <string name="MediaPickerActivity_send_to">Invia a %1$s</string>
    <string name="MediaPickerActivity__menu_open_camera">Apri fotocamera</string>

    <!-- MediaSendActivity -->
    <string name="MediaSendActivity_add_a_caption">Aggiungi una didascalia…</string>
    <string name="MediaSendActivity_an_item_was_removed_because_it_exceeded_the_size_limit">Un elemento è stato rimosso perchè supera la dimensione massima</string>
    <string name="MediaSendActivity_an_item_was_removed_because_it_had_an_unknown_type">Un elemento è stato rimosso perché aveva un tipo sconosciuto</string>
    <string name="MediaSendActivity_an_item_was_removed_because_it_exceeded_the_size_limit_or_had_an_unknown_type">Un elemento è stato rimosso perché supera la dimensione massima o aveva un tipo sconosciuto</string>
    <string name="MediaSendActivity_camera_unavailable">Fotocamera non disponibile.</string>
    <string name="MediaSendActivity_message_to_s">Messaggio a %1$s</string>
    <string name="MediaSendActivity_message">Messaggio</string>
    <string name="MediaSendActivity_select_recipients">Seleziona destinatari</string>
    <string name="MediaSendActivity_signal_needs_access_to_your_contacts">Molly richiede l\'accesso ai tuoi contatti per poterli mostrare.</string>
    <string name="MediaSendActivity_signal_needs_contacts_permission_in_order_to_show_your_contacts_but_it_has_been_permanently_denied">Molly richiede l\'autorizzazione alla lettura dei contatti per permetterti la ricerca, ma questa è stata negata in modo permanente. Si prega di aprire il menu delle impostazioni dell\'app, selezionare \"Autorizzazioni\" e abilitare \"Contatti\".</string>
    <plurals name="MediaSendActivity_cant_share_more_than_n_items">
        <item quantity="one">Non puoi condividere più di %1$d elemento.</item>
        <item quantity="other">Non puoi condividere più di %1$d elementi.</item>
    </plurals>
    <string name="MediaSendActivity_select_recipients_description">Seleziona destinatari</string>
    <string name="MediaSendActivity_tap_here_to_make_this_message_disappear_after_it_is_viewed">Clicca qui per far scomparire questo messaggio dopo che è stato visualizzato.</string>

    <!-- MediaRepository -->
    <string name="MediaRepository_all_media">Tutti i file multimediali</string>
    <string name="MediaRepository__camera">Fotocamera</string>

    <!-- MessageDecryptionUtil -->
    <string name="MessageDecryptionUtil_failed_to_decrypt_message">Impossibile decriptare il messaggio</string>
    <string name="MessageDecryptionUtil_tap_to_send_a_debug_log">Clicca per inviare un log di debug</string>

    <!-- MessageRecord -->
    <string name="MessageRecord_unknown">Sconosciuto</string>
    <string name="MessageRecord_message_encrypted_with_a_legacy_protocol_version_that_is_no_longer_supported">Hai ricevuto un messaggio criptato usando una vecchia versione di Signal che non è più supportata. Per favore chiedi al mittente di aggiornare alla versione più recente e di inviare nuovamente il messaggio.</string>
    <string name="MessageRecord_left_group">Hai lasciato il gruppo.</string>
    <string name="MessageRecord_you_updated_group">Hai aggiornato il gruppo.</string>
    <string name="MessageRecord_the_group_was_updated">Il gruppo è stato aggiornato.</string>
    <string name="MessageRecord_you_called_date">Hai chiamato · %1$s</string>
    <string name="MessageRecord_missed_audio_call_date">Chiamata audio persa · %1$s</string>
    <string name="MessageRecord_missed_video_call_date">Videochiamata persa · %1$s</string>
    <string name="MessageRecord_s_updated_group">%1$s ha aggiornato il gruppo.</string>
    <string name="MessageRecord_s_called_you_date">%1$s ti ha chiamato · %2$s</string>
    <string name="MessageRecord_s_joined_signal">%1$s è su Signal!</string>
    <string name="MessageRecord_you_disabled_disappearing_messages">Hai disabilitato i messaggi a scomparsa.</string>
    <string name="MessageRecord_s_disabled_disappearing_messages">%1$s ha disabilitato i messaggi a scomparsa.</string>
    <string name="MessageRecord_you_set_disappearing_message_time_to_s">Hai impostato il timer dei messaggi a scomparsa a %1$s.</string>
    <string name="MessageRecord_s_set_disappearing_message_time_to_s">%1$s ha impostato il timer dei messaggi a scomparsa a %2$s.</string>
    <string name="MessageRecord_disappearing_message_time_set_to_s">Il timer dei messaggi a scomparsa è stato impostato a %1$s.</string>
    <string name="MessageRecord_this_group_was_updated_to_a_new_group">Questo gruppo è stato aggiornato a un Nuovo Gruppo.</string>
    <string name="MessageRecord_you_couldnt_be_added_to_the_new_group_and_have_been_invited_to_join">Non è stato possibile aggiungerti al Nuovo Gruppo e sei stato invitato a unirti.</string>
    <string name="MessageRecord_chat_session_refreshed">Sessione di chat aggiornata</string>
    <plurals name="MessageRecord_members_couldnt_be_added_to_the_new_group_and_have_been_invited">
        <item quantity="one">Una persona non può essere aggiunta al Nuovo gruppo ed è stata invitata a unirsi.</item>
        <item quantity="other">%1$s persone non possono essere aggiunte al Nuovo gruppo e sono state invitate a unirsi.</item>
    </plurals>

    <plurals name="MessageRecord_members_couldnt_be_added_to_the_new_group_and_have_been_removed">
        <item quantity="one">Una persona non può essere aggiunta al Nuovo gruppo ed è stata rimossa.</item>
        <item quantity="other">%1$s persone non possono essere aggiunte al Nuovo gruppo e sono state rimosse.</item>
    </plurals>

    <!-- Profile change updates -->
    <string name="MessageRecord_changed_their_profile_name_to">%1$s ha cambiato il suo nome profilo in %2$s.</string>
    <string name="MessageRecord_changed_their_profile_name_from_to">%1$s ha cambiato il suo nome profilo da %2$s a %3$s.</string>
    <string name="MessageRecord_changed_their_profile">%1$s ha cambiato il suo profilo.</string>

    <!-- GV2 specific -->
    <string name="MessageRecord_you_created_the_group">Hai creato il gruppo.</string>
    <string name="MessageRecord_group_updated">Gruppo aggiornato.</string>
    <string name="MessageRecord_invite_friends_to_this_group">Invita gli amici a questo gruppo tramite un link del gruppo</string>

    <!-- GV2 member additions -->
    <string name="MessageRecord_you_added_s">Hai aggiunto %1$s.</string>
    <string name="MessageRecord_s_added_s">%1$s ha aggiunto %2$s.</string>
    <string name="MessageRecord_s_added_you">%1$s ti ha aggiunto al gruppo.</string>
    <string name="MessageRecord_you_joined_the_group">Ti sei unito al gruppo.</string>
    <string name="MessageRecord_s_joined_the_group">%1$s si è unito al gruppo.</string>

    <!-- GV2 member removals -->
    <string name="MessageRecord_you_removed_s">Hai rimosso %1$s.</string>
    <string name="MessageRecord_s_removed_s">%1$s ha rimosso %2$s.</string>
    <string name="MessageRecord_s_removed_you_from_the_group">%1$s ti ha rimosso dal gruppo.</string>
    <string name="MessageRecord_you_left_the_group">Hai abbandonato il gruppo.</string>
    <string name="MessageRecord_s_left_the_group">%1$s ha abbandonato il gruppo.</string>
    <string name="MessageRecord_you_are_no_longer_in_the_group">Non sei più nel gruppo.</string>
    <string name="MessageRecord_s_is_no_longer_in_the_group">%1$s non è più nel gruppo.</string>

    <!-- GV2 role change -->
    <string name="MessageRecord_you_made_s_an_admin">Hai reso %1$s un amministratore.</string>
    <string name="MessageRecord_s_made_s_an_admin">%1$s ha reso %2$s un amministratore.</string>
    <string name="MessageRecord_s_made_you_an_admin">%1$s ti ha reso un amministratore.</string>
    <string name="MessageRecord_you_revoked_admin_privileges_from_s">Hai revocato i privilegi di amministrazione da %1$s.</string>
    <string name="MessageRecord_s_revoked_your_admin_privileges">%1$s ha revocato i tuoi privilegi di amministrazione.</string>
    <string name="MessageRecord_s_revoked_admin_privileges_from_s">%1$s ha revocato i privilegi di amministrazione da %2$s.</string>
    <string name="MessageRecord_s_is_now_an_admin">%1$s è ora un amministratore.</string>
    <string name="MessageRecord_you_are_now_an_admin">Ora sei un amministratore.</string>
    <string name="MessageRecord_s_is_no_longer_an_admin">%1$s non è più un amministratore.</string>
    <string name="MessageRecord_you_are_no_longer_an_admin">Non sei più un amministratore.</string>

    <!-- GV2 invitations -->
    <string name="MessageRecord_you_invited_s_to_the_group">Hai invitato %1$s al gruppo.</string>
    <string name="MessageRecord_s_invited_you_to_the_group">%1$s ti ha invitato al gruppo.</string>
    <plurals name="MessageRecord_s_invited_members">
        <item quantity="one">%1$s ha invitato 1 persona a entrare nel gruppo.</item>
        <item quantity="other">%1$s ha invitato %2$d persone a entrare nel gruppo.</item>
    </plurals>
    <string name="MessageRecord_you_were_invited_to_the_group">Sei stato invitato al gruppo.</string>
    <plurals name="MessageRecord_d_people_were_invited_to_the_group">
        <item quantity="one">1 persona è stata invitata a entrare nel gruppo.</item>
        <item quantity="other">%1$d persone sono state invitate a entrare nel gruppo.</item>
    </plurals>

    <!-- GV2 invitation revokes -->
    <plurals name="MessageRecord_you_revoked_invites">
        <item quantity="one">Hai revocato un invito al gruppo.</item>
        <item quantity="other">Hai revocato %1$d inviti al gruppo.</item>
    </plurals>
    <plurals name="MessageRecord_s_revoked_invites">
        <item quantity="one">%1$s ha revocato un invito al gruppo.</item>
        <item quantity="other">%1$s ha revocato %2$d inviti al gruppo.</item>
    </plurals>
    <string name="MessageRecord_someone_declined_an_invitation_to_the_group">Qualcuno ha rifiutato un invito al gruppo.</string>
    <string name="MessageRecord_you_declined_the_invitation_to_the_group">Hai rifiutato l\'invito al gruppo.</string>
    <string name="MessageRecord_s_revoked_your_invitation_to_the_group">%1$s ha revocato il tuo invito al gruppo.</string>
    <string name="MessageRecord_an_admin_revoked_your_invitation_to_the_group">Un amministratore ha revocato il tuo invito al gruppo.</string>
    <plurals name="MessageRecord_d_invitations_were_revoked">
        <item quantity="one">Un invito al gruppo è stato revocato.</item>
        <item quantity="other">%1$d inviti al gruppo sono stati revocati.</item>
    </plurals>

    <!-- GV2 invitation acceptance -->
    <string name="MessageRecord_you_accepted_invite">Hai accettato l\'invito al gruppo.</string>
    <string name="MessageRecord_s_accepted_invite">%1$s ha accettato un invito al gruppo.</string>
    <string name="MessageRecord_you_added_invited_member_s">Hai aggiunto il membro invitato %1$s.</string>
    <string name="MessageRecord_s_added_invited_member_s">%1$s ha aggiunto il membro invitato %2$s.</string>

    <!-- GV2 title change -->
    <string name="MessageRecord_you_changed_the_group_name_to_s">Hai cambiato il nome del gruppo in \"%1$s\".</string>
    <string name="MessageRecord_s_changed_the_group_name_to_s">%1$s ha cambiato il nome del gruppo in \"%2$s\".</string>
    <string name="MessageRecord_the_group_name_has_changed_to_s">Il nome del gruppo è stato cambiato in \"%1$s\".</string>

    <!-- GV2 description change -->
    <string name="MessageRecord_you_changed_the_group_description">Hai cambiato la descrizione del gruppo.</string>
    <string name="MessageRecord_s_changed_the_group_description">%1$s ha cambiato la descrizione del gruppo.</string>
    <string name="MessageRecord_the_group_description_has_changed">La descrizione del gruppo è stata cambiata.</string>

    <!-- GV2 avatar change -->
    <string name="MessageRecord_you_changed_the_group_avatar">Hai cambiato l\'avatar del gruppo.</string>
    <string name="MessageRecord_s_changed_the_group_avatar">%1$s ha cambiato l\'avatar del gruppo.</string>
    <string name="MessageRecord_the_group_group_avatar_has_been_changed">L\'avatar del gruppo è stato cambiato.</string>

    <!-- GV2 attribute access level change -->
    <string name="MessageRecord_you_changed_who_can_edit_group_info_to_s">Hai cambiato chi può modificare le informazioni del gruppo in \"%1$s\".</string>
    <string name="MessageRecord_s_changed_who_can_edit_group_info_to_s">%1$s ha cambiato chi può modificare le informazioni del gruppo in \"%2$s\".</string>
    <string name="MessageRecord_who_can_edit_group_info_has_been_changed_to_s">Chi può modificare le informazioni del gruppo è stato cambiato in \"%1$s\".</string>

    <!-- GV2 membership access level change -->
    <string name="MessageRecord_you_changed_who_can_edit_group_membership_to_s">Hai cambiato chi può modificare l\'appartenenza al gruppo in \"%1$s\".</string>
    <string name="MessageRecord_s_changed_who_can_edit_group_membership_to_s">%1$s ha cambiato chi può modificare l\'appartenenza al gruppo in \"%2$s\".</string>
    <string name="MessageRecord_who_can_edit_group_membership_has_been_changed_to_s">Chi può modificare l\'appartenenza al gruppo è stato cambiato in \"%1$s\".</string>

    <!-- GV2 announcement group change -->
    <string name="MessageRecord_you_allow_all_members_to_send">Hai modificato le impostazioni del gruppo per consentire a tutti i membri di inviare messaggi.</string>
    <string name="MessageRecord_you_allow_only_admins_to_send">Hai modificato le impostazioni del gruppo per consentire solo agli amministratori di inviare messaggi.</string>
    <string name="MessageRecord_s_allow_all_members_to_send">%1$s ha modificato le impostazioni del gruppo per consentire a tutti i membri di inviare messaggi.</string>
    <string name="MessageRecord_s_allow_only_admins_to_send">%1$s ha modificato le impostazioni del gruppo per consentire solo agli amministratori di inviare messaggi.</string>
    <string name="MessageRecord_allow_all_members_to_send">Le impostazioni del gruppo sono state modificate per consentire a tutti i membri di inviare messaggi.</string>
    <string name="MessageRecord_allow_only_admins_to_send">Le impostazioni del gruppo sono state modificate per consentire solo agli amministratori di inviare messaggi.</string>

    <!-- GV2 group link invite access level change -->
    <string name="MessageRecord_you_turned_on_the_group_link_with_admin_approval_off">Hai attivato il link del gruppo senza l\'approvazione degli amministratori.</string>
    <string name="MessageRecord_you_turned_on_the_group_link_with_admin_approval_on">Hai attivato il link del gruppo con l\'approvazione degli amministratori.</string>
    <string name="MessageRecord_you_turned_off_the_group_link">Hai disattivato il link del gruppo.</string>
    <string name="MessageRecord_s_turned_on_the_group_link_with_admin_approval_off">%1$s ha attivato il link del gruppo senza l\'approvazione degli amministratori.</string>
    <string name="MessageRecord_s_turned_on_the_group_link_with_admin_approval_on">%1$s ha attivato il link del gruppo con l\'approvazione degli amministratori.</string>
    <string name="MessageRecord_s_turned_off_the_group_link">%1$s ha disattivato il link del gruppo.</string>
    <string name="MessageRecord_the_group_link_has_been_turned_on_with_admin_approval_off">Il link del gruppo è stato attivato senza l\'approvazione degli amministratori.</string>
    <string name="MessageRecord_the_group_link_has_been_turned_on_with_admin_approval_on">Il link del gruppo è stato attivato con l\'approvazione degli amministratori.</string>
    <string name="MessageRecord_the_group_link_has_been_turned_off">Il link del gruppo è stato disattivato.</string>
    <string name="MessageRecord_you_turned_off_admin_approval_for_the_group_link">Hai disattivato l\'approvazione degli amministratori per il link del gruppo.</string>
    <string name="MessageRecord_s_turned_off_admin_approval_for_the_group_link">%1$s ha disattivato l\'approvazione degli amministratori per il link del gruppo.</string>
    <string name="MessageRecord_the_admin_approval_for_the_group_link_has_been_turned_off">L\'approvazione degli amministratori per il link del gruppo è stata disattivata.</string>
    <string name="MessageRecord_you_turned_on_admin_approval_for_the_group_link">Hai attivato l\'approvazione degli amministratori per il link del gruppo.</string>
    <string name="MessageRecord_s_turned_on_admin_approval_for_the_group_link">%1$s ha attivato l\'approvazione degli amministratori per il link del gruppo.</string>
    <string name="MessageRecord_the_admin_approval_for_the_group_link_has_been_turned_on">L\'approvazione degli amministratori per il link del gruppo è stata attivata.</string>

    <!-- GV2 group link reset -->
    <string name="MessageRecord_you_reset_the_group_link">Hai reimpostato il link del gruppo.</string>
    <string name="MessageRecord_s_reset_the_group_link">%1$s ha reimpostato il link del gruppo.</string>
    <string name="MessageRecord_the_group_link_has_been_reset">Il link del gruppo è stato reimpostato.</string>

    <!-- GV2 group link joins -->
    <string name="MessageRecord_you_joined_the_group_via_the_group_link">Ti sei unito al gruppo tramite il link del gruppo.</string>
    <string name="MessageRecord_s_joined_the_group_via_the_group_link">%1$s si è unito al gruppo tramite il link del gruppo.</string>

    <!-- GV2 group link requests -->
    <string name="MessageRecord_you_sent_a_request_to_join_the_group">Hai inviato una richiesta a unirti al gruppo.</string>
    <string name="MessageRecord_s_requested_to_join_via_the_group_link">%1$s ha richiesto di unirsi tramite il link del gruppo.</string>
    <!-- Update message shown when someone requests to join via group link and cancels the request back to back -->
    <plurals name="MessageRecord_s_requested_and_cancelled_their_request_to_join_via_the_group_link">
        <item quantity="one">%1$s ha richiesto e annullato la propria richiesta di unirsi tramite il link del gruppo.</item>
        <item quantity="other">%1$s ha richiesto e annullato %2$d richieste di unirsi tramite il link del gruppo.</item>
    </plurals>

    <!-- GV2 group link approvals -->
    <string name="MessageRecord_s_approved_your_request_to_join_the_group">%1$s ha approvato la tua richiesta di unirti al gruppo.</string>
    <string name="MessageRecord_s_approved_a_request_to_join_the_group_from_s">%1$s ha approvato una richiesta di unirsi al gruppo da %2$s.</string>
    <string name="MessageRecord_you_approved_a_request_to_join_the_group_from_s">Hai approvato una richiesta di unirsi al gruppo da %1$s.</string>
    <string name="MessageRecord_your_request_to_join_the_group_has_been_approved">La tua richiesta di unirti al gruppo è stata approvata.</string>
    <string name="MessageRecord_a_request_to_join_the_group_from_s_has_been_approved">Una richiesta di unirsi al gruppo da %1$s è stata approvata.</string>

    <!-- GV2 group link deny -->
    <string name="MessageRecord_your_request_to_join_the_group_has_been_denied_by_an_admin">La tua richiesta di unirti al gruppo è stata rifiutata da un amministratore.</string>
    <string name="MessageRecord_s_denied_a_request_to_join_the_group_from_s">%1$s ha rifiutato una richiesta di unirsi al gruppo da %2$s.</string>
    <string name="MessageRecord_a_request_to_join_the_group_from_s_has_been_denied">Una richiesta di unirsi al gruppo da %1$s è stata rifiutata.</string>
    <string name="MessageRecord_you_canceled_your_request_to_join_the_group">Hai annullato la tua richiesta di unirti al gruppo.</string>
    <string name="MessageRecord_s_canceled_their_request_to_join_the_group">%1$s ha annullato la sua richiesta di unirsi al gruppo.</string>

    <!-- End of GV2 specific update messages -->

    <string name="MessageRecord_your_safety_number_with_s_has_changed">Il tuo codice di sicurezza con %1$s è cambiato.</string>
    <string name="MessageRecord_you_marked_your_safety_number_with_s_verified">Hai segnato il codice di sicurezza con %1$s come verificato</string>
    <string name="MessageRecord_you_marked_your_safety_number_with_s_verified_from_another_device">Hai segnato il codice di sicurezza con %1$s come verificato da un altro dispositivo</string>
    <string name="MessageRecord_you_marked_your_safety_number_with_s_unverified">Hai segnato il codice di sicurezza con %1$s come non verificato</string>
    <string name="MessageRecord_you_marked_your_safety_number_with_s_unverified_from_another_device">Hai segnato il codice di sicurezza con %1$s come non verificato da un altro dispositivo</string>
    <string name="MessageRecord_a_message_from_s_couldnt_be_delivered">Un messaggio da %1$s non può essere consegnato</string>
    <string name="MessageRecord_s_changed_their_phone_number">%1$s ha cambiato il suo numero di telefono.</string>
    <!-- Update item message shown in the release channel when someone is already a sustainer so we ask them if they want to boost. -->
    <string name="MessageRecord_like_this_new_feature_help_support_signal_with_a_one_time_donation">Ti piace questa nuova funzione? Aiutaci a svilupparne altre supportando Signal con una donazione singola.</string>
    <!-- Update item message shown when we merge two threads together -->
    <string name="MessageRecord_your_message_history_with_s_and_their_number_s_has_been_merged">La tua cronologia dei messaggi con %1$s è stata collegata al suo numero %2$s.</string>
    <!-- Update item message shown when we merge two threads together and we don't know the phone number of the other thread -->
    <string name="MessageRecord_your_message_history_with_s_and_another_chat_has_been_merged">La tua cronologia dei messaggi con %1$s è stata collegata a un\'altra sua chat.</string>
    <!-- Message to notify sender that activate payments request has been sent to the recipient -->
    <string name="MessageRecord_you_sent_request">Hai inviato a %1$s una richiesta per l\'attivazione della funzione dei pagamenti</string>
    <!-- Request message from recipient to activate payments -->
    <string name="MessageRecord_wants_you_to_activate_payments">%1$s ti ha inviato una richiesta per farti attivare la funzione dei pagamenti. Ricorda di inviare pagamenti solo alle persone di cui ti fidi.</string>
    <!-- Message to inform user that payments was activated-->
    <string name="MessageRecord_you_activated_payments">Hai attivato la funzione per i pagamenti</string>
    <!-- Message to inform sender that recipient can now accept payments -->
    <string name="MessageRecord_can_accept_payments">Ora %1$s può accettare e ricevere i pagamenti</string>

    <!-- Group Calling update messages -->
    <string name="MessageRecord_s_started_a_group_call_s">%1$s ha iniziato una chiamata di gruppo · %2$s</string>
    <string name="MessageRecord_s_is_in_the_group_call_s">%1$s è nella chiamata di gruppo · %2$s</string>
    <string name="MessageRecord_you_are_in_the_group_call_s1">Sei nella chiamata di gruppo · %1$s</string>
    <string name="MessageRecord_s_and_s_are_in_the_group_call_s1">%1$s e %2$s sono nella chiamata di gruppo · %3$s</string>
    <string name="MessageRecord_group_call_s">Chiamata di gruppo · %1$s</string>

    <string name="MessageRecord_s_started_a_group_call">%1$s ha iniziato una chiamata di gruppo</string>
    <string name="MessageRecord_s_is_in_the_group_call">%1$s è nella chiamata di gruppo</string>
    <string name="MessageRecord_you_are_in_the_group_call">Sei nella chiamata di gruppo</string>
    <string name="MessageRecord_s_and_s_are_in_the_group_call">%1$s e %2$s sono nella chiamata di gruppo</string>
    <string name="MessageRecord_group_call">Chiamata di gruppo</string>

    <string name="MessageRecord_you">Tu</string>

    <plurals name="MessageRecord_s_s_and_d_others_are_in_the_group_call_s">
        <item quantity="one">%1$s, %2$s e %3$d altra persona sono nella chiamata di gruppo · %4$s</item>
        <item quantity="other">%1$s, %2$s e %3$d altre persone sono nella chiamata di gruppo · %4$s</item>
    </plurals>

    <plurals name="MessageRecord_s_s_and_d_others_are_in_the_group_call">
        <item quantity="one">%1$s, %2$s e %3$d altra persona sono nella chiamata di gruppo</item>
        <item quantity="other">%1$s, %2$s e %3$d altre persone sono nella chiamata di gruppo</item>
    </plurals>

    <!-- In-conversation update message to indicate that the current contact is sms only and will need to migrate to signal to continue the conversation in signal. -->
    <string name="MessageRecord__you_will_no_longer_be_able_to_send_sms_messages_from_signal_soon">A breve non potrai più inviare messaggi SMS da Signal. Invita %1$s su Signal per continuare la conversazione in app.</string>
    <!-- In-conversation update message to indicate that the current contact is sms only and will need to migrate to signal to continue the conversation in signal. -->
<<<<<<< HEAD
    <string name="MessageRecord__you_can_no_longer_send_sms_messages_in_signal">Non puoi più inviare messaggi SMS su Molly. Invita %1$s su Molly per continuare la conversazione in app.</string>
=======
    <string name="MessageRecord__you_can_no_longer_send_sms_messages_in_signal">Non puoi più inviare messaggi SMS su Signal. Invita %1$s su Signal per continuare la conversazione in app.</string>
    <!-- Body for quote when message being quoted is an in-app payment message -->
    <string name="MessageRecord__payment_s">Payment: %1$s</string>
>>>>>>> 09afb1be

    <!-- MessageRequestBottomView -->
    <string name="MessageRequestBottomView_accept">Accetta</string>
    <string name="MessageRequestBottomView_continue">Continua</string>
    <string name="MessageRequestBottomView_delete">Elimina</string>
    <string name="MessageRequestBottomView_block">Blocca</string>
    <string name="MessageRequestBottomView_unblock">Sblocca</string>
    <string name="MessageRequestBottomView_do_you_want_to_let_s_message_you_they_wont_know_youve_seen_their_messages_until_you_accept">Permettere a %1$s di inviarti messaggi e condividere il tuo nome e la tua foto con loro? Non sapranno che hai visto i loro messaggi finché non accetti.</string>
    <!-- Shown in message request flow. Describes what will happen if you unblock a Signal user -->
    <string name="MessageRequestBottomView_do_you_want_to_let_s_message_you_wont_receive_any_messages_until_you_unblock_them">Permettere a %1$s di inviarti messaggi e condividere il tuo nome e la tua foto con loro? Non riceverai alcun messaggio finché non li sbloccherai.</string>
    <!-- Shown in message request flow. Describes what will happen if you unblock an SMS user -->
    <string name="MessageRequestBottomView_do_you_want_to_let_s_message_you_wont_receive_any_messages_until_you_unblock_them_SMS">Permettere a %1$s di inviarti messaggi? Non riceverai alcun messaggio finché non li sbloccherai.</string>
    <string name="MessageRequestBottomView_get_updates_and_news_from_s_you_wont_receive_any_updates_until_you_unblock_them">Ricevere aggiornamenti e notizie da %1$s? Non riceverai aggiornamenti finché non li sbloccherai.</string>
    <string name="MessageRequestBottomView_continue_your_conversation_with_this_group_and_share_your_name_and_photo">Continuare la tua conversazione con questo gruppo e condividere il tuo nome e la tua foto con i suoi membri?</string>
    <string name="MessageRequestBottomView_upgrade_this_group_to_activate_new_features">Aggiorna questo gruppo per attivare nuove funzionalità come @menzioni e amministratori. I membri che non hanno condiviso il loro nome o la loro foto in questo gruppo saranno invitati a unirsi.</string>
    <string name="MessageRequestBottomView_this_legacy_group_can_no_longer_be_used">Questo Gruppo Legacy non può più essere usato perché è troppo grande. La dimensione massima del gruppo è %1$d.</string>
    <string name="MessageRequestBottomView_continue_your_conversation_with_s_and_share_your_name_and_photo">Continuare la tua conversazione con %1$s e condividere il tuo nome e la tua foto con loro?</string>
    <string name="MessageRequestBottomView_do_you_want_to_join_this_group_they_wont_know_youve_seen_their_messages_until_you_accept">Unirsi a questo gruppo e condividere il tuo nome e la tua foto con i suoi membri? Non sapranno che hai visto i loro messaggi finché non accetti.</string>
    <string name="MessageRequestBottomView_do_you_want_to_join_this_group_you_wont_see_their_messages">Unirsi a questo gruppo e condividere il tuo nome e la tua foto con i suoi membri? Non vedrai i loro messaggi finché non avrai accettato.</string>
    <string name="MessageRequestBottomView_join_this_group_they_wont_know_youve_seen_their_messages_until_you_accept">Vuoi unirti a questo gruppo? Non sapranno che hai visto i loro messaggi finché non accetti.</string>
    <string name="MessageRequestBottomView_unblock_this_group_and_share_your_name_and_photo_with_its_members">Sbloccare questo gruppo e condividere il tuo nome e la tua foto con i suoi membri? Non riceverai alcun messaggio finché non li sbloccherai.</string>
    <string name="MessageRequestBottomView_legacy_learn_more_url" translatable="false">https://support.signal.org/hc/articles/360007459591</string>
    <string name="MessageRequestProfileView_view">Mostra</string>
    <string name="MessageRequestProfileView_member_of_one_group">Membro di %1$s</string>
    <string name="MessageRequestProfileView_member_of_two_groups">Membro di %1$s e %2$s</string>
    <string name="MessageRequestProfileView_member_of_many_groups">Membro di %1$s, %2$s, e %3$s</string>
    <plurals name="MessageRequestProfileView_members">
        <item quantity="one">%1$d persona</item>
        <item quantity="other">%1$d persone</item>
    </plurals>
    <!-- Describes the number of members in a group. The string MessageRequestProfileView_invited is nested in the parentheses. -->
    <plurals name="MessageRequestProfileView_members_and_invited">
        <item quantity="one">%1$d persona (%2$s)</item>
        <item quantity="other">%1$d persone (%2$s)</item>
    </plurals>
    <!-- Describes the number of people invited to a group. Nested inside of the string MessageRequestProfileView_members_and_invited -->
    <plurals name="MessageRequestProfileView_invited">
        <item quantity="one">+%1$d persona invitata</item>
        <item quantity="other">+%1$d persone invitate</item>
    </plurals>
    <plurals name="MessageRequestProfileView_member_of_d_additional_groups">
        <item quantity="one">%1$d gruppo ulteriore</item>
        <item quantity="other">%1$d gruppi ulteriori</item>
    </plurals>

    <!-- PassphraseChangeActivity -->
    <string name="PassphraseChangeActivity_passphrases_dont_match_exclamation">Le password non corrispondono!</string>
    <string name="PassphraseChangeActivity_incorrect_old_passphrase_exclamation">Vecchia password errata!</string>
    <string name="PassphraseChangeActivity_enter_new_passphrase_exclamation">Inserisci una nuova password!</string>

    <!-- DeviceProvisioningActivity -->
    <string name="DeviceProvisioningActivity_link_this_device">Collegare questo dispositivo?</string>
    <string name="DeviceProvisioningActivity_continue">CONTINUA</string>

    <string name="DeviceProvisioningActivity_content_intro">Sarà in grado di</string>
    <string name="DeviceProvisioningActivity_content_bullets">
        • Leggere tutti i tuoi messaggi \n• Inviare messaggi a nome tuo
    </string>
    <string name="DeviceProvisioningActivity_content_progress_title">Collegamento dispositivo</string>
    <string name="DeviceProvisioningActivity_content_progress_content">Collegamento nuovo dispositivo…</string>
    <string name="DeviceProvisioningActivity_content_progress_success">Dispositivo approvato!</string>
    <string name="DeviceProvisioningActivity_content_progress_no_device">Nessun dispositivo trovato.</string>
    <string name="DeviceProvisioningActivity_content_progress_network_error">Errore di rete.</string>
    <string name="DeviceProvisioningActivity_content_progress_key_error">Codice QR non valido.</string>
    <string name="DeviceProvisioningActivity_sorry_you_have_too_many_devices_linked_already">Siamo spiacenti, hai troppi dispositivi connessi, prova a scollegarne qualcuno</string>
    <string name="DeviceActivity_sorry_this_is_not_a_valid_device_link_qr_code">Ci spiace, questo non è un codice QR valido per collegare il dispositivo.</string>
    <string name="DeviceProvisioningActivity_link_a_signal_device">Collegare un dispositivo Signal?</string>
    <string name="DeviceProvisioningActivity_it_looks_like_youre_trying_to_link_a_signal_device_using_a_3rd_party_scanner">Sembrerebbe che tu stia provando a connettere un dispositivo Signal usando uno scanner di terze parti. Per la tua protezione ti preghiamo di scansionare nuovamente il codice usando Signal.</string>

    <string name="DeviceActivity_signal_needs_the_camera_permission_in_order_to_scan_a_qr_code">Molly richiede l\'autorizzazione all\'uso della fotocamera per leggere codici QR, ma questa è stata negata in modo permanente. Si prega di aprire il menu delle impostazioni dell\'app, selezionare \"Autorizzazioni\" e abilitare \"Fotocamera\".</string>
    <string name="DeviceActivity_unable_to_scan_a_qr_code_without_the_camera_permission">Signal richiede l\'autorizzazione all\'uso della fotocamera per leggere codici QR.</string>

    <!-- OutdatedBuildReminder -->
    <string name="OutdatedBuildReminder_update_now">Aggiorna ora</string>
    <string name="OutdatedBuildReminder_your_version_of_signal_will_expire_today">Questa versione di Signal scadrà oggi. Aggiorna alla versione più recente.</string>
    <plurals name="OutdatedBuildReminder_your_version_of_signal_will_expire_in_n_days">
        <item quantity="one">Questa versione di Signal scadrà domani. Aggiorna l\'app alla versione più recente.</item>
        <item quantity="other">Questa versione di Signal scadrà tra %1$d giorni. Aggiorna l\'app alla versione più recente.</item>
    </plurals>

    <!-- PassphrasePromptActivity -->
    <string name="PassphrasePromptActivity_enter_passphrase">Inserire la password</string>
    <string name="PassphrasePromptActivity_watermark_content_description">Icona Molly</string>
    <string name="PassphrasePromptActivity_ok_button_content_description">Inserisci password</string>
    <string name="PassphrasePromptActivity_invalid_passphrase_exclamation">Password non valida!</string>
    <string name="PassphrasePromptActivity_unlock_signal">Sblocca Molly</string>
    <string name="PassphrasePromptActivity_signal_android_lock_screen">Molly Android - Blocco schermo</string>

    <!-- PlacePickerActivity -->
    <string name="PlacePickerActivity_title">Mappa</string>

    <string name="PlacePickerActivity_drop_pin">Posiziona l\'indicatore</string>
    <string name="PlacePickerActivity_accept_address">Accetta indirizzo</string>

    <!-- PlayServicesProblemFragment -->
    <string name="PlayServicesProblemFragment_the_version_of_google_play_services_you_have_installed_is_not_functioning">La versione di Google Play Services installata non funziona correttamente. Reinstallala e riprova.</string>

    <!-- PinRestoreEntryFragment -->
    <string name="PinRestoreEntryFragment_incorrect_pin">PIN errato</string>
    <string name="PinRestoreEntryFragment_skip_pin_entry">Saltare l\'inserimento del PIN?</string>
    <string name="PinRestoreEntryFragment_need_help">Hai bisogno di aiuto?</string>
    <string name="PinRestoreEntryFragment_your_pin_is_a_d_digit_code">Il tuo PIN è un codice di %1$d+ cifre creato da te che può essere numerico o alfanumerico.\n\nSe non riesci a ricordarti il tuo PIN, puoi crearne uno nuovo. Puoi registrarti e usare il tuo account ma perderai alcune impostazioni salvate come le informazioni del tuo profilo.</string>
    <string name="PinRestoreEntryFragment_if_you_cant_remember_your_pin">Se non riesci a ricordarti il tuo PIN, puoi creare un nuovo PIN. Puoi registrarti e usare il tuo account ma perderai alcune impostazioni salvate come le informazioni del tuo profilo.</string>
    <string name="PinRestoreEntryFragment_create_new_pin">Crea un nuovo PIN</string>
    <string name="PinRestoreEntryFragment_contact_support">Contatta l\'assistenza</string>
    <string name="PinRestoreEntryFragment_cancel">Annulla</string>
    <string name="PinRestoreEntryFragment_skip">Salta</string>
    <plurals name="PinRestoreEntryFragment_you_have_d_attempt_remaining">
        <item quantity="one">Hai %1$d tentativo rimanente. Se esaurisci i tentativi, puoi creare un nuovo PIN. Puoi registrarti e usare il tuo account ma perderai alcune impostazioni salvate, per esempio le informazioni del tuo profilo.</item>
        <item quantity="other">Hai %1$d tentativi rimanenti. Se esaurisci i tentativi, puoi creare un nuovo PIN. Puoi registrarti e usare il tuo account ma perderai alcune impostazioni salvate, per esempio le informazioni del tuo profilo.</item>
    </plurals>
    <string name="PinRestoreEntryFragment_signal_registration_need_help_with_pin">Registrazione Signal - Ho bisogno di aiuto con il PIN per Android</string>
    <string name="PinRestoreEntryFragment_enter_alphanumeric_pin">Inserisci PIN alfanumerico</string>
    <string name="PinRestoreEntryFragment_enter_numeric_pin">Inserisci PIN numerico</string>

    <!-- PinRestoreLockedFragment -->
    <string name="PinRestoreLockedFragment_create_your_pin">Crea il tuo PIN</string>
    <string name="PinRestoreLockedFragment_youve_run_out_of_pin_guesses">Hai esaurito i tentativi del PIN, ma puoi comunque accedere al tuo account Signal creando un nuovo PIN. Per la tua privacy e sicurezza il tuo account verrà ripristinato senza alcuna informazione o impostazione del profilo salvata.</string>
    <string name="PinRestoreLockedFragment_create_new_pin">Crea nuovo PIN</string>
    <string name="PinRestoreLockedFragment_learn_more_url" translatable="false">https://support.signal.org/hc/articles/360007059792</string>

    <!-- PinOptOutDialog -->
    <string name="PinOptOutDialog_warning">Attenzione</string>
    <string name="PinOptOutDialog_if_you_disable_the_pin_you_will_lose_all_data">Se disabiliti il PIN, perderai tutti i dati quando ti registri nuovamente con Signal a meno che tu non esegua manualmente il backup e il ripristino. Non è possibile attivare il Blocco registrazione mentre il PIN è disabilitato.</string>
    <string name="PinOptOutDialog_disable_pin">Disabilita PIN</string>

    <!-- RatingManager -->
    <string name="RatingManager_rate_this_app">Vota questa app!</string>
    <string name="RatingManager_if_you_enjoy_using_this_app_please_take_a_moment">Se quest\'applicazione ti piace, ti preghiamo di aiutarci votandola.</string>
    <string name="RatingManager_rate_now">Vota ora!</string>
    <string name="RatingManager_no_thanks">No grazie</string>
    <string name="RatingManager_later">Più tardi</string>

    <!-- ReactionsBottomSheetDialogFragment -->
    <string name="ReactionsBottomSheetDialogFragment_all">Tutte · %1$d</string>

    <!-- ReactionsConversationView -->
    <string name="ReactionsConversationView_plus">+%1$d</string>

    <!-- ReactionsRecipientAdapter -->
    <string name="ReactionsRecipientAdapter_you">Tu</string>

    <!-- RecaptchaRequiredBottomSheetFragment -->
    <string name="RecaptchaRequiredBottomSheetFragment_verify_to_continue_messaging">Verifica per continuare a inviare messaggi</string>
    <string name="RecaptchaRequiredBottomSheetFragment_to_help_prevent_spam_on_signal">Per aiutare a prevenire lo spam su Molly, completa la verifica.</string>
    <string name="RecaptchaRequiredBottomSheetFragment_after_verifying_you_can_continue_messaging">Dopo la verifica, puoi continuare a inviare messaggi. Tutti i messaggi in pausa verranno inviati automaticamente.</string>

    <!-- Recipient -->
    <string name="Recipient_you">Tu</string>
    <!-- Name of recipient representing user\'s \'My Story\' -->
    <string name="Recipient_my_story">La mia Storia</string>

    <!-- RecipientPreferencesActivity -->
    <string name="RecipientPreferenceActivity_block">Blocca</string>
    <string name="RecipientPreferenceActivity_unblock">Sblocca</string>

    <!-- RecipientProvider -->
    <string name="RecipientProvider_unnamed_group">Gruppo senza nome</string>

    <!-- RedPhone -->
    <string name="RedPhone_answering">In risposta…</string>
    <string name="RedPhone_ending_call">Chiamata in chiusura…</string>
    <string name="RedPhone_ringing">Sta squillando…</string>
    <string name="RedPhone_busy">Occupato</string>
    <string name="RedPhone_recipient_unavailable">Destinatario non disponibile</string>
    <string name="RedPhone_network_failed">Errore di rete!</string>
    <string name="RedPhone_number_not_registered">Numero non registrato!</string>
    <string name="RedPhone_the_number_you_dialed_does_not_support_secure_voice">Il numero che hai composto non supporta le chiamate sicure!</string>
    <string name="RedPhone_got_it">Capito</string>

    <!-- Valentine\'s Day Megaphone -->
    <!-- Title text for the Valentine\'s Day donation megaphone. The placeholder will always be a heart emoji. Needs to be a placeholder for Android reasons. -->
    <string name="ValentinesDayMegaphone_happy_heart_day">Buon 💜!</string>
    <!-- Body text for the Valentine\'s Day donation megaphone. -->
    <string name="ValentinesDayMegaphone_show_your_affection">Mostra il tuo affetto diventando un sostenitore di Molly.</string>

    <!-- WebRtcCallActivity -->
    <string name="WebRtcCallActivity__tap_here_to_turn_on_your_video">Fai clic per abilitare la tua videocamera</string>
    <string name="WebRtcCallActivity__to_call_s_signal_needs_access_to_your_camera">Per chiamare %1$s, Molly necessita dell\'accesso alla tua fotocamera</string>
    <string name="WebRtcCallActivity__signal_s">Molly %1$s</string>
    <string name="WebRtcCallActivity__calling">Chiamata…</string>
    <string name="WebRtcCallActivity__group_is_too_large_to_ring_the_participants">Il gruppo è troppo grande per squillare ai partecipanti.</string>
    <!-- Call status shown when an active call was disconnected (e.g., network hiccup) and is trying to reconnect -->
    <string name="WebRtcCallActivity__reconnecting">Riconnessione…</string>
    <!-- Title for dialog warning about lacking bluetooth permissions during a call -->
    <string name="WebRtcCallActivity__bluetooth_permission_denied">Autorizzazione Bluetooth negata</string>
    <!-- Message for dialog warning about lacking bluetooth permissions during a call and references the permission needed by name -->
    <string name="WebRtcCallActivity__please_enable_the_nearby_devices_permission_to_use_bluetooth_during_a_call">Attiva l\'autorizzazione \"Dispositivi vicini\" per utilizzare il Bluetooth durante una chiamata.</string>
    <!-- Positive action for bluetooth warning dialog to open settings -->
    <string name="WebRtcCallActivity__open_settings">Apri impostazioni</string>
    <!-- Negative aciton for bluetooth warning dialog to dismiss dialog -->
    <string name="WebRtcCallActivity__not_now">Non ora</string>

    <!-- WebRtcCallView -->
    <string name="WebRtcCallView__signal_call">Chiamata Signal</string>
    <string name="WebRtcCallView__signal_video_call">Videochiamata Signal</string>
    <string name="WebRtcCallView__start_call">Inizia chiamata</string>
    <string name="WebRtcCallView__join_call">Unisciti alla chiamata</string>
    <string name="WebRtcCallView__call_is_full">La chiamata è piena</string>
    <string name="WebRtcCallView__the_maximum_number_of_d_participants_has_been_Reached_for_this_call">È stato raggiunto il numero massimo di %1$d partecipanti per questa chiamata. Riprova più tardi.</string>
    <string name="WebRtcCallView__view_participants_list">Visualizza i partecipanti</string>
    <string name="WebRtcCallView__your_video_is_off">Il tuo video è spento</string>
    <string name="WebRtcCallView__reconnecting">Riconnessione…</string>
    <string name="WebRtcCallView__joining">Collegamento…</string>
    <string name="WebRtcCallView__disconnected">Disconnesso</string>

    <string name="WebRtcCallView__signal_will_ring_s">Signal squillerà a %1$s</string>
    <string name="WebRtcCallView__signal_will_ring_s_and_s">Signal squillerà a %1$s e %2$s</string>
    <plurals name="WebRtcCallView__signal_will_ring_s_s_and_d_others">
        <item quantity="one">Signal chiamerà %1$s, %2$s e %3$d altra persona</item>
        <item quantity="other">Signal chiamerà %1$s, %2$s e %3$d altre persone</item>
    </plurals>

    <string name="WebRtcCallView__s_will_be_notified">%1$s sarà notificato</string>
    <string name="WebRtcCallView__s_and_s_will_be_notified">%1$s e %2$s saranno notificati</string>
    <plurals name="WebRtcCallView__s_s_and_d_others_will_be_notified">
        <item quantity="one">%1$s, %2$s e %3$d altra persona verranno notificati</item>
        <item quantity="other">%1$s, %2$s e %3$d altre persone verranno notificate</item>
    </plurals>

    <string name="WebRtcCallView__ringing_s">Squillando a %1$s</string>
    <string name="WebRtcCallView__ringing_s_and_s">Squillando a %1$s e %2$s</string>
    <plurals name="WebRtcCallView__ringing_s_s_and_d_others">
        <item quantity="one">Chiamata in corso a %1$s, %2$s e %3$d altra persona</item>
        <item quantity="other">Chiamata in corso a %1$s, %2$s e %3$d altre persone</item>
    </plurals>

    <string name="WebRtcCallView__s_is_calling_you">%1$s ti sta chiamando</string>
    <string name="WebRtcCallView__s_is_calling_you_and_s">%1$s sta chiamando te e %2$s</string>
    <string name="WebRtcCallView__s_is_calling_you_s_and_s">%1$s sta chiamando te, %2$s, e %3$s</string>
    <plurals name="WebRtcCallView__s_is_calling_you_s_s_and_d_others">
        <item quantity="one">%1$s sta chiamando te, %2$s, %3$s e %4$d altra persona</item>
        <item quantity="other">%1$s sta chiamando te, %2$s, %3$s e %4$d altre persone</item>
    </plurals>

    <string name="WebRtcCallView__no_one_else_is_here">Nessun altro è qui</string>
    <string name="WebRtcCallView__s_is_in_this_call">%1$s è in questa chiamata</string>
    <string name="WebRtcCallView__s_are_in_this_call">%1$s sono in questa chiamata</string>
    <string name="WebRtcCallView__s_and_s_are_in_this_call">%1$s e %2$s sono in questa chiamata</string>
    <string name="WebRtcCallView__s_is_presenting">%1$s sta presentando</string>

    <plurals name="WebRtcCallView__s_s_and_d_others_are_in_this_call">
        <item quantity="one">%1$s, %2$s e %3$d altra persona sono in questa chiamata</item>
        <item quantity="other">%1$s, %2$s e altre %3$d persone sono in questa chiamata</item>
    </plurals>

    <string name="WebRtcCallView__flip">Gira</string>
    <string name="WebRtcCallView__speaker">Vivavoce</string>
    <string name="WebRtcCallView__camera">Camera</string>
    <string name="WebRtcCallView__unmute">Non silenziare</string>
    <string name="WebRtcCallView__mute">Muto</string>
    <string name="WebRtcCallView__ring">Squilla</string>
    <string name="WebRtcCallView__end_call">Termina chiamata</string>

    <!-- CallParticipantsListDialog -->
    <plurals name="CallParticipantsListDialog_in_this_call_d_people">
        <item quantity="one">In questa chiamata · %1$d persona</item>
        <item quantity="other">In questa chiamata · %1$d persone</item>
    </plurals>

    <!-- CallParticipantView -->
    <string name="CallParticipantView__s_is_blocked">%1$s è bloccato</string>
    <string name="CallParticipantView__more_info">Ulteriori informazioni</string>
    <string name="CallParticipantView__you_wont_receive_their_audio_or_video">Non riceverai il loro audio o video e loro non riceveranno il tuo.</string>
    <string name="CallParticipantView__cant_receive_audio_video_from_s">Non è possibile ricevere audio &amp; video da %1$s</string>
    <string name="CallParticipantView__cant_receive_audio_and_video_from_s">Non è possibile ricevere audio e video da %1$s</string>
    <string name="CallParticipantView__this_may_be_Because_they_have_not_verified_your_safety_number_change">Ciò potrebbe essere dovuto al fatto che non hanno verificato la modifica del codice di sicurezza, c\'è un problema con il loro dispositivo o ti hanno bloccato.</string>

    <!-- CallToastPopupWindow -->
    <string name="CallToastPopupWindow__swipe_to_view_screen_share">Scorri per vedere la condivisione dello schermo</string>

    <!-- ProxyBottomSheetFragment -->
    <string name="ProxyBottomSheetFragment_proxy_server">Server proxy</string>
    <string name="ProxyBottomSheetFragment_proxy_address">Indirizzo proxy</string>
    <string name="ProxyBottomSheetFragment_do_you_want_to_use_this_proxy_address">Vuoi usare questo indirizzo proxy?</string>
    <string name="ProxyBottomSheetFragment_use_proxy">Usa proxy</string>
    <string name="ProxyBottomSheetFragment_successfully_connected_to_proxy">Connesso al proxy con successo.</string>

    <!-- RecaptchaProofActivity -->
    <string name="RecaptchaProofActivity_failed_to_submit">Invio non riuscito</string>
    <string name="RecaptchaProofActivity_complete_verification">Completa verifica</string>

    <!-- RegistrationActivity -->
    <string name="RegistrationActivity_select_your_country">Seleziona il tuo paese</string>
    <string name="RegistrationActivity_you_must_specify_your_country_code">È necessario specificare il codice del proprio paese
    </string>
    <string name="RegistrationActivity_you_must_specify_your_phone_number">È necessario specificare il proprio numero di telefono
    </string>
    <string name="RegistrationActivity_invalid_number">Numero non valido</string>
    <string name="RegistrationActivity_the_number_you_specified_s_is_invalid">Il numero specificato (%1$s) non è valido.
    </string>
    <string name="RegistrationActivity_a_verification_code_will_be_sent_to">Un codice di verifica sarà inviato a:</string>
    <string name="RegistrationActivity_you_will_receive_a_call_to_verify_this_number">Riceverai una chiamata per verificare questo numero.</string>
    <string name="RegistrationActivity_is_your_phone_number_above_correct">Il tuo numero di telefono sopra è corretto?</string>
    <string name="RegistrationActivity_edit_number">Modifica numero</string>
    <string name="RegistrationActivity_missing_google_play_services">Google Play Services mancanti</string>
    <string name="RegistrationActivity_this_device_is_missing_google_play_services">Il dispositivo non ha Google Play Services. Puoi comunque usare Molly, ma questa configurazione potrebbe essere meno affidabile o performante.\n\nSe non sei un utente avanzato, non usi una ROM Android alternativa o credi che questo messaggio sia un errore, contatta support@molly.im per ricevere aiuto.</string>
    <string name="RegistrationActivity_i_understand">Ho capito</string>
    <string name="RegistrationActivity_play_services_error">Errore di Google Play Services</string>
    <string name="RegistrationActivity_google_play_services_is_updating_or_unavailable">Google Play Services si sta aggiornando o non è al momento disponibile. Per favore riprovare.</string>
    <string name="RegistrationActivity_terms_and_privacy">Termini &amp; Politica sulla privacy</string>
    <string name="RegistrationActivity_signal_needs_access_to_your_contacts_and_media_in_order_to_connect_with_friends">Signal richiede l\'accesso ai tuoi contatti e ai tuoi contenuti multimediali per aiutarti a connetterti con gli amici e inviare messaggi. I tuoi contatti vengono caricati utilizzando la scoperta privata dei contatti di Signal, il che significa che sono crittografati end-to-end e non sono mai visibili al servizio Signal.</string>
    <string name="RegistrationActivity_signal_needs_access_to_your_contacts_in_order_to_connect_with_friends">Signal richiede l\'accesso ai tuoi contatti per aiutarti a connetterti con gli amici. I tuoi contatti vengono caricati utilizzando la scoperta privata dei contatti di Signal, il che significa che sono crittografati end-to-end e non sono mai visibili al servizio Signal.</string>
    <string name="RegistrationActivity_rate_limited_to_service">Hai fatto troppi tentativi per registrare questo numero. Per favore riprova più tardi.</string>
    <string name="RegistrationActivity_unable_to_connect_to_service">Impossibile connettersi al servizio. Per favore controlla la connessione a internet e riprova</string>
    <string name="RegistrationActivity_non_standard_number_format">Formato del numero non standard</string>
    <string name="RegistrationActivity_the_number_you_entered_appears_to_be_a_non_standard">Il numero che hai inserito (%1$s) sembra essere in un formato non standard.\n\nIntendevi %2$s?</string>
    <string name="RegistrationActivity_signal_android_phone_number_format">Molly Android - Formato Numero di Telefono</string>
    <string name="RegistrationActivity_call_requested">Chiamata richiesta</string>
    <plurals name="RegistrationActivity_debug_log_hint">
        <item quantity="one">Ti manca solo %1$d passaggio per inviare un log di debug.</item>
        <item quantity="other">Ti mancano solo %1$d passaggi per inviare un log di debug.</item>
    </plurals>
    <string name="RegistrationActivity_we_need_to_verify_that_youre_human">Dobbiamo verificare che sei umano.</string>
    <string name="RegistrationActivity_next">Avanti</string>
    <string name="RegistrationActivity_continue">Continua</string>
    <string name="RegistrationActivity_take_privacy_with_you_be_yourself_in_every_message">Porta la privacy con te.\nSii te stesso in ogni messaggio.</string>
    <string name="RegistrationActivity_enter_your_phone_number_to_get_started">Inserisci il tuo numero di telefono per iniziare</string>
    <string name="RegistrationActivity_enter_your_phone_number">Inserisci il tuo numero di telefono</string>
    <string name="RegistrationActivity_you_will_receive_a_verification_code">Riceverai un codice di verifica. Potrebbero applicarsi costi del tuo gestore.</string>
    <string name="RegistrationActivity_enter_the_code_we_sent_to_s">Inserisci il codice che abbiamo inviato a %1$s</string>
    <string name="RegistrationActivity_make_sure_your_phone_has_a_cellular_signal">Assicurati che il telefono sia connesso alla rete cellulare per ricevere il tuo SMS o la chiamata.</string>

    <string name="RegistrationActivity_phone_number_description">Numero di telefono</string>
    <string name="RegistrationActivity_country_code_description">Prefisso internazionale</string>
    <string name="RegistrationActivity_call">Chiama</string>

    <!-- RegistrationLockV2Dialog -->
    <string name="RegistrationLockV2Dialog_turn_on_registration_lock">Attivare il blocco registrazione?</string>
    <string name="RegistrationLockV2Dialog_turn_off_registration_lock">Disattivare il blocco registrazione?</string>
    <string name="RegistrationLockV2Dialog_if_you_forget_your_signal_pin_when_registering_again">Se dimentichi il tuo PIN di Signal quando ti registri di nuovo con Signal, non avrai accesso al tuo account per 7 giorni.</string>
    <string name="RegistrationLockV2Dialog_turn_on">Attiva</string>
    <string name="RegistrationLockV2Dialog_turn_off">Disattiva</string>

    <!-- RevealableMessageView -->
    <string name="RevealableMessageView_view_photo">Visualizza foto</string>
    <string name="RevealableMessageView_view_video">Visualizza video</string>
    <string name="RevealableMessageView_viewed">Visualizzato</string>
    <string name="RevealableMessageView_media">Media</string>

    <!-- Search -->
    <string name="SearchFragment_no_results">Nessun risultato trovato per \'%1$s\'</string>
    <string name="SearchFragment_header_conversations">Conversazioni</string>
    <string name="SearchFragment_header_contacts">Contatti</string>
    <string name="SearchFragment_header_messages">Messaggi</string>

    <!-- ShakeToReport -->
    <string name="ShakeToReport_shake_detected" translatable="false">Shake detected</string>
    <string name="ShakeToReport_submit_debug_log" translatable="false">Submit debug log?</string>
    <string name="ShakeToReport_submit" translatable="false">Submit</string>
    <string name="ShakeToReport_failed_to_submit" translatable="false">Failed to submit :(</string>
    <string name="ShakeToReport_success" translatable="false">Success!</string>
    <string name="ShakeToReport_share" translatable="false">Share</string>

    <!-- SharedContactDetailsActivity -->
    <string name="SharedContactDetailsActivity_add_to_contacts">Aggiungi ai contatti</string>
    <string name="SharedContactDetailsActivity_invite_to_signal">Invita su Molly</string>
    <string name="SharedContactDetailsActivity_signal_message">Messaggio Signal</string>
    <string name="SharedContactDetailsActivity_signal_call">Chiamata Signal</string>

    <!-- SharedContactView -->
    <string name="SharedContactView_add_to_contacts">Aggiungi ai contatti</string>
    <string name="SharedContactView_invite_to_signal">Invita su Molly</string>
    <string name="SharedContactView_message">Messaggio Signal</string>

    <!-- SignalBottomActionBar -->
    <string name="SignalBottomActionBar_more">Altro</string>

    <!-- SignalPinReminders -->
    <string name="SignalPinReminders_well_remind_you_again_later">PIN verificato con successo. Te lo ricorderemo di nuovo più tardi.</string>
    <string name="SignalPinReminders_well_remind_you_again_tomorrow">PIN verificato con successo. Te lo ricorderemo di nuovo domani.</string>
    <string name="SignalPinReminders_well_remind_you_again_in_a_few_days">PIN verificato con successo. Te lo ricorderemo di nuovo tra qualche giorno.</string>
    <string name="SignalPinReminders_well_remind_you_again_in_a_week">PIN verificato con successo. Te lo ricorderemo di nuovo tra una settimana.</string>
    <string name="SignalPinReminders_well_remind_you_again_in_a_couple_weeks">PIN verificato con successo. Te lo ricorderemo di nuovo tra un paio di settimane.</string>
    <string name="SignalPinReminders_well_remind_you_again_in_a_month">PIN verificato con successo. Te lo ricorderemo di nuovo tra un mese.</string>

    <!-- Slide -->
    <string name="Slide_image">Immagini</string>
    <string name="Slide_sticker">Adesivo</string>
    <string name="Slide_audio">Audio</string>
    <string name="Slide_video">Video</string>

    <!-- SmsMessageRecord -->
    <string name="SmsMessageRecord_received_corrupted_key_exchange_message">Ricevuta una chiave corrotta scambia un altro messaggio!
    </string>
    <string name="SmsMessageRecord_received_key_exchange_message_for_invalid_protocol_version">
        Ricevuto un messaggio di scambio chiavi per una versione di protocollo non valida.
    </string>
    <string name="SmsMessageRecord_received_message_with_new_safety_number_tap_to_process">Ricevuto messaggio con un nuovo codice di sicurezza. Premere per procedere e visualizzare.</string>
    <string name="SmsMessageRecord_secure_session_reset">Hai resettato la sessione sicura.</string>
    <string name="SmsMessageRecord_secure_session_reset_s">%1$s ha resettato la sessione sicura.</string>
    <string name="SmsMessageRecord_duplicate_message">Messaggio duplicato.</string>
    <string name="SmsMessageRecord_this_message_could_not_be_processed_because_it_was_sent_from_a_newer_version">Questo messaggio non può essere elaborato poiché è stato inviato da una versione più recente di Signal. Puoi chiedere al tuo contatto di inviare di nuovo questo messaggio dopo che hai aggiornato.</string>
    <string name="SmsMessageRecord_error_handling_incoming_message">Errore in gestione messaggio in arrivo.</string>

    <!-- StickerManagementActivity -->
    <string name="StickerManagementActivity_stickers">Adesivi</string>

    <!-- StickerManagementAdapter -->
    <string name="StickerManagementAdapter_installed_stickers">Adesivi installati</string>
    <string name="StickerManagementAdapter_stickers_you_received">Adesivi che hai ricevuto</string>
    <string name="StickerManagementAdapter_signal_artist_series">Serie artisti di Signal</string>
    <string name="StickerManagementAdapter_no_stickers_installed">Nessun pacchetto di adesivi installato</string>
    <string name="StickerManagementAdapter_stickers_from_incoming_messages_will_appear_here">Gli adesivi dei messaggi in arrivo appariranno qui</string>
    <string name="StickerManagementAdapter_untitled">Senza titolo</string>
    <string name="StickerManagementAdapter_unknown">Sconosciuto</string>

    <!-- StickerPackPreviewActivity -->
    <string name="StickerPackPreviewActivity_untitled">Senza titolo</string>
    <string name="StickerPackPreviewActivity_unknown">Sconosciuto</string>
    <string name="StickerPackPreviewActivity_install">Installa</string>
    <string name="StickerPackPreviewActivity_remove">Elimina</string>
    <string name="StickerPackPreviewActivity_stickers">Adesivi</string>
    <string name="StickerPackPreviewActivity_failed_to_load_sticker_pack">Caricamento pacchetto adesivi fallito</string>

    <!-- SubmitDebugLogActivity -->
    <string name="SubmitDebugLogActivity_edit">Modifica</string>
    <string name="SubmitDebugLogActivity_done">Fatto</string>
    <!-- Menu option to save a debug log file to disk. -->
    <string name="SubmitDebugLogActivity_save">Salva</string>
    <!-- Error that is show in a toast when we fail to save a debug log file to disk. -->
    <string name="SubmitDebugLogActivity_failed_to_save">Salvataggio non riuscito</string>
    <!-- Toast that is show to notify that we have saved the debug log file to disk. -->
    <string name="SubmitDebugLogActivity_save_complete">Salvataggio completato</string>
    <string name="SubmitDebugLogActivity_tap_a_line_to_delete_it">Tocca una linea per eliminarla</string>
    <string name="SubmitDebugLogActivity_submit">Invia</string>
    <string name="SubmitDebugLogActivity_failed_to_submit_logs">Invio dei log fallito</string>
    <string name="SubmitDebugLogActivity_success">Completato!</string>
    <string name="SubmitDebugLogActivity_copy_this_url_and_add_it_to_your_issue">Copia questo URL e aggiungilo alla tua segnalazione o all\'email di supporto:\n\n<b>%1$s</b></string>
    <string name="SubmitDebugLogActivity_share">Condividi</string>
    <string name="SubmitDebugLogActivity_this_log_will_be_posted_publicly_online_for_contributors">Questo log verrà postato pubblicamente online per essere visualizzato dai contributori. Puoi esaminarlo prima di caricarlo.</string>

    <!-- SupportEmailUtil -->
    <string name="SupportEmailUtil_support_email" translatable="false">support@molly.im</string>
    <string name="SupportEmailUtil_filter">Filtro:</string>
    <string name="SupportEmailUtil_device_info">Informazioni sul dispositivo:</string>
    <string name="SupportEmailUtil_android_version">Versione di Android:</string>
    <string name="SupportEmailUtil_signal_version">Versione di Molly:</string>
    <string name="SupportEmailUtil_signal_package">Pacchetto di Molly:</string>
    <string name="SupportEmailUtil_registration_lock">Blocco registrazione:</string>
    <string name="SupportEmailUtil_locale">Lingua:</string>

    <!-- ThreadRecord -->
    <string name="ThreadRecord_group_updated">Gruppo aggiornato</string>
    <string name="ThreadRecord_left_the_group">Abbandona il gruppo</string>
    <string name="ThreadRecord_secure_session_reset">Sessione sicura resettata.</string>
    <string name="ThreadRecord_draft">Bozza:</string>
    <string name="ThreadRecord_called">Hai chiamato</string>
    <string name="ThreadRecord_called_you">Ti ha chiamato</string>
    <string name="ThreadRecord_missed_audio_call">Chiamata audio persa</string>
    <string name="ThreadRecord_missed_video_call">Videochiamata persa</string>
    <string name="ThreadRecord_media_message">Messaggio multimediale</string>
    <string name="ThreadRecord_sticker">Adesivo</string>
    <string name="ThreadRecord_view_once_photo">Foto visualizzabile una volta</string>
    <string name="ThreadRecord_view_once_video">Video visualizzabile una volta</string>
    <string name="ThreadRecord_view_once_media">Media visualizzabile una volta</string>
    <string name="ThreadRecord_this_message_was_deleted">Questo messaggio è stato eliminato.</string>
    <string name="ThreadRecord_you_deleted_this_message">Hai eliminato questo messaggio.</string>
    <!-- Displayed in the notification when the user sends a request to activate payments -->
    <string name="ThreadRecord_you_sent_request">Hai inviato una richiesta per l\'attivazione della funzione dei pagamenti</string>
    <!-- Displayed in the notification when the recipient wants to activate payments -->
    <string name="ThreadRecord_wants_you_to_activate_payments">%1$s ti ha inviato una richiesta per farti attivare la funzione dei pagamenti</string>
    <!-- Displayed in the notification when the user activates payments -->
    <string name="ThreadRecord_you_activated_payments">Hai attivato la funzione per i pagamenti</string>
    <!-- Displayed in the notification when the recipient can accept payments -->
    <string name="ThreadRecord_can_accept_payments">Ora %1$s può accettare e ricevere i pagamenti</string>
    <string name="ThreadRecord_s_is_on_signal">%1$s è su Signal!</string>
    <string name="ThreadRecord_disappearing_messages_disabled">Messaggi a scomparsa disabilitati</string>
    <string name="ThreadRecord_disappearing_message_time_updated_to_s">Tempo di scomparsa dei messaggi impostato a %1$s</string>
    <string name="ThreadRecord_safety_number_changed">Codice di sicurezza cambiato</string>
    <string name="ThreadRecord_your_safety_number_with_s_has_changed">Il tuo codice di sicurezza con %1$s è cambiato.</string>
    <string name="ThreadRecord_you_marked_verified">Hai segnato come verificato</string>
    <string name="ThreadRecord_you_marked_unverified">Hai segnato come non verificato</string>
    <string name="ThreadRecord_message_could_not_be_processed">Impossibile elaborare il messaggio</string>
    <string name="ThreadRecord_delivery_issue">Problema di consegna</string>
    <string name="ThreadRecord_message_request">Richiesta di messaggio</string>
    <string name="ThreadRecord_photo">Foto</string>
    <string name="ThreadRecord_gif">GIF</string>
    <string name="ThreadRecord_voice_message">Messaggio vocale</string>
    <string name="ThreadRecord_file">File</string>
    <string name="ThreadRecord_video">Video</string>
    <string name="ThreadRecord_chat_session_refreshed">Sessione di chat aggiornata</string>
    <!-- Displayed in the notification when the user is sent a gift -->
    <string name="ThreadRecord__you_received_a_gift">Hai ricevuto un regalo</string>
    <!-- Displayed in the notification when the user sends a gift -->
    <string name="ThreadRecord__you_sent_a_gift">Hai inviato un regalo</string>
    <!-- Displayed in the notification when the user has opened a received gift -->
    <string name="ThreadRecord__you_redeemed_a_gift_badge">Hai riscattato un badge regalo</string>
    <!-- Displayed in the conversation list when someone reacted to your story -->
    <string name="ThreadRecord__reacted_s_to_your_story">Ha reagito con %1$s alla tua Storia</string>
    <!-- Displayed in the conversation list when you reacted to someone\'s story -->
    <string name="ThreadRecord__reacted_s_to_their_story">Ha reagito con %1$s alla propria Storia</string>
    <!-- Displayed in the conversation list when your most recent message is a payment to or from the person the conversation is with -->
    <string name="ThreadRecord_payment">Pagamento</string>

    <!-- UpdateApkReadyListener -->
    <string name="UpdateApkReadyListener_Signal_update">Aggiornamento Molly</string>
    <string name="UpdateApkReadyListener_a_new_version_of_signal_is_available_tap_to_update">È disponibile una nuova versione di Molly, tocca per aggiornare</string>

    <!-- UntrustedSendDialog -->
    <string name="UntrustedSendDialog_send_message">Inviare messaggio?</string>
    <string name="UntrustedSendDialog_send">Invia</string>

    <!-- UnverifiedSendDialog -->
    <string name="UnverifiedSendDialog_send_message">Inviare messaggio?</string>
    <string name="UnverifiedSendDialog_send">Invia</string>

    <!-- UsernameEditFragment -->
    <!-- Toolbar title when entering from registration -->
    <string name="UsernameEditFragment__add_a_username">Aggiungi un nome utente</string>
    <!-- Instructional text at the top of the username edit screen -->
    <string name="UsernameEditFragment__choose_your_username">Scegli il tuo nome utente</string>
    <string name="UsernameEditFragment_username">Nome utente</string>
    <string name="UsernameEditFragment_delete">Elimina</string>
    <string name="UsernameEditFragment_successfully_set_username">Nome utente impostato con successo.</string>
    <string name="UsernameEditFragment_successfully_removed_username">Nome utente rimosso con successo.</string>
    <string name="UsernameEditFragment_encountered_a_network_error">Si è verificato un errore di rete.</string>
    <string name="UsernameEditFragment_this_username_is_taken">Questo nome utente è preso.</string>
    <string name="UsernameEditFragment_this_username_is_available">Questo nome utente è disponibile.</string>
    <string name="UsernameEditFragment_usernames_can_only_include">I nomi utente possono includere solo a–Z, 0–9 e trattini bassi.</string>
    <string name="UsernameEditFragment_usernames_cannot_begin_with_a_number">I nomi utente non possono iniziare con un numero.</string>
    <string name="UsernameEditFragment_username_is_invalid">Il nome utente non è valido.</string>
    <string name="UsernameEditFragment_usernames_must_be_between_a_and_b_characters">I nomi utente devono contenere da %1$d a %2$d caratteri.</string>
    <!-- Explanation about what usernames provide -->
    <string name="UsernameEditFragment__usernames_let_others_message">Usando un nome utente, una persona può chattare con te senza bisogno di conoscere il tuo numero di telefono. I nomi utenti vengono combinati con una serie di numeri per aumentare il livello di privacy.</string>
    <!-- Dialog title for explanation about numbers at the end of the username -->
    <string name="UsernameEditFragment__what_is_this_number">Cosa rappresenta questo numero?</string>
    <string name="UsernameEditFragment__these_digits_help_keep">Questi numeri aiutano a proteggere la privacy del tuo nome utente, così puoi evitare di ricevere messaggi non desiderati. Ti consigliamo di condividere il tuo nome utente solamente con le persone e i gruppi con cui vuoi chattare su Signal. Se cambi il nome utente, riceverai una nuova serie di numeri.</string>
    <!-- Button to allow user to skip -->
    <string name="UsernameEditFragment__skip">Salta</string>
    <!-- Content description for done button -->
    <string name="UsernameEditFragment__done">Fatto</string>

    <plurals name="UserNotificationMigrationJob_d_contacts_are_on_signal">
        <item quantity="one">%1$d contatto è su Signal!</item>
        <item quantity="other">%1$d contatti sono su Signal!</item>
    </plurals>

    <!-- UsernameShareBottomSheet -->
    <!-- Explanation of what the sheet enables the user to do -->
    <string name="UsernameShareBottomSheet__copy_or_share_a_username_link">Copia o condividi un link per il nome utente</string>

    <!-- VerifyIdentityActivity -->
    <string name="VerifyIdentityActivity_your_contact_is_running_an_old_version_of_signal">Il tuo contatto sta usando una vecchia versione di Signal. Chiedigli cortesemente di aggiornarla prima di verificare il codice di sicurezza.</string>
    <string name="VerifyIdentityActivity_your_contact_is_running_a_newer_version_of_Signal">Il tuo contatto sta eseguendo una versione più aggiornata di Signal con un formato di codice QR non compatibile. Per effettuare il confronto aggiorna la tua versione.</string>
    <string name="VerifyIdentityActivity_the_scanned_qr_code_is_not_a_correctly_formatted_safety_number">Il codice QR letto non è un codice di verifica formalmente valido per un codice di sicurezza. Si prega di rieseguire la scansione.</string>
    <string name="VerifyIdentityActivity_share_safety_number_via">Condividi codice di sicurezza tramite…</string>
    <string name="VerifyIdentityActivity_our_signal_safety_number">I nostri codice di sicurezza Signal:</string>
    <string name="VerifyIdentityActivity_no_app_to_share_to">Sembra che tu non abbia applicazioni per condividere.</string>
    <string name="VerifyIdentityActivity_no_safety_number_to_compare_was_found_in_the_clipboard">Negli appunti non c\'è un codice di sicurezza da confrontare</string>
    <string name="VerifyIdentityActivity_signal_needs_the_camera_permission_in_order_to_scan_a_qr_code_but_it_has_been_permanently_denied">Molly richiede l\'autorizzazione all\'uso della fotocamera per leggere codici QR, ma questa è stata negata in modo permanente. Si prega di aprire il menu delle impostazioni dell\'app, selezionare \"Autorizzazioni\" e abilitare \"Fotocamera\".</string>
    <string name="VerifyIdentityActivity_unable_to_scan_qr_code_without_camera_permission">Impossibile scannerizzare i codici QR senza il permesso all\'uso della fotocamera</string>
    <string name="VerifyIdentityActivity_you_must_first_exchange_messages_in_order_to_view">È necessario prima scambiarsi messaggi per poter visualizzare il codice di sicurezza di %1$s.</string>

    <!-- ViewOnceMessageActivity -->
    <string name="ViewOnceMessageActivity_video_duration" translatable="false">%1$02d:%2$02d</string>

    <!-- AudioView -->
    <string name="AudioView_duration" translatable="false">%1$d:%2$02d</string>

    <!-- MessageDisplayHelper -->
    <string name="MessageDisplayHelper_message_encrypted_for_non_existing_session">Messaggio criptato per una sessione non esistente</string>

    <!-- MmsMessageRecord -->
    <string name="MmsMessageRecord_bad_encrypted_mms_message">Crittografia MMS non valida</string>
    <string name="MmsMessageRecord_mms_message_encrypted_for_non_existing_session">Messaggio MMS criptato per una sessione non esistente</string>

    <!-- MuteDialog -->
    <string name="MuteDialog_mute_notifications">Silenzia notifiche</string>

    <!-- ApplicationMigrationService -->
    <string name="ApplicationMigrationService_import_in_progress">Importazione in corso</string>
    <string name="ApplicationMigrationService_importing_text_messages">Importando i messaggi</string>
    <string name="ApplicationMigrationService_import_complete">Importazione terminata</string>
    <string name="ApplicationMigrationService_system_database_import_is_complete">Importazione database di sistema completa.</string>

    <!-- KeyCachingService -->
    <string name="KeyCachingService_signal_passphrase_cached">Tocca per aprire.</string>
    <string name="KeyCachingService_passphrase_cached">Molly è sbloccato</string>
    <string name="KeyCachingService_lock">Blocca Molly</string>

    <!-- MediaPreviewActivity -->
    <string name="MediaPreviewActivity_you">Tu</string>
    <string name="MediaPreviewActivity_unssuported_media_type">Tipo di media non supportato</string>
    <string name="MediaPreviewActivity_draft">Bozza</string>
    <string name="MediaPreviewActivity_signal_needs_the_storage_permission_in_order_to_write_to_external_storage_but_it_has_been_permanently_denied">Molly richiede l\'autorizzazione per salvare in memoria, ma questa è stata negata in modo permanente. Si prega di aprire il menu delle impostazioni dell\'app, selezionare \"Autorizzazioni\", quindi abilitare \"Archiviazione\".</string>
    <string name="MediaPreviewActivity_unable_to_write_to_external_storage_without_permission">Impossibile salvare nella memoria esterna senza l\'autorizzazione</string>
    <string name="MediaPreviewActivity_media_delete_confirmation_title">Eliminare il messaggio?</string>
    <string name="MediaPreviewActivity_media_delete_confirmation_message">Questo messaggio verrà eliminato definitivamente.</string>
    <string name="MediaPreviewActivity_s_to_s">%1$s a %2$s</string>
    <!-- All media preview title when viewing media send by you to another recipient (allows changing of \'You\' based on context) -->
    <string name="MediaPreviewActivity_you_to_s">Tu a %1$s</string>
    <!-- All media preview title when viewing media sent by another recipient to you (allows changing of \'You\' based on context) -->
    <string name="MediaPreviewActivity_s_to_you">%1$s a te</string>
    <string name="MediaPreviewActivity_media_no_longer_available">Media non più disponibile.</string>
    <string name="MediaPreviewActivity_cant_find_an_app_able_to_share_this_media">Impossibile trovare un\'app per condividere questo media.</string>
    <string name="MediaPreviewActivity_dismiss_due_to_error">Chiudi</string>
    <string name="MediaPreviewFragment_edit_media_error">Errore nel video o nell\'immagine</string>

    <!-- MessageNotifier -->
    <string name="MessageNotifier_d_new_messages_in_d_conversations">%1$d nuovi messaggi in %2$d conversazioni</string>
    <string name="MessageNotifier_most_recent_from_s">Il più recente da: %1$s</string>
    <string name="MessageNotifier_locked_message">Messaggio bloccato</string>
    <string name="MessageNotifier_message_delivery_failed">Invio del messaggio non riuscito.</string>
    <string name="MessageNotifier_failed_to_deliver_message">L\'invio del messaggio non è riuscito.</string>
    <string name="MessageNotifier_error_delivering_message">C\'è stato un errore durante l\'invio del messaggio.</string>
    <string name="MessageNotifier_message_delivery_paused">Consegna del messaggio in pausa.</string>
    <string name="MessageNotifier_verify_to_continue_messaging_on_signal">Verifica per continuare a inviare messaggi su Molly.</string>
    <string name="MessageNotifier_mark_all_as_read">Segna tutto come già letto</string>
    <string name="MessageNotifier_mark_read">Segna come già letto</string>
    <string name="MessageNotifier_turn_off_these_notifications">Disattiva queste notifiche</string>
    <string name="MessageNotifier_view_once_photo">Foto visualizzabile una volta</string>
    <string name="MessageNotifier_view_once_video">Video visualizzabile una volta</string>
    <string name="MessageNotifier_reply">Rispondi</string>
    <string name="MessageNotifier_signal_message">Messaggio Signal</string>
    <string name="MessageNotifier_unsecured_sms">SMS non sicuro</string>
    <string name="MessageNotifier_you_may_have_new_messages">Potresti avere nuovi messaggi</string>
    <string name="MessageNotifier_open_signal_to_check_for_recent_notifications">Apri Molly per controllare le notifiche recenti.</string>
    <string name="MessageNotifier_contact_message">%1$s %2$s</string>
    <string name="MessageNotifier_unknown_contact_message">Contatto</string>
    <string name="MessageNotifier_reacted_s_to_s">Reagito %1$s a: \"%2$s\".</string>
    <string name="MessageNotifier_reacted_s_to_your_video">Reagito %1$s al tuo video.</string>
    <string name="MessageNotifier_reacted_s_to_your_image">Reagito %1$s alla tua immagine.</string>
    <string name="MessageNotifier_reacted_s_to_your_gif">Reagito %1$s alla tua GIF.</string>
    <string name="MessageNotifier_reacted_s_to_your_file">Reagito %1$s al tuo file.</string>
    <string name="MessageNotifier_reacted_s_to_your_audio">Reagito %1$s al tuo audio.</string>
    <string name="MessageNotifier_reacted_s_to_your_view_once_media">Reagito %1$s al tuo media visualizzabile una volta.</string>
    <string name="MessageNotifier_reacted_s_to_your_sticker">Reagito %1$s al tuo adesivo.</string>
    <string name="MessageNotifier_this_message_was_deleted">Questo messaggio è stato eliminato.</string>

    <string name="TurnOffContactJoinedNotificationsActivity__turn_off_contact_joined_signal">Disattivare le notifiche quando un contatto si unisce a Signal? Puoi attivarle di nuovo in Signal &gt; Impostazioni &gt; Notifiche.</string>

    <!-- Notification Channels -->
    <string name="NotificationChannel_channel_messages">Messaggi</string>
    <string name="NotificationChannel_calls">Chiamate</string>
    <string name="NotificationChannel_failures">Errori</string>
    <string name="NotificationChannel_backups">Backup</string>
    <string name="NotificationChannel_locked_status">In stato bloccato</string>
    <string name="NotificationChannel_app_updates">Aggiornamenti app</string>
    <string name="NotificationChannel_other">Altro</string>
    <string name="NotificationChannel_group_chats">Chat</string>
    <string name="NotificationChannel_missing_display_name">Sconosciuto</string>
    <string name="NotificationChannel_voice_notes">Note vocali</string>
    <string name="NotificationChannel_contact_joined_signal">Quando un contatto si unisce a Signal</string>
    <string name="NotificationChannels__no_activity_available_to_open_notification_channel_settings">Nessuna attività disponibile per aprire le impostazioni del canale di notifica.</string>
    <!-- Notification channel name for showing persistent background connection on devices without push notifications -->
    <string name="NotificationChannel_background_connection">Connessione in background</string>
    <!-- Notification channel name for showing call status information (like connection, ongoing, etc.) Not ringing. -->
    <string name="NotificationChannel_call_status">Stato chiamata</string>
    <!-- Notification channel name for occasional alerts to the user. Will appear in the system notification settings as the title of this notification channel. -->
    <string name="NotificationChannel_critical_app_alerts">Avvisi importanti sull\'app</string>

    <!-- ProfileEditNameFragment -->

    <!-- QuickResponseService -->
    <string name="QuickResponseService_quick_response_unavailable_when_Signal_is_locked">Risposta veloce non disponibile quando Molly è bloccato!</string>
    <string name="QuickResponseService_problem_sending_message">Problema nell\'invio del messaggio!</string>

    <!-- SaveAttachmentTask -->
    <string name="SaveAttachmentTask_saved_to">Salvato in %1$s</string>
    <string name="SaveAttachmentTask_saved">Salvato</string>

    <!-- SearchToolbar -->
    <string name="SearchToolbar_search">Cerca</string>
    <string name="SearchToolbar_search_for_conversations_contacts_and_messages">Cerca conversazioni, contatti e messaggi</string>

    <!-- Material3 Search Toolbar -->
    <string name="Material3SearchToolbar__close">Chiudi</string>
    <string name="Material3SearchToolbar__clear">Rimuovi</string>

    <!-- ShortcutLauncherActivity -->
    <string name="ShortcutLauncherActivity_invalid_shortcut">Scorciatoia non valida</string>

    <!-- SingleRecipientNotificationBuilder -->
    <string name="SingleRecipientNotificationBuilder_signal">Molly</string>
    <string name="SingleRecipientNotificationBuilder_new_message">Nuovo messaggio</string>
    <string name="SingleRecipientNotificationBuilder_message_request">Richiesta di messaggio</string>
    <string name="SingleRecipientNotificationBuilder_you">Tu</string>
    <!-- Notification subtext for group stories -->
    <string name="SingleRecipientNotificationBuilder__s_dot_story">%1$s • Storia</string>

    <!-- ThumbnailView -->
    <string name="ThumbnailView_Play_video_description">Riproduci video</string>
    <string name="ThumbnailView_Has_a_caption_description">Ha una didascalia</string>

    <!-- TransferControlView -->
    <plurals name="TransferControlView_n_items">
        <item quantity="one">%1$d elemento</item>
        <item quantity="other">%1$d elementi</item>
    </plurals>

    <!-- UnauthorizedReminder -->
    <string name="UnauthorizedReminder_device_no_longer_registered">Dispositivo non più registrato</string>
    <string name="UnauthorizedReminder_this_is_likely_because_you_registered_your_phone_number_with_Signal_on_a_different_device">Probabilmente perchè hai registrato il numero di telefono con Signal su un altro dispositivo. Tocca per registrare di nuovo.</string>

    <!-- EnclaveFailureReminder -->
    <!-- Banner message to update app to use payments -->
    <string name="EnclaveFailureReminder_update_signal">Aggiorna Signal per continuare a usare la funzione dei pagamenti. Il tuo saldo potrebbe non essere aggiornato.</string>
    <!-- Banner button to update now -->
    <string name="EnclaveFailureReminder_update_now">Aggiorna ora</string>

    <!-- WebRtcCallActivity -->
    <string name="WebRtcCallActivity_to_answer_the_call_give_signal_access_to_your_microphone">Per rispondere alla chiamata, dai a Molly l\'autorizzazione ad accedere al tuo microfono.</string>
    <string name="WebRtcCallActivity_to_answer_the_call_from_s_give_signal_access_to_your_microphone">Per rispondere alla chiamata da %1$s, dai a Molly l\'autorizzazione ad accedere al tuo microfono.</string>
    <string name="WebRtcCallActivity_signal_requires_microphone_and_camera_permissions_in_order_to_make_or_receive_calls">Molly richiede le autorizzazioni all\'uso del microfono e della fotocamera per fare e ricevere chiamate, ma questo sono state negate in modo permanente. Si prega di aprire il menu delle impostazioni dell\'app, selezionare \"Autorizzazioni\" e abilitare \"Microfono\" e \"Fotocamera\".</string>
    <string name="WebRtcCallActivity__answered_on_a_linked_device">Hai risposto su un dispositivo collegato.</string>
    <string name="WebRtcCallActivity__declined_on_a_linked_device">Hai rifiutato su un dispositivo collegato.</string>
    <string name="WebRtcCallActivity__busy_on_a_linked_device">Occupato su un dispositivo collegato.</string>

    <string name="GroupCallSafetyNumberChangeNotification__someone_has_joined_this_call_with_a_safety_number_that_has_changed">Qualcuno si è unito a questa chiamata con un codice di sicurezza che è cambiato.</string>

    <!-- WebRtcCallScreen -->
    <string name="WebRtcCallScreen_swipe_up_to_change_views">Scorri verso l\'alto per cambiare visualizzazione</string>

    <!-- WebRtcCallScreen V2 -->
    <string name="WebRtcCallScreen__decline">Rifiuta</string>
    <string name="WebRtcCallScreen__answer">Rispondi</string>
    <string name="WebRtcCallScreen__answer_without_video">Rispondi senza video</string>

    <!-- WebRtcAudioOutputToggle -->
    <string name="WebRtcAudioOutputToggle__audio_output">Uscita audio</string>
    <string name="WebRtcAudioOutputToggle__phone_earpiece">Auricolari</string>
    <string name="WebRtcAudioOutputToggle__speaker">Vivavoce</string>
    <string name="WebRtcAudioOutputToggle__bluetooth">Bluetooth</string>

    <string name="WebRtcCallControls_answer_call_description">Rispondi</string>
    <string name="WebRtcCallControls_reject_call_description">Rifiuta chiamata</string>

    <!-- change_passphrase_activity -->
    <string name="change_passphrase_activity__old_passphrase">Vecchia password</string>
    <string name="change_passphrase_activity__new_passphrase">Nuova password</string>
    <string name="change_passphrase_activity__repeat_new_passphrase">Ripeti la nuova password</string>

    <!-- contact_selection_activity -->
    <string name="contact_selection_activity__enter_name_or_number">Inserisci nome o numero</string>
    <string name="contact_selection_activity__invite_to_signal">Invita ad usare Molly</string>
    <string name="contact_selection_activity__new_group">Nuovo gruppo</string>

    <!-- contact_filter_toolbar -->
    <string name="contact_filter_toolbar__clear_entered_text_description">Cancella testo inserito</string>
    <string name="contact_filter_toolbar__show_keyboard_description">Mostra tastiera</string>
    <string name="contact_filter_toolbar__show_dial_pad_description">Mostra tastierino numerico</string>

    <!-- contact_selection_group_activity -->
    <string name="contact_selection_group_activity__no_contacts">Nessun contatto.</string>
    <string name="contact_selection_group_activity__finding_contacts">Caricamento contatti…</string>

    <!-- single_contact_selection_activity -->
    <string name="SingleContactSelectionActivity_contact_photo">Foto del contatto</string>

    <!-- ContactSelectionListFragment-->
    <string name="ContactSelectionListFragment_signal_requires_the_contacts_permission_in_order_to_display_your_contacts">Molly richiede l\'autorizzazione alla lettura dei contatti per permetterti la ricerca, ma questa è stata negata in modo permanente. Si prega di aprire il menu delle impostazioni dell\'app, selezionare \"Autorizzazioni\" e abilitare \"Contatti\".</string>
    <string name="ContactSelectionListFragment_error_retrieving_contacts_check_your_network_connection">Errore di rilevamento dei contatti, controlla la connessione di rete</string>
    <string name="ContactSelectionListFragment_username_not_found">Nome utente non trovato</string>
    <string name="ContactSelectionListFragment_s_is_not_a_signal_user">"\"%1$s\" non è un utente Signal. Controlla il nome utente e riprova."</string>
    <string name="ContactSelectionListFragment_you_do_not_need_to_add_yourself_to_the_group">Non è necessario aggiungere te stesso al gruppo</string>
    <string name="ContactSelectionListFragment_maximum_group_size_reached">Dimensione massima del gruppo raggiunta</string>
    <string name="ContactSelectionListFragment_signal_groups_can_have_a_maximum_of_d_members">I gruppi di Signal possono avere un massimo di %1$d membri.</string>
    <string name="ContactSelectionListFragment_recommended_member_limit_reached">Limite di membri consigliato raggiunto</string>
    <string name="ContactSelectionListFragment_signal_groups_perform_best_with_d_members_or_fewer">I gruppi di Signal funzionano meglio con %1$d membri o meno. Aggiungere più membri causerà ritardi nell\'invio e nella ricezione dei messaggi.</string>
    <plurals name="ContactSelectionListFragment_d_members">
        <item quantity="one">%1$d persona</item>
        <item quantity="other">%1$d persone</item>
    </plurals>

    <!-- contact_selection_list_fragment -->
    <string name="contact_selection_list_fragment__signal_needs_access_to_your_contacts_in_order_to_display_them">Molly richiede l\'accesso ai tuoi contatti per poterli mostrare.</string>
    <string name="contact_selection_list_fragment__show_contacts">Mostra contatti</string>

    <!-- contact_selection_list_item -->
    <plurals name="contact_selection_list_item__number_of_members">
        <item quantity="one">%1$d persona</item>
        <item quantity="other">%1$d persone</item>
    </plurals>
    <!-- Displays number of viewers for a story -->
    <plurals name="contact_selection_list_item__number_of_viewers">
        <item quantity="one">%1$d persona ha visto la Storia</item>
        <item quantity="other">%1$d persone hanno visto la Storia</item>
    </plurals>

    <!-- conversation_activity -->
    <string name="conversation_activity__type_message_push">Messaggio Signal</string>
    <string name="conversation_activity__type_message_sms_insecure">SMS non sicuro</string>
    <string name="conversation_activity__type_message_mms_insecure">MMS non sicuro</string>
    <string name="conversation_activity__from_sim_name">Da %1$s</string>
    <string name="conversation_activity__sim_n">SIM %1$d</string>
    <string name="conversation_activity__send">Invia</string>
    <string name="conversation_activity__compose_description">Composizione messaggio</string>
    <string name="conversation_activity__emoji_toggle_description">Attiva/Disattiva la tastiera emoji</string>
    <string name="conversation_activity__attachment_thumbnail">Anteprima allegato</string>
    <string name="conversation_activity__quick_attachment_drawer_toggle_camera_description">Mostra/nascondi pannello fotocamera</string>
    <string name="conversation_activity__quick_attachment_drawer_record_and_send_audio_description">Registra ed invia allegato audio</string>
    <string name="conversation_activity__quick_attachment_drawer_lock_record_description">Blocca la registrazione di un allegato audio</string>
    <string name="conversation_activity__enable_signal_for_sms">Abilita Signal per gli SMS</string>
    <string name="conversation_activity__message_could_not_be_sent">Il messaggio non può essere inviato. Controlla la tua connessione e riprova.</string>

    <!-- conversation_input_panel -->
    <string name="conversation_input_panel__slide_to_cancel">Scorri per annullare</string>
    <string name="conversation_input_panel__cancel">Annulla</string>

    <!-- conversation_item -->
    <string name="conversation_item__mms_image_description">Messaggio multimediale</string>
    <string name="conversation_item__secure_message_description">Messaggio sicuro</string>

    <!-- conversation_item_sent -->
    <string name="conversation_item_sent__send_failed_indicator_description">Invio non riuscito</string>
    <string name="conversation_item_sent__pending_approval_description">In attesa di approvazione</string>
    <string name="conversation_item_sent__delivered_description">Consegnato</string>
    <string name="conversation_item_sent__message_read">Messaggio letto</string>

    <!-- conversation_item_received -->
    <string name="conversation_item_received__contact_photo_description">Foto del contatto</string>

    <!-- ConversationUpdateItem -->
    <string name="ConversationUpdateItem_loading">Caricamento</string>
    <string name="ConversationUpdateItem_learn_more">Scopri di più</string>
    <string name="ConversationUpdateItem_join_call">Unisciti alla chiamata</string>
    <string name="ConversationUpdateItem_return_to_call">Torna alla chiamata</string>
    <string name="ConversationUpdateItem_call_is_full">La chiamata è piena</string>
    <string name="ConversationUpdateItem_invite_friends">Invita amici</string>
    <string name="ConversationUpdateItem_enable_call_notifications">Attiva notifiche chiamate</string>
    <string name="ConversationUpdateItem_update_contact">Aggiorna contatto</string>
    <!-- Update item button text to show to block a recipient from requesting to join via group link -->
    <string name="ConversationUpdateItem_block_request">Blocca richiesta</string>
    <string name="ConversationUpdateItem_no_groups_in_common_review_requests_carefully">Nessun gruppo in comune. Controlla attentamente le richieste.</string>
    <string name="ConversationUpdateItem_no_contacts_in_this_group_review_requests_carefully">Nessun contatto in questo gruppo. Controlla attentamente le richieste.</string>
    <string name="ConversationUpdateItem_view">Mostra</string>
    <string name="ConversationUpdateItem_the_disappearing_message_time_will_be_set_to_s_when_you_message_them">Il tempo di scomparsa dei messaggi verrà impostato a %1$s quando invii loro un messaggio.</string>
    <!-- Update item button text to show to boost a feature -->
    <string name="ConversationUpdateItem_donate">Dona</string>
    <!-- Update item button text to send payment -->
    <string name="ConversationUpdateItem_send_payment">Invia pagamento</string>
    <!-- Update item button text to activate payments -->
    <string name="ConversationUpdateItem_activate_payments">Attiva pagamenti</string>


    <!-- audio_view -->
    <string name="audio_view__play_pause_accessibility_description">Riproduci … Metti in pausa</string>
    <string name="audio_view__download_accessibility_description">Scarica</string>

    <!-- QuoteView -->
    <string name="QuoteView_audio">Audio</string>
    <string name="QuoteView_video">Video</string>
    <string name="QuoteView_photo">Foto</string>
    <string name="QuoteView_gif">GIF</string>
    <string name="QuoteView_view_once_media">Media visualizzabile una volta</string>
    <string name="QuoteView_sticker">Adesivo</string>
    <string name="QuoteView_you">Tu</string>
    <string name="QuoteView_original_missing">Messaggio originale non trovato</string>
    <!-- Author formatting for group stories -->
    <string name="QuoteView_s_story">%1$s · Storia</string>
    <!-- Label indicating that a quote is for a reply to a story you created -->
    <string name="QuoteView_your_story">Tu · Storia</string>
    <!-- Label indicating that the story being replied to no longer exists -->
    <string name="QuoteView_no_longer_available">Non più disponibile</string>
    <!-- Label for quoted gift -->
    <string name="QuoteView__gift">Regalo</string>

    <!-- conversation_fragment -->
    <string name="conversation_fragment__scroll_to_the_bottom_content_description">Salta alla fine</string>

    <!-- BubbleOptOutTooltip -->
    <!-- Message to inform the user of what Android chat bubbles are -->
    <string name="BubbleOptOutTooltip__description">Le bolle sono una funzionalità di Android che puoi disattivare per le chat di Molly.</string>
    <!-- Button to dismiss the tooltip for opting out of using Android bubbles -->
    <string name="BubbleOptOutTooltip__not_now">Non ora</string>
    <!-- Button to move to the system settings to control the use of Android bubbles -->
    <string name="BubbleOptOutTooltip__turn_off">Disattiva</string>

    <!-- safety_number_change_dialog -->
    <string name="safety_number_change_dialog__safety_number_changes">Modifiche al codice di sicurezza</string>
    <string name="safety_number_change_dialog__accept">Accetta</string>
    <string name="safety_number_change_dialog__send_anyway">Invia comunque</string>
    <string name="safety_number_change_dialog__call_anyway">Chiama comunque</string>
    <string name="safety_number_change_dialog__join_call">Unisciti alla chiamata</string>
    <string name="safety_number_change_dialog__continue_call">Continua chiamata</string>
    <string name="safety_number_change_dialog__leave_call">Abbandona chiamata</string>
    <string name="safety_number_change_dialog__the_following_people_may_have_reinstalled_or_changed_devices">Le seguenti persone potrebbero aver reinstallato o cambiato i dispositivi. Verifica il tuo codice di sicurezza con loro per garantire la privacy.</string>
    <string name="safety_number_change_dialog__view">Mostra</string>
    <string name="safety_number_change_dialog__previous_verified">Verificato in precedenza</string>

    <!-- EnableCallNotificationSettingsDialog__call_notifications_checklist -->
    <string name="EnableCallNotificationSettingsDialog__call_notifications_enabled">Notifiche chiamate attivate.</string>
    <string name="EnableCallNotificationSettingsDialog__enable_call_notifications">Attiva notifiche chiamate</string>
    <string name="EnableCallNotificationSettingsDialog__enable_background_activity">Attiva attività in background</string>
    <string name="EnableCallNotificationSettingsDialog__everything_looks_good_now">Adesso sembra tutto a posto!</string>
    <string name="EnableCallNotificationSettingsDialog__to_receive_call_notifications_tap_here_and_turn_on_show_notifications">Per ricevere le notifiche delle chiamate, clicca qui e attiva \"Mostra notifiche.\"</string>
    <string name="EnableCallNotificationSettingsDialog__to_receive_call_notifications_tap_here_and_turn_on_notifications">Per ricevere le notifiche delle chiamate, clicca qui e attiva le notifiche e assicurati che Suono e Pop-up siano attivi.</string>
    <string name="EnableCallNotificationSettingsDialog__to_receive_call_notifications_tap_here_and_enable_background_activity_in_battery_settings">Per ricevere le notifiche delle chiamate, clicca qui e attiva attività in background nelle impostazioni della \"Batteria\". </string>
    <string name="EnableCallNotificationSettingsDialog__settings">Impostazioni</string>
    <string name="EnableCallNotificationSettingsDialog__to_receive_call_notifications_tap_settings_and_turn_on_show_notifications">Per ricevere le notifiche delle chiamate, clicca Impostazioni e attiva \"Mostra notifiche.\"</string>
    <string name="EnableCallNotificationSettingsDialog__to_receive_call_notifications_tap_settings_and_turn_on_notifications">Per ricevere le notifiche delle chiamate, clicca Impostazioni e attiva le notifiche e assicurati che Suono e Pop-up siano attivi.</string>
    <string name="EnableCallNotificationSettingsDialog__to_receive_call_notifications_tap_settings_and_enable_background_activity_in_battery_settings">Per ricevere le notifiche delle chiamate, clicca Impostazioni e attiva attività in background nelle impostazioni della \"Batteria\".</string>

    <!-- country_selection_fragment -->
    <string name="country_selection_fragment__loading_countries">Caricamento Paesi…</string>
    <string name="country_selection_fragment__search">Cerca</string>
    <string name="country_selection_fragment__no_matching_countries">Nessun paese corrispondente</string>

    <!-- device_add_fragment -->
    <string name="device_add_fragment__scan_the_qr_code_displayed_on_the_device_to_link">Scansiona il codice QR visualizzato sul dispositivo da collegare</string>

    <!-- device_link_fragment -->
    <string name="device_link_fragment__link_device">Collega dispositivo</string>

    <!-- device_list_fragment -->
    <string name="device_list_fragment__no_devices_linked">Nessun dispositivo collegato</string>
    <string name="device_list_fragment__link_new_device">Collega nuovo dispositivo</string>

    <!-- expiration -->
    <string name="expiration_off">Spenti</string>

    <plurals name="expiration_seconds">
        <item quantity="one">%1$d secondo</item>
        <item quantity="other">%1$d secondi</item>
    </plurals>

    <string name="expiration_seconds_abbreviated">%1$ds</string>

    <plurals name="expiration_minutes">
        <item quantity="one">%1$d minuto</item>
        <item quantity="other">%1$d minuti</item>
    </plurals>

    <string name="expiration_minutes_abbreviated">%1$dmin</string>

    <plurals name="expiration_hours">
        <item quantity="one">%1$d ora</item>
        <item quantity="other">%1$d ore</item>
    </plurals>

    <string name="expiration_hours_abbreviated">%1$dh</string>

    <plurals name="expiration_days">
        <item quantity="one">%1$d giorno</item>
        <item quantity="other">%1$d giorni</item>
    </plurals>

    <string name="expiration_days_abbreviated">%1$dd</string>

    <plurals name="expiration_weeks">
        <item quantity="one">%1$d settimana</item>
        <item quantity="other">%1$d settimane</item>
    </plurals>

    <string name="expiration_weeks_abbreviated">%1$dset</string>
    <string name="expiration_combined">%1$s %2$s</string>

    <!-- unverified safety numbers -->
    <string name="IdentityUtil_unverified_banner_one">Il tuo codice di sicurezza con %1$s è cambiato e non è più verificato</string>
    <string name="IdentityUtil_unverified_banner_two">I tuoi codici di sicurezza con %1$s e %2$s non sono più verificati</string>
    <string name="IdentityUtil_unverified_banner_many">I tuoi codici di sicurezza con %1$s,%2$s e %3$s non sono più verificati</string>

    <string name="IdentityUtil_unverified_dialog_one">Il tuo codice di sicurezza con %1$s è cambiato. Questo può voler dire che qualcuno sta cercando d\'intercettare la tua comunicazione, oppure che %1$s ha semplicemente reinstallato Signal.</string>
    <string name="IdentityUtil_unverified_dialog_two">I tuoi codici di sicurezza con %1$s e %2$s non sono più verificati. Questo può voler dire che qualcuno sta cercando di intercettare la tua comunicazione che semplicemente hanno reinstallato Signal.</string>
    <string name="IdentityUtil_unverified_dialog_many">I tuoi codici di sicurezza con %1$s,%2$s e %3$s non sono più verificati. Questo può voler dire che qualcuno sta cercando di intercettare la tua comunicazione che semplicemente hanno reinstallato Signal.</string>

    <string name="IdentityUtil_untrusted_dialog_one">Il tuo codice di sicurezza con %1$s è cambiato.</string>
    <string name="IdentityUtil_untrusted_dialog_two">I tuoi codici di sicurezza sicuri con %1$s e %2$s sono cambiati.</string>
    <string name="IdentityUtil_untrusted_dialog_many">I tuoi codici di sicurezza con %1$s,%2$s e %3$s sono cambiati.</string>

    <plurals name="identity_others">
        <item quantity="one">%1$d altro</item>
        <item quantity="other">%1$d altri</item>
    </plurals>

    <!-- giphy_activity -->
    <string name="giphy_activity_toolbar__search_gifs">Cerca GIF</string>

    <!-- giphy_fragment -->
    <string name="giphy_fragment__nothing_found">Non trovato</string>

    <!-- database_migration_activity -->
    <string name="database_migration_activity__would_you_like_to_import_your_existing_text_messages">Vuoi importare i tuoi vecchi messaggi nel database criptato di Signal?</string>
    <string name="database_migration_activity__the_default_system_database_will_not_be_modified">Il database di default non verrà modificato o alterato in nessun modo.</string>
    <string name="database_migration_activity__skip">Salta</string>
    <string name="database_migration_activity__import">Importa</string>
    <string name="database_migration_activity__this_could_take_a_moment_please_be_patient">Potrebbe volerci un po\'. Attendi per favore, verrai notificato quando l\'importazione sarà completata.</string>
    <string name="database_migration_activity__importing">IMPORTANDO</string>


    <!-- load_more_header -->
    <string name="load_more_header__see_full_conversation">Vedi tutta la conversazione</string>
    <string name="load_more_header__loading">Caricamento</string>

    <!-- media_overview_activity -->
    <string name="media_overview_activity__no_media">Nessun file multimediale</string>

    <!-- message_recipients_list_item -->
    <string name="message_recipients_list_item__view">Mostra</string>
    <string name="message_recipients_list_item__resend">Reinvia</string>

    <!-- Displayed in a toast when user long presses an item in MyStories -->
    <string name="MyStoriesFragment__copied_sent_timestamp_to_clipboard">Orario di invio copiato negli appunti.</string>
    <!-- Displayed when there are no outgoing stories -->
    <string name="MyStoriesFragment__updates_to_your_story_will_show_up_here">Gli aggiornamenti alla tua Storia appariranno qui.</string>

    <!-- GroupUtil -->
    <plurals name="GroupUtil_joined_the_group">
        <item quantity="one">%1$s persona si è unita al gruppo.</item>
        <item quantity="other">%1$s persone si sono unite al gruppo.</item>
    </plurals>
    <string name="GroupUtil_group_name_is_now">Il nome del gruppo è ora \'%1$s\'.</string>

    <!-- prompt_passphrase_activity -->
    <string name="prompt_passphrase_activity__unlock">Sblocca</string>

    <!-- prompt_mms_activity -->
    <string name="prompt_mms_activity__signal_requires_mms_settings_to_deliver_media_and_group_messages">Signal ha bisogno delle impostazioni degli MMS per poter inviare messaggi multimediali e di gruppo attraverso il tuo operatore. Il tuo dispositivo non fornisce queste impostazioni, probabilmente perché bloccato dall\'operatore o altre configurazioni restrittive.</string>
    <string name="prompt_mms_activity__to_send_media_and_group_messages_tap_ok">Per inviare media e messaggi di gruppo, tocca \'OK\' e completa le impostazioni richieste. Le impostazioni MMS per il tuo operatore possono essere trovate cercando per \'APN del tuo operatore\'. Dovrai fare questo solo una volta.</string>

    <!-- BadDecryptLearnMoreDialog -->
    <string name="BadDecryptLearnMoreDialog_delivery_issue">Problema di consegna</string>
    <string name="BadDecryptLearnMoreDialog_couldnt_be_delivered_individual">Non è stato possibile consegnarti un messaggio, un adesivo, una reazione o una conferma di lettura da %1$s. Potrebbero aver provato a inviartelo direttamente o in gruppo.</string>
    <string name="BadDecryptLearnMoreDialog_couldnt_be_delivered_group">Non è stato possibile consegnarti un messaggio, un adesivo, una reazione o una conferma di lettura da %1$s.</string>

    <!-- profile_create_activity -->
    <string name="CreateProfileActivity_first_name_required">Nome (obbligatorio)</string>
    <string name="CreateProfileActivity_last_name_optional">Cognome (facoltativo)</string>
    <string name="CreateProfileActivity_next">Avanti</string>
    <string name="CreateProfileActivity__username">Nome utente</string>
    <string name="CreateProfileActivity__create_a_username">Crea un nome utente</string>
    <string name="CreateProfileActivity_custom_mms_group_names_and_photos_will_only_be_visible_to_you">I nomi personalizzati e le foto dei gruppi MMS saranno visibili solo a te.</string>
    <string name="CreateProfileActivity_group_descriptions_will_be_visible_to_members_of_this_group_and_people_who_have_been_invited">Le descrizioni del gruppo saranno visibili ai membri di questo gruppo e alle persone che sono state invitate.</string>

    <!-- EditAboutFragment -->
    <string name="EditAboutFragment_about">Info</string>
    <string name="EditAboutFragment_write_a_few_words_about_yourself">Scrivi qualche parola su di te…</string>
    <string name="EditAboutFragment_count">%1$d/%2$d</string>
    <string name="EditAboutFragment_speak_freely">Parla liberamente</string>
    <string name="EditAboutFragment_encrypted">Criptato</string>
    <string name="EditAboutFragment_be_kind">Sii gentile</string>
    <string name="EditAboutFragment_coffee_lover">Amante del caffè</string>
    <string name="EditAboutFragment_free_to_chat">Disponibile per chiacchierare</string>
    <string name="EditAboutFragment_taking_a_break">Mi sto prendendo una pausa</string>
    <string name="EditAboutFragment_working_on_something_new">Al lavoro su qualcosa di nuovo</string>

    <!-- EditProfileFragment -->
    <string name="EditProfileFragment__edit_group">Modifica gruppo</string>
    <string name="EditProfileFragment__group_name">Nome del gruppo</string>
    <string name="EditProfileFragment__group_description">Descrizione gruppo</string>
    <string name="EditProfileFragment__support_link" translatable="false">https://support.signal.org/hc/articles/360007459591</string>

    <!-- EditProfileNameFragment -->
    <string name="EditProfileNameFragment_your_name">Il tuo nome</string>
    <string name="EditProfileNameFragment_first_name">Nome</string>
    <string name="EditProfileNameFragment_last_name_optional">Cognome (facoltativo)</string>
    <string name="EditProfileNameFragment_save">Salva</string>
    <string name="EditProfileNameFragment_failed_to_save_due_to_network_issues_try_again_later">Impossibile salvare a causa di problemi di rete. Riprova più tardi.</string>

    <!-- recipient_preferences_activity -->
    <string name="recipient_preference_activity__shared_media">Media condivisi</string>

    <!-- recipients_panel -->
    <string name="recipients_panel__to"><small>Inserisci un nome o un numero</small></string>

    <!-- verify_display_fragment -->
    <string name="verify_display_fragment__to_verify_the_security_of_your_end_to_end_encryption_with_s"><![CDATA[Per verificare la sicurezza della tua crittografia end-to-end con %1$s, confronta i numeri sopra con il loro dispositivo. Puoi anche scansionare il codice sul loro telefono. <a href=\"https://signal.org/redirect/safety-numbers\">Maggiori informazioni.</a>]]></string>
    <string name="verify_display_fragment__tap_to_scan">Tocca per la scansione</string>
    <string name="verify_display_fragment__successful_match">Verifica riuscita</string>
    <string name="verify_display_fragment__failed_to_verify_safety_number">Verifica del numero di sicurezza non riuscita</string>
    <string name="verify_display_fragment__loading">Caricamento…</string>
    <string name="verify_display_fragment__mark_as_verified">Segna come verificato</string>
    <string name="verify_display_fragment__clear_verification">Rimuovi verifica</string>

    <!-- verify_identity -->
    <string name="verify_identity__share_safety_number">Condivi numero sicuro</string>

    <!-- verity_scan_fragment -->
    <string name="verify_scan_fragment__scan_the_qr_code_on_your_contact">Scansiona il codice QR sul dispositivo del tuo contatto.</string>

    <!-- webrtc_answer_decline_button -->
    <string name="webrtc_answer_decline_button__swipe_up_to_answer">Trascina in alto per rispondere</string>
    <string name="webrtc_answer_decline_button__swipe_down_to_reject">Trascina in basso per rifiutare</string>

    <!-- message_details_header -->
    <string name="message_details_header__issues_need_your_attention">Alcuni problemi necessitano della tua attenzione.</string>
    <string name="message_details_header_sent">Inviati</string>
    <string name="message_details_header_received">Ricevuti</string>
    <string name="message_details_header_disappears">Scomparso</string>
    <string name="message_details_header_via">Tramite</string>

    <!-- message_details_recipient_header -->
    <string name="message_details_recipient_header__pending_send">In attesa</string>
    <string name="message_details_recipient_header__sent_to">Inviato a</string>
    <string name="message_details_recipient_header__sent_from">Inviato da</string>
    <string name="message_details_recipient_header__delivered_to">Consegnato a</string>
    <string name="message_details_recipient_header__read_by">Letto da</string>
    <string name="message_details_recipient_header__not_sent">Non inviato</string>
    <string name="message_details_recipient_header__viewed">Visualizzato da</string>
    <string name="message_details_recipient_header__skipped">Saltato</string>

    <!-- message_Details_recipient -->
    <string name="message_details_recipient__failed_to_send">Invio fallito</string>
    <string name="message_details_recipient__new_safety_number">Nuovo codice di sicurezza</string>

    <!-- AndroidManifest.xml -->
    <string name="AndroidManifest__create_passphrase">Crea password</string>
    <string name="AndroidManifest__select_contacts">Seleziona contatti</string>
    <string name="AndroidManifest__change_passphrase">Cambia password</string>
    <string name="AndroidManifest__verify_safety_number">Verifica numero sicuro.</string>
    <string name="AndroidManifest__log_submit">Invia log di debug</string>
    <string name="AndroidManifest__media_preview">Anteprima contenuto multimediale</string>
    <string name="AndroidManifest__message_details">Dettagli messaggio</string>
    <string name="AndroidManifest__linked_devices">Dispositivi collegati</string>
    <string name="AndroidManifest__invite_friends">Invita amici</string>
    <string name="AndroidManifest_archived_conversations">Conversazioni archiviate</string>
    <string name="AndroidManifest_remove_photo">Rimuovi foto</string>

    <!-- Message Requests Megaphone -->
    <string name="MessageRequestsMegaphone__message_requests">Richieste di messaggi</string>
    <string name="MessageRequestsMegaphone__users_can_now_choose_to_accept">Gli utenti ora possono scegliere se accettare una nuova conversazione. I nomi profilo fanno sapere alle persone chi sta inviando loro i messaggi.</string>
    <string name="MessageRequestsMegaphone__add_profile_name">Aggiungi nome profilo</string>

    <!-- HelpFragment -->
    <string name="HelpFragment__have_you_read_our_faq_yet">Hai già letto le nostre FAQ?</string>
    <string name="HelpFragment__next">Avanti</string>
    <string name="HelpFragment__contact_us">Contattaci</string>
    <string name="HelpFragment__tell_us_whats_going_on">Dicci cosa sta succedendo</string>
    <string name="HelpFragment__include_debug_log">Includi log di debug.</string>
    <string name="HelpFragment__whats_this">Cos\'è?</string>
    <string name="HelpFragment__how_do_you_feel">Come ti senti? (Facoltativo)</string>
    <string name="HelpFragment__tell_us_why_youre_reaching_out">Spiegaci perché ci stai contattando.</string>
    <string name="HelpFragment__emoji_5" translatable="false">emoji_5</string>
    <string name="HelpFragment__emoji_4" translatable="false">emoji_4</string>
    <string name="HelpFragment__emoji_3" translatable="false">emoji_3</string>
    <string name="HelpFragment__emoji_2" translatable="false">emoji_2</string>
    <string name="HelpFragment__emoji_1" translatable="false">emoji_1</string>
    <string name="HelpFragment__link__debug_info" translatable="false">https://support.signal.org/hc/articles/360007318591</string>
    <string name="HelpFragment__link__faq" translatable="false">https://support.signal.org</string>
    <string name="HelpFragment__support_info">Informazioni supporto</string>
    <string name="HelpFragment__signal_android_support_request">Richiesta di supporto Signal Android</string>
    <string name="HelpFragment__debug_log">Log di debug:</string>
    <string name="HelpFragment__could_not_upload_logs">Impossibile inviare i log</string>
    <string name="HelpFragment__please_be_as_descriptive_as_possible">Sii il più descrittivo possibile per aiutarci a capire il problema.</string>
    <string-array name="HelpFragment__categories_5">
        <item>\\-\\- Scegli un\'opzione \\-\\-</item>
        <item>Qualcosa non funziona correttamente</item>
        <item>Richiesta di una nuova funzione per l\'app</item>
        <item>Ho una domanda</item>
        <item>Feedback</item>
        <item>Altro</item>
        <item>Pagamenti (MobileCoin)</item>
        <item>Donazioni e Badge Signal</item>
        <item>Esportazione SMS</item>
    </string-array>

    <!-- ReactWithAnyEmojiBottomSheetDialogFragment -->
    <string name="ReactWithAnyEmojiBottomSheetDialogFragment__this_message">Questo messaggio</string>
    <string name="ReactWithAnyEmojiBottomSheetDialogFragment__recently_used">Usate di recente</string>
    <string name="ReactWithAnyEmojiBottomSheetDialogFragment__smileys_and_people">Faccine &amp; Persone</string>
    <string name="ReactWithAnyEmojiBottomSheetDialogFragment__nature">Natura</string>
    <string name="ReactWithAnyEmojiBottomSheetDialogFragment__food">Cibo</string>
    <string name="ReactWithAnyEmojiBottomSheetDialogFragment__activities">Attività</string>
    <string name="ReactWithAnyEmojiBottomSheetDialogFragment__places">Luoghi</string>
    <string name="ReactWithAnyEmojiBottomSheetDialogFragment__objects">Oggetti</string>
    <string name="ReactWithAnyEmojiBottomSheetDialogFragment__symbols">Simboli</string>
    <string name="ReactWithAnyEmojiBottomSheetDialogFragment__flags">Bandiere</string>
    <string name="ReactWithAnyEmojiBottomSheetDialogFragment__emoticons">Emoticon</string>
    <string name="ReactWithAnyEmojiBottomSheetDialogFragment__no_results_found">Nessun risultato trovato</string>

    <!-- arrays.xml -->
    <string name="arrays__use_default">Usa predefinito</string>
    <string name="arrays__use_custom">Usa personalizzato</string>

    <string name="arrays__mute_for_one_hour">Silenzia per 1 ora</string>
    <string name="arrays__mute_for_eight_hours">Silenzia per 8 ore</string>
    <string name="arrays__mute_for_one_day">Silenzia per 1 giorno</string>
    <string name="arrays__mute_for_seven_days">Silenzia per 7 giorni</string>
    <string name="arrays__always">Sempre</string>

    <string name="arrays__settings_default">Impostazioni di default</string>
    <string name="arrays__enabled">Attivato</string>
    <string name="arrays__disabled">Disattivato</string>

    <string name="arrays__name_and_message">Nome e messaggio</string>
    <string name="arrays__name_only">Solo nome</string>
    <string name="arrays__no_name_or_message">Né nome, né messaggio</string>

    <string name="arrays__images">Immagini</string>
    <string name="arrays__audio">Audio</string>
    <string name="arrays__video">Video</string>
    <string name="arrays__documents">Documenti</string>

    <string name="arrays__small">Piccolo</string>
    <string name="arrays__normal">Normale</string>
    <string name="arrays__large">Grande</string>
    <string name="arrays__extra_large">Molto grande</string>

    <string name="arrays__default">Predefinito</string>
    <string name="arrays__high">Alta</string>
    <string name="arrays__max">Massima</string>

    <!-- plurals.xml -->
    <plurals name="hours_ago">
        <item quantity="one">%1$d h</item>
        <item quantity="other">%1$d h</item>
    </plurals>

    <!-- preferences.xml -->
    <string name="preferences_beta">Beta</string>
    <string name="preferences__sms_mms">SMS ed MMS</string>
    <string name="preferences__pref_all_sms_title">Recepire tutti gli SMS</string>
    <string name="preferences__pref_all_mms_title">Recepire tutti gli MMS</string>
    <string name="preferences__use_signal_for_viewing_and_storing_all_incoming_text_messages">Usa Signal per tutti i messaggi in arrivo</string>
    <string name="preferences__use_signal_for_viewing_and_storing_all_incoming_multimedia_messages">Usa Signal per tutti i messaggi multimediali in arrivo</string>
    <string name="preferences__pref_enter_sends_title">Spedisci premendo Invio</string>
    <string name="preferences__pressing_the_enter_key_will_send_text_messages">Il tasto Invio manderà il messaggio</string>
    <string name="preferences__pref_use_address_book_photos">Usa le foto della rubrica</string>
    <string name="preferences__display_contact_photos_from_your_address_book_if_available">Mostra le foto dei contatti dalla tua rubrica se disponibili</string>
    <!-- Preference menu item title for a toggle switch for preserving the archived state of muted chats. -->
    <string name="preferences__pref_keep_muted_chats_archived">Mantieni le chat silenziate nell\'archivio</string>
    <!-- Preference menu item description for a toggle switch for preserving the archived state of muted chats. -->
    <string name="preferences__muted_chats_that_are_archived_will_remain_archived">Le chat silenziate che archivi rimangono archiviate anche quando arriva un nuovo messaggio al loro interno.</string>
    <string name="preferences__generate_link_previews">Genera anteprime dei link</string>
    <string name="preferences__retrieve_link_previews_from_websites_for_messages">Recupera le anteprime dei link direttamente dai siti web per i messaggi che invii.</string>
    <string name="preferences__choose_identity">Scegli identità</string>
    <string name="preferences__choose_your_contact_entry_from_the_contacts_list">Scegli il tuo contatto dalla rubrica.</string>
    <string name="preferences__change_passphrase">Cambia password</string>
    <string name="preferences__change_your_passphrase">Cambia la tua password</string>
    <string name="preferences__enable_passphrase">Abilita blocco schermo con password</string>
    <string name="preferences__lock_signal_and_message_notifications_with_a_passphrase">Blocca schermo e notifiche con password</string>
    <string name="preferences__screen_security">Sicurezza schermo</string>
    <string name="preferences__disable_screen_security_to_allow_screen_shots">Non consentire di effettuare screenshots nella lista delle applicazioni recenti ed all\'interno dell\'app stessa.</string>
    <string name="preferences__auto_lock_signal_after_a_specified_time_interval_of_inactivity">Blocca automaticamente Signal dopo uno specifico intervallo di inattività</string>
    <string name="preferences__inactivity_timeout_passphrase">Password intervallo di inattività</string>
    <string name="preferences__inactivity_timeout_interval">Intervallo di timeout per inattività</string>
    <string name="preferences__notifications">Notifiche</string>
    <string name="preferences__led_color">Colore del LED</string>
    <string name="preferences__led_color_unknown">Sconosciuto</string>
    <string name="preferences__pref_led_blink_title">Impostazioni LED</string>
    <string name="preferences__customize">Personalizza</string>
    <string name="preferences__change_sound_and_vibration">Cambia suono e vibrazione</string>
    <string name="preferences__sound">Suono</string>
    <string name="preferences__silent">Silenzioso</string>
    <string name="preferences__default">Predefinito</string>
    <string name="preferences__repeat_alerts">Ripeti notifiche</string>
    <string name="preferences__never">Mai</string>
    <string name="preferences__one_time">Una volta</string>
    <string name="preferences__two_times">Due volte</string>
    <string name="preferences__three_times">Tre volte</string>
    <string name="preferences__five_times">Cinque volte</string>
    <string name="preferences__ten_times">Dieci volte</string>
    <string name="preferences__vibrate">Vibrazione</string>
    <string name="preferences__green">Verde</string>
    <string name="preferences__red">Rosso</string>
    <string name="preferences__blue">Blu</string>
    <string name="preferences__orange">Arancione</string>
    <string name="preferences__cyan">Azzurro</string>
    <string name="preferences__magenta">Magenta</string>
    <string name="preferences__white">Bianco</string>
    <string name="preferences__none">Nessuno</string>
    <string name="preferences__fast">Veloce</string>
    <string name="preferences__normal">Normale</string>
    <string name="preferences__slow">Lento</string>
    <string name="preferences__help">Aiuto</string>
    <string name="preferences__advanced">Avanzate</string>
    <string name="preferences__donate_to_signal">Dona a Molly</string>
    <!-- Preference label for making one-time donations to Signal -->
    <string name="preferences__one_time_donation">Donazione singola</string>
    <string name="preferences__privacy">Privacy</string>
    <!-- Preference label for stories -->
    <string name="preferences__stories">Storie</string>
    <string name="preferences__mms_user_agent">User agent MMS</string>
    <string name="preferences__advanced_mms_access_point_names">Impostazioni manuali MMS</string>
    <string name="preferences__mmsc_url">URL MMSC</string>
    <string name="preferences__mms_proxy_host">MMS Host Proxy</string>
    <string name="preferences__mms_proxy_port">MMS Porta Proxy</string>
    <string name="preferences__mmsc_username">MMSC Username</string>
    <string name="preferences__mmsc_password">MMSC Password</string>
    <string name="preferences__sms_delivery_reports">Rapporti di consegna SMS</string>
    <string name="preferences__request_a_delivery_report_for_each_sms_message_you_send">Richiedi un rapporto di consegna per ogni SMS inviato</string>
    <string name="preferences__data_and_storage">Dati e memoria</string>
    <string name="preferences__storage">Memoria</string>
    <string name="preferences__payments">Pagamenti</string>
    <!-- Privacy settings payments section description -->
    <string name="preferences__payment_lock">Pagamento sicuro</string>
    <string name="preferences__payments_beta">Pagamenti (Beta)</string>
    <string name="preferences__conversation_length_limit">Limite di lunghezza conversazione</string>
    <string name="preferences__keep_messages">Conserva i messaggi</string>
    <string name="preferences__clear_message_history">Cancella la cronologia dei messaggi</string>
    <string name="preferences__linked_devices">Dispositivi collegati</string>
    <string name="preferences__light_theme">Chiaro</string>
    <string name="preferences__dark_theme">Scuro</string>
    <string name="preferences__appearance">Aspetto</string>
    <string name="preferences__theme">Tema</string>
    <string name="preferences__chat_wallpaper">Sfondo chat</string>
    <string name="preferences__chat_color_and_wallpaper">Colore chat &amp; sfondo</string>
    <string name="preferences__disable_pin">Disabilita PIN</string>
    <string name="preferences__enable_pin">Abilita PIN</string>
    <string name="preferences__if_you_disable_the_pin_you_will_lose_all_data">Se disabiliti il PIN, perderai tutti i dati quando ti registri nuovamente con Signal a meno che tu non esegua manualmente il backup e il ripristino. Non è possibile attivare il Blocco registrazione mentre il PIN è disabilitato.</string>
    <string name="preferences__pins_keep_information_stored_with_signal_encrypted_so_only_you_can_access_it">I PIN mantengono le informazioni memorizzate con Signal crittografate in modo che solo tu possa accedervi. Il profilo, le impostazioni e i contatti verranno ripristinati quando reinstalli. Non avrai bisogno del tuo PIN per aprire l\'app.</string>
    <string name="preferences__system_default">Predefinito di sistema</string>
    <string name="preferences__language">Lingua</string>
    <string name="preferences__signal_messages_and_calls">Messaggi e chiamate Signal</string>
    <string name="preferences__advanced_pin_settings">Impostazioni PIN avanzate</string>
    <string name="preferences__free_private_messages_and_calls">Messaggi e chiamate private e gratuite verso gli utenti Signal</string>
    <string name="preferences__submit_debug_log">Invia log di debug</string>
    <string name="preferences__delete_account">Elimina account</string>
    <string name="preferences__support_wifi_calling">Modalità di compatibilità \'WiFi Calling\'</string>
    <string name="preferences__enable_if_your_device_supports_sms_mms_delivery_over_wifi">Abilitare se il tuo device spedisce gli SMS/MMS via WiFi (abilita solo quando \"WiFi Calling\" è abilitato per il tuo dispositivo)</string>
    <string name="preferences__incognito_keyboard">Tastiera in incognito</string>
    <string name="preferences__read_receipts">Conferme di lettura</string>
    <string name="preferences__if_read_receipts_are_disabled_you_wont_be_able_to_see_read_receipts">Se le conferme di lettura sono disabilitate, non sarai in grado di vedere le conferme di lettura da altri.</string>
    <string name="preferences__typing_indicators">Indicatori di scrittura</string>
    <string name="preferences__if_typing_indicators_are_disabled_you_wont_be_able_to_see_typing_indicators">Se gli indicatori di scrittura sono disabilitati, non sarai in grado di vedere quando gli altri utenti stanno digitando.</string>
    <string name="preferences__request_keyboard_to_disable">Richiedi alla tastiera di disattivare l\'apprendimento delle parole digitate.</string>
    <string name="preferences__this_setting_is_not_a_guarantee">Questa impostazione non è una garanzia e la tua tastiera potrebbe ignorarla.</string>
    <string name="preferences__incognito_keyboard_learn_more" translatable="false">https://support.signal.org/hc/articles/360055276112</string>
    <string name="preferences_app_protection__blocked_users">Utenti bloccati</string>
    <string name="preferences_chats__when_using_mobile_data">Via rete cellulare</string>
    <string name="preferences_chats__when_using_wifi">Via Wi-Fi</string>
    <string name="preferences_chats__when_roaming">In roaming</string>
    <string name="preferences_chats__media_auto_download">Download automatico file</string>
    <string name="preferences_chats__message_history">Cronologia dei messaggi</string>
    <string name="preferences_storage__storage_usage">Utilizzo memoria</string>
    <string name="preferences_storage__photos">Foto</string>
    <string name="preferences_storage__videos">Video</string>
    <string name="preferences_storage__files">File</string>
    <string name="preferences_storage__audio">Audio</string>
    <string name="preferences_storage__review_storage">Esamina memoria</string>
    <string name="preferences_storage__delete_older_messages">Eliminare i messaggi più vecchi?</string>
    <string name="preferences_storage__clear_message_history">Cancellare la cronologia dei messaggi?</string>
    <string name="preferences_storage__this_will_permanently_delete_all_message_history_and_media">Questo eliminerà definitivamente tutta la cronologia dei messaggi e i contenuti multimediali più vecchi di %1$s dal tuo dispositivo.</string>
    <string name="preferences_storage__this_will_permanently_trim_all_conversations_to_the_d_most_recent_messages">Questo ridurrà permanentemente tutte le conversazioni ai %1$s messaggi più recenti.</string>
    <string name="preferences_storage__this_will_delete_all_message_history_and_media_from_your_device">Questo eliminerà definitivamente tutta la cronologia dei messaggi e i contenuti multimediali dal tuo dispositivo.</string>
    <string name="preferences_storage__are_you_sure_you_want_to_delete_all_message_history">Confermi di voler eliminare tutta la cronologia dei messaggi?</string>
    <string name="preferences_storage__all_message_history_will_be_permanently_removed_this_action_cannot_be_undone">Tutta la cronologia dei messaggi verrà rimossa definitivamente. Questa azione non può essere annullata.</string>
    <string name="preferences_storage__delete_all_now">Elimina tutto ora</string>
    <string name="preferences_storage__forever">Per sempre</string>
    <string name="preferences_storage__one_year">1 anno</string>
    <string name="preferences_storage__six_months">6 mesi</string>
    <string name="preferences_storage__thirty_days">30 giorni</string>
    <string name="preferences_storage__none">Nessuno</string>
    <string name="preferences_storage__s_messages">%1$s messaggi</string>
    <string name="preferences_storage__custom">Personalizzato</string>
    <string name="preferences_advanced__use_system_emoji">Usa le emoji di sistema</string>
    <string name="preferences_advanced__disable_signal_built_in_emoji_support">Disattiva le emoji di Signal</string>
    <string name="preferences_advanced__relay_all_calls_through_the_signal_server_to_avoid_revealing_your_ip_address">Ritrasmetti le chiamate attraverso i server di Signal per non rivelare il tuo indirizzo IP ai tuoi contatti. Abilitandolo verrà ridotta la qualità della chiamata.</string>
    <string name="preferences_advanced__always_relay_calls">Ritrasmetti sempre le chiamate</string>
    <string name="preferences_app_protection__who_can">Chi può…</string>
    <string name="preferences_app_protection__app_access">Accesso app</string>
    <string name="preferences_app_protection__communication">Comunicazione</string>
    <!-- Privacy settings payments section title -->
    <string name="preferences_app_protection__payments">Pagamenti</string>
    <string name="preferences_chats__chats">Conversazioni</string>
    <string name="preferences_data_and_storage__manage_storage">Gestisci memoria</string>
    <string name="preferences_data_and_storage__calls">Chiamate</string>
    <string name="preferences_data_and_storage__use_less_data_for_calls">Utilizza meno dati per le chiamate</string>
    <string name="preferences_data_and_storage__never">Mai</string>
    <string name="preferences_data_and_storage__wifi_and_mobile_data">WiFi e dati mobili</string>
    <string name="preferences_data_and_storage__mobile_data_only">Solo dati mobili</string>
    <string name="preference_data_and_storage__using_less_data_may_improve_calls_on_bad_networks">L\'utilizzo di meno dati può migliorare le chiamate su reti lente</string>
    <string name="preferences_notifications__messages">Messaggi</string>
    <string name="preferences_notifications__events">Eventi</string>
    <string name="preferences_notifications__in_chat_sounds">Suoni in chat</string>
    <string name="preferences_notifications__show">Mostra</string>
    <string name="preferences_notifications__calls">Chiamate</string>
    <string name="preferences_notifications__ringtone">Suoneria</string>
    <string name="preferences_chats__show_invitation_prompts">Mostra i messaggi di invito</string>
    <string name="preferences_chats__display_invitation_prompts_for_contacts_without_signal">Visualizza messaggio di invito per i contatti senza Signal</string>
    <string name="preferences_chats__message_text_size">Dimensione carattere messaggio</string>
    <string name="preferences_events__contact_joined_signal">Quando un contatto si unisce a Signal</string>
    <string name="preferences_notifications__priority">Priorità</string>
    <!-- Heading for the \'censorship circumvention\' section of privacy preferences -->
    <string name="preferences_communication__category_censorship_circumvention">Raggiro della censura</string>
    <!-- Title of the \'censorship circumvention\' toggle switch -->
    <string name="preferences_communication__censorship_circumvention">Raggiro della censura</string>
    <string name="preferences_communication__censorship_circumvention_if_enabled_signal_will_attempt_to_circumvent_censorship">Se attivo, Signal cercherà di raggirare la censura. Non attivare questa funzione se non ti trovi in un luogo dove Signal è soggetto a censura.</string>
    <!-- Summary text for \'censorship circumvention\' toggle. Indicates that we automatically enabled it because we believe you\'re in a censored country -->
    <string name="preferences_communication__censorship_circumvention_has_been_activated_based_on_your_accounts_phone_number">Il raggiro della censura è stato attivato sulla base del tuo numero telefonico.</string>
    <!-- Summary text for \'censorship circumvention\' toggle. Indicates that you disabled it even though we believe you\'re in a censored country -->
    <string name="preferences_communication__censorship_circumvention_you_have_manually_disabled">Hai disabilitato manualmente il raggiro della censura.</string>
    <!-- Summary text for \'censorship circumvention\' toggle. Indicates that you cannot use it because you\'re already connected to the Signal service -->
    <string name="preferences_communication__censorship_circumvention_is_not_necessary_you_are_already_connected">Il raggiro della censura non è necessario; sei già connesso al servizio Signal.</string>
    <!-- Summary text for \'censorship circumvention\' toggle. Indicates that you cannot use it because you\'re not connected to the internet -->
    <string name="preferences_communication__censorship_circumvention_can_only_be_activated_when_connected_to_the_internet">Il raggiro della censura può essere attivato solo se connessi a Internet.</string>
    <string name="preferences_communication__category_sealed_sender">Mittente sigillato</string>
    <string name="preferences_communication__sealed_sender_display_indicators">Mostra indicatori</string>
    <string name="preferences_communication__sealed_sender_display_indicators_description">"Mostra un'icona di stato quando selezioni \"Dettagli messaggio\" nei messaggi inviati usando il mittente sigillato."</string>
    <string name="preferences_communication__sealed_sender_allow_from_anyone">Permetti da chiunque</string>
    <string name="preferences_communication__sealed_sender_allow_from_anyone_description">Abilita il mittente sigillato per i messaggi in arrivo da non-contatti e persone con cui non hai condiviso il tuo profilo.</string>
    <string name="preferences_communication__sealed_sender_learn_more">Scopri di più</string>
    <string name="preferences_setup_a_username">Imposta un nome utente</string>
    <string name="preferences_proxy">Proxy</string>
    <string name="preferences_use_proxy">Usa proxy</string>
    <string name="preferences_off">Off</string>
    <string name="preferences_on">On</string>
    <string name="preferences_proxy_address">Indirizzo proxy</string>
    <string name="preferences_only_use_a_proxy_if">Usa un proxy solo se non sei in grado di connetterti a Signal su dati mobili o Wi-Fi.</string>
    <string name="preferences_share">Condividi</string>
    <string name="preferences_save">Salva</string>
    <string name="preferences_connecting_to_proxy">Connessione al proxy…</string>
    <string name="preferences_connected_to_proxy">Connesso al proxy</string>
    <string name="preferences_connection_failed">Connessione fallita</string>
    <string name="preferences_couldnt_connect_to_the_proxy">Impossibile connettersi al proxy. Controlla l\'indirizzo proxy e riprova.</string>
    <string name="preferences_you_are_connected_to_the_proxy">Sei connesso al proxy. Puoi disattivare il proxy in qualsiasi momento dalle impostazioni.</string>
    <string name="preferences_success">Successo</string>
    <string name="preferences_failed_to_connect">Connessione fallita</string>
    <string name="preferences_enter_proxy_address">Inserisci indirizzo proxy</string>


    <string name="configurable_single_select__customize_option">Personalizza opzione</string>

    <!-- Internal only preferences -->
    <string name="preferences__internal_preferences" translatable="false">Internal Preferences</string>
    <string name="preferences__internal_details" translatable="false">Internal Details</string>
    <string name="preferences__internal_stories_dialog_launcher" translatable="false">Stories dialog launcher</string>


    <!-- Payments -->
    <string name="PaymentsActivityFragment__all_activity">Tutte le attività</string>
    <string name="PaymentsAllActivityFragment__all">Tutti</string>
    <string name="PaymentsAllActivityFragment__sent">Inviati</string>
    <string name="PaymentsAllActivityFragment__received">Ricevuti</string>

    <string name="PaymentsHomeFragment__introducing_payments">Ti presentiamo i pagamenti (Beta)</string>
    <string name="PaymentsHomeFragment__use_signal_to_send_and_receive">Usa Molly per inviare e ricevere MobileCoin, una nuova valuta digitale incentrata sulla privacy. Attiva per iniziare.</string>
    <string name="PaymentsHomeFragment__activate_payments">Attiva pagamenti</string>
    <string name="PaymentsHomeFragment__activating_payments">Attivazione pagamenti…</string>
    <string name="PaymentsHomeFragment__restore_payments_account">Ripristina account pagamenti</string>
    <string name="PaymentsHomeFragment__no_recent_activity_yet">Nessuna attività recente ancora</string>
    <string name="PaymentsHomeFragment__pending_requests">Richieste in attesa</string>
    <string name="PaymentsHomeFragment__recent_activity">Attività recenti</string>
    <string name="PaymentsHomeFragment__see_all">Vedi tutti</string>
    <string name="PaymentsHomeFragment__add_funds">Aggiungi fondi</string>
    <string name="PaymentsHomeFragment__send">Invia</string>
    <string name="PaymentsHomeFragment__sent_s">Inviati %1$s</string>
    <string name="PaymentsHomeFragment__received_s">Ricevuti %1$s</string>
    <string name="PaymentsHomeFragment__transfer_to_exchange">Trasferisci all\'exchange</string>
    <string name="PaymentsHomeFragment__currency_conversion">Conversione valuta</string>
    <string name="PaymentsHomeFragment__deactivate_payments">Disattiva pagamenti</string>
    <string name="PaymentsHomeFragment__recovery_phrase">Frase di recupero</string>
    <string name="PaymentsHomeFragment__help">Aiuto</string>
    <string name="PaymentsHomeFragment__coin_cleanup_fee">Commissione per la pulizia delle monete</string>
    <string name="PaymentsHomeFragment__sent_payment">Pagamento inviato</string>
    <string name="PaymentsHomeFragment__received_payment">Pagamento ricevuto</string>
    <string name="PaymentsHomeFragment__processing_payment">Pagamento in elaborazione</string>
    <string name="PaymentsHomeFragment__unknown_amount">---</string>
    <string name="PaymentsHomeFragment__currency_conversion_not_available">Conversione valuta non disponibile</string>
    <string name="PaymentsHomeFragment__cant_display_currency_conversion">Impossibile visualizzare la conversione della valuta. Controlla la connessione del tuo telefono e riprova.</string>
    <string name="PaymentsHomeFragment__payments_is_not_available_in_your_region">I pagamenti non sono disponibili nella tua regione.</string>
    <string name="PaymentsHomeFragment__could_not_enable_payments">Impossibile abilitare i pagamenti. Riprova più tardi.</string>
    <string name="PaymentsHomeFragment__deactivate_payments_question">Disattivare pagamenti?</string>
    <string name="PaymentsHomeFragment__you_will_not_be_able_to_send">Non sarai in grado di inviare o ricevere MobileCoin in Molly se disattivi i pagamenti.</string>
    <string name="PaymentsHomeFragment__deactivate">Disattiva</string>
    <string name="PaymentsHomeFragment__continue">Continua</string>
    <string name="PaymentsHomeFragment__balance_is_not_currently_available">Il saldo non è attualmente disponibile.</string>
    <string name="PaymentsHomeFragment__payments_deactivated">Pagamenti disattivati.</string>
    <string name="PaymentsHomeFragment__payment_failed">Pagamento fallito</string>
    <string name="PaymentsHomeFragment__details">Dettagli</string>
    <string name="PaymentsHomeFragment__learn_more__activate_payments" translatable="false">https://support.signal.org/hc/articles/360057625692#payments_activate </string>
    <string name="PaymentsHomeFragment__you_can_use_signal_to_send">Puoi utilizzare Molly per inviare e ricevere MobileCoin. Tutti i pagamenti sono soggetti ai Termini di utilizzo dei MobileCoin e di MobileCoin Wallet. Questa è una funzione beta, quindi potresti riscontrare alcuni problemi e pagamenti o saldi che potresti perdere non possono essere recuperati. </string>
    <string name="PaymentsHomeFragment__activate">Attiva</string>
    <string name="PaymentsHomeFragment__view_mobile_coin_terms">Visualizza i termini di MobileCoin</string>
    <string name="PaymentsHomeFragment__payments_not_available">I pagamenti in Molly non sono più disponibili. Puoi ancora trasferire i fondi a un exchange ma non puoi più inviare e ricevere pagamenti o aggiungere fondi.</string>

    <string name="PaymentsHomeFragment__mobile_coin_terms_url" translatable="false">https://www.mobilecoin.com/terms-of-use.html</string>
    <!-- Alert dialog title which shows up after a payment to turn on payment lock -->
    <string name="PaymentsHomeFragment__turn_on">Vuoi attivare la funzione Pagamento sicuro?</string>
    <!-- Alert dialog description for why payment lock should be enabled before sending payments -->
    <string name="PaymentsHomeFragment__add_an_additional_layer">Aggiungi un ulteriore livello di sicurezza: Android ti chiederà lo sblocco dello schermo oppure l\'impronta digitale prima di fare un pagamento.</string>
    <!-- Alert dialog button to enable payment lock -->
    <string name="PaymentsHomeFragment__enable">Attiva</string>
    <!-- Alert dialog button to not enable payment lock for now -->
    <string name="PaymentsHomeFragment__not_now">Non ora</string>
    <!-- Alert dialog title which shows up to update app to send payments -->
    <string name="PaymentsHomeFragment__update_required">Aggiornamento necessario</string>
    <!-- Alert dialog description that app update is required to send payments-->
    <string name="PaymentsHomeFragment__an_update_is_required">Devi effettuare un aggiornamento per continuare a inviare e ricevere pagamenti, ma anche per vedere il tuo saldo aggiornato.</string>
    <!-- Alert dialog button to cancel -->
    <string name="PaymentsHomeFragment__cancel">Annulla</string>
    <!-- Alert dialog button to update now -->
    <string name="PaymentsHomeFragment__update_now">Aggiorna ora</string>

    <!-- PaymentsSecuritySetupFragment -->
    <!-- Toolbar title -->
    <string name="PaymentsSecuritySetupFragment__security_setup">Impostazioni di sicurezza</string>
    <!-- Title to enable payment lock -->
    <string name="PaymentsSecuritySetupFragment__protect_your_funds">Proteggi i tuoi fondi</string>
    <!-- Description as to why payment lock is required -->
    <string name="PaymentsSecuritySetupFragment__help_prevent">Rendi più sicuro l\'account per evitare che chiunque abbia accesso al tuo telefono possa accedere ai fondi presenti. Puoi cambiare questa opzione nelle Impostazioni di Signal.</string>
    <!-- Option to enable payment lock -->
    <string name="PaymentsSecuritySetupFragment__enable_payment_lock">Attiva la funzione Pagamento sicuro</string>
    <!-- Option to cancel -->
    <string name="PaymentsSecuritySetupFragment__not_now">Non ora</string>
    <!-- Dialog title to confirm skipping the step -->
    <string name="PaymentsSecuritySetupFragment__skip_this_step">Vuoi saltare questo passaggio?</string>
    <!-- Dialog description to let users know why payment lock is required -->
    <string name="PaymentsSecuritySetupFragment__skipping_this_step">Se ignori questo passaggio, chiunque abbia accesso al tuo telefono potrebbe trasferire eventuali fondi presenti o vedere la tua frase segreta di recupero.</string>
    <!-- Dialog option to cancel -->
    <string name="PaymentsSecuritySetupFragment__cancel">Annulla</string>
    <!-- Dialog option to skip -->
    <string name="PaymentsSecuritySetupFragment__skip">Salta</string>

    <!-- PaymentsAddMoneyFragment -->
    <string name="PaymentsAddMoneyFragment__add_funds">Aggiungi fondi</string>
    <string name="PaymentsAddMoneyFragment__your_wallet_address">L\'indirizzo del tuo portafoglio</string>
    <string name="PaymentsAddMoneyFragment__copy">Copia</string>
    <string name="PaymentsAddMoneyFragment__copied_to_clipboard">Copiato negli appunti</string>
    <string name="PaymentsAddMoneyFragment__to_add_funds">Per aggiungere fondi, invia MobileCoin all\'indirizzo del tuo portafoglio. Avvia una transazione dal tuo account su un exchange che supporta MobileCoin, quindi scansiona il codice QR o copia l\'indirizzo del tuo portafoglio.</string>
    <string name="PaymentsAddMoneyFragment__learn_more__information" translatable="false">https://support.signal.org/hc/articles/360057625692#payments_transfer_from_exchange</string>

    <!-- PaymentsDetailsFragment -->
    <string name="PaymentsDetailsFragment__details">Dettagli</string>
    <string name="PaymentsDetailsFragment__status">Stato</string>
    <string name="PaymentsDetailsFragment__submitting_payment">Invio pagamento in corso…</string>
    <string name="PaymentsDetailsFragment__processing_payment">Pagamento in elaborazione…</string>
    <string name="PaymentsDetailsFragment__payment_complete">Pagamento completato</string>
    <string name="PaymentsDetailsFragment__payment_failed">Pagamento fallito</string>
    <string name="PaymentsDetailsFragment__network_fee">Commissione rete</string>
    <string name="PaymentsDetailsFragment__sent_by">Inviato da</string>
    <string name="PaymentsDetailsFragment__sent_to_s">Inviato a %1$s</string>
    <string name="PaymentsDetailsFragment__you_on_s_at_s">You il %1$s alle %2$s</string>
    <string name="PaymentsDetailsFragment__s_on_s_at_s">%1$s il %2$s alle %3$s</string>
    <string name="PaymentsDetailsFragment__to">A</string>
    <string name="PaymentsDetailsFragment__from">Da</string>
    <string name="PaymentsDetailsFragment__information">I dettagli della transazione, compreso l\'importo del pagamento e l\'ora della transazione, fanno parte del MobileCoin Ledger.</string>
    <string name="PaymentsDetailsFragment__coin_cleanup_fee">Commissione per la pulizia delle monete</string>
    <string name="PaymentsDetailsFragment__coin_cleanup_information">Una \"commissione per la pulizia delle monete\" viene addebitata quando le monete in tuo possesso non possono essere combinate per completare una transazione. La pulizia ti consentirà di continuare a inviare pagamenti.</string>
    <string name="PaymentsDetailsFragment__no_details_available">Non sono disponibili ulteriori dettagli per questa transazione</string>
    <string name="PaymentsDetailsFragment__learn_more__information" translatable="false">https://support.signal.org/hc/articles/360057625692#payments_details</string>
    <string name="PaymentsDetailsFragment__learn_more__cleanup_fee" translatable="false">https://support.signal.org/hc/articles/360057625692#payments_details_fees</string>
    <string name="PaymentsDetailsFragment__sent_payment">Pagamento inviato</string>
    <string name="PaymentsDetailsFragment__received_payment">Pagamento ricevuto</string>
    <string name="PaymentsDeatilsFragment__payment_completed_s">Pagamento completato %1$s</string>
    <string name="PaymentsDetailsFragment__block_number">Blocca numero</string>

    <!-- PaymentsTransferFragment -->
    <string name="PaymentsTransferFragment__transfer">Trasferisci</string>
    <string name="PaymentsTransferFragment__scan_qr_code">Scansiona codice QR</string>
    <string name="PaymentsTransferFragment__to_scan_or_enter_wallet_address">A: Scansiona o inserisci l\'indirizzo del portafoglio</string>
    <string name="PaymentsTransferFragment__you_can_transfer">Puoi trasferire MobileCoin completando un trasferimento all\'indirizzo del portafoglio fornito dall\'exchange. L\'indirizzo del portafoglio è la stringa di numeri e lettere più comunemente sotto il codice QR.</string>
    <string name="PaymentsTransferFragment__next">Avanti</string>
    <string name="PaymentsTransferFragment__invalid_address">Indirizzo non valido</string>
    <string name="PaymentsTransferFragment__check_the_wallet_address">Controlla l\'indirizzo del portafoglio a cui stai tentando di trasferire e riprova.</string>
    <string name="PaymentsTransferFragment__you_cant_transfer_to_your_own_signal_wallet_address">Non puoi trasferire all\'indirizzo del tuo portafoglio Molly. Inserisci l\'indirizzo del portafoglio dal tuo account in uno exchange supportato.</string>
    <string name="PaymentsTransferFragment__to_scan_a_qr_code_signal_needs">Per scansionare un codice QR, Molly deve accedere alla fotocamera.</string>
    <string name="PaymentsTransferFragment__signal_needs_the_camera_permission_to_capture_qr_code_go_to_settings">Molly richiede l\'autorizzazione all\'uso della fotocamera per acquisire un codice QR. Vai nelle impostazioni, selezionare \"Autorizzazioni\" e abilita \"Fotocamera\".</string>
    <string name="PaymentsTransferFragment__to_scan_a_qr_code_signal_needs_access_to_the_camera">Per scansionare un codice QR, Molly deve accedere alla fotocamera.</string>
    <string name="PaymentsTransferFragment__settings">Impostazioni</string>

    <!-- PaymentsTransferQrScanFragment -->
    <string name="PaymentsTransferQrScanFragment__scan_address_qr_code">Scansiona codice QR dell\'indirizzo</string>
    <string name="PaymentsTransferQrScanFragment__scan_the_address_qr_code_of_the_payee">Scansiona il codice QR dell\'indirizzo del beneficiario</string>

    <!-- CreatePaymentFragment -->
    <string name="CreatePaymentFragment__request">Richiedi</string>
    <string name="CreatePaymentFragment__pay">Paga</string>
    <string name="CreatePaymentFragment__available_balance_s">Saldo disponibile: %1$s</string>
    <string name="CreatePaymentFragment__toggle_content_description">Aziona</string>
    <string name="CreatePaymentFragment__1">1</string>
    <string name="CreatePaymentFragment__2">2</string>
    <string name="CreatePaymentFragment__3">3</string>
    <string name="CreatePaymentFragment__4">4</string>
    <string name="CreatePaymentFragment__5">5</string>
    <string name="CreatePaymentFragment__6">6</string>
    <string name="CreatePaymentFragment__7">7</string>
    <string name="CreatePaymentFragment__8">8</string>
    <string name="CreatePaymentFragment__9">9</string>
    <string name="CreatePaymentFragment__decimal">.</string>
    <string name="CreatePaymentFragment__0">0</string>
    <string name="CreatePaymentFragment__lt">&lt;</string>
    <string name="CreatePaymentFragment__backspace">Cancella</string>
    <string name="CreatePaymentFragment__add_note">Aggiungi nota</string>
    <string name="CreatePaymentFragment__conversions_are_just_estimates">Le conversioni sono solo stime e potrebbero non essere accurate.</string>
    <string name="CreatePaymentFragment__learn_more__conversions" translatable="false">https://support.signal.org/hc/articles/360057625692#payments_currency_conversion</string>

    <!-- EditNoteFragment -->
    <string name="EditNoteFragment_note">Nota</string>

    <!-- ConfirmPaymentFragment -->
    <string name="ConfirmPayment__confirm_payment">Conferma pagamento</string>
    <string name="ConfirmPayment__network_fee">Commissione rete</string>
    <string name="ConfirmPayment__error_getting_fee">Errore durante l\'acquisizione della commissione</string>
    <string name="ConfirmPayment__estimated_s">Stimati %1$s</string>
    <string name="ConfirmPayment__to">A</string>
    <string name="ConfirmPayment__total_amount">Importo totale</string>
    <string name="ConfirmPayment__balance_s">Saldo: %1$s</string>
    <string name="ConfirmPayment__submitting_payment">Invio pagamento in corso…</string>
    <string name="ConfirmPayment__processing_payment">Pagamento in elaborazione…</string>
    <string name="ConfirmPayment__payment_complete">Pagamento completato</string>
    <string name="ConfirmPayment__payment_failed">Pagamento fallito</string>
    <string name="ConfirmPayment__payment_will_continue_processing">Il pagamento continuerà a essere elaborato</string>
    <string name="ConfirmPaymentFragment__invalid_recipient">Destinatario non valido</string>
    <!-- Title of a dialog show when we were unable to present the user\'s screenlock before sending a payment -->
    <string name="ConfirmPaymentFragment__failed_to_show_payment_lock">Impossibile mostrare la schermata per il Pagamento sicuro</string>
    <!-- Body of a dialog show when we were unable to present the user\'s screenlock before sending a payment -->
    <string name="ConfirmPaymentFragment__you_enabled_payment_lock_in_the_settings">Hai attivato la funzione Pagamento sicuro nelle Impostazioni, ma non è possibile mostrarla al momento.</string>
    <!-- Button in a dialog that will take the user to the privacy settings -->
    <string name="ConfirmPaymentFragment__go_to_settings">Vai alle Impostazioni</string>
    <string name="ConfirmPaymentFragment__this_person_has_not_activated_payments">Questa persona non ha attivato i pagamenti</string>
    <string name="ConfirmPaymentFragment__unable_to_request_a_network_fee">Impossibile richiedere una commissione di rete. Per continuare questo pagamento, tocca OK per riprovare.</string>

    <!-- BiometricDeviceAuthentication -->
    <!-- Biometric/Device authentication prompt title -->
    <string name="BiometricDeviceAuthentication__signal">Signal</string>


    <!-- CurrencyAmountFormatter_s_at_s -->
    <string name="CurrencyAmountFormatter_s_at_s">%1$s alle %2$s</string>

    <!-- SetCurrencyFragment -->
    <string name="SetCurrencyFragment__set_currency">Imposta valuta</string>
    <string name="SetCurrencyFragment__all_currencies">Tutte le valute</string>

    <!-- **************************************** -->
    <!-- menus -->
    <!-- **************************************** -->

    <!-- contact_selection_list -->
    <string name="contact_selection_list__unknown_contact">Nuovo messaggio a…</string>
    <string name="contact_selection_list__unknown_contact_block">Blocca utente</string>
    <string name="contact_selection_list__unknown_contact_add_to_group">Aggiungi al gruppo</string>

    <!-- conversation_callable_insecure -->
    <string name="conversation_callable_insecure__menu_call">Chiama</string>

    <!-- conversation_callable_secure -->
    <string name="conversation_callable_secure__menu_call">Chiamata Signal</string>
    <string name="conversation_callable_secure__menu_video">Videochiamata Signal</string>

    <!-- conversation_context -->

    <!-- Heading which shows how many messages are currently selected -->
    <plurals name="conversation_context__s_selected">
        <item quantity="one">%1$d selezionata</item>
        <item quantity="other">%1$d selezionate</item>
    </plurals>

    <!-- conversation_context_image -->
    <!-- Button to save a message attachment (image, file etc.) -->
    <string name="conversation_context_image__save_attachment">Salva</string>

    <!-- conversation_expiring_off -->
    <string name="conversation_expiring_off__disappearing_messages">Messaggi a scomparsa</string>

    <!-- conversation_selection -->
    <!-- Button to view detailed information for a message -->
    <string name="conversation_selection__menu_message_details">Informazioni</string>
    <!-- Button to copy a message\'s text to the clipboard -->
    <string name="conversation_selection__menu_copy">Copia</string>
    <!-- Button to delete a message -->
    <string name="conversation_selection__menu_delete">Elimina</string>
    <!-- Button to forward a message to another person or group chat -->
    <string name="conversation_selection__menu_forward">Inoltra</string>
    <!-- Button to reply to a message -->
    <string name="conversation_selection__menu_reply">Rispondi</string>
    <!-- Button to save a message attachment (image, file etc.) -->
    <string name="conversation_selection__menu_save">Salva</string>
    <!-- Button to retry sending a message -->
    <string name="conversation_selection__menu_resend_message">Reinvia</string>
    <!-- Button to select a message and enter selection mode -->
    <string name="conversation_selection__menu_multi_select">Seleziona</string>
    <!-- Button to view a in-chat payment message's full payment details -->
    <string name="conversation_selection__menu_payment_details">Payment details</string>

    <!-- conversation_expiring_on -->

    <!-- conversation_insecure -->
    <string name="conversation_insecure__invite">Invita</string>

    <!-- conversation_list_batch -->
    <string name="conversation_list_batch__menu_delete_selected">Elimina selezionati</string>
    <string name="conversation_list_batch__menu_pin_selected">Fissa selezionati</string>
    <string name="conversation_list_batch__menu_unpin_selected">Non fissare selezionati</string>
    <string name="conversation_list_batch__menu_select_all">Seleziona tutto</string>
    <string name="conversation_list_batch_archive__menu_archive_selected">Archivia</string>
    <string name="conversation_list_batch_unarchive__menu_unarchive_selected">Estrai dall\'archivio</string>
    <string name="conversation_list_batch__menu_mark_as_read">Segna come già letto</string>
    <string name="conversation_list_batch__menu_mark_as_unread">Segna come non letto</string>

    <!-- conversation_list -->
    <string name="conversation_list_settings_shortcut">Scorciatoia impostazioni</string>
    <string name="conversation_list_search_description">Cerca</string>
    <string name="conversation_list__pinned">Fissate</string>
    <string name="conversation_list__chats">Chat</string>
    <string name="conversation_list__you_can_only_pin_up_to_d_chats">Puoi fissare solo fino a %1$d chat</string>

    <!-- conversation_list_item_view -->
    <string name="conversation_list_item_view__contact_photo_image">Foto del contatto</string>
    <string name="conversation_list_item_view__archived">Archiviate</string>


    <!-- conversation_list_fragment -->
    <string name="conversation_list_fragment__fab_content_description">Nuova conversazione</string>
    <string name="conversation_list_fragment__open_camera_description">Apri Fotocamera</string>
    <string name="conversation_list_fragment__no_chats_yet_get_started_by_messaging_a_friend">Ancora nessuna chat.\nInizia inviando un messaggio a un amico.</string>


    <!-- conversation_secure_verified -->
    <string name="conversation_secure_verified__menu_reset_secure_session">Azzera la sessione sicura</string>

    <!-- conversation_muted -->
    <string name="conversation_muted__unmute">Annulla silenzioso</string>

    <!-- conversation_unmuted -->
    <string name="conversation_unmuted__mute_notifications">Silenzia notifiche</string>

    <!-- conversation -->
    <string name="conversation__menu_group_settings">Impostazioni gruppo</string>
    <string name="conversation__menu_leave_group">Abbandona il gruppo</string>
    <string name="conversation__menu_view_all_media">Tutti i file multimediali</string>
    <string name="conversation__menu_conversation_settings">Impostazioni conversazione</string>
    <string name="conversation__menu_add_shortcut">Aggiungi alla schermata principale</string>
    <string name="conversation__menu_create_bubble">Crea bolla</string>

    <!-- conversation_popup -->
    <string name="conversation_popup__menu_expand_popup">Espandi popup</string>

    <!-- conversation_callable_insecure -->
    <string name="conversation_add_to_contacts__menu_add_to_contacts">Aggiungi ai contatti</string>

    <!-- conversation_group_options -->
    <string name="convesation_group_options__recipients_list">Lista dei destinatari</string>
    <string name="conversation_group_options__delivery">Invio</string>
    <string name="conversation_group_options__conversation">Conversazione</string>
    <string name="conversation_group_options__broadcast">Broadcast</string>

    <!-- text_secure_normal -->
    <string name="text_secure_normal__menu_new_group">Nuovo gruppo</string>
    <string name="text_secure_normal__menu_settings">Impostazioni</string>
    <string name="text_secure_normal__menu_clear_passphrase">Blocca</string>
    <string name="text_secure_normal__mark_all_as_read">Segna tutto come già letto</string>
    <string name="text_secure_normal__invite_friends">Invita amici</string>

    <!-- verify_display_fragment -->
    <string name="verify_display_fragment_context_menu__copy_to_clipboard">Copia negli appunti</string>
    <string name="verify_display_fragment_context_menu__compare_with_clipboard">Confronta con gli appunti</string>

    <!-- reminder_header -->
    <string name="reminder_header_sms_import_title">Importa gli SMS di sistema</string>
    <string name="reminder_header_sms_import_text">Tocca per copiare i messaggi SMS del tuo telefono nel database criptato di Signal.</string>
    <string name="reminder_header_push_title">Attiva i messaggi e le chiamate con Signal</string>
    <string name="reminder_header_push_text">Migliora la tua esperienza nel comunicare.</string>
    <string name="reminder_header_service_outage_text">Signal sta riscontrando problemi tecnici. Stiamo lavorando per ripristinare il servizio nel minor tempo possibile.</string>
    <string name="reminder_header_progress">%1$d%%</string>
    <!-- Body text of a banner that will show at the top of the chat list when we temporarily cannot process the user's contacts -->
    <string name="reminder_cds_warning_body">Signal\'s private contact discovery temporarily can\'t process your phone\'s contacts.</string>
    <!-- Label for a button in a banner to learn more about why we temporarily can't process the user's contacts -->
    <string name="reminder_cds_warning_learn_more">Scopri di più</string>
    <!-- Body text of a banner that will show at the top of the chat list when the user has so many contacts that we cannot ever process them -->
    <string name="reminder_cds_permanent_error_body">Signal\'s private contact discovery can\'t process your phone\'s contacts.</string>
    <!-- Label for a button in a banner to learn more about why we cannot process the user's contacts -->
    <string name="reminder_cds_permanent_error_learn_more">Scopri di più</string>

    <!-- media_preview -->
    <string name="media_preview__save_title">Salva</string>
    <string name="media_preview__forward_title">Inoltra</string>
    <string name="media_preview__share_title">Condividi</string>
    <string name="media_preview__all_media_title">Tutti i file multimediali</string>
    <string name="media_preview__edit_title">Modifica</string>


    <!-- media_preview_activity -->
    <string name="media_preview_activity__media_content_description">Anteprima contenuto multimediale</string>

    <!-- new_conversation_activity -->
    <string name="new_conversation_activity__refresh">Aggiorna</string>
    <!-- redphone_audio_popup_menu -->

    <!-- Insights -->
    <string name="Insights__percent">%</string>
    <string name="Insights__title">Statistiche</string>
    <string name="InsightsDashboardFragment__title">Statistiche</string>
    <string name="InsightsDashboardFragment__signal_protocol_automatically_protected">Il Protocollo Signal ha automaticamente protetto il %1$d%% dei tuoi messaggi in uscita negli ultimi %2$d giorni. Le conversazioni tra utenti Signal sono sempre crittografate end-to-end.</string>
    <string name="InsightsDashboardFragment__spread_the_word">Spargi la voce</string>
    <string name="InsightsDashboardFragment__not_enough_data">Dati non sufficienti</string>
    <string name="InsightsDashboardFragment__your_insights_percentage_is_calculated_based_on">La tua percentuale nelle statistiche viene calcolata basandosi sui messaggi in uscita negli ultimi %1$d giorni che non sono scomparsi o stati eliminati.</string>
    <string name="InsightsDashboardFragment__start_a_conversation">Inizia una conversazione</string>
    <string name="InsightsDashboardFragment__invite_your_contacts">Inizia a comunicare in modo sicuro e attiva nuove funzionalità che vanno oltre le limitazioni dei messaggi SMS non criptati invitando più contatti a unirsi a Signal.</string>
    <string name="InsightsDashboardFragment__this_stat_was_generated_locally">Queste statistiche sono generate localmente sul tuo dispositivo e possono essere viste solo da te. Non sono mai trasmesse da nessuna parte.</string>
    <string name="InsightsDashboardFragment__encrypted_messages">Messaggi criptati</string>
    <string name="InsightsDashboardFragment__cancel">Annulla</string>
    <string name="InsightsDashboardFragment__send">Invia</string>
    <string name="InsightsModalFragment__title">Ti presentiamo le statistiche</string>
    <string name="InsightsModalFragment__description">Scopri quanti dei tuoi messaggi in uscita sono stati inviati in modo sicuro, quindi invita rapidamente nuovi contatti per aumentare la tua percentuale di Signal.</string>
    <string name="InsightsModalFragment__view_insights">Visualizza statistiche</string>

    <string name="FirstInviteReminder__title">Invita a Signal</string>
    <string name="FirstInviteReminder__description">Puoi aumentare il numero di messaggi criptati che hai inviato del %1$d%%</string>
    <string name="SecondInviteReminder__title">Dai un Boost a Signal</string>
    <string name="SecondInviteReminder__description">Invita %1$s</string>
    <string name="InsightsReminder__view_insights">Visualizza statistiche</string>
    <string name="InsightsReminder__invite">Invita</string>

    <!-- Edit KBS Pin -->

    <!-- BaseKbsPinFragment -->
    <string name="BaseKbsPinFragment__next">Avanti</string>
    <string name="BaseKbsPinFragment__create_alphanumeric_pin">Crea PIN alfanumerico</string>
    <string name="BaseKbsPinFragment__create_numeric_pin">Crea PIN numerico</string>
    <string name="BaseKbsPinFragment__learn_more_url" translatable="false">https://support.signal.org/hc/articles/360007059792</string>

    <!-- CreateKbsPinFragment -->
    <plurals name="CreateKbsPinFragment__pin_must_be_at_least_characters">
        <item quantity="one">Il PIN deve essere almeno di %1$d carattere</item>
        <item quantity="other">Il PIN deve essere almeno di %1$d caratteri</item>
    </plurals>
    <plurals name="CreateKbsPinFragment__pin_must_be_at_least_digits">
        <item quantity="one">Il PIN deve essere almeno di %1$d cifra</item>
        <item quantity="other">Il PIN deve essere almeno di %1$d cifre</item>
    </plurals>
    <string name="CreateKbsPinFragment__create_a_new_pin">Crea un nuovo PIN</string>
    <string name="CreateKbsPinFragment__you_can_choose_a_new_pin_as_long_as_this_device_is_registered">Puoi cambiare il tuo PIN finché questo dispositivo è registrato.</string>
    <string name="CreateKbsPinFragment__create_your_pin">Crea il tuo PIN</string>
    <string name="CreateKbsPinFragment__pins_keep_information_stored_with_signal_encrypted">I PIN mantengono le informazioni memorizzate con Signal crittografate in modo che solo tu possa accedervi. Il profilo, le impostazioni e i contatti verranno ripristinati quando reinstalli. Non avrai bisogno del tuo PIN per aprire l\'app.</string>
    <string name="CreateKbsPinFragment__choose_a_stronger_pin">Scegli un PIN più complesso</string>

    <!-- ConfirmKbsPinFragment -->
    <string name="ConfirmKbsPinFragment__pins_dont_match">I PIN non corrispondono. Riprova.</string>
    <string name="ConfirmKbsPinFragment__confirm_your_pin">Conferma il tuo PIN</string>
    <string name="ConfirmKbsPinFragment__pin_creation_failed">Creazione PIN fallita</string>
    <string name="ConfirmKbsPinFragment__your_pin_was_not_saved">Il tuo PIN non è stato salvato. Ti chiederemo di creare un PIN più tardi.</string>
    <string name="ConfirmKbsPinFragment__pin_created">PIN creato.</string>
    <string name="ConfirmKbsPinFragment__re_enter_your_pin">Inserisci nuovamente il PIN</string>
    <string name="ConfirmKbsPinFragment__creating_pin">Creazione PIN…</string>

    <!-- KbsSplashFragment -->
    <string name="KbsSplashFragment__introducing_pins">Ti presentiamo i PIN</string>
    <string name="KbsSplashFragment__pins_keep_information_stored_with_signal_encrypted">I PIN mantengono le informazioni memorizzate con Signal crittografate in modo che solo tu possa accedervi. Il profilo, le impostazioni e i contatti verranno ripristinati quando reinstalli. Non avrai bisogno del tuo PIN per aprire l\'app.</string>
    <string name="KbsSplashFragment__learn_more">Scopri di più</string>
    <string name="KbsSplashFragment__learn_more_link" translatable="false">https://support.signal.org/hc/articles/360007059792</string>
    <string name="KbsSplashFragment__registration_lock_equals_pin">Blocco registrazione = PIN</string>
    <string name="KbsSplashFragment__your_registration_lock_is_now_called_a_pin">Il tuo blocco registrazione ora è chiamato PIN e fa di più. Aggiornalo ora.</string>
    <string name="KbsSplashFragment__update_pin">Aggiorna PIN</string>
    <string name="KbsSplashFragment__create_your_pin">Crea il tuo PIN</string>
    <string name="KbsSplashFragment__learn_more_about_pins">Scopri di più sui PIN</string>
    <string name="KbsSplashFragment__disable_pin">Disabilita PIN</string>

    <!-- KBS Reminder Dialog -->
    <string name="KbsReminderDialog__enter_your_signal_pin">Inserisci il tuo PIN di Signal</string>
    <string name="KbsReminderDialog__to_help_you_memorize_your_pin">Per aiutarti a memorizzare il tuo PIN, ti chiederemo di inserirlo periodicamente. Lo chiederemo di meno nel corso del tempo.</string>
    <string name="KbsReminderDialog__skip">Salta</string>
    <string name="KbsReminderDialog__submit">Invia</string>
    <string name="KbsReminderDialog__forgot_pin">PIN dimenticato?</string>
    <string name="KbsReminderDialog__incorrect_pin_try_again">PIN errato. Riprova.</string>

    <!-- AccountLockedFragment -->
    <string name="AccountLockedFragment__account_locked">Account bloccato</string>
    <string name="AccountLockedFragment__your_account_has_been_locked_to_protect_your_privacy">Il tuo account è stato bloccato per proteggere la tua privacy e la tua sicurezza. Dopo %1$d giorni di inattività sarai in grado di registrare nuovamente questo numero di telefono senza bisogno del tuo PIN. Tutti i contenuti saranno cancellati.</string>
    <string name="AccountLockedFragment__next">Avanti</string>
    <string name="AccountLockedFragment__learn_more">Scopri di più</string>
    <string name="AccountLockedFragment__learn_more_url" translatable="false">https://support.signal.org/hc/articles/360007059792</string>

    <!-- KbsLockFragment -->
    <string name="RegistrationLockFragment__enter_your_pin">Inserisci il tuo PIN</string>
    <string name="RegistrationLockFragment__enter_the_pin_you_created">Inserisci il PIN che hai creato per il tuo account. Questo è diverso dal tuo codice di verifica SMS.</string>
    <string name="RegistrationLockFragment__enter_alphanumeric_pin">Inserisci PIN alfanumerico</string>
    <string name="RegistrationLockFragment__enter_numeric_pin">Inserisci PIN numerico</string>
    <string name="RegistrationLockFragment__incorrect_pin_try_again">PIN errato. Riprova.</string>
    <string name="RegistrationLockFragment__forgot_pin">PIN dimenticato?</string>
    <string name="RegistrationLockFragment__incorrect_pin">PIN errato</string>
    <string name="RegistrationLockFragment__forgot_your_pin">Hai dimenticato il tuo PIN?</string>
    <string name="RegistrationLockFragment__not_many_tries_left">Non molti tentativi rimanenti!</string>
    <string name="RegistrationLockFragment__signal_registration_need_help_with_pin_for_android_v1_pin">Registrazione Signal - Ho bisogno di aiuto con il PIN per Android (PIN v1)</string>
    <string name="RegistrationLockFragment__signal_registration_need_help_with_pin_for_android_v2_pin">Registrazione Signal - Ho bisogno di aiuto con il PIN per Android (PIN v2)</string>

    <plurals name="RegistrationLockFragment__for_your_privacy_and_security_there_is_no_way_to_recover">
        <item quantity="one">Per la tua privacy e sicurezza, non c\'è modo di recuperare il tuo PIN. Se non riesci a ricordare il tuo PIN, puoi ripetere la verifica con SMS dopo %1$d giorno di inattività. In questo caso, il tuo account sarà rimosso e tutti i contenuti eliminati.</item>
        <item quantity="other">Per la tua privacy e sicurezza, non c\'è modo di recuperare il tuo PIN. Se non riesci a ricordare il tuo PIN, puoi ripetere la verifica con SMS dopo %1$d giorni di inattività. In questo caso, il tuo account sarà cancellato e tutti i contenuti eliminati.</item>
    </plurals>

    <plurals name="RegistrationLockFragment__incorrect_pin_d_attempts_remaining">
        <item quantity="one">PIN errato. %1$d tentativo rimanente.</item>
        <item quantity="other">PIN errato. %1$d tentativi rimanenti.</item>
    </plurals>

    <plurals name="RegistrationLockFragment__if_you_run_out_of_attempts_your_account_will_be_locked_for_d_days">
        <item quantity="one">Se esaurisci i tentativi il tuo account verrà bloccato per %1$d giorno. Dopo %1$d giorno di inattività, potrai registrarti nuovamente senza il tuo PIN. Il tuo account sarà rimosso e tutti i contenuti eliminati.</item>
        <item quantity="other">Se esaurisci i tentativi il tuo account verrà bloccato per %1$d giorni. Dopo %1$d giorni di inattività, potrai registrarti nuovamente senza il tuo PIN. Il tuo account sarà rimosso e tutti i contenuti eliminati.</item>
    </plurals>

    <plurals name="RegistrationLockFragment__you_have_d_attempts_remaining">
        <item quantity="one">Hai %1$d tentativo rimanente.</item>
        <item quantity="other">Hai %1$d tentativi rimanenti.</item>
    </plurals>

    <plurals name="RegistrationLockFragment__d_attempts_remaining">
        <item quantity="one">%1$d tentativo rimanente.</item>
        <item quantity="other">%1$d tentativi rimanenti.</item>
    </plurals>

    <!-- CalleeMustAcceptMessageRequestDialogFragment -->
    <string name="CalleeMustAcceptMessageRequestDialogFragment__s_will_get_a_message_request_from_you">%1$s riceverà una richiesta di messaggio da te. Potrai chiamarlo quando la tua richiesta di messaggio verrà accettata.</string>

    <!-- KBS Megaphone -->
    <string name="KbsMegaphone__create_a_pin">Crea un PIN</string>
    <string name="KbsMegaphone__pins_keep_information_thats_stored_with_signal_encrytped">I PIN mantengono le informazioni che sono memorizzate con Signal crittografate.</string>
    <string name="KbsMegaphone__create_pin">Crea PIN</string>

    <!-- transport_selection_list_item -->
    <string name="transport_selection_list_item__transport_icon">Icona trasporto</string>
    <string name="ConversationListFragment_loading">Caricamento…</string>
    <string name="CallNotificationBuilder_connecting">Connessione…</string>
    <string name="Permissions_permission_required">Autorizzazione necessaria</string>
    <string name="ConversationActivity_signal_needs_sms_permission_in_order_to_send_an_sms">Signal necessita l\'accesso agli SMS per poterli inviare, ma è stato negato in modo permanente. Si prega di continuare con le impostazioni dell\'app, selezionare \"Autorizzazioni\" e abilitare \"SMS\".</string>
    <string name="Permissions_continue">Continua</string>
    <string name="Permissions_not_now">Non ora</string>
    <string name="conversation_activity__enable_signal_messages">ABILITA MESSAGGI SIGNAL</string>
    <string name="SQLCipherMigrationHelper_migrating_signal_database">Migrazione del database di Signal</string>
    <string name="PushDecryptJob_new_locked_message">Nuovo messaggio bloccato</string>
    <string name="PushDecryptJob_unlock_to_view_pending_messages">Sblocca per leggere i messaggi in sospeso</string>
    <string name="enter_backup_passphrase_dialog__backup_passphrase">Passphrase di backup</string>
    <string name="backup_enable_dialog__backups_will_be_saved_to_external_storage_and_encrypted_with_the_passphrase_below_you_must_have_this_passphrase_in_order_to_restore_a_backup">I backup verranno salvati nella memoria esterna e crittografati con la passphrase qui sotto. Sarà necessario avere questa passphrase per ripristinare il backup.</string>
    <string name="backup_enable_dialog__you_must_have_this_passphrase">È necessario avere questa passphrase per ripristinare un backup.</string>
    <string name="backup_enable_dialog__folder">Cartella</string>
    <string name="backup_enable_dialog__i_have_written_down_this_passphrase">Ho scritto questa passphrase. Senza di questa, non sarò in grado di ripristinare un backup.</string>
    <string name="registration_activity__restore_backup">Ripristina backup</string>
    <string name="registration_activity__transfer_or_restore_account">Trasferisci o ripristina account</string>
    <string name="registration_activity__transfer_account">Trasferisci account</string>
    <string name="registration_activity__skip">Salta</string>
    <string name="preferences_chats__chat_backups">Backup delle chat</string>
    <string name="preferences_chats__backup_chats_to_external_storage">Backup delle chat sulla memoria esterna</string>
    <string name="preferences_chats__transfer_account">Trasferisci account</string>
    <string name="preferences_chats__transfer_account_to_a_new_android_device">Trasferisci l\'account su un nuovo dispositivo Android</string>
    <string name="RegistrationActivity_enter_backup_passphrase">Inserire passphrase del backup</string>
    <string name="RegistrationActivity_restore">Ripristina</string>
    <string name="RegistrationActivity_backup_failure_downgrade">Impossibile importare backup da versioni più recenti di Signal</string>
    <string name="RegistrationActivity_incorrect_backup_passphrase">Passphrase del backup errata</string>
    <string name="RegistrationActivity_checking">Controllo…</string>
    <string name="RegistrationActivity_d_messages_so_far">Ancora %1$d messaggi…</string>
    <string name="RegistrationActivity_restore_from_backup">Ripristinare da backup?</string>
    <string name="RegistrationActivity_restore_your_messages_and_media_from_a_local_backup">Ripristina i tuoi messaggi e contenuti multimediali da un backup locale. Se non lo ripristini ora, non sarai in grado di ripristinarlo in seguito</string>
    <string name="RegistrationActivity_backup_size_s">Dimensione backup: %1$s</string>
    <string name="RegistrationActivity_backup_timestamp_s">Data del backup: %1$s</string>
    <string name="BackupDialog_enable_local_backups">Abilitare backup locali?</string>
    <string name="BackupDialog_enable_backups">Abilitare i backup</string>
    <string name="BackupDialog_please_acknowledge_your_understanding_by_marking_the_confirmation_check_box">Conferma di aver capito spuntando la casella di conferma.</string>
    <string name="BackupDialog_delete_backups">Cancellare i backup?</string>
    <string name="BackupDialog_disable_and_delete_all_local_backups">Disabilitare e cancellare tutti i backup locali?</string>
    <string name="BackupDialog_delete_backups_statement">Cancellare i backup</string>
    <string name="BackupDialog_to_enable_backups_choose_a_folder">Per attivare i backup, scegli una cartella. I nuovi backup verranno salvati in questa posizione.</string>
    <string name="BackupDialog_choose_folder">Scegli la cartella</string>
    <string name="BackupDialog_copied_to_clipboard">Aggiunto agli appunti</string>
    <string name="BackupDialog_no_file_picker_available">Nessun selettore di file disponibile.</string>
    <string name="BackupDialog_enter_backup_passphrase_to_verify">Inserisci la passphrase del tuo backup per verificarla</string>
    <string name="BackupDialog_verify">Verifica</string>
    <string name="BackupDialog_you_successfully_entered_your_backup_passphrase">Hai inserito correttamente la passphrase del tuo backup</string>
    <string name="BackupDialog_passphrase_was_not_correct">La passphrase non è corretta</string>
    <string name="LocalBackupJob_creating_signal_backup">Creazione backup di Molly…</string>
    <!-- Title for progress notification shown in a system notification while verifying a recent backup. -->
    <string name="LocalBackupJob_verifying_signal_backup">Verifica del backup di Molly in corso…</string>
    <string name="LocalBackupJobApi29_backup_failed">Backup fallito</string>
    <string name="LocalBackupJobApi29_your_backup_directory_has_been_deleted_or_moved">La cartella di backup è stata eliminata o spostata.</string>
    <string name="LocalBackupJobApi29_your_backup_file_is_too_large">Il tuo file di backup è troppo grande per essere memorizzato su questo volume.</string>
    <string name="LocalBackupJobApi29_there_is_not_enough_space">Spazio insufficiente per memorizzare il backup.</string>
    <!-- Error message shown if a newly created backup could not be verified as accurate -->
    <string name="LocalBackupJobApi29_your_backup_could_not_be_verified">Non è stato possibile creare e verificare il tuo ultimo backup. Prova a crearne uno nuovo.</string>
    <!-- Error message shown if a very large attachment is encountered during the backup creation and causes the backup to fail -->
    <string name="LocalBackupJobApi29_your_backup_contains_a_very_large_file">Il tuo backup contiene un file di dimensioni troppo grandi e non può essere salvato. Ti consigliamo di eliminarlo e di creare un nuovo backup.</string>
    <string name="LocalBackupJobApi29_tap_to_manage_backups">Clicca per gestire i backup.</string>
    <string name="ProgressPreference_d_messages_so_far">Ancora %1$d messaggi</string>
    <string name="RegistrationActivity_wrong_number">Numero errato</string>
    <string name="RegistrationActivity_call_me_instead_available_in">Chiamami \n (Disponibile tra %1$02d:%2$02d)</string>
    <string name="RegistrationActivity_contact_signal_support">Contatta l\'assistenza Signal</string>
    <string name="RegistrationActivity_code_support_subject">Registrazione Signal - Codice di verifica per Android</string>
    <string name="RegistrationActivity_incorrect_code">Codice errato</string>
    <string name="BackupUtil_never">Mai</string>
    <string name="BackupUtil_unknown">Sconosciuto</string>
    <string name="preferences_app_protection__see_my_phone_number">Vedere il mio numero di telefono</string>
    <string name="preferences_app_protection__find_me_by_phone_number">Trovarmi tramite numero di telefono</string>
    <string name="PhoneNumberPrivacy_everyone">Chiunque</string>
    <string name="PhoneNumberPrivacy_my_contacts">I miei contatti</string>
    <string name="PhoneNumberPrivacy_nobody">Nessuno</string>
    <string name="PhoneNumberPrivacy_everyone_see_description">Il tuo numero di telefono sarà visibile a tutte le persone e ai gruppi a cui invii messaggi.</string>
    <string name="PhoneNumberPrivacy_everyone_find_description">Chiunque abbia il tuo numero nei suoi contatti telefonici lo vedrà anche su Signal. Gli altri potranno trovarti nella ricerca.</string>
    <string name="preferences_app_protection__screen_lock">Blocco schermo</string>
    <string name="preferences_app_protection__lock_signal_access_with_android_screen_lock_or_fingerprint">Blocca l\'accesso a Signal con il blocco schermo di Android o la tua impronta digitale</string>
    <string name="preferences_app_protection__screen_lock_inactivity_timeout">Tempo di inattività per blocco schermo</string>
    <string name="preferences_app_protection__signal_pin">PIN di Signal</string>
    <string name="preferences_app_protection__create_a_pin">Crea un PIN</string>
    <string name="preferences_app_protection__change_your_pin">Cambia il tuo PIN</string>
    <string name="preferences_app_protection__pin_reminders">Promemoria del PIN</string>
    <string name="preferences_app_protection__pins_keep_information_stored_with_signal_encrypted">I PIN mantengono le informazioni memorizzate con Signal crittografate in modo che solo tu possa accedervi. Il profilo, le impostazioni e i contatti verranno ripristinati quando reinstalli Signal.</string>
    <string name="preferences_app_protection__add_extra_security_by_requiring_your_signal_pin_to_register">Aggiungi ulteriore sicurezza richiedendo il tuo PIN di Signal per registrare nuovamente il tuo numero di telefono con Signal.</string>
    <string name="preferences_app_protection__reminders_help_you_remember_your_pin">I promemoria ti aiutano a ricordare il tuo PIN poiché non può essere recuperato. Ti verrà chiesto meno frequentemente nel corso del tempo.</string>
    <string name="preferences_app_protection__turn_off">Disattiva</string>
    <string name="preferences_app_protection__confirm_pin">Conferma PIN</string>
    <string name="preferences_app_protection__confirm_your_signal_pin">Conferma il tuo PIN di Signal</string>
    <string name="preferences_app_protection__make_sure_you_memorize_or_securely_store_your_pin">Assicurati di memorizzare o archiviare in modo sicuro il tuo PIN in quanto non può essere recuperato. Se dimentichi il tuo PIN, potresti perdere dati durante la nuova registrazione del tuo account Signal.</string>
    <string name="preferences_app_protection__incorrect_pin_try_again">PIN errato. Riprova.</string>
    <string name="preferences_app_protection__failed_to_enable_registration_lock">Impossibile abilitare il blocco registrazione.</string>
    <string name="preferences_app_protection__failed_to_disable_registration_lock">Impossibile disabilitare il blocco registrazione.</string>
    <string name="AppProtectionPreferenceFragment_none">Nessuna</string>
    <string name="preferences_app_protection__registration_lock">Blocco registrazione</string>
    <string name="RegistrationActivity_you_must_enter_your_registration_lock_PIN">Devi inserire il tuo PIN di blocco registrazione</string>
    <string name="RegistrationActivity_your_pin_has_at_least_d_digits_or_characters">Il tuo PIN ha almeno %1$d cifre o caratteri</string>
    <string name="RegistrationActivity_too_many_attempts">Troppi tentativi</string>
    <string name="RegistrationActivity_you_have_made_too_many_incorrect_registration_lock_pin_attempts_please_try_again_in_a_day">Hai sbagliato il PIN di blocco registrazione troppe volte. Per favore riprova tra un giorno.</string>
    <string name="RegistrationActivity_you_have_made_too_many_attempts_please_try_again_later">Hai fatto troppi tentativi. Riprova più tardi.</string>
    <string name="RegistrationActivity_error_connecting_to_service">Errore durante la connessione al servizio</string>
    <string name="preferences_chats__backups">Backup</string>
    <string name="prompt_passphrase_activity__signal_is_locked">Molly è bloccato</string>
    <string name="prompt_passphrase_activity__tap_to_unlock">TOCCA PER SBLOCCARE</string>
    <string name="Recipient_unknown">Sconosciuto</string>

    <!-- TransferOrRestoreFragment -->
    <string name="TransferOrRestoreFragment__transfer_or_restore_account">Trasferisci o ripristina account</string>
    <string name="TransferOrRestoreFragment__if_you_have_previously_registered_a_signal_account">Se hai precedentemente registrato un account Signal, puoi trasferire o ripristinare il tuo account e i tuoi messaggi</string>
    <string name="TransferOrRestoreFragment__transfer_from_android_device">Trasferisci da dispositivo Android</string>
    <string name="TransferOrRestoreFragment__transfer_your_account_and_messages_from_your_old_android_device">Trasferisci il tuo account e i messaggi dal tuo vecchio dispositivo Android. Hai bisogno dell\'accesso al tuo vecchio dispositivo.</string>
    <string name="TransferOrRestoreFragment__you_need_access_to_your_old_device">Hai bisogno dell\'accesso al tuo vecchio dispositivo.</string>
    <string name="TransferOrRestoreFragment__restore_from_backup">Ripristina da backup</string>
    <string name="TransferOrRestoreFragment__restore_your_messages_from_a_local_backup">Ripristina i tuoi messaggi da un backup locale. Se non lo ripristini ora, non sarai in grado di ripristinarlo in seguito</string>

    <!-- NewDeviceTransferInstructionsFragment -->
    <string name="NewDeviceTransferInstructions__open_signal_on_your_old_android_phone">Apri Signal sul tuo vecchio telefono Android</string>
    <string name="NewDeviceTransferInstructions__continue">Continua</string>
    <string name="NewDeviceTransferInstructions__first_bullet">1.</string>
    <string name="NewDeviceTransferInstructions__tap_on_your_profile_photo_in_the_top_left_to_open_settings">Clicca sull\'immagine del tuo profilo in alto a sinistra per aprire le Impostazioni</string>
    <string name="NewDeviceTransferInstructions__second_bullet">2.</string>
    <string name="NewDeviceTransferInstructions__tap_on_account">"Clicca su \"Account\""</string>
    <string name="NewDeviceTransferInstructions__third_bullet">3.</string>
    <string name="NewDeviceTransferInstructions__tap_transfer_account_and_then_continue_on_both_devices">"Clicca \"Trasferisci account\" e poi \"Continua\" su entrambi i dispositivi"</string>

    <!-- NewDeviceTransferSetupFragment -->
    <string name="NewDeviceTransferSetup__preparing_to_connect_to_old_android_device">Preparazione alla connessione al vecchio dispositivo Android…</string>
    <string name="NewDeviceTransferSetup__take_a_moment_should_be_ready_soon">Ci vorrà un momento, dovrebbe essere pronto tra poco</string>
    <string name="NewDeviceTransferSetup__waiting_for_old_device_to_connect">In attesa che il vecchio dispositivo Android si connetta…</string>
    <string name="NewDeviceTransferSetup__signal_needs_the_location_permission_to_discover_and_connect_with_your_old_device">Molly necessita dell\'autorizzazione alla posizione per trovare e connettersi al tuo vecchio dispositivo Android.</string>
    <string name="NewDeviceTransferSetup__signal_needs_location_services_enabled_to_discover_and_connect_with_your_old_device">Molly ha bisogno che i servizi di localizzazione siano attivi per trovare e connettersi con il tuo vecchio dispositivo Android.</string>
    <string name="NewDeviceTransferSetup__signal_needs_wifi_on_to_discover_and_connect_with_your_old_device">Molly ha bisogno che il Wi-Fi sia attivo per trovare e connettersi con il tuo vecchio dispositivo Android. Il Wi-Fi deve essere attivo ma non è necessario che sia connesso a una rete Wi-Fi.</string>
    <string name="NewDeviceTransferSetup__sorry_it_appears_your_device_does_not_support_wifi_direct">Spiacenti, sembra che questo dispositivo non supporti il Wi-Fi Direct. Molly utilizza il Wi-Fi Direct per trovare e connettersi con il tuo vecchio dispositivo Android. Puoi comunque ripristinare un backup per ripristinare il tuo account dal tuo vecchio dispositivo Android.</string>
    <string name="NewDeviceTransferSetup__restore_a_backup">Ripristina un backup</string>
    <string name="NewDeviceTransferSetup__an_unexpected_error_occurred_while_attempting_to_connect_to_your_old_device">Si è verificato un errore imprevisto durante il tentativo di connessione al tuo vecchio dispositivo Android.</string>

    <!-- OldDeviceTransferSetupFragment -->
    <string name="OldDeviceTransferSetup__searching_for_new_android_device">Ricerca del nuovo dispositivo Android…</string>
    <string name="OldDeviceTransferSetup__signal_needs_the_location_permission_to_discover_and_connect_with_your_new_device">Molly necessita dell\'autorizzazione alla posizione per trovare e connettersi al tuo nuovo dispositivo Android.</string>
    <string name="OldDeviceTransferSetup__signal_needs_location_services_enabled_to_discover_and_connect_with_your_new_device">Molly ha bisogno che i servizi di localizzazione siano attivi per trovare e connettersi con il tuo nuovo dispositivo Android.</string>
    <string name="OldDeviceTransferSetup__signal_needs_wifi_on_to_discover_and_connect_with_your_new_device">Molly ha bisogno che il Wi-Fi sia attivo per trovare e connettersi con il tuo nuovo dispositivo Android. Il Wi-Fi deve essere attivo ma non è necessario che sia connesso a una rete Wi-Fi.</string>
    <string name="OldDeviceTransferSetup__sorry_it_appears_your_device_does_not_support_wifi_direct">Spiacenti, sembra che questo dispositivo non supporti il Wi-Fi Direct. Molly utilizza il Wi-Fi Direct per trovare e connettersi con il tuo nuovo dispositivo Android. Puoi comunque creare un backup per ripristinare il tuo account sul tuo nuovo dispositivo Android.</string>
    <string name="OldDeviceTransferSetup__create_a_backup">Crea un backup</string>
    <string name="OldDeviceTransferSetup__an_unexpected_error_occurred_while_attempting_to_connect_to_your_old_device">Si è verificato un errore imprevisto durante il tentativo di connessione al tuo nuovo dispositivo Android.</string>

    <!-- DeviceTransferSetupFragment -->
    <string name="DeviceTransferSetup__unable_to_open_wifi_settings">Impossibile aprire le impostazioni Wi-Fi. Attiva il Wi-Fi manualmente.</string>
    <string name="DeviceTransferSetup__grant_location_permission">Concedi l\'autorizzazione alla posizione</string>
    <string name="DeviceTransferSetup__turn_on_location_services">Attiva i servizi di localizzazione</string>
    <string name="DeviceTransferSetup__unable_to_open_location_settings">Impossibile aprire le impostazioni della posizione.</string>
    <string name="DeviceTransferSetup__turn_on_wifi">Attiva il Wi-Fi</string>
    <string name="DeviceTransferSetup__error_connecting">Errore durante la connessione</string>
    <string name="DeviceTransferSetup__retry">Riprova</string>
    <string name="DeviceTransferSetup__submit_debug_logs">Invia log di debug</string>
    <string name="DeviceTransferSetup__verify_code">Verifica codice</string>
    <string name="DeviceTransferSetup__verify_that_the_code_below_matches_on_both_of_your_devices">Verifica che il codice sotto corrisponda su entrambi i tuoi dispositivi. Quindi clicca continua.</string>
    <string name="DeviceTransferSetup__the_numbers_do_not_match">I numeri non corrispondono</string>
    <string name="DeviceTransferSetup__continue">Continua</string>
    <string name="DeviceTransferSetup__number_is_not_the_same">Il numero non è lo stesso</string>
    <string name="DeviceTransferSetup__if_the_numbers_on_your_devices_do_not_match_its_possible_you_connected_to_the_wrong_device">Se i numeri sui tuoi dispositivi non corrispondono, è possibile che ti sia collegato al dispositivo sbagliato. Per risolvere questo problema, interrompi il trasferimento e riprova e tieni vicini entrambi i dispositivi.</string>
    <string name="DeviceTransferSetup__stop_transfer">Interrompi trasferimento</string>
    <string name="DeviceTransferSetup__unable_to_discover_old_device">Impossibile trovare il vecchio dispositivo</string>
    <string name="DeviceTransferSetup__unable_to_discover_new_device">Impossibile trovare il nuovo dispositivo</string>
    <string name="DeviceTransferSetup__make_sure_the_following_permissions_are_enabled">Assicurati che le seguenti autorizzazioni e servizi siano abilitati:</string>
    <string name="DeviceTransferSetup__location_permission">Autorizzazione alla posizione</string>
    <string name="DeviceTransferSetup__location_services">Servizi di localizzazione</string>
    <string name="DeviceTransferSetup__wifi">Wi-Fi</string>
    <string name="DeviceTransferSetup__on_the_wifi_direct_screen_remove_all_remembered_groups_and_unlink_any_invited_or_connected_devices">Nella schermata WiFi Direct, rimuovi tutti i gruppi salvati e scollega tutti i dispositivi invitati o collegati.</string>
    <string name="DeviceTransferSetup__wifi_direct_screen">Schermata WiFi Direct</string>
    <string name="DeviceTransferSetup__try_turning_wifi_off_and_on_on_both_devices">Prova a disattivare e attivare il Wi-Fi su entrambi i dispositivi.</string>
    <string name="DeviceTransferSetup__make_sure_both_devices_are_in_transfer_mode">Assicurati che entrambi i dispositivi siano in modalità di trasferimento.</string>
    <string name="DeviceTransferSetup__go_to_support_page">Vai alla pagina di supporto</string>
    <string name="DeviceTransferSetup__try_again">Riprova</string>
    <string name="DeviceTransferSetup__waiting_for_other_device">In attesa di un altro dispositivo</string>
    <string name="DeviceTransferSetup__tap_continue_on_your_other_device_to_start_the_transfer">Clicca Continua sul tuo altro dispositivo per iniziare il trasferimento.</string>
    <string name="DeviceTransferSetup__tap_continue_on_your_other_device">Clicca Continua sul tuo altro dispositivo…</string>

    <!-- NewDeviceTransferFragment -->
    <string name="NewDeviceTransfer__cannot_transfer_from_a_newer_version_of_signal">Impossibile trasferire da una versione più recente di Signal</string>

    <!-- DeviceTransferFragment -->
    <string name="DeviceTransfer__transferring_data">Trasferimento dati</string>
    <string name="DeviceTransfer__keep_both_devices_near_each_other">Tieni entrambi i dispositivi vicini. Non spegnere i dispositivi e tieni aperto Molly. I trasferimenti sono crittografati end-to-end.</string>
    <string name="DeviceTransfer__d_messages_so_far">%1$d messaggi finora…</string>
    <!-- Filled in with total percentage of messages transferred -->
    <string name="DeviceTransfer__s_of_messages_so_far">%1$s%% dei messaggi finora…</string>
    <string name="DeviceTransfer__cancel">Annulla</string>
    <string name="DeviceTransfer__try_again">Riprova</string>
    <string name="DeviceTransfer__stop_transfer_question">Interrompere il trasferimento?</string>
    <string name="DeviceTransfer__stop_transfer">Interrompi trasferimento</string>
    <string name="DeviceTransfer__all_transfer_progress_will_be_lost">Tutti i progressi del trasferimento andranno persi.</string>
    <string name="DeviceTransfer__transfer_failed">Trasferimento fallito</string>
    <string name="DeviceTransfer__unable_to_transfer">Impossibile trasferire</string>

    <!-- OldDeviceTransferInstructionsFragment -->
    <string name="OldDeviceTransferInstructions__transfer_account">Trasferisci account</string>
    <string name="OldDeviceTransferInstructions__you_can_transfer_your_signal_account_when_setting_up_signal_on_a_new_android_device">Puoi trasferire il tuo account Signal quando configuri Signal su un nuovo dispositivo Android. Prima di continuare:</string>
    <string name="OldDeviceTransferInstructions__first_bullet">1.</string>
    <string name="OldDeviceTransferInstructions__download_signal_on_your_new_android_device">Scarica Molly sul tuo nuovo dispositivo Android</string>
    <string name="OldDeviceTransferInstructions__second_bullet">2.</string>
    <string name="OldDeviceTransferInstructions__tap_on_transfer_or_restore_account">"Clicca su \"Trasferisci o ripristina account\""</string>
    <string name="OldDeviceTransferInstructions__third_bullet">3.</string>
    <string name="OldDeviceTransferInstructions__select_transfer_from_android_device_when_prompted_and_then_continue">"Seleziona \"Trasferisci da dispositivo Android\" quando richiesto e poi \"Continua\". Tieni entrambi i dispositivi vicini."</string>
    <string name="OldDeviceTransferInstructions__continue">Continua</string>

    <!-- OldDeviceTransferComplete -->
    <string name="OldDeviceTransferComplete__transfer_complete">Trasferimento completato</string>
    <string name="OldDeviceTransferComplete__go_to_your_new_device">Vai al tuo nuovo dispositivo</string>
    <string name="OldDeviceTransferComplete__your_signal_data_has_Been_transferred_to_your_new_device">I tuoi dati di Signal sono stati trasferiti al tuo nuovo dispositivo. Per completare il processo di trasferimento, è necessario continuare la registrazione sul tuo nuovo dispositivo.</string>
    <string name="OldDeviceTransferComplete__close">Chiudi</string>

    <!-- NewDeviceTransferComplete -->
    <string name="NewDeviceTransferComplete__transfer_successful">Trasferimento riuscito</string>
    <string name="NewDeviceTransferComplete__transfer_complete">Trasferimento completato</string>
    <string name="NewDeviceTransferComplete__to_complete_the_transfer_process_you_must_continue_registration">Per completare il processo di trasferimento, è necessario continuare la registrazione.</string>
    <string name="NewDeviceTransferComplete__continue_registration">Continua registrazione</string>

    <!-- DeviceToDeviceTransferService -->
    <string name="DeviceToDeviceTransferService_content_title">Trasferimento account</string>
    <string name="DeviceToDeviceTransferService_status_ready">Preparazione per la connessione all\'altro tuo dispositivo Android…</string>
    <string name="DeviceToDeviceTransferService_status_starting_up">Preparazione per la connessione all\'altro tuo dispositivo Android…</string>
    <string name="DeviceToDeviceTransferService_status_discovery">Ricerca dell\'altro tuo dispositivo Android in corso…</string>
    <string name="DeviceToDeviceTransferService_status_network_connected">Connessione all\'altro tuo dispositivo Android…</string>
    <string name="DeviceToDeviceTransferService_status_verification_required">Verifica richiesta</string>
    <string name="DeviceToDeviceTransferService_status_service_connected">Trasferimento account…</string>

    <!-- OldDeviceTransferLockedDialog -->
    <string name="OldDeviceTransferLockedDialog__complete_registration_on_your_new_device">Completa la registrazione sul tuo nuovo dispositivo</string>
    <string name="OldDeviceTransferLockedDialog__your_signal_account_has_been_transferred_to_your_new_device">Il tuo account Signal è stato trasferito sul tuo nuovo dispositivo, ma devi completare la registrazione per continuare. Signal sarà inattivo su questo dispositivo.</string>
    <string name="OldDeviceTransferLockedDialog__done">Fatto</string>
    <string name="OldDeviceTransferLockedDialog__cancel_and_activate_this_device">Annulla e attiva questo dispositivo</string>

    <!-- AdvancedPreferenceFragment -->
    <string name="AdvancedPreferenceFragment__transfer_mob_balance">Trasferire saldo MOB?</string>
    <string name="AdvancedPreferenceFragment__you_have_a_balance_of_s">Hai un saldo di %1$s. Se non trasferisci i tuoi fondi a un altro indirizzo del portafoglio prima di eliminare il tuo account, li perderai per sempre.</string>
    <string name="AdvancedPreferenceFragment__dont_transfer">Non trasferire</string>
    <string name="AdvancedPreferenceFragment__transfer">Trasferisci</string>

    <!-- RecipientBottomSheet -->
    <string name="RecipientBottomSheet_block">Blocca</string>
    <string name="RecipientBottomSheet_unblock">Sblocca</string>
    <string name="RecipientBottomSheet_add_to_contacts">Aggiungi ai contatti</string>
    <!-- Error message that displays when a user tries to tap to view system contact details but has no app that supports it -->
    <string name="RecipientBottomSheet_unable_to_open_contacts">Impossibile trovare un\'app per aprire i contatti.</string>
    <string name="RecipientBottomSheet_add_to_a_group">Aggiungi a un gruppo</string>
    <string name="RecipientBottomSheet_add_to_another_group">Aggiungi a un altro gruppo</string>
    <string name="RecipientBottomSheet_view_safety_number">Mostra codice di sicurezza</string>
    <string name="RecipientBottomSheet_make_admin">Rendi amministratore</string>
    <string name="RecipientBottomSheet_remove_as_admin">Rimuovi come amministratore</string>
    <string name="RecipientBottomSheet_remove_from_group">Rimuovi dal gruppo</string>
    <string name="RecipientBottomSheet_message_description">Invia messaggio</string>
    <string name="RecipientBottomSheet_voice_call_description">Chiamata vocale</string>
    <string name="RecipientBottomSheet_insecure_voice_call_description">Chiamata vocale non sicura</string>
    <string name="RecipientBottomSheet_video_call_description">Videochiamata</string>

    <string name="RecipientBottomSheet_remove_s_as_group_admin">Rimuovere %1$s come amministratore del gruppo?</string>
    <string name="RecipientBottomSheet_s_will_be_able_to_edit_group">"\"%1$s\" potrà modificare questo gruppo e i suoi membri."</string>

    <string name="RecipientBottomSheet_remove_s_from_the_group">Rimuovere %1$s dal gruppo?</string>
    <!-- Dialog message shown when removing someone from a group with group link being active to indicate they will not be able to rejoin -->
    <string name="RecipientBottomSheet_remove_s_from_the_group_they_will_not_be_able_to_rejoin">Rimuovere %1$s dal gruppo? Non potrà riunirsi tramite il link del gruppo.</string>
    <string name="RecipientBottomSheet_remove">Rimuovi</string>
    <string name="RecipientBottomSheet_copied_to_clipboard">Copiato negli appunti</string>

    <string name="GroupRecipientListItem_admin">Amministratore</string>
    <string name="GroupRecipientListItem_approve_description">Approva</string>
    <string name="GroupRecipientListItem_deny_description">Rifiuta</string>


    <!-- GroupsLearnMoreBottomSheetDialogFragment -->
    <string name="GroupsLearnMore_legacy_vs_new_groups">Gruppi Legacy vs. Nuovi</string>
    <string name="GroupsLearnMore_what_are_legacy_groups">Cos\'è un Gruppo Legacy?</string>
    <string name="GroupsLearnMore_paragraph_1">I Gruppi Legacy sono gruppi che non sono compatibili con le funzionalità dei Nuovi Gruppi come amministratori e aggiornamenti del gruppo più descrittivi.</string>
    <string name="GroupsLearnMore_can_i_upgrade_a_legacy_group">Posso aggiornare un Gruppo Legacy?</string>
    <string name="GroupsLearnMore_paragraph_2">I Gruppi Legacy non possono ancora essere aggiornati a Nuovi Gruppi, ma puoi creare un Nuovo Gruppo con gli stessi membri se si trovano sull\'ultima versione di Signal.</string>
    <string name="GroupsLearnMore_paragraph_3">Signal offrirà un modo per aggiornare i Gruppi Legacy in futuro.</string>

    <!-- GroupLinkBottomSheetDialogFragment -->
    <string name="GroupLinkBottomSheet_share_hint_requiring_approval">Chiunque con questo link può vedere il nome e la foto del gruppo e inviare una richiesta di unirsi. Condividilo con persone di cui ti fidi.</string>
    <string name="GroupLinkBottomSheet_share_hint_not_requiring_approval">Chiunque con questo link può vedere il nome e la foto del gruppo e unirsi al gruppo. Condividilo con persone di cui ti fidi.</string>
    <string name="GroupLinkBottomSheet_share_via_signal">Condividi tramite Molly</string>
    <string name="GroupLinkBottomSheet_copy">Copia</string>
    <string name="GroupLinkBottomSheet_qr_code">Codice QR</string>
    <string name="GroupLinkBottomSheet_share">Condividi</string>
    <string name="GroupLinkBottomSheet_copied_to_clipboard">Copiato negli appunti</string>
    <string name="GroupLinkBottomSheet_the_link_is_not_currently_active">Il link non è al momento attivo</string>

    <!-- VoiceNotePlaybackPreparer -->
    <string name="VoiceNotePlaybackPreparer__failed_to_play_voice_message">Impossibile riprodurre il messaggio vocale</string>

    <!-- VoiceNoteMediaDescriptionCompatFactory -->
    <string name="VoiceNoteMediaItemFactory__voice_message">Messaggio vocale · %1$s</string>
    <string name="VoiceNoteMediaItemFactory__s_to_s">%1$s a %2$s</string>

    <!-- StorageUtil -->
    <string name="StorageUtil__s_s">%1$s/%2$s</string>
    <string name="BlockedUsersActivity__s_has_been_blocked">\"%1$s\" è stato bloccato.</string>
    <string name="BlockedUsersActivity__failed_to_block_s">Impossibile bloccare \"%1$s\"</string>
    <string name="BlockedUsersActivity__s_has_been_unblocked">\"%1$s\" è stato sbloccato.</string>

    <!-- ReviewCardDialogFragment -->
    <string name="ReviewCardDialogFragment__review_members">Controlla membri</string>
    <string name="ReviewCardDialogFragment__review_request">Controlla richieste</string>
    <string name="ReviewCardDialogFragment__d_group_members_have_the_same_name">%1$d membri del gruppo hanno lo stesso nome, controlla i membri di seguito e scegli di agire.</string>
    <string name="ReviewCardDialogFragment__if_youre_not_sure">Se non sei sicuro della provenienza della richiesta, controlla i contatti di seguito e agisci.</string>
    <string name="ReviewCardDialogFragment__no_other_groups_in_common">Nessun altro gruppo in comune.</string>
    <string name="ReviewCardDialogFragment__no_groups_in_common">Nessun gruppo in comune.</string>
    <plurals name="ReviewCardDialogFragment__d_other_groups_in_common">
        <item quantity="one">%1$d gruppo in comune</item>
        <item quantity="other">%1$d gruppi in comune</item>
    </plurals>
    <plurals name="ReviewCardDialogFragment__d_groups_in_common">
        <item quantity="one">%1$d gruppo in comune</item>
        <item quantity="other">%1$d gruppi in comune</item>
    </plurals>
    <string name="ReviewCardDialogFragment__remove_s_from_group">Rimuovere %1$s dal gruppo?</string>
    <string name="ReviewCardDialogFragment__remove">Rimuovi</string>
    <string name="ReviewCardDialogFragment__failed_to_remove_group_member">Impossibile rimuovere il membro del gruppo.</string>

    <!-- ReviewCard -->
    <string name="ReviewCard__member">Membro</string>
    <string name="ReviewCard__request">Richiesta</string>
    <string name="ReviewCard__your_contact">Tuo contatto</string>
    <string name="ReviewCard__remove_from_group">Rimuovi dal gruppo</string>
    <string name="ReviewCard__update_contact">Aggiorna contatto</string>
    <string name="ReviewCard__block">Blocca</string>
    <string name="ReviewCard__delete">Elimina</string>
    <string name="ReviewCard__recently_changed">Ha recentemente cambiato il suo nome profilo da %1$s a %2$s</string>

    <!-- CallParticipantsListUpdatePopupWindow -->
    <string name="CallParticipantsListUpdatePopupWindow__s_joined">%1$s si è unito</string>
    <string name="CallParticipantsListUpdatePopupWindow__s_and_s_joined">%1$s e %2$s si sono uniti</string>
    <string name="CallParticipantsListUpdatePopupWindow__s_s_and_s_joined">%1$s, %2$s e %3$s si sono uniti</string>
    <string name="CallParticipantsListUpdatePopupWindow__s_s_and_d_others_joined">%1$s, %2$s e altri %3$d si sono uniti</string>
    <string name="CallParticipantsListUpdatePopupWindow__s_left">%1$s ha abbandonato</string>
    <string name="CallParticipantsListUpdatePopupWindow__s_and_s_left">%1$s e %2$s hanno abbandonato</string>
    <string name="CallParticipantsListUpdatePopupWindow__s_s_and_s_left">%1$s, %2$s e %3$s hanno abbandonato</string>
    <string name="CallParticipantsListUpdatePopupWindow__s_s_and_d_others_left">%1$s, %2$s e altri %3$d hanno abbandonato</string>

    <string name="CallParticipant__you">Tu</string>
    <string name="CallParticipant__you_on_another_device">Tu (su un altro dispositivo)</string>
    <string name="CallParticipant__s_on_another_device">%1$s (su un altro dispositivo)</string>

    <!-- WifiToCellularPopupWindow -->
    <!-- Message shown during a call when the WiFi network is unusable, and cellular data starts to be used for the call instead. -->
    <string name="WifiToCellularPopupWindow__weak_wifi_switched_to_cellular">Connessione Wi-Fi debole: passaggio alla rete mobile effettuato.</string>

    <!-- DeleteAccountFragment -->
    <string name="DeleteAccountFragment__deleting_your_account_will">Eliminando il tuo account verranno:</string>
    <string name="DeleteAccountFragment__enter_your_phone_number">Inserisci il tuo numero di telefono</string>
    <string name="DeleteAccountFragment__delete_account">Elimina account</string>
    <string name="DeleteAccountFragment__delete_your_account_info_and_profile_photo">Eliminate le informazioni del tuo account e la foto profilo</string>
    <string name="DeleteAccountFragment__delete_all_your_messages">Eliminati tutti i tuoi messaggi</string>
    <string name="DeleteAccountFragment__delete_s_in_your_payments_account">Elimina %1$s nel tuo account pagamenti</string>
    <string name="DeleteAccountFragment__no_country_code">Nessun prefisso telefonico internazionale specificato</string>
    <string name="DeleteAccountFragment__no_number">Nessun numero specificato</string>
    <string name="DeleteAccountFragment__the_phone_number">Il numero di telefono che hai inserito non corrisponde a quello del tuo account.</string>
    <string name="DeleteAccountFragment__are_you_sure">Sei sicuro di voler eliminare il tuo account?</string>
    <string name="DeleteAccountFragment__this_will_delete_your_signal_account">Questo cancellerà il tuo account Signal e ripristinerà l\'applicazione. L\'app si chiuderà al termine del processo.</string>
    <string name="DeleteAccountFragment__failed_to_delete_account">Impossibile eliminare l\'account. Hai una connessione di rete?</string>
    <string name="DeleteAccountFragment__failed_to_delete_local_data">Impossibile eliminare i dati locali. Puoi cancellarli manualmente nelle impostazioni di sistema dell\'applicazione.</string>
    <string name="DeleteAccountFragment__launch_app_settings">Avvia impostazioni app</string>
    <!-- Title of progress dialog shown when a user deletes their account and the process is leaving all groups -->
    <string name="DeleteAccountFragment__leaving_groups">Abbandono dei gruppi…</string>
    <!-- Title of progress dialog shown when a user deletes their account and the process has left all groups -->
    <string name="DeleteAccountFragment__deleting_account">Eliminazione account…</string>
    <!-- Message of progress dialog shown when a user deletes their account and the process is canceling their subscription -->
    <string name="DeleteAccountFragment__canceling_your_subscription">Annullamento del tuo contributo…</string>
    <!-- Message of progress dialog shown when a user deletes their account and the process is leaving groups -->
    <string name="DeleteAccountFragment__depending_on_the_number_of_groups">A seconda del numero di gruppi in cui sei, questo potrebbe richiedere alcuni minuti</string>
    <!-- Message of progress dialog shown when a user deletes their account and the process has left all groups -->
    <string name="DeleteAccountFragment__deleting_all_user_data_and_resetting">Eliminazione dati dell\'utente e reimpostazione dell\'app</string>
    <!-- Title of error dialog shown when a network error occurs during account deletion -->
    <string name="DeleteAccountFragment__account_not_deleted">Account non eliminato</string>
    <!-- Message of error dialog shown when a network error occurs during account deletion -->
    <string name="DeleteAccountFragment__there_was_a_problem">C\'è stato un problema nel completare il processo di eliminazione. Controlla la tua connessione di rete e riprova.</string>

    <!-- DeleteAccountCountryPickerFragment -->
    <string name="DeleteAccountCountryPickerFragment__search_countries">Cerca paesi</string>

    <!-- CreateGroupActivity -->
    <string name="CreateGroupActivity__skip">Salta</string>
    <plurals name="CreateGroupActivity__d_members">
        <item quantity="one">%1$d persona</item>
        <item quantity="other">%1$d persone</item>
    </plurals>

    <!-- ShareActivity -->
    <string name="ShareActivity__share">Condividi</string>
    <string name="ShareActivity__send">Invia</string>
    <string name="ShareActivity__comma_s">, %1$s</string>
    <string name="ShareActivity__sharing_to_multiple_chats_is">La condivisione a più chat è supportata solo per i messaggi Signal</string>
    <!-- Toast when the incoming intent is invalid -->
    <string name="ShareActivity__could_not_get_share_data_from_intent">Impossibile condividere i dati inviati perché Signal non riconosce i dati inviati o il loro formato.</string>

    <!-- MultiShareDialogs -->
    <string name="MultiShareDialogs__failed_to_send_to_some_users">Invio non riuscito per alcuni utenti</string>
    <string name="MultiShareDialogs__you_can_only_share_with_up_to">Puoi condividere solo con un massimo di %1$d chat</string>

    <!-- ChatWallpaperActivity -->
    <string name="ChatWallpaperActivity__chat_wallpaper">Sfondo chat</string>

    <!-- ChatWallpaperFragment -->
    <string name="ChatWallpaperFragment__chat_color">Colore chat</string>
    <string name="ChatWallpaperFragment__reset_chat_colors">Resetta colori chat</string>
    <string name="ChatWallpaperFragment__reset_chat_color">Resetta colore chat</string>
    <string name="ChatWallpaperFragment__reset_chat_color_question">Resettare colore chat?</string>
    <string name="ChatWallpaperFragment__set_wallpaper">Imposta sfondo</string>
    <string name="ChatWallpaperFragment__dark_mode_dims_wallpaper">Attenua lo sfondo nella modalità scura</string>
    <string name="ChatWallpaperFragment__contact_name">Nome contatto</string>
    <string name="ChatWallpaperFragment__reset">Resetta</string>
    <string name="ChatWallpaperFragment__clear">Rimuovi</string>
    <string name="ChatWallpaperFragment__wallpaper_preview_description">Anteprima sfondo</string>
    <string name="ChatWallpaperFragment__would_you_like_to_override_all_chat_colors">Vuoi sovrascrivere tutti i colori delle chat?</string>
    <string name="ChatWallpaperFragment__would_you_like_to_override_all_wallpapers">Vuoi sovrascrivere tutti gli sfondi?</string>
    <string name="ChatWallpaperFragment__reset_default_colors">Resetta colori predefiniti</string>
    <string name="ChatWallpaperFragment__reset_all_colors">Resetta tutti i colori</string>
    <string name="ChatWallpaperFragment__reset_default_wallpaper">Resetta sfondo predefinito</string>
    <string name="ChatWallpaperFragment__reset_all_wallpapers">Resetta tutti gli sfondi</string>
    <string name="ChatWallpaperFragment__reset_wallpapers">Resetta sfondi</string>
    <string name="ChatWallpaperFragment__reset_wallpaper">Resetta sfondo</string>
    <string name="ChatWallpaperFragment__reset_wallpaper_question">Resettare sfondo?</string>

    <!-- ChatWallpaperSelectionFragment -->
    <string name="ChatWallpaperSelectionFragment__choose_from_photos">Scegli dalle foto</string>
    <string name="ChatWallpaperSelectionFragment__presets">Predefiniti</string>

    <!-- ChatWallpaperPreviewActivity -->
    <string name="ChatWallpaperPreviewActivity__preview">Anteprima</string>
    <string name="ChatWallpaperPreviewActivity__set_wallpaper">Imposta sfondo</string>
    <string name="ChatWallpaperPreviewActivity__swipe_to_preview_more_wallpapers">Scorri per vedere l\'anteprima di altri sfondi</string>
    <string name="ChatWallpaperPreviewActivity__set_wallpaper_for_all_chats">Imposta sfondo per tutte le chat</string>
    <string name="ChatWallpaperPreviewActivity__set_wallpaper_for_s">Imposta sfondo per %1$s</string>
    <string name="ChatWallpaperPreviewActivity__viewing_your_gallery_requires_the_storage_permission">Visualizzare la tua galleria richiede l\'autorizzazione alla memoria.</string>

    <!-- WallpaperImageSelectionActivity -->
    <string name="WallpaperImageSelectionActivity__choose_wallpaper_image">Scegli immagine di sfondo</string>

    <!-- WallpaperCropActivity -->
    <string name="WallpaperCropActivity__pinch_to_zoom_drag_to_adjust">Pizzica per ingrandire, trascina per regolare.</string>
    <string name="WallpaperCropActivity__set_wallpaper_for_all_chats">Imposta sfondo per tutte le chat.</string>
    <string name="WallpaperCropActivity__set_wallpaper_for_s">Imposta sfondo per %1$s.</string>
    <string name="WallpaperCropActivity__error_setting_wallpaper">Impossibile impostare sfondo.</string>
    <string name="WallpaperCropActivity__blur_photo">Sfocatura foto</string>

    <!-- InfoCard -->
    <string name="payment_info_card_about_mobilecoin">Informazioni su MobileCoin</string>
    <string name="payment_info_card_mobilecoin_is_a_new_privacy_focused_digital_currency">MobileCoin è una nuova valuta digitale incentrata sulla privacy.</string>
    <string name="payment_info_card_adding_funds">Aggiungere fondi</string>
    <string name="payment_info_card_you_can_add_funds_for_use_in">Puoi aggiungere fondi da utilizzare in Molly inviando MobileCoin all\'indirizzo del tuo portafoglio.</string>
    <string name="payment_info_card_cashing_out">Incassare</string>
    <string name="payment_info_card_you_can_cash_out_mobilecoin">Puoi incassare i MobileCoin in qualsiasi momento su un exchange che supporta MobileCoin. Effettua un trasferimento sul tuo account in quel exchange.</string>
    <string name="payment_info_card_hide_this_card">Nascondere questa scheda?</string>
    <string name="payment_info_card_hide">Nascondi</string>
    <!-- Title of save recovery phrase card -->
    <string name="payment_info_card_save_recovery_phrase">Salva la frase di recupero</string>
    <string name="payment_info_card_your_recovery_phrase_gives_you">La tua frase di recupero ti offre un altro modo per ripristinare il tuo account pagamenti.</string>
    <!-- Button in save recovery phrase card -->
    <string name="payment_info_card_save_your_phrase">Salva la tua frase</string>
    <string name="payment_info_card_update_your_pin">Aggiorna il tuo PIN</string>
    <string name="payment_info_card_with_a_high_balance">Con un saldo elevato, potresti voler eseguire l\'aggiornamento a un PIN alfanumerico per aggiungere maggiore protezione al tuo account.</string>
    <string name="payment_info_card_update_pin">Aggiorna PIN</string>

    <string name="payment_info_card__learn_more__about_mobilecoin" translatable="false">https://support.signal.org/hc/articles/360057625692#payments_which_ones</string>
    <string name="payment_info_card__learn_more__adding_to_your_wallet" translatable="false">https://support.signal.org/hc/articles/360057625692#payments_transfer_from_exchange</string>
    <string name="payment_info_card__learn_more__cashing_out" translatable="false">https://support.signal.org/hc/articles/360057625692#payments_transfer_to_exchange</string>

    <!-- DeactivateWalletFragment -->
    <string name="DeactivateWalletFragment__deactivate_wallet">Disattiva portafoglio</string>
    <string name="DeactivateWalletFragment__your_balance">Il tuo saldo</string>
    <string name="DeactivateWalletFragment__its_recommended_that_you">Si consiglia di trasferire i fondi su un altro indirizzo del portafoglio prima di disattivare i pagamenti. Se scegli di non trasferire i tuoi fondi ora, rimarranno nel tuo portafoglio collegato a Molly se riattivi i pagamenti.</string>
    <string name="DeactivateWalletFragment__transfer_remaining_balance">Trasferisci il saldo rimanente</string>
    <string name="DeactivateWalletFragment__deactivate_without_transferring">Disattiva senza trasferire</string>
    <string name="DeactivateWalletFragment__deactivate">Disattiva</string>
    <string name="DeactivateWalletFragment__deactivate_without_transferring_question">Disattivare senza trasferire?</string>
    <string name="DeactivateWalletFragment__your_balance_will_remain">Il tuo saldo rimarrà nel tuo portafoglio collegato a Molly se scegli di riattivare i pagamenti.</string>
    <string name="DeactivateWalletFragment__error_deactivating_wallet">Errore durante la disattivazione del portafoglio.</string>
    <string name="DeactivateWalletFragment__learn_more__we_recommend_transferring_your_funds" translatable="false">https://support.signal.org/hc/articles/360057625692#payments_deactivate</string>

    <!-- PaymentsRecoveryStartFragment -->
    <string name="PaymentsRecoveryStartFragment__recovery_phrase">Frase di recupero</string>
    <string name="PaymentsRecoveryStartFragment__view_recovery_phrase">Visualizza la frase di recupero</string>
    <!-- Title in save recovery phrase screen -->
    <string name="PaymentsRecoveryStartFragment__save_recovery_phrase">Salva la frase di recupero</string>
    <string name="PaymentsRecoveryStartFragment__enter_recovery_phrase">Inserisci la frase di recupero</string>
    <plurals name="PaymentsRecoveryStartFragment__your_balance_will_automatically_restore">
        <item quantity="one">Il tuo saldo verrà ripristinato automaticamente quando reinstalli Signal se confermi il tuo PIN di Signal. Puoi anche ripristinare il tuo saldo usando una frase di recupero, che è una frase composta da %1$d parola, che hai solo tu. Scrivila e conservala in un luogo sicuro.</item>
        <item quantity="other">Il tuo saldo verrà ripristinato automaticamente quando reinstalli Signal se confermi il tuo PIN di Signal. Puoi anche ripristinare il tuo saldo usando una frase di recupero, che è una frase di %1$d parole, che hai solo tu. Scrivila e conservala in un luogo sicuro.</item>
    </plurals>
    <!-- Description in save recovery phrase screen which shows up when user has non zero balance -->
    <string name="PaymentsRecoveryStartFragment__got_balance">Hai un saldo! Ora devi salvare la tua frase di recupero: una chiave di sicurezza lunga 24 parole per ripristinare il tuo saldo.</string>
    <!-- Description in save recovery phrase screen which shows up when user navigates from info card -->
    <string name="PaymentsRecoveryStartFragment__time_to_save">Ora devi salvare la tua frase di recupero: una chiave di sicurezza lunga 24 parole per ripristinare il tuo saldo. Scopri di più</string>
    <string name="PaymentsRecoveryStartFragment__your_recovery_phrase_is_a">La tua frase di recupero è una frase di %1$d parole unica per te. Usa questa frase per ripristinare il tuo saldo.</string>
    <string name="PaymentsRecoveryStartFragment__start">Inizia</string>
    <string name="PaymentsRecoveryStartFragment__enter_manually">Inserisci manualmente</string>
    <string name="PaymentsRecoveryStartFragment__paste_from_clipboard">Incolla dagli appunti</string>
    <!-- Alert dialog title which asks before going back if user wants to save recovery phrase -->
    <string name="PaymentsRecoveryStartFragment__continue_without_saving">Vuoi continuare senza salvare?</string>
    <!-- Alert dialog description to let user know why recovery phrase needs to be saved -->
    <string name="PaymentsRecoveryStartFragment__your_recovery_phrase">La frase di recupero ti permette di ripristinare il tuo saldo in caso qualcosa andasse storto. Ti consigliamo di salvarla.</string>
    <!-- Alert dialog option to skip recovery phrase -->
    <string name="PaymentsRecoveryStartFragment__skip_recovery_phrase">Salta l\'impostazione della frase di recupero</string>
    <!-- Alert dialog option to cancel dialog-->
    <string name="PaymentsRecoveryStartFragment__cancel">Annulla</string>

    <!-- PaymentsRecoveryPasteFragment -->
    <string name="PaymentsRecoveryPasteFragment__paste_recovery_phrase">Incolla frase di recupero</string>
    <string name="PaymentsRecoveryPasteFragment__recovery_phrase">Frase di recupero</string>
    <string name="PaymentsRecoveryPasteFragment__next">Avanti</string>
    <string name="PaymentsRecoveryPasteFragment__invalid_recovery_phrase">Frase di recupero non valida</string>
    <string name="PaymentsRecoveryPasteFragment__make_sure">Assicurati di aver inserito %1$d parole e riprova.</string>

    <string name="PaymentsRecoveryStartFragment__learn_more__view" translatable="false">https://support.signal.org/hc/articles/360057625692#payments_wallet_view_passphrase</string>
    <string name="PaymentsRecoveryStartFragment__learn_more__restore" translatable="false">https://support.signal.org/hc/articles/360057625692#payments_wallet_restore_passphrase</string>

    <!-- PaymentsRecoveryPhraseFragment -->
    <string name="PaymentsRecoveryPhraseFragment__next">Avanti</string>
    <string name="PaymentsRecoveryPhraseFragment__edit">Modifica</string>
    <string name="PaymentsRecoveryPhraseFragment__previous">Precedente</string>
    <string name="PaymentsRecoveryPhraseFragment__your_recovery_phrase">La tua frase di recupero</string>
    <string name="PaymentsRecoveryPhraseFragment__write_down_the_following_d_words">Annota le seguenti %1$d parole in ordine. Conserva la tua lista in un luogo sicuro.</string>
    <string name="PaymentsRecoveryPhraseFragment__make_sure_youve_entered">Assicurati di aver inserito correttamente la tua frase.</string>
    <string name="PaymentsRecoveryPhraseFragment__do_not_screenshot_or_send_by_email">Non fare screenshot o inviare tramite e-mail.</string>
    <string name="PaymentsRecoveryPhraseFragment__payments_account_restored">Account pagamenti ripristinato.</string>
    <string name="PaymentsRecoveryPhraseFragment__invalid_recovery_phrase">Frase di recupero non valida</string>
    <string name="PaymentsRecoveryPhraseFragment__make_sure_youve_entered_your_phrase_correctly_and_try_again">Assicurati di aver inserito correttamente la tua frase e riprova.</string>
    <string name="PaymentsRecoveryPhraseFragment__copy_to_clipboard">Copiare negli appunti?</string>
    <string name="PaymentsRecoveryPhraseFragment__if_you_choose_to_store">Se scegli di memorizzare la frase di recupero in formato digitale, assicurati che sia archiviata in modo sicuro in un luogo di cui ti fidi.</string>
    <string name="PaymentsRecoveryPhraseFragment__copy">Copia</string>

    <!-- PaymentsRecoveryPhraseConfirmFragment -->
    <string name="PaymentRecoveryPhraseConfirmFragment__confirm_recovery_phrase">Conferma frase di recupero</string>
    <string name="PaymentRecoveryPhraseConfirmFragment__enter_the_following_words">Inserisci le seguenti parole dalla tua frase di recupero.</string>
    <string name="PaymentRecoveryPhraseConfirmFragment__word_d">Parola %1$d</string>
    <string name="PaymentRecoveryPhraseConfirmFragment__see_phrase_again">Vedi di nuovo la frase</string>
    <string name="PaymentRecoveryPhraseConfirmFragment__done">Fatto</string>
    <string name="PaymentRecoveryPhraseConfirmFragment__recovery_phrase_confirmed">Frase di recupero confermata</string>

    <!-- PaymentsRecoveryEntryFragment -->
    <string name="PaymentsRecoveryEntryFragment__enter_recovery_phrase">Inserisci la frase di recupero</string>
    <string name="PaymentsRecoveryEntryFragment__enter_word_d">Inserisci parola %1$d</string>
    <string name="PaymentsRecoveryEntryFragment__word_d">Parola %1$d</string>
    <string name="PaymentsRecoveryEntryFragment__next">Avanti</string>
    <string name="PaymentsRecoveryEntryFragment__invalid_word">Parola non valida</string>

    <!-- ClearClipboardAlarmReceiver -->
    <string name="ClearClipboardAlarmReceiver__clipboard_cleared">Appunti cancellati.</string>

    <!-- PaymentNotificationsView -->
    <string name="PaymentNotificationsView__view">Mostra</string>

    <!-- UnreadPayments -->
    <string name="UnreadPayments__s_sent_you_s">%1$s ti ha inviato %2$s</string>
    <string name="UnreadPayments__d_new_payment_notifications">%1$d nuove notifiche di pagamento</string>

    <!-- CanNotSendPaymentDialog -->
    <string name="CanNotSendPaymentDialog__cant_send_payment">Impossibile inviare il pagamento</string>
    <string name="CanNotSendPaymentDialog__to_send_a_payment_to_this_user">Per inviare un pagamento a questo utente, deve accettare una richiesta di messaggio da te. Invia loro un messaggio per creare una richiesta di messaggio.</string>
    <string name="CanNotSendPaymentDialog__send_a_message">Invia un messaggio</string>

    <!-- GroupsInCommonMessageRequest -->
    <string name="GroupsInCommonMessageRequest__you_have_no_groups_in_common_with_this_person">Non hai nessun gruppo in comune con questa persona. Controlla attentamente le richieste prima di accettarle per evitare messaggi indesiderati.</string>
    <string name="GroupsInCommonMessageRequest__none_of_your_contacts_or_people_you_chat_with_are_in_this_group">Nessuno dei tuoi contatti o delle persone con cui hai chattato è in questo gruppo. Controlla attentamente le richieste prima di accettarle per evitare messaggi indesiderati.</string>
    <string name="GroupsInCommonMessageRequest__about_message_requests">Informazioni sulle richieste di messaggi</string>
    <string name="GroupsInCommonMessageRequest__okay">Ok</string>
    <string name="GroupsInCommonMessageRequest__support_article" translatable="false">https://support.signal.org/hc/articles/360007459591</string>
    <string name="ChatColorSelectionFragment__heres_a_preview_of_the_chat_color">Ecco un\'anteprima del colore della chat.</string>
    <string name="ChatColorSelectionFragment__the_color_is_visible_to_only_you">Il colore è visibile solo a te.</string>

    <!-- GroupDescriptionDialog -->
    <string name="GroupDescriptionDialog__group_description">Descrizione gruppo</string>

    <!-- QualitySelectorBottomSheetDialog -->
    <string name="QualitySelectorBottomSheetDialog__standard">Normale</string>
    <string name="QualitySelectorBottomSheetDialog__faster_less_data">Più veloce, meno dati</string>
    <string name="QualitySelectorBottomSheetDialog__high">Alta</string>
    <string name="QualitySelectorBottomSheetDialog__slower_more_data">Più lento, più dati</string>
    <string name="QualitySelectorBottomSheetDialog__photo_quality">Qualità foto</string>

    <!-- AppSettingsFragment -->
    <string name="AppSettingsFragment__invite_your_friends">Invita i tuoi amici</string>
    <string name="AppSettingsFragment__copied_subscriber_id_to_clipboard">Copiato l\'id del sostenitore negli appunti</string>

    <!-- AccountSettingsFragment -->
    <string name="AccountSettingsFragment__account">Account</string>
    <string name="AccountSettingsFragment__youll_be_asked_less_frequently">Ti verrà chiesto meno frequentemente nel corso del tempo</string>
    <string name="AccountSettingsFragment__require_your_signal_pin">Richiedi il tuo PIN di Signal per registrare nuovamente il tuo numero di telefono con Signal</string>
    <string name="AccountSettingsFragment__change_phone_number">Cambia numero di telefono</string>

    <!-- ChangeNumberFragment -->
    <string name="ChangeNumberFragment__use_this_to_change_your_current_phone_number_to_a_new_phone_number">Usa questo per cambiare il tuo numero di telefono attuale con un nuovo numero di telefono. Non puoi annullare questo cambiamento.\n\nPrima di continuare, assicurati che il tuo nuovo numero possa ricevere SMS o chiamate.</string>
    <string name="ChangeNumberFragment__continue">Continua</string>
    <!-- Message shown on dialog after your number has been changed successfully. -->
    <string name="ChangeNumber__your_phone_number_has_changed_to_s">Il tuo numero di telefono è stato cambiato in %1$s</string>
    <!-- Confirmation button to dismiss number changed dialog -->
    <string name="ChangeNumber__okay">Ok</string>

    <!-- ChangeNumberEnterPhoneNumberFragment -->
    <string name="ChangeNumberEnterPhoneNumberFragment__change_number">Cambia numero</string>
    <string name="ChangeNumberEnterPhoneNumberFragment__your_old_number">Il tuo vecchio numero</string>
    <string name="ChangeNumberEnterPhoneNumberFragment__old_phone_number">Vecchio numero di telefono</string>
    <string name="ChangeNumberEnterPhoneNumberFragment__your_new_number">Il tuo nuovo numero</string>
    <string name="ChangeNumberEnterPhoneNumberFragment__new_phone_number">Nuovo numero di telefono</string>
    <string name="ChangeNumberEnterPhoneNumberFragment__the_phone_number_you_entered_doesnt_match_your_accounts">Il numero di telefono che hai inserito non corrisponde a quello del tuo account.</string>
    <string name="ChangeNumberEnterPhoneNumberFragment__you_must_specify_your_old_number_country_code">Devi specificare il prefisso telefonico internazionale del tuo vecchio numero</string>
    <string name="ChangeNumberEnterPhoneNumberFragment__you_must_specify_your_old_phone_number">Devi specificare il tuo vecchio numero di telefono</string>
    <string name="ChangeNumberEnterPhoneNumberFragment__you_must_specify_your_new_number_country_code">Devi specificare il prefisso telefonico internazionale del tuo nuovo numero</string>
    <string name="ChangeNumberEnterPhoneNumberFragment__you_must_specify_your_new_phone_number">Devi specificare il tuo nuovo numero di telefono</string>

    <!-- ChangeNumberVerifyFragment -->
    <string name="ChangeNumberVerifyFragment__change_number">Cambia numero</string>
    <string name="ChangeNumberVerifyFragment__verifying_s">Verifica di %1$s</string>
    <string name="ChangeNumberVerifyFragment__captcha_required">Captcha richiesto</string>

    <!-- ChangeNumberConfirmFragment -->
    <string name="ChangeNumberConfirmFragment__change_number">Cambia numero</string>
    <string name="ChangeNumberConfirmFragment__you_are_about_to_change_your_phone_number_from_s_to_s">Stai per cambiare il tuo numero di telefono da %1$s a %2$s.\n\nPrima di procedere, verifica che il numero sottostante sia corretto.</string>
    <string name="ChangeNumberConfirmFragment__edit_number">Modifica numero</string>

    <!-- ChangeNumberRegistrationLockFragment -->
    <string name="ChangeNumberRegistrationLockFragment__signal_change_number_need_help_with_pin_for_android_v2_pin">Cambio numero di Signal - Ho bisogno di aiuto con il PIN per Android (PIN v2)</string>

    <!-- ChangeNumberPinDiffersFragment -->
    <string name="ChangeNumberPinDiffersFragment__pins_do_not_match">I PIN non corrispondono</string>
    <string name="ChangeNumberPinDiffersFragment__the_pin_associated_with_your_new_number_is_different_from_the_pin_associated_with_your_old_one">Il PIN associato al tuo nuovo numero è diverso dal PIN associato al tuo vecchio numero. Vuoi mantenere il tuo vecchio PIN o aggiornarlo?</string>
    <string name="ChangeNumberPinDiffersFragment__keep_old_pin">Mantieni il vecchio PIN</string>
    <string name="ChangeNumberPinDiffersFragment__update_pin">Aggiorna PIN</string>
    <string name="ChangeNumberPinDiffersFragment__keep_old_pin_question">Mantenere il vecchio PIN?</string>

    <!-- ChangeNumberLockActivity -->
    <!-- Info message shown to user if something crashed the app during the change number attempt and we were unable to confirm the change so we force them into this screen to check before letting them use the app -->
    <string name="ChangeNumberLockActivity__it_looks_like_you_tried_to_change_your_number_but_we_were_unable_to_determine_if_it_was_successful_rechecking_now">Sembra che tu abbia provato a cambiare il tuo numero ma non siamo stati in grado di determinare se ha avuto successo.\n\nRicontrollo in corso…</string>
    <!-- Dialog title shown if we were able to confirm your change number status (meaning we now know what the server thinks our number is) after a crash during the regular flow -->
    <string name="ChangeNumberLockActivity__change_status_confirmed">Stato del cambio confermato</string>
    <!-- Dialog message shown if we were able to confirm your change number status (meaning we now know what the server thinks our number is) after a crash during the regular flow -->
    <string name="ChangeNumberLockActivity__your_number_has_been_confirmed_as_s">Il tuo numero è stato confermato come %1$s. Se questo non è il tuo nuovo numero, riavvia il processo di cambio numero.</string>
    <!-- Dialog title shown if we were not able to confirm your phone number with the server and thus cannot let leave the change flow yet after a crash during the regular flow -->
    <string name="ChangeNumberLockActivity__change_status_unconfirmed">Stato del cambio non confermato</string>
    <!-- Dialog message shown when we can\'t verify the phone number on the server, only shown if there was a network error communicating with the server after a crash during the regular flow -->
    <string name="ChangeNumberLockActivity__we_could_not_determine_the_status_of_your_change_number_request">Non abbiamo potuto determinare lo stato della tua richiesta di modifica del numero.\n\n(Errore: %1$s)</string>
    <!-- Dialog button to retry confirming the number on the server -->
    <string name="ChangeNumberLockActivity__retry">Riprova</string>
    <!-- Dialog button shown to leave the app when in the unconfirmed change status after a crash in the regular flow -->
    <string name="ChangeNumberLockActivity__leave">Abbandona</string>
    <string name="ChangeNumberLockActivity__submit_debug_log">Invia log di debug</string>

    <!-- ChatsSettingsFragment -->
    <string name="ChatsSettingsFragment__keyboard">Tastiera</string>
    <string name="ChatsSettingsFragment__enter_key_sends">Spedisci premendo Invio</string>

    <!--SmsSettingsFragment -->
    <string name="SmsSettingsFragment__use_as_default_sms_app">Usa come app SMS predefinita</string>
    <!-- Preference title to export sms -->
    <string name="SmsSettingsFragment__export_sms_messages">Esporta messaggi SMS</string>
    <!-- Preference title to delete sms -->
    <string name="SmsSettingsFragment__remove_sms_messages">Rimuovi messaggi SMS</string>
    <!-- Snackbar text to confirm deletion -->
    <string name="SmsSettingsFragment__removing_sms_messages_from_signal">Rimozione dei messaggi SMS da Signal in corso…</string>
    <!-- Snackbar text to indicate can delete later -->
    <string name="SmsSettingsFragment__you_can_remove_sms_messages_from_signal_in_settings">Puoi rimuovere quando vuoi i messaggi SMS da Signal dalle Impostazioni.</string>
    <!-- Description for export sms preference -->
    <string name="SmsSettingsFragment__you_can_export_your_sms_messages_to_your_phones_sms_database">Puoi esportare i messaggi SMS nel database degli SMS del tuo telefono.</string>
    <!-- Description for remove sms preference -->
    <string name="SmsSettingsFragment__remove_sms_messages_from_signal_to_clear_up_storage_space">Rimuovi i messaggi SMS da Signal per liberare spazio nella memoria del tuo telefono.</string>
    <!-- Information message shown at the top of sms settings to indicate it is being removed soon. -->
    <string name="SmsSettingsFragment__sms_support_will_be_removed_soon_to_focus_on_encrypted_messaging">Il supporto agli SMS verrà rimosso a breve per spostare il nostro focus su sistemi di messaggistica più sicuri e criptati.</string>

    <!-- NotificationsSettingsFragment -->
    <string name="NotificationsSettingsFragment__messages">Messaggi</string>
    <string name="NotificationsSettingsFragment__calls">Chiamate</string>
    <string name="NotificationsSettingsFragment__notify_when">Notificami quando…</string>
    <string name="NotificationsSettingsFragment__contact_joins_signal">Un contatto si unisce a Signal</string>
    <!-- Notification preference header -->
    <string name="NotificationsSettingsFragment__notification_profiles">Profili di notifica</string>
    <!-- Notification preference option header -->
    <string name="NotificationsSettingsFragment__profiles">Profili</string>
    <!-- Notification preference summary text -->
    <string name="NotificationsSettingsFragment__create_a_profile_to_receive_notifications_only_from_people_and_groups_you_choose">Crea un profilo per ricevere notifiche solo dalle persone e dai gruppi da te scelti.</string>

    <!-- NotificationProfilesFragment -->
    <!-- Title for notification profiles screen that shows all existing profiles -->
    <string name="NotificationProfilesFragment__notification_profiles">Profili di notifica</string>
    <!-- Button text to create a notification profile -->
    <string name="NotificationProfilesFragment__create_profile">Crea profilo</string>

    <!-- PrivacySettingsFragment -->
    <string name="PrivacySettingsFragment__blocked">Bloccati</string>
    <string name="PrivacySettingsFragment__d_contacts">%1$d contatti</string>
    <string name="PrivacySettingsFragment__messaging">Messaggistica</string>
    <string name="PrivacySettingsFragment__disappearing_messages">Messaggi a scomparsa</string>
    <string name="PrivacySettingsFragment__app_security">Sicurezza app</string>
    <string name="PrivacySettingsFragment__block_screenshots_in_the_recents_list_and_inside_the_app">Blocca gli screenshot nell\'elenco delle app recenti e all\'interno dell\'app</string>
    <string name="PrivacySettingsFragment__signal_message_and_calls">Messaggi e chiamate Signal, ritrasmetti sempre le chiamate e mittente sigillato</string>
    <string name="PrivacySettingsFragment__default_timer_for_new_changes">Timer predefinito per nuove chat</string>
    <string name="PrivacySettingsFragment__set_a_default_disappearing_message_timer_for_all_new_chats_started_by_you">Imposta un timer predefinito per la scomparsa dei messaggi per tutte le nuove chat avviate da te.</string>
    <!-- Summary for stories preference to launch into story privacy settings -->
    <string name="PrivacySettingsFragment__manage_your_stories">Gestisci le tue Storie e scegli chi può visualizzarle</string>
    <string name="PrivacySettingsFragment__payment_lock_require_lock">Richiedi lo sblocco dello schermo oppure l\'impronta digitale per effettuare i pagamenti dal tuo dispositivo Android.</string>
    <!-- Alert dialog title when payment lock cannot be enabled -->
    <string name="PrivacySettingsFragment__cant_enable_title">Impossibile attivare il Pagamento sicuro</string>
    <!-- Alert dialog description to setup screen lock or fingerprint in phone settings -->
    <string name="PrivacySettingsFragment__cant_enable_description">Per usare la funzione Pagamento sicuro, devi prima attivare lo sblocco dello schermo o l\'impronta digitale nelle Impostazioni del tuo telefono.</string>
    <!-- Shown in a toast when we can\'t navigate to the user\'s system fingerprint settings -->
    <string name="PrivacySettingsFragment__failed_to_navigate_to_system_settings">Impossibile accedere alle Impostazioni di sistema</string>
    <!-- Alert dialog button to go to phone settings -->
    <string name="PrivacySettingsFragment__go_to_settings">Vai alle Impostazioni</string>
    <!-- Alert dialog button to cancel the dialog -->
    <string name="PrivacySettingsFragment__cancel">Annulla</string>

    <!-- AdvancedPrivacySettingsFragment -->
    <string name="AdvancedPrivacySettingsFragment__sealed_sender_link" translatable="false">https://signal.org/blog/sealed-sender</string>
    <string name="AdvancedPrivacySettingsFragment__show_status_icon">Mostra icona di stato</string>
    <string name="AdvancedPrivacySettingsFragment__show_an_icon">Mostra un\'icona nei dettagli del messaggio quando sono stati consegnati utilizzando il mittente sigillato.</string>

    <!-- ExpireTimerSettingsFragment -->
    <string name="ExpireTimerSettingsFragment__when_enabled_new_messages_sent_and_received_in_new_chats_started_by_you_will_disappear_after_they_have_been_seen">Una volta abilitati, i nuovi messaggi inviati e ricevuti in nuove chat avviate da te scompariranno dopo essere stati visti.</string>
    <string name="ExpireTimerSettingsFragment__when_enabled_new_messages_sent_and_received_in_this_chat_will_disappear_after_they_have_been_seen">Una volta abilitati, i nuovi messaggi inviati e ricevuti in questa chat scompariranno dopo essere stati visti.</string>
    <string name="ExpireTimerSettingsFragment__off">Off</string>
    <string name="ExpireTimerSettingsFragment__4_weeks">4 settimane</string>
    <string name="ExpireTimerSettingsFragment__1_week">1 settimana</string>
    <string name="ExpireTimerSettingsFragment__1_day">1 giorno</string>
    <string name="ExpireTimerSettingsFragment__8_hours">8 ore</string>
    <string name="ExpireTimerSettingsFragment__1_hour">1 ora</string>
    <string name="ExpireTimerSettingsFragment__5_minutes">5 minuti</string>
    <string name="ExpireTimerSettingsFragment__30_seconds">30 secondi</string>
    <string name="ExpireTimerSettingsFragment__custom_time">Tempo personalizzato</string>
    <string name="ExpireTimerSettingsFragment__set">Imposta</string>
    <string name="ExpireTimerSettingsFragment__save">Salva</string>

    <string name="CustomExpireTimerSelectorView__seconds">secondi</string>
    <string name="CustomExpireTimerSelectorView__minutes">minuti</string>
    <string name="CustomExpireTimerSelectorView__hours">ore</string>
    <string name="CustomExpireTimerSelectorView__days">giorni</string>
    <string name="CustomExpireTimerSelectorView__weeks">settimane</string>

    <!-- HelpSettingsFragment -->
    <string name="HelpSettingsFragment__support_center">Centro assistenza</string>
    <string name="HelpSettingsFragment__contact_us">Contattaci</string>
    <string name="HelpSettingsFragment__version">Versione</string>
    <string name="HelpSettingsFragment__debug_log">Log di debug</string>
    <string name="HelpSettingsFragment__terms_amp_privacy_policy">Termini &amp; Politica sulla privacy</string>
    <string name="HelpFragment__copyright_signal_messenger">Copyright Molly Messenger</string>
    <string name="HelpFragment__licenced_under_the_gplv3">Distribuito con licenza GPLv3</string>

    <!-- DataAndStorageSettingsFragment -->
    <string name="DataAndStorageSettingsFragment__media_quality">Qualità media</string>
    <string name="DataAndStorageSettingsFragment__sent_media_quality">Qualità media inviati</string>
    <string name="DataAndStorageSettingsFragment__sending_high_quality_media_will_use_more_data">L\'invio di media in alta qualità utilizzerà più dati.</string>
    <string name="DataAndStorageSettingsFragment__high">Alta</string>
    <string name="DataAndStorageSettingsFragment__standard">Normale</string>
    <string name="DataAndStorageSettingsFragment__calls">Chiamate</string>

    <!-- ChatColorSelectionFragment -->
    <string name="ChatColorSelectionFragment__auto">Auto</string>
    <string name="ChatColorSelectionFragment__use_custom_colors">Usa colori personalizzati</string>
    <string name="ChatColorSelectionFragment__chat_color">Colore chat</string>
    <string name="ChatColorSelectionFragment__edit">Modifica</string>
    <string name="ChatColorSelectionFragment__duplicate">Duplica</string>
    <string name="ChatColorSelectionFragment__delete">Elimina</string>
    <string name="ChatColorSelectionFragment__delete_color">Elimina colore</string>
    <plurals name="ChatColorSelectionFragment__this_custom_color_is_used">
        <item quantity="one">Questo colore personalizzato è usato in %1$d chat. Vuoi eliminarlo per tutte le chat?</item>
        <item quantity="other">Questo colore personalizzato è usato in %1$d chat. Vuoi eliminarlo per tutte le chat?</item>
    </plurals>
    <string name="ChatColorSelectionFragment__delete_chat_color">Eliminare colore chat?</string>

    <!-- CustomChatColorCreatorFragment -->
    <string name="CustomChatColorCreatorFragment__solid">Tinta unita</string>
    <string name="CustomChatColorCreatorFragment__gradient">Gradiente</string>
    <string name="CustomChatColorCreatorFragment__hue">Tonalità</string>
    <string name="CustomChatColorCreatorFragment__saturation">Saturazione</string>

    <!-- CustomChatColorCreatorFragmentPage -->
    <string name="CustomChatColorCreatorFragmentPage__save">Salva</string>
    <string name="CustomChatColorCreatorFragmentPage__edit_color">Modifica colore</string>
    <plurals name="CustomChatColorCreatorFragmentPage__this_color_is_used">
        <item quantity="one">Questo colore è usato in %1$d chat. Vuoi salvare le modifiche per tutte le chat?</item>
        <item quantity="other">Questo colore è usato in %1$d chat. Vuoi salvare le modifiche per tutte le chat?</item>
    </plurals>

    <!-- ChatColorGradientTool -->
    <string name="ChatColorGradientTool_top_edge_selector">Selettore bordo superiore</string>
    <string name="ChatColorGradientTool_bottom_edge_selector">Selettore bordo inferiore</string>

    <!-- Title text for prompt to donate. Shown in a popup at the bottom of the chat list. -->
    <string name="Donate2022Q2Megaphone_donate_to_signal">Dona a Signal</string>
    <!-- Body text for prompt to donate. Shown in a popup at the bottom of the chat list. -->
    <string name="Donate2022Q2Megaphone_signal_is_powered_by_people_like_you">Signal è sostenuto da persone come te. Dona mensilmente e ricevi un badge.</string>
    <!-- Button label that brings a user to the donate screen. Shown in a popup at the bottom of the chat list. -->
    <string name="Donate2022Q2Megaphone_donate">Dona</string>
    <!-- Button label that dismissed a prompt to donate. Shown in a popup at the bottom of the chat list. -->
    <string name="Donate2022Q2Megaphone_not_now">Non ora</string>

    <!-- EditReactionsFragment -->
    <string name="EditReactionsFragment__customize_reactions">Personalizza reazioni</string>
    <string name="EditReactionsFragment__tap_to_replace_an_emoji">Clicca per sostituire un\'emoji</string>
    <string name="EditReactionsFragment__reset">Resetta</string>
    <string name="EditReactionsFragment_save">Salva</string>
    <string name="ChatColorSelectionFragment__auto_matches_the_color_to_the_wallpaper">Abbina automaticamente il colore allo sfondo</string>
    <string name="CustomChatColorCreatorFragment__drag_to_change_the_direction_of_the_gradient">Trascina per cambiare la direzione del gradiente</string>

    <!-- AddAProfilePhotoMegaphone -->
    <string name="AddAProfilePhotoMegaphone__add_a_profile_photo">Aggiungi una foto profilo</string>
    <string name="AddAProfilePhotoMegaphone__choose_a_look_and_color">Scegli un look e un colore o personalizza le tue iniziali.</string>
    <string name="AddAProfilePhotoMegaphone__not_now">Non ora</string>
    <string name="AddAProfilePhotoMegaphone__add_photo">Aggiungi foto</string>

    <!-- BecomeASustainerMegaphone -->
    <string name="BecomeASustainerMegaphone__become_a_sustainer">Diventa un sostenitore</string>
    <!-- Displayed in the Become a Sustainer megaphone -->
    <string name="BecomeASustainerMegaphone__signal_is_powered_by">Signal è sostenuto da persone come te. Dona e ricevi un badge.</string>
    <string name="BecomeASustainerMegaphone__not_now">Non ora</string>
    <string name="BecomeASustainerMegaphone__donate">Dona</string>

    <!-- KeyboardPagerFragment -->
    <string name="KeyboardPagerFragment_emoji">Emoji</string>
    <string name="KeyboardPagerFragment_open_emoji_search">Apri ricerca emoji</string>
    <string name="KeyboardPagerFragment_open_sticker_search">Apri ricerca adesivi</string>
    <string name="KeyboardPagerFragment_open_gif_search">Apri ricerca gif</string>
    <string name="KeyboardPagerFragment_stickers">Adesivi</string>
    <string name="KeyboardPagerFragment_backspace">Cancella</string>
    <string name="KeyboardPagerFragment_gifs">Gif</string>
    <string name="KeyboardPagerFragment_search_emoji">Cerca emoji</string>
    <string name="KeyboardPagerfragment_back_to_emoji">Torna alle emoji</string>
    <string name="KeyboardPagerfragment_clear_search_entry">Cancella voce di ricerca</string>
    <string name="KeyboardPagerFragment_search_giphy">Cerca GIPHY</string>

    <!-- StickerSearchDialogFragment -->
    <string name="StickerSearchDialogFragment_search_stickers">Cerca adesivi</string>
    <string name="StickerSearchDialogFragment_no_results_found">Nessun risultato trovato</string>
    <string name="EmojiSearchFragment__no_results_found">Nessun risultato trovato</string>
    <string name="NotificationsSettingsFragment__unknown_ringtone">Suoneria sconosciuta</string>

    <!-- ConversationSettingsFragment -->
    <!-- Error toasted when no activity can handle the add contact intent -->
    <string name="ConversationSettingsFragment__contacts_app_not_found">App dei contatti non trovata</string>
    <string name="ConversationSettingsFragment__send_message">Invia messaggio</string>
    <string name="ConversationSettingsFragment__start_video_call">Inizia videochiamata</string>
    <string name="ConversationSettingsFragment__start_audio_call">Inizia chiamata audio</string>
    <string name="ConversationSettingsFragment__message">Messaggio</string>
    <string name="ConversationSettingsFragment__video">Video</string>
    <string name="ConversationSettingsFragment__audio">Audio</string>
    <string name="ConversationSettingsFragment__call">Chiama</string>
    <string name="ConversationSettingsFragment__mute">Silenzia</string>
    <string name="ConversationSettingsFragment__muted">Silenziata</string>
    <string name="ConversationSettingsFragment__search">Cerca</string>
    <string name="ConversationSettingsFragment__disappearing_messages">Messaggi a scomparsa</string>
    <string name="ConversationSettingsFragment__sounds_and_notifications">Suoni e notifiche</string>
    <string name="ConversationSettingsFragment__internal_details" translatable="false">Internal details</string>
    <string name="ConversationSettingsFragment__contact_details">Dettagli contatto</string>
    <string name="ConversationSettingsFragment__view_safety_number">Mostra codice di sicurezza</string>
    <string name="ConversationSettingsFragment__block">Blocca</string>
    <string name="ConversationSettingsFragment__block_group">Blocca gruppo</string>
    <string name="ConversationSettingsFragment__unblock">Sblocca</string>
    <string name="ConversationSettingsFragment__unblock_group">Sblocca gruppo</string>
    <string name="ConversationSettingsFragment__add_to_a_group">Aggiungi a un gruppo</string>
    <string name="ConversationSettingsFragment__see_all">Vedi tutti</string>
    <string name="ConversationSettingsFragment__add_members">Aggiungi membri</string>
    <string name="ConversationSettingsFragment__permissions">Permessi</string>
    <string name="ConversationSettingsFragment__requests_and_invites">Richieste e inviti</string>
    <string name="ConversationSettingsFragment__group_link">Link del gruppo</string>
    <string name="ConversationSettingsFragment__add_as_a_contact">Aggiungi come un contatto</string>
    <string name="ConversationSettingsFragment__unmute">Non silenziare</string>
    <string name="ConversationSettingsFragment__conversation_muted_until_s">Conversazione silenziata fino a %1$s</string>
    <string name="ConversationSettingsFragment__conversation_muted_forever">Conversazione silenziata per sempre</string>
    <string name="ConversationSettingsFragment__copied_phone_number_to_clipboard">Numero di telefono copiato negli appunti.</string>
    <string name="ConversationSettingsFragment__phone_number">Numero di telefono</string>
    <string name="ConversationSettingsFragment__get_badges">Ottieni i badge per il tuo profilo supportando Signal. Tocca un badge per saperne di più.</string>

    <!-- PermissionsSettingsFragment -->
    <string name="PermissionsSettingsFragment__add_members">Aggiungi membri</string>
    <string name="PermissionsSettingsFragment__edit_group_info">Modifica informazioni gruppo</string>
    <string name="PermissionsSettingsFragment__send_messages">Inviare messaggi</string>
    <string name="PermissionsSettingsFragment__all_members">Tutti i membri</string>
    <string name="PermissionsSettingsFragment__only_admins">Solo gli amministratori</string>
    <string name="PermissionsSettingsFragment__who_can_add_new_members">Chi può aggiungere nuovi membri?</string>
    <string name="PermissionsSettingsFragment__who_can_edit_this_groups_info">Chi può modificare le informazioni di questo gruppo?</string>
    <string name="PermissionsSettingsFragment__who_can_send_messages">Chi può inviare messaggi?</string>

    <!-- SoundsAndNotificationsSettingsFragment -->
    <string name="SoundsAndNotificationsSettingsFragment__mute_notifications">Silenzia notifiche</string>
    <string name="SoundsAndNotificationsSettingsFragment__not_muted">Non silenziate</string>
    <string name="SoundsAndNotificationsSettingsFragment__muted_until_s">Silenziate fino a %1$s</string>
    <string name="SoundsAndNotificationsSettingsFragment__mentions">Menzioni</string>
    <string name="SoundsAndNotificationsSettingsFragment__always_notify">Notifica sempre</string>
    <string name="SoundsAndNotificationsSettingsFragment__do_not_notify">Non notificare</string>
    <string name="SoundsAndNotificationsSettingsFragment__custom_notifications">Notifiche personalizzate</string>

    <!-- StickerKeyboard -->
    <string name="StickerKeyboard__recently_used">Usati di recente</string>

    <!-- PlaybackSpeedToggleTextView -->
    <string name="PlaybackSpeedToggleTextView__p5x">.5x</string>
    <string name="PlaybackSpeedToggleTextView__1x">1x</string>
    <string name="PlaybackSpeedToggleTextView__1p5x">1.5x</string>
    <string name="PlaybackSpeedToggleTextView__2x">2x</string>

    <!-- PaymentRecipientSelectionFragment -->
    <string name="PaymentRecipientSelectionFragment__new_payment">Nuovo pagamento</string>

    <!-- NewConversationActivity -->
    <string name="NewConversationActivity__new_message">Nuovo messaggio</string>
    <!-- Context menu item message -->
    <string name="NewConversationActivity__message">Messaggio</string>
    <!-- Context menu item audio call -->
    <string name="NewConversationActivity__audio_call">Chiamata vocale</string>
    <!-- Context menu item video call -->
    <string name="NewConversationActivity__video_call">Videochiamata</string>
    <!-- Context menu item remove -->
    <string name="NewConversationActivity__remove">Rimuovi</string>
    <!-- Context menu item block -->
    <string name="NewConversationActivity__block">Blocca</string>
    <!-- Dialog title when removing a contact -->
    <string name="NewConversationActivity__remove_s">Rimuovere %1$s?</string>
    <!-- Dialog message when removing a contact -->
    <string name="NewConversationActivity__you_wont_see_this_person">Questa persona non verrà mostrata nelle tue ricerche. Riceverai una richiesta di messaggio in caso di suoi messaggi in futuro.</string>
    <!-- Snackbar message after removing a contact -->
    <string name="NewConversationActivity__s_has_been_removed">Hai rimosso %1$s</string>
    <!-- Snackbar message after blocking a contact -->
    <string name="NewConversationActivity__s_has_been_blocked">%1$s è stato bloccato</string>
    <!-- Dialog title when remove target contact is in system contacts -->
    <string name="NewConversationActivity__unable_to_remove_s">Impossibile rimuovere %1$s</string>
    <!-- Dialog message when remove target contact is in system contacts -->
    <string name="NewConversationActivity__this_person_is_saved_to_your">Questa persona è salvata nella lista contatti del tuo dispositivo. Eliminala dai tuoi contatti e poi riprova.</string>
    <!-- Dialog action to view contact when they can't be removed otherwise -->
    <string name="NewConversationActivity__view_contact">Vedi contatto</string>
    <!-- Error message shown when looking up a person by phone number and that phone number is not associated with a signal account -->
    <string name="NewConversationActivity__s_is_not_a_signal_user">%1$s non è un utente di Signal</string>

    <!-- ContactFilterView -->
    <string name="ContactFilterView__search_name_or_number">Cerca nome o numero</string>

    <!-- VoiceNotePlayerView -->
    <string name="VoiceNotePlayerView__dot_s">· %1$s</string>
    <string name="VoiceNotePlayerView__stop_voice_message">Interrompi messaggio vocale</string>
    <string name="VoiceNotePlayerView__change_voice_message_speed">Cambia velocità messaggio vocale</string>
    <string name="VoiceNotePlayerView__pause_voice_message">Metti in pausa messaggio vocale</string>
    <string name="VoiceNotePlayerView__play_voice_message">Riproduci messaggio vocale</string>
    <string name="VoiceNotePlayerView__navigate_to_voice_message">Vai al messaggio vocale</string>


    <!-- AvatarPickerFragment -->
    <string name="AvatarPickerFragment__avatar_preview">Anteprima avatar</string>
    <string name="AvatarPickerFragment__camera">Fotocamera</string>
    <string name="AvatarPickerFragment__take_a_picture">Scatta una foto</string>
    <string name="AvatarPickerFragment__choose_a_photo">Scegli una foto</string>
    <string name="AvatarPickerFragment__photo">Foto</string>
    <string name="AvatarPickerFragment__text">Testo</string>
    <string name="AvatarPickerFragment__save">Salva</string>
    <string name="AvatarPickerFragment__select_an_avatar">Seleziona un avatar</string>
    <string name="AvatarPickerFragment__clear_avatar">Rimuovi avatar</string>
    <string name="AvatarPickerFragment__edit">Modifica</string>
    <string name="AvatarPickerRepository__failed_to_save_avatar">Impossibile salvare l\'avatar</string>

    <!-- TextAvatarCreationFragment -->
    <string name="TextAvatarCreationFragment__preview">Anteprima</string>
    <string name="TextAvatarCreationFragment__done">Fatto</string>
    <string name="TextAvatarCreationFragment__text">Testo</string>
    <string name="TextAvatarCreationFragment__color">Colore</string>

    <!-- VectorAvatarCreationFragment -->
    <string name="VectorAvatarCreationFragment__select_a_color">Seleziona un colore</string>

    <!-- ContactSelectionListItem -->
    <string name="ContactSelectionListItem__sms">SMS</string>
    <string name="ContactSelectionListItem__dot_s">· %1$s</string>

    <!-- Displayed in the toolbar when externally sharing text to multiple recipients -->
    <string name="ShareInterstitialActivity__share">Condividi</string>

    <!-- DSLSettingsToolbar -->
    <string name="DSLSettingsToolbar__navigate_up">Torna indietro</string>
    <string name="MultiselectForwardFragment__forward_to">Inoltra a</string>
    <!-- Displayed when sharing content via the fragment -->
    <string name="MultiselectForwardFragment__share_with">Condividi con</string>
    <string name="MultiselectForwardFragment__add_a_message">Aggiungi un messaggio</string>
    <string name="MultiselectForwardFragment__faster_forwards">Inoltri più veloci</string>
    <!-- Displayed when user selects a video that will be clipped before sharing to a story -->
    <string name="MultiselectForwardFragment__videos_will_be_trimmed">I video lunghi vengono tagliati in clip di 30 secondi e poi inviati sotto forma di più Storie.</string>
    <!-- Displayed when user selects a video that cannot be sent as a story -->
    <string name="MultiselectForwardFragment__videos_sent_to_stories_cant">I video inviati come Storie non possono superare i 30 secondi.</string>
    <string name="MultiselectForwardFragment__forwarded_messages_are_now">I messaggi inoltrati vengono ora inviati immediatamente.</string>
    <plurals name="MultiselectForwardFragment_send_d_messages">
        <item quantity="one">Invia %1$d messaggio</item>
        <item quantity="other">Invia %1$d messaggi</item>
    </plurals>
    <plurals name="MultiselectForwardFragment_messages_sent">
        <item quantity="one">Messaggio inviato</item>
        <item quantity="other">Messaggi inviati</item>
    </plurals>
    <plurals name="MultiselectForwardFragment_messages_failed_to_send">
        <item quantity="one">Impossibile inviare il messaggio</item>
        <item quantity="other">Impossibile inviare i messaggi</item>
    </plurals>
    <plurals name="MultiselectForwardFragment__couldnt_forward_messages">
        <item quantity="one">Non è stato possibile inoltrare il messaggio perché non è più disponibile.</item>
        <item quantity="other">Non è stato possibile inoltrare i messaggi perché non sono più disponibili.</item>
    </plurals>
    <!-- Error message shown when attempting to select a group to forward/share but it\'s announcement only and you are not an admin -->
    <string name="MultiselectForwardFragment__only_admins_can_send_messages_to_this_group">Solo gli amministratori possono inviare messaggi in questo gruppo.</string>
    <string name="MultiselectForwardFragment__limit_reached">Limite raggiunto</string>

    <!-- Media V2 -->
    <string name="MediaReviewFragment__add_a_message">Aggiungi un messaggio</string>
    <string name="MediaReviewFragment__add_a_reply">Aggiungi una risposta</string>
    <string name="MediaReviewFragment__send_to">Inviato a</string>
    <string name="MediaReviewFragment__view_once_message">Messaggio visualizzabile una volta</string>
    <string name="MediaReviewFragment__one_or_more_items_were_too_large">Uno o più elementi erano troppo grandi</string>
    <string name="MediaReviewFragment__one_or_more_items_were_invalid">Uno o più elementi non erano validi</string>
    <string name="MediaReviewFragment__too_many_items_selected">Troppi elementi selezionati</string>

    <string name="ImageEditorHud__cancel">Annulla</string>
    <string name="ImageEditorHud__draw">Disegna</string>
    <string name="ImageEditorHud__write_text">Scrivi testo</string>
    <string name="ImageEditorHud__add_a_sticker">Aggiungi un adesivo</string>
    <string name="ImageEditorHud__blur">Sfuoca</string>
    <string name="ImageEditorHud__done_editing">Termina modifiche</string>
    <string name="ImageEditorHud__clear_all">Cancella tutto</string>
    <string name="ImageEditorHud__undo">Annulla</string>
    <string name="ImageEditorHud__toggle_between_marker_and_highlighter">Passa da pennarello a evidenziatore e viceversa</string>
    <string name="ImageEditorHud__delete">Elimina</string>
    <string name="ImageEditorHud__toggle_between_text_styles">Passa da uno stile di testo all\'altro</string>

    <string name="MediaCountIndicatorButton__send">Invia</string>

    <string name="MediaReviewSelectedItem__tap_to_remove">Clicca per rimuovere</string>
    <string name="MediaReviewSelectedItem__tap_to_select">Clicca per selezionare</string>

    <string name="MediaReviewImagePageFragment__discard">Elimina</string>
    <string name="MediaReviewImagePageFragment__discard_changes">Eliminare le modifiche?</string>
    <string name="MediaReviewImagePageFragment__youll_lose_any_changes">Perderai tutte le modifiche che hai fatto a questa foto.</string>

    <string name="CameraFragment__failed_to_open_camera">Impossibile aprire la camera</string>

    <string name="BadgesOverviewFragment__my_badges">I miei badge</string>
    <string name="BadgesOverviewFragment__featured_badge">Badge in evidenza</string>
    <string name="BadgesOverviewFragment__display_badges_on_profile">Mostra badge sul profilo</string>
    <string name="BadgesOverviewFragment__failed_to_update_profile">Impossibile aggiornare il profilo</string>


    <string name="BadgeSelectionFragment__select_badges">Seleziona i badge</string>

    <string name="SelectFeaturedBadgeFragment__preview">Anteprima</string>
    <string name="SelectFeaturedBadgeFragment__select_a_badge">Seleziona un badge</string>
    <string name="SelectFeaturedBadgeFragment__you_must_select_a_badge">Devi selezionare un badge</string>
    <string name="SelectFeaturedBadgeFragment__failed_to_update_profile">Impossibile aggiornare il profilo</string>

    <string name="ViewBadgeBottomSheetDialogFragment__become_a_sustainer">Diventa un sostenitore</string>
    <!-- Title of a page in the bottom sheet. Placeholder is a user's short-name -->
    <string name="ViewBadgeBottomSheetDialogFragment__s_supports_signal">%1$s supports Signal</string>
    <!-- Description of a page in the bottom sheet of a monthly badge. Placeholder is a user's short-name -->
    <string name="ViewBadgeBottomSheetDialogFragment__s_supports_signal_with_a_monthly">%1$s supporta Signal con una donazione mensile. Signal è una non-profit senza inserzionisti o investitori, sostenuta solo da persone come te.</string>
    <!-- Description of a page in the bottom sheet of a one-time badge. Placeholder is a user's short-name -->
    <string name="ViewBadgeBottomSheetDialogFragment__s_supports_signal_with_a_donation">%1$s supports Signal with a donation. Signal is a nonprofit with no advertisers or investors, supported only by people like you.</string>

    <string name="ImageView__badge">Badge</string>

    <string name="SubscribeFragment__support_technology_that_is_built_for_you">Sostieni la tecnologia che è costruita per te—non per i tuoi dati—unendoti alla comunità di persone che la sostengono.</string>
    <string name="SubscribeFragment__support_technology_that_is_built_for_you_not">Sostieni la tecnologia che è costruita per te, non per i tuoi dati, unendoti alla comunità che sostiene Signal.</string>
    <string name="SubscribeFragment__currency">Valuta</string>
    <string name="SubscribeFragment__more_payment_options">Altre opzioni di pagamento</string>
    <string name="SubscribeFragment__cancel_subscription">Annulla contributo</string>
    <string name="SubscribeFragment__confirm_cancellation">Confermare la cancellazione?</string>
    <string name="SubscribeFragment__you_wont_be_charged_again">I tuoi addebiti verranno interrotti. Il badge sarà rimosso dal tuo profilo alla fine del periodo di fatturazione.</string>
    <string name="SubscribeFragment__not_now">Non ora</string>
    <string name="SubscribeFragment__confirm">Conferma</string>
    <string name="SubscribeFragment__update_subscription">Aggiorna contributo</string>
    <string name="SubscribeFragment__your_subscription_has_been_cancelled">Il tuo contributo è stato cancellato.</string>
    <string name="SubscribeFragment__update_subscription_question">Vuoi aggiornare il contributo?</string>
    <string name="SubscribeFragment__update">Aggiorna</string>
    <string name="SubscribeFragment__you_will_be_charged_the_full_amount_s_of">Ti verrà addebitato l\'intero importo (%1$s) del nuovo prezzo del contributo oggi. Il tuo contributo si rinnoverà mensilmente.</string>

    <string name="Subscription__s_per_month">%1$s/mese</string>
    <!-- Shown when a subscription is active and isn't going to expire at the end of the term -->
    <string name="Subscription__renews_s">Rinnovo %1$s</string>
    <!-- Shown when a subscription is active and is going to expire at the end of the term -->
    <string name="Subscription__expires_s">Scade in data: %1$s</string>

    <!-- Title of learn more sheet -->
    <string name="SubscribeLearnMoreBottomSheetDialogFragment__signal_is_different">Signal non è come le altre app.</string>
    <!-- First small text blurb on learn more sheet -->
    <string name="SubscribeLearnMoreBottomSheetDialogFragment__private_messaging">Messaggi privati e sicuri. Niente pubblicità, cookie o tracciamenti.</string>
    <!-- Second small text blurb on learn more sheet -->
    <string name="SubscribeLearnMoreBottomSheetDialogFragment__signal_is_supported_by">Signal viene sostenuta dalle donazioni: ciò significa che la tua privacy è al centro del nostro lavoro. Signal è pensata per persone come te, non per i tuoi dati, né per fare profitto.</string>
    <!-- Third small text blurb on learn more sheet -->
    <string name="SubscribeLearnMoreBottomSheetDialogFragment__if_you_can">Se puoi, fai una donazione a Signal per mantenere l\'app un posto sicuro, divertente e aperto per tutta la community.</string>

    <string name="SubscribeThanksForYourSupportBottomSheetDialogFragment__thanks_for_your_support">Grazie per il tuo supporto!</string>
    <!-- Subtext underneath the dialog title on the thanks sheet -->
    <string name="SubscribeThanksForYourSupportBottomSheetDialogFragment__youve_earned_a_donor_badge">You\'ve earned a donor badge from Signal! Display it on your profile to show off your support.</string>
    <string name="SubscribeThanksForYourSupportBottomSheetDialogFragment__you_can_also">Puoi anche</string>
    <string name="SubscribeThanksForYourSupportBottomSheetDialogFragment__become_a_montly_sustainer">diventare un sostenitore mensile.</string>
    <string name="SubscribeThanksForYourSupportBottomSheetDialogFragment__display_on_profile">Mostra sul profilo</string>
    <string name="SubscribeThanksForYourSupportBottomSheetDialogFragment__make_featured_badge">Metti il badge in evidenza</string>
    <string name="SubscribeThanksForYourSupportBottomSheetDialogFragment__continue">Continua</string>
    <string name="ThanksForYourSupportBottomSheetFragment__when_you_have_more">Quando hai più di un badge, puoi sceglierne uno da mostrare agli altri sul tuo profilo.</string>

    <string name="BecomeASustainerFragment__get_badges">Ottieni i badge per il tuo profilo supportando Signal.</string>
    <string name="BecomeASustainerFragment__signal_is_a_non_profit">Signal è una non-profit senza inserzionisti o investitori, sostenuta solo da persone come te.</string>

    <!-- Button label for creating a donation -->
    <string name="ManageDonationsFragment__donate_to_signal">Dona a Signal</string>
    <!-- Heading for more area of manage subscriptions page -->
    <string name="ManageDonationsFragment__more">Altro</string>
    <!-- Heading for receipts area of manage subscriptions page -->
    <string name="ManageDonationsFragment__receipts">Ricevute</string>
    <!-- Heading for my subscription area of manage subscriptions page -->
    <string name="ManageDonationsFragment__my_support">Il mio supporto</string>
    <string name="ManageDonationsFragment__manage_subscription">Gestisci contributo</string>
    <!-- Label for Donation Receipts button -->
    <string name="ManageDonationsFragment__donation_receipts">Ricevute donazioni</string>
    <string name="ManageDonationsFragment__badges">Badge</string>
    <string name="ManageDonationsFragment__subscription_faq">Domande frequenti sul contributo</string>
    <string name="ManageDonationsFragment__error_getting_subscription">Errore durante il recupero del contributo.</string>
    <!-- Preference heading for other ways to donate -->
    <string name="ManageDonationsFragment__other_ways_to_give">Altri modi per donare</string>
    <!-- Preference label to launch badge gifting -->
    <string name="ManageDonationsFragment__gift_a_badge">Regala un badge</string>

    <string name="Boost__enter_custom_amount">Inserisci un importo personalizzato</string>
    <string name="Boost__one_time_contribution">Contributo unico</string>

    <string name="MySupportPreference__add_a_signal_boost">Aggiungi un Boost di Signal</string>
    <string name="MySupportPreference__s_per_month">%1$s/mese</string>
    <string name="MySupportPreference__renews_s">Rinnovo %1$s</string>
    <string name="MySupportPreference__processing_transaction">Elaborazione della transazione…</string>
    <!-- Displayed on "My Support" screen when user badge failed to be added to their account -->
    <string name="MySupportPreference__couldnt_add_badge_s">Non è stato possibile aggiungere il badge. %1$s</string>
    <string name="MySupportPreference__please_contact_support">Contatta l\'assistenza.</string>

    <!-- Title of expiry sheet when boost badge falls off profile unexpectedly. -->
    <string name="ExpiredBadgeBottomSheetDialogFragment__boost_badge_expired">Badge Boost scaduto</string>
    <!-- Displayed in the bottom sheet if a monthly donation badge unexpectedly falls off the user\'s profile -->
    <string name="ExpiredBadgeBottomSheetDialogFragment__monthly_donation_cancelled">Donazione mensile cancellata</string>
    <!-- Displayed in the bottom sheet when a boost badge expires -->
    <string name="ExpiredBadgeBottomSheetDialogFragment__your_boost_badge_has_expired_and">Il tuo badge Boost è scaduto e non è più visibile sul tuo profilo.</string>
    <string name="ExpiredBadgeBottomSheetDialogFragment__you_can_reactivate">Puoi riattivare il tuo badge Boost per altri 30 giorni con un contributo una tantum.</string>
    <!-- Displayed when we do not think the user is a subscriber when their boost expires -->
    <string name="ExpiredBadgeBottomSheetDialogFragment__you_can_keep">Puoi continuare a usare Signal, ma puoi scegliere di effettuare una donazione mensile per sostenere una tecnologia costruita per te.</string>
    <string name="ExpiredBadgeBottomSheetDialogFragment__become_a_sustainer">Diventa un sostenitore</string>
    <string name="ExpiredBadgeBottomSheetDialogFragment__add_a_boost">Aggiungi un Boost</string>
    <string name="ExpiredBadgeBottomSheetDialogFragment__not_now">Non ora</string>
    <!-- Copy displayed when badge expires after user inactivity -->
    <string name="ExpiredBadgeBottomSheetDialogFragment__your_recurring_monthly_donation_was_automatically">La tua donazione mensile ricorrente è stata cancellata automaticamente perché il tuo profilo è risultato inattivo per troppo tempo. Il tuo badge %1$s non è più visibile sul tuo profilo.</string>
    <!-- Copy displayed when badge expires after payment failure -->
    <string name="ExpiredBadgeBottomSheetDialogFragment__your_recurring_monthly_donation_was_canceled">La tua donazione mensile ricorrente è stata cancellata perché non abbiamo potuto elaborare il tuo pagamento. Il tuo badge non è più visibile sul tuo profilo.</string>
    <!-- Copy displayed when badge expires after a payment failure and we have a displayable charge failure reason -->
    <string name="ExpiredBadgeBottomSheetDialogFragment__your_recurring_monthly_donation_was_canceled_s">La tua donazione mensile ricorrente è stata annullata. %1$s Il tuo badge %2$s non è più visibile sul tuo profilo.</string>
    <string name="ExpiredBadgeBottomSheetDialogFragment__you_can">Puoi continuare a usare Signal ma, se vuoi, puoi rinnovare il tuo contributo per sostenere l\'app e riattivare il tuo badge.</string>
    <string name="ExpiredBadgeBottomSheetDialogFragment__renew_subscription">Rinnova contributo</string>
    <!-- Button label to send user to Google Pay website -->
    <string name="ExpiredBadgeBottomSheetDialogFragment__go_to_google_pay">Vai a Google Pay</string>

    <string name="CantProcessSubscriptionPaymentBottomSheetDialogFragment__cant_process_subscription_payment">Impossibile elaborare il pagamento del contributo</string>
    <string name="CantProcessSubscriptionPaymentBottomSheetDialogFragment__were_having_trouble">Abbiamo problemi a incassare il tuo pagamento da contributore di Signal. Assicurati che il tuo metodo di pagamento sia aggiornato. Se non lo è, aggiornalo in Google Pay. Signal cercherà di elaborare nuovamente il pagamento tra qualche giorno.</string>
    <string name="CantProcessSubscriptionPaymentBottomSheetDialogFragment__dont_show_this_again">Non mostrare più</string>

    <string name="Subscription__please_contact_support_for_more_information">Si prega di contattare l\'assistenza per ulteriori informazioni.</string>
    <string name="Subscription__contact_support">Contatta l\'assistenza</string>
    <string name="Subscription__get_a_s_badge">Ottieni un badge %1$s</string>

    <string name="SubscribeFragment__processing_payment">Pagamento in elaborazione…</string>
    <!-- Displayed in notification when user payment fails to process on Stripe -->
    <string name="DonationsErrors__error_processing_payment">Errore nell\'elaborazione del pagamento</string>
    <!-- Displayed on "My Support" screen when user subscription payment method failed. -->
    <string name="DonationsErrors__error_processing_payment_s">Errore nell\'elaborazione del pagamento. %1$s</string>
    <string name="DonationsErrors__your_badge_could_not_be_added">Il tuo badge non può essere aggiunto al tuo account, ma potresti aver ricevuto l\'addebito. Contatta l\'assistenza.</string>
    <string name="DonationsErrors__your_payment">Non siamo riusciti ad elaborare il pagamento e l\'importo non ti è stato addebitato. Prova di nuovo.</string>
    <string name="DonationsErrors__still_processing">Ancora in fase di elaborazione</string>
    <string name="DonationsErrors__couldnt_add_badge">Non è stato possibile aggiungere il badge</string>
    <!-- Displayed when badge credential couldn\'t be verified -->
    <string name="DonationsErrors__failed_to_validate_badge">Validazione del badge non riuscita</string>
    <!-- Displayed when badge credential couldn\'t be verified -->
    <string name="DonationsErrors__could_not_validate">Impossibile validare la risposta del server. Si prega di contattare il supporto.</string>
    <!-- Displayed as title when some generic error happens during gift badge sending -->
    <string name="DonationsErrors__failed_to_send_gift_badge">Invio del badge regalo non riuscito</string>
    <!-- Displayed as message when some generic error happens during gift badge sending -->
    <string name="DonationsErrors__could_not_send_gift_badge">Impossibile inviare il badge regalo. Contatta l\'assistenza.</string>
    <string name="DonationsErrors__your_badge_could_not">Il badge non può essere aggiunto al tuo account, ma potresti aver ricevuto l\'addebito. Contatta l\'assistenza.</string>
    <string name="DonationsErrors__your_payment_is_still">Il tuo pagamento è ancora in fase di elaborazione. Questo può richiedere alcuni minuti a seconda della tua connessione.</string>
    <string name="DonationsErrors__google_pay_unavailable">Google Pay non disponibile</string>
    <string name="DonationsErrors__you_have_to_set_up_google_pay_to_donate_in_app">Devi impostare Google Pay per donare all\'interno dell\'app.</string>
    <string name="DonationsErrors__failed_to_cancel_subscription">Impossibile annullare il contributo</string>
    <string name="DonationsErrors__subscription_cancellation_requires_an_internet_connection">L\'annullamento del contributo richiede una connessione a Internet.</string>
    <string name="ViewBadgeBottomSheetDialogFragment__your_device_doesn_t_support_google_pay_so_you_can_t_subscribe_to_earn_a_badge_you_can_still_support_signal_by_making_a_donation_on_our_website">Il tuo dispositivo non supporta Google Pay, quindi non puoi donare e, di conseguenza, ricevere il badge. Puoi comunque sostenere Signal facendo una donazione sul nostro sito web.</string>
    <string name="NetworkFailure__network_error_check_your_connection_and_try_again">Errore di rete. Controlla la tua connessione e riprova.</string>
    <string name="NetworkFailure__retry">Riprova</string>
    <!-- Displayed as a dialog title when the selected recipient for a gift doesn\'t support gifting -->
    <string name="DonationsErrors__cant_send_gift">Impossibile inviare il regalo</string>
    <!-- Displayed as a dialog message when the selected recipient for a gift doesn\'t support gifting -->
    <string name="DonationsErrors__target_does_not_support_gifting">Il destinatario che hai scelto sta usando una versione di Signal che non supporta i badge regalo. Potrà ricevere regali solo dopo aver effettuato l\'aggiornamento più recente.</string>
    <!-- Displayed as a dialog title when the user\'s profile could not be fetched, likely due to lack of internet -->
    <string name="DonationsErrors__couldnt_send_gift">Non è stato possibile inviare il regalo</string>
    <!-- Displayed as a dialog message when the user\'s profile could not be fetched, likely due to lack of internet -->
    <string name="DonationsErrors__please_check_your_network_connection">Impossibile inviare il regalo per via di un errore di rete: controlla la tua connessione e riprova.</string>

    <!-- Gift message view title -->
    <string name="GiftMessageView__gift_badge">Badge regalo</string>
    <!-- Gift message view expiry information -->
    <plurals name="GiftMessageView__lasts_for_d_months">
        <item quantity="one">Dura per %1$d mese</item>
        <item quantity="other">Dura per %1$d mesi</item>
    </plurals>
    <!-- Gift badge redeem action label -->
    <string name="GiftMessageView__redeem">Riscatta</string>
    <!-- Gift badge view action label -->
    <string name="GiftMessageView__view">Mostra</string>
    <!-- Gift badge redeeming action label -->
    <string name="GiftMessageView__redeeming">Riscattando…</string>
    <!-- Gift badge redeemed label -->
    <string name="GiftMessageView__redeemed">Riscattato</string>

    <string name="Boost__thank_you_for_your_donation" translatable="false">Thank you for your donation. Your contribution helps fuel the mission of developing open source privacy technology that protects free expression and enables secure global communication for millions around the world. Signal Technology Foundation is a tax-exempt nonprofit organization in the United States under section 501c3 of the Internal Revenue Code. Our Federal Tax ID is 82-4506840. No goods or services were provided in exchange for this donation. Please retain this receipt for your tax records.</string>

    <!-- Stripe decline code generic_failure -->
    <string name="DeclineCode__try_another_payment_method_or_contact_your_bank">Prova un altro metodo di pagamento o contatta la tua banca per maggiori informazioni.</string>
    <!-- Stripe decline code verify on Google Pay and try again -->
    <string name="DeclineCode__verify_your_payment_method_is_up_to_date_in_google_pay_and_try_again">Verifica che il tuo metodo di pagamento sia aggiornato in Google Pay e riprova.</string>
    <!-- Stripe decline code learn more action label -->
    <string name="DeclineCode__learn_more">Scopri di più</string>
    <!-- Stripe decline code contact issuer -->
    <string name="DeclineCode__verify_your_payment_method_is_up_to_date_in_google_pay_and_try_again_if_the_problem">Verifica che il tuo metodo di pagamento sia aggiornato in Google Pay e riprova. Se il problema continua, contatta la tua banca.</string>
    <!-- Stripe decline code purchase not supported -->
    <string name="DeclineCode__your_card_does_not_support_this_type_of_purchase">La tua carta non supporta questo tipo di acquisto. Prova un altro metodo di pagamento.</string>
    <!-- Stripe decline code your card has expired -->
    <string name="DeclineCode__your_card_has_expired">La tua carta è scaduta. Aggiorna il tuo metodo di pagamento in Google Pay e riprova.</string>
    <!-- Stripe decline code go to google pay action label -->
    <string name="DeclineCode__go_to_google_pay">Vai a Google Pay</string>
    <!-- Stripe decline code incorrect card number -->
    <string name="DeclineCode__your_card_number_is_incorrect">Il numero della tua carta non è corretto. Aggiornalo in Google Pay e riprova.</string>
    <!-- Stripe decline code incorrect cvc -->
    <string name="DeclineCode__your_cards_cvc_number_is_incorrect">Il numero CVC della tua carta non è corretto. Aggiornalo in Google Pay e riprova.</string>
    <!-- Stripe decline code insufficient funds -->
    <string name="DeclineCode__your_card_does_not_have_sufficient_funds">La tua carta non ha fondi sufficienti per completare questo acquisto. Prova con un altro metodo di pagamento.</string>
    <!-- Stripe decline code incorrect expiration month -->
    <string name="DeclineCode__the_expiration_month">Il mese di scadenza del tuo metodo di pagamento non è corretto. Aggiornalo in Google Pay e riprova.</string>
    <!-- Stripe decline code incorrect expiration year -->
    <string name="DeclineCode__the_expiration_year">L\'anno di scadenza del tuo metodo di pagamento non è corretto. Aggiornalo in Google Pay e riprova.</string>
    <!-- Stripe decline code issuer not available -->
    <string name="DeclineCode__try_completing_the_payment_again">Prova a completare il pagamento di nuovo o contatta la tua banca per maggiori informazioni.</string>
    <!-- Stripe decline code processing error -->
    <string name="DeclineCode__try_again">Riprova o contatta la tua banca per maggiori informazioni.</string>

    <!-- Title of create notification profile screen -->
    <string name="EditNotificationProfileFragment__name_your_profile">Dai un nome al tuo profilo</string>
    <!-- Hint text for create/edit notification profile name -->
    <string name="EditNotificationProfileFragment__profile_name">Nome profilo</string>
    <!-- Name has a max length, this shows how many characters are used out of the max -->
    <string name="EditNotificationProfileFragment__count">%1$d/%2$d</string>
    <!-- Call to action button to continue to the next step -->
    <string name="EditNotificationProfileFragment__next">Avanti</string>
    <!-- Call to action button once the profile is named to create the profile and continue to the customization steps -->
    <string name="EditNotificationProfileFragment__create">Crea</string>
    <!-- Call to action button once the profile name is edited -->
    <string name="EditNotificationProfileFragment__save">Salva</string>
    <!-- Title of edit notification profile screen -->
    <string name="EditNotificationProfileFragment__edit_this_profile">Modifica questo profilo</string>
    <!-- Error message shown when attempting to create or edit a profile name to an existing profile name -->
    <string name="EditNotificationProfileFragment__a_profile_with_this_name_already_exists">Esiste già un profilo con questo nome</string>
    <!-- Preset selectable name for a profile name, shown as list in edit/create screen -->
    <string name="EditNotificationProfileFragment__work">Lavoro</string>
    <!-- Preset selectable name for a profile name, shown as list in edit/create screen -->
    <string name="EditNotificationProfileFragment__sleep">Sonno</string>
    <!-- Preset selectable name for a profile name, shown as list in edit/create screen -->
    <string name="EditNotificationProfileFragment__driving">Guida</string>
    <!-- Preset selectable name for a profile name, shown as list in edit/create screen -->
    <string name="EditNotificationProfileFragment__downtime">Riposo</string>
    <!-- Preset selectable name for a profile name, shown as list in edit/create screen -->
    <string name="EditNotificationProfileFragment__focus">Concentrazione</string>
    <!-- Error message shown when attempting to next/save without a profile name -->
    <string name="EditNotificationProfileFragment__profile_must_have_a_name">Deve avere un nome</string>

    <!-- Title for add recipients to notification profile screen in create flow -->
    <string name="AddAllowedMembers__allowed_notifications">Notifiche permesse</string>
    <!-- Description of what the user should be doing with this screen -->
    <string name="AddAllowedMembers__add_people_and_groups_you_want_notifications_and_calls_from_when_this_profile_is_on">Aggiungi persone e gruppi da cui vuoi ricevere notifiche e chiamate quando questo profilo è attivo</string>
    <!-- Button text that launches the contact picker to select from -->
    <string name="AddAllowedMembers__add_people_or_groups">Aggiungi persone e gruppi</string>

    <!-- Call to action button on contact picker for adding to profile -->
    <string name="SelectRecipientsFragment__add">Aggiungi</string>

    <!-- Notification profiles home fragment, shown when no profiles have been created yet -->
    <string name="NotificationProfilesFragment__create_a_profile_to_receive_notifications_and_calls_only_from_the_people_and_groups_you_want_to_hear_from">Crea un profilo per ricevere notifiche e chiamate solo dalle persone e dai gruppi che vuoi sentire.</string>
    <!-- Header shown above list of all notification profiles -->
    <string name="NotificationProfilesFragment__profiles">Profili</string>
    <!-- Button that starts the create new notification profile flow -->
    <string name="NotificationProfilesFragment__new_profile">Nuovo profilo</string>
    <!-- Profile active status, indicating the current profile is on for an unknown amount of time -->
    <string name="NotificationProfilesFragment__on">Attivo</string>

    <!-- Button use to permanently delete a notification profile -->
    <string name="NotificationProfileDetails__delete_profile">Elimina profilo</string>
    <!-- Snakbar message shown when removing a recipient from a profile -->
    <string name="NotificationProfileDetails__s_removed">\"%1$s\" rimosso.</string>
    <!-- Snackbar button text that will undo the recipient remove -->
    <string name="NotificationProfileDetails__undo">Annulla</string>
    <!-- Dialog message shown to confirm deleting a profile -->
    <string name="NotificationProfileDetails__permanently_delete_profile">Eliminare definitivamente il profilo?</string>
    <!-- Dialog button to delete profile -->
    <string name="NotificationProfileDetails__delete">Elimina</string>
    <!-- Title/accessibility text for edit icon to edit profile emoji/name -->
    <string name="NotificationProfileDetails__edit_notification_profile">Modifica profilo di notifica</string>
    <!-- Schedule description if all days are selected -->
    <string name="NotificationProfileDetails__everyday">Tutti i giorni</string>
    <!-- Profile status on if it is the active profile -->
    <string name="NotificationProfileDetails__on">Attivo</string>
    <!-- Profile status on if it is not the active profile -->
    <string name="NotificationProfileDetails__off">Non attivo</string>
    <!-- Description of hours for schedule (start to end) times -->
    <string name="NotificationProfileDetails__s_to_s">%1$s a %2$s</string>
    <!-- Section header for exceptions to the notification profile -->
    <string name="NotificationProfileDetails__exceptions">Eccezioni</string>
    <!-- Profile exception to allow all calls through the profile restrictions -->
    <string name="NotificationProfileDetails__allow_all_calls">Permetti tutte le chiamate</string>
    <!-- Profile exception to allow all @mentions through the profile restrictions -->
    <string name="NotificationProfileDetails__notify_for_all_mentions">Notifica per tutte le menzioni</string>
    <!-- Section header for showing schedule information -->
    <string name="NotificationProfileDetails__schedule">Orario</string>
    <!-- If member list is long, will truncate the list and show an option to then see all when tapped -->
    <string name="NotificationProfileDetails__see_all">Vedi tutti</string>

    <!-- Title for add schedule to profile in create flow -->
    <string name="EditNotificationProfileSchedule__add_a_schedule">Aggiungi un orario</string>
    <!-- Descriptor text indicating what the user can do with this screen -->
    <string name="EditNotificationProfileSchedule__set_up_a_schedule_to_enable_this_notification_profile_automatically">Imposta un orario per attivare automaticamente questo profilo di notifica.</string>
    <!-- Text shown next to toggle switch to enable/disable schedule -->
    <string name="EditNotificationProfileSchedule__schedule">Orario</string>
    <!-- Label for showing the start time for the schedule -->
    <string name="EditNotificationProfileSchedule__start">Inizia</string>
    <!-- Label for showing the end time for the schedule -->
    <string name="EditNotificationProfileSchedule__end">Finisce</string>
    <!-- First letter of Sunday -->
    <string name="EditNotificationProfileSchedule__sunday_first_letter">D</string>
    <!-- First letter of Monday -->
    <string name="EditNotificationProfileSchedule__monday_first_letter">L</string>
    <!-- First letter of Tuesday -->
    <string name="EditNotificationProfileSchedule__tuesday_first_letter">M</string>
    <!-- First letter of Wednesday -->
    <string name="EditNotificationProfileSchedule__wednesday_first_letter">M</string>
    <!-- First letter of Thursday -->
    <string name="EditNotificationProfileSchedule__thursday_first_letter">G</string>
    <!-- First letter of Friday -->
    <string name="EditNotificationProfileSchedule__friday_first_letter">V</string>
    <!-- First letter of Saturday -->
    <string name="EditNotificationProfileSchedule__saturday_first_letter">S</string>
    <!-- Title of select time dialog shown when setting start time for schedule -->
    <string name="EditNotificationProfileSchedule__set_start_time">Imposta l\'ora di inizio</string>
    <!-- Title of select time dialog shown when setting end time for schedule -->
    <string name="EditNotificationProfileSchedule__set_end_time">Imposta l\'ora di fine</string>
    <!-- If in edit mode, call to action button text show to save schedule to profile -->
    <string name="EditNotificationProfileSchedule__save">Salva</string>
    <!-- If in create mode, call to action button text to show to skip enabling a schedule -->
    <string name="EditNotificationProfileSchedule__skip">Salta</string>
    <!-- If in create mode, call to action button text to show to use the enabled schedule and move to the next screen -->
    <string name="EditNotificationProfileSchedule__next">Avanti</string>
    <!-- Error message shown if trying to save/use a schedule with no days selected -->
    <string name="EditNotificationProfileSchedule__schedule_must_have_at_least_one_day">L\'orario deve avere almeno un giorno</string>

    <!-- Title for final screen shown after completing a profile creation -->
    <string name="NotificationProfileCreated__profile_created">Profilo creato</string>
    <!-- Call to action button to press to close the created screen and move to the profile details screen -->
    <string name="NotificationProfileCreated__done">Fatto</string>
    <!-- Descriptor text shown to indicate how to manually turn a profile on/off -->
    <string name="NotificationProfileCreated__you_can_turn_your_profile_on_or_off_manually_via_the_menu_on_the_chat_list">Puoi attivare o disattivare il tuo profilo manualmente tramite il menu sulla lista della chat.</string>
    <!-- Descriptor text shown to indicate you can add a schedule later since you did not add one during create flow -->
    <string name="NotificationProfileCreated__add_a_schedule_in_settings_to_automate_your_profile">Aggiungi un orario nelle impostazioni per automatizzare il tuo profilo.</string>
    <!-- Descriptor text shown to indicate your profile will follow the schedule set during create flow -->
    <string name="NotificationProfileCreated__your_profile_will_turn_on_and_off_automatically_according_to_your_schedule">Il tuo profilo si attiverà e disattiverà automaticamente secondo il tuo orario.</string>

    <!-- Button text shown in profile selection bottom sheet to create a new profile -->
    <string name="NotificationProfileSelection__new_profile">Nuovo profilo</string>
    <!-- Manual enable option to manually enable a profile for 1 hour -->
    <string name="NotificationProfileSelection__for_1_hour">Per 1 ora</string>
    <!-- Manual enable option to manually enable a profile until a set time (currently 6pm or 8am depending on what is next) -->
    <string name="NotificationProfileSelection__until_s">Fino a %1$s</string>
    <!-- Option to view profile details -->
    <string name="NotificationProfileSelection__view_settings">Visualizza impostazioni</string>
    <!-- Descriptor text indicating how long a profile will be on when there is a time component associated with it -->
    <string name="NotificationProfileSelection__on_until_s">Attivo fino a %1$s</string>

    <!-- Displayed in a toast when we fail to open the ringtone picker -->
    <string name="NotificationSettingsFragment__failed_to_open_picker">Impossibile aprire il menu di selezione.</string>

    <!-- Description shown for the Signal Release Notes channel -->
    <string name="ReleaseNotes__signal_release_notes_and_news">Note di rilascio e notizie di Signal</string>

    <!-- Donation receipts activity title -->
    <string name="DonationReceiptListFragment__all_activity">Tutte le attività</string>
    <!-- Donation receipts all tab label -->
    <string name="DonationReceiptListFragment__all">Tutti</string>
    <!-- Donation receipts recurring tab label -->
    <string name="DonationReceiptListFragment__recurring">Ricorrente</string>
    <!-- Donation receipts one-time tab label -->
    <string name="DonationReceiptListFragment__one_time">Una volta</string>
    <!-- Donation receipts gift tab label -->
    <string name="DonationReceiptListFragment__gift">Regalo</string>
    <!-- Donation receipts boost row label -->
    <string name="DonationReceiptListFragment__boost">Boost</string>
    <!-- Donation receipts details title -->
    <string name="DonationReceiptDetailsFragment__details">Dettagli</string>
    <!-- Donation receipts donation type heading -->
    <string name="DonationReceiptDetailsFragment__donation_type">Tipo donazione</string>
    <!-- Donation receipts date paid heading -->
    <string name="DonationReceiptDetailsFragment__date_paid">Data pagamento</string>
    <!-- Donation receipts share PNG -->
    <string name="DonationReceiptDetailsFragment__share_receipt">Condividi ricevuta</string>
    <!-- Donation receipts list end note -->
    <string name="DonationReceiptListFragment__if_you_have">Se hai reinstallato Signal, le ricevute delle donazioni precedenti non saranno disponibili.</string>
    <!-- Donation receipts document title -->
    <string name="DonationReceiptDetailsFragment__donation_receipt">Ricevuta donazione</string>
    <!-- Donation receipts amount title -->
    <string name="DonationReceiptDetailsFragment__amount">Importo</string>
    <!-- Donation receipts thanks -->
    <string name="DonationReceiptDetailsFragment__thank_you_for_supporting">Grazie per sostenere Signal. Il tuo contributo aiuta ad alimentare la missione di sviluppare una tecnologia open source per la privacy che protegge la libera espressione e consente una comunicazione globale sicura per milioni di persone in tutto il mondo. Se sei residente negli Stati Uniti, conserva questa ricevuta per la tua documentazione fiscale. Signal Technology Foundation è un\'organizzazione no-profit esente da tasse negli Stati Uniti ai sensi della sezione 501c3 dell\'Internal Revenue Code. Il nostro Federal Tax ID è 82-4506840.</string>
    <!-- Donation receipt type -->
    <string name="DonationReceiptDetailsFragment__s_dash_s">%1$s - %2$s</string>
    <!-- Donation reciepts screen empty state title -->
    <string name="DonationReceiptListFragment__no_receipts">Nessun destinatario</string>

    <!-- region "Stories Tab" -->

    <!-- Label for Chats tab in home app screen -->
    <string name="ConversationListTabs__chats">Chat</string>
    <!-- Label for Stories tab in home app screen -->
    <string name="ConversationListTabs__stories">Storie</string>
    <!-- String for counts above 99 in conversation list tabs -->
    <string name="ConversationListTabs__99p">99+</string>
    <!-- Menu item on stories landing page -->
    <string name="StoriesLandingFragment__story_privacy">Privacy delle Storie</string>
    <!-- Title for "My Stories" row item in Stories landing page -->
    <string name="StoriesLandingFragment__my_stories">Le mie Storie</string>
    <!-- Subtitle for "My Stories" row item when user has not added stories -->
    <string name="StoriesLandingFragment__tap_to_add">Tocca per aggiungere</string>
    <!-- Displayed when there are no stories to display -->
    <string name="StoriesLandingFragment__no_recent_updates_to_show_right_now">Nessun aggiornamento recente da mostrare al momento.</string>
    <!-- Context menu option to hide a story -->
    <string name="StoriesLandingItem__hide_story">Nascondi Storia</string>
    <!-- Context menu option to unhide a story -->
    <string name="StoriesLandingItem__unhide_story">Mostra la Storia</string>
    <!-- Context menu option to forward a story -->
    <string name="StoriesLandingItem__forward">Inoltra</string>
    <!-- Context menu option to share a story -->
    <string name="StoriesLandingItem__share">Condividi…</string>
    <!-- Context menu option to go to story chat -->
    <string name="StoriesLandingItem__go_to_chat">Vai alla chat</string>
    <!-- Context menu option to go to story info -->
    <string name="StoriesLandingItem__info">Informazioni</string>
    <!-- Label when a story is pending sending -->
    <string name="StoriesLandingItem__sending">Invio in corso…</string>
    <!-- Label when multiple stories are pending sending -->
    <string name="StoriesLandingItem__sending_d">Invio in corso %1$d…</string>
    <!-- Label when a story fails to send due to networking -->
    <string name="StoriesLandingItem__send_failed">Invio non riuscito</string>
    <!-- Label when a story fails to send due to identity mismatch -->
    <string name="StoriesLandingItem__partially_sent">Inviata in parte</string>
    <!-- Status label when a story fails to send indicating user action to retry -->
    <string name="StoriesLandingItem__tap_to_retry">Clicca per riprovare</string>
    <!-- Title of dialog confirming decision to hide a story -->
    <string name="StoriesLandingFragment__hide_story">Nascondere la Storia?</string>
    <!-- Message of dialog confirming decision to hide a story -->
    <string name="StoriesLandingFragment__new_story_updates">Gli aggiornamenti delle nuove Storie di %1$s non appariranno più in cima alla lista delle Storie.</string>
    <!-- Positive action of dialog confirming decision to hide a story -->
    <string name="StoriesLandingFragment__hide">Nascondi</string>
    <!-- Displayed in Snackbar after story is hidden -->
    <string name="StoriesLandingFragment__story_hidden">Storia nascosta</string>
    <!-- Section header for hidden stories -->
    <string name="StoriesLandingFragment__hidden_stories">Storie nascoste</string>
    <!-- Displayed on each sent story under My Stories -->
    <plurals name="MyStories__d_views">
        <item quantity="one">%1$d visualizzazione</item>
        <item quantity="other">%1$d visualizzazioni</item>
    </plurals>
    <!-- Forward story label, displayed in My Stories context menu -->
    <string name="MyStories_forward">Inoltra</string>
    <!-- Label for stories for a single user. Format is {given name}\'s Story -->
    <string name="MyStories__ss_story">Storia di %1$s</string>
    <!-- Title of dialog to confirm deletion of story -->
    <string name="MyStories__delete_story">Eliminare la Storia?</string>
    <!-- Message of dialog to confirm deletion of story -->
    <string name="MyStories__this_story_will_be_deleted">Questa Storia sarà eliminata per te e per chiunque l\'abbia ricevuta.</string>
    <!-- Toast shown when story media cannot be saved -->
    <string name="MyStories__unable_to_save">Salvataggio non riuscito</string>
    <!-- Displayed at bottom of story viewer when current item has views -->
    <plurals name="StoryViewerFragment__d_views">
        <item quantity="one">%1$d visualizzazione</item>
        <item quantity="other">%1$d visualizzazioni</item>
    </plurals>
    <!-- Displayed at bottom of story viewer when current item has replies -->
    <plurals name="StoryViewerFragment__d_replies">
        <item quantity="one">%1$d risposta</item>
        <item quantity="other">%1$d risposte</item>
    </plurals>
    <!-- Used when view receipts are disabled -->
    <string name="StoryViewerPageFragment__views_off">Conferme di lettura disattivate</string>
    <!-- Used to join views and replies when both exist on a story item -->
    <string name="StoryViewerFragment__s_s">%1$s %2$s</string>
    <!-- Displayed when viewing a post you sent -->
    <string name="StoryViewerPageFragment__you">Tu</string>
    <!-- Displayed when viewing a post displayed to a group -->
    <string name="StoryViewerPageFragment__s_to_s">%1$s a %2$s</string>
    <!-- Displayed when viewing a post from another user with no replies -->
    <string name="StoryViewerPageFragment__reply">Rispondi</string>
    <!-- Displayed when viewing a post that has failed to send to some users -->
    <string name="StoryViewerPageFragment__partially_sent">Inviata in parte. Tocca per i dettagli</string>
    <!-- Displayed when viewing a post that has failed to send -->
    <string name="StoryViewerPageFragment__send_failed">Invio non riuscito. Tocca per riprovare</string>
    <!-- Label for the reply button in story viewer, which will launch the group story replies bottom sheet. -->
    <string name="StoryViewerPageFragment__reply_to_group">Rispondi al gruppo</string>
    <!-- Displayed when a story has no views -->
    <string name="StoryViewsFragment__no_views_yet">Ancora nessuna visualizzazione</string>
    <!-- Displayed when user has disabled receipts -->
    <string name="StoryViewsFragment__enable_view_receipts_to_see_whos_viewed_your_story">Enable view receipts to see who\'s viewed your stories.</string>
    <!-- Button label displayed when user has disabled receipts -->
    <string name="StoryViewsFragment__go_to_settings">Vai alle Impostazioni</string>
    <!-- Dialog action to remove viewer from a story -->
    <string name="StoryViewsFragment__remove">Rimuovi</string>
    <!-- Dialog title when removing a viewer from a story -->
    <string name="StoryViewsFragment__remove_viewer">Vuoi rimuovere questa persona?</string>
    <!-- Dialog message when removing a viewer from a story -->
    <string name="StoryViewsFragment__s_will_still_be_able">%1$s potrà continuare a vedere questo contenuto, ma non potrà vedere altri contenuti che condividerai come %2$s.</string>
    <!-- Story View context menu action to remove them from a story -->
    <string name="StoryViewItem__remove_viewer">Rimuovi persona</string>
    <!-- Displayed when a story has no replies yet -->
    <string name="StoryGroupReplyFragment__no_replies_yet">Ancora nessuna risposta</string>
    <!-- Displayed when no longer a group member -->
    <string name="StoryGroupReplyFragment__you_cant_reply">Non puoi rispondere o reagire a questa Storia perché non fai più parte di questo gruppo.</string>
    <!-- Displayed for each user that reacted to a story when viewing replies -->
    <string name="StoryGroupReactionReplyItem__reacted_to_the_story">Ha reagito alla Storia</string>
    <!-- Label for story views tab -->
    <string name="StoryViewsAndRepliesDialogFragment__views">Visualizzazioni</string>
    <!-- Label for story replies tab -->
    <string name="StoryViewsAndRepliesDialogFragment__replies">Risposte</string>
    <!-- Description of action for reaction button -->
    <string name="StoryReplyComposer__react_to_this_story">Reagisci a questa Storia</string>
    <!-- Displayed when the user is replying privately to someone who replied to one of their stories -->
    <string name="StoryReplyComposer__replying_privately_to_s">Rispondi privatamente a %1$s</string>
    <!-- Context menu item to privately reply to a story response -->
    <string name="StoryGroupReplyItem__private_reply">Risposta privata</string>
    <!-- Context menu item to copy a story response -->
    <string name="StoryGroupReplyItem__copy">Copia</string>
    <!-- Context menu item to delete a story response -->
    <string name="StoryGroupReplyItem__delete">Elimina</string>
    <!-- Page title for My Story options -->
    <string name="MyStorySettingsFragment__my_story">La mia Storia</string>
    <!-- Number of total signal connections displayed in "All connections" row item -->
    <plurals name="MyStorySettingsFragment__viewers">
        <item quantity="one">%1$d persone ha visto la Storia</item>
        <item quantity="other">%1$d persone hanno visto la Storia</item>
    </plurals>
    <!-- Button on all signal connections row to view all signal connections. Please keep as short as possible. -->
    <string name="MyStorySettingsFragment__view">Mostra</string>
    <!-- Section heading for story visibility -->
    <string name="MyStorySettingsFragment__who_can_view_this_story">Chi può vedere questa Storia</string>
    <!-- Clickable option for selecting people to hide your story from -->
    <string name="MyStorySettingsFragment__hide_story_from">Nascondi Storia a</string>
    <!-- Privacy setting title for sending stories to all your signal connections -->
    <string name="MyStorySettingsFragment__all_signal_connections">Tutte le Amicizie di Signal</string>
    <!-- Privacy setting description for sending stories to all your signal connections -->
    <string name="MyStorySettingsFragment__share_with_all_connections">Condividi con tutte le tue Amicizie di Signal</string>
    <!-- Privacy setting title for sending stories to all except the specified connections -->
    <string name="MyStorySettingsFragment__all_except">Chiunque tranne…</string>
    <!-- Privacy setting description for sending stories to all except the specified connections -->
    <string name="MyStorySettingsFragment__hide_your_story_from_specific_people">Nascondi la tua Storia a determinate persone</string>
    <!-- Summary of clickable option displaying how many people you have excluded from your story -->
    <plurals name="MyStorySettingsFragment__d_people_excluded">
        <item quantity="one">%1$d persona esclusa</item>
        <item quantity="other">%1$d persone escluse</item>
    </plurals>
    <!-- Privacy setting title for only sharing your story with specified connections -->
    <string name="MyStorySettingsFragment__only_share_with">Condividi solo con…</string>
    <!-- Privacy setting description for only sharing your story with specified connections -->
    <string name="MyStorySettingsFragment__only_share_with_selected_people">Condividi solo con le persone che scegli tu</string>
    <!-- Summary of clickable option displaying how many people you have included to send to in your story -->
    <plurals name="MyStorySettingsFragment__d_people">
        <item quantity="one">%1$d persona</item>
        <item quantity="other">%1$d persone</item>
    </plurals>
    <!-- My story privacy fine print about what the privacy settings are for -->
    <string name="MyStorySettingsFragment__choose_who_can_view_your_story">Decidi chi può vedere le tue Storie: eventuali modifiche che fai ora non riguarderanno le Storie già inviate.</string>
    <!-- Section header for options related to replies and reactions -->
    <string name="MyStorySettingsFragment__replies_amp_reactions">Risposte &amp; reazioni</string>
    <!-- Switchable option for allowing replies and reactions on your stories -->
    <string name="MyStorySettingsFragment__allow_replies_amp_reactions">Permetti risposte &amp; reazioni</string>
    <!-- Summary for switchable option allowing replies and reactions on your story -->
    <string name="MyStorySettingsFragment__let_people_who_can_view_your_story_react_and_reply">Permetti alle persone che possono vedere la tua Storia di reagire e rispondere</string>
    <!-- Signal connections bolded text in the Signal Connections sheet -->
    <string name="SignalConnectionsBottomSheet___signal_connections">Amicizie di Signal</string>
    <!-- Displayed at the top of the signal connections sheet. Please remember to insert strong tag as required. -->
    <string name="SignalConnectionsBottomSheet__signal_connections_are_people">Le tue Amicizie di Signal sono tutte quelle persone di cui hai scelto di fidarti per:</string>
    <!-- Signal connections sheet bullet point 1 -->
    <string name="SignalConnectionsBottomSheet__starting_a_conversation">Iniziando una conversazione</string>
    <!-- Signal connections sheet bullet point 2 -->
    <string name="SignalConnectionsBottomSheet__accepting_a_message_request">Accettando una richiesta di messaggio</string>
    <!-- Signal connections sheet bullet point 3 -->
    <string name="SignalConnectionsBottomSheet__having_them_in_your_system_contacts">Avendole nei tuoi contatti di sistema</string>
    <!-- Note at the bottom of the Signal connections sheet -->
    <string name="SignalConnectionsBottomSheet__your_connections_can_see_your_name">"Le tue connessioni possono vedere il tuo nome e la tua foto, così come i post su \"La mia Storia\", a meno che tu non decida di nasconderli a qualcuno."</string>
    <!-- Clickable option to add a viewer to a custom story -->
    <string name="PrivateStorySettingsFragment__add_viewer">Aggiungi visualizzatore</string>
    <!-- Clickable option to delete a custom story -->
    <string name="PrivateStorySettingsFragment__delete_custom_story">Elimina Storia personalizzata</string>
    <!-- Dialog title when attempting to remove someone from a custom story -->
    <string name="PrivateStorySettingsFragment__remove_s">Rimuovere %1$s?</string>
    <!-- Dialog message when attempting to remove someone from a custom story -->
    <string name="PrivateStorySettingsFragment__this_person_will_no_longer">Questa persona non vedrà più la tua Storia.</string>
    <!-- Positive action label when attempting to remove someone from a custom story -->
    <string name="PrivateStorySettingsFragment__remove">Rimuovi</string>
    <!-- Dialog title when deleting a custom story -->
    <string name="PrivateStorySettingsFragment__are_you_sure">Sei sicuro?</string>
    <!-- Dialog message when deleting a custom story -->
    <string name="PrivateStorySettingsFragment__this_action_cannot">Questa azione non può essere annullata.</string>
    <!-- Page title for editing a custom story name -->
    <string name="EditPrivateStoryNameFragment__edit_story_name">Modifica nome Storia</string>
    <!-- Input field hint when editing a custom story name -->
    <string name="EditPrivateStoryNameFragment__story_name">Nome Storia</string>
    <!-- Save button label when editing a custom story name -->
    <string name="EditPrivateStoryNameFragment__save">Salva</string>
    <!-- Displayed in text post creator before user enters text -->
    <string name="TextStoryPostCreationFragment__tap_to_add_text">Clicca per aggiungere testo</string>
    <!-- Button label for changing font when creating a text post -->
    <string name="TextStoryPostTextEntryFragment__aa">Aa</string>
    <!-- Displayed in text post creator when prompting user to enter text -->
    <string name="TextStoryPostTextEntryFragment__add_text">Aggiungi testo</string>
    <!-- Content description for \'done\' button when adding text to a story post -->
    <string name="TextStoryPostTextEntryFragment__done_adding_text">Termina aggiunta testo</string>
    <!-- Text label for media selection toggle -->
    <string name="MediaSelectionActivity__text">Testo</string>
    <!-- Camera label for media selection toggle -->
    <string name="MediaSelectionActivity__camera">Camera</string>
    <!-- Hint for entering a URL for a text post -->
    <string name="TextStoryPostLinkEntryFragment__type_or_paste_a_url">Digita o incolla un URL</string>
    <!-- Displayed prior to the user entering a URL for a text post -->
    <string name="TextStoryPostLinkEntryFragment__share_a_link_with_viewers_of_your_story">Condividi un link con le persone che hanno visto la tua Storia</string>
    <!-- Hint text for searching for a story text post recipient. -->
    <string name="TextStoryPostSendFragment__search">Cerca</string>
    <!-- Toast shown when an unexpected error occurs while sending a text story -->
    <string name="TextStoryPostSendFragment__an_unexpected_error_occurred_try_again">Si è verificato un errore inaspettato</string>
    <!-- Toast shown when a trying to add a link preview to a text story post and the link/url is not valid (e.g., missing .com at the end) -->
    <string name="TextStoryPostSendFragment__please_enter_a_valid_link">Inserisci un link valido.</string>
    <!-- Title for screen allowing user to exclude "My Story" entries from specific people -->
    <string name="ChangeMyStoryMembershipFragment__all_except">Chiunque tranne…</string>
    <!-- Title for screen allowing user to only share "My Story" entries with specific people -->
    <string name="ChangeMyStoryMembershipFragment__only_share_with">Condividi solo con…</string>
    <!-- Done button label for hide story from screen -->
    <string name="HideStoryFromFragment__done">Fatto</string>
    <!-- Dialog title for removing a group story -->
    <string name="StoryDialogs__remove_group_story">Vuoi rimuovere la Storia di gruppo?</string>
    <!-- Dialog message for removing a group story -->
    <string name="StoryDialogs__s_will_be_removed">La Storia \"%1$s\" verrà rimossa.</string>
    <!-- Dialog positive action for removing a group story -->
    <string name="StoryDialogs__remove">Rimuovi</string>
    <!-- Dialog title for deleting a custom story -->
    <string name="StoryDialogs__delete_custom_story">Confermi di voler eliminare la Storia personalizzata?</string>
    <!-- Dialog message for deleting a custom story -->
    <string name="StoryDialogs__s_and_updates_shared">La Storia \"%1$s\" e tutti i relativi aggiornamenti verranno rimossi.</string>
    <!-- Dialog positive action for deleting a custom story -->
    <string name="StoryDialogs__delete">Elimina</string>
    <!-- Dialog title for first time sending something to a beta story -->
    <string name="StoryDialogs__stories_is_available_to">Le Storie sono disponibili solo agli utenti che usano la versione beta di Signal.</string>
    <!-- Dialog message for first time sending something to a beta story -->
    <string name="StoryDialogs__if_you_share_a_story">Se condividi una Storia, sarà visibile solamente alle persone che usano la versione beta di Signal.</string>
    <!-- Dialog title for first time adding something to a story -->
    <string name="StoryDialogs__add_to_story_q">Aggiungere alla Storia?</string>
    <!-- Dialog message for first time adding something to a story -->
    <string name="StoryDialogs__adding_content">L\'aggiunta di contenuti alla tua Storia permette alle tue Amicizie di Signal di vederli per 24 ore. Puoi cambiare chi può vedere la tua Storia nelle Impostazioni.</string>
    <!-- First time share to story dialog: Positive action to go ahead and add to story -->
    <string name="StoryDialogs__add_to_story">Aggiungi alla Storia</string>
    <!-- First time share to story dialog: Neutral action to edit who can view "My Story" -->
    <string name="StoryDialogs__edit_viewers">Modifica visualizzatori</string>
    <!-- Error message shown when a failure occurs during story send -->
    <string name="StoryDialogs__story_could_not_be_sent">La Storia non può essere inviata. Controlla la tua connessione e riprova.</string>
    <!-- Error message dialog button to resend a previously failed story send -->
    <string name="StoryDialogs__send">Invia</string>
    <!-- Action button for turning off stories when stories are present on the device -->
    <string name="StoryDialogs__turn_off_and_delete">Disattiva ed elimina</string>
    <!-- Privacy Settings toggle title for stories -->
    <string name="PrivacySettingsFragment__share_and_view_stories">Condividi e visualizza le Storie</string>
    <!-- Privacy Settings toggle summary for stories -->
    <string name="PrivacySettingsFragment__you_will_no_longer_be_able">Non sarai più in grado di condividere o visualizzare le Storie quando questa opzione è disattivata.</string>
    <!-- New story viewer selection screen title -->
    <string name="CreateStoryViewerSelectionFragment__choose_viewers">Scegli visualizzatori</string>
    <!-- New story viewer selection action button label -->
    <string name="CreateStoryViewerSelectionFragment__next">Avanti</string>
    <!-- New story viewer selection screen title as recipients are selected -->
    <plurals name="SelectViewersFragment__d_viewers">
        <item quantity="one">%1$d persone ha visto la Storia</item>
        <item quantity="other">%1$d persone hanno visto la Storia</item>
    </plurals>
    <!-- Name story screen title -->
    <string name="CreateStoryWithViewersFragment__name_story">Nome Storia</string>
    <!-- Name story screen note under text field -->
    <string name="CreateStoryWithViewersFragment__only_you_can">Solo tu puoi vedere il nome di questa Storia.</string>
    <!-- Name story screen label hint -->
    <string name="CreateStoryWithViewersFragment__story_name_required">Nome della Storia (obbligatorio)</string>
    <!-- Name story screen viewers subheading -->
    <string name="CreateStoryWithViewersFragment__viewers">Visualizzatori</string>
    <!-- Name story screen create button label -->
    <string name="CreateStoryWithViewersFragment__create">Crea</string>
    <!-- Name story screen error when save attempted with no label -->
    <string name="CreateStoryWithViewersFragment__this_field_is_required">Questo campo è obbligatorio.</string>
    <!-- Name story screen error when save attempted but label is duplicate -->
    <string name="CreateStoryWithViewersFragment__there_is_already_a_story_with_this_name">C\'è già una Storia con questo nome.</string>
    <!-- Text for select all action when editing recipients for a story -->
    <string name="BaseStoryRecipientSelectionFragment__select_all">Seleziona tutto</string>
    <!-- Choose story type bottom sheet title -->
    <string name="ChooseStoryTypeBottomSheet__choose_your_story_type">Scegli il tipo di Storia</string>
    <!-- Choose story type bottom sheet new story row title -->
    <string name="ChooseStoryTypeBottomSheet__new_custom_story">Nuova Storia personalizzata</string>
    <!-- Choose story type bottom sheet new story row summary -->
    <string name="ChooseStoryTypeBottomSheet__visible_only_to">Visibile solo a persone specifiche</string>
    <!-- Choose story type bottom sheet group story title -->
    <string name="ChooseStoryTypeBottomSheet__group_story">Storia di gruppo</string>
    <!-- Choose story type bottom sheet group story summary -->
    <string name="ChooseStoryTypeBottomSheet__share_to_an_existing_group">Condividi a un gruppo esistente</string>
    <!-- Choose groups bottom sheet title -->
    <string name="ChooseGroupStoryBottomSheet__choose_groups">Scegli gruppi</string>
    <!-- Displayed when copying group story reply text to clipboard -->
    <string name="StoryGroupReplyFragment__copied_to_clipboard">Copiato negli appunti</string>
    <!-- Displayed in story caption when content is longer than 5 lines -->
    <string name="StoryViewerPageFragment__see_more">… Visualizza altro</string>
    <!-- Displayed in toast after sending a direct reply -->
    <string name="StoryDirectReplyDialogFragment__sending_reply">Invio risposta…</string>
    <!-- Displayed in the viewer when a story is no longer available -->
    <string name="StorySlateView__this_story_is_no_longer_available">Questa Storia non è più disponibile.</string>
    <!-- Displayed in the viewer when a story has permanently failed to download. -->
    <string name="StorySlateView__cant_download_story_s_will_need_to_share_it_again">Impossibile scaricare la Storia. %1$s dovrà inviartela di nuovo.</string>
    <!-- Displayed in the viewer when the network is not available -->
    <string name="StorySlateView__no_internet_connection">Nessuna connessione Internet</string>
    <!-- Displayed in the viewer when network is available but content could not be downloaded -->
    <string name="StorySlateView__couldnt_load_content">Impossibile caricare il contenuto</string>
    <!-- Toasted when the user externally shares to a text story successfully -->
    <string name="TextStoryPostCreationFragment__sent_story">Storia inviata</string>
    <!-- Toasted when the user external share to a text story fails -->
    <string name="TextStoryPostCreationFragment__failed_to_send_story">Impossibile inviare la Storia</string>
    <!-- Displayed in a dialog to let the user select a given users story -->
    <string name="StoryDialogs__view_story">Visualizza Storia</string>
    <!-- Displayed in a dialog to let the user select a given users profile photo -->
    <string name="StoryDialogs__view_profile_photo">Visualizza foto profilo</string>

    <!-- Title for a notification at the bottom of the chat list suggesting that the user disable censorship circumvention because the service has become reachable -->
    <string name="TurnOffCircumventionMegaphone_turn_off_censorship_circumvention">Disattivare il raggiro della censura?</string>
    <!-- Body for a notification at the bottom of the chat list suggesting that the user disable censorship circumvention because the service has become reachable -->
    <string name="TurnOffCircumventionMegaphone_you_can_now_connect_to_the_signal_service_directly">Ora puoi connetterti direttamente al servizio Signal per un\'esperienza migliore.</string>
    <!-- Label for a button to dismiss a notification at the bottom of the chat list suggesting that the user disable censorship circumvention because the service has become reachable -->
    <string name="TurnOffCircumventionMegaphone_no_thanks">No grazie</string>
    <!-- Label for a button in a notification at the bottom of the chat list to turn off censorship circumvention -->
    <string name="TurnOffCircumventionMegaphone_turn_off">Disattiva</string>

    <!-- Conversation Item label for when you react to someone else\'s story -->
    <string name="ConversationItem__you_reacted_to_s_story">Hai reagito alla Storia di %1$s</string>
    <!-- Conversation Item label for reactions to your story -->
    <string name="ConversationItem__reacted_to_your_story">Ha reagito alla tua Storia</string>
    <!-- Conversation Item label for reactions to an unavailable story -->
    <string name="ConversationItem__reacted_to_a_story">Ha reagito a una Storia</string>

    <!-- endregion -->
    <!-- Content description for expand contacts chevron -->
    <string name="ExpandModel__view_more">Visualizza altro</string>
    <string name="StoriesLinkPopup__visit_link">Visita link</string>

    <!-- Gift price and duration, formatted as: {price} dot {n} day duration -->
    <plurals name="GiftRowItem_s_dot_d_day_duration">
        <item quantity="one">%1$s · durata di %2$d giorno</item>
        <item quantity="other">%1$s · durata di %2$d giorni</item>
    </plurals>
    <!-- Tagline for gift row items -->
    <string name="GiftRowItem__send_a_gift_badge">Invia un badge regalo</string>
    <!-- Headline text on start fragment for gifting a badge -->
    <string name="GiftFlowStartFragment__gift_a_badge">Regala un badge</string>
    <!-- Description text on start fragment for gifting a badge -->
    <string name="GiftFlowStartFragment__gift_someone_a_badge">Regala a qualcuno un badge facendo una donazione a Signal a suo nome. Riceverà un badge da mostrare sulla sua foto del profilo.</string>
    <!-- Action button label for start fragment for gifting a badge -->
    <string name="GiftFlowStartFragment__next">Avanti</string>
    <!-- Title text on choose recipient page for badge gifting -->
    <string name="GiftFlowRecipientSelectionFragment__choose_recipient">Scegli destinatario</string>
    <!-- Title text on confirm gift page -->
    <string name="GiftFlowConfirmationFragment__confirm_gift">Conferma regalo</string>
    <!-- Heading text specifying who the gift will be sent to -->
    <string name="GiftFlowConfirmationFragment__send_to">Inviato a</string>
    <!-- Text explaining that gift will be sent to the chosen recipient -->
    <string name="GiftFlowConfirmationFragment__your_gift_will_be_sent_in">Il tuo regalo sarà inviato in un messaggio 1-1 al destinatario. Aggiungi il tuo messaggio qui sotto.</string>
    <!-- Text explaining that this gift is a one time donation -->
    <string name="GiftFlowConfirmationFragment__one_time_donation">Donazione unica</string>
    <!-- Hint for add message input -->
    <string name="GiftFlowConfirmationFragment__add_a_message">Aggiungi un messaggio</string>
    <!-- Displayed in the dialog while verifying the chosen recipient -->
    <string name="GiftFlowConfirmationFragment__verifying_recipient">Verifica destinatario…</string>
    <!-- Title for sheet shown when opening a redeemed gift -->
    <string name="ViewReceivedGiftBottomSheet__s_sent_you_a_gift">%1$s ti ha inviato un regalo</string>
    <!-- Title for sheet shown when opening a sent gift -->
    <string name="ViewSentGiftBottomSheet__thanks_for_your_support">Grazie per il tuo supporto!</string>
    <!-- Description for sheet shown when opening a redeemed gift -->
    <string name="ViewReceivedGiftBottomSheet__youve_received_a_gift_badge">Hai ricevuto un badge regalo da %1$s! Aiuta Signal a creare consapevolezza mostrando questo badge sul tuo profilo.</string>
    <!-- Description for sheet shown when opening a sent gift -->
    <string name="ViewSentGiftBottomSheet__youve_gifted_a_badge">Hai regalato un badge a %1$s. Quando accetterà, gli verrà data la possibilità di scegliere se mostrare o nascondere il suo badge.</string>
    <!-- Primary action for pending gift sheet to redeem badge now -->
    <string name="ViewReceivedGiftSheet__redeem">Riscatta</string>
    <!-- Primary action for pending gift sheet to redeem badge later -->
    <string name="ViewReceivedGiftSheet__not_now">Non ora</string>
    <!-- Dialog text while redeeming a gift -->
    <string name="ViewReceivedGiftSheet__redeeming_gift">Riscattando regalo…</string>
    <!-- Snackbar text when user presses "not now" on redemption sheet -->
    <string name="ConversationFragment__you_can_redeem_your_badge_later">Puoi riscattare il tuo badge più tardi.</string>
    <!-- Description text in gift thanks sheet -->
    <string name="GiftThanksSheet__youve_gifted_a_badge_to_s">Hai regalato un badge a %1$s. Quando accetterà, gli verrà data la possibilità di scegliere se mostrare o nascondere il suo badge.</string>
    <!-- Expired gift sheet title -->
    <string name="ExpiredGiftSheetConfiguration__your_gift_badge_has_expired">Il tuo badge regalo è scaduto</string>
    <!-- Expired gift sheet top description text -->
    <string name="ExpiredGiftSheetConfiguration__your_gift_badge_has_expired_and_is">Il tuo badge regalo è scaduto e non è più visibile agli altri sul tuo profilo.</string>
    <!-- Expired gift sheet bottom description text -->
    <string name="ExpiredGiftSheetConfiguration__to_continue">Per continuare a sostenere la tecnologia che è costruita per te, considera di diventare un contributore mensile.</string>
    <!-- Expired gift sheet make a monthly donation button -->
    <string name="ExpiredGiftSheetConfiguration__make_a_monthly_donation">Fai una donazione mensile</string>
    <!-- Expired gift sheet not now button -->
    <string name="ExpiredGiftSheetConfiguration__not_now">Non ora</string>
    <!-- My Story label designating that we will only share with the selected viewers. -->
    <string name="ContactSearchItems__only_share_with">Condividi solo con…</string>
    <!-- Label under name for custom stories -->
    <plurals name="ContactSearchItems__custom_story_d_viewers">
        <item quantity="one">Storia personalizzata · %1$d persona</item>
        <item quantity="other">Storia personalizzata · %1$d persone</item>
    </plurals>
    <!-- Label under name for group stories -->
    <plurals name="ContactSearchItems__group_story_d_viewers">
        <item quantity="one">Storia di gruppo · %1$d persona</item>
        <item quantity="other">Storia di gruppo · %1$d persone</item>
    </plurals>
    <!-- Label under name for groups -->
    <plurals name="ContactSearchItems__group_d_members">
        <item quantity="one">%1$d persona</item>
        <item quantity="other">%1$d persone</item>
    </plurals>
    <!-- Label under name for my story -->
    <plurals name="ContactSearchItems__my_story_s_dot_d_viewers">
        <item quantity="one">%1$s · %2$d persona</item>
        <item quantity="other">%1$s · %2$d persone</item>
    </plurals>
    <!-- Label under name for My Story when first sending to my story -->
    <string name="ContactSearchItems__tap_to_choose_your_viewers">Tocca per decidere chi potrà vedere la Storia</string>
    <!-- Label for context menu item to open story settings -->
    <string name="ContactSearchItems__story_settings">Impostazioni delle Storie</string>
    <!-- Label for context menu item to remove a group story from contact results -->
    <string name="ContactSearchItems__remove_story">Rimuovi Storia</string>
    <!-- Label for context menu item to delete a custom story -->
    <string name="ContactSearchItems__delete_story">Elimina Storia</string>
    <!-- Dialog title for removing a group story -->
    <string name="ContactSearchMediator__remove_group_story">Vuoi rimuovere la Storia di gruppo?</string>
    <!-- Dialog message for removing a group story -->
    <string name="ContactSearchMediator__this_will_remove">Se procedi, la Storia verrà rimossa da questo elenco. Potrai ancora vedere le Storie di questo gruppo.</string>
    <!-- Dialog action item for removing a group story -->
    <string name="ContactSearchMediator__remove">Rimuovi</string>
    <!-- Dialog title for deleting a custom story -->
    <string name="ContactSearchMediator__delete_story">Eliminare la Storia?</string>
    <!-- Dialog message for deleting a custom story -->
    <string name="ContactSearchMediator__delete_the_custom">Vuoi eliminare la Storia personalizzata \"%1$s\"?</string>
    <!-- Dialog action item for deleting a custom story -->
    <string name="ContactSearchMediator__delete">Elimina</string>
    <!-- Gift expiry days remaining -->
    <plurals name="Gifts__d_days_remaining">
        <item quantity="one">%1$d giorno rimanente</item>
        <item quantity="other">%1$d giorni rimanenti</item>
    </plurals>
    <!-- Gift expiry hours remaining -->
    <plurals name="Gifts__d_hours_remaining">
        <item quantity="one">%1$d ora rimanente</item>
        <item quantity="other">%1$d ore rimanenti</item>
    </plurals>
    <!-- Gift expiry minutes remaining -->
    <plurals name="Gifts__d_minutes_remaining">
        <item quantity="one">%1$d minuto rimanente</item>
        <item quantity="other">%1$d minuti rimanenti</item>
    </plurals>
    <!-- Gift expiry expired -->
    <string name="Gifts__expired">Scaduto</string>

    <!-- Label indicating that a user can tap to advance to the next post in a story -->
    <string name="StoryFirstTimeNavigationView__tap_to_advance">Tocca per proseguire</string>
    <!-- Label indicating swipe direction to skip current story -->
    <string name="StoryFirstTimeNavigationView__swipe_up_to_skip">Scorri in alto per saltare</string>
    <!-- Label indicating swipe direction to exit story viewer -->
    <string name="StoryFirstTimeNavigationView__swipe_right_to_exit">Scorri a destra per uscire</string>
    <!-- Button label to confirm understanding of story navigation -->
    <string name="StoryFirstTimeNagivationView__got_it">Capito</string>
    <!-- Content description for vertical context menu button in safety number sheet rows -->
    <string name="SafetyNumberRecipientRowItem__open_context_menu">Apri menu pop-up</string>
    <!-- Sub-line when a user is verified. -->
    <string name="SafetyNumberRecipientRowItem__s_dot_verified">%1$s · Contatto verificato</string>
    <!-- Sub-line when a user is verified. -->
    <string name="SafetyNumberRecipientRowItem__verified">Verificato</string>
    <!-- Title of safety number changes bottom sheet when showing individual records -->
    <string name="SafetyNumberBottomSheetFragment__safety_number_changes">Cambiamenti nei codici di sicurezza</string>
    <!-- Message of safety number changes bottom sheet when showing individual records -->
    <string name="SafetyNumberBottomSheetFragment__the_following_people">Le seguenti persone potrebbero aver reinstallato Signal oppure cambiato dispositivo. Tocca su una delle persone per confermare il nuovo codice di sicurezza. Questo passaggio è opzionale.</string>
    <!-- Title of safety number changes bottom sheet when not showing individual records -->
    <string name="SafetyNumberBottomSheetFragment__safety_number_checkup">Verifica del codice di sicurezza</string>
    <!-- Title of safety number changes bottom sheet when not showing individual records and user has seen review screen -->
    <string name="SafetyNumberBottomSheetFragment__safety_number_checkup_complete">Verifica del codice di sicurezza completata</string>
    <!-- Message of safety number changes bottom sheet when not showing individual records and user has seen review screen -->
    <string name="SafetyNumberBottomSheetFragment__all_connections_have_been_reviewed">I codici di sicurezza di tutte le Amicizie di Signal sono stati verificati: tocca Invia per continuare.</string>
    <!-- Message of safety number changes bottom sheet when not showing individual records -->
    <string name="SafetyNumberBottomSheetFragment__you_have_d_connections">Hai %1$d Amicizie di Signal che potrebbero aver reinstallato Signal oppure cambiato dispositivo. Prima di condividere la tua Storia con loro, verifica i loro codici di sicurezza. In alternativa, puoi scegliere di non condividere la Storia con loro.</string>
    <!-- Menu action to launch safety number verification screen -->
    <string name="SafetyNumberBottomSheetFragment__verify_safety_number">Verifica numero sicuro</string>
    <!-- Menu action to remove user from story -->
    <string name="SafetyNumberBottomSheetFragment__remove_from_story">Rimuovi dalla Storia</string>
    <!-- Action button at bottom of SafetyNumberBottomSheetFragment to send anyway -->
    <string name="SafetyNumberBottomSheetFragment__send_anyway">Invia comunque</string>
    <!-- Action button at bottom of SafetyNumberBottomSheetFragment to review connections -->
    <string name="SafetyNumberBottomSheetFragment__review_connections">Verifica le tue Amicizie di Signal</string>
    <!-- Empty state copy for SafetyNumberBottomSheetFragment -->
    <string name="SafetyNumberBottomSheetFragment__no_more_recipients_to_show">Nessun altro destinatario da mostrare</string>
    <!-- Done button on safety number review fragment -->
    <string name="SafetyNumberReviewConnectionsFragment__done">Fatto</string>
    <!-- Title of safety number review fragment -->
    <string name="SafetyNumberReviewConnectionsFragment__safety_number_changes">Cambiamenti nei codici di sicurezza</string>
    <!-- Message of safety number review fragment -->
    <plurals name="SafetyNumberReviewConnectionsFragment__d_recipients_may_have">
        <item quantity="one">%1$d destinatario potrebbe aver reinstallato Signal oppure cambiato dispositivo. Tocca su una delle persone per confermare il nuovo codice di sicurezza. Questo passaggio è opzionale.</item>
        <item quantity="other">%1$d destinatari potrebbero aver reinstallato Signal oppure cambiato dispositivo. Tocca su una delle persone per confermare il nuovo codice di sicurezza. Questo passaggio è opzionale.</item>
    </plurals>
    <!-- Section header for 1:1 contacts in review fragment -->
    <string name="SafetyNumberBucketRowItem__contacts">Contatti</string>
    <!-- Context menu label for distribution list headers in review fragment -->
    <string name="SafetyNumberReviewConnectionsFragment__remove_all">Rimuovi tutte</string>
    <!-- Context menu label for 1:1 contacts to remove from send -->
    <string name="SafetyNumberReviewConnectionsFragment__remove">Rimuovi</string>

    <!-- Title of initial My Story settings configuration shown when sending to My Story for the first time -->
    <string name="ChooseInitialMyStoryMembershipFragment__my_story_privacy">Privacy delle mie Storie</string>
    <!-- Subtitle of initial My Story settings configuration shown when sending to My Story for the first time -->
    <string name="ChooseInitialMyStoryMembershipFragment__choose_who_can_see_posts_to_my_story_you_can_always_make_changes_in_settings">Scegli chi può vedere ciò che condividi su Le mie Storie. Puoi cambiare quando vuoi le tue preferenze in merito.</string>
    <!-- All connections option for initial My Story settings configuration shown when sending to My Story for the first time -->
    <string name="ChooseInitialMyStoryMembershipFragment__all_signal_connections">Tutte le Amicizie di Signal</string>
    <!-- All connections except option for initial My Story settings configuration shown when sending to My Story for the first time -->
    <string name="ChooseInitialMyStoryMembershipFragment__all_except">Chiunque tranne…</string>
    <!-- Only with selected connections option for initial My Story settings configuration shown when sending to My Story for the first time -->
    <string name="ChooseInitialMyStoryMembershipFragment__only_share_with">Condividi solo con…</string>

    <!-- Story info header sent heading -->
    <string name="StoryInfoHeader__sent">Inviati</string>
    <!-- Story info header received heading -->
    <string name="StoryInfoHeader__received">Ricevuti</string>
    <!-- Story info header file size heading -->
    <string name="StoryInfoHeader__file_size">Dimensioni file</string>
    <!-- Story info "Sent to" header -->
    <string name="StoryInfoBottomSheetDialogFragment__sent_to">Inviato a</string>
    <!-- Story info "Sent from" header -->
    <string name="StoryInfoBottomSheetDialogFragment__sent_from">Inviato da</string>
    <!-- Story info "Failed" header -->
    <string name="StoryInfoBottomSheetDialogFragment__failed">Non riuscito</string>
    <!-- Story Info context menu label -->
    <string name="StoryInfoBottomSheetDialogFragment__info">Informazioni</string>

    <!-- StoriesPrivacySettingsFragment -->
    <!-- Explanation about how stories are deleted and managed -->
    <string name="StoriesPrivacySettingsFragment__story_updates_automatically_disappear">Le Storie scompaiono automaticamente 24 ore dopo la pubblicazione. Scegli chi può vedere le tue Storie oppure crea delle Storie da condividere solo con determinate persone o all\'interno di un gruppo.</string>
    <!-- Preference title to turn off stories -->
    <string name="StoriesPrivacySettingsFragment__turn_off_stories">Disattiva le Storie</string>
    <!-- Preference summary to turn off stories -->
    <string name="StoriesPrivacySettingsFragment__if_you_opt_out">Se disattivi le Storie, non potrai più condividere le tue Storie né vedere quelle di altre persone.</string>
    <!-- Preference title to turn on stories -->
    <string name="StoriesPrivacySettingsFragment__turn_on_stories">Attiva le Storie</string>
    <!-- Preference summary to turn on stories -->
    <string name="StoriesPrivacySettingsFragment__share_and_view">Condividi le tue Storie e visualizza quelle di altre persone. Le Storie scompaiono automaticamente 24 ore dopo la pubblicazione.</string>
    <!-- Dialog title to turn off stories -->
    <string name="StoriesPrivacySettingsFragment__turn_off_stories_question">Vuoi disattivare le Storie?</string>
    <!-- Dialog message to turn off stories -->
    <string name="StoriesPrivacySettingsFragment__you_will_no_longer_be_able_to_share">Non potrai più condividere o vedere le Storie. Verranno eliminati tutti gli aggiornamenti legati alle Storie che hai pubblicato di recente.</string>
    <!-- Page title when launched from stories landing screen -->
    <string name="StoriesPrivacySettingsFragment__story_privacy">Privacy delle Storie</string>
    <!-- Header for section that lists out stories -->
    <string name="StoriesPrivacySettingsFragment__stories">Storie</string>
    <!-- Story views header -->
    <string name="StoriesPrivacySettingsFragment__story_views">Visualizzazioni della Storia</string>
    <!-- Story view receipts toggle title -->
    <string name="StoriesPrivacySettingsFragment__view_receipts">Vedi conferme di lettura</string>
    <!-- Story view receipts toggle message -->
    <string name="StoriesPrivacySettingsFragment__see_and_share">Scopri quando vengono viste le tue Storie. Se questa funzione è disattivata, non saprai quando altre persone vedono le tue Storie.</string>

    <!-- NewStoryItem -->
    <string name="NewStoryItem__new_story">Nuova Storia</string>

    <!-- GroupStorySettingsFragment -->
    <!-- Section header for who can view a group story -->
    <string name="GroupStorySettingsFragment__who_can_view_this_story">Chi può vedere questa Storia</string>
    <!-- Explanation of who can view a group story -->
    <string name="GroupStorySettingsFragment__members_of_the_group_s">"Chi fa parte del gruppo \"%1$s\" può vedere e rispondere a questa Storia. Puoi aggiornare l'iscrizione a questa chat nel gruppo."</string>
    <!-- Preference label for removing this group story -->
    <string name="GroupStorySettingsFragment__remove_group_story">Rimuovi Storia di gruppo</string>

    <!-- Generic title for overflow menus -->
    <string name="OverflowMenu__overflow_menu">Menu a tendina</string>

    <!-- SMS Export Service -->
    <!-- Displayed in the notification while export is running -->
    <string name="SignalSmsExportService__exporting_messages">Esportazione messaggi in corso…</string>
    <!-- Displayed in the notification title when export completes -->
    <string name="SignalSmsExportService__signal_sms_export_complete">Esportazione degli SMS su Signal completata</string>
    <!-- Displayed in the notification message when export completes -->
    <string name="SignalSmsExportService__tap_to_return_to_signal">Tocca per ritornare su Signal</string>

    <!-- ExportYourSmsMessagesFragment -->
    <!-- Title of the screen -->
    <string name="ExportYourSmsMessagesFragment__export_your_sms_messages">Esporta i tuoi messaggi SMS</string>
    <!-- Message of the screen -->
    <string name="ExportYourSmsMessagesFragment__you_can_export_your_sms_messages_to_your_phones_sms_database_and_youll_have_the_option_to_keep_or_remove_them_from_signal">Puoi esportare i messaggi SMS nel database degli SMS del tuo telefono e potrai scegliere di mantenerli o rimuoverli da Signal. In questo modo, altre app per gli SMS sul tuo telefono potranno importarli. Questa azione non porterà alla creazione di un file condiviso della tua cronologia degli SMS.</string>
    <!-- Button label to begin export -->
    <string name="ExportYourSmsMessagesFragment__continue">Continua</string>

    <!-- ExportingSmsMessagesFragment -->
    <!-- Title of the screen -->
    <string name="ExportingSmsMessagesFragment__exporting_sms_messages">Esportare i messaggi SMS</string>
    <!-- Message of the screen when exporting sms messages -->
    <string name="ExportingSmsMessagesFragment__this_may_take_awhile">Questa operazione potrebbe richiedere del tempo</string>
    <!-- Progress indicator for export -->
    <plurals name="ExportingSmsMessagesFragment__exporting_d_of_d">
        <item quantity="one">Esportazione di %1$d messaggio su %2$d…</item>
        <item quantity="other">Esportazione di %1$d messaggi su %2$d…</item>
    </plurals>
    <!-- Alert dialog title shown when we think a user may not have enough local storage available to export sms messages -->
    <string name="ExportingSmsMessagesFragment__you_may_not_have_enough_disk_space">Potresti non avere spazio sufficiente sulla memoria del tuo dispositivo</string>
    <!-- Alert dialog message shown when we think a user may not have enough local storage available to export sms messages, placeholder is the file size, e.g., 128kB -->
    <string name="ExportingSmsMessagesFragment__you_need_approximately_s_to_export_your_messages_ensure_you_have_enough_space_before_continuing">Ti servono circa %1$s per esportare i tuoi messaggi: accertati di avere spazio libero a sufficienza prima di procedere.</string>
    <!-- Alert dialog button to continue with exporting sms after seeing the lack of storage warning -->
    <string name="ExportingSmsMessagesFragment__continue_anyway">Continua lo stesso</string>
    <!-- Dialog text shown when Signal isn't granted the sms permission needed to export messages, different than being selected as the sms app -->
    <string name="ExportingSmsMessagesFragment__signal_needs_the_sms_permission_to_be_able_to_export_your_sms_messages">Se vuoi esportare i tuoi messaggi SMS, devi concedere a Signal la relativa autorizzazione.</string>

    <!-- ChooseANewDefaultSmsAppFragment -->
    <!-- Title of the screen -->
    <string name="ChooseANewDefaultSmsAppFragment__choose_a_new">Scegli una nuova app predefinita per gli SMS</string>
    <!-- Button label to launch picker -->
    <string name="ChooseANewDefaultSmsAppFragment__continue">Continua</string>
    <!-- Button label for when done with changing default SMS app -->
    <string name="ChooseANewDefaultSmsAppFragment__done">Fatto</string>
    <!-- First step number/bullet for choose new default sms app instructions -->
    <string name="ChooseANewDefaultSmsAppFragment__bullet_1">1</string>
    <!-- Second step number/bullet for choose new default sms app instructions -->
    <string name="ChooseANewDefaultSmsAppFragment__bullet_2">2</string>
    <!-- Third step number/bullet for choose new default sms app instructions -->
    <string name="ChooseANewDefaultSmsAppFragment__bullet_3">3</string>
    <!-- Fourth step number/bullet for choose new default sms app instructions -->
    <string name="ChooseANewDefaultSmsAppFragment__bullet_4">4</string>
    <!-- Instruction step for choosing a new default sms app -->
    <string name="ChooseANewDefaultSmsAppFragment__tap_continue_to_open_the_defaults_apps_screen_in_settings">Tocca su \"Continua\" per aprire la schermata delle \"App default\" nelle Impostazioni</string>
    <!-- Instruction step for choosing a new default sms app -->
    <string name="ChooseANewDefaultSmsAppFragment__select_sms_app_from_the_list">Scegli \"App SMS\" dall\'elenco</string>
    <!-- Instruction step for choosing a new default sms app -->
    <string name="ChooseANewDefaultSmsAppFragment__choose_another_app_to_use_for_sms_messaging">Scegli un\'altra app da usare per la messaggistica SMS</string>
    <!-- Instruction step for choosing a new default sms app -->
    <string name="ChooseANewDefaultSmsAppFragment__return_to_signal">Torna a Signal</string>
    <!-- Instruction step for choosing a new default sms app -->
    <string name="ChooseANewDefaultSmsAppFragment__open_your_phones_settings_app">Apri l\'app delle Impostazioni sul tuo telefono</string>
    <!-- Instruction step for choosing a new default sms app -->
    <string name="ChooseANewDefaultSmsAppFragment__navigate_to_apps_default_apps_sms_app">Vai su \"App\" &gt; \"App default\" &gt; \"App SMS\"</string>

    <!-- RemoveSmsMessagesDialogFragment -->
    <!-- Action button to keep messages -->
    <string name="RemoveSmsMessagesDialogFragment__keep_messages">Conserva i messaggi</string>
    <!-- Action button to remove messages -->
    <string name="RemoveSmsMessagesDialogFragment__remove_messages">Rimuovi i messaggi</string>
    <!-- Title of dialog -->
    <string name="RemoveSmsMessagesDialogFragment__remove_sms_messages">Vuoi rimuovere i messaggi SMS da Signal?</string>
    <!-- Message of dialog -->
    <string name="RemoveSmsMessagesDialogFragment__you_can_now_remove_sms_messages_from_signal">Da ora puoi rimuovere i messaggi SMS da Signal per liberare spazio nella memoria. Anche se decidi di rimuoverli, i messaggi rimarranno comunque disponibili su altre app per gli SMS che hai sul telefono.</string>

    <!-- SetSignalAsDefaultSmsAppFragment -->
    <!-- Title of the screen -->
    <string name="SetSignalAsDefaultSmsAppFragment__set_signal_as_the_default_sms_app">Imposta Signal come l\'app predefinita per gli SMS</string>
    <!-- Message of the screen -->
    <string name="SetSignalAsDefaultSmsAppFragment__to_export_your_sms_messages">Per esportare i tuoi messaggi SMS devi impostare Signal come l\'app di default per gli SMS.</string>
    <!-- Button label to start export -->
    <string name="SetSignalAsDefaultSmsAppFragment__next">Avanti</string>

    <!-- BackupSchedulePermission Megaphone -->
    <!-- The title on an alert window that explains to the user that we are unable to backup their messages -->
    <string name="BackupSchedulePermissionMegaphone__cant_back_up_chats">Impossibile effettuare il backup delle chat</string>
    <!-- The body text of an alert window that tells the user that we are unable to backup their messages -->
    <string name="BackupSchedulePermissionMegaphone__your_chats_are_no_longer_being_automatically_backed_up">Non verrà più effettuato il backup automatico delle tue chat.</string>
    <!-- The text on a button in an alert window that, when clicked, will take the user to a screen to re-enable backups -->
    <string name="BackupSchedulePermissionMegaphone__back_up_chats">Fai il backup delle chat</string>
    <!-- The text on a button in an alert window that, when clicked, will take the user to a screen to re-enable backups -->
    <string name="BackupSchedulePermissionMegaphone__not_now">Non ora</string>
    <!-- Re-enable backup permission bottom sheet title -->
    <string name="BackupSchedulePermissionMegaphone__to_reenable_backups">Per riattivare i backup:</string>
    <!-- Re-enable backups permission bottom sheet instruction 1 text -->
    <string name="BackupSchedulePermissionMegaphone__tap_the_go_to_settings_button_below">Tocca il pulsante \"Vai alle Impostazioni\" qui sotto</string>
    <!-- Re-enable backups permission bottom sheet instruction 2 text -->
    <string name="BackupSchedulePermissionMegaphone__turn_on_allow_settings_alarms_and_reminders">Attiva l\'opzione \"Consenti impostazione di avvisi e promemoria\".</string>
    <!-- Re-enable backups permission bottom sheet call to action button to open settings -->
    <string name="BackupSchedulePermissionMegaphone__go_to_settings">Vai alle Impostazioni</string>

    <!-- SmsExportMegaphoneActivity -->
    <!-- Phase 2 title of full screen megaphone indicating sms will no longer be supported in the near future -->
    <string name="SmsExportMegaphoneActivity__signal_will_no_longer_support_sms">Signal non supporterà più gli SMS</string>
    <!-- Phase 3 title of full screen megaphone indicating sms is longer supported  -->
    <string name="SmsExportMegaphoneActivity__signal_no_longer_supports_sms">Signal non supporta più gli SMS</string>
    <!-- Phase 2 message describing that sms is going away soon -->
    <string name="SmsExportMegaphoneActivity__signal_will_soon_remove_support_for_sending_sms_messages">Signal rimuoverà a breve il supporto per l\'invio di SMS perché il sistema di messaggistica su Signal garantisce una crittografia end-to-end e un livello di privacy superiori rispetto al sistema degli SMS. Questo processo ci permetterà di migliorare il nostro servizio.</string>
    <!-- Phase 3 message describing that sms has gone away -->
    <string name="SmsExportMegaphoneActivity__signal_has_removed_support_for_sending_sms_messages">Signal ha rimosso il supporto per l\'invio di SMS perché il sistema di messaggistica su Signal garantisce una crittografia end-to-end e un livello di privacy superiori rispetto al sistema degli SMS. Questo processo ci permetterà di migliorare il nostro servizio.</string>
    <!-- The text on a button in a popup that, when clicked, will take the user to a screen to export their SMS messages -->
    <string name="SmsExportMegaphoneActivity__export_sms">Esporta SMS</string>
    <!-- The text on a button in a popup that, when clicked, will dismiss the popup and schedule the prompt to occur at a later time. -->
    <string name="SmsExportMegaphoneActivity__remind_me_later">Ricordamelo più tardi</string>
    <!-- The text on a button in a popup that, when clicked, will navigate the user to a web article on SMS removal -->
    <string name="SmsExportMegaphoneActivity__learn_more">Scopri di più</string>

    <!-- Phase 1 Small megaphone title indicating sms is going away -->
    <string name="SmsExportMegaphone__sms_support_going_away">Il supporto agli SMS verrà rimosso</string>
    <!-- Phase 1 small megaphone description indicating sms is going away -->
    <string name="SmsExportMegaphone__sms_support_will_be_removed_soon_to_focus_on_encrypted_messaging">Il supporto agli SMS verrà rimosso a breve per spostare il nostro focus su sistemi di messaggistica più sicuri e criptati.</string>
    <!-- Phase 1 small megaphone button that takes the user to the sms export flow -->
    <string name="SmsExportMegaphone__export_sms">Esporta SMS</string>
    <!-- Title for screen shown after sms export has completed -->
    <string name="ExportSmsCompleteFragment__export_complete">Esportazione completata</string>
    <!-- Button to continue to next screen -->
    <string name="ExportSmsCompleteFragment__next">Avanti</string>
    <!-- Message showing summary of sms export counts -->
    <plurals name="ExportSmsCompleteFragment__d_of_d_messages_exported">
        <item quantity="one">Esportato %1$d messaggio di %2$d</item>
        <item quantity="other">Esportati %1$d messaggi di %2$d</item>
    </plurals>

    <!-- Title of screen shown when some sms messages did not export -->
    <string name="ExportSmsPartiallyComplete__export_partially_complete">Esportazione completata parzialmente</string>
    <!-- Debug step 1 on screen shown when some sms messages did not export -->
    <string name="ExportSmsPartiallyComplete__ensure_you_have_an_additional_s_free_on_your_phone_to_export_your_messages">Accertati di avere altri %1$s liberi sul telefono per esportare i tuoi messaggi</string>
    <!-- Debug step 2 on screen shown when some sms messages dit not export -->
    <string name="ExportSmsPartiallyComplete__retry_export_which_will_only_retry_messages_that_have_not_yet_been_exported">Riprova il processo di esportazione, che tenterà di esportare di nuovo solo i messaggi non ancora esportati</string>
    <!-- Partial sentence for Debug step 3 on screen shown when some sms messages did not export, is combined with 'contact us' -->
    <string name="ExportSmsPartiallyComplete__if_the_problem_persists">Se il problema persiste, </string>
    <!-- Partial sentence for deubg step 3 on screen shown when some sms messages did not export, combined with 'If the problem persists', link text to open contact support view -->
    <string name="ExportSmsPartiallyComplete__contact_us">Contattaci</string>
    <!-- Button text to retry sms export -->
    <string name="ExportSmsPartiallyComplete__retry">Riprova</string>
    <!-- Button text to continue sms export flow and not retry failed message exports -->
    <string name="ExportSmsPartiallyComplete__continue_anyway">Continua lo stesso</string>
    <!-- Title of screen shown when all sms messages failed to export -->
    <string name="ExportSmsFullError__error_exporting_sms_messages">Errore durante l\'esportazione dei messaggi SMS</string>
    <!-- Helper text shown when all sms messages failed to export -->
    <string name="ExportSmsFullError__please_try_again_if_the_problem_persists">Riprova. Se il problema persiste, </string>


    <!-- DonateToSignalFragment -->
    <!-- Title below avatar -->
    <string name="DonateToSignalFragment__privacy_over_profit">La privacy prima di tutto</string>
    <!-- Continue button label -->
    <string name="DonateToSignalFragment__continue">Continua</string>
    <!-- Description below title -->
    <string name="DonateToSignalFragment__private_messaging">Messaggi privati e sicuri, sostenuti proprio da te. Niente pubblicità, cookie o tracciamenti. Dona ora a Signal per supportare il nostro lavoro.</string>
    <!-- Donation pill toggle monthly text -->
    <string name="DonationPillToggle__monthly">Mensile</string>
    <!-- Donation pill toggle one-time text -->
    <string name="DonationPillToggle__one_time">Una volta</string>

    <!-- GatewaySelectorBottomSheet -->
    <!-- Sheet title when subscribing -->
    <string name="GatewaySelectorBottomSheet__donate_s_month_to_signal">Dona %1$s al mese a Signal</string>
    <!-- Sheet summary when subscribing -->
    <string name="GatewaySelectorBottomSheet__get_a_s_badge">Ottieni un badge %1$s</string>
    <!-- Sheet title when giving a one-time donation -->
    <string name="GatewaySelectorBottomSheet__donate_s_to_signal">Dona %1$s a Signal</string>
    <!-- Sheet summary when giving a one-time donation -->
    <plurals name="GatewaySelectorBottomSheet__get_a_s_badge_for_d_days">
        <item quantity="one">Ricevi un badge Signal %1$s per %2$d giorno</item>
        <item quantity="other">Ricevi un badge Signal %1$s per %2$d giorni</item>
    </plurals>
    <!-- Button label for paying with a credit card -->
    <string name="GatewaySelectorBottomSheet__credit_or_debit_card">Carta di credito o di debito</string>

    <!-- StripePaymentInProgressFragment -->
    <string name="StripePaymentInProgressFragment__cancelling">Annullamento in corso…</string>

    <!-- The title of a bottom sheet dialog that tells the user we temporarily can't process their contacts. -->
    <string name="CdsTemporaryErrorBottomSheet_title">Too many contacts have been processed</string>
    <!-- The first part of the body text in a bottom sheet dialog that tells the user we temporarily can't process their contacts. The placeholder represents the number of days the user will have to wait until they can again. -->
    <plurals name="CdsTemporaryErrorBottomSheet_body1">
        <item quantity="one">Another attempt to process your contacts will be made within %1$d day.</item>
        <item quantity="other">Another attempt to process your contacts will be made within %1$d days.</item>
    </plurals>
    <!-- The second part of the body text in a bottom sheet dialog that advises the user to remove contacts from their phone to fix the issue. -->
    <string name="CdsTemporaryErrorBottomSheet_body2">To resolve this issue sooner, you can consider removing contacts or accounts on your phone that are syncing a lot of contacts.</string>
    <!-- A button label in a bottom sheet that will navigate the user to their contacts settings. -->
    <string name="CdsTemporaryErrorBottomSheet_contacts_button">Open contacts</string>
    <!-- A toast that will be shown if we are unable to open the user's default contacts app. -->
    <string name="CdsTemporaryErrorBottomSheet_no_contacts_toast">No contacts app found</string>

    <!-- The title of a bottom sheet dialog that tells the user we can't process their contacts. -->
    <string name="CdsPermanentErrorBottomSheet_title">Your contacts can\'t be processed</string>
    <!-- The first part of the body text in a bottom sheet dialog that tells the user we can't process their contacts. -->
    <string name="CdsPermanentErrorBottomSheet_body">The number of contacts on your phone exceeds the limit Signal can process. To find contacts on Signal, consider removing contacts or accounts on your phone that are syncing a lot of contacts.</string>
    <!-- The first part of the body text in a bottom sheet dialog that tells the user we can't process their contacts. -->
    <string name="CdsPermanentErrorBottomSheet_learn_more">Scopri di più</string>
    <!-- A button label in a bottom sheet that will navigate the user to their contacts settings. -->
    <string name="CdsPermanentErrorBottomSheet_contacts_button">Open contacts</string>
    <!-- A toast that will be shown if we are unable to open the user's default contacts app. -->
    <string name="CdsPermanentErrorBottomSheet_no_contacts_toast">No contacts app found</string>

    <!-- PaymentMessageView -->
    <!-- In-chat conversation message shown when you sent a payment to another person, placeholder is the other person name -->
    <string name="PaymentMessageView_you_sent_s">You sent %1$s</string>
    <!-- In-chat conversation message shown when another person sent a payment to you, placeholder is the other person name -->
    <string name="PaymentMessageView_s_sent_you">%1$s sent you</string>

    <!-- YourInformationIsPrivateBottomSheet -->
    <string name="YourInformationIsPrivateBottomSheet__your_information_is_private">Your information is private</string>
    <string name="YourInformationIsPrivateBottomSheet__signal_does_not_collect">Signal does not collect or store any of your personal information when you make a donation.</string>
    <string name="YourInformationIsPrivateBottomSheet__we_use_stripe">We use Stripe as our payment processor to receive your donations. We don\'t access, store, or save any of the information you provide to them.</string>
    <string name="YourInformationIsPrivateBottomSheet__signal_does_not_and_cannot">Signal does not and cannot connect your donation to your Signal account.</string>
    <string name="YourInformationIsPrivateBottomSheet__thank_you">Grazie per il tuo supporto!</string>

    <!-- EOF -->

</resources><|MERGE_RESOLUTION|>--- conflicted
+++ resolved
@@ -1464,13 +1464,9 @@
     <!-- In-conversation update message to indicate that the current contact is sms only and will need to migrate to signal to continue the conversation in signal. -->
     <string name="MessageRecord__you_will_no_longer_be_able_to_send_sms_messages_from_signal_soon">A breve non potrai più inviare messaggi SMS da Signal. Invita %1$s su Signal per continuare la conversazione in app.</string>
     <!-- In-conversation update message to indicate that the current contact is sms only and will need to migrate to signal to continue the conversation in signal. -->
-<<<<<<< HEAD
     <string name="MessageRecord__you_can_no_longer_send_sms_messages_in_signal">Non puoi più inviare messaggi SMS su Molly. Invita %1$s su Molly per continuare la conversazione in app.</string>
-=======
-    <string name="MessageRecord__you_can_no_longer_send_sms_messages_in_signal">Non puoi più inviare messaggi SMS su Signal. Invita %1$s su Signal per continuare la conversazione in app.</string>
     <!-- Body for quote when message being quoted is an in-app payment message -->
     <string name="MessageRecord__payment_s">Payment: %1$s</string>
->>>>>>> 09afb1be
 
     <!-- MessageRequestBottomView -->
     <string name="MessageRequestBottomView_accept">Accetta</string>
