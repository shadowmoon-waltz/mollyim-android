--- conflicted
+++ resolved
@@ -1734,12 +1734,8 @@
     <string name="RegistrationActivity_unable_to_connect_to_service">Perkhidmatan tidak dapat disambungkan. Sila semak sambungan rangkaian dan cuba lagi.</string>
     <string name="RegistrationActivity_non_standard_number_format">Format nombor bukan standard</string>
     <string name="RegistrationActivity_the_number_you_entered_appears_to_be_a_non_standard">Nombor yang anda telah masukkan (%1$s) adalah dalam format bukan standard.\n\nAdakah anda maksudkan %2$s?</string>
-<<<<<<< HEAD
     <string name="RegistrationActivity_signal_android_phone_number_format">Molly Android - Format Nombor Telefon</string>
-=======
-    <string name="RegistrationActivity_signal_android_phone_number_format">Signal Android - Format Nombor Telefon</string>
     <!--    Small "toast" notification to the user confirming that they have requested a new code via voice call.-->
->>>>>>> f3c6f2e3
     <string name="RegistrationActivity_call_requested">Panggilan diminta</string>
     <!--    Small "toast" notification to the user confirming that they have requested a new code via SMS.-->
     <string name="RegistrationActivity_sms_requested">SMS diminta</string>
@@ -3380,15 +3376,15 @@
     <!-- Phone number heading displayed as a screen title -->
     <string name="preferences_app_protection__phone_number">Nombor telefon</string>
     <!-- Subtext below option to launch into phone number privacy settings screen -->
-    <string name="preferences_app_protection__choose_who_can_see">Pilih siapa yang boleh melihat nombor telefon anda dan siapa yang boleh menghubungi nombor anda di Signal.</string>
+    <string name="preferences_app_protection__choose_who_can_see">Pilih siapa yang boleh melihat nombor telefon anda dan siapa yang boleh menghubungi nombor anda di Molly.</string>
     <!-- Section title above two radio buttons for enabling and disabling phone number display -->
     <string name="PhoneNumberPrivacySettingsFragment__who_can_see_my_number">Siapa boleh lihat nombor saya</string>
     <!-- Subtext below radio buttons when who can see my number is set to nobody -->
-    <string name="PhoneNumberPrivacySettingsFragment__nobody_will_see">Tiada sesiapa yang akan nampak nombor telefon anda di Signal</string>
+    <string name="PhoneNumberPrivacySettingsFragment__nobody_will_see">Tiada sesiapa yang akan nampak nombor telefon anda di Molly</string>
     <!-- Section title above two radio buttons for enabling and disabling whether users can find me by my phone number  -->
     <string name="PhoneNumberPrivacySettingsFragment__who_can_find_me_by_number">Siapa boleh cari saya dengan nombor</string>
     <!-- Subtext below radio buttons when who can see my number is set to everyone -->
-    <string name="PhoneNumberPrivacySettingsFragment__your_phone_number">Nombor telefon anda akan dapat dilihat oleh orang dan kumpulan yang bermesej dengan anda. Orang yang mempunyai nombor anda dalam kenalan telefon mereka juga dapat melihatnya di Signal.</string>
+    <string name="PhoneNumberPrivacySettingsFragment__your_phone_number">Nombor telefon anda akan dapat dilihat oleh orang dan kumpulan yang bermesej dengan anda. Orang yang mempunyai nombor anda dalam kenalan telefon mereka juga dapat melihatnya di Molly.</string>
     <string name="PhoneNumberPrivacy_everyone">Semua orang</string>
     <string name="PhoneNumberPrivacy_my_contacts">Kenalan saya</string>
     <string name="PhoneNumberPrivacy_nobody">Tiada sesiapa</string>
@@ -3764,20 +3760,12 @@
     <!-- DeactivateWalletFragment -->
     <string name="DeactivateWalletFragment__deactivate_wallet">Nyahaktifkan Dompet</string>
     <string name="DeactivateWalletFragment__your_balance">Baki anda</string>
-<<<<<<< HEAD
-    <string name="DeactivateWalletFragment__its_recommended_that_you">Sebaiknya pindahkan dana anda ke alamat dompet lain sebelum menyahaktifkan pembayaran. Sekiranya anda memilih untuk tidak memindahkan dana anda sekarang, dana akan kekal dalam dompet anda yang dipautkan dengan Molly jika anda mengaktifkan semula pembayaran.</string>
-=======
-    <string name="DeactivateWalletFragment__its_recommended_that_you">Anda disyorkan agar memindahkan dana anda ke alamat dompet lain sebelum menyahaktifkan pembayaran. Jika anda memilih untuk tidak memindahkan dana anda sekarang, ia akan kekal dalam dompet anda yang dipautkan ke Signal jika anda mengaktifkan semula pembayaran.</string>
->>>>>>> f3c6f2e3
+    <string name="DeactivateWalletFragment__its_recommended_that_you">Anda disyorkan agar memindahkan dana anda ke alamat dompet lain sebelum menyahaktifkan pembayaran. Jika anda memilih untuk tidak memindahkan dana anda sekarang, ia akan kekal dalam dompet anda yang dipautkan ke Molly jika anda mengaktifkan semula pembayaran.</string>
     <string name="DeactivateWalletFragment__transfer_remaining_balance">Pindah baki yang tinggal</string>
     <string name="DeactivateWalletFragment__deactivate_without_transferring">Nyahaktifkan tanpa pemindahan</string>
     <string name="DeactivateWalletFragment__deactivate">Nyahaktifkan</string>
     <string name="DeactivateWalletFragment__deactivate_without_transferring_question">Nyahaktifkan tanpa pemindahan?</string>
-<<<<<<< HEAD
-    <string name="DeactivateWalletFragment__your_balance_will_remain">Baki anda akan kekal dalam dompet anda yang dipautkan dengan Molly jika anda memilih untuk mengaktifkan semula pembayaran.</string>
-=======
-    <string name="DeactivateWalletFragment__your_balance_will_remain">Baki anda akan kekal dalam dompet anda yang dipautkan ke Signal jika anda memilih untuk mengaktifkan semula pembayaran.</string>
->>>>>>> f3c6f2e3
+    <string name="DeactivateWalletFragment__your_balance_will_remain">Baki anda akan kekal dalam dompet anda yang dipautkan ke Molly jika anda memilih untuk mengaktifkan semula pembayaran.</string>
     <string name="DeactivateWalletFragment__error_deactivating_wallet">Ralat semasa menyahaktifkan dompet.</string>
   <!-- Removed by excludeNonTranslatables <string name="DeactivateWalletFragment__learn_more__we_recommend_transferring_your_funds" translatable="false">https://support.signal.org/hc/articles/360057625692#payments_deactivate</string> -->
 
