--- conflicted
+++ resolved
@@ -101,14 +101,9 @@
 
     <!-- AttachmentManager -->
     <string name="AttachmentManager_cant_open_media_selection">Tidak dapat mencari aplikasi untuk memilih media.</string>
-<<<<<<< HEAD
     <string name="AttachmentManager_signal_requires_the_external_storage_permission_in_order_to_attach_photos_videos_or_audio">Molly memerlukan kebenaran Storan untuk melampirkan foto, video atau audio, tetapi telah ditolak secara kekal. Sila terus ke menu tetapan aplikasi, pilih \"Kebenaran\", dan dayakan \"Storan\".</string>
     <string name="AttachmentManager_signal_requires_contacts_permission_in_order_to_attach_contact_information">Molly memerlukan kebenaran Kenalan untuk melampirkan maklumat hubungan, tetapi telah ditolak secara kekal. Sila terus ke menu tetapan aplikasi, pilih \"Kebenaran\", dan dayakan \"Kenalan\".</string>
     <string name="AttachmentManager_signal_requires_location_information_in_order_to_attach_a_location">Molly memerlukan kebenaran Lokasi untuk melampirkan lokasi, tetapi telah ditolak secara kekal. Sila terus ke menu tetapan aplikasi, pilih \"Kebenaran\", dan dayakan \"Lokasi\".</string>
-=======
-    <string name="AttachmentManager_signal_requires_the_external_storage_permission_in_order_to_attach_photos_videos_or_audio">Signal memerlukan kebenaran Storan untuk melampirkan foto, video atau audio, tetapi telah ditolak secara kekal. Sila terus ke menu tetapan aplikasi, pilih \"Kebenaran\", dan dayakan \"Storan\".</string>
-    <string name="AttachmentManager_signal_requires_contacts_permission_in_order_to_attach_contact_information">Signal memerlukan kebenaran Kenalan untuk melampirkan maklumat hubungan, tetapi telah ditolak secara kekal. Sila terus ke menu tetapan aplikasi, pilih \"Kebenaran\", dan dayakan \"Kenalan\".</string>
-    <string name="AttachmentManager_signal_requires_location_information_in_order_to_attach_a_location">Signal memerlukan kebenaran Lokasi untuk melampirkan lokasi, tetapi telah ditolak secara kekal. Sila terus ke menu tetapan aplikasi, pilih \"Kebenaran\", dan dayakan \"Lokasi\".</string>
     <!-- Alert dialog title to show the recipient has not activated payments -->
     <string name="AttachmentManager__not_activated_payments">%1$s hasn\'t activated Payments </string>
     <!-- Alert dialog description to send the recipient a request to activate payments -->
@@ -117,7 +112,6 @@
     <string name="AttachmentManager__send_request">Send request</string>
     <!-- Alert dialog button to cancel dialog -->
     <string name="AttachmentManager__cancel">Batal</string>
->>>>>>> fc3db538
 
     <!-- AttachmentUploadJob -->
     <string name="AttachmentUploadJob_uploading_media">Memuat naik media…</string>
@@ -1402,7 +1396,7 @@
     <!-- In-conversation update message to indicate that the current contact is sms only and will need to migrate to signal to continue the conversation in signal. -->
     <string name="MessageRecord__you_will_no_longer_be_able_to_send_sms_messages_from_signal_soon">Anda tidak lagi boleh menghantar mesej SMS daripada Signal tidak lama lagi. Jemput %1$s ke Signal untuk meneruskan perbualan di sini.</string>
     <!-- In-conversation update message to indicate that the current contact is sms only and will need to migrate to signal to continue the conversation in signal. -->
-    <string name="MessageRecord__you_can_no_longer_send_sms_messages_in_signal">Anda tidak lagi boleh menghantar mesej SMS dalam Signal. Jemput %1$s ke Signal untuk meneruskan perbualan di sini.</string>
+    <string name="MessageRecord__you_can_no_longer_send_sms_messages_in_signal">Anda tidak lagi boleh menghantar mesej SMS dalam Molly. Jemput %1$s ke Molly untuk meneruskan perbualan di sini.</string>
 
     <!-- MessageRequestBottomView -->
     <string name="MessageRequestBottomView_accept">Terima</string>
