<?xml version="1.0" encoding="UTF-8"?>
<!-- smartling.instruction_comments_enabled = on -->
<resources>
    <!-- <string name="app_name" translatable="false">Signal</string> -->

    <string name="install_url" translatable="false">https://signal.org/install</string>
    <string name="donate_url" translatable="false">https://signal.org/donate</string>
    <string name="backup_support_url" translatable="false">https://support.signal.org/hc/articles/360007059752</string>
    <string name="transfer_support_url" translatable="false">https://support.signal.org/hc/articles/360007059752</string>
    <string name="support_center_url" translatable="false">https://support.signal.org/</string>
    <string name="terms_and_privacy_policy_url" translatable="false">https://signal.org/legal</string>
    <string name="sustainer_boost_and_badges" translatable="false">https://support.signal.org/hc/articles/4408365318426</string>
    <string name="google_pay_url" translatable="false">https://pay.google.com</string>
    <string name="donation_decline_code_error_url" translatable="false">https://support.signal.org/hc/articles/4408365318426#errors</string>
    <string name="sms_export_url" translatable="false">https://support.signal.org/hc/articles/360007321171</string>
    <string name="signal_me_username_url" translatable="false">https://signal.me/#u/%1$s</string>
    <string name="signal_me_username_url_no_scheme" translatable="false">signal.me/#u/%1$s</string>

    <string name="yes">Да</string>
    <string name="no">Не</string>
    <string name="delete">Избриши</string>
    <string name="please_wait">Ве молиме почекајте…</string>
    <string name="save">Зачувај</string>
    <string name="note_to_self">Белешка за себе</string>

    <!-- AbstractNotificationBuilder -->
    <string name="AbstractNotificationBuilder_new_message">Нова порака</string>

    <!-- AlbumThumbnailView -->
    <string name="AlbumThumbnailView_plus" translatable="false">\+%d</string>

    <!-- ApplicationMigrationActivity -->
    <string name="ApplicationMigrationActivity__signal_is_updating">Molly се ажурира…</string>

    <!-- ApplicationPreferencesActivity -->
    <string name="ApplicationPreferencesActivity_currently_s">Моментално: %1$s</string>
    <string name="ApplicationPreferenceActivity_you_havent_set_a_passphrase_yet">Сѐ уште не сте поставиле лозинка!</string>
    <string name="ApplicationPreferencesActivity_disable_passphrase">Да ја исклучам лозинката?</string>
    <string name="ApplicationPreferencesActivity_this_will_permanently_unlock_signal_and_message_notifications">Ова трајно ќе ги отклучи известувањата за Molly.</string>
    <string name="ApplicationPreferencesActivity_disable">Исклучи</string>
    <string name="ApplicationPreferencesActivity_unregistering">Дерегистрација</string>
    <string name="ApplicationPreferencesActivity_unregistering_from_signal_messages_and_calls">Дерегистрирам од Molly пораки и повици…</string>
    <string name="ApplicationPreferencesActivity_disable_signal_messages_and_calls">Да ги исклучам Molly пораките и повиците?</string>
    <string name="ApplicationPreferencesActivity_disable_signal_messages_and_calls_by_unregistering">Исклучи ги пораките и повиците од Molly со дерегистрирање од серверот. Ќе мора повторно да го регистрирате телефонскиот број за да може повторно да користите пораки и повици.</string>
    <string name="ApplicationPreferencesActivity_error_connecting_to_server">Грешка при поврзување со серверот!</string>
    <string name="ApplicationPreferencesActivity_sms_enabled">SMS активиран</string>
    <string name="ApplicationPreferencesActivity_touch_to_change_your_default_sms_app">Промена на стандардната SMS апликација</string>
    <string name="ApplicationPreferencesActivity_sms_disabled">SMS неактивиран</string>
    <string name="ApplicationPreferencesActivity_touch_to_make_signal_your_default_sms_app">Постави ја Signal како стандардна SMS апликација</string>
    <string name="ApplicationPreferencesActivity_on">вклучено</string>
    <string name="ApplicationPreferencesActivity_On">Вклучено</string>
    <string name="ApplicationPreferencesActivity_off">исклучено</string>
    <string name="ApplicationPreferencesActivity_Off">Исклучено</string>
    <string name="ApplicationPreferencesActivity_sms_mms_summary">SMS %1$s, MMS %2$s</string>
    <string name="ApplicationPreferencesActivity_privacy_summary">Заклучување на екранот %1$s, Заклучување на регистрацијата %2$s</string>
    <string name="ApplicationPreferencesActivity_appearance_summary">Тема %1$s, Јазик %2$s</string>
    <string name="ApplicationPreferencesActivity_pins_are_required_for_registration_lock">PIN-от е потребен за заклучување на регистрацијата. За да го исклучите PIN-от, Ве молиме прво исклучете го заклучувањето на регистрацијата.</string>
    <string name="ApplicationPreferencesActivity_pin_created">PIN-от е создаден.</string>
    <string name="ApplicationPreferencesActivity_pin_disabled">PIN-от е исклучен.</string>
    <string name="ApplicationPreferencesActivity_hide">Сокриј</string>
    <string name="ApplicationPreferencesActivity_hide_reminder">Да го сокријам потсетникот?</string>
    <string name="ApplicationPreferencesActivity_record_payments_recovery_phrase">Запиши резервна фраза на плаќањата</string>
    <string name="ApplicationPreferencesActivity_record_phrase">Сними фраза</string>
    <string name="ApplicationPreferencesActivity_before_you_can_disable_your_pin">Пред да го исклучите PIN-от, морате да ја запишете резервната фраза на Вашите плаќања за да се осигурате дека можете да ја вратите Вашата сметка.</string>

    <!-- NumericKeyboardView -->
    <string name="NumericKeyboardView__1" translatable="false">1</string>
    <string name="NumericKeyboardView__2" translatable="false">2</string>
    <string name="NumericKeyboardView__3" translatable="false">3</string>
    <string name="NumericKeyboardView__4" translatable="false">4</string>
    <string name="NumericKeyboardView__5" translatable="false">5</string>
    <string name="NumericKeyboardView__6" translatable="false">6</string>
    <string name="NumericKeyboardView__7" translatable="false">7</string>
    <string name="NumericKeyboardView__8" translatable="false">8</string>
    <string name="NumericKeyboardView__9" translatable="false">9</string>
    <string name="NumericKeyboardView__0" translatable="false">0</string>
    <!-- Back button on numeric keyboard -->
    <string name="NumericKeyboardView__backspace">Backspace</string>

    <!-- AppProtectionPreferenceFragment -->
    <plurals name="AppProtectionPreferenceFragment_minutes">
        <item quantity="one">%1$d минута</item>
        <item quantity="other">%1$d минути</item>
    </plurals>

    <!-- DraftDatabase -->
    <string name="DraftDatabase_Draft_image_snippet">(слика)</string>
    <string name="DraftDatabase_Draft_audio_snippet">(звук)</string>
    <string name="DraftDatabase_Draft_video_snippet">(видео)</string>
    <string name="DraftDatabase_Draft_location_snippet">(локација)</string>
    <string name="DraftDatabase_Draft_quote_snippet">(одговор)</string>
    <string name="DraftDatabase_Draft_voice_note">(Гласовна порака)</string>

    <!-- AttachmentKeyboard -->
    <string name="AttachmentKeyboard_gallery">Галерија</string>
    <string name="AttachmentKeyboard_file">Датотека</string>
    <string name="AttachmentKeyboard_contact">Контакт</string>
    <string name="AttachmentKeyboard_location">Локација</string>
    <string name="AttachmentKeyboard_Signal_needs_permission_to_show_your_photos_and_videos">Molly бара дозвола за да ги прикаже Вашите фотографии и видеа.</string>
    <string name="AttachmentKeyboard_give_access">Дозволи пристап</string>
    <string name="AttachmentKeyboard_payment">Плаќање</string>

    <!-- AttachmentManager -->
    <string name="AttachmentManager_cant_open_media_selection">Не е пронајдена апликација за избор на медија.</string>
    <string name="AttachmentManager_signal_requires_the_external_storage_permission_in_order_to_attach_photos_videos_or_audio">Molly има потреба од дозвола до складот за да можете да прикачите слики, видеа или аудио. Оваа дозвола е трајно одбиена. Ве молиме продолжете до менито за поставувања, изберете „Дозволи“, и вклучете „Склад“</string>
    <string name="AttachmentManager_signal_requires_contacts_permission_in_order_to_attach_contact_information">Molly има потреба од дозвола до контактите за да можете да прикачите информации за контакти. Оваа дозвола е трајно одбиена. Ве молиме продолжете до менито за поставување на апликациите, изберете „Дозволи“ и вклучете \"Контакти\".</string>
    <string name="AttachmentManager_signal_requires_location_information_in_order_to_attach_a_location">Molly има потреба од дозвола за локација за да може да прикачи локација. Оваа дозвола е трајно одбиена. Ве молиме продолжете до менито за поставувања, изберете „Дозволи“, и вклучете „Локација“.</string>
    <!-- Alert dialog title to show the recipient has not activated payments -->
    <string name="AttachmentManager__not_activated_payments">%1$s нема активирано плаќања </string>
    <!-- Alert dialog description to send the recipient a request to activate payments -->
    <string name="AttachmentManager__request_to_activate_payments">Дали сакате да испратите барање за активација на плаќања?</string>
    <!-- Alert dialog button to send request -->
    <string name="AttachmentManager__send_request">Испрати барање</string>
    <!-- Alert dialog button to cancel dialog -->
    <string name="AttachmentManager__cancel">Откажи</string>

    <!-- AttachmentUploadJob -->
    <string name="AttachmentUploadJob_uploading_media">Прикачувам медија…</string>
    <string name="AttachmentUploadJob_compressing_video_start">Компресирам видео…</string>

    <!-- BackgroundMessageRetriever -->
    <string name="BackgroundMessageRetriever_checking_for_messages">Проверувам пораки…</string>

    <!-- BlockedUsersActivity -->
    <string name="BlockedUsersActivity__blocked_users">Блокирани корисници</string>
    <string name="BlockedUsersActivity__add_blocked_user">Додај блокиран корисник</string>
    <string name="BlockedUsersActivity__blocked_users_will">Блокираните корисници нема да можат да Ви се јават и да Ви испраќаат пораки.</string>
    <string name="BlockedUsersActivity__no_blocked_users">Нема блокирани корисници</string>
    <string name="BlockedUsersActivity__block_user">Да го блокирам корисникот?</string>
    <string name="BlockedUserActivity__s_will_not_be_able_to">\"%1$s\" нема да може да Ви се јави или да Ви испраќа пораки.</string>
    <string name="BlockedUsersActivity__block">Блокирај</string>
    <string name="BlockedUsersActivity__unblock_user">Да го одблокирам корисникот?</string>
    <string name="BlockedUsersActivity__do_you_want_to_unblock_s">Дали сакате да сè одблокира \"%1$s\"?</string>
    <string name="BlockedUsersActivity__unblock">Одблокирај</string>

    <!-- CreditCardFragment -->
    <!-- Title of fragment detailing the donation amount for one-time donation, displayed above the credit card text fields -->
    <string name="CreditCardFragment__donation_amount_s">Износ на донација: %1$s</string>
    <!-- Title of fragment detailing the donation amount for monthly donation, displayed above the credit card text fields -->
    <string name="CreditCardFragment__donation_amount_s_per_month">Износ на донација: %1$s/месечно</string>
    <!-- Explanation of how to fill in the form, displayed above the credit card text fields -->
    <string name="CreditCardFragment__enter_your_card_information_below">Внесете ги податоците од вашата платежна картичка подолу</string>
    <!-- Explanation of how to fill in the form and a note about pii, displayed above the credit card text fields -->
    <string name="CreditCardFragment__enter_your_card_details">Внесете ги податоците од вашата платежна картичка. Signal не ги собира ниту сочувува вашите лични податоци.</string>
    <!-- Displayed as a hint in the card number text field -->
    <string name="CreditCardFragment__card_number">Број на картичка</string>
    <!-- Displayed as a hint in the card expiry text field -->
    <string name="CreditCardFragment__mm_yy">Валидна до (мм/гг)</string>
    <!-- Displayed as a hint in the card cvv text field -->
    <string name="CreditCardFragment__cvv">CVV код</string>
    <!-- Error displayed under the card number text field when there is an invalid card number entered -->
    <string name="CreditCardFragment__invalid_card_number">Неважечки број на картичка</string>
    <!-- Error displayed under the card expiry text field when the card is expired -->
    <string name="CreditCardFragment__card_has_expired">Картичката е истечена</string>
    <!-- Error displayed under the card cvv text field when the cvv is too short -->
    <string name="CreditCardFragment__code_is_too_short">Кодот е прекраток</string>
    <!-- Error displayed under the card cvv text field when the cvv is too long -->
    <string name="CreditCardFragment__code_is_too_long">Кодот е предолг</string>
    <!-- Error displayed under the card cvv text field when the cvv is invalid -->
    <string name="CreditCardFragment__invalid_code">Неважечки код</string>
    <!-- Error displayed under the card expiry text field when the expiry month is invalid -->
    <string name="CreditCardFragment__invalid_month">Погрешен месец</string>
    <!-- Error displayed under the card expiry text field when the expiry is missing the year -->
    <string name="CreditCardFragment__year_required">Годината е задолжителна</string>
    <!-- Error displayed under the card expiry text field when the expiry year is invalid -->
    <string name="CreditCardFragment__invalid_year">Погрешна година</string>
    <!-- Button label to confirm credit card input and proceed with payment -->
    <string name="CreditCardFragment__continue">Продолжи</string>

    <!-- BlockUnblockDialog -->
    <string name="BlockUnblockDialog_block_and_leave_s">Да ја блокирам и напуштам %1$s?</string>
    <string name="BlockUnblockDialog_block_s">Блокирај го/ја %1$s?</string>
    <string name="BlockUnblockDialog_you_will_no_longer_receive_messages_or_updates">Повеќе нема да примате пораки од оваа група и членовите нема да можат повторно да Ве додадат во оваа група.</string>
    <string name="BlockUnblockDialog_group_members_wont_be_able_to_add_you">Членовите на групата нема да можат повторно да Ве додадат во оваа група.</string>
    <string name="BlockUnblockDialog_group_members_will_be_able_to_add_you">Членовите на групата ќе можат повторно да Ве додадат во оваа група.</string>
    <!-- Text that is shown when unblocking a Signal contact -->
    <string name="BlockUnblockDialog_you_will_be_able_to_call_and_message_each_other">Ќе можете да испраќате пораки и да се јавувате и Вашето име и слика ќе бидат споделени со нив.</string>
    <!-- Text that is shown when unblocking an SMS contact -->
    <string name="BlockUnblockDialog_you_will_be_able_to_message_each_other">Ќе можете да се испраќате пораки.</string>
    <string name="BlockUnblockDialog_blocked_people_wont_be_able_to_call_you_or_send_you_messages">Блокираните луѓе нема да можат да Ви се јават и да Ви испраќаат пораки.</string>
    <string name="BlockUnblockDialog_blocked_people_wont_be_able_to_send_you_messages">Блокираните луѓе нема да можат да Ви испраќаат пораки.</string>
    <!-- Message shown on block dialog when blocking the Signal release notes recipient -->
    <string name="BlockUnblockDialog_block_getting_signal_updates_and_news">Блокирај вести од Signal.</string>
    <!-- Message shown on unblock dialog when unblocking the Signal release notes recipient -->
    <string name="BlockUnblockDialog_resume_getting_signal_updates_and_news">Продолжи со примање вести од Signal</string>
    <string name="BlockUnblockDialog_unblock_s">Одблокирај го/ја %1$s?</string>
    <string name="BlockUnblockDialog_block">Блокирај</string>
    <string name="BlockUnblockDialog_block_and_leave">Блокирај и напушти</string>
    <string name="BlockUnblockDialog_report_spam_and_block">Пријави спам и блокирај</string>

    <!-- BucketedThreadMedia -->
    <string name="BucketedThreadMedia_Today">Денес</string>
    <string name="BucketedThreadMedia_Yesterday">Вчера</string>
    <string name="BucketedThreadMedia_This_week">Оваа недела</string>
    <string name="BucketedThreadMedia_This_month">Овој месец</string>
    <string name="BucketedThreadMedia_Large">Големи</string>
    <string name="BucketedThreadMedia_Medium">Средни</string>
    <string name="BucketedThreadMedia_Small">Мали</string>

    <!-- CameraXFragment -->
    <string name="CameraXFragment_tap_for_photo_hold_for_video">Допрете за фотографија, држете за видео</string>
    <string name="CameraXFragment_capture_description">Сними</string>
    <string name="CameraXFragment_change_camera_description">Смени камера</string>
    <string name="CameraXFragment_open_gallery_description">Отвори галерија</string>

    <!-- CameraContacts -->
    <string name="CameraContacts_recent_contacts">Скорешни контакти</string>
    <string name="CameraContacts_signal_contacts">Signal контакти</string>
    <string name="CameraContacts_signal_groups">Signal групи</string>
    <string name="CameraContacts_you_can_share_with_a_maximum_of_n_conversations">Можете да споделите максимално со %1$d разговори.</string>
    <string name="CameraContacts_select_signal_recipients">Избери Signal примачи</string>
    <string name="CameraContacts_no_signal_contacts">Нема Signal контакти</string>
    <string name="CameraContacts_you_can_only_use_the_camera_button">Можете да го користите само копчето за камерата за да испраќате слики на Signal контакти. </string>
    <string name="CameraContacts_cant_find_who_youre_looking_for">Не можете да го најдете контактот што го барате?</string>
    <string name="CameraContacts_invite_a_contact_to_join_signal">Поканете контакт да се приклучи на Molly</string>
    <string name="CameraContacts__menu_search">Барај</string>

    <!-- Censorship Circumvention Megaphone -->
    <!-- Title for an alert that shows at the bottom of the chat list letting people know that circumvention is no longer needed -->
    <string name="CensorshipCircumventionMegaphone_turn_off_censorship_circumvention">Да се ​​исклучи заобиколувањето на цензурата?</string>
    <!-- Body for an alert that shows at the bottom of the chat list letting people know that circumvention is no longer needed -->
    <string name="CensorshipCircumventionMegaphone_you_can_now_connect_to_the_signal_service">Сега можете директно да се поврзете со Signal услугата за подобро искуство.</string>
    <!-- Action to prompt the user to disable circumvention since it is no longer needed -->
    <string name="CensorshipCircumventionMegaphone_turn_off">Исклучи</string>
    <!-- Action to prompt the user to dismiss the alert at the bottom of the chat list -->
    <string name="CensorshipCircumventionMegaphone_no_thanks">Не, благодарам</string>

    <!-- ClearProfileActivity -->
    <string name="ClearProfileActivity_remove">Отстрани</string>
    <string name="ClearProfileActivity_remove_profile_photo">Да отстранам профилна слика?</string>
    <string name="ClearProfileActivity_remove_group_photo">Да отстранам групна слика?</string>

    <!-- ClientDeprecatedActivity -->
    <string name="ClientDeprecatedActivity_update_signal">Ажурирај го Molly</string>
    <string name="ClientDeprecatedActivity_this_version_of_the_app_is_no_longer_supported">Оваа верзија на апликацијата повеќе не е поддржана. За да продолжите да испраќате и примате пораки, ажурирајте на најновата верзија.</string>
    <string name="ClientDeprecatedActivity_update">Aжурирај</string>
    <string name="ClientDeprecatedActivity_dont_update">Не ажурирај</string>
    <string name="ClientDeprecatedActivity_warning">Предупредување</string>
    <string name="ClientDeprecatedActivity_your_version_of_signal_has_expired_you_can_view_your_message_history">Вашата верзија на Signal е застарена. Можете да ја видите историјата на вашите пораки, но нема да можете да испраќате или примате пораки сè додека не ја ажурирате апликацијата.</string>

    <!-- CommunicationActions -->
    <string name="CommunicationActions_no_browser_found">Не е пронајден веб прелистувач.</string>
    <string name="CommunicationActions_send_email">Испрати е-пошта</string>
    <string name="CommunicationActions_a_cellular_call_is_already_in_progress">Веќе е во тек мобилен повик.</string>
    <string name="CommunicationActions_start_voice_call">Да започнам гласовен повик?</string>
    <string name="CommunicationActions_cancel">Откажи</string>
    <string name="CommunicationActions_call">Повикај</string>
    <string name="CommunicationActions_insecure_call">Незаштитен повик</string>
    <string name="CommunicationActions_carrier_charges_may_apply">Можно е да важат трошоци од операторот. Бројот кој што го повикувате не е регистриран на Signal. Овој повик ќе биде направен преку мобилниот оператор, не преку интернет.</string>

    <!-- ConfirmIdentityDialog -->
    <string name="ConfirmIdentityDialog_your_safety_number_with_s_has_changed">Вашиот сигурносен број со %1$s е променет. Ова може да значи дека некој се обидува да ја пресретне Вашата комуникација, или пак дека %2$s го има реинсталирано Signal.</string>
    <string name="ConfirmIdentityDialog_you_may_wish_to_verify_your_safety_number_with_this_contact">Можеби сакате да го проверите Вашиот сигурносен број со овој контакт.</string>
    <string name="ConfirmIdentityDialog_accept">Прифати</string>

    <!-- ContactsCursorLoader -->
    <string name="ContactsCursorLoader_recent_chats">Скорешни разговори</string>
    <string name="ContactsCursorLoader_contacts">Контакти</string>
    <string name="ContactsCursorLoader_groups">Групи</string>
    <string name="ContactsCursorLoader_phone_number_search">Пребарување по телефонски број</string>
    <!-- Header for username search -->
    <string name="ContactsCursorLoader_find_by_username">Пронајдете со корисничко име</string>
    <!-- Label for my stories when selecting who to send media to -->
    <string name="ContactsCursorLoader_my_stories">Мои приказни</string>
    <!-- Text for a button that brings up a bottom sheet to create a new story. -->
    <string name="ContactsCursorLoader_new">Нова</string>

    <!-- ContactsDatabase -->
    <string name="ContactsDatabase_message_s">Порака %1$s</string>
    <string name="ContactsDatabase_signal_call_s">Signal повик %1$s</string>

    <!-- ContactNameEditActivity -->
    <!-- Toolbar title for contact name edit activity -->
    <string name="ContactNameEditActivity__edit_name">Сменете го името</string>
    <string name="ContactNameEditActivity_given_name">Име</string>
    <string name="ContactNameEditActivity_family_name">Презиме</string>
    <string name="ContactNameEditActivity_prefix">Префикс</string>
    <string name="ContactNameEditActivity_suffix">Суфикс</string>
    <string name="ContactNameEditActivity_middle_name">Средно име</string>

    <!-- ContactShareEditActivity -->
    <!-- ContactShareEditActivity toolbar title -->
    <string name="ContactShareEditActivity__send_contact">Испратете го контактот</string>
    <string name="ContactShareEditActivity_type_home">Дома</string>
    <string name="ContactShareEditActivity_type_mobile">Мобилен</string>
    <string name="ContactShareEditActivity_type_work">Работа</string>
    <string name="ContactShareEditActivity_type_missing">Друго</string>
    <string name="ContactShareEditActivity_invalid_contact">Избраниот контакт е невалиден</string>
    <!-- Content descrption for name edit button on contact share edit activity -->
    <string name="ContactShareEditActivity__edit_name">Сменете го името</string>
    <!-- Content description for user avatar in edit activity -->
    <string name="ContactShareEditActivity__avatar">Аватар</string>

    <!-- ConversationItem -->
    <string name="ConversationItem_error_not_sent_tap_for_details">Не е испратено, допрете за детали</string>
    <string name="ConversationItem_error_partially_not_delivered">Делумно испратено, допрете за детали</string>
    <string name="ConversationItem_error_network_not_delivered">Испраќањето е неуспешно</string>
    <string name="ConversationItem_received_key_exchange_message_tap_to_process">Примена порака за размена на клучеви, допрете за обработка.</string>
    <string name="ConversationItem_group_action_left">%1$s ја напушти групата.</string>
    <string name="ConversationItem_send_paused">Испраќањето е паузирано</string>
    <string name="ConversationItem_click_to_approve_unencrypted">Испраќањето не успеа, допрете за незаштитен одговор</string>
    <string name="ConversationItem_click_to_approve_unencrypted_sms_dialog_title">Да се вратам на нешифрирани SMS пораки?</string>
    <string name="ConversationItem_click_to_approve_unencrypted_mms_dialog_title">Да се вратам на нешифрирани MMS пораки?</string>
    <string name="ConversationItem_click_to_approve_unencrypted_dialog_message">Оваа порака <b>нема</b> да биде шифрирана бидејќи примачот повеќе не е корисник на Signal.\n\nДа се испрати незаштитена порака?</string>
    <string name="ConversationItem_unable_to_open_media">Не е пронајдена апликација која може да го отвори овој тип на медија.</string>
    <string name="ConversationItem_copied_text">Копирано %1$s</string>
    <string name="ConversationItem_from_s">од %1$s</string>
    <string name="ConversationItem_to_s">до %1$s</string>
    <string name="ConversationItem_read_more">  Прочитај повеќе</string>
    <string name="ConversationItem_download_more">  Преземи повеќе</string>
    <string name="ConversationItem_pending">  На чекање</string>
    <string name="ConversationItem_this_message_was_deleted">Оваа порака е избришана.</string>
    <string name="ConversationItem_you_deleted_this_message">Ја избришавте оваа порака.</string>
    <!-- Dialog error message shown when user can't download a message from someone else due to a permanent failure (e.g., unable to decrypt), placeholder is other's name -->
    <string name="ConversationItem_cant_download_message_s_will_need_to_send_it_again">Не може да се преземе пораката. %1$s ќе мора одново да ја испрати.</string>
    <!-- Dialog error message shown when user can't download an image message from someone else due to a permanent failure (e.g., unable to decrypt), placeholder is other's name -->
    <string name="ConversationItem_cant_download_image_s_will_need_to_send_it_again">Не може да се преземе сликата. %1$s ќе мора одново да ја испрати.</string>
    <!-- Dialog error message shown when user can't download a video message from someone else due to a permanent failure (e.g., unable to decrypt), placeholder is other's name -->
    <string name="ConversationItem_cant_download_video_s_will_need_to_send_it_again">Не може да се преземе видеото. %1$s ќе мора одново да ја испрати.</string>
    <!-- Dialog error message shown when user can't download a their own message via a linked device due to a permanent failure (e.g., unable to decrypt) -->
    <string name="ConversationItem_cant_download_message_you_will_need_to_send_it_again">Не може да се преземе пораката. Ќе мора да ја испратите одново.</string>
    <!-- Dialog error message shown when user can't download a their own image message via a linked device due to a permanent failure (e.g., unable to decrypt) -->
    <string name="ConversationItem_cant_download_image_you_will_need_to_send_it_again">Не може да се преземе сликата. Ќе мора да ја испратите одново.</string>
    <!-- Dialog error message shown when user can't download a their own video message via a linked device due to a permanent failure (e.g., unable to decrypt) -->
    <string name="ConversationItem_cant_download_video_you_will_need_to_send_it_again">Не може да се преземе видеото. Ќе мора да ја испратите одново.</string>

    <!-- ConversationActivity -->
    <string name="ConversationActivity_add_attachment">Додај прилог</string>
    <string name="ConversationActivity_select_contact_info">Изберете информации за контакт</string>
    <string name="ConversationActivity_compose_message">Напишете порака</string>
    <string name="ConversationActivity_sorry_there_was_an_error_setting_your_attachment">Извинете, се појави грешка при прикачување на прилогот.</string>
    <string name="ConversationActivity_recipient_is_not_a_valid_sms_or_email_address_exclamation">Адресата не е валидна SMS или e-mail адреса!</string>
    <string name="ConversationActivity_message_is_empty_exclamation">Пораката е празна!</string>
    <string name="ConversationActivity_group_members">Членови на групата</string>
    <string name="ConversationActivity__tap_here_to_start_a_group_call">Допри овде да започнеш групен повик</string>

    <string name="ConversationActivity_invalid_recipient">Погрешен примател!</string>
    <string name="ConversationActivity_added_to_home_screen">Додадено на почетниот екран</string>
    <string name="ConversationActivity_calls_not_supported">Повици не се поддржани</string>
    <string name="ConversationActivity_this_device_does_not_appear_to_support_dial_actions">Овој уред не поддржува повици.</string>
    <string name="ConversationActivity_transport_insecure_sms">Незаштитена SMS порака</string>
    <!-- A title for the option to send an SMS with a placeholder to put the name of their SIM card -->
    <string name="ConversationActivity_transport_insecure_sms_with_sim">Небезбедна SMS порака (%1$s)</string>
    <string name="ConversationActivity_transport_insecure_mms">Незаштитена MMS порака</string>
    <!-- A title for the option to send an SMS with a placeholder to put the name of their SIM card -->
    <string name="ConversationActivity_transport_insecure_mms_with_sim">Небезбедна MMS порака (%1$s)</string>
    <string name="ConversationActivity_transport_signal">Signal порака</string>
    <string name="ConversationActivity_lets_switch_to_signal">Ајде да се префрлиме на Molly %1$s</string>
    <string name="ConversationActivity_specify_recipient">Ве молиме изберете контакт</string>
    <string name="ConversationActivity_unblock">Одблокирај</string>
    <string name="ConversationActivity_attachment_exceeds_size_limits">Прилогот ги надминува ограничувањата на големината за видот на пораката што ја испраќате.</string>
    <string name="ConversationActivity_unable_to_record_audio">Не може да се снима аудио!</string>
    <string name="ConversationActivity_you_cant_send_messages_to_this_group">Не можете да испраќате пораки на оваа група бидејќи повеќе не сте член.</string>
    <string name="ConversationActivity_only_s_can_send_messages">Само %1$s може да испраќа пораки.</string>
    <string name="ConversationActivity_admins">администратори</string>
    <string name="ConversationActivity_message_an_admin">Испрати порака на админ</string>
    <string name="ConversationActivity_cant_start_group_call">Не можам да започнам групен повик</string>
    <string name="ConversationActivity_only_admins_of_this_group_can_start_a_call">Само администраторите на оваа група можат да започнат повик.</string>
    <string name="ConversationActivity_there_is_no_app_available_to_handle_this_link_on_your_device">Не постои апликација на Вашиот уред која што може да се справи со линкот.</string>
    <string name="ConversationActivity_your_request_to_join_has_been_sent_to_the_group_admin">Вашето барање за да се приклучите е испратено до администраторот на групата. Ќе бидете известени штом преземат нешто околу тоа.</string>
    <string name="ConversationActivity_cancel_request">Откажи барање</string>

    <string name="ConversationActivity_to_send_audio_messages_allow_signal_access_to_your_microphone">За да испраќате аудио пораки, дозволете му на Molly пристап до Вашиот микрофон.</string>
    <string name="ConversationActivity_signal_requires_the_microphone_permission_in_order_to_send_audio_messages">Molly има потреба од дозвола до микрофонот за да може да испраќа аудио пораки. Оваа дозвола е трајно одбиена. Ве молиме продолжете до менито за поставувања, изберете „Дозволи“ и вклучете „Микрофон“.</string>
    <string name="ConversationActivity_signal_needs_the_microphone_and_camera_permissions_in_order_to_call_s">Molly има потреба од дозвола до микрофонот и камерата за да може да воспостави повик со %1$s. Овие дозволи се трајно одбиени. Ве молиме продолжете до менито за поставувањата, изберете „Дозволи“ и вклучете „Микрофон“ и „Камера“.</string>
    <string name="ConversationActivity_to_capture_photos_and_video_allow_signal_access_to_the_camera">За да снимате фотографии и видеа, дозволете му на Molly пристап до камерата.</string>
    <string name="ConversationActivity_signal_needs_the_camera_permission_to_take_photos_or_video">Molly има потреба од дозвола до камерата за да слика и снима видео. Оваа дозвола е трајно одбиена. Ве молиме продолжете до менито за поставувања, изберете „Дозволи“ и вклучете „Камера”.</string>
    <string name="ConversationActivity_signal_needs_camera_permissions_to_take_photos_or_video">Molly има потреба од дозвола до камерата за да слика и снима видео</string>
    <string name="ConversationActivity_enable_the_microphone_permission_to_capture_videos_with_sound">Вклучете дозвола за микрофонот за снимање на видеа со звук.</string>
    <string name="ConversationActivity_signal_needs_the_recording_permissions_to_capture_video">Molly има потреба од дозвола до микрофонот за да може да снима видеа. Оваа дозвола е трајно одбиена. Ве молиме продолжете до менито за поставувањата, изберете „Дозволи“ и вклучете „Микрофон“ и „Камера“.</string>
    <string name="ConversationActivity_signal_needs_recording_permissions_to_capture_video">Molly има потреба од дозвола до микрофонот за да снима видеа.</string>

    <string name="ConversationActivity_quoted_contact_message">%1$s %2$s</string>
    <string name="ConversationActivity_signal_cannot_sent_sms_mms_messages_because_it_is_not_your_default_sms_app">Signal не може да испраќа SMS/MMS пораки бидејќи не е Ваша стандардна апликација за SMS. Дали сакате да го промените ова во поставувањата на Android?</string>
    <string name="ConversationActivity_yes">Да</string>
    <string name="ConversationActivity_no">Не</string>
    <string name="ConversationActivity_search_position">%1$d од %2$d</string>
    <string name="ConversationActivity_no_results">Нема резултати</string>

    <string name="ConversationActivity_sticker_pack_installed">Инсталиран пакет со стикери</string>
    <string name="ConversationActivity_new_say_it_with_stickers">Ново! Искажи се со стикери</string>

    <string name="ConversationActivity_cancel">Откажи</string>
    <string name="ConversationActivity_delete_conversation">Избриши разговор?</string>
    <string name="ConversationActivity_delete_and_leave_group">Да избришам и да ја напуштам групата?</string>
    <string name="ConversationActivity_this_conversation_will_be_deleted_from_all_of_your_devices">Овој разговор ќе биде избришан од сите Ваши уреди.</string>
    <string name="ConversationActivity_you_will_leave_this_group_and_it_will_be_deleted_from_all_of_your_devices">Ќе ја напуштите оваа група и таа ќе биде избришана од сите Ваши уреди.</string>
    <string name="ConversationActivity_delete">Избриши</string>
    <string name="ConversationActivity_delete_and_leave">Избриши и напушти</string>
    <string name="ConversationActivity__to_call_s_signal_needs_access_to_your_microphone">За да го/ја повикате %1$s, на Molly му треба пристап до микрофонот</string>

    <string name="ConversationActivity__more_options_now_in_group_settings">Повеќе опции во „Групни поставувања“</string>

    <string name="ConversationActivity_join">Приклучи сѐ</string>
    <string name="ConversationActivity_full">Полно е</string>

    <string name="ConversationActivity_error_sending_media">Грешка при испраќање на медија</string>

    <string name="ConversationActivity__reported_as_spam_and_blocked">Пријавено како спам и блокирано.</string>

    <!-- Message shown when opening an SMS conversation with SMS disabled and they have unexported sms messages -->
    <string name="ConversationActivity__sms_messaging_is_currently_disabled_you_can_export_your_messages_to_another_app_on_your_phone">Моментално SMS допишувањето е оневозможено. Можете да ги извезете вашите пораки во друга апликација на вашиот телефон.</string>
    <!-- Message shown when opening an SMS conversation with SMS disabled and they have unexported sms messages -->
    <string name="ConversationActivity__sms_messaging_is_no_longer_supported_in_signal_you_can_export_your_messages_to_another_app_on_your_phone">Signal повеќе не поддржува SMS пораки. Можете да ги извезете вашите пораки во друга апликација на вашиот телефон.</string>
    <!-- Action button shown when in sms conversation, sms is disabled, and unexported sms messages are present -->
    <string name="ConversationActivity__export_sms_messages">Извезете SMS пораки</string>
    <!-- Message shown when opening an SMS conversation with SMS disabled and there are no exported messages -->
    <string name="ConversationActivity__sms_messaging_is_currently_disabled_invite_s_to_to_signal_to_keep_the_conversation_here">Моментално SMS допишувањето е оневозможено. Испратете покана на %1$s за користење Signal за да продолжите со разговорот тука.</string>
    <!-- Message shown when opening an SMS conversation with SMS disabled and there are no exported messages -->
    <string name="ConversationActivity__sms_messaging_is_no_longer_supported_in_signal_invite_s_to_to_signal_to_keep_the_conversation_here">Signal повеќе не поддржува SMS пораки. Испратете покана на %1$s за користење Signal за да продолжите со разговорот тука.</string>
    <!-- Action button shown when opening an SMS conversation with SMS disabled and there are no exported messages -->
    <string name="ConversationActivity__invite_to_signal">Испрати покана за Signal</string>
    <!-- Snackbar message shown after dismissing the full screen sms export megaphone indicating we'll do it again soon -->
    <string name="ConversationActivity__you_will_be_reminded_again_soon">Ќе ве потсетиме повторно наскоро.</string>

    <!-- ConversationAdapter -->
    <plurals name="ConversationAdapter_n_unread_messages">
        <item quantity="one">%1$d непрочитана порака</item>
        <item quantity="other">%1$d непрочитани пораки</item>
    </plurals>

    <!-- ConversationFragment -->
    <!-- Toast text when contacts activity is not found -->
    <string name="ConversationFragment__contacts_app_not_found">Не е пронајдена апликација со контакти.</string>
    <plurals name="ConversationFragment_delete_selected_messages">
        <item quantity="one">Да ја избришам избраната порака?</item>
        <item quantity="other">Да ги избришам избраните пораки?</item>
    </plurals>
    <string name="ConversationFragment_save_to_sd_card">Да се зачува во склад?</string>
    <plurals name="ConversationFragment_saving_n_media_to_storage_warning">
        <item quantity="one">Со зачувување на оваа медија во складот, сите други апликации ќе добијат пристап до неа.\n\nСакате да продолжите?</item>
        <item quantity="other">Со зачувување на сите %1$d медии во складот, сите други апликации ќе добијат пристап до нив.\n\nСакате да продолжите?</item>
    </plurals>
    <plurals name="ConversationFragment_error_while_saving_attachments_to_sd_card">
        <item quantity="one">Грешка при зачувување на прилогот во складот!</item>
        <item quantity="other">Грешка при зачувување на прилози во складот!</item>
    </plurals>
    <string name="ConversationFragment_unable_to_write_to_sd_card_exclamation">Не може да се запишува во складот!</string>
    <plurals name="ConversationFragment_saving_n_attachments">
        <item quantity="one">Зачувувам прилог</item>
        <item quantity="other">Зачувувам %1$d прилози</item>
    </plurals>
    <plurals name="ConversationFragment_saving_n_attachments_to_sd_card">
        <item quantity="one">Го зачувувам прилогот во складот…</item>
        <item quantity="other">Зачувувам %1$d прилози во складот…</item>
    </plurals>
    <string name="ConversationFragment_pending">На чекање…</string>
    <string name="ConversationFragment_push">Интернет (Signal)</string>
    <string name="ConversationFragment_mms">MMS</string>
    <string name="ConversationFragment_sms">SMS</string>
    <string name="ConversationFragment_deleting">Бришење</string>
    <string name="ConversationFragment_deleting_messages">Бришење на пораките…</string>
    <string name="ConversationFragment_delete_for_me">Избриши за мене</string>
    <string name="ConversationFragment_delete_for_everyone">Избриши за сите</string>
    <!-- Dialog button for deleting one or more note-to-self messages only on this device, leaving that same message intact on other devices. -->
    <string name="ConversationFragment_delete_on_this_device">Избриши на овој уред</string>
    <!-- Dialog button for deleting one or more note-to-self messages on all linked devices. -->
    <string name="ConversationFragment_delete_everywhere">Избриши секаде</string>
    <string name="ConversationFragment_this_message_will_be_deleted_for_everyone_in_the_conversation">Оваа порака ќе биде избришана за сите во разговорот ако се на понова верзија на Signal. Тие ќе можат да видат дека сте ја избришале пораката.</string>
    <string name="ConversationFragment_quoted_message_not_found">Оригиналната порака не е пронајдена</string>
    <string name="ConversationFragment_quoted_message_no_longer_available">Оригиналната порака повеќе не е достапна</string>
    <string name="ConversationFragment_failed_to_open_message">Не успеа да се отвори пораката</string>
    <string name="ConversationFragment_you_can_swipe_to_the_right_reply">Можете да повлечете на десно на било која порака за брз одговор</string>
    <string name="ConversationFragment_you_can_swipe_to_the_left_reply">Можете да повлечете на лево на било која порака за брз одговор</string>
    <string name="ConversationFragment_outgoing_view_once_media_files_are_automatically_removed">Испратени еднократно видливи медија датотеки автоматски се отстрануваат откога ќе се испратат</string>
    <string name="ConversationFragment_you_already_viewed_this_message">Веќе сте ја виделе оваа порака</string>
    <string name="ConversationFragment__you_can_add_notes_for_yourself_in_this_conversation">Можете да додадате белешки во овој разговор.\nАко Вашата сметка има поврзани уреди, новите белешки ќе бидат синхронизирани.</string>
    <string name="ConversationFragment__d_group_members_have_the_same_name">%1$d членови на групата го имаат истото име.</string>
    <string name="ConversationFragment__tap_to_review">Допрете за преглед</string>
    <string name="ConversationFragment__review_requests_carefully">Внимателно прегледајте ги барањата</string>
    <string name="ConversationFragment__signal_found_another_contact_with_the_same_name">Molly пронајде друг контакт со истото име.</string>
    <string name="ConversationFragment_contact_us">Контактирајте нѐ</string>
    <string name="ConversationFragment_verify">Провери</string>
    <string name="ConversationFragment_not_now">Не сега</string>
    <string name="ConversationFragment_your_safety_number_with_s_changed">Вашиот сигурносен број со %1$s е променет</string>
    <string name="ConversationFragment_your_safety_number_with_s_changed_likey_because_they_reinstalled_signal">Вашиот сигурносен број со %1$s е променет, најверојатно бидејќи го има реинсталирано Signal или го има променето уредот. Допрете „Провери“ за да го потврдите новиот сигурносен број. Ова не е задолжително.</string>
    <!-- Message shown to indicate which notification profile is on/active -->
    <string name="ConversationFragment__s_on">%1$s вклучен</string>
    <!-- Dialog title for block group link join requests -->
    <string name="ConversationFragment__block_request">Да го блокирам барањето?</string>
    <!-- Dialog message for block group link join requests -->
    <string name="ConversationFragment__s_will_not_be_able_to_join_or_request_to_join_this_group_via_the_group_link">%1$s нема да може да се приклучи или да побара да се приклучи на оваа група преку групниот линк. Сè уште може рачно да се додаде во групата.</string>
    <!-- Dialog confirm block request button -->
    <string name="ConversationFragment__block_request_button">Блокирај барање</string>
    <!-- Dialog cancel block request button -->
    <string name="ConversationFragment__cancel">Откажи</string>
    <!-- Message shown after successfully blocking join requests for a user -->
    <string name="ConversationFragment__blocked">Блокиран/а</string>

    <plurals name="ConversationListFragment_delete_selected_conversations">
        <item quantity="one">Да го избришам избраниот разговор?</item>
        <item quantity="other">Да ги избришам избраните разговори?</item>
    </plurals>
    <plurals name="ConversationListFragment_this_will_permanently_delete_all_n_selected_conversations">
        <item quantity="one">Ова трајно ќе го избрише избраниот разговор.</item>
        <item quantity="other">Ова трајно ќе ги избрише сите %1$d избрани разговори.</item>
    </plurals>
    <string name="ConversationListFragment_deleting">Бришење</string>
    <string name="ConversationListFragment_deleting_selected_conversations">Бришење на избраните разговори…</string>
    <plurals name="ConversationListFragment_conversations_archived">
        <item quantity="one">Разговорот е архивиран</item>
        <item quantity="other">Архивирани се %1$d разговори</item>
    </plurals>
    <string name="ConversationListFragment_undo">Врати</string>
    <plurals name="ConversationListFragment_moved_conversations_to_inbox">
        <item quantity="one">Разговорот е преместен во сандачето</item>
        <item quantity="other">Преместени се %1$d разговори во сандачето</item>
    </plurals>
    <plurals name="ConversationListFragment_read_plural">
        <item quantity="one">Прочитано</item>
        <item quantity="other">Прочитано</item>
    </plurals>
    <plurals name="ConversationListFragment_unread_plural">
        <item quantity="one">Непрочитано</item>
        <item quantity="other">Непрочитано</item>
    </plurals>
    <plurals name="ConversationListFragment_pin_plural">
        <item quantity="one">Закачи</item>
        <item quantity="other">Закачи</item>
    </plurals>
    <plurals name="ConversationListFragment_unpin_plural">
        <item quantity="one">Откачи</item>
        <item quantity="other">Откачи</item>
    </plurals>
    <plurals name="ConversationListFragment_mute_plural">
        <item quantity="one">Исклучи известувања</item>
        <item quantity="other">Исклучи известувања</item>
    </plurals>
    <plurals name="ConversationListFragment_unmute_plural">
        <item quantity="one">Вклучи известувања</item>
        <item quantity="other">Вклучи известувања</item>
    </plurals>
    <string name="ConversationListFragment_select">Избери</string>
    <plurals name="ConversationListFragment_archive_plural">
        <item quantity="one">Архивирај</item>
        <item quantity="other">Архивирај</item>
    </plurals>
    <plurals name="ConversationListFragment_unarchive_plural">
        <item quantity="one">Деархивирај</item>
        <item quantity="other">Деархивирај</item>
    </plurals>
    <plurals name="ConversationListFragment_delete_plural">
        <item quantity="one">Избриши</item>
        <item quantity="other">Избриши</item>
    </plurals>
    <string name="ConversationListFragment_select_all">Избери сѐ</string>
    <plurals name="ConversationListFragment_s_selected">
        <item quantity="one">%1$d избрана</item>
        <item quantity="other">%1$d избрани</item>
    </plurals>

    <!-- Show in conversation list overflow menu to open selection bottom sheet -->
    <string name="ConversationListFragment__notification_profile">Профил за известување</string>
    <!-- Tooltip shown after you have created your first notification profile -->
    <string name="ConversationListFragment__turn_your_notification_profile_on_or_off_here">Овде вклучете или исклучете го Вашиот профил за известување.</string>
    <!-- Message shown in top toast to indicate the named profile is on -->
    <string name="ConversationListFragment__s_on">%1$s вклучен</string>

    <!-- ConversationListItem -->
    <string name="ConversationListItem_key_exchange_message">Порака за размена на клучеви</string>

    <!-- ConversationListItemAction -->
    <string name="ConversationListItemAction_archived_conversations_d">Архивирани разговори (%1$d)</string>

    <!-- ConversationTitleView -->
    <string name="ConversationTitleView_verified">Проверено</string>
    <string name="ConversationTitleView_you">Вие</string>

    <!-- ConversationTypingView -->
    <string name="ConversationTypingView__plus_d">+%1$d</string>

    <!-- CreateGroupActivity -->
    <string name="CreateGroupActivity__select_members">Изберете членови</string>

    <!-- CreateProfileActivity -->
    <string name="CreateProfileActivity__profile">Профил</string>
    <string name="CreateProfileActivity_error_setting_profile_photo">Грешка при поставување на профилната слика</string>
    <string name="CreateProfileActivity_problem_setting_profile">Проблем со поставување на профилот</string>
    <string name="CreateProfileActivity_set_up_your_profile">Поставете го Вашиот профил</string>
    <string name="CreateProfileActivity_signal_profiles_are_end_to_end_encrypted">Вашиот профил и промените на профилот ќе бидат видливи за луѓето со кои се допишувате, вашите контакти и групи.</string>
    <string name="CreateProfileActivity_set_avatar_description">Постави аватар</string>

    <!-- ProfileCreateFragment -->
    <!-- Displayed at the top of the screen and explains how profiles can be viewed. -->
    <string name="ProfileCreateFragment__profiles_are_visible_to_contacts_and_people_you_message">Профилите се видливи за луѓето со кои се допишувате, вашите контакти и групите.</string>
    <!-- Title of clickable row to select phone number privacy settings -->
    <string name="ProfileCreateFragment__who_can_find_me">Кој може да ме пронајде со мојот телефонски број?</string>

    <!-- WhoCanSeeMyPhoneNumberFragment -->
    <!-- Toolbar title for this screen -->
    <string name="WhoCanSeeMyPhoneNumberFragment__who_can_find_me_by_number">Кој може да ме пронајде со мојот телефонски број?</string>
    <!-- Description for radio item stating anyone can see your phone number -->
    <string name="WhoCanSeeMyPhoneNumberFragment__anyone_who_has">Сите кои го имаат вашиот телефонски број зачуван како контакт ќе ве гледаат како контакт на Signal. Останатите ќе можат да ве пронајдат со вашиот телефонски број во „Барај“.</string>
    <!-- Description for radio item stating no one will be able to see your phone number -->
    <string name="WhoCanSeeMyPhoneNumberFragment__nobody_on_signal">Никој на Signal нема да може да ве пронајде со вашиот телефонски број.</string>

    <!-- ChooseBackupFragment -->
    <string name="ChooseBackupFragment__restore_from_backup">Да се ​​врати од резервна копија?</string>
    <string name="ChooseBackupFragment__restore_your_messages_and_media">Вратете ги Вашите пораки и медија од локалната резервна копија. Ако не ги вратите сега, нема да можете да го сторите тоа подоцна.</string>
    <string name="ChooseBackupFragment__icon_content_description">Икона за враќање на резервна копија</string>
    <string name="ChooseBackupFragment__choose_backup">Изберете резервна копија</string>
    <string name="ChooseBackupFragment__learn_more">Дознајте повеќе</string>
    <string name="ChooseBackupFragment__no_file_browser_available">Не е достапен прелистувач за датотеки</string>

    <!-- RestoreBackupFragment -->
    <string name="RestoreBackupFragment__restore_complete">Враќањето е завршено</string>
    <string name="RestoreBackupFragment__to_continue_using_backups_please_choose_a_folder">За да продолжите со употреба на резервната копија, Ве молиме изберете папка. Новите резервни копии ќе бидат зачувани на оваа локација.</string>
    <string name="RestoreBackupFragment__choose_folder">Избери папка</string>
    <string name="RestoreBackupFragment__not_now">Не сега</string>
    <!-- Couldn\'t find the selected backup -->
    <string name="RestoreBackupFragment__backup_not_found">Резервната копија не е пронајдена.</string>
    <!-- Couldn\'t read the selected backup -->
    <string name="RestoreBackupFragment__backup_could_not_be_read">Резервната копија не може да се прочита.</string>
    <!-- Backup has an unsupported file extension -->
    <string name="RestoreBackupFragment__backup_has_a_bad_extension">Резервната копија има погрешна екстензија.</string>

    <!-- BackupsPreferenceFragment -->
    <string name="BackupsPreferenceFragment__chat_backups">Резервни копии на разговори</string>
    <string name="BackupsPreferenceFragment__backups_are_encrypted_with_a_passphrase">Резервните копии се шифрираат со лозинка и се складираат на Вашиот уред.</string>
    <string name="BackupsPreferenceFragment__create_backup">Создај резервна копија</string>
    <string name="BackupsPreferenceFragment__last_backup">Последна резервна копија: %1$s</string>
    <string name="BackupsPreferenceFragment__backup_folder">Папка за резервна копија</string>
    <string name="BackupsPreferenceFragment__verify_backup_passphrase">Провери лозинка за резервна копија</string>
    <string name="BackupsPreferenceFragment__test_your_backup_passphrase">Тестирајте ја лозинката за резервната копија и проверете дали е точна</string>
    <string name="BackupsPreferenceFragment__turn_on">Вклучи</string>
    <string name="BackupsPreferenceFragment__turn_off">Исклучи</string>
    <string name="BackupsPreferenceFragment__to_restore_a_backup">"За да вратите резервна копија, инсталирајте нова копија на Molly. Отворете ја апликацијата и допрете „Врати резервна копија“, потоа лоцирајте ја датотеката со резервната копија. %1$s"</string>
    <string name="BackupsPreferenceFragment__learn_more">Дознајте повеќе</string>
    <string name="BackupsPreferenceFragment__in_progress">Во тек…</string>
    <!-- Status text shown in backup preferences when verifying a backup -->
    <string name="BackupsPreferenceFragment__verifying_backup">Проверување на резервна копија…</string>
    <string name="BackupsPreferenceFragment__d_so_far">%1$d до сега…</string>
    <!-- Show percentage of completion of backup -->
    <string name="BackupsPreferenceFragment__s_so_far">%1$s%% до сега…</string>
    <string name="BackupsPreferenceFragment_signal_requires_external_storage_permission_in_order_to_create_backups">Molly има потреба од дозвола до надворешен склад за да може да создава резервни копии. Оваа дозвола е трајно одбиена. Ве молиме продолжете до менито за поставувања, изберете „Дозволи“ и вклучете „Склад“.</string>


    <!-- CustomDefaultPreference -->
    <string name="CustomDefaultPreference_using_custom">Користите прилагодено: %1$s</string>
    <string name="CustomDefaultPreference_using_default">Користите стандардно: %1$s</string>
    <string name="CustomDefaultPreference_none">Нема</string>

    <!-- AvatarSelectionBottomSheetDialogFragment -->
    <string name="AvatarSelectionBottomSheetDialogFragment__choose_photo">Избери слика</string>
    <string name="AvatarSelectionBottomSheetDialogFragment__take_photo">Сликај</string>
    <string name="AvatarSelectionBottomSheetDialogFragment__choose_from_gallery">Избери од галерија</string>
    <string name="AvatarSelectionBottomSheetDialogFragment__remove_photo">Отстрани слика</string>
    <string name="AvatarSelectionBottomSheetDialogFragment__taking_a_photo_requires_the_camera_permission">За сликање потребна е дозвола за камерата.</string>
    <string name="AvatarSelectionBottomSheetDialogFragment__viewing_your_gallery_requires_the_storage_permission">За прегледување на Вашата галерија потребна е дозвола за складот.</string>

    <!-- DateUtils -->
    <string name="DateUtils_just_now">Сега</string>
    <string name="DateUtils_minutes_ago">%1$dм</string>
    <string name="DateUtils_today">Денес</string>
    <string name="DateUtils_yesterday">Вчера</string>

    <!-- DecryptionFailedDialog -->
    <string name="DecryptionFailedDialog_chat_session_refreshed">Сесијата со разговорот е освежена</string>
    <string name="DecryptionFailedDialog_signal_uses_end_to_end_encryption">Signal користи шифрирање од-крај-до-крај и можно е да има потреба да ги освежи Вашите разговори понекогаш. Ова нема никаков ефект на безбедноста на разговорите, но може да се случи да пропуштите порака од овој контакт. Затоа можете да го прашате повторно да ја испрати пораката.</string>

    <!-- DeviceListActivity -->
    <string name="DeviceListActivity_unlink_s">Да го одврзам \'%1$s\'?</string>
    <string name="DeviceListActivity_by_unlinking_this_device_it_will_no_longer_be_able_to_send_or_receive">Ако го одврзете овој уред истиот повеќе нема да може да праќа и прима пораки.</string>
    <string name="DeviceListActivity_network_connection_failed">Мрежната врска е неуспешна</string>
    <string name="DeviceListActivity_try_again">Обиди се повторно</string>
    <string name="DeviceListActivity_unlinking_device">Одврзувам уред…</string>
    <string name="DeviceListActivity_unlinking_device_no_ellipsis">Одврзувам уред</string>
    <string name="DeviceListActivity_network_failed">Мрежата падна!</string>

    <!-- DeviceListItem -->
    <string name="DeviceListItem_unnamed_device">Неименуван уред</string>
    <string name="DeviceListItem_linked_s">Поврзан %1$s</string>
    <string name="DeviceListItem_last_active_s">Последен пат активен: %1$s</string>
    <string name="DeviceListItem_today">Денес</string>

    <!-- DocumentView -->
    <string name="DocumentView_unnamed_file">Неименувана датотека</string>

    <!-- DozeReminder -->
    <string name="DozeReminder_optimize_for_missing_play_services">Оптимизација за недостапни Play услуги</string>
    <string name="DozeReminder_this_device_does_not_support_play_services_tap_to_disable_system_battery">Овој уред не поддржува Play услуги. Допрете овде за да исклучите системска оптимизација на батеријата што го спречува Molly да прима пораки додека е неактивен.</string>

    <!-- ExpiredBuildReminder -->
    <string name="ExpiredBuildReminder_this_version_of_signal_has_expired">Оваа верзија на Signal е истечена. Ажурирајте веднаш за да испраќате и примате пораки.</string>
    <string name="ExpiredBuildReminder_update_now">Ажурирај веднаш</string>

    <!-- PendingGroupJoinRequestsReminder -->
    <plurals name="PendingGroupJoinRequestsReminder_d_pending_member_requests">
        <item quantity="one">%1$d барање за членство во листата на чекање.</item>
        <item quantity="other">%1$d барања за членство во листата на чекање.</item>
    </plurals>
    <string name="PendingGroupJoinRequestsReminder_view">Преглед</string>

    <!-- GcmRefreshJob -->
    <string name="GcmRefreshJob_Permanent_Signal_communication_failure">Трајно неуспешна комуникација со Signal</string>
    <string name="GcmRefreshJob_Signal_was_unable_to_register_with_Google_Play_Services">Molly не успеа да се регистрира со Google Play услуги. Пораките и повиците од Molly се оневозможени. Ве молиме пробајте да се регистрирате повторно во Поставувања &gt; Напредно.</string>


    <!-- GiphyActivity -->
    <string name="GiphyActivity_error_while_retrieving_full_resolution_gif">Грешка при преземање на GIF со целосна резолуција</string>

    <!-- GiphyFragmentPageAdapter -->
    <string name="GiphyFragmentPagerAdapter_gifs">GIF-ови</string>
    <string name="GiphyFragmentPagerAdapter_stickers">Стикери</string>

    <!-- AddToGroupActivity -->
    <string name="AddToGroupActivity_add_member">Да додадам член?</string>
    <string name="AddToGroupActivity_add_s_to_s">Да го/ја додадам „%1$s“ во група „%2$s“?</string>
    <string name="AddToGroupActivity_s_added_to_s">\"%1$s\" е додаден/а во \"%2$s\".</string>
    <string name="AddToGroupActivity_add_to_group">Додај во група</string>
    <string name="AddToGroupActivity_add_to_groups">Додај во групи</string>
    <string name="AddToGroupActivity_this_person_cant_be_added_to_legacy_groups">Оваа личност не може да биде додадена во застарени групи.</string>
    <string name="AddToGroupActivity_add">Додај</string>
    <string name="AddToGroupActivity_add_to_a_group">Додај во група</string>

    <!-- ChooseNewAdminActivity -->
    <string name="ChooseNewAdminActivity_choose_new_admin">Избери нов администратор</string>
    <string name="ChooseNewAdminActivity_done">Готово</string>
    <string name="ChooseNewAdminActivity_you_left">Ја напуштивте \"%1$s.\"</string>

    <!-- GroupMembersDialog -->
    <string name="GroupMembersDialog_you">Вие</string>

    <!-- GV2 access levels -->
    <string name="GroupManagement_access_level_anyone">Било кој</string>
    <string name="GroupManagement_access_level_all_members">Сите членови</string>
    <string name="GroupManagement_access_level_only_admins">Само администратори</string>
    <string name="GroupManagement_access_level_no_one">Никој</string>
    <string name="GroupManagement_access_level_unknown" translatable="false">Unknown</string>
    <array name="GroupManagement_edit_group_membership_choices">
        <item>@string/GroupManagement_access_level_all_members</item>
        <item>@string/GroupManagement_access_level_only_admins</item>
    </array>
    <array name="GroupManagement_edit_group_info_choices">
        <item>@string/GroupManagement_access_level_all_members</item>
        <item>@string/GroupManagement_access_level_only_admins</item>
    </array>

    <!-- GV2 invites sent -->
    <plurals name="GroupManagement_invitation_sent">
        <item quantity="one">Поканата е испратена</item>
        <item quantity="other">Испратени се %1$d покани</item>
    </plurals>
    <string name="GroupManagement_invite_single_user">„%1$s“ не може автоматски да се додаде во оваа група од Вас.\n\nПоканет/а е да се приклучи и нема да гледа групни пораки додека не прифати.</string>
    <string name="GroupManagement_invite_multiple_users">Овие корисници не можат да бидат автоматски додадени во оваа група од Вас.\n\nТие се поканети да се приклучат и нема да гледаат групни пораки додека не прифатат.</string>

    <!-- GroupsV1MigrationLearnMoreBottomSheetDialogFragment -->
    <string name="GroupsV1MigrationLearnMore_what_are_new_groups">Што се тоа нови групи?</string>
    <string name="GroupsV1MigrationLearnMore_new_groups_have_features_like_mentions">Нови групи доаѓаат со опции како @спомнувања и администратори на групи. Исто така ќе поддржуваат повеќе опции во иднина.</string>
    <string name="GroupsV1MigrationLearnMore_all_message_history_and_media_has_been_kept">Цела историја на пораки и медија беа зачувани од пред надградбата.</string>
    <string name="GroupsV1MigrationLearnMore_you_will_need_to_accept_an_invite_to_join_this_group_again">Ќе треба да прифатите покана за повторно да се приклучите на оваа група и нема да примате групни пораки додека не прифатите.</string>
    <plurals name="GroupsV1MigrationLearnMore_these_members_will_need_to_accept_an_invite">
        <item quantity="one">Овoj член ќе треба да ја прифати поканата за повторно да се приклучи на оваа група и нема да прима групни пораки додека не прифати:</item>
        <item quantity="other">Овие членови ќе треба да ја прифатат поканата за повторно да се приклучат на оваа група и нема да примаат групни пораки додека не прифатат:</item>
    </plurals>
    <plurals name="GroupsV1MigrationLearnMore_these_members_were_removed_from_the_group">
        <item quantity="one">Овој член беше отстранет од групата и нема да може да се приклучи повторно додека не ја надгради апликацијата:</item>
        <item quantity="other">Овие членови беа отстранети од групата и нема да можат да се приклучат повторно додека не ја надградат апликацијата:</item>
    </plurals>

    <!-- GroupsV1MigrationInitiationBottomSheetDialogFragment -->
    <string name="GroupsV1MigrationInitiation_upgrade_to_new_group">Наградба кон нови групи</string>
    <string name="GroupsV1MigrationInitiation_upgrade_this_group">Надградете ја оваа група</string>
    <string name="GroupsV1MigrationInitiation_new_groups_have_features_like_mentions">Нови групи доаѓаат со опции како @спомнувања и администратори на групи. Исто така ќе поддржуваат повеќе опции во иднина.</string>
    <string name="GroupsV1MigrationInitiation_all_message_history_and_media_will_be_kept">Цела историја на пораки и медија од пред надградбата ќе бидат зачувани.</string>
    <string name="GroupsV1MigrationInitiation_encountered_a_network_error">Се случи мрежна грешка. Обидете се повторно подоцна.</string>
    <string name="GroupsV1MigrationInitiation_failed_to_upgrade">Неуспешна надградба.</string>
    <plurals name="GroupsV1MigrationInitiation_these_members_will_need_to_accept_an_invite">
        <item quantity="one">Овој член ќе треба да ја прифати поканата за повторно да се приклучи на оваа група и нема да прима групни пораки додека не прифати:</item>
        <item quantity="other">Овие членови ќе треба да ја прифатат поканата за повторно да се приклучат на оваа група и нема да примаат групни пораки додека не прифатат:</item>
    </plurals>
    <plurals name="GroupsV1MigrationInitiation_these_members_are_not_capable_of_joining_new_groups">
        <item quantity="one">Овој член не е во можност да се приклучи на нови групи и ќе биде отстранет од групата:</item>
        <item quantity="other">Овие членови не се во можност да се приклучат на нови групи и ќе бидат отстранети од групата:</item>
    </plurals>

    <!-- GroupsV1MigrationSuggestionsReminder -->
    <plurals name="GroupsV1MigrationSuggestionsReminder_members_couldnt_be_added_to_the_new_group">
        <item quantity="one">%1$d член не можеше да биде повторно додаден во нова група. Дали сакате да го додадете сега?</item>
        <item quantity="other">%1$d членови не можеа да бидат повторно додадени во нова група. Дали сакате да ги додадете сега?</item>
    </plurals>
    <plurals name="GroupsV1MigrationSuggestionsReminder_add_members">
        <item quantity="one">Додај член</item>
        <item quantity="other">Додај членови</item>
    </plurals>
    <string name="GroupsV1MigrationSuggestionsReminder_no_thanks">Не, благодарам</string>

    <!-- GroupsV1MigrationSuggestionsDialog -->
    <plurals name="GroupsV1MigrationSuggestionsDialog_add_members_question">
        <item quantity="one">Да додадам член?</item>
        <item quantity="other">Да додадам членови?</item>
    </plurals>
    <plurals name="GroupsV1MigrationSuggestionsDialog_these_members_couldnt_be_automatically_added">
        <item quantity="one">Овој член не можеше да биде автоматски додаден во новата група кога беше надградена:</item>
        <item quantity="other">Овие членови не можеа да бидат автоматски додадени во новата група кога беше надградена:</item>
    </plurals>
    <plurals name="GroupsV1MigrationSuggestionsDialog_add_members">
        <item quantity="one">Додај член</item>
        <item quantity="other">Додај членови</item>
    </plurals>
    <plurals name="GroupsV1MigrationSuggestionsDialog_failed_to_add_members_try_again_later">
        <item quantity="one">Не успеа да се додаде член. Обидете се повторно подоцна.</item>
        <item quantity="other">Не успеа да се додадат членови. Обидете се повторно подоцна.</item>
    </plurals>
    <plurals name="GroupsV1MigrationSuggestionsDialog_cannot_add_members">
        <item quantity="one">Не може да се додаде член.</item>
        <item quantity="other">Не може да се додадат членови.</item>
    </plurals>

    <!-- LeaveGroupDialog -->
    <string name="LeaveGroupDialog_leave_group">Напушти група?</string>
    <string name="LeaveGroupDialog_you_will_no_longer_be_able_to_send_or_receive_messages_in_this_group">Повеќе нема да можете да испраќате и примате пораки во оваа група.</string>
    <string name="LeaveGroupDialog_leave">Напушти</string>
    <string name="LeaveGroupDialog_choose_new_admin">Избери нов администратор</string>
    <string name="LeaveGroupDialog_before_you_leave_you_must_choose_at_least_one_new_admin_for_this_group">Пред да ја напуштите групата, мора да изберете барем еден администратор за оваа група.</string>
    <string name="LeaveGroupDialog_choose_admin">Избери администратор</string>

    <!-- LinkPreviewView -->
    <string name="LinkPreviewView_no_link_preview_available">Не е достапен преглед за линкот</string>
    <string name="LinkPreviewView_this_group_link_is_not_active">Групниот линк не е активен</string>
    <string name="LinkPreviewView_domain_date">%1$s · %2$s</string>

    <!-- LinkPreviewRepository -->
    <plurals name="LinkPreviewRepository_d_members">
        <item quantity="one">%1$d член</item>
        <item quantity="other">%1$d членови</item>
    </plurals>

    <!-- PendingMembersActivity -->
    <string name="PendingMembersActivity_pending_group_invites">Групни покани на чекање</string>
    <string name="PendingMembersActivity_requests">Барања</string>
    <string name="PendingMembersActivity_invites">Покани</string>
    <string name="PendingMembersActivity_people_you_invited">Луѓе кои ги поканивте</string>
    <string name="PendingMembersActivity_you_have_no_pending_invites">Немате покани на чекање.</string>
    <string name="PendingMembersActivity_invites_by_other_group_members">Покани од други членови на групата</string>
    <string name="PendingMembersActivity_no_pending_invites_by_other_group_members">Нема покани на чекање од други членови на групата.</string>
    <string name="PendingMembersActivity_missing_detail_explanation">Деталите од луѓе поканети од други членови на групата не се прикажани. Ако поканетите изберат да се приклучат, нивните информации ќе бидат споделени во групата во моментот на прифаќање. Тие нема да видат ниту една порака во групата додека не се приклучат.</string>

    <string name="PendingMembersActivity_revoke_invite">Повлечи покана</string>
    <string name="PendingMembersActivity_revoke_invites">Повлечи покани</string>
    <plurals name="PendingMembersActivity_revoke_d_invites">
        <item quantity="one">Повлечи покана</item>
        <item quantity="other">Повлечи %1$d покани</item>
    </plurals>
    <plurals name="PendingMembersActivity_error_revoking_invite">
        <item quantity="one">Грешка при повлекување на покана</item>
        <item quantity="other">Грешка при повлекување на покани</item>
    </plurals>

    <!-- RequestingMembersFragment -->
    <string name="RequestingMembersFragment_pending_member_requests">Барања за членство на чекање</string>
    <string name="RequestingMembersFragment_no_member_requests_to_show">Нема барања за членство.</string>
    <string name="RequestingMembersFragment_explanation">Луѓето на оваа листа пробуваат да се приклучат на групата преку групниот линк.</string>
    <string name="RequestingMembersFragment_added_s">"„%1$s“ е додаден/а"</string>
    <string name="RequestingMembersFragment_denied_s">"„%1$s“ е одбиен/а"</string>

    <!-- AddMembersActivity -->
    <string name="AddMembersActivity__done">Готово</string>
    <string name="AddMembersActivity__this_person_cant_be_added_to_legacy_groups">Оваа личност не може да биде додадена во застарени групи.</string>
    <string name="AddMembersActivity__this_person_cant_be_added_to_announcement_groups">Оваа личност не може да биде додадена во групата за известувања.</string>
    <plurals name="AddMembersActivity__add_d_members_to_s">
        <item quantity="one">Да се додаде „%1$s“ во „%2$s“?</item>
        <item quantity="other">Да се додадат %3$d членови во „%2$s“?</item>
    </plurals>
    <string name="AddMembersActivity__add">Додај</string>
    <string name="AddMembersActivity__add_members">Додај членови</string>

    <!-- AddGroupDetailsFragment -->
    <string name="AddGroupDetailsFragment__name_this_group">Именувајте ја оваа група</string>
    <string name="AddGroupDetailsFragment__create_group">Создадете група</string>
    <string name="AddGroupDetailsFragment__create">Создај</string>
    <string name="AddGroupDetailsFragment__members">Членови</string>
    <string name="AddGroupDetailsFragment__you_can_add_or_invite_friends_after_creating_this_group">Можете да додадете или да поканите пријатели откако ќе ја создадете оваа група.</string>
    <string name="AddGroupDetailsFragment__group_name_required">Име на група (задолжително)</string>
    <string name="AddGroupDetailsFragment__group_name_optional">Име на група (опционално)</string>
    <string name="AddGroupDetailsFragment__this_field_is_required">Ова поле е задолжително.</string>
    <string name="AddGroupDetailsFragment__group_creation_failed">Создавањето на групата е неуспешно.</string>
    <string name="AddGroupDetailsFragment__try_again_later">Обидете се повторно подоцна.</string>
    <string name="AddGroupDetailsFragment__remove">Отстрани</string>
    <string name="AddGroupDetailsFragment__sms_contact">SMS контакт</string>
    <string name="AddGroupDetailsFragment__remove_s_from_this_group">Да го/ја отстранам %1$s од оваа група?</string>
    <!-- Info message shown in the middle of the screen, displayed when adding group details to an MMS Group -->
    <string name="AddGroupDetailsFragment__youve_selected_a_contact_that_doesnt_support">Избравте контакт кој не поддржува Signal групи, па во оваа група ќе се испраќаат MMS пораки. Само вам ќе ви бидат видливи персонализираните имиња и слики на MMS групи.</string>
    <!-- Info message shown in the middle of the screen, displayed when adding group details to an MMS Group after SMS Phase 0 -->
    <string name="AddGroupDetailsFragment__youve_selected_a_contact_that_doesnt_support_signal_groups_mms_removal">Избравте контакт кој не поддржува Signal групи, па во оваа група ќе се испраќаат MMS пораки. Само вам ќе ви бидат видливи персонализираните имиња и слики на MMS групи. Наскоро ќе ја отстраниме поддршката на MMS групи за да се фокусираме на целосно шифрирани разговори.</string>

    <!-- ManageGroupActivity -->
    <string name="ManageGroupActivity_member_requests_and_invites">Барања за членство и покани</string>
    <string name="ManageGroupActivity_add_members">Додај членови</string>
    <string name="ManageGroupActivity_edit_group_info">Уреди информации за групата</string>
    <string name="ManageGroupActivity_who_can_add_new_members">Кој може да додава нови членови?</string>
    <string name="ManageGroupActivity_who_can_edit_this_groups_info">Кој може да ги уредува информациите за групата?</string>
    <string name="ManageGroupActivity_group_link">Групен линк</string>
    <string name="ManageGroupActivity_block_group">Блокирај група</string>
    <string name="ManageGroupActivity_unblock_group">Одблокирај група</string>
    <string name="ManageGroupActivity_leave_group">Напушти група</string>
    <string name="ManageGroupActivity_mute_notifications">Исклучи известувања</string>
    <string name="ManageGroupActivity_custom_notifications">Прилагодени известувања</string>
    <string name="ManageGroupActivity_mentions">Спомнувања</string>
    <string name="ManageGroupActivity_chat_color_and_wallpaper">Боја и позадина за разговор</string>
    <string name="ManageGroupActivity_until_s">До %1$s</string>
    <string name="ManageGroupActivity_always">Секогаш</string>
    <string name="ManageGroupActivity_off">Исклучено</string>
    <string name="ManageGroupActivity_on">Вклучи</string>
    <string name="ManageGroupActivity_view_all_members">Види ги сите членови</string>
    <string name="ManageGroupActivity_see_all">Види сѐ</string>

    <plurals name="ManageGroupActivity_added">
        <item quantity="one">Додаден е %1$d член.</item>
        <item quantity="other">Додадени се %1$d членови.</item>
    </plurals>

    <string name="ManageGroupActivity_only_admins_can_enable_or_disable_the_sharable_group_link">Само администратори можат да го вклучат или исклучат групниот линк.</string>
    <string name="ManageGroupActivity_only_admins_can_enable_or_disable_the_option_to_approve_new_members">Само администратори можат да ја вклучат или исклучат опцијата за одобрување на нови членови.</string>
    <string name="ManageGroupActivity_only_admins_can_reset_the_sharable_group_link">Само администратори можат да го ресетираат групниот линк.</string>

    <string name="ManageGroupActivity_you_dont_have_the_rights_to_do_this">Немате права да го правите ова</string>
    <string name="ManageGroupActivity_not_capable">Некој од луѓето што ги додадовте немаат поддршка за нови групи и треба да го ажурираат Signal.</string>
    <string name="ManageGroupActivity_not_announcement_capable">Некој од луѓето што ги додадовте нема поддршка за групи за известувања и треба да го ажурира Signal</string>
    <string name="ManageGroupActivity_failed_to_update_the_group">Не успеа да се ажурира групата</string>
    <string name="ManageGroupActivity_youre_not_a_member_of_the_group">Не сте член на групата</string>
    <string name="ManageGroupActivity_failed_to_update_the_group_please_retry_later">Не успеа да се ажурира групата, обидете се повторно подоцна</string>
    <string name="ManageGroupActivity_failed_to_update_the_group_due_to_a_network_error_please_retry_later">Не успеа да се ажурира групата поради мрежна грешка, обидете се повторно подоцна</string>

    <string name="ManageGroupActivity_edit_name_and_picture">Уреди име и слика</string>
    <string name="ManageGroupActivity_legacy_group">Застарена група</string>
    <string name="ManageGroupActivity_legacy_group_learn_more">Ова е застарена група. Опции како администратори на групи се достапни само со нови групи.</string>
    <string name="ManageGroupActivity_legacy_group_upgrade">Ова е застарена група. За пристап до нови опции како @спомнувања и администратори,</string>
    <string name="ManageGroupActivity_legacy_group_too_large">Ова е застарена група и не може да биде надградена во нова група бидејќи е преголема. Максималната големина на група е %1$d.</string>
    <string name="ManageGroupActivity_upgrade_this_group">надградете ја оваа група.</string>
    <string name="ManageGroupActivity_this_is_an_insecure_mms_group">Ова е небезбедна MMS група. За да разговарате приватно, поканете ги Вашите контакти на Signal.</string>
    <string name="ManageGroupActivity_invite_now">Покани сега</string>
    <string name="ManageGroupActivity_more">повеќе</string>
    <string name="ManageGroupActivity_add_group_description">Додадете опис на групата…</string>

    <!-- GroupMentionSettingDialog -->
    <string name="GroupMentionSettingDialog_notify_me_for_mentions">Извести кога некој ќе ме спомне</string>
    <string name="GroupMentionSettingDialog_receive_notifications_when_youre_mentioned_in_muted_chats">Дали да примате известувања кога некој ќе Ве спомне во разговори со исклучени известувања?</string>
    <string name="GroupMentionSettingDialog_always_notify_me">Извести ме секогаш</string>
    <string name="GroupMentionSettingDialog_dont_notify_me">Не ме известувај</string>

    <!-- ManageProfileFragment -->
    <string name="ManageProfileFragment_profile_name">Име на профил</string>
    <string name="ManageProfileFragment_username">Корисничко име</string>
    <string name="ManageProfileFragment_about">За</string>
    <string name="ManageProfileFragment_write_a_few_words_about_yourself">Напишете неколку зборови за себе</string>
    <string name="ManageProfileFragment_your_name">Вашето име</string>
    <string name="ManageProfileFragment_your_username">Вашето корисничко име</string>
    <string name="ManageProfileFragment_failed_to_set_avatar">Не успеа да се постави аватар</string>
    <string name="ManageProfileFragment_badges">Беџови</string>
    <string name="ManageProfileFragment__edit_photo">Уреди фотографија</string>
    <!-- Snackbar message after creating username -->
    <string name="ManageProfileFragment__username_created">Корисничкото име е создадено</string>
    <!-- Snackbar message after copying username -->
    <string name="ManageProfileFragment__username_copied">Корисничкото име е копирано</string>


    <!-- ManageRecipientActivity -->
    <string name="ManageRecipientActivity_no_groups_in_common">Немате заеднички групи</string>
    <plurals name="ManageRecipientActivity_d_groups_in_common">
        <item quantity="one">%1$d заедничка група</item>
        <item quantity="other">%1$d заеднички групи</item>
    </plurals>

    <plurals name="GroupMemberList_invited">
        <item quantity="one">%1$s покани 1 личност</item>
        <item quantity="other">%1$s покани %2$d личности</item>
    </plurals>

    <!-- CustomNotificationsDialogFragment -->
    <string name="CustomNotificationsDialogFragment__custom_notifications">Прилагодени известувања</string>
    <string name="CustomNotificationsDialogFragment__messages">Пораки</string>
    <string name="CustomNotificationsDialogFragment__use_custom_notifications">Користи прилагодени известувања</string>
    <string name="CustomNotificationsDialogFragment__notification_sound">Звук за известувања</string>
    <string name="CustomNotificationsDialogFragment__vibrate">Вибрации</string>
    <!-- Button text for customizing notification options -->
    <string name="CustomNotificationsDialogFragment__customize">Прилагоди</string>
    <string name="CustomNotificationsDialogFragment__change_sound_and_vibration">Промена на звук и вибрација</string>
    <string name="CustomNotificationsDialogFragment__call_settings">Поставувања за повици</string>
    <string name="CustomNotificationsDialogFragment__ringtone">Звук за ѕвонење</string>
    <string name="CustomNotificationsDialogFragment__enabled">Овозможено</string>
    <string name="CustomNotificationsDialogFragment__disabled">Оневозможено</string>
    <string name="CustomNotificationsDialogFragment__default">Стандардно</string>
    <string name="CustomNotificationsDialogFragment__unknown">Непознато</string>

    <!-- ShareableGroupLinkDialogFragment -->
    <string name="ShareableGroupLinkDialogFragment__shareable_group_link">Групен линк за споделување</string>
    <string name="ShareableGroupLinkDialogFragment__manage_and_share">Управувај и сподели</string>
    <string name="ShareableGroupLinkDialogFragment__group_link">Групен линк</string>
    <string name="ShareableGroupLinkDialogFragment__share">Сподели</string>
    <string name="ShareableGroupLinkDialogFragment__reset_link">Ресетирај линк</string>
    <string name="ShareableGroupLinkDialogFragment__member_requests">Барања за членство</string>
    <string name="ShareableGroupLinkDialogFragment__approve_new_members">Одобри нови членови</string>
    <string name="ShareableGroupLinkDialogFragment__require_an_admin_to_approve_new_members_joining_via_the_group_link">Администраторот мора да ги одобри новите членови кои се приклучуваат преку групниот линк.</string>
    <string name="ShareableGroupLinkDialogFragment__are_you_sure_you_want_to_reset_the_group_link">Дали сте сигурни дека сакате да го ресетирате групниот линк? Луѓето повеќе нема да можат да се приклучат на групата со употреба на тековниот линк.</string>

    <!-- GroupLinkShareQrDialogFragment -->
    <string name="GroupLinkShareQrDialogFragment__qr_code">QR код</string>
    <string name="GroupLinkShareQrDialogFragment__people_who_scan_this_code_will">Луѓе кои го скенираат овој код ќе можат да се приклучат на Вашата група. Администраторите сепак ќе треба да ги одобрат новите членови ако е вклучена таа опција.</string>
    <string name="GroupLinkShareQrDialogFragment__share_code">Сподели код</string>

    <!-- GV2 Invite Revoke confirmation dialog -->
    <string name="InviteRevokeConfirmationDialog_revoke_own_single_invite">Дали сакате да ја повлечете поканата испратена на %1$s?</string>
    <plurals name="InviteRevokeConfirmationDialog_revoke_others_invites">
        <item quantity="one">Дали сакате да ја повлечете поканата испратена од %1$s?</item>
        <item quantity="other">Дали сакате да повлечете %2$d покани испратени од %1$s?</item>
    </plurals>

    <!-- GroupJoinBottomSheetDialogFragment -->
    <string name="GroupJoinBottomSheetDialogFragment_you_are_already_a_member">Веќе сте член</string>
    <string name="GroupJoinBottomSheetDialogFragment_join">Приклучи сѐ</string>
    <string name="GroupJoinBottomSheetDialogFragment_request_to_join">Побарајте да се приклучите</string>
    <string name="GroupJoinBottomSheetDialogFragment_unable_to_join_group_please_try_again_later">Не успеав да се приклучам на групата. Ве молиме, обидете се повторно подоцна</string>
    <string name="GroupJoinBottomSheetDialogFragment_encountered_a_network_error">Се случи мрежна грешка.</string>
    <string name="GroupJoinBottomSheetDialogFragment_this_group_link_is_not_active">Групниот линк не е активен</string>
    <!-- Title shown when there was an known issue getting group information from a group link -->
    <string name="GroupJoinBottomSheetDialogFragment_cant_join_group">Не може да се приклучите на групата</string>
    <!-- Message shown when you try to get information for a group via link but an admin has removed you -->
    <string name="GroupJoinBottomSheetDialogFragment_you_cant_join_this_group_via_the_group_link_because_an_admin_removed_you">Не можете да се приклучите на оваа група преку групниот линк бидејќи администратор Ве отстрани.</string>
    <!-- Message shown when you try to get information for a group via link but the link is no longer valid -->
    <string name="GroupJoinBottomSheetDialogFragment_this_group_link_is_no_longer_valid">Групниот линк повеќе не е валиден.</string>
    <!-- Title shown when there was an unknown issue getting group information from a group link -->
    <string name="GroupJoinBottomSheetDialogFragment_link_error">Грешка со линкот</string>
    <!-- Message shown when you try to get information for a group via link but an unknown issue occurred -->
    <string name="GroupJoinBottomSheetDialogFragment_joining_via_this_link_failed_try_joining_again_later">Приклучување преку овој линк не успеа. Обидете се повторно подоцна.</string>

    <string name="GroupJoinBottomSheetDialogFragment_direct_join">Дали сакате да се приклучите на оваа група и да го споделите Вашето име и слика со нејзините членови?</string>
    <string name="GroupJoinBottomSheetDialogFragment_admin_approval_needed">Администраторот на ова група мора да го одобри Вашето барање пред да се приклучите. Кога барате да се приклучите, Вашето име и слика ќе бидат споделени со членовите.</string>
    <plurals name="GroupJoinBottomSheetDialogFragment_group_dot_d_members">
        <item quantity="one">Група · %1$d член</item>
        <item quantity="other">Група · %1$d членови</item>
    </plurals>

    <!-- GroupJoinUpdateRequiredBottomSheetDialogFragment -->
    <string name="GroupJoinUpdateRequiredBottomSheetDialogFragment_update_signal_to_use_group_links">Ажурирајте го Signal за да користите групни линкови</string>
    <string name="GroupJoinUpdateRequiredBottomSheetDialogFragment_update_message">Верзијата на Signal што ја користите нема поддршка за групни линкови. Ажурирајте на најновата верзија за да се приклучите преку групен линк.</string>
    <string name="GroupJoinUpdateRequiredBottomSheetDialogFragment_update_signal">Ажурирај го Signal</string>
    <string name="GroupJoinUpdateRequiredBottomSheetDialogFragment_update_linked_device_message">Еден или повеќе врзани уреди работат со постара верзија од Signal која што не поддржува групни линкови. Ажурирајте го Signal на врзаниот/врзаните уред(и) за да се приклучите на оваа група.</string>
    <string name="GroupJoinUpdateRequiredBottomSheetDialogFragment_group_link_is_not_valid">Групниот линк не е валиден</string>

    <!-- GroupInviteLinkEnableAndShareBottomSheetDialogFragment -->
    <string name="GroupInviteLinkEnableAndShareBottomSheetDialogFragment_invite_friends">Покани пријатели</string>
    <string name="GroupInviteLinkEnableAndShareBottomSheetDialogFragment_share_a_link_with_friends_to_let_them_quickly_join_this_group">Споделете линк со пријателите за да им овозможите брзо да се приклучат на оваа група.</string>

    <string name="GroupInviteLinkEnableAndShareBottomSheetDialogFragment_enable_and_share_link">Вклучи и сподели линк</string>
    <string name="GroupInviteLinkEnableAndShareBottomSheetDialogFragment_share_link">Сподели линк</string>

    <string name="GroupInviteLinkEnableAndShareBottomSheetDialogFragment_unable_to_enable_group_link_please_try_again_later">Не може да се вклучи групниот линк. Ве молиме обидете се повторно подоцна</string>
    <string name="GroupInviteLinkEnableAndShareBottomSheetDialogFragment_encountered_a_network_error">Се случи мрежна грешка.</string>
    <string name="GroupInviteLinkEnableAndShareBottomSheetDialogFragment_you_dont_have_the_right_to_enable_group_link">Немате права да вклучите групен линк. Ве молиме прашајте го администраторот.</string>
    <string name="GroupInviteLinkEnableAndShareBottomSheetDialogFragment_you_are_not_currently_a_member_of_the_group">Моментално не сте член на групата.</string>

    <!-- GV2 Request confirmation dialog -->
    <string name="RequestConfirmationDialog_add_s_to_the_group">Да го/ја додадам „%1$s“ во групата?</string>
    <string name="RequestConfirmationDialog_deny_request_from_s">Да одбијам барање од „%1$s“?</string>
    <!-- Confirm dialog message shown when deny a group link join request and group link is enabled. -->
    <string name="RequestConfirmationDialog_deny_request_from_s_they_will_not_be_able_to_request">Да се одбие барањето од „%1$s”? Овој корисник нема да може повторно да поднесе барање за приклучување на групата преку групниот линк.</string>
    <string name="RequestConfirmationDialog_add">Додај</string>
    <string name="RequestConfirmationDialog_deny">Одбиј</string>

    <!-- ImageEditorHud -->
    <string name="ImageEditorHud_blur_faces">Замагли лица</string>
    <string name="ImageEditorHud_new_blur_faces_or_draw_anywhere_to_blur">Ново: Замаглувајте лица или цртајте било каде за замаглување</string>
    <string name="ImageEditorHud_draw_anywhere_to_blur">Цртајте било каде за замаглување</string>
    <string name="ImageEditorHud_draw_to_blur_additional_faces_or_areas">Цртајте за да замаглите доплнителни лица или области</string>

    <!-- InputPanel -->
    <string name="InputPanel_tap_and_hold_to_record_a_voice_message_release_to_send">Допри и држи за да снимиш гласовна порака, пушти за да пратиш</string>
    <!-- Message shown if the user tries to switch a conversation from Signal to SMS -->
    <string name="InputPanel__sms_messaging_is_no_longer_supported_in_signal">Signal повеќе не поддржува SMS пораки.</string>

    <!-- InviteActivity -->
    <string name="InviteActivity_share">Сподели</string>
    <string name="InviteActivity_share_with_contacts">Сподели со контакти</string>
    <string name="InviteActivity_share_via">Сподели преку…</string>

    <string name="InviteActivity_cancel">Откажи</string>
    <string name="InviteActivity_sending">Се испраќа…</string>
    <string name="InviteActivity_invitations_sent">Поканите се испратени!</string>
    <string name="InviteActivity_invite_to_signal">Покани на Molly</string>
    <string name="InviteActivity_send_sms">Испрати SMS (%1$d)</string>
    <plurals name="InviteActivity_send_sms_invites">
        <item quantity="one">Испрати %1$d SMS покана?</item>
        <item quantity="other">Испрати %1$d SMS покани?</item>
    </plurals>
    <string name="InviteActivity_lets_switch_to_signal">Ајде да се префрлиме на Molly: %1$s</string>
    <string name="InviteActivity_no_app_to_share_to">Изгледа дека немате апликации преку кои може да споделите.</string>

    <!-- LearnMoreTextView -->
    <string name="LearnMoreTextView_learn_more">Дознајте повеќе</string>

    <string name="SpanUtil__read_more">Прочитај повеќе</string>

    <!-- LongMessageActivity -->
    <string name="LongMessageActivity_unable_to_find_message">Не успеав да ја најдам пораката</string>
    <string name="LongMessageActivity_message_from_s">Порака од %1$s</string>
    <string name="LongMessageActivity_your_message">Вашата целосна порака</string>

    <!-- MessageRetrievalService -->
    <string name="MessageRetrievalService_signal">Molly</string>
    <string name="MessageRetrievalService_background_connection_enabled">Позадинската врска е вклучена</string>

    <!-- MmsDownloader -->
    <string name="MmsDownloader_error_reading_mms_settings">Грешка при читање на поставувањата на безжичниот MMS оператор</string>

    <!-- MediaOverviewActivity -->
    <string name="MediaOverviewActivity_Media">Медија</string>
    <string name="MediaOverviewActivity_Files">Датотеки</string>
    <string name="MediaOverviewActivity_Audio">Аудио</string>
    <string name="MediaOverviewActivity_All">Сите</string>
    <plurals name="MediaOverviewActivity_Media_delete_confirm_title">
        <item quantity="one">Да се избрише избраниот предмет?</item>
        <item quantity="other">Да се избришат избраните предмети?</item>
    </plurals>
    <plurals name="MediaOverviewActivity_Media_delete_confirm_message">
        <item quantity="one">Ова трајно ќе ја избрише избраната датотека. Секоја текстуална порака поврзана со оваа датотека исто така ќе биде избришана.</item>
        <item quantity="other">Ова трајно ќе ги избрише сите %1$d избрани датотеки. Секоја текстуална порака поврзана со овие датотеки исто така ќе биде избришана.</item>
    </plurals>
    <string name="MediaOverviewActivity_Media_delete_progress_title">Бришење</string>
    <string name="MediaOverviewActivity_Media_delete_progress_message">Бришење на пораките…</string>
    <string name="MediaOverviewActivity_Select_all">Избери сѐ</string>
    <string name="MediaOverviewActivity_collecting_attachments">Собирање на прилози…</string>
    <string name="MediaOverviewActivity_Sort_by">Сортирај по</string>
    <string name="MediaOverviewActivity_Newest">Најново</string>
    <string name="MediaOverviewActivity_Oldest">Најстаро</string>
    <string name="MediaOverviewActivity_Storage_used">Употребен склад</string>
    <string name="MediaOverviewActivity_All_storage_use">Употреба на складот</string>
    <string name="MediaOverviewActivity_Grid_view_description">Поглед како мрежа</string>
    <string name="MediaOverviewActivity_List_view_description">Поглед како листа</string>
    <string name="MediaOverviewActivity_Selected_description">Избрано</string>
    <string name="MediaOverviewActivity_select_all">Избери сѐ</string>
    <plurals name="MediaOverviewActivity_save_plural">
        <item quantity="one">Зачувај</item>
        <item quantity="other">Зачувај</item>
    </plurals>
    <plurals name="MediaOverviewActivity_delete_plural">
        <item quantity="one">Избриши</item>
        <item quantity="other">Избриши</item>
    </plurals>

    <plurals name="MediaOverviewActivity_d_selected_s">
        <item quantity="one">%1$d избрано (%2$s)</item>
        <item quantity="other">%1$d избрани (%2$s)</item>
    </plurals>
    <string name="MediaOverviewActivity_file">Датотека</string>
    <string name="MediaOverviewActivity_audio">Аудио</string>
    <string name="MediaOverviewActivity_video">Видео</string>
    <string name="MediaOverviewActivity_image">Слика</string>
    <string name="MediaOverviewActivity_detail_line_2_part" translatable="false">%1$s · %2$s</string>
    <string name="MediaOverviewActivity_detail_line_3_part" translatable="false">%1$s · %2$s · %3$s</string>
    <string name="MediaOverviewActivity_voice_message">Гласовна порака</string>

    <string name="MediaOverviewActivity_sent_by_s">Испратено од %1$s</string>
    <string name="MediaOverviewActivity_sent_by_you">Испратено од Вас</string>
    <string name="MediaOverviewActivity_sent_by_s_to_s">Испратено од %1$s до %2$s</string>
    <string name="MediaOverviewActivity_sent_by_you_to_s">Испратено од Вас до %1$s</string>

    <!-- Megaphones -->
    <string name="Megaphones_remind_me_later">Потсети ме подоцна</string>
    <string name="Megaphones_verify_your_signal_pin">Проверете го Вашиот Signal PIN</string>
    <string name="Megaphones_well_occasionally_ask_you_to_verify_your_pin">Повремено ќе бараме да го проверите Вашиот PIN со цел да го запомните.</string>
    <string name="Megaphones_verify_pin">Провери PIN</string>
    <string name="Megaphones_get_started">Започнете</string>
    <string name="Megaphones_new_group">Нова група</string>
    <string name="Megaphones_invite_friends">Покани пријатели</string>
    <string name="Megaphones_use_sms">Користи SMS</string>
    <string name="Megaphones_appearance">Изглед</string>
    <string name="Megaphones_add_photo">Додај слика</string>

    <!-- Title of a bottom sheet to render messages that all quote a specific message -->
    <string name="MessageQuotesBottomSheet_replies">Одговори</string>

    <!-- NotificationBarManager -->
    <string name="NotificationBarManager_signal_call_in_progress">Signal повик во тек</string>
    <string name="NotificationBarManager__establishing_signal_call">Воспоставување Signal повик</string>
    <string name="NotificationBarManager__incoming_signal_call">Дојдовен Signal повик</string>
    <string name="NotificationBarManager__incoming_signal_group_call">Дојдовен групен Signal повик</string>
    <!-- Temporary notification shown when starting the calling service -->
    <string name="NotificationBarManager__starting_signal_call_service">Започнување повик преку Molly</string>
    <string name="NotificationBarManager__stopping_signal_call_service">Го стопирам Molly сервисот за повикување</string>
    <string name="NotificationBarManager__decline_call">Одбиј повик</string>
    <string name="NotificationBarManager__answer_call">Одговори на повик</string>
    <string name="NotificationBarManager__end_call">Заврши повик</string>
    <string name="NotificationBarManager__cancel_call">Откажи повик</string>
    <string name="NotificationBarManager__join_call">Приклучи се на повикот</string>

    <!-- NotificationsMegaphone -->
    <string name="NotificationsMegaphone_turn_on_notifications">Да вклучам известувања?</string>
    <string name="NotificationsMegaphone_never_miss_a_message">Никогаш не пропуштајте порака од Вашите контакти и групи.</string>
    <string name="NotificationsMegaphone_turn_on">Вклучи</string>
    <string name="NotificationsMegaphone_not_now">Не сега</string>

    <!-- NotificationMmsMessageRecord -->
    <string name="NotificationMmsMessageRecord_multimedia_message">Мултимедијална порака</string>
    <string name="NotificationMmsMessageRecord_downloading_mms_message">Преземање на MMS порака</string>
    <string name="NotificationMmsMessageRecord_error_downloading_mms_message">Грешка при преземање на MMS порака, допрете за да се обидете повторно</string>

    <!-- MediaPickerActivity -->
    <string name="MediaPickerActivity_send_to">Испрати на %1$s</string>
    <string name="MediaPickerActivity__menu_open_camera">Отвори камера</string>

    <!-- MediaSendActivity -->
    <string name="MediaSendActivity_add_a_caption">Додај наслов…</string>
    <string name="MediaSendActivity_an_item_was_removed_because_it_exceeded_the_size_limit">Предметот беше отстранет бидејќи ја надмина дозволената големина</string>
    <string name="MediaSendActivity_an_item_was_removed_because_it_had_an_unknown_type">Предметот беше отстранет бидејќи е од непознат тип</string>
    <string name="MediaSendActivity_an_item_was_removed_because_it_exceeded_the_size_limit_or_had_an_unknown_type">Предмет беше отстранет бидејќи ја надмина дозволената големина или е од непознат тип</string>
    <string name="MediaSendActivity_camera_unavailable">Камерата е недостапна.</string>
    <string name="MediaSendActivity_message_to_s">Порака до %1$s</string>
    <string name="MediaSendActivity_message">Порака</string>
    <string name="MediaSendActivity_select_recipients">Избери примачи</string>
    <string name="MediaSendActivity_signal_needs_access_to_your_contacts">На Molly му треба пристап до Вашите контакти за да може да ги прикаже.</string>
    <string name="MediaSendActivity_signal_needs_contacts_permission_in_order_to_show_your_contacts_but_it_has_been_permanently_denied">Molly има потреба од дозвола до контактите за да може да ги прикаже Вашите контакти. Оваа дозвола е трајно одбиена. Ве молиме продолжете до менито за поставувања, изберете „Дозволи“ и вклучете „Контакти“.</string>
    <plurals name="MediaSendActivity_cant_share_more_than_n_items">
        <item quantity="one">Не може да споделите повеќе од %1$d предмет.</item>
        <item quantity="other">Не може да споделите повеќе од %1$d предмети.</item>
    </plurals>
    <string name="MediaSendActivity_select_recipients_description">Избери примачи</string>
    <string name="MediaSendActivity_tap_here_to_make_this_message_disappear_after_it_is_viewed">Допрете овде за да исчезне оваа порака откако ќе биде видена.</string>

    <!-- MediaRepository -->
    <string name="MediaRepository_all_media">Цела медија</string>
    <string name="MediaRepository__camera">Камера</string>

    <!-- MessageDecryptionUtil -->
    <string name="MessageDecryptionUtil_failed_to_decrypt_message">Не успеа да се дешифрира пораката</string>
    <string name="MessageDecryptionUtil_tap_to_send_a_debug_log">Допрете за да испратите запис за отстранување грешки</string>

    <!-- MessageRecord -->
    <string name="MessageRecord_unknown">Непознато</string>
    <string name="MessageRecord_message_encrypted_with_a_legacy_protocol_version_that_is_no_longer_supported">Примивте порака која е шифрирана користејќи стара верзија на Signal која веќе не е поддржана. Ве молиме замолете го испраќачот да ја ажурира апликацијата на најновата верзија и повторно да ја испрати пораката.</string>
    <string name="MessageRecord_left_group">Ја напуштивте групата.</string>
    <string name="MessageRecord_you_updated_group">Ја ажуриравте групата.</string>
    <string name="MessageRecord_the_group_was_updated">Групата беше ажурирана.</string>
    <string name="MessageRecord_you_called_date">Вие повикавте · %1$s</string>
    <string name="MessageRecord_missed_audio_call_date">Испуштен аудио повик · %1$s</string>
    <string name="MessageRecord_missed_video_call_date">Испуштен видео повик · %1$s</string>
    <string name="MessageRecord_s_updated_group">%1$s ја ажурираше групата.</string>
    <string name="MessageRecord_s_called_you_date">%1$s Ве повика · %2$s</string>
    <string name="MessageRecord_s_joined_signal">%1$s е на Signal!</string>
    <string name="MessageRecord_you_disabled_disappearing_messages">Исклучивте исчезнувачки пораки.</string>
    <string name="MessageRecord_s_disabled_disappearing_messages">%1$s ги исклучи исчезнувачките пораки.</string>
    <string name="MessageRecord_you_set_disappearing_message_time_to_s">Го поставивте времето за исчезнувачки пораки на %1$s.</string>
    <string name="MessageRecord_s_set_disappearing_message_time_to_s">%1$s го постави времето за исчезнувачки пораки на %2$s.</string>
    <string name="MessageRecord_disappearing_message_time_set_to_s">Времето за исчезнувачки пораки е поставено на %1$s.</string>
    <string name="MessageRecord_this_group_was_updated_to_a_new_group">Оваа група е ажурирана во нова група.</string>
    <string name="MessageRecord_you_couldnt_be_added_to_the_new_group_and_have_been_invited_to_join">Не можевте да бидете додадени во новата група но поканети сте да се приклучите.</string>
    <string name="MessageRecord_chat_session_refreshed">Сесијата со разговорот е освежена</string>
    <plurals name="MessageRecord_members_couldnt_be_added_to_the_new_group_and_have_been_invited">
        <item quantity="one">Еден член не можеше да се додаде во Новата група и прими покана за да се придружи.</item>
        <item quantity="other">%1$s членови не можеа да се додадат во Новата група и примија покана за да се придружат.</item>
    </plurals>

    <plurals name="MessageRecord_members_couldnt_be_added_to_the_new_group_and_have_been_removed">
        <item quantity="one">Еден член не можеше да се додаде во Новата група и беше отстранет.</item>
        <item quantity="other">%1$s членови не можеа да се додадат во Новата група и беа отстранети.</item>
    </plurals>

    <!-- Profile change updates -->
    <string name="MessageRecord_changed_their_profile_name_to">%1$s го промени името на својот профил во %2$s.</string>
    <string name="MessageRecord_changed_their_profile_name_from_to">%1$s го промени името на својот профил од %2$s во %3$s.</string>
    <string name="MessageRecord_changed_their_profile">%1$s го промени профилот.</string>

    <!-- GV2 specific -->
    <string name="MessageRecord_you_created_the_group">Создадовте група.</string>
    <string name="MessageRecord_group_updated">Групата е ажурирана.</string>
    <string name="MessageRecord_invite_friends_to_this_group">Поканете пријатели во групата преку групниот линк</string>

    <!-- GV2 member additions -->
    <string name="MessageRecord_you_added_s">Го/ја додадовте %1$s.</string>
    <string name="MessageRecord_s_added_s">%1$s го/ја додаде %2$s.</string>
    <string name="MessageRecord_s_added_you">%1$s Ве додаде во групата.</string>
    <string name="MessageRecord_you_joined_the_group">Се приклучивте на групата.</string>
    <string name="MessageRecord_s_joined_the_group">%1$s се приклучија на групата.</string>

    <!-- GV2 member removals -->
    <string name="MessageRecord_you_removed_s">Го/ја отстранивте %1$s.</string>
    <string name="MessageRecord_s_removed_s">%1$s го/ја отстрани %2$s.</string>
    <string name="MessageRecord_s_removed_you_from_the_group">%1$s Ве отстрани од групата.</string>
    <string name="MessageRecord_you_left_the_group">Ја напуштивте групата.</string>
    <string name="MessageRecord_s_left_the_group">%1$s ја напушти групата.</string>
    <string name="MessageRecord_you_are_no_longer_in_the_group">Повеќе не сте во групата.</string>
    <string name="MessageRecord_s_is_no_longer_in_the_group">%1$s повеќе не е во групата.</string>

    <!-- GV2 role change -->
    <string name="MessageRecord_you_made_s_an_admin">Поставивте %1$s да биде aдминистратор.</string>
    <string name="MessageRecord_s_made_s_an_admin">%1$s постави %2$s да биде администратор.</string>
    <string name="MessageRecord_s_made_you_an_admin">%1$s Ве постави за администратор.</string>
    <string name="MessageRecord_you_revoked_admin_privileges_from_s">Ги повлековте администраторските привилегии на %1$s.</string>
    <string name="MessageRecord_s_revoked_your_admin_privileges">%1$s ги повлече Вашите администраторски привилегии.</string>
    <string name="MessageRecord_s_revoked_admin_privileges_from_s">%1$s ги повлече администраторските привилегии на %2$s.</string>
    <string name="MessageRecord_s_is_now_an_admin">%1$s сега е администратор.</string>
    <string name="MessageRecord_you_are_now_an_admin">Вие сте сега администратор.</string>
    <string name="MessageRecord_s_is_no_longer_an_admin">%1$s повеќе не е администратор.</string>
    <string name="MessageRecord_you_are_no_longer_an_admin">Повеќе не сте администратор.</string>

    <!-- GV2 invitations -->
    <string name="MessageRecord_you_invited_s_to_the_group">Вие го/ја поканивте %1$s во групата.</string>
    <string name="MessageRecord_s_invited_you_to_the_group">%1$s Ве покани во групата.</string>
    <plurals name="MessageRecord_s_invited_members">
        <item quantity="one">%1$s покани 1 личност во групата.</item>
        <item quantity="other">%1$s покани %2$d личности во групата.</item>
    </plurals>
    <string name="MessageRecord_you_were_invited_to_the_group">Вие бевте поканети во групата.</string>
    <plurals name="MessageRecord_d_people_were_invited_to_the_group">
        <item quantity="one">1 личност беше поканета во групата.</item>
        <item quantity="other">%1$d личности беа поканети во групата.</item>
    </plurals>

    <!-- GV2 invitation revokes -->
    <plurals name="MessageRecord_you_revoked_invites">
        <item quantity="one">Повлековте покана за групата.</item>
        <item quantity="other">Повлековте %1$d покани за групата.</item>
    </plurals>
    <plurals name="MessageRecord_s_revoked_invites">
        <item quantity="one">%1$s повлече покана за групата.</item>
        <item quantity="other">%1$s повлече %2$d покани за групата.</item>
    </plurals>
    <string name="MessageRecord_someone_declined_an_invitation_to_the_group">Некој ја одби поканата за групата.</string>
    <string name="MessageRecord_you_declined_the_invitation_to_the_group">Ја одбивте поканата за групата.</string>
    <string name="MessageRecord_s_revoked_your_invitation_to_the_group">%1$s ја повлече Вашата поканата за групата.</string>
    <string name="MessageRecord_an_admin_revoked_your_invitation_to_the_group">Администратор ја повлече Вашата поканата за групата.</string>
    <plurals name="MessageRecord_d_invitations_were_revoked">
        <item quantity="one">Покана за групата беше повлечена.</item>
        <item quantity="other">%1$d покани за групата беа повлечени.</item>
    </plurals>

    <!-- GV2 invitation acceptance -->
    <string name="MessageRecord_you_accepted_invite">Ја прифативте поканата за групата.</string>
    <string name="MessageRecord_s_accepted_invite">%1$s ја прифати поканата за групата.</string>
    <string name="MessageRecord_you_added_invited_member_s">Го додадовте поканетиот член %1$s.</string>
    <string name="MessageRecord_s_added_invited_member_s">%1$s го/ја додаде %2$s.</string>

    <!-- GV2 title change -->
    <string name="MessageRecord_you_changed_the_group_name_to_s">Го променивте името на групата во „%1$s“.</string>
    <string name="MessageRecord_s_changed_the_group_name_to_s">%1$s го промени името на групата во „%2$s“.</string>
    <string name="MessageRecord_the_group_name_has_changed_to_s">Името на групата е променето во „%1$s“.</string>

    <!-- GV2 description change -->
    <string name="MessageRecord_you_changed_the_group_description">Го променивте описот на групата.</string>
    <string name="MessageRecord_s_changed_the_group_description">%1$s го промени описот на групата.</string>
    <string name="MessageRecord_the_group_description_has_changed">Описот на групата е променет.</string>

    <!-- GV2 avatar change -->
    <string name="MessageRecord_you_changed_the_group_avatar">Го променивте групниот аватар.</string>
    <string name="MessageRecord_s_changed_the_group_avatar">%1$s го промени групниот аватар.</string>
    <string name="MessageRecord_the_group_group_avatar_has_been_changed">Групниот аватар е променет.</string>

    <!-- GV2 attribute access level change -->
    <string name="MessageRecord_you_changed_who_can_edit_group_info_to_s">Променивте кој може да ги уредува информациите за групата во „%1$s“.</string>
    <string name="MessageRecord_s_changed_who_can_edit_group_info_to_s">%1$s промени кој може да ги уредува информациите за групата во „%2$s“.</string>
    <string name="MessageRecord_who_can_edit_group_info_has_been_changed_to_s">Кој може да ги уредува информациите за групата е променето во „%1$s“.</string>

    <!-- GV2 membership access level change -->
    <string name="MessageRecord_you_changed_who_can_edit_group_membership_to_s">Променивте кој може да го уредува членството во групата во „%1$s“.</string>
    <string name="MessageRecord_s_changed_who_can_edit_group_membership_to_s">%1$s промени кој може да го уредува членството во групата во „%2$s“.</string>
    <string name="MessageRecord_who_can_edit_group_membership_has_been_changed_to_s">Кој може да го уредува членството во групата е променето во „%1$s“.</string>

    <!-- GV2 announcement group change -->
    <string name="MessageRecord_you_allow_all_members_to_send">Ги променивте поставувањата на групата за да дозволите сите членови да испраќаат пораки.</string>
    <string name="MessageRecord_you_allow_only_admins_to_send">Ги променивте поставувањата на групата за да дозволите само администраторите да испраќаат пораки.</string>
    <string name="MessageRecord_s_allow_all_members_to_send">%1$s ги промени поставувањата на групата за да дозволи сите членови да испраќаат пораки.</string>
    <string name="MessageRecord_s_allow_only_admins_to_send">%1$s ги промени поставувањата на групата за да дозволи само администраторите да испраќаат пораки.</string>
    <string name="MessageRecord_allow_all_members_to_send">Поставувањата на групата беа променети за да им се дозволи на сите членови да испраќаат пораки.</string>
    <string name="MessageRecord_allow_only_admins_to_send">Поставувањата на групата беа променети за да им се дозволи само на администраторите да испраќаат пораки.</string>

    <!-- GV2 group link invite access level change -->
    <string name="MessageRecord_you_turned_on_the_group_link_with_admin_approval_off">Го вклучивте групниот линк. Администраторското одобрување е исклучено.</string>
    <string name="MessageRecord_you_turned_on_the_group_link_with_admin_approval_on">Го вклучивте групниот линк. Администраторското одобрување е вклучено.</string>
    <string name="MessageRecord_you_turned_off_the_group_link">Го исклучивте групниот линк.</string>
    <string name="MessageRecord_s_turned_on_the_group_link_with_admin_approval_off">%1$s го вклучи групниот линк. Администраторското одобрување е исклучено.</string>
    <string name="MessageRecord_s_turned_on_the_group_link_with_admin_approval_on">%1$s го вклучи групниот линк. Администраторското одобрување е вклучено.</string>
    <string name="MessageRecord_s_turned_off_the_group_link">%1$s го исклучи групниот линк.</string>
    <string name="MessageRecord_the_group_link_has_been_turned_on_with_admin_approval_off">Групниот линк е вклучен. Администраторското одобрување е исклучено.</string>
    <string name="MessageRecord_the_group_link_has_been_turned_on_with_admin_approval_on">Групниот линк е вклучен. Администраторското одобрување е вклучено.</string>
    <string name="MessageRecord_the_group_link_has_been_turned_off">Групниот линк е исклучен.</string>
    <string name="MessageRecord_you_turned_off_admin_approval_for_the_group_link">Го исклучивте администраторското одобрување за групниот линк.</string>
    <string name="MessageRecord_s_turned_off_admin_approval_for_the_group_link">%1$s го исклучи администраторското одобрување за групниот линк.</string>
    <string name="MessageRecord_the_admin_approval_for_the_group_link_has_been_turned_off">Администраторското одобрување за групниот линк е исклучено.</string>
    <string name="MessageRecord_you_turned_on_admin_approval_for_the_group_link">Го вклучивте администраторското одобрување за групниот линк.</string>
    <string name="MessageRecord_s_turned_on_admin_approval_for_the_group_link">%1$s го вклучи администраторското одобрување за групниот линк.</string>
    <string name="MessageRecord_the_admin_approval_for_the_group_link_has_been_turned_on">Администраторското одобрување за групниот линк е вклучено.</string>

    <!-- GV2 group link reset -->
    <string name="MessageRecord_you_reset_the_group_link">Го ресетиравте групниот линк.</string>
    <string name="MessageRecord_s_reset_the_group_link">%1$s го ресетираше групниот линк.</string>
    <string name="MessageRecord_the_group_link_has_been_reset">Групниот линк е ресетиран.</string>

    <!-- GV2 group link joins -->
    <string name="MessageRecord_you_joined_the_group_via_the_group_link">Сѐ приклучивте на групата преку групниот линк.</string>
    <string name="MessageRecord_s_joined_the_group_via_the_group_link">%1$s се приклучи на групата преку групниот линк.</string>

    <!-- GV2 group link requests -->
    <string name="MessageRecord_you_sent_a_request_to_join_the_group">Испративте барање за приклучување во група.</string>
    <string name="MessageRecord_s_requested_to_join_via_the_group_link">%1$s побара да се приклучи преку групниот линк.</string>
    <!-- Update message shown when someone requests to join via group link and cancels the request back to back -->
    <plurals name="MessageRecord_s_requested_and_cancelled_their_request_to_join_via_the_group_link">
        <item quantity="one">%1$s побара и откажа барање за да се придружи преку линкот на групата.</item>
        <item quantity="other">%1$s побара и откажа %2$d барања за да се придружи преку линкот на групата.</item>
    </plurals>

    <!-- GV2 group link approvals -->
    <string name="MessageRecord_s_approved_your_request_to_join_the_group">%1$s го одобри Вашето барање за да се приклучите на групата.</string>
    <string name="MessageRecord_s_approved_a_request_to_join_the_group_from_s">%1$s го одобри барањето на %2$s за приклучување на групата.</string>
    <string name="MessageRecord_you_approved_a_request_to_join_the_group_from_s">Го одобривте барањето на %1$s за приклучување на групата.</string>
    <string name="MessageRecord_your_request_to_join_the_group_has_been_approved">Вашето барање за приклучување во групата е одобрено.</string>
    <string name="MessageRecord_a_request_to_join_the_group_from_s_has_been_approved">Барањето на %1$s за приклучување на групата е одобрено.</string>

    <!-- GV2 group link deny -->
    <string name="MessageRecord_your_request_to_join_the_group_has_been_denied_by_an_admin">Вашето барање да се приклучите на групата е одбиено од администраторот.</string>
    <string name="MessageRecord_s_denied_a_request_to_join_the_group_from_s">%1$s го одби барањето на %2$s за приклучување на групата.</string>
    <string name="MessageRecord_a_request_to_join_the_group_from_s_has_been_denied">Барањето на %1$s за приклучување на групата е одбиено.</string>
    <string name="MessageRecord_you_canceled_your_request_to_join_the_group">Го откажавте барањето за приклучување во групата.</string>
    <string name="MessageRecord_s_canceled_their_request_to_join_the_group">%1$s го откажа барањето за приклучување во групата.</string>

    <!-- End of GV2 specific update messages -->

    <string name="MessageRecord_your_safety_number_with_s_has_changed">Вашиот сигурносен број со %1$s е променет.</string>
    <string name="MessageRecord_you_marked_your_safety_number_with_s_verified">Го обележавте сигурносниот број со %1$s како проверен</string>
    <string name="MessageRecord_you_marked_your_safety_number_with_s_verified_from_another_device">Го обележавте сигурносниот број со %1$s како проверен од друг уред</string>
    <string name="MessageRecord_you_marked_your_safety_number_with_s_unverified">Го обележавте сигурносниот број со %1$s како непроверен</string>
    <string name="MessageRecord_you_marked_your_safety_number_with_s_unverified_from_another_device">Го обележавте сигурносен број со %1$s како непроверен од друг уред</string>
    <string name="MessageRecord_a_message_from_s_couldnt_be_delivered">Пораката од %1$s не може да биде доставена</string>
    <string name="MessageRecord_s_changed_their_phone_number">%1$s го промени телефонскиот број.</string>
    <!-- Update item message shown in the release channel when someone is already a sustainer so we ask them if they want to boost. -->
    <string name="MessageRecord_like_this_new_feature_help_support_signal_with_a_one_time_donation">Ви се допаѓа оваа нова функција? Помогнете да се поддржи Signal со еднократна донација.</string>
    <!-- Update item message shown when we merge two threads together -->
    <string name="MessageRecord_your_message_history_with_s_and_their_number_s_has_been_merged">Историјата на вашиот разговор со %1$s и нивниот број %2$s се споени.</string>
    <!-- Update item message shown when we merge two threads together and we don't know the phone number of the other thread -->
    <string name="MessageRecord_your_message_history_with_s_and_another_chat_has_been_merged">Историјата на вашиот разговор со %1$s и друг разговор со нив се споени.</string>
    <!-- Message to notify sender that activate payments request has been sent to the recipient -->
    <string name="MessageRecord_you_sent_request">Испративте барање за активирање плаќања на %1$s</string>
    <!-- Request message from recipient to activate payments -->
    <string name="MessageRecord_wants_you_to_activate_payments">%1$s сака да активирате плаќања. Плаќајте само на луѓе на кои им верувате.</string>
    <!-- Message to inform user that payments was activated-->
    <string name="MessageRecord_you_activated_payments">Активиравте плаќања</string>
    <!-- Message to inform sender that recipient can now accept payments -->
    <string name="MessageRecord_can_accept_payments">%1$s сега може да прифаќа плаќања</string>

    <!-- Group Calling update messages -->
    <string name="MessageRecord_s_started_a_group_call_s">%1$s започна групен повик · %2$s</string>
    <string name="MessageRecord_s_is_in_the_group_call_s">%1$s е во групниот повик · %2$s</string>
    <string name="MessageRecord_you_are_in_the_group_call_s1">Вие сте во групниот повик · %1$s</string>
    <string name="MessageRecord_s_and_s_are_in_the_group_call_s1">%1$s и %2$s се во групниот повик · %3$s</string>
    <string name="MessageRecord_group_call_s">Групен повик · %1$s</string>

    <string name="MessageRecord_s_started_a_group_call">%1$s започна групен повик</string>
    <string name="MessageRecord_s_is_in_the_group_call">%1$s е во групниот повик</string>
    <string name="MessageRecord_you_are_in_the_group_call">Вие сте во групниот повик</string>
    <string name="MessageRecord_s_and_s_are_in_the_group_call">%1$s и %2$s се во групниот повик</string>
    <string name="MessageRecord_group_call">Групен повик</string>

    <string name="MessageRecord_you">Вие</string>

    <plurals name="MessageRecord_s_s_and_d_others_are_in_the_group_call_s">
        <item quantity="one">%1$s, %2$s, и %3$d друг е во групниот повик · %4$s</item>
        <item quantity="other">%1$s, %2$s, и %3$d други се во групниот повик · %4$s</item>
    </plurals>

    <plurals name="MessageRecord_s_s_and_d_others_are_in_the_group_call">
        <item quantity="one">%1$s, %2$s, и %3$d друг е во групниот повик</item>
        <item quantity="other">%1$s, %2$s, и %3$d други се во групниот повик</item>
    </plurals>

    <!-- In-conversation update message to indicate that the current contact is sms only and will need to migrate to signal to continue the conversation in signal. -->
    <string name="MessageRecord__you_will_no_longer_be_able_to_send_sms_messages_from_signal_soon">Уште малку и повеќе нема да можете да испраќате SMS пораки од Signal. Испратете покана на %1$s за користење Signal за да продолжите со разговорот тука.</string>
    <!-- In-conversation update message to indicate that the current contact is sms only and will need to migrate to signal to continue the conversation in signal. -->
<<<<<<< HEAD
    <string name="MessageRecord__you_can_no_longer_send_sms_messages_in_signal">Повеќе не можете да испраќате SMS пораки на Molly. Испратете покана на %1$s за користење Molly за да продолжите со разговорот тука.</string>
=======
    <string name="MessageRecord__you_can_no_longer_send_sms_messages_in_signal">Повеќе не можете да испраќате SMS пораки на Signal. Испратете покана на %1$s за користење Signal за да продолжите со разговорот тука.</string>
    <!-- Body for quote when message being quoted is an in-app payment message -->
    <string name="MessageRecord__payment_s">Плаќања: %1$s</string>
>>>>>>> 09afb1be

    <!-- MessageRequestBottomView -->
    <string name="MessageRequestBottomView_accept">Прифати</string>
    <string name="MessageRequestBottomView_continue">Продолжи</string>
    <string name="MessageRequestBottomView_delete">Избриши</string>
    <string name="MessageRequestBottomView_block">Блокирај</string>
    <string name="MessageRequestBottomView_unblock">Одблокирај</string>
    <string name="MessageRequestBottomView_do_you_want_to_let_s_message_you_they_wont_know_youve_seen_their_messages_until_you_accept">Дали дозволувате %1$s да Ви испраќа пораки и да го гледа Вашето име и слика? Контактот нема да знае дека ја имате видено оваа порака додека не прифатите.</string>
    <!-- Shown in message request flow. Describes what will happen if you unblock a Signal user -->
    <string name="MessageRequestBottomView_do_you_want_to_let_s_message_you_wont_receive_any_messages_until_you_unblock_them">Дали дозволувате %1$s да Ви испраќа пораки и да го гледа Вашето име и слика? Нема да примате пораки додека не го/ја одблокирате.</string>
    <!-- Shown in message request flow. Describes what will happen if you unblock an SMS user -->
    <string name="MessageRequestBottomView_do_you_want_to_let_s_message_you_wont_receive_any_messages_until_you_unblock_them_SMS">Дали дозволувате %1$s да Ви испраќа пораки? Нема да примате пораки додека не го/ја одблокирате.</string>
    <string name="MessageRequestBottomView_get_updates_and_news_from_s_you_wont_receive_any_updates_until_you_unblock_them">Дали сакате да добивате ажурирања и новости од %1$s? Нема да примате пораки додека не го/ја одблокирате.</string>
    <string name="MessageRequestBottomView_continue_your_conversation_with_this_group_and_share_your_name_and_photo">Дали сакате да го продолжите разговорот во оваа група и да го споделите Вашето име и слика со нејзините членови?</string>
    <string name="MessageRequestBottomView_upgrade_this_group_to_activate_new_features">Надградете ја оваа група за да активирате нови опции како @спомнувања и администратори. Членови кои не го споделиле нивното име и слика со оваа група, ќе бидат поканети да се приклучат.</string>
    <string name="MessageRequestBottomView_this_legacy_group_can_no_longer_be_used">Ова е застарена група и не може да се користи повеќе бидејќи е преголема. Максималната големина на група е %1$d.</string>
    <string name="MessageRequestBottomView_continue_your_conversation_with_s_and_share_your_name_and_photo">Дали сакате да го продолжите разговорот со %1$s и да го споделите Вашето име и слика?</string>
    <string name="MessageRequestBottomView_do_you_want_to_join_this_group_they_wont_know_youve_seen_their_messages_until_you_accept">Дали сакате да и се приклучите на оваа група и да ги споделите Вашето име и слика со нејзните членови? Тие нема да знаат дека сте ги виделе нивните пораки додека не прифатите.</string>
    <string name="MessageRequestBottomView_do_you_want_to_join_this_group_you_wont_see_their_messages">Сакате да се придружите на оваа група и да ги споделите името и сликата со нејзините членови? Нема да можете да ги видите нивните пораки додека не прифатите.</string>
    <string name="MessageRequestBottomView_join_this_group_they_wont_know_youve_seen_their_messages_until_you_accept">Дали сакате да и се приклучите на оваа група?Тие нема да знаат дека сте ги виделе нивните пораки додека не прифатите.</string>
    <string name="MessageRequestBottomView_unblock_this_group_and_share_your_name_and_photo_with_its_members">Дали сакате да ја одблокирате оваа група и да ги споделите Вашето име и фотографија со нејзините членови? Нема да примате пораки додека не ја одблокирате.</string>
    <string name="MessageRequestBottomView_legacy_learn_more_url" translatable="false">https://support.signal.org/hc/articles/360007459591</string>
    <string name="MessageRequestProfileView_view">Поглед</string>
    <string name="MessageRequestProfileView_member_of_one_group">Член на %1$s</string>
    <string name="MessageRequestProfileView_member_of_two_groups">Член на %1$s и %2$s</string>
    <string name="MessageRequestProfileView_member_of_many_groups">Член на %1$s, %2$s и %3$s</string>
    <plurals name="MessageRequestProfileView_members">
        <item quantity="one">%1$d член</item>
        <item quantity="other">%1$d членови</item>
    </plurals>
    <!-- Describes the number of members in a group. The string MessageRequestProfileView_invited is nested in the parentheses. -->
    <plurals name="MessageRequestProfileView_members_and_invited">
        <item quantity="one">%1$d член (%2$s)</item>
        <item quantity="other">%1$d членови (%2$s)</item>
    </plurals>
    <!-- Describes the number of people invited to a group. Nested inside of the string MessageRequestProfileView_members_and_invited -->
    <plurals name="MessageRequestProfileView_invited">
        <item quantity="one">+%1$d поканет</item>
        <item quantity="other">+%1$d поканети</item>
    </plurals>
    <plurals name="MessageRequestProfileView_member_of_d_additional_groups">
        <item quantity="one">%1$d дополнителна група</item>
        <item quantity="other">%1$d дополнителни групи</item>
    </plurals>

    <!-- PassphraseChangeActivity -->
    <string name="PassphraseChangeActivity_passphrases_dont_match_exclamation">Лозинките не се совпаѓаат!</string>
    <string name="PassphraseChangeActivity_incorrect_old_passphrase_exclamation">Погрешна стара лозинка!</string>
    <string name="PassphraseChangeActivity_enter_new_passphrase_exclamation">Внесете нова лозинка!</string>

    <!-- DeviceProvisioningActivity -->
    <string name="DeviceProvisioningActivity_link_this_device">Да го поврзам овој уред?</string>
    <string name="DeviceProvisioningActivity_continue">ПРОДОЛЖИ</string>

    <string name="DeviceProvisioningActivity_content_intro">Ќе може да</string>
    <string name="DeviceProvisioningActivity_content_bullets">
        • Прочитате сите Ваши пораки \n• Испраќате пораки во Ваше име
    </string>
    <string name="DeviceProvisioningActivity_content_progress_title">Поврзување на уред</string>
    <string name="DeviceProvisioningActivity_content_progress_content">Се поврзува нов уред…</string>
    <string name="DeviceProvisioningActivity_content_progress_success">Уредот е одобрен!</string>
    <string name="DeviceProvisioningActivity_content_progress_no_device">Уредот не е пронајден.</string>
    <string name="DeviceProvisioningActivity_content_progress_network_error">Мрежна грешка.</string>
    <string name="DeviceProvisioningActivity_content_progress_key_error">Погрешен QR код.</string>
    <string name="DeviceProvisioningActivity_sorry_you_have_too_many_devices_linked_already">Извинете, имате премногу поврзани уреди, обидете се да отстраните некои од нив</string>
    <string name="DeviceActivity_sorry_this_is_not_a_valid_device_link_qr_code">Извинете, ова не е валиден QR код за поврзување со уредот.</string>
    <string name="DeviceProvisioningActivity_link_a_signal_device">Да поврзам уред со Signal?</string>
    <string name="DeviceProvisioningActivity_it_looks_like_youre_trying_to_link_a_signal_device_using_a_3rd_party_scanner">Изгледа дека сакате да поврзете Signal уред користејќи скенер од 3та страна. За Ваша заштита, Ве молиме повторно скенирајте го кодот преку Signal.</string>

    <string name="DeviceActivity_signal_needs_the_camera_permission_in_order_to_scan_a_qr_code">Molly има потреба од дозвола до камерата за да може да го скенира QR кодот. Оваа дозвола е трајно одбиена. Ве молиме продолжете до менито за поставувања, изберете „Дозволи“ и вклучете „Камера“.</string>
    <string name="DeviceActivity_unable_to_scan_a_qr_code_without_the_camera_permission">Не може да се скенира QR кодот без дозвола до камерата</string>

    <!-- OutdatedBuildReminder -->
    <string name="OutdatedBuildReminder_update_now">Ажурирај веднаш</string>
    <string name="OutdatedBuildReminder_your_version_of_signal_will_expire_today">Оваа верзија на Signal ќе истече денес. Ажурирајте на најновата верзија.</string>
    <plurals name="OutdatedBuildReminder_your_version_of_signal_will_expire_in_n_days">
        <item quantity="one">Оваа верзија на Signal ќе истече утре. Ажурирајте на најновата верзија.</item>
        <item quantity="other">Оваа верзија на Signal ќе истече за %1$d дена. Ажурирајте на најновата верзија.</item>
    </plurals>

    <!-- PassphrasePromptActivity -->
    <string name="PassphrasePromptActivity_enter_passphrase">Внесете лозинка</string>
    <string name="PassphrasePromptActivity_watermark_content_description">Molly иконка</string>
    <string name="PassphrasePromptActivity_ok_button_content_description">Испрати лозинка</string>
    <string name="PassphrasePromptActivity_invalid_passphrase_exclamation">Погрешна лозинка!</string>
    <string name="PassphrasePromptActivity_unlock_signal">Отклучи го Molly</string>
    <string name="PassphrasePromptActivity_signal_android_lock_screen">Molly Android - Заклучувен екран</string>

    <!-- PlacePickerActivity -->
    <string name="PlacePickerActivity_title">Мапа</string>

    <string name="PlacePickerActivity_drop_pin">Фрли покажувач</string>
    <string name="PlacePickerActivity_accept_address">Прифати адреса</string>

    <!-- PlayServicesProblemFragment -->
    <string name="PlayServicesProblemFragment_the_version_of_google_play_services_you_have_installed_is_not_functioning">Инсталираната верзија на Google Play услуги не функционира како што треба. Ве молиме реинсталирајте Google Play услуги и обидете се повторно.</string>

    <!-- PinRestoreEntryFragment -->
    <string name="PinRestoreEntryFragment_incorrect_pin">Погрешен PIN</string>
    <string name="PinRestoreEntryFragment_skip_pin_entry">Да го прескокнам PIN-от за влез?</string>
    <string name="PinRestoreEntryFragment_need_help">Потребна Ви е помош?</string>
    <string name="PinRestoreEntryFragment_your_pin_is_a_d_digit_code">Вашиот PIN е %1$d+ цифрен код содаден така што може да биде нумерички или алфанумерички.\n\nАко не можете да го запомните Вашиот PIN, можете да создадете нов. Можете да ја регистрирате и користите Вашата сметка, но ќе ги изгубите некои од зачуваните поставувања како што се Вашите информации за профилот.</string>
    <string name="PinRestoreEntryFragment_if_you_cant_remember_your_pin">Ако не можете да го запомните Вашиот PIN, можете да создадете нов. Можете да се регистрирате и да ја користите Вашата сметка но ќе ги изгубите некои од зачуваните поставувања како што се Вашите информации за профилот.</string>
    <string name="PinRestoreEntryFragment_create_new_pin">Создај нов PIN</string>
    <string name="PinRestoreEntryFragment_contact_support">Контакт за поддршка</string>
    <string name="PinRestoreEntryFragment_cancel">Откажи</string>
    <string name="PinRestoreEntryFragment_skip">Прескокни</string>
    <plurals name="PinRestoreEntryFragment_you_have_d_attempt_remaining">
        <item quantity="one">Ви преостанува уште %1$d обид. Ако ги искористите сите обиди, можете да создадете нов PIN. Можете да ја регистрирате и користите Вашата сметка, но ќе ги изгубите некои од зачуваните поставувања како што се Вашите информации за профилот.</item>
        <item quantity="other">Ви преостануваат уште %1$d обиди. Ако ги искористите сите обиди, можете да создадете нов PIN. Можете да ја регистрирате и користите Вашата сметка, но ќе ги изгубите некои од зачуваните поставувања како што се Вашите информации за профилот.</item>
    </plurals>
    <string name="PinRestoreEntryFragment_signal_registration_need_help_with_pin">Signal регистрација - Потребна Ви е помош со PIN кодот за Android</string>
    <string name="PinRestoreEntryFragment_enter_alphanumeric_pin">Внесете алфанумерички PIN</string>
    <string name="PinRestoreEntryFragment_enter_numeric_pin">Внесете нумерички PIN</string>

    <!-- PinRestoreLockedFragment -->
    <string name="PinRestoreLockedFragment_create_your_pin">Направете го вашиот PIN</string>
    <string name="PinRestoreLockedFragment_youve_run_out_of_pin_guesses">Пробавте да го погодите PIN кодот премногу пати, но сѐ уште можете да пристапите до Вашата Signal сметка преку создавање на нов PIN. Поради Вашата приватност и безбедност Вашата сметка ќе биде вратена без информациите и поставувањата од зачуваниот профил.</string>
    <string name="PinRestoreLockedFragment_create_new_pin">Создади нов PIN</string>
    <string name="PinRestoreLockedFragment_learn_more_url" translatable="false">https://support.signal.org/hc/articles/360007059792</string>

    <!-- PinOptOutDialog -->
    <string name="PinOptOutDialog_warning">Предупредување</string>
    <string name="PinOptOutDialog_if_you_disable_the_pin_you_will_lose_all_data">Ако го исклучите PIN-от, ќе ги изгубите сите податоци кога повторно ќе се регистрирате на Signal, освен ако рачно направите резервна копија и ги вратите податоците. Не можете да вклучите „Заклучување на регистрација“ додека PIN-от е исклучен.</string>
    <string name="PinOptOutDialog_disable_pin">Исклучи PIN</string>

    <!-- RatingManager -->
    <string name="RatingManager_rate_this_app">Оцени ја апликацијата</string>
    <string name="RatingManager_if_you_enjoy_using_this_app_please_take_a_moment">Доколку уживате во користењето на оваа апликација, Ве молиме одвојте еден момент за да ни помогнете со тоа што ќе ја оцените апликацијата.</string>
    <string name="RatingManager_rate_now">Оцени сега!</string>
    <string name="RatingManager_no_thanks">Не, благодарам</string>
    <string name="RatingManager_later">Подоцна</string>

    <!-- ReactionsBottomSheetDialogFragment -->
    <string name="ReactionsBottomSheetDialogFragment_all">Сите · %1$d</string>

    <!-- ReactionsConversationView -->
    <string name="ReactionsConversationView_plus">+%1$d</string>

    <!-- ReactionsRecipientAdapter -->
    <string name="ReactionsRecipientAdapter_you">Вие</string>

    <!-- RecaptchaRequiredBottomSheetFragment -->
    <string name="RecaptchaRequiredBottomSheetFragment_verify_to_continue_messaging">Потврдете за да продолжите со испраќање пораки</string>
    <string name="RecaptchaRequiredBottomSheetFragment_to_help_prevent_spam_on_signal">За да спречите несакани пораки на Molly, Ве молиме завршете ја проверката.</string>
    <string name="RecaptchaRequiredBottomSheetFragment_after_verifying_you_can_continue_messaging">По проверката, можете да продолжите со испраќање пораки. Сите паузирани пораки ќе бидат испратени автоматски.</string>

    <!-- Recipient -->
    <string name="Recipient_you">Вие</string>
    <!-- Name of recipient representing user\'s \'My Story\' -->
    <string name="Recipient_my_story">Моја приказна</string>

    <!-- RecipientPreferencesActivity -->
    <string name="RecipientPreferenceActivity_block">Блокирај</string>
    <string name="RecipientPreferenceActivity_unblock">Одблокирај</string>

    <!-- RecipientProvider -->
    <string name="RecipientProvider_unnamed_group">Неименувана група</string>

    <!-- RedPhone -->
    <string name="RedPhone_answering">Одговарам…</string>
    <string name="RedPhone_ending_call">Завршувам повик…</string>
    <string name="RedPhone_ringing">Ѕвонам…</string>
    <string name="RedPhone_busy">Зафатено</string>
    <string name="RedPhone_recipient_unavailable">Примателот не е достапен.</string>
    <string name="RedPhone_network_failed">Мрежата падна!</string>
    <string name="RedPhone_number_not_registered">Бројот не е регистриран!</string>
    <string name="RedPhone_the_number_you_dialed_does_not_support_secure_voice">Бројот што го биравте не поддржува безбедни гласовни повици!</string>
    <string name="RedPhone_got_it">Во ред</string>

    <!-- Valentine\'s Day Megaphone -->
    <!-- Title text for the Valentine\'s Day donation megaphone. The placeholder will always be a heart emoji. Needs to be a placeholder for Android reasons. -->
    <string name="ValentinesDayMegaphone_happy_heart_day">Среќен 💜 ден!</string>
    <!-- Body text for the Valentine\'s Day donation megaphone. -->
    <string name="ValentinesDayMegaphone_show_your_affection">Покажете ја Вашата приврзаност со тоа што ќе станате поддржувач на Molly.</string>

    <!-- WebRtcCallActivity -->
    <string name="WebRtcCallActivity__tap_here_to_turn_on_your_video">Допрете овде за да го вклучите Вашето видео</string>
    <string name="WebRtcCallActivity__to_call_s_signal_needs_access_to_your_camera">За да го/ја повикате %1$s, на Molly му е потребен пристап до Вашата камера</string>
    <string name="WebRtcCallActivity__signal_s">Molly %1$s</string>
    <string name="WebRtcCallActivity__calling">Повикувам…</string>
    <string name="WebRtcCallActivity__group_is_too_large_to_ring_the_participants">Групата е преголема за да се јавите на учесниците.</string>
    <!-- Call status shown when an active call was disconnected (e.g., network hiccup) and is trying to reconnect -->
    <string name="WebRtcCallActivity__reconnecting">Повторно поврзување…</string>
    <!-- Title for dialog warning about lacking bluetooth permissions during a call -->
    <string name="WebRtcCallActivity__bluetooth_permission_denied">Дозволата за Bluetooth е одбиена</string>
    <!-- Message for dialog warning about lacking bluetooth permissions during a call and references the permission needed by name -->
    <string name="WebRtcCallActivity__please_enable_the_nearby_devices_permission_to_use_bluetooth_during_a_call">Овозможете ја дозволата „Уреди во близина“ за користење Bluetooth за време на повик.</string>
    <!-- Positive action for bluetooth warning dialog to open settings -->
    <string name="WebRtcCallActivity__open_settings">Отвори поставувања</string>
    <!-- Negative aciton for bluetooth warning dialog to dismiss dialog -->
    <string name="WebRtcCallActivity__not_now">Не сега</string>

    <!-- WebRtcCallView -->
    <string name="WebRtcCallView__signal_call">Signal повик</string>
    <string name="WebRtcCallView__signal_video_call">Signal видео повик</string>
    <string name="WebRtcCallView__start_call">Започни повик</string>
    <string name="WebRtcCallView__join_call">Приклучи се на повикот</string>
    <string name="WebRtcCallView__call_is_full">Повикот е полн</string>
    <string name="WebRtcCallView__the_maximum_number_of_d_participants_has_been_Reached_for_this_call">Максималниот број од %1$d учесници е достигнат за овој повик. Обидете се повторно подоцна.</string>
    <string name="WebRtcCallView__view_participants_list">Види ги учесниците</string>
    <string name="WebRtcCallView__your_video_is_off">Вашето видео е исклучено</string>
    <string name="WebRtcCallView__reconnecting">Повторно поврзување…</string>
    <string name="WebRtcCallView__joining">Се приклучувам…</string>
    <string name="WebRtcCallView__disconnected">Неповрзан</string>

    <string name="WebRtcCallView__signal_will_ring_s">Signal ќе ѕвони на %1$s</string>
    <string name="WebRtcCallView__signal_will_ring_s_and_s">Signal ќе ѕвони на %1$s и %2$s</string>
    <plurals name="WebRtcCallView__signal_will_ring_s_s_and_d_others">
        <item quantity="one">Signal ќе ѕвони на %1$s, %2$s и %3$d друг</item>
        <item quantity="other">Signal ќе ѕвони на %1$s, %2$s и %3$d други</item>
    </plurals>

    <string name="WebRtcCallView__s_will_be_notified">%1$s ќе биде исвестен/а</string>
    <string name="WebRtcCallView__s_and_s_will_be_notified">%1$s и %2$s ќе бидат известени</string>
    <plurals name="WebRtcCallView__s_s_and_d_others_will_be_notified">
        <item quantity="one">%1$s, %2$s и %3$d друг ќе бидат известени</item>
        <item quantity="other">%1$s, %2$s и %3$d други ќе бидат известени</item>
    </plurals>

    <string name="WebRtcCallView__ringing_s">Ѕвонам на %1$s</string>
    <string name="WebRtcCallView__ringing_s_and_s">Ѕвонам на %1$s и %2$s</string>
    <plurals name="WebRtcCallView__ringing_s_s_and_d_others">
        <item quantity="one">Ѕвонам на %1$s, %2$s и %3$d друг</item>
        <item quantity="other">Ѕвонам на %1$s, %2$s и %3$d други</item>
    </plurals>

    <string name="WebRtcCallView__s_is_calling_you">%1$s Ве повикува</string>
    <string name="WebRtcCallView__s_is_calling_you_and_s">%1$s Ве повикува вас и %2$s</string>
    <string name="WebRtcCallView__s_is_calling_you_s_and_s">%1$s Ве повикува Вас, %2$s и %3$s</string>
    <plurals name="WebRtcCallView__s_is_calling_you_s_s_and_d_others">
        <item quantity="one">%1$s Ве повикува Вас, %2$s, %3$s, и %4$d друг</item>
        <item quantity="other">%1$s Ве повикува Вас, %2$s, %3$s и %4$d други</item>
    </plurals>

    <string name="WebRtcCallView__no_one_else_is_here">Нема никој</string>
    <string name="WebRtcCallView__s_is_in_this_call">%1$s е на овој повик</string>
    <string name="WebRtcCallView__s_are_in_this_call">%1$s е на овој повик</string>
    <string name="WebRtcCallView__s_and_s_are_in_this_call">%1$s и %2$s се на овој повик</string>
    <string name="WebRtcCallView__s_is_presenting">%1$s презентира</string>

    <plurals name="WebRtcCallView__s_s_and_d_others_are_in_this_call">
        <item quantity="one">%1$s, %2$s, и %3$d друг се на овој повик</item>
        <item quantity="other">%1$s, %2$s, и %3$d други се на овој повик</item>
    </plurals>

    <string name="WebRtcCallView__flip">Сврти</string>
    <string name="WebRtcCallView__speaker">Звучник</string>
    <string name="WebRtcCallView__camera">Камера</string>
    <string name="WebRtcCallView__unmute">Вклучи</string>
    <string name="WebRtcCallView__mute">Исклучи</string>
    <string name="WebRtcCallView__ring">Ѕвони</string>
    <string name="WebRtcCallView__end_call">Заврши повик</string>

    <!-- CallParticipantsListDialog -->
    <plurals name="CallParticipantsListDialog_in_this_call_d_people">
        <item quantity="one">На овој повик · %1$d личност</item>
        <item quantity="other">На овој повик · %1$d луѓе</item>
    </plurals>

    <!-- CallParticipantView -->
    <string name="CallParticipantView__s_is_blocked">%1$s е блокиран/а</string>
    <string name="CallParticipantView__more_info">Повеќе информации</string>
    <string name="CallParticipantView__you_wont_receive_their_audio_or_video">Нема да примате аудио и видео и тие нема да го примаат Вашето аудио и видео.</string>
    <string name="CallParticipantView__cant_receive_audio_video_from_s">Не можам да примам аудио и видео од %1$s</string>
    <string name="CallParticipantView__cant_receive_audio_and_video_from_s">Не можам да примам аудио и видео од %1$s</string>
    <string name="CallParticipantView__this_may_be_Because_they_have_not_verified_your_safety_number_change">Ова може да се случи бидејќи тие го немаат проверено Вашиот сигурносен број по промената, има некаков проблем со нивниот уред или Ве имаат блокирано.</string>

    <!-- CallToastPopupWindow -->
    <string name="CallToastPopupWindow__swipe_to_view_screen_share">Повелчете за да го видите споделениот екран</string>

    <!-- ProxyBottomSheetFragment -->
    <string name="ProxyBottomSheetFragment_proxy_server">Proxy сервер</string>
    <string name="ProxyBottomSheetFragment_proxy_address">Proxy адреса</string>
    <string name="ProxyBottomSheetFragment_do_you_want_to_use_this_proxy_address">Дали сакате да ја користите оваа proxy адресa?</string>
    <string name="ProxyBottomSheetFragment_use_proxy">Користи proxy</string>
    <string name="ProxyBottomSheetFragment_successfully_connected_to_proxy">Успешно поврзување со proxy серверот.</string>

    <!-- RecaptchaProofActivity -->
    <string name="RecaptchaProofActivity_failed_to_submit">Не успеа да се испрати</string>
    <string name="RecaptchaProofActivity_complete_verification">Заврши проверка</string>

    <!-- RegistrationActivity -->
    <string name="RegistrationActivity_select_your_country">Изберете држава</string>
    <string name="RegistrationActivity_you_must_specify_your_country_code">Мора да внесете повикувачки број за Вашата држава
    </string>
    <string name="RegistrationActivity_you_must_specify_your_phone_number">Мора да го внесете Вашиот телефонски број
    </string>
    <string name="RegistrationActivity_invalid_number">Погрешен број</string>
    <string name="RegistrationActivity_the_number_you_specified_s_is_invalid">Внесениот број (%1$s) е погрешен.
    </string>
    <string name="RegistrationActivity_a_verification_code_will_be_sent_to">Код за проверка ќе биде испратен на:</string>
    <string name="RegistrationActivity_you_will_receive_a_call_to_verify_this_number">Ќе примите повик за проверка на овој број.</string>
    <string name="RegistrationActivity_is_your_phone_number_above_correct">Дали Вашиот телефонски број погоре е точен?</string>
    <string name="RegistrationActivity_edit_number">Уреди го бројот</string>
    <string name="RegistrationActivity_missing_google_play_services">Недостасуваат Google Play услуги</string>
    <string name="RegistrationActivity_this_device_is_missing_google_play_services">Овој уред нема Google Play услуги. Сѐ уште можете да го користите Molly, но оваа конфигурација може да резултира со намалување на доверливоста или на перформансите.\n\nАко не сте напреден корисник, ако не користи прилагоден Android ROM или верувате дека го гледате ова по грешка, Ве молиме контактирајте нѐ на support@molly.im за помош околу решавање на проблемот.</string>
    <string name="RegistrationActivity_i_understand">Разбирам</string>
    <string name="RegistrationActivity_play_services_error">Грешка со Play услуги</string>
    <string name="RegistrationActivity_google_play_services_is_updating_or_unavailable">Google Play услугите се ажурираат или привремено се недостапни. Ве молиме обидете се повторно.</string>
    <string name="RegistrationActivity_terms_and_privacy">Услови и политика за приватност</string>
    <string name="RegistrationActivity_signal_needs_access_to_your_contacts_and_media_in_order_to_connect_with_friends">Signal има потреба од дозвола до контакти и склад за да Ви помогне да се поврзете со пријателите и да испраќате пораки. Вашите контакти се прикачуваат преку приватното откривање на контакти на Signal, ова значи дека се шифрирани од крај до крај и никогаш не се видливи за Signal услугата.</string>
    <string name="RegistrationActivity_signal_needs_access_to_your_contacts_in_order_to_connect_with_friends">Signal има потреба од дозвола до контакти за да Ви помогне да се поврзете со пријателите. Вашите контакти се прикачуваат преку приватното откривање на контакти на Signal, ова значи дека се шифрирани од крај до крај и никогаш не се видливи за Signal услугата.</string>
    <string name="RegistrationActivity_rate_limited_to_service">Направивте премногу обиди за регистрација на овој број. Ве молиме обидете се повторно подоцна.</string>
    <string name="RegistrationActivity_unable_to_connect_to_service">Не може да се поврзе со услугата. Ве молиме проверете ја Вашата интернет конекција и обидете се повторно.</string>
    <string name="RegistrationActivity_non_standard_number_format">Нестандарден формат на број</string>
    <string name="RegistrationActivity_the_number_you_entered_appears_to_be_a_non_standard">Бројот што го внесовте (%1$s) изгледа дека е нестандарден формат.\n\nДали мислевте на %2$s?</string>
    <string name="RegistrationActivity_signal_android_phone_number_format">Molly Android - Формат на телефонски број</string>
    <string name="RegistrationActivity_call_requested">Повикот е побаран</string>
    <plurals name="RegistrationActivity_debug_log_hint">
        <item quantity="one">Сега сте %1$d чекор оддалечени од испраќање на записот за отстранување грешки.</item>
        <item quantity="other">Сега сте %1$d чекори оддалечени од испраќање на записот за отстранување грешки.</item>
    </plurals>
    <string name="RegistrationActivity_we_need_to_verify_that_youre_human">Треба да провериме дали сте човек.</string>
    <string name="RegistrationActivity_next">Следно</string>
    <string name="RegistrationActivity_continue">Продолжи</string>
    <string name="RegistrationActivity_take_privacy_with_you_be_yourself_in_every_message">Задржете ја приватноста со Вас.\nБидете свои во секоја порака.</string>
    <string name="RegistrationActivity_enter_your_phone_number_to_get_started">Внесете го Вашиот телефонски број за да започнете</string>
    <string name="RegistrationActivity_enter_your_phone_number">Внесете го Вашиот телефонски број</string>
    <string name="RegistrationActivity_you_will_receive_a_verification_code">Ќе примите код за проверка. Можно е да важат цените од операторот.</string>
    <string name="RegistrationActivity_enter_the_code_we_sent_to_s">Внесете го кодот што го испративме на %1$s</string>
    <string name="RegistrationActivity_make_sure_your_phone_has_a_cellular_signal">Осигурајте се дека Вашиот телефон има мобилен сигнал за да примите SMS или повик</string>

    <string name="RegistrationActivity_phone_number_description">Телефонски број</string>
    <string name="RegistrationActivity_country_code_description">Повикувачки број на државата</string>
    <string name="RegistrationActivity_call">Повикај</string>

    <!-- RegistrationLockV2Dialog -->
    <string name="RegistrationLockV2Dialog_turn_on_registration_lock">Да вклучам заклучување на регистрација?</string>
    <string name="RegistrationLockV2Dialog_turn_off_registration_lock">Да исклучам заклучување на регистрација?</string>
    <string name="RegistrationLockV2Dialog_if_you_forget_your_signal_pin_when_registering_again">Ако го заборавите Вашиот Signal PIN код при повторно регистрирање на Signal, Вашата сметка ќе биде заклучена 7 дена.</string>
    <string name="RegistrationLockV2Dialog_turn_on">Вклучи</string>
    <string name="RegistrationLockV2Dialog_turn_off">Исклучи</string>

    <!-- RevealableMessageView -->
    <string name="RevealableMessageView_view_photo">Види слика</string>
    <string name="RevealableMessageView_view_video">Види видео</string>
    <string name="RevealableMessageView_viewed">Прегледано</string>
    <string name="RevealableMessageView_media">Медија</string>

    <!-- Search -->
    <string name="SearchFragment_no_results">Не се пронајдени резултати за ”%1$s”</string>
    <string name="SearchFragment_header_conversations">Разговори</string>
    <string name="SearchFragment_header_contacts">Контакти</string>
    <string name="SearchFragment_header_messages">Пораки</string>

    <!-- ShakeToReport -->
    <string name="ShakeToReport_shake_detected" translatable="false">Shake detected</string>
    <string name="ShakeToReport_submit_debug_log" translatable="false">Submit debug log?</string>
    <string name="ShakeToReport_submit" translatable="false">Submit</string>
    <string name="ShakeToReport_failed_to_submit" translatable="false">Failed to submit :(</string>
    <string name="ShakeToReport_success" translatable="false">Success!</string>
    <string name="ShakeToReport_share" translatable="false">Share</string>

    <!-- SharedContactDetailsActivity -->
    <string name="SharedContactDetailsActivity_add_to_contacts">Додај во контакти</string>
    <string name="SharedContactDetailsActivity_invite_to_signal">Испрати покана за Molly</string>
    <string name="SharedContactDetailsActivity_signal_message">Signal порака</string>
    <string name="SharedContactDetailsActivity_signal_call">Signal повик</string>

    <!-- SharedContactView -->
    <string name="SharedContactView_add_to_contacts">Додај во контакти</string>
    <string name="SharedContactView_invite_to_signal">Покани на Molly</string>
    <string name="SharedContactView_message">Signal порака</string>

    <!-- SignalBottomActionBar -->
    <string name="SignalBottomActionBar_more">Повеќе</string>

    <!-- SignalPinReminders -->
    <string name="SignalPinReminders_well_remind_you_again_later">Успешно проверен PIN. Повторно ќе Ве потсетиме подоцна.</string>
    <string name="SignalPinReminders_well_remind_you_again_tomorrow">Успешно проверен PIN. Повторно ќе Ве потсетиме утре.</string>
    <string name="SignalPinReminders_well_remind_you_again_in_a_few_days">Успешно проверен PIN. Повторно ќе Ве потсетиме за неколку дена.</string>
    <string name="SignalPinReminders_well_remind_you_again_in_a_week">Успешно проверен PIN. Повторно ќе Ве потсетиме за една недела.</string>
    <string name="SignalPinReminders_well_remind_you_again_in_a_couple_weeks">Успешно проверен PIN. Повторно ќе Ве потсетиме за неколку недели.</string>
    <string name="SignalPinReminders_well_remind_you_again_in_a_month">Успешно проверен PIN. Повторно ќе Ве потсетиме за еден месец.</string>

    <!-- Slide -->
    <string name="Slide_image">Слика</string>
    <string name="Slide_sticker">Стикер</string>
    <string name="Slide_audio">Звук</string>
    <string name="Slide_video">Видео</string>

    <!-- SmsMessageRecord -->
    <string name="SmsMessageRecord_received_corrupted_key_exchange_message">Примена е оштетена порака за размена на клучеви!
    </string>
    <string name="SmsMessageRecord_received_key_exchange_message_for_invalid_protocol_version">
        Примена е порака за размена на клучеви за неважечка верзија на протокол.
    </string>
    <string name="SmsMessageRecord_received_message_with_new_safety_number_tap_to_process">Примена е порака со нов сигурносен број. Допрете за обработка и приказ.</string>
    <string name="SmsMessageRecord_secure_session_reset">Ја ресетиравте безбедната сесија.</string>
    <string name="SmsMessageRecord_secure_session_reset_s">%1$s ја ресетираше безбедната сесија.</string>
    <string name="SmsMessageRecord_duplicate_message">Дупликат порака.</string>
    <string name="SmsMessageRecord_this_message_could_not_be_processed_because_it_was_sent_from_a_newer_version">Оваа порака не може да биде обработена бидејќи е испратена од понова верзија на Signal. Може да побарате од Вашиот контакт повторно да ја испрати пораката откако ќе ја ажурирате апликацијата.</string>
    <string name="SmsMessageRecord_error_handling_incoming_message">Грешка при справување со доаѓачка порака.</string>

    <!-- StickerManagementActivity -->
    <string name="StickerManagementActivity_stickers">Стикери</string>

    <!-- StickerManagementAdapter -->
    <string name="StickerManagementAdapter_installed_stickers">Инсталирани стикери</string>
    <string name="StickerManagementAdapter_stickers_you_received">Стикери што сте ги примиле</string>
    <string name="StickerManagementAdapter_signal_artist_series">Серија уметници на Signal</string>
    <string name="StickerManagementAdapter_no_stickers_installed">Нема стикери инсталирано</string>
    <string name="StickerManagementAdapter_stickers_from_incoming_messages_will_appear_here">Стикерите од дојдовните пораки ќе се појават овде</string>
    <string name="StickerManagementAdapter_untitled">Без наслов</string>
    <string name="StickerManagementAdapter_unknown">Непознато</string>

    <!-- StickerPackPreviewActivity -->
    <string name="StickerPackPreviewActivity_untitled">Без наслов</string>
    <string name="StickerPackPreviewActivity_unknown">Непознато</string>
    <string name="StickerPackPreviewActivity_install">Инсталирај</string>
    <string name="StickerPackPreviewActivity_remove">Отстрани</string>
    <string name="StickerPackPreviewActivity_stickers">Стикери</string>
    <string name="StickerPackPreviewActivity_failed_to_load_sticker_pack">Не успеа да се вчита пакетот со стикери</string>

    <!-- SubmitDebugLogActivity -->
    <string name="SubmitDebugLogActivity_edit">Уреди</string>
    <string name="SubmitDebugLogActivity_done">Готово</string>
    <!-- Menu option to save a debug log file to disk. -->
    <string name="SubmitDebugLogActivity_save">Зачувај</string>
    <!-- Error that is show in a toast when we fail to save a debug log file to disk. -->
    <string name="SubmitDebugLogActivity_failed_to_save">Неуспешно зачувување</string>
    <!-- Toast that is show to notify that we have saved the debug log file to disk. -->
    <string name="SubmitDebugLogActivity_save_complete">Зачувувањето е завршено</string>
    <string name="SubmitDebugLogActivity_tap_a_line_to_delete_it">Допрете линија да ја избришете</string>
    <string name="SubmitDebugLogActivity_submit">Испрати</string>
    <string name="SubmitDebugLogActivity_failed_to_submit_logs">Не успеав да ги испратам записите</string>
    <string name="SubmitDebugLogActivity_success">Успешно!</string>
    <string name="SubmitDebugLogActivity_copy_this_url_and_add_it_to_your_issue">Kопирајте го ова URL и додајте го на Вашиот извештај или е-пошта до тимот за поддршка :\n\n<b>%1$s</b></string>
    <string name="SubmitDebugLogActivity_share">Сподели</string>
    <string name="SubmitDebugLogActivity_this_log_will_be_posted_publicly_online_for_contributors">Овој запис ќе биде објавен јавно на интернет за да можат да го видат придонесувачите. Можете да го прегледате пред да го испратите.</string>

    <!-- SupportEmailUtil -->
    <string name="SupportEmailUtil_support_email" translatable="false">support@molly.im</string>
    <string name="SupportEmailUtil_filter">Филтер:</string>
    <string name="SupportEmailUtil_device_info">Информации за уред:</string>
    <string name="SupportEmailUtil_android_version">Верзија на Android:</string>
    <string name="SupportEmailUtil_signal_version">Верзија на Molly:</string>
    <string name="SupportEmailUtil_signal_package">Molly пакет:</string>
    <string name="SupportEmailUtil_registration_lock">Заклучување на регистрација:</string>
    <string name="SupportEmailUtil_locale">Регион:</string>

    <!-- ThreadRecord -->
    <string name="ThreadRecord_group_updated">Групата е ажурирана</string>
    <string name="ThreadRecord_left_the_group">Ја напушти групата</string>
    <string name="ThreadRecord_secure_session_reset">Безбедната сесија е ресетирана.</string>
    <string name="ThreadRecord_draft">Нацрт:</string>
    <string name="ThreadRecord_called">Вие повикавте</string>
    <string name="ThreadRecord_called_you">Ве повика</string>
    <string name="ThreadRecord_missed_audio_call">Испуштен аудио повик</string>
    <string name="ThreadRecord_missed_video_call">Испуштен видео повик</string>
    <string name="ThreadRecord_media_message">Медија порака</string>
    <string name="ThreadRecord_sticker">Стикер</string>
    <string name="ThreadRecord_view_once_photo">Еднократно видлива фотографија</string>
    <string name="ThreadRecord_view_once_video">Еднократно видливо видео</string>
    <string name="ThreadRecord_view_once_media">Еднократно видлива медија</string>
    <string name="ThreadRecord_this_message_was_deleted">Оваа порака е избришана.</string>
    <string name="ThreadRecord_you_deleted_this_message">Ја избришавте оваа порака.</string>
    <!-- Displayed in the notification when the user sends a request to activate payments -->
    <string name="ThreadRecord_you_sent_request">Испративте барање за активација на плаќања</string>
    <!-- Displayed in the notification when the recipient wants to activate payments -->
    <string name="ThreadRecord_wants_you_to_activate_payments">%1$s сака да активирате плаќања</string>
    <!-- Displayed in the notification when the user activates payments -->
    <string name="ThreadRecord_you_activated_payments">Активиравте плаќања</string>
    <!-- Displayed in the notification when the recipient can accept payments -->
    <string name="ThreadRecord_can_accept_payments">%1$s сега може да прифаќа плаќања</string>
    <string name="ThreadRecord_s_is_on_signal">%1$s е на Signal!</string>
    <string name="ThreadRecord_disappearing_messages_disabled">Исчезнувачките пораки се исклучени</string>
    <string name="ThreadRecord_disappearing_message_time_updated_to_s">Времето за исчезнувачки пораки е поставено на %1$s</string>
    <string name="ThreadRecord_safety_number_changed">Сигурносниот број е променет</string>
    <string name="ThreadRecord_your_safety_number_with_s_has_changed">Вашиот сигурносен број со %1$s е променет.</string>
    <string name="ThreadRecord_you_marked_verified">Обележавте проверено</string>
    <string name="ThreadRecord_you_marked_unverified">Обележавте непроверено</string>
    <string name="ThreadRecord_message_could_not_be_processed">Пораката не можеше да биде обработена</string>
    <string name="ThreadRecord_delivery_issue">Проблем со испорака</string>
    <string name="ThreadRecord_message_request">Барање за разговор</string>
    <string name="ThreadRecord_photo">Слика</string>
    <string name="ThreadRecord_gif">GIF</string>
    <string name="ThreadRecord_voice_message">Гласовна порака</string>
    <string name="ThreadRecord_file">Датотека</string>
    <string name="ThreadRecord_video">Видео</string>
    <string name="ThreadRecord_chat_session_refreshed">Сесијата со разговорот е освежена</string>
    <!-- Displayed in the notification when the user is sent a gift -->
    <string name="ThreadRecord__you_received_a_gift">Добивте подарок</string>
    <!-- Displayed in the notification when the user sends a gift -->
    <string name="ThreadRecord__you_sent_a_gift">Испративте подарок</string>
    <!-- Displayed in the notification when the user has opened a received gift -->
    <string name="ThreadRecord__you_redeemed_a_gift_badge">Прифативте подарок беџ</string>
    <!-- Displayed in the conversation list when someone reacted to your story -->
    <string name="ThreadRecord__reacted_s_to_your_story">Реагираше со %1$s на вашата приказна</string>
    <!-- Displayed in the conversation list when you reacted to someone\'s story -->
    <string name="ThreadRecord__reacted_s_to_their_story">Реагиравте со %1$s на нивната приказна</string>
    <!-- Displayed in the conversation list when your most recent message is a payment to or from the person the conversation is with -->
    <string name="ThreadRecord_payment">Плаќања</string>

    <!-- UpdateApkReadyListener -->
    <string name="UpdateApkReadyListener_Signal_update">Molly ажурирање</string>
    <string name="UpdateApkReadyListener_a_new_version_of_signal_is_available_tap_to_update">Достапна е нова верзија на Molly, допрете за ажурирање</string>

    <!-- UntrustedSendDialog -->
    <string name="UntrustedSendDialog_send_message">Да се испрати пораката?</string>
    <string name="UntrustedSendDialog_send">Испрати</string>

    <!-- UnverifiedSendDialog -->
    <string name="UnverifiedSendDialog_send_message">Да се испрати пораката?</string>
    <string name="UnverifiedSendDialog_send">Испрати</string>

    <!-- UsernameEditFragment -->
    <!-- Toolbar title when entering from registration -->
    <string name="UsernameEditFragment__add_a_username">Додајте корисничко име</string>
    <!-- Instructional text at the top of the username edit screen -->
    <string name="UsernameEditFragment__choose_your_username">Одберете го вашете корисничко име</string>
    <string name="UsernameEditFragment_username">Корисничко име</string>
    <string name="UsernameEditFragment_delete">Избриши</string>
    <string name="UsernameEditFragment_successfully_set_username">Успешно поставено корисничко име.</string>
    <string name="UsernameEditFragment_successfully_removed_username">Успешно отстрането корисничко име.</string>
    <string name="UsernameEditFragment_encountered_a_network_error">Се случи мрежна грешка.</string>
    <string name="UsernameEditFragment_this_username_is_taken">Корисничкото име е веќе во употреба.</string>
    <string name="UsernameEditFragment_this_username_is_available">Корисничкото име е достапно.</string>
    <string name="UsernameEditFragment_usernames_can_only_include">Корисничките имиња можат да се состојат од а-Ш, 0-9 и долни цртички.</string>
    <string name="UsernameEditFragment_usernames_cannot_begin_with_a_number">Корисничкото име не може да започне со број.</string>
    <string name="UsernameEditFragment_username_is_invalid">Корисничкото име е неважечко.</string>
    <string name="UsernameEditFragment_usernames_must_be_between_a_and_b_characters">Корисничкото име мора да биде помеѓу %1$d и %2$d знаци.</string>
    <!-- Explanation about what usernames provide -->
    <string name="UsernameEditFragment__usernames_let_others_message">Корисничките имиња овозможуваат останатите да ви испратат порака без да им треба вашиот телефонски број. Тие се спарени со низа бројки за да се одржи приватноста на вашата адреса.</string>
    <!-- Dialog title for explanation about numbers at the end of the username -->
    <string name="UsernameEditFragment__what_is_this_number">Што значи овој број?</string>
    <string name="UsernameEditFragment__these_digits_help_keep">Со помош на овие бројки вашето корисничко име останува приватно, со што можете да избегнете непосакувани пораки. Споделувајте го вашето корисничко име само со луѓето и групите со кои сакате да разговарате. Ако го смените корисничкото име, ќе добиете нови низа бројки.</string>
    <!-- Button to allow user to skip -->
    <string name="UsernameEditFragment__skip">Прескокни</string>
    <!-- Content description for done button -->
    <string name="UsernameEditFragment__done">Готово</string>

    <plurals name="UserNotificationMigrationJob_d_contacts_are_on_signal">
        <item quantity="one">%1$d контакт е на Signal!</item>
        <item quantity="other">%1$d контакти се на Signal!</item>
    </plurals>

    <!-- UsernameShareBottomSheet -->
    <!-- Explanation of what the sheet enables the user to do -->
    <string name="UsernameShareBottomSheet__copy_or_share_a_username_link">Копирај или сподели линк за корисничко име</string>

    <!-- VerifyIdentityActivity -->
    <string name="VerifyIdentityActivity_your_contact_is_running_an_old_version_of_signal">Вашиот контакт има стара верзија на Signal. Замолете го да ја ажурира апликацијата пред проверка на Вашиот сигурносен број.</string>
    <string name="VerifyIdentityActivity_your_contact_is_running_a_newer_version_of_Signal">Вашиот контакт има понова верзија на Signal со некомпатибилен формат на QR код. Ве молиме ажурирајте ја апликацијата за да споредите.</string>
    <string name="VerifyIdentityActivity_the_scanned_qr_code_is_not_a_correctly_formatted_safety_number">Скенираниот QR код не е правилно форматиран код за проверка на сигурносниот број. Ве молиме скенирајте го повторно.</string>
    <string name="VerifyIdentityActivity_share_safety_number_via">Сподели сигурносен број преку…</string>
    <string name="VerifyIdentityActivity_our_signal_safety_number">Нашиот Signal сигурносен број:</string>
    <string name="VerifyIdentityActivity_no_app_to_share_to">Изгледа дека немате апликации преку кои може да споделите.</string>
    <string name="VerifyIdentityActivity_no_safety_number_to_compare_was_found_in_the_clipboard">На таблата со исечоци не е пронајден сигурносен број за споредба</string>
    <string name="VerifyIdentityActivity_signal_needs_the_camera_permission_in_order_to_scan_a_qr_code_but_it_has_been_permanently_denied">Molly има потреба од дозвола до камерата за да може да го скенира QR кодот. Оваа дозвола е трајно одбиена. Ве молиме продолжете во поставувања, изберете „Дозволи“ и вклучете „Камера“.</string>
    <string name="VerifyIdentityActivity_unable_to_scan_qr_code_without_camera_permission">Не може да се скенира QR кодот без дозвола до камерата</string>
    <string name="VerifyIdentityActivity_you_must_first_exchange_messages_in_order_to_view">Мора да размените пораки за да можете да го видите сигурносниот број на %1$s.</string>

    <!-- ViewOnceMessageActivity -->
    <string name="ViewOnceMessageActivity_video_duration" translatable="false">%1$02d:%2$02d</string>

    <!-- AudioView -->
    <string name="AudioView_duration" translatable="false">%1$d:%2$02d</string>

    <!-- MessageDisplayHelper -->
    <string name="MessageDisplayHelper_message_encrypted_for_non_existing_session">Пораката е шифрирана за непостоечка сесија</string>

    <!-- MmsMessageRecord -->
    <string name="MmsMessageRecord_bad_encrypted_mms_message">Погрешно шифрирана MMS порака</string>
    <string name="MmsMessageRecord_mms_message_encrypted_for_non_existing_session">MMS порака шифрирана за непостоечка сесија</string>

    <!-- MuteDialog -->
    <string name="MuteDialog_mute_notifications">Исклучи известувања</string>

    <!-- ApplicationMigrationService -->
    <string name="ApplicationMigrationService_import_in_progress">Увозот е во тек</string>
    <string name="ApplicationMigrationService_importing_text_messages">Увоз на текстуални пораки</string>
    <string name="ApplicationMigrationService_import_complete">Увозот е завршен</string>
    <string name="ApplicationMigrationService_system_database_import_is_complete">Увозот на системската база на податоци е завршен.</string>

    <!-- KeyCachingService -->
    <string name="KeyCachingService_signal_passphrase_cached">Допрете за да отворите.</string>
    <string name="KeyCachingService_passphrase_cached">Molly е отклучен</string>
    <string name="KeyCachingService_lock">Заклучи го Molly</string>

    <!-- MediaPreviewActivity -->
    <string name="MediaPreviewActivity_you">Вие</string>
    <string name="MediaPreviewActivity_unssuported_media_type">Неподдржан тип на медија</string>
    <string name="MediaPreviewActivity_draft">Нацрт</string>
    <string name="MediaPreviewActivity_signal_needs_the_storage_permission_in_order_to_write_to_external_storage_but_it_has_been_permanently_denied">Molly има потреба од дозвола до складот за да може да зачувува на надворешен склад. Оваа дозвола е трајно одбиена. Ве молиме продолжете до менито за поставувањата, изберете „Дозволи“ и вклучете „Склад“.</string>
    <string name="MediaPreviewActivity_unable_to_write_to_external_storage_without_permission">Не може да се зачува на надворешен склад без дозвола</string>
    <string name="MediaPreviewActivity_media_delete_confirmation_title">Да се избрише пораката?</string>
    <string name="MediaPreviewActivity_media_delete_confirmation_message">Ова трајно ќе ја избрише оваа порака.</string>
    <string name="MediaPreviewActivity_s_to_s">%1$s до %2$s</string>
    <!-- All media preview title when viewing media send by you to another recipient (allows changing of \'You\' based on context) -->
    <string name="MediaPreviewActivity_you_to_s">Вие до %1$s</string>
    <!-- All media preview title when viewing media sent by another recipient to you (allows changing of \'You\' based on context) -->
    <string name="MediaPreviewActivity_s_to_you">%1$s до Вас</string>
    <string name="MediaPreviewActivity_media_no_longer_available">Медијата повеќе не е достапна.</string>
    <string name="MediaPreviewActivity_cant_find_an_app_able_to_share_this_media">Не е пронајдена апликација која може да го сподели овој тип на медија.</string>
    <string name="MediaPreviewActivity_dismiss_due_to_error">Затвори</string>
    <string name="MediaPreviewFragment_edit_media_error">Грешка во медијата</string>

    <!-- MessageNotifier -->
    <string name="MessageNotifier_d_new_messages_in_d_conversations">%1$d нови пораки во %2$d разговори</string>
    <string name="MessageNotifier_most_recent_from_s">Најнови од: %1$s</string>
    <string name="MessageNotifier_locked_message">Заклучена порака</string>
    <string name="MessageNotifier_message_delivery_failed">Испораката на пораката не успеа.</string>
    <string name="MessageNotifier_failed_to_deliver_message">Неуспешно доставување на пораката.</string>
    <string name="MessageNotifier_error_delivering_message">Грешка при доставувањето на пораката.</string>
    <string name="MessageNotifier_message_delivery_paused">Испораката на пораката е паузирана.</string>
    <string name="MessageNotifier_verify_to_continue_messaging_on_signal">Потврдете за да продолжите со испраќање пораки на Molly.</string>
    <string name="MessageNotifier_mark_all_as_read">Обележи сѐ како прочитано</string>
    <string name="MessageNotifier_mark_read">Обележи како прочитано</string>
    <string name="MessageNotifier_turn_off_these_notifications">Исклучи ги овие известувања</string>
    <string name="MessageNotifier_view_once_photo">Еднократно видлива фотографија</string>
    <string name="MessageNotifier_view_once_video">Еднократно видливо видео</string>
    <string name="MessageNotifier_reply">Одговори</string>
    <string name="MessageNotifier_signal_message">Signal порака</string>
    <string name="MessageNotifier_unsecured_sms">Незаштитена SMS порака</string>
    <string name="MessageNotifier_you_may_have_new_messages">Можеби имате нови пораки</string>
    <string name="MessageNotifier_open_signal_to_check_for_recent_notifications">Отворете го Molly за да ги видите скорешните известувања.</string>
    <string name="MessageNotifier_contact_message">%1$s %2$s</string>
    <string name="MessageNotifier_unknown_contact_message">Контакт</string>
    <string name="MessageNotifier_reacted_s_to_s">Реагираше со %1$s на „%2$s“.</string>
    <string name="MessageNotifier_reacted_s_to_your_video">Реагираше со %1$s на Вашето видео.</string>
    <string name="MessageNotifier_reacted_s_to_your_image">Реагираше со %1$s на Вашата слика.</string>
    <string name="MessageNotifier_reacted_s_to_your_gif">Реагираше со %1$s на Вашиот GIF.</string>
    <string name="MessageNotifier_reacted_s_to_your_file">Реагираше со %1$s на Вашата датотека.</string>
    <string name="MessageNotifier_reacted_s_to_your_audio">Реагираше со %1$s на Вашето аудио.</string>
    <string name="MessageNotifier_reacted_s_to_your_view_once_media">Реагираше со %1$s на Вашата еднократно видлива медија.</string>
    <string name="MessageNotifier_reacted_s_to_your_sticker">Реагираше со %1$s на Вашиот стикер.</string>
    <string name="MessageNotifier_this_message_was_deleted">Оваа порака е избришана.</string>

    <string name="TurnOffContactJoinedNotificationsActivity__turn_off_contact_joined_signal">Дали да се исклучат известувања кога контакт ќе се приклучи на Signal? Можете да ги вклучите повторно во Signal &gt; Поставувања &gt; Известувања.</string>

    <!-- Notification Channels -->
    <string name="NotificationChannel_channel_messages">Пораки</string>
    <string name="NotificationChannel_calls">Повици</string>
    <string name="NotificationChannel_failures">Неуспеси</string>
    <string name="NotificationChannel_backups">Резервни копии</string>
    <string name="NotificationChannel_locked_status">Статус</string>
    <string name="NotificationChannel_app_updates">Ажурирања за апликацијата</string>
    <string name="NotificationChannel_other">Друго</string>
    <string name="NotificationChannel_group_chats">Разговори</string>
    <string name="NotificationChannel_missing_display_name">Непознато</string>
    <string name="NotificationChannel_voice_notes">Гласовни белешки</string>
    <string name="NotificationChannel_contact_joined_signal">Кога контакт ќе се приклучи на Signal</string>
    <string name="NotificationChannels__no_activity_available_to_open_notification_channel_settings">Нема достапна активност за отворање на поставките на каналот за известувања.</string>
    <!-- Notification channel name for showing persistent background connection on devices without push notifications -->
    <string name="NotificationChannel_background_connection">Врска во позадина</string>
    <!-- Notification channel name for showing call status information (like connection, ongoing, etc.) Not ringing. -->
    <string name="NotificationChannel_call_status">Статус на повик</string>
    <!-- Notification channel name for occasional alerts to the user. Will appear in the system notification settings as the title of this notification channel. -->
    <string name="NotificationChannel_critical_app_alerts">Критични известувања за апликацијата</string>

    <!-- ProfileEditNameFragment -->

    <!-- QuickResponseService -->
    <string name="QuickResponseService_quick_response_unavailable_when_Signal_is_locked">Брз одговор е недостапен кога Molly е заклучен!</string>
    <string name="QuickResponseService_problem_sending_message">Проблем со испраќање на порака!</string>

    <!-- SaveAttachmentTask -->
    <string name="SaveAttachmentTask_saved_to">Зачувано во %1$s</string>
    <string name="SaveAttachmentTask_saved">Зачувано</string>

    <!-- SearchToolbar -->
    <string name="SearchToolbar_search">Барај</string>
    <string name="SearchToolbar_search_for_conversations_contacts_and_messages">Пребарувајте разговори, контакти и пораки</string>

    <!-- Material3 Search Toolbar -->
    <string name="Material3SearchToolbar__close">Затвори</string>
    <string name="Material3SearchToolbar__clear">Исчисти</string>

    <!-- ShortcutLauncherActivity -->
    <string name="ShortcutLauncherActivity_invalid_shortcut">Невалидна кратенка</string>

    <!-- SingleRecipientNotificationBuilder -->
    <string name="SingleRecipientNotificationBuilder_signal">Molly</string>
    <string name="SingleRecipientNotificationBuilder_new_message">Нова порака</string>
    <string name="SingleRecipientNotificationBuilder_message_request">Барање за разговор</string>
    <string name="SingleRecipientNotificationBuilder_you">Вие</string>
    <!-- Notification subtext for group stories -->
    <string name="SingleRecipientNotificationBuilder__s_dot_story">%1$s • Приказна</string>

    <!-- ThumbnailView -->
    <string name="ThumbnailView_Play_video_description">Пушти видео</string>
    <string name="ThumbnailView_Has_a_caption_description">Има наслов</string>

    <!-- TransferControlView -->
    <plurals name="TransferControlView_n_items">
        <item quantity="one">%1$d предмет</item>
        <item quantity="other">%1$d предмети</item>
    </plurals>

    <!-- UnauthorizedReminder -->
    <string name="UnauthorizedReminder_device_no_longer_registered">Уредот повеќе не е регистриран</string>
    <string name="UnauthorizedReminder_this_is_likely_because_you_registered_your_phone_number_with_Signal_on_a_different_device">Ова е веројатно бидејќи Вашиот телефонскиот број сте го регистрирале на Signal со друг уред. Допрете за повторно да се регистрирате.</string>

    <!-- EnclaveFailureReminder -->
    <!-- Banner message to update app to use payments -->
    <string name="EnclaveFailureReminder_update_signal">Ажурирајте го Signal за да продолжите да користите плаќања. Можно е вашата состојба да не е ажурирана.</string>
    <!-- Banner button to update now -->
    <string name="EnclaveFailureReminder_update_now">Ажурирај веднаш</string>

    <!-- WebRtcCallActivity -->
    <string name="WebRtcCallActivity_to_answer_the_call_give_signal_access_to_your_microphone">За да одговорите на повикот, дозволете пристап на Molly до Вашиот микрофон.</string>
    <string name="WebRtcCallActivity_to_answer_the_call_from_s_give_signal_access_to_your_microphone">За да одговорите на повикот од %1$s, дозволете пристап на Molly до Вашиот микрофонот.</string>
    <string name="WebRtcCallActivity_signal_requires_microphone_and_camera_permissions_in_order_to_make_or_receive_calls">Molly има потреба од дозвола до микрофонот и камерата за да може да воспоставува повици. Оваа дозвола е трајно одбиена. Ве молиме продолжете до менито за поставувањата, изберете „Дозволи“ и вклучете „Микрофон“ и „Камера“.</string>
    <string name="WebRtcCallActivity__answered_on_a_linked_device">Одговорено на поврзаниот уред.</string>
    <string name="WebRtcCallActivity__declined_on_a_linked_device">Одбиено на поврзаниот уред.</string>
    <string name="WebRtcCallActivity__busy_on_a_linked_device">Зафатено на поврзаниот уред.</string>

    <string name="GroupCallSafetyNumberChangeNotification__someone_has_joined_this_call_with_a_safety_number_that_has_changed">Некој со променет сигурносен број се приклучи на овој повик.</string>

    <!-- WebRtcCallScreen -->
    <string name="WebRtcCallScreen_swipe_up_to_change_views">Повлечи нагоре за промена на приказ</string>

    <!-- WebRtcCallScreen V2 -->
    <string name="WebRtcCallScreen__decline">Одбиј</string>
    <string name="WebRtcCallScreen__answer">Одговори</string>
    <string name="WebRtcCallScreen__answer_without_video">Одговори без видео</string>

    <!-- WebRtcAudioOutputToggle -->
    <string name="WebRtcAudioOutputToggle__audio_output">Аудио излез</string>
    <string name="WebRtcAudioOutputToggle__phone_earpiece">Слушалка на телефон</string>
    <string name="WebRtcAudioOutputToggle__speaker">Звучник</string>
    <string name="WebRtcAudioOutputToggle__bluetooth">Bluetooth</string>

    <string name="WebRtcCallControls_answer_call_description">Одговори на повикот</string>
    <string name="WebRtcCallControls_reject_call_description">Одбиј го повикот</string>

    <!-- change_passphrase_activity -->
    <string name="change_passphrase_activity__old_passphrase">Стара лозинка</string>
    <string name="change_passphrase_activity__new_passphrase">Нова лозинка</string>
    <string name="change_passphrase_activity__repeat_new_passphrase">Повторете ја новата лозинка</string>

    <!-- contact_selection_activity -->
    <string name="contact_selection_activity__enter_name_or_number">Внесете име или број</string>
    <string name="contact_selection_activity__invite_to_signal">Испрати покана за Molly</string>
    <string name="contact_selection_activity__new_group">Нова група</string>

    <!-- contact_filter_toolbar -->
    <string name="contact_filter_toolbar__clear_entered_text_description">Исчисти го внесениот текст</string>
    <string name="contact_filter_toolbar__show_keyboard_description">Прикажи тастатура</string>
    <string name="contact_filter_toolbar__show_dial_pad_description">Прикажи нумеричка тастатура</string>

    <!-- contact_selection_group_activity -->
    <string name="contact_selection_group_activity__no_contacts">Нема контакти.</string>
    <string name="contact_selection_group_activity__finding_contacts">Контактите се вчитуваат…</string>

    <!-- single_contact_selection_activity -->
    <string name="SingleContactSelectionActivity_contact_photo">Слика на контакт</string>

    <!-- ContactSelectionListFragment-->
    <string name="ContactSelectionListFragment_signal_requires_the_contacts_permission_in_order_to_display_your_contacts">Molly има потреба од дозвола до контакти за да може да ги прикаже Вашите контакти. Оваа дозвола е трајно одбиена. Ве молиме продолжете до менито за поставувањата, изберете „Дозволи“ и вклучете „Контакти“.</string>
    <string name="ContactSelectionListFragment_error_retrieving_contacts_check_your_network_connection">Грешка при преземање на контакти, проверете ја Вашата интернет конекција.</string>
    <string name="ContactSelectionListFragment_username_not_found">Корисничкото име не е пронајдено</string>
    <string name="ContactSelectionListFragment_s_is_not_a_signal_user">"\"%1$s\" не е корисник на Signal. Ве молиме проверете го корисничкото име и обидете се повторно."</string>
    <string name="ContactSelectionListFragment_you_do_not_need_to_add_yourself_to_the_group">Нема потреба да се додадете во групата</string>
    <string name="ContactSelectionListFragment_maximum_group_size_reached">Достигната е максимална големина на групата</string>
    <string name="ContactSelectionListFragment_signal_groups_can_have_a_maximum_of_d_members">Групите на Signal можат да имаат максимум %1$d членови.</string>
    <string name="ContactSelectionListFragment_recommended_member_limit_reached">Препорачаното ограничување на членови е достигнато</string>
    <string name="ContactSelectionListFragment_signal_groups_perform_best_with_d_members_or_fewer">Signal групите најдобро функционираат со %1$d членови или помалку. Ако додадете повеќе членови може да настане застој при примање и испраќање на пораки.</string>
    <plurals name="ContactSelectionListFragment_d_members">
        <item quantity="one">%1$d член</item>
        <item quantity="other">%1$d членови</item>
    </plurals>

    <!-- contact_selection_list_fragment -->
    <string name="contact_selection_list_fragment__signal_needs_access_to_your_contacts_in_order_to_display_them">На Molly му треба пристап до Вашите контакти за да може да ги прикаже.</string>
    <string name="contact_selection_list_fragment__show_contacts">Прикажи контакти</string>

    <!-- contact_selection_list_item -->
    <plurals name="contact_selection_list_item__number_of_members">
        <item quantity="one">%1$d член</item>
        <item quantity="other">%1$d членови</item>
    </plurals>
    <!-- Displays number of viewers for a story -->
    <plurals name="contact_selection_list_item__number_of_viewers">
        <item quantity="one">%1$d гледач</item>
        <item quantity="other">%1$d гледачи</item>
    </plurals>

    <!-- conversation_activity -->
    <string name="conversation_activity__type_message_push">Signal порака</string>
    <string name="conversation_activity__type_message_sms_insecure">Незаштитена SMS порака</string>
    <string name="conversation_activity__type_message_mms_insecure">Незаштитена MMS порака</string>
    <string name="conversation_activity__from_sim_name">Од %1$s</string>
    <string name="conversation_activity__sim_n">SIM %1$d</string>
    <string name="conversation_activity__send">Испрати</string>
    <string name="conversation_activity__compose_description">Пишување порака</string>
    <string name="conversation_activity__emoji_toggle_description">Вклучи/исклучи емоџи тастатура</string>
    <string name="conversation_activity__attachment_thumbnail">Сликичка на прилогот</string>
    <string name="conversation_activity__quick_attachment_drawer_toggle_camera_description">Вклучи/исклучи фиока за прилози за брза камера</string>
    <string name="conversation_activity__quick_attachment_drawer_record_and_send_audio_description">Сними и испрати аудио прилог</string>
    <string name="conversation_activity__quick_attachment_drawer_lock_record_description">Заклучи снимање на аудио прилог</string>
    <string name="conversation_activity__enable_signal_for_sms">Вклучи Signal за SMS</string>
    <string name="conversation_activity__message_could_not_be_sent">Пораката не може да биде испратена. Проверете ја Вашата интернет конекција и обидете се повторно.</string>

    <!-- conversation_input_panel -->
    <string name="conversation_input_panel__slide_to_cancel">Повлечи за откажување</string>
    <string name="conversation_input_panel__cancel">Откажи</string>

    <!-- conversation_item -->
    <string name="conversation_item__mms_image_description">Медија порака</string>
    <string name="conversation_item__secure_message_description">Безбедна порака</string>

    <!-- conversation_item_sent -->
    <string name="conversation_item_sent__send_failed_indicator_description">Испраќањето е неуспешно</string>
    <string name="conversation_item_sent__pending_approval_description">Се чека одобрување</string>
    <string name="conversation_item_sent__delivered_description">Доставено</string>
    <string name="conversation_item_sent__message_read">Пораката е прочитана</string>

    <!-- conversation_item_received -->
    <string name="conversation_item_received__contact_photo_description">Слика на контакт</string>

    <!-- ConversationUpdateItem -->
    <string name="ConversationUpdateItem_loading">Се вчитува</string>
    <string name="ConversationUpdateItem_learn_more">Дознајте повеќе</string>
    <string name="ConversationUpdateItem_join_call">Приклучи се на повикот</string>
    <string name="ConversationUpdateItem_return_to_call">Врати се на повикот</string>
    <string name="ConversationUpdateItem_call_is_full">Повикот е полн</string>
    <string name="ConversationUpdateItem_invite_friends">Покани пријатели</string>
    <string name="ConversationUpdateItem_enable_call_notifications">Вклучи известувања за повици</string>
    <string name="ConversationUpdateItem_update_contact">Ажурирај контакт</string>
    <!-- Update item button text to show to block a recipient from requesting to join via group link -->
    <string name="ConversationUpdateItem_block_request">Блокирај барање</string>
    <string name="ConversationUpdateItem_no_groups_in_common_review_requests_carefully">Немате заеднички групи. Внимателно прегледајте ги барањата.</string>
    <string name="ConversationUpdateItem_no_contacts_in_this_group_review_requests_carefully">Нема контакти во оваа група. Внимателно прегледајте ги барањата.</string>
    <string name="ConversationUpdateItem_view">Поглед</string>
    <string name="ConversationUpdateItem_the_disappearing_message_time_will_be_set_to_s_when_you_message_them">Времето на исчезнувачките пораки ќе биде поставено на %1$s кога ќе им испратите порака.</string>
    <!-- Update item button text to show to boost a feature -->
    <string name="ConversationUpdateItem_donate">Донирајте</string>
    <!-- Update item button text to send payment -->
    <string name="ConversationUpdateItem_send_payment">Send Payment</string>
    <!-- Update item button text to activate payments -->
    <string name="ConversationUpdateItem_activate_payments">Активираj плаќања</string>


    <!-- audio_view -->
    <string name="audio_view__play_pause_accessibility_description">Пушти … Пауза</string>
    <string name="audio_view__download_accessibility_description">Преземи</string>

    <!-- QuoteView -->
    <string name="QuoteView_audio">Аудио</string>
    <string name="QuoteView_video">Видео</string>
    <string name="QuoteView_photo">Слика</string>
    <string name="QuoteView_gif">GIF</string>
    <string name="QuoteView_view_once_media">Еднократно видлива медија</string>
    <string name="QuoteView_sticker">Стикер</string>
    <string name="QuoteView_you">Вие</string>
    <string name="QuoteView_original_missing">Оригиналната порака не е пронајдена</string>
    <!-- Author formatting for group stories -->
    <string name="QuoteView_s_story">%1$s · Приказна</string>
    <!-- Label indicating that a quote is for a reply to a story you created -->
    <string name="QuoteView_your_story">Вие · Приказна</string>
    <!-- Label indicating that the story being replied to no longer exists -->
    <string name="QuoteView_no_longer_available">Повеќе не е достапна</string>
    <!-- Label for quoted gift -->
    <string name="QuoteView__gift">Подарок</string>

    <!-- conversation_fragment -->
    <string name="conversation_fragment__scroll_to_the_bottom_content_description">Оди до дното</string>

    <!-- BubbleOptOutTooltip -->
    <!-- Message to inform the user of what Android chat bubbles are -->
    <string name="BubbleOptOutTooltip__description">Балончиња се функција на Android која можете да ја исклучите за Molly разговори.</string>
    <!-- Button to dismiss the tooltip for opting out of using Android bubbles -->
    <string name="BubbleOptOutTooltip__not_now">Не сега</string>
    <!-- Button to move to the system settings to control the use of Android bubbles -->
    <string name="BubbleOptOutTooltip__turn_off">Исклучи</string>

    <!-- safety_number_change_dialog -->
    <string name="safety_number_change_dialog__safety_number_changes">Промени на сигурносниот број</string>
    <string name="safety_number_change_dialog__accept">Прифати</string>
    <string name="safety_number_change_dialog__send_anyway">Сепак испрати</string>
    <string name="safety_number_change_dialog__call_anyway">Сепак повикај</string>
    <string name="safety_number_change_dialog__join_call">Приклучи се на повикот</string>
    <string name="safety_number_change_dialog__continue_call">Продолжи повик</string>
    <string name="safety_number_change_dialog__leave_call">Напушти повик</string>
    <string name="safety_number_change_dialog__the_following_people_may_have_reinstalled_or_changed_devices">Следниве луѓе можеби го реинсталирале Signal или ги промениле уредите. Проверете го Вашиот сигурносен број со нив за да ја осигурате приватноста.</string>
    <string name="safety_number_change_dialog__view">Преглед</string>
    <string name="safety_number_change_dialog__previous_verified">Претходно проверено</string>

    <!-- EnableCallNotificationSettingsDialog__call_notifications_checklist -->
    <string name="EnableCallNotificationSettingsDialog__call_notifications_enabled">Известувањата за повици се вклучени.</string>
    <string name="EnableCallNotificationSettingsDialog__enable_call_notifications">Вклучи известувања за повици</string>
    <string name="EnableCallNotificationSettingsDialog__enable_background_activity">Вклучи позадинска активност</string>
    <string name="EnableCallNotificationSettingsDialog__everything_looks_good_now">Сѐ изгледа добро сега!</string>
    <string name="EnableCallNotificationSettingsDialog__to_receive_call_notifications_tap_here_and_turn_on_show_notifications">За да примате известувања за повици, допрете овде и вклучете „Прикажи известувања“.</string>
    <string name="EnableCallNotificationSettingsDialog__to_receive_call_notifications_tap_here_and_turn_on_notifications">За да примате известувања за повици, допрете овде и вклучете ги известувањата и проверете дали звук и скокачки прозорци се вклучени.</string>
    <string name="EnableCallNotificationSettingsDialog__to_receive_call_notifications_tap_here_and_enable_background_activity_in_battery_settings">За да примате известувања за повици, допрете овде и вклучете „активност во заднина“ во поставувањата за \"Батерија\". </string>
    <string name="EnableCallNotificationSettingsDialog__settings">Поставувања</string>
    <string name="EnableCallNotificationSettingsDialog__to_receive_call_notifications_tap_settings_and_turn_on_show_notifications">За да примате известувања за повици, допрете на Поставувања и вклучете „Прикажи известувања“.</string>
    <string name="EnableCallNotificationSettingsDialog__to_receive_call_notifications_tap_settings_and_turn_on_notifications">За да примате известувања за повици, допрете на „Поставувања“, вклучете ги известувањата и проверете дали „Звук“ и „Скокачки прозорци“ се вклучени.</string>
    <string name="EnableCallNotificationSettingsDialog__to_receive_call_notifications_tap_settings_and_enable_background_activity_in_battery_settings">За да примате известувања за повици, допрете „Поставувања“ и вкличете активност во заднина во поставувањата за „Батерија“.</string>

    <!-- country_selection_fragment -->
    <string name="country_selection_fragment__loading_countries">Се вчитуваат држави…</string>
    <string name="country_selection_fragment__search">Барај</string>
    <string name="country_selection_fragment__no_matching_countries">Нема совпаѓања</string>

    <!-- device_add_fragment -->
    <string name="device_add_fragment__scan_the_qr_code_displayed_on_the_device_to_link">Скенирајте го QR кодот прикажан на уредот за да се поврзете</string>

    <!-- device_link_fragment -->
    <string name="device_link_fragment__link_device">Поврзи уред</string>

    <!-- device_list_fragment -->
    <string name="device_list_fragment__no_devices_linked">Нема поврзани уреди</string>
    <string name="device_list_fragment__link_new_device">Поврзи нов уред</string>

    <!-- expiration -->
    <string name="expiration_off">Исклучено</string>

    <plurals name="expiration_seconds">
        <item quantity="one">%1$d секунда</item>
        <item quantity="other">%1$d секунди</item>
    </plurals>

    <string name="expiration_seconds_abbreviated">%1$dс</string>

    <plurals name="expiration_minutes">
        <item quantity="one">%1$d минута</item>
        <item quantity="other">%1$d минути</item>
    </plurals>

    <string name="expiration_minutes_abbreviated">%1$dм</string>

    <plurals name="expiration_hours">
        <item quantity="one">%1$d час</item>
        <item quantity="other">%1$d часа</item>
    </plurals>

    <string name="expiration_hours_abbreviated">%1$dч</string>

    <plurals name="expiration_days">
        <item quantity="one">%1$d ден</item>
        <item quantity="other">%1$d дена</item>
    </plurals>

    <string name="expiration_days_abbreviated">%1$dд</string>

    <plurals name="expiration_weeks">
        <item quantity="one">%1$d недела</item>
        <item quantity="other">%1$d недели</item>
    </plurals>

    <string name="expiration_weeks_abbreviated">%1$dн</string>
    <string name="expiration_combined">%1$s %2$s</string>

    <!-- unverified safety numbers -->
    <string name="IdentityUtil_unverified_banner_one">Вашиот сигурносен број со %1$s е променет и повеќе не е проверен</string>
    <string name="IdentityUtil_unverified_banner_two">Вашите сигурносни броеви со %1$s и %2$s повеќе не се проверени</string>
    <string name="IdentityUtil_unverified_banner_many">Вашите сигурносни броеви со %1$s, %2$s и %3$s повеќе не се проверени</string>

    <string name="IdentityUtil_unverified_dialog_one">Вашиот сигурносен број со %1$s е променет и повеќе не е проверен. Ова може да значи дека некој се обидува да ја пресретне Вашата комуникација или дека %1$s го има реинсталирано Signal.</string>
    <string name="IdentityUtil_unverified_dialog_two">Вашиот сигурносен број со %1$s и %2$s повеќе не е проверен. Ова може да значи дека некој се обидува да ја пресретне Вашата комуникација или дека тие го имаат реинсталирано Signal.</string>
    <string name="IdentityUtil_unverified_dialog_many">Вашиот сигурносен број со %1$s, %2$s и %3$s повеќе не е проверен. Ова може да значи дека некој се обидува да ја пресретне Вашата комуникација или дека тие го имаат реинсталирано Signal.</string>

    <string name="IdentityUtil_untrusted_dialog_one">Вашиот сигурносен број со %1$s само што се промени.</string>
    <string name="IdentityUtil_untrusted_dialog_two">Вашиот сигурносен број со %1$s и %2$s само што се промени.</string>
    <string name="IdentityUtil_untrusted_dialog_many">Вашиот сигурносен број со %1$s, %2$s и %3$s само што се промени.</string>

    <plurals name="identity_others">
        <item quantity="one">%1$d друг</item>
        <item quantity="other">%1$d други</item>
    </plurals>

    <!-- giphy_activity -->
    <string name="giphy_activity_toolbar__search_gifs">Пребарај GIF-ови</string>

    <!-- giphy_fragment -->
    <string name="giphy_fragment__nothing_found">Ништо не е пронајдено</string>

    <!-- database_migration_activity -->
    <string name="database_migration_activity__would_you_like_to_import_your_existing_text_messages">Дали сакате да ги увезете постоечките текстуални пораки во шифрираната база на податоци на Signal?</string>
    <string name="database_migration_activity__the_default_system_database_will_not_be_modified">Стандардната системска база на податоци нема да биде изменета на ниеден начин.</string>
    <string name="database_migration_activity__skip">Прескокни</string>
    <string name="database_migration_activity__import">Увези</string>
    <string name="database_migration_activity__this_could_take_a_moment_please_be_patient">Ова може да потрае. Ве молиме бидете трпеливи, ќе бидете известени кога увозот ќе заврши.</string>
    <string name="database_migration_activity__importing">УВЕЗУВАМ</string>


    <!-- load_more_header -->
    <string name="load_more_header__see_full_conversation">Види целосен разговор</string>
    <string name="load_more_header__loading">Се вчитува</string>

    <!-- media_overview_activity -->
    <string name="media_overview_activity__no_media">Нема медија</string>

    <!-- message_recipients_list_item -->
    <string name="message_recipients_list_item__view">Прегледај</string>
    <string name="message_recipients_list_item__resend">Испрати повторно</string>

    <!-- Displayed in a toast when user long presses an item in MyStories -->
    <string name="MyStoriesFragment__copied_sent_timestamp_to_clipboard">Времето на испраќање е копирано во таблата со исечоци.</string>
    <!-- Displayed when there are no outgoing stories -->
    <string name="MyStoriesFragment__updates_to_your_story_will_show_up_here">Новостите на вашата приказна ќе бидат прикажани овде.</string>

    <!-- GroupUtil -->
    <plurals name="GroupUtil_joined_the_group">
        <item quantity="one">%1$s се приклучи на групата.</item>
        <item quantity="other">%1$s се приклучија на групата.</item>
    </plurals>
    <string name="GroupUtil_group_name_is_now">Името на групата сега е „%1$s“.</string>

    <!-- prompt_passphrase_activity -->
    <string name="prompt_passphrase_activity__unlock">Отклучи</string>

    <!-- prompt_mms_activity -->
    <string name="prompt_mms_activity__signal_requires_mms_settings_to_deliver_media_and_group_messages">Signal има потреба од MMS поставувања за да испорачува медија и групни пораки преку Вашиот мобилен оператор. Вашиот уред не ги прави достапни овие информации, понекогаш ова се случува поради тоа што уредите се заклучени или поради рестриктивна конфигурација.</string>
    <string name="prompt_mms_activity__to_send_media_and_group_messages_tap_ok">За да испратите медија и групни пораки допрете „Во ред“ и довршете ги бараните поставувањата. MMS поставувањата за Вашиот оператор можат да бидат пронајдени преку пребарување на „Вашиот APN за операторот“. Ова ќе треба да го направите само еднаш.</string>

    <!-- BadDecryptLearnMoreDialog -->
    <string name="BadDecryptLearnMoreDialog_delivery_issue">Проблем со испорака</string>
    <string name="BadDecryptLearnMoreDialog_couldnt_be_delivered_individual">Порака, налепница, реакција или потврда за прочитани пораки не може да Ви се достави од %1$s. Можеби се обиделе да Ви испратат директно или во група.</string>
    <string name="BadDecryptLearnMoreDialog_couldnt_be_delivered_group">Порака, налепница, реакција или потврда за прочитани пораки не може да Ви се достави од %1$s.</string>

    <!-- profile_create_activity -->
    <string name="CreateProfileActivity_first_name_required">Име (задолжително)</string>
    <string name="CreateProfileActivity_last_name_optional">Презиме (опционално)</string>
    <string name="CreateProfileActivity_next">Следно</string>
    <string name="CreateProfileActivity__username">Корисничко име</string>
    <string name="CreateProfileActivity__create_a_username">Создади корисничко име</string>
    <string name="CreateProfileActivity_custom_mms_group_names_and_photos_will_only_be_visible_to_you">Сопствените имиња на MMS групите и сликите ќе Ви бидат достапни само на Вас.</string>
    <string name="CreateProfileActivity_group_descriptions_will_be_visible_to_members_of_this_group_and_people_who_have_been_invited">Описот на групата ќе биде видлив на членовите на оваа група и луѓето кои се поканети.</string>

    <!-- EditAboutFragment -->
    <string name="EditAboutFragment_about">Опис</string>
    <string name="EditAboutFragment_write_a_few_words_about_yourself">Напишете неколку зборови за себе…</string>
    <string name="EditAboutFragment_count">%1$d/%2$d</string>
    <string name="EditAboutFragment_speak_freely">Тука сум, кажи</string>
    <string name="EditAboutFragment_encrypted">Шифрирано</string>
    <string name="EditAboutFragment_be_kind">Бидете љубезни</string>
    <string name="EditAboutFragment_coffee_lover">Љубител/ка на кафе</string>
    <string name="EditAboutFragment_free_to_chat">Слободно за муабет</string>
    <string name="EditAboutFragment_taking_a_break">На пауза</string>
    <string name="EditAboutFragment_working_on_something_new">Работам на нешто ново</string>

    <!-- EditProfileFragment -->
    <string name="EditProfileFragment__edit_group">Уреди група</string>
    <string name="EditProfileFragment__group_name">Име на група</string>
    <string name="EditProfileFragment__group_description">Опис на група</string>
    <string name="EditProfileFragment__support_link" translatable="false">https://support.signal.org/hc/articles/360007459591</string>

    <!-- EditProfileNameFragment -->
    <string name="EditProfileNameFragment_your_name">Вашето име</string>
    <string name="EditProfileNameFragment_first_name">Име</string>
    <string name="EditProfileNameFragment_last_name_optional">Презиме (опционално)</string>
    <string name="EditProfileNameFragment_save">Зачувај</string>
    <string name="EditProfileNameFragment_failed_to_save_due_to_network_issues_try_again_later">Не успеа да се зачува поради проблеми со мрежата. Обидете се повторно подоцна.</string>

    <!-- recipient_preferences_activity -->
    <string name="recipient_preference_activity__shared_media">Споделена медија</string>

    <!-- recipients_panel -->
    <string name="recipients_panel__to"><small>Внесете име или број</small></string>

    <!-- verify_display_fragment -->
    <string name="verify_display_fragment__to_verify_the_security_of_your_end_to_end_encryption_with_s"><![CDATA[За да ја потврдите безбедноста на Вашето шифрирање од-крај-до-крај со %1$s, споредете ги горенаведените броеви прикажани на уредот на соговорникот. Можете исто така да го скенирате кодот прикажан на телефонот на соговорникот. <a href=\"https://signal.org/redirect/safety-numbers\">Дознајте повеќе.</a>]]></string>
    <string name="verify_display_fragment__tap_to_scan">Допри да скенираш</string>
    <string name="verify_display_fragment__successful_match">Успешно совпаѓање</string>
    <string name="verify_display_fragment__failed_to_verify_safety_number">Неуспешна проверка на сигурносниот број</string>
    <string name="verify_display_fragment__loading">Се вчитува…</string>
    <string name="verify_display_fragment__mark_as_verified">Обележи како проверено</string>
    <string name="verify_display_fragment__clear_verification">Отстрани проверка</string>

    <!-- verify_identity -->
    <string name="verify_identity__share_safety_number">Сподели сигурносен број</string>

    <!-- verity_scan_fragment -->
    <string name="verify_scan_fragment__scan_the_qr_code_on_your_contact">Скенирајте го QR кодот на уредот на Вашиот контакт.</string>

    <!-- webrtc_answer_decline_button -->
    <string name="webrtc_answer_decline_button__swipe_up_to_answer">Повлечете нагоре за одговор</string>
    <string name="webrtc_answer_decline_button__swipe_down_to_reject">Повлечете надолу за одбивање</string>

    <!-- message_details_header -->
    <string name="message_details_header__issues_need_your_attention">Некои проблеми бараат Ваше внимание.</string>
    <string name="message_details_header_sent">Испратено</string>
    <string name="message_details_header_received">Примено</string>
    <string name="message_details_header_disappears">Исчезнува</string>
    <string name="message_details_header_via">Преку</string>

    <!-- message_details_recipient_header -->
    <string name="message_details_recipient_header__pending_send">На чекање</string>
    <string name="message_details_recipient_header__sent_to">Испратено на</string>
    <string name="message_details_recipient_header__sent_from">Испратено од</string>
    <string name="message_details_recipient_header__delivered_to">Доставено на</string>
    <string name="message_details_recipient_header__read_by">Прочитано од</string>
    <string name="message_details_recipient_header__not_sent">Не е испратено на</string>
    <string name="message_details_recipient_header__viewed">Видено од</string>
    <string name="message_details_recipient_header__skipped">Прескокнато</string>

    <!-- message_Details_recipient -->
    <string name="message_details_recipient__failed_to_send">Не успеа да се испрати</string>
    <string name="message_details_recipient__new_safety_number">Нов сигурносен број</string>

    <!-- AndroidManifest.xml -->
    <string name="AndroidManifest__create_passphrase">Создај лозинка</string>
    <string name="AndroidManifest__select_contacts">Избери контакти</string>
    <string name="AndroidManifest__change_passphrase">Промена на лозинка</string>
    <string name="AndroidManifest__verify_safety_number">Проверка на сигурносен број</string>
    <string name="AndroidManifest__log_submit">Испрати запис за отстранување грешки</string>
    <string name="AndroidManifest__media_preview">Преглед на медија</string>
    <string name="AndroidManifest__message_details">Детали за пораката</string>
    <string name="AndroidManifest__linked_devices">Поврзани уреди</string>
    <string name="AndroidManifest__invite_friends">Покани пријатели</string>
    <string name="AndroidManifest_archived_conversations">Архивирани разговори</string>
    <string name="AndroidManifest_remove_photo">Отстрани слика</string>

    <!-- Message Requests Megaphone -->
    <string name="MessageRequestsMegaphone__message_requests">Барања за разговор</string>
    <string name="MessageRequestsMegaphone__users_can_now_choose_to_accept">Корисниците сега можат да изберат дали да прифатат нов разговор. Профилните имиња им овозможуваат на луѓето да знаат кој им испраќа порака.</string>
    <string name="MessageRequestsMegaphone__add_profile_name">Додај име на профил</string>

    <!-- HelpFragment -->
    <string name="HelpFragment__have_you_read_our_faq_yet">Дали веќе сте ги прочитале нашите ЧПП?</string>
    <string name="HelpFragment__next">Следно</string>
    <string name="HelpFragment__contact_us">Контактирајте нѐ</string>
    <string name="HelpFragment__tell_us_whats_going_on">Кажете ни што се случува</string>
    <string name="HelpFragment__include_debug_log">Вклучи запис за отстранување грешки.</string>
    <string name="HelpFragment__whats_this">Што е ова?</string>
    <string name="HelpFragment__how_do_you_feel">Како се чувствувате? (Опционално)</string>
    <string name="HelpFragment__tell_us_why_youre_reaching_out">Кажете ни зошто нѐ контактирате.</string>
    <string name="HelpFragment__emoji_5" translatable="false">emoji_5</string>
    <string name="HelpFragment__emoji_4" translatable="false">emoji_4</string>
    <string name="HelpFragment__emoji_3" translatable="false">emoji_3</string>
    <string name="HelpFragment__emoji_2" translatable="false">emoji_2</string>
    <string name="HelpFragment__emoji_1" translatable="false">emoji_1</string>
    <string name="HelpFragment__link__debug_info" translatable="false">https://support.signal.org/hc/articles/360007318591</string>
    <string name="HelpFragment__link__faq" translatable="false">https://support.signal.org</string>
    <string name="HelpFragment__support_info">Информации за поддршка</string>
    <string name="HelpFragment__signal_android_support_request">Барање за поддршка за Signal Android</string>
    <string name="HelpFragment__debug_log">Запис за отстранување грешки:</string>
    <string name="HelpFragment__could_not_upload_logs">Не успеа да се прикачат записите</string>
    <string name="HelpFragment__please_be_as_descriptive_as_possible">Ве молиме бидете што е можно поописни за да ни помогнете да го разбереме проблемот.</string>
    <string-array name="HelpFragment__categories_5">
        <item>\\-\\-Ве молиме одберете опција \\-\\-</item>
        <item>Нешто не функционира</item>
        <item>Барање за функција</item>
        <item>Прашање</item>
        <item>Повратна информација</item>
        <item>Друго</item>
        <item>Плаќања (MobileCoin)</item>
        <item>Донации и беџови</item>
        <item>Извезување на SMS</item>
    </string-array>

    <!-- ReactWithAnyEmojiBottomSheetDialogFragment -->
    <string name="ReactWithAnyEmojiBottomSheetDialogFragment__this_message">Оваа порака</string>
    <string name="ReactWithAnyEmojiBottomSheetDialogFragment__recently_used">Скорешни</string>
    <string name="ReactWithAnyEmojiBottomSheetDialogFragment__smileys_and_people">Смајлија и луѓе</string>
    <string name="ReactWithAnyEmojiBottomSheetDialogFragment__nature">Природа</string>
    <string name="ReactWithAnyEmojiBottomSheetDialogFragment__food">Храна</string>
    <string name="ReactWithAnyEmojiBottomSheetDialogFragment__activities">Активности</string>
    <string name="ReactWithAnyEmojiBottomSheetDialogFragment__places">Места</string>
    <string name="ReactWithAnyEmojiBottomSheetDialogFragment__objects">Предмети</string>
    <string name="ReactWithAnyEmojiBottomSheetDialogFragment__symbols">Симболи</string>
    <string name="ReactWithAnyEmojiBottomSheetDialogFragment__flags">Знамиња</string>
    <string name="ReactWithAnyEmojiBottomSheetDialogFragment__emoticons">Емотикони</string>
    <string name="ReactWithAnyEmojiBottomSheetDialogFragment__no_results_found">Не се пронајдени резултати</string>

    <!-- arrays.xml -->
    <string name="arrays__use_default">Користи стандардно</string>
    <string name="arrays__use_custom">Користи прилагодено</string>

    <string name="arrays__mute_for_one_hour">Исклучи на 1 час</string>
    <string name="arrays__mute_for_eight_hours">Исклучи на 8 часа</string>
    <string name="arrays__mute_for_one_day">Исклучи на 1 ден</string>
    <string name="arrays__mute_for_seven_days">Исклучи на 7 дена</string>
    <string name="arrays__always">Засекогаш</string>

    <string name="arrays__settings_default">Стандардни поставувања</string>
    <string name="arrays__enabled">Вклучено</string>
    <string name="arrays__disabled">Исклучено</string>

    <string name="arrays__name_and_message">Име и порака</string>
    <string name="arrays__name_only">Само име</string>
    <string name="arrays__no_name_or_message">Без име и порака</string>

    <string name="arrays__images">Слики</string>
    <string name="arrays__audio">Аудио</string>
    <string name="arrays__video">Видео</string>
    <string name="arrays__documents">Документи</string>

    <string name="arrays__small">Мала</string>
    <string name="arrays__normal">Нормална</string>
    <string name="arrays__large">Голема</string>
    <string name="arrays__extra_large">Многу голема</string>

    <string name="arrays__default">Стандардно</string>
    <string name="arrays__high">Високо</string>
    <string name="arrays__max">Максимално</string>

    <!-- plurals.xml -->
    <plurals name="hours_ago">
        <item quantity="one">%1$dч</item>
        <item quantity="other">%1$dч</item>
    </plurals>

    <!-- preferences.xml -->
    <string name="preferences_beta">Бета</string>
    <string name="preferences__sms_mms">SMS и MMS</string>
    <string name="preferences__pref_all_sms_title">Примај ги сите SMS пораки</string>
    <string name="preferences__pref_all_mms_title">Примај ги сите MMS пораки</string>
    <string name="preferences__use_signal_for_viewing_and_storing_all_incoming_text_messages">Користи го Signal за сите дојдовни пораки</string>
    <string name="preferences__use_signal_for_viewing_and_storing_all_incoming_multimedia_messages">Користи го Signal за сите дојдовни мултимедијални пораки</string>
    <string name="preferences__pref_enter_sends_title">Enter испраќа пораки</string>
    <string name="preferences__pressing_the_enter_key_will_send_text_messages">Со притискање на Enter пораките се испраќаат</string>
    <string name="preferences__pref_use_address_book_photos">Користи слики од именик</string>
    <string name="preferences__display_contact_photos_from_your_address_book_if_available">Прикажи слики на контакти од именик ако се достапни</string>
    <!-- Preference menu item title for a toggle switch for preserving the archived state of muted chats. -->
    <string name="preferences__pref_keep_muted_chats_archived">Keep Muted Chats Archived</string>
    <!-- Preference menu item description for a toggle switch for preserving the archived state of muted chats. -->
    <string name="preferences__muted_chats_that_are_archived_will_remain_archived">Muted chats that are archived will remain archived when a new message arrives.</string>
    <string name="preferences__generate_link_previews">Генерирај прегледи за линкови</string>
    <string name="preferences__retrieve_link_previews_from_websites_for_messages">Преземај прегледи за линкови директно од веб страниците за пораките што ги испраќате.</string>
    <string name="preferences__choose_identity">Изберете идентитет</string>
    <string name="preferences__choose_your_contact_entry_from_the_contacts_list">Изберете контакт од Вашата листа на контакти.</string>
    <string name="preferences__change_passphrase">Промена на лозинка</string>
    <string name="preferences__change_your_passphrase">Променете ја Вашата лозинка</string>
    <string name="preferences__enable_passphrase">Вклучи заклучување на екран со лозинка</string>
    <string name="preferences__lock_signal_and_message_notifications_with_a_passphrase">Заклучи ги екранот и известувањата со лозинка</string>
    <string name="preferences__screen_security">Безбедност на екранот</string>
    <string name="preferences__disable_screen_security_to_allow_screen_shots">Блокирај слики од екранот во листата на последни апликации и во самата апликација</string>
    <string name="preferences__auto_lock_signal_after_a_specified_time_interval_of_inactivity">Автоматски заклучи го Signal по одредено време на неактивност</string>
    <string name="preferences__inactivity_timeout_passphrase">Лозинка за тајмаут на неактивност</string>
    <string name="preferences__inactivity_timeout_interval">Интервал за тајмаут на неактивност</string>
    <string name="preferences__notifications">Известувања</string>
    <string name="preferences__led_color">LED боја</string>
    <string name="preferences__led_color_unknown">Непознато</string>
    <string name="preferences__pref_led_blink_title">LED шема за трепкање</string>
    <string name="preferences__customize">Прилагоди</string>
    <string name="preferences__change_sound_and_vibration">Промена на звук и вибрација</string>
    <string name="preferences__sound">Звук</string>
    <string name="preferences__silent">Тивко</string>
    <string name="preferences__default">Стандардно</string>
    <string name="preferences__repeat_alerts">Повтори известувања</string>
    <string name="preferences__never">Никогаш</string>
    <string name="preferences__one_time">Еднаш</string>
    <string name="preferences__two_times">Два пати</string>
    <string name="preferences__three_times">Три пати</string>
    <string name="preferences__five_times">Пет пати</string>
    <string name="preferences__ten_times">Десет пати</string>
    <string name="preferences__vibrate">Вибрации</string>
    <string name="preferences__green">Зелена</string>
    <string name="preferences__red">Црвена</string>
    <string name="preferences__blue">Сина</string>
    <string name="preferences__orange">Портокалова</string>
    <string name="preferences__cyan">Синозелена</string>
    <string name="preferences__magenta">Магента</string>
    <string name="preferences__white">Бела</string>
    <string name="preferences__none">Ниедна</string>
    <string name="preferences__fast">Брзо</string>
    <string name="preferences__normal">Нормална</string>
    <string name="preferences__slow">Бавно</string>
    <string name="preferences__help">Помош</string>
    <string name="preferences__advanced">Напредно</string>
<<<<<<< HEAD
    <string name="preferences__donate_to_signal">Донирај на Molly</string>
=======
    <string name="preferences__donate_to_signal">Донирајте на Signal</string>
>>>>>>> 09afb1be
    <!-- Preference label for making one-time donations to Signal -->
    <string name="preferences__one_time_donation">Еднократна донација</string>
    <string name="preferences__privacy">Приватност</string>
    <!-- Preference label for stories -->
    <string name="preferences__stories">Приказни</string>
    <string name="preferences__mms_user_agent">MMS кориснички агент</string>
    <string name="preferences__advanced_mms_access_point_names">Рачни MMS поставувања</string>
    <string name="preferences__mmsc_url">MMSC URL</string>
    <string name="preferences__mms_proxy_host">MMS proxy хост</string>
    <string name="preferences__mms_proxy_port">MMS proxy порта</string>
    <string name="preferences__mmsc_username">MMSC корисничко име</string>
    <string name="preferences__mmsc_password">MMSC лозинка</string>
    <string name="preferences__sms_delivery_reports">Извештаи за испорака на SMS</string>
    <string name="preferences__request_a_delivery_report_for_each_sms_message_you_send">Побарајте извештај за испорака за секоја испратена SMS порака</string>
    <string name="preferences__data_and_storage">Податоци и складирање</string>
    <string name="preferences__storage">Склад</string>
    <string name="preferences__payments">Плаќања</string>
    <!-- Privacy settings payments section description -->
    <string name="preferences__payment_lock">Заклучување за плаќање</string>
    <string name="preferences__payments_beta">Плаќања (Бета)</string>
    <string name="preferences__conversation_length_limit">Максимална должина на разговор</string>
    <string name="preferences__keep_messages">Задржи пораки</string>
    <string name="preferences__clear_message_history">Исчисти историја на пораки</string>
    <string name="preferences__linked_devices">Поврзани уреди</string>
    <string name="preferences__light_theme">Светла</string>
    <string name="preferences__dark_theme">Темна</string>
    <string name="preferences__appearance">Изглед</string>
    <string name="preferences__theme">Тема</string>
    <string name="preferences__chat_wallpaper">Позадина за разговорот</string>
    <string name="preferences__chat_color_and_wallpaper">Боја и позадина за разговор</string>
    <string name="preferences__disable_pin">Исклучи PIN</string>
    <string name="preferences__enable_pin">Вклучи PIN</string>
    <string name="preferences__if_you_disable_the_pin_you_will_lose_all_data">Ако го исклучите PIN-от, ќе ги изгубите сите податоци кога повторно ќе се регистрирате на Signal, освен ако рачно направите резервна копија и ги вратите податоците. Не можете да вклучите „Заклучување на регистрација“ додека PIN-от е исклучен.</string>
    <string name="preferences__pins_keep_information_stored_with_signal_encrypted_so_only_you_can_access_it">PIN кодовите ги чуваат информациите складирани на Signal шифрирани, така што само Вие можете да им пристапите. Вашиот профил, поставувања и конакти ќе бидат вратени кога ќе го реинсталирате Signal. PIN кодот не Ви е потребен за да ја отворите апликацијата.</string>
    <string name="preferences__system_default">Стандардно</string>
    <string name="preferences__language">Јазик</string>
    <string name="preferences__signal_messages_and_calls">Signal пораки и повици</string>
    <string name="preferences__advanced_pin_settings">Напредни поставувања за PIN</string>
    <string name="preferences__free_private_messages_and_calls">Бесплатни приватни пораки и повици кон Signal корисниците</string>
    <string name="preferences__submit_debug_log">Испрати запис за отстранување грешки</string>
    <string name="preferences__delete_account">Избриши сметка</string>
    <string name="preferences__support_wifi_calling">„Повикување преку WiFi“ режим на компатибилност</string>
    <string name="preferences__enable_if_your_device_supports_sms_mms_delivery_over_wifi">Овозможи доколку уредот користи SMS/MMS испорака преку WiFi (овозможи само кога „Повикување преку WiFi“ е вклучено на уредот)</string>
    <string name="preferences__incognito_keyboard">Инкогнито тастатура</string>
    <string name="preferences__read_receipts">Потврди за прочитани пораки</string>
    <string name="preferences__if_read_receipts_are_disabled_you_wont_be_able_to_see_read_receipts">Ако се исклучени потврдите за прочитани пораки, нема да видите кога некој ќе ги прочита Вашите пораки.</string>
    <string name="preferences__typing_indicators">Индикатори за куцање</string>
    <string name="preferences__if_typing_indicators_are_disabled_you_wont_be_able_to_see_typing_indicators">Ако се исклучени индикаторите за куцање нема да можете да ги гледате од други луѓе.</string>
    <string name="preferences__request_keyboard_to_disable">Побарајте тастатурата да го исклучи персонализираното учење.</string>
    <string name="preferences__this_setting_is_not_a_guarantee">Ова поставување не е гаранција и Вашата тастатура може да го игнорира.</string>
    <string name="preferences__incognito_keyboard_learn_more" translatable="false">https://support.signal.org/hc/articles/360055276112</string>
    <string name="preferences_app_protection__blocked_users">Блокирани корисници</string>
    <string name="preferences_chats__when_using_mobile_data">Кога користам мобилен интернет</string>
    <string name="preferences_chats__when_using_wifi">Кога користам Wi-Fi</string>
    <string name="preferences_chats__when_roaming">Кога сум во роаминг</string>
    <string name="preferences_chats__media_auto_download">Автоматско преземање на медија</string>
    <string name="preferences_chats__message_history">Историја на пораки</string>
    <string name="preferences_storage__storage_usage">Искористеност на склад</string>
    <string name="preferences_storage__photos">Слики</string>
    <string name="preferences_storage__videos">Видео</string>
    <string name="preferences_storage__files">Датотеки</string>
    <string name="preferences_storage__audio">Аудио</string>
    <string name="preferences_storage__review_storage">Прегледај склад</string>
    <string name="preferences_storage__delete_older_messages">Да ги отстранам старите пораки?</string>
    <string name="preferences_storage__clear_message_history">Сакате да ја исчистите историјата на пораки?</string>
    <string name="preferences_storage__this_will_permanently_delete_all_message_history_and_media">Ова трајно ќе ја избрише цела историја на пораки и медија од вашиот уред постари од %1$s.</string>
    <string name="preferences_storage__this_will_permanently_trim_all_conversations_to_the_d_most_recent_messages">Ова трајно ќе ги скрати сите разговори до %1$s најскорешни пораки.</string>
    <string name="preferences_storage__this_will_delete_all_message_history_and_media_from_your_device">Ова трајно ќе ја избрише цела историја на пораки и медија од вашиот уред.</string>
    <string name="preferences_storage__are_you_sure_you_want_to_delete_all_message_history">Дали сте сигурни дека сакате да ја избришете цела историја на пораки?</string>
    <string name="preferences_storage__all_message_history_will_be_permanently_removed_this_action_cannot_be_undone">Целата историја на пораки ќе биде трајно отстранета. Ова дејство е неповратно.</string>
    <string name="preferences_storage__delete_all_now">Избриши сѐ веднаш</string>
    <string name="preferences_storage__forever">Засекогаш</string>
    <string name="preferences_storage__one_year">1 година</string>
    <string name="preferences_storage__six_months">6 месеци</string>
    <string name="preferences_storage__thirty_days">30 дена</string>
    <string name="preferences_storage__none">Нема</string>
    <string name="preferences_storage__s_messages">%1$s пораки</string>
    <string name="preferences_storage__custom">Прилагодена</string>
    <string name="preferences_advanced__use_system_emoji">Користи системски емоџија</string>
    <string name="preferences_advanced__disable_signal_built_in_emoji_support">Исклучи ги вградените емоџија во Signal</string>
    <string name="preferences_advanced__relay_all_calls_through_the_signal_server_to_avoid_revealing_your_ip_address">Префрлај ги повиците преку сервер на Signal за да се избегне откривање на Вашата IP адреса на Вашите контакти. Вклучувањето ќе го намали квалитетот на повикот.</string>
    <string name="preferences_advanced__always_relay_calls">Секогаш префрлај повици</string>
    <string name="preferences_app_protection__who_can">Кој може…</string>
    <string name="preferences_app_protection__app_access">Пристап до апликацијата</string>
    <string name="preferences_app_protection__communication">Комуникација</string>
    <!-- Privacy settings payments section title -->
    <string name="preferences_app_protection__payments">Плаќања</string>
    <string name="preferences_chats__chats">Разговори</string>
    <string name="preferences_data_and_storage__manage_storage">Управување со склад</string>
    <string name="preferences_data_and_storage__calls">Повици</string>
    <string name="preferences_data_and_storage__use_less_data_for_calls">Користи помалку податоци за повици</string>
    <string name="preferences_data_and_storage__never">Никогаш</string>
    <string name="preferences_data_and_storage__wifi_and_mobile_data">WiFi и податоци преку мобилен</string>
    <string name="preferences_data_and_storage__mobile_data_only">Податоци само преку мобилен</string>
    <string name="preference_data_and_storage__using_less_data_may_improve_calls_on_bad_networks">Користење на помалку податоци може да ги подобри повиците на лоши мрежи</string>
    <string name="preferences_notifications__messages">Пораки</string>
    <string name="preferences_notifications__events">Настани</string>
    <string name="preferences_notifications__in_chat_sounds">Звуци во разговор</string>
    <string name="preferences_notifications__show">Прикажи</string>
    <string name="preferences_notifications__calls">Повици</string>
    <string name="preferences_notifications__ringtone">Звук за ѕвонење</string>
    <string name="preferences_chats__show_invitation_prompts">Прикажувај покани</string>
    <string name="preferences_chats__display_invitation_prompts_for_contacts_without_signal">Покажи покани со инструкции за луѓе што немаат Signal</string>
    <string name="preferences_chats__message_text_size">Големина на фонт за пораки</string>
    <string name="preferences_events__contact_joined_signal">Контакт ќе се приклучи на Signal</string>
    <string name="preferences_notifications__priority">Приоритет</string>
    <!-- Heading for the \'censorship circumvention\' section of privacy preferences -->
    <string name="preferences_communication__category_censorship_circumvention">Заобиколување на цензура</string>
    <!-- Title of the \'censorship circumvention\' toggle switch -->
    <string name="preferences_communication__censorship_circumvention">Заобиколување на цензура</string>
    <string name="preferences_communication__censorship_circumvention_if_enabled_signal_will_attempt_to_circumvent_censorship">Ако е вклучено, Signal ќе се обиде да ја заобиколи цензурата. Вклучете ја оваа опција само ако сте на локација каде Signal е цензуриран.</string>
    <!-- Summary text for \'censorship circumvention\' toggle. Indicates that we automatically enabled it because we believe you\'re in a censored country -->
    <string name="preferences_communication__censorship_circumvention_has_been_activated_based_on_your_accounts_phone_number">Заобиколување на цензурата е активирано врз основа на телефонскиот број на Вашата сметка.</string>
    <!-- Summary text for \'censorship circumvention\' toggle. Indicates that you disabled it even though we believe you\'re in a censored country -->
    <string name="preferences_communication__censorship_circumvention_you_have_manually_disabled">Рачно го исклучивте заобиколувањето на цензурата.</string>
    <!-- Summary text for \'censorship circumvention\' toggle. Indicates that you cannot use it because you\'re already connected to the Signal service -->
    <string name="preferences_communication__censorship_circumvention_is_not_necessary_you_are_already_connected">Заобиколување на цензурата не е потребно; веќе сте поврзани со Signal услугата.</string>
    <!-- Summary text for \'censorship circumvention\' toggle. Indicates that you cannot use it because you\'re not connected to the internet -->
    <string name="preferences_communication__censorship_circumvention_can_only_be_activated_when_connected_to_the_internet">Заобиколувањето на цензурата може да се активира само кога сте поврзани на интернет.</string>
    <string name="preferences_communication__category_sealed_sender">Запечатен испраќач</string>
    <string name="preferences_communication__sealed_sender_display_indicators">Индикатори за приказ</string>
    <string name="preferences_communication__sealed_sender_display_indicators_description">"Прикажи икона за статус кога ќе изберете \"Детали за порака\" на пораки доставени со користење на запечатен испраќач."</string>
    <string name="preferences_communication__sealed_sender_allow_from_anyone">Дозволи од секого</string>
    <string name="preferences_communication__sealed_sender_allow_from_anyone_description">Овозможете запечатен испраќач за дојдовни пораки од луѓе кои не се во Вашите контакти и луѓе со кои не сте го споделиле Вашиот профил.</string>
    <string name="preferences_communication__sealed_sender_learn_more">Дознајте повеќе</string>
    <string name="preferences_setup_a_username">Поставете корисничко име</string>
    <string name="preferences_proxy">Proxy</string>
    <string name="preferences_use_proxy">Користи proxy</string>
    <string name="preferences_off">Исклучено</string>
    <string name="preferences_on">Вклучено</string>
    <string name="preferences_proxy_address">Proxy адреса</string>
    <string name="preferences_only_use_a_proxy_if">Користете proxy ако не можете да се поврзете на Signal преку мобилни податоци или Wi-Fi.</string>
    <string name="preferences_share">Сподели</string>
    <string name="preferences_save">Зачувај</string>
    <string name="preferences_connecting_to_proxy">Се поврзувам на proxy…</string>
    <string name="preferences_connected_to_proxy">Се поврзав на proxy</string>
    <string name="preferences_connection_failed">Врската не успеа</string>
    <string name="preferences_couldnt_connect_to_the_proxy">Не може да се поврзе со proxy серверот. Проверете ја proxy адресата и обидете се повторно.</string>
    <string name="preferences_you_are_connected_to_the_proxy">Поврзани сте за proxy. Можете да го исклучите proxy серверот во било кое време во поставувањата.</string>
    <string name="preferences_success">Успешно се поврзав</string>
    <string name="preferences_failed_to_connect">Не успеав да се поврзам</string>
    <string name="preferences_enter_proxy_address">Внесете proxy адреса</string>


    <string name="configurable_single_select__customize_option">Сопствена опција</string>

    <!-- Internal only preferences -->
    <string name="preferences__internal_preferences" translatable="false">Internal Preferences</string>
    <string name="preferences__internal_details" translatable="false">Internal Details</string>
    <string name="preferences__internal_stories_dialog_launcher" translatable="false">Stories dialog launcher</string>


    <!-- Payments -->
    <string name="PaymentsActivityFragment__all_activity">Цела активност</string>
    <string name="PaymentsAllActivityFragment__all">Сите</string>
    <string name="PaymentsAllActivityFragment__sent">Испратено</string>
    <string name="PaymentsAllActivityFragment__received">Примено</string>

    <string name="PaymentsHomeFragment__introducing_payments">Ви претставуваме плаќања (Бета)</string>
    <string name="PaymentsHomeFragment__use_signal_to_send_and_receive">Користете го Molly за испраќање и примање на MobileCoin, нова дигитална валута фокусирана на приватност. Активирајте за да започнете.</string>
    <string name="PaymentsHomeFragment__activate_payments">Активираj плаќања</string>
    <string name="PaymentsHomeFragment__activating_payments">Активирање на плаќања…</string>
    <string name="PaymentsHomeFragment__restore_payments_account">Врати ја сметката за плаќања</string>
    <string name="PaymentsHomeFragment__no_recent_activity_yet">Сѐ уште нема активност</string>
    <string name="PaymentsHomeFragment__pending_requests">Барања кои што чекаат</string>
    <string name="PaymentsHomeFragment__recent_activity">Скорешна активност</string>
    <string name="PaymentsHomeFragment__see_all">Види сѐ</string>
    <string name="PaymentsHomeFragment__add_funds">Додај средства</string>
    <string name="PaymentsHomeFragment__send">Испрати</string>
    <string name="PaymentsHomeFragment__sent_s">Испратено %1$s</string>
    <string name="PaymentsHomeFragment__received_s">Примено %1$s</string>
    <string name="PaymentsHomeFragment__transfer_to_exchange">Префрлање на берза</string>
    <string name="PaymentsHomeFragment__currency_conversion">Конверзија на валута</string>
    <string name="PaymentsHomeFragment__deactivate_payments">Деактивирај плаќања</string>
    <string name="PaymentsHomeFragment__recovery_phrase">Резервна фраза</string>
    <string name="PaymentsHomeFragment__help">Помош</string>
    <string name="PaymentsHomeFragment__coin_cleanup_fee">Надоместок за чистење на монети</string>
    <string name="PaymentsHomeFragment__sent_payment">Испратени плаќања</string>
    <string name="PaymentsHomeFragment__received_payment">Примени плаќања</string>
    <string name="PaymentsHomeFragment__processing_payment">Обработка на плаќање</string>
    <string name="PaymentsHomeFragment__unknown_amount">---</string>
    <string name="PaymentsHomeFragment__currency_conversion_not_available">Не е достапна конверзија на валута</string>
    <string name="PaymentsHomeFragment__cant_display_currency_conversion">Не може да се прикаже конверзија на валута. Проверете ја интернет конекцијата на вашиот телефон и обидете се повторно.</string>
    <string name="PaymentsHomeFragment__payments_is_not_available_in_your_region">Плаќањата не се достапни во Вашиот регион.</string>
    <string name="PaymentsHomeFragment__could_not_enable_payments">Не може да се овозможат плаќања. Обидете се повторно подоцна.</string>
    <string name="PaymentsHomeFragment__deactivate_payments_question">Да деактивирам плаќања?</string>
    <string name="PaymentsHomeFragment__you_will_not_be_able_to_send">Нема да можете да испраќате или примате MobileCoin во Molly ако ги деактивирате плаќањата.</string>
    <string name="PaymentsHomeFragment__deactivate">Деактивирај</string>
    <string name="PaymentsHomeFragment__continue">Продолжи</string>
    <string name="PaymentsHomeFragment__balance_is_not_currently_available">Балансот моментално не е достапен.</string>
    <string name="PaymentsHomeFragment__payments_deactivated">Плаќањата се деактивирани.</string>
    <string name="PaymentsHomeFragment__payment_failed">Плаќањето не успеа</string>
    <string name="PaymentsHomeFragment__details">Детали</string>
    <string name="PaymentsHomeFragment__learn_more__activate_payments" translatable="false">https://support.signal.org/hc/articles/360057625692#payments_activate </string>
    <string name="PaymentsHomeFragment__you_can_use_signal_to_send">Можете да го користите Molly за испраќање и примање MobileCoin. Сите плаќања се предмет на Условите за користење на MobileCoins и MobileCoin паричник. Ова е бета функција, така што може да наидете на некои проблеми и плаќањата или достапните средства што може да ги изгубите не може да се вратат. </string>
    <string name="PaymentsHomeFragment__activate">Активирај</string>
    <string name="PaymentsHomeFragment__view_mobile_coin_terms">Погледни ги условите за употреба на MobileCoin</string>
    <string name="PaymentsHomeFragment__payments_not_available">Плаќањата во Molly не се повеќе достапни. Сѐ уште можете да префрлате средства за менување но не можете да испраќате и примате или пак додавате средства.</string>

    <string name="PaymentsHomeFragment__mobile_coin_terms_url" translatable="false">https://www.mobilecoin.com/terms-of-use.html</string>
    <!-- Alert dialog title which shows up after a payment to turn on payment lock -->
    <string name="PaymentsHomeFragment__turn_on">Дали сакате да вклучите заклучување за плаќање за следните плаќања?</string>
    <!-- Alert dialog description for why payment lock should be enabled before sending payments -->
    <string name="PaymentsHomeFragment__add_an_additional_layer">Додајте дополнително ниво на безбедност и барајте заклучување на екранот на Android или отпечаток од прст за префрлање средства.</string>
    <!-- Alert dialog button to enable payment lock -->
    <string name="PaymentsHomeFragment__enable">Вклучи</string>
    <!-- Alert dialog button to not enable payment lock for now -->
    <string name="PaymentsHomeFragment__not_now">Не сега</string>
    <!-- Alert dialog title which shows up to update app to send payments -->
    <string name="PaymentsHomeFragment__update_required">Потребно е ажурирање</string>
    <!-- Alert dialog description that app update is required to send payments-->
    <string name="PaymentsHomeFragment__an_update_is_required">Потребно е ажурирање за да продолжите да испраќате и примате плаќања и за да ја видите вашата тековна состојба.</string>
    <!-- Alert dialog button to cancel -->
    <string name="PaymentsHomeFragment__cancel">Откажи</string>
    <!-- Alert dialog button to update now -->
    <string name="PaymentsHomeFragment__update_now">Ажурирај веднаш</string>

    <!-- PaymentsSecuritySetupFragment -->
    <!-- Toolbar title -->
    <string name="PaymentsSecuritySetupFragment__security_setup">Поставувања за безбедност</string>
    <!-- Title to enable payment lock -->
    <string name="PaymentsSecuritySetupFragment__protect_your_funds">Заштитете ги вашите средства</string>
    <!-- Description as to why payment lock is required -->
    <string name="PaymentsSecuritySetupFragment__help_prevent">Додајте дополнително ниво на безбедност за да спречите личност со вашиот телефон да има пристап до вашите средства. Можете да ја оневозможите оваа опција во Поставувањата.</string>
    <!-- Option to enable payment lock -->
    <string name="PaymentsSecuritySetupFragment__enable_payment_lock">Овозможете заклучување за плаќање</string>
    <!-- Option to cancel -->
    <string name="PaymentsSecuritySetupFragment__not_now">Не сега</string>
    <!-- Dialog title to confirm skipping the step -->
    <string name="PaymentsSecuritySetupFragment__skip_this_step">Сакате да го прескокнете овој чекор?</string>
    <!-- Dialog description to let users know why payment lock is required -->
    <string name="PaymentsSecuritySetupFragment__skipping_this_step">Прескокнувањето на овој чекор овозможува секој што има физички пристап до вашиот телефон да префрла средства или да ја види вашата резервна фраза.</string>
    <!-- Dialog option to cancel -->
    <string name="PaymentsSecuritySetupFragment__cancel">Откажи</string>
    <!-- Dialog option to skip -->
    <string name="PaymentsSecuritySetupFragment__skip">Прескокни</string>

    <!-- PaymentsAddMoneyFragment -->
    <string name="PaymentsAddMoneyFragment__add_funds">Додај средства</string>
    <string name="PaymentsAddMoneyFragment__your_wallet_address">Адреса на Вашиот паричник</string>
    <string name="PaymentsAddMoneyFragment__copy">Копирај</string>
    <string name="PaymentsAddMoneyFragment__copied_to_clipboard">Копирано на таблата со исечоци</string>
    <string name="PaymentsAddMoneyFragment__to_add_funds">За да додадете средства, испратете MobileCoin на адресата на Вашиот паричник. Започнете трансакција од Вашата сметка на берза која што поддржува MobileCoin, потоа скенирајте го QR кодот или копирајте ја адресата на Вашиот паричник.</string>
    <string name="PaymentsAddMoneyFragment__learn_more__information" translatable="false">https://support.signal.org/hc/articles/360057625692#payments_transfer_from_exchange</string>

    <!-- PaymentsDetailsFragment -->
    <string name="PaymentsDetailsFragment__details">Детали</string>
    <string name="PaymentsDetailsFragment__status">Статус</string>
    <string name="PaymentsDetailsFragment__submitting_payment">Испраќам плаќање…</string>
    <string name="PaymentsDetailsFragment__processing_payment">Плаќањето се обработува…</string>
    <string name="PaymentsDetailsFragment__payment_complete">Плаќањето е завршено</string>
    <string name="PaymentsDetailsFragment__payment_failed">Плаќањето не успеа</string>
    <string name="PaymentsDetailsFragment__network_fee">Мрежна такса</string>
    <string name="PaymentsDetailsFragment__sent_by">Испратено од</string>
    <string name="PaymentsDetailsFragment__sent_to_s">Испратено од %1$s</string>
    <string name="PaymentsDetailsFragment__you_on_s_at_s">Вие на %1$s во %2$s</string>
    <string name="PaymentsDetailsFragment__s_on_s_at_s">%1$s на %2$s во %3$s</string>
    <string name="PaymentsDetailsFragment__to">До</string>
    <string name="PaymentsDetailsFragment__from">Од</string>
    <string name="PaymentsDetailsFragment__information">Деталите за трансакцијата, вклучувајќи го износот на плаќање и времето на трансакцијата, се дел од MobileCoin регистарот.</string>
    <string name="PaymentsDetailsFragment__coin_cleanup_fee">Надоместок за чистење на монети</string>
    <string name="PaymentsDetailsFragment__coin_cleanup_information">„Сума за чистење на монети“ се наплаќа кога монетите кои што ги поседувате не можат да се искомбинираат за да се направи трансакција. Чистењето ќе Ви овозможи да продолжите да испраќате плаќања.</string>
    <string name="PaymentsDetailsFragment__no_details_available">Нема дополнителни детали за оваа трансакција</string>
    <string name="PaymentsDetailsFragment__learn_more__information" translatable="false">https://support.signal.org/hc/articles/360057625692#payments_details</string>
    <string name="PaymentsDetailsFragment__learn_more__cleanup_fee" translatable="false">https://support.signal.org/hc/articles/360057625692#payments_details_fees</string>
    <string name="PaymentsDetailsFragment__sent_payment">Испратено плаќање</string>
    <string name="PaymentsDetailsFragment__received_payment">Примено плаќање</string>
    <string name="PaymentsDeatilsFragment__payment_completed_s">Плаќањето е завршено %1$s</string>
    <string name="PaymentsDetailsFragment__block_number">Блокирај број</string>

    <!-- PaymentsTransferFragment -->
    <string name="PaymentsTransferFragment__transfer">Трансфер</string>
    <string name="PaymentsTransferFragment__scan_qr_code">Скенирајте го QR кодот</string>
    <string name="PaymentsTransferFragment__to_scan_or_enter_wallet_address">До: Скенирајте или внесете ја адресата на паричникот</string>
    <string name="PaymentsTransferFragment__you_can_transfer">Можете да префрлате MobileCoin трансакција на адресата на паричникот што Ви е даден од берзата. Адресата на паричникот е низа од броеви и букви кои најчесто се наоѓаат под QR кодот.</string>
    <string name="PaymentsTransferFragment__next">Следно</string>
    <string name="PaymentsTransferFragment__invalid_address">Невалидна адреса</string>
    <string name="PaymentsTransferFragment__check_the_wallet_address">Проверете ја адресата на паричникот на која се обидувате да префрлите и обидете се повторно.</string>
    <string name="PaymentsTransferFragment__you_cant_transfer_to_your_own_signal_wallet_address">Не можете да префрлате на адресата на Вашиот Molly паричник. Внесете адреса на паричник од Вашата сметка на поддржана берза.</string>
    <string name="PaymentsTransferFragment__to_scan_a_qr_code_signal_needs">За да скенира QR код, на Molly му е потребен пристап до камерата.</string>
    <string name="PaymentsTransferFragment__signal_needs_the_camera_permission_to_capture_qr_code_go_to_settings">Molly има потреба од дозвола од камерата за да сними QR-код. Одете во поставувања, изберете „Дозволи“ и вклучете „Камера“.</string>
    <string name="PaymentsTransferFragment__to_scan_a_qr_code_signal_needs_access_to_the_camera">За да скенира QR код, на Molly му е потребен пристап до камерата.</string>
    <string name="PaymentsTransferFragment__settings">Поставувања</string>

    <!-- PaymentsTransferQrScanFragment -->
    <string name="PaymentsTransferQrScanFragment__scan_address_qr_code">Скенирајте го QR кодот на адресата</string>
    <string name="PaymentsTransferQrScanFragment__scan_the_address_qr_code_of_the_payee">Скенирајте го QR кодот на адресата на примачот</string>

    <!-- CreatePaymentFragment -->
    <string name="CreatePaymentFragment__request">Барање</string>
    <string name="CreatePaymentFragment__pay">Плати</string>
    <string name="CreatePaymentFragment__available_balance_s">Расположливо салдо: %1$s</string>
    <string name="CreatePaymentFragment__toggle_content_description">Смени</string>
    <string name="CreatePaymentFragment__1">1</string>
    <string name="CreatePaymentFragment__2">2</string>
    <string name="CreatePaymentFragment__3">3</string>
    <string name="CreatePaymentFragment__4">4</string>
    <string name="CreatePaymentFragment__5">5</string>
    <string name="CreatePaymentFragment__6">6</string>
    <string name="CreatePaymentFragment__7">7</string>
    <string name="CreatePaymentFragment__8">8</string>
    <string name="CreatePaymentFragment__9">9</string>
    <string name="CreatePaymentFragment__decimal">.</string>
    <string name="CreatePaymentFragment__0">0</string>
    <string name="CreatePaymentFragment__lt">&lt;</string>
    <string name="CreatePaymentFragment__backspace">Backspace</string>
    <string name="CreatePaymentFragment__add_note">Додај белешка</string>
    <string name="CreatePaymentFragment__conversions_are_just_estimates">Конверзиите се само проценки и можеби не се точни.</string>
    <string name="CreatePaymentFragment__learn_more__conversions" translatable="false">https://support.signal.org/hc/articles/360057625692#payments_currency_conversion</string>

    <!-- EditNoteFragment -->
    <string name="EditNoteFragment_note">Белешка</string>

    <!-- ConfirmPaymentFragment -->
    <string name="ConfirmPayment__confirm_payment">Потврдете го плаќањето</string>
    <string name="ConfirmPayment__network_fee">Мрежна такса</string>
    <string name="ConfirmPayment__error_getting_fee">Грешка при примање на сумата</string>
    <string name="ConfirmPayment__estimated_s">Проценето %1$s</string>
    <string name="ConfirmPayment__to">До</string>
    <string name="ConfirmPayment__total_amount">Вкупен износ</string>
    <string name="ConfirmPayment__balance_s">Салдо: %1$s</string>
    <string name="ConfirmPayment__submitting_payment">Испраќам плаќање…</string>
    <string name="ConfirmPayment__processing_payment">Плаќањето се обработува…</string>
    <string name="ConfirmPayment__payment_complete">Плаќањето е завршено</string>
    <string name="ConfirmPayment__payment_failed">Плаќањето не успеа</string>
    <string name="ConfirmPayment__payment_will_continue_processing">Плаќањето ќе продолжи да се обработува</string>
    <string name="ConfirmPaymentFragment__invalid_recipient">Невалиден примач</string>
    <!-- Title of a dialog show when we were unable to present the user\'s screenlock before sending a payment -->
    <string name="ConfirmPaymentFragment__failed_to_show_payment_lock">Прикажувањето на заклучување за плаќање е неуспешно</string>
    <!-- Body of a dialog show when we were unable to present the user\'s screenlock before sending a payment -->
    <string name="ConfirmPaymentFragment__you_enabled_payment_lock_in_the_settings">Овозможивте заклучување за плаќање во поставувањата, но не може да се прикаже.</string>
    <!-- Button in a dialog that will take the user to the privacy settings -->
    <string name="ConfirmPaymentFragment__go_to_settings">Оди во поставувањата</string>
    <string name="ConfirmPaymentFragment__this_person_has_not_activated_payments">Оваа личност нема активирано плаќања</string>
    <string name="ConfirmPaymentFragment__unable_to_request_a_network_fee">Не успеав да ја побарам сумата за мрежата. За да продолжите со плаќањето допрете „Океј“ за повторен обид.</string>

    <!-- BiometricDeviceAuthentication -->
    <!-- Biometric/Device authentication prompt title -->
    <string name="BiometricDeviceAuthentication__signal">Signal</string>


    <!-- CurrencyAmountFormatter_s_at_s -->
    <string name="CurrencyAmountFormatter_s_at_s">%1$s во %2$s</string>

    <!-- SetCurrencyFragment -->
    <string name="SetCurrencyFragment__set_currency">Поставете валута</string>
    <string name="SetCurrencyFragment__all_currencies">Сите валути</string>

    <!-- **************************************** -->
    <!-- menus -->
    <!-- **************************************** -->

    <!-- contact_selection_list -->
    <string name="contact_selection_list__unknown_contact">Нова порака за…</string>
    <string name="contact_selection_list__unknown_contact_block">Блокирај корисник</string>
    <string name="contact_selection_list__unknown_contact_add_to_group">Додај во група</string>

    <!-- conversation_callable_insecure -->
    <string name="conversation_callable_insecure__menu_call">Повикај</string>

    <!-- conversation_callable_secure -->
    <string name="conversation_callable_secure__menu_call">Signal повик</string>
    <string name="conversation_callable_secure__menu_video">Signal видео повик</string>

    <!-- conversation_context -->

    <!-- Heading which shows how many messages are currently selected -->
    <plurals name="conversation_context__s_selected">
        <item quantity="one">%1$d избрана</item>
        <item quantity="other">%1$d избрани</item>
    </plurals>

    <!-- conversation_context_image -->
    <!-- Button to save a message attachment (image, file etc.) -->
    <string name="conversation_context_image__save_attachment">Зачувај</string>

    <!-- conversation_expiring_off -->
    <string name="conversation_expiring_off__disappearing_messages">Исчезнувачки пораки</string>

    <!-- conversation_selection -->
    <!-- Button to view detailed information for a message -->
    <string name="conversation_selection__menu_message_details">Информации</string>
    <!-- Button to copy a message\'s text to the clipboard -->
    <string name="conversation_selection__menu_copy">Копирај</string>
    <!-- Button to delete a message -->
    <string name="conversation_selection__menu_delete">Избриши</string>
    <!-- Button to forward a message to another person or group chat -->
    <string name="conversation_selection__menu_forward">Препрати</string>
    <!-- Button to reply to a message -->
    <string name="conversation_selection__menu_reply">Одговори</string>
    <!-- Button to save a message attachment (image, file etc.) -->
    <string name="conversation_selection__menu_save">Зачувај</string>
    <!-- Button to retry sending a message -->
    <string name="conversation_selection__menu_resend_message">Испрати повторно</string>
    <!-- Button to select a message and enter selection mode -->
    <string name="conversation_selection__menu_multi_select">Избери</string>
    <!-- Button to view a in-chat payment message's full payment details -->
    <string name="conversation_selection__menu_payment_details">Детали за плаќањето</string>

    <!-- conversation_expiring_on -->

    <!-- conversation_insecure -->
    <string name="conversation_insecure__invite">Покани</string>

    <!-- conversation_list_batch -->
    <string name="conversation_list_batch__menu_delete_selected">Избриши избрани</string>
    <string name="conversation_list_batch__menu_pin_selected">Закачи избрани</string>
    <string name="conversation_list_batch__menu_unpin_selected">Откачи избрани</string>
    <string name="conversation_list_batch__menu_select_all">Избери сѐ</string>
    <string name="conversation_list_batch_archive__menu_archive_selected">Архивирај избрани</string>
    <string name="conversation_list_batch_unarchive__menu_unarchive_selected">Деархивирај избрани</string>
    <string name="conversation_list_batch__menu_mark_as_read">Обележи ги како прочитани</string>
    <string name="conversation_list_batch__menu_mark_as_unread">Обележи како непрочитани</string>

    <!-- conversation_list -->
    <string name="conversation_list_settings_shortcut">Кратенка за поставувања</string>
    <string name="conversation_list_search_description">Барај</string>
    <string name="conversation_list__pinned">Закачени</string>
    <string name="conversation_list__chats">Разговори</string>
    <string name="conversation_list__you_can_only_pin_up_to_d_chats">Можете да закачите најмногу %1$d разговори</string>

    <!-- conversation_list_item_view -->
    <string name="conversation_list_item_view__contact_photo_image">Слика на контакт</string>
    <string name="conversation_list_item_view__archived">Архивирано</string>


    <!-- conversation_list_fragment -->
    <string name="conversation_list_fragment__fab_content_description">Нов разговор</string>
    <string name="conversation_list_fragment__open_camera_description">Отвори камера</string>
    <string name="conversation_list_fragment__no_chats_yet_get_started_by_messaging_a_friend">Немате разговори.\nЗапочнете со испраќање порака на пријател.</string>


    <!-- conversation_secure_verified -->
    <string name="conversation_secure_verified__menu_reset_secure_session">Ресетирај безбедна сесија</string>

    <!-- conversation_muted -->
    <string name="conversation_muted__unmute">Вклучи известувања</string>

    <!-- conversation_unmuted -->
    <string name="conversation_unmuted__mute_notifications">Исклучи известувања</string>

    <!-- conversation -->
    <string name="conversation__menu_group_settings">Поставувања за група</string>
    <string name="conversation__menu_leave_group">Напушти група</string>
    <string name="conversation__menu_view_all_media">Цела медија</string>
    <string name="conversation__menu_conversation_settings">Разговорни поставувања</string>
    <string name="conversation__menu_add_shortcut">Додај на почетниот екран</string>
    <string name="conversation__menu_create_bubble">Создај балонче</string>

    <!-- conversation_popup -->
    <string name="conversation_popup__menu_expand_popup">Рашири скокачки прозорец</string>

    <!-- conversation_callable_insecure -->
    <string name="conversation_add_to_contacts__menu_add_to_contacts">Додај во контакти</string>

    <!-- conversation_group_options -->
    <string name="convesation_group_options__recipients_list">Листа на примачи</string>
    <string name="conversation_group_options__delivery">Испорака</string>
    <string name="conversation_group_options__conversation">Разговор</string>
    <string name="conversation_group_options__broadcast">Емитување</string>

    <!-- text_secure_normal -->
    <string name="text_secure_normal__menu_new_group">Нова група</string>
    <string name="text_secure_normal__menu_settings">Поставувања</string>
    <string name="text_secure_normal__menu_clear_passphrase">Заклучи</string>
    <string name="text_secure_normal__mark_all_as_read">Обележи сѐ како прочитано</string>
    <string name="text_secure_normal__invite_friends">Покани пријатели</string>

    <!-- verify_display_fragment -->
    <string name="verify_display_fragment_context_menu__copy_to_clipboard">Копирај на таблата со исечоци</string>
    <string name="verify_display_fragment_context_menu__compare_with_clipboard">Спореди со таблата со исечоци</string>

    <!-- reminder_header -->
    <string name="reminder_header_sms_import_title">Увези SMS од системот</string>
    <string name="reminder_header_sms_import_text">Допрете за да ги копирате SMS пораките од телефонот во шифрираната база на податоци на Signal.</string>
    <string name="reminder_header_push_title">Вклучи Signal пораки и повици</string>
    <string name="reminder_header_push_text">Надградете го Вашето комуникациско искуство.</string>
    <string name="reminder_header_service_outage_text">Signal се соочува со технички потешкотии. Работиме напорно да ја вратиме услугата што е можно побрзо.</string>
    <string name="reminder_header_progress">%1$d%%</string>
    <!-- Body text of a banner that will show at the top of the chat list when we temporarily cannot process the user's contacts -->
    <string name="reminder_cds_warning_body">Приватното откривање на контакти на Signal привремено не може да ги обработи контактите на вашиот телефон.</string>
    <!-- Label for a button in a banner to learn more about why we temporarily can't process the user's contacts -->
    <string name="reminder_cds_warning_learn_more">Дознајте повеќе</string>
    <!-- Body text of a banner that will show at the top of the chat list when the user has so many contacts that we cannot ever process them -->
    <string name="reminder_cds_permanent_error_body">Приватното откривање на контакти на Signal не може да ги обработи контактите на вашиот телефон.</string>
    <!-- Label for a button in a banner to learn more about why we cannot process the user's contacts -->
    <string name="reminder_cds_permanent_error_learn_more">Дознајте повеќе</string>

    <!-- media_preview -->
    <string name="media_preview__save_title">Зачувај</string>
    <string name="media_preview__forward_title">Препрати</string>
    <string name="media_preview__share_title">Сподели</string>
    <string name="media_preview__all_media_title">Цела медија</string>
    <string name="media_preview__edit_title">Уреди</string>


    <!-- media_preview_activity -->
    <string name="media_preview_activity__media_content_description">Преглед на медија</string>

    <!-- new_conversation_activity -->
    <string name="new_conversation_activity__refresh">Освежи</string>
    <!-- redphone_audio_popup_menu -->

    <!-- Insights -->
    <string name="Insights__percent">%</string>
    <string name="Insights__title">Согледувања</string>
    <string name="InsightsDashboardFragment__title">Согледувања</string>
    <string name="InsightsDashboardFragment__signal_protocol_automatically_protected">Signal протоколот автоматски заштити %1$d%% од Вашите пораки во изминатите %2$d дена. Разговорите помеѓу корисниците на Signal секогаш се шифрирани од-крај-до-крај.</string>
    <string name="InsightsDashboardFragment__spread_the_word">Разгласи</string>
    <string name="InsightsDashboardFragment__not_enough_data">Нема доволно податоци</string>
    <string name="InsightsDashboardFragment__your_insights_percentage_is_calculated_based_on">Вашиот процент на увид е искалкулиран базирано на испратените пораки во минатите %1$d дена кои што не се исчезнати или избришани.</string>
    <string name="InsightsDashboardFragment__start_a_conversation">Започни разговор</string>
    <string name="InsightsDashboardFragment__invite_your_contacts">Надминете ги ограничувањата на нешифрираните SMS пораки, почнете да комуницирате безбедно преку испраќање покани за Signal на Вашите контакти.</string>
    <string name="InsightsDashboardFragment__this_stat_was_generated_locally">Овие статистики се генерирани локално на Вашиот уред и можат да бидат видени само од Вас. Тие не се испраќаат никаде.</string>
    <string name="InsightsDashboardFragment__encrypted_messages">Шифрирани пораки</string>
    <string name="InsightsDashboardFragment__cancel">Откажи</string>
    <string name="InsightsDashboardFragment__send">Испрати</string>
    <string name="InsightsModalFragment__title">Ви претставуваме „Согледувања“</string>
    <string name="InsightsModalFragment__description">Дознајте колку од Вашите пораки се испратени безбедно и потоа брзо поканете нови контакти за да го зајакнете процентот во Signal.</string>
    <string name="InsightsModalFragment__view_insights">Провери согледувања</string>

    <string name="FirstInviteReminder__title">Покани на Signal</string>
    <string name="FirstInviteReminder__description">Можете да го зголемите бројот на шифрираните пораки што ги испраќате на %1$d%%</string>
    <string name="SecondInviteReminder__title">Поддржете го вашиот Signal</string>
    <string name="SecondInviteReminder__description">Покани %1$s</string>
    <string name="InsightsReminder__view_insights">Види согледувања</string>
    <string name="InsightsReminder__invite">Покани</string>

    <!-- Edit KBS Pin -->

    <!-- BaseKbsPinFragment -->
    <string name="BaseKbsPinFragment__next">Следно</string>
    <string name="BaseKbsPinFragment__create_alphanumeric_pin">Создај алфанумерички PIN</string>
    <string name="BaseKbsPinFragment__create_numeric_pin">Создај нумерички PIN</string>
    <string name="BaseKbsPinFragment__learn_more_url" translatable="false">https://support.signal.org/hc/articles/360007059792</string>

    <!-- CreateKbsPinFragment -->
    <plurals name="CreateKbsPinFragment__pin_must_be_at_least_characters">
        <item quantity="one">PIN-от мора да се состои од најмалку %1$d знак</item>
        <item quantity="other">PIN-от мора да се состои од најмалку %1$d знаци</item>
    </plurals>
    <plurals name="CreateKbsPinFragment__pin_must_be_at_least_digits">
        <item quantity="one">PIN-от мора да се состои од најмалку %1$d бројка</item>
        <item quantity="other">PIN-от мора да се состои од најмалку %1$d бројки</item>
    </plurals>
    <string name="CreateKbsPinFragment__create_a_new_pin">Создај нов PIN</string>
    <string name="CreateKbsPinFragment__you_can_choose_a_new_pin_as_long_as_this_device_is_registered">Можете да го промените Вашиот PIN се додека овој уред е регистриран.</string>
    <string name="CreateKbsPinFragment__create_your_pin">Создајте го Вашиот PIN</string>
    <string name="CreateKbsPinFragment__pins_keep_information_stored_with_signal_encrypted">PIN кодовите ги чуваат информациите складирани на Signal шифрирани, така што само Вие можете да им пристапите. Вашиот профил, поставувања и конакти ќе бидат вратени кога ќе го реинсталирате Signal. PIN кодот не Ви е потребен за да ја отворите апликацијата.</string>
    <string name="CreateKbsPinFragment__choose_a_stronger_pin">Изберете покомплексен PIN</string>

    <!-- ConfirmKbsPinFragment -->
    <string name="ConfirmKbsPinFragment__pins_dont_match">PIN кодовите не се совпаѓаат. Обидете се повторно.</string>
    <string name="ConfirmKbsPinFragment__confirm_your_pin">Потврдете го Вашиот PIN</string>
    <string name="ConfirmKbsPinFragment__pin_creation_failed">Создавањето на PIN-от е неуспешно</string>
    <string name="ConfirmKbsPinFragment__your_pin_was_not_saved">Вашиот PIN не беше зачуван. Ќе Ве потсетиме да создадете PIN подоцна.</string>
    <string name="ConfirmKbsPinFragment__pin_created">PIN-от е создаден.</string>
    <string name="ConfirmKbsPinFragment__re_enter_your_pin">Внесете PIN повторно</string>
    <string name="ConfirmKbsPinFragment__creating_pin">Создавање на PIN…</string>

    <!-- KbsSplashFragment -->
    <string name="KbsSplashFragment__introducing_pins">Ви претставуваме PIN кодови</string>
    <string name="KbsSplashFragment__pins_keep_information_stored_with_signal_encrypted">PIN кодовите ги чуваат информациите складирани на Signal шифрирани, така што само Вие можете да им пристапите. Вашиот профил, поставувања и конакти ќе бидат вратени кога ќе го реинсталирате Signal. PIN кодот не Ви е потребен за да ја отворите апликацијата.</string>
    <string name="KbsSplashFragment__learn_more">Дознајте повеќе</string>
    <string name="KbsSplashFragment__learn_more_link" translatable="false">https://support.signal.org/hc/articles/360007059792</string>
    <string name="KbsSplashFragment__registration_lock_equals_pin">Заклучување на регистрација = PIN</string>
    <string name="KbsSplashFragment__your_registration_lock_is_now_called_a_pin">Заклучувањето на регистрацијата сега се вика PIN, и прави повеќе. Ажурирајте сега.</string>
    <string name="KbsSplashFragment__update_pin">Ажурирај PIN</string>
    <string name="KbsSplashFragment__create_your_pin">Создајте го Вашиот PIN</string>
    <string name="KbsSplashFragment__learn_more_about_pins">Дознајте повеќе за PIN кодовите</string>
    <string name="KbsSplashFragment__disable_pin">Исклучи PIN</string>

    <!-- KBS Reminder Dialog -->
    <string name="KbsReminderDialog__enter_your_signal_pin">Внесете го Вашиот Signal PIN</string>
    <string name="KbsReminderDialog__to_help_you_memorize_your_pin">За да Ви помогнеме да го запомните PIN-от, периодично ќе бараме да го внесете. Со тек на време ќе Ве потсетуваме се поретко.</string>
    <string name="KbsReminderDialog__skip">Прескокни</string>
    <string name="KbsReminderDialog__submit">Испрати</string>
    <string name="KbsReminderDialog__forgot_pin">Го заборавивте PIN кодот?</string>
    <string name="KbsReminderDialog__incorrect_pin_try_again">Погрешен PIN. Обидете се повторно.</string>

    <!-- AccountLockedFragment -->
    <string name="AccountLockedFragment__account_locked">Сметката е заклучена</string>
    <string name="AccountLockedFragment__your_account_has_been_locked_to_protect_your_privacy">Вашата сметка е заклучена за да ја заштитиме Вашата приватност и безбедност. По %1$d дена неактивност на Вашата сметка, ќе можете да се регистрирате повторно со овој телефонски број, без употреба на PIN. Целата содржина ќе биде избришана.</string>
    <string name="AccountLockedFragment__next">Следно</string>
    <string name="AccountLockedFragment__learn_more">Дознајте повеќе</string>
    <string name="AccountLockedFragment__learn_more_url" translatable="false">https://support.signal.org/hc/articles/360007059792</string>

    <!-- KbsLockFragment -->
    <string name="RegistrationLockFragment__enter_your_pin">Внесете го Вашиот PIN</string>
    <string name="RegistrationLockFragment__enter_the_pin_you_created">Го внесете PIN кодот што го создадовте за Вашата сметка. Овој код е различен од Вашиот SMS код за проверка.</string>
    <string name="RegistrationLockFragment__enter_alphanumeric_pin">Внесете алфанумерички PIN</string>
    <string name="RegistrationLockFragment__enter_numeric_pin">Внесете нумерички PIN</string>
    <string name="RegistrationLockFragment__incorrect_pin_try_again">Погрешен PIN. Обидете се повторно.</string>
    <string name="RegistrationLockFragment__forgot_pin">Го заборавивте PIN-от?</string>
    <string name="RegistrationLockFragment__incorrect_pin">Погрешен PIN</string>
    <string name="RegistrationLockFragment__forgot_your_pin">Го заборавивте Вашиот PIN?</string>
    <string name="RegistrationLockFragment__not_many_tries_left">Не ви преостанаа повеќе обиди!</string>
    <string name="RegistrationLockFragment__signal_registration_need_help_with_pin_for_android_v1_pin">Signal регистрација - Потребна Ви е помош со PIN кодот за Android (v1 PIN)</string>
    <string name="RegistrationLockFragment__signal_registration_need_help_with_pin_for_android_v2_pin">Signal регистрација - Потребна Ви е помош со PIN кодот за Android (v2 PIN)</string>

    <plurals name="RegistrationLockFragment__for_your_privacy_and_security_there_is_no_way_to_recover">
        <item quantity="one">За вашата приватност и безбедност, нема начин да го повратите вашиот ПИН. Ако не можете да се сетите на вашиот ПИН, можете да го ре-верификувате со СМС после %1$d ден на неактивност. Во овој случај, вашата сметка со целата нејзина содржина ќе биде избришана.</item>
        <item quantity="other">За Вашата приватност и безбедност, нема начин да го повратите Вашиот PIN. Ако не можете да се сетите на Вашиот PIN, можете да го проверите со SMS по %1$d денови неактивност. Во овој случај, Вашата сметка со целата нејзина содржина ќе биде избришана.</item>
    </plurals>

    <plurals name="RegistrationLockFragment__incorrect_pin_d_attempts_remaining">
        <item quantity="one">Погрешен ПИН. %1$d преостанат обид.</item>
        <item quantity="other">Погрешен PIN. %1$d преостанати обиди.</item>
    </plurals>

    <plurals name="RegistrationLockFragment__if_you_run_out_of_attempts_your_account_will_be_locked_for_d_days">
        <item quantity="one">Ако останете без обиди вашата сметка ќе биде заклучена на %1$d ден. После %1$d ден на неактивност, ќе можете да се пре-регистрирате без вашиот ПИН. Вашата сметка со целата нејзина содржина ќе биде избришана.</item>
        <item quantity="other">Ако останете без обиди Вашата сметка ќе биде заклучена на %1$d дена. После %1$d дена на неактивност, ќе можете да се регистрирате повторно без Вашиот PIN. Вашата сметка со целата нејзина содржина ќе биде избришана.</item>
    </plurals>

    <plurals name="RegistrationLockFragment__you_have_d_attempts_remaining">
        <item quantity="one">Ви преостанува %1$d обид.</item>
        <item quantity="other">Ви преостануваат %1$d обиди.</item>
    </plurals>

    <plurals name="RegistrationLockFragment__d_attempts_remaining">
        <item quantity="one">%1$d преостанат обид.</item>
        <item quantity="other">%1$d преостанати обиди.</item>
    </plurals>

    <!-- CalleeMustAcceptMessageRequestDialogFragment -->
    <string name="CalleeMustAcceptMessageRequestDialogFragment__s_will_get_a_message_request_from_you">%1$s ќе добие барање за разговор од Вас. Можете да воспоставите повик откако Вашето барање ќе биде прифатено.</string>

    <!-- KBS Megaphone -->
    <string name="KbsMegaphone__create_a_pin">Создадете PIN</string>
    <string name="KbsMegaphone__pins_keep_information_thats_stored_with_signal_encrytped">PIN кодовите ги чуваат шифрирани информациите складирани во Signal.</string>
    <string name="KbsMegaphone__create_pin">Создадете PIN</string>

    <!-- transport_selection_list_item -->
    <string name="transport_selection_list_item__transport_icon">Симбол за транспорт</string>
    <string name="ConversationListFragment_loading">Се вчитува…</string>
    <string name="CallNotificationBuilder_connecting">Поврзува…</string>
    <string name="Permissions_permission_required">Потребна е дозвола</string>
    <string name="ConversationActivity_signal_needs_sms_permission_in_order_to_send_an_sms">Signal има потреба од дозвола за SMS за да може да испраќа SMS. Оваа дозвола е трајно одбиена. Ве молиме продолжете до менито за поставувања, изберете „Дозволи“, и вклучете „SMS“.</string>
    <string name="Permissions_continue">Продолжете</string>
    <string name="Permissions_not_now">Не сега</string>
    <string name="conversation_activity__enable_signal_messages">ОВОЗМОЖИ SIGNAL ПОРАКИ</string>
    <string name="SQLCipherMigrationHelper_migrating_signal_database">Ја мигрирам базата на податоци на Signal</string>
    <string name="PushDecryptJob_new_locked_message">Нова заклучена порака</string>
    <string name="PushDecryptJob_unlock_to_view_pending_messages">Отклучете за да ги видите пораките на чекање</string>
    <string name="enter_backup_passphrase_dialog__backup_passphrase">Лозинка за резервната копија</string>
    <string name="backup_enable_dialog__backups_will_be_saved_to_external_storage_and_encrypted_with_the_passphrase_below_you_must_have_this_passphrase_in_order_to_restore_a_backup">Резервните копии ќе бидат зачувани на надворешен склад и шифрирани со лозинката подолу. Морате да ја имате оваа лозинка за да ја вратите резервната копија.</string>
    <string name="backup_enable_dialog__you_must_have_this_passphrase">Мора да ја имате оваа лозинка за да ја вратите резервната копија.</string>
    <string name="backup_enable_dialog__folder">Папка</string>
    <string name="backup_enable_dialog__i_have_written_down_this_passphrase">Ја запишав оваа лозинка. Без неа нема да можам да ја вратам резервната копија.</string>
    <string name="registration_activity__restore_backup">Обнови последна копија</string>
    <string name="registration_activity__transfer_or_restore_account">Префрли или поврати сметка</string>
    <string name="registration_activity__transfer_account">Префрли сметка</string>
    <string name="registration_activity__skip">Прескокни</string>
    <string name="preferences_chats__chat_backups">Резервни копии на разговори</string>
    <string name="preferences_chats__backup_chats_to_external_storage">Направи резервна копија на разговори на надворешен склад</string>
    <string name="preferences_chats__transfer_account">Префрли сметка</string>
    <string name="preferences_chats__transfer_account_to_a_new_android_device">Префрли сметка на друг Android уред</string>
    <string name="RegistrationActivity_enter_backup_passphrase">Внесете лозинка за резервна копија</string>
    <string name="RegistrationActivity_restore">Врати</string>
    <string name="RegistrationActivity_backup_failure_downgrade">Не може да се увезат резервни копии од понови верзии на Signal</string>
    <string name="RegistrationActivity_incorrect_backup_passphrase">Погрешна лозинка за резервна копија</string>
    <string name="RegistrationActivity_checking">Проверувам…</string>
    <string name="RegistrationActivity_d_messages_so_far">%1$d пораки до сега…</string>
    <string name="RegistrationActivity_restore_from_backup">Врати од резервна копија?</string>
    <string name="RegistrationActivity_restore_your_messages_and_media_from_a_local_backup">Вратете ги Вашите пораки и медија од локалната резервна копија. Ако не ги вратите сега, нема да можете да го сторите тоа подоцна.</string>
    <string name="RegistrationActivity_backup_size_s">Големина на резервна копија: %1$s</string>
    <string name="RegistrationActivity_backup_timestamp_s">Време на резервна копија: %1$s</string>
    <string name="BackupDialog_enable_local_backups">Да вклучам локална резервна копија?</string>
    <string name="BackupDialog_enable_backups">Вклучи резервна копија</string>
    <string name="BackupDialog_please_acknowledge_your_understanding_by_marking_the_confirmation_check_box">Ве молиме потврдете дека разбирате со означување на полето за потврда.</string>
    <string name="BackupDialog_delete_backups">Да ги избришам резервните копии?</string>
    <string name="BackupDialog_disable_and_delete_all_local_backups">Да ги исклучам и избришам сите локални резервни копии?</string>
    <string name="BackupDialog_delete_backups_statement">Избриши резервни копии</string>
    <string name="BackupDialog_to_enable_backups_choose_a_folder">За да вклучите резервни копии, изберете папка. Резервните копии ќе бидат зачувани на таа локација.</string>
    <string name="BackupDialog_choose_folder">Избери папка</string>
    <string name="BackupDialog_copied_to_clipboard">Копирано на таблата со исечоци</string>
    <string name="BackupDialog_no_file_picker_available">Не е достапен одбирач за датотеки.</string>
    <string name="BackupDialog_enter_backup_passphrase_to_verify">Внесете ја Вашата лозинка за резервни копии за проверка</string>
    <string name="BackupDialog_verify">Провери</string>
    <string name="BackupDialog_you_successfully_entered_your_backup_passphrase">Успешно ја внесовте лозинката за резервна копија</string>
    <string name="BackupDialog_passphrase_was_not_correct">Лозинката не е точна</string>
    <string name="LocalBackupJob_creating_signal_backup">Создавам резервна копија од Molly…</string>
    <!-- Title for progress notification shown in a system notification while verifying a recent backup. -->
    <string name="LocalBackupJob_verifying_signal_backup">Проверување на резервната копија на Molly…</string>
    <string name="LocalBackupJobApi29_backup_failed">Создавањето на резервна копија не успеа</string>
    <string name="LocalBackupJobApi29_your_backup_directory_has_been_deleted_or_moved">Вашиот директориум за резервни копии и избришан или преместен.</string>
    <string name="LocalBackupJobApi29_your_backup_file_is_too_large">Вашата резервна копија е преголема за да се складира на овој уред.</string>
    <string name="LocalBackupJobApi29_there_is_not_enough_space">Нема доволно простор за складирање на Вашата резервна копија.</string>
    <!-- Error message shown if a newly created backup could not be verified as accurate -->
    <string name="LocalBackupJobApi29_your_backup_could_not_be_verified">Вашата неодамнешна резервна копија не можеше да се создаде и провери. Ве молиме создајте нова.</string>
    <!-- Error message shown if a very large attachment is encountered during the backup creation and causes the backup to fail -->
    <string name="LocalBackupJobApi29_your_backup_contains_a_very_large_file">Вашата резервна копија содржи многу голема датотека од која не може да се направи резервна копија. Ве молиме избришете ја и создајте нова резервна копија.</string>
    <string name="LocalBackupJobApi29_tap_to_manage_backups">Допрете за управување со резервните копии.</string>
    <string name="ProgressPreference_d_messages_so_far">%1$d пораки до сега</string>
    <string name="RegistrationActivity_wrong_number">Погрешен број</string>
    <string name="RegistrationActivity_call_me_instead_available_in">Повикај ме \n (Достапно за %1$02d:%2$02d)</string>
    <string name="RegistrationActivity_contact_signal_support">Контактирај Signal Поддршка</string>
    <string name="RegistrationActivity_code_support_subject">Регистрација на Signal - Код за проверка за Android</string>
    <string name="RegistrationActivity_incorrect_code">Погрешен код</string>
    <string name="BackupUtil_never">Никогаш</string>
    <string name="BackupUtil_unknown">Непознато</string>
    <string name="preferences_app_protection__see_my_phone_number">Да го видат мојот телефонски број</string>
    <string name="preferences_app_protection__find_me_by_phone_number">Да ме најдат преку мојот телефонски број</string>
    <string name="PhoneNumberPrivacy_everyone">Сите</string>
    <string name="PhoneNumberPrivacy_my_contacts">Мои контакти</string>
    <string name="PhoneNumberPrivacy_nobody">Никој</string>
    <string name="PhoneNumberPrivacy_everyone_see_description">Вашиот телефонски број ќе биде видлив за сите луѓе и групи со кои што комуницирате.</string>
    <string name="PhoneNumberPrivacy_everyone_find_description">Било кој што го има Вашиот телефонски број може да Ве контактира на Signal. Сите други ќе можат да Ве најдат со пребарување.</string>
    <string name="preferences_app_protection__screen_lock">Заклучување на екранот</string>
    <string name="preferences_app_protection__lock_signal_access_with_android_screen_lock_or_fingerprint">Заклучи го пристапот до Signal со заклучување на екранот од Android или со отисок од прст.</string>
    <string name="preferences_app_protection__screen_lock_inactivity_timeout">Период на неактивност</string>
    <string name="preferences_app_protection__signal_pin">Signal PIN</string>
    <string name="preferences_app_protection__create_a_pin">Создадете PIN</string>
    <string name="preferences_app_protection__change_your_pin">Сменете го Вашиот PIN</string>
    <string name="preferences_app_protection__pin_reminders">Потсетувања за PIN</string>
    <string name="preferences_app_protection__pins_keep_information_stored_with_signal_encrypted">PIN кодовите ги чуваат информациите складирани на Signal шифрирани, така што само Вие можете да им пристапите. Вашиот профил, поставувања и конакти ќе бидат вратени кога ќе го реинсталирате Signal.</string>
    <string name="preferences_app_protection__add_extra_security_by_requiring_your_signal_pin_to_register">Зголемете ја безбедноста преку повторно барање на Signal PIN код за регистрација на Вашиот телефон со Signal.</string>
    <string name="preferences_app_protection__reminders_help_you_remember_your_pin">Потсетниците помагаат да го запомните Вашиот PIN бидејќи истиот не може да биде вратен ако го изгубите. Со тек на време ќе Ве потсетуваме се поретко.</string>
    <string name="preferences_app_protection__turn_off">Исклучи</string>
    <string name="preferences_app_protection__confirm_pin">Потврди PIN</string>
    <string name="preferences_app_protection__confirm_your_signal_pin">Потврдете го Вашиот Signal PIN</string>
    <string name="preferences_app_protection__make_sure_you_memorize_or_securely_store_your_pin">Осигурајте се дека ќе го запомните или безбедно ќе го зачувате Вашиот PIN бидејќи истиот не може да биде вратен доколку го изгубите. Ако го заборавите Вашиот PIN, може да изгубите податоци кога повторно ќе ја регистрирате Вашата сметка на Signal.</string>
    <string name="preferences_app_protection__incorrect_pin_try_again">Погрешен PIN. Обидете се повторно.</string>
    <string name="preferences_app_protection__failed_to_enable_registration_lock">Не успеа да се вклучи заклучување на регистрацијата.</string>
    <string name="preferences_app_protection__failed_to_disable_registration_lock">Не успеа да се исклучи заклучување на регистрацијата.</string>
    <string name="AppProtectionPreferenceFragment_none">Нема</string>
    <string name="preferences_app_protection__registration_lock">Заклучување на регистрација</string>
    <string name="RegistrationActivity_you_must_enter_your_registration_lock_PIN">Морате да го внесете Вашиот PIN за заклучување на регистрацијата</string>
    <string name="RegistrationActivity_your_pin_has_at_least_d_digits_or_characters">Вашиот PIN содржи најмалку %1$d цифри или знаци</string>
    <string name="RegistrationActivity_too_many_attempts">Премногу пробувања</string>
    <string name="RegistrationActivity_you_have_made_too_many_incorrect_registration_lock_pin_attempts_please_try_again_in_a_day">Внесовте премногу неточни PIN кодови за заклучување на регистрацијата. Ве молиме обидете се повторно утре.</string>
    <string name="RegistrationActivity_you_have_made_too_many_attempts_please_try_again_later">Направивте премногу обиди. Ве молиме обидете се повторно подоцна.</string>
    <string name="RegistrationActivity_error_connecting_to_service">Грешка при поврзување со сервисот.</string>
    <string name="preferences_chats__backups">Резервни копии</string>
    <string name="prompt_passphrase_activity__signal_is_locked">Molly е заклучен</string>
    <string name="prompt_passphrase_activity__tap_to_unlock">ДОПРЕТЕ ЗА ДА ОТКЛУЧИТЕ</string>
    <string name="Recipient_unknown">Непознато</string>

    <!-- TransferOrRestoreFragment -->
    <string name="TransferOrRestoreFragment__transfer_or_restore_account">Префрли или поврати сметка</string>
    <string name="TransferOrRestoreFragment__if_you_have_previously_registered_a_signal_account">Ако имате претходно регистрирана Signal сметка, можета да ја префрлите или вратите Вашата сметка и пораки</string>
    <string name="TransferOrRestoreFragment__transfer_from_android_device">Префрли од Android уред</string>
    <string name="TransferOrRestoreFragment__transfer_your_account_and_messages_from_your_old_android_device">Префрлете ја Вашата сметка и пораки од Вашиот стар Android уред. Потребен ви е пристап до стариот уред.</string>
    <string name="TransferOrRestoreFragment__you_need_access_to_your_old_device">Потребен ви е пристап до стариот уред.</string>
    <string name="TransferOrRestoreFragment__restore_from_backup">Врати од резервна копија</string>
    <string name="TransferOrRestoreFragment__restore_your_messages_from_a_local_backup">Вратете ги Вашите пораки од локална резервна копија. Ако не ги вратите сега нема да можете да го направите тоа подоцна.</string>

    <!-- NewDeviceTransferInstructionsFragment -->
    <string name="NewDeviceTransferInstructions__open_signal_on_your_old_android_phone">Отворете го Signal на Вашиот стар телефон</string>
    <string name="NewDeviceTransferInstructions__continue">Продолжи</string>
    <string name="NewDeviceTransferInstructions__first_bullet">1.</string>
    <string name="NewDeviceTransferInstructions__tap_on_your_profile_photo_in_the_top_left_to_open_settings">Допрете ја Вашата профилна слика во левииот горен агол за да ги отворите поставувањата.</string>
    <string name="NewDeviceTransferInstructions__second_bullet">2.</string>
    <string name="NewDeviceTransferInstructions__tap_on_account">"Допрете на „Сметка“"</string>
    <string name="NewDeviceTransferInstructions__third_bullet">3.</string>
    <string name="NewDeviceTransferInstructions__tap_transfer_account_and_then_continue_on_both_devices">"Допрете „Префрли сметка“ и потоа „Продолжи“ и на двата уреда"</string>

    <!-- NewDeviceTransferSetupFragment -->
    <string name="NewDeviceTransferSetup__preparing_to_connect_to_old_android_device">Се припрема за да се поврзам на стариот Android уред…</string>
    <string name="NewDeviceTransferSetup__take_a_moment_should_be_ready_soon">Само момент, би требало да е готово наскоро</string>
    <string name="NewDeviceTransferSetup__waiting_for_old_device_to_connect">Чекам да се поврзе стариот Android уред…</string>
    <string name="NewDeviceTransferSetup__signal_needs_the_location_permission_to_discover_and_connect_with_your_old_device">На Molly му е потребна дозвола за локација за да го открие и да се поврзе со Вашиот стар Android уред.</string>
    <string name="NewDeviceTransferSetup__signal_needs_location_services_enabled_to_discover_and_connect_with_your_old_device">На Molly му е потребно да се вклучени локациските сервиси за да го открие и да се поврзе со Вашиот стар Android уред.</string>
    <string name="NewDeviceTransferSetup__signal_needs_wifi_on_to_discover_and_connect_with_your_old_device">На Molly му е потребно Wi-Fi за да го открие и за да се поврзе на Вашиот стар Android уред. Wi-Fi треба да е вклучено, но не мора да сте поврзани на Wi-Fi мрежа.</string>
    <string name="NewDeviceTransferSetup__sorry_it_appears_your_device_does_not_support_wifi_direct">Извинете, изгледа дека овој уред не поддржува Wi-Fi Direct. Molly користи Wi-Fi Direct за откривање и поврзување со Вашиот стар Android уред. Сѐ уште можете да ги вратите податоците од резервна копија за да ја префрлите сметката од Вашиот стар Android уред.</string>
    <string name="NewDeviceTransferSetup__restore_a_backup">Врати резервна копија</string>
    <string name="NewDeviceTransferSetup__an_unexpected_error_occurred_while_attempting_to_connect_to_your_old_device">Се случи неочекувана грешка при обидот за пристап на Вашиот стар Android уред.</string>

    <!-- OldDeviceTransferSetupFragment -->
    <string name="OldDeviceTransferSetup__searching_for_new_android_device">Го барам новиот Android уред…</string>
    <string name="OldDeviceTransferSetup__signal_needs_the_location_permission_to_discover_and_connect_with_your_new_device">На Molly му е потребна дозвола за локација за да го открие и да се поврзе со Вашиот нов Android уред.</string>
    <string name="OldDeviceTransferSetup__signal_needs_location_services_enabled_to_discover_and_connect_with_your_new_device">На Molly му е потребно да се вклучени локациските сервиси за да го открие и да се поврзе со Вашиот нов Android уред.</string>
    <string name="OldDeviceTransferSetup__signal_needs_wifi_on_to_discover_and_connect_with_your_new_device">Molly има потреба од Wi-Fi за да открие и да се поврзе со Вашиот нов Android уред. Wi-Fi мора да биде вклучено, но не мора да биде поврзано со Wi-Fi мрежа.</string>
    <string name="OldDeviceTransferSetup__sorry_it_appears_your_device_does_not_support_wifi_direct">Извинете, изгледа дека овој уред не поддржува Wi-Fi Direct. Molly користи Wi-Fi Direct за откривање и поврзување со Вашиот нов Android уред. Сѐ уште можете да креирате резервна копија на податоците за да ја префрлите Вашата сметка на Вашиот нов Android уред.</string>
    <string name="OldDeviceTransferSetup__create_a_backup">Создај резервна копија</string>
    <string name="OldDeviceTransferSetup__an_unexpected_error_occurred_while_attempting_to_connect_to_your_old_device">Се случи неочекувана грешка при обидот за поврзување со Вашиот нов Android уред.</string>

    <!-- DeviceTransferSetupFragment -->
    <string name="DeviceTransferSetup__unable_to_open_wifi_settings">Не можам да ги отворам поставувањата за Wi-Fi. Ве молиме вклучете Wi-Fi рачно.</string>
    <string name="DeviceTransferSetup__grant_location_permission">Додели дозвола за локација</string>
    <string name="DeviceTransferSetup__turn_on_location_services">Вклучи локациски сервиси</string>
    <string name="DeviceTransferSetup__unable_to_open_location_settings">Не може да се отворат поставувањата за локација.</string>
    <string name="DeviceTransferSetup__turn_on_wifi">Вклучи Wi-Fi</string>
    <string name="DeviceTransferSetup__error_connecting">Грешка при поврзувањето</string>
    <string name="DeviceTransferSetup__retry">Обидете се повторно</string>
    <string name="DeviceTransferSetup__submit_debug_logs">Испрати запис за отстранување грешки</string>
    <string name="DeviceTransferSetup__verify_code">Провери код</string>
    <string name="DeviceTransferSetup__verify_that_the_code_below_matches_on_both_of_your_devices">Проверете дали кодот подолу се совпаѓа на двата уреда. Потоа допрете „Продолжи“.</string>
    <string name="DeviceTransferSetup__the_numbers_do_not_match">Бројките не се совпаѓаат</string>
    <string name="DeviceTransferSetup__continue">Продолжи</string>
    <string name="DeviceTransferSetup__number_is_not_the_same">Бројот не е ист</string>
    <string name="DeviceTransferSetup__if_the_numbers_on_your_devices_do_not_match_its_possible_you_connected_to_the_wrong_device">Ако броевите на Вашите уреди не се совпаѓаат, можно е да сте се поврзале на погрешен уред. За да го поправите ова, запрете го преносот и обидете се повторно, држете ги двата Ваши уреди близу.</string>
    <string name="DeviceTransferSetup__stop_transfer">Сопри трансфер</string>
    <string name="DeviceTransferSetup__unable_to_discover_old_device">Не успеав да го откријам стариот уред</string>
    <string name="DeviceTransferSetup__unable_to_discover_new_device">Не успеав да го откријам новиот уред</string>
    <string name="DeviceTransferSetup__make_sure_the_following_permissions_are_enabled">Осигурајте се дека следниве дозволи и сервиси се овозможени:</string>
    <string name="DeviceTransferSetup__location_permission">Дозвола за локација</string>
    <string name="DeviceTransferSetup__location_services">Локациски сервиси</string>
    <string name="DeviceTransferSetup__wifi">Wi-Fi</string>
    <string name="DeviceTransferSetup__on_the_wifi_direct_screen_remove_all_remembered_groups_and_unlink_any_invited_or_connected_devices">На WiFi Direct екранот, отстранете ги сите запомнети групи и откачете ги сите поканети и поврзани уреди.</string>
    <string name="DeviceTransferSetup__wifi_direct_screen">Директен екран за Wi-Fi</string>
    <string name="DeviceTransferSetup__try_turning_wifi_off_and_on_on_both_devices">Пробајте да го исклучите и вклучите Wi-Fi и на двата уреда.</string>
    <string name="DeviceTransferSetup__make_sure_both_devices_are_in_transfer_mode">Осигурајте се дека и двата уреда се во режим за префрлување.</string>
    <string name="DeviceTransferSetup__go_to_support_page">Оди на страницата за поддршка</string>
    <string name="DeviceTransferSetup__try_again">Обиди сѐ повторно</string>
    <string name="DeviceTransferSetup__waiting_for_other_device">Го чекам другиот уред</string>
    <string name="DeviceTransferSetup__tap_continue_on_your_other_device_to_start_the_transfer">Допрете „Продолжи“ на другиот уред за да почне трансферот.</string>
    <string name="DeviceTransferSetup__tap_continue_on_your_other_device">Допрете „Продолжи“ на другиот уред…</string>

    <!-- NewDeviceTransferFragment -->
    <string name="NewDeviceTransfer__cannot_transfer_from_a_newer_version_of_signal">Не можам да префрлам од понови верзии нa Signal</string>

    <!-- DeviceTransferFragment -->
    <string name="DeviceTransfer__transferring_data">Префрлување податоци</string>
    <string name="DeviceTransfer__keep_both_devices_near_each_other">Држете ги двата уреди еден до друг. Не ги исклучувајте уредите и задржете го Molly отворен. Преносот на податоци е шифриран од-крај-до-крај.</string>
    <string name="DeviceTransfer__d_messages_so_far">%1$d пораки до сега…</string>
    <!-- Filled in with total percentage of messages transferred -->
    <string name="DeviceTransfer__s_of_messages_so_far">%1$s%% пораки до сега…</string>
    <string name="DeviceTransfer__cancel">Откажи</string>
    <string name="DeviceTransfer__try_again">Обиди сѐ повторно</string>
    <string name="DeviceTransfer__stop_transfer_question">Да го сопрам трансферот?</string>
    <string name="DeviceTransfer__stop_transfer">Сопри трансфер</string>
    <string name="DeviceTransfer__all_transfer_progress_will_be_lost">Целиот прогрес направен при трансферот ќе биде изгубен.</string>
    <string name="DeviceTransfer__transfer_failed">Трансферот е неуспешен</string>
    <string name="DeviceTransfer__unable_to_transfer">Неуспешен трансфер</string>

    <!-- OldDeviceTransferInstructionsFragment -->
    <string name="OldDeviceTransferInstructions__transfer_account">Префрли сметка</string>
    <string name="OldDeviceTransferInstructions__you_can_transfer_your_signal_account_when_setting_up_signal_on_a_new_android_device">Може да ја префрлите вашата Signal сметка кога поставувате Signal на нов Android уред. Пред да продолжите:</string>
    <string name="OldDeviceTransferInstructions__first_bullet">1.</string>
    <string name="OldDeviceTransferInstructions__download_signal_on_your_new_android_device">Преземете го Molly на Вашиот нов Android уред</string>
    <string name="OldDeviceTransferInstructions__second_bullet">2.</string>
    <string name="OldDeviceTransferInstructions__tap_on_transfer_or_restore_account">"Допрете „Трансфер или враќање на сметка“"</string>
    <string name="OldDeviceTransferInstructions__third_bullet">3.</string>
    <string name="OldDeviceTransferInstructions__select_transfer_from_android_device_when_prompted_and_then_continue">"Изберете „Трансфер од Android уред“ и потоа „Продолжи“. Држете ги двата уреди близу еден до друг."</string>
    <string name="OldDeviceTransferInstructions__continue">Продолжи</string>

    <!-- OldDeviceTransferComplete -->
    <string name="OldDeviceTransferComplete__transfer_complete">Трансферот е завршен</string>
    <string name="OldDeviceTransferComplete__go_to_your_new_device">Одете на Вашиот нов уред</string>
    <string name="OldDeviceTransferComplete__your_signal_data_has_Been_transferred_to_your_new_device">Вашата Signal сметка е префрлена на Вашиот нов уред. За да го завршите процесот мора да продолжите со регистрацијата на Вашиот нов уред.</string>
    <string name="OldDeviceTransferComplete__close">Затвори</string>

    <!-- NewDeviceTransferComplete -->
    <string name="NewDeviceTransferComplete__transfer_successful">Трансферот е успешен</string>
    <string name="NewDeviceTransferComplete__transfer_complete">Трансферот е завршен</string>
    <string name="NewDeviceTransferComplete__to_complete_the_transfer_process_you_must_continue_registration">За да го завршите процесот мора да продолжите со регистрацијата.</string>
    <string name="NewDeviceTransferComplete__continue_registration">Продолжи со регистрација</string>

    <!-- DeviceToDeviceTransferService -->
    <string name="DeviceToDeviceTransferService_content_title">Трансфер на сметка</string>
    <string name="DeviceToDeviceTransferService_status_ready">Се припремам да се поврзам на Вашиот друг Android уред…</string>
    <string name="DeviceToDeviceTransferService_status_starting_up">Се припремам да се поврзам на Вашиот друг Android уред…</string>
    <string name="DeviceToDeviceTransferService_status_discovery">Го барам Вашиот друг Android уред…</string>
    <string name="DeviceToDeviceTransferService_status_network_connected">Се поврзувам на Вашиот друг Android уред…</string>
    <string name="DeviceToDeviceTransferService_status_verification_required">Потребна е проверка</string>
    <string name="DeviceToDeviceTransferService_status_service_connected">Префрлување на сметката…</string>

    <!-- OldDeviceTransferLockedDialog -->
    <string name="OldDeviceTransferLockedDialog__complete_registration_on_your_new_device">Завршете ја регистрацијата на Вашиот нов уред</string>
    <string name="OldDeviceTransferLockedDialog__your_signal_account_has_been_transferred_to_your_new_device">Вашата Signal сметка е префрлена на Вашиот нов уред но мора да ја завршите регистрацијата на истиот за да продолжите. Signal ќе стане неактивен на овој уред.</string>
    <string name="OldDeviceTransferLockedDialog__done">Готово</string>
    <string name="OldDeviceTransferLockedDialog__cancel_and_activate_this_device">Откажи и активирај го овој уред</string>

    <!-- AdvancedPreferenceFragment -->
    <string name="AdvancedPreferenceFragment__transfer_mob_balance">Да ја префрлам состојбата на MOB?</string>
    <string name="AdvancedPreferenceFragment__you_have_a_balance_of_s">Вашата состојба е %1$s. Ако не ги префрлите Вашите средства на друга адреса за паричник пред да ја избришете Вашата сметка, ќе ги изгубите средствата засекогаш.</string>
    <string name="AdvancedPreferenceFragment__dont_transfer">Не префрлувај</string>
    <string name="AdvancedPreferenceFragment__transfer">Трансфер</string>

    <!-- RecipientBottomSheet -->
    <string name="RecipientBottomSheet_block">Блокирај</string>
    <string name="RecipientBottomSheet_unblock">Одблокирај</string>
    <string name="RecipientBottomSheet_add_to_contacts">Додај во контакти</string>
    <!-- Error message that displays when a user tries to tap to view system contact details but has no app that supports it -->
    <string name="RecipientBottomSheet_unable_to_open_contacts">Не е пронајдена апликација која може да отвори контакти.</string>
    <string name="RecipientBottomSheet_add_to_a_group">Додај во група</string>
    <string name="RecipientBottomSheet_add_to_another_group">Додај во друга група</string>
    <string name="RecipientBottomSheet_view_safety_number">Види сигурносен број</string>
    <string name="RecipientBottomSheet_make_admin">Направи админ</string>
    <string name="RecipientBottomSheet_remove_as_admin">Отстрани администратор</string>
    <string name="RecipientBottomSheet_remove_from_group">Отстрани од група</string>
    <string name="RecipientBottomSheet_message_description">Порака</string>
    <string name="RecipientBottomSheet_voice_call_description">Гласовен повик</string>
    <string name="RecipientBottomSheet_insecure_voice_call_description">Небезбеден гласовен повик</string>
    <string name="RecipientBottomSheet_video_call_description">Видео повик</string>

    <string name="RecipientBottomSheet_remove_s_as_group_admin">Да го/ја отстранам %1$s од администратори на групата?</string>
    <string name="RecipientBottomSheet_s_will_be_able_to_edit_group">"„%1$s“ ќе може да ја уредува оваа група и нејзините членови."</string>

    <string name="RecipientBottomSheet_remove_s_from_the_group">Да го/ја отстранам %1$s од групата?</string>
    <!-- Dialog message shown when removing someone from a group with group link being active to indicate they will not be able to rejoin -->
    <string name="RecipientBottomSheet_remove_s_from_the_group_they_will_not_be_able_to_rejoin">Да се отстрани %1$s од групата? Овој корисник нема да може повторно да се приклучи на групата преку групниот линк.</string>
    <string name="RecipientBottomSheet_remove">Отстрани</string>
    <string name="RecipientBottomSheet_copied_to_clipboard">Копирано на таблата со исечоци</string>

    <string name="GroupRecipientListItem_admin">Администратор</string>
    <string name="GroupRecipientListItem_approve_description">Дозволи</string>
    <string name="GroupRecipientListItem_deny_description">Одбиј</string>


    <!-- GroupsLearnMoreBottomSheetDialogFragment -->
    <string name="GroupsLearnMore_legacy_vs_new_groups">Застарени и нови групи</string>
    <string name="GroupsLearnMore_what_are_legacy_groups">Што се застарени групи</string>
    <string name="GroupsLearnMore_paragraph_1">Застарените групи кои што не се компатибилни со новите групни опции како администратори или поописни детали за групата.</string>
    <string name="GroupsLearnMore_can_i_upgrade_a_legacy_group">Дали можам да надградам застарена група?</string>
    <string name="GroupsLearnMore_paragraph_2">Застарените групи сѐ уште не можат да бидат надградени во нови групи, но затоа можете да создадете нова група со истите членови се доколку сите ја користат најновата верзија на Signal.</string>
    <string name="GroupsLearnMore_paragraph_3">Signal ќе нуди начин за надградба од застарени групи во иднина.</string>

    <!-- GroupLinkBottomSheetDialogFragment -->
    <string name="GroupLinkBottomSheet_share_hint_requiring_approval">Секој кој што го има линкот може да ги види името и сликата на групата и да побара да се приклучи. Споделете го линкот само со луѓе на кои им верувате.</string>
    <string name="GroupLinkBottomSheet_share_hint_not_requiring_approval">Секој кој што го има линкот може да ги види името и сликата на групата и да се приклучи на групата. Споделете го линкот само со луѓе на кои им верувате.</string>
    <string name="GroupLinkBottomSheet_share_via_signal">Сподели преку Molly</string>
    <string name="GroupLinkBottomSheet_copy">Копирај</string>
    <string name="GroupLinkBottomSheet_qr_code">QR код</string>
    <string name="GroupLinkBottomSheet_share">Сподели</string>
    <string name="GroupLinkBottomSheet_copied_to_clipboard">Копирано на таблата со исечоци</string>
    <string name="GroupLinkBottomSheet_the_link_is_not_currently_active">Линкот не е активен моментално</string>

    <!-- VoiceNotePlaybackPreparer -->
    <string name="VoiceNotePlaybackPreparer__failed_to_play_voice_message">Не успеа да се пушти гласовната порака</string>

    <!-- VoiceNoteMediaDescriptionCompatFactory -->
    <string name="VoiceNoteMediaItemFactory__voice_message">Гласовна порака · %1$s</string>
    <string name="VoiceNoteMediaItemFactory__s_to_s">%1$s до %2$s</string>

    <!-- StorageUtil -->
    <string name="StorageUtil__s_s">%1$s/%2$s</string>
    <string name="BlockedUsersActivity__s_has_been_blocked">„%1$s“ е блокиран/а.</string>
    <string name="BlockedUsersActivity__failed_to_block_s">Не успеав да го/ја блокирам „%1$s“</string>
    <string name="BlockedUsersActivity__s_has_been_unblocked">„%1$s“ е одблокиран/а.</string>

    <!-- ReviewCardDialogFragment -->
    <string name="ReviewCardDialogFragment__review_members">Прегледај членови</string>
    <string name="ReviewCardDialogFragment__review_request">Прегледај барање</string>
    <string name="ReviewCardDialogFragment__d_group_members_have_the_same_name">%1$d членови на групата го имаат истото име, прегледајте ги членовите подолу и решете што сакате да направите.</string>
    <string name="ReviewCardDialogFragment__if_youre_not_sure">Ако не сте сигурни од кого е барањето, прегледајте ги контактите подолу и решете што сакате да направите.</string>
    <string name="ReviewCardDialogFragment__no_other_groups_in_common">Немате други заеднички групи.</string>
    <string name="ReviewCardDialogFragment__no_groups_in_common">Немате заеднички групи.</string>
    <plurals name="ReviewCardDialogFragment__d_other_groups_in_common">
        <item quantity="one">%1$d заедничка група</item>
        <item quantity="other">%1$d заеднички групи</item>
    </plurals>
    <plurals name="ReviewCardDialogFragment__d_groups_in_common">
        <item quantity="one">%1$d зaeдничка група</item>
        <item quantity="other">%1$d заеднички групи</item>
    </plurals>
    <string name="ReviewCardDialogFragment__remove_s_from_group">Да го/ја отстранам %1$s од оваа група?</string>
    <string name="ReviewCardDialogFragment__remove">Отстрани</string>
    <string name="ReviewCardDialogFragment__failed_to_remove_group_member">Не успеав да го отстранам членот од групата.</string>

    <!-- ReviewCard -->
    <string name="ReviewCard__member">Член</string>
    <string name="ReviewCard__request">Барање</string>
    <string name="ReviewCard__your_contact">Ваш контакт</string>
    <string name="ReviewCard__remove_from_group">Отстрани од група</string>
    <string name="ReviewCard__update_contact">Ажурирај контакт</string>
    <string name="ReviewCard__block">Блокирај</string>
    <string name="ReviewCard__delete">Избриши</string>
    <string name="ReviewCard__recently_changed">Го промени своето профилно име од %1$s во %2$s</string>

    <!-- CallParticipantsListUpdatePopupWindow -->
    <string name="CallParticipantsListUpdatePopupWindow__s_joined">%1$s се приклучи</string>
    <string name="CallParticipantsListUpdatePopupWindow__s_and_s_joined">%1$s и %2$s се приклучија</string>
    <string name="CallParticipantsListUpdatePopupWindow__s_s_and_s_joined">%1$s, %2$s и %3$s се приклучија</string>
    <string name="CallParticipantsListUpdatePopupWindow__s_s_and_d_others_joined">%1$s, %2$s и %3$d други се приклучија</string>
    <string name="CallParticipantsListUpdatePopupWindow__s_left">%1$s напушти</string>
    <string name="CallParticipantsListUpdatePopupWindow__s_and_s_left">%1$s и %2$s напуштија</string>
    <string name="CallParticipantsListUpdatePopupWindow__s_s_and_s_left">%1$s, %2$s и %3$s напуштија</string>
    <string name="CallParticipantsListUpdatePopupWindow__s_s_and_d_others_left">%1$s, %2$s и %3$d други напуштија</string>

    <string name="CallParticipant__you">Вие</string>
    <string name="CallParticipant__you_on_another_device">Вие (од друг уред)</string>
    <string name="CallParticipant__s_on_another_device">%1$s (од друг уред)</string>

    <!-- WifiToCellularPopupWindow -->
    <!-- Message shown during a call when the WiFi network is unusable, and cellular data starts to be used for the call instead. -->
    <string name="WifiToCellularPopupWindow__weak_wifi_switched_to_cellular">Слаба Wi-Fi конекција. Префрлени сте на мобилен интернет.</string>

    <!-- DeleteAccountFragment -->
    <string name="DeleteAccountFragment__deleting_your_account_will">Бришењето на Вашата сметка ќе:</string>
    <string name="DeleteAccountFragment__enter_your_phone_number">Внесете го вашиот телефонски број</string>
    <string name="DeleteAccountFragment__delete_account">Избриши сметка</string>
    <string name="DeleteAccountFragment__delete_your_account_info_and_profile_photo">Ги избрише информациите за Вашата сметка и профилна слика</string>
    <string name="DeleteAccountFragment__delete_all_your_messages">Ги избрише сите Ваши пораки</string>
    <string name="DeleteAccountFragment__delete_s_in_your_payments_account">Избришете %1$s од Вашата сметка за плаќања</string>
    <string name="DeleteAccountFragment__no_country_code">Не е внесен повикувачки број на државата</string>
    <string name="DeleteAccountFragment__no_number">Не е внесен број</string>
    <string name="DeleteAccountFragment__the_phone_number">Бројот што го внесовте не се совпаѓа со Вашите сметки.</string>
    <string name="DeleteAccountFragment__are_you_sure">Сигурни сте дека сакате да ја избришете Вашата сметка?</string>
    <string name="DeleteAccountFragment__this_will_delete_your_signal_account">Ова ќе ја избрише Вашата Signal сметка и ќе ја ресетира апликацијата. Апликацијата ќе се затвори по завршување на процесот.</string>
    <string name="DeleteAccountFragment__failed_to_delete_account">Не успеа да се избрише сметката. Дали имате интернет конекција?</string>
    <string name="DeleteAccountFragment__failed_to_delete_local_data">Не успеав да ги избришам локалните податоци. Можете рачно да ги исчистите во системските поставувања на апликацијата.</string>
    <string name="DeleteAccountFragment__launch_app_settings">Лансирај поставувања за апликацијата</string>
    <!-- Title of progress dialog shown when a user deletes their account and the process is leaving all groups -->
    <string name="DeleteAccountFragment__leaving_groups">Напуштам групи…</string>
    <!-- Title of progress dialog shown when a user deletes their account and the process has left all groups -->
    <string name="DeleteAccountFragment__deleting_account">Ја бришам сметката…</string>
    <!-- Message of progress dialog shown when a user deletes their account and the process is canceling their subscription -->
    <string name="DeleteAccountFragment__canceling_your_subscription">Откажување на вашата претплата…</string>
    <!-- Message of progress dialog shown when a user deletes their account and the process is leaving groups -->
    <string name="DeleteAccountFragment__depending_on_the_number_of_groups">Во зависност од бројот на групи во кои сте член, ова може да потрае неколку минути</string>
    <!-- Message of progress dialog shown when a user deletes their account and the process has left all groups -->
    <string name="DeleteAccountFragment__deleting_all_user_data_and_resetting">Бришење на кориснички податоци и ресетирање на апликацијата</string>
    <!-- Title of error dialog shown when a network error occurs during account deletion -->
    <string name="DeleteAccountFragment__account_not_deleted">Сметката не е избришана</string>
    <!-- Message of error dialog shown when a network error occurs during account deletion -->
    <string name="DeleteAccountFragment__there_was_a_problem">Настана проблем при завршувањето на процесот на бришење. Проверете ја Вашата интернет врска и обидете се повторно.</string>

    <!-- DeleteAccountCountryPickerFragment -->
    <string name="DeleteAccountCountryPickerFragment__search_countries">Пребарај држава</string>

    <!-- CreateGroupActivity -->
    <string name="CreateGroupActivity__skip">Прескокни</string>
    <plurals name="CreateGroupActivity__d_members">
        <item quantity="one">%1$d членови</item>
        <item quantity="other">%1$d членови</item>
    </plurals>

    <!-- ShareActivity -->
    <string name="ShareActivity__share">Сподели</string>
    <string name="ShareActivity__send">Испрати</string>
    <string name="ShareActivity__comma_s">, %1$s</string>
    <string name="ShareActivity__sharing_to_multiple_chats_is">Споделување на повеќе разговори е поддржано само за Signal пораки</string>
    <!-- Toast when the incoming intent is invalid -->
    <string name="ShareActivity__could_not_get_share_data_from_intent">Податоците не може да се споделат</string>

    <!-- MultiShareDialogs -->
    <string name="MultiShareDialogs__failed_to_send_to_some_users">Не успеа да се испрати на некои корисници</string>
    <string name="MultiShareDialogs__you_can_only_share_with_up_to">Можете да споделите со најмногу %1$d разговори</string>

    <!-- ChatWallpaperActivity -->
    <string name="ChatWallpaperActivity__chat_wallpaper">Позадина за разговорот</string>

    <!-- ChatWallpaperFragment -->
    <string name="ChatWallpaperFragment__chat_color">Боја на разговор</string>
    <string name="ChatWallpaperFragment__reset_chat_colors">Ресетирај ги боите на разговорот</string>
    <string name="ChatWallpaperFragment__reset_chat_color">Ресетираање на боите на разговорот</string>
    <string name="ChatWallpaperFragment__reset_chat_color_question">Да ги ресетирам боите на разговорот?</string>
    <string name="ChatWallpaperFragment__set_wallpaper">Постави позадина</string>
    <string name="ChatWallpaperFragment__dark_mode_dims_wallpaper">Темниот режим ја затемнува позадината</string>
    <string name="ChatWallpaperFragment__contact_name">Име на контакт</string>
    <string name="ChatWallpaperFragment__reset">Ресетираj</string>
    <string name="ChatWallpaperFragment__clear">Исчисти</string>
    <string name="ChatWallpaperFragment__wallpaper_preview_description">Преглед на позадина</string>
    <string name="ChatWallpaperFragment__would_you_like_to_override_all_chat_colors">Дали сакате да ги смените сите бои на разговорите?</string>
    <string name="ChatWallpaperFragment__would_you_like_to_override_all_wallpapers">Дали сакате да ги смените сите позадини?</string>
    <string name="ChatWallpaperFragment__reset_default_colors">Ресетирај стандардни бои</string>
    <string name="ChatWallpaperFragment__reset_all_colors">Ресетирај ги сите бои</string>
    <string name="ChatWallpaperFragment__reset_default_wallpaper">Ресетирај на стандардна позадина</string>
    <string name="ChatWallpaperFragment__reset_all_wallpapers">Ресетирај ги сите позадини</string>
    <string name="ChatWallpaperFragment__reset_wallpapers">Ресетирај позадини</string>
    <string name="ChatWallpaperFragment__reset_wallpaper">Ресетирај позадина</string>
    <string name="ChatWallpaperFragment__reset_wallpaper_question">Да ја ресетирам позадината?</string>

    <!-- ChatWallpaperSelectionFragment -->
    <string name="ChatWallpaperSelectionFragment__choose_from_photos">Избери од слики</string>
    <string name="ChatWallpaperSelectionFragment__presets">Стандардни</string>

    <!-- ChatWallpaperPreviewActivity -->
    <string name="ChatWallpaperPreviewActivity__preview">Преглед</string>
    <string name="ChatWallpaperPreviewActivity__set_wallpaper">Постави позадина</string>
    <string name="ChatWallpaperPreviewActivity__swipe_to_preview_more_wallpapers">Повлечете за преглед на повеќе позадини</string>
    <string name="ChatWallpaperPreviewActivity__set_wallpaper_for_all_chats">Постави позадина за сите разговори</string>
    <string name="ChatWallpaperPreviewActivity__set_wallpaper_for_s">Постави позадина за %1$s</string>
    <string name="ChatWallpaperPreviewActivity__viewing_your_gallery_requires_the_storage_permission">Прегледот на Вашата галерија има потреба од дозвола за складот.</string>

    <!-- WallpaperImageSelectionActivity -->
    <string name="WallpaperImageSelectionActivity__choose_wallpaper_image">Изберете слика за позадина</string>

    <!-- WallpaperCropActivity -->
    <string name="WallpaperCropActivity__pinch_to_zoom_drag_to_adjust">Допрете со два прста за зголемување, повлечете за промена.</string>
    <string name="WallpaperCropActivity__set_wallpaper_for_all_chats">Поставете позадина за сите разговори.</string>
    <string name="WallpaperCropActivity__set_wallpaper_for_s">Постави позадина за %1$s.</string>
    <string name="WallpaperCropActivity__error_setting_wallpaper">Грешка при поставување на позадина.</string>
    <string name="WallpaperCropActivity__blur_photo">Замагли слика</string>

    <!-- InfoCard -->
    <string name="payment_info_card_about_mobilecoin">За MobileCoin</string>
    <string name="payment_info_card_mobilecoin_is_a_new_privacy_focused_digital_currency">MobileCoin е нова дигитална валута фокусирана на приватност.</string>
    <string name="payment_info_card_adding_funds">Додавање на средства</string>
    <string name="payment_info_card_you_can_add_funds_for_use_in">Можете да додадете средства за користење во Molly со испраќање MobileCoin на адресата на Вашиот паричник.</string>
    <string name="payment_info_card_cashing_out">Исплата</string>
    <string name="payment_info_card_you_can_cash_out_mobilecoin">Можете да си ги исплатите MobileCoin било кога на берза што поддржува MobileCoin. Само направете трансакциска сметка на таа берза.</string>
    <string name="payment_info_card_hide_this_card">Да ја сокријам оваа картичка?</string>
    <string name="payment_info_card_hide">Сокриј</string>
    <!-- Title of save recovery phrase card -->
    <string name="payment_info_card_save_recovery_phrase">Зачувај ја резервната фраза</string>
    <string name="payment_info_card_your_recovery_phrase_gives_you">Вашата резервна фраза Ви овозможува друг начин за да ја повратите Вашата сметка за плаќање.</string>
    <!-- Button in save recovery phrase card -->
    <string name="payment_info_card_save_your_phrase">Зачувајте ја вашата фраза</string>
    <string name="payment_info_card_update_your_pin">Ажурирајте го Вашиот PIN</string>
    <string name="payment_info_card_with_a_high_balance">Со висок баланс, можеби ќе сакате да ажурирате на алфанумерички PIN за да додадете поголема заштита на Вашата сметка.</string>
    <string name="payment_info_card_update_pin">Ажурирај PIN</string>

    <string name="payment_info_card__learn_more__about_mobilecoin" translatable="false">https://support.signal.org/hc/articles/360057625692#payments_which_ones</string>
    <string name="payment_info_card__learn_more__adding_to_your_wallet" translatable="false">https://support.signal.org/hc/articles/360057625692#payments_transfer_from_exchange</string>
    <string name="payment_info_card__learn_more__cashing_out" translatable="false">https://support.signal.org/hc/articles/360057625692#payments_transfer_to_exchange</string>

    <!-- DeactivateWalletFragment -->
    <string name="DeactivateWalletFragment__deactivate_wallet">Деактивирај го паричникот</string>
    <string name="DeactivateWalletFragment__your_balance">Вашиот баланс</string>
    <string name="DeactivateWalletFragment__its_recommended_that_you">Препорачливо е да ги префрлите Вашите средства на адресата на друг паричник пред да ги деактивирате плаќањата. Ако изберете да не ги префлите Вашите средства сега, тие ќе останат на Вашиот паричник врзан со Molly, во случај да ги реактивирате плаќањата пак.</string>
    <string name="DeactivateWalletFragment__transfer_remaining_balance">Префли го преостанатиот баланс</string>
    <string name="DeactivateWalletFragment__deactivate_without_transferring">Деактивирај без пренос</string>
    <string name="DeactivateWalletFragment__deactivate">Деактивирај</string>
    <string name="DeactivateWalletFragment__deactivate_without_transferring_question">Да деактивирам без пренос?</string>
    <string name="DeactivateWalletFragment__your_balance_will_remain">Вашата состјоба ќе остане на Вашиот паричник врзан со Molly ако изберете да ги реактивирате плаќањата.</string>
    <string name="DeactivateWalletFragment__error_deactivating_wallet">Грешка при деактивирање на паричникот.</string>
    <string name="DeactivateWalletFragment__learn_more__we_recommend_transferring_your_funds" translatable="false">https://support.signal.org/hc/articles/360057625692#payments_deactivate</string>

    <!-- PaymentsRecoveryStartFragment -->
    <string name="PaymentsRecoveryStartFragment__recovery_phrase">Резервна фраза</string>
    <string name="PaymentsRecoveryStartFragment__view_recovery_phrase">Види резервна фраза</string>
    <!-- Title in save recovery phrase screen -->
    <string name="PaymentsRecoveryStartFragment__save_recovery_phrase">Зачувај ја резервната фраза</string>
    <string name="PaymentsRecoveryStartFragment__enter_recovery_phrase">Внеси резервна фраза</string>
    <plurals name="PaymentsRecoveryStartFragment__your_balance_will_automatically_restore">
        <item quantity="one">Вашата состојба на сметка автоматски ќе се поврати кога ќе го реинсталирате Signal и ќе го потврдите вашиот Signal PIN. Исто така можете да ја вратите вашата состојба со употреба на резервната фраза која што е составена од фраза со %1$d збор и уникатна за вас. Запишете ја и чувајте ја на сигурно место.</item>
        <item quantity="other">Вашата состојба на сметка автоматски ќе се поврати кога ќе го реинсталирате Signal и го потврдите вашиот Signal PIN. Исто така можете да ја вратите вашата состојба со употреба на резервната фраза која што е составена од %1$d зборови и уникатна за вас. Запишете ја и чувајте ја на сигурно место.</item>
    </plurals>
    <!-- Description in save recovery phrase screen which shows up when user has non zero balance -->
    <string name="PaymentsRecoveryStartFragment__got_balance">Имате пари на сметката! Време е да ја зачувате вашата резервна фраза— клуч од 24 збора со којшто можете да ја повратите состојбата на вашата сметка.</string>
    <!-- Description in save recovery phrase screen which shows up when user navigates from info card -->
    <string name="PaymentsRecoveryStartFragment__time_to_save">Време е да ја зачувате вашата резервна фраза— клуч од 24 збора со којшто можете да ја повратите состојбата на вашата сметка. Дознајте повеќе</string>
    <string name="PaymentsRecoveryStartFragment__your_recovery_phrase_is_a">Вашата резервна фраза е фраза со %1$d зборови уникатна за Вас. Употребете ја оваа фраза за да си ја повратите состојбата на сметката.</string>
    <string name="PaymentsRecoveryStartFragment__start">Започни</string>
    <string name="PaymentsRecoveryStartFragment__enter_manually">Внеси рачно</string>
    <string name="PaymentsRecoveryStartFragment__paste_from_clipboard">Залепи од таблата со исечоци</string>
    <!-- Alert dialog title which asks before going back if user wants to save recovery phrase -->
    <string name="PaymentsRecoveryStartFragment__continue_without_saving">Дали сакате да продолжите без зачувување?</string>
    <!-- Alert dialog description to let user know why recovery phrase needs to be saved -->
    <string name="PaymentsRecoveryStartFragment__your_recovery_phrase">Вашата резервна фраза ви дозволува да ја повратите состојбата на вашата сметка во најлошо можно сценарио. Ви препорачуваме да ја зачувате.</string>
    <!-- Alert dialog option to skip recovery phrase -->
    <string name="PaymentsRecoveryStartFragment__skip_recovery_phrase">Скокни ја резервната фраза</string>
    <!-- Alert dialog option to cancel dialog-->
    <string name="PaymentsRecoveryStartFragment__cancel">Откажи</string>

    <!-- PaymentsRecoveryPasteFragment -->
    <string name="PaymentsRecoveryPasteFragment__paste_recovery_phrase">Залепи резервна фраза</string>
    <string name="PaymentsRecoveryPasteFragment__recovery_phrase">Резервна фраза</string>
    <string name="PaymentsRecoveryPasteFragment__next">Следно</string>
    <string name="PaymentsRecoveryPasteFragment__invalid_recovery_phrase">Невалидна резервна фраза</string>
    <string name="PaymentsRecoveryPasteFragment__make_sure">Проверете дали сте внеле %1$d зборови и обидете се повторно.</string>

    <string name="PaymentsRecoveryStartFragment__learn_more__view" translatable="false">https://support.signal.org/hc/articles/360057625692#payments_wallet_view_passphrase</string>
    <string name="PaymentsRecoveryStartFragment__learn_more__restore" translatable="false">https://support.signal.org/hc/articles/360057625692#payments_wallet_restore_passphrase</string>

    <!-- PaymentsRecoveryPhraseFragment -->
    <string name="PaymentsRecoveryPhraseFragment__next">Следно</string>
    <string name="PaymentsRecoveryPhraseFragment__edit">Измени</string>
    <string name="PaymentsRecoveryPhraseFragment__previous">Претходно</string>
    <string name="PaymentsRecoveryPhraseFragment__your_recovery_phrase">Вашата резервна фраза</string>
    <string name="PaymentsRecoveryPhraseFragment__write_down_the_following_d_words">Запишете ги следниве %1$d зборови во истиот редослед. Складирајте ја листата на безбедно место.</string>
    <string name="PaymentsRecoveryPhraseFragment__make_sure_youve_entered">Погрижете се точно да ја внесете фразата.</string>
    <string name="PaymentsRecoveryPhraseFragment__do_not_screenshot_or_send_by_email">Не правете слики од екранот и не испраќајте по е-пошта.</string>
    <string name="PaymentsRecoveryPhraseFragment__payments_account_restored">Сметката за плаќање е вратена.</string>
    <string name="PaymentsRecoveryPhraseFragment__invalid_recovery_phrase">Невалидна резервна фраза</string>
    <string name="PaymentsRecoveryPhraseFragment__make_sure_youve_entered_your_phrase_correctly_and_try_again">Погрижете се точно да ја внесете фразата и обидете се повторно.</string>
    <string name="PaymentsRecoveryPhraseFragment__copy_to_clipboard">Да копирам на таблата со исечоци?</string>
    <string name="PaymentsRecoveryPhraseFragment__if_you_choose_to_store">Ако изберете да ја зачувате резервната фраза дигитално, осигурајте се да биде зачувана на безбедно место.</string>
    <string name="PaymentsRecoveryPhraseFragment__copy">Копирај</string>

    <!-- PaymentsRecoveryPhraseConfirmFragment -->
    <string name="PaymentRecoveryPhraseConfirmFragment__confirm_recovery_phrase">Потврди резервна фраза</string>
    <string name="PaymentRecoveryPhraseConfirmFragment__enter_the_following_words">Внесете ги следните зборови од Вашата резервна фраза.</string>
    <string name="PaymentRecoveryPhraseConfirmFragment__word_d">Збор %1$d</string>
    <string name="PaymentRecoveryPhraseConfirmFragment__see_phrase_again">Види фраза повторно</string>
    <string name="PaymentRecoveryPhraseConfirmFragment__done">Готово</string>
    <string name="PaymentRecoveryPhraseConfirmFragment__recovery_phrase_confirmed">Резервната фраза е потврдена</string>

    <!-- PaymentsRecoveryEntryFragment -->
    <string name="PaymentsRecoveryEntryFragment__enter_recovery_phrase">Внеси резервна фраза</string>
    <string name="PaymentsRecoveryEntryFragment__enter_word_d">Внесете збор %1$d</string>
    <string name="PaymentsRecoveryEntryFragment__word_d">Збор %1$d</string>
    <string name="PaymentsRecoveryEntryFragment__next">Следно</string>
    <string name="PaymentsRecoveryEntryFragment__invalid_word">Невалиден збор</string>

    <!-- ClearClipboardAlarmReceiver -->
    <string name="ClearClipboardAlarmReceiver__clipboard_cleared">Таблата со исечоци е исчистена.</string>

    <!-- PaymentNotificationsView -->
    <string name="PaymentNotificationsView__view">Преглед</string>

    <!-- UnreadPayments -->
    <string name="UnreadPayments__s_sent_you_s">%1$s Ви испрати %2$s</string>
    <string name="UnreadPayments__d_new_payment_notifications">%1$d нови известувања за плаќање</string>

    <!-- CanNotSendPaymentDialog -->
    <string name="CanNotSendPaymentDialog__cant_send_payment">Не можам да го испратам плаќањето</string>
    <string name="CanNotSendPaymentDialog__to_send_a_payment_to_this_user">За да испратите плаќање на овој корисник, прво мора да го прифати барањето за разговор од Вас. Испратете порака за да создадете барање за разговор.</string>
    <string name="CanNotSendPaymentDialog__send_a_message">Испрати порака</string>

    <!-- GroupsInCommonMessageRequest -->
    <string name="GroupsInCommonMessageRequest__you_have_no_groups_in_common_with_this_person">Немате заеднички групи со оваа личност. Внимателно прегледајте ги барањата пред да прифатите за да избегнете несакани пораки.</string>
    <string name="GroupsInCommonMessageRequest__none_of_your_contacts_or_people_you_chat_with_are_in_this_group">Ниту еден од Вашите контакти или луѓе со кои разговарате не се во оваа група. Внимателно прегледајте ги барањата пред да прифатите за да избегнете несакани пораки.</string>
    <string name="GroupsInCommonMessageRequest__about_message_requests">За барањата за разговор</string>
    <string name="GroupsInCommonMessageRequest__okay">Во ред</string>
    <string name="GroupsInCommonMessageRequest__support_article" translatable="false">https://support.signal.org/hc/articles/360007459591</string>
    <string name="ChatColorSelectionFragment__heres_a_preview_of_the_chat_color">Еве преглед на бојата на разговорот.</string>
    <string name="ChatColorSelectionFragment__the_color_is_visible_to_only_you">Бојата е видлива само за Вас.</string>

    <!-- GroupDescriptionDialog -->
    <string name="GroupDescriptionDialog__group_description">Опис на групата</string>

    <!-- QualitySelectorBottomSheetDialog -->
    <string name="QualitySelectorBottomSheetDialog__standard">Стандарден</string>
    <string name="QualitySelectorBottomSheetDialog__faster_less_data">Побрзо, помалку податоци</string>
    <string name="QualitySelectorBottomSheetDialog__high">Висок</string>
    <string name="QualitySelectorBottomSheetDialog__slower_more_data">Побавно, повеќе податоци</string>
    <string name="QualitySelectorBottomSheetDialog__photo_quality">Квалитет на фотографија</string>

    <!-- AppSettingsFragment -->
    <string name="AppSettingsFragment__invite_your_friends">Покани ги пријателите</string>
    <string name="AppSettingsFragment__copied_subscriber_id_to_clipboard">Идентификацискиот број на претплатникот е копиран на таблата со исечоци</string>

    <!-- AccountSettingsFragment -->
    <string name="AccountSettingsFragment__account">Сметка</string>
    <string name="AccountSettingsFragment__youll_be_asked_less_frequently">Со тек на време ќе Ве потсетуваме се поретко.</string>
    <string name="AccountSettingsFragment__require_your_signal_pin">Барај го Signal PIN-от за повторна регистрација на Вашиот телефонски број на Signal</string>
    <string name="AccountSettingsFragment__change_phone_number">Промени телефонски број</string>

    <!-- ChangeNumberFragment -->
    <string name="ChangeNumberFragment__use_this_to_change_your_current_phone_number_to_a_new_phone_number">Користете го ова за да го промените сегашниот телефонски број во нов телефонски број. Не можете да ја поништите оваа промена.\n\nПред да продолжите, проверете дали Вашиот нов број може да прима SMS или повици.</string>
    <string name="ChangeNumberFragment__continue">Продолжи</string>
    <!-- Message shown on dialog after your number has been changed successfully. -->
    <string name="ChangeNumber__your_phone_number_has_changed_to_s">Вашиот телефонски број е променет во %1$s</string>
    <!-- Confirmation button to dismiss number changed dialog -->
    <string name="ChangeNumber__okay">Во ред</string>

    <!-- ChangeNumberEnterPhoneNumberFragment -->
    <string name="ChangeNumberEnterPhoneNumberFragment__change_number">Смени го бројот</string>
    <string name="ChangeNumberEnterPhoneNumberFragment__your_old_number">Вашиот стар број</string>
    <string name="ChangeNumberEnterPhoneNumberFragment__old_phone_number">Стар телефонски број</string>
    <string name="ChangeNumberEnterPhoneNumberFragment__your_new_number">Вашиот нов број</string>
    <string name="ChangeNumberEnterPhoneNumberFragment__new_phone_number">Нов телефонски број</string>
    <string name="ChangeNumberEnterPhoneNumberFragment__the_phone_number_you_entered_doesnt_match_your_accounts">Бројот што го внесовте не се совпаѓа со Вашите сметки.</string>
    <string name="ChangeNumberEnterPhoneNumberFragment__you_must_specify_your_old_number_country_code">Мора да внесете повикувачки број на државата за Вашиот стар број</string>
    <string name="ChangeNumberEnterPhoneNumberFragment__you_must_specify_your_old_phone_number">Мора да го внесете Вашиот стар телефонски број</string>
    <string name="ChangeNumberEnterPhoneNumberFragment__you_must_specify_your_new_number_country_code">Мора да внесете повикувачки број на државата за Вашиот нов број</string>
    <string name="ChangeNumberEnterPhoneNumberFragment__you_must_specify_your_new_phone_number">Мора да го внесете Вашиот нов телефонски број</string>

    <!-- ChangeNumberVerifyFragment -->
    <string name="ChangeNumberVerifyFragment__change_number">Смени го бројот</string>
    <string name="ChangeNumberVerifyFragment__verifying_s">Проверувам %1$s</string>
    <string name="ChangeNumberVerifyFragment__captcha_required">Потребна е проверка</string>

    <!-- ChangeNumberConfirmFragment -->
    <string name="ChangeNumberConfirmFragment__change_number">Промени го бројот</string>
    <string name="ChangeNumberConfirmFragment__you_are_about_to_change_your_phone_number_from_s_to_s">Наскоро ќе го смените Вашиот телефонски број од %1$s во %2$s.\n\nПред да продолжите, Ве молиме проверете дали бројот подолу е точен.</string>
    <string name="ChangeNumberConfirmFragment__edit_number">Уреди го бројот</string>

    <!-- ChangeNumberRegistrationLockFragment -->
    <string name="ChangeNumberRegistrationLockFragment__signal_change_number_need_help_with_pin_for_android_v2_pin">Signal промена на број - Потребна Ви е помош со PIN кодот за Android (v2 PIN)</string>

    <!-- ChangeNumberPinDiffersFragment -->
    <string name="ChangeNumberPinDiffersFragment__pins_do_not_match">PIN-кодовите не се совпаѓаат</string>
    <string name="ChangeNumberPinDiffersFragment__the_pin_associated_with_your_new_number_is_different_from_the_pin_associated_with_your_old_one">PIN-от поврзан со Вашиот нов број се разликува од PIN-от поврзан со Вашиот стар број. Дали сакате да го задржите стариот PIN или да го ажурирате?</string>
    <string name="ChangeNumberPinDiffersFragment__keep_old_pin">Задржи го стариот PIN</string>
    <string name="ChangeNumberPinDiffersFragment__update_pin">Ажурирај PIN</string>
    <string name="ChangeNumberPinDiffersFragment__keep_old_pin_question">Да го задржам стариот PIN?</string>

    <!-- ChangeNumberLockActivity -->
    <!-- Info message shown to user if something crashed the app during the change number attempt and we were unable to confirm the change so we force them into this screen to check before letting them use the app -->
    <string name="ChangeNumberLockActivity__it_looks_like_you_tried_to_change_your_number_but_we_were_unable_to_determine_if_it_was_successful_rechecking_now">Изгледа сте се обиделе да го промените Вашиот број, но не успеавме да утврдиме дали е успешно.\n\nПовторно се проверува…</string>
    <!-- Dialog title shown if we were able to confirm your change number status (meaning we now know what the server thinks our number is) after a crash during the regular flow -->
    <string name="ChangeNumberLockActivity__change_status_confirmed">Промената е потврдена</string>
    <!-- Dialog message shown if we were able to confirm your change number status (meaning we now know what the server thinks our number is) after a crash during the regular flow -->
    <string name="ChangeNumberLockActivity__your_number_has_been_confirmed_as_s">Вашиот број е потврден како %1$s. Ако ова не е Вашиот нов број, повторно започнете го процесот на промена на бројот.</string>
    <!-- Dialog title shown if we were not able to confirm your phone number with the server and thus cannot let leave the change flow yet after a crash during the regular flow -->
    <string name="ChangeNumberLockActivity__change_status_unconfirmed">Промената не е потврдена</string>
    <!-- Dialog message shown when we can\'t verify the phone number on the server, only shown if there was a network error communicating with the server after a crash during the regular flow -->
    <string name="ChangeNumberLockActivity__we_could_not_determine_the_status_of_your_change_number_request">Не можевме да го одредиме статусот на Вашето барање за промена на бројот.\n\n(Грешка: %1$s)</string>
    <!-- Dialog button to retry confirming the number on the server -->
    <string name="ChangeNumberLockActivity__retry">Обидете се повторно</string>
    <!-- Dialog button shown to leave the app when in the unconfirmed change status after a crash in the regular flow -->
    <string name="ChangeNumberLockActivity__leave">Напушти</string>
    <string name="ChangeNumberLockActivity__submit_debug_log">Испрати запис за отстранување грешки</string>

    <!-- ChatsSettingsFragment -->
    <string name="ChatsSettingsFragment__keyboard">Тастатура</string>
    <string name="ChatsSettingsFragment__enter_key_sends">Enter испраќа пораки</string>

    <!--SmsSettingsFragment -->
    <string name="SmsSettingsFragment__use_as_default_sms_app">Користи како стандардна СМС апликација</string>
    <!-- Preference title to export sms -->
    <string name="SmsSettingsFragment__export_sms_messages">Извезете SMS пораки</string>
    <!-- Preference title to delete sms -->
    <string name="SmsSettingsFragment__remove_sms_messages">Отстранете SMS пораки</string>
    <!-- Snackbar text to confirm deletion -->
    <string name="SmsSettingsFragment__removing_sms_messages_from_signal">Се отстрануваат SMS пораките од Signal…</string>
    <!-- Snackbar text to indicate can delete later -->
    <string name="SmsSettingsFragment__you_can_remove_sms_messages_from_signal_in_settings">Можете да ги отстраните SMS пораките од Signal во Поставувања во кое било време.</string>
    <!-- Description for export sms preference -->
    <string name="SmsSettingsFragment__you_can_export_your_sms_messages_to_your_phones_sms_database">Можете да ги извезете вашите SMS пораки во базата на SMS податоци на вашиот телефон.</string>
    <!-- Description for remove sms preference -->
    <string name="SmsSettingsFragment__remove_sms_messages_from_signal_to_clear_up_storage_space">Отстранете ги SMS пораките од Signal за да ослободите меморија.</string>
    <!-- Information message shown at the top of sms settings to indicate it is being removed soon. -->
    <string name="SmsSettingsFragment__sms_support_will_be_removed_soon_to_focus_on_encrypted_messaging">Наскоро ќе ја отстраниме поддршката на SMS за да се фокусираме на целосно шифрирани разговори.</string>

    <!-- NotificationsSettingsFragment -->
    <string name="NotificationsSettingsFragment__messages">Пораки</string>
    <string name="NotificationsSettingsFragment__calls">Повици</string>
    <string name="NotificationsSettingsFragment__notify_when">Извести кога…</string>
    <string name="NotificationsSettingsFragment__contact_joins_signal">Кога контакт ќе се приклучи на Signal</string>
    <!-- Notification preference header -->
    <string name="NotificationsSettingsFragment__notification_profiles">Профили за известување</string>
    <!-- Notification preference option header -->
    <string name="NotificationsSettingsFragment__profiles">Профили</string>
    <!-- Notification preference summary text -->
    <string name="NotificationsSettingsFragment__create_a_profile_to_receive_notifications_only_from_people_and_groups_you_choose">Создајте профил за да примате известувања само од луѓе и групи што ќе ги изберете.</string>

    <!-- NotificationProfilesFragment -->
    <!-- Title for notification profiles screen that shows all existing profiles -->
    <string name="NotificationProfilesFragment__notification_profiles">Профили за известување</string>
    <!-- Button text to create a notification profile -->
    <string name="NotificationProfilesFragment__create_profile">Создај профил</string>

    <!-- PrivacySettingsFragment -->
    <string name="PrivacySettingsFragment__blocked">Блокирани</string>
    <string name="PrivacySettingsFragment__d_contacts">%1$d контакти</string>
    <string name="PrivacySettingsFragment__messaging">Пораки</string>
    <string name="PrivacySettingsFragment__disappearing_messages">Исчезнувачки пораки</string>
    <string name="PrivacySettingsFragment__app_security">Безбедност на апликацијата</string>
    <string name="PrivacySettingsFragment__block_screenshots_in_the_recents_list_and_inside_the_app">Блокирај слики од екранот во листата на последни апликации и во самата апликација</string>
    <string name="PrivacySettingsFragment__signal_message_and_calls">Signal пораки и повици. Секогаш префрлај повици и запечатен испраќач.</string>
    <string name="PrivacySettingsFragment__default_timer_for_new_changes">Стандарден тајмер за нови разговори</string>
    <string name="PrivacySettingsFragment__set_a_default_disappearing_message_timer_for_all_new_chats_started_by_you">Поставете стандарден тајмер за пораки што исчезнуваат за сите нови разговори започнати од Вас.</string>
    <!-- Summary for stories preference to launch into story privacy settings -->
    <string name="PrivacySettingsFragment__manage_your_stories">Сменете ги поставувањата за приказните и одредете кој може да ги види</string>
    <string name="PrivacySettingsFragment__payment_lock_require_lock">Барајте заклучување на екранот на Android или отпечаток од прст за префрлање средства.</string>
    <!-- Alert dialog title when payment lock cannot be enabled -->
    <string name="PrivacySettingsFragment__cant_enable_title">Не може да се овозможи заклучување за плаќање</string>
    <!-- Alert dialog description to setup screen lock or fingerprint in phone settings -->
    <string name="PrivacySettingsFragment__cant_enable_description">За да користите Заклучување за плаќање мора прво да овозможите заклучување на екранот или идентификација со отпечаток од прст во поставувањата на телефонот.</string>
    <!-- Shown in a toast when we can\'t navigate to the user\'s system fingerprint settings -->
    <string name="PrivacySettingsFragment__failed_to_navigate_to_system_settings">Навигацијата до системските поставувања не е успешна</string>
    <!-- Alert dialog button to go to phone settings -->
    <string name="PrivacySettingsFragment__go_to_settings">Оди во поставувањата</string>
    <!-- Alert dialog button to cancel the dialog -->
    <string name="PrivacySettingsFragment__cancel">Откажи</string>

    <!-- AdvancedPrivacySettingsFragment -->
    <string name="AdvancedPrivacySettingsFragment__sealed_sender_link" translatable="false">https://signal.org/blog/sealed-sender</string>
    <string name="AdvancedPrivacySettingsFragment__show_status_icon">Прикажи статусна икона</string>
    <string name="AdvancedPrivacySettingsFragment__show_an_icon">Прикажи икона во детали за порака кога пораката е доставена со користење на запечатен испраќач.</string>

    <!-- ExpireTimerSettingsFragment -->
    <string name="ExpireTimerSettingsFragment__when_enabled_new_messages_sent_and_received_in_new_chats_started_by_you_will_disappear_after_they_have_been_seen">Кога е овозможено, новите пораки испратени и примени во нови разговори започнати од Вас ќе исчезнат откако ќе бидат видени.</string>
    <string name="ExpireTimerSettingsFragment__when_enabled_new_messages_sent_and_received_in_this_chat_will_disappear_after_they_have_been_seen">Кога е овозможено, новите пораки испратени и примени во овој разговор ќе исчезнат откако ќе бидат видени.</string>
    <string name="ExpireTimerSettingsFragment__off">Исклучено</string>
    <string name="ExpireTimerSettingsFragment__4_weeks">4 недели</string>
    <string name="ExpireTimerSettingsFragment__1_week">1 недела</string>
    <string name="ExpireTimerSettingsFragment__1_day">1 ден</string>
    <string name="ExpireTimerSettingsFragment__8_hours">8 часа</string>
    <string name="ExpireTimerSettingsFragment__1_hour">1 час</string>
    <string name="ExpireTimerSettingsFragment__5_minutes">5 минути</string>
    <string name="ExpireTimerSettingsFragment__30_seconds">30 секунди</string>
    <string name="ExpireTimerSettingsFragment__custom_time">Прилагоди време</string>
    <string name="ExpireTimerSettingsFragment__set">Постави</string>
    <string name="ExpireTimerSettingsFragment__save">Зачувај</string>

    <string name="CustomExpireTimerSelectorView__seconds">секунди</string>
    <string name="CustomExpireTimerSelectorView__minutes">минути</string>
    <string name="CustomExpireTimerSelectorView__hours">часа</string>
    <string name="CustomExpireTimerSelectorView__days">дена</string>
    <string name="CustomExpireTimerSelectorView__weeks">недели</string>

    <!-- HelpSettingsFragment -->
    <string name="HelpSettingsFragment__support_center">Центар за поддршка</string>
    <string name="HelpSettingsFragment__contact_us">Контактирајте нѐ</string>
    <string name="HelpSettingsFragment__version">Верзија</string>
    <string name="HelpSettingsFragment__debug_log">Запис за отстранување грешки</string>
    <string name="HelpSettingsFragment__terms_amp_privacy_policy">Услови и Политика на приватност</string>
    <string name="HelpFragment__copyright_signal_messenger">Авторски права Molly Messenger</string>
    <string name="HelpFragment__licenced_under_the_gplv3">Лиценцирано под GPLv3</string>

    <!-- DataAndStorageSettingsFragment -->
    <string name="DataAndStorageSettingsFragment__media_quality">Квалитет на медија</string>
    <string name="DataAndStorageSettingsFragment__sent_media_quality">Квалитет на испратена медија</string>
    <string name="DataAndStorageSettingsFragment__sending_high_quality_media_will_use_more_data">Испраќањето на висококвалитетна медија ќе користи повеќе податоци.</string>
    <string name="DataAndStorageSettingsFragment__high">Висок</string>
    <string name="DataAndStorageSettingsFragment__standard">Стандарден</string>
    <string name="DataAndStorageSettingsFragment__calls">Повици</string>

    <!-- ChatColorSelectionFragment -->
    <string name="ChatColorSelectionFragment__auto">Автоматски</string>
    <string name="ChatColorSelectionFragment__use_custom_colors">Користи сопствени бои</string>
    <string name="ChatColorSelectionFragment__chat_color">Боја на разговор</string>
    <string name="ChatColorSelectionFragment__edit">Измени</string>
    <string name="ChatColorSelectionFragment__duplicate">Дупликат</string>
    <string name="ChatColorSelectionFragment__delete">Избриши</string>
    <string name="ChatColorSelectionFragment__delete_color">Избриши боја</string>
    <plurals name="ChatColorSelectionFragment__this_custom_color_is_used">
        <item quantity="one">Оваа боја се користи во %1$d разговор. Дали сакате да ја избришете од разговорот?</item>
        <item quantity="other">Оваа боја се користи во %1$d разговори. Дали сакате да ја избришете од сите разговори?</item>
    </plurals>
    <string name="ChatColorSelectionFragment__delete_chat_color">Да се избрише бојата на разговорот?</string>

    <!-- CustomChatColorCreatorFragment -->
    <string name="CustomChatColorCreatorFragment__solid">Цврста</string>
    <string name="CustomChatColorCreatorFragment__gradient">Градиент</string>
    <string name="CustomChatColorCreatorFragment__hue">Нијанса</string>
    <string name="CustomChatColorCreatorFragment__saturation">Сатурација</string>

    <!-- CustomChatColorCreatorFragmentPage -->
    <string name="CustomChatColorCreatorFragmentPage__save">Зачувај</string>
    <string name="CustomChatColorCreatorFragmentPage__edit_color">Уреди боја</string>
    <plurals name="CustomChatColorCreatorFragmentPage__this_color_is_used">
        <item quantity="one">Оваа боја се користи во %1$d разговор. Дали сакате да ги зачувате промените за овој разговори?</item>
        <item quantity="other">Оваа боја се користи во %1$d разговори. Дали сакате да ги зачувате промените за сите разговори?</item>
    </plurals>

    <!-- ChatColorGradientTool -->
    <string name="ChatColorGradientTool_top_edge_selector">Избирач на горниот раб</string>
    <string name="ChatColorGradientTool_bottom_edge_selector">Избирач на долниот раб</string>

    <!-- Title text for prompt to donate. Shown in a popup at the bottom of the chat list. -->
    <string name="Donate2022Q2Megaphone_donate_to_signal">Донирајте на Signal</string>
    <!-- Body text for prompt to donate. Shown in a popup at the bottom of the chat list. -->
    <string name="Donate2022Q2Megaphone_signal_is_powered_by_people_like_you">Signal функционира благодарение на луѓето како вас. Донирајте секој месец и добијте беџ.</string>
    <!-- Button label that brings a user to the donate screen. Shown in a popup at the bottom of the chat list. -->
    <string name="Donate2022Q2Megaphone_donate">Донирајте</string>
    <!-- Button label that dismissed a prompt to donate. Shown in a popup at the bottom of the chat list. -->
    <string name="Donate2022Q2Megaphone_not_now">Не сега</string>

    <!-- EditReactionsFragment -->
    <string name="EditReactionsFragment__customize_reactions">Прилагоди реакции</string>
    <string name="EditReactionsFragment__tap_to_replace_an_emoji">Допрете за замена на емоџи</string>
    <string name="EditReactionsFragment__reset">Ресетираj</string>
    <string name="EditReactionsFragment_save">Зачувај</string>
    <string name="ChatColorSelectionFragment__auto_matches_the_color_to_the_wallpaper">Автоматско совпаѓање со бојата на позадината</string>
    <string name="CustomChatColorCreatorFragment__drag_to_change_the_direction_of_the_gradient">Повлечете за да ја смените насоката на градиентот</string>

    <!-- AddAProfilePhotoMegaphone -->
    <string name="AddAProfilePhotoMegaphone__add_a_profile_photo">Додајте слика на профилот</string>
    <string name="AddAProfilePhotoMegaphone__choose_a_look_and_color">Изберете изглед и боја или прилагодете ги Вашите иницијали.</string>
    <string name="AddAProfilePhotoMegaphone__not_now">Не сега</string>
    <string name="AddAProfilePhotoMegaphone__add_photo">Додај слика</string>

    <!-- BecomeASustainerMegaphone -->
    <string name="BecomeASustainerMegaphone__become_a_sustainer">Станете поддржувач</string>
    <!-- Displayed in the Become a Sustainer megaphone -->
    <string name="BecomeASustainerMegaphone__signal_is_powered_by">Signal функционира благодарение на луѓето како вас. Донирајте и добијте беџ.</string>
    <string name="BecomeASustainerMegaphone__not_now">Не сега</string>
    <string name="BecomeASustainerMegaphone__donate">Донирајте</string>

    <!-- KeyboardPagerFragment -->
    <string name="KeyboardPagerFragment_emoji">Емоџи</string>
    <string name="KeyboardPagerFragment_open_emoji_search">Отвори пребарување на емоџи</string>
    <string name="KeyboardPagerFragment_open_sticker_search">Отвори пребарување на налепници</string>
    <string name="KeyboardPagerFragment_open_gif_search">Отвори пребарување на GIF-ови</string>
    <string name="KeyboardPagerFragment_stickers">Стикери</string>
    <string name="KeyboardPagerFragment_backspace">Backspace</string>
    <string name="KeyboardPagerFragment_gifs">Gif-ови</string>
    <string name="KeyboardPagerFragment_search_emoji">Пребарувај емоџи</string>
    <string name="KeyboardPagerfragment_back_to_emoji">Назад на емоџи</string>
    <string name="KeyboardPagerfragment_clear_search_entry">Исчисти ги записите од барањето</string>
    <string name="KeyboardPagerFragment_search_giphy">Пребарувај на GIPHY</string>

    <!-- StickerSearchDialogFragment -->
    <string name="StickerSearchDialogFragment_search_stickers">Пребарувај стикери</string>
    <string name="StickerSearchDialogFragment_no_results_found">Не се пронајдени резултати</string>
    <string name="EmojiSearchFragment__no_results_found">Не се пронајдени резултати</string>
    <string name="NotificationsSettingsFragment__unknown_ringtone">Непознат звук</string>

    <!-- ConversationSettingsFragment -->
    <!-- Error toasted when no activity can handle the add contact intent -->
    <string name="ConversationSettingsFragment__contacts_app_not_found">Не е пронајдена апликација за контакти</string>
    <string name="ConversationSettingsFragment__send_message">Испрати порака</string>
    <string name="ConversationSettingsFragment__start_video_call">Започни видео повик</string>
    <string name="ConversationSettingsFragment__start_audio_call">Започни аудио повик</string>
    <string name="ConversationSettingsFragment__message">Порака</string>
    <string name="ConversationSettingsFragment__video">Видео</string>
    <string name="ConversationSettingsFragment__audio">Аудио</string>
    <string name="ConversationSettingsFragment__call">Повикај</string>
    <string name="ConversationSettingsFragment__mute">Исклучи</string>
    <string name="ConversationSettingsFragment__muted">Исклучен звук</string>
    <string name="ConversationSettingsFragment__search">Барај</string>
    <string name="ConversationSettingsFragment__disappearing_messages">Исчезнувачки пораки</string>
    <string name="ConversationSettingsFragment__sounds_and_notifications">Звуци и известувања</string>
    <string name="ConversationSettingsFragment__internal_details" translatable="false">Internal details</string>
    <string name="ConversationSettingsFragment__contact_details">Детали за контактот</string>
    <string name="ConversationSettingsFragment__view_safety_number">Види сигурносен број</string>
    <string name="ConversationSettingsFragment__block">Блокирај</string>
    <string name="ConversationSettingsFragment__block_group">Блокирај група</string>
    <string name="ConversationSettingsFragment__unblock">Одблокирај</string>
    <string name="ConversationSettingsFragment__unblock_group">Одблокирај група</string>
    <string name="ConversationSettingsFragment__add_to_a_group">Додај во група</string>
    <string name="ConversationSettingsFragment__see_all">Види сѐ</string>
    <string name="ConversationSettingsFragment__add_members">Додај членови</string>
    <string name="ConversationSettingsFragment__permissions">Дозволи</string>
    <string name="ConversationSettingsFragment__requests_and_invites">Барања и покани</string>
    <string name="ConversationSettingsFragment__group_link">Групен линк</string>
    <string name="ConversationSettingsFragment__add_as_a_contact">Додај како контакт</string>
    <string name="ConversationSettingsFragment__unmute">Вклучи известувања</string>
    <string name="ConversationSettingsFragment__conversation_muted_until_s">Известувањата се исклучени до %1$s</string>
    <string name="ConversationSettingsFragment__conversation_muted_forever">Известувањата се исклучени засекогаш</string>
    <string name="ConversationSettingsFragment__copied_phone_number_to_clipboard">Телефонскиот број е копиран на таблата со исечоци.</string>
    <string name="ConversationSettingsFragment__phone_number">Телефонски број</string>
    <string name="ConversationSettingsFragment__get_badges">Добијте беџови за вашиот профил со поддршка на Signal. Допрете на беџот за да дознаете повеќе.</string>

    <!-- PermissionsSettingsFragment -->
    <string name="PermissionsSettingsFragment__add_members">Додавање членови</string>
    <string name="PermissionsSettingsFragment__edit_group_info">Уредување информции за група</string>
    <string name="PermissionsSettingsFragment__send_messages">Испраќање пораки</string>
    <string name="PermissionsSettingsFragment__all_members">Сите членови</string>
    <string name="PermissionsSettingsFragment__only_admins">Само администратори</string>
    <string name="PermissionsSettingsFragment__who_can_add_new_members">Кој може да додава нови членови?</string>
    <string name="PermissionsSettingsFragment__who_can_edit_this_groups_info">Кој може да ги уредува информациите за групата?</string>
    <string name="PermissionsSettingsFragment__who_can_send_messages">Кој може да испраќа пораки?</string>

    <!-- SoundsAndNotificationsSettingsFragment -->
    <string name="SoundsAndNotificationsSettingsFragment__mute_notifications">Исклучи известувања</string>
    <string name="SoundsAndNotificationsSettingsFragment__not_muted">Звукот не е исклучен</string>
    <string name="SoundsAndNotificationsSettingsFragment__muted_until_s">Исклучен звук до %1$s</string>
    <string name="SoundsAndNotificationsSettingsFragment__mentions">Спомнувања</string>
    <string name="SoundsAndNotificationsSettingsFragment__always_notify">Секогаш известувај</string>
    <string name="SoundsAndNotificationsSettingsFragment__do_not_notify">Не известувај</string>
    <string name="SoundsAndNotificationsSettingsFragment__custom_notifications">Прилагодени известувања</string>

    <!-- StickerKeyboard -->
    <string name="StickerKeyboard__recently_used">Скорешни</string>

    <!-- PlaybackSpeedToggleTextView -->
    <string name="PlaybackSpeedToggleTextView__p5x">.5x</string>
    <string name="PlaybackSpeedToggleTextView__1x">1x</string>
    <string name="PlaybackSpeedToggleTextView__1p5x">1.5x</string>
    <string name="PlaybackSpeedToggleTextView__2x">2x</string>

    <!-- PaymentRecipientSelectionFragment -->
    <string name="PaymentRecipientSelectionFragment__new_payment">Ново плаќање</string>

    <!-- NewConversationActivity -->
    <string name="NewConversationActivity__new_message">Нова порака</string>
    <!-- Context menu item message -->
    <string name="NewConversationActivity__message">Порака</string>
    <!-- Context menu item audio call -->
    <string name="NewConversationActivity__audio_call">Аудио повик</string>
    <!-- Context menu item video call -->
    <string name="NewConversationActivity__video_call">Видео повик</string>
    <!-- Context menu item remove -->
    <string name="NewConversationActivity__remove">Отстрани</string>
    <!-- Context menu item block -->
    <string name="NewConversationActivity__block">Блокирај</string>
    <!-- Dialog title when removing a contact -->
    <string name="NewConversationActivity__remove_s">Да се отстрани %1$s?</string>
    <!-- Dialog message when removing a contact -->
    <string name="NewConversationActivity__you_wont_see_this_person">Нема да ја видите оваа личност кога ќе пребарувате. Ќе добиете барање за разговор доколку ви пишат во иднина.</string>
    <!-- Snackbar message after removing a contact -->
    <string name="NewConversationActivity__s_has_been_removed">%1$s беше отстранет</string>
    <!-- Snackbar message after blocking a contact -->
    <string name="NewConversationActivity__s_has_been_blocked">%1$s беше блокиран</string>
    <!-- Dialog title when remove target contact is in system contacts -->
    <string name="NewConversationActivity__unable_to_remove_s">Не може да се отстрани %1$s</string>
    <!-- Dialog message when remove target contact is in system contacts -->
    <string name="NewConversationActivity__this_person_is_saved_to_your">Контактот од оваа личност е зачуван во контактите од уредот. Избришете ја од контактите и обидете се повторно.</string>
    <!-- Dialog action to view contact when they can't be removed otherwise -->
    <string name="NewConversationActivity__view_contact">Види контакт</string>
    <!-- Error message shown when looking up a person by phone number and that phone number is not associated with a signal account -->
    <string name="NewConversationActivity__s_is_not_a_signal_user">%1$s не е Signal корисник</string>

    <!-- ContactFilterView -->
    <string name="ContactFilterView__search_name_or_number">Пребарај име или број</string>

    <!-- VoiceNotePlayerView -->
    <string name="VoiceNotePlayerView__dot_s">· %1$s</string>
    <string name="VoiceNotePlayerView__stop_voice_message">Стопирај гласовна порака</string>
    <string name="VoiceNotePlayerView__change_voice_message_speed">Промени ја брзината на гласовната порака</string>
    <string name="VoiceNotePlayerView__pause_voice_message">Паузирај гласовна порака</string>
    <string name="VoiceNotePlayerView__play_voice_message">Пушти гласовна порака</string>
    <string name="VoiceNotePlayerView__navigate_to_voice_message">Оди до гласовна порака</string>


    <!-- AvatarPickerFragment -->
    <string name="AvatarPickerFragment__avatar_preview">Преглед на аватар</string>
    <string name="AvatarPickerFragment__camera">Камера</string>
    <string name="AvatarPickerFragment__take_a_picture">Сликај</string>
    <string name="AvatarPickerFragment__choose_a_photo">Избери слика</string>
    <string name="AvatarPickerFragment__photo">Слика</string>
    <string name="AvatarPickerFragment__text">Текст</string>
    <string name="AvatarPickerFragment__save">Зачувај</string>
    <string name="AvatarPickerFragment__select_an_avatar">Избери аватар</string>
    <string name="AvatarPickerFragment__clear_avatar">Отстрани аватар</string>
    <string name="AvatarPickerFragment__edit">Измени</string>
    <string name="AvatarPickerRepository__failed_to_save_avatar">Не успеав да го зачувам аватарот</string>

    <!-- TextAvatarCreationFragment -->
    <string name="TextAvatarCreationFragment__preview">Преглед</string>
    <string name="TextAvatarCreationFragment__done">Готово</string>
    <string name="TextAvatarCreationFragment__text">Текст</string>
    <string name="TextAvatarCreationFragment__color">Боја</string>

    <!-- VectorAvatarCreationFragment -->
    <string name="VectorAvatarCreationFragment__select_a_color">Избери боја</string>

    <!-- ContactSelectionListItem -->
    <string name="ContactSelectionListItem__sms">SMS</string>
    <string name="ContactSelectionListItem__dot_s">· %1$s</string>

    <!-- Displayed in the toolbar when externally sharing text to multiple recipients -->
    <string name="ShareInterstitialActivity__share">Сподели</string>

    <!-- DSLSettingsToolbar -->
    <string name="DSLSettingsToolbar__navigate_up">Оди нагоре</string>
    <string name="MultiselectForwardFragment__forward_to">Препрати до</string>
    <!-- Displayed when sharing content via the fragment -->
    <string name="MultiselectForwardFragment__share_with">Сподели со</string>
    <string name="MultiselectForwardFragment__add_a_message">Додај порака</string>
    <string name="MultiselectForwardFragment__faster_forwards">Побрзо препратување</string>
    <!-- Displayed when user selects a video that will be clipped before sharing to a story -->
    <string name="MultiselectForwardFragment__videos_will_be_trimmed">Видеата ќе се скратат на исечоци од 30 секунди и ќе се испратат како многукратни приказни.</string>
    <!-- Displayed when user selects a video that cannot be sent as a story -->
    <string name="MultiselectForwardFragment__videos_sent_to_stories_cant">Видеата кои се испраќаат како приказна не може да бидат подолги од 30 секунди.</string>
    <string name="MultiselectForwardFragment__forwarded_messages_are_now">Препратените пораки сега се испраќаат веднаш.</string>
    <plurals name="MultiselectForwardFragment_send_d_messages">
        <item quantity="one">Испрати %1$d пораки</item>
        <item quantity="other">Испрати %1$d пораки</item>
    </plurals>
    <plurals name="MultiselectForwardFragment_messages_sent">
        <item quantity="one">Пораките се испратени</item>
        <item quantity="other">Пораките се испратени</item>
    </plurals>
    <plurals name="MultiselectForwardFragment_messages_failed_to_send">
        <item quantity="one">Пораката не успеа да се испрати</item>
        <item quantity="other">Не успеа да се испратат пораките</item>
    </plurals>
    <plurals name="MultiselectForwardFragment__couldnt_forward_messages">
        <item quantity="one">Не може да се препратат пораките бидејќи веќе не се достапни.</item>
        <item quantity="other">Не може да се препратат пораките бидејќи веќе не се достапни.</item>
    </plurals>
    <!-- Error message shown when attempting to select a group to forward/share but it\'s announcement only and you are not an admin -->
    <string name="MultiselectForwardFragment__only_admins_can_send_messages_to_this_group">Само администраторите можат да испраќаат пораки во оваа група.</string>
    <string name="MultiselectForwardFragment__limit_reached">Постигнат максимум</string>

    <!-- Media V2 -->
    <string name="MediaReviewFragment__add_a_message">Додај порака</string>
    <string name="MediaReviewFragment__add_a_reply">Додај одговор</string>
    <string name="MediaReviewFragment__send_to">Испрати на</string>
    <string name="MediaReviewFragment__view_once_message">Еднократно видлива порака</string>
    <string name="MediaReviewFragment__one_or_more_items_were_too_large">Еден или повеќе предмети беа премногу големи</string>
    <string name="MediaReviewFragment__one_or_more_items_were_invalid">Еден или повеќе предмети беа невалидни</string>
    <string name="MediaReviewFragment__too_many_items_selected">Премногу избрани предмети</string>

    <string name="ImageEditorHud__cancel">Откажи</string>
    <string name="ImageEditorHud__draw">Цртај</string>
    <string name="ImageEditorHud__write_text">Внеси текст</string>
    <string name="ImageEditorHud__add_a_sticker">Додај стикер</string>
    <string name="ImageEditorHud__blur">Замати</string>
    <string name="ImageEditorHud__done_editing">Заврши со уредување</string>
    <string name="ImageEditorHud__clear_all">Исчисте сѐ</string>
    <string name="ImageEditorHud__undo">Врати</string>
    <string name="ImageEditorHud__toggle_between_marker_and_highlighter">Промена помеѓу маркер и означувач</string>
    <string name="ImageEditorHud__delete">Избриши</string>
    <string name="ImageEditorHud__toggle_between_text_styles">Промена на стилот на текст</string>

    <string name="MediaCountIndicatorButton__send">Испрати</string>

    <string name="MediaReviewSelectedItem__tap_to_remove">Допрете за да отстраните</string>
    <string name="MediaReviewSelectedItem__tap_to_select">Допри за да избереш</string>

    <string name="MediaReviewImagePageFragment__discard">Откажи</string>
    <string name="MediaReviewImagePageFragment__discard_changes">Да ги откажам промените?</string>
    <string name="MediaReviewImagePageFragment__youll_lose_any_changes">Ќе ги изгубите сите промени направени на оваа фотографија.</string>

    <string name="CameraFragment__failed_to_open_camera">Не успеа да се отвори камерата</string>

    <string name="BadgesOverviewFragment__my_badges">Мои беџови</string>
    <string name="BadgesOverviewFragment__featured_badge">Истакнат беџ</string>
    <string name="BadgesOverviewFragment__display_badges_on_profile">Прикажи беџови на профил</string>
    <string name="BadgesOverviewFragment__failed_to_update_profile">Не успеав да го ажурирам профилот</string>


    <string name="BadgeSelectionFragment__select_badges">Изберете беџови</string>

    <string name="SelectFeaturedBadgeFragment__preview">Преглед</string>
    <string name="SelectFeaturedBadgeFragment__select_a_badge">Изберете беџ</string>
    <string name="SelectFeaturedBadgeFragment__you_must_select_a_badge">Мора да изберете беџ</string>
    <string name="SelectFeaturedBadgeFragment__failed_to_update_profile">Не успеав да го ажурирам профилот</string>

    <string name="ViewBadgeBottomSheetDialogFragment__become_a_sustainer">Станете поддржувач</string>
    <!-- Title of a page in the bottom sheet. Placeholder is a user's short-name -->
    <string name="ViewBadgeBottomSheetDialogFragment__s_supports_signal">%1$s го поддржува Signal</string>
    <!-- Description of a page in the bottom sheet of a monthly badge. Placeholder is a user's short-name -->
    <string name="ViewBadgeBottomSheetDialogFragment__s_supports_signal_with_a_monthly">%1$s го поддржува Signal со месечна донација. Signal е непрофитна организација без реклами и инвеститори, поддржана само од луѓе како Вас.</string>
    <!-- Description of a page in the bottom sheet of a one-time badge. Placeholder is a user's short-name -->
    <string name="ViewBadgeBottomSheetDialogFragment__s_supports_signal_with_a_donation">%1$s го поддржа Signal со донација. Signal е непрофитна организација без реклами и инвеститори, поддржана само од луѓе како Вас.</string>

    <string name="ImageView__badge">Беџ</string>

    <string name="SubscribeFragment__support_technology_that_is_built_for_you">Поддржете ја технологијата што е создадена за Вас—не за Вашите податоци—со приклучување кон заедницата што го оддржува Signal.</string>
    <string name="SubscribeFragment__support_technology_that_is_built_for_you_not">Поддржете ја технологијата што е создадена за Вас, а не за Вашите податоци, со приклучување кон заедницата што го оддржува Signal.</string>
    <string name="SubscribeFragment__currency">Валута</string>
    <string name="SubscribeFragment__more_payment_options">Повеќе опции за плаќање</string>
    <string name="SubscribeFragment__cancel_subscription">Откажете претплата</string>
    <string name="SubscribeFragment__confirm_cancellation">Дали го потврдувате откажувањето?</string>
    <string name="SubscribeFragment__you_wont_be_charged_again">Нема да ви биде наплатено повторно. Вашиот беџ ќе биде отстранет од вашиот профил на крајот од вашиот претплатнички период.</string>
    <string name="SubscribeFragment__not_now">Не сега</string>
    <string name="SubscribeFragment__confirm">Потврди</string>
    <string name="SubscribeFragment__update_subscription">Ажурирајте ја претплатата</string>
    <string name="SubscribeFragment__your_subscription_has_been_cancelled">Вашата претплата е откажана.</string>
    <string name="SubscribeFragment__update_subscription_question">Дали сакате да ја ажурирате претплатата?</string>
    <string name="SubscribeFragment__update">Aжурирај</string>
    <string name="SubscribeFragment__you_will_be_charged_the_full_amount_s_of">Ќе ви биде наплатена целата сума (%1$s) од цената за новата претплата денес. Вашата претплата ќе се обновува секој месец.</string>

    <string name="Subscription__s_per_month">%1$s/месец</string>
    <!-- Shown when a subscription is active and isn't going to expire at the end of the term -->
    <string name="Subscription__renews_s">Се обновува на %1$s</string>
    <!-- Shown when a subscription is active and is going to expire at the end of the term -->
    <string name="Subscription__expires_s">Истекува на %1$s</string>

    <!-- Title of learn more sheet -->
    <string name="SubscribeLearnMoreBottomSheetDialogFragment__signal_is_different">Signal е различен.</string>
    <!-- First small text blurb on learn more sheet -->
    <string name="SubscribeLearnMoreBottomSheetDialogFragment__private_messaging">Приватно допишување. Без реклами, без тракери, без надзор.</string>
    <!-- Second small text blurb on learn more sheet -->
    <string name="SubscribeLearnMoreBottomSheetDialogFragment__signal_is_supported_by">Signal е поддржан од донации, што значи дека вашата приватност е во фокусот на сè што правиме. Signal е создаден за вас, не за вашите податоци или за профит.</string>
    <!-- Third small text blurb on learn more sheet -->
    <string name="SubscribeLearnMoreBottomSheetDialogFragment__if_you_can">Доколку сте во можност, ве молиме донирајте денес за Signal да остане забавен, веродостоен и достапен за сите.</string>

    <string name="SubscribeThanksForYourSupportBottomSheetDialogFragment__thanks_for_your_support">Ви благодариме за Вашата поддршка!</string>
    <!-- Subtext underneath the dialog title on the thanks sheet -->
    <string name="SubscribeThanksForYourSupportBottomSheetDialogFragment__youve_earned_a_donor_badge">Добивте беџ за донатори од Signal! Прикажете го на вашиот профил за да ја нагласите вашата поддршка.</string>
    <string name="SubscribeThanksForYourSupportBottomSheetDialogFragment__you_can_also">Можете исто така да</string>
    <string name="SubscribeThanksForYourSupportBottomSheetDialogFragment__become_a_montly_sustainer">Станете месечен поддржувач</string>
    <string name="SubscribeThanksForYourSupportBottomSheetDialogFragment__display_on_profile">Прикажи на профил</string>
    <string name="SubscribeThanksForYourSupportBottomSheetDialogFragment__make_featured_badge">Поставете како истакнат беџ</string>
    <string name="SubscribeThanksForYourSupportBottomSheetDialogFragment__continue">Продолжи</string>
    <string name="ThanksForYourSupportBottomSheetFragment__when_you_have_more">Кога имате повеќе од еден беџ, можете да изберете еден беџ што ќе го истакнете за другите да го видат на вашиот профил.</string>

    <string name="BecomeASustainerFragment__get_badges">Добијте беџ за вашиот профил со поддршка на Signal.</string>
    <string name="BecomeASustainerFragment__signal_is_a_non_profit">Signal е непрофитна организација без реклами и инвеститори, поддржана само од луѓе како Вас.</string>

    <!-- Button label for creating a donation -->
    <string name="ManageDonationsFragment__donate_to_signal">Донирајте на Signal</string>
    <!-- Heading for more area of manage subscriptions page -->
    <string name="ManageDonationsFragment__more">Повеќе</string>
    <!-- Heading for receipts area of manage subscriptions page -->
    <string name="ManageDonationsFragment__receipts">Потврди</string>
    <!-- Heading for my subscription area of manage subscriptions page -->
    <string name="ManageDonationsFragment__my_support">Моја поддршка</string>
    <string name="ManageDonationsFragment__manage_subscription">Управување со претплатата</string>
    <!-- Label for Donation Receipts button -->
    <string name="ManageDonationsFragment__donation_receipts">Потврди за донации</string>
    <string name="ManageDonationsFragment__badges">Беџови</string>
    <string name="ManageDonationsFragment__subscription_faq">ЧПП за претплата</string>
    <string name="ManageDonationsFragment__error_getting_subscription">Грешка при добивање на претплата.</string>
    <!-- Preference heading for other ways to donate -->
    <string name="ManageDonationsFragment__other_ways_to_give">Други начини да помогнете</string>
    <!-- Preference label to launch badge gifting -->
    <string name="ManageDonationsFragment__gift_a_badge">Подарете беџ</string>

    <string name="Boost__enter_custom_amount">Внесете износ</string>
    <string name="Boost__one_time_contribution">Еднократен придонес</string>

    <string name="MySupportPreference__add_a_signal_boost">Дајте поддршка за Signal</string>
    <string name="MySupportPreference__s_per_month">%1$s/месец</string>
    <string name="MySupportPreference__renews_s">Се обновува на %1$s</string>
    <string name="MySupportPreference__processing_transaction">Трансакцијата се обработува…</string>
    <!-- Displayed on "My Support" screen when user badge failed to be added to their account -->
    <string name="MySupportPreference__couldnt_add_badge_s">Не може да се додаде беџ. %1$s</string>
    <string name="MySupportPreference__please_contact_support">Ве молиме контактирајте со тимот за поддршка.</string>

    <!-- Title of expiry sheet when boost badge falls off profile unexpectedly. -->
    <string name="ExpiredBadgeBottomSheetDialogFragment__boost_badge_expired">Беџот за поддршка е истечен</string>
    <!-- Displayed in the bottom sheet if a monthly donation badge unexpectedly falls off the user\'s profile -->
    <string name="ExpiredBadgeBottomSheetDialogFragment__monthly_donation_cancelled">Месечната донација е откажана</string>
    <!-- Displayed in the bottom sheet when a boost badge expires -->
    <string name="ExpiredBadgeBottomSheetDialogFragment__your_boost_badge_has_expired_and">Вашиот беџ за поддршка е истечен и повеќе не е видлив на вашиот профил.</string>
    <string name="ExpiredBadgeBottomSheetDialogFragment__you_can_reactivate">Можете повторно да го активирате вашиот беџ за поддршка за уште 30 дена со еднократна донација.</string>
    <!-- Displayed when we do not think the user is a subscriber when their boost expires -->
    <string name="ExpiredBadgeBottomSheetDialogFragment__you_can_keep">Можете да продолжите да користите Signal, но за да поддржите технологија која е направена за вас, разгледајте ја можноста да станете поддржувач со месечни донации.</string>
    <string name="ExpiredBadgeBottomSheetDialogFragment__become_a_sustainer">Станете поддржувач</string>
    <string name="ExpiredBadgeBottomSheetDialogFragment__add_a_boost">Додајте поддршка</string>
    <string name="ExpiredBadgeBottomSheetDialogFragment__not_now">Не сега</string>
    <!-- Copy displayed when badge expires after user inactivity -->
    <string name="ExpiredBadgeBottomSheetDialogFragment__your_recurring_monthly_donation_was_automatically">Вашата периодична месечна донација автоматски беше откажана бидејќи не бевте активни долг период. Вашиот беџ %1$s повеќе не е видлив на профилот.</string>
    <!-- Copy displayed when badge expires after payment failure -->
    <string name="ExpiredBadgeBottomSheetDialogFragment__your_recurring_monthly_donation_was_canceled">Вашата периодична месечна донација беше откажана бидејќи не можевме да го процесираме плаќањето. Вашиот беџ повеќе не е видлив на вашиот профил.</string>
    <!-- Copy displayed when badge expires after a payment failure and we have a displayable charge failure reason -->
    <string name="ExpiredBadgeBottomSheetDialogFragment__your_recurring_monthly_donation_was_canceled_s">Вашата периодична месечна донација беше откажана. %1$s Вашиот беџ %2$s повеќе не е видлив на вашиот профил.</string>
    <string name="ExpiredBadgeBottomSheetDialogFragment__you_can">Можете да продолжите да го користите Signal, но за да ја поддржите апликацијата реактивирајте го беџот, обновете сега.</string>
    <string name="ExpiredBadgeBottomSheetDialogFragment__renew_subscription">Обновете претплата</string>
    <!-- Button label to send user to Google Pay website -->
    <string name="ExpiredBadgeBottomSheetDialogFragment__go_to_google_pay">Одете на Google Pay</string>

    <string name="CantProcessSubscriptionPaymentBottomSheetDialogFragment__cant_process_subscription_payment">Не може да се обработи плаќањето</string>
    <string name="CantProcessSubscriptionPaymentBottomSheetDialogFragment__were_having_trouble">Наидовме на проблем со прибирање на Вашите средства за Signal поддржувач. Осигурајте се дека Вашиот начин на плаќање е ажуриран. Ако не е, ажурирајте го во Google Pay. Signal ќе се обиде повторно да го обработи плаќањето за неколку дена.</string>
    <string name="CantProcessSubscriptionPaymentBottomSheetDialogFragment__dont_show_this_again">Не го прикажувај ова повторно</string>

    <string name="Subscription__please_contact_support_for_more_information">Ве молиме контактирајте со тимот за поддршка за повеќе информации.</string>
    <string name="Subscription__contact_support">Контакт за поддршка</string>
    <string name="Subscription__get_a_s_badge">Добијте %1$s беџ</string>

    <string name="SubscribeFragment__processing_payment">Плаќањето се обработува…</string>
    <!-- Displayed in notification when user payment fails to process on Stripe -->
    <string name="DonationsErrors__error_processing_payment">Грешка при обработка на плаќањето</string>
    <!-- Displayed on "My Support" screen when user subscription payment method failed. -->
    <string name="DonationsErrors__error_processing_payment_s">Грешка при обработката. %1$s</string>
    <string name="DonationsErrors__your_badge_could_not_be_added">Вашиот беџ не може да се додаде на вашата сметка, но можеби ви е наплатено. Ве молиме контактирајте го тимот за корисничка поддршка.</string>
    <string name="DonationsErrors__your_payment">Вашето плаќање не можеше да се обработи и не ви е наплатено. Ве молиме обидете се повторно.</string>
    <string name="DonationsErrors__still_processing">Сѐ уште се обработува</string>
    <string name="DonationsErrors__couldnt_add_badge">Не може да се додаде беџ</string>
    <!-- Displayed when badge credential couldn\'t be verified -->
    <string name="DonationsErrors__failed_to_validate_badge">Неуспешно потврдување на беџот</string>
    <!-- Displayed when badge credential couldn\'t be verified -->
    <string name="DonationsErrors__could_not_validate">Не може да се потврди одговорот од серверот. Ве молиме контактирајте го тимот за корисничката поддршка.</string>
    <!-- Displayed as title when some generic error happens during gift badge sending -->
    <string name="DonationsErrors__failed_to_send_gift_badge">Неуспешно испраќање на подарок беџ</string>
    <!-- Displayed as message when some generic error happens during gift badge sending -->
    <string name="DonationsErrors__could_not_send_gift_badge">Не може да се испрати подарок беџот. Ве молиме контактирајте го тимот за корисничка поддршка.</string>
    <string name="DonationsErrors__your_badge_could_not">Вашиот беџ не може да се додаде на вашата сметка, но можеби ви е наплатено. Ве молиме контактирајте го тимот за корисничка поддршка.</string>
    <string name="DonationsErrors__your_payment_is_still">Вашето плаќање сѐ уште се обработува. Ова може да потрае неколку минути, во зависност од Вашата интернет конекција.</string>
    <string name="DonationsErrors__google_pay_unavailable">Google Pay недостапен</string>
    <string name="DonationsErrors__you_have_to_set_up_google_pay_to_donate_in_app">Мора да го поставите Google Pay за да донирате во апликацијата.</string>
    <string name="DonationsErrors__failed_to_cancel_subscription">Откажувањето на претплатата е неуспешно</string>
    <string name="DonationsErrors__subscription_cancellation_requires_an_internet_connection">За откажување на претплата потребна е интернет врска.</string>
    <string name="ViewBadgeBottomSheetDialogFragment__your_device_doesn_t_support_google_pay_so_you_can_t_subscribe_to_earn_a_badge_you_can_still_support_signal_by_making_a_donation_on_our_website">Вашиот уред не поддржува Google Pay, затоа не можете да се претплатите за да добиете беџ. Сѐ уште можете да го поддржите Signal преку донација на нашата веб-локација.</string>
    <string name="NetworkFailure__network_error_check_your_connection_and_try_again">Грешка во мрежата. Проверете ја Вашата интернет врска и обидете се повторно.</string>
    <string name="NetworkFailure__retry">Обидете се повторно</string>
    <!-- Displayed as a dialog title when the selected recipient for a gift doesn\'t support gifting -->
    <string name="DonationsErrors__cant_send_gift">Не може да се испрати подарок</string>
    <!-- Displayed as a dialog message when the selected recipient for a gift doesn\'t support gifting -->
    <string name="DonationsErrors__target_does_not_support_gifting">Овој примач користи верзија на Signal во која не може да се примаат подарок беџови. Ќе може да прима подароци откако ќе ја ажурира апликацијата до последната верзија.</string>
    <!-- Displayed as a dialog title when the user\'s profile could not be fetched, likely due to lack of internet -->
    <string name="DonationsErrors__couldnt_send_gift">Не може да се испрати подарок</string>
    <!-- Displayed as a dialog message when the user\'s profile could not be fetched, likely due to lack of internet -->
    <string name="DonationsErrors__please_check_your_network_connection">Вашиот подарок не можеше да се испрати поради мрежна грешка. Проверете ја интернет врската и обидете се повторно.</string>

    <!-- Gift message view title -->
    <string name="GiftMessageView__gift_badge">Подарок беџ</string>
    <!-- Gift message view expiry information -->
    <plurals name="GiftMessageView__lasts_for_d_months">
        <item quantity="one">Трае %1$d месец</item>
        <item quantity="other">Трае %1$d месеци</item>
    </plurals>
    <!-- Gift badge redeem action label -->
    <string name="GiftMessageView__redeem">Прифати</string>
    <!-- Gift badge view action label -->
    <string name="GiftMessageView__view">Прегледај</string>
    <!-- Gift badge redeeming action label -->
    <string name="GiftMessageView__redeeming">Се прифаќа…</string>
    <!-- Gift badge redeemed label -->
    <string name="GiftMessageView__redeemed">Прифатено</string>

    <string name="Boost__thank_you_for_your_donation" translatable="false">Thank you for your donation. Your contribution helps fuel the mission of developing open source privacy technology that protects free expression and enables secure global communication for millions around the world. Signal Technology Foundation is a tax-exempt nonprofit organization in the United States under section 501c3 of the Internal Revenue Code. Our Federal Tax ID is 82-4506840. No goods or services were provided in exchange for this donation. Please retain this receipt for your tax records.</string>

    <!-- Stripe decline code generic_failure -->
    <string name="DeclineCode__try_another_payment_method_or_contact_your_bank">Обидете се со друг начин на плаќање или контактирајте со Вашата банка за повеќе информации.</string>
    <!-- Stripe decline code verify on Google Pay and try again -->
    <string name="DeclineCode__verify_your_payment_method_is_up_to_date_in_google_pay_and_try_again">Проверете дали Вашиот начин на плаќање е ажуриран во Google Pay и обидете се повторно.</string>
    <!-- Stripe decline code learn more action label -->
    <string name="DeclineCode__learn_more">Дознајте повеќе</string>
    <!-- Stripe decline code contact issuer -->
    <string name="DeclineCode__verify_your_payment_method_is_up_to_date_in_google_pay_and_try_again_if_the_problem">Проверете дали Вашиот начин на плаќање е ажуриран во Google Pay и обидете се повторно. Ако проблемот продолжи, контактирајте со Вашата банка.</string>
    <!-- Stripe decline code purchase not supported -->
    <string name="DeclineCode__your_card_does_not_support_this_type_of_purchase">Вашата картичка не поддржува ваков вид на плаќање. Обидете се со друг начин на плаќање.</string>
    <!-- Stripe decline code your card has expired -->
    <string name="DeclineCode__your_card_has_expired">Вашата картичка е истечена. Ажурирајте го Вашиот начин на плаќање во Google Pay и обидете се повторно.</string>
    <!-- Stripe decline code go to google pay action label -->
    <string name="DeclineCode__go_to_google_pay">Одете на Google Pay</string>
    <!-- Stripe decline code incorrect card number -->
    <string name="DeclineCode__your_card_number_is_incorrect">Бројот на Вашата картичка е неточен. Ажурирајте го во Google Pay и обидете се повторно.</string>
    <!-- Stripe decline code incorrect cvc -->
    <string name="DeclineCode__your_cards_cvc_number_is_incorrect">CVC-бројот на Вашата картичка е неточен. Ажурирајте го во Google Pay и обидете се повторно.</string>
    <!-- Stripe decline code insufficient funds -->
    <string name="DeclineCode__your_card_does_not_have_sufficient_funds">На Вашата картичка нема доволно средства за да се заврши плаќањето. Обидете се со друг начин на плаќање.</string>
    <!-- Stripe decline code incorrect expiration month -->
    <string name="DeclineCode__the_expiration_month">Месецот на истекување на Вашиот начин на плаќање е неточен. Ажурирајте го во Google Pay и обидете се повторно.</string>
    <!-- Stripe decline code incorrect expiration year -->
    <string name="DeclineCode__the_expiration_year">Годината на истекување на Вашиот начин на плаќање е неточна. Ажурирајте ја во Google Pay и обидете се повторно.</string>
    <!-- Stripe decline code issuer not available -->
    <string name="DeclineCode__try_completing_the_payment_again">Обидете се повторно да го завршите плаќањето или контактирајте со Вашата банка за повеќе информации.</string>
    <!-- Stripe decline code processing error -->
    <string name="DeclineCode__try_again">Обидете се повторно или контактирајте со Вашата банка за повеќе информации.</string>

    <!-- Title of create notification profile screen -->
    <string name="EditNotificationProfileFragment__name_your_profile">Именувајте го профилот</string>
    <!-- Hint text for create/edit notification profile name -->
    <string name="EditNotificationProfileFragment__profile_name">Име на профил</string>
    <!-- Name has a max length, this shows how many characters are used out of the max -->
    <string name="EditNotificationProfileFragment__count">%1$d/%2$d</string>
    <!-- Call to action button to continue to the next step -->
    <string name="EditNotificationProfileFragment__next">Следно</string>
    <!-- Call to action button once the profile is named to create the profile and continue to the customization steps -->
    <string name="EditNotificationProfileFragment__create">Создај</string>
    <!-- Call to action button once the profile name is edited -->
    <string name="EditNotificationProfileFragment__save">Зачувај</string>
    <!-- Title of edit notification profile screen -->
    <string name="EditNotificationProfileFragment__edit_this_profile">Уреди го овој профил</string>
    <!-- Error message shown when attempting to create or edit a profile name to an existing profile name -->
    <string name="EditNotificationProfileFragment__a_profile_with_this_name_already_exists">Профил со ова име веќе постои</string>
    <!-- Preset selectable name for a profile name, shown as list in edit/create screen -->
    <string name="EditNotificationProfileFragment__work">Работа</string>
    <!-- Preset selectable name for a profile name, shown as list in edit/create screen -->
    <string name="EditNotificationProfileFragment__sleep">Спијам</string>
    <!-- Preset selectable name for a profile name, shown as list in edit/create screen -->
    <string name="EditNotificationProfileFragment__driving">Возам</string>
    <!-- Preset selectable name for a profile name, shown as list in edit/create screen -->
    <string name="EditNotificationProfileFragment__downtime">Одмор</string>
    <!-- Preset selectable name for a profile name, shown as list in edit/create screen -->
    <string name="EditNotificationProfileFragment__focus">Фокусиран/а</string>
    <!-- Error message shown when attempting to next/save without a profile name -->
    <string name="EditNotificationProfileFragment__profile_must_have_a_name">Мора да има име</string>

    <!-- Title for add recipients to notification profile screen in create flow -->
    <string name="AddAllowedMembers__allowed_notifications">Дозволени известувања</string>
    <!-- Description of what the user should be doing with this screen -->
    <string name="AddAllowedMembers__add_people_and_groups_you_want_notifications_and_calls_from_when_this_profile_is_on">Додајте луѓе и групи од кои сакате да добивате известувања и повици кога е вклучен овој профил</string>
    <!-- Button text that launches the contact picker to select from -->
    <string name="AddAllowedMembers__add_people_or_groups">Додај луѓе или групи</string>

    <!-- Call to action button on contact picker for adding to profile -->
    <string name="SelectRecipientsFragment__add">Додај</string>

    <!-- Notification profiles home fragment, shown when no profiles have been created yet -->
    <string name="NotificationProfilesFragment__create_a_profile_to_receive_notifications_and_calls_only_from_the_people_and_groups_you_want_to_hear_from">Создајте профил за да примате пораки и повици само од луѓето и групите што ќе ги изберете.</string>
    <!-- Header shown above list of all notification profiles -->
    <string name="NotificationProfilesFragment__profiles">Профили</string>
    <!-- Button that starts the create new notification profile flow -->
    <string name="NotificationProfilesFragment__new_profile">Нов профил</string>
    <!-- Profile active status, indicating the current profile is on for an unknown amount of time -->
    <string name="NotificationProfilesFragment__on">Вклучено</string>

    <!-- Button use to permanently delete a notification profile -->
    <string name="NotificationProfileDetails__delete_profile">Избриши профил</string>
    <!-- Snakbar message shown when removing a recipient from a profile -->
    <string name="NotificationProfileDetails__s_removed">„%1$s“ отстранет.</string>
    <!-- Snackbar button text that will undo the recipient remove -->
    <string name="NotificationProfileDetails__undo">Врати</string>
    <!-- Dialog message shown to confirm deleting a profile -->
    <string name="NotificationProfileDetails__permanently_delete_profile">Трајно да го избришам профилот?</string>
    <!-- Dialog button to delete profile -->
    <string name="NotificationProfileDetails__delete">Избриши</string>
    <!-- Title/accessibility text for edit icon to edit profile emoji/name -->
    <string name="NotificationProfileDetails__edit_notification_profile">Уреди профил за известување</string>
    <!-- Schedule description if all days are selected -->
    <string name="NotificationProfileDetails__everyday">Секој ден</string>
    <!-- Profile status on if it is the active profile -->
    <string name="NotificationProfileDetails__on">Вклучено</string>
    <!-- Profile status on if it is not the active profile -->
    <string name="NotificationProfileDetails__off">Исклучено</string>
    <!-- Description of hours for schedule (start to end) times -->
    <string name="NotificationProfileDetails__s_to_s">%1$s до %2$s</string>
    <!-- Section header for exceptions to the notification profile -->
    <string name="NotificationProfileDetails__exceptions">Исклучоци</string>
    <!-- Profile exception to allow all calls through the profile restrictions -->
    <string name="NotificationProfileDetails__allow_all_calls">Дозволи ги сите повици</string>
    <!-- Profile exception to allow all @mentions through the profile restrictions -->
    <string name="NotificationProfileDetails__notify_for_all_mentions">Извести секогаш кога некој ќе ме спомне</string>
    <!-- Section header for showing schedule information -->
    <string name="NotificationProfileDetails__schedule">Распоред</string>
    <!-- If member list is long, will truncate the list and show an option to then see all when tapped -->
    <string name="NotificationProfileDetails__see_all">Види сѐ</string>

    <!-- Title for add schedule to profile in create flow -->
    <string name="EditNotificationProfileSchedule__add_a_schedule">Додај распоред</string>
    <!-- Descriptor text indicating what the user can do with this screen -->
    <string name="EditNotificationProfileSchedule__set_up_a_schedule_to_enable_this_notification_profile_automatically">Постави распоред за автоматски да се активира овој профил за известување.</string>
    <!-- Text shown next to toggle switch to enable/disable schedule -->
    <string name="EditNotificationProfileSchedule__schedule">Распоред</string>
    <!-- Label for showing the start time for the schedule -->
    <string name="EditNotificationProfileSchedule__start">Започни</string>
    <!-- Label for showing the end time for the schedule -->
    <string name="EditNotificationProfileSchedule__end">Крај</string>
    <!-- First letter of Sunday -->
    <string name="EditNotificationProfileSchedule__sunday_first_letter">Н</string>
    <!-- First letter of Monday -->
    <string name="EditNotificationProfileSchedule__monday_first_letter">П</string>
    <!-- First letter of Tuesday -->
    <string name="EditNotificationProfileSchedule__tuesday_first_letter">В</string>
    <!-- First letter of Wednesday -->
    <string name="EditNotificationProfileSchedule__wednesday_first_letter">С</string>
    <!-- First letter of Thursday -->
    <string name="EditNotificationProfileSchedule__thursday_first_letter">Ч</string>
    <!-- First letter of Friday -->
    <string name="EditNotificationProfileSchedule__friday_first_letter">П</string>
    <!-- First letter of Saturday -->
    <string name="EditNotificationProfileSchedule__saturday_first_letter">С</string>
    <!-- Title of select time dialog shown when setting start time for schedule -->
    <string name="EditNotificationProfileSchedule__set_start_time">Постави време за почеток</string>
    <!-- Title of select time dialog shown when setting end time for schedule -->
    <string name="EditNotificationProfileSchedule__set_end_time">Постави време за крај</string>
    <!-- If in edit mode, call to action button text show to save schedule to profile -->
    <string name="EditNotificationProfileSchedule__save">Зачувај</string>
    <!-- If in create mode, call to action button text to show to skip enabling a schedule -->
    <string name="EditNotificationProfileSchedule__skip">Прескокни</string>
    <!-- If in create mode, call to action button text to show to use the enabled schedule and move to the next screen -->
    <string name="EditNotificationProfileSchedule__next">Следно</string>
    <!-- Error message shown if trying to save/use a schedule with no days selected -->
    <string name="EditNotificationProfileSchedule__schedule_must_have_at_least_one_day">Распоредот мора да има барем еден ден</string>

    <!-- Title for final screen shown after completing a profile creation -->
    <string name="NotificationProfileCreated__profile_created">Профилот е создаден</string>
    <!-- Call to action button to press to close the created screen and move to the profile details screen -->
    <string name="NotificationProfileCreated__done">Готово</string>
    <!-- Descriptor text shown to indicate how to manually turn a profile on/off -->
    <string name="NotificationProfileCreated__you_can_turn_your_profile_on_or_off_manually_via_the_menu_on_the_chat_list">Можете да го вклучите Вашиот профил рачно преку менито во листата за разговори.</string>
    <!-- Descriptor text shown to indicate you can add a schedule later since you did not add one during create flow -->
    <string name="NotificationProfileCreated__add_a_schedule_in_settings_to_automate_your_profile">Додајте распоред во поставувања за да го автоматизирате Вашиот профил.</string>
    <!-- Descriptor text shown to indicate your profile will follow the schedule set during create flow -->
    <string name="NotificationProfileCreated__your_profile_will_turn_on_and_off_automatically_according_to_your_schedule">Вашиот профил автоматски ќе се вклучува и исклучува според Вашиот распоред.</string>

    <!-- Button text shown in profile selection bottom sheet to create a new profile -->
    <string name="NotificationProfileSelection__new_profile">Нов профил</string>
    <!-- Manual enable option to manually enable a profile for 1 hour -->
    <string name="NotificationProfileSelection__for_1_hour">За 1 час</string>
    <!-- Manual enable option to manually enable a profile until a set time (currently 6pm or 8am depending on what is next) -->
    <string name="NotificationProfileSelection__until_s">До %1$s</string>
    <!-- Option to view profile details -->
    <string name="NotificationProfileSelection__view_settings">Види поставувања</string>
    <!-- Descriptor text indicating how long a profile will be on when there is a time component associated with it -->
    <string name="NotificationProfileSelection__on_until_s">Вклучен до %1$s</string>

    <!-- Displayed in a toast when we fail to open the ringtone picker -->
    <string name="NotificationSettingsFragment__failed_to_open_picker">Не успеа да се отвори менито за избор.</string>

    <!-- Description shown for the Signal Release Notes channel -->
    <string name="ReleaseNotes__signal_release_notes_and_news">Белешки за нова верзија на Signal и новости</string>

    <!-- Donation receipts activity title -->
    <string name="DonationReceiptListFragment__all_activity">Цела активност</string>
    <!-- Donation receipts all tab label -->
    <string name="DonationReceiptListFragment__all">Сите</string>
    <!-- Donation receipts recurring tab label -->
    <string name="DonationReceiptListFragment__recurring">Повторливи</string>
    <!-- Donation receipts one-time tab label -->
    <string name="DonationReceiptListFragment__one_time">Еднократна</string>
    <!-- Donation receipts gift tab label -->
    <string name="DonationReceiptListFragment__gift">Подарок</string>
    <!-- Donation receipts boost row label -->
    <string name="DonationReceiptListFragment__boost">Поддршка</string>
    <!-- Donation receipts details title -->
    <string name="DonationReceiptDetailsFragment__details">Детали</string>
    <!-- Donation receipts donation type heading -->
    <string name="DonationReceiptDetailsFragment__donation_type">Вид на донација</string>
    <!-- Donation receipts date paid heading -->
    <string name="DonationReceiptDetailsFragment__date_paid">Датум на плаќање</string>
    <!-- Donation receipts share PNG -->
    <string name="DonationReceiptDetailsFragment__share_receipt">Сподели потврда</string>
    <!-- Donation receipts list end note -->
    <string name="DonationReceiptListFragment__if_you_have">Ако сте го реинсталирале Signal, потврдите за претходни донации нема да бидат достапни.</string>
    <!-- Donation receipts document title -->
    <string name="DonationReceiptDetailsFragment__donation_receipt">Потврда за донација</string>
    <!-- Donation receipts amount title -->
    <string name="DonationReceiptDetailsFragment__amount">Износ</string>
    <!-- Donation receipts thanks -->
    <string name="DonationReceiptDetailsFragment__thank_you_for_supporting">Ви благодариме што го поддржувате Signal. Вашиот придонес помага за развивање на технологија за приватност со отворен код која го штити слободното изразување и овозможува безбедна глобална комуникација за милиони луѓе низ целиот свет. Ако сте жител на Соединетите Американски Држави, Ве молиме чувајте ја оваа потврда за Вашата даночна евиденција. Signal Technology Foundation е непрофитна организација која е ослободена од данок во Соединетите Американски Држави според член 501c3 од законот за внатрешни приходи (Internal Revenue Code). Нашата федерална даночна идентификација е 82–4506840.</string>
    <!-- Donation receipt type -->
    <string name="DonationReceiptDetailsFragment__s_dash_s">%1$s - %2$s</string>
    <!-- Donation reciepts screen empty state title -->
    <string name="DonationReceiptListFragment__no_receipts">Нема потврди</string>

    <!-- region "Stories Tab" -->

    <!-- Label for Chats tab in home app screen -->
    <string name="ConversationListTabs__chats">Разговори</string>
    <!-- Label for Stories tab in home app screen -->
    <string name="ConversationListTabs__stories">Приказни</string>
    <!-- String for counts above 99 in conversation list tabs -->
    <string name="ConversationListTabs__99p">99+</string>
    <!-- Menu item on stories landing page -->
    <string name="StoriesLandingFragment__story_privacy">Приватност на приказна</string>
    <!-- Title for "My Stories" row item in Stories landing page -->
    <string name="StoriesLandingFragment__my_stories">Мои приказни</string>
    <!-- Subtitle for "My Stories" row item when user has not added stories -->
    <string name="StoriesLandingFragment__tap_to_add">Допрете за да додадете</string>
    <!-- Displayed when there are no stories to display -->
    <string name="StoriesLandingFragment__no_recent_updates_to_show_right_now">Нема скорешни ажурирања за прикажување во моментов.</string>
    <!-- Context menu option to hide a story -->
    <string name="StoriesLandingItem__hide_story">Скријте ја приказна</string>
    <!-- Context menu option to unhide a story -->
    <string name="StoriesLandingItem__unhide_story">Вратете ја видливоста на приказната</string>
    <!-- Context menu option to forward a story -->
    <string name="StoriesLandingItem__forward">Препрати</string>
    <!-- Context menu option to share a story -->
    <string name="StoriesLandingItem__share">Сподели…</string>
    <!-- Context menu option to go to story chat -->
    <string name="StoriesLandingItem__go_to_chat">Оди до разговорот</string>
    <!-- Context menu option to go to story info -->
    <string name="StoriesLandingItem__info">Информации</string>
    <!-- Label when a story is pending sending -->
    <string name="StoriesLandingItem__sending">Се испраќа…</string>
    <!-- Label when multiple stories are pending sending -->
    <string name="StoriesLandingItem__sending_d">Се испраќа %1$d…</string>
    <!-- Label when a story fails to send due to networking -->
    <string name="StoriesLandingItem__send_failed">Испраќањето е неуспешно</string>
    <!-- Label when a story fails to send due to identity mismatch -->
    <string name="StoriesLandingItem__partially_sent">Делумно испратена</string>
    <!-- Status label when a story fails to send indicating user action to retry -->
    <string name="StoriesLandingItem__tap_to_retry">Допрете за да се обидете повторно</string>
    <!-- Title of dialog confirming decision to hide a story -->
    <string name="StoriesLandingFragment__hide_story">Сакате да ја скриете приказната?</string>
    <!-- Message of dialog confirming decision to hide a story -->
    <string name="StoriesLandingFragment__new_story_updates">Новостите на приказната од %1$s повеќе нема да се појавуваат на врвот на листата со приказни.</string>
    <!-- Positive action of dialog confirming decision to hide a story -->
    <string name="StoriesLandingFragment__hide">Сокриј</string>
    <!-- Displayed in Snackbar after story is hidden -->
    <string name="StoriesLandingFragment__story_hidden">Приказната е скриена</string>
    <!-- Section header for hidden stories -->
    <string name="StoriesLandingFragment__hidden_stories">Скриени приказни</string>
    <!-- Displayed on each sent story under My Stories -->
    <plurals name="MyStories__d_views">
        <item quantity="one">%1$d преглед</item>
        <item quantity="other">%1$d прегледи</item>
    </plurals>
    <!-- Forward story label, displayed in My Stories context menu -->
    <string name="MyStories_forward">Препрати</string>
    <!-- Label for stories for a single user. Format is {given name}\'s Story -->
    <string name="MyStories__ss_story">Приказна на %1$s</string>
    <!-- Title of dialog to confirm deletion of story -->
    <string name="MyStories__delete_story">Сакате да ја избришете приказната?</string>
    <!-- Message of dialog to confirm deletion of story -->
    <string name="MyStories__this_story_will_be_deleted">Оваа приказна ќе биде избришана за вас и сите кои ја примиле.</string>
    <!-- Toast shown when story media cannot be saved -->
    <string name="MyStories__unable_to_save">Неуспешно зачувување</string>
    <!-- Displayed at bottom of story viewer when current item has views -->
    <plurals name="StoryViewerFragment__d_views">
        <item quantity="one">%1$d преглед</item>
        <item quantity="other">%1$d прегледи</item>
    </plurals>
    <!-- Displayed at bottom of story viewer when current item has replies -->
    <plurals name="StoryViewerFragment__d_replies">
        <item quantity="one">%1$d одговор</item>
        <item quantity="other">%1$d одговори</item>
    </plurals>
    <!-- Used when view receipts are disabled -->
    <string name="StoryViewerPageFragment__views_off">Прегледите се исклучени</string>
    <!-- Used to join views and replies when both exist on a story item -->
    <string name="StoryViewerFragment__s_s">%1$s %2$s</string>
    <!-- Displayed when viewing a post you sent -->
    <string name="StoryViewerPageFragment__you">Вие</string>
    <!-- Displayed when viewing a post displayed to a group -->
    <string name="StoryViewerPageFragment__s_to_s">%1$s до %2$s</string>
    <!-- Displayed when viewing a post from another user with no replies -->
    <string name="StoryViewerPageFragment__reply">Одговори</string>
    <!-- Displayed when viewing a post that has failed to send to some users -->
    <string name="StoryViewerPageFragment__partially_sent">Делумно испратена. Допрете за повеќе детали</string>
    <!-- Displayed when viewing a post that has failed to send -->
    <string name="StoryViewerPageFragment__send_failed">Испраќањето е неуспешно. Допрете за да пробате пак</string>
    <!-- Label for the reply button in story viewer, which will launch the group story replies bottom sheet. -->
    <string name="StoryViewerPageFragment__reply_to_group">Одговори на групата</string>
    <!-- Displayed when a story has no views -->
    <string name="StoryViewsFragment__no_views_yet">Сè уште нема прегледи</string>
    <!-- Displayed when user has disabled receipts -->
    <string name="StoryViewsFragment__enable_view_receipts_to_see_whos_viewed_your_story">Овозможете потврди за прочитани пораки за да видите кој ви ги гледал приказните.</string>
    <!-- Button label displayed when user has disabled receipts -->
    <string name="StoryViewsFragment__go_to_settings">Оди во поставувањата</string>
    <!-- Dialog action to remove viewer from a story -->
    <string name="StoryViewsFragment__remove">Отстрани</string>
    <!-- Dialog title when removing a viewer from a story -->
    <string name="StoryViewsFragment__remove_viewer">Дали сакате да го отстраните гледачот?</string>
    <!-- Dialog message when removing a viewer from a story -->
    <string name="StoryViewsFragment__s_will_still_be_able">%1$s сè уште ќе може да ја види оваа објава, но нема да може да ги види идните објави кои ќе ги споделите на %2$s.</string>
    <!-- Story View context menu action to remove them from a story -->
    <string name="StoryViewItem__remove_viewer">Отстрани го гледачот</string>
    <!-- Displayed when a story has no replies yet -->
    <string name="StoryGroupReplyFragment__no_replies_yet">Сè уште нема одговори</string>
    <!-- Displayed when no longer a group member -->
    <string name="StoryGroupReplyFragment__you_cant_reply">Не можете да одговорите на приказната бидејќи повеќе не сте член на оваа група.</string>
    <!-- Displayed for each user that reacted to a story when viewing replies -->
    <string name="StoryGroupReactionReplyItem__reacted_to_the_story">Реагираше на приказната</string>
    <!-- Label for story views tab -->
    <string name="StoryViewsAndRepliesDialogFragment__views">Прегледи</string>
    <!-- Label for story replies tab -->
    <string name="StoryViewsAndRepliesDialogFragment__replies">Одговори</string>
    <!-- Description of action for reaction button -->
    <string name="StoryReplyComposer__react_to_this_story">Реагирај на оваа приказна</string>
    <!-- Displayed when the user is replying privately to someone who replied to one of their stories -->
    <string name="StoryReplyComposer__replying_privately_to_s">Одговори приватно на %1$s</string>
    <!-- Context menu item to privately reply to a story response -->
    <string name="StoryGroupReplyItem__private_reply">Приватен одговор</string>
    <!-- Context menu item to copy a story response -->
    <string name="StoryGroupReplyItem__copy">Копирај</string>
    <!-- Context menu item to delete a story response -->
    <string name="StoryGroupReplyItem__delete">Избриши</string>
    <!-- Page title for My Story options -->
    <string name="MyStorySettingsFragment__my_story">Моја приказна</string>
    <!-- Number of total signal connections displayed in "All connections" row item -->
    <plurals name="MyStorySettingsFragment__viewers">
        <item quantity="one">%1$d гледач</item>
        <item quantity="other">%1$d гледачи</item>
    </plurals>
    <!-- Button on all signal connections row to view all signal connections. Please keep as short as possible. -->
    <string name="MyStorySettingsFragment__view">Поглед</string>
    <!-- Section heading for story visibility -->
    <string name="MyStorySettingsFragment__who_can_view_this_story">Кој може да ја види оваа приказна</string>
    <!-- Clickable option for selecting people to hide your story from -->
    <string name="MyStorySettingsFragment__hide_story_from">Скријте ја приказната од</string>
    <!-- Privacy setting title for sending stories to all your signal connections -->
    <string name="MyStorySettingsFragment__all_signal_connections">Сите Signal врски</string>
    <!-- Privacy setting description for sending stories to all your signal connections -->
    <string name="MyStorySettingsFragment__share_with_all_connections">Споделете со сите врски</string>
    <!-- Privacy setting title for sending stories to all except the specified connections -->
    <string name="MyStorySettingsFragment__all_except">Сите освен…</string>
    <!-- Privacy setting description for sending stories to all except the specified connections -->
    <string name="MyStorySettingsFragment__hide_your_story_from_specific_people">Скријте ја приказната од одредени луѓе</string>
    <!-- Summary of clickable option displaying how many people you have excluded from your story -->
    <plurals name="MyStorySettingsFragment__d_people_excluded">
        <item quantity="one">Скриено од %1$d личност</item>
        <item quantity="other">Скриено од %1$d лица</item>
    </plurals>
    <!-- Privacy setting title for only sharing your story with specified connections -->
    <string name="MyStorySettingsFragment__only_share_with">Споделете само со…</string>
    <!-- Privacy setting description for only sharing your story with specified connections -->
    <string name="MyStorySettingsFragment__only_share_with_selected_people">Споделете само со избрани лица</string>
    <!-- Summary of clickable option displaying how many people you have included to send to in your story -->
    <plurals name="MyStorySettingsFragment__d_people">
        <item quantity="one">%1$d личност</item>
        <item quantity="other">%1$d луѓе</item>
    </plurals>
    <!-- My story privacy fine print about what the privacy settings are for -->
    <string name="MyStorySettingsFragment__choose_who_can_view_your_story">Одберете кој може да ја види вашата приказна. Промените нема да се однесуваат на приказни кои се веќе испратени.</string>
    <!-- Section header for options related to replies and reactions -->
    <string name="MyStorySettingsFragment__replies_amp_reactions">Одговори и реакции</string>
    <!-- Switchable option for allowing replies and reactions on your stories -->
    <string name="MyStorySettingsFragment__allow_replies_amp_reactions">Дозволи одговори и реакции</string>
    <!-- Summary for switchable option allowing replies and reactions on your story -->
    <string name="MyStorySettingsFragment__let_people_who_can_view_your_story_react_and_reply">Дозволете им на луѓето кои можат да ја видат вашата приказна да реагираат и одговорат</string>
    <!-- Signal connections bolded text in the Signal Connections sheet -->
    <string name="SignalConnectionsBottomSheet___signal_connections">Signal врски</string>
    <!-- Displayed at the top of the signal connections sheet. Please remember to insert strong tag as required. -->
    <string name="SignalConnectionsBottomSheet__signal_connections_are_people">Signal врски се луѓе на кои сте одлучиле да им верувате, поради:</string>
    <!-- Signal connections sheet bullet point 1 -->
    <string name="SignalConnectionsBottomSheet__starting_a_conversation">Започнувам разговор</string>
    <!-- Signal connections sheet bullet point 2 -->
    <string name="SignalConnectionsBottomSheet__accepting_a_message_request">Прифаќање на барање за разговор</string>
    <!-- Signal connections sheet bullet point 3 -->
    <string name="SignalConnectionsBottomSheet__having_them_in_your_system_contacts">Ги имате во контактите на телефонот</string>
    <!-- Note at the bottom of the Signal connections sheet -->
    <string name="SignalConnectionsBottomSheet__your_connections_can_see_your_name">"Вашите врски можат да ги видат вашето име и слика и да ги гледаат објавите во „Моја приказна”, освен ако не ги скриете од нив."</string>
    <!-- Clickable option to add a viewer to a custom story -->
    <string name="PrivateStorySettingsFragment__add_viewer">Додај гледач</string>
    <!-- Clickable option to delete a custom story -->
    <string name="PrivateStorySettingsFragment__delete_custom_story">Избришете ја персонализираната приказна</string>
    <!-- Dialog title when attempting to remove someone from a custom story -->
    <string name="PrivateStorySettingsFragment__remove_s">Да се отстрани %1$s?</string>
    <!-- Dialog message when attempting to remove someone from a custom story -->
    <string name="PrivateStorySettingsFragment__this_person_will_no_longer">Оваа личност повеќе нема да ја гледа вашата приказна.</string>
    <!-- Positive action label when attempting to remove someone from a custom story -->
    <string name="PrivateStorySettingsFragment__remove">Отстрани</string>
    <!-- Dialog title when deleting a custom story -->
    <string name="PrivateStorySettingsFragment__are_you_sure">Дали сте сигурни?</string>
    <!-- Dialog message when deleting a custom story -->
    <string name="PrivateStorySettingsFragment__this_action_cannot">Ова дејство е неповратно.</string>
    <!-- Page title for editing a custom story name -->
    <string name="EditPrivateStoryNameFragment__edit_story_name">Измени име на приказна</string>
    <!-- Input field hint when editing a custom story name -->
    <string name="EditPrivateStoryNameFragment__story_name">Име на приказна</string>
    <!-- Save button label when editing a custom story name -->
    <string name="EditPrivateStoryNameFragment__save">Зачувај</string>
    <!-- Displayed in text post creator before user enters text -->
    <string name="TextStoryPostCreationFragment__tap_to_add_text">Допри да додадеш текст</string>
    <!-- Button label for changing font when creating a text post -->
    <string name="TextStoryPostTextEntryFragment__aa">Аа</string>
    <!-- Displayed in text post creator when prompting user to enter text -->
    <string name="TextStoryPostTextEntryFragment__add_text">Додај текст</string>
    <!-- Content description for \'done\' button when adding text to a story post -->
    <string name="TextStoryPostTextEntryFragment__done_adding_text">Заврши додавањето на текст</string>
    <!-- Text label for media selection toggle -->
    <string name="MediaSelectionActivity__text">Текст</string>
    <!-- Camera label for media selection toggle -->
    <string name="MediaSelectionActivity__camera">Камера</string>
    <!-- Hint for entering a URL for a text post -->
    <string name="TextStoryPostLinkEntryFragment__type_or_paste_a_url">Внеси или залепи URL</string>
    <!-- Displayed prior to the user entering a URL for a text post -->
    <string name="TextStoryPostLinkEntryFragment__share_a_link_with_viewers_of_your_story">Споделете линк со гледачите на вашата приказна</string>
    <!-- Hint text for searching for a story text post recipient. -->
    <string name="TextStoryPostSendFragment__search">Барај</string>
    <!-- Toast shown when an unexpected error occurs while sending a text story -->
    <string name="TextStoryPostSendFragment__an_unexpected_error_occurred_try_again">Се појави неочекувана грешка</string>
    <!-- Toast shown when a trying to add a link preview to a text story post and the link/url is not valid (e.g., missing .com at the end) -->
    <string name="TextStoryPostSendFragment__please_enter_a_valid_link">Ве молиме внесете валиден линк.</string>
    <!-- Title for screen allowing user to exclude "My Story" entries from specific people -->
    <string name="ChangeMyStoryMembershipFragment__all_except">Сите освен…</string>
    <!-- Title for screen allowing user to only share "My Story" entries with specific people -->
    <string name="ChangeMyStoryMembershipFragment__only_share_with">Споделете само со…</string>
    <!-- Done button label for hide story from screen -->
    <string name="HideStoryFromFragment__done">Готово</string>
    <!-- Dialog title for removing a group story -->
    <string name="StoryDialogs__remove_group_story">Дали сакате да ја отстраните групната приказна?</string>
    <!-- Dialog message for removing a group story -->
    <string name="StoryDialogs__s_will_be_removed">„%1$s“ ќе се отстрани.</string>
    <!-- Dialog positive action for removing a group story -->
    <string name="StoryDialogs__remove">Отстрани</string>
    <!-- Dialog title for deleting a custom story -->
    <string name="StoryDialogs__delete_custom_story">Сакате да ја избришете персонализираната приказна?</string>
    <!-- Dialog message for deleting a custom story -->
    <string name="StoryDialogs__s_and_updates_shared">„%1$s“ и новостите споделени на оваа приказна ќе бидат избришани.</string>
    <!-- Dialog positive action for deleting a custom story -->
    <string name="StoryDialogs__delete">Избриши</string>
    <!-- Dialog title for first time sending something to a beta story -->
    <string name="StoryDialogs__stories_is_available_to">Приказните се достапни само за бета корисниците на Signal.</string>
    <!-- Dialog message for first time sending something to a beta story -->
    <string name="StoryDialogs__if_you_share_a_story">Ако споделите приказна, таа ќе биде достапна само за корисниците на Signal бета.</string>
    <!-- Dialog title for first time adding something to a story -->
    <string name="StoryDialogs__add_to_story_q">Сакате да се додаде на приказна?</string>
    <!-- Dialog message for first time adding something to a story -->
    <string name="StoryDialogs__adding_content">Со додавање содржина на вашата приказна им овозможувате на вашите Signal врски да ја гледаат следните 24 часа. Можете да промените кој може да ја гледа вашата приказна во поставувањата.</string>
    <!-- First time share to story dialog: Positive action to go ahead and add to story -->
    <string name="StoryDialogs__add_to_story">Додајте како приказна</string>
    <!-- First time share to story dialog: Neutral action to edit who can view "My Story" -->
    <string name="StoryDialogs__edit_viewers">Уреди гледачи</string>
    <!-- Error message shown when a failure occurs during story send -->
    <string name="StoryDialogs__story_could_not_be_sent">Приказната не можеше да се испрати. Проверете ја интернет врската и обидете се повторно.</string>
    <!-- Error message dialog button to resend a previously failed story send -->
    <string name="StoryDialogs__send">Испрати</string>
    <!-- Action button for turning off stories when stories are present on the device -->
    <string name="StoryDialogs__turn_off_and_delete">Исклучи и избриши</string>
    <!-- Privacy Settings toggle title for stories -->
    <string name="PrivacySettingsFragment__share_and_view_stories">Споделувајте и гледајте приказни</string>
    <!-- Privacy Settings toggle summary for stories -->
    <string name="PrivacySettingsFragment__you_will_no_longer_be_able">Кога оваа опција е исклучена нема да можете да споделувате и гледате приказни.</string>
    <!-- New story viewer selection screen title -->
    <string name="CreateStoryViewerSelectionFragment__choose_viewers">Избери гледачи</string>
    <!-- New story viewer selection action button label -->
    <string name="CreateStoryViewerSelectionFragment__next">Следно</string>
    <!-- New story viewer selection screen title as recipients are selected -->
    <plurals name="SelectViewersFragment__d_viewers">
        <item quantity="one">%1$d гледач</item>
        <item quantity="other">%1$d гледачи</item>
    </plurals>
    <!-- Name story screen title -->
    <string name="CreateStoryWithViewersFragment__name_story">Именувајте ја приказната</string>
    <!-- Name story screen note under text field -->
    <string name="CreateStoryWithViewersFragment__only_you_can">Само вие можете да го видите името на оваа приказна.</string>
    <!-- Name story screen label hint -->
    <string name="CreateStoryWithViewersFragment__story_name_required">Име на приказна (задолжително)</string>
    <!-- Name story screen viewers subheading -->
    <string name="CreateStoryWithViewersFragment__viewers">Гледачи</string>
    <!-- Name story screen create button label -->
    <string name="CreateStoryWithViewersFragment__create">Создај</string>
    <!-- Name story screen error when save attempted with no label -->
    <string name="CreateStoryWithViewersFragment__this_field_is_required">Ова поле е задолжително.</string>
    <!-- Name story screen error when save attempted but label is duplicate -->
    <string name="CreateStoryWithViewersFragment__there_is_already_a_story_with_this_name">Веќе постои приказна со ова име.</string>
    <!-- Text for select all action when editing recipients for a story -->
    <string name="BaseStoryRecipientSelectionFragment__select_all">Избери сѐ</string>
    <!-- Choose story type bottom sheet title -->
    <string name="ChooseStoryTypeBottomSheet__choose_your_story_type">Изберете го типот на вашата приказна</string>
    <!-- Choose story type bottom sheet new story row title -->
    <string name="ChooseStoryTypeBottomSheet__new_custom_story">Нова персонализирана приказна</string>
    <!-- Choose story type bottom sheet new story row summary -->
    <string name="ChooseStoryTypeBottomSheet__visible_only_to">Видливо само за одредени луѓе</string>
    <!-- Choose story type bottom sheet group story title -->
    <string name="ChooseStoryTypeBottomSheet__group_story">Групна приказна</string>
    <!-- Choose story type bottom sheet group story summary -->
    <string name="ChooseStoryTypeBottomSheet__share_to_an_existing_group">Сподели со постоечка група</string>
    <!-- Choose groups bottom sheet title -->
    <string name="ChooseGroupStoryBottomSheet__choose_groups">Избери групи</string>
    <!-- Displayed when copying group story reply text to clipboard -->
    <string name="StoryGroupReplyFragment__copied_to_clipboard">Копирано на таблата со исечоци</string>
    <!-- Displayed in story caption when content is longer than 5 lines -->
    <string name="StoryViewerPageFragment__see_more">… Види повеќе</string>
    <!-- Displayed in toast after sending a direct reply -->
    <string name="StoryDirectReplyDialogFragment__sending_reply">Се испраќа одговор…</string>
    <!-- Displayed in the viewer when a story is no longer available -->
    <string name="StorySlateView__this_story_is_no_longer_available">Оваа приказна повеќе не е достапна.</string>
    <!-- Displayed in the viewer when a story has permanently failed to download. -->
    <string name="StorySlateView__cant_download_story_s_will_need_to_share_it_again">Не може да се преземе приказната. %1$s ќе мора одново да ја испрати.</string>
    <!-- Displayed in the viewer when the network is not available -->
    <string name="StorySlateView__no_internet_connection">Нема интернет конекција</string>
    <!-- Displayed in the viewer when network is available but content could not be downloaded -->
    <string name="StorySlateView__couldnt_load_content">Не може да се вчита содржината</string>
    <!-- Toasted when the user externally shares to a text story successfully -->
    <string name="TextStoryPostCreationFragment__sent_story">Приказната е испратена</string>
    <!-- Toasted when the user external share to a text story fails -->
    <string name="TextStoryPostCreationFragment__failed_to_send_story">Испраќањето на приказната е неуспешно</string>
    <!-- Displayed in a dialog to let the user select a given users story -->
    <string name="StoryDialogs__view_story">Видете ја приказната</string>
    <!-- Displayed in a dialog to let the user select a given users profile photo -->
    <string name="StoryDialogs__view_profile_photo">Види профилна слика</string>

    <!-- Title for a notification at the bottom of the chat list suggesting that the user disable censorship circumvention because the service has become reachable -->
    <string name="TurnOffCircumventionMegaphone_turn_off_censorship_circumvention">Да се ​​исклучи заобиколувањето на цензурата?</string>
    <!-- Body for a notification at the bottom of the chat list suggesting that the user disable censorship circumvention because the service has become reachable -->
    <string name="TurnOffCircumventionMegaphone_you_can_now_connect_to_the_signal_service_directly">Сега можете директно да се поврзете со Signal услугата за подобро искуство.</string>
    <!-- Label for a button to dismiss a notification at the bottom of the chat list suggesting that the user disable censorship circumvention because the service has become reachable -->
    <string name="TurnOffCircumventionMegaphone_no_thanks">Не, благодарам</string>
    <!-- Label for a button in a notification at the bottom of the chat list to turn off censorship circumvention -->
    <string name="TurnOffCircumventionMegaphone_turn_off">Исклучи</string>

    <!-- Conversation Item label for when you react to someone else\'s story -->
    <string name="ConversationItem__you_reacted_to_s_story">Реагиравте на приказната на %1$s</string>
    <!-- Conversation Item label for reactions to your story -->
    <string name="ConversationItem__reacted_to_your_story">Реагираше на вашата приказна</string>
    <!-- Conversation Item label for reactions to an unavailable story -->
    <string name="ConversationItem__reacted_to_a_story">Реагираше на приказна</string>

    <!-- endregion -->
    <!-- Content description for expand contacts chevron -->
    <string name="ExpandModel__view_more">Види повеќе</string>
    <string name="StoriesLinkPopup__visit_link">Посети го линкот</string>

    <!-- Gift price and duration, formatted as: {price} dot {n} day duration -->
    <plurals name="GiftRowItem_s_dot_d_day_duration">
        <item quantity="one">%1$s · %2$d ден важност</item>
        <item quantity="other">%1$s · %2$d дена важност</item>
    </plurals>
    <!-- Tagline for gift row items -->
    <string name="GiftRowItem__send_a_gift_badge">Испратете подарок беџ</string>
    <!-- Headline text on start fragment for gifting a badge -->
    <string name="GiftFlowStartFragment__gift_a_badge">Подарете беџ</string>
    <!-- Description text on start fragment for gifting a badge -->
    <string name="GiftFlowStartFragment__gift_someone_a_badge">Подарате беџ некому со донација на Signal во нивно име. Тие ќе добијат беџ кој ќе можат да го прикажат на профилната слика.</string>
    <!-- Action button label for start fragment for gifting a badge -->
    <string name="GiftFlowStartFragment__next">Следно</string>
    <!-- Title text on choose recipient page for badge gifting -->
    <string name="GiftFlowRecipientSelectionFragment__choose_recipient">Изберете примач</string>
    <!-- Title text on confirm gift page -->
    <string name="GiftFlowConfirmationFragment__confirm_gift">Потврди подарок</string>
    <!-- Heading text specifying who the gift will be sent to -->
    <string name="GiftFlowConfirmationFragment__send_to">Испрати на</string>
    <!-- Text explaining that gift will be sent to the chosen recipient -->
    <string name="GiftFlowConfirmationFragment__your_gift_will_be_sent_in">Вашиот подарок ќе биде испратен до примачот во приватна порака. Додадете ја Вашата порака подолу.</string>
    <!-- Text explaining that this gift is a one time donation -->
    <string name="GiftFlowConfirmationFragment__one_time_donation">Еднократна донација</string>
    <!-- Hint for add message input -->
    <string name="GiftFlowConfirmationFragment__add_a_message">Додај порака</string>
    <!-- Displayed in the dialog while verifying the chosen recipient -->
    <string name="GiftFlowConfirmationFragment__verifying_recipient">Се проверува примачот…</string>
    <!-- Title for sheet shown when opening a redeemed gift -->
    <string name="ViewReceivedGiftBottomSheet__s_sent_you_a_gift">%1$s Ви испрати подарок</string>
    <!-- Title for sheet shown when opening a sent gift -->
    <string name="ViewSentGiftBottomSheet__thanks_for_your_support">Ви благодариме за Вашата поддршка!</string>
    <!-- Description for sheet shown when opening a redeemed gift -->
    <string name="ViewReceivedGiftBottomSheet__youve_received_a_gift_badge">Добивте подарок беџ од %1$s! Помогнете да се подигне свеста за Signal со прикажување на беџот на вашиот профил.</string>
    <!-- Description for sheet shown when opening a sent gift -->
    <string name="ViewSentGiftBottomSheet__youve_gifted_a_badge">Подаривте беџ на %1$s. Кога ќе го прифатат, ќе имаат можност да го прикажат или скријат беџот.</string>
    <!-- Primary action for pending gift sheet to redeem badge now -->
    <string name="ViewReceivedGiftSheet__redeem">Прифати</string>
    <!-- Primary action for pending gift sheet to redeem badge later -->
    <string name="ViewReceivedGiftSheet__not_now">Не сега</string>
    <!-- Dialog text while redeeming a gift -->
    <string name="ViewReceivedGiftSheet__redeeming_gift">Се прифаќа подарокот…</string>
    <!-- Snackbar text when user presses "not now" on redemption sheet -->
    <string name="ConversationFragment__you_can_redeem_your_badge_later">Можете да го прифатите вашиот беџ подоцна.</string>
    <!-- Description text in gift thanks sheet -->
    <string name="GiftThanksSheet__youve_gifted_a_badge_to_s">Подаривте беџ на %1$s. Кога ќе го прифатат, ќе имаат можност да го прикажат или скријат беџот.</string>
    <!-- Expired gift sheet title -->
    <string name="ExpiredGiftSheetConfiguration__your_gift_badge_has_expired">Вашиот подарок беџ истече</string>
    <!-- Expired gift sheet top description text -->
    <string name="ExpiredGiftSheetConfiguration__your_gift_badge_has_expired_and_is">Истече важноста на вашиот подарок беџ, па повеќе нема да биде видлив на вашиот профил.</string>
    <!-- Expired gift sheet bottom description text -->
    <string name="ExpiredGiftSheetConfiguration__to_continue">За да продолжите да ја поддржувате технологијата што е создадена за Вас, размислете да станете месечен поддржувач.</string>
    <!-- Expired gift sheet make a monthly donation button -->
    <string name="ExpiredGiftSheetConfiguration__make_a_monthly_donation">Донирајте месечно</string>
    <!-- Expired gift sheet not now button -->
    <string name="ExpiredGiftSheetConfiguration__not_now">Не сега</string>
    <!-- My Story label designating that we will only share with the selected viewers. -->
    <string name="ContactSearchItems__only_share_with">Споделете само со</string>
    <!-- Label under name for custom stories -->
    <plurals name="ContactSearchItems__custom_story_d_viewers">
        <item quantity="one">Персонализирана приказна · %1$d гледач</item>
        <item quantity="other">Персонализирана приказна · %1$d гледачи</item>
    </plurals>
    <!-- Label under name for group stories -->
    <plurals name="ContactSearchItems__group_story_d_viewers">
        <item quantity="one">Групна приказна · %1$d гледач</item>
        <item quantity="other">Групна приказна · %1$d гледачи</item>
    </plurals>
    <!-- Label under name for groups -->
    <plurals name="ContactSearchItems__group_d_members">
        <item quantity="one">%1$d член</item>
        <item quantity="other">%1$d членови</item>
    </plurals>
    <!-- Label under name for my story -->
    <plurals name="ContactSearchItems__my_story_s_dot_d_viewers">
        <item quantity="one">%1$s · %2$d гледач</item>
        <item quantity="other">%1$s · %2$d гледачи</item>
    </plurals>
    <!-- Label under name for My Story when first sending to my story -->
    <string name="ContactSearchItems__tap_to_choose_your_viewers">Допри за да ги одбереш гледачите</string>
    <!-- Label for context menu item to open story settings -->
    <string name="ContactSearchItems__story_settings">Поставувања за приказна</string>
    <!-- Label for context menu item to remove a group story from contact results -->
    <string name="ContactSearchItems__remove_story">Отстранете ја приказната</string>
    <!-- Label for context menu item to delete a custom story -->
    <string name="ContactSearchItems__delete_story">Избришете ја приказната</string>
    <!-- Dialog title for removing a group story -->
    <string name="ContactSearchMediator__remove_group_story">Дали сакате да ја отстраните групната приказна?</string>
    <!-- Dialog message for removing a group story -->
    <string name="ContactSearchMediator__this_will_remove">Со ова ќе се отстрани приказната од оваа листа. Ќе можете сè уште да ги гледате приказните од оваа група.</string>
    <!-- Dialog action item for removing a group story -->
    <string name="ContactSearchMediator__remove">Отстрани</string>
    <!-- Dialog title for deleting a custom story -->
    <string name="ContactSearchMediator__delete_story">Сакате да ја избришете приказната?</string>
    <!-- Dialog message for deleting a custom story -->
    <string name="ContactSearchMediator__delete_the_custom">Сакате да ја избришете персонализираната приказна „%1$s“?</string>
    <!-- Dialog action item for deleting a custom story -->
    <string name="ContactSearchMediator__delete">Избриши</string>
    <!-- Gift expiry days remaining -->
    <plurals name="Gifts__d_days_remaining">
        <item quantity="one">Преостанува уште %1$d ден</item>
        <item quantity="other">Преостануваат уште %1$d дена</item>
    </plurals>
    <!-- Gift expiry hours remaining -->
    <plurals name="Gifts__d_hours_remaining">
        <item quantity="one">Преостанува уште %1$d час</item>
        <item quantity="other">Преостануваат уште %1$d часа</item>
    </plurals>
    <!-- Gift expiry minutes remaining -->
    <plurals name="Gifts__d_minutes_remaining">
        <item quantity="one">Преостанува уште %1$d минута</item>
        <item quantity="other">Преостануваат уште %1$d минути</item>
    </plurals>
    <!-- Gift expiry expired -->
    <string name="Gifts__expired">Истечен</string>

    <!-- Label indicating that a user can tap to advance to the next post in a story -->
    <string name="StoryFirstTimeNavigationView__tap_to_advance">Допрете за да продолжите напред</string>
    <!-- Label indicating swipe direction to skip current story -->
    <string name="StoryFirstTimeNavigationView__swipe_up_to_skip">Повлечете нагоре за да прескокнете</string>
    <!-- Label indicating swipe direction to exit story viewer -->
    <string name="StoryFirstTimeNavigationView__swipe_right_to_exit">Повлечете надесно за да излезете</string>
    <!-- Button label to confirm understanding of story navigation -->
    <string name="StoryFirstTimeNagivationView__got_it">Во ред</string>
    <!-- Content description for vertical context menu button in safety number sheet rows -->
    <string name="SafetyNumberRecipientRowItem__open_context_menu">Отвори го контекстуалното мени</string>
    <!-- Sub-line when a user is verified. -->
    <string name="SafetyNumberRecipientRowItem__s_dot_verified">%1$s · Проверен</string>
    <!-- Sub-line when a user is verified. -->
    <string name="SafetyNumberRecipientRowItem__verified">Проверено</string>
    <!-- Title of safety number changes bottom sheet when showing individual records -->
    <string name="SafetyNumberBottomSheetFragment__safety_number_changes">Промени на сигурносен број</string>
    <!-- Message of safety number changes bottom sheet when showing individual records -->
    <string name="SafetyNumberBottomSheetFragment__the_following_people">Лицата подолу можно е да реинсталирале Signal или да ги смениле уредите. Допрете на Примач за да го потврдите новиот сигурносен број. Ова дејство е незадолжително.</string>
    <!-- Title of safety number changes bottom sheet when not showing individual records -->
    <string name="SafetyNumberBottomSheetFragment__safety_number_checkup">Проверка на сигурносен број</string>
    <!-- Title of safety number changes bottom sheet when not showing individual records and user has seen review screen -->
    <string name="SafetyNumberBottomSheetFragment__safety_number_checkup_complete">Проверката на сигурносен број е завршена</string>
    <!-- Message of safety number changes bottom sheet when not showing individual records and user has seen review screen -->
    <string name="SafetyNumberBottomSheetFragment__all_connections_have_been_reviewed">Сите врски се прегледани, допрете на испрати за да продолжите.</string>
    <!-- Message of safety number changes bottom sheet when not showing individual records -->
    <string name="SafetyNumberBottomSheetFragment__you_have_d_connections">Имате %1$d врски кои можеби реинсталирале Signal или ги смениле уредите. Пред да ја споделите вашата приказна со нив, прегледајте ги нивните сигурносни броеви и разгледајте ја можноста да ги отстраните од вашите приказни.</string>
    <!-- Menu action to launch safety number verification screen -->
    <string name="SafetyNumberBottomSheetFragment__verify_safety_number">Проверка на сигурносен број</string>
    <!-- Menu action to remove user from story -->
    <string name="SafetyNumberBottomSheetFragment__remove_from_story">Отстрани од приказна</string>
    <!-- Action button at bottom of SafetyNumberBottomSheetFragment to send anyway -->
    <string name="SafetyNumberBottomSheetFragment__send_anyway">Сепак испрати</string>
    <!-- Action button at bottom of SafetyNumberBottomSheetFragment to review connections -->
    <string name="SafetyNumberBottomSheetFragment__review_connections">Прегледај ги врските</string>
    <!-- Empty state copy for SafetyNumberBottomSheetFragment -->
    <string name="SafetyNumberBottomSheetFragment__no_more_recipients_to_show">Нема повеќе примачи за приказ</string>
    <!-- Done button on safety number review fragment -->
    <string name="SafetyNumberReviewConnectionsFragment__done">Готово</string>
    <!-- Title of safety number review fragment -->
    <string name="SafetyNumberReviewConnectionsFragment__safety_number_changes">Промени на сигурносен број</string>
    <!-- Message of safety number review fragment -->
    <plurals name="SafetyNumberReviewConnectionsFragment__d_recipients_may_have">
        <item quantity="one">%1$dпримач можно е да има реинсталирано Signal или да сменил уред. Допрете на примачот за да го потврдите новиот сигурносен број. Ова дејство е незадолжително.</item>
        <item quantity="other">%1$dпримачи можно е да имаат реинсталирано Signal или да смениле уред. Допрете на примачот за да го потврдите новиот сигурносен број. Ова дејство е незадолжително.</item>
    </plurals>
    <!-- Section header for 1:1 contacts in review fragment -->
    <string name="SafetyNumberBucketRowItem__contacts">Контакти</string>
    <!-- Context menu label for distribution list headers in review fragment -->
    <string name="SafetyNumberReviewConnectionsFragment__remove_all">Отстрани ги сите</string>
    <!-- Context menu label for 1:1 contacts to remove from send -->
    <string name="SafetyNumberReviewConnectionsFragment__remove">Отстрани</string>

    <!-- Title of initial My Story settings configuration shown when sending to My Story for the first time -->
    <string name="ChooseInitialMyStoryMembershipFragment__my_story_privacy">Приватност на мојата приказна</string>
    <!-- Subtitle of initial My Story settings configuration shown when sending to My Story for the first time -->
    <string name="ChooseInitialMyStoryMembershipFragment__choose_who_can_see_posts_to_my_story_you_can_always_make_changes_in_settings">Изберете кој може да ги види објавите на „Моја приказна“. Секогаш можете да ги смените поставувањата.</string>
    <!-- All connections option for initial My Story settings configuration shown when sending to My Story for the first time -->
    <string name="ChooseInitialMyStoryMembershipFragment__all_signal_connections">Сите Signal врски</string>
    <!-- All connections except option for initial My Story settings configuration shown when sending to My Story for the first time -->
    <string name="ChooseInitialMyStoryMembershipFragment__all_except">Сите освен…</string>
    <!-- Only with selected connections option for initial My Story settings configuration shown when sending to My Story for the first time -->
    <string name="ChooseInitialMyStoryMembershipFragment__only_share_with">Споделете само со…</string>

    <!-- Story info header sent heading -->
    <string name="StoryInfoHeader__sent">Испратено</string>
    <!-- Story info header received heading -->
    <string name="StoryInfoHeader__received">Примено</string>
    <!-- Story info header file size heading -->
    <string name="StoryInfoHeader__file_size">Големина на датотека</string>
    <!-- Story info "Sent to" header -->
    <string name="StoryInfoBottomSheetDialogFragment__sent_to">Испратено на</string>
    <!-- Story info "Sent from" header -->
    <string name="StoryInfoBottomSheetDialogFragment__sent_from">Испратено од</string>
    <!-- Story info "Failed" header -->
    <string name="StoryInfoBottomSheetDialogFragment__failed">Неуспешно</string>
    <!-- Story Info context menu label -->
    <string name="StoryInfoBottomSheetDialogFragment__info">Информации</string>

    <!-- StoriesPrivacySettingsFragment -->
    <!-- Explanation about how stories are deleted and managed -->
    <string name="StoriesPrivacySettingsFragment__story_updates_automatically_disappear">Новостите на приказните исчезнуваат автоматски по 24 часа. Одредете кој може да ја види вашата приказна или создајте нови приказни со одредени гледачи или групи.</string>
    <!-- Preference title to turn off stories -->
    <string name="StoriesPrivacySettingsFragment__turn_off_stories">Исклучи ги приказните</string>
    <!-- Preference summary to turn off stories -->
    <string name="StoriesPrivacySettingsFragment__if_you_opt_out">Ако ги исклучите приказните, повеќе нема да можете да споделувате или гледате приказни.</string>
    <!-- Preference title to turn on stories -->
    <string name="StoriesPrivacySettingsFragment__turn_on_stories">Вклучи ги приказните</string>
    <!-- Preference summary to turn on stories -->
    <string name="StoriesPrivacySettingsFragment__share_and_view">Споделувајте и гледајте приказни објавени од други лица. Приказните исчезнуваат автоматски по 24 часа.</string>
    <!-- Dialog title to turn off stories -->
    <string name="StoriesPrivacySettingsFragment__turn_off_stories_question">Дали сакате да ги исклучите приказните?</string>
    <!-- Dialog message to turn off stories -->
    <string name="StoriesPrivacySettingsFragment__you_will_no_longer_be_able_to_share">Повеќе нема да можете да споделувате или гледате приказни. Неодамна споделените новости на приказната исто така ќе бидат избришани.</string>
    <!-- Page title when launched from stories landing screen -->
    <string name="StoriesPrivacySettingsFragment__story_privacy">Приватност на приказна</string>
    <!-- Header for section that lists out stories -->
    <string name="StoriesPrivacySettingsFragment__stories">Приказни</string>
    <!-- Story views header -->
    <string name="StoriesPrivacySettingsFragment__story_views">Прегледи на приказна</string>
    <!-- Story view receipts toggle title -->
    <string name="StoriesPrivacySettingsFragment__view_receipts">Потврди за преглед</string>
    <!-- Story view receipts toggle message -->
    <string name="StoriesPrivacySettingsFragment__see_and_share">Видете и споделете кога имате прегледи на приказните. Доколку оваа опција е исклучена, нема да можете да видите кој ви ја гледал приказната.</string>

    <!-- NewStoryItem -->
    <string name="NewStoryItem__new_story">Нова приказна</string>

    <!-- GroupStorySettingsFragment -->
    <!-- Section header for who can view a group story -->
    <string name="GroupStorySettingsFragment__who_can_view_this_story">Кој може да ја види оваа приказна</string>
    <!-- Explanation of who can view a group story -->
    <string name="GroupStorySettingsFragment__members_of_the_group_s">"Членовите на групата „%1$s“ можат да ја видат и да одговорат на оваа приказна. Можете да ги ажурирате членовите на овој разговор во групата."</string>
    <!-- Preference label for removing this group story -->
    <string name="GroupStorySettingsFragment__remove_group_story">Отстрани ја приказната на групата</string>

    <!-- Generic title for overflow menus -->
    <string name="OverflowMenu__overflow_menu">Контекстуално мени</string>

    <!-- SMS Export Service -->
    <!-- Displayed in the notification while export is running -->
    <string name="SignalSmsExportService__exporting_messages">Извезување на пораки…</string>
    <!-- Displayed in the notification title when export completes -->
    <string name="SignalSmsExportService__signal_sms_export_complete">SMS извозот од Signal е завршен</string>
    <!-- Displayed in the notification message when export completes -->
    <string name="SignalSmsExportService__tap_to_return_to_signal">Допрете за да се вратите на Signal</string>

    <!-- ExportYourSmsMessagesFragment -->
    <!-- Title of the screen -->
    <string name="ExportYourSmsMessagesFragment__export_your_sms_messages">Извезете ги вашите SMS пораки</string>
    <!-- Message of the screen -->
    <string name="ExportYourSmsMessagesFragment__you_can_export_your_sms_messages_to_your_phones_sms_database_and_youll_have_the_option_to_keep_or_remove_them_from_signal">Можете да ги извезете вашите SMS пораки во базата на SMS податоци на вашиот телефон и ќе ја имате можноста да ги задржите или отстраните од Signal. Ова овозможува други SMS апликаци на вашиот телефон да ги увезуваат. Со ова не се создава датотека од историјата на вашите SMS пораки која може да се сподели.</string>
    <!-- Button label to begin export -->
    <string name="ExportYourSmsMessagesFragment__continue">Продолжи</string>

    <!-- ExportingSmsMessagesFragment -->
    <!-- Title of the screen -->
    <string name="ExportingSmsMessagesFragment__exporting_sms_messages">Извезување на SMS пораки</string>
    <!-- Message of the screen when exporting sms messages -->
    <string name="ExportingSmsMessagesFragment__this_may_take_awhile">Ова може да потрае</string>
    <!-- Progress indicator for export -->
    <plurals name="ExportingSmsMessagesFragment__exporting_d_of_d">
        <item quantity="one">Извезување на %1$d од %2$d…</item>
        <item quantity="other">Извезување на %1$d од %2$d…</item>
    </plurals>
    <!-- Alert dialog title shown when we think a user may not have enough local storage available to export sms messages -->
    <string name="ExportingSmsMessagesFragment__you_may_not_have_enough_disk_space">Немате доволно меморија на телефонот</string>
    <!-- Alert dialog message shown when we think a user may not have enough local storage available to export sms messages, placeholder is the file size, e.g., 128kB -->
    <string name="ExportingSmsMessagesFragment__you_need_approximately_s_to_export_your_messages_ensure_you_have_enough_space_before_continuing">Потребни ви се %1$s за да ги извезете вашите пораки, проверете дали имате доволно простор пред да продолжите.</string>
    <!-- Alert dialog button to continue with exporting sms after seeing the lack of storage warning -->
    <string name="ExportingSmsMessagesFragment__continue_anyway">Сепак продолжи</string>
    <!-- Dialog text shown when Signal isn't granted the sms permission needed to export messages, different than being selected as the sms app -->
    <string name="ExportingSmsMessagesFragment__signal_needs_the_sms_permission_to_be_able_to_export_your_sms_messages">Signal бара дозвола за пристап до SMS за да можете да ги извезете вашите SMS пораки.</string>

    <!-- ChooseANewDefaultSmsAppFragment -->
    <!-- Title of the screen -->
    <string name="ChooseANewDefaultSmsAppFragment__choose_a_new">Одберете нова стандардна SMS апликација</string>
    <!-- Button label to launch picker -->
    <string name="ChooseANewDefaultSmsAppFragment__continue">Продолжи</string>
    <!-- Button label for when done with changing default SMS app -->
    <string name="ChooseANewDefaultSmsAppFragment__done">Готово</string>
    <!-- First step number/bullet for choose new default sms app instructions -->
    <string name="ChooseANewDefaultSmsAppFragment__bullet_1">1</string>
    <!-- Second step number/bullet for choose new default sms app instructions -->
    <string name="ChooseANewDefaultSmsAppFragment__bullet_2">2</string>
    <!-- Third step number/bullet for choose new default sms app instructions -->
    <string name="ChooseANewDefaultSmsAppFragment__bullet_3">3</string>
    <!-- Fourth step number/bullet for choose new default sms app instructions -->
    <string name="ChooseANewDefaultSmsAppFragment__bullet_4">4</string>
    <!-- Instruction step for choosing a new default sms app -->
    <string name="ChooseANewDefaultSmsAppFragment__tap_continue_to_open_the_defaults_apps_screen_in_settings">Допрете на „Продолжи“ за да го отворите екранот со „Стандардни апликации“ во Поставувања</string>
    <!-- Instruction step for choosing a new default sms app -->
    <string name="ChooseANewDefaultSmsAppFragment__select_sms_app_from_the_list">Изберете „Апликација за SMS“ од листата</string>
    <!-- Instruction step for choosing a new default sms app -->
    <string name="ChooseANewDefaultSmsAppFragment__choose_another_app_to_use_for_sms_messaging">Изберете друга апликација што ќе ја користите за SMS пораки</string>
    <!-- Instruction step for choosing a new default sms app -->
    <string name="ChooseANewDefaultSmsAppFragment__return_to_signal">Вратете се на Signal</string>
    <!-- Instruction step for choosing a new default sms app -->
    <string name="ChooseANewDefaultSmsAppFragment__open_your_phones_settings_app">Отворете ја апликацијата за Поставувања на вашиот телефон</string>
    <!-- Instruction step for choosing a new default sms app -->
    <string name="ChooseANewDefaultSmsAppFragment__navigate_to_apps_default_apps_sms_app">Одете на „Апликации“&gt; „Стандардни апликации“ &gt; „SMS апликација\"</string>

    <!-- RemoveSmsMessagesDialogFragment -->
    <!-- Action button to keep messages -->
    <string name="RemoveSmsMessagesDialogFragment__keep_messages">Сочувај ги пораките</string>
    <!-- Action button to remove messages -->
    <string name="RemoveSmsMessagesDialogFragment__remove_messages">Отстрани ги пораките</string>
    <!-- Title of dialog -->
    <string name="RemoveSmsMessagesDialogFragment__remove_sms_messages">Дали сакате да ги отстраните SMS пораките од Signal?</string>
    <!-- Message of dialog -->
    <string name="RemoveSmsMessagesDialogFragment__you_can_now_remove_sms_messages_from_signal">Сега можете да ги отстраните SMS пораките од Signal за да ослободите меморија. Сè уште ќе бидат достапни за другите SMS апликации на вашиот телефон, дури и ако ги отстраните.</string>

    <!-- SetSignalAsDefaultSmsAppFragment -->
    <!-- Title of the screen -->
    <string name="SetSignalAsDefaultSmsAppFragment__set_signal_as_the_default_sms_app">Поставете ја Signal како стандардна SMS апликација</string>
    <!-- Message of the screen -->
    <string name="SetSignalAsDefaultSmsAppFragment__to_export_your_sms_messages">За да ги извезете вашите SMS пораки, треба да ја поставите Signal како стандардна SMS апликација.</string>
    <!-- Button label to start export -->
    <string name="SetSignalAsDefaultSmsAppFragment__next">Следно</string>

    <!-- BackupSchedulePermission Megaphone -->
    <!-- The title on an alert window that explains to the user that we are unable to backup their messages -->
    <string name="BackupSchedulePermissionMegaphone__cant_back_up_chats">Не може да се направи резервна копија на раговорите</string>
    <!-- The body text of an alert window that tells the user that we are unable to backup their messages -->
    <string name="BackupSchedulePermissionMegaphone__your_chats_are_no_longer_being_automatically_backed_up">Повеќе нема автоматски да се прават резервни копии на разговорите</string>
    <!-- The text on a button in an alert window that, when clicked, will take the user to a screen to re-enable backups -->
    <string name="BackupSchedulePermissionMegaphone__back_up_chats">Направете резервна копија на разговорите</string>
    <!-- The text on a button in an alert window that, when clicked, will take the user to a screen to re-enable backups -->
    <string name="BackupSchedulePermissionMegaphone__not_now">Не сега</string>
    <!-- Re-enable backup permission bottom sheet title -->
    <string name="BackupSchedulePermissionMegaphone__to_reenable_backups">За одново овозможување на резервни копии:</string>
    <!-- Re-enable backups permission bottom sheet instruction 1 text -->
    <string name="BackupSchedulePermissionMegaphone__tap_the_go_to_settings_button_below">Допрете на копчето „Оди во поставувањата“ подолу</string>
    <!-- Re-enable backups permission bottom sheet instruction 2 text -->
    <string name="BackupSchedulePermissionMegaphone__turn_on_allow_settings_alarms_and_reminders">Вклучете ја опцијата „Овозможи известувања и потсетувања за поставувањата“.</string>
    <!-- Re-enable backups permission bottom sheet call to action button to open settings -->
    <string name="BackupSchedulePermissionMegaphone__go_to_settings">Оди во поставувањата</string>

    <!-- SmsExportMegaphoneActivity -->
    <!-- Phase 2 title of full screen megaphone indicating sms will no longer be supported in the near future -->
    <string name="SmsExportMegaphoneActivity__signal_will_no_longer_support_sms">Signal повеќе нема да поддржува SMS</string>
    <!-- Phase 3 title of full screen megaphone indicating sms is longer supported  -->
    <string name="SmsExportMegaphoneActivity__signal_no_longer_supports_sms">Signal повеќе не поддржува SMS</string>
    <!-- Phase 2 message describing that sms is going away soon -->
    <string name="SmsExportMegaphoneActivity__signal_will_soon_remove_support_for_sending_sms_messages">Signal наскоро ќе ја отстрани поддршката на SMS пораки бидејќи за разлика од SMS пораките, Signal овозможува целосна шифрираност и приватност на пораките. Ова ќе ни овозможи да ви го подобриме допишувањето на Signal.</string>
    <!-- Phase 3 message describing that sms has gone away -->
    <string name="SmsExportMegaphoneActivity__signal_has_removed_support_for_sending_sms_messages">Signal ја отстрани поддршката на SMS пораки бидејќи за разлика од SMS пораките, Signal овозможува целосна шифрираност и приватност на пораките. Ова ќе ни овозможи да ви го подобриме допишувањето на Signal.</string>
    <!-- The text on a button in a popup that, when clicked, will take the user to a screen to export their SMS messages -->
    <string name="SmsExportMegaphoneActivity__export_sms">Извезување на SMS</string>
    <!-- The text on a button in a popup that, when clicked, will dismiss the popup and schedule the prompt to occur at a later time. -->
    <string name="SmsExportMegaphoneActivity__remind_me_later">Потсети ме подоцна</string>
    <!-- The text on a button in a popup that, when clicked, will navigate the user to a web article on SMS removal -->
    <string name="SmsExportMegaphoneActivity__learn_more">Дознајте повеќе</string>

    <!-- Phase 1 Small megaphone title indicating sms is going away -->
    <string name="SmsExportMegaphone__sms_support_going_away">SMS поддршката ќе биде отстранета</string>
    <!-- Phase 1 small megaphone description indicating sms is going away -->
    <string name="SmsExportMegaphone__sms_support_will_be_removed_soon_to_focus_on_encrypted_messaging">Наскоро ќе ја отстраниме поддршката на SMS за да се фокусираме на целосно шифрирани разговори.</string>
    <!-- Phase 1 small megaphone button that takes the user to the sms export flow -->
    <string name="SmsExportMegaphone__export_sms">Извезување на SMS</string>
    <!-- Title for screen shown after sms export has completed -->
    <string name="ExportSmsCompleteFragment__export_complete">Извозот е завршен</string>
    <!-- Button to continue to next screen -->
    <string name="ExportSmsCompleteFragment__next">Следно</string>
    <!-- Message showing summary of sms export counts -->
    <plurals name="ExportSmsCompleteFragment__d_of_d_messages_exported">
        <item quantity="one">Извезена е %1$d од %2$d порака</item>
        <item quantity="other">Извезени се %1$d од %2$d пораки</item>
    </plurals>

    <!-- Title of screen shown when some sms messages did not export -->
    <string name="ExportSmsPartiallyComplete__export_partially_complete">Извезувањето е делумно завршено</string>
    <!-- Debug step 1 on screen shown when some sms messages did not export -->
    <string name="ExportSmsPartiallyComplete__ensure_you_have_an_additional_s_free_on_your_phone_to_export_your_messages">Проверете дали имате дополнителни %1$s слободни на вашиот телефон за да ги извезете вашите пораки</string>
    <!-- Debug step 2 on screen shown when some sms messages dit not export -->
    <string name="ExportSmsPartiallyComplete__retry_export_which_will_only_retry_messages_that_have_not_yet_been_exported">Повторен извоз, само на пораки кои веќе не се извезени</string>
    <!-- Partial sentence for Debug step 3 on screen shown when some sms messages did not export, is combined with 'contact us' -->
    <string name="ExportSmsPartiallyComplete__if_the_problem_persists">Ако го имате истиот проблем, </string>
    <!-- Partial sentence for deubg step 3 on screen shown when some sms messages did not export, combined with 'If the problem persists', link text to open contact support view -->
    <string name="ExportSmsPartiallyComplete__contact_us">Контактирајте нѐ</string>
    <!-- Button text to retry sms export -->
    <string name="ExportSmsPartiallyComplete__retry">Обидете се повторно</string>
    <!-- Button text to continue sms export flow and not retry failed message exports -->
    <string name="ExportSmsPartiallyComplete__continue_anyway">Сепак продолжи</string>
    <!-- Title of screen shown when all sms messages failed to export -->
    <string name="ExportSmsFullError__error_exporting_sms_messages">Грешка при извезување на SMS пораки</string>
    <!-- Helper text shown when all sms messages failed to export -->
    <string name="ExportSmsFullError__please_try_again_if_the_problem_persists">Ве молиме обидете се повторно. Ако го имате истиот проблем, </string>


    <!-- DonateToSignalFragment -->
    <!-- Title below avatar -->
    <string name="DonateToSignalFragment__privacy_over_profit">Privacy over profit</string>
    <!-- Continue button label -->
    <string name="DonateToSignalFragment__continue">Продолжи</string>
    <!-- Description below title -->
    <string name="DonateToSignalFragment__private_messaging">Приватно допишување, финансирано од вас. Без реклами, без тракери, без компромис. Донирајте сега за да го поддржите Signal.</string>
    <!-- Donation pill toggle monthly text -->
    <string name="DonationPillToggle__monthly">Месечно</string>
    <!-- Donation pill toggle one-time text -->
    <string name="DonationPillToggle__one_time">Еднократна</string>

    <!-- GatewaySelectorBottomSheet -->
    <!-- Sheet title when subscribing -->
    <string name="GatewaySelectorBottomSheet__donate_s_month_to_signal">Донирајте %1$s/месечно на Signal</string>
    <!-- Sheet summary when subscribing -->
    <string name="GatewaySelectorBottomSheet__get_a_s_badge">Добијте %1$s беџ</string>
    <!-- Sheet title when giving a one-time donation -->
    <string name="GatewaySelectorBottomSheet__donate_s_to_signal">Донирајте %1$s на Signal</string>
    <!-- Sheet summary when giving a one-time donation -->
    <plurals name="GatewaySelectorBottomSheet__get_a_s_badge_for_d_days">
        <item quantity="one">Добијте %1$s беџ за времетраење од %2$d ден</item>
        <item quantity="other">Добијте %1$s беџ за времетраење од %2$d дена</item>
    </plurals>
    <!-- Button label for paying with a credit card -->
    <string name="GatewaySelectorBottomSheet__credit_or_debit_card">Кредитна или дебитна картичка</string>

    <!-- StripePaymentInProgressFragment -->
    <string name="StripePaymentInProgressFragment__cancelling">Се откажува…</string>

    <!-- The title of a bottom sheet dialog that tells the user we temporarily can't process their contacts. -->
    <string name="CdsTemporaryErrorBottomSheet_title">Обработени се премногу контакти</string>
    <!-- The first part of the body text in a bottom sheet dialog that tells the user we temporarily can't process their contacts. The placeholder represents the number of days the user will have to wait until they can again. -->
    <plurals name="CdsTemporaryErrorBottomSheet_body1">
        <item quantity="one">Ќе има друг обид за обработка на вашите контакти во рок од %1$d ден.</item>
        <item quantity="other">Ќе има друг обид за обработка на вашите контакти во рок од %1$d дена.</item>
    </plurals>
    <!-- The second part of the body text in a bottom sheet dialog that advises the user to remove contacts from their phone to fix the issue. -->
    <string name="CdsTemporaryErrorBottomSheet_body2">За порано да се реши овој проблем, можете да пробате да отстраните контакти или кориснички сметки на вашиот телефон кои синхронизираат многу контакти.</string>
    <!-- A button label in a bottom sheet that will navigate the user to their contacts settings. -->
    <string name="CdsTemporaryErrorBottomSheet_contacts_button">Отворете ги контактите</string>
    <!-- A toast that will be shown if we are unable to open the user's default contacts app. -->
    <string name="CdsTemporaryErrorBottomSheet_no_contacts_toast">Не е пронајдена апликација за контакти</string>

    <!-- The title of a bottom sheet dialog that tells the user we can't process their contacts. -->
    <string name="CdsPermanentErrorBottomSheet_title">Вашите контакти не може да се обработат</string>
    <!-- The first part of the body text in a bottom sheet dialog that tells the user we can't process their contacts. -->
    <string name="CdsPermanentErrorBottomSheet_body">Бројот на контакти на вашиот телефон го надминува ограничениот број кој Signal може да го обработи. За да ги пронајдете вашите контакти на Signal, можете да пробате да отстраните контакти или кориснички сметки на вашиот телефон кои синхронизираат многу контакти.</string>
    <!-- The first part of the body text in a bottom sheet dialog that tells the user we can't process their contacts. -->
    <string name="CdsPermanentErrorBottomSheet_learn_more">Дознајте повеќе</string>
    <!-- A button label in a bottom sheet that will navigate the user to their contacts settings. -->
    <string name="CdsPermanentErrorBottomSheet_contacts_button">Отворете ги контактите</string>
    <!-- A toast that will be shown if we are unable to open the user's default contacts app. -->
    <string name="CdsPermanentErrorBottomSheet_no_contacts_toast">Не е пронајдена апликација за контакти</string>

    <!-- PaymentMessageView -->
    <!-- In-chat conversation message shown when you sent a payment to another person, placeholder is the other person name -->
    <string name="PaymentMessageView_you_sent_s">Испративте на %1$s</string>
    <!-- In-chat conversation message shown when another person sent a payment to you, placeholder is the other person name -->
    <string name="PaymentMessageView_s_sent_you">%1$s ви испрати</string>

    <!-- YourInformationIsPrivateBottomSheet -->
    <string name="YourInformationIsPrivateBottomSheet__your_information_is_private">Вашите податоци се приватни</string>
    <string name="YourInformationIsPrivateBottomSheet__signal_does_not_collect">Signal не ги собира ниту сочувува вашите лични податоци кога донирате.</string>
    <string name="YourInformationIsPrivateBottomSheet__we_use_stripe">Го користиме Stripe како наш платен систем за примање на вашите донации. Немаме пристап и не ги сочувуваме податоците кои им ги обезбедувате.</string>
    <string name="YourInformationIsPrivateBottomSheet__signal_does_not_and_cannot">Signal не ја поврзува и не може да ја поврзе вашата донација со вашата корисничка сметка на Signal.</string>
    <string name="YourInformationIsPrivateBottomSheet__thank_you">Ви благодариме за поддршката!</string>

    <!-- EOF -->

</resources><|MERGE_RESOLUTION|>--- conflicted
+++ resolved
@@ -1464,13 +1464,9 @@
     <!-- In-conversation update message to indicate that the current contact is sms only and will need to migrate to signal to continue the conversation in signal. -->
     <string name="MessageRecord__you_will_no_longer_be_able_to_send_sms_messages_from_signal_soon">Уште малку и повеќе нема да можете да испраќате SMS пораки од Signal. Испратете покана на %1$s за користење Signal за да продолжите со разговорот тука.</string>
     <!-- In-conversation update message to indicate that the current contact is sms only and will need to migrate to signal to continue the conversation in signal. -->
-<<<<<<< HEAD
     <string name="MessageRecord__you_can_no_longer_send_sms_messages_in_signal">Повеќе не можете да испраќате SMS пораки на Molly. Испратете покана на %1$s за користење Molly за да продолжите со разговорот тука.</string>
-=======
-    <string name="MessageRecord__you_can_no_longer_send_sms_messages_in_signal">Повеќе не можете да испраќате SMS пораки на Signal. Испратете покана на %1$s за користење Signal за да продолжите со разговорот тука.</string>
     <!-- Body for quote when message being quoted is an in-app payment message -->
     <string name="MessageRecord__payment_s">Плаќања: %1$s</string>
->>>>>>> 09afb1be
 
     <!-- MessageRequestBottomView -->
     <string name="MessageRequestBottomView_accept">Прифати</string>
@@ -2728,11 +2724,7 @@
     <string name="preferences__slow">Бавно</string>
     <string name="preferences__help">Помош</string>
     <string name="preferences__advanced">Напредно</string>
-<<<<<<< HEAD
-    <string name="preferences__donate_to_signal">Донирај на Molly</string>
-=======
-    <string name="preferences__donate_to_signal">Донирајте на Signal</string>
->>>>>>> 09afb1be
+    <string name="preferences__donate_to_signal">Донирајте на Molly</string>
     <!-- Preference label for making one-time donations to Signal -->
     <string name="preferences__one_time_donation">Еднократна донација</string>
     <string name="preferences__privacy">Приватност</string>
