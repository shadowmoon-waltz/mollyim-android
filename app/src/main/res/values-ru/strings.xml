--- conflicted
+++ resolved
@@ -827,18 +827,8 @@
   <string name="InviteActivity_cancel">Отмена</string>
   <string name="InviteActivity_sending">Отправляется…</string>
   <string name="InviteActivity_invitations_sent">Приглашения отправлены!</string>
-<<<<<<< HEAD
   <string name="InviteActivity_invite_to_signal">Пригласить в Molly</string>
-  <plurals name="InviteActivity_send_sms_to_friends">
-    <item quantity="one">ОТПРАВИТЬ SMS %d ДРУГУ</item>
-    <item quantity="few">ОТПРАВИТЬ SMS %d ДРУЗЬЯМ</item>
-    <item quantity="many">ОТПРАВИТЬ SMS %d ДРУЗЬЯМ</item>
-    <item quantity="other">ОТПРАВИТЬ SMS %d ДРУЗЬЯМ</item>
-  </plurals>
-=======
-  <string name="InviteActivity_invite_to_signal">Пригласить в Signal</string>
   <string name="InviteActivity_send_sms">Отправить SMS (%d)</string>
->>>>>>> 520fe481
   <plurals name="InviteActivity_send_sms_invites">
     <item quantity="one">Отправить %d SMS-приглашение?</item>
     <item quantity="few">Отправить %d SMS-приглашения?</item>
