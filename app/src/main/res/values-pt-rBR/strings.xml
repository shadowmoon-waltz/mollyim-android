--- conflicted
+++ resolved
@@ -102,14 +102,9 @@
 
     <!-- AttachmentManager -->
     <string name="AttachmentManager_cant_open_media_selection">Não foi possível encontrar um aplicativo para selecionar arquivos.</string>
-<<<<<<< HEAD
     <string name="AttachmentManager_signal_requires_the_external_storage_permission_in_order_to_attach_photos_videos_or_audio">O Molly precisa da permissão Armazenamento para anexar fotos, vídeos ou áudio, mas ela foi permanentemente negada. Favor ir no menu de configurações de aplicativos, selecionar \"Permissões\", e habilitar \"Armazenamento\".</string>
     <string name="AttachmentManager_signal_requires_contacts_permission_in_order_to_attach_contact_information">O Molly precisa da permissão Contatos para anexar informações de contato, mas ela foi permanentemente negada. Favor ir no menu de configurações de aplicativos, selecionar \"Permissões\", e habilitar \"Contatos\".</string>
     <string name="AttachmentManager_signal_requires_location_information_in_order_to_attach_a_location">O Molly precisa da permissão Localização para anexar uma localização, mas ela foi permanentemente negada. Favor ir no menu de configurações de aplicativos, selecionar \"Permissões\", e habilitar \"Localização\".</string>
-=======
-    <string name="AttachmentManager_signal_requires_the_external_storage_permission_in_order_to_attach_photos_videos_or_audio">O Signal precisa da permissão Armazenamento para anexar fotos, vídeos ou áudio, mas ela foi permanentemente negada. Favor ir no menu de configurações de aplicativos, selecionar \"Permissões\", e habilitar \"Armazenamento\".</string>
-    <string name="AttachmentManager_signal_requires_contacts_permission_in_order_to_attach_contact_information">O Signal precisa da permissão Contatos para anexar informações de contato, mas ela foi permanentemente negada. Favor ir no menu de configurações de aplicativos, selecionar \"Permissões\", e habilitar \"Contatos\".</string>
-    <string name="AttachmentManager_signal_requires_location_information_in_order_to_attach_a_location">O Signal precisa da permissão Localização para anexar uma localização, mas ela foi permanentemente negada. Favor ir no menu de configurações de aplicativos, selecionar \"Permissões\", e habilitar \"Localização\".</string>
     <!-- Alert dialog title to show the recipient has not activated payments -->
     <string name="AttachmentManager__not_activated_payments">%1$s hasn\'t activated Payments </string>
     <!-- Alert dialog description to send the recipient a request to activate payments -->
@@ -118,7 +113,6 @@
     <string name="AttachmentManager__send_request">Send request</string>
     <!-- Alert dialog button to cancel dialog -->
     <string name="AttachmentManager__cancel">Cancelar</string>
->>>>>>> fc3db538
 
     <!-- AttachmentUploadJob -->
     <string name="AttachmentUploadJob_uploading_media">Enviando mídia…</string>
@@ -1462,7 +1456,7 @@
     <!-- In-conversation update message to indicate that the current contact is sms only and will need to migrate to signal to continue the conversation in signal. -->
     <string name="MessageRecord__you_will_no_longer_be_able_to_send_sms_messages_from_signal_soon">Em breve, você não poderá mais enviar mensagens SMS do Signal. Convide %1$s para o Signal para salvar a conversa aqui.</string>
     <!-- In-conversation update message to indicate that the current contact is sms only and will need to migrate to signal to continue the conversation in signal. -->
-    <string name="MessageRecord__you_can_no_longer_send_sms_messages_in_signal">Você não pode mais enviar mensagens SMS no Signal. Convide %1$s para o Signal para salvar a conversa aqui.</string>
+    <string name="MessageRecord__you_can_no_longer_send_sms_messages_in_signal">Você não pode mais enviar mensagens SMS no Molly. Convide %1$s para o Molly para salvar a conversa aqui.</string>
 
     <!-- MessageRequestBottomView -->
     <string name="MessageRequestBottomView_accept">Aceitar</string>
