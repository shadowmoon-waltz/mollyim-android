--- conflicted
+++ resolved
@@ -217,23 +217,13 @@
   <string name="ConversationActivity_unable_to_record_audio">Kan ikke ta opp lyd!</string>
   <string name="ConversationActivity_you_cant_send_messages_to_this_group">Du kan ikke sende meldinger til denne gruppen fordi du ikke lenger er medlem av den.</string>
   <string name="ConversationActivity_there_is_no_app_available_to_handle_this_link_on_your_device">Du har ingen programmer på denne enheten som kan håndtere denne lenka.</string>
-<<<<<<< HEAD
-  <string name="ConversationActivity_cancel_request">Kanseller forespørsel</string>
+  <string name="ConversationActivity_cancel_request">Avbryt forespørsel</string>
   <string name="ConversationActivity_to_send_audio_messages_allow_signal_access_to_your_microphone">For å sende lydmeldinger, gi Molly tilgang til mikrofonen din.</string>
   <string name="ConversationActivity_signal_requires_the_microphone_permission_in_order_to_send_audio_messages">Molly krever tillatelse fra systemet for å kunne bruke mikrofonen, men du har valgt å avslå dette permanent. Gå til «Apper»-menyen på systemet og slå på tillatelsen «Mikrofon».</string>
-  <string name="ConversationActivity_signal_needs_the_microphone_and_camera_permissions_in_order_to_call_s">Molly krever tillatelser fra systemet for å kunne ringe 1%s, men du har valgt å avslå minst én av disse permanent. Gå til «Apper»-menyen på systemet og slå på tillatelser for «Mikrofon» og «Kamera».</string>
+  <string name="ConversationActivity_signal_needs_the_microphone_and_camera_permissions_in_order_to_call_s">Molly krever tillatelser fra systemet for å kunne ringe %s, men du har valgt å avslå minst én av disse permanent. Gå til «Apper»-menyen på systemet og slå på tillatelser for «Mikrofon» og «Kamera».</string>
   <string name="ConversationActivity_to_capture_photos_and_video_allow_signal_access_to_the_camera">Du må gi Molly «Kamera»-tillatelse på systemet for å kunne filme og ta bilder.</string>
   <string name="ConversationActivity_signal_needs_the_camera_permission_to_take_photos_or_video">Molly krever tillatelse fra systemet for å kunne ta bilder eller filme, men du har valgt å avslå dette permanent. Gå til «Apper»-menyen på systemet og slå på tillatelsen «Kamera».</string>
   <string name="ConversationActivity_signal_needs_camera_permissions_to_take_photos_or_video">Du må gi Molly «Kamera»-tillatelse på systemet for å kunne filme og ta bilder.</string>
-=======
-  <string name="ConversationActivity_cancel_request">Avbryt forespørsel</string>
-  <string name="ConversationActivity_to_send_audio_messages_allow_signal_access_to_your_microphone">For å sende lydmeldinger, gi Signal tilgang til mikrofonen din.</string>
-  <string name="ConversationActivity_signal_requires_the_microphone_permission_in_order_to_send_audio_messages">Signal krever tillatelse fra systemet for å kunne bruke mikrofonen, men du har valgt å avslå dette permanent. Gå til «Apper»-menyen på systemet og slå på tillatelsen «Mikrofon».</string>
-  <string name="ConversationActivity_signal_needs_the_microphone_and_camera_permissions_in_order_to_call_s">Signal krever tillatelser fra systemet for å kunne ringe %s, men du har valgt å avslå minst én av disse permanent. Gå til «Apper»-menyen på systemet og slå på tillatelser for «Mikrofon» og «Kamera».</string>
-  <string name="ConversationActivity_to_capture_photos_and_video_allow_signal_access_to_the_camera">Du må gi Signal «Kamera»-tillatelse på systemet for å kunne filme og ta bilder.</string>
-  <string name="ConversationActivity_signal_needs_the_camera_permission_to_take_photos_or_video">Signal krever tillatelse fra systemet for å kunne ta bilder eller filme, men du har valgt å avslå dette permanent. Gå til «Apper»-menyen på systemet og slå på tillatelsen «Kamera».</string>
-  <string name="ConversationActivity_signal_needs_camera_permissions_to_take_photos_or_video">Du må gi Signal «Kamera»-tillatelse på systemet for å kunne filme og ta bilder.</string>
->>>>>>> 0068d621
   <string name="ConversationActivity_enable_the_microphone_permission_to_capture_videos_with_sound">Aktiver mikrofonens tillatelse til å ta opp videoer med lyd.</string>
   <string name="ConversationActivity_signal_needs_the_recording_permissions_to_capture_video">Molly trenger mikrofontillatelser for å spille inn videoer, men de har blitt nektet. Vennligst fortsett til appinnstillingene, velg \"Tillatelser\" og aktiver \"Mikrofon\" og \"Kamera\".</string>
   <string name="ConversationActivity_signal_needs_recording_permissions_to_capture_video">Molly trenger mikrofontillatelser for å spille inn videoer.</string>
@@ -609,11 +599,7 @@
     <item quantity="one">Vil du sende %d SMS-invitasjon?</item>
     <item quantity="other">Vil du sende %d SMS-invitasjoner?</item>
   </plurals>
-<<<<<<< HEAD
-  <string name="InviteActivity_lets_switch_to_signal">La oss bytte til Molly. %1$s</string>
-=======
-  <string name="InviteActivity_lets_switch_to_signal">La oss bytte til Signal: %1$s</string>
->>>>>>> 0068d621
+  <string name="InviteActivity_lets_switch_to_signal">La oss bytte til Molly: %1$s</string>
   <string name="InviteActivity_no_app_to_share_to">Det ser ut som at du ikke har noen programmer å dele denne informasjonen med.</string>
   <string name="InviteActivity_friends_dont_let_friends_text_unencrypted">Venner bør ikke prate ukryptert over nettet.</string>
   <!--Job-->
