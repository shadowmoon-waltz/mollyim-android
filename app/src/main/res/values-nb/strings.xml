<?xml version='1.0' encoding='UTF-8'?>
<resources>
  <string name="yes">Ja</string>
  <string name="no">Nei</string>
  <string name="delete">Slett</string>
  <string name="please_wait">Vennligst vent…</string>
  <string name="save">Lagre</string>
  <string name="note_to_self">Notat til meg selv</string>
  <!--AbstractNotificationBuilder-->
  <string name="AbstractNotificationBuilder_new_message">Ny melding</string>
  <!--AlbumThumbnailView-->
  <!--ApplicationMigrationActivity-->
  <string name="ApplicationMigrationActivity__signal_is_updating">Molly oppdateres…</string>
  <!--ApplicationPreferencesActivity-->
  <string name="ApplicationPreferencesActivity_currently_s">Gjeldende: %s</string>
  <string name="ApplicationPreferenceActivity_you_havent_set_a_passphrase_yet">Du har ikke angitt en passordfrase ennå!</string>
  <string name="ApplicationPreferencesActivity_disable_passphrase">Deaktiver passordfrase?</string>
  <string name="ApplicationPreferencesActivity_this_will_permanently_unlock_signal_and_message_notifications">Dette vil låse opp Molly og meldingsvarsler permanent.</string>
  <string name="ApplicationPreferencesActivity_disable">Deaktiver</string>
  <string name="ApplicationPreferencesActivity_unregistering">Avregistrerer</string>
  <string name="ApplicationPreferencesActivity_unregistering_from_signal_messages_and_calls">Avregistrerer fra Molly-meldinger og -samtaler…</string>
  <string name="ApplicationPreferencesActivity_disable_signal_messages_and_calls">Deaktiver Molly-meldinger og -samtaler?</string>
  <string name="ApplicationPreferencesActivity_disable_signal_messages_and_calls_by_unregistering">Deaktiver Molly-meldinger og -samtaler ved å registrere deg fra serveren. Du må registrere ditt telefonnummer på nytt for å bruke dem igjen i fremtiden.</string>
  <string name="ApplicationPreferencesActivity_error_connecting_to_server">Feil ved tilkobling til server!</string>
  <string name="ApplicationPreferencesActivity_sms_enabled">SMS Aktivert</string>
  <string name="ApplicationPreferencesActivity_touch_to_change_your_default_sms_app">Trykk for å endre standard SMS-appen din</string>
  <string name="ApplicationPreferencesActivity_sms_disabled">SMS Deaktivert</string>
  <string name="ApplicationPreferencesActivity_touch_to_make_signal_your_default_sms_app">Trykk for å gjøre Signal til din standard SMS-app</string>
  <string name="ApplicationPreferencesActivity_on">på</string>
  <string name="ApplicationPreferencesActivity_On">På</string>
  <string name="ApplicationPreferencesActivity_off">av</string>
  <string name="ApplicationPreferencesActivity_Off">Av</string>
  <string name="ApplicationPreferencesActivity_sms_mms_summary">SMS %1$s, MMS %2$s</string>
  <string name="ApplicationPreferencesActivity_privacy_summary">Skjermlås %1$s, Registreringslås %2$s</string>
  <string name="ApplicationPreferencesActivity_appearance_summary">Tema %1$s, Språk %2$s</string>
  <string name="ApplicationPreferencesActivity_pins_are_required_for_registration_lock">PIN-koder er påkrevet for registreringslås. For å deaktivere PIN-koder, vær vennlig å deaktivere registreringslås.</string>
  <string name="ApplicationPreferencesActivity_pin_created">PIN laget.</string>
  <string name="ApplicationPreferencesActivity_pin_disabled">PIN-kode deaktivert.</string>
  <string name="ApplicationPreferencesActivity_hide">Skjul</string>
  <string name="ApplicationPreferencesActivity_hide_reminder">Skjul påminnelse?</string>
  <string name="ApplicationPreferencesActivity_before_you_can_disable_your_pin">Før du kan deaktivere PIN-koden din, må du registrere betalingsgjenopprettingsfrasen for å sikre at du kan gjenopprette betalingskontoen din.</string>
  <!--AppProtectionPreferenceFragment-->
  <plurals name="AppProtectionPreferenceFragment_minutes">
    <item quantity="one">%d minutt</item>
    <item quantity="other">%d minutter</item>
  </plurals>
  <!--DraftDatabase-->
  <string name="DraftDatabase_Draft_image_snippet">(bilde)</string>
  <string name="DraftDatabase_Draft_audio_snippet">(lyd)</string>
  <string name="DraftDatabase_Draft_video_snippet">(video)</string>
  <string name="DraftDatabase_Draft_location_snippet">(sted)</string>
  <string name="DraftDatabase_Draft_quote_snippet">(svar)</string>
  <!--AttachmentKeyboard-->
  <string name="AttachmentKeyboard_gallery">Galleri</string>
  <string name="AttachmentKeyboard_file">Fil</string>
  <string name="AttachmentKeyboard_contact">Kontakt</string>
  <string name="AttachmentKeyboard_location">Posisjon</string>
  <string name="AttachmentKeyboard_Signal_needs_permission_to_show_your_photos_and_videos">Molly trenger tillatelse til å vise bildene og videoene dine.</string>
  <string name="AttachmentKeyboard_give_access">Gi tilgang</string>
  <string name="AttachmentKeyboard_payment">Betaling</string>
  <!--AttachmentManager-->
  <string name="AttachmentManager_cant_open_media_selection">Finner ikke en app for å velge medier.</string>
  <string name="AttachmentManager_signal_requires_the_external_storage_permission_in_order_to_attach_photos_videos_or_audio">Molly krever tillatelse fra systemet for å kunne legge til bilder, videoer eller lyd, men du har valgt å avslå dette permanent. Gå til «Apper»-menyen på systemet og slå på tillatelsen «Lagring».</string>
  <string name="AttachmentManager_signal_requires_contacts_permission_in_order_to_attach_contact_information">Molly krever tillatelse fra systemet for å kunne legge til kontaktinformasjon, men du har valgt å avslå dette permanent. Gå til «Apper»-menyen på systemet og slå på tillatelsen «Kontakter».</string>
  <string name="AttachmentManager_signal_requires_location_information_in_order_to_attach_a_location">Molly krever tillatelse fra systemet for å kunne legge til posisjonsdata, men du har valgt å avslå dette permanent. Gå til «Apper»-menyen på systemet og slå på tillatelsen «Posisjon».</string>
  <!--AttachmentUploadJob-->
  <string name="AttachmentUploadJob_uploading_media">Laster opp medier…</string>
  <string name="AttachmentUploadJob_compressing_video_start">Komprimerer video…</string>
  <!--BackgroundMessageRetriever-->
  <string name="BackgroundMessageRetriever_checking_for_messages">Ser etter meldinger…</string>
  <!--BlockedUsersActivity-->
  <string name="BlockedUsersActivity__blocked_users">Blokkerte brukere</string>
  <string name="BlockedUsersActivity__add_blocked_user">Legg til blokkert bruker</string>
  <string name="BlockedUsersActivity__blocked_users_will">Blokkerte brukere kan ikke ringe eller sende deg meldinger.</string>
  <string name="BlockedUsersActivity__no_blocked_users">Ingen blokkerte brukere</string>
  <string name="BlockedUsersActivity__block_user">Blokker bruker?</string>
  <string name="BlockedUserActivity__s_will_not_be_able_to">\"%1$s\" vil ikke kunne ringe deg eller sende deg meldinger.</string>
  <string name="BlockedUsersActivity__block">Blokker</string>
  <string name="BlockedUsersActivity__unblock_user">Fjern blokkering av bruker?</string>
  <string name="BlockedUsersActivity__do_you_want_to_unblock_s">Ønsker du å fjerne blokkeringen av \"%1$s\"?</string>
  <string name="BlockedUsersActivity__unblock">Skru av blokkering</string>
  <!--BlockUnblockDialog-->
  <string name="BlockUnblockDialog_block_and_leave_s">Blokker og forlat %1$s?</string>
  <string name="BlockUnblockDialog_block_s">Blokker %1$s?</string>
  <string name="BlockUnblockDialog_you_will_no_longer_receive_messages_or_updates">Du vil ikke lenger motta meldinger eller oppdateringer fra denne gruppen, og medlemmene vil ikke kunne legge deg til denne gruppen igjen.</string>
  <string name="BlockUnblockDialog_group_members_wont_be_able_to_add_you">Gruppens medlemmer vil ikke kunne legge deg til denne gruppen igjen.</string>
  <string name="BlockUnblockDialog_group_members_will_be_able_to_add_you">Gruppemedlemmer kan legge deg til denne gruppen igjen.</string>
  <!--Text that is shown when unblocking a Signal contact-->
  <string name="BlockUnblockDialog_you_will_be_able_to_call_and_message_each_other">Du vil være i stand til å sende meldinger og ringe hverandre og navn og bilde ditt vil bli delt med dem.</string>
  <!--Text that is shown when unblocking an SMS contact-->
  <string name="BlockUnblockDialog_blocked_people_wont_be_able_to_call_you_or_send_you_messages">Blokkerte personer vil ikke kunne ringe deg eller sende deg meldinger.</string>
  <!--Message shown on block dialog when blocking the Signal release notes recipient-->
  <!--Message shown on unblock dialog when unblocking the Signal release notes recipient-->
  <string name="BlockUnblockDialog_unblock_s">avblokker %1$s?</string>
  <string name="BlockUnblockDialog_block">Blokker</string>
  <string name="BlockUnblockDialog_block_and_leave">Blokker og forlat</string>
  <string name="BlockUnblockDialog_report_spam_and_block">Rapporter søppelpost og blokkér.</string>
  <!--BucketedThreadMedia-->
  <string name="BucketedThreadMedia_Today">I dag</string>
  <string name="BucketedThreadMedia_Yesterday">I går</string>
  <string name="BucketedThreadMedia_This_week">Denne uken</string>
  <string name="BucketedThreadMedia_This_month">Denne måneden</string>
  <string name="BucketedThreadMedia_Large">Stor</string>
  <string name="BucketedThreadMedia_Medium">Medium</string>
  <string name="BucketedThreadMedia_Small">Liten</string>
  <!--CameraXFragment-->
  <string name="CameraXFragment_tap_for_photo_hold_for_video">Trykk for foto, hold for video</string>
  <string name="CameraXFragment_capture_description">Ta bilde</string>
  <string name="CameraXFragment_change_camera_description">Bytt kamera</string>
  <string name="CameraXFragment_open_gallery_description">Åpne galleri</string>
  <!--CameraContacts-->
  <string name="CameraContacts_recent_contacts">Nylige kontakter</string>
  <string name="CameraContacts_signal_contacts">Signal-kontakter</string>
  <string name="CameraContacts_signal_groups">Signal grupper</string>
  <string name="CameraContacts_you_can_share_with_a_maximum_of_n_conversations">Du kan dele med maksimalt %d samtaler.</string>
  <string name="CameraContacts_select_signal_recipients">Velg Signal mottakere</string>
  <string name="CameraContacts_no_signal_contacts">Ingen Signal-kontakter</string>
  <string name="CameraContacts_you_can_only_use_the_camera_button">Du kan bare bruke kameraknappen til å sende bilder til Signal-kontakter.</string>
  <string name="CameraContacts_cant_find_who_youre_looking_for">Finner du ikke den du leter etter?</string>
  <string name="CameraContacts_invite_a_contact_to_join_signal">Inviter en kontakt for å bli med i Molly</string>
  <string name="CameraContacts__menu_search">Søk</string>
  <!--Censorship Circumvention Megaphone-->
  <!--Title for an alert that shows at the bottom of the chat list letting people know that circumvention is no longer needed-->
  <!--Body for an alert that shows at the bottom of the chat list letting people know that circumvention is no longer needed-->
  <!--Action to prompt the user to disable circumvention since it is no longer needed-->
  <string name="CensorshipCircumventionMegaphone_turn_off">Skru av</string>
  <!--Action to prompt the user to dismiss the alert at the bottom of the chat list-->
  <string name="CensorshipCircumventionMegaphone_no_thanks">Nei takk</string>
  <!--ClearProfileActivity-->
  <string name="ClearProfileActivity_remove">Fjern</string>
  <string name="ClearProfileActivity_remove_profile_photo">Vil du fjerne profilbildet?</string>
  <string name="ClearProfileActivity_remove_group_photo">Fjern gruppebilde?</string>
  <!--ClientDeprecatedActivity-->
  <string name="ClientDeprecatedActivity_update_signal">Oppdater Molly</string>
  <string name="ClientDeprecatedActivity_this_version_of_the_app_is_no_longer_supported">Denne versjonen av appen støttes ikke lenger. For å fortsette å sende og motta meldinger, oppdater til den nyeste versjonen.</string>
  <string name="ClientDeprecatedActivity_update">Oppdater</string>
  <string name="ClientDeprecatedActivity_dont_update">Ikke oppdater</string>
  <string name="ClientDeprecatedActivity_warning">Advarsel</string>
  <string name="ClientDeprecatedActivity_your_version_of_signal_has_expired_you_can_view_your_message_history">Versjonen din av Signal er utløpt. Du kan se meldingsloggen din, men du kan ikke sende eller motta meldinger før du oppdaterer.</string>
  <!--CommunicationActions-->
  <string name="CommunicationActions_no_browser_found">Ingen nettleser funnet.</string>
  <string name="CommunicationActions_send_email">Send e-post</string>
  <string name="CommunicationActions_a_cellular_call_is_already_in_progress">En mobilanrop er allerede i gang.</string>
  <string name="CommunicationActions_start_voice_call">Vil du starte taleanrop?</string>
  <string name="CommunicationActions_cancel">Avbryt</string>
  <string name="CommunicationActions_call">Ring</string>
  <string name="CommunicationActions_insecure_call">Usikker samtale</string>
  <string name="CommunicationActions_carrier_charges_may_apply">Avgifter fra teleoportører kan muligens komme i tillegg. Nummeret du ringer er ikke registrert hos Signal. Denne samtalen blir plassert via din mobiloperatør, ikke over internett.</string>
  <!--ConfirmIdentityDialog-->
  <string name="ConfirmIdentityDialog_your_safety_number_with_s_has_changed">Sikkerhetsnummeret ditt med %1$s er endret. Dette kan enten bety at noen prøver å fange opp kommunikasjonen din, eller at %2$s har installert Signal på nytt.</string>
  <string name="ConfirmIdentityDialog_you_may_wish_to_verify_your_safety_number_with_this_contact">Du bør kontrollere sikkerhetsnumrene dine mot denne kontakten.</string>
  <string name="ConfirmIdentityDialog_accept">Godta</string>
  <!--ContactsCursorLoader-->
  <string name="ContactsCursorLoader_recent_chats">Nylige samtaler</string>
  <string name="ContactsCursorLoader_contacts">Kontakter</string>
  <string name="ContactsCursorLoader_groups">Grupper</string>
  <string name="ContactsCursorLoader_phone_number_search">Telefonnummer søk</string>
  <string name="ContactsCursorLoader_username_search">Brukernavn søk</string>
  <!--Label for my stories when selecting who to send media to-->
  <!--Action for creating a new story-->
  <!--ContactsDatabase-->
  <string name="ContactsDatabase_message_s">Melding %s</string>
  <string name="ContactsDatabase_signal_call_s">Signal-anrop %s</string>
  <!--ContactNameEditActivity-->
  <string name="ContactNameEditActivity_given_name">Fornavn</string>
  <string name="ContactNameEditActivity_family_name">Etternavn</string>
  <string name="ContactNameEditActivity_prefix">Prefiks</string>
  <string name="ContactNameEditActivity_suffix">Suffiks</string>
  <string name="ContactNameEditActivity_middle_name">Mellomnavn</string>
  <!--ContactShareEditActivity-->
  <string name="ContactShareEditActivity_type_home">Hjem</string>
  <string name="ContactShareEditActivity_type_mobile">Mobil</string>
  <string name="ContactShareEditActivity_type_work">Jobb</string>
  <string name="ContactShareEditActivity_type_missing">Annet</string>
  <string name="ContactShareEditActivity_invalid_contact">Den valgte kontakten var ugyldig</string>
  <!--ConversationItem-->
  <string name="ConversationItem_error_not_sent_tap_for_details">Ikke sendt, trykk for detaljer</string>
  <string name="ConversationItem_error_partially_not_delivered">Delvis sendt, trykk for detaljer</string>
  <string name="ConversationItem_error_network_not_delivered">Sending feilet</string>
  <string name="ConversationItem_received_key_exchange_message_tap_to_process">Melding for nøkkelutveksling mottatt. Trykk for å behandle.</string>
  <string name="ConversationItem_group_action_left">%1$s har forlatt gruppen.</string>
  <string name="ConversationItem_send_paused">Satt på pause</string>
  <string name="ConversationItem_click_to_approve_unencrypted">Sending mislyktes, trykk for usikret reserveløsning</string>
  <string name="ConversationItem_click_to_approve_unencrypted_sms_dialog_title">Vil du bruke ukryptert SMS som reserveløsning?</string>
  <string name="ConversationItem_click_to_approve_unencrypted_mms_dialog_title">Vil du bruke ukryptert MMS som reserveløsning?</string>
  <string name="ConversationItem_click_to_approve_unencrypted_dialog_message">Denne meldingen blir <b>ikke</b> kryptert, fordi mottakeren ikke lenger er en Signal bruker.\n\nVil du sende den ukryptert?</string>
  <string name="ConversationItem_unable_to_open_media">Fant ingen programmer som kan åpne dette innholdet.</string>
  <string name="ConversationItem_copied_text">Kopiert %s</string>
  <string name="ConversationItem_from_s">fra %s</string>
  <string name="ConversationItem_to_s">til %s</string>
  <string name="ConversationItem_read_more">  Les Mer</string>
  <string name="ConversationItem_download_more">  Last ned mer</string>
  <string name="ConversationItem_pending">  Venter</string>
  <string name="ConversationItem_this_message_was_deleted">Denne meldingen ble slettet.</string>
  <string name="ConversationItem_you_deleted_this_message">Du slettet denne meldingen.</string>
  <!--ConversationActivity-->
  <string name="ConversationActivity_add_attachment">Legg til vedlegg</string>
  <string name="ConversationActivity_select_contact_info">Velg kontaktinformasjon</string>
  <string name="ConversationActivity_compose_message">Skriv melding</string>
  <string name="ConversationActivity_sorry_there_was_an_error_setting_your_attachment">Beklager, det oppstod en feil under vedlegging av filen.</string>
  <string name="ConversationActivity_recipient_is_not_a_valid_sms_or_email_address_exclamation">Mottaker er ikke et gyldig nummer eller e-post-adresse.</string>
  <string name="ConversationActivity_message_is_empty_exclamation">Meldingen er tom!</string>
  <string name="ConversationActivity_group_members">Gruppemedlemmer</string>
  <string name="ConversationActivity__tap_here_to_start_a_group_call">Trykk her for å gjøre et gruppeanrop</string>
  <string name="ConversationActivity_invalid_recipient">Ugyldig mottaker.</string>
  <string name="ConversationActivity_added_to_home_screen">Lagt til startskjermen</string>
  <string name="ConversationActivity_calls_not_supported">Samtaler støttes ikke</string>
  <string name="ConversationActivity_this_device_does_not_appear_to_support_dial_actions">Denne enheten ser ikke ut til å støtte oppringing.</string>
  <string name="ConversationActivity_transport_insecure_sms">Usikker SMS</string>
  <string name="ConversationActivity_transport_insecure_mms">Usikker MMS</string>
  <string name="ConversationActivity_transport_signal">Signal</string>
  <string name="ConversationActivity_lets_switch_to_signal">La oss bytte til Molly %1$s</string>
  <string name="ConversationActivity_specify_recipient">Velg en kontakt</string>
  <string name="ConversationActivity_unblock">Fjern blokkering</string>
  <string name="ConversationActivity_attachment_exceeds_size_limits">Vedlegg overskrider maksimal størrelsesgrense for gjeldende meldingstype.</string>
  <string name="ConversationActivity_unable_to_record_audio">Kan ikke ta opp lyd!</string>
  <string name="ConversationActivity_you_cant_send_messages_to_this_group">Du kan ikke sende meldinger til denne gruppen fordi du ikke lenger er medlem av den.</string>
  <string name="ConversationActivity_only_s_can_send_messages">Kun %1$s kan sende meldinger.</string>
  <string name="ConversationActivity_cant_start_group_call">Kan ikke starte gruppeanrop</string>
  <string name="ConversationActivity_only_admins_of_this_group_can_start_a_call">Bare administratorer for denne gruppen kan starte en samtale.</string>
  <string name="ConversationActivity_there_is_no_app_available_to_handle_this_link_on_your_device">Du har ingen programmer på denne enheten som kan håndtere denne lenka.</string>
  <string name="ConversationActivity_your_request_to_join_has_been_sent_to_the_group_admin">Din forespørsel om å bli med har blitt sendt til gruppeadministratoren. Du vil bli varslet når de tar aksjon.</string>
  <string name="ConversationActivity_cancel_request">Avbryt forespørsel</string>
  <string name="ConversationActivity_to_send_audio_messages_allow_signal_access_to_your_microphone">For å sende lydmeldinger, gi Molly tilgang til mikrofonen din.</string>
  <string name="ConversationActivity_signal_requires_the_microphone_permission_in_order_to_send_audio_messages">Molly krever tillatelse fra systemet for å kunne bruke mikrofonen, men du har valgt å avslå dette permanent. Gå til «Apper»-menyen på systemet og slå på tillatelsen «Mikrofon».</string>
  <string name="ConversationActivity_signal_needs_the_microphone_and_camera_permissions_in_order_to_call_s">Molly krever tillatelser fra systemet for å kunne ringe %s, men du har valgt å avslå minst én av disse permanent. Gå til «Apper»-menyen på systemet og slå på tillatelser for «Mikrofon» og «Kamera».</string>
  <string name="ConversationActivity_to_capture_photos_and_video_allow_signal_access_to_the_camera">Du må gi Molly «Kamera»-tillatelse på systemet for å kunne filme og ta bilder.</string>
  <string name="ConversationActivity_signal_needs_the_camera_permission_to_take_photos_or_video">Molly krever tillatelse fra systemet for å kunne ta bilder eller filme, men du har valgt å avslå dette permanent. Gå til «Apper»-menyen på systemet og slå på tillatelsen «Kamera».</string>
  <string name="ConversationActivity_signal_needs_camera_permissions_to_take_photos_or_video">Du må gi Molly «Kamera»-tillatelse på systemet for å kunne filme og ta bilder.</string>
  <string name="ConversationActivity_enable_the_microphone_permission_to_capture_videos_with_sound">Aktiver mikrofonens tillatelse til å ta opp videoer med lyd.</string>
  <string name="ConversationActivity_signal_needs_the_recording_permissions_to_capture_video">Molly trenger mikrofontillatelser for å spille inn videoer, men de har blitt nektet. Vennligst fortsett til appinnstillingene, velg \"Tillatelser\" og aktiver \"Mikrofon\" og \"Kamera\".</string>
  <string name="ConversationActivity_signal_needs_recording_permissions_to_capture_video">Molly trenger mikrofontillatelser for å spille inn videoer.</string>
  <string name="ConversationActivity_quoted_contact_message">%1$s %2$s</string>
  <string name="ConversationActivity_signal_cannot_sent_sms_mms_messages_because_it_is_not_your_default_sms_app">Signal kan ikke sende SMS/MMS-meldinger fordi det ikke er din standard SMS-app. Vil du endre dette i Android-innstillingene dine?</string>
  <string name="ConversationActivity_yes">Ja</string>
  <string name="ConversationActivity_no">Nei</string>
  <string name="ConversationActivity_search_position">%1$d av %2$d</string>
  <string name="ConversationActivity_no_results">Ingen treff</string>
  <string name="ConversationActivity_sticker_pack_installed">Klistremerkepakke installert</string>
  <string name="ConversationActivity_new_say_it_with_stickers">Ny! Si det med klistremerker</string>
  <string name="ConversationActivity_cancel">Avbryt</string>
  <string name="ConversationActivity_delete_conversation">Vil du slette samtalen?</string>
  <string name="ConversationActivity_delete_and_leave_group">Slette og forlate gruppen?</string>
  <string name="ConversationActivity_this_conversation_will_be_deleted_from_all_of_your_devices">Denne samtalen vil slettes fra alle enhetene dine.</string>
  <string name="ConversationActivity_you_will_leave_this_group_and_it_will_be_deleted_from_all_of_your_devices">Du vil forlate denne gruppen, og den blir slettet fra alle enhetene dine.</string>
  <string name="ConversationActivity_delete">Slett</string>
  <string name="ConversationActivity_delete_and_leave">Slett og forlat</string>
  <string name="ConversationActivity__to_call_s_signal_needs_access_to_your_microphone">Molly trenger tilgang til mikrofonen din for å ringe %1$s</string>
  <string name="ConversationActivity__more_options_now_in_group_settings">Flere valg er nå tilgjengelig i \"Gruppeinnstillinger\".</string>
  <string name="ConversationActivity_join">Bli med</string>
  <string name="ConversationActivity_full">Full</string>
  <string name="ConversationActivity_error_sending_media">Kunne ikke sende media</string>
  <string name="ConversationActivity__reported_as_spam_and_blocked">Rapportert som søppelpost og blokkért.</string>
  <!--ConversationAdapter-->
  <plurals name="ConversationAdapter_n_unread_messages">
    <item quantity="one">%d ulest melding</item>
    <item quantity="other">%d uleste meldinger</item>
  </plurals>
  <!--ConversationFragment-->
  <plurals name="ConversationFragment_delete_selected_messages">
    <item quantity="one">Vil du slette valgt melding?</item>
    <item quantity="other">Vil du slette valgte meldinger?</item>
  </plurals>
  <string name="ConversationFragment_save_to_sd_card">Vil du lagre på enheten?</string>
  <plurals name="ConversationFragment_saving_n_media_to_storage_warning">
    <item quantity="one">Hvis du lagrer dette mediet på enheten som vanlig fil, kan andre programmer få tilgang til det.\n\nEr du sikker på at du vil fortsette?</item>
    <item quantity="other">Hvis du lagrer disse %1$d mediene på enheten som vanlige filer, kan andre programmer få tilgang til dem.\n\nEr du sikker på at du vil fortsette?</item>
  </plurals>
  <plurals name="ConversationFragment_error_while_saving_attachments_to_sd_card">
    <item quantity="one">Det oppstod en feil under lagring av vedlegg som vanlig fil.</item>
    <item quantity="other">Det oppstod en feil under lagring av vedlegg som vanlige filer.</item>
  </plurals>
  <string name="ConversationFragment_unable_to_write_to_sd_card_exclamation">Klarte ikke å skrive til enhetslager.</string>
  <plurals name="ConversationFragment_saving_n_attachments">
    <item quantity="one">Lagrer vedlegg</item>
    <item quantity="other">Lagrer %1$d vedlegg</item>
  </plurals>
  <plurals name="ConversationFragment_saving_n_attachments_to_sd_card">
    <item quantity="one">Lagrer vedlegg på enhetslager …</item>
    <item quantity="other">Lagrer %1$d vedlegg på enhetslager …</item>
  </plurals>
  <string name="ConversationFragment_pending">Venter…</string>
  <string name="ConversationFragment_push">Data (Signal)</string>
  <string name="ConversationFragment_mms">MMS</string>
  <string name="ConversationFragment_sms">SMS</string>
  <string name="ConversationFragment_deleting">Sletter</string>
  <string name="ConversationFragment_deleting_messages">Sletter meldinger…</string>
  <string name="ConversationFragment_delete_for_me">Slett for meg</string>
  <string name="ConversationFragment_delete_for_everyone">Slett for alle</string>
  <string name="ConversationFragment_this_message_will_be_deleted_for_everyone_in_the_conversation">Denne meldingen vil bli slettet for alle i samtalen dersom de er på en nylig versjon av Signal. De vil kunne se at du har slettet en samtale.</string>
  <string name="ConversationFragment_quoted_message_not_found">Opprinnelig melding ikke funnet</string>
  <string name="ConversationFragment_quoted_message_no_longer_available">Opprinnelig melding er ikke lenger tilgjengelig</string>
  <string name="ConversationFragment_failed_to_open_message">Kunne ikke åpne meldingen</string>
  <string name="ConversationFragment_you_can_swipe_to_the_right_reply">Du kan sveipe til høyre på meldinger for å svare raskt</string>
  <string name="ConversationFragment_you_can_swipe_to_the_left_reply">Du kan sveipe til venstre på meldinger for å svare raskt</string>
  <string name="ConversationFragment_outgoing_view_once_media_files_are_automatically_removed">Utgående visningsmediefiler blir automatisk fjernet etter at de er sendt</string>
  <string name="ConversationFragment_you_already_viewed_this_message">Du har allerede sett denne meldingen</string>
  <string name="ConversationFragment__you_can_add_notes_for_yourself_in_this_conversation">Du kan legge til notater for deg selv i denne samtalen. Hvis kontoen din har koblede enheter, blir nye notater synkronisert.</string>
  <string name="ConversationFragment__d_group_members_have_the_same_name">%1$d gruppemedlemmer har samme navn.</string>
  <string name="ConversationFragment__tap_to_review">Trykk for å gå gjennom</string>
  <string name="ConversationFragment__review_requests_carefully">Gjennomgå forespørsler nøye</string>
  <string name="ConversationFragment__signal_found_another_contact_with_the_same_name">Molly fant en annen kontakt med samme navn.</string>
  <string name="ConversationFragment_contact_us">Kontakt oss</string>
  <string name="ConversationFragment_verify">Bekreft</string>
  <string name="ConversationFragment_not_now">Ikke nå</string>
  <string name="ConversationFragment_your_safety_number_with_s_changed">Sikkerhetsnummeret for %s har endret seg</string>
  <string name="ConversationFragment_your_safety_number_with_s_changed_likey_because_they_reinstalled_signal">Sikkerhetsnummeret for %s har endret seg, sannsynligvis fordi de har installert Signal på nytt eller byttet enhet. Trykk Bekreft for å bekrefte det nye sikkerhetsnummeret. Dette er valgfritt.</string>
  <!--Message shown to indicate which notification profile is on/active-->
  <!--Dialog title for block group link join requests-->
  <!--Dialog message for block group link join requests-->
  <!--Dialog confirm block request button-->
  <!--Dialog cancel block request button-->
  <string name="ConversationFragment__cancel">Avbryt</string>
  <!--Message shown after successfully blocking join requests for a user-->
  <string name="ConversationFragment__blocked">Blokkert</string>
  <plurals name="ConversationListFragment_delete_selected_conversations">
    <item quantity="one">Vil du slette valgt samtale?</item>
    <item quantity="other">Vil du slette valgte samtaler?</item>
  </plurals>
  <plurals name="ConversationListFragment_this_will_permanently_delete_all_n_selected_conversations">
    <item quantity="one">Dette vil slette den valgte samtalen permanent.</item>
    <item quantity="other">Dette vil permanent slette alle %1$d valgte samtaler.</item>
  </plurals>
  <string name="ConversationListFragment_deleting">Sletter</string>
  <string name="ConversationListFragment_deleting_selected_conversations">Sletter valgte samtaler…</string>
  <plurals name="ConversationListFragment_conversations_archived">
    <item quantity="one">Samtale arkivert</item>
    <item quantity="other">%d samtaler arkivert</item>
  </plurals>
  <string name="ConversationListFragment_undo">ANGRE</string>
  <plurals name="ConversationListFragment_moved_conversations_to_inbox">
    <item quantity="one">Flyttet samtalen til innboks</item>
    <item quantity="other">Flyttet %d samtaler til innboks</item>
  </plurals>
  <string name="ConversationListFragment_select">Velg</string>
  <plurals name="ConversationListFragment_delete_plural">
    <item quantity="one">Slett</item>
    <item quantity="other">Slett</item>
  </plurals>
  <string name="ConversationListFragment_select_all">Velg alle</string>
  <!--Show in conversation list overflow menu to open selection bottom sheet-->
  <!--Tooltip shown after you have created your first notification profile-->
  <!--Message shown in top toast to indicate the named profile is on-->
  <!--ConversationListItem-->
  <string name="ConversationListItem_key_exchange_message">Nøkkelutveksling</string>
  <!--ConversationListItemAction-->
  <string name="ConversationListItemAction_archived_conversations_d">Arkiverte samtaler (%d)</string>
  <!--ConversationTitleView-->
  <string name="ConversationTitleView_verified">Verifisert</string>
  <string name="ConversationTitleView_you">Deg</string>
  <!--ConversationTypingView-->
  <string name="ConversationTypingView__plus_d">+%1$d</string>
  <!--CreateGroupActivity-->
  <!--CreateProfileActivity-->
  <string name="CreateProfileActivity__profile">Profil</string>
  <string name="CreateProfileActivity_error_setting_profile_photo">Feil ved lagring av profilbilde</string>
  <string name="CreateProfileActivity_problem_setting_profile">Feil ved lagring av profil</string>
  <string name="CreateProfileActivity_set_up_your_profile">Sett opp din profil</string>
  <string name="CreateProfileActivity_signal_profiles_are_end_to_end_encrypted">Profilen din er ende-til-ende kryptert. Den, og endringene som gjøres, vil være søkbar for kontaktene dine, når du starter eller godtar nye samtaler, og når du blir medlem av nye grupper.</string>
  <string name="CreateProfileActivity_set_avatar_description">Sett avatar</string>
  <!--ChooseBackupFragment-->
  <string name="ChooseBackupFragment__restore_from_backup">Vil du gjenopprette fra sikkerhetskopi?</string>
  <string name="ChooseBackupFragment__restore_your_messages_and_media">Gjenopprett meldinger og medier fra en lokal sikkerhetskopi. Du får ingen flere muligheter til å gjøre dette senere.</string>
  <string name="ChooseBackupFragment__icon_content_description">Gjenopprettings-ikon</string>
  <string name="ChooseBackupFragment__choose_backup">Velg sikkerhetskopi</string>
  <string name="ChooseBackupFragment__learn_more">Lær mer</string>
  <!--RestoreBackupFragment-->
  <string name="RestoreBackupFragment__restore_complete">Gjenoppretting er utført</string>
  <string name="RestoreBackupFragment__to_continue_using_backups_please_choose_a_folder">For å fortsette med sikkerhetskopier, velg en mappe. Nye sikkerhetskopier vil bli lagret i den. </string>
  <string name="RestoreBackupFragment__choose_folder">Velg mappe</string>
  <string name="RestoreBackupFragment__not_now">Ikke nå</string>
  <!--Couldn\'t find the selected backup-->
  <!--Couldn\'t read the selected backup-->
  <!--Backup has an unsupported file extension-->
  <!--BackupsPreferenceFragment-->
  <string name="BackupsPreferenceFragment__chat_backups">Sikkerhetskopi av samtaler</string>
  <string name="BackupsPreferenceFragment__backups_are_encrypted_with_a_passphrase">Sikkerhetskopier krypteres med en passordfrase og lagres på enheten din.</string>
  <string name="BackupsPreferenceFragment__create_backup">Lag sikkerhetskopi</string>
  <string name="BackupsPreferenceFragment__last_backup">Siste sikkerhetskopi: %1$s</string>
  <string name="BackupsPreferenceFragment__backup_folder">Mappe for sikkerhetskopi</string>
  <string name="BackupsPreferenceFragment__verify_backup_passphrase">Bekreft passordfrasen for sikkerhetskopi</string>
  <string name="BackupsPreferenceFragment__test_your_backup_passphrase">Test passordfrasen din og bekreft at den stemmer overens</string>
  <string name="BackupsPreferenceFragment__turn_on">Slå på</string>
  <string name="BackupsPreferenceFragment__turn_off">Skru av</string>
  <string name="BackupsPreferenceFragment__to_restore_a_backup">For å gjenopprette fra en sikkerhetskopi, installer en ny kopi av Molly. Åpne appen og trykk \"Gjenopprett fra sikkerhetskopi\", og finn så frem til en sikkerhetskopifil. %1$s</string>
  <string name="BackupsPreferenceFragment__learn_more">Lær mer</string>
  <string name="BackupsPreferenceFragment__in_progress">Under behandling…</string>
  <string name="BackupsPreferenceFragment__d_so_far">%1$d så langt…</string>
  <!--Show percentage of completion of backup-->
  <string name="BackupsPreferenceFragment_signal_requires_external_storage_permission_in_order_to_create_backups">Molly krever tillatelse fra systemet for å kunne lagre sikkerhetskopier, men du har valgt å avslå dette permanent. Gå til «Apper»-menyen på systemet og slå på tillatelsen «Lagring».</string>
  <!--CustomDefaultPreference-->
  <string name="CustomDefaultPreference_using_custom">Bruker selvvalgt: %s</string>
  <string name="CustomDefaultPreference_using_default">Bruker forvalgt: %s</string>
  <string name="CustomDefaultPreference_none">Ingen</string>
  <!--AvatarSelectionBottomSheetDialogFragment-->
  <string name="AvatarSelectionBottomSheetDialogFragment__choose_photo">Velg bilde</string>
  <string name="AvatarSelectionBottomSheetDialogFragment__take_photo">Ta bilde</string>
  <string name="AvatarSelectionBottomSheetDialogFragment__choose_from_gallery">Velg fra galleriet</string>
  <string name="AvatarSelectionBottomSheetDialogFragment__remove_photo">Fjern bilde</string>
  <string name="AvatarSelectionBottomSheetDialogFragment__taking_a_photo_requires_the_camera_permission">Å ta bilder krever tilgang til kameraet.</string>
  <string name="AvatarSelectionBottomSheetDialogFragment__viewing_your_gallery_requires_the_storage_permission">Å se bildegalleriet krever tilgang til lagringsområdene.</string>
  <!--DateUtils-->
  <string name="DateUtils_just_now">Nå</string>
  <string name="DateUtils_minutes_ago">%dm</string>
  <string name="DateUtils_today">I dag</string>
  <string name="DateUtils_yesterday">I går</string>
  <!--DecryptionFailedDialog-->
  <string name="DecryptionFailedDialog_chat_session_refreshed">Samtaleøkt lastet inn på nytt</string>
  <string name="DecryptionFailedDialog_signal_uses_end_to_end_encryption">Signal benytter seg av ende-til-ende-kryptering og det kan av og til være nødvendig å laste inn samtaleøkten din på nytt. Dette påvirker ikke din samtales sikkerhet, men du kan ha gått glipp av en melding fra din samtalepartner og må be dem om å sende den på nytt.</string>
  <!--DeviceListActivity-->
  <string name="DeviceListActivity_unlink_s">Vil du koble fra \'%s\'?</string>
  <string name="DeviceListActivity_by_unlinking_this_device_it_will_no_longer_be_able_to_send_or_receive">Hvis du kobler denne enheten fra tjenesten, kan den ikke lenger sende eller motta meldinger.</string>
  <string name="DeviceListActivity_network_connection_failed">Nettverkstilkoblingen mislyktes</string>
  <string name="DeviceListActivity_try_again">Prøv igjen</string>
  <string name="DeviceListActivity_unlinking_device">Kobler fra enhet …</string>
  <string name="DeviceListActivity_unlinking_device_no_ellipsis">Kobler fra enhet</string>
  <string name="DeviceListActivity_network_failed">Nettverk mislyktes.</string>
  <!--DeviceListItem-->
  <string name="DeviceListItem_unnamed_device">Enhet uten navn</string>
  <string name="DeviceListItem_linked_s">%s er koblet til</string>
  <string name="DeviceListItem_last_active_s">Sist aktiv %s</string>
  <string name="DeviceListItem_today">I dag</string>
  <!--DocumentView-->
  <string name="DocumentView_unnamed_file">Uten navn</string>
  <!--DozeReminder-->
  <string name="DozeReminder_optimize_for_missing_play_services">Optimaliser for manglende Play Tjenester</string>
  <string name="DozeReminder_this_device_does_not_support_play_services_tap_to_disable_system_battery">Denne enheten støtter ikke Play-tjenester. Trykk én gang for å slå av batterioptimalisering som kan hindre Molly i å motta meldinger når det kjører i bakgrunnen.</string>
  <!--ExpiredBuildReminder-->
  <string name="ExpiredBuildReminder_this_version_of_signal_has_expired">Din versjon av Signal er utløpt. Vennligst oppdater for å sende ytterligere meldinger.</string>
  <string name="ExpiredBuildReminder_update_now">Oppdater nå</string>
  <!--PendingGroupJoinRequestsReminder-->
  <plurals name="PendingGroupJoinRequestsReminder_d_pending_member_requests">
    <item quantity="one">%d ventende medlemsforespørsel.</item>
    <item quantity="other">%d ventende medlemsforespørsler.</item>
  </plurals>
  <string name="PendingGroupJoinRequestsReminder_view">Vis</string>
  <!--GcmRefreshJob-->
  <string name="GcmRefreshJob_Permanent_Signal_communication_failure">Permanent Signal kommunikasjonssvikt!</string>
  <string name="GcmRefreshJob_Signal_was_unable_to_register_with_Google_Play_Services">Molly klarte ikke å registrere seg i Google Play-tjenesten. Molly-meldinger og -samtaler er derfor slått av. Prøv å registrere programmet på nytt under Innstillinger &gt; Avansert.</string>
  <!--GiphyActivity-->
  <string name="GiphyActivity_error_while_retrieving_full_resolution_gif">Feil under henting av GIF</string>
  <!--GiphyFragmentPageAdapter-->
  <string name="GiphyFragmentPagerAdapter_gifs">GIFs</string>
  <string name="GiphyFragmentPagerAdapter_stickers">Klistremerker</string>
  <!--AddToGroupActivity-->
  <string name="AddToGroupActivity_add_member">Legg til medlem?</string>
  <string name="AddToGroupActivity_add_s_to_s">Legge \"%1$s\" til \"%2$s\"?</string>
  <string name="AddToGroupActivity_s_added_to_s">\"%1$s\" lagt til \"%2$s\".</string>
  <string name="AddToGroupActivity_add_to_group">Legg til gruppen</string>
  <string name="AddToGroupActivity_add_to_groups">Legg til gruppene</string>
  <string name="AddToGroupActivity_this_person_cant_be_added_to_legacy_groups">Denne personen kan ikke legges til \"legacy\"-grupper.</string>
  <string name="AddToGroupActivity_add">Legg til</string>
  <string name="AddToGroupActivity_add_to_a_group">Legg til gruppen</string>
  <!--ChooseNewAdminActivity-->
  <string name="ChooseNewAdminActivity_choose_new_admin">Velg ny administrator</string>
  <string name="ChooseNewAdminActivity_done">Ferdig</string>
  <string name="ChooseNewAdminActivity_you_left">Du forlot \"%1$s.\"</string>
  <!--GroupMembersDialog-->
  <string name="GroupMembersDialog_you">Deg</string>
  <!--GV2 access levels-->
  <string name="GroupManagement_access_level_anyone">Hvem som helst</string>
  <string name="GroupManagement_access_level_all_members">Alle medlemmer</string>
  <string name="GroupManagement_access_level_only_admins">Kun administratorer</string>
  <string name="GroupManagement_access_level_no_one">Ingen</string>
  <!--GV2 invites sent-->
  <plurals name="GroupManagement_invitation_sent">
    <item quantity="one">Invitasjon sendt</item>
    <item quantity="other">%d invitasjoner sendt</item>
  </plurals>
  <string name="GroupManagement_invite_single_user">“%1$s” kan ikke bli automatisk lagt til denne gruppen av deg.\n\nPersonen har blitt invitert, men vil ikke se noen meldinger til gruppen før invitasjonen godtas.</string>
  <string name="GroupManagement_invite_multiple_users">Disse brukerne kan ikke automatisk legges til av deg.\n\nDe er blitt invitert, men vil ikke se noen meldinger til gruppen før invitasjonen godtas.</string>
  <!--GroupsV1MigrationLearnMoreBottomSheetDialogFragment-->
  <string name="GroupsV1MigrationLearnMore_what_are_new_groups">Hva er en \"ny\" gruppe?</string>
  <string name="GroupsV1MigrationLearnMore_new_groups_have_features_like_mentions">Nye grupper har funksjoner som @mentions og gruppeadministratorer, og vil støtte enda flere i fremtiden.</string>
  <string name="GroupsV1MigrationLearnMore_all_message_history_and_media_has_been_kept">All meldingshistorikk og alle mediefiler fra før oppgradering har blitt tatt vare på.</string>
  <string name="GroupsV1MigrationLearnMore_you_will_need_to_accept_an_invite_to_join_this_group_again">Du må akseptere en invitasjon for å bli med i gruppen igjen, og vil ikke få gruppemeldinger før du har akseptert.</string>
  <plurals name="GroupsV1MigrationLearnMore_these_members_will_need_to_accept_an_invite">
    <item quantity="one">Dette medlemmet må akseptere en invitasjon for å bli med i gruppen igjen, og vil ikke få gruppemeldinger før det har akseptert: </item>
    <item quantity="other">Disse medlemmene må akseptere en invitasjon for å bli med i gruppen igjen, og vil ikke få gruppemeldinger før de har akseptert: </item>
  </plurals>
  <plurals name="GroupsV1MigrationLearnMore_these_members_were_removed_from_the_group">
    <item quantity="one">Denne brukeren ble fjernet fra gruppen og kan ikke bli med igjen før de oppgraderer sin Signal-versjon:</item>
    <item quantity="other">Disse brukerne ble fjernet fra gruppen og kan ikke bli med igjen før de oppgraderer sin Signal-versjon:</item>
  </plurals>
  <!--GroupsV1MigrationInitiationBottomSheetDialogFragment-->
  <string name="GroupsV1MigrationInitiation_upgrade_to_new_group">Oppgrader til \"ny\" gruppe</string>
  <string name="GroupsV1MigrationInitiation_upgrade_this_group">Oppgrader denne gruppen</string>
  <string name="GroupsV1MigrationInitiation_new_groups_have_features_like_mentions">Nye grupper har funksjoner som @mentions og gruppeadministratorer, og vil støtte enda flere i fremtiden.</string>
  <string name="GroupsV1MigrationInitiation_all_message_history_and_media_will_be_kept">All meldingshistorikk og alle mediefiler fra før oppgraderingen blir tatt vare på.</string>
  <string name="GroupsV1MigrationInitiation_encountered_a_network_error">Det oppstod en nettverksfeil. Prøv igjen senere.</string>
  <string name="GroupsV1MigrationInitiation_failed_to_upgrade">Kunne ikke oppgradere.</string>
  <plurals name="GroupsV1MigrationInitiation_these_members_will_need_to_accept_an_invite">
    <item quantity="one">Dette medlemmet må akseptere en invitasjon for å bli med i gruppen igjen, og vil ikke få gruppemeldinger før de har akseptert: </item>
    <item quantity="other">Disse medlemmene må akseptere en invitasjon for å bli med i gruppen igjen, og vil ikke få gruppemeldinger før de har akseptert: </item>
  </plurals>
  <plurals name="GroupsV1MigrationInitiation_these_members_are_not_capable_of_joining_new_groups">
    <item quantity="one">Dette medlemmet kan ikke bli med i nye grupper, og vil bli fjernet fra gruppen:</item>
    <item quantity="other">Disse medlemmene kan ikke bli med i nye grupper, og vil bli fjernet fra gruppen:</item>
  </plurals>
  <!--GroupsV1MigrationSuggestionsReminder-->
  <plurals name="GroupsV1MigrationSuggestionsReminder_members_couldnt_be_added_to_the_new_group">
    <item quantity="one">%1$d medlem kunne ikke legges til på nytt. Ønsker du å legge dem til nå?</item>
    <item quantity="other">%1$d medlemmer kunne ikke legges til på nytt. Ønsker du å legge dem til nå?</item>
  </plurals>
  <plurals name="GroupsV1MigrationSuggestionsReminder_add_members">
    <item quantity="one">Legg til medlem</item>
    <item quantity="other">Legg til medlemmer</item>
  </plurals>
  <string name="GroupsV1MigrationSuggestionsReminder_no_thanks">Nei takk</string>
  <!--GroupsV1MigrationSuggestionsDialog-->
  <plurals name="GroupsV1MigrationSuggestionsDialog_add_members_question">
    <item quantity="one">Legg til medlem?</item>
    <item quantity="other">Legg til medlemmer?</item>
  </plurals>
  <plurals name="GroupsV1MigrationSuggestionsDialog_these_members_couldnt_be_automatically_added">
    <item quantity="one">Dette medlemmet kunne ikke automatisk legges til den nye gruppen mens den ble oppgradert:</item>
    <item quantity="other">Disse medlemmene kunne ikke automatisk legges til den nye gruppen mens den ble oppgradert:</item>
  </plurals>
  <plurals name="GroupsV1MigrationSuggestionsDialog_add_members">
    <item quantity="one">Legg til medlem</item>
    <item quantity="other">Legg til medlemmer</item>
  </plurals>
  <plurals name="GroupsV1MigrationSuggestionsDialog_failed_to_add_members_try_again_later">
    <item quantity="one">Kunne ikke legge til medlem. Prøv igjen senere.</item>
    <item quantity="other">Kunne ikke legge til medlemmer. Prøv igjen senere.</item>
  </plurals>
  <plurals name="GroupsV1MigrationSuggestionsDialog_cannot_add_members">
    <item quantity="one">Kan ikke legge til medlem.</item>
    <item quantity="other">Kan ikke legge til medlemmer.</item>
  </plurals>
  <!--LeaveGroupDialog-->
  <string name="LeaveGroupDialog_leave_group">Vil du forlate gruppen?</string>
  <string name="LeaveGroupDialog_you_will_no_longer_be_able_to_send_or_receive_messages_in_this_group">Du vil ikke lengre kunne sende eller motta meldinger i denne gruppen.</string>
  <string name="LeaveGroupDialog_leave">Forlat</string>
  <string name="LeaveGroupDialog_choose_new_admin">Velg ny administrator</string>
  <string name="LeaveGroupDialog_before_you_leave_you_must_choose_at_least_one_new_admin_for_this_group">Før du forlater, må du velge minst en ny administrator for denne gruppen.</string>
  <string name="LeaveGroupDialog_choose_admin">Velg administrator</string>
  <!--LinkPreviewView-->
  <string name="LinkPreviewView_no_link_preview_available">Ingen forhåndsvisning tilgjengelig</string>
  <string name="LinkPreviewView_this_group_link_is_not_active">Denne gruppelenken er ikke aktiv</string>
  <string name="LinkPreviewView_domain_date">%1$s · %2$s</string>
  <!--LinkPreviewRepository-->
  <plurals name="LinkPreviewRepository_d_members">
    <item quantity="one">%1$d medlem</item>
    <item quantity="other">%1$d medlemmer</item>
  </plurals>
  <!--PendingMembersActivity-->
  <string name="PendingMembersActivity_pending_group_invites">Ventende gruppeinvitasjoner</string>
  <string name="PendingMembersActivity_requests">Forespørsler</string>
  <string name="PendingMembersActivity_invites">Invitasjoner</string>
  <string name="PendingMembersActivity_people_you_invited">Personer du har invitert</string>
  <string name="PendingMembersActivity_you_have_no_pending_invites">Du har ingen ventende invitasjoner.</string>
  <string name="PendingMembersActivity_invites_by_other_group_members">Invitert av andre medlemmer</string>
  <string name="PendingMembersActivity_no_pending_invites_by_other_group_members">Ingen ventende invitasjoner fra andre gruppemedlemmer.</string>
  <string name="PendingMembersActivity_missing_detail_explanation">Detaljer om personer invitert av andre gruppemedlemmer vises ikke. Om inviterte velger å bli med i gruppen vil dette ble delt med gruppen. De vil ikke se meldinger i gruppen, før de eventuelt blir med.</string>
  <string name="PendingMembersActivity_revoke_invite">Trekk tilbake invitasjon</string>
  <string name="PendingMembersActivity_revoke_invites">Trekk tilbake invitasjoner</string>
  <plurals name="PendingMembersActivity_revoke_d_invites">
    <item quantity="one">Trekk tilbake invitasjon</item>
    <item quantity="other">Trekk tilbake %1$d invitasjoner</item>
  </plurals>
  <plurals name="PendingMembersActivity_error_revoking_invite">
    <item quantity="one">Tilbaketrekking av invitasjon feilet</item>
    <item quantity="other">Tilbaketrekking av invitasjoner feilet</item>
  </plurals>
  <!--RequestingMembersFragment-->
  <string name="RequestingMembersFragment_pending_member_requests">Ventende medlemsforespørsler</string>
  <string name="RequestingMembersFragment_no_member_requests_to_show">Ingen ventende forespørsler</string>
  <string name="RequestingMembersFragment_explanation">Folk på denne listen forsøker å bli medlem i denne gruppen via gruppelenken.</string>
  <string name="RequestingMembersFragment_added_s">La til \"%1$s\"</string>
  <string name="RequestingMembersFragment_denied_s">Avslo “%1$s”</string>
  <!--AddMembersActivity-->
  <string name="AddMembersActivity__done">Ferdig</string>
  <string name="AddMembersActivity__this_person_cant_be_added_to_legacy_groups">Denne personen kan ikke legges til \"legacy\"-grupper.</string>
  <plurals name="AddMembersActivity__add_d_members_to_s">
    <item quantity="one">Legge \"%1$s\" til \"%2$s\"?</item>
    <item quantity="other">Legge %3$d medlemmer til \"%2$s\"?</item>
  </plurals>
  <string name="AddMembersActivity__add">Legg til</string>
  <string name="AddMembersActivity__add_members">Legg til medlemmer</string>
  <!--AddGroupDetailsFragment-->
  <string name="AddGroupDetailsFragment__name_this_group">Navngi denne gruppen</string>
  <string name="AddGroupDetailsFragment__create_group">Lag gruppe</string>
  <string name="AddGroupDetailsFragment__create">Opprett</string>
  <string name="AddGroupDetailsFragment__members">Medlemmer</string>
  <string name="AddGroupDetailsFragment__you_can_add_or_invite_friends_after_creating_this_group">Du kan legge til eller invitere venner etter at gruppen er opprettet.</string>
  <string name="AddGroupDetailsFragment__group_name_required">Gruppenavn (påkrevd)</string>
  <string name="AddGroupDetailsFragment__group_name_optional">Gruppenavn (valgfritt)</string>
  <string name="AddGroupDetailsFragment__this_field_is_required">Dette feltet er påkrevd.</string>
  <string name="AddGroupDetailsFragment__group_creation_failed">Oppretting av gruppen mislyktes.</string>
  <string name="AddGroupDetailsFragment__try_again_later">Prøv igjen senere.</string>
  <string name="AddGroupDetailsFragment__youve_selected_a_contact_that_doesnt">Du har valgt en kontakt som ikke støtter Signal-grupper. Denne gruppa blir derfor en MMS-gruppe.</string>
  <string name="AddGroupDetailsFragment_custom_mms_group_names_and_photos_will_only_be_visible_to_you">Selvvalgte MMS-gruppenavn og -gruppebilder er kun synlige for deg.</string>
  <string name="AddGroupDetailsFragment__remove">Fjern</string>
  <string name="AddGroupDetailsFragment__sms_contact">SMS-kontakt</string>
  <string name="AddGroupDetailsFragment__remove_s_from_this_group">Fjern %1$s fra denne gruppen?</string>
  <!--ManageGroupActivity-->
  <string name="ManageGroupActivity_member_requests_and_invites">Medlemsforespørsler og invitasjoner</string>
  <string name="ManageGroupActivity_add_members">Legg til medlemmer</string>
  <string name="ManageGroupActivity_edit_group_info">Rediger gruppe info</string>
  <string name="ManageGroupActivity_who_can_add_new_members">Hvem kan legge til nye medlemmer?</string>
  <string name="ManageGroupActivity_who_can_edit_this_groups_info">Hvem kan redigere gruppens info?</string>
  <string name="ManageGroupActivity_group_link">Gruppelenke</string>
  <string name="ManageGroupActivity_block_group">Blokker gruppen</string>
  <string name="ManageGroupActivity_unblock_group">Fjern blokkering av gruppen</string>
  <string name="ManageGroupActivity_leave_group">Forlat gruppe</string>
  <string name="ManageGroupActivity_mute_notifications">Skru av varsler</string>
  <string name="ManageGroupActivity_custom_notifications">Egendefinerte varsler</string>
  <string name="ManageGroupActivity_mentions">Mentions</string>
  <string name="ManageGroupActivity_chat_color_and_wallpaper">Samtalefarge &amp; -bakgrunn</string>
  <string name="ManageGroupActivity_until_s">Frem til %1$s</string>
  <string name="ManageGroupActivity_always">Evig tid</string>
  <string name="ManageGroupActivity_off">Av</string>
  <string name="ManageGroupActivity_on">På</string>
  <string name="ManageGroupActivity_view_all_members">Se alle medlemmer</string>
  <string name="ManageGroupActivity_see_all">Se alle</string>
  <plurals name="ManageGroupActivity_added">
    <item quantity="one">%d medlem lagt til.</item>
    <item quantity="other">%d medlemmer lagt til.</item>
  </plurals>
  <string name="ManageGroupActivity_only_admins_can_enable_or_disable_the_sharable_group_link">Bare administratorer kan aktivere eller deaktivere den delbare gruppelenken.</string>
  <string name="ManageGroupActivity_only_admins_can_enable_or_disable_the_option_to_approve_new_members">Kun administratorer kan skru av eller på innstillingen for å godkjenne nye medlemmer.</string>
  <string name="ManageGroupActivity_only_admins_can_reset_the_sharable_group_link">Bare administratorer kan resette den delbare gruppelenken.</string>
  <string name="ManageGroupActivity_you_dont_have_the_rights_to_do_this">Du har ikke rettigheter for å gjøre dette</string>
  <string name="ManageGroupActivity_not_capable">Noen du la til har ikke støtte for nye grupper og må oppdatere Signal</string>
  <string name="ManageGroupActivity_failed_to_update_the_group">Gruppeoppdatering feilet</string>
  <string name="ManageGroupActivity_youre_not_a_member_of_the_group">Du er ikke medlem av gruppen</string>
  <string name="ManageGroupActivity_failed_to_update_the_group_please_retry_later">Gruppeoppdateringen feilet, prøv igjen senere</string>
  <string name="ManageGroupActivity_failed_to_update_the_group_due_to_a_network_error_please_retry_later">Oppdateringen av gruppen feilet pga. en nettverksfeil, prøv igjen senere</string>
  <string name="ManageGroupActivity_edit_name_and_picture">Rediger navn og bilde</string>
  <string name="ManageGroupActivity_legacy_group">\"Legacy\"-grupper</string>
  <string name="ManageGroupActivity_legacy_group_learn_more">Dette er en \"legacy\"-gruppe. Funksjoner som gruppeadministratorer er kun tilgjengelig for \"nye\" grupper.</string>
  <string name="ManageGroupActivity_legacy_group_upgrade">Dette er en \"legacy\"-gruppe. For å få tilgang til de nye funksjonene, som @-omtaler og gruppeadministratorer,</string>
  <string name="ManageGroupActivity_legacy_group_too_large">Denne gruppen kan ikke oppgraderes til ny gruppe fordi den er for stor. Maksimal gruppestørrelse er %1$d.</string>
  <string name="ManageGroupActivity_upgrade_this_group">Oppgrader denne gruppen.</string>
  <string name="ManageGroupActivity_this_is_an_insecure_mms_group">Dette er en usikret MMS-gruppe. For å melde privat, inviter kontaktene dine til Signal.</string>
  <string name="ManageGroupActivity_invite_now">Inviter nå</string>
  <string name="ManageGroupActivity_more">mer</string>
  <string name="ManageGroupActivity_add_group_description">Legg til gruppebeskrivelse…</string>
  <!--GroupMentionSettingDialog-->
  <string name="GroupMentionSettingDialog_notify_me_for_mentions">Varsle meg om omtaler</string>
  <string name="GroupMentionSettingDialog_receive_notifications_when_youre_mentioned_in_muted_chats">Motta varsler når du blir nevnt i mutede samtaler?</string>
  <string name="GroupMentionSettingDialog_always_notify_me">Varsle meg alltid</string>
  <string name="GroupMentionSettingDialog_dont_notify_me">Ikke varsle meg</string>
  <!--ManageProfileFragment-->
  <string name="ManageProfileFragment_profile_name">Profil navn</string>
  <string name="ManageProfileFragment_username">Brukernavn</string>
  <string name="ManageProfileFragment_about">Om</string>
  <string name="ManageProfileFragment_write_a_few_words_about_yourself">Skriv noen ord om deg selv</string>
  <string name="ManageProfileFragment_your_name">Ditt navn</string>
  <string name="ManageProfileFragment_your_username">Ditt brukernavn</string>
  <string name="ManageProfileFragment_failed_to_set_avatar">Kunne ikke lagre profilbilde</string>
  <!--ManageRecipientActivity-->
  <string name="ManageRecipientActivity_no_groups_in_common">Ingen grupper til felles</string>
  <plurals name="ManageRecipientActivity_d_groups_in_common">
    <item quantity="one">%d gruppe til felles</item>
    <item quantity="other">%d grupper til felles</item>
  </plurals>
  <plurals name="GroupMemberList_invited">
    <item quantity="one">%1$s inviterte 1 person</item>
    <item quantity="other">%1$s inviterte %2$d personer</item>
  </plurals>
  <!--CustomNotificationsDialogFragment-->
  <string name="CustomNotificationsDialogFragment__custom_notifications">Egendefinerte varsler</string>
  <string name="CustomNotificationsDialogFragment__messages">Meldinger</string>
  <string name="CustomNotificationsDialogFragment__use_custom_notifications">Bruk egendefinerte varsler</string>
  <string name="CustomNotificationsDialogFragment__notification_sound">Varslingslyd</string>
  <string name="CustomNotificationsDialogFragment__vibrate">Vibrer</string>
  <!--Button text for customizing notification options-->
  <string name="CustomNotificationsDialogFragment__call_settings">Samtaleinnstillinger</string>
  <string name="CustomNotificationsDialogFragment__ringtone">Ringetone</string>
  <string name="CustomNotificationsDialogFragment__enabled">Aktivert</string>
  <string name="CustomNotificationsDialogFragment__disabled">Deaktivert</string>
  <string name="CustomNotificationsDialogFragment__default">Forvalgt</string>
  <string name="CustomNotificationsDialogFragment__unknown">Ukjent</string>
  <!--ShareableGroupLinkDialogFragment-->
  <string name="ShareableGroupLinkDialogFragment__shareable_group_link">Delbar gruppelenke</string>
  <string name="ShareableGroupLinkDialogFragment__manage_and_share">Administrer &amp; del</string>
  <string name="ShareableGroupLinkDialogFragment__group_link">Gruppelenke</string>
  <string name="ShareableGroupLinkDialogFragment__share">Del</string>
  <string name="ShareableGroupLinkDialogFragment__reset_link">Reset link</string>
  <string name="ShareableGroupLinkDialogFragment__member_requests">Medlemsforespørsler</string>
  <string name="ShareableGroupLinkDialogFragment__approve_new_members">Godkjenn nye medlemmer</string>
  <string name="ShareableGroupLinkDialogFragment__require_an_admin_to_approve_new_members_joining_via_the_group_link">Krev administratorgodkjenning for nye medlemmer som blir med via gruppelenken.</string>
  <string name="ShareableGroupLinkDialogFragment__are_you_sure_you_want_to_reset_the_group_link">Er du sikker på at du vil tilbakestille gruppelenken? Folk vil ikke lenger kunne bli med i gruppen ved hjelp av den nåværende lenken.</string>
  <!--GroupLinkShareQrDialogFragment-->
  <string name="GroupLinkShareQrDialogFragment__qr_code">QR kode</string>
  <string name="GroupLinkShareQrDialogFragment__people_who_scan_this_code_will">Folk som skanner denne koden vil være i stand til å bli med i gruppen din. Administratorer vil fremdeles trenge å godkjenne nye medlemmer om denne opsjonen er påslått.</string>
  <string name="GroupLinkShareQrDialogFragment__share_code">Del kode</string>
  <!--GV2 Invite Revoke confirmation dialog-->
  <string name="InviteRevokeConfirmationDialog_revoke_own_single_invite">Ønsker du å kansellere invitasjonen du sendte til %1$s?</string>
  <plurals name="InviteRevokeConfirmationDialog_revoke_others_invites">
    <item quantity="one">Ønsker du å kansellere invitasjonen sendt av %1$s?</item>
    <item quantity="other">Ønsker du å kansellere %2$d invitasjoner sendt av %1$s?</item>
  </plurals>
  <!--GroupJoinBottomSheetDialogFragment-->
  <string name="GroupJoinBottomSheetDialogFragment_you_are_already_a_member">Du er allerede medlem</string>
  <string name="GroupJoinBottomSheetDialogFragment_join">Bli med</string>
  <string name="GroupJoinBottomSheetDialogFragment_request_to_join">Spør om å bli med</string>
  <string name="GroupJoinBottomSheetDialogFragment_unable_to_join_group_please_try_again_later">Kunne ikke bli med i gruppen. Vennligst prøv igjen senere.</string>
  <string name="GroupJoinBottomSheetDialogFragment_encountered_a_network_error">Det oppstod en nettverksfeil.</string>
  <string name="GroupJoinBottomSheetDialogFragment_this_group_link_is_not_active">Denne gruppelenken er ikke aktiv</string>
  <!--Title shown when there was an known issue getting group information from a group link-->
  <!--Message shown when you try to get information for a group via link but an admin has removed you-->
  <!--Message shown when you try to get information for a group via link but the link is no longer valid-->
  <string name="GroupJoinBottomSheetDialogFragment_this_group_link_is_no_longer_valid">Denne gruppelenken er ikke lenger gyldig.</string>
  <!--Title shown when there was an unknown issue getting group information from a group link-->
  <!--Message shown when you try to get information for a group via link but an unknown issue occurred-->
  <string name="GroupJoinBottomSheetDialogFragment_joining_via_this_link_failed_try_joining_again_later">Det lyktes ikke å bli medlem ved hjelp av denne lenken, vennligst prøv igjen senere.</string>
  <string name="GroupJoinBottomSheetDialogFragment_direct_join">Ønsker du å bli medlem i denne gruppen samt dele navnet og bildet ditt med medlemmene?</string>
  <string name="GroupJoinBottomSheetDialogFragment_admin_approval_needed">En administrator for gruppen må godkjenne forespørselen din før du kan bli med. Når du ber om å få bli med deles ditt navn og bilde med gruppemedlemmene.</string>
  <plurals name="GroupJoinBottomSheetDialogFragment_group_dot_d_members">
    <item quantity="one">Gruppe · %1$d medlem</item>
    <item quantity="other">Gruppe · %1$d medlemmer</item>
  </plurals>
  <!--GroupJoinUpdateRequiredBottomSheetDialogFragment-->
  <string name="GroupJoinUpdateRequiredBottomSheetDialogFragment_update_signal_to_use_group_links">Oppdater Signal for å bruke gruppelenker</string>
  <string name="GroupJoinUpdateRequiredBottomSheetDialogFragment_update_message">Versjonen av Signal du bruker støtter ikke denne gruppelenken. Oppdater til siste versjon for å bli med i gruppen via lenke.</string>
  <string name="GroupJoinUpdateRequiredBottomSheetDialogFragment_update_signal">Oppdater Signal</string>
  <string name="GroupJoinUpdateRequiredBottomSheetDialogFragment_update_linked_device_message">En eller flere av dine koblede enheter kjøre en versjon av Signal som ikke støtter gruppelenker. Oppdater Signal på alle koblede enheter for å bli med i gruppen.</string>
  <string name="GroupJoinUpdateRequiredBottomSheetDialogFragment_group_link_is_not_valid">Gruppelenken er ikke gyldig</string>
  <!--GroupInviteLinkEnableAndShareBottomSheetDialogFragment-->
  <string name="GroupInviteLinkEnableAndShareBottomSheetDialogFragment_invite_friends">Inviter venner</string>
  <string name="GroupInviteLinkEnableAndShareBottomSheetDialogFragment_share_a_link_with_friends_to_let_them_quickly_join_this_group">Del en lenge med venner så de raskt kan bli med i gruppen.</string>
  <string name="GroupInviteLinkEnableAndShareBottomSheetDialogFragment_enable_and_share_link">Aktiver og del lenke</string>
  <string name="GroupInviteLinkEnableAndShareBottomSheetDialogFragment_share_link">Del link</string>
  <string name="GroupInviteLinkEnableAndShareBottomSheetDialogFragment_unable_to_enable_group_link_please_try_again_later">Kunne ikke aktivere gruppelenke. Vennligst prøv igjen senere.</string>
  <string name="GroupInviteLinkEnableAndShareBottomSheetDialogFragment_encountered_a_network_error">Det oppstod en nettverksfeil.</string>
  <string name="GroupInviteLinkEnableAndShareBottomSheetDialogFragment_you_dont_have_the_right_to_enable_group_link">Du har ikke rettigheter til å aktivere gruppelenken. Vennligst spør en administrator.</string>
  <string name="GroupInviteLinkEnableAndShareBottomSheetDialogFragment_you_are_not_currently_a_member_of_the_group">Du er ikke medlem av denne gruppen nå.</string>
  <!--GV2 Request confirmation dialog-->
  <string name="RequestConfirmationDialog_add_s_to_the_group">Legg \"%1$s” til gruppen?</string>
  <string name="RequestConfirmationDialog_deny_request_from_s">Avvis forespørsel fra “%1$s”?</string>
  <!--Confirm dialog message shown when deny a group link join request and group link is enabled.-->
  <string name="RequestConfirmationDialog_add">Legg til</string>
  <string name="RequestConfirmationDialog_deny">Avslå</string>
  <!--ImageEditorHud-->
  <string name="ImageEditorHud_blur_faces">Visk ut ansikter</string>
  <string name="ImageEditorHud_new_blur_faces_or_draw_anywhere_to_blur">Nytt: Visk ut ansikter eller tegn hvor som helst for utvisking.</string>
  <string name="ImageEditorHud_draw_anywhere_to_blur">Tegn hvor som helst for å viske ut</string>
  <string name="ImageEditorHud_draw_to_blur_additional_faces_or_areas">Tegn for å viske ut flere ansikter eller områder</string>
  <!--InputPanel-->
  <string name="InputPanel_tap_and_hold_to_record_a_voice_message_release_to_send">Trykk og hold for å spille inn talemelding , slipp for å sende</string>
  <!--InviteActivity-->
  <string name="InviteActivity_share">Del</string>
  <string name="InviteActivity_share_with_contacts">Del med kontakter</string>
  <string name="InviteActivity_share_via">Del via…</string>
  <string name="InviteActivity_cancel">Avbryt</string>
  <string name="InviteActivity_sending">Sender…</string>
  <string name="InviteActivity_invitations_sent">Invitasjoner sendt.</string>
  <string name="InviteActivity_invite_to_signal">Inviter til Molly</string>
  <plurals name="InviteActivity_send_sms_invites">
    <item quantity="one">Vil du sende %d SMS-invitasjon?</item>
    <item quantity="other">Vil du sende %d SMS-invitasjoner?</item>
  </plurals>
  <string name="InviteActivity_lets_switch_to_signal">La oss bytte til Molly: %1$s</string>
  <string name="InviteActivity_no_app_to_share_to">Det ser ut som at du ikke har noen programmer å dele denne informasjonen med.</string>
  <!--LearnMoreTextView-->
  <string name="LearnMoreTextView_learn_more">Lær mer</string>
  <string name="SpanUtil__read_more">Les mer</string>
  <!--LongMessageActivity-->
  <string name="LongMessageActivity_unable_to_find_message">Kunne ikke finne meldingen</string>
  <string name="LongMessageActivity_message_from_s">Melding fra %1$s</string>
  <string name="LongMessageActivity_your_message">Din melding</string>
  <!--MessageRetrievalService-->
  <string name="MessageRetrievalService_signal">Molly</string>
  <string name="MessageRetrievalService_background_connection_enabled">Bakgrunnstilkobling slått på</string>
  <!--MmsDownloader-->
  <string name="MmsDownloader_error_reading_mms_settings">Feil under lesing av oppsett for MMS-leverandør</string>
  <!--MediaOverviewActivity-->
  <string name="MediaOverviewActivity_Media">Medier</string>
  <string name="MediaOverviewActivity_Files">Filer</string>
  <string name="MediaOverviewActivity_Audio">Lyd</string>
  <string name="MediaOverviewActivity_All">Alle</string>
  <plurals name="MediaOverviewActivity_Media_delete_confirm_title">
    <item quantity="one">Vil du slette valgt element?</item>
    <item quantity="other">Vil du slette valgte elementer?</item>
  </plurals>
  <plurals name="MediaOverviewActivity_Media_delete_confirm_message">
    <item quantity="one">Dette vil slette den valgte filen permanent. All meldingstekst tilknyttet dette elementet vil også bli slettet.</item>
    <item quantity="other">Dette vil permanent slette alle %1$d valgte filer. All meldingstekst tilknyttet disse elementene vil også bli slettet.</item>
  </plurals>
  <string name="MediaOverviewActivity_Media_delete_progress_title">Sletter</string>
  <string name="MediaOverviewActivity_Media_delete_progress_message">Sletter meldinger…</string>
  <string name="MediaOverviewActivity_Select_all">Velg alle</string>
  <string name="MediaOverviewActivity_collecting_attachments">Henter vedlegg…</string>
  <string name="MediaOverviewActivity_Sort_by">Sorter etter</string>
  <string name="MediaOverviewActivity_Newest">Nyeste</string>
  <string name="MediaOverviewActivity_Oldest">Eldste</string>
  <string name="MediaOverviewActivity_Storage_used">Lagring brukt</string>
  <string name="MediaOverviewActivity_All_storage_use">Alt lagringsbruk</string>
  <string name="MediaOverviewActivity_Grid_view_description">Rutenett visning</string>
  <string name="MediaOverviewActivity_List_view_description">Listevisning</string>
  <string name="MediaOverviewActivity_Selected_description">Valgt</string>
  <string name="MediaOverviewActivity_select_all">Velg alle</string>
  <plurals name="MediaOverviewActivity_save_plural">
    <item quantity="one">Lagre</item>
    <item quantity="other">Lagre</item>
  </plurals>
  <plurals name="MediaOverviewActivity_delete_plural">
    <item quantity="one">Slett</item>
    <item quantity="other">Slett</item>
  </plurals>
  <string name="MediaOverviewActivity_file">Fil</string>
  <string name="MediaOverviewActivity_audio">Lyd</string>
  <string name="MediaOverviewActivity_video">Video</string>
  <string name="MediaOverviewActivity_image">Bilde</string>
  <string name="MediaOverviewActivity_voice_message">Talemelding</string>
  <string name="MediaOverviewActivity_sent_by_s">Sendt av %1$s</string>
  <string name="MediaOverviewActivity_sent_by_you">Sendt av deg</string>
  <string name="MediaOverviewActivity_sent_by_s_to_s">Sendt av %1$s til %2$s</string>
  <string name="MediaOverviewActivity_sent_by_you_to_s">Sendt av deg til %1$s</string>
  <!--Megaphones-->
  <string name="Megaphones_remind_me_later">Minn meg på det senere</string>
  <string name="Megaphones_verify_your_signal_pin">Bekreft din Signal PIN</string>
  <string name="Megaphones_well_occasionally_ask_you_to_verify_your_pin">Noen ganger ber vi deg om å bekrefte PIN-koden din slik at du husker den.</string>
  <string name="Megaphones_verify_pin">Bekreft PIN</string>
  <string name="Megaphones_get_started">Kom i gang</string>
  <string name="Megaphones_new_group">Ny gruppe</string>
  <string name="Megaphones_invite_friends">Inviter venner</string>
  <string name="Megaphones_use_sms">Bruk SMS</string>
  <string name="Megaphones_appearance">Utseende</string>
  <!--NotificationBarManager-->
  <string name="NotificationBarManager_signal_call_in_progress">Signal-samtale pågår</string>
  <string name="NotificationBarManager__establishing_signal_call">Setter opp Signal-anrop</string>
  <string name="NotificationBarManager__incoming_signal_call">Inngående Signal-anrop</string>
  <string name="NotificationBarManager__stopping_signal_call_service">Stopper Signal-tjenesten</string>
  <string name="NotificationBarManager__answer_call">Svar på anrop</string>
  <string name="NotificationBarManager__end_call">Avslutt samtale</string>
  <string name="NotificationBarManager__cancel_call">Avbryt samtale</string>
  <string name="NotificationBarManager__join_call">Bli med i samtale</string>
  <!--NotificationsMegaphone-->
  <string name="NotificationsMegaphone_turn_on_notifications">Skru på Varsler?</string>
  <string name="NotificationsMegaphone_never_miss_a_message">Gå aldri glipp av en melding fra kontaktene og gruppene dine.</string>
  <string name="NotificationsMegaphone_turn_on">Slå på</string>
  <string name="NotificationsMegaphone_not_now">Ikke nå</string>
  <!--NotificationMmsMessageRecord-->
  <string name="NotificationMmsMessageRecord_multimedia_message">Multimediamelding</string>
  <string name="NotificationMmsMessageRecord_downloading_mms_message">Laster ned MMS-melding</string>
  <string name="NotificationMmsMessageRecord_error_downloading_mms_message">Feil under nedlasting av MMS-melding. Trykk for å prøve igjen</string>
  <!--MediaPickerActivity-->
  <string name="MediaPickerActivity_send_to">Send til %s</string>
  <string name="MediaPickerActivity__menu_open_camera">Åpne kamera</string>
  <!--MediaSendActivity-->
  <string name="MediaSendActivity_add_a_caption">Legg til tekst…</string>
  <string name="MediaSendActivity_an_item_was_removed_because_it_exceeded_the_size_limit">En gjenstand ble fjernet fordi den overskride størrelsesgrensen</string>
  <string name="MediaSendActivity_camera_unavailable">Kamera utilgjengelig.</string>
  <string name="MediaSendActivity_message_to_s">Melding til %s</string>
  <string name="MediaSendActivity_message">Melding</string>
  <string name="MediaSendActivity_select_recipients">Velg mottakere</string>
  <string name="MediaSendActivity_signal_needs_access_to_your_contacts">Molly må ha tilgang til kontaktene dine for å kunne vise dem.</string>
  <string name="MediaSendActivity_signal_needs_contacts_permission_in_order_to_show_your_contacts_but_it_has_been_permanently_denied">Molly trenger tillatelse til kontakter for å kunne vise kontaktene dine, men det har blitt avslått permanent. Fortsett med appinnstillingene, velg \"Tillatelser\" og aktiver \"Kontakter\".</string>
  <plurals name="MediaSendActivity_cant_share_more_than_n_items">
    <item quantity="one">Du kan ikke dele mer enn %d fil.</item>
    <item quantity="other">Du kan ikke dele mer enn %d filer.</item>
  </plurals>
  <string name="MediaSendActivity_select_recipients_description">Velg mottakere</string>
  <string name="MediaSendActivity_tap_here_to_make_this_message_disappear_after_it_is_viewed">Trykk her for å få denne meldingen til å forsvinne etter at den er sett.</string>
  <!--MediaRepository-->
  <string name="MediaRepository_all_media">Alle medier</string>
  <string name="MediaRepository__camera">Kamera</string>
  <!--MessageDecryptionUtil-->
  <!--MessageRecord-->
  <string name="MessageRecord_unknown">Ukjent</string>
  <string name="MessageRecord_message_encrypted_with_a_legacy_protocol_version_that_is_no_longer_supported">Mottatt en melding som er kryptert med en gammel versjon av Signal som ikke lenger støttes. Be avsenderen oppdatere til den nyeste versjonen og sende meldingen på nytt.</string>
  <string name="MessageRecord_left_group">Du har forlatt gruppa.</string>
  <string name="MessageRecord_you_updated_group">Du har oppdatert gruppa.</string>
  <string name="MessageRecord_the_group_was_updated">Gruppen ble oppdatert.</string>
  <string name="MessageRecord_you_called_date">Du ringte · %1$s</string>
  <string name="MessageRecord_missed_audio_call_date">Ubesvart anrop · %1$s</string>
  <string name="MessageRecord_missed_video_call_date">Ubesvart videoanrop · %1$s</string>
  <string name="MessageRecord_s_updated_group">%s oppdaterte gruppa.</string>
  <string name="MessageRecord_s_called_you_date">%1$sringte deg %2$s·</string>
  <string name="MessageRecord_s_joined_signal">%s er på Signal!</string>
  <string name="MessageRecord_you_disabled_disappearing_messages">Du skrudde av tidsavgrensede meldinger.</string>
  <string name="MessageRecord_s_disabled_disappearing_messages">%1$s skrudde av forsvinnende meldinger.</string>
  <string name="MessageRecord_you_set_disappearing_message_time_to_s">Du satte utløpstiden for meldinger til %1$s.</string>
  <string name="MessageRecord_s_set_disappearing_message_time_to_s">%1$s satte utløpstiden for meldinger til %2$s.</string>
  <string name="MessageRecord_disappearing_message_time_set_to_s">Utløpstiden for meldinger er blitt satt til %1$s.</string>
  <string name="MessageRecord_this_group_was_updated_to_a_new_group">Gruppen ble oppdatert til en ny gruppe.</string>
  <string name="MessageRecord_you_couldnt_be_added_to_the_new_group_and_have_been_invited_to_join">Du kunne ikke bli lagt til den nye gruppen og har blitt invitert til å bli med.</string>
  <string name="MessageRecord_chat_session_refreshed">Samtaleøkt lastet inn på nytt</string>
  <plurals name="MessageRecord_members_couldnt_be_added_to_the_new_group_and_have_been_invited">
    <item quantity="one">Et medlem kunne ikke legges til i den nye gruppen og har blitt invitert til å bli med.</item>
    <item quantity="other">%1$s medlemmer kunne ikke legges til den Nye Gruppen og har blitt invitert til å bli med.</item>
  </plurals>
  <plurals name="MessageRecord_members_couldnt_be_added_to_the_new_group_and_have_been_removed">
    <item quantity="one">Et medlem kunne ikke legges til i den nye gruppen og er fjernet.</item>
    <item quantity="other">%1$s medlemmer kunne ikke legges til i den nye gruppen og er fjernet.</item>
  </plurals>
  <!--Profile change updates-->
  <string name="MessageRecord_changed_their_profile_name_to">%1$s byttet profilnavnet sitt til %2$s.</string>
  <string name="MessageRecord_changed_their_profile_name_from_to">%1$s byttet profilnavnet sitt fra %2$s til %3$s.</string>
  <string name="MessageRecord_changed_their_profile">%1$s endret profilen sin.</string>
  <!--GV2 specific-->
  <string name="MessageRecord_you_created_the_group">Du laget gruppen.</string>
  <string name="MessageRecord_group_updated">Gruppen oppdatert.</string>
  <string name="MessageRecord_invite_friends_to_this_group">Inviter venner til denne gruppen med en gruppelink</string>
  <!--GV2 member additions-->
  <string name="MessageRecord_you_added_s">Du la til %1$s.</string>
  <string name="MessageRecord_s_added_s">%1$s la til %2$s.</string>
  <string name="MessageRecord_s_added_you">%1$s la deg til gruppen </string>
  <string name="MessageRecord_you_joined_the_group">Du ble med i gruppen.</string>
  <string name="MessageRecord_s_joined_the_group">%1$s ble med i gruppa.</string>
  <!--GV2 member removals-->
  <string name="MessageRecord_you_removed_s">Du fjernet %1$s.</string>
  <string name="MessageRecord_s_removed_s">%1$s fjernet %2$s.</string>
  <string name="MessageRecord_s_removed_you_from_the_group">%1$s fjernet deg fra gruppen. </string>
  <string name="MessageRecord_you_left_the_group">Du forlot gruppen.</string>
  <string name="MessageRecord_s_left_the_group">%1$s forlot gruppen.</string>
  <string name="MessageRecord_you_are_no_longer_in_the_group">Du er ikke lenger i gruppen.</string>
  <string name="MessageRecord_s_is_no_longer_in_the_group">%1$s er ikke lenger i gruppen.</string>
  <!--GV2 role change-->
  <string name="MessageRecord_you_made_s_an_admin">Du gjorde %1$s til en administrator.</string>
  <string name="MessageRecord_s_made_s_an_admin">%1$s gjorde %2$s til en administrator.</string>
  <string name="MessageRecord_s_made_you_an_admin">%1$s gjorde deg til administrator.</string>
  <string name="MessageRecord_you_revoked_admin_privileges_from_s">Du fjernet administratorrettigheter fra %1$s.</string>
  <string name="MessageRecord_s_revoked_admin_privileges_from_s">%1$s fjernet administratorrettigheter fra %2$s.</string>
  <string name="MessageRecord_s_is_now_an_admin">%1$s er nå en administrator.</string>
  <string name="MessageRecord_you_are_now_an_admin">Du er nå administrator</string>
  <string name="MessageRecord_s_is_no_longer_an_admin">%1$s er ikke lenger en administrator.</string>
  <string name="MessageRecord_you_are_no_longer_an_admin">Du er ikke lenger en administrator.</string>
  <!--GV2 invitations-->
  <string name="MessageRecord_you_invited_s_to_the_group">Du inviterte %1$s til gruppen.</string>
  <string name="MessageRecord_s_invited_you_to_the_group">%1$s inviterte deg til gruppen.</string>
  <plurals name="MessageRecord_s_invited_members">
    <item quantity="one">%1$s inviterte 1 person til gruppen.</item>
    <item quantity="other">%1$s inviterte %2$d personer til gruppen.</item>
  </plurals>
  <string name="MessageRecord_you_were_invited_to_the_group">Du har blitt invitert til gruppen.</string>
  <plurals name="MessageRecord_d_people_were_invited_to_the_group">
    <item quantity="one">1 person ble invitert til gruppen.</item>
    <item quantity="other">%1$d personer ble invitert til gruppen.</item>
  </plurals>
  <!--GV2 invitation revokes-->
  <plurals name="MessageRecord_you_revoked_invites">
    <item quantity="one">Du fjernet en invitasjon til gruppen.</item>
    <item quantity="other">Du fjernet %1$d invitasjoner til gruppen.</item>
  </plurals>
  <plurals name="MessageRecord_s_revoked_invites">
    <item quantity="one">%1$s fjernet en invitasjon til gruppen.</item>
    <item quantity="other">%1$s fjernet %2$d invitasjoner til gruppen.</item>
  </plurals>
  <string name="MessageRecord_someone_declined_an_invitation_to_the_group">Noen avslo en invitasjon til gruppen.</string>
  <string name="MessageRecord_you_declined_the_invitation_to_the_group">Du avslo invitasjonen til gruppen.</string>
  <string name="MessageRecord_s_revoked_your_invitation_to_the_group"> Invitasjonen din til gruppen ble tilbakekalt av %1$s.</string>
  <string name="MessageRecord_an_admin_revoked_your_invitation_to_the_group">En administrator har trukket tilbake invitasjonen til gruppen.</string>
  <plurals name="MessageRecord_d_invitations_were_revoked">
    <item quantity="one">En invitasjon til gruppen ble trukket tilbake.</item>
    <item quantity="other">%1$d invitasjoner ble trukket tilbake.</item>
  </plurals>
  <!--GV2 invitation acceptance-->
  <string name="MessageRecord_you_accepted_invite">Du aksepterte invitasjonen til gruppen.</string>
  <string name="MessageRecord_s_accepted_invite">%1$s aksepterte en invitasjon til gruppen.</string>
  <string name="MessageRecord_you_added_invited_member_s">Du la til det inviterte medlemmet %1$s.</string>
  <string name="MessageRecord_s_added_invited_member_s">%1$s la til det inviterte medlemmet %2$s.</string>
  <!--GV2 title change-->
  <string name="MessageRecord_you_changed_the_group_name_to_s">Du endret gruppens navn til \"%1$s\".</string>
  <string name="MessageRecord_s_changed_the_group_name_to_s">%1$s endret gruppens navn til \"%2$s\".</string>
  <string name="MessageRecord_the_group_name_has_changed_to_s">Gruppens navn er endret til \"%1$s\".</string>
  <!--GV2 description change-->
  <string name="MessageRecord_you_changed_the_group_description">Du endret gruppebeskrivelsen.</string>
  <string name="MessageRecord_s_changed_the_group_description">%1$s endret gruppebeskrivelsen.</string>
  <string name="MessageRecord_the_group_description_has_changed">Gruppebeskrivelsen ble endret.</string>
  <!--GV2 avatar change-->
  <string name="MessageRecord_you_changed_the_group_avatar">Du endret gruppens avatar.</string>
  <string name="MessageRecord_s_changed_the_group_avatar">%1$s endret gruppens avatar.</string>
  <string name="MessageRecord_the_group_group_avatar_has_been_changed">Gruppeavataren ble endret.</string>
  <!--GV2 attribute access level change-->
  <string name="MessageRecord_you_changed_who_can_edit_group_info_to_s">Du endret hvem som kan redigere gruppeinfo til \"%1$s\".</string>
  <string name="MessageRecord_s_changed_who_can_edit_group_info_to_s">%1$s endret hvem som kan redigere gruppeinfo til \"%2$s\".</string>
  <string name="MessageRecord_who_can_edit_group_info_has_been_changed_to_s">Den som kan redigere gruppeinformasjon er endret til \"%1$s\".</string>
  <!--GV2 membership access level change-->
  <string name="MessageRecord_you_changed_who_can_edit_group_membership_to_s">Du endret hvem som kan redigere gruppemedlemskap til \"%1$s\".</string>
  <string name="MessageRecord_s_changed_who_can_edit_group_membership_to_s">%1$s endret hvem som kan redigere gruppemedlemskap til \"%2$s\".</string>
  <string name="MessageRecord_who_can_edit_group_membership_has_been_changed_to_s">Den som kan redigere gruppemedlemskap er endret til \"%1$s\".</string>
  <!--GV2 announcement group change-->
  <!--GV2 group link invite access level change-->
  <string name="MessageRecord_you_turned_on_the_group_link_with_admin_approval_off">Du slo på gruppelenken med administrativ godkjenning avslått.</string>
  <string name="MessageRecord_you_turned_on_the_group_link_with_admin_approval_on">Du slo på gruppelenken med administrativ godkjenning skrudd på.</string>
  <string name="MessageRecord_you_turned_off_the_group_link">Du slo av gruppelenken.</string>
  <string name="MessageRecord_s_turned_on_the_group_link_with_admin_approval_off">%1$s slo på gruppelenken med administrativ godkjenning avslått.</string>
  <string name="MessageRecord_s_turned_on_the_group_link_with_admin_approval_on">%1$s slo på gruppelenken med administrativ godkjenning påslått.</string>
  <string name="MessageRecord_s_turned_off_the_group_link">%1$s slo av gruppelenken.</string>
  <string name="MessageRecord_the_group_link_has_been_turned_on_with_admin_approval_off">Denne gruppelenken ble slått på med administrativ godkjenning avslått.</string>
  <string name="MessageRecord_the_group_link_has_been_turned_on_with_admin_approval_on">Denne gruppelenken ble slått på med administrativ godkjenning påslått.</string>
  <string name="MessageRecord_the_group_link_has_been_turned_off">Denne gruppelenken ble slått av.</string>
  <string name="MessageRecord_you_turned_off_admin_approval_for_the_group_link">Du skrudde av administrativ godkjenning for gruppelenken.</string>
  <string name="MessageRecord_s_turned_off_admin_approval_for_the_group_link">%1$s skrudde av administrativ godkjenning for gruppelenken.</string>
  <string name="MessageRecord_the_admin_approval_for_the_group_link_has_been_turned_off">Administrativ godkjenning for gruppelenken ble skrudd av.</string>
  <string name="MessageRecord_you_turned_on_admin_approval_for_the_group_link">Du skrudde på administrativ godkjenning for gruppelenken.</string>
  <string name="MessageRecord_s_turned_on_admin_approval_for_the_group_link">%1$s skrudde på administrativ godkjenning for gruppelenken.</string>
  <string name="MessageRecord_the_admin_approval_for_the_group_link_has_been_turned_on">Administrativ godkjenning for gruppelenken ble skrudd på.</string>
  <!--GV2 group link reset-->
  <string name="MessageRecord_you_reset_the_group_link">Du resatte gruppelenken.</string>
  <string name="MessageRecord_s_reset_the_group_link">%1$s resatte gruppelenken.</string>
  <string name="MessageRecord_the_group_link_has_been_reset">Gruppelenken ble resatt.</string>
  <!--GV2 group link joins-->
  <string name="MessageRecord_you_joined_the_group_via_the_group_link">Du ble medlem i gruppen via gruppelenken.</string>
  <string name="MessageRecord_s_joined_the_group_via_the_group_link">%1$s ble med i gruppen via gruppelenken.</string>
  <!--GV2 group link requests-->
  <string name="MessageRecord_you_sent_a_request_to_join_the_group">Du sendte en forespørsel om å bli med i gruppen.</string>
  <string name="MessageRecord_s_requested_to_join_via_the_group_link">%1$s ba om å bli medlem via gruppelenken.</string>
  <!--Update message shown when someone requests to join via group link and cancels the request back to back-->
  <!--GV2 group link approvals-->
  <string name="MessageRecord_s_approved_your_request_to_join_the_group">%1$s godtok forespørselen din om å bli medlem i gruppen.</string>
  <string name="MessageRecord_s_approved_a_request_to_join_the_group_from_s">%1$s godkjente en forespørsel om å bli med i gruppen fra %2$s.</string>
  <string name="MessageRecord_you_approved_a_request_to_join_the_group_from_s">Du godkjente en forespørsel om å bli med i gruppen fra %1$s.</string>
  <string name="MessageRecord_your_request_to_join_the_group_has_been_approved">Forespørselen din om å bli med i gruppen ble godkjent.</string>
  <string name="MessageRecord_a_request_to_join_the_group_from_s_has_been_approved">En forespørsel fra %1$s om å bli med i gruppen ble godkjent.</string>
  <!--GV2 group link deny-->
  <string name="MessageRecord_your_request_to_join_the_group_has_been_denied_by_an_admin">Forespørselen din om å bli med i gruppen ble avslått av en administrator.</string>
  <string name="MessageRecord_s_denied_a_request_to_join_the_group_from_s">Forespørselen fra %2$s om å bli med i gruppen ble avvist av %1$s.</string>
  <string name="MessageRecord_a_request_to_join_the_group_from_s_has_been_denied">En forespørsel fra %1$som å bli med i gruppen har blitt avvist.</string>
  <string name="MessageRecord_you_canceled_your_request_to_join_the_group">Du kansellerte forespørselen din om å bli med i gruppen.</string>
  <string name="MessageRecord_s_canceled_their_request_to_join_the_group">%1$s kansellerte forespørselen sin om å bli med i gruppen.</string>
  <!--End of GV2 specific update messages-->
  <string name="MessageRecord_your_safety_number_with_s_has_changed">Sikkerhetsnummeret ditt for %s er endret.</string>
  <string name="MessageRecord_you_marked_your_safety_number_with_s_verified">Du markerte sikkerhetsnummeret for %s som bekreftet</string>
  <string name="MessageRecord_you_marked_your_safety_number_with_s_verified_from_another_device">Du markerte sikkerhetsnummeret for %s som bekreftet fra en annen enhet</string>
  <string name="MessageRecord_you_marked_your_safety_number_with_s_unverified">Du markerte sikkerhetsnummer for %s som ikke bekreftet</string>
  <string name="MessageRecord_you_marked_your_safety_number_with_s_unverified_from_another_device">Du markerte sikkerhetsnummer for %s som ikke bekreftet fra en annen enhet</string>
  <string name="MessageRecord_a_message_from_s_couldnt_be_delivered">En melding fra %s kunne ikke leveres</string>
  <!--Update item message shown in the release channel when someone is already a sustainer so we ask them if they want to boost.-->
  <!--Update item message shown in the release channel when someone is not a sustainer so we ask them to consider becoming one-->
  <!--Group Calling update messages-->
  <string name="MessageRecord_s_started_a_group_call_s">%1$s startet en gruppesamtale · %2$s</string>
  <string name="MessageRecord_s_is_in_the_group_call_s">%1$s er i gruppesamtalen · %2$s</string>
  <string name="MessageRecord_you_are_in_the_group_call_s1">Du er i gruppesamtalen · %1$s</string>
  <string name="MessageRecord_s_and_s_are_in_the_group_call_s1">%1$s og %2$s er i gruppesamtalen · %3$s</string>
  <string name="MessageRecord_group_call_s">Gruppesamtale · %1$s</string>
  <string name="MessageRecord_s_started_a_group_call">%1$s startet en gruppesamtale</string>
  <string name="MessageRecord_s_is_in_the_group_call">%1$s er i gruppesamtalen</string>
  <string name="MessageRecord_you_are_in_the_group_call">Du er med i gruppesamtalen</string>
  <string name="MessageRecord_s_and_s_are_in_the_group_call">%1$s og %2$s er i gruppesamtalen</string>
  <string name="MessageRecord_group_call">Gruppesamtale</string>
  <string name="MessageRecord_you">Deg</string>
  <plurals name="MessageRecord_s_s_and_d_others_are_in_the_group_call_s">
    <item quantity="one">%1$s, %2$s, og %3$d annen er i gruppesamtalen · %4$s</item>
    <item quantity="other">%1$s, %2$s, og %3$d andre er i gruppesamtalen · %4$s</item>
  </plurals>
  <plurals name="MessageRecord_s_s_and_d_others_are_in_the_group_call">
    <item quantity="one">%1$s, %2$s, og %3$d annen er i gruppesamtalen</item>
    <item quantity="other">%1$s, %2$s, og %3$d andre er i gruppesamtalen</item>
  </plurals>
  <!--MessageRequestBottomView-->
  <string name="MessageRequestBottomView_accept">Godta</string>
  <string name="MessageRequestBottomView_continue">Fortsett</string>
  <string name="MessageRequestBottomView_delete">Slett</string>
  <string name="MessageRequestBottomView_block">Blokker</string>
  <string name="MessageRequestBottomView_unblock">Skru av blokkering</string>
  <string name="MessageRequestBottomView_do_you_want_to_let_s_message_you_they_wont_know_youve_seen_their_messages_until_you_accept">La %1$s sende meldinger til deg, samt dele navn og bilde med dem? De vil ikke vite at du har sett meldingen deres før du godtar.</string>
  <!--Shown in message request flow. Describes what will happen if you unblock a Signal user-->
  <string name="MessageRequestBottomView_do_you_want_to_let_s_message_you_wont_receive_any_messages_until_you_unblock_them">La %1$s sende meldinger til deg, samt dele navn og bilde med dem? Du vil ikke motta noen meldinger fra dem før du fjerner blokkeringen av dem.</string>
  <!--Shown in message request flow. Describes what will happen if you unblock an SMS user-->
  <string name="MessageRequestBottomView_continue_your_conversation_with_this_group_and_share_your_name_and_photo">Fortsett denne samtalen med denne gruppen og del ditt navn og bilde med gruppens medlemmer?</string>
  <string name="MessageRequestBottomView_upgrade_this_group_to_activate_new_features">Oppgrader denne gruppen for å aktivere nye funksjoner som @-omtaler og gruppeadministratorer. Medlemmer som ikke har delt navn eller bilde i gruppen vil bli invitert inn.</string>
  <string name="MessageRequestBottomView_this_legacy_group_can_no_longer_be_used">Denne Legacy gruppen kan ikke lenger benyttes fordi den er for stor. Maksimal gruppestørrelse er %1$d.</string>
  <string name="MessageRequestBottomView_continue_your_conversation_with_s_and_share_your_name_and_photo">Fortsett samtalen med %1$s og del navn og bilde med dem?</string>
  <string name="MessageRequestBottomView_do_you_want_to_join_this_group_they_wont_know_youve_seen_their_messages_until_you_accept">Bli medlem i denne gruppen samt dele navn og bilde med medlemmene? De vil ikke vite at du har sett meldingene før du godtar.</string>
  <string name="MessageRequestBottomView_join_this_group_they_wont_know_youve_seen_their_messages_until_you_accept">Bli med i denne gruppen? De vil ikke se om du har sett meldingene deres før du godtar.</string>
  <string name="MessageRequestBottomView_unblock_this_group_and_share_your_name_and_photo_with_its_members">Fjerne blokkering av denne gruppen samt dele navn og bilde med medlemmene? Du vil ikke motta noen meldinger før du fjerner blokkeringen av den.</string>
  <string name="MessageRequestProfileView_view">Vis</string>
  <string name="MessageRequestProfileView_member_of_one_group">Medlem av %1$s</string>
  <string name="MessageRequestProfileView_member_of_two_groups">Medlem av %1$s og %2$s</string>
  <string name="MessageRequestProfileView_member_of_many_groups">Medlem av %1$s, %2$s, og %3$s</string>
  <plurals name="MessageRequestProfileView_members">
    <item quantity="one">%1$d medlem</item>
    <item quantity="other">%1$d medlemmer</item>
  </plurals>
  <!--Describes the number of members in a group. The string MessageRequestProfileView_invited is nested in the parentheses.-->
  <!--Describes the number of people invited to a group. Nested inside of the string MessageRequestProfileView_members_and_invited-->
  <plurals name="MessageRequestProfileView_member_of_d_additional_groups">
    <item quantity="one">%d ytterlig gruppe</item>
    <item quantity="other">%d ytterligere grupper</item>
  </plurals>
  <!--PassphraseChangeActivity-->
  <string name="PassphraseChangeActivity_passphrases_dont_match_exclamation">Passordene stemmer ikke overens!</string>
  <string name="PassphraseChangeActivity_incorrect_old_passphrase_exclamation">Feil gammel passord!</string>
  <string name="PassphraseChangeActivity_enter_new_passphrase_exclamation">Skriv inn ny passord!</string>
  <!--DeviceProvisioningActivity-->
  <string name="DeviceProvisioningActivity_link_this_device">Vil du koble denne enheten til tjenesten?</string>
  <string name="DeviceProvisioningActivity_continue">FORTSETT</string>
  <string name="DeviceProvisioningActivity_content_intro">Den kan i så fall</string>
  <string name="DeviceProvisioningActivity_content_bullets">
         • Les alle meldingene dine
         \n• Send meldinger i ditt navn</string>
  <string name="DeviceProvisioningActivity_content_progress_title">Kobler til enhet</string>
  <string name="DeviceProvisioningActivity_content_progress_content">Kobler til ny enhet …</string>
  <string name="DeviceProvisioningActivity_content_progress_success">Enhet godkjent.</string>
  <string name="DeviceProvisioningActivity_content_progress_no_device">Fant ingen enhet.</string>
  <string name="DeviceProvisioningActivity_content_progress_network_error">Nettverksfeil.</string>
  <string name="DeviceProvisioningActivity_content_progress_key_error">Ugyldig QR-kode.</string>
  <string name="DeviceProvisioningActivity_sorry_you_have_too_many_devices_linked_already">Du har koblet sammen sammen for mange enheter allerede. Prøv å fjerne noen</string>
  <string name="DeviceActivity_sorry_this_is_not_a_valid_device_link_qr_code">Dette er ikke en gyldig QR-kode for enhetstilkobling.</string>
  <string name="DeviceProvisioningActivity_link_a_signal_device">Vil du koble til en Signal-enhet?</string>
  <string name="DeviceProvisioningActivity_it_looks_like_youre_trying_to_link_a_signal_device_using_a_3rd_party_scanner">Det ser ut som at du prøver å koble en enhet til Signal ved hjelp av en tredjepartsskanner. For din egen sikkerhet må du skanne koden på nytt via Signal.</string>
  <string name="DeviceActivity_signal_needs_the_camera_permission_in_order_to_scan_a_qr_code">Molly krever tillatelse fra systemet for å kunne skanne QR-koder, men du har valgt å avslå dette permanent. Gå til «Apper»-menyen på systemet og slå på tillatelsen «Kamera».</string>
  <string name="DeviceActivity_unable_to_scan_a_qr_code_without_the_camera_permission">Du kan ikke skanne en QR-kode når systemet ikke tillater Signal å bruke kameraet</string>
  <!--OutdatedBuildReminder-->
  <string name="OutdatedBuildReminder_update_now">Oppdater nå</string>
  <string name="OutdatedBuildReminder_your_version_of_signal_will_expire_today">Denne versjonen av Signal går ut på dato i dag. Oppgrader til nyeste versjon.</string>
  <plurals name="OutdatedBuildReminder_your_version_of_signal_will_expire_in_n_days">
    <item quantity="one">Denne versjonen av Signal vil utløpe i morgen. Oppdater til den nyeste versjonen.</item>
    <item quantity="other">Denne versjonen av Signal vil utløpe om %d dager. Oppdater til den nyeste versjonen.</item>
  </plurals>
  <!--PassphrasePromptActivity-->
  <string name="PassphrasePromptActivity_enter_passphrase">Skriv inn passord</string>
  <string name="PassphrasePromptActivity_watermark_content_description">Molly-ikon</string>
  <string name="PassphrasePromptActivity_ok_button_content_description">Send inn passord</string>
  <string name="PassphrasePromptActivity_invalid_passphrase_exclamation">Ugyldig passord!</string>
  <string name="PassphrasePromptActivity_unlock_signal">Lås opp Molly</string>
  <string name="PassphrasePromptActivity_signal_android_lock_screen">Molly Android - Skjermlås</string>
  <!--PlacePickerActivity-->
  <string name="PlacePickerActivity_title">Kart</string>
  <string name="PlacePickerActivity_drop_pin">Slipp nål</string>
  <string name="PlacePickerActivity_accept_address">Godta adresse</string>
  <!--PlayServicesProblemFragment-->
  <string name="PlayServicesProblemFragment_the_version_of_google_play_services_you_have_installed_is_not_functioning">Versjonen av Google Play Tjenester som er installert på denne enheten fungerer ikke skikkelig. Installer Google Play Tjenester på nytt og prøv igjen.</string>
  <!--PinRestoreEntryFragment-->
  <string name="PinRestoreEntryFragment_incorrect_pin">Feil PIN-kode</string>
  <string name="PinRestoreEntryFragment_skip_pin_entry">Hopp over PIN-kode?</string>
  <string name="PinRestoreEntryFragment_need_help">Ønsker du hjelp?</string>
  <string name="PinRestoreEntryFragment_your_pin_is_a_d_digit_code">Din PIN er en kode med %1$d+ siffer eller alfanumeriske tegn. Hvis du ikke kan huske PIN-koden din, kan du opprette en ny. Du kan registrere og bruke kontoen din, men du vil miste noen lagrede innstillinger som profilinformasjonen din.</string>
  <string name="PinRestoreEntryFragment_if_you_cant_remember_your_pin">Hvis du ikke kan huske PIN-koden din, kan du opprette en ny. Du kan registrere og bruke kontoen din, men du vil miste noen lagrede innstillinger som profilinformasjonen din.</string>
  <string name="PinRestoreEntryFragment_create_new_pin">Opprett ny PIN-kode</string>
  <string name="PinRestoreEntryFragment_contact_support">Kontakt brukerstøtte</string>
  <string name="PinRestoreEntryFragment_cancel">Avbryt</string>
  <string name="PinRestoreEntryFragment_skip">Hopp over</string>
  <plurals name="PinRestoreEntryFragment_you_have_d_attempt_remaining">
    <item quantity="one">Du har %1$d forsøk igjen. Hvis du går tom for forsøk, kan du opprette en ny PIN. Du kan registrere og bruke kontoen din, men du vil miste noen lagrede innstillinger som profilinformasjonen din.</item>
    <item quantity="other">Du har %1$d forsøk igjen. Hvis du går tom for forsøk, kan du opprette en ny PIN. Du kan registrere og bruke kontoen din, men du vil miste noen lagrede innstillinger som profilinformasjonen din.</item>
  </plurals>
  <string name="PinRestoreEntryFragment_signal_registration_need_help_with_pin">Signal Registrering - Hjelp ønskes til PIN for Android</string>
  <string name="PinRestoreEntryFragment_enter_alphanumeric_pin">Skriv inn alfanumerisk PIN</string>
  <string name="PinRestoreEntryFragment_enter_numeric_pin">Skriv inn numerisk PIN</string>
  <!--PinRestoreLockedFragment-->
  <string name="PinRestoreLockedFragment_create_your_pin">Opprett PIN-koden</string>
  <string name="PinRestoreLockedFragment_youve_run_out_of_pin_guesses">Du har gått tom for PIN-gjetninger, men du kan fremdeles få tilgang til Signal-kontoen din ved å opprette en ny PIN-kode. For ditt personvern og sikkerhet vil kontoen din bli gjenopprettet uten lagret profilinformasjon eller innstillinger.</string>
  <string name="PinRestoreLockedFragment_create_new_pin">Opprett ny PIN-kode</string>
  <!--PinOptOutDialog-->
  <string name="PinOptOutDialog_warning">Advarsel</string>
  <string name="PinOptOutDialog_if_you_disable_the_pin_you_will_lose_all_data">Hvis du deaktiverer PIN-koden vil du miste all data når du gjennomfører Signal-registrering på nytt, med mindre du manuelt tar en sikkerhetskopi og gjenoppretter innholdet. Du kan ikke skru på registreringslås mens PIN-koden er deaktivert.</string>
  <string name="PinOptOutDialog_disable_pin">Deaktiver PIN-kode</string>
  <!--RatingManager-->
  <string name="RatingManager_rate_this_app">Vurder dette programmet</string>
  <string name="RatingManager_if_you_enjoy_using_this_app_please_take_a_moment">Hvis du liker dette programmet, vil vi gjerne at du hjelper oss ved å gi din vurdering.</string>
  <string name="RatingManager_rate_now">Gi vurdering nå.</string>
  <string name="RatingManager_no_thanks">Nei takk</string>
  <string name="RatingManager_later">Senere</string>
  <!--ReactionsBottomSheetDialogFragment-->
  <string name="ReactionsBottomSheetDialogFragment_all">Alle · %1$d</string>
  <!--ReactionsConversationView-->
  <string name="ReactionsConversationView_plus">+%1$d</string>
  <!--ReactionsRecipientAdapter-->
  <string name="ReactionsRecipientAdapter_you">Deg</string>
  <!--RecaptchaRequiredBottomSheetFragment-->
  <string name="RecaptchaRequiredBottomSheetFragment_verify_to_continue_messaging">Verifiser for å fortsette å sende meldinger</string>
  <string name="RecaptchaRequiredBottomSheetFragment_to_help_prevent_spam_on_signal">For å hindre søppelpost på Molly ber vi deg fullføre verifiseringen.</string>
  <string name="RecaptchaRequiredBottomSheetFragment_after_verifying_you_can_continue_messaging">Etter verifisering kan du fortsette med meldingene. Meldinger satt på pause vil automatisk bli sendt.</string>
  <!--Recipient-->
  <string name="Recipient_you">Deg</string>
  <!--Name of recipient representing user\'s \'My Story\'-->
  <!--RecipientPreferencesActivity-->
  <string name="RecipientPreferenceActivity_block">Blokker</string>
  <string name="RecipientPreferenceActivity_unblock">Fjern blokkering</string>
  <!--RecipientProvider-->
  <string name="RecipientProvider_unnamed_group">Gruppe uten navn</string>
  <!--RedPhone-->
  <string name="RedPhone_answering">Svarer…</string>
  <string name="RedPhone_ending_call">Avslutter samtalen…</string>
  <string name="RedPhone_ringing">Ringer…</string>
  <string name="RedPhone_busy">Opptatt</string>
  <string name="RedPhone_recipient_unavailable">Mottaker utilgjengelig</string>
  <string name="RedPhone_network_failed">Nettverk mislyktes.</string>
  <string name="RedPhone_number_not_registered">Nummer ikke registrert.</string>
  <string name="RedPhone_the_number_you_dialed_does_not_support_secure_voice">Nummeret du ringte støtter ikke krypterte samtaler.</string>
  <string name="RedPhone_got_it">Ålreit</string>
  <!--Valentine\'s Day Megaphone-->
  <!--Title text for the Valentine\'s Day donation megaphone. The placeholder will always be a heart emoji. Needs to be a placeholder for Android reasons.-->
  <!--Body text for the Valentine\'s Day donation megaphone.-->
  <!--WebRtcCallActivity-->
  <string name="WebRtcCallActivity__tap_here_to_turn_on_your_video">Trykk her for å skru på video</string>
  <string name="WebRtcCallActivity__to_call_s_signal_needs_access_to_your_camera">For å ringe %1$s, trenger Molly tilgang til kameraet</string>
  <string name="WebRtcCallActivity__signal_s">Molly %1$s</string>
  <string name="WebRtcCallActivity__calling">Ringer…</string>
  <!--Call status shown when an active call was disconnected (e.g., network hiccup) and is trying to reconnect-->
  <string name="WebRtcCallActivity__reconnecting">Kobler til på nytt…</string>
  <!--WebRtcCallView-->
  <string name="WebRtcCallView__signal_call">Signal Anrop</string>
  <string name="WebRtcCallView__start_call">Start samtale</string>
  <string name="WebRtcCallView__join_call">Bli med i samtale</string>
  <string name="WebRtcCallView__call_is_full">Samtalen er full</string>
  <string name="WebRtcCallView__the_maximum_number_of_d_participants_has_been_Reached_for_this_call">Maksgrensen på %1$ddeltagere er nådd for denne samtalen. Prøv igjen senere.</string>
  <string name="WebRtcCallView__view_participants_list">Se deltagere</string>
  <string name="WebRtcCallView__your_video_is_off">Din video er skrudd av</string>
  <string name="WebRtcCallView__reconnecting">Kobler til på nytt…</string>
  <string name="WebRtcCallView__joining">Blir med…</string>
  <string name="WebRtcCallView__disconnected">Koblet fra</string>
  <string name="WebRtcCallView__signal_will_ring_s">Signal vil ringe %1$s</string>
  <string name="WebRtcCallView__signal_will_ring_s_and_s">Signal vil ringe %1$s og %2$s</string>
  <string name="WebRtcCallView__s_will_be_notified">%1$s vil bli varslet</string>
  <string name="WebRtcCallView__no_one_else_is_here">Ingen andre er her</string>
  <string name="WebRtcCallView__s_is_in_this_call">%1$ser i denne samtalen</string>
  <string name="WebRtcCallView__s_and_s_are_in_this_call">%1$s og %2$s er i denne samtalen.</string>
  <plurals name="WebRtcCallView__s_s_and_d_others_are_in_this_call">
    <item quantity="one">%1$s, %2$s og %3$d annen er i denne samtalen.</item>
    <item quantity="other">%1$s, %2$s og %3$d andre er i denne samtalen  </item>
  </plurals>
  <string name="WebRtcCallView__speaker">Høyttaler</string>
  <string name="WebRtcCallView__camera">Kamera</string>
  <string name="WebRtcCallView__unmute">Slå lyd på</string>
  <string name="WebRtcCallView__mute">Demping</string>
  <string name="WebRtcCallView__end_call">Avslutt samtale</string>
  <!--CallParticipantsListDialog-->
  <plurals name="CallParticipantsListDialog_in_this_call_d_people">
    <item quantity="one">Er i denne samtalen · %1$d person</item>
    <item quantity="other">Er i denne samtalen · %1$d personer</item>
  </plurals>
  <!--CallParticipantView-->
  <string name="CallParticipantView__s_is_blocked">%1$s er blokkert</string>
  <string name="CallParticipantView__more_info">Mer informasjon</string>
  <string name="CallParticipantView__you_wont_receive_their_audio_or_video">Du vil ikke motta deres lyd eller bilde og de vil ikke motta tilsvarende fra deg.</string>
  <string name="CallParticipantView__cant_receive_audio_video_from_s">Kan ikke motta lyd &amp; video fra %1$s</string>
  <string name="CallParticipantView__cant_receive_audio_and_video_from_s">Kan ikke motta lyd og video fra %1$s</string>
  <string name="CallParticipantView__this_may_be_Because_they_have_not_verified_your_safety_number_change">Dette kan være fordi de ikke har verifisert ditt endrede sikkerhetsnummer, fordi det er et problem med enheten deres eller de har blokkert deg.</string>
  <!--CallToastPopupWindow-->
  <!--ProxyBottomSheetFragment-->
  <string name="ProxyBottomSheetFragment_proxy_server">Proxy-server</string>
  <string name="ProxyBottomSheetFragment_proxy_address">Proxy-adresse</string>
  <string name="ProxyBottomSheetFragment_do_you_want_to_use_this_proxy_address">Vil du bruke denne proxy-adressen?</string>
  <string name="ProxyBottomSheetFragment_use_proxy">Bruk proxy</string>
  <string name="ProxyBottomSheetFragment_successfully_connected_to_proxy">Tilkobling til proxy vellykket.</string>
  <!--RecaptchaProofActivity-->
  <string name="RecaptchaProofActivity_failed_to_submit">Kunne ikke sende inn</string>
  <string name="RecaptchaProofActivity_complete_verification">Fullfør verifisering</string>
  <!--RegistrationActivity-->
  <string name="RegistrationActivity_select_your_country">Velg land</string>
  <string name="RegistrationActivity_you_must_specify_your_country_code">Du må oppgi
     landskode</string>
  <string name="RegistrationActivity_you_must_specify_your_phone_number">Du må oppgi
telefonnummer</string>
  <string name="RegistrationActivity_invalid_number">Ugyldig nummer</string>
  <string name="RegistrationActivity_the_number_you_specified_s_is_invalid">Nummeret du
skrev inn (%s) er ugyldig.</string>
  <string name="RegistrationActivity_a_verification_code_will_be_sent_to">En bekreftelseskode vil bli sendt til:</string>
  <string name="RegistrationActivity_you_will_receive_a_call_to_verify_this_number">Du vil motta et taleanrop for å bekrefte dette nummeret.</string>
  <string name="RegistrationActivity_is_your_phone_number_above_correct">Er telefonnummeret ditt ovenfor korrekt?</string>
  <string name="RegistrationActivity_edit_number">Rediger nummer</string>
  <string name="RegistrationActivity_missing_google_play_services">Mangler Google Play tjenester</string>
  <string name="RegistrationActivity_this_device_is_missing_google_play_services">Denne enheten mangler Google Play-tjenester. Du kan fremdeles bruke Molly, men det kan oppføre seg ustabilit eller gi dårlig ytelse.\n\nHvis du ikke er en avansert bruker, ikke kjører en egeninstallert Android-fastvare, eller du mener at du har Google Play-tjenester installert, ber vi deg om å kontakte support@molly.im så vi kan hjelpe deg med feilsøking.</string>
  <string name="RegistrationActivity_i_understand">Jeg forstår</string>
  <string name="RegistrationActivity_play_services_error">Play Tjenester Feil</string>
  <string name="RegistrationActivity_google_play_services_is_updating_or_unavailable">Google Play-tjenester er opptatt eller midlertidig utilgjengelig. Vent litt, og prøv på nytt.</string>
  <string name="RegistrationActivity_terms_and_privacy">Vilkår og personvernerklæring</string>
  <string name="RegistrationActivity_signal_needs_access_to_your_contacts_and_media_in_order_to_connect_with_friends">Signal trenger kontaktene og medietillatelsene for å hjelpe deg med å få kontakt med venner og sende meldinger. Kontaktene dine lastes opp ved hjelp av Signal private kontaktoppdagelse, noe som betyr at de er ende-til-ende-krypterte og aldri synlige for Signal-tjenesten.</string>
  <string name="RegistrationActivity_signal_needs_access_to_your_contacts_in_order_to_connect_with_friends">Signal trenger kontakttillatelsen for å hjelpe deg med å få kontakt med venner. Kontaktene dine lastes opp ved hjelp av Signal private kontaktoppdagelse, noe som betyr at de er ende-til-ende-krypterte og aldri synlige for Signal-tjenesten.</string>
  <string name="RegistrationActivity_rate_limited_to_service">Du har gjort for mange forsøk på å registrere dette nummeret. Prøv igjen senere.</string>
  <string name="RegistrationActivity_unable_to_connect_to_service">Klarte ikke å koble til tjenesten. Kontroller at du har en stabil nettilkobling og prøv på nytt.</string>
  <plurals name="RegistrationActivity_debug_log_hint">
    <item quantity="one">Du er nå %d steg unna fra å sende inn en feilsøkingslogg.</item>
    <item quantity="other">Du er nå %d steg unna fra å sende inn en feilsøkingslogg.</item>
  </plurals>
  <string name="RegistrationActivity_we_need_to_verify_that_youre_human">Vi må verifisere at du er et menneske.</string>
  <string name="RegistrationActivity_next">Neste</string>
  <string name="RegistrationActivity_continue">Fortsett</string>
  <string name="RegistrationActivity_take_privacy_with_you_be_yourself_in_every_message">Ta personvernet med deg.\nVær deg selv i hver melding.</string>
  <string name="RegistrationActivity_enter_your_phone_number_to_get_started">Skriv inn telefonnummeret ditt for å komme i gang</string>
  <string name="RegistrationActivity_enter_your_phone_number">Skriv inn ditt telefonnummer</string>
  <string name="RegistrationActivity_you_will_receive_a_verification_code">Du vil motta en bekreftelseskode. Teleoperatøren kan belaste deg for dette.</string>
  <string name="RegistrationActivity_enter_the_code_we_sent_to_s">Bruk koden som ble sendt til %s</string>
  <string name="RegistrationActivity_make_sure_your_phone_has_a_cellular_signal">Pass på at din telefon har dekning for å kunne motta SMS eller samtaler.</string>
  <string name="RegistrationActivity_phone_number_description">Telefonnummer</string>
  <string name="RegistrationActivity_country_code_description">Landskode</string>
  <string name="RegistrationActivity_call">Ring</string>
  <!--RegistrationLockV2Dialog-->
  <string name="RegistrationLockV2Dialog_turn_on_registration_lock">Aktiver registreringslås?</string>
  <string name="RegistrationLockV2Dialog_turn_off_registration_lock">Deaktiver registreringslås?</string>
  <string name="RegistrationLockV2Dialog_if_you_forget_your_signal_pin_when_registering_again">Hvis du glemmer din Signal PIN-kode når du registrerer deg med Signal igjen, blir du låst ute av kontoen din i 7 dager.</string>
  <string name="RegistrationLockV2Dialog_turn_on">Slå på</string>
  <string name="RegistrationLockV2Dialog_turn_off">Skru av</string>
  <!--RevealableMessageView-->
  <string name="RevealableMessageView_view_photo">Se bilde</string>
  <string name="RevealableMessageView_view_video">Se video</string>
  <string name="RevealableMessageView_viewed">Sett</string>
  <string name="RevealableMessageView_media">Medier</string>
  <!--Search-->
  <string name="SearchFragment_no_results">Ingen resultater funnet for \'%s\'</string>
  <string name="SearchFragment_header_conversations">Samtaler</string>
  <string name="SearchFragment_header_contacts">Kontakter</string>
  <string name="SearchFragment_header_messages">Meldinger</string>
  <!--ShakeToReport-->
  <!--SharedContactDetailsActivity-->
  <string name="SharedContactDetailsActivity_add_to_contacts">Legg til kontakt</string>
  <string name="SharedContactDetailsActivity_invite_to_signal">Inviter til Molly</string>
  <string name="SharedContactDetailsActivity_signal_message">Signal-melding</string>
  <string name="SharedContactDetailsActivity_signal_call">Signal-samtale</string>
  <!--SharedContactView-->
  <string name="SharedContactView_add_to_contacts">Legg til kontakt</string>
  <string name="SharedContactView_invite_to_signal">Inviter til Molly</string>
  <string name="SharedContactView_message">Signal-melding</string>
  <!--SignalBottomActionBar-->
  <string name="SignalBottomActionBar_more">Mer</string>
  <!--SignalPinReminders-->
  <!--Slide-->
  <string name="Slide_image">Bilde</string>
  <string name="Slide_sticker">Klistremerke</string>
  <string name="Slide_audio">Lyd</string>
  <string name="Slide_video">Video</string>
  <!--SmsMessageRecord-->
  <string name="SmsMessageRecord_received_corrupted_key_exchange_message">Mottok ødelagt
nøkkelutvekslingsmelding.</string>
  <string name="SmsMessageRecord_received_key_exchange_message_for_invalid_protocol_version">
Mottok nøkkelutvekslingsmelding for ugyldig protokollversion.</string>
  <string name="SmsMessageRecord_received_message_with_new_safety_number_tap_to_process">Mottatt melding med ny sikkerhetsnummer. Trykk for å behandle og vise.</string>
  <string name="SmsMessageRecord_secure_session_reset">Du tilbakestilte sikker økt.</string>
  <string name="SmsMessageRecord_secure_session_reset_s">%s tilbakestilte sikker økt.</string>
  <string name="SmsMessageRecord_duplicate_message">Dupliser melding.</string>
  <string name="SmsMessageRecord_this_message_could_not_be_processed_because_it_was_sent_from_a_newer_version">Denne meldingen kunne ikke behandles fordi den ble sendt fra en nyere versjon av Signal. Du kan spørre kontakten din om å sende denne meldingen igjen etter at du har oppdatert.</string>
  <string name="SmsMessageRecord_error_handling_incoming_message">Feil ved håndtering av innkommende melding.</string>
  <!--StickerManagementActivity-->
  <string name="StickerManagementActivity_stickers">Klistremerker</string>
  <!--StickerManagementAdapter-->
  <string name="StickerManagementAdapter_installed_stickers">Installerte klistremerker</string>
  <string name="StickerManagementAdapter_stickers_you_received">Klistremerker du mottok</string>
  <string name="StickerManagementAdapter_signal_artist_series">Signal Artist Serier</string>
  <string name="StickerManagementAdapter_no_stickers_installed">Ingen klistremerker installert</string>
  <string name="StickerManagementAdapter_stickers_from_incoming_messages_will_appear_here">Klistremerker fra innkommende meldinger vises her</string>
  <string name="StickerManagementAdapter_untitled">Uten navn</string>
  <string name="StickerManagementAdapter_unknown">Ukjent</string>
  <!--StickerPackPreviewActivity-->
  <string name="StickerPackPreviewActivity_untitled">Uten navn</string>
  <string name="StickerPackPreviewActivity_unknown">Ukjent</string>
  <string name="StickerPackPreviewActivity_install">Installer</string>
  <string name="StickerPackPreviewActivity_remove">Fjern</string>
  <string name="StickerPackPreviewActivity_stickers">Klistremerker</string>
  <string name="StickerPackPreviewActivity_failed_to_load_sticker_pack">Kunne ikke laste inn klistremerkepakken</string>
  <!--SubmitDebugLogActivity-->
  <string name="SubmitDebugLogActivity_edit">Rediger</string>
  <string name="SubmitDebugLogActivity_done">Ferdig</string>
  <string name="SubmitDebugLogActivity_tap_a_line_to_delete_it">Trykk på en linje for å slette den</string>
  <string name="SubmitDebugLogActivity_submit">Send inn</string>
  <string name="SubmitDebugLogActivity_failed_to_submit_logs">Kunne ikke sende inn logger</string>
  <string name="SubmitDebugLogActivity_success">Fullført!</string>
  <string name="SubmitDebugLogActivity_copy_this_url_and_add_it_to_your_issue">Kopier denne URL-en og legg den til i din feilrapport eller support-e-postadressen:\n\n<b>%1$s</b></string>
  <string name="SubmitDebugLogActivity_share">Del</string>
  <!--SupportEmailUtil-->
  <string name="SupportEmailUtil_filter">Filter:</string>
  <string name="SupportEmailUtil_device_info">Enhetsinformasjon:</string>
  <string name="SupportEmailUtil_android_version">Android versjon</string>
  <string name="SupportEmailUtil_signal_version">Molly versjon:</string>
  <string name="SupportEmailUtil_signal_package">Molly pakke:</string>
  <string name="SupportEmailUtil_registration_lock">Registreringslås:</string>
  <string name="SupportEmailUtil_locale">Språk:</string>
  <!--ThreadRecord-->
  <string name="ThreadRecord_group_updated">Gruppe oppdatert</string>
  <string name="ThreadRecord_left_the_group">Forlot gruppa</string>
  <string name="ThreadRecord_secure_session_reset">Sikker økt tilbakestilt.</string>
  <string name="ThreadRecord_draft">Utkast:</string>
  <string name="ThreadRecord_called">Du ringte</string>
  <string name="ThreadRecord_called_you">Ringte deg</string>
  <string name="ThreadRecord_missed_audio_call">Ubesvart taleanrop</string>
  <string name="ThreadRecord_missed_video_call">Tapt videosamtale</string>
  <string name="ThreadRecord_media_message">Mediemelding</string>
  <string name="ThreadRecord_sticker">Klistremerke</string>
  <string name="ThreadRecord_view_once_photo">Vis en gang bilde</string>
  <string name="ThreadRecord_view_once_video">Vis en gang video</string>
  <string name="ThreadRecord_view_once_media">Vis en gang media</string>
  <string name="ThreadRecord_this_message_was_deleted">Denne meldingen ble slettet.</string>
  <string name="ThreadRecord_you_deleted_this_message">Du slettet denne meldingen.</string>
  <string name="ThreadRecord_s_is_on_signal"> %s er på Signal!</string>
  <string name="ThreadRecord_disappearing_messages_disabled">Tidsavgrensede meldinger deaktivert</string>
  <string name="ThreadRecord_disappearing_message_time_updated_to_s">Utløpstiden for meldinger endret til %s</string>
  <string name="ThreadRecord_safety_number_changed">Sikkerhetsnummer endret </string>
  <string name="ThreadRecord_your_safety_number_with_s_has_changed">Sikkerhetsnummeret ditt for %s er endret.</string>
  <string name="ThreadRecord_you_marked_verified">Markert som bekreftet</string>
  <string name="ThreadRecord_you_marked_unverified">Markert som ikke bekreftet</string>
  <string name="ThreadRecord_message_could_not_be_processed">Meldingen kunne ikke behandles</string>
  <string name="ThreadRecord_message_request">Meldingsforespørsel</string>
  <string name="ThreadRecord_photo">Bilde</string>
  <string name="ThreadRecord_gif">GIF</string>
  <string name="ThreadRecord_voice_message">Talemelding</string>
  <string name="ThreadRecord_file">Fil</string>
  <string name="ThreadRecord_video">Video</string>
  <string name="ThreadRecord_chat_session_refreshed">Samtaleøkt lastet inn på nytt</string>
  <!--Displayed in the notification when the user is sent a gift-->
  <!--Displayed in the notification when the user sends a gift-->
  <!--Displayed in the notification when the user has opened a received gift-->
  <!--UpdateApkReadyListener-->
  <string name="UpdateApkReadyListener_Signal_update">Molly oppdatering</string>
  <string name="UpdateApkReadyListener_a_new_version_of_signal_is_available_tap_to_update">En ny versjon av Molly er tilgjengelig, trykk for å oppdatere</string>
  <!--UntrustedSendDialog-->
  <string name="UntrustedSendDialog_send_message">Send melding?</string>
  <string name="UntrustedSendDialog_send">Send</string>
  <!--UnverifiedSendDialog-->
  <string name="UnverifiedSendDialog_send_message">Send melding?</string>
  <string name="UnverifiedSendDialog_send">Send</string>
  <!--UsernameEditFragment-->
  <string name="UsernameEditFragment_username">Brukernavn</string>
  <string name="UsernameEditFragment_delete">Slett</string>
  <string name="UsernameEditFragment_successfully_set_username">Lagret brukernavnet.</string>
  <string name="UsernameEditFragment_successfully_removed_username">Brukernavnet er fjernet.</string>
  <string name="UsernameEditFragment_encountered_a_network_error">Det oppstod en nettverksfeil.</string>
  <string name="UsernameEditFragment_this_username_is_taken">Dette brukernavnet er tatt.</string>
  <string name="UsernameEditFragment_this_username_is_available">Dette brukernavnet er tilgjengelig.</string>
  <string name="UsernameEditFragment_usernames_can_only_include">Brukernavn kan bare inneholde a–Z, 0–9, og understrek.</string>
  <string name="UsernameEditFragment_usernames_cannot_begin_with_a_number">Brukernavn kan ikke begynne med et tall.</string>
  <string name="UsernameEditFragment_username_is_invalid">Brukernavnet er ugyldig.</string>
  <string name="UsernameEditFragment_usernames_must_be_between_a_and_b_characters">Brukernavn må være mellom %1$d og %2$d tegn.</string>
  <string name="UsernameEditFragment_usernames_on_signal_are_optional">Brukernavn på Signal er valgfritt. Dersom du velger å opprette et brukernavn, vil andre Signal-brukere kunne finne deg på dette brukernavnet og kontakte deg uten å kunne telefonnummeret ditt.</string>
  <plurals name="UserNotificationMigrationJob_d_contacts_are_on_signal">
    <item quantity="one">%d kontakt er på Signal!</item>
    <item quantity="other">%d kontakter er på Signal! </item>
  </plurals>
  <!--VerifyIdentityActivity-->
  <string name="VerifyIdentityActivity_your_contact_is_running_an_old_version_of_signal">Kontakten kjører en gammel versjon av Signal. Be vedkommende om å oppdatere og deretter bekrefte sikkerhetsnummeret ditt.</string>
  <string name="VerifyIdentityActivity_your_contact_is_running_a_newer_version_of_Signal">Kontakten kjører en nyere versjon av Signal og bruker et QR-kodeformat som ikke kan brukes med din versjon. Oppdater Signal for å sammenligne.</string>
  <string name="VerifyIdentityActivity_the_scanned_qr_code_is_not_a_correctly_formatted_safety_number">QR-koden du skannet er feilformatert. Prøv å skanne på nytt.</string>
  <string name="VerifyIdentityActivity_share_safety_number_via">Del sikkerhetsnummer via…</string>
  <string name="VerifyIdentityActivity_our_signal_safety_number">Vår Signal sikkerhet nummer:</string>
  <string name="VerifyIdentityActivity_no_app_to_share_to">Det ser ut som at du ikke har noen programmer å dele denne informasjonen med.</string>
  <string name="VerifyIdentityActivity_no_safety_number_to_compare_was_found_in_the_clipboard">Ingen sikkerhet nummer å sammenligne ble funnet i utklippstavlen </string>
  <string name="VerifyIdentityActivity_signal_needs_the_camera_permission_in_order_to_scan_a_qr_code_but_it_has_been_permanently_denied">Molly krever tillatelse fra systemet for å kunne skanne QR-koder, men du har valgt å avslå dette permanent. Gå til «Apper»-menyen på systemet og slå på tillatelsen «Kamera».</string>
  <string name="VerifyIdentityActivity_unable_to_scan_qr_code_without_camera_permission">Du kan ikke skanne en QR-kode når systemet ikke tillater Signal å bruke kameraet</string>
  <string name="VerifyIdentityActivity_you_must_first_exchange_messages_in_order_to_view">Du må utveksle meldinger for å se %1$s sitt sikkerhetsnummer.</string>
  <!--ViewOnceMessageActivity-->
  <!--AudioView-->
  <!--MessageDisplayHelper-->
  <string name="MessageDisplayHelper_message_encrypted_for_non_existing_session">Melding kryptert for ikke-eksisterende økt</string>
  <!--MmsMessageRecord-->
  <string name="MmsMessageRecord_bad_encrypted_mms_message">Ugyldig kryptert MMS</string>
  <string name="MmsMessageRecord_mms_message_encrypted_for_non_existing_session">MMS-melding kryptert for ikke-eksisterende økt</string>
  <!--MuteDialog-->
  <string name="MuteDialog_mute_notifications">Ikke vis varsler</string>
  <!--ApplicationMigrationService-->
  <string name="ApplicationMigrationService_import_in_progress">Importering pågår</string>
  <string name="ApplicationMigrationService_importing_text_messages">Importerer tekstmeldinger</string>
  <string name="ApplicationMigrationService_import_complete">Importering utført</string>
  <string name="ApplicationMigrationService_system_database_import_is_complete">Importering av systemdatabase er utført.</string>
  <!--KeyCachingService-->
  <string name="KeyCachingService_signal_passphrase_cached">Trykk for å åpne.</string>
  <string name="KeyCachingService_passphrase_cached">Molly er låst opp</string>
  <string name="KeyCachingService_lock">Lås Molly</string>
  <!--MediaPreviewActivity-->
  <string name="MediaPreviewActivity_you">Deg</string>
  <string name="MediaPreviewActivity_unssuported_media_type">Ustøttet medietype</string>
  <string name="MediaPreviewActivity_draft">Utkast</string>
  <string name="MediaPreviewActivity_signal_needs_the_storage_permission_in_order_to_write_to_external_storage_but_it_has_been_permanently_denied">Molly krever tillatelse fra systemet for å kunne skrive til ekstern lagringsenhet, men du har valgt å avslå dette permanent. Gå til «Apper»-menyen på systemet og slå på tillatelsen «Lagring».</string>
  <string name="MediaPreviewActivity_unable_to_write_to_external_storage_without_permission">Du kan ikke lagre på ekstern lagringsenhet uten å slå på tillatelse i systemet først</string>
  <string name="MediaPreviewActivity_media_delete_confirmation_title">Vil du slette denne meldinga?</string>
  <string name="MediaPreviewActivity_media_delete_confirmation_message">Meldinga blir slettet for godt.</string>
  <string name="MediaPreviewActivity_s_to_s">%1$s til %2$s</string>
  <!--All media preview title when viewing media send by you to another recipient (allows changing of \'You\' based on context)-->
  <!--All media preview title when viewing media sent by another recipient to you (allows changing of \'You\' based on context)-->
  <string name="MediaPreviewActivity_media_no_longer_available">Media er ikke lenger tilgjengelig.</string>
  <string name="MediaPreviewActivity_cant_find_an_app_able_to_share_this_media">Kan ikke finne app som er i stand til å dele dette mediet.</string>
  <!--MessageNotifier-->
  <string name="MessageNotifier_d_new_messages_in_d_conversations">%1$d nye meldinger i %2$d samtaler</string>
  <string name="MessageNotifier_most_recent_from_s">Nyeste fra: %1$s</string>
  <string name="MessageNotifier_locked_message">Låst melding</string>
  <string name="MessageNotifier_message_delivery_failed">Levering av melding mislyktes.</string>
  <string name="MessageNotifier_failed_to_deliver_message">Klarte ikke å levere melding.</string>
  <string name="MessageNotifier_error_delivering_message">Feil under levering av melding.</string>
  <string name="MessageNotifier_message_delivery_paused">Levering av meldinger satt på pause.</string>
  <string name="MessageNotifier_verify_to_continue_messaging_on_signal">Verifiser for å fortsette å sende meldinger på Molly.</string>
  <string name="MessageNotifier_mark_all_as_read">Merk alle som lest</string>
  <string name="MessageNotifier_mark_read">Merk som lest</string>
  <string name="MessageNotifier_turn_off_these_notifications">Skru av disse varslene</string>
  <string name="MessageNotifier_view_once_photo">Vis en gang bilde</string>
  <string name="MessageNotifier_view_once_video">Vis en gang video</string>
  <string name="MessageNotifier_reply">Svar</string>
  <string name="MessageNotifier_signal_message">Signal-melding</string>
  <string name="MessageNotifier_unsecured_sms">Usikret SMS</string>
  <string name="MessageNotifier_you_may_have_new_messages">Du kan ha nye meldinger</string>
  <string name="MessageNotifier_open_signal_to_check_for_recent_notifications">Åpne signal for å se etter nylige varsler.</string>
  <string name="MessageNotifier_contact_message">%1$s %2$s</string>
  <string name="MessageNotifier_unknown_contact_message">Kontakt</string>
  <string name="MessageNotifier_reacted_s_to_s">Reagerte %1$s til \"%2$s\".</string>
  <string name="MessageNotifier_reacted_s_to_your_video">Reagerte %1$s til videoen din.</string>
  <string name="MessageNotifier_reacted_s_to_your_image">Reagerte %1$s til bildet ditt. </string>
  <string name="MessageNotifier_reacted_s_to_your_file">Reagerte %1$s på filen din. </string>
  <string name="MessageNotifier_reacted_s_to_your_audio">Reagerte %1$s på lyden din. </string>
  <string name="MessageNotifier_reacted_s_to_your_view_once_media">Reagerte %1$spå engangsmediet ditt.</string>
  <string name="MessageNotifier_reacted_s_to_your_sticker">Reagerte %1$s på klistremerket ditt. </string>
  <string name="MessageNotifier_this_message_was_deleted">Denne meldingen ble slettet.</string>
  <string name="TurnOffContactJoinedNotificationsActivity__turn_off_contact_joined_signal">Skru av varsling når kontakter tar i bruk Signal? Du kan skru de på igjen i Signal&gt; Innstillinger &gt; Varsler.</string>
  <!--Notification Channels-->
  <string name="NotificationChannel_channel_messages">Meldinger</string>
  <string name="NotificationChannel_calls">Samtaler</string>
  <string name="NotificationChannel_failures">Feil</string>
  <string name="NotificationChannel_backups">Sikkerhetskopiering</string>
  <string name="NotificationChannel_locked_status">Lås status</string>
  <string name="NotificationChannel_app_updates">Oppdateringer</string>
  <string name="NotificationChannel_other">Annet</string>
  <string name="NotificationChannel_group_chats">Samtaler</string>
  <string name="NotificationChannel_missing_display_name">Ukjent</string>
  <string name="NotificationChannel_voice_notes">Talenotater</string>
  <string name="NotificationChannel_contact_joined_signal">Når kontakt installerer Signal</string>
  <string name="NotificationChannels__no_activity_available_to_open_notification_channel_settings">No activity available to open notification channel settings.</string>
  <!--Notification channel name for showing persistent background connection on devices without push notifications-->
  <!--Notification channel name for showing call status information (like connection, ongoing, etc.) Not ringing.-->
  <!--ProfileEditNameFragment-->
  <!--QuickResponseService-->
  <string name="QuickResponseService_quick_response_unavailable_when_Signal_is_locked">Hurtigsvar er utilgjengelig når Molly er låst.</string>
  <string name="QuickResponseService_problem_sending_message">Det oppstod et problem under sending av melding.</string>
  <!--SaveAttachmentTask-->
  <string name="SaveAttachmentTask_saved_to">Lagret til %s</string>
  <string name="SaveAttachmentTask_saved">Lagret</string>
  <!--SearchToolbar-->
  <string name="SearchToolbar_search">Søk</string>
  <string name="SearchToolbar_search_for_conversations_contacts_and_messages">Søk etter samtaler, kontakter, og meldinger</string>
  <!--ShortcutLauncherActivity-->
  <string name="ShortcutLauncherActivity_invalid_shortcut">Ugyldig snarvei</string>
  <!--SingleRecipientNotificationBuilder-->
  <string name="SingleRecipientNotificationBuilder_signal">Molly</string>
  <string name="SingleRecipientNotificationBuilder_new_message">Ny melding</string>
  <string name="SingleRecipientNotificationBuilder_message_request">Meldingsforespørsel</string>
  <string name="SingleRecipientNotificationBuilder_you">Deg</string>
  <!--ThumbnailView-->
  <string name="ThumbnailView_Play_video_description">Spill av video</string>
  <string name="ThumbnailView_Has_a_caption_description">Har bildetekst</string>
  <!--TransferControlView-->
  <plurals name="TransferControlView_n_items">
    <item quantity="one">%d Del</item>
    <item quantity="other">%d Deler</item>
  </plurals>
  <!--UnauthorizedReminder-->
  <string name="UnauthorizedReminder_device_no_longer_registered">Enheten er ikke lenger registrert</string>
  <string name="UnauthorizedReminder_this_is_likely_because_you_registered_your_phone_number_with_Signal_on_a_different_device">Dette skyldes sannsynligvis at du registrerte telefonnummeret ditt på Signal med en annen enhet. Trykk for å registrere på nytt.</string>
  <!--WebRtcCallActivity-->
  <string name="WebRtcCallActivity_to_answer_the_call_from_s_give_signal_access_to_your_microphone">Gi Molly tilgang til mikrofonen for å besvare samtalen fra 1%s.</string>
  <string name="WebRtcCallActivity_signal_requires_microphone_and_camera_permissions_in_order_to_make_or_receive_calls">Molly krever tillatelser fra systemet for å kunne ringe eller motta samtaler, men du har valgt å avslå minst én av disse permanent. Gå til «Apper»-menyen på systemet og slå på tillatelser for «Mikrofon» og «Kamera».</string>
  <string name="WebRtcCallActivity__answered_on_a_linked_device">Besvart på en koblet enhet.</string>
  <string name="WebRtcCallActivity__declined_on_a_linked_device">Avslått på en koblet enhet.</string>
  <string name="WebRtcCallActivity__busy_on_a_linked_device">Opptatt på en koblet enhet.</string>
  <string name="GroupCallSafetyNumberChangeNotification__someone_has_joined_this_call_with_a_safety_number_that_has_changed">Noen har blitt med i samtalen med et sikkerhetsnummer som er endret.</string>
  <!--WebRtcCallScreen-->
  <string name="WebRtcCallScreen_swipe_up_to_change_views">Sveip opp for å endre visning</string>
  <!--WebRtcCallScreen V2-->
  <string name="WebRtcCallScreen__decline">Avslå</string>
  <string name="WebRtcCallScreen__answer">Svar</string>
  <string name="WebRtcCallScreen__answer_without_video">Svar uten video</string>
  <!--WebRtcAudioOutputToggle-->
  <string name="WebRtcAudioOutputToggle__audio_output">Lydutgang</string>
  <string name="WebRtcAudioOutputToggle__phone_earpiece">Ørestykke</string>
  <string name="WebRtcAudioOutputToggle__speaker">Høyttaler</string>
  <string name="WebRtcAudioOutputToggle__bluetooth">Bluetooth</string>
  <string name="WebRtcCallControls_answer_call_description">Svar på anrop</string>
  <string name="WebRtcCallControls_reject_call_description">Avvis samtale</string>
  <!--change_passphrase_activity-->
  <string name="change_passphrase_activity__old_passphrase">Gammel passord</string>
  <string name="change_passphrase_activity__new_passphrase">Ny passord</string>
  <string name="change_passphrase_activity__repeat_new_passphrase">Gjenta ny passord</string>
  <!--contact_selection_activity-->
  <string name="contact_selection_activity__enter_name_or_number">Skriv inn navn eller nummer</string>
  <string name="contact_selection_activity__invite_to_signal">Inviter til Molly</string>
  <string name="contact_selection_activity__new_group">Ny gruppe</string>
  <!--contact_filter_toolbar-->
  <string name="contact_filter_toolbar__clear_entered_text_description">Fjern inntastet tekst</string>
  <string name="contact_filter_toolbar__show_keyboard_description">Vis tastatur</string>
  <string name="contact_filter_toolbar__show_dial_pad_description">Vis tastatur</string>
  <!--contact_selection_group_activity-->
  <string name="contact_selection_group_activity__no_contacts">ingen kontakter.</string>
  <string name="contact_selection_group_activity__finding_contacts">Laster inn kontakter …</string>
  <!--single_contact_selection_activity-->
  <string name="SingleContactSelectionActivity_contact_photo">Kontaktfoto</string>
  <!--ContactSelectionListFragment-->
  <string name="ContactSelectionListFragment_signal_requires_the_contacts_permission_in_order_to_display_your_contacts">Molly krever tillatelse fra systemet for å kunne vise kontakter, men du har valgt å avslå dette permanent. Gå til «Apper»-menyen på systemet og slå på tillatelsen «Kontakter».</string>
  <string name="ContactSelectionListFragment_error_retrieving_contacts_check_your_network_connection">Klarte ikke å hente kontakter. Kontroller nettforbindelse</string>
  <string name="ContactSelectionListFragment_username_not_found">Brukernavn ikke funnet</string>
  <string name="ContactSelectionListFragment_s_is_not_a_signal_user">\"%1$s\" er ikke en Signal-bruker. Kontroller brukernavnet og prøv igjen.</string>
  <string name="ContactSelectionListFragment_you_do_not_need_to_add_yourself_to_the_group">Det er ikke nødvendig å legge deg selv til gruppen</string>
  <string name="ContactSelectionListFragment_maximum_group_size_reached">Maksimum antall på gruppestørrelse er oppnådd </string>
  <string name="ContactSelectionListFragment_signal_groups_can_have_a_maximum_of_d_members">Signal grupper kan ha maksimum %1$dmedlemmer.</string>
  <string name="ContactSelectionListFragment_recommended_member_limit_reached">Anbefalt øvre grense for medlemsantall er nådd</string>
  <string name="ContactSelectionListFragment_signal_groups_perform_best_with_d_members_or_fewer">Signal-grupper yter best med %1$d eller færre. Å legge til flere medlemmer vil føre til tregere sending og mottak av meldinger.</string>
  <plurals name="ContactSelectionListFragment_d_members">
    <item quantity="one">%1$d medlem</item>
    <item quantity="other">%1$d medlemmer</item>
  </plurals>
  <!--contact_selection_list_fragment-->
  <string name="contact_selection_list_fragment__signal_needs_access_to_your_contacts_in_order_to_display_them">Molly må ha tilgang til kontaktene dine for å kunne vise dem.</string>
  <string name="contact_selection_list_fragment__show_contacts">Vis Kontakter</string>
  <!--contact_selection_list_item-->
  <plurals name="contact_selection_list_item__number_of_members">
    <item quantity="one">%1$d medlem</item>
    <item quantity="other">%1$d medlemmer</item>
  </plurals>
  <!--Displays number of viewers for a story-->
  <!--conversation_activity-->
  <string name="conversation_activity__type_message_push">Signal-melding</string>
  <string name="conversation_activity__type_message_sms_insecure">Usikret SMS</string>
  <string name="conversation_activity__type_message_mms_insecure">Usikret MMS</string>
  <string name="conversation_activity__from_sim_name">Fra %1$s</string>
  <string name="conversation_activity__sim_n">SIM %1$d</string>
  <string name="conversation_activity__send">Send</string>
  <string name="conversation_activity__compose_description">Meldingsskriving</string>
  <string name="conversation_activity__emoji_toggle_description">Slå på/av emoji-tastatur</string>
  <string name="conversation_activity__attachment_thumbnail">Miniatyrbilde av vedlegg</string>
  <string name="conversation_activity__quick_attachment_drawer_toggle_camera_description">Slå av/på hurtig kamera-vedleggsfunksjon</string>
  <string name="conversation_activity__quick_attachment_drawer_record_and_send_audio_description">Ta opp og sende lyd vedlegg</string>
  <string name="conversation_activity__quick_attachment_drawer_lock_record_description">Lås opptak av lydmelding</string>
  <string name="conversation_activity__enable_signal_for_sms">Bruk Signal for SMS</string>
  <string name="conversation_activity__message_could_not_be_sent">Meldingen kunne ikke sendes. Kontroller nettverksforbindelsen din og prøv igjen.</string>
  <!--conversation_input_panel-->
  <string name="conversation_input_panel__slide_to_cancel">Skyv for å avbryte</string>
  <string name="conversation_input_panel__cancel">Avbryt</string>
  <!--conversation_item-->
  <string name="conversation_item__mms_image_description">Mediemelding</string>
  <string name="conversation_item__secure_message_description">Sikker melding</string>
  <!--conversation_item_sent-->
  <string name="conversation_item_sent__send_failed_indicator_description">Sending mislyktes</string>
  <string name="conversation_item_sent__pending_approval_description">Venter på godkjenning</string>
  <string name="conversation_item_sent__delivered_description">Levert</string>
  <string name="conversation_item_sent__message_read">Melding lest</string>
  <!--conversation_item_received-->
  <string name="conversation_item_received__contact_photo_description">Kontaktfoto</string>
  <!--ConversationUpdateItem-->
  <string name="ConversationUpdateItem_loading">Laster inn</string>
  <string name="ConversationUpdateItem_learn_more">Lær mer</string>
  <string name="ConversationUpdateItem_join_call">Bli med i samtale</string>
  <string name="ConversationUpdateItem_return_to_call">Gå tilbake til samtale</string>
  <string name="ConversationUpdateItem_call_is_full">Samtalen er full</string>
  <string name="ConversationUpdateItem_invite_friends">Inviter venner</string>
  <string name="ConversationUpdateItem_enable_call_notifications">Slå på samtalevarsler</string>
  <string name="ConversationUpdateItem_update_contact">Oppdater kontakt</string>
  <!--Update item button text to show to block a recipient from requesting to join via group link-->
  <string name="ConversationUpdateItem_no_groups_in_common_review_requests_carefully">Ingen felles grupper. Gjennomgå forespørsler nøye.</string>
  <string name="ConversationUpdateItem_no_contacts_in_this_group_review_requests_carefully">Ingen kontakter i denne gruppen. Gjennomgå forespørsler nøye.</string>
  <string name="ConversationUpdateItem_view">Vis</string>
  <string name="ConversationUpdateItem_the_disappearing_message_time_will_be_set_to_s_when_you_message_them">Utløpstiden for meldinger blir satt til %1$s når du melder dem.</string>
  <!--Update item button text to show to boost a feature-->
  <!--Update item button text to show to become a sustainer in the release notes channel-->
  <!--audio_view-->
  <string name="audio_view__play_pause_accessibility_description">Spill av … Pause</string>
  <string name="audio_view__download_accessibility_description">Last ned</string>
  <!--QuoteView-->
  <string name="QuoteView_audio">Lyd</string>
  <string name="QuoteView_video">Video</string>
  <string name="QuoteView_photo">Bilde</string>
  <string name="QuoteView_gif">GIF</string>
  <string name="QuoteView_view_once_media">Vis en gang media</string>
  <string name="QuoteView_sticker">Klistremerke</string>
  <string name="QuoteView_you">Deg</string>
  <string name="QuoteView_original_missing">Opprinnelig melding ikke funnet</string>
  <!--Author formatting for group stories-->
  <!--Label indicating that a quote is for a reply to a story you created-->
  <!--Label indicating that the story being replied to no longer exists-->
  <!--Label for quoted gift-->
  <!--conversation_fragment-->
  <string name="conversation_fragment__scroll_to_the_bottom_content_description">Rull til bunnen</string>
  <!--BubbleOptOutTooltip-->
  <!--Message to inform the user of what Android chat bubbles are-->
  <!--Button to dismiss the tooltip for opting out of using Android bubbles-->
  <string name="BubbleOptOutTooltip__not_now">Ikke nå</string>
  <!--Button to move to the system settings to control the use of Android bubbles-->
  <string name="BubbleOptOutTooltip__turn_off">Skru av</string>
  <!--safety_number_change_dialog-->
  <string name="safety_number_change_dialog__safety_number_changes">Endringer av sikkerhetsnummer</string>
  <string name="safety_number_change_dialog__accept">Godta</string>
  <string name="safety_number_change_dialog__send_anyway">Send likevel</string>
  <string name="safety_number_change_dialog__call_anyway">Ring allikevel</string>
  <string name="safety_number_change_dialog__join_call">Bli med i samtale</string>
  <string name="safety_number_change_dialog__continue_call">Fortsett samtale</string>
  <string name="safety_number_change_dialog__leave_call">Forlat samtale</string>
  <string name="safety_number_change_dialog__the_following_people_may_have_reinstalled_or_changed_devices">Følgende personer kan ha reinstallert eller byttet enhet. Bekreft sikkerhetsnummeret ditt med dem for å sikre personvernet.</string>
  <string name="safety_number_change_dialog__view">Vis</string>
  <string name="safety_number_change_dialog__previous_verified">Tidligere bekreftet</string>
  <!--EnableCallNotificationSettingsDialog__call_notifications_checklist-->
  <string name="EnableCallNotificationSettingsDialog__call_notifications_enabled">Samtalevarsler er på.</string>
  <string name="EnableCallNotificationSettingsDialog__enable_call_notifications">Slå på samtalevarsler</string>
  <string name="EnableCallNotificationSettingsDialog__enable_background_activity">Tillat bakgrunnsaktivitet</string>
  <string name="EnableCallNotificationSettingsDialog__everything_looks_good_now">Alt ser bra ut nå!</string>
  <string name="EnableCallNotificationSettingsDialog__to_receive_call_notifications_tap_here_and_turn_on_show_notifications">For å motta samtalevarsler, trykk her og skru på \"Vis varsler.\"</string>
  <string name="EnableCallNotificationSettingsDialog__to_receive_call_notifications_tap_here_and_turn_on_notifications">For å motta samtalevarsler, trykk her og skru på varsler og sørg for at Lyd og Forgrunnsvinduer er aktivert.</string>
  <string name="EnableCallNotificationSettingsDialog__to_receive_call_notifications_tap_here_and_enable_background_activity_in_battery_settings">For å motta samtalevarsler, trykk her og tillat bakgrunnsaktivitet i batteri-innstillinger. </string>
  <string name="EnableCallNotificationSettingsDialog__settings">Innstillinger</string>
  <string name="EnableCallNotificationSettingsDialog__to_receive_call_notifications_tap_settings_and_turn_on_show_notifications">For å motta samtalevarsler, trykk Innstillinger og skru på \"Vis varsler.\"</string>
  <string name="EnableCallNotificationSettingsDialog__to_receive_call_notifications_tap_settings_and_turn_on_notifications">For å motta samtalevarsler, trykk Innstillinger og skru på varsler og sørg for at Lyd og Forgrunnsvinduer er aktivert.</string>
  <string name="EnableCallNotificationSettingsDialog__to_receive_call_notifications_tap_settings_and_enable_background_activity_in_battery_settings">For å motta samtalevarsler, trykk på Innstillinger og tillat bakgrunnsaktivitet i batteri-innstillinger. </string>
  <!--country_selection_fragment-->
  <string name="country_selection_fragment__loading_countries">Laster inn land…</string>
  <string name="country_selection_fragment__search">Søk</string>
  <string name="country_selection_fragment__no_matching_countries">Ingen matchende land</string>
  <!--device_add_fragment-->
  <string name="device_add_fragment__scan_the_qr_code_displayed_on_the_device_to_link">Skann QR-koden på Signal-enheten du vil koble denne enheten med</string>
  <!--device_link_fragment-->
  <string name="device_link_fragment__link_device">Koble til enhet</string>
  <!--device_list_fragment-->
  <string name="device_list_fragment__no_devices_linked">Ingen enheter er koblet sammen</string>
  <string name="device_list_fragment__link_new_device">Koble til ny enhet</string>
  <!--expiration-->
  <string name="expiration_off">Av</string>
  <plurals name="expiration_seconds">
    <item quantity="one">%d sekund</item>
    <item quantity="other">%d sekunder</item>
  </plurals>
  <string name="expiration_seconds_abbreviated">%ds</string>
  <plurals name="expiration_minutes">
    <item quantity="one">%d minutt</item>
    <item quantity="other">%d minutter</item>
  </plurals>
  <string name="expiration_minutes_abbreviated">%dm</string>
  <plurals name="expiration_hours">
    <item quantity="one">%d time</item>
    <item quantity="other">%d timer</item>
  </plurals>
  <string name="expiration_hours_abbreviated">%dt</string>
  <plurals name="expiration_days">
    <item quantity="one">%d dag</item>
    <item quantity="other">%d dager</item>
  </plurals>
  <string name="expiration_days_abbreviated">%dd</string>
  <plurals name="expiration_weeks">
    <item quantity="one">%d uke</item>
    <item quantity="other">%d uker</item>
  </plurals>
  <string name="expiration_weeks_abbreviated">%du</string>
  <string name="expiration_combined">%1$s %2$s</string>
  <!--unverified safety numbers-->
  <string name="IdentityUtil_unverified_banner_one">Sikkerhetsnummeret for %s er endret og ikke lenger bekreftet</string>
  <string name="IdentityUtil_unverified_banner_two">Sikkerhetsnummeret for %1$s og %2$s er ikke lenger bekreftet</string>
  <string name="IdentityUtil_unverified_banner_many">Sikkerhetsnummer for %1$s, %2$s og %3$s er ikke lenger bekreftet</string>
  <string name="IdentityUtil_unverified_dialog_one">Sikkerhetsnummer for %1$s er endret og ikke lenger bekreftet. Dette kan enten bety at noen forsøker å overvåke eller manipulere kommunikasjonen, eller det kan være så enkelt som at %1$s installerte Signal på nytt.</string>
  <string name="IdentityUtil_unverified_dialog_two">Sikkerhetsnummer for %1$s og %2$s er ikke lenger bekreftet. Dette kan enten bety at noen forsøker å overvåke eller manipulere kommunikasjonen, eller det kan være så enkelt som at de installerte Signal på nytt.</string>
  <string name="IdentityUtil_unverified_dialog_many">Sikkerhetsnummer for %1$s, %2$s og %3$ser ikke lenger bekreftet. Dette kan enten bety at noen forsøker å overvåke eller manipulere kommunikasjonen, eller det kan være så enkelt som at de installerte Signal på nytt. </string>
  <string name="IdentityUtil_untrusted_dialog_one">Sikkerhetsnummer for %s ble nettopp endret.</string>
  <string name="IdentityUtil_untrusted_dialog_two">Sikkerhetsnummer for %1$s og %2$s ble nettopp endret.</string>
  <string name="IdentityUtil_untrusted_dialog_many">Sikkerhetsnummer for %1$s, %2$s og %3$s ble nettopp endret.</string>
  <plurals name="identity_others">
    <item quantity="one">%d annen</item>
    <item quantity="other">%d andre</item>
  </plurals>
  <!--giphy_activity-->
  <string name="giphy_activity_toolbar__search_gifs">Søk blant GIFer.</string>
  <!--giphy_fragment-->
  <string name="giphy_fragment__nothing_found">Ingenting funnet</string>
  <!--database_migration_activity-->
  <string name="database_migration_activity__would_you_like_to_import_your_existing_text_messages">Vil du importere tekstmeldinger som ligger på enheten til Signals krypterte database?</string>
  <string name="database_migration_activity__the_default_system_database_will_not_be_modified">Forvalgt systemdatabase blir ikke endret på noen måte.</string>
  <string name="database_migration_activity__skip">Hopp over</string>
  <string name="database_migration_activity__import">Importer</string>
  <string name="database_migration_activity__this_could_take_a_moment_please_be_patient">Dette kan ta litt tid. Vær tålmodig. Vi varsler deg når importering er fullført.</string>
  <string name="database_migration_activity__importing">IMPORTERER</string>
  <!--load_more_header-->
  <string name="load_more_header__see_full_conversation">Vis hele samtalen</string>
  <string name="load_more_header__loading">Laster inn</string>
  <!--media_overview_activity-->
  <string name="media_overview_activity__no_media">Ingen medier</string>
  <!--message_recipients_list_item-->
  <string name="message_recipients_list_item__view">VIS</string>
  <string name="message_recipients_list_item__resend">SEND PÅ NYTT</string>
  <!--Displayed in a toast when user long presses an item in MyStories-->
  <!--Displayed when there are no outgoing stories-->
  <!--GroupUtil-->
  <plurals name="GroupUtil_joined_the_group">
    <item quantity="one">%1$s ble med i gruppa.</item>
    <item quantity="other">%1$s ble med i gruppa.</item>
  </plurals>
  <string name="GroupUtil_group_name_is_now">Gruppenavnet er nå «%1$s».</string>
  <!--prompt_passphrase_activity-->
  <string name="prompt_passphrase_activity__unlock">Lås opp</string>
  <!--prompt_mms_activity-->
  <string name="prompt_mms_activity__signal_requires_mms_settings_to_deliver_media_and_group_messages">Signal krever MMS-oppsett for å levere medier og gruppemeldinger via mobilnett. Enheten din gjør ikke denne informasjonen tilgjengelig, som kan skje for låste enheter og andre restriktive konfigurasjoner.</string>
  <string name="prompt_mms_activity__to_send_media_and_group_messages_tap_ok">Trykk «OK» og følg anvisninger hvis du vil sende medie- og gruppemeldinger. Du finner vanligvis MMS-oppsettet for operatøren din ved å søke etter «din operatør APN». Du trenger bare å gjøre dette én gang.</string>
  <!--BadDecryptLearnMoreDialog-->
  <!--profile_create_activity-->
  <string name="CreateProfileActivity_first_name_required">Fornavn (påkrevd)</string>
  <string name="CreateProfileActivity_last_name_optional">Etternavn (valgfritt)</string>
  <string name="CreateProfileActivity_next">Neste</string>
  <string name="CreateProfileActivity__username">Brukernavn</string>
  <string name="CreateProfileActivity__create_a_username">Opprett et brukernavn</string>
  <string name="CreateProfileActivity_custom_mms_group_names_and_photos_will_only_be_visible_to_you">Selvvalgte MMS-gruppenavn og -gruppebilder er kun synlige for deg.</string>
  <string name="CreateProfileActivity_group_descriptions_will_be_visible_to_members_of_this_group_and_people_who_have_been_invited">Gruppebeskrivelser vil være synlige for medlemmer av denne gruppen og personer som har blitt invitert.</string>
  <!--EditAboutFragment-->
  <string name="EditAboutFragment_about">Om</string>
  <string name="EditAboutFragment_write_a_few_words_about_yourself">Skriv noen ord om deg selv…</string>
  <string name="EditAboutFragment_count">%1$d/%2$d</string>
  <string name="EditAboutFragment_speak_freely">Snakk fritt</string>
  <string name="EditAboutFragment_encrypted">Kryptert</string>
  <string name="EditAboutFragment_be_kind">Vær grei</string>
  <string name="EditAboutFragment_coffee_lover">Kaffielsker</string>
  <string name="EditAboutFragment_free_to_chat">Ledig til samtale</string>
  <string name="EditAboutFragment_taking_a_break">Tar en pause</string>
  <string name="EditAboutFragment_working_on_something_new">Jobber med noe nytt</string>
  <!--EditProfileFragment-->
  <string name="EditProfileFragment__edit_group">Rediger gruppe</string>
  <string name="EditProfileFragment__group_name">Gruppenavn</string>
  <string name="EditProfileFragment__group_description">Gruppebeskrivelse</string>
  <!--EditProfileNameFragment-->
  <string name="EditProfileNameFragment_your_name">Ditt navn</string>
  <string name="EditProfileNameFragment_first_name">Fornavn</string>
  <string name="EditProfileNameFragment_last_name_optional">Etternavn (valgfritt)</string>
  <string name="EditProfileNameFragment_save">Lagre</string>
  <string name="EditProfileNameFragment_failed_to_save_due_to_network_issues_try_again_later">Kunne ikke lagre på grunn av nettverksproblemer. Prøv igjen senere.</string>
  <!--recipient_preferences_activity-->
  <string name="recipient_preference_activity__shared_media">Delte medier</string>
  <!--recipients_panel-->
  <string name="recipients_panel__to"><small>Skriv inn navn eller nummer</small></string>
  <!--verify_display_fragment-->
  <string name="verify_display_fragment__tap_to_scan">Trykk for å skanne</string>
  <string name="verify_display_fragment__loading">Laster…</string>
  <string name="verify_display_fragment__mark_as_verified">Merk som bekreftet</string>
  <!--verify_identity-->
  <string name="verify_identity__share_safety_number">Del sikkerhetsnummer</string>
  <!--verity_scan_fragment-->
  <string name="verify_scan_fragment__scan_the_qr_code_on_your_contact">Skann QR-koden på kontaktens enhet.</string>
  <!--webrtc_answer_decline_button-->
  <string name="webrtc_answer_decline_button__swipe_up_to_answer">Sveip opp for å svare</string>
  <string name="webrtc_answer_decline_button__swipe_down_to_reject">Sveip ned for å avvise</string>
  <!--message_details_header-->
  <string name="message_details_header__issues_need_your_attention">Problemer venter på manuell løsning.</string>
  <string name="message_details_header__sent">Sendt:</string>
  <string name="message_details_header__received">Mottatt:</string>
  <!--message_details_recipient_header-->
  <string name="message_details_recipient_header__pending_send">Avventer</string>
  <string name="message_details_recipient_header__sent_to">Sendt til</string>
  <string name="message_details_recipient_header__sent_from">Sendt av</string>
  <string name="message_details_recipient_header__delivered_to">Levert til</string>
  <string name="message_details_recipient_header__read_by">Lest av</string>
  <string name="message_details_recipient_header__not_sent">Ikke sendt</string>
  <string name="message_details_recipient_header__viewed">Sett av</string>
  <string name="message_details_recipient_header__skipped">Hoppet over</string>
  <!--message_Details_recipient-->
  <string name="message_details_recipient__failed_to_send">Sending mislyktes</string>
  <string name="message_details_recipient__new_safety_number">Nytt sikkerhetsnummer</string>
  <!--AndroidManifest.xml-->
  <string name="AndroidManifest__create_passphrase">Opprett passord</string>
  <string name="AndroidManifest__select_contacts">Velg kontakter</string>
  <string name="AndroidManifest__change_passphrase">Endre passord</string>
  <string name="AndroidManifest__verify_safety_number">Bekreft sikkerhetsnummer</string>
  <string name="AndroidManifest__log_submit">Send feilsøkingslogg</string>
  <string name="AndroidManifest__media_preview">Forhåndsvisning av medier</string>
  <string name="AndroidManifest__message_details">Meldingsdetaljer</string>
  <string name="AndroidManifest__linked_devices">Koblede enheter</string>
  <string name="AndroidManifest__invite_friends">Inviter venner</string>
  <string name="AndroidManifest_archived_conversations">Lagrede samtaler</string>
  <string name="AndroidManifest_remove_photo">Fjern bilde</string>
  <!--Message Requests Megaphone-->
  <string name="MessageRequestsMegaphone__message_requests">Meldingsforespørsler</string>
  <string name="MessageRequestsMegaphone__users_can_now_choose_to_accept">Brukere kan nå velge å godta en ny samtale. Profilnavn lar folk få vite hvem som sender dem beskjed.</string>
  <string name="MessageRequestsMegaphone__add_profile_name">Legg til profilnavn</string>
  <!--HelpFragment-->
  <string name="HelpFragment__have_you_read_our_faq_yet">Har du lest våre vanlige spørsmål ennå?</string>
  <string name="HelpFragment__next">Neste</string>
  <string name="HelpFragment__contact_us">Kontakt oss</string>
  <string name="HelpFragment__tell_us_whats_going_on">Fortell oss hva som skjer</string>
  <string name="HelpFragment__include_debug_log">Inkluder feilsøkingslogg.</string>
  <string name="HelpFragment__whats_this">Hva er dette?</string>
  <string name="HelpFragment__how_do_you_feel">Hvordan føler du deg? (Valgfri)</string>
  <string name="HelpFragment__tell_us_why_youre_reaching_out">Fortell oss hvorfor du tar kontakt.</string>
  <string name="HelpFragment__support_info">Brukterstøtteinformasjon</string>
  <string name="HelpFragment__signal_android_support_request">Kontakt Signal Android support</string>
  <string name="HelpFragment__debug_log">Feilsøkingslogg:</string>
  <string name="HelpFragment__could_not_upload_logs">Kunne ikke laste opp logger</string>
  <string name="HelpFragment__please_be_as_descriptive_as_possible">Vær så beskrivende som mulig for å hjelpe oss med å forstå problemet.</string>
  <!--ReactWithAnyEmojiBottomSheetDialogFragment-->
  <string name="ReactWithAnyEmojiBottomSheetDialogFragment__this_message">Denne meldingen</string>
  <string name="ReactWithAnyEmojiBottomSheetDialogFragment__recently_used">Nylig brukt</string>
  <string name="ReactWithAnyEmojiBottomSheetDialogFragment__smileys_and_people">Smilefjes og mennesker</string>
  <string name="ReactWithAnyEmojiBottomSheetDialogFragment__nature">Natur</string>
  <string name="ReactWithAnyEmojiBottomSheetDialogFragment__food">Mat</string>
  <string name="ReactWithAnyEmojiBottomSheetDialogFragment__activities">Aktiviteter</string>
  <string name="ReactWithAnyEmojiBottomSheetDialogFragment__places">Steder</string>
  <string name="ReactWithAnyEmojiBottomSheetDialogFragment__objects">Objekter</string>
  <string name="ReactWithAnyEmojiBottomSheetDialogFragment__symbols">Symboler</string>
  <string name="ReactWithAnyEmojiBottomSheetDialogFragment__flags">Flagg</string>
  <string name="ReactWithAnyEmojiBottomSheetDialogFragment__emoticons">Emoticons</string>
  <string name="ReactWithAnyEmojiBottomSheetDialogFragment__no_results_found">Ingen resultater</string>
  <!--arrays.xml-->
  <string name="arrays__use_default">Bruk forvalgt</string>
  <string name="arrays__use_custom">Bruk selvvalgt</string>
  <string name="arrays__mute_for_one_hour">Demp i 1 time</string>
  <string name="arrays__mute_for_eight_hours">Demp i 8 timer</string>
  <string name="arrays__mute_for_one_day">Demp i 1 dag</string>
  <string name="arrays__mute_for_seven_days">Demp i 7 dager</string>
  <string name="arrays__always">Evig tid</string>
  <string name="arrays__settings_default">Standardoppsett</string>
  <string name="arrays__enabled">Slått på</string>
  <string name="arrays__disabled">Slått av</string>
  <string name="arrays__name_and_message">Navn og melding</string>
  <string name="arrays__name_only">Kun navn</string>
  <string name="arrays__no_name_or_message">Verken navn eller melding</string>
  <string name="arrays__images">Bilder</string>
  <string name="arrays__audio">Lyd</string>
  <string name="arrays__video">Video</string>
  <string name="arrays__documents">Dokumenter</string>
  <string name="arrays__small">Liten</string>
  <string name="arrays__normal">Normal</string>
  <string name="arrays__large">Stor</string>
  <string name="arrays__extra_large">Ekstra stor</string>
  <string name="arrays__default">Forvalgt</string>
  <string name="arrays__high">Høy</string>
  <string name="arrays__max">Maks</string>
  <!--plurals.xml-->
  <plurals name="hours_ago">
    <item quantity="one">%dt</item>
    <item quantity="other">%dt</item>
  </plurals>
  <!--preferences.xml-->
  <string name="preferences_beta">Beta</string>
  <string name="preferences__sms_mms">SMS og MMS</string>
  <string name="preferences__pref_all_sms_title">Ta imot alle SMS</string>
  <string name="preferences__pref_all_mms_title">Ta imot alle MMS</string>
  <string name="preferences__use_signal_for_viewing_and_storing_all_incoming_text_messages">Bruk Signal for alle innkommende tekstmeldinger </string>
  <string name="preferences__use_signal_for_viewing_and_storing_all_incoming_multimedia_messages">Bruk Signal for alle innkommende multimediameldinger </string>
  <string name="preferences__pref_enter_sends_title">Send med enter-tast</string>
  <string name="preferences__pressing_the_enter_key_will_send_text_messages">Bruk Enter-tasten for å sende tekstmeldinger</string>
  <string name="preferences__pref_use_address_book_photos">Benytt adressebokbilder</string>
  <string name="preferences__display_contact_photos_from_your_address_book_if_available">Vis adressebokbilder hvis tilgjengelig</string>
  <string name="preferences__generate_link_previews">Forhåndsvis nettsteder</string>
  <string name="preferences__retrieve_link_previews_from_websites_for_messages">Hent forhåndsvisninger av lenker direkte fra nettsteder for meldinger du sender.</string>
  <string name="preferences__choose_identity">Velg identitet</string>
  <string name="preferences__choose_your_contact_entry_from_the_contacts_list">Velg kontakt fra kontaktliste.</string>
  <string name="preferences__change_passphrase">Endre passordfrase</string>
  <string name="preferences__change_your_passphrase">Endre passordet ditt</string>
  <string name="preferences__enable_passphrase">Aktiver passordfrase-skjermlås</string>
  <string name="preferences__lock_signal_and_message_notifications_with_a_passphrase">Lås skjerm og varsler med passordfrase</string>
  <string name="preferences__screen_security">Skjermsikkerhet</string>
  <string name="preferences__disable_screen_security_to_allow_screen_shots">Blokker skjermbilder i sist brukte-liste og i programmet</string>
  <string name="preferences__auto_lock_signal_after_a_specified_time_interval_of_inactivity">Lås Signal automatisk etter valgt tid uten aktivitet</string>
  <string name="preferences__inactivity_timeout_passphrase">Passord ved tidsavbrudd</string>
  <string name="preferences__inactivity_timeout_interval">Tidsavbrudd ved inaktivitet</string>
  <string name="preferences__notifications">Varsler</string>
  <string name="preferences__led_color">LED-farge</string>
  <string name="preferences__led_color_unknown">Ukjent</string>
  <string name="preferences__pref_led_blink_title">LED-blinkemønster</string>
  <string name="preferences__sound">Lyd</string>
  <string name="preferences__silent">Stille</string>
  <string name="preferences__default">Forvalgt</string>
  <string name="preferences__repeat_alerts">Gjenta varsler</string>
  <string name="preferences__never">Aldri</string>
  <string name="preferences__one_time">Én gang</string>
  <string name="preferences__two_times">To ganger</string>
  <string name="preferences__three_times">Tre ganger</string>
  <string name="preferences__five_times">Fem ganger</string>
  <string name="preferences__ten_times">Ti ganger</string>
  <string name="preferences__vibrate">Vibrer</string>
  <string name="preferences__green">Grønn</string>
  <string name="preferences__red">Rød</string>
  <string name="preferences__blue">Blå</string>
  <string name="preferences__orange">Oransje</string>
  <string name="preferences__cyan">Cyan</string>
  <string name="preferences__magenta">Magenta</string>
  <string name="preferences__white">Hvit</string>
  <string name="preferences__none">Ingen</string>
  <string name="preferences__fast">Raskt</string>
  <string name="preferences__normal">Normal</string>
  <string name="preferences__slow">Langsomt</string>
  <string name="preferences__help">Hjelp</string>
  <string name="preferences__advanced">Avansert</string>
<<<<<<< HEAD
  <string name="preferences__donate_to_signal">Donér til Molly</string>
  <!--Preference label when someone is already a subscriber-->
  <!--Preference label for making a monthly donation to Signal-->
=======
  <string name="preferences__donate_to_signal">Donér til Signal</string>
>>>>>>> 6029c8ae
  <!--Preference label for making one-time donations to Signal-->
  <string name="preferences__privacy">Personvern</string>
  <string name="preferences__mms_user_agent">MMS-brukeragent</string>
  <string name="preferences__advanced_mms_access_point_names">Manuelt MMS-oppsett</string>
  <string name="preferences__mmsc_url">MMSC-adresse</string>
  <string name="preferences__mms_proxy_host">MMS-mellomtjenervert</string>
  <string name="preferences__mms_proxy_port">MMS-mellomtjenerport</string>
  <string name="preferences__mmsc_username">MMSC-brukernavn</string>
  <string name="preferences__mmsc_password">MMSC-passord</string>
  <string name="preferences__sms_delivery_reports">SMS-leveringsrapporter </string>
  <string name="preferences__request_a_delivery_report_for_each_sms_message_you_send">Be om leveringsrapport når du sender SMS</string>
  <string name="preferences__data_and_storage">Data og lagring</string>
  <string name="preferences__storage">Lagring</string>
  <string name="preferences__payments">Betalinger</string>
  <string name="preferences__payments_beta">Betalinger (Beta)</string>
  <string name="preferences__conversation_length_limit">Lengdegrense for samtaler</string>
  <string name="preferences__keep_messages">Behold meldinger</string>
  <string name="preferences__clear_message_history">Slett meldingshistorikk</string>
  <string name="preferences__linked_devices">Koblede enheter</string>
  <string name="preferences__light_theme">Lys</string>
  <string name="preferences__dark_theme">Mørk</string>
  <string name="preferences__appearance">Utseende</string>
  <string name="preferences__theme">Tema</string>
  <string name="preferences__chat_wallpaper">Samtale bakgrunn</string>
  <string name="preferences__chat_color_and_wallpaper">Samtalefarge &amp; -bakgrunn</string>
  <string name="preferences__disable_pin">Deaktiver PIN-kode</string>
  <string name="preferences__enable_pin">Aktiver PIN-kode</string>
  <string name="preferences__if_you_disable_the_pin_you_will_lose_all_data">Hvis du deaktiverer PIN-koden vil du miste all informasjon når du gjennomfører Signal-registrering på nytt, med mindre du manuelt tar en sikkerhetskopi og gjenoppretter innholdet. Du kan ikke skru på registreringslås mens PIN-koden er deaktivert.</string>
  <string name="preferences__pins_keep_information_stored_with_signal_encrypted_so_only_you_can_access_it">PIN-koder holder informasjon lagret i Signal kryptert slik at bare du kan få tilgang til den. Profilen, innstillingene og kontaktene dine vil gjenopprettes når du installerer Signal på nytt. Du vil ikke trenge PIN-koden for å åpne appen.</string>
  <string name="preferences__system_default">System standard</string>
  <string name="preferences__language">Språk</string>
  <string name="preferences__signal_messages_and_calls">Signal-meldinger og -samtaler</string>
  <string name="preferences__advanced_pin_settings">Avanserte PIN-kode instillinger</string>
  <string name="preferences__free_private_messages_and_calls">Gratis private meldinger og samtaler til Signal-brukere</string>
  <string name="preferences__submit_debug_log">Send inn feilsøkingslogg</string>
  <string name="preferences__delete_account">Slett konto</string>
  <string name="preferences__support_wifi_calling">«Wi-Fi-anrop»-tilbakefallsmodus</string>
  <string name="preferences__enable_if_your_device_supports_sms_mms_delivery_over_wifi">Bruk dette hvis enheten leverer SMS / MMS via Wi-Fi (og «Wi-Fi-anrop» er slått på)</string>
  <string name="preferences__incognito_keyboard">Inkognito-tastatur</string>
  <string name="preferences__read_receipts">Lesebekreftelser</string>
  <string name="preferences__if_read_receipts_are_disabled_you_wont_be_able_to_see_read_receipts">Hvis du slår av lesebekreftelser, får du heller ikke se lesebekreftelser fra andre.</string>
  <string name="preferences__typing_indicators">Skriveindikatorer</string>
  <string name="preferences__if_typing_indicators_are_disabled_you_wont_be_able_to_see_typing_indicators">Hvis skriveindikatorer er deaktivert, vil du ikke kunne se skriveindikatorer fra andre.</string>
  <string name="preferences__request_keyboard_to_disable">Be tastaturet ignorere personlig læring.</string>
  <string name="preferences__this_setting_is_not_a_guarantee">Dette er ikke en garanti, og tastaturet ditt kan ignorere forespørselen.</string>
  <string name="preferences_app_protection__blocked_users">Blokkerte brukere</string>
  <string name="preferences_chats__when_using_mobile_data">Ved bruk av mobildata</string>
  <string name="preferences_chats__when_using_wifi">Ved bruk av Wi-Fi</string>
  <string name="preferences_chats__when_roaming">Ved bruk av dataroaming</string>
  <string name="preferences_chats__media_auto_download">Automatisk nedlasting av medier</string>
  <string name="preferences_chats__message_history">Meldingshistorikk</string>
  <string name="preferences_storage__storage_usage">Lagringsbruk</string>
  <string name="preferences_storage__photos">Bilder</string>
  <string name="preferences_storage__videos">Videoer</string>
  <string name="preferences_storage__files">Filer</string>
  <string name="preferences_storage__audio">Lyd</string>
  <string name="preferences_storage__review_storage">Se gjennom lagring</string>
  <string name="preferences_storage__delete_older_messages">Slett eldre meldinger?</string>
  <string name="preferences_storage__clear_message_history">Slett meldingshistorikk?</string>
  <string name="preferences_storage__this_will_permanently_delete_all_message_history_and_media">Dette vil permanent slette all meldingshistorikk og media som er eldre enn %1$sfra denne din enhet.</string>
  <string name="preferences_storage__this_will_permanently_trim_all_conversations_to_the_d_most_recent_messages">Dette vil umiddelbart forkorte alle samtaler til de %1$s siste meldingene.</string>
  <string name="preferences_storage__this_will_delete_all_message_history_and_media_from_your_device">Dette vil permanent slette all meldingshistorikk og media fra denne din enhet.</string>
  <string name="preferences_storage__are_you_sure_you_want_to_delete_all_message_history">Er du sikker på at du vil slette all meldingshistorikk?</string>
  <string name="preferences_storage__all_message_history_will_be_permanently_removed_this_action_cannot_be_undone">All meldingshistorikk vil bli permanent slettet. Denne handlingen kan ikke angres.</string>
  <string name="preferences_storage__delete_all_now">Slett alt nå</string>
  <string name="preferences_storage__forever">For alltid</string>
  <string name="preferences_storage__one_year">1 år</string>
  <string name="preferences_storage__six_months">6 Måneder</string>
  <string name="preferences_storage__thirty_days">30 Dager</string>
  <string name="preferences_storage__none">Ingen</string>
  <string name="preferences_storage__s_messages">%1$s meldinger</string>
  <string name="preferences_storage__custom">Selvvalgt</string>
  <string name="preferences_advanced__use_system_emoji">Bruk systemets emoji</string>
  <string name="preferences_advanced__disable_signal_built_in_emoji_support">Slå av innebygd emoji-støtte i Signal</string>
  <string name="preferences_advanced__relay_all_calls_through_the_signal_server_to_avoid_revealing_your_ip_address">Omdiriger alle samtaler gjennom Signal-tjenesten for å unngå å avsløre IP-adressen din til kontakten din. Aktivering vil redusere samtalekvaliteten.</string>
  <string name="preferences_advanced__always_relay_calls">Omdiriger alle samtaler</string>
  <string name="preferences_app_protection__who_can">Hvem kan…</string>
  <string name="preferences_app_protection__app_access">Programtilgang</string>
  <string name="preferences_app_protection__communication">Kommunikasjon</string>
  <string name="preferences_chats__chats">Samtaler</string>
  <string name="preferences_data_and_storage__manage_storage">Håndter lagring</string>
  <string name="preferences_data_and_storage__calls">Samtaler</string>
  <string name="preferences_data_and_storage__use_less_data_for_calls">Bruk mindre data for anrop</string>
  <string name="preferences_data_and_storage__never">Aldri</string>
  <string name="preferences_data_and_storage__wifi_and_mobile_data">WiFi og mobildata</string>
  <string name="preferences_data_and_storage__mobile_data_only">Kun mobildata</string>
  <string name="preference_data_and_storage__using_less_data_may_improve_calls_on_bad_networks">Lavere dataforbruk kan forbedre samtaler på dårlige nettverk</string>
  <string name="preferences_notifications__messages">Meldinger</string>
  <string name="preferences_notifications__events">Hendelser</string>
  <string name="preferences_notifications__in_chat_sounds">Samtalelyder</string>
  <string name="preferences_notifications__show">Vis</string>
  <string name="preferences_notifications__calls">Samtaler</string>
  <string name="preferences_notifications__ringtone">Ringetone</string>
  <string name="preferences_chats__show_invitation_prompts">Vis invitasjonsmeldinger</string>
  <string name="preferences_chats__display_invitation_prompts_for_contacts_without_signal">Vis invitasjonsspørringer for kontakter som ikke har Signal</string>
  <string name="preferences_chats__message_text_size">Skriftstørrelse i meldinger</string>
  <string name="preferences_events__contact_joined_signal">Når kontakt installerer Signal</string>
  <string name="preferences_notifications__priority">Prioritet</string>
  <!--Heading for the \'censorship circumvention\' section of privacy preferences-->
  <!--Title of the \'censorship circumvention\' toggle switch-->
  <string name="preferences_communication__censorship_circumvention_if_enabled_signal_will_attempt_to_circumvent_censorship">Når slått på, vil Signal forsøke å unngå sensurforsøk. Ikke skru på denne funksjonen om du ikke er i et område hvor Signal blir forsøkt sensurert.</string>
  <!--Summary text for \'censorship circumvention\' toggle. Indicates that we automatically enabled it because we believe you\'re in a censored country-->
  <string name="preferences_communication__censorship_circumvention_has_been_activated_based_on_your_accounts_phone_number">Sensur-omgåelse har blitt aktivert basert på telefonnummeret som kontoen er registrert med.</string>
  <!--Summary text for \'censorship circumvention\' toggle. Indicates that you disabled it even though we believe you\'re in a censored country-->
  <string name="preferences_communication__censorship_circumvention_you_have_manually_disabled">Du har manuelt deaktivert censur kringgående.</string>
  <!--Summary text for \'censorship circumvention\' toggle. Indicates that you cannot use it because you\'re already connected to the Signal service-->
  <string name="preferences_communication__censorship_circumvention_is_not_necessary_you_are_already_connected">Omgåelse av sensur er ikke nødvendig; du er allerede koblet til Signal tjenesten.</string>
  <!--Summary text for \'censorship circumvention\' toggle. Indicates that you cannot use it because you\'re not connected to the internet-->
  <string name="preferences_communication__censorship_circumvention_can_only_be_activated_when_connected_to_the_internet">Sensur-omgåelse kan bare bli skrudd på når telefonen er koblet til internett.</string>
  <string name="preferences_communication__category_sealed_sender">Forseglet Avsender</string>
  <string name="preferences_communication__sealed_sender_display_indicators">Visningsindikatorer</string>
  <string name="preferences_communication__sealed_sender_display_indicators_description">Vis et statusikon når du velger \"Meldingsdetaljer\" på meldinger som ble levert ved bruk av forseglet avsender.</string>
  <string name="preferences_communication__sealed_sender_allow_from_anyone">Tillat fra hvem som helst</string>
  <string name="preferences_communication__sealed_sender_allow_from_anyone_description">Aktiver forseglet avsender for innkommende meldinger fra avsendere og personer du ikke har delt profilen din med.</string>
  <string name="preferences_communication__sealed_sender_learn_more">Lær mer</string>
  <string name="preferences_setup_a_username">Sette upp brukernavn</string>
  <string name="preferences_proxy">Proxy</string>
  <string name="preferences_use_proxy">Bruk proxy</string>
  <string name="preferences_off">Av</string>
  <string name="preferences_on">På</string>
  <string name="preferences_proxy_address">Proxy-adresse</string>
  <string name="preferences_share">Del</string>
  <string name="preferences_save">Lagre</string>
  <string name="preferences_connecting_to_proxy">Kobler til proxy…</string>
  <string name="preferences_connected_to_proxy">Koblet til proxy</string>
  <string name="preferences_connection_failed">Tilkoblingen mislyktes</string>
  <string name="preferences_couldnt_connect_to_the_proxy">Kunne ikke koble til proxyen. Sjekk proxy-adressen og prøv på nytt.</string>
  <string name="preferences_you_are_connected_to_the_proxy">Du er koblet til proxyen. Du kan når som helst slå av proxyen i innstillingene.</string>
  <string name="preferences_success">Suksess</string>
  <string name="preferences_failed_to_connect">Tilkobling mislyktes</string>
  <string name="preferences_enter_proxy_address">Skriv inn proxy-adressen</string>
  <string name="configurable_single_select__customize_option">Tilpass opsjon</string>
  <!--Internal only preferences-->
  <!--Payments-->
  <string name="PaymentsActivityFragment__all_activity">All aktivitet</string>
  <string name="PaymentsAllActivityFragment__all">Alle</string>
  <string name="PaymentsAllActivityFragment__sent">Sendt</string>
  <string name="PaymentsAllActivityFragment__received">Mottatt</string>
  <string name="PaymentsHomeFragment__introducing_payments">Vi introduserer betalinger (Beta)</string>
  <string name="PaymentsHomeFragment__use_signal_to_send_and_receive">Bruk Molly til å sende og motta MobileCoin, en ny, personvernorientert digital valuta. Aktiver for å komme i gang.</string>
  <string name="PaymentsHomeFragment__activate_payments">Aktiver betalinger</string>
  <string name="PaymentsHomeFragment__activating_payments">Aktiverer betalinger…</string>
  <string name="PaymentsHomeFragment__restore_payments_account">Gjenopprett betalingskonto</string>
  <string name="PaymentsHomeFragment__no_recent_activity_yet">Ingen nylig aktivitet</string>
  <string name="PaymentsHomeFragment__see_all">Se alle</string>
  <string name="PaymentsHomeFragment__send">Send</string>
  <string name="PaymentsHomeFragment__sent_s">Sendt %1$s</string>
  <string name="PaymentsHomeFragment__deactivate_payments">Deaktiver betalinger</string>
  <string name="PaymentsHomeFragment__recovery_phrase">Gjenopprettingsfrase</string>
  <string name="PaymentsHomeFragment__help">Hjelp</string>
  <string name="PaymentsHomeFragment__coin_cleanup_fee">Myntoppryddingsgebyr</string>
  <string name="PaymentsHomeFragment__sent_payment">Sendt betaling</string>
  <string name="PaymentsHomeFragment__received_payment">Mottatt betaling</string>
  <string name="PaymentsHomeFragment__unknown_amount">---</string>
  <string name="PaymentsHomeFragment__payments_is_not_available_in_your_region">Betalinger er ikke tilgjengelige i regionen din.</string>
  <string name="PaymentsHomeFragment__could_not_enable_payments">Kunne ikke aktivere betalinger. Prøv igjen senere.</string>
  <string name="PaymentsHomeFragment__deactivate_payments_question">Deaktivere betalinger?</string>
  <string name="PaymentsHomeFragment__you_will_not_be_able_to_send">Du vil ikke kunne sende eller motta MobileCoin i Molly hvis du deaktiverer betalinger.</string>
  <string name="PaymentsHomeFragment__deactivate">Deaktiver</string>
  <string name="PaymentsHomeFragment__continue">Fortsett</string>
  <string name="PaymentsHomeFragment__balance_is_not_currently_available">Balanse er ikke tilgjengelig for øyeblikket.</string>
  <string name="PaymentsHomeFragment__payments_deactivated">Betalinger er deaktivert</string>
  <string name="PaymentsHomeFragment__payment_failed">Betaling mislyktes</string>
  <string name="PaymentsHomeFragment__details">Detaljer</string>
  <string name="PaymentsHomeFragment__you_can_use_signal_to_send">Du kan bruke Molly til å sende og motta MobileCoin. Alle betalinger er underlagt vilkårene for bruk for MobileCoins og MobileCoin-lommeboken. Dette er en betafunksjon slik at du kan støte på noen problemer og betalinger eller saldoer du kan miste kan ikke gjenopprettes.</string>
  <string name="PaymentsHomeFragment__activate">Aktiver</string>
  <string name="PaymentsHomeFragment__payments_not_available">Betalinger i Molly er ikke lenger tilgjengelige. Du kan fortsatt overføre midler til en veksler, men du kan ikke lenger sende eller motta betalinger eller legge til midler.</string>
  <!--PaymentsAddMoneyFragment-->
  <string name="PaymentsAddMoneyFragment__copy">Kopier</string>
  <string name="PaymentsAddMoneyFragment__copied_to_clipboard">Kopiert til utklippstavle</string>
  <!--PaymentsDetailsFragment-->
  <string name="PaymentsDetailsFragment__details">Detaljer</string>
  <string name="PaymentsDetailsFragment__status">Status</string>
  <string name="PaymentsDetailsFragment__submitting_payment">Sender inn betaling…</string>
  <string name="PaymentsDetailsFragment__processing_payment">Behandler betaling …</string>
  <string name="PaymentsDetailsFragment__payment_complete">Betaling fullført</string>
  <string name="PaymentsDetailsFragment__payment_failed">Betaling mislyktes</string>
  <string name="PaymentsDetailsFragment__network_fee">Nettverksgebyr</string>
  <string name="PaymentsDetailsFragment__sent_by">Sendt av</string>
  <string name="PaymentsDetailsFragment__sent_to_s">Sendt til %1$s</string>
  <string name="PaymentsDetailsFragment__to">Til</string>
  <string name="PaymentsDetailsFragment__from">Fra</string>
  <string name="PaymentsDetailsFragment__coin_cleanup_fee">Myntoppryddingsgebyr</string>
  <string name="PaymentsDetailsFragment__coin_cleanup_information">\"Myntoppryddingsgebyr\" belastes når myntene i din besittelse ikke kan kombineres for å fullføre en transaksjon. Oppryddingen vil tillate deg å fortsette å sende betalinger.</string>
  <string name="PaymentsDetailsFragment__sent_payment">Sendt betaling</string>
  <string name="PaymentsDetailsFragment__received_payment">Mottatt betaling</string>
  <string name="PaymentsDeatilsFragment__payment_completed_s">Betaling fullført %1$s</string>
  <!--PaymentsTransferFragment-->
  <string name="PaymentsTransferFragment__scan_qr_code">Skann QR-kode</string>
  <string name="PaymentsTransferFragment__to_scan_or_enter_wallet_address">Til: Skann eller skriv inn lommebokadresse</string>
  <string name="PaymentsTransferFragment__you_can_transfer">Du kan overføre MobileCoin ved å fullføre en overføring til lommebokadressen oppgitt av veksleren. Lommebokadressen er rekken av siffer og bokstaver, som regel passert under QR-koden.</string>
  <string name="PaymentsTransferFragment__next">Neste</string>
  <string name="PaymentsTransferFragment__invalid_address">Ugyldig adresse</string>
  <string name="PaymentsTransferFragment__settings">Innstillinger</string>
  <!--PaymentsTransferQrScanFragment-->
  <!--CreatePaymentFragment-->
  <string name="CreatePaymentFragment__request">Forespør</string>
  <string name="CreatePaymentFragment__pay">Betal</string>
  <string name="CreatePaymentFragment__1">1</string>
  <string name="CreatePaymentFragment__2">2</string>
  <string name="CreatePaymentFragment__3">3</string>
  <string name="CreatePaymentFragment__4">4</string>
  <string name="CreatePaymentFragment__5">5</string>
  <string name="CreatePaymentFragment__6">6</string>
  <string name="CreatePaymentFragment__7">7</string>
  <string name="CreatePaymentFragment__8">8</string>
  <string name="CreatePaymentFragment__9">9</string>
  <string name="CreatePaymentFragment__decimal">,</string>
  <string name="CreatePaymentFragment__0">0</string>
  <string name="CreatePaymentFragment__lt">&lt;</string>
  <string name="CreatePaymentFragment__add_note">Legg til notat</string>
  <!--EditNoteFragment-->
  <string name="EditNoteFragment_note">Notat</string>
  <!--ConfirmPaymentFragment-->
  <string name="ConfirmPayment__confirm_payment">Bekreft betaling</string>
  <string name="ConfirmPayment__network_fee">Nettverksgebyr</string>
  <string name="ConfirmPayment__error_getting_fee">Kunne ikke laste inn gebyrinformasjon</string>
  <string name="ConfirmPayment__to">Til</string>
  <string name="ConfirmPayment__total_amount">Totalt beløp</string>
  <string name="ConfirmPayment__submitting_payment">Sender inn betaling…</string>
  <string name="ConfirmPayment__processing_payment">Behandler betaling …</string>
  <string name="ConfirmPayment__payment_complete">Betaling fullført</string>
  <string name="ConfirmPayment__payment_failed">Betaling mislyktes</string>
  <string name="ConfirmPaymentFragment__invalid_recipient">Ugyldig mottaker</string>
  <string name="ConfirmPaymentFragment__this_person_has_not_activated_payments">Denne personen har ikke aktivert betalinger</string>
  <string name="ConfirmPaymentFragment__unable_to_request_a_network_fee">Kunne ikke laste inn nettverksgebyr. For å fortsette denne betalingen, trykk på OK for å prøve igjen.</string>
  <!--CurrencyAmountFormatter_s_at_s-->
  <!--SetCurrencyFragment-->
  <string name="SetCurrencyFragment__set_currency">Velg valuta</string>
  <string name="SetCurrencyFragment__all_currencies">Alle valutaer</string>
  <!--****************************************-->
  <!--menus-->
  <!--****************************************-->
  <!--contact_selection_list-->
  <string name="contact_selection_list__unknown_contact">Ny melding til…</string>
  <string name="contact_selection_list__unknown_contact_block">Blokker bruker</string>
  <string name="contact_selection_list__unknown_contact_add_to_group">Legg til gruppen</string>
  <!--conversation_callable_insecure-->
  <string name="conversation_callable_insecure__menu_call">Ring</string>
  <!--conversation_callable_secure-->
  <string name="conversation_callable_secure__menu_call">Signal-samtale</string>
  <string name="conversation_callable_secure__menu_video">Signal videosamtale</string>
  <!--conversation_context-->
  <!--Heading which shows how many messages are currently selected-->
  <!--conversation_context_image-->
  <!--Button to save a message attachment (image, file etc.)-->
  <string name="conversation_context_image__save_attachment">Lagre</string>
  <!--conversation_expiring_off-->
  <string name="conversation_expiring_off__disappearing_messages">Tidsavgrensede meldinger</string>
  <!--conversation_selection-->
  <!--Button to view detailed information for a message-->
  <!--Button to copy a message\'s text to the clipboard-->
  <string name="conversation_selection__menu_copy">Kopier</string>
  <!--Button to delete a message-->
  <string name="conversation_selection__menu_delete">Slett</string>
  <!--Button to forward a message to another person or group chat-->
  <string name="conversation_selection__menu_forward">Videresend</string>
  <!--Button to reply to a message-->
  <string name="conversation_selection__menu_reply">Svar</string>
  <!--Button to save a message attachment (image, file etc.)-->
  <string name="conversation_selection__menu_save">Lagre</string>
  <!--Button to retry sending a message-->
  <string name="conversation_selection__menu_resend_message">Send på nytt</string>
  <!--Button to select a message and enter selection mode-->
  <string name="conversation_selection__menu_multi_select">Velg</string>
  <!--conversation_expiring_on-->
  <!--conversation_insecure-->
  <string name="conversation_insecure__invite">Inviter</string>
  <!--conversation_list_batch-->
  <string name="conversation_list_batch__menu_delete_selected">Slett valgte</string>
  <string name="conversation_list_batch__menu_pin_selected">Feste valgt</string>
  <string name="conversation_list_batch__menu_unpin_selected">Løsne valgt</string>
  <string name="conversation_list_batch__menu_select_all">Velg alle</string>
  <string name="conversation_list_batch_archive__menu_archive_selected">Arkiver valgte</string>
  <string name="conversation_list_batch_unarchive__menu_unarchive_selected">Angre arkivering av valgte</string>
  <string name="conversation_list_batch__menu_mark_as_read">Merk som lest</string>
  <string name="conversation_list_batch__menu_mark_as_unread">Merk som ulest</string>
  <!--conversation_list-->
  <string name="conversation_list_settings_shortcut">Innstillinger snarvei</string>
  <string name="conversation_list_search_description">Søk</string>
  <string name="conversation_list__pinned">Festet</string>
  <string name="conversation_list__chats">Samtaler</string>
  <string name="conversation_list__you_can_only_pin_up_to_d_chats">Du kan bare feste opp til %1$dsamtaler</string>
  <!--conversation_list_item_view-->
  <string name="conversation_list_item_view__contact_photo_image">Kontaktfoto</string>
  <string name="conversation_list_item_view__archived">Arkivert</string>
  <!--conversation_list_fragment-->
  <string name="conversation_list_fragment__fab_content_description">Ny samtale</string>
  <string name="conversation_list_fragment__open_camera_description">Åpne Kamera</string>
  <string name="conversation_list_fragment__no_chats_yet_get_started_by_messaging_a_friend">Ingen samtaler enda.\nKom i gang ved å sende en melding til en venn.</string>
  <!--conversation_secure_verified-->
  <string name="conversation_secure_verified__menu_reset_secure_session">Tilbakestill sikker økt</string>
  <!--conversation_muted-->
  <string name="conversation_muted__unmute">Slå lyd på</string>
  <!--conversation_unmuted-->
  <string name="conversation_unmuted__mute_notifications">Skru av varsler</string>
  <!--conversation-->
  <string name="conversation__menu_group_settings">Gruppeinstillinger</string>
  <string name="conversation__menu_leave_group">Forlat gruppe</string>
  <string name="conversation__menu_view_all_media">Alle medier</string>
  <string name="conversation__menu_conversation_settings">Samtaleinnstillinger</string>
  <string name="conversation__menu_add_shortcut">Legg til på startskjermen</string>
  <string name="conversation__menu_create_bubble">Lag boble</string>
  <!--conversation_popup-->
  <string name="conversation_popup__menu_expand_popup">Utvid forgrunnsvindu</string>
  <!--conversation_callable_insecure-->
  <string name="conversation_add_to_contacts__menu_add_to_contacts">Legg til i kontakter</string>
  <!--conversation_group_options-->
  <string name="convesation_group_options__recipients_list">Mottakerliste</string>
  <string name="conversation_group_options__delivery">Levering</string>
  <string name="conversation_group_options__conversation">Samtale</string>
  <string name="conversation_group_options__broadcast">Kringkast</string>
  <!--text_secure_normal-->
  <string name="text_secure_normal__menu_new_group">Ny gruppe</string>
  <string name="text_secure_normal__menu_settings">Innstillinger</string>
  <string name="text_secure_normal__menu_clear_passphrase">Lås</string>
  <string name="text_secure_normal__mark_all_as_read">Merk alle som lest</string>
  <string name="text_secure_normal__invite_friends">Inviter venner</string>
  <!--verify_display_fragment-->
  <string name="verify_display_fragment_context_menu__copy_to_clipboard">Kopiere til utklippstavle</string>
  <string name="verify_display_fragment_context_menu__compare_with_clipboard">Sammenlign med utklippstavlen</string>
  <!--reminder_header-->
  <string name="reminder_header_sms_import_title">Importer system-SMS</string>
  <string name="reminder_header_sms_import_text">Trykk for å kopiere telefonens SMS-meldinger til Signals krypterte database.</string>
  <string name="reminder_header_push_title">Slå på Signal-meldinger og -samtaler</string>
  <string name="reminder_header_push_text">Oppgrader kommunikasjonsopplevelsen.</string>
  <string name="reminder_header_service_outage_text">Signal har tekniske problemer. Vi jobber med å få tjenesten i gang igjen så fort som mulig.</string>
  <string name="reminder_header_progress">%1$d %%</string>
  <!--media_preview-->
  <string name="media_preview__save_title">Lagre</string>
  <string name="media_preview__forward_title">Videresend</string>
  <string name="media_preview__share_title">Del</string>
  <string name="media_preview__all_media_title">Alle medier</string>
  <!--media_preview_activity-->
  <string name="media_preview_activity__media_content_description">Forhåndsvisning av medier</string>
  <!--new_conversation_activity-->
  <string name="new_conversation_activity__refresh">Oppdater</string>
  <!--redphone_audio_popup_menu-->
  <!--Insights-->
  <string name="Insights__percent">%</string>
  <string name="Insights__title">Innsikt</string>
  <string name="InsightsDashboardFragment__title">Innsikt</string>
  <string name="InsightsDashboardFragment__signal_protocol_automatically_protected">Signal-protokoll automatisk beskyttet %1$d%% av utgående meldinger over de siste %2$d dagene. Samtaler mellom Signal-brukere er alltid kryptert fra ende til ende.</string>
  <string name="InsightsDashboardFragment__not_enough_data">Ikke nok data</string>
  <string name="InsightsDashboardFragment__your_insights_percentage_is_calculated_based_on">Prosentene i oversikten er regnet ut fra utgående meldinger de siste %1$d dagene som ikke har forsvunnet eller blitt slettet.</string>
  <string name="InsightsDashboardFragment__start_a_conversation">Start en samtale</string>
  <string name="InsightsDashboardFragment__invite_your_contacts">Begynn å kommunisere sikkert og aktiver nye funksjoner som går utover begrensningene for ikke-krypterte SMS-meldinger ved å invitere flere kontakter til å bli med i Signal.</string>
  <string name="InsightsDashboardFragment__this_stat_was_generated_locally">Denne statistikken ble lokalt generert på enheten din og kan bare sees av deg. Den blir aldri overført noe sted.</string>
  <string name="InsightsDashboardFragment__encrypted_messages">Krypterte meldinger</string>
  <string name="InsightsDashboardFragment__cancel">Avbryt</string>
  <string name="InsightsDashboardFragment__send">Send</string>
  <string name="InsightsModalFragment__title">Vi presenterer Innsikt</string>
  <string name="InsightsModalFragment__description">Finn ut hvor mange av utgående meldinger som ble sendt sikkert, og inviter raskt nye kontakter for å øke Signal-prosenten.</string>
  <string name="InsightsModalFragment__view_insights">Se Innsikt</string>
  <string name="FirstInviteReminder__title">Inviter til Signal</string>
  <string name="FirstInviteReminder__description">Du kan øke antallet krypterte meldinger du sender av %1$d%%</string>
  <string name="SecondInviteReminder__title">Styrk ditt Signal</string>
  <string name="SecondInviteReminder__description">Inviter %1$s</string>
  <string name="InsightsReminder__view_insights">Se Innsikt</string>
  <string name="InsightsReminder__invite">Inviter</string>
  <!--Edit KBS Pin-->
  <!--BaseKbsPinFragment-->
  <string name="BaseKbsPinFragment__next">Neste</string>
  <string name="BaseKbsPinFragment__create_alphanumeric_pin">Opprett alfanumerisk PIN-kode</string>
  <string name="BaseKbsPinFragment__create_numeric_pin">Opprett numerisk PIN-kode</string>
  <!--CreateKbsPinFragment-->
  <plurals name="CreateKbsPinFragment__pin_must_be_at_least_characters">
    <item quantity="one">PIN-koden må være minst %1$d tegn</item>
    <item quantity="other">PIN-koden må være minst %1$d tegn</item>
  </plurals>
  <plurals name="CreateKbsPinFragment__pin_must_be_at_least_digits">
    <item quantity="one">PIN-koden må være minst %1$d siffer</item>
    <item quantity="other">PIN-koden må være minst %1$d sifre</item>
  </plurals>
  <string name="CreateKbsPinFragment__create_a_new_pin">Opprett en ny PIN-kode</string>
  <string name="CreateKbsPinFragment__you_can_choose_a_new_pin_as_long_as_this_device_is_registered">Du kan endre PIN-koden din så lenge denne enheten er registrert.</string>
  <string name="CreateKbsPinFragment__create_your_pin">Opprett PIN-koden</string>
  <string name="CreateKbsPinFragment__pins_keep_information_stored_with_signal_encrypted">PIN-koder holder informasjon lagret i Signal kryptert slik at bare du kan få tilgang til den. Profilen, innstillingene og kontaktene dine vil gjenopprettes når du installerer Signal på nytt. Du vil ikke trenge PIN-koden for å åpne appen.</string>
  <string name="CreateKbsPinFragment__choose_a_stronger_pin">Velg en sterkere PIN-kode</string>
  <!--ConfirmKbsPinFragment-->
  <string name="ConfirmKbsPinFragment__pins_dont_match">PIN-koder stemmer ikke overens. Prøv igjen.</string>
  <string name="ConfirmKbsPinFragment__confirm_your_pin">Bekreft din PIN.</string>
  <string name="ConfirmKbsPinFragment__pin_creation_failed">Oppretting av PIN-kode mislyktes</string>
  <string name="ConfirmKbsPinFragment__your_pin_was_not_saved">PIN-koden din ble ikke lagret. Vi ber deg om å opprette en PIN-kode senere.</string>
  <string name="ConfirmKbsPinFragment__pin_created">PIN laget.</string>
  <string name="ConfirmKbsPinFragment__re_enter_your_pin">Skriv inn PIN-koden din på nytt</string>
  <string name="ConfirmKbsPinFragment__creating_pin">Oppretter PIN…</string>
  <!--KbsSplashFragment-->
  <string name="KbsSplashFragment__introducing_pins">Vi introduserer PIN-koder</string>
  <string name="KbsSplashFragment__pins_keep_information_stored_with_signal_encrypted">PIN-koder holder informasjon lagret i Signal kryptert slik at bare du kan få tilgang til den. Profilen, innstillingene og kontaktene dine vil gjenopprettes når du installerer Signal på nytt. Du vil ikke trenge PIN-koden for å åpne appen.</string>
  <string name="KbsSplashFragment__learn_more">Lær mer</string>
  <string name="KbsSplashFragment__registration_lock_equals_pin">Registreringslås = PIN</string>
  <string name="KbsSplashFragment__your_registration_lock_is_now_called_a_pin">Din registreringskode kalles nå PIN, og den gjør mer. Oppdater den nå.</string>
  <string name="KbsSplashFragment__update_pin">Oppdater PIN</string>
  <string name="KbsSplashFragment__create_your_pin">Opprett PIN-koden</string>
  <string name="KbsSplashFragment__learn_more_about_pins">Lær mer om PIN-koder</string>
  <string name="KbsSplashFragment__disable_pin">Deaktiver PIN-kode</string>
  <!--KBS Reminder Dialog-->
  <string name="KbsReminderDialog__enter_your_signal_pin">Skriv inn din Signal PIN</string>
  <string name="KbsReminderDialog__to_help_you_memorize_your_pin">For å hjelpe deg med å huske PIN-koden din, ber vi deg om å oppgi den med jevne mellomrom. Vi ber deg mindre etter hvert.</string>
  <string name="KbsReminderDialog__skip">Hopp over</string>
  <string name="KbsReminderDialog__submit">Send inn</string>
  <string name="KbsReminderDialog__forgot_pin">Har du glemt PIN-koden?</string>
  <string name="KbsReminderDialog__incorrect_pin_try_again">Feil PIN-kode. Prøv igjen.</string>
  <!--AccountLockedFragment-->
  <string name="AccountLockedFragment__account_locked">Kontoen er låst</string>
  <string name="AccountLockedFragment__your_account_has_been_locked_to_protect_your_privacy">Kontoen din er låst for å beskytte ditt privatliv og sikkerhet. Etter %1$d dager med inaktivitet i kontoen din, vil du kunne registrere dette telefonnummeret uten å ha PIN-koden. Alt innhold blir slettet.</string>
  <string name="AccountLockedFragment__next">Neste</string>
  <string name="AccountLockedFragment__learn_more">Lær mer</string>
  <!--KbsLockFragment-->
  <string name="RegistrationLockFragment__enter_your_pin">Skriv inn PIN-koden din</string>
  <string name="RegistrationLockFragment__enter_the_pin_you_created">Skriv inn PIN-koden du opprettet for kontoen din. Dette er forskjellig fra SMS-bekreftelseskoden.</string>
  <string name="RegistrationLockFragment__enter_alphanumeric_pin">Skriv inn alfanumerisk PIN</string>
  <string name="RegistrationLockFragment__enter_numeric_pin">Skriv inn numerisk PIN</string>
  <string name="RegistrationLockFragment__incorrect_pin_try_again">Feil PIN-kode. Prøv igjen.</string>
  <string name="RegistrationLockFragment__forgot_pin">Har du glemt PIN-koden?</string>
  <string name="RegistrationLockFragment__incorrect_pin">Feil PIN-kode</string>
  <string name="RegistrationLockFragment__forgot_your_pin">Glemt PIN-koden din?</string>
  <string name="RegistrationLockFragment__not_many_tries_left">Ikke mange forsøk igjen!</string>
  <string name="RegistrationLockFragment__signal_registration_need_help_with_pin_for_android_v1_pin">Signal Registrering - Trenger Hjelp med PIN for Android (v1 PIN)</string>
  <string name="RegistrationLockFragment__signal_registration_need_help_with_pin_for_android_v2_pin">Signal Registrering - Trenger Hjelp med PIN for Android (v2 PIN)</string>
  <plurals name="RegistrationLockFragment__for_your_privacy_and_security_there_is_no_way_to_recover">
    <item quantity="one">For ditt personvern og sikkerhet er det ingen måte å gjenopprette PIN-koden. Hvis du ikke kan huske PIN-koden din, kan du bekrefte på nytt med SMS etter %1$d dag for inaktivitet. I dette tilfellet vil kontoen din slettes og alt innhold slettes.</item>
    <item quantity="other">For ditt personvern og sikkerhet er det ingen måte å gjenopprette PIN-koden. Hvis du ikke kan huske PIN-koden din, kan du bekrefte på nytt med SMS etter %1$d dager med inaktivitet. I dette tilfellet vil kontoen din slettes og alt innhold slettes.</item>
  </plurals>
  <plurals name="RegistrationLockFragment__incorrect_pin_d_attempts_remaining">
    <item quantity="one">Feil PIN-kode.  %1$d gjenværende forsøk.</item>
    <item quantity="other">Feil PIN-kode. %1$d gjenværende forsøk.</item>
  </plurals>
  <plurals name="RegistrationLockFragment__if_you_run_out_of_attempts_your_account_will_be_locked_for_d_days">
    <item quantity="one">Dersom du går tom for forsøk vil kontoen din bli låst i %1$d dag. Etter %1$d dag med inaktivitet, kan du registrere deg på nytt uten PIN-kode. Kontoen din og alt innhold vil bli slettet.</item>
    <item quantity="other">Dersom du går tom for forsøk vil kontoen din bli låst i %1$d dager. Etter %1$d dager med inaktivitet, kan du registrere deg på nytt uten PIN-kode. Kontoen din og alt innhold vil bli slettet.</item>
  </plurals>
  <plurals name="RegistrationLockFragment__you_have_d_attempts_remaining">
    <item quantity="one">Du har %1$d forsøk igjen.</item>
    <item quantity="other">Du har %1$d forsøk igjen.</item>
  </plurals>
  <plurals name="RegistrationLockFragment__d_attempts_remaining">
    <item quantity="one">%1$d forsøk igjen.</item>
    <item quantity="other">%1$d forsøk igjen.</item>
  </plurals>
  <!--CalleeMustAcceptMessageRequestDialogFragment-->
  <string name="CalleeMustAcceptMessageRequestDialogFragment__s_will_get_a_message_request_from_you">%1$s vil motta en meldingsforespørsel fra deg. Du kan ringe når forespørselen din er akseptert.</string>
  <!--KBS Megaphone-->
  <string name="KbsMegaphone__create_a_pin">Lag en PIN</string>
  <string name="KbsMegaphone__pins_keep_information_thats_stored_with_signal_encrytped">PIN-koden holder informasjonen som er lagret i Signal kryptert.</string>
  <string name="KbsMegaphone__create_pin">Lag PIN</string>
  <!--transport_selection_list_item-->
  <string name="transport_selection_list_item__transport_icon">Transport-ikon</string>
  <string name="ConversationListFragment_loading">Laster…</string>
  <string name="CallNotificationBuilder_connecting">Kobler til…</string>
  <string name="Permissions_permission_required">Tillatelse kreves</string>
  <string name="ConversationActivity_signal_needs_sms_permission_in_order_to_send_an_sms">Signal krever tillatelse fra systemet for å kunne sende SMS-meldinger, men du har valgt å avslå dette permanent. Gå til «Apper»-menyen på systemet og slå på tillatelsen «SMS».</string>
  <string name="Permissions_continue">Fortsett</string>
  <string name="Permissions_not_now">Ikke nå</string>
  <string name="conversation_activity__enable_signal_messages">SLÅ PÅ SIGNAL-MELDINGER</string>
  <string name="SQLCipherMigrationHelper_migrating_signal_database">Flytter Signal-database</string>
  <string name="PushDecryptJob_new_locked_message">Ny låst melding</string>
  <string name="PushDecryptJob_unlock_to_view_pending_messages">Lås opp for å vise ventende meldinger</string>
  <string name="enter_backup_passphrase_dialog__backup_passphrase">Passordfrase for sikkerhetskopi</string>
  <string name="backup_enable_dialog__backups_will_be_saved_to_external_storage_and_encrypted_with_the_passphrase_below_you_must_have_this_passphrase_in_order_to_restore_a_backup">Sikkerhetskopier blir lagret på eksterne enheter og kryptert med passordfrasen nedenfor. Du må skrive inn denne passordfrasen for å kunne gjennopprette fra en sikkerhetskopi.</string>
  <string name="backup_enable_dialog__you_must_have_this_passphrase">Du må ha denne passfrasen for å hente inn igjen en sikkerhetskopi.</string>
  <string name="backup_enable_dialog__folder">Folder</string>
  <string name="backup_enable_dialog__i_have_written_down_this_passphrase">Jeg har notert passordfrasen. Uten denne blir det umulig å bruke sikkerhetskopien til gjenoppretting.</string>
  <string name="registration_activity__restore_backup">Gjenopprett fra sikkerhetskopi</string>
  <string name="registration_activity__transfer_or_restore_account">Overfør eller gjenopprett konto</string>
  <string name="registration_activity__transfer_account">Overfør konto</string>
  <string name="registration_activity__skip">Hopp over</string>
  <string name="preferences_chats__chat_backups">Sikkerhetskopi av samtaler</string>
  <string name="preferences_chats__backup_chats_to_external_storage">Sikkerhetskopier samtaler til ekstern lagringsenhet</string>
  <string name="preferences_chats__transfer_account">Overfør konto</string>
  <string name="preferences_chats__transfer_account_to_a_new_android_device">Overfør konto til ny Android-enhet</string>
  <string name="RegistrationActivity_enter_backup_passphrase">Skriv inn passordfrase for sikkerhetskopi</string>
  <string name="RegistrationActivity_restore">Gjenopprett</string>
  <string name="RegistrationActivity_backup_failure_downgrade">Kan ikke importere sikkerhetskopier fra nyere versjoner av Signal.</string>
  <string name="RegistrationActivity_incorrect_backup_passphrase">Feil passordfrase for sikkerhetskopi</string>
  <string name="RegistrationActivity_checking">Kontrollerer…</string>
  <string name="RegistrationActivity_d_messages_so_far">%d meldinger så langt…</string>
  <string name="RegistrationActivity_restore_from_backup">Vil du gjenopprette fra sikkerhetskopi?</string>
  <string name="RegistrationActivity_restore_your_messages_and_media_from_a_local_backup">Gjenopprett meldinger og medier fra en lokal sikkerhetskopi. Du får ingen flere muligheter til å gjøre dette senere.</string>
  <string name="RegistrationActivity_backup_size_s">Sikkerhetskopi-størrelse: %s</string>
  <string name="RegistrationActivity_backup_timestamp_s">Tidsstempel for sikkerhetskopi: %s</string>
  <string name="BackupDialog_enable_local_backups">Vil du slå på lokal sikkerhetskopiering?</string>
  <string name="BackupDialog_enable_backups">Slå på sikkerhetskopiering</string>
  <string name="BackupDialog_please_acknowledge_your_understanding_by_marking_the_confirmation_check_box">Bekreft at du forstår hvordan dette fungerer ved å krysse av boksen nedenfor.</string>
  <string name="BackupDialog_delete_backups">Vil du slette disse sikkerhetskopiene?</string>
  <string name="BackupDialog_disable_and_delete_all_local_backups">Vil du slå av og slette alle lokale sikkerhetskopier?</string>
  <string name="BackupDialog_delete_backups_statement">Slett sikkerhetskopier</string>
  <string name="BackupDialog_to_enable_backups_choose_a_folder">For å aktivere sikkerhetskopier, velg en mappe. Sikkerhetskopier vil bli lagret der. </string>
  <string name="BackupDialog_choose_folder">Velg mappe</string>
  <string name="BackupDialog_copied_to_clipboard">Kopiert til utklippstavle</string>
  <string name="BackupDialog_no_file_picker_available">Ingen filvelger tilgjengelig.</string>
  <string name="BackupDialog_enter_backup_passphrase_to_verify">Bekreft ved å skrive inn passordfrasen for sikkerhetskopi</string>
  <string name="BackupDialog_verify">Bekreft</string>
  <string name="BackupDialog_you_successfully_entered_your_backup_passphrase">Du har bekreftet passordfrasen for sikkerhetskopi</string>
  <string name="BackupDialog_passphrase_was_not_correct">Passordfrasen stemmer ikke overens</string>
  <string name="LocalBackupJobApi29_backup_failed">Sikkerhetskopi feilet</string>
  <string name="LocalBackupJobApi29_your_backup_directory_has_been_deleted_or_moved">Din sikkerhetskopikatalog har blitt slettet eller flyttet.</string>
  <string name="LocalBackupJobApi29_your_backup_file_is_too_large">Sikkerhetskopien din er for stor til å lagres på dette volumet.</string>
  <string name="LocalBackupJobApi29_there_is_not_enough_space">Det er ikke nok plass til å lagre sikkerhetskopien din.</string>
  <string name="LocalBackupJobApi29_tap_to_manage_backups">Trykk for å håndtere sikkerhetskopier.</string>
  <string name="ProgressPreference_d_messages_so_far">%d meldinger så langt</string>
  <string name="RegistrationActivity_wrong_number">Feil nummer</string>
  <string name="RegistrationActivity_call_me_instead_available_in">Ring meg i stedet \n (Tilgjengelig om %1$02d:%2$02d)</string>
  <string name="RegistrationActivity_contact_signal_support">Kontakt Signal brukerstøtte</string>
  <string name="RegistrationActivity_code_support_subject">Signal Registrering - Verifikasjonskode for Android</string>
  <string name="RegistrationActivity_incorrect_code">Feil kode</string>
  <string name="BackupUtil_never">Aldri</string>
  <string name="BackupUtil_unknown">Ukjent</string>
  <string name="preferences_app_protection__see_my_phone_number">Se mitt telefonnummer</string>
  <string name="preferences_app_protection__find_me_by_phone_number">Finn meg via telefonnummer</string>
  <string name="PhoneNumberPrivacy_everyone">Alle</string>
  <string name="PhoneNumberPrivacy_my_contacts">Mine kontakter</string>
  <string name="PhoneNumberPrivacy_nobody">Ingen</string>
  <string name="PhoneNumberPrivacy_everyone_see_description">Telefonnummeret ditt vil være synlig for alle personer og grupper du sender meldinger til.</string>
  <string name="PhoneNumberPrivacy_everyone_find_description">Alle som har telefonnummeret ditt i kontaktene sine, vil se deg som en kontakt på Signal. Andre vil kunne finne deg i Søk.</string>
  <string name="preferences_app_protection__screen_lock">Skjermlås</string>
  <string name="preferences_app_protection__lock_signal_access_with_android_screen_lock_or_fingerprint">Lås Signal tilgang med Android-skjermlås eller fingeravtrykk</string>
  <string name="preferences_app_protection__screen_lock_inactivity_timeout">Tidsavbrudd for skjermlås ved inaktivitet.</string>
  <string name="preferences_app_protection__signal_pin">Signal-PIN</string>
  <string name="preferences_app_protection__create_a_pin">Lag en PIN</string>
  <string name="preferences_app_protection__change_your_pin">Endre PIN-koden</string>
  <string name="preferences_app_protection__pin_reminders">PIN-kode påminnelser</string>
  <string name="preferences_app_protection__pins_keep_information_stored_with_signal_encrypted">PIN-koder holder informasjon lagret med Signal kryptert slik at bare du kan få tilgang til den. Profilen, innstillingene og kontaktene dine vil gjenopprette når du installerer Signal på nytt.</string>
  <string name="preferences_app_protection__add_extra_security_by_requiring_your_signal_pin_to_register">Legg til ekstra sikkerhet ved å kreve at Signal PIN-koden din må benyttes dersom telefonnummeret ditt registreres hos Signal igjen.</string>
  <string name="preferences_app_protection__reminders_help_you_remember_your_pin">Påminnelser hjelper deg å huske PIN-koden siden den ikke kan gjenopprettes. Du blir spurt mindre ofte over tid.</string>
  <string name="preferences_app_protection__turn_off">Skru av</string>
  <string name="preferences_app_protection__confirm_pin">Bekreft PIN-koden</string>
  <string name="preferences_app_protection__confirm_your_signal_pin">Bekreft Signal PIN-kode</string>
  <string name="preferences_app_protection__make_sure_you_memorize_or_securely_store_your_pin">Pass på at du husker eller lagrer PIN-koden sikkert, da den ikke kan gjenopprettes. Hvis du glemmer PIN-koden, risikerer du å miste data når du registrerer Signal-kontoen på nytt.</string>
  <string name="preferences_app_protection__incorrect_pin_try_again">Feil PIN-kode. Prøv igjen.</string>
  <string name="preferences_app_protection__failed_to_enable_registration_lock">Kunne ikke skru på registreringslås.</string>
  <string name="preferences_app_protection__failed_to_disable_registration_lock">Kunne ikke skru av registreringslås.</string>
  <string name="AppProtectionPreferenceFragment_none">Ingen</string>
  <string name="preferences_app_protection__registration_lock">Registreringslås</string>
  <string name="RegistrationActivity_you_must_enter_your_registration_lock_PIN">Du må skrive inn registrerings-PIN-koden</string>
  <string name="RegistrationActivity_your_pin_has_at_least_d_digits_or_characters">PIN-koden har minst %d sifre eller tegn</string>
  <string name="RegistrationActivity_too_many_attempts">For mange forsøk</string>
  <string name="RegistrationActivity_you_have_made_too_many_incorrect_registration_lock_pin_attempts_please_try_again_in_a_day">Du har gjort for mange feilaktige registreringslås-PIN-forsøk. Vennligst prøv igjen på en dag.</string>
  <string name="RegistrationActivity_you_have_made_too_many_attempts_please_try_again_later">Du har gjort for mange forsøk. Prøv igjen senere.</string>
  <string name="RegistrationActivity_error_connecting_to_service">Feil under tilkobling til tjeneste</string>
  <string name="preferences_chats__backups">Sikkerhetskopiering</string>
  <string name="prompt_passphrase_activity__signal_is_locked">Molly er låst</string>
  <string name="prompt_passphrase_activity__tap_to_unlock">TRYKK FOR Å LÅSE OPP</string>
  <string name="Recipient_unknown">Ukjent</string>
  <!--TransferOrRestoreFragment-->
  <string name="TransferOrRestoreFragment__transfer_or_restore_account">Overfør eller gjenopprett konto</string>
  <string name="TransferOrRestoreFragment__if_you_have_previously_registered_a_signal_account">Hvis du tidligere har registrert en Signal-konto kan du overføre eller gjenopprette kontoen og meldinger</string>
  <string name="TransferOrRestoreFragment__transfer_from_android_device">Overfør fra Android-enhet</string>
  <string name="TransferOrRestoreFragment__transfer_your_account_and_messages_from_your_old_android_device">Overfør kontoen og meldinger fra din gamle Android-enhet. Du trenger tilgang til din gamle enhet.</string>
  <string name="TransferOrRestoreFragment__you_need_access_to_your_old_device">Du trenger tilgang til din gamle enhet.</string>
  <string name="TransferOrRestoreFragment__restore_from_backup">Gjenopprett fra sikkerhetskopi</string>
  <string name="TransferOrRestoreFragment__restore_your_messages_from_a_local_backup">Gjenopprett meldingene dine fra en lokal sikkerhetskopi.  Du får ingen flere muligheter til å gjøre dette senere.</string>
  <!--NewDeviceTransferInstructionsFragment-->
  <string name="NewDeviceTransferInstructions__open_signal_on_your_old_android_phone">Åpne Signal på din gamle Android-telefon.</string>
  <string name="NewDeviceTransferInstructions__continue">Fortsett</string>
  <string name="NewDeviceTransferInstructions__first_bullet">1.</string>
  <string name="NewDeviceTransferInstructions__tap_on_your_profile_photo_in_the_top_left_to_open_settings">Trykk på profilbildet øverst til venstre for å åpne innstillinger</string>
  <string name="NewDeviceTransferInstructions__second_bullet">2.</string>
  <string name="NewDeviceTransferInstructions__tap_on_account">Trykk på \"Konto\"</string>
  <string name="NewDeviceTransferInstructions__third_bullet">3.</string>
  <string name="NewDeviceTransferInstructions__tap_transfer_account_and_then_continue_on_both_devices">Trykk \"Overfør konto\" og så \"Fortsett\" på begge enheter</string>
  <!--NewDeviceTransferSetupFragment-->
  <string name="NewDeviceTransferSetup__preparing_to_connect_to_old_android_device">Forbereder tilkobling til gammel Android enhet…</string>
  <string name="NewDeviceTransferSetup__take_a_moment_should_be_ready_soon">Tar litt tid, skal være klart straks</string>
  <string name="NewDeviceTransferSetup__waiting_for_old_device_to_connect">Venter på at gammel Android enhet skal koble til…</string>
  <string name="NewDeviceTransferSetup__signal_needs_the_location_permission_to_discover_and_connect_with_your_old_device">Molly trenger posisjonstillatelsen for å oppdage og koble seg til din gamle Android-enhet.</string>
  <string name="NewDeviceTransferSetup__signal_needs_location_services_enabled_to_discover_and_connect_with_your_old_device">Molly trenger at posisjonstjenester er på for å oppdage og koble seg til din gamle Android-enhet.</string>
  <string name="NewDeviceTransferSetup__signal_needs_wifi_on_to_discover_and_connect_with_your_old_device">Molly trenger at Wi-Fi er på for å oppdage og koble seg til din gamle Android-enhet. Wi-Fi må være på, men du trenger ikke være koblet til et Wi-Fi-nettverk.</string>
  <string name="NewDeviceTransferSetup__sorry_it_appears_your_device_does_not_support_wifi_direct">Beklager, det ser ut til at denne enheten ikke støtter Wi-Fi Direct. Molly bruker WiFi Direct for å oppdage og koble seg til din gamle Android-enhet. Du kan fortsatt gjenopprette en sikkerhetskopi for å gjenopprette kontoen fra din gamle enhet.</string>
  <string name="NewDeviceTransferSetup__restore_a_backup">Gjenopprett en sikkerhetskopi</string>
  <string name="NewDeviceTransferSetup__an_unexpected_error_occurred_while_attempting_to_connect_to_your_old_device">En uventet feil oppstod under forsøket på å koble til din gamle Android-enhet.</string>
  <!--OldDeviceTransferSetupFragment-->
  <string name="OldDeviceTransferSetup__searching_for_new_android_device">Søker etter ny Android enhet…</string>
  <string name="OldDeviceTransferSetup__signal_needs_the_location_permission_to_discover_and_connect_with_your_new_device">Molly trenger posisjonstillatelsen for å oppdage og koble seg til din nye Android-enhet.</string>
  <string name="OldDeviceTransferSetup__signal_needs_location_services_enabled_to_discover_and_connect_with_your_new_device">Molly trenger at posisjonstjenester er på for å oppdage og koble seg til din gamle Android-enhet.</string>
  <string name="OldDeviceTransferSetup__signal_needs_wifi_on_to_discover_and_connect_with_your_new_device">Molly trenger at Wi-Fi er på for å oppdage og koble seg til din nye Android-enhet. Wi-Fi må være på, men du trenger ikke være koblet til et Wi-Fi-nettverk.</string>
  <string name="OldDeviceTransferSetup__sorry_it_appears_your_device_does_not_support_wifi_direct">Beklager, det ser ut til at denne enheten ikke støtter Wi-Fi Direct. Molly bruker WiFi Direct for å oppdage og koble seg til din nye Android-enhet. Du kan fortsatt gjenopprette en sikkerhetskopi for å gjenopprette kontoen på din nye enhet.</string>
  <string name="OldDeviceTransferSetup__create_a_backup">Lag en sikkerhetskopi</string>
  <string name="OldDeviceTransferSetup__an_unexpected_error_occurred_while_attempting_to_connect_to_your_old_device">En uventet feil oppstod under forsøket på å koble til din nye  Android-enhet.</string>
  <!--DeviceTransferSetupFragment-->
  <string name="DeviceTransferSetup__unable_to_open_wifi_settings">Kunne ikke åpne Wi-Fi-innstillinger. Vennligst skru på Wi-Fi manuelt.</string>
  <string name="DeviceTransferSetup__grant_location_permission">Gi posisjonstillatelsen</string>
  <string name="DeviceTransferSetup__turn_on_location_services">Skru på lokasjonstjenester</string>
  <string name="DeviceTransferSetup__unable_to_open_location_settings">Kan ikke åpne lokasjonsinnstillinger.</string>
  <string name="DeviceTransferSetup__turn_on_wifi">Skru på Wi-Fi</string>
  <string name="DeviceTransferSetup__error_connecting">Feil ved tilkobling</string>
  <string name="DeviceTransferSetup__retry">Prøv på nytt</string>
  <string name="DeviceTransferSetup__submit_debug_logs">Send inn feilsøkingslogger</string>
  <string name="DeviceTransferSetup__verify_code">Verifiser kode</string>
  <string name="DeviceTransferSetup__verify_that_the_code_below_matches_on_both_of_your_devices">Verifiser at koden under stemmer på begge dine enheter. Deretter trykk fortsett.</string>
  <string name="DeviceTransferSetup__the_numbers_do_not_match">Numrene stemmer ikke overens</string>
  <string name="DeviceTransferSetup__continue">Fortsett</string>
  <string name="DeviceTransferSetup__number_is_not_the_same">Nummeret er ikke det samme</string>
  <string name="DeviceTransferSetup__if_the_numbers_on_your_devices_do_not_match_its_possible_you_connected_to_the_wrong_device">Dersom nummerne på enhetene ikke matcher er det mulig du koblet til feil enhet. For å bøte på dette, stopp overføringen og prøv igjen. Hold begge enheter i nærheten.</string>
  <string name="DeviceTransferSetup__stop_transfer">Stopp overføring</string>
  <string name="DeviceTransferSetup__unable_to_discover_old_device">Ikke i stand til å finne gammel enhet</string>
  <string name="DeviceTransferSetup__unable_to_discover_new_device">Ikke i stand til å finne ny enhet</string>
  <string name="DeviceTransferSetup__make_sure_the_following_permissions_are_enabled">Sørg for at følgende tillatelser og tjenester er på:</string>
  <string name="DeviceTransferSetup__location_permission">Posisjonstillatelse</string>
  <string name="DeviceTransferSetup__location_services">Posisjonstjenester</string>
  <string name="DeviceTransferSetup__wifi">Wi-Fi</string>
  <string name="DeviceTransferSetup__on_the_wifi_direct_screen_remove_all_remembered_groups_and_unlink_any_invited_or_connected_devices">På Wi-Fi Direct-skjermen, fjern alle huskede grupper og koble fra alle inviterte eller tilkoblede enheter.</string>
  <string name="DeviceTransferSetup__wifi_direct_screen">Wi-Fi Direct-skjerm</string>
  <string name="DeviceTransferSetup__try_turning_wifi_off_and_on_on_both_devices">Prøv å skru Wi-Fi av og på igjen på begge enheter.</string>
  <string name="DeviceTransferSetup__make_sure_both_devices_are_in_transfer_mode">Sørg for at begge enheter er i overføringsmodus.</string>
  <string name="DeviceTransferSetup__go_to_support_page">Gå til support-siden</string>
  <string name="DeviceTransferSetup__try_again">Prøv igjen</string>
  <string name="DeviceTransferSetup__waiting_for_other_device">Venter på den andre enheten</string>
  <string name="DeviceTransferSetup__tap_continue_on_your_other_device_to_start_the_transfer">Trykk Fortsett på den andre enheten for å starte overføring</string>
  <string name="DeviceTransferSetup__tap_continue_on_your_other_device">Trykk fortsett på den andre enheten.</string>
  <!--NewDeviceTransferFragment-->
  <string name="NewDeviceTransfer__cannot_transfer_from_a_newer_version_of_signal">Kan ikke overføre fra en nyere versjon av Signal</string>
  <!--DeviceTransferFragment-->
  <string name="DeviceTransfer__transferring_data">Data overføres</string>
  <string name="DeviceTransfer__keep_both_devices_near_each_other">Hold enhetene i nærheten av hverandre. Ikke slå av noen av enhetene, og la Molly være åpen. Overføringer er kryptert fra ende til ende.</string>
  <string name="DeviceTransfer__d_messages_so_far">%1$d meldinger så langt…</string>
  <!--Filled in with total percentage of messages transferred-->
  <string name="DeviceTransfer__cancel">Avbryt</string>
  <string name="DeviceTransfer__try_again">Prøv igjen</string>
  <string name="DeviceTransfer__stop_transfer_question">Stopp overføring?</string>
  <string name="DeviceTransfer__stop_transfer">Stopp overføring</string>
  <string name="DeviceTransfer__all_transfer_progress_will_be_lost">All dataoverføring vil gå tapt.</string>
  <string name="DeviceTransfer__transfer_failed">Overføring feilet</string>
  <string name="DeviceTransfer__unable_to_transfer">Ikke i stand til å overføre</string>
  <!--OldDeviceTransferInstructionsFragment-->
  <string name="OldDeviceTransferInstructions__transfer_account">Overfør konto</string>
  <string name="OldDeviceTransferInstructions__you_can_transfer_your_signal_account_when_setting_up_signal_on_a_new_android_device">Du kan overføre Signal-kontoen din når du setter opp Signal på en ny Android-enhet. Før du fortsetter:</string>
  <string name="OldDeviceTransferInstructions__first_bullet">1.</string>
  <string name="OldDeviceTransferInstructions__download_signal_on_your_new_android_device">Last ned Molly på din nye Android enhet</string>
  <string name="OldDeviceTransferInstructions__second_bullet">2.</string>
  <string name="OldDeviceTransferInstructions__tap_on_transfer_or_restore_account">Trykk på \"Overfør eller gjenopprett konto\"</string>
  <string name="OldDeviceTransferInstructions__third_bullet">3.</string>
  <string name="OldDeviceTransferInstructions__select_transfer_from_android_device_when_prompted_and_then_continue">Velg \"Overfør fra Android-enhet\" når du får spørsmål og så \"Fortsett\". Hold begge enheter i nærheten.</string>
  <string name="OldDeviceTransferInstructions__continue">Fortsett</string>
  <!--OldDeviceTransferComplete-->
  <string name="OldDeviceTransferComplete__transfer_complete">Overføring fullført</string>
  <string name="OldDeviceTransferComplete__go_to_your_new_device">Gå til din nye enhet</string>
  <string name="OldDeviceTransferComplete__your_signal_data_has_Been_transferred_to_your_new_device">Signal-dataene har blitt overført til din nye enhet. For å gjøre ferdig overføringen må du fortsette registreringen på den nye enheten.</string>
  <string name="OldDeviceTransferComplete__close">Lukk</string>
  <!--NewDeviceTransferComplete-->
  <string name="NewDeviceTransferComplete__transfer_successful">Overføring vellykket</string>
  <string name="NewDeviceTransferComplete__transfer_complete">Overføring fullført</string>
  <string name="NewDeviceTransferComplete__to_complete_the_transfer_process_you_must_continue_registration">For å ferdigstille overføringsprosessen må du fortsette registreringen.</string>
  <string name="NewDeviceTransferComplete__continue_registration">Fortsett registrering</string>
  <!--DeviceToDeviceTransferService-->
  <string name="DeviceToDeviceTransferService_content_title">Konto overføring</string>
  <string name="DeviceToDeviceTransferService_status_ready">Forbereder tilkobling til din andre Android-enhet…</string>
  <string name="DeviceToDeviceTransferService_status_starting_up">Forbereder tilkobling til din andre Android-enhet…</string>
  <string name="DeviceToDeviceTransferService_status_discovery">Søker etter din andre Android enhet…</string>
  <string name="DeviceToDeviceTransferService_status_network_connected">Kobler til din andre Android-enhet…</string>
  <string name="DeviceToDeviceTransferService_status_verification_required">Verifisering påkrevd</string>
  <string name="DeviceToDeviceTransferService_status_service_connected">Overfører konto…</string>
  <!--OldDeviceTransferLockedDialog-->
  <string name="OldDeviceTransferLockedDialog__complete_registration_on_your_new_device">Ferdigstill registrering av din nye enhet</string>
  <string name="OldDeviceTransferLockedDialog__your_signal_account_has_been_transferred_to_your_new_device">Signal-kontoen din er overført til ny enhet, men du må ferdigstille registreringen på den for å fortsette. Signal vil bli inaktiv på denne enheten.</string>
  <string name="OldDeviceTransferLockedDialog__done">Ferdig</string>
  <string name="OldDeviceTransferLockedDialog__cancel_and_activate_this_device">Kanseller og aktiver denne enheten</string>
  <!--AdvancedPreferenceFragment-->
  <!--RecipientBottomSheet-->
  <string name="RecipientBottomSheet_block">Blokker</string>
  <string name="RecipientBottomSheet_unblock">Skru av blokkering</string>
  <string name="RecipientBottomSheet_add_to_contacts">Legg til i kontakter</string>
  <!--Error message that displays when a user tries to tap to view system contact details but has no app that supports it-->
  <string name="RecipientBottomSheet_add_to_a_group">Legg til gruppen</string>
  <string name="RecipientBottomSheet_add_to_another_group">Legg til en annen gruppe</string>
  <string name="RecipientBottomSheet_view_safety_number">Vis sikkerhetsnummer</string>
  <string name="RecipientBottomSheet_make_admin">Gjør til administrator</string>
  <string name="RecipientBottomSheet_remove_as_admin">Fjern som administrator</string>
  <string name="RecipientBottomSheet_remove_from_group">Fjern fra gruppen</string>
  <string name="RecipientBottomSheet_message_description">Melding</string>
  <string name="RecipientBottomSheet_voice_call_description">Taleanrop</string>
  <string name="RecipientBottomSheet_insecure_voice_call_description">Usikkert taleanrop</string>
  <string name="RecipientBottomSheet_video_call_description">Videoanrop</string>
  <string name="RecipientBottomSheet_remove_s_as_group_admin">Fjerne %1$s som gruppeadministrator?</string>
  <string name="RecipientBottomSheet_s_will_be_able_to_edit_group">\"%1$s\" vil kunne redigere denne gruppen og dens medlemmer. </string>
  <string name="RecipientBottomSheet_remove_s_from_the_group">Fjern %1$s fra gruppen?</string>
  <!--Dialog message shown when removing someone from a group with group link being active to indicate they will not be able to rejoin-->
  <string name="RecipientBottomSheet_remove">Fjern</string>
  <string name="RecipientBottomSheet_copied_to_clipboard">Kopiert til utklippstavle</string>
  <string name="GroupRecipientListItem_admin">Administrator</string>
  <string name="GroupRecipientListItem_approve_description">Godkjenn</string>
  <string name="GroupRecipientListItem_deny_description">Avslå</string>
  <!--GroupsLearnMoreBottomSheetDialogFragment-->
  <string name="GroupsLearnMore_legacy_vs_new_groups">Legacy vs nye grupper</string>
  <string name="GroupsLearnMore_what_are_legacy_groups">Hva er \"legacy\"-grupper?</string>
  <string name="GroupsLearnMore_paragraph_1">\"Legacy\"-grupper er grupper som ikke er kompatible med nye gruppefunksjoner som administrator og mer beskrivende gruppeoppdateringer.</string>
  <string name="GroupsLearnMore_can_i_upgrade_a_legacy_group">Kan jeg oppgradere en \"Legacy\"-gruppe?</string>
  <string name="GroupsLearnMore_paragraph_2">\"Legacy\"-grupper kan ikke bli oppgradert til nye grupper enda, men du kan kan lage en ny gruppe med de samme medlemmene om de bruker den nyeste utgaven av Signal.</string>
  <string name="GroupsLearnMore_paragraph_3">Signal vil tilby en måter å oppgradere \"Legacy\"-grupper i fremtiden.</string>
  <!--GroupLinkBottomSheetDialogFragment-->
  <string name="GroupLinkBottomSheet_share_hint_requiring_approval">Alle med denne lenken kan se gruppens navn og bilde, og be om å få bli med. Del den med folk du stoler på.</string>
  <string name="GroupLinkBottomSheet_share_hint_not_requiring_approval">Alle med denne lenken kan se gruppens navn og bilde, og delta i gruppen. Del den med folk du stoler på.</string>
  <string name="GroupLinkBottomSheet_share_via_signal">Del via Molly</string>
  <string name="GroupLinkBottomSheet_copy">Kopier</string>
  <string name="GroupLinkBottomSheet_qr_code">QR-kode</string>
  <string name="GroupLinkBottomSheet_share">Del</string>
  <string name="GroupLinkBottomSheet_copied_to_clipboard">Kopiert til utklippstavle</string>
  <string name="GroupLinkBottomSheet_the_link_is_not_currently_active">Denne lenken er ikke aktiv</string>
  <!--VoiceNotePlaybackPreparer-->
  <!--VoiceNoteMediaDescriptionCompatFactory-->
  <string name="VoiceNoteMediaItemFactory__voice_message">Lydmelding · %1$s</string>
  <string name="VoiceNoteMediaItemFactory__s_to_s">%1$s til %2$s</string>
  <!--StorageUtil-->
  <string name="StorageUtil__s_s">%1$s/%2$s</string>
  <string name="BlockedUsersActivity__s_has_been_blocked">\"%1$s\" har blitt blokkert.</string>
  <string name="BlockedUsersActivity__failed_to_block_s">Klarte ikke blokkere \"%1$s\"</string>
  <string name="BlockedUsersActivity__s_has_been_unblocked">\"%1$s\" har blitt avblokkert.</string>
  <!--ReviewCardDialogFragment-->
  <string name="ReviewCardDialogFragment__review_members">Gå gjennom medlemmer</string>
  <string name="ReviewCardDialogFragment__review_request">Se gjennom forespørsel</string>
  <string name="ReviewCardDialogFragment__d_group_members_have_the_same_name">%1$d gruppemedlemmer har det samme navnet, gå gjennom medlemmene under og velg handling.</string>
  <string name="ReviewCardDialogFragment__if_youre_not_sure">Hvis du ikke er sikker på hvem forespørselen er fra, se gjennom kontaktene nedenfor og velg handling.</string>
  <string name="ReviewCardDialogFragment__no_other_groups_in_common">Ingen andre grupper til felles.</string>
  <string name="ReviewCardDialogFragment__no_groups_in_common">Ingen grupper til felles.</string>
  <plurals name="ReviewCardDialogFragment__d_other_groups_in_common">
    <item quantity="one">%d gruppe til felles</item>
    <item quantity="other">%d grupper til felles</item>
  </plurals>
  <plurals name="ReviewCardDialogFragment__d_groups_in_common">
    <item quantity="one">%d gruppe til felles</item>
    <item quantity="other">%d grupper til felles</item>
  </plurals>
  <string name="ReviewCardDialogFragment__remove_s_from_group">Fjern %1$s fra gruppen?</string>
  <string name="ReviewCardDialogFragment__remove">Fjern</string>
  <string name="ReviewCardDialogFragment__failed_to_remove_group_member">Klarte ikke fjerne gruppemedlem.</string>
  <!--ReviewCard-->
  <string name="ReviewCard__member">Medlem</string>
  <string name="ReviewCard__request">Forespør</string>
  <string name="ReviewCard__your_contact">Din kontakt</string>
  <string name="ReviewCard__remove_from_group">Fjern fra gruppen</string>
  <string name="ReviewCard__update_contact">Oppdater kontakt</string>
  <string name="ReviewCard__block">Blokker</string>
  <string name="ReviewCard__delete">Slett</string>
  <string name="ReviewCard__recently_changed">Endret nylig profilnavnet fra %1$s til %2$s</string>
  <!--CallParticipantsListUpdatePopupWindow-->
  <string name="CallParticipantsListUpdatePopupWindow__s_joined">%1$s ble med</string>
  <string name="CallParticipantsListUpdatePopupWindow__s_and_s_joined">%1$s og %2$s ble med</string>
  <string name="CallParticipantsListUpdatePopupWindow__s_s_and_s_joined">%1$s, %2$s og %3$s ble med</string>
  <string name="CallParticipantsListUpdatePopupWindow__s_s_and_d_others_joined">%1$s, %2$s og %3$d andre ble med</string>
  <string name="CallParticipantsListUpdatePopupWindow__s_left">%1$s forlot</string>
  <string name="CallParticipantsListUpdatePopupWindow__s_and_s_left">%1$s og %2$s forlot</string>
  <string name="CallParticipantsListUpdatePopupWindow__s_s_and_s_left">%1$s, %2$s og %3$s forlot</string>
  <string name="CallParticipantsListUpdatePopupWindow__s_s_and_d_others_left">%1$s, %2$s og %3$d andre forlot</string>
  <string name="CallParticipant__you">Deg</string>
  <string name="CallParticipant__you_on_another_device">Deg (på en annen enhet)</string>
  <string name="CallParticipant__s_on_another_device">%1$s (på en annen enhet)</string>
  <!--DeleteAccountFragment-->
  <string name="DeleteAccountFragment__deleting_your_account_will">Sletting av kontoen din vil:</string>
  <string name="DeleteAccountFragment__enter_your_phone_number">Skriv inn ditt telefonnummer</string>
  <string name="DeleteAccountFragment__delete_account">Slett konto</string>
  <string name="DeleteAccountFragment__delete_your_account_info_and_profile_photo">Slett din kontoinformasjon og profilbilde</string>
  <string name="DeleteAccountFragment__delete_all_your_messages">Slett alle dine meldinger</string>
  <string name="DeleteAccountFragment__delete_s_in_your_payments_account">Slett %1$s fra betalingskontoen</string>
  <string name="DeleteAccountFragment__no_country_code">Ingen landskode angitt</string>
  <string name="DeleteAccountFragment__no_number">Ikke noe nummer angitt</string>
  <string name="DeleteAccountFragment__the_phone_number">Telefonnummeret du tastet inn stemmer ikke med kontoen din sitt.</string>
  <string name="DeleteAccountFragment__are_you_sure">Er du sikker på at du vil slette kontoen din?</string>
  <string name="DeleteAccountFragment__this_will_delete_your_signal_account">Dette vil slette din Signal-konto og tilbakestille applikasjonen. Appen vil lukkes etter prosessen er fullført.</string>
  <string name="DeleteAccountFragment__failed_to_delete_account">Klarte ikke slette konto. Har du nettverksforbindelse?</string>
  <string name="DeleteAccountFragment__failed_to_delete_local_data">Klarte ikke slette lokale data. Du kan manuelt slette dem i systemets applikasjonsinnstillinger.</string>
  <string name="DeleteAccountFragment__launch_app_settings">Åpne App Innstillinger</string>
  <!--Title of progress dialog shown when a user deletes their account and the process is leaving all groups-->
  <!--Title of progress dialog shown when a user deletes their account and the process has left all groups-->
  <!--Message of progress dialog shown when a user deletes their account and the process is canceling their subscription-->
  <!--Message of progress dialog shown when a user deletes their account and the process is leaving groups-->
  <!--Message of progress dialog shown when a user deletes their account and the process has left all groups-->
  <!--Title of error dialog shown when a network error occurs during account deletion-->
  <!--Message of error dialog shown when a network error occurs during account deletion-->
  <!--DeleteAccountCountryPickerFragment-->
  <string name="DeleteAccountCountryPickerFragment__search_countries">Søk Land</string>
  <!--CreateGroupActivity-->
  <string name="CreateGroupActivity__skip">Hopp over</string>
  <!--ShareActivity-->
  <string name="ShareActivity__share">Del</string>
  <string name="ShareActivity__send">Send</string>
  <string name="ShareActivity__sharing_to_multiple_chats_is">Deling til flere samtaler støttes kun for Signal-meldinger</string>
  <!--MultiShareDialogs-->
  <string name="MultiShareDialogs__failed_to_send_to_some_users">Mislyktes med å sende meldingen til noen brukere.</string>
  <string name="MultiShareDialogs__you_can_only_share_with_up_to">Du kan bare dele opp til %1$d samtaler</string>
  <!--ChatWallpaperActivity-->
  <string name="ChatWallpaperActivity__chat_wallpaper">Samtale bakgrunn</string>
  <!--ChatWallpaperFragment-->
  <string name="ChatWallpaperFragment__chat_color">Samtalefarge</string>
  <string name="ChatWallpaperFragment__reset_chat_colors">Tilbakestill samtalefarger</string>
  <string name="ChatWallpaperFragment__reset_chat_color">Tilbakestill samtalefarge</string>
  <string name="ChatWallpaperFragment__reset_chat_color_question">Tilbakestill samtalefarge?</string>
  <string name="ChatWallpaperFragment__set_wallpaper">Sett bakgrunn</string>
  <string name="ChatWallpaperFragment__dark_mode_dims_wallpaper">Mørkt tema demper bakgrunnen</string>
  <string name="ChatWallpaperFragment__contact_name">Kontakt navn</string>
  <string name="ChatWallpaperFragment__reset">Tilbakestill</string>
  <string name="ChatWallpaperFragment__clear">Slett</string>
  <string name="ChatWallpaperFragment__wallpaper_preview_description">Forhåndsvisning av bakgrunn</string>
  <string name="ChatWallpaperFragment__would_you_like_to_override_all_chat_colors">Vil du tibakestille alle samtalers farge?</string>
  <string name="ChatWallpaperFragment__would_you_like_to_override_all_wallpapers">Vil du overstyre alle bakgrunner?</string>
  <string name="ChatWallpaperFragment__reset_default_colors">Tilbakestill standardfarger</string>
  <string name="ChatWallpaperFragment__reset_all_colors">Tilbakestill alle farger</string>
  <string name="ChatWallpaperFragment__reset_default_wallpaper">Tilbakestill standardbakgrunn</string>
  <string name="ChatWallpaperFragment__reset_all_wallpapers">Fjern alle bakgrunner</string>
  <string name="ChatWallpaperFragment__reset_wallpapers">Tilbakestill bakgrunner</string>
  <string name="ChatWallpaperFragment__reset_wallpaper">Tilbakestill bakgrunn</string>
  <string name="ChatWallpaperFragment__reset_wallpaper_question">Tilbakestill bakgrunn?</string>
  <!--ChatWallpaperSelectionFragment-->
  <string name="ChatWallpaperSelectionFragment__choose_from_photos">Velg fra bilder</string>
  <string name="ChatWallpaperSelectionFragment__presets">Forhåndsvalgte</string>
  <!--ChatWallpaperPreviewActivity-->
  <string name="ChatWallpaperPreviewActivity__preview">Forhåndsvisning</string>
  <string name="ChatWallpaperPreviewActivity__set_wallpaper">Sett bakgrunn</string>
  <string name="ChatWallpaperPreviewActivity__swipe_to_preview_more_wallpapers">Sveip for å forhåndsvise flere bakgrunner</string>
  <string name="ChatWallpaperPreviewActivity__set_wallpaper_for_all_chats">Sett bakgrunn for alle samtaler</string>
  <string name="ChatWallpaperPreviewActivity__set_wallpaper_for_s">Sett bakgrunn for %1$s</string>
  <string name="ChatWallpaperPreviewActivity__viewing_your_gallery_requires_the_storage_permission">Å se bildegalleriet krever tilgang til lagringsområdene.</string>
  <!--WallpaperImageSelectionActivity-->
  <string name="WallpaperImageSelectionActivity__choose_wallpaper_image">Velg bakgrunn</string>
  <!--WallpaperCropActivity-->
  <string name="WallpaperCropActivity__pinch_to_zoom_drag_to_adjust">Klyp for å zoome, dra for å justere.</string>
  <string name="WallpaperCropActivity__set_wallpaper_for_all_chats">Sett bakgrunn for alle samtaler.</string>
  <string name="WallpaperCropActivity__set_wallpaper_for_s">Sett bakgrunn for %s.</string>
  <string name="WallpaperCropActivity__error_setting_wallpaper">Feil ved lagring av bakgrunn.</string>
  <string name="WallpaperCropActivity__blur_photo">Gjør bildet uskarpt</string>
  <!--InfoCard-->
  <string name="payment_info_card_about_mobilecoin">Om MobileCoin</string>
  <string name="payment_info_card_mobilecoin_is_a_new_privacy_focused_digital_currency">MobileCoin er en ny, personvernorientert digital valuta.</string>
  <string name="payment_info_card_hide">Skjul</string>
  <string name="payment_info_card_update_your_pin">Oppdater PIN-koden din</string>
  <string name="payment_info_card_update_pin">Oppdater PIN</string>
  <!--DeactivateWalletFragment-->
  <string name="DeactivateWalletFragment__your_balance">Din balanse</string>
  <string name="DeactivateWalletFragment__deactivate">Deaktiver</string>
  <!--PaymentsRecoveryStartFragment-->
  <string name="PaymentsRecoveryStartFragment__recovery_phrase">Gjenopprettingsfrase</string>
  <string name="PaymentsRecoveryStartFragment__view_recovery_phrase">Se gjenopprettingsfrasen</string>
  <string name="PaymentsRecoveryStartFragment__enter_recovery_phrase">Skriv inn gjenopprettingsfrasen</string>
  <string name="PaymentsRecoveryStartFragment__start">Start</string>
  <string name="PaymentsRecoveryStartFragment__enter_manually">Skriv inn manuelt</string>
  <string name="PaymentsRecoveryStartFragment__paste_from_clipboard">Lim inn fra utklippstavlen</string>
  <!--PaymentsRecoveryPasteFragment-->
  <string name="PaymentsRecoveryPasteFragment__paste_recovery_phrase">Lim inn gjenopprettingsfrasen</string>
  <string name="PaymentsRecoveryPasteFragment__recovery_phrase">Gjenopprettingsfrase</string>
  <string name="PaymentsRecoveryPasteFragment__next">Neste</string>
  <string name="PaymentsRecoveryPasteFragment__invalid_recovery_phrase">Ugyldig gjenopprettingsfrase</string>
  <string name="PaymentsRecoveryPasteFragment__make_sure">Vennligst sjekk at du har skrevet inn %1$d ord, og prøv på nytt.</string>
  <!--PaymentsRecoveryPhraseFragment-->
  <string name="PaymentsRecoveryPhraseFragment__next">Neste</string>
  <string name="PaymentsRecoveryPhraseFragment__edit">Rediger</string>
  <string name="PaymentsRecoveryPhraseFragment__previous">Forrige</string>
  <string name="PaymentsRecoveryPhraseFragment__your_recovery_phrase">Gjenopprettingsfrasen din</string>
  <string name="PaymentsRecoveryPhraseFragment__make_sure_youve_entered">Sjekk at du har oppgitt riktig gjenopprettingsfrase.</string>
  <string name="PaymentsRecoveryPhraseFragment__do_not_screenshot_or_send_by_email">Ikke ta skjermbilder eller send frasen via e-post.</string>
  <string name="PaymentsRecoveryPhraseFragment__payments_account_restored">Betalingskontoen ble gjenopprettet.</string>
  <string name="PaymentsRecoveryPhraseFragment__invalid_recovery_phrase">Ugyldig gjenopprettingsfrase</string>
  <string name="PaymentsRecoveryPhraseFragment__copy_to_clipboard">Kopier til utklippstavlen?</string>
  <string name="PaymentsRecoveryPhraseFragment__copy">Kopier</string>
  <!--PaymentsRecoveryPhraseConfirmFragment-->
  <string name="PaymentRecoveryPhraseConfirmFragment__confirm_recovery_phrase">Bekreft gjenopprettingfrasen</string>
  <string name="PaymentRecoveryPhraseConfirmFragment__word_d">Ord %1$d</string>
  <string name="PaymentRecoveryPhraseConfirmFragment__done">Ferdig</string>
  <!--PaymentsRecoveryEntryFragment-->
  <string name="PaymentsRecoveryEntryFragment__enter_recovery_phrase">Skriv inn gjenopprettingsfrasen</string>
  <string name="PaymentsRecoveryEntryFragment__enter_word_d">Skriv inn ord %1$d</string>
  <string name="PaymentsRecoveryEntryFragment__word_d">Ord %1$d</string>
  <string name="PaymentsRecoveryEntryFragment__next">Neste</string>
  <string name="PaymentsRecoveryEntryFragment__invalid_word">Ugyldig ord</string>
  <!--ClearClipboardAlarmReceiver-->
  <string name="ClearClipboardAlarmReceiver__clipboard_cleared">Utklippstavle tømt.</string>
  <!--PaymentNotificationsView-->
  <string name="PaymentNotificationsView__view">Vis</string>
  <!--UnreadPayments-->
  <string name="UnreadPayments__s_sent_you_s">%1$s sendte deg %2$s</string>
  <string name="UnreadPayments__d_new_payment_notifications">%1$d nye betalingsvarsler</string>
  <!--CanNotSendPaymentDialog-->
  <string name="CanNotSendPaymentDialog__cant_send_payment">Kan ikke sende betaling</string>
  <string name="CanNotSendPaymentDialog__to_send_a_payment_to_this_user">For å sende en betaling til denne brukeren må de godta en forespørsel fra deg. Send dem en melding for å opprette en meldingsforespørsel.</string>
  <string name="CanNotSendPaymentDialog__send_a_message">Send en melding</string>
  <!--GroupsInCommonMessageRequest-->
  <string name="GroupsInCommonMessageRequest__you_have_no_groups_in_common_with_this_person">Du deler ingen grupper med denne personen. Se nøye gjennom forespørsler før du aksepterer, så du unngår uønskede meldinger.</string>
  <string name="GroupsInCommonMessageRequest__none_of_your_contacts_or_people_you_chat_with_are_in_this_group">Ingen av kontaktene din eller folk du prater med er i denne gruppen. Se nøye gjennom forespørsler før du aksepterer, så du unngår uønskede meldinger.</string>
  <string name="GroupsInCommonMessageRequest__about_message_requests">Om meldingsforespørsler</string>
  <string name="GroupsInCommonMessageRequest__okay">Greit</string>
  <string name="ChatColorSelectionFragment__heres_a_preview_of_the_chat_color">Her er en forhåndsvisning av samtalefargen.</string>
  <string name="ChatColorSelectionFragment__the_color_is_visible_to_only_you">Fargen synes kun for deg.</string>
  <!--GroupDescriptionDialog-->
  <string name="GroupDescriptionDialog__group_description">Gruppebeskrivelse</string>
  <!--QualitySelectorBottomSheetDialog-->
  <string name="QualitySelectorBottomSheetDialog__standard">Standard</string>
  <string name="QualitySelectorBottomSheetDialog__faster_less_data">Raskere, mindre data</string>
  <string name="QualitySelectorBottomSheetDialog__high">Høy</string>
  <string name="QualitySelectorBottomSheetDialog__slower_more_data">Tregere, mer data</string>
  <string name="QualitySelectorBottomSheetDialog__photo_quality">Fotokvalitet</string>
  <!--AppSettingsFragment-->
  <string name="AppSettingsFragment__invite_your_friends">Inviter vennene dine</string>
  <!--AccountSettingsFragment-->
  <string name="AccountSettingsFragment__account">Konto</string>
  <string name="AccountSettingsFragment__youll_be_asked_less_frequently">Du vil bli spurt sjeldnere over tid</string>
  <string name="AccountSettingsFragment__require_your_signal_pin">Krev Signal-PIN for å registrere telefonnummeret på nytt hos Signal</string>
  <!--ChangeNumberFragment-->
  <string name="ChangeNumberFragment__continue">Fortsett</string>
  <!--Message shown on dialog after your number has been changed successfully.-->
  <!--Confirmation button to dismiss number changed dialog-->
  <string name="ChangeNumber__okay">Greit</string>
  <!--ChangeNumberEnterPhoneNumberFragment-->
  <string name="ChangeNumberEnterPhoneNumberFragment__the_phone_number_you_entered_doesnt_match_your_accounts">Telefonnummeret du tastet inn stemmer ikke med kontoen din sitt.</string>
  <!--ChangeNumberVerifyFragment-->
  <!--ChangeNumberConfirmFragment-->
  <string name="ChangeNumberConfirmFragment__edit_number">Rediger nummer</string>
  <!--ChangeNumberRegistrationLockFragment-->
  <!--ChangeNumberPinDiffersFragment-->
  <string name="ChangeNumberPinDiffersFragment__update_pin">Oppdater PIN</string>
  <!--ChangeNumberLockActivity-->
  <!--Info message shown to user if something crashed the app during the change number attempt and we were unable to confirm the change so we force them into this screen to check before letting them use the app-->
  <string name="ChangeNumberLockActivity__it_looks_like_you_tried_to_change_your_number_but_we_were_unable_to_determine_if_it_was_successful_rechecking_now">Det ser ut til at du prøvde å endre nummeret ditt, men vi klarte ikke å finne ut om det var vellykket.\n\nSjekker på nytt nå…</string>
  <!--Dialog title shown if we were able to confirm your change number status (meaning we now know what the server thinks our number is) after a crash during the regular flow-->
  <!--Dialog message shown if we were able to confirm your change number status (meaning we now know what the server thinks our number is) after a crash during the regular flow-->
  <!--Dialog title shown if we were not able to confirm your phone number with the server and thus cannot let leave the change flow yet after a crash during the regular flow-->
  <!--Dialog message shown when we can\'t verify the phone number on the server, only shown if there was a network error communicating with the server after a crash during the regular flow-->
  <!--Dialog button to retry confirming the number on the server-->
  <string name="ChangeNumberLockActivity__retry">Prøv på nytt</string>
  <!--Dialog button shown to leave the app when in the unconfirmed change status after a crash in the regular flow-->
  <string name="ChangeNumberLockActivity__leave">Forlat</string>
  <string name="ChangeNumberLockActivity__submit_debug_log">Send feilsøkingslogg</string>
  <!--ChatsSettingsFragment-->
  <string name="ChatsSettingsFragment__keyboard">Tastatur</string>
  <string name="ChatsSettingsFragment__enter_key_sends">Send med enter-tast</string>
  <!--SmsSettingsFragment-->
  <string name="SmsSettingsFragment__use_as_default_sms_app">Bruk som forvalgt SMS-program</string>
  <!--NotificationsSettingsFragment-->
  <string name="NotificationsSettingsFragment__messages">Meldinger</string>
  <string name="NotificationsSettingsFragment__calls">Samtaler</string>
  <string name="NotificationsSettingsFragment__notify_when">Varsle når…</string>
  <string name="NotificationsSettingsFragment__contact_joins_signal">Kontakt blir med på Signal</string>
  <!--Notification preference header-->
  <!--Notification preference option header-->
  <!--Notification preference summary text-->
  <!--NotificationProfilesFragment-->
  <!--Title for notification profiles screen that shows all existing profiles-->
  <!--Button text to create a notification profile-->
  <!--PrivacySettingsFragment-->
  <string name="PrivacySettingsFragment__blocked">Blokkert</string>
  <string name="PrivacySettingsFragment__d_contacts">%1$d kontakter</string>
  <string name="PrivacySettingsFragment__messaging">Meldinger</string>
  <string name="PrivacySettingsFragment__disappearing_messages">Tidsavgrensede meldinger</string>
  <string name="PrivacySettingsFragment__app_security">App-sikkerhet</string>
  <string name="PrivacySettingsFragment__block_screenshots_in_the_recents_list_and_inside_the_app">Blokker skjermbilder i sist brukte-liste og i programmet</string>
  <string name="PrivacySettingsFragment__signal_message_and_calls">Signal-meldinger og samtaler, omdiriger alle samtaler, og forseglet avsender</string>
  <string name="PrivacySettingsFragment__default_timer_for_new_changes">Standard nedtelling for nye samtaler</string>
  <string name="PrivacySettingsFragment__set_a_default_disappearing_message_timer_for_all_new_chats_started_by_you">Sett standard utløpstid for tidsavgrensede meldinger, for nye samtaler startet av deg.</string>
  <!--AdvancedPrivacySettingsFragment-->
  <string name="AdvancedPrivacySettingsFragment__show_status_icon">Vis status-ikon</string>
  <string name="AdvancedPrivacySettingsFragment__show_an_icon">Vis et statusikon i meldingsdetaljer når de ble levert ved bruk av forseglet avsender.</string>
  <!--ExpireTimerSettingsFragment-->
  <string name="ExpireTimerSettingsFragment__when_enabled_new_messages_sent_and_received_in_new_chats_started_by_you_will_disappear_after_they_have_been_seen">Når aktivert vil sendte og mottatte meldinger, i nye samtaler du starter, forsvinne etter at de har blitt sett.</string>
  <string name="ExpireTimerSettingsFragment__when_enabled_new_messages_sent_and_received_in_this_chat_will_disappear_after_they_have_been_seen">Når aktivert vil meldinger sendt og mottatt i denne samtalen forsvinne etter at de har blitt sett.</string>
  <string name="ExpireTimerSettingsFragment__off">Av</string>
  <string name="ExpireTimerSettingsFragment__4_weeks">4 uker</string>
  <string name="ExpireTimerSettingsFragment__1_week">1 uke</string>
  <string name="ExpireTimerSettingsFragment__1_day">1 dag</string>
  <string name="ExpireTimerSettingsFragment__8_hours">8 timer</string>
  <string name="ExpireTimerSettingsFragment__1_hour">1 time</string>
  <string name="ExpireTimerSettingsFragment__5_minutes">5 minutter</string>
  <string name="ExpireTimerSettingsFragment__30_seconds">30 sekunder</string>
  <string name="ExpireTimerSettingsFragment__custom_time">Selvvalgt tid</string>
  <string name="ExpireTimerSettingsFragment__set">Sett</string>
  <string name="ExpireTimerSettingsFragment__save">Lagre</string>
  <string name="CustomExpireTimerSelectorView__seconds">sekunder</string>
  <string name="CustomExpireTimerSelectorView__minutes">minutter</string>
  <string name="CustomExpireTimerSelectorView__hours">timer</string>
  <string name="CustomExpireTimerSelectorView__days">dager</string>
  <string name="CustomExpireTimerSelectorView__weeks">uker</string>
  <!--HelpSettingsFragment-->
  <string name="HelpSettingsFragment__support_center">Supportsenter</string>
  <string name="HelpSettingsFragment__contact_us">Kontakt oss</string>
  <string name="HelpSettingsFragment__version">Versjon</string>
  <string name="HelpSettingsFragment__debug_log">Feilsøkingslogg</string>
  <string name="HelpSettingsFragment__terms_amp_privacy_policy">Vilkår og personvernerklæring</string>
  <string name="HelpFragment__copyright_signal_messenger">Copyright Molly Messenger</string>
  <string name="HelpFragment__licenced_under_the_gplv3">Lisensiert under GPLv3</string>
  <!--DataAndStorageSettingsFragment-->
  <string name="DataAndStorageSettingsFragment__media_quality">Mediekvalitet</string>
  <string name="DataAndStorageSettingsFragment__sent_media_quality">Sendt mediekvalitet</string>
  <string name="DataAndStorageSettingsFragment__sending_high_quality_media_will_use_more_data">Å sende høykvalitetsmedier vil bruke mer data.</string>
  <string name="DataAndStorageSettingsFragment__high">Høy</string>
  <string name="DataAndStorageSettingsFragment__standard">Standard</string>
  <string name="DataAndStorageSettingsFragment__calls">Samtaler</string>
  <!--ChatColorSelectionFragment-->
  <string name="ChatColorSelectionFragment__auto">Auto</string>
  <string name="ChatColorSelectionFragment__use_custom_colors">Bruk selvvalgt farge</string>
  <string name="ChatColorSelectionFragment__chat_color">Samtalefarge</string>
  <string name="ChatColorSelectionFragment__edit">Rediger</string>
  <string name="ChatColorSelectionFragment__duplicate">Duplikat</string>
  <string name="ChatColorSelectionFragment__delete">Slett</string>
  <string name="ChatColorSelectionFragment__delete_color">Fjern farge</string>
  <plurals name="ChatColorSelectionFragment__this_custom_color_is_used">
    <item quantity="one">Denne selvvalgte fargen brukes i %1$d samtale. Ønsker du å fjerne den?</item>
    <item quantity="other">Denne selvvalgte fargen brukes i %1$d samtaler. Ønsker du å fjerne den for alle samtaler?</item>
  </plurals>
  <!--CustomChatColorCreatorFragment-->
  <string name="CustomChatColorCreatorFragment__solid">Hel farge</string>
  <string name="CustomChatColorCreatorFragment__gradient">Graderinger</string>
  <string name="CustomChatColorCreatorFragment__hue">Fargetone</string>
  <string name="CustomChatColorCreatorFragment__saturation">Fargemetning</string>
  <!--CustomChatColorCreatorFragmentPage-->
  <string name="CustomChatColorCreatorFragmentPage__save">Lagre</string>
  <string name="CustomChatColorCreatorFragmentPage__edit_color">Endre farge</string>
  <plurals name="CustomChatColorCreatorFragmentPage__this_color_is_used">
    <item quantity="one">Denne selvvalgte fargen brukes i %1$d samtale. Ønsker du å fjerne den?</item>
    <item quantity="other">Denne fargen brukes i %1$d samtaler. Ønsker du å lagre endringen for alle samtalene?</item>
  </plurals>
  <!--ChatColorGradientTool-->
  <string name="ChatColorGradientTool_top_edge_selector">Øvre velger</string>
  <string name="ChatColorGradientTool_bottom_edge_selector">Nedre velger</string>
  <!--Title text for prompt to donate. Shown in a popup at the bottom of the chat list.-->
  <string name="Donate2022Q2Megaphone_donate_to_signal">Donér til Signal</string>
  <!--Body text for prompt to donate. Shown in a popup at the bottom of the chat list.-->
  <string name="Donate2022Q2Megaphone_signal_is_powered_by_people_like_you">Signal drives av folk som deg. Gi månedlige donasjoner og få et giveremblem.</string>
  <!--Button label that brings a user to the donate screen. Shown in a popup at the bottom of the chat list.-->
  <string name="Donate2022Q2Megaphone_donate">Donér</string>
  <!--Button label that dismissed a prompt to donate. Shown in a popup at the bottom of the chat list.-->
  <string name="Donate2022Q2Megaphone_not_now">Ikke nå</string>
  <!--EditReactionsFragment-->
  <string name="EditReactionsFragment__tap_to_replace_an_emoji">Trykk for å erstatte en emoji</string>
  <string name="EditReactionsFragment__reset">Tilbakestill</string>
  <string name="EditReactionsFragment_save">Lagre</string>
  <string name="ChatColorSelectionFragment__auto_matches_the_color_to_the_wallpaper">Auto-tilpasser fargen til bakgrunnen</string>
  <string name="CustomChatColorCreatorFragment__drag_to_change_the_direction_of_the_gradient">Dra for å endre retning på graderingen</string>
  <!--AddAProfilePhotoMegaphone-->
  <string name="AddAProfilePhotoMegaphone__not_now">Ikke nå</string>
  <!--BecomeASustainerMegaphone-->
  <!--Displayed in the Become a Sustainer megaphone-->
  <string name="BecomeASustainerMegaphone__not_now">Ikke nå</string>
  <string name="BecomeASustainerMegaphone__donate">Donér</string>
  <!--KeyboardPagerFragment-->
  <string name="KeyboardPagerFragment_emoji">Emoji</string>
  <string name="KeyboardPagerFragment_stickers">Klistremerker</string>
  <!--StickerSearchDialogFragment-->
  <string name="StickerSearchDialogFragment_no_results_found">Ingen resultater</string>
  <string name="EmojiSearchFragment__no_results_found">Ingen resultater</string>
  <!--ConversationSettingsFragment-->
  <string name="ConversationSettingsFragment__message">Melding</string>
  <string name="ConversationSettingsFragment__video">Video</string>
  <string name="ConversationSettingsFragment__audio">Lyd</string>
  <string name="ConversationSettingsFragment__call">Ring</string>
  <string name="ConversationSettingsFragment__mute">Demping</string>
  <string name="ConversationSettingsFragment__muted">Dempet</string>
  <string name="ConversationSettingsFragment__search">Søk</string>
  <string name="ConversationSettingsFragment__disappearing_messages">Tidsavgrensede meldinger</string>
  <string name="ConversationSettingsFragment__view_safety_number">Vis sikkerhetsnummer</string>
  <string name="ConversationSettingsFragment__block">Blokker</string>
  <string name="ConversationSettingsFragment__block_group">Blokker gruppen</string>
  <string name="ConversationSettingsFragment__unblock">Skru av blokkering</string>
  <string name="ConversationSettingsFragment__unblock_group">Fjern blokkering av gruppen</string>
  <string name="ConversationSettingsFragment__add_to_a_group">Legg til gruppen</string>
  <string name="ConversationSettingsFragment__see_all">Se alle</string>
  <string name="ConversationSettingsFragment__add_members">Legg til medlemmer</string>
  <string name="ConversationSettingsFragment__permissions">Tillatelser</string>
  <string name="ConversationSettingsFragment__group_link">Gruppelenke</string>
  <string name="ConversationSettingsFragment__unmute">Slå lyd på</string>
  <string name="ConversationSettingsFragment__phone_number">Telefonnummer</string>
  <!--PermissionsSettingsFragment-->
  <string name="PermissionsSettingsFragment__add_members">Legg til medlemmer</string>
  <string name="PermissionsSettingsFragment__edit_group_info">Rediger gruppe info</string>
  <string name="PermissionsSettingsFragment__all_members">Alle medlemmer</string>
  <string name="PermissionsSettingsFragment__only_admins">Kun administratorer</string>
  <string name="PermissionsSettingsFragment__who_can_add_new_members">Hvem kan legge til nye medlemmer?</string>
  <string name="PermissionsSettingsFragment__who_can_edit_this_groups_info">Hvem kan redigere gruppens info?</string>
  <!--SoundsAndNotificationsSettingsFragment-->
  <string name="SoundsAndNotificationsSettingsFragment__mute_notifications">Skru av varslinger</string>
  <string name="SoundsAndNotificationsSettingsFragment__not_muted">Ikke i stillemodus</string>
  <string name="SoundsAndNotificationsSettingsFragment__mentions">Omtaler</string>
  <string name="SoundsAndNotificationsSettingsFragment__custom_notifications">Egendefinerte varsler</string>
  <!--StickerKeyboard-->
  <!--PlaybackSpeedToggleTextView-->
  <!--PaymentRecipientSelectionFragment-->
  <!--NewConversationActivity-->
  <string name="NewConversationActivity__new_message">Ny melding</string>
  <!--ContactFilterView-->
  <string name="ContactFilterView__search_name_or_number">Søk etter navn eller nummer</string>
  <!--VoiceNotePlayerView-->
  <!--AvatarPickerFragment-->
  <string name="AvatarPickerFragment__camera">Kamera</string>
  <string name="AvatarPickerFragment__photo">Bilde</string>
  <string name="AvatarPickerFragment__save">Lagre</string>
  <string name="AvatarPickerFragment__edit">Rediger</string>
  <!--TextAvatarCreationFragment-->
  <string name="TextAvatarCreationFragment__preview">Forhåndsvisning</string>
  <string name="TextAvatarCreationFragment__done">Ferdig</string>
  <string name="TextAvatarCreationFragment__color">Farge</string>
  <!--VectorAvatarCreationFragment-->
  <!--ContactSelectionListItem-->
  <string name="ContactSelectionListItem__sms">SMS</string>
  <!--Displayed in the toolbar when externally sharing text to multiple recipients-->
  <string name="ShareInterstitialActivity__share">Del</string>
  <!--DSLSettingsToolbar-->
  <!--Displayed when sharing content via the fragment-->
  <string name="MultiselectForwardFragment__share_with">Del med</string>
  <!--Media V2-->
  <string name="ImageEditorHud__cancel">Avbryt</string>
  <string name="ImageEditorHud__undo">Angre</string>
  <string name="ImageEditorHud__delete">Slett</string>
  <string name="MediaCountIndicatorButton__send">Send</string>
  <string name="MediaReviewSelectedItem__tap_to_select">Trykk for å velge</string>
  <string name="MediaReviewImagePageFragment__discard">Kast</string>
  <string name="SelectFeaturedBadgeFragment__preview">Forhåndsvisning</string>
  <string name="SubscribeFragment__signal_is_powered_by_people_like_you">Signal drives av folk som deg.</string>
  <string name="SubscribeFragment__not_now">Ikke nå</string>
  <string name="SubscribeFragment__confirm">Bekreft</string>
  <string name="SubscribeFragment__update">Oppdater</string>
  <!--First small text blurb on learn more sheet-->
  <string name="SubscribeLearnMoreBottomSheetDialogFragment__why_donate">Hvorfor donere?</string>
  <string name="SubscribeThanksForYourSupportBottomSheetDialogFragment__done">Ferdig</string>
  <string name="ThanksForYourSupportBottomSheetFragment__when_you_have_more">Når du har mer enn ett merke, kan du velge ett som skal vises som andre kan se på profilen din.</string>
  <!--Button label for creating a monthly donation-->
  <!--Heading for more area of manage subscriptions page-->
  <string name="ManageDonationsFragment__more">Mer</string>
  <!--Heading for receipts area of manage subscriptions page-->
  <!--Heading for my subscription area of manage subscriptions page-->
  <!--Label for Donation Receipts button-->
  <!--Preference heading for other ways to donate-->
  <!--Preference label to launch badge gifting-->
  <!--Description text in boost sheet-->
  <string name="Boost__enter_custom_amount">Angi tilpasset beløp</string>
  <!--Displayed on "My Support" screen when user badge failed to be added to their account-->
  <!--Title of expiry sheet when boost badge falls off profile unexpectedly.-->
  <!--Displayed in the bottom sheet if a monthly donation badge unexpectedly falls off the user\'s profile-->
  <!--Displayed in the bottom sheet when a boost badge expires-->
  <!--Displayed when we do not think the user is a subscriber when their boost expires-->
  <string name="ExpiredBadgeBottomSheetDialogFragment__not_now">Ikke nå</string>
  <!--Copy displayed when badge expires after user inactivity-->
  <!--Copy displayed when badge expires after payment failure-->
  <string name="Subscription__contact_support">Kontakt brukerstøtte</string>
  <string name="SubscribeFragment__processing_payment">Behandler betaling …</string>
  <!--Displayed in notification when user payment fails to process on Stripe-->
  <!--Displayed on "My Support" screen when user subscription payment method failed.-->
  <!--Displayed when badge credential couldn\'t be verified-->
  <!--Displayed when badge credential couldn\'t be verified-->
  <!--Displayed as title when some generic error happens during gift badge sending-->
  <!--Displayed as message when some generic error happens during gift badge sending-->
  <string name="NetworkFailure__retry">Prøv på nytt</string>
  <!--Displayed as a dialog title when the selected recipient for a gift doesn\'t support gifting-->
  <!--Displayed as a dialog message when the selected recipient for a gift doesn\'t support gifting-->
  <!--Displayed as a dialog title when the user\'s profile could not be fetched, likely due to lack of internet-->
  <!--Displayed as a dialog message when the user\'s profile could not be fetched, likely due to lack of internet-->
  <!--Gift message view title-->
  <!--Gift message view expiry information-->
  <!--Gift badge redeem action label-->
  <!--Gift badge view action label-->
  <string name="GiftMessageView__view">Vis</string>
  <!--Gift badge redeeming action label-->
  <!--Gift badge redeemed label-->
  <!--Stripe decline code generic_failure-->
  <!--Stripe decline code verify on Google Pay and try again-->
  <!--Stripe decline code learn more action label-->
  <string name="DeclineCode__learn_more">Lær mer</string>
  <!--Stripe decline code contact issuer-->
  <!--Stripe decline code purchase not supported-->
  <!--Stripe decline code your card has expired-->
  <!--Stripe decline code go to google pay action label-->
  <!--Stripe decline code incorrect card number-->
  <!--Stripe decline code incorrect cvc-->
  <!--Stripe decline code insufficient funds-->
  <!--Stripe decline code incorrect expiration month-->
  <!--Stripe decline code incorrect expiration year-->
  <!--Stripe decline code issuer not available-->
  <!--Stripe decline code processing error-->
  <!--Title of create notification profile screen-->
  <!--Hint text for create/edit notification profile name-->
  <string name="EditNotificationProfileFragment__profile_name">Profil navn</string>
  <!--Name has a max length, this shows how many characters are used out of the max-->
  <string name="EditNotificationProfileFragment__count">%1$d/%2$d</string>
  <!--Call to action button to continue to the next step-->
  <string name="EditNotificationProfileFragment__next">Neste</string>
  <!--Call to action button once the profile is named to create the profile and continue to the customization steps-->
  <string name="EditNotificationProfileFragment__create">Opprett</string>
  <!--Call to action button once the profile name is edited-->
  <string name="EditNotificationProfileFragment__save">Lagre</string>
  <!--Title of edit notification profile screen-->
  <!--Error message shown when attempting to create or edit a profile name to an existing profile name-->
  <!--Preset selectable name for a profile name, shown as list in edit/create screen-->
  <string name="EditNotificationProfileFragment__work">Arbeid</string>
  <!--Preset selectable name for a profile name, shown as list in edit/create screen-->
  <!--Preset selectable name for a profile name, shown as list in edit/create screen-->
  <!--Preset selectable name for a profile name, shown as list in edit/create screen-->
  <!--Preset selectable name for a profile name, shown as list in edit/create screen-->
  <!--Error message shown when attempting to next/save without a profile name-->
  <!--Title for add recipients to notification profile screen in create flow-->
  <!--Description of what the user should be doing with this screen-->
  <!--Button text that launches the contact picker to select from-->
  <!--Call to action button on contact picker for adding to profile-->
  <string name="SelectRecipientsFragment__add">Legg til</string>
  <!--Notification profiles home fragment, shown when no profiles have been created yet-->
  <!--Header shown above list of all notification profiles-->
  <!--Button that starts the create new notification profile flow-->
  <!--Profile active status, indicating the current profile is on for an unknown amount of time-->
  <string name="NotificationProfilesFragment__on">På</string>
  <!--Button use to permanently delete a notification profile-->
  <!--Snakbar message shown when removing a recipient from a profile-->
  <!--Snackbar button text that will undo the recipient remove-->
  <string name="NotificationProfileDetails__undo">Angre</string>
  <!--Dialog message shown to confirm deleting a profile-->
  <!--Dialog button to delete profile-->
  <string name="NotificationProfileDetails__delete">Slett</string>
  <!--Title/accessibility text for edit icon to edit profile emoji/name-->
  <!--Schedule description if all days are selected-->
  <!--Profile status on if it is the active profile-->
  <string name="NotificationProfileDetails__on">På</string>
  <!--Profile status on if it is not the active profile-->
  <string name="NotificationProfileDetails__off">Av</string>
  <!--Description of hours for schedule (start to end) times-->
  <string name="NotificationProfileDetails__s_to_s">%1$s til %2$s</string>
  <!--Section header for exceptions to the notification profile-->
  <!--Profile exception to allow all calls through the profile restrictions-->
  <!--Profile exception to allow all @mentions through the profile restrictions-->
  <!--Section header for showing schedule information-->
  <!--If member list is long, will truncate the list and show an option to then see all when tapped-->
  <string name="NotificationProfileDetails__see_all">Se alle</string>
  <!--Title for add schedule to profile in create flow-->
  <!--Descriptor text indicating what the user can do with this screen-->
  <!--Text shown next to toggle switch to enable/disable schedule-->
  <!--Label for showing the start time for the schedule-->
  <string name="EditNotificationProfileSchedule__start">Start</string>
  <!--Label for showing the end time for the schedule-->
  <string name="EditNotificationProfileSchedule__end">Avslutt</string>
  <!--First letter of Sunday-->
  <!--First letter of Monday-->
  <!--First letter of Tuesday-->
  <!--First letter of Wednesday-->
  <!--First letter of Thursday-->
  <!--First letter of Friday-->
  <!--First letter of Saturday-->
  <!--Title of select time dialog shown when setting start time for schedule-->
  <!--Title of select time dialog shown when setting end time for schedule-->
  <!--If in edit mode, call to action button text show to save schedule to profile-->
  <string name="EditNotificationProfileSchedule__save">Lagre</string>
  <!--If in create mode, call to action button text to show to skip enabling a schedule-->
  <string name="EditNotificationProfileSchedule__skip">Hopp over</string>
  <!--If in create mode, call to action button text to show to use the enabled schedule and move to the next screen-->
  <string name="EditNotificationProfileSchedule__next">Neste</string>
  <!--Error message shown if trying to save/use a schedule with no days selected-->
  <!--Title for final screen shown after completing a profile creation-->
  <!--Call to action button to press to close the created screen and move to the profile details screen-->
  <string name="NotificationProfileCreated__done">Ferdig</string>
  <!--Descriptor text shown to indicate how to manually turn a profile on/off-->
  <!--Descriptor text shown to indicate you can add a schedule later since you did not add one during create flow-->
  <!--Descriptor text shown to indicate your profile will follow the schedule set during create flow-->
  <!--Button text shown in profile selection bottom sheet to create a new profile-->
  <!--Manual enable option to manually enable a profile for 1 hour-->
  <!--Manual enable option to manually enable a profile until a set time (currently 6pm or 8am depending on what is next)-->
  <string name="NotificationProfileSelection__until_s">Frem til %1$s</string>
  <!--Option to view profile details-->
  <!--Descriptor text indicating how long a profile will be on when there is a time component associated with it-->
  <!--Displayed in a toast when we fail to open the ringtone picker-->
  <!--Description shown for the Signal Release Notes channel-->
  <!--Donation receipts activity title-->
  <string name="DonationReceiptListFragment__all_activity">All aktivitet</string>
  <!--Donation receipts all tab label-->
  <string name="DonationReceiptListFragment__all">Alle</string>
  <!--Donation receipts recurring tab label-->
  <!--Donation receipts one-time tab label-->
  <!--Donation receipts gift tab label-->
  <!--Donation receipts boost row label-->
  <!--Donation receipts details title-->
  <string name="DonationReceiptDetailsFragment__details">Detaljer</string>
  <!--Donation receipts donation type heading-->
  <!--Donation receipts date paid heading-->
  <!--Donation receipts share PNG-->
  <!--Donation receipts list end note-->
  <!--Donation receipts document title-->
  <!--Donation receipts amount title-->
  <!--Donation receipts thanks-->
  <!--Donation receipt type-->
  <!--Donation reciepts screen empty state title-->
  <!--region "Stories Tab"-->
  <!--Label for Chats tab in home app screen-->
  <string name="ConversationListTabs__chats">Samtaler</string>
  <!--Label for Stories tab in home app screen-->
  <!--String for counts above 99 in conversation list tabs-->
  <!--Title for "My Stories" row item in Stories landing page-->
  <!--Subtitle for "My Stories" row item when user has not added stories-->
  <!--Displayed when there are no stories to display-->
  <!--Context menu option to hide a story-->
  <!--Context menu option to unhide a story-->
  <!--Context menu option to forward a story-->
  <string name="StoriesLandingItem__forward">Videresend</string>
  <!--Context menu option to share a story-->
  <!--Context menu option to go to story chat-->
  <!--Label when a story is pending sending-->
  <string name="StoriesLandingItem__sending">Sender…</string>
  <!--Label when multiple stories are pending sending-->
  <!--Label when a story fails to send-->
  <string name="StoriesLandingItem__send_failed">Sending feilet</string>
  <!--Status label when a story fails to send indicating user action to retry-->
  <!--Title of dialog confirming decision to hide a story-->
  <!--Message of dialog confirming decision to hide a story-->
  <!--Positive action of dialog confirming decision to hide a story-->
  <string name="StoriesLandingFragment__hide">Skjul</string>
  <!--Displayed in Snackbar after story is hidden-->
  <!--Section header for hidden stories-->
  <!--Displayed on each sent story under My Stories-->
  <!--Forward story label, displayed in My Stories context menu-->
  <string name="MyStories_forward">Videresend</string>
  <!--Label for stories for a single user. Format is {given name}\'s Story-->
  <!--Title of dialog to confirm deletion of story-->
  <!--Message of dialog to confirm deletion of story-->
  <!--Displayed at bottom of story viewer when current item has views-->
  <!--Displayed at bottom of story viewer when current item has replies-->
  <!--Used to join views and replies when both exist on a story item-->
  <string name="StoryViewerFragment__s_s">%1$s %2$s</string>
  <!--Displayed when viewing a post you sent-->
  <string name="StoryViewerPageFragment__you">Deg</string>
  <!--Displayed when viewing a post displayed to a group-->
  <string name="StoryViewerPageFragment__s_to_s">%1$s til %2$s</string>
  <!--Displayed when viewing a post from another user with no replies-->
  <string name="StoryViewerPageFragment__reply">Svar</string>
  <!--Displayed when a story has no views-->
  <!--Displayed when a story has no replies yet-->
  <!--Displayed for each user that reacted to a story when viewing replies-->
  <!--Label for story views tab-->
  <!--Label for story replies tab-->
  <!--Description of action for reaction button-->
  <!--Displayed when the user is replying privately to someone who replied to one of their stories-->
  <!--Context menu item to privately reply to a story response-->
  <!--Context menu item to copy a story response-->
  <string name="StoryGroupReplyItem__copy">Kopier</string>
  <!--Context menu item to delete a story response-->
  <string name="StoryGroupReplyItem__delete">Slett</string>
  <!--Story settings page title-->
  <!--Story settings private stories heading-->
  <!--Note at bottom of story settings regarding who can see private stories.-->
  <!--Option label for creating a new private story-->
  <!--Page title for My Story options-->
  <!--Section heading for story visibility-->
  <!--Clickable option for selecting people to hide your story from-->
  <!--Summary of clickable option displaying how many people you have hidden your story from-->
  <!--Section header for options related to replies and reactions-->
  <!--Switchable option for allowing replies and reactions on your stories-->
  <!--Summary for switchable option allowing replies and reactions on your story-->
  <!--Note about default sharing-->
  <!--Signal connections linked text that opens the Signal Connections sheet-->
  <!--Displayed at the top of the signal connections sheet. Please remember to insert strong tag as required.-->
  <!--Signal connections sheet bullet point 1-->
  <!--Signal connections sheet bullet point 2-->
  <!--Signal connections sheet bullet point 3-->
  <!--Note at the bottom of the Signal connections sheet-->
  <!--Clickable option to add a viewer to a private story-->
  <!--Clickable option to delete a custom story-->
  <!--Dialog title when attempting to remove someone from a private story-->
  <!--Dialog message when attempting to remove someone from a private story-->
  <!--Positive action label when attempting to remove someone from a private story-->
  <string name="PrivateStorySettingsFragment__remove">Fjern</string>
  <!--Dialog title when deleting a private story-->
  <!--Dialog message when deleting a private story-->
  <!--Page title for editing a private story name-->
  <!--Input field hint when editing a private story name-->
  <!--Save button label when editing a private story name-->
  <string name="EditPrivateStoryNameFragment__save">Lagre</string>
  <!--Displayed in text post creator before user enters text-->
  <!--Button label for changing font when creating a text post-->
  <!--Displayed in text post creator when prompting user to enter text-->
  <!--Content description for \'done\' button when adding text to a story post-->
  <!--Text label for media selection toggle-->
  <!--Camera label for media selection toggle-->
  <string name="MediaSelectionActivity__camera">Kamera</string>
  <!--Hint for entering a URL for a text post-->
  <!--Displayed prior to the user entering a URL for a text post-->
  <!--Hint text for searching for a story text post recipient.-->
  <string name="TextStoryPostSendFragment__search">Søk</string>
  <!--Title for screen allowing user to hide "My Story" entries from specific people-->
  <!--Done button label for hide story from screen-->
  <string name="HideStoryFromFragment__done">Ferdig</string>
  <!--Dialog title for first time adding something to a story-->
  <!--Dialog message for first time adding something to a story-->
  <!--First time share to story dialog: Positive action to go ahead and add to story-->
  <!--First time share to story dialog: Neutral action to edit who can view "My Story"-->
  <!--Error message shown when a failure occurs during story send-->
  <!--Error message dialog button to resend a previously failed story send-->
  <string name="StoryDialogs__send">Send</string>
  <!--Privacy Settings toggle title for stories-->
  <!--Privacy Settings toggle summary for stories-->
  <!--New story viewer selection screen title-->
  <!--New story viewer selection action button label-->
  <string name="CreateStoryViewerSelectionFragment__next">Neste</string>
  <!--New story viewer selection screen title as recipients are selected-->
  <!--Name story screen title-->
  <!--Name story screen label hint-->
  <!--Name story screen viewers subheading-->
  <!--Name story screen create button label-->
  <string name="CreateStoryWithViewersFragment__create">Opprett</string>
  <!--Name story screen error when save attempted with no label-->
  <string name="CreateStoryWithViewersFragment__this_field_is_required">Dette feltet er påkrevd.</string>
  <!--Name story screen error when save attempted but label is duplicate-->
  <!--Text for select all action when editing recipients for a story-->
  <string name="BaseStoryRecipientSelectionFragment__select_all">Velg alle</string>
  <!--Choose story type bottom sheet title-->
  <!--Choose story type bottom sheet new story row title-->
  <!--Choose story type bottom sheet new story row summary-->
  <!--Choose story type bottom sheet group story title-->
  <!--Choose story type bottom sheet group story summary-->
  <!--Choose groups bottom sheet title-->
  <!--Displayed when copying group story reply text to clipboard-->
  <string name="StoryGroupReplyFragment__copied_to_clipboard">Kopiert til utklippstavle</string>
  <!--Displayed in story caption when content is longer than 5 lines-->
  <!--Displayed in toast after sending a direct reply-->
  <!--Displayed in the viewer when a story is no longer available-->
  <!--Displayed in the viewer when the network is not available-->
  <string name="StorySlateView__no_internet_connection">Ingen internettilkobling</string>
  <!--Displayed in the viewer when network is available but content could not be downloaded-->
  <!--Toasted when the user externally shares to a text story successfully-->
  <!--Toasted when the user external share to a text story fails-->
  <!--Displayed in a dialog to let the user select a given users story-->
  <!--Displayed in a dialog to let the user select a given users profile photo-->
  <!--Title for a notification at the bottom of the chat list suggesting that the user disable censorship circumvention because the service has become reachable-->
  <!--Body for a notification at the bottom of the chat list suggesting that the user disable censorship circumvention because the service has become reachable-->
  <!--Label for a button to dismiss a notification at the bottom of the chat list suggesting that the user disable censorship circumvention because the service has become reachable-->
  <string name="TurnOffCircumventionMegaphone_no_thanks">Nei takk</string>
  <!--Label for a button in a notification at the bottom of the chat list to turn off censorship circumvention-->
  <string name="TurnOffCircumventionMegaphone_turn_off">Skru av</string>
  <!--Conversation Item label for when you react to someone else\'s story-->
  <!--Conversation Item label for reactions to your story-->
  <!--Conversation Item label for reactions to an unavailable story-->
  <!--endregion-->
  <!--Content description for expand contacts chevron-->
  <!--Tagline for gift row items-->
  <!--Headline text on start fragment for gifting a badge-->
  <!--Description text on start fragment for gifting a badge-->
  <!--Action button label for start fragment for gifting a badge-->
  <string name="GiftFlowStartFragment__next">Neste</string>
  <!--Title text on choose recipient page for badge gifting-->
  <!--Title text on confirm gift page-->
  <!--Heading text specifying who the gift will be sent to-->
  <!--Text explaining that gift will be sent to the chosen recipient-->
  <!--Text explaining that this gift is a one time donation-->
  <!--Hint for add message input-->
  <!--Displayed in the dialog while verifying the chosen recipient-->
  <!--Title for sheet shown when opening a redeemed gift-->
  <!--Title for sheet shown when opening a sent gift-->
  <string name="ViewSentGiftBottomSheet__thanks_for_your_support">Takk for støtten!</string>
  <!--Description for sheet shown when opening a redeemed gift-->
  <!--Description for sheet shown when opening a sent gift-->
  <!--Primary action for pending gift sheet to redeem badge now-->
  <!--Primary action for pending gift sheet to redeem badge later-->
  <string name="ViewReceivedGiftSheet__not_now">Ikke nå</string>
  <!--Dialog text while redeeming a gift-->
  <!--Snackbar text when user presses "not now" on redemption sheet-->
  <!--Description text in gift thanks sheet-->
  <!--Expired gift sheet title-->
  <!--Expired gift sheet top description text-->
  <!--Expired gift sheet bottom description text-->
  <!--Expired gift sheet make a monthly donation button-->
  <!--Expired gift sheet not now button-->
  <string name="ExpiredGiftSheetConfiguration__not_now">Ikke nå</string>
  <!--Label under name for private stories-->
  <!--Label under name for group stories-->
  <!--EOF-->
</resources><|MERGE_RESOLUTION|>--- conflicted
+++ resolved
@@ -1949,13 +1949,7 @@
   <string name="preferences__slow">Langsomt</string>
   <string name="preferences__help">Hjelp</string>
   <string name="preferences__advanced">Avansert</string>
-<<<<<<< HEAD
   <string name="preferences__donate_to_signal">Donér til Molly</string>
-  <!--Preference label when someone is already a subscriber-->
-  <!--Preference label for making a monthly donation to Signal-->
-=======
-  <string name="preferences__donate_to_signal">Donér til Signal</string>
->>>>>>> 6029c8ae
   <!--Preference label for making one-time donations to Signal-->
   <string name="preferences__privacy">Personvern</string>
   <string name="preferences__mms_user_agent">MMS-brukeragent</string>
