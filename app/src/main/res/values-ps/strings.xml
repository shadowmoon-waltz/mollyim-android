--- conflicted
+++ resolved
@@ -367,12 +367,8 @@
   <string name="BackupsPreferenceFragment__learn_more">لا زیات زده کړئ </string>
   <string name="BackupsPreferenceFragment__in_progress">د پرمختګ په حال کې ده…</string>
   <string name="BackupsPreferenceFragment__d_so_far">%1$d تر اوسه پورې…</string>
-<<<<<<< HEAD
+  <!--Show percentage of completion of backup-->
   <string name="BackupsPreferenceFragment_signal_requires_external_storage_permission_in_order_to_create_backups">د بک اپونو د رامنځته کولو لپاره Molly د بهرنۍ زیرمې اجازې ته اړتیا لري، خو هغه د تل لپاره رد شوې ده.، نو مهرباني وکړئ د اپلیکیشن تنظیماتو ته ورشئ، \"اجازې\" وټاکئ او \"زیرمه\" فعاله کړئ.</string>
-=======
-  <!--Show percentage of completion of backup-->
-  <string name="BackupsPreferenceFragment_signal_requires_external_storage_permission_in_order_to_create_backups">د بک اپونو د رامنځته کولو لپاره Signal د بهرنۍ زیرمې اجازې ته اړتیا لري، خو هغه د تل لپاره رد شوې ده.، نو مهرباني وکړئ د اپلیکیشن تنظیماتو ته ورشئ، \"اجازې\" وټاکئ او \"زیرمه\" فعاله کړئ.</string>
->>>>>>> ea92280c
   <!--CustomDefaultPreference-->
   <string name="CustomDefaultPreference_using_custom">د سفارشي حالت کارولو لپاره: %s</string>
   <string name="CustomDefaultPreference_using_default">د عادي حالت کارولو لپاره:%s</string>
