<?xml version='1.0' encoding='UTF-8'?>
<resources>
  <string name="yes">بله</string>
  <string name="no">خیر</string>
  <string name="delete">حذف</string>
  <string name="please_wait">لطفاً صبر کنید…</string>
  <string name="save">ذخیره‌</string>
  <string name="note_to_self">یادداشت شخصی</string>
  <!--AbstractNotificationBuilder-->
  <string name="AbstractNotificationBuilder_new_message">پیام جدید</string>
  <!--AlbumThumbnailView-->
  <!--ApplicationMigrationActivity-->
  <string name="ApplicationMigrationActivity__signal_is_updating">Signal در حال به‌روزرسانی است…</string>
  <!--ApplicationPreferencesActivity-->
  <string name="ApplicationPreferencesActivity_currently_s">در حال حاضر: %s</string>
  <string name="ApplicationPreferenceActivity_you_havent_set_a_passphrase_yet">شما هنوز گذرواژه‌ای تنظیم نکرده‌اید!</string>
  <plurals name="ApplicationPreferencesActivity_messages_per_conversation">
    <item quantity="one">%d پیام در هر مکالمه</item>
    <item quantity="other">%d پیام در هر مکالمه</item>
  </plurals>
  <string name="ApplicationPreferencesActivity_delete_all_old_messages_now">حذف تمام پیام‌های قدیمی؟</string>
  <plurals name="ApplicationPreferencesActivity_this_will_immediately_trim_all_conversations_to_the_d_most_recent_messages">
    <item quantity="one">این باعث پاک شدن تمامی مکالمه‌ها تا تازه ترین پیام خواهد شد.</item>
    <item quantity="other">این باعث پاک شدن تمامی مکالمه‌ها تا %d پیام آخر خواهد شد.</item>
  </plurals>
  <string name="ApplicationPreferencesActivity_delete">حذف</string>
  <string name="ApplicationPreferencesActivity_disable_passphrase">غیرفعال کردن گذرواژه؟</string>
  <string name="ApplicationPreferencesActivity_this_will_permanently_unlock_signal_and_message_notifications">این گزینه باعث باز شدن قفل Molly و اعلان‌های پیام به صورت دائمی خواهد شد.</string>
  <string name="ApplicationPreferencesActivity_disable">غیرفعال کردن</string>
  <string name="ApplicationPreferencesActivity_unregistering">لغو عضویت</string>
  <string name="ApplicationPreferencesActivity_unregistering_from_signal_messages_and_calls">لغو عضویت از پیام‌‌ها و تماس‌‌های Molly…</string>
  <string name="ApplicationPreferencesActivity_disable_signal_messages_and_calls">غیرفعال کردن تماس‌ها و پیام‌های Molly؟</string>
  <string name="ApplicationPreferencesActivity_disable_signal_messages_and_calls_by_unregistering">غیرفعال کردن پیام‌ها و تماس‌های Molly از طریق لغو عضو‌‌یت از سرور. در آینده برای استفاده از Molly باید دوباره از طریق شمارهٔ موبایل خود ثبت‌نام کنید.</string>
  <string name="ApplicationPreferencesActivity_error_connecting_to_server">خطا در اتصال به سرور!</string>
  <string name="ApplicationPreferencesActivity_sms_enabled">پیامک فعال شد</string>
  <string name="ApplicationPreferencesActivity_touch_to_change_your_default_sms_app">برای تغییر برنامهٔ پیش‌فرض پیامک خود لمس کنید</string>
  <string name="ApplicationPreferencesActivity_sms_disabled">پیامک غیرفعال شد</string>
  <string name="ApplicationPreferencesActivity_touch_to_make_signal_your_default_sms_app">برای تبدیل Signal به برنامهٔ پیامک پیش‌فرض خود ضربه بزنید</string>
  <string name="ApplicationPreferencesActivity_on">روشن</string>
  <string name="ApplicationPreferencesActivity_On">روشن</string>
  <string name="ApplicationPreferencesActivity_off">خاموش</string>
  <string name="ApplicationPreferencesActivity_Off">خاموش</string>
  <string name="ApplicationPreferencesActivity_sms_mms_summary">پیامک %1$s، فراپیام %2$s</string>
  <string name="ApplicationPreferencesActivity_privacy_summary">قفل صفحه %1$s، قفل ثبت‌نام %2$s</string>
  <string name="ApplicationPreferencesActivity_privacy_summary_screen_lock">قفل صفحه %1$s</string>
  <string name="ApplicationPreferencesActivity_appearance_summary">پوسته %1$s، زبان %2$s</string>
  <!--AppProtectionPreferenceFragment-->
  <plurals name="AppProtectionPreferenceFragment_minutes">
    <item quantity="one">%d دقیقه</item>
    <item quantity="other">%d دقیقه</item>
  </plurals>
  <!--DraftDatabase-->
  <string name="DraftDatabase_Draft_image_snippet">(تصویر)</string>
  <string name="DraftDatabase_Draft_audio_snippet">(صوت)</string>
  <string name="DraftDatabase_Draft_video_snippet">(ویدئو)</string>
  <string name="DraftDatabase_Draft_location_snippet">(موقعیت)</string>
  <string name="DraftDatabase_Draft_quote_snippet">(پاسخ)</string>
  <!--AttachmentKeyboard-->
  <string name="AttachmentKeyboard_gallery">گالری</string>
  <string name="AttachmentKeyboard_gif">گیف</string>
  <string name="AttachmentKeyboard_file">فایل</string>
  <string name="AttachmentKeyboard_contact">مخاطب</string>
  <string name="AttachmentKeyboard_location">مکان</string>
  <string name="AttachmentKeyboard_Signal_needs_permission_to_show_your_photos_and_videos">Molly به دسترسی برای نشان دادن عکس‌ها و ویدئوهای شما احتیاج دارد.</string>
  <string name="AttachmentKeyboard_give_access">دسترسی داده شود</string>
  <!--AttachmentManager-->
  <string name="AttachmentManager_cant_open_media_selection">برنامه‌ای برای انتخاب رسانه پیدا نشد.</string>
  <string name="AttachmentManager_signal_requires_the_external_storage_permission_in_order_to_attach_photos_videos_or_audio">Molly برای پیوست کردن فایل‌های صوتی و تصویری نیاز به دسترسی به حافظه دارد، اما این اجازه داده نشده است. لطفاً به بخش مدیریت برنامه‌ها در تنظیمات تلفن همراه خود رفته، در بخش «مجوزها» گزینهٔ «ذخیره‌سازی» را فعال کنید.</string>
  <string name="AttachmentManager_signal_requires_contacts_permission_in_order_to_attach_contact_information">Molly برای پیوست اطلاعات مخاطب نیاز به دسترسی به مخاطبان دارد، اما این دسترسی به Molly داده نشده است. لطفاً به بخش مدیریت برنامه‌ها در تنظیمات تلفن همراه خود رفته، در بخش «مجوزها» گزینهٔ «مخاطبان» را فعال کنید.</string>
  <string name="AttachmentManager_signal_requires_location_information_in_order_to_attach_a_location">Molly برای پیوست کردن موقعیت مکانی نیاز به دسترسی به موقعیت مکانی شما دارد، ولی این دسترسی داده نشده است. لطفاً لطفاً به بخش مدیریت برنامه‌ها در تنظیمات تلفن همراه خود رفته، در بخش «مجوزها» گزینهٔ «موقعیت مکانی» را فعال کنید. </string>
  <string name="AttachmentManager_signal_requires_the_camera_permission_in_order_to_take_photos_but_it_has_been_permanently_denied">Molly جهت گرفتن عکس نیاز به دسترسی به دوربین دارد، اما این دسترسی داده نشده است. لطفاً به بخش مدیریت برنامه‌ها در تنظیمات تلفن همراه خود رفته، در بخش «مجوزها» گزینهٔ «دوربین» را فعال کنید. </string>
  <!--AttachmentUploadJob-->
  <string name="AttachmentUploadJob_uploading_media">بارگزاری رسانه…</string>
  <string name="AttachmentUploadJob_compressing_video_start">فشرده‌سازی ویدئو…</string>
  <!--AudioSlidePlayer-->
  <string name="AudioSlidePlayer_error_playing_audio">خطا در پخش صوت!</string>
  <!--BlockedContactsActivity-->
  <string name="BlockedContactsActivity_blocked_contacts">مخاطبان مسدود شده</string>
  <!--BlockUnblockDialog-->
  <string name="BlockUnblockDialog_block_and_leave_s">می‌خواهید گروه %1$s را مسدود و ترک کنید؟</string>
  <string name="BlockUnblockDialog_block_s"> گروه %1$s مسدود شود؟</string>
  <string name="BlockUnblockDialog_you_will_no_longer_receive_messages_or_updates">شما دیگر از این گروه پیام و به‌روزرسانی دریافت نخواهید کرد. و اعضا قادر نخواهند بود دوباره شما را به این گروه اضافه کنند.</string>
  <string name="BlockUnblockDialog_group_members_wont_be_able_to_add_you">اعضای گروه دیگر قادر نخواهند بود شما را به این گروه اضافه کنند.</string>
  <string name="BlockUnblockDialog_group_members_will_be_able_to_add_you">اعضای گروه می‌توانند دوباره شما را به این گروه اضافه کنند.</string>
  <string name="BlockUnblockDialog_you_will_be_able_to_call_and_message_each_other">شما قادر خواهید بود به یکدیگر پیام دهید و با آنها تماس بگیرید.</string>
  <string name="BlockUnblockDialog_blocked_people_wont_be_able_to_call_you_or_send_you_messages">افراد مسدود شده قادر به برقراری تماس با یا ارسال پیام به شما نخواهند بود.</string>
  <string name="BlockUnblockDialog_unblock_s">گروه %1$s از حالت مسدود خارج شود؟</string>
  <string name="BlockUnblockDialog_unblock">رفع مسدودیت</string>
  <string name="BlockUnblockDialog_block">مسدودسازی</string>
  <string name="BlockUnblockDialog_block_and_leave">می‌خواهید گروه را ترک و مسدود کنید؟</string>
  <string name="BlockUnblockDialog_block_and_delete">بلاک و حذف</string>
  <!--BucketedThreadMedia-->
  <string name="BucketedThreadMedia_Today">امروز</string>
  <string name="BucketedThreadMedia_Yesterday">دیروز</string>
  <string name="BucketedThreadMedia_This_week">این هفته</string>
  <string name="BucketedThreadMedia_This_month">این ماه</string>
  <string name="BucketedThreadMedia_Large">بزرگ</string>
  <string name="BucketedThreadMedia_Medium">متوسط</string>
  <string name="BucketedThreadMedia_Small">کوچک</string>
  <!--CallScreen-->
  <string name="CallScreen_Incoming_call">تماس دریافتی</string>
  <!--CameraActivity-->
  <string name="CameraActivity_image_save_failure">تصویر ذخیره نشد.</string>
  <!--CameraXFragment-->
  <string name="CameraXFragment_tap_for_photo_hold_for_video">برای عکس ضربه بزنید، برای ویدئو نگه دارید</string>
  <string name="CameraXFragment_capture_description">گرفتن تصویر</string>
  <string name="CameraXFragment_change_camera_description">تغییر دوربین</string>
  <string name="CameraXFragment_open_gallery_description">باز کردن گالری</string>
  <!--CameraContacts-->
  <string name="CameraContacts_recent_contacts">آخرین مخاطب‌ها</string>
  <string name="CameraContacts_signal_contacts">مخاطب‌های Signal</string>
  <string name="CameraContacts_signal_groups">گروه‌‌های Signal</string>
  <string name="CameraContacts_you_can_share_with_a_maximum_of_n_conversations">شما در حالت بیشینه می‌توانید با %d مکالمه اشتراک گذاری کنید.</string>
  <string name="CameraContacts_select_signal_recipients">گیرندگان Signal را انتخاب کنید</string>
  <string name="CameraContacts_no_signal_contacts"> هیچ مخاطب Signal یافت نشد</string>
  <string name="CameraContacts_you_can_only_use_the_camera_button">شما تنها با استفاده از دکمهٔ دوربین میتوانید برای مخاطبان Signal تصویر ارسال کنید.</string>
  <string name="CameraContacts_cant_find_who_youre_looking_for">نمی توانید فردی را که دنبالش هستید پیدا کنید؟</string>
  <string name="CameraContacts_invite_a_contact_to_join_signal">دعوت یک مخاطب برای پیوستن به Signal</string>
  <string name="CameraContacts__menu_search">جستجو</string>
  <!--ClearProfileActivity-->
  <string name="ClearProfileActivity_remove">حذف</string>
  <string name="ClearProfileActivity_remove_profile_photo">حذف عکس پروفایل؟</string>
  <!--CommunicationActions-->
  <string name="CommunicationActions_no_browser_found"> مرورگر اینترنت یافت نشد.</string>
  <string name="CommunicationActions_no_email_app_found">برنامهٔ ایمیل یافت نشد.</string>
  <string name="CommunicationActions_a_cellular_call_is_already_in_progress">یک تماس تلفنی در جریان است.</string>
  <string name="CommunicationActions_start_video_call">شروع تماس تصویری؟</string>
  <string name="CommunicationActions_start_voice_call">شروع تماس صوتی؟</string>
  <string name="CommunicationActions_cancel">لغو</string>
  <string name="CommunicationActions_call">تماس</string>
  <string name="CommunicationActions_insecure_call">تماس ناامن</string>
  <string name="CommunicationActions_carrier_charges_may_apply">هزینه‌های اپراتور ممکن است اعمال شود. شماره‌ای که می‌خواهید با آن تماس بگیرید بر روی Signal نیست. این تماس از طریق اپراتور گرفته خواهد شد، نه از طریق اینترنت.</string>
  <!--ConfirmIdentityDialog-->
  <string name="ConfirmIdentityDialog_your_safety_number_with_s_has_changed">شمارۀ امنیتی شما با %1$s تغییر یافته است. این می‌تواند به این معنا باشد که شخصی سعی دارد تا ارتباط شما را شنود کند یا %2$s Signal را دوباره نصب کرده است.</string>
  <string name="ConfirmIdentityDialog_you_may_wish_to_verify_your_safety_number_with_this_contact">شاید بخواهید که شماره امنیتی خود را با این مخاطب تأیید کنید.</string>
  <string name="ConfirmIdentityDialog_accept">پذیرش</string>
  <!--ContactsCursorLoader-->
  <string name="ContactsCursorLoader_recent_chats">آخرین گفتگوها</string>
  <string name="ContactsCursorLoader_contacts">مخاطب‌ها</string>
  <string name="ContactsCursorLoader_groups">گروه‌ها‌</string>
  <string name="ContactsCursorLoader_phone_number_search">جستجوی شماره‌ٔ همراه</string>
  <string name="ContactsCursorLoader_username_search">جستجوی نام کاربری</string>
  <!--ContactsDatabase-->
  <string name="ContactsDatabase_message_s">ارسال پیام به  %s</string>
  <string name="ContactsDatabase_signal_call_s">تماس Signal با %s</string>
  <!--ContactNameEditActivity-->
  <string name="ContactNameEditActivity_given_name">نام</string>
  <string name="ContactNameEditActivity_family_name">نام خانوادگی</string>
  <string name="ContactNameEditActivity_prefix">پیشوند</string>
  <string name="ContactNameEditActivity_suffix">پسوند</string>
  <string name="ContactNameEditActivity_middle_name">نام میانی</string>
  <!--ContactShareEditActivity-->
  <string name="ContactShareEditActivity_type_home">خانه</string>
  <string name="ContactShareEditActivity_type_mobile">موبایل</string>
  <string name="ContactShareEditActivity_type_work">کار</string>
  <string name="ContactShareEditActivity_type_missing">دیگر</string>
  <string name="ContactShareEditActivity_invalid_contact">مخاطب انتخاب شده نامعتبر بود</string>
  <!--ConversationItem-->
  <string name="ConversationItem_error_not_delivered">ارسال ناموفق بود، برای جزئیات ضربه بزنید</string>
  <string name="ConversationItem_received_key_exchange_message_tap_to_process">پیام تبادل کلید دریافت شد، برای ادامه، صفحه را لمس کنید.</string>
  <string name="ConversationItem_group_action_left">%1$s گروه را ترک کرده است.</string>
  <string name="ConversationItem_click_to_approve_unencrypted">ارسال ناموفق بود، برای ارتباط ناامن ضربه بزنید</string>
  <string name="ConversationItem_click_to_approve_unencrypted_sms_dialog_title">برگشت به حالت پیامک رمزگذاری نشده؟</string>
  <string name="ConversationItem_click_to_approve_unencrypted_mms_dialog_title">بازگشت به حالت فراپیام رمزگذاری نشده؟</string>
  <string name="ConversationItem_click_to_approve_unencrypted_dialog_message"> این پیام رمزگذاری <b>نخواهد</b>شد چون گیرنده دیگر یک کاربر Signal نیست.\n\n پیام به صورت ناامن ارسال شود؟</string>
  <string name="ConversationItem_unable_to_open_media">برنامه‌ای برای بازکردن این رسانه پیدا نشد.</string>
  <string name="ConversationItem_copied_text">%s کپی شد</string>
  <string name="ConversationItem_from_s">از %s</string>
  <string name="ConversationItem_to_s">به %s</string>
  <string name="ConversationItem_read_more">  بیشتر بخوانید</string>
  <string name="ConversationItem_download_more"> دانلود بیشتر</string>
  <string name="ConversationItem_pending">  در انتظار</string>
  <string name="ConversationItem_this_message_was_deleted">این پیام حذف شد</string>
  <!--ConversationActivity-->
  <string name="ConversationActivity_reset_secure_session_question">تنظیم مجدد نشست امن؟</string>
  <string name="ConversationActivity_this_may_help_if_youre_having_encryption_problems">اگر در این مکالمه با مشکلات رمزگذاری روبرو هستید این کار ممکن است کمک کند. پیام‌های شما باقی خواهند ماند.</string>
  <string name="ConversationActivity_reset">تنظیم مجدد</string>
  <string name="ConversationActivity_add_attachment">افزودن پیوست</string>
  <string name="ConversationActivity_select_contact_info">انتخاب اطلاعات مخاطب</string>
  <string name="ConversationActivity_compose_message">نوشتن پیام</string>
  <string name="ConversationActivity_sorry_there_was_an_error_setting_your_attachment">پوزش، در تنظیم پیوست شما خطایی رخ داد.</string>
  <string name="ConversationActivity_recipient_is_not_a_valid_sms_or_email_address_exclamation">گیرنده یک نشانی ایمیل یا پیامک معتبر نیست!</string>
  <string name="ConversationActivity_message_is_empty_exclamation">پیام خالی است!</string>
  <string name="ConversationActivity_group_members">اعضا‌ی گروه</string>
  <string name="ConversationActivity_invalid_recipient">گیرنده نامعتبر!</string>
  <string name="ConversationActivity_added_to_home_screen">به صفحهٔ اصلی افزوده شد</string>
  <string name="ConversationActivity_calls_not_supported">تماس‌ پشتیبانی نمی‌شود</string>
  <string name="ConversationActivity_this_device_does_not_appear_to_support_dial_actions">این دستگاه قابلیت پشتیبانی از عملیات‌ شماره‌گیری را ندارد.</string>
  <string name="ConversationActivity_leave_group">ترک گروه؟</string>
  <string name="ConversationActivity_are_you_sure_you_want_to_leave_this_group">آیا مطمئن‌اید که می‌خواهید این گروه را ترک کنید؟</string>
  <string name="ConversationActivity_transport_insecure_sms">پیامک ناامن</string>
  <string name="ConversationActivity_transport_insecure_mms">فراپیام ناامن</string>
  <string name="ConversationActivity_transport_signal">Signal</string>
  <string name="ConversationActivity_lets_switch_to_signal">بیایید از Molly استفاده کنیم: %1$s</string>
  <string name="ConversationActivity_error_leaving_group">خطا‌ در ترک گروه</string>
  <string name="ConversationActivity_specify_recipient">لطفاً یک مخاطب را انتخاب کنید</string>
  <string name="ConversationActivity_unblock_this_contact_question">رفع مسدودیت این مخاطب؟</string>
  <string name="ConversationActivity_unblock_this_group_question">رفع مسدودیت این گروه؟</string>
  <string name="ConversationActivity_you_will_once_again_be_able_to_receive_messages_and_calls_from_this_contact">شما مجدداً قادر به دریافت تماس و پیام از این مخاطب خواهید بود.</string>
  <string name="ConversationActivity_unblock_this_group_description">اعضای موجود قادر خواهند بود مجدداً شما را به گروه اضافه کنند.</string>
  <string name="ConversationActivity_unblock">رفع مسدودیت</string>
  <string name="ConversationActivity_attachment_exceeds_size_limits">حجم فایل ضمیمه شده بیش از اندازۀ مجاز برای این نوع پیام است.</string>
  <string name="ConversationActivity_quick_camera_unavailable">دوربین در دسترس نیست</string>
  <string name="ConversationActivity_unable_to_record_audio">امکان ضبط صدا وجود ندارد!</string>
  <string name="ConversationActivity_there_is_no_app_available_to_handle_this_link_on_your_device">هیچ برنامه‌ای برای باز کردن این پیوند بر روی دستگاه شما وجود ندارد.</string>
  <string name="ConversationActivity_to_send_audio_messages_allow_signal_access_to_your_microphone">برای ارسال پیام‌ های صوتی، به Molly اجازه دهید تا به میکروفون شما دسترسی داشته باشد.</string>
  <string name="ConversationActivity_signal_requires_the_microphone_permission_in_order_to_send_audio_messages">Molly به منظور ارسال پیام های صوتی Molly نیاز به مجوز میکروفون دارد، ولی این اجازه به صورت دائم رد شده است. لطفاً به تنظیمات برنامه رفته، \"مجوزها\" را انتخاب کنید و \"میکروفون\" را فعال کنید.</string>
  <string name="ConversationActivity_to_call_s_signal_needs_access_to_your_microphone_and_camera">برای تماس با %s، Molly نیاز دارد به دوربین و میکروفون شما دسترسی داشته باشد.</string>
  <string name="ConversationActivity_signal_needs_the_microphone_and_camera_permissions_in_order_to_call_s">Molly نیاز به دسترسی به دوربین و میکروفون دارد تا بتواند با %s تماس بگیرد، اما دسترسی به آن ها داده نشده است. لطفاً به قسمت تنظیمات برنامه رفته، \"مجوزها\" را انتخاب کرده، \"دوربین\" و \"میکروفون\" را فعال کنید.</string>
  <string name="ConversationActivity_to_capture_photos_and_video_allow_signal_access_to_the_camera">برای گرفتن تصاویر و ویدیو، به Molly اجازه بدهید به دوربین شما دسترسی داشته باشد.</string>
  <string name="ConversationActivity_signal_needs_the_camera_permission_to_take_photos_or_video">Molly برای گرفتن عکس یا ضبط ویدئو نیاز به دسترسی به دوربین دارد، اما دسترسی به آن رد شده است. لطفاً به تنظیمات برنامه رفته، \"مجوز ها\" را انتخاب کرده، \"دوربین\" را فعال کنید. </string>
  <string name="ConversationActivity_signal_needs_camera_permissions_to_take_photos_or_video">برای گرفتن تصویر یا ویدئو Molly نیاز به اجازه دوربین دارد</string>
  <string name="ConversationActivity_enable_the_microphone_permission_to_capture_videos_with_sound">مجوز میکروفون را برای ضبط فیلم با صدا فعال کنید.</string>
  <string name="ConversationActivity_signal_needs_the_recording_permissions_to_capture_video">سیگنال برای ضبط ویدئو به اجازه میکروفون نیاز دارد، اما اجازه آن رد شده است. لطفاً به تنظیمات برنامه بروید، \"مجوزها\" را انتخاب کرده و \"میکروفون\" و \"دوربین\" را فعال کنید.</string>
  <string name="ConversationActivity_signal_needs_recording_permissions_to_capture_video">برای ضبط ویدئو Molly نیاز به اجازه میکروفون دارد.</string>
  <string name="ConversationActivity_quoted_contact_message">%1$s %2$s</string>
  <string name="ConversationActivity_signal_cannot_sent_sms_mms_messages_because_it_is_not_your_default_sms_app">Signal قادر به ارسال پیامک‌/فراپیام‌ نیست چون به عنوان برنامهٔ یپش‌فرض پیامک شما انتخاب نشده است. آیا مایل به تغییر آن در تنظیمات اندروید خود هستید؟</string>
  <string name="ConversationActivity_yes">بله</string>
  <string name="ConversationActivity_no">خیر</string>
  <string name="ConversationActivity_search_position">%1$d از %2$d</string>
  <string name="ConversationActivity_no_results">بدون نتیجه</string>
  <string name="ConversationActivity_sticker_pack_installed">بسته استیکر نصب شد</string>
  <string name="ConversationActivity_new_say_it_with_stickers">قابلیت جدید! حرف خود را با استیکر بزنید</string>
  <string name="ConversationActivity_cancel">لغو</string>
  <string name="ConversationActivity_delete_conversation">مکالمه حذف شود؟</string>
  <string name="ConversationActivity_delete_and_leave_group">حذف و ترک گروه؟</string>
  <string name="ConversationActivity_this_conversation_will_be_deleted_from_all_of_your_devices">این مکالمه از روی تمام دستگاه‌های شما حذف خواهد شد.</string>
  <string name="ConversationActivity_you_will_leave_this_group_and_it_will_be_deleted_from_all_of_your_devices">شما این گروه را ترک کرده و از روی تمام دستگاه‌های شما حذف خواهد شد.</string>
  <string name="ConversationActivity_delete">حذف</string>
  <string name="ConversationActivity_delete_and_leave">حذف و ترک گروه</string>
  <!--ConversationAdapter-->
  <plurals name="ConversationAdapter_n_unread_messages">
    <item quantity="one">%d پیام خوانده نشده</item>
    <item quantity="other">%d پیام خوانده نشده</item>
  </plurals>
  <!--ConversationFragment-->
  <plurals name="ConversationFragment_delete_selected_messages">
    <item quantity="one">حذف پیام انتخاب شده؟</item>
    <item quantity="other">حذف پیام‌های انتخاب شده؟</item>
  </plurals>
  <plurals name="ConversationFragment_this_will_permanently_delete_all_n_selected_messages">
    <item quantity="one">این باعث پاک شدن دائمی پیام انتخاب شده می شود.</item>
    <item quantity="other">این باعث پاک شدن دائمی همه %1$d پیام انتخاب شده می شود.</item>
  </plurals>
  <string name="ConversationFragment_save_to_sd_card">در حافظه ذخیره شود؟</string>
  <plurals name="ConversationFragment_saving_n_media_to_storage_warning">
    <item quantity="one">ذخیره‌ کردن این رسانه در حافظه دستگاه به هر برنامه دیگری اجازه دسترسی به آن را می دهد.\n\n آیا مایل به ادامه هستید؟</item>
    <item quantity="other">ذخیره‌ کردن تمام %1$d رسانه در حافظه دستگاه به هر برنامه دیگری اجازه دسترسی به آن ها را می دهد.\n\n آیا مایل به ادامه هستید؟</item>
  </plurals>
  <plurals name="ConversationFragment_error_while_saving_attachments_to_sd_card">
    <item quantity="one">خطا در هنگام ذخیره‌ پیوست در حافظه!</item>
    <item quantity="other">خطا در هنگام ذخیرهٔ پیوست‌ها در حافظه!</item>
  </plurals>
  <string name="ConversationFragment_unable_to_write_to_sd_card_exclamation">قادر به ذخیره‌‌سازی نیست!</string>
  <plurals name="ConversationFragment_saving_n_attachments">
    <item quantity="one">در حال ذخیره پیوست</item>
    <item quantity="other">در حال ذخیره‌ %1$d پیوست</item>
  </plurals>
  <plurals name="ConversationFragment_saving_n_attachments_to_sd_card">
    <item quantity="one">در حال ذخیره پیوست در حافظهٔ…</item>
    <item quantity="other">در حال ذخیره‌ %1$d پیوست در حافظهٔ…</item>
  </plurals>
  <string name="ConversationFragment_pending">در انتظار…</string>
  <string name="ConversationFragment_push">اینترنت (Signal)</string>
  <string name="ConversationFragment_mms">فراپیام</string>
  <string name="ConversationFragment_sms">پیامک</string>
  <string name="ConversationFragment_deleting">در حال حذف کردن</string>
  <string name="ConversationFragment_deleting_messages">حذف پیام‌‌ها…</string>
  <string name="ConversationFragment_delete_for_me">حذف برای من</string>
  <string name="ConversationFragment_delete_for_everyone">حذف برای همه</string>
  <string name="ConversationFragment_quoted_message_not_found">پیام اصلی یافت نشد</string>
  <string name="ConversationFragment_quoted_message_no_longer_available">پیام اصلی دیگر در دسترس نیست</string>
  <string name="ConversationFragment_failed_to_open_message">عدم موفقیت در باز کردن پیام</string>
  <string name="ConversationFragment_you_can_swipe_to_the_right_reply">برای پاسخ دهی سریع روی هر پیام به سمت راست بکشید</string>
  <string name="ConversationFragment_you_can_swipe_to_the_left_reply">برای پاسخ دهی سریع روی هر پیام به سمت چپ بکشید</string>
  <string name="ConversationFragment_outgoing_view_once_media_files_are_automatically_removed">فایل‌های یکبار مصرف پس از ارسال به صورت خودکار حذف می‌شوند</string>
  <string name="ConversationFragment_you_already_viewed_this_message">شما قبلاً این پیام را مشاهده کردید</string>
  <string name="ConversationFragment__you_can_add_notes_for_yourself_in_this_conversation">در این مکالمه می‌توانید برای خودتان یادداشت اضافه کنید. اگر حساب‌تان به دستگاه‌‌های دیگری پیوند داده شده باشد، یادداشت‌های جدید همگام‌سازی خواهند شد.</string>
  <!--ConversationListActivity-->
  <string name="ConversationListActivity_there_is_no_browser_installed_on_your_device">هیچ مرورگری بر روی دستگاه شما نصب نیست.</string>
  <!--ConversationListFragment-->
  <string name="ConversationListFragment_no_results_found_for_s_">هیچ نتیجه ای برای \'%s\' یافت نشد</string>
  <plurals name="ConversationListFragment_delete_selected_conversations">
    <item quantity="one">حذف مکالمه انتخاب شده؟</item>
    <item quantity="other">حذف مکالمه‌های انتخاب شده؟</item>
  </plurals>
  <plurals name="ConversationListFragment_this_will_permanently_delete_all_n_selected_conversations">
    <item quantity="one">این باعث پاک شدن دائمی مکالمه انتخاب شده خواهد شد.</item>
    <item quantity="other">این باعث پاک شدن دائمی %1$d مکالمه انتخاب شده خواهد شد.</item>
  </plurals>
  <string name="ConversationListFragment_deleting">در حال حذف</string>
  <string name="ConversationListFragment_deleting_selected_conversations">حذف مکالمه‌های انتخاب شده…</string>
  <plurals name="ConversationListFragment_conversations_archived">
    <item quantity="one">مکالمه بایگانی شد</item>
    <item quantity="other">%d مکالمه بایگانی شد</item>
  </plurals>
  <string name="ConversationListFragment_undo">واگرد</string>
  <plurals name="ConversationListFragment_moved_conversations_to_inbox">
    <item quantity="one">مکالمه به صندوق ورودی جابجا شد</item>
    <item quantity="other">%d مکالمه به صندوق ورودی جابجا شدند</item>
  </plurals>
  <string name="ConversationListFragment__your_profile_name_has_been_created">نام پروفایل شما ایجاد شد.</string>
  <string name="ConversationListFragment__your_profile_name_has_been_saved">نام پروفایل شما ذخیره شد.</string>
  <!--ConversationListItem-->
  <string name="ConversationListItem_key_exchange_message">پیام تبادل کلید</string>
  <!--ConversationListItemAction-->
  <string name="ConversationListItemAction_archived_conversations_d">مکالمه‌های بایگانی شده (%d)</string>
  <!--ConversationTitleView-->
  <string name="ConversationTitleView_verified">تأیید شده</string>
  <!--CreateProfileActivity-->
  <string name="CreateProfileActivity__profile">نمایه</string>
  <string name="CreateProfileActivity_error_setting_profile_photo">خطا در تنظیم تصویر نمایه</string>
  <string name="CreateProfileActivity_problem_setting_profile">مشکل در تنظیم نمایه</string>
  <string name="CreateProfileActivity_profile_photo">تصویر نمایه</string>
  <string name="CreateProfileActivity_set_up_your_profile">نمایه خود را برپا کنید</string>
  <string name="CreateProfileActivity_signal_profiles_are_end_to_end_encrypted">نمایه های Signal به صورت سرتاسر رمزگذاری شده‌اند و سرویس Signal قادر به دستیابی به این اطلاعات نخواهد بود.</string>
  <string name="CreateProfileActivity_set_avatar_description">تنظیم چهرک</string>
  <!--CustomDefaultPreference-->
  <string name="CustomDefaultPreference_using_custom">استفاده از سفارشی: %s</string>
  <string name="CustomDefaultPreference_using_default">استفاده از پیش‌فرض: %s</string>
  <string name="CustomDefaultPreference_none">هیچ‌کدام</string>
  <!--AvatarSelectionBottomSheetDialogFragment-->
  <string name="AvatarSelectionBottomSheetDialogFragment__choose_photo">انتخاب عکس</string>
  <string name="AvatarSelectionBottomSheetDialogFragment__take_photo">گرفتن عکس</string>
  <string name="AvatarSelectionBottomSheetDialogFragment__choose_from_gallery">انتخاب از گالری</string>
  <string name="AvatarSelectionBottomSheetDialogFragment__remove_photo">حذف عکس</string>
  <!--DateUtils-->
  <string name="DateUtils_just_now">الآن</string>
  <string name="DateUtils_minutes_ago">%d دقیقه</string>
  <string name="DateUtils_today">امروز</string>
  <string name="DateUtils_yesterday">دیروز</string>
  <!--DeliveryStatus-->
  <string name="DeliveryStatus_sending">در حال ارسال</string>
  <string name="DeliveryStatus_sent">ارسال شد</string>
  <string name="DeliveryStatus_delivered">تحویل داده شد</string>
  <string name="DeliveryStatus_read">خوانده شد</string>
  <!--DeviceListActivity-->
  <string name="DeviceListActivity_unlink_s">جدا کردن \'%s\'؟</string>
  <string name="DeviceListActivity_by_unlinking_this_device_it_will_no_longer_be_able_to_send_or_receive">با لغو پیوند این دستگاه، دیگر قادر به ارسال و دریافت پیام‌ نخواهد بود.</string>
  <string name="DeviceListActivity_network_connection_failed">اتصال شبکه ناموفق بود</string>
  <string name="DeviceListActivity_try_again">دوباره تلاش کنید</string>
  <string name="DeviceListActivity_unlinking_device">در حال جدا کردن دستگاه…</string>
  <string name="DeviceListActivity_unlinking_device_no_ellipsis">در حال جدا کردن دستگاه</string>
  <string name="DeviceListActivity_network_failed">خرابی شبکه!</string>
  <!--DeviceListItem-->
  <string name="DeviceListItem_unnamed_device">دستگاه بدون نام</string>
  <string name="DeviceListItem_linked_s">%s پیوند داده شد</string>
  <string name="DeviceListItem_last_active_s">آخرین فعالیت %s</string>
  <string name="DeviceListItem_today">امروز</string>
  <!--DocumentView-->
  <string name="DocumentView_unnamed_file">فایل بدون نام</string>
  <!--DozeReminder-->
  <string name="DozeReminder_optimize_for_missing_play_services">بهینه سازی برای سرویس های پلی ناموجود</string>
  <string name="DozeReminder_this_device_does_not_support_play_services_tap_to_disable_system_battery">موبایل شما از سرویس های پلی پشتیبانی نمی‌کند. برای غیر فعال کردن سیستم بهینه‌ سازی باتری سیستم که هنگامی که Molly غیرفعال است از دریافت پیام‌ها ممانعت می‌کند ضربه بزنید.</string>
  <!--ShareActivity-->
  <string name="ShareActivity_share_with">اشتراک گذاری با</string>
  <string name="ShareActivity_multiple_attachments_are_only_supported">انتخاب چندگانهٔ پیوست‌ها فقط برای عکس‌ها و ویدئوها پشتیبانی می‌شود.</string>
  <!--GcmBroadcastReceiver-->
  <string name="GcmBroadcastReceiver_retrieving_a_message">در حال بازیابی یک پیام…</string>
  <!--GcmRefreshJob-->
  <string name="GcmRefreshJob_Permanent_Signal_communication_failure">خرابی دائم در ارتباط Signal!</string>
  <string name="GcmRefreshJob_Signal_was_unable_to_register_with_Google_Play_Services">Signal قادر نبود تا با ‌Google Play Services کند. پیام‌ها و تماس‌های Signal غیرفعال شده‌اند، لطفاً از طریق تنظیمات ← پیشرفته دوباره ثبت‌نام کنید.</string>
  <!--GiphyActivity-->
  <string name="GiphyActivity_error_while_retrieving_full_resolution_gif">خطا در هنگام بازیابی کامل گیف با کیفیت کامل</string>
  <!--GiphyFragmentPageAdapter-->
  <string name="GiphyFragmentPagerAdapter_gifs">گیف‌ها</string>
  <string name="GiphyFragmentPagerAdapter_stickers">استیکرها</string>
  <!--GroupCreateActivity-->
  <string name="GroupCreateActivity_actionbar_title">گروه جدید</string>
  <string name="GroupCreateActivity_actionbar_edit_title">ویرایش گروه</string>
  <string name="GroupCreateActivity_group_name_hint">نام گروه</string>
  <string name="GroupCreateActivity_actionbar_mms_title">گروه فراپیام جدید</string>
  <string name="GroupCreateActivity_contacts_dont_support_push">شما مخاطبی را انتخاب کرده‌اید که از گروه‌ های Signal پشتیبانی نمی‌کند، بنابراین این گروه فراپیام خواهد بود.</string>
  <string name="GroupCreateActivity_youre_not_registered_for_signal">شما برای استفاده از خدمات پیام‌ رسانی و تماس‌ Signal ثبت‌نام نکرده‌اید، به همین خاطر گروه‌ ها غیرفعال می باشند. لطفاً از تنظیمات ← پیشرفته ثبت نام کنید.</string>
  <string name="GroupCreateActivity_contacts_no_members">شما حداقل به یک نفر در گروه خود نیاز دارید!</string>
  <string name="GroupCreateActivity_contacts_invalid_number">یکی از مخاطبان گروه شما دارای شماره‌‌ای است که به درستی قابل خواندن نیست. لطفاً آن مخاطب را اصلاح یا از گروه حذف کرده و دوباره امتحان کنید.</string>
  <string name="GroupCreateActivity_avatar_content_description">چهرک گروه</string>
  <string name="GroupCreateActivity_menu_apply_button">اعمال</string>
  <string name="GroupCreateActivity_creating_group">ایجاد %1$s…</string>
  <string name="GroupCreateActivity_updating_group">به روز رسانی %1$s…</string>
  <string name="GroupCreateActivity_cannot_add_non_push_to_existing_group">امکان افزودن این کاربر وجود ندارد چون %1$s کاربر Signal نیست.</string>
  <string name="GroupCreateActivity_loading_group_details">بارگذاری جزئیات گروه…</string>
  <string name="GroupCreateActivity_youre_already_in_the_group">شما در حال حاضر در این گروه هستید.</string>
  <string name="GroupCreateActivity_remove_member_description">حذف عضو گروه</string>
  <!--GroupShareProfileView-->
  <string name="GroupShareProfileView_share_your_profile_name_and_photo_with_this_group">اشتراک گذاری نام و تصویر پروفایل خود با این گروه؟</string>
  <string name="GroupShareProfileView_do_you_want_to_make_your_profile_name_and_photo_visible_to_all_current_and_future_members_of_this_group">آیا می‌خواهید نام و تصویر نمایه شما برای همه اعضا فعلی و کسانی که در آینده عضو می شوند آشکار شود؟</string>
  <string name="GroupShareProfileView_make_visible">آشکار کن</string>
  <!--GroupMembersDialog-->
  <string name="GroupMembersDialog_you">شما</string>
  <!--GV2 access levels-->
  <string name="GroupManagement_access_level_anyone">همه</string>
  <string name="GroupManagement_access_level_all_members">همهٔ اعضا</string>
  <string name="GroupManagement_access_level_only_admins">فقط مدیران</string>
  <!--PendingMembersActivity-->
  <string name="PendingMemberInvitesActivity_pending_group_invites">دعوت‌های در حال انتظار</string>
  <string name="PendingMembersActivity_people_you_invited">افرادی که شما دعوت کردید</string>
  <string name="PendingMembersActivity_you_have_no_pending_invites">شما هیچ دعوت در حال انتظاری ندارید</string>
  <string name="PendingMembersActivity_invites_by_other_group_members">دعوت‌های اعضای دیگر گروه</string>
  <string name="PendingMembersActivity_no_pending_invites_by_other_group_members">هیچ دعوتی از اعضای دیگر گروه وجود ندارد</string>
  <string name="PendingMembersActivity_missing_detail_explanation">جزئیات افراد دعوت شده از جانب اعضای دیگر گروه نشان داده نمی‌شوند. اگر دعوت‌شوندگان تصمیم به عضویت بگیرند، آنگاه اطلاعات آن‌ها نشان داده خواهد شد. آن‌ها تا زمانی که عضو نشوند هیچ پیامی از گروه را نخواهند دید.</string>
  <string name="PendingMembersActivity_cancel_invite">لغو دعوت</string>
  <string name="PendingMembersActivity_cancel_invites">لغو دعوت‌ها</string>
  <plurals name="PendingMembersActivity_cancel_d_invites">
    <item quantity="one">لغو دعوت</item>
    <item quantity="other">لغو %1$d دعوت</item>
  </plurals>
  <plurals name="PendingMembersActivity_error_canceling_invite">
    <item quantity="one">اشکال در لغو دعوت</item>
    <item quantity="other">اشکال در لغو دعوت‌ها</item>
  </plurals>
  <plurals name="GroupMemberList_invited">
    <item quantity="one">%1$s ۱ نفر را دعوت کرد</item>
    <item quantity="other">%1$s %2$d نفر را دعوت کرد</item>
  </plurals>
  <!--GV2 Invite cancellation confirmation-->
  <string name="GroupManagement_cancel_own_single_invite">آیا می‌خواهید دعوتی که به %1$s فرستادید را لغو کنید؟</string>
  <plurals name="GroupManagement_cancel_others_invites">
    <item quantity="one">آیا می‌خواهید دعوت ارسال‌شده از جانب %1$s را لغو کنید؟</item>
    <item quantity="other">آیا می‌خواهید %2$d دعوت ارسال‌شده از جانب %1$s را لغو کنید؟</item>
  </plurals>
  <!--CropImageActivity-->
  <string name="CropImageActivity_group_avatar">عکس گروه</string>
  <string name="CropImageActivity_profile_avatar">عکس</string>
  <!--InputPanel-->
  <string name="InputPanel_tap_and_hold_to_record_a_voice_message_release_to_send">برای ضبط کردن پیام صوتی ضربه زده و نگه دارید، برای ارسال رها کنید</string>
  <!--InviteActivity-->
  <string name="InviteActivity_share">اشتراک گذاری</string>
  <string name="InviteActivity_choose_contacts">انتخاب مخاطبان</string>
  <string name="InviteActivity_share_with_contacts">اشتراک‌ گذاری با مخاطبان</string>
  <string name="InviteActivity_choose_how_to_share">انتخاب نحوهٔ اشتراک گذاری</string>
  <string name="InviteActivity_cancel">لغو</string>
  <string name="InviteActivity_sending">در حال ارسال…</string>
  <string name="InviteActivity_heart_content_description">قلب</string>
  <string name="InviteActivity_invitations_sent">دعوت‌نامه‌ها ارسال شدند!</string>
  <string name="InviteActivity_invite_to_signal">دعوت به Molly</string>
  <plurals name="InviteActivity_send_sms_to_friends">
    <item quantity="one">ارسال پیامک به %d دوست</item>
    <item quantity="other">ارسال پیامک به %d دوست</item>
  </plurals>
  <plurals name="InviteActivity_send_sms_invites">
    <item quantity="one">ارسال %d پیامک دعوت؟</item>
    <item quantity="other">ارسال %d پیامک دعوت؟</item>
  </plurals>
  <string name="InviteActivity_lets_switch_to_signal">بیایید از Molly استفاده کنیم:  %1$s</string>
  <string name="InviteActivity_no_app_to_share_to">به نظر می‌رسد شما هیچ برنامه‌ای برای اشتراک گذاری ندارید.</string>
  <string name="InviteActivity_friends_dont_let_friends_text_unencrypted">دوستان واقعی به دوستان خود اجازهٔ گفتگوی رمزگذاری نشده را نمی‌دهند.</string>
  <!--Job-->
  <string name="Job_working_in_the_background">در حال کار در پس‌زمینه…</string>
  <!--LearnMoreTextView-->
  <string name="LearnMoreTextView_learn_more">بیشتر یاد بگیرید</string>
  <!--MessageDetailsRecipient-->
  <string name="MessageDetailsRecipient_failed_to_send">عدم موفقیت در ارسال</string>
  <string name="MessageDetailsRecipient_new_safety_number">شمارهٔ امنیتی جدید</string>
  <!--LongMessageActivity-->
  <string name="LongMessageActivity_unable_to_find_message">عدم توانایی در پیدا کردن پیام</string>
  <string name="LongMessageActivity_message_from_s">پیام از %1$s</string>
  <string name="LongMessageActivity_your_message">پیام شما</string>
  <!--MessageRetrievalService-->
  <string name="MessageRetrievalService_signal">Molly</string>
  <string name="MessageRetrievalService_background_connection_enabled">اتصال پس‌زمینه فعال شد</string>
  <!--MmsDownloader-->
  <string name="MmsDownloader_error_reading_mms_settings">خطا در خوانش تنظیمات فراپیام ارائه‌دهندهٔ بی‌سیم</string>
  <!--MediaOverviewActivity-->
  <string name="MediaOverviewActivity_Media">رسانه</string>
  <string name="MediaOverviewActivity_Files">فایل‌ها</string>
  <string name="MediaOverviewActivity_Audio">صوت</string>
  <string name="MediaOverviewActivity_All">همه</string>
  <plurals name="MediaOverviewActivity_Media_delete_confirm_title">
    <item quantity="one">حذف مورد انتخاب شده؟</item>
    <item quantity="other">حذف موارد انتخاب شده؟</item>
  </plurals>
  <plurals name="MediaOverviewActivity_Media_delete_confirm_message">
    <item quantity="one">این باعث حذف دائمی فایل انتخابی خواهد شد. هر پیام متنی مرتبط با این موارد هم حذف خواهد شد.</item>
    <item quantity="other">این باعث حذف دائمی %1$d فایل های انتخابی خواهد شد. هر پیام متنی مرتبط با این موارد هم حذف خواهد شد.</item>
  </plurals>
  <string name="MediaOverviewActivity_Media_delete_progress_title">در حال حذف</string>
  <string name="MediaOverviewActivity_Media_delete_progress_message">حذف پیام‌ها…</string>
  <string name="MediaOverviewActivity_Select_all">انتخاب همه</string>
  <string name="MediaOverviewActivity_collecting_attachments">جمع‌آوری پیوست‌ها…</string>
  <string name="MediaOverviewActivity_Sort_by">مرتب‌سازی بر اساس</string>
  <string name="MediaOverviewActivity_Newest">جدیدترین</string>
  <string name="MediaOverviewActivity_Oldest">قدیمی‌ترین</string>
  <string name="MediaOverviewActivity_Storage_used">حافظهٔ مورد استفاده</string>
  <string name="MediaOverviewActivity_All_storage_use">کل حافظهٔ مورد استفاده</string>
  <string name="MediaOverviewActivity_Grid_view_description">نمایش مشبک</string>
  <string name="MediaOverviewActivity_List_view_description">نمایش فهرستی</string>
  <string name="MediaOverviewActivity_Selected_description">انتخاب شده</string>
  <plurals name="MediaOverviewActivity_d_items_s">
    <item quantity="one">%1$d مورد %2$s</item>
    <item quantity="other">%1$d مورد %2$s</item>
  </plurals>
  <plurals name="MediaOverviewActivity_d_items">
    <item quantity="one">%1$d مورد</item>
    <item quantity="other">%1$d مورد</item>
  </plurals>
  <string name="MediaOverviewActivity_file">فایل</string>
  <string name="MediaOverviewActivity_audio">صوت</string>
  <string name="MediaOverviewActivity_video">ویدئو</string>
  <string name="MediaOverviewActivity_image">تصویر</string>
  <string name="MediaOverviewActivity_sent_by_s">ارسال شده از طرف %1$s</string>
  <string name="MediaOverviewActivity_sent_by_you">ارسال شده توسط شما</string>
  <string name="MediaOverviewActivity_sent_by_s_to_s">ارسال شده از طرف %1$s به %2$s</string>
  <string name="MediaOverviewActivity_sent_by_you_to_s">ارسال شده توسط شما به %1$s</string>
  <!--Megaphones-->
  <string name="Megaphones_introducing_reactions">معرفی واکنش‌ها</string>
  <string name="Megaphones_tap_and_hold_any_message_to_quicky_share_how_you_feel">با نگاه داشتن دست خود بر روی پیام‌ها حس‌تان را در میان بگذارید.</string>
  <string name="Megaphones_remind_me_later">بعداً به من یادآوری کن</string>
  <string name="Megaphones_verify_your_signal_pin">پین Signal خود را تأیید کنید</string>
  <string name="Megaphones_well_occasionally_ask_you_to_verify_your_pin">پین هرازچندگاهی از شما پرسیده می‌شود تا آن را فراموش نکنید.</string>
  <string name="Megaphones_verify_pin">تأیید پین</string>
  <!--NotificationBarManager-->
  <string name="NotificationBarManager_signal_call_in_progress">تماس Signal در جریان است</string>
  <string name="NotificationBarManager__establishing_signal_call">در حال برقراری تماس Signal</string>
  <string name="NotificationBarManager__incoming_signal_call">تماس ورودی Signal</string>
  <string name="NotificationBarManager__deny_call">رد تماس</string>
  <string name="NotificationBarManager__answer_call">پاسخ به تماس</string>
  <string name="NotificationBarManager__end_call">پایان تماس</string>
  <string name="NotificationBarManager__cancel_call">لغو تماس</string>
  <!--NotificationMmsMessageRecord-->
  <string name="NotificationMmsMessageRecord_multimedia_message">پیام چندرسانه‌ای</string>
  <string name="NotificationMmsMessageRecord_downloading_mms_message">دریافت پیام چند‌رسانه‌ای…</string>
  <string name="NotificationMmsMessageRecord_error_downloading_mms_message">خطا در دریافت پیام چندرسانه‌ای، برای تلاش مجدد ضربه بزنید</string>
  <!--MediaPickerActivity-->
  <string name="MediaPickerActivity_send_to">ارسال به %s</string>
  <string name="MediaPickerActivity__menu_open_camera">باز کردن دوربین</string>
  <!--MediaPickerItemFragment-->
  <string name="MediaPickerItemFragment_tap_to_select">برای انتخاب ضربه بزنید</string>
  <!--MediaSendActivity-->
  <string name="MediaSendActivity_add_a_caption">افزودن یک زیرنویس…</string>
  <string name="MediaSendActivity_an_item_was_removed_because_it_exceeded_the_size_limit">یک مورد به دلیل تجاوز از محدودیت اندازه حذف شد</string>
  <string name="MediaSendActivity_camera_unavailable">دوربین در دسترس نیست.</string>
  <string name="MediaSendActivity_message_to_s">پیام به %s </string>
  <string name="MediaSendActivity_message">پیام</string>
  <string name="MediaSendActivity_select_recipients">گیرندگان را انتخاب کنید</string>
<<<<<<< HEAD
  <string name="MediaSendActivity_signal_needs_access_to_your_contacts">برای اینکه Molly مخاطبان شما ره نمایش دهد نیاز دارد به آنها دسترسی داشته باشد.</string>
  <string name="MediaSendActivity_signal_needs_contacts_permission_in_order_to_show_your_contacts_but_it_has_been_permanently_denied">برای اینکه Molly مخاطبان شما را به شما نشان دهد، نیاز دارد تا به مخاطبان دسترسی داشته باشد، اما این اجازه به صورت دائمی رد شده است. لطفاً به قسمت تنظیمات برنامه رفته، \"مجوز ها\" را انتخاب کنید، و \"مخاطبان\" را فعال کنید.</string>
=======
  <string name="MediaSendActivity_signal_needs_access_to_your_contacts">برای اینکه Signal مخاطبان شما ره نمایش دهد نیاز دارد به آنها دسترسی داشته باشد.</string>
  <string name="MediaSendActivity_signal_needs_contacts_permission_in_order_to_show_your_contacts_but_it_has_been_permanently_denied">Signal برای نشان دادن مخاطبان شما نیاز به دسترسی به مخاطبان دارد، اما این دسترسی داده نشده است. لطفاً به بخش مدیریت برنامه‌ها در تنظیمات تلفن همراه خود رفته، در بخش «مجوزها» گزینهٔ «مخاطبان» را فعال کنید.</string>
>>>>>>> b1a20000
  <plurals name="MediaSendActivity_cant_share_more_than_n_items">
    <item quantity="one">شما نمی توانید بیش از %d مورد را به اشتراک بگذارید.</item>
    <item quantity="other">شما نمی توانید بیش از %d مورد را به اشتراک بگذارید.</item>
  </plurals>
  <string name="MediaSendActivity_select_recipients_description">گیرندگان را انتخاب کنید</string>
  <string name="MediaSendActivity_tap_here_to_make_this_message_disappear_after_it_is_viewed">برای ناپدید شدن پیام بعد از مشاهده اینجا ضربه بزنید.</string>
  <!--MediaRepository-->
  <string name="MediaRepository_all_media">تمام رسانه‌ها</string>
  <!--MessageRecord-->
  <string name="MessageRecord_message_encrypted_with_a_legacy_protocol_version_that_is_no_longer_supported">یک پیام رمزنگاری شده با استفاده از یک نسخهٔ قدیمی Signal که دیگر پشتیبانی نمی‌شود برایتان ارسال شده است. لطفاً از فرستنده بخواهید تا به آخرین نسخه به‌روزرسانی کند و آن پیام را دوباره ارسال کند.</string>
  <string name="MessageRecord_left_group">شما گروه را ترک کردید.</string>
  <string name="MessageRecord_you_updated_group">شما گروه را به‌روزرسانی کردید.</string>
  <string name="MessageRecord_you_called">شما تماس گرفتید</string>
  <string name="MessageRecord_called_you">مخاطب تماس گرفت</string>
  <string name="MessageRecord_missed_call">تماس از دست رفته</string>
  <string name="MessageRecord_s_updated_group">%s گروه را به‌روزرسانی کرد.</string>
  <string name="MessageRecord_s_called_you">%s با شما تماس گرفت</string>
  <string name="MessageRecord_called_s">با %s تماس گرفته شد</string>
  <string name="MessageRecord_missed_call_from">تماس از دست رفته از %s</string>
  <string name="MessageRecord_s_joined_signal">%s در Signal است!</string>
  <string name="MessageRecord_you_disabled_disappearing_messages">شما پیام های ناپدید شونده را غیر فعال کردید.</string>
  <string name="MessageRecord_s_disabled_disappearing_messages">%1$s پیام های ناپدید شونده را غیرفعال کرد.</string>
  <string name="MessageRecord_you_set_disappearing_message_time_to_s">شما زمان سنج پیام های ناپدید شونده را روی %1$s تنظیم کردید.</string>
  <string name="MessageRecord_s_set_disappearing_message_time_to_s">%1$s زمان سنج پیام های ناپدید شونده را روی %2$s قرار داد.</string>
  <!--GV2 specific-->
  <!--GV2 member additions-->
  <string name="MessageRecord_you_added_s">شما %1$s را اضافه کردید.</string>
  <string name="MessageRecord_s_added_s">%1$s %2$s را اضافه کرد.</string>
  <string name="MessageRecord_s_added_you">%1$s شما را به گروه اضافه کرد.</string>
  <string name="MessageRecord_you_joined_the_group">شما به گروه پیوستید.</string>
  <string name="MessageRecord_s_joined_the_group">%1$s به گروه پیوست.</string>
  <!--GV2 member removals-->
  <string name="MessageRecord_you_removed_s">شما %1$s را حذف کردید.</string>
  <string name="MessageRecord_s_removed_s">%1$s %2$s را حذف کرد.</string>
  <string name="MessageRecord_s_removed_you_from_the_group">%1$s شما را از گروه حذف کرد.</string>
  <string name="MessageRecord_you_left_the_group">شما گروه را ترک کردید</string>
  <string name="MessageRecord_s_left_the_group">%1$s گروه را ترک کرد.</string>
  <!--GV2 role change-->
  <string name="MessageRecord_you_made_s_an_admin">شما %1$s را به مدیر تبدیل کردید.</string>
  <string name="MessageRecord_s_made_s_an_admin">%1$s %2$s را به مدیر تبدیل کرد.</string>
  <string name="MessageRecord_s_made_you_an_admin">%1$s شما را به مدیر تبدیل کرد.</string>
  <string name="MessageRecord_you_revoked_admin_privileges_from_s">شما امتیازات مدیریت %1$s را لغو کردید.</string>
  <string name="MessageRecord_s_revoked_your_admin_privileges">%1$s امتیازات مدیریت شما را لغو کرد.</string>
  <string name="MessageRecord_s_revoked_admin_privileges_from_s">%1$s امتیازات مدیریت %2$s را لغو کرد.</string>
  <!--GV2 invitations-->
  <string name="MessageRecord_you_invited_s_to_the_group">شما %1$s را به گروه دعوت کردید.</string>
  <string name="MessageRecord_s_invited_you_to_the_group">%1$s شما را به گروه دعوت کرد.</string>
  <plurals name="MessageRecord_s_invited_members">
    <item quantity="one">%1$s ۱ نفر را به گروه دعوت کرد.</item>
    <item quantity="other">%1$s %2$d نفر را به گروه دعوت کرد.</item>
  </plurals>
  <!--GV2 invitation revokes-->
  <plurals name="MessageRecord_you_revoked_invites">
    <item quantity="one">شما یک دعوت به گروه را لغو کردید.</item>
    <item quantity="other">شما %1$d دعوت‌ را لغو کردید.</item>
  </plurals>
  <plurals name="MessageRecord_s_revoked_invites">
    <item quantity="one">%1$s یک دعوت به گروه را لغو کرد.</item>
    <item quantity="other">%1$s %2$d دعوت‌ به گروه را لغو کرد.</item>
  </plurals>
  <string name="MessageRecord_someone_declined_an_invitation_to_the_group">یک نفر دعوت به گروه را رد کرد.</string>
  <string name="MessageRecord_you_declined_the_invitation_to_the_group">شما دعوت به گروه را رد کردید.</string>
  <!--GV2 invitation acceptance-->
  <string name="MessageRecord_you_accepted_invite">شما دعوت به گروه را پذیرفتید.</string>
  <string name="MessageRecord_s_accepted_invite">%1$s دعوت به گروه را قبول کرد.</string>
  <string name="MessageRecord_you_added_invited_member_s">شما %1$s را اضافه کردید.</string>
  <string name="MessageRecord_s_added_invited_member_s">%1$s %2$s را اضافه کرد.</string>
  <!--GV2 title change-->
  <string name="MessageRecord_you_changed_the_group_name_to_s">شما نام گروه را به «%1$s» تغییر دادید.</string>
  <string name="MessageRecord_s_changed_the_group_name_to_s">%1$s نام گروه را به «%2$s» تغییر داد.</string>
  <!--GV2 avatar change-->
  <string name="MessageRecord_you_changed_the_group_avatar">شما عکس گروه را عوض کردید.</string>
  <string name="MessageRecord_s_changed_the_group_avatar">%1$s عکس گروه را تغییر داد.</string>
  <!--GV2 attribute access level change-->
  <string name="MessageRecord_you_changed_who_can_edit_group_info_to_s">شما قابلیت ویرایش اطلاعات گروه را به «%1$s» انتقال دادید.</string>
  <string name="MessageRecord_s_changed_who_can_edit_group_info_to_s">%1$s قابلیت ویرایش اطلاعات گروه را به «%2$s» انتقال داد.</string>
  <!--GV2 membership access level change-->
  <string name="MessageRecord_you_changed_who_can_edit_group_membership_to_s">شما قابلیت ویرایش اعضای گروه را به «%1$s» انتقال دادید.</string>
  <string name="MessageRecord_s_changed_who_can_edit_group_membership_to_s">%1$s قابلیت ویرایش اعضای گروه را به «%2$s» انتقال داد.</string>
  <!--End of GV2 specific update messages-->
  <string name="MessageRecord_your_safety_number_with_s_has_changed">شماره امنیتی شما با %s تغییر یافت.</string>
  <string name="MessageRecord_you_marked_your_safety_number_with_s_verified">شما شماره امنیتی خود با %s  را تایید شده علامت گذاری کردید</string>
  <string name="MessageRecord_you_marked_your_safety_number_with_s_verified_from_another_device">شما شماره امنیتی خود با %s را از دستگاه دیگری تایید شده علامت گذاری کردید</string>
  <string name="MessageRecord_you_marked_your_safety_number_with_s_unverified">شما شماره امنیتی خود با %s را تایید نشده علامت گذاری کردید</string>
  <string name="MessageRecord_you_marked_your_safety_number_with_s_unverified_from_another_device">شما شماره امنیتی خود با %s  را از دستگاه دیگری تایید نشده علامت گذاری کردید</string>
  <!--MessageRequestBottomView-->
  <string name="MessageRequestBottomView_accept">پذیرش</string>
  <string name="MessageRequestBottomView_delete">حذف</string>
  <string name="MessageRequestBottomView_block">مسدود کردن</string>
  <string name="MessageRequestBottomView_unblock">رفع مسدودیت</string>
  <string name="MessageRequestBottomView_do_you_want_to_let_s_message_you_they_wont_know_youve_seen_their_messages_until_you_accept">می‌خواهید به %1$s اجازه دهید به شما پیام دهد؟ تا زمانی که شما این درخواست را قبول نکنید آن‌ها متوجه نمی‌شوند که شما پیام‌شان را خوانده‌اید.</string>
  <string name="MessageRequestBottomView_do_you_want_to_join_the_group_s_they_wont_know_youve_seen_their_messages_until_you_accept">آیا می‌خواهید به گروه %1$s بپیوندید؟ تا زمانی که شما این درخواست را قبول نکنید آن‌ها متوجه نمی‌شوند که شما پیام‌شان را خوانده‌اید.</string>
  <string name="MessageRequestBottomView_unblock_s_to_message_and_call_each_other">%1$s را از حالت مسدود خارج کنید تا قادر به ارسال پیام و برقراری تماس با یکدیگر باشید.</string>
  <string name="MessageRequestBottomView_unblock_to_allow_group_members_to_add_you_to_this_group_again">گروه را از حالت مسدود خارج کنید تا اعضای آن بتوانند دوباره شما را به این گروه اضافه کنند.</string>
  <string name="MessageRequestProfileView_member_of_one_group">عضو %1$s</string>
  <string name="MessageRequestProfileView_member_of_two_groups">عضو %1$s و %2$s</string>
  <string name="MessageRequestProfileView_member_of_many_groups">عضو %1$s، %2$s و %3$s </string>
  <plurals name="MessageRequestProfileView_members">
    <item quantity="one">عضو %1$d</item>
    <item quantity="other">اعضای %1$d</item>
  </plurals>
  <plurals name="MessageRequestProfileView_members_and_invited">
    <item quantity="one">%1$d عضو (+%2$d دعوت شدند)</item>
    <item quantity="other">%1$d عضو (+%2$d دعوت شدند)</item>
  </plurals>
  <plurals name="MessageRequestProfileView_member_of_others">
    <item quantity="one">%d گروه دیگر</item>
    <item quantity="other"> %d گروه دیگر</item>
  </plurals>
  <!--PassphraseChangeActivity-->
  <string name="PassphraseChangeActivity_passphrases_dont_match_exclamation">گذرواژه‌ها یکی نیستند!</string>
  <string name="PassphraseChangeActivity_incorrect_old_passphrase_exclamation">گذرواژهٔ قبلی نادرست است!</string>
  <string name="PassphraseChangeActivity_enter_new_passphrase_exclamation">گذرواژهٔ جدید را وارد کنید!</string>
  <!--DeviceProvisioningActivity-->
  <string name="DeviceProvisioningActivity_link_this_device">پیوند دادن این دستگاه؟</string>
  <string name="DeviceProvisioningActivity_cancel">لغو</string>
  <string name="DeviceProvisioningActivity_continue">ادامه</string>
  <string name="DeviceProvisioningActivity_content_intro">قادر خواهد بود تا</string>
  <string name="DeviceProvisioningActivity_content_bullets">
•  تمام پیام‌های شما را بخواند
\n• با نام شما پیام ارسال کند
</string>
  <string name="DeviceProvisioningActivity_content_progress_title">در حال پیوند دادن دستگاه</string>
  <string name="DeviceProvisioningActivity_content_progress_content">پیوند دهی دستگاه جدید…</string>
  <string name="DeviceProvisioningActivity_content_progress_success">دستگاه تایید شد!</string>
  <string name="DeviceProvisioningActivity_content_progress_no_device">هیچ دستگاهی یافت نشد.</string>
  <string name="DeviceProvisioningActivity_content_progress_network_error">خطای شبکه.</string>
  <string name="DeviceProvisioningActivity_content_progress_key_error">کد QR نامعتبر است.</string>
  <string name="DeviceProvisioningActivity_sorry_you_have_too_many_devices_linked_already">پوزش، تا کنون دستگاه‌های زیادی را پیوند داده‌اید، سعی کنید برخی از آن‌ها را حذف کنید.</string>
  <string name="DeviceActivity_sorry_this_is_not_a_valid_device_link_qr_code">متاسفانه این کد QR برای اتصال دستگاه معتبر نيست.</string>
  <string name="DeviceProvisioningActivity_link_a_signal_device">پیوند یک دستگاه Signal؟</string>
  <string name="DeviceProvisioningActivity_it_looks_like_youre_trying_to_link_a_signal_device_using_a_3rd_party_scanner">به نظر می آید شما سعی دارید از طریق یک اسکنر شخص ثالث دستگاه Signal خود را پیوند دهید. جهت حفظ امنیت، لطفاً کد را دوباره از داخل Signal اسکن کنید.</string>
<<<<<<< HEAD
  <string name="DeviceActivity_signal_needs_the_camera_permission_in_order_to_scan_a_qr_code">Molly نیاز به مجوز دوربین دارد تا بتواند یک کد کیوآر را اسکن کند، اما این اجازه داده نشده است. لطفاً به تنظیمات برنامه رفته، \"مجوز ها\" را انتخاب کنید، و \"دوربین\" را فعال کنید.</string>
  <string name="DeviceActivity_unable_to_scan_a_qr_code_without_the_camera_permission">عدم توانایی در اسکن کد کیوآر بدون مجوز دوربین</string>
=======
  <string name="DeviceActivity_signal_needs_the_camera_permission_in_order_to_scan_a_qr_code">Signal جهت اسکن کردن کد QR نیاز به دسترسی به دوربین دارد، اما این دسترسی داده نشده است. لطفاً به بخش مدیریت برنامه‌ها در تنظیمات تلفن همراه خود رفته، در بخش «مجوزها» گزینهٔ «دوربین» را فعال کنید.</string>
  <string name="DeviceActivity_unable_to_scan_a_qr_code_without_the_camera_permission">امکان اسکن کردن کد QR بدون مجوز دوربین وجود ندارد</string>
>>>>>>> b1a20000
  <!--ExpirationDialog-->
  <string name="ExpirationDialog_disappearing_messages">پیام های ناپدید شونده</string>
  <string name="ExpirationDialog_your_messages_will_not_expire">پیام های شما انقضا نخواهند یافت.</string>
  <string name="ExpirationDialog_your_messages_will_disappear_s_after_they_have_been_seen">پیام های ارسال شده و دریافت شده در مکالمه %s بعد از دیده شدن ناپدید خواهند شد.</string>
  <!--PassphrasePromptActivity-->
  <string name="PassphrasePromptActivity_enter_passphrase">گذرواژه را وارد کنید</string>
  <string name="PassphrasePromptActivity_watermark_content_description">نگارک Signal</string>
  <string name="PassphrasePromptActivity_ok_button_content_description">ارسال گذرواژه</string>
  <string name="PassphrasePromptActivity_invalid_passphrase_exclamation">گذرواژه معتبر نیست!</string>
  <string name="PassphrasePromptActivity_unlock_signal">باز کردن قفل Signal</string>
  <!--PlacePickerActivity-->
  <string name="PlacePickerActivity_title">نقشه</string>
  <string name="PlacePickerActivity_not_a_valid_address">آدرس معتبر نیست</string>
  <string name="PlacePickerActivity_drop_pin">قرار دادن نشانگر</string>
  <string name="PlacePickerActivity_accept_address">پذیرش نشانی</string>
  <!--PlayServicesProblemFragment-->
  <string name="PlayServicesProblemFragment_the_version_of_google_play_services_you_have_installed_is_not_functioning">نسخه گوگل پلی سرویس که شما نصب کرده اید به درستی کار نمی کند. لطفاً آن را دوباره کنید و مجددا تلاش کنید.</string>
  <!--PinRestoreEntryFragment-->
  <string name="PinRestoreEntryFragment_incorrect_pin">پین نادرست</string>
  <string name="PinRestoreEntryFragment_skip_pin_entry">رد ورود پین؟</string>
  <string name="PinRestoreEntryFragment_need_help">به راهنمایی نیاز دارید؟</string>
  <string name="PinRestoreEntryFragment_your_pin_is_a_d_digit_code">پین شما یک کد %1$d+ رقمی است که می‌تواند شامل اعداد یا حروف باشد.\n\n اگر نمی‌توانید پین را به یاد بیاورید، می‌توانید یک پین جدید ایجاد کنید. می‌توانید دوباره ثبت‌نام و از حساب‌تان استفاده کنید اما تنظیمات ذخیره شده مانند اطلاعات پروفایل‌‌تان را از دست می‌دهید.</string>
  <string name="PinRestoreEntryFragment_if_you_cant_remember_your_pin">اگر نمی‌توانید پین را به یاد بیاورید، یک پین جدید ایجاد کنید. شما می‌توانید ثبت‌نام و از حساب‌تان استفاده کنید اما تنظیمات ذخیره‌ شده مانند اطلاعت پروفایل‌تان را از دست می‌دهید.</string>
  <string name="PinRestoreEntryFragment_create_new_pin">ایجاد پین جدید</string>
  <string name="PinRestoreEntryFragment_contact_support">ارتباط با پشتیبانی</string>
  <string name="PinRestoreEntryFragment_cancel">لغو</string>
  <string name="PinRestoreEntryFragment_skip">پرش</string>
  <plurals name="PinRestoreEntryFragment_you_have_d_attempt_remaining">
    <item quantity="one">شما %1$d فرصت دیگر باقی دارید. اگر فرصت‌های شما تمام شوند، می‌توانید یک پین جدید بسازید. شما می‌توانید ثبت‌نام و از حساب خود استفاده کنید ولی برخی تنظیمات ذخیره‌شده مانند اطلاعات پروفایل‌تان را از دست می‌دهید.</item>
    <item quantity="other">شما %1$d فرصت دیگر باقی دارید. اگر فرصت‌های شما تمام شوند، می‌توانید یک پین جدید بسازید. شما می‌توانید ثبت‌نام و از حساب خود استفاده کنید ولی برخی تنظیمات ذخیره‌شده مانند اطلاعات پروفایل‌تان را از دست می‌دهید.</item>
  </plurals>
  <string name="PinRestoreEntryFragment_signal_registration_need_help_with_pin">ثبت‌نام Signal - نیاز به راهنمایی در مورد پین اندروید</string>
  <string name="PinRestoreEntryFragment_subject_signal_registration">موضوع: ثبت‌نام سیگنال - نیاز به راهنمایی برای اندروید\n اطلاعات دستگاه: %1$s\nنسخهٔ اندروید: %2$s\n نسخهٔ سیگنال %3$s\n زبان: %4$s</string>
  <string name="PinRestoreEntryFragment_enter_alphanumeric_pin">پین حرفی‌-عددی را وارد کنید</string>
  <string name="PinRestoreEntryFragment_enter_numeric_pin">پین عددی را وارد کنید</string>
  <!--PinRestoreLockedFragment-->
  <string name="PinRestoreLockedFragment_create_your_pin">پین خود را ایجاد کنید</string>
  <string name="PinRestoreLockedFragment_youve_run_out_of_pin_guesses">فرصت‌های شما برای حدس پین تمام شد، اما شما هنوز می‌توانید با ایجاد یک پین جدید به حساب Signal تان دسترسی داشته باشید. به منظور حفظ امنیت و حریم خصوصی شما، حساب شما بدون هیچ اطلاعات و تنظیماتی ذخیره‌شده‌ای از پروفایل شما بازنشانی خواهد شد.</string>
  <string name="PinRestoreLockedFragment_create_new_pin">ایجاد پین جدید</string>
  <!--RatingManager-->
  <string name="RatingManager_rate_this_app">امتیازدهی این برنامه</string>
  <string name="RatingManager_if_you_enjoy_using_this_app_please_take_a_moment">اگر از استفاده از این برنامه لذت می برید، لطفاً برای کمک به ما یک لحظه وقت بگذارید و آن را امتیاز دهید.</string>
  <string name="RatingManager_rate_now">همین الان امتیاز بدهید!</string>
  <string name="RatingManager_no_thanks">نه ممنون</string>
  <string name="RatingManager_later">بعدا</string>
  <string name="RatingManager_whoops_the_play_store_app_does_not_appear_to_be_installed">اوه، به نظر می‌رسد برنامهٔ فروشگاه Play بر روی دستگاه شما نصب نشده است.</string>
  <!--ReactionsBottomSheetDialogFragment-->
  <string name="ReactionsBottomSheetDialogFragment_all">همهٔ %1$d</string>
  <!--ReactionsConversationView-->
  <string name="ReactionsConversationView_plus">+%1$d</string>
  <!--ReactionsRecipientAdapter-->
  <string name="ReactionsRecipientAdapter_you">شما</string>
  <!--RecipientPreferencesActivity-->
  <string name="RecipientPreferenceActivity_block">مسدود سازی</string>
  <string name="RecipientPreferenceActivity_error_leaving_group">خطا در ترک گروه</string>
  <string name="RecipientPreferenceActivity_unblock">رفع مسدودیت</string>
  <string name="RecipientPreferenceActivity_enabled">فعال</string>
  <string name="RecipientPreferenceActivity_disabled">غیر فعال</string>
  <string name="RecipientPreferenceActivity_available_once_a_message_has_been_sent_or_received">دسترسی پس از دریافت یا ارسال یک پیام ممکن خواهد بود.</string>
  <!--RecipientProvider-->
  <string name="RecipientProvider_unnamed_group">گروه بدون نام</string>
  <!--RedPhone-->
  <string name="RedPhone_answering">در حال پاسخ دادن</string>
  <string name="RedPhone_ending_call">پایان‌‌دهی به تماس</string>
  <string name="RedPhone_dialing">شماره‌گیری</string>
  <string name="RedPhone_ringing">در حال زنگ خوردن</string>
  <string name="RedPhone_busy">مشغول</string>
  <string name="RedPhone_connected">متصل</string>
  <string name="RedPhone_recipient_unavailable">گیرنده در دسترس نیست</string>
  <string name="RedPhone_network_failed">خرابی شبکه!</string>
  <string name="RedPhone_number_not_registered">شماره ثبت نشده است!</string>
  <string name="RedPhone_the_number_you_dialed_does_not_support_secure_voice">شماره‌ای که گرفتید از تماس امن پشتیبانی نمی کند!</string>
  <string name="RedPhone_got_it">فهمیدم</string>
  <!--RegistrationActivity-->
  <string name="RegistrationActivity_select_your_country">کشور خود را انتخاب کنید</string>
  <string name="RegistrationActivity_you_must_specify_your_country_code">شما باید کد کشور خود را
مشخص کنید
    </string>
  <string name="RegistrationActivity_you_must_specify_your_phone_number">شما باید شمارهٔ همراه
خود را مشخص کنید
</string>
  <string name="RegistrationActivity_invalid_number">شماره نامعتبر</string>
  <string name="RegistrationActivity_the_number_you_specified_s_is_invalid">شماره‌ای که شما
مشخص کرده‌اید (%s) معتبر نیست.</string>
  <string name="RegistrationActivity_missing_google_play_services">سرویس‌های گوگل پلی موجود نیستند</string>
  <string name="RegistrationActivity_this_device_is_missing_google_play_services">این دستگاه فاقد خدمات Google Play است. شما می‌توانید به استفاده از Signal ادامه دهید، اما این پیکربندی می‌تواند باعث کاهش اطمینان‌پذیری یا عملکرد شود.\n\n اگر یک کاربر حرفه‌ای یا در حال اجرای یک ROM سفارشی اندروید نیستید یا فکر می‌کنید که این پیام به اشتباه به شما نشان داده شده است، برای دریافت کمک در فرآیند عیب‌یابی با support@signal.org تماس بگیرید.</string>
  <string name="RegistrationActivity_i_understand">می فهمم</string>
  <string name="RegistrationActivity_play_services_error">خطا پلی استور</string>
  <string name="RegistrationActivity_google_play_services_is_updating_or_unavailable">گوگل پلی استور در حال به روز رسانی بوده یا موقتاً در دسترس نیست. لطفاً دوباره تلاش کنید.</string>
  <string name="RegistrationActivity_terms_and_privacy">شرایط و خط مشی حریم خصوصی</string>
  <string name="RegistrationActivity_no_browser">عدم توانایی در باز کردن این پیوند. هیچ مرورگر اینترنتی یافت نشد.</string>
  <string name="RegistrationActivity_more_information">اطلاعات بیشتر</string>
  <string name="RegistrationActivity_less_information">اطلاعات کمتر</string>
  <string name="RegistrationActivity_signal_needs_access_to_your_contacts_and_media_in_order_to_connect_with_friends">برای ارتباط با دوستان، تبادل پیام، برقراری تماس امن، Molly نیاز دارد تا به مخاطبان و رسانه شما دسترسی داشته باشد</string>
  <string name="RegistrationActivity_unable_to_connect_to_service">عدم توانایی در اتصال به سرویس. لطفاً اتصال شبکه را بررسی کرده و دوباره تلاش کنید.</string>
  <string name="RegistrationActivity_to_easily_verify_your_phone_number_signal_can_automatically_detect_your_verification_code">برای تأیید شماره‌ٔ همراه خود، Signal می‌تواند به صورت خودکار کد تأیید شما را شناسایی کند، در صورتی که به Signal اجازهٔ زؤیت پیامک‌ها را بدهید.</string>
  <plurals name="RegistrationActivity_debug_log_hint">
    <item quantity="one">شما %d قدم از ثبت گزارش اشکال زدایی فاصله دارید.</item>
    <item quantity="other">شما  %d قدم از ارسال گزارش اشکال‌زدایی فاصله دارید.</item>
  </plurals>
  <string name="RegistrationActivity_we_need_to_verify_that_youre_human">ما باید تایید کنیم که شما یک انسان هستید.</string>
  <string name="RegistrationActivity_failed_to_verify_the_captcha">عدم موفقیت در تأیید کپچا</string>
  <string name="RegistrationActivity_next">بعدی</string>
  <string name="RegistrationActivity_continue">ادامه</string>
  <string name="RegistrationActivity_continue_d_attempts_left">ادامه (%d کوشش باقی مانده است)</string>
  <string name="RegistrationActivity_continue_last_attempt">ادامه (آخرین کوشش)</string>
  <string name="RegistrationActivity_take_privacy_with_you_be_yourself_in_every_message">حریم خصوصی را همراه خود داشته باشید.n\در هر پیام خودتان باشید.</string>
  <string name="RegistrationActivity_enter_your_phone_number_to_get_started">برای شروع شمارهٔ همراه خود را وارد کنید</string>
  <string name="RegistrationActivity_you_will_receive_a_verification_code">شما یک کد تأیید دریافت خواهید کرد. اپراتور شما ممکن است مبلغی در ازای این کار دریافت کند.</string>
  <string name="RegistrationActivity_enter_the_code_we_sent_to_s">کدی که به %s ارسال کردیم را وارد کنید</string>
  <string name="RegistrationActivity_phone_number_description">شمارهٔ همراه</string>
  <string name="RegistrationActivity_country_code_description">کد کشور</string>
  <string name="RegistrationActivity_call">تماس</string>
  <!--RegistrationLockV2Dialog-->
  <string name="RegistrationLockV2Dialog_turn_on_registration_lock">روشن کردن قفل ثبت‌نام؟</string>
  <string name="RegistrationLockV2Dialog_turn_off_registration_lock">خاموش کردن قفل ثبت‌نام؟</string>
  <string name="RegistrationLockV2Dialog_if_you_forget_your_signal_pin_when_registering_again">اگر شما پین سیگنال خود را هنگام ثبت‌نام دوباره فراموش کنید، حساب شما به مدت ۷ روز قفل خواهد شد و قادر به استفاده از آن نخواهید بود.</string>
  <string name="RegistrationLockV2Dialog_turn_on">روشن</string>
  <string name="RegistrationLockV2Dialog_turn_off">خاموش</string>
  <!--RevealableMessageView-->
  <string name="RevealableMessageView_view_photo">مشاهده تصویر</string>
  <string name="RevealableMessageView_view_video">مشاهده ویدئو</string>
  <string name="RevealableMessageView_viewed">دیده شده</string>
  <string name="RevealableMessageView_media">رسانه</string>
  <!--ScribbleActivity-->
  <string name="ScribbleActivity_save_failure">عدم موفقیت در ذخیره تغییرات تصویر</string>
  <!--Search-->
  <string name="SearchFragment_no_results">هیچ نتیجه ای برای \'%s\' یافت نشد</string>
  <string name="SearchFragment_header_conversations">مکالمه ها</string>
  <string name="SearchFragment_header_contacts">مخاطبان</string>
  <string name="SearchFragment_header_messages">پیام ها</string>
  <!--SharedContactDetailsActivity-->
  <string name="SharedContactDetailsActivity_add_to_contacts">افزودن به مخاطبان</string>
  <string name="SharedContactDetailsActivity_invite_to_signal">دعوت به Signal</string>
  <string name="SharedContactDetailsActivity_signal_message">پیام Signal</string>
  <string name="SharedContactDetailsActivity_signal_call">تماس Signal</string>
  <!--SharedContactView-->
  <string name="SharedContactView_add_to_contacts">افزودن به مخاطبان</string>
  <string name="SharedContactView_invite_to_signal">دعوت به Signal</string>
  <string name="SharedContactView_message">پیام Signal</string>
  <!--SignalPinReminders-->
  <string name="SignalPinReminders_well_remind_you_again_later">بعداً دوباره به شما یادآوری خواهیم کرد.</string>
  <string name="SignalPinReminders_well_remind_you_again_tomorrow">فردا دوباره به شما یادآوری خواهیم کرد.</string>
  <string name="SignalPinReminders_well_remind_you_again_in_a_few_days">طی چند روز، دوباره به شما یادآوری خواهیم کرد.</string>
  <string name="SignalPinReminders_well_remind_you_again_in_a_week">طی یک هفته، دوباره به شما یادآوری خواهیم کرد.</string>
  <string name="SignalPinReminders_well_remind_you_again_in_a_couple_weeks">طی چند هفته، دوباره به شما یادآوری خواهیم کرد.</string>
  <!--Slide-->
  <string name="Slide_image">تصویر</string>
  <string name="Slide_sticker">استیکر</string>
  <string name="Slide_audio">صدا</string>
  <string name="Slide_video">ویدئو</string>
  <!--SmsMessageRecord-->
  <string name="SmsMessageRecord_received_corrupted_key_exchange_message">کلید خراب دریافت شد
پیام تبادل!</string>
  <string name="SmsMessageRecord_received_key_exchange_message_for_invalid_protocol_version">
پیام تبادل کلید به علت نامعتبر بودن نسخهٔ پروتکل دریافت شد.</string>
  <string name="SmsMessageRecord_received_message_with_new_safety_number_tap_to_process">پيامی با شماره امنیتی جدید دريافت شد. برای پردازش و نمایش آن ضربه بزنید.</string>
  <string name="SmsMessageRecord_secure_session_reset">شما نشست امن را مجدداً تنظیم کردید.</string>
  <string name="SmsMessageRecord_secure_session_reset_s">%s نشست امن را مجدداً تنظیم کرد.</string>
  <string name="SmsMessageRecord_duplicate_message">پیام تکراری.</string>
  <string name="SmsMessageRecord_this_message_could_not_be_processed_because_it_was_sent_from_a_newer_version">این پیام قابل پردازش نیست چون از یک نسخه جدیدتر Signal ارسال شده است. می توانید از مخاطب خود بخواهید تا این پیام را دوباره بعد از به‌روزرسانی برای شما ارسال کند.</string>
  <string name="SmsMessageRecord_error_handling_incoming_message">خطا هنگام دریافت پیام.</string>
  <!--StickerManagementActivity-->
  <string name="StickerManagementActivity_stickers">استیکر ها</string>
  <!--StickerManagementAdapter-->
  <string name="StickerManagementAdapter_installed_stickers">استیکر های نصب شده</string>
  <string name="StickerManagementAdapter_stickers_you_received">استیکر هایی که دریافت کردید</string>
  <string name="StickerManagementAdapter_signal_artist_series">سری های هنرمند Signal</string>
  <string name="StickerManagementAdapter_no_stickers_installed">هیچ استیکری نصب نشده است</string>
  <string name="StickerManagementAdapter_stickers_from_incoming_messages_will_appear_here">استیکر هایی که از پیام های ورودی دریافت می شوند اینجا نمایش داده خواهند شد</string>
  <string name="StickerManagementAdapter_untitled">بدون نام</string>
  <string name="StickerManagementAdapter_unknown">ناشناخته</string>
  <!--StickerPackPreviewActivity-->
  <string name="StickerPackPreviewActivity_untitled">بدون نام</string>
  <string name="StickerPackPreviewActivity_unknown">ناشناخته</string>
  <string name="StickerPackPreviewActivity_install">نصب</string>
  <string name="StickerPackPreviewActivity_remove">حذف</string>
  <string name="StickerPackPreviewActivity_stickers">استیکر ها</string>
  <string name="StickerPackPreviewActivity_failed_to_load_sticker_pack">عدم موفقیت در بارگذاری بسته استیکر</string>
  <!--SubmitDebugLogActivity-->
  <string name="SubmitDebugLogActivity_edit">ویرایش</string>
  <string name="SubmitDebugLogActivity_done">انجام شد</string>
  <string name="SubmitDebugLogActivity_tap_a_line_to_delete_it">برای حذف هر خط روی آن ضربه بزنید</string>
  <string name="SubmitDebugLogActivity_submit">ارسال</string>
  <string name="SubmitDebugLogActivity_failed_to_submit_logs">ارسال گزارش با مشکل مواجه شد</string>
  <string name="SubmitDebugLogActivity_success">موفقیت!</string>
  <string name="SubmitDebugLogActivity_copy_this_url_and_add_it_to_your_issue">این ‌‌URL را کپی کرده و آن را به گزارش اشکال یا ایمیل پشتیبانی اضافه کنید:\n\n<b>%1$s</b></string>
  <string name="SubmitDebugLogActivity_copied_to_clipboard">روی کلیپ بورد کپی شد</string>
  <string name="SubmitDebugLogActivity_ok">قبول</string>
  <string name="SubmitDebugLogActivity_share">اشتراک گذاری</string>
  <!--ThreadRecord-->
  <string name="ThreadRecord_group_updated">گروه به‌روزرسانی شد</string>
  <string name="ThreadRecord_left_the_group">گروه را ترک کرد</string>
  <string name="ThreadRecord_secure_session_reset">تنظیم مجدد نشست امن.</string>
  <string name="ThreadRecord_draft">پیش‌نویس:</string>
  <string name="ThreadRecord_called">شما تماس گرفتید</string>
  <string name="ThreadRecord_called_you">با شما تماس گرفت</string>
  <string name="ThreadRecord_missed_call">تماس از دست رفته</string>
  <string name="ThreadRecord_media_message">پیام رسانه‌ای</string>
  <string name="ThreadRecord_sticker">استیکر</string>
  <string name="ThreadRecord_view_once_photo">عکس یکبار مصرف</string>
  <string name="ThreadRecord_view_once_video">ویدئوی یکبار مصرف</string>
  <string name="ThreadRecord_view_once_media">رسانهٔ یکبار مصرف</string>
  <string name="ThreadRecord_this_message_was_deleted">این پیام حذف شد</string>
  <string name="ThreadRecord_s_is_on_signal">%s به Signal پیوست!</string>
  <string name="ThreadRecord_disappearing_messages_disabled">پیام های ناپدید شونده غیر فعال شدند</string>
  <string name="ThreadRecord_disappearing_message_time_updated_to_s">زمان پیام ناپدید شونده  روی %s تنظیم شد</string>
  <string name="ThreadRecord_safety_number_changed">شمارهٔ امنیتی تغییر یافت</string>
  <string name="ThreadRecord_your_safety_number_with_s_has_changed">شمارهٔ امنیتی شما با %s تغییر یافت.</string>
  <string name="ThreadRecord_you_marked_verified">شما تایید شده علامت زدید</string>
  <string name="ThreadRecord_you_marked_unverified">شما تایید نشده علامت زدید</string>
  <string name="ThreadRecord_message_could_not_be_processed">پیام قابل پردازش نیست</string>
  <string name="ThreadRecord_message_request">درخواست تبادل پیام</string>
  <string name="ThreadRecord_s_added_you_to_the_group">%1$s شما را به گروه اضافه کرد</string>
  <!--UpdateApkReadyListener-->
  <string name="UpdateApkReadyListener_Signal_update">به‌روزرسانی Signal</string>
  <string name="UpdateApkReadyListener_a_new_version_of_signal_is_available_tap_to_update">یک نسخهٔ جدید از Signal موجود است، برای به‌روزرسانی ضربه بزنید</string>
  <!--UnknownSenderView-->
  <string name="UnknownSenderView_block_s">%s مسدود شود؟</string>
  <string name="UnknownSenderView_blocked_contacts_will_no_longer_be_able_to_send_you_messages_or_call_you">مخاطبان مسدود شده دیگر قادر به ارسال پیام یا تماس با شما نخواهند بود.</string>
  <string name="UnknownSenderView_block">مسدود سازی</string>
  <string name="UnknownSenderView_share_profile_with_s">اشتراک گذاری پروفایل با %s؟</string>
  <string name="UnknownSenderView_the_easiest_way_to_share_your_profile_information_is_to_add_the_sender_to_your_contacts">آسان ترین راه برای به اشتراک گذاری اطلاعات پروفایل شما اضافه کردن فرستنده به مخاطبان خود است. اگر مایل به انجام این کار نیستید، شما همچنان می‌توانید اطلاعات پروفایل خود را به این صورت به اشتراک بگذارید.</string>
  <string name="UnknownSenderView_share_profile">اشتراک گذاری پروفایل</string>
  <!--UntrustedSendDialog-->
  <string name="UntrustedSendDialog_send_message">ارسال پیام؟</string>
  <string name="UntrustedSendDialog_send">ارسال</string>
  <!--UnverifiedSendDialog-->
  <string name="UnverifiedSendDialog_send_message">ارسال پیام؟</string>
  <string name="UnverifiedSendDialog_send">ارسال</string>
  <!--UsernameEditFragment-->
  <string name="UsernameEditFragment_username">نام کاربری</string>
  <string name="UsernameEditFragment_submit">ارسال</string>
  <string name="UsernameEditFragment_delete">حذف</string>
  <string name="UsernameEditFragment_successfully_set_username">نام کاربری با موفقیت تنظیم شد.</string>
  <string name="UsernameEditFragment_successfully_removed_username">نام کاربری با موفقیت حذف شد.</string>
  <string name="UsernameEditFragment_encountered_a_network_error">خطای شبکه رخ داد.</string>
  <string name="UsernameEditFragment_this_username_is_taken">این نام کاربری گرفته شده است.</string>
  <string name="UsernameEditFragment_this_username_is_available">این نام کاربری در دسترس است.</string>
  <string name="UsernameEditFragment_usernames_can_only_include">نام‌های کاربری فقط می توانند شامل a-Z ،0-9 و _ باشند.</string>
  <string name="UsernameEditFragment_usernames_cannot_begin_with_a_number">نام‌های کاربری نمی‌توانند با عدد آغاز شوند.</string>
  <string name="UsernameEditFragment_username_is_invalid">نام کاربری نامعتبر است.</string>
  <string name="UsernameEditFragment_usernames_must_be_between_a_and_b_characters">نام‌های کاربری باید بین %1$d و %2$d کاراکتر باشند.</string>
  <string name="UsernameEditFragment_other_signal_users_can_send_message_requests_to_your_unique_username">دیگر کاربران Signal می‌توانند از طریق نام کاربری و بدون نیاز به دانستن شمارهٔ همراه شما درخواستِ پیام ارسال کنند. انتخاب نام کاربری اختیاری است.</string>
  <!--VerifyIdentityActivity-->
  <string name="VerifyIdentityActivity_your_contact_is_running_an_old_version_of_signal">مخاطب شما در حال استفاده از یک نسخهٔ قدیمی Signal است. لطفاً پیش از تأیید شمارهٔ امنیتی شما از او بخواهید به‌روزرسانی کند.</string>
  <string name="VerifyIdentityActivity_your_contact_is_running_a_newer_version_of_Signal">مخاطب شما در حال اجرای نسخهٔ جدیدتر Signal با یک کد QR ناسازگار است. لطفاً برای مقایسه به‌روزرسانی کنید.</string>
  <string name="VerifyIdentityActivity_the_scanned_qr_code_is_not_a_correctly_formatted_safety_number">کد QR اسکن شده، یک کد تأیید عدد ایمنی است که به صورت صحیح قالب‌بندی نشده است. لطفاً دوباره اسکن کنید.</string>
  <string name="VerifyIdentityActivity_share_safety_number_via">اشتراک گذاری شمارهٔ امنیتی از طریق…</string>
  <string name="VerifyIdentityActivity_our_signal_safety_number">شماره امنیتی ما:</string>
  <string name="VerifyIdentityActivity_no_app_to_share_to">به نظر می‌رسد که شما هیچ برنامه‌ای برای اشتراک گذاری ندارید.</string>
  <string name="VerifyIdentityActivity_no_safety_number_to_compare_was_found_in_the_clipboard">هیچ شماره امنیتی برای مقایسه در کلیپ بورد پیدا نشد</string>
<<<<<<< HEAD
  <string name="VerifyIdentityActivity_signal_needs_the_camera_permission_in_order_to_scan_a_qr_code_but_it_has_been_permanently_denied">Molly  به منظور اسکن کد کیوآر نیاز به دسترسی دوربین دارد، اما این اجازه داده نشده است. لطفاً به قسمت تنظیمات برنامه رفته، \"مجوز ها\" را انتخاب کنید، و \"دوربین\" را فعال کنید.</string>
  <string name="VerifyIdentityActivity_unable_to_scan_qr_code_without_camera_permission">عدم توانایی در اسکن کد کیوآر بدون مجوز دوربین</string>
=======
  <string name="VerifyIdentityActivity_signal_needs_the_camera_permission_in_order_to_scan_a_qr_code_but_it_has_been_permanently_denied">Signal جهت اسکن کردن کد QR نیاز به دسترسی به دوربین دارد، اما این دسترسی داده نشده است. لطفاً به بخش مدیریت برنامه‌ها در تنظیمات تلفن همراه خود رفته، در بخش «مجوزها» گزینهٔ «دوربین» را فعال کنید. </string>
  <string name="VerifyIdentityActivity_unable_to_scan_qr_code_without_camera_permission">امکان اسکن کردن کد QR بدون مجوز دوربین وجود ندارد</string>
>>>>>>> b1a20000
  <!--ViewOnceMessageActivity-->
  <!--MessageDisplayHelper-->
  <string name="MessageDisplayHelper_bad_encrypted_message">پیام بد رمزگذاری شده</string>
  <string name="MessageDisplayHelper_message_encrypted_for_non_existing_session">پیام برای نشست ناموجود رمزگذاری شد</string>
  <!--MmsMessageRecord-->
  <string name="MmsMessageRecord_bad_encrypted_mms_message">فراپیام بد رمزگذاری شده</string>
  <string name="MmsMessageRecord_mms_message_encrypted_for_non_existing_session">فراپیام برای نشست ناموجود رمزنگاری شد</string>
  <!--MuteDialog-->
  <string name="MuteDialog_mute_notifications">بی‌صدا کردن اعلان‌‌ها</string>
  <!--OutdatedBuildReminder-->
  <string name="OutdatedBuildReminder_no_web_browser_installed">هیچ مرورگر اینترنتی نصب نشده است!</string>
  <!--ApplicationMigrationService-->
  <string name="ApplicationMigrationService_import_in_progress">درون برد در حال انجام</string>
  <string name="ApplicationMigrationService_importing_text_messages">درون برد پیام های متنی</string>
  <string name="ApplicationMigrationService_import_complete">درون برد کامل شد</string>
  <string name="ApplicationMigrationService_system_database_import_is_complete">درون برد پایگاه داده سیستم کامل شد.</string>
  <!--KeyCachingService-->
  <string name="KeyCachingService_signal_passphrase_cached">برای باز کردن لمس کنید.</string>
  <string name="KeyCachingService_signal_passphrase_cached_with_lock">برای باز کردن لمس کرده، یا برای بستن قفل را لمس کنید.</string>
  <string name="KeyCachingService_passphrase_cached">Molly از قفل خارج شد</string>
  <string name="KeyCachingService_lock">قفل Molly</string>
  <!--MediaPreviewActivity-->
  <string name="MediaPreviewActivity_you">شما</string>
  <string name="MediaPreviewActivity_unssuported_media_type">نوع رسانه پشتیبانی نشده</string>
  <string name="MediaPreviewActivity_draft">پیش‌نویس</string>
  <string name="MediaPreviewActivity_signal_needs_the_storage_permission_in_order_to_write_to_external_storage_but_it_has_been_permanently_denied">Molly  به منظور ذخیره سازی روی حافظهٔ خارجی نیاز به مجوز حافظه دارد اما اجازه اینکار به طور دائمی رد شده است. لطفاً به تنظیمات برنامه رفته، \"مجوزها\" را انتخاب کنید و \"حافظهٔ\" را فعال کنید.</string>
  <string name="MediaPreviewActivity_unable_to_write_to_external_storage_without_permission">عدم توانایی در ذخیره بر روی حافظهٔ خارجی بدون مجوز</string>
  <string name="MediaPreviewActivity_media_delete_confirmation_title">حذف پیام؟</string>
  <string name="MediaPreviewActivity_media_delete_confirmation_message">این باعث حذف دائمی این پیام خواهد شد.</string>
  <string name="MediaPreviewActivity_s_to_s">%1$s به %2$s</string>
  <!--MessageNotifier-->
  <string name="MessageNotifier_d_new_messages_in_d_conversations">%1$d پیام جدید در %2$d مکالمه</string>
  <string name="MessageNotifier_most_recent_from_s">جدیدترین از: %1$s</string>
  <string name="MessageNotifier_locked_message">پیام قفل شده</string>
  <string name="MessageNotifier_media_message_with_text">پیام رسانه‌ای: %s</string>
  <string name="MessageNotifier_message_delivery_failed">تحویل پیام ناموفق بود.</string>
  <string name="MessageNotifier_failed_to_deliver_message">عدم موفقیت در تحویل پیام.</string>
  <string name="MessageNotifier_error_delivering_message">خطا در تحویل پیام.</string>
  <string name="MessageNotifier_mark_all_as_read">علامت‌گذاری همه به صورت خوانده شده</string>
  <string name="MessageNotifier_mark_read">علامت‌گذاری به صورت خوانده شده</string>
  <string name="MessageNotifier_media_message">پیام رسانه‌ای</string>
  <string name="MessageNotifier_sticker">استیکر</string>
  <string name="MessageNotifier_view_once_photo">تصویر یکبار مصرف </string>
  <string name="MessageNotifier_view_once_video">ویدئوی یکبار مصرف</string>
  <string name="MessageNotifier_reply">پاسخ</string>
  <string name="MessageNotifier_signal_message">پیام Signal</string>
  <string name="MessageNotifier_unsecured_sms">پیامک ناامن</string>
  <string name="MessageNotifier_you_may_have_new_messages">پیام‌ جدید دارید</string>
  <string name="MessageNotifier_open_signal_to_check_for_recent_notifications">برای مشاهدهٔ آخرین اعلان‌ها Molly را باز کنید.</string>
  <string name="MessageNotifier_contact_message">%1$s %2$s</string>
  <string name="MessageNotifier_unknown_contact_message">مخاطب</string>
  <string name="MessageNotifier_reacted_s_to_s">%1$s به \"%2$s\" واکنش نشان داد.</string>
  <string name="MessageNotifier_reacted_s_to_your_video">%1$s به ویدئو شما واکنش نشان داد.</string>
  <string name="MessageNotifier_reacted_s_to_your_image">%1$s به تصویر شما واکنش نشان داد.</string>
  <string name="MessageNotifier_reacted_s_to_your_file">%1$s به فایل شما واکنش نشان داد.</string>
  <string name="MessageNotifier_reacted_s_to_your_audio">%1$s به فایل صوتی شما واکنش نشان داد.</string>
  <string name="MessageNotifier_reacted_s_to_your_view_once_photo">%1$s به تصویر یکبار مصرف شما واکنش نشان داد.</string>
  <string name="MessageNotifier_reacted_s_to_your_view_once_video">%1$s به ویدئوی یکبار مصرف شما واکنش نشان داد.</string>
  <string name="MessageNotifier_reacted_s_to_your_sticker">%1$s به استیکر شما واکنش نشان داد.</string>
  <string name="MessageNotifier_this_message_was_deleted">این پیام حذف شد</string>
  <!--Notification Channels-->
  <string name="NotificationChannel_messages">پیش‌فرض</string>
  <string name="NotificationChannel_calls">تماس‌ها</string>
  <string name="NotificationChannel_failures">خرابی ها</string>
  <string name="NotificationChannel_backups">پشتیبان‌ها</string>
  <string name="NotificationChannel_locked_status">وضعیت قفل</string>
  <string name="NotificationChannel_app_updates">به‌روزرسانی‌های برنامه</string>
  <string name="NotificationChannel_other">سایر</string>
  <string name="NotificationChannel_group_messages">پیام ها</string>
  <string name="NotificationChannel_missing_display_name">ناشناخته</string>
  <!--ProfileEditNameFragment-->
  <string name="ProfileEditNameFragment_successfully_set_profile_name">نام نمایه با موفقیت تنظیم شد.</string>
  <string name="ProfileEditNameFragment_encountered_a_network_error">خطای شبکه رخ داد.</string>
  <!--QuickResponseService-->
  <string name="QuickResponseService_quick_response_unavailable_when_Signal_is_locked">پاسخ سریع هنگام قفل بودن Signal در دسترس نیست!</string>
  <string name="QuickResponseService_problem_sending_message">خطا در ارسال پیام!</string>
  <!--SaveAttachmentTask-->
  <string name="SaveAttachmentTask_saved_to">در %s ذخیره شد</string>
  <string name="SaveAttachmentTask_saved">ذخیره شد</string>
  <!--SearchToolbar-->
  <string name="SearchToolbar_search">جستجو</string>
  <string name="SearchToolbar_search_for_conversations_contacts_and_messages">جستجو برای مکالمه ها، مخاطب ها و پیام ها</string>
  <!--ShortcutLauncherActivity-->
  <string name="ShortcutLauncherActivity_invalid_shortcut">میانبر نامعتبر</string>
  <!--SingleRecipientNotificationBuilder-->
  <string name="SingleRecipientNotificationBuilder_signal">Signal</string>
  <string name="SingleRecipientNotificationBuilder_new_message">پیام جدید</string>
  <!--ThumbnailView-->
  <string name="ThumbnailView_Play_video_description">پخش ویدئو</string>
  <string name="ThumbnailView_Has_a_caption_description">حاوی زیرنویس</string>
  <!--TransferControlView-->
  <plurals name="TransferControlView_n_items">
    <item quantity="one">%d مورد</item>
    <item quantity="other">%d مورد</item>
  </plurals>
  <!--UnauthorizedReminder-->
  <string name="UnauthorizedReminder_device_no_longer_registered">این دستگاه دیگر ثبت شده نیست</string>
  <string name="UnauthorizedReminder_this_is_likely_because_you_registered_your_phone_number_with_Signal_on_a_different_device">این احتمالا به این خاطر است که شما شماره تلفن خود در Signal را روی یک دستگاه دیگر ثبت کرده‌اید. برای ثبت نام مجدد ضربه بزنید.</string>
  <!--VideoPlayer-->
  <string name="VideoPlayer_error_playing_video">خطا در پخش ویدئو</string>
  <!--WebRtcCallActivity-->
  <string name="WebRtcCallActivity_to_answer_the_call_from_s_give_signal_access_to_your_microphone">برای پاسخ به تماس %s، به Molly اجازهٔ دسترسی به میکروفون خود را بدهید.</string>
  <string name="WebRtcCallActivity_signal_requires_microphone_and_camera_permissions_in_order_to_make_or_receive_calls">Molly برای برقراری و دریافت تماس نیاز مجوزهای میکروفون و دوربین دارد، اما دسترسی به آن‌ها به طور دائمی لغو شده است. لطفاً به تنظیمات برنامه رفته، در قسمت \"مجوزها\"، \"میکروفون\" و \"دوربین\" را فعال کنید.</string>
  <!--WebRtcCallScreen-->
  <string name="WebRtcCallScreen_new_safety_numbers">شمارهٔ امنیتی مکالمهٔ شما با %1$s تغییر یافته است. این می‌تواند به این معنا باشد که شخصی سعی دارد تا مکالمه شما را شنود کند یا %2$s برنامهٔ Signal را دوباره نصب کرده است.</string>
  <string name="WebRtcCallScreen_you_may_wish_to_verify_this_contact">شاید بخواهید شماره امتیتی خود را با این مخاطب تایید کنید.</string>
  <string name="WebRtcCallScreen_new_safety_number_title">شماره امنیتی جدید</string>
  <string name="WebRtcCallScreen_accept">پذیرش</string>
  <string name="WebRtcCallScreen_end_call">پایان دادن به تماس</string>
  <!--WebRtcCallControls-->
  <string name="WebRtcCallControls_tap_to_enable_your_video">برای فعال سازی ویدئو خود ضربه بزنید</string>
  <!--WebRtcCallControls Content Descriptions-->
  <string name="WebRtcCallControls_contact_photo_description">تصویر مخاطب</string>
  <string name="WebRtcCallControls_speaker_button_description">بلندگو</string>
  <string name="WebRtcCallControls_bluetooth_button_description">بلوتوث</string>
  <string name="WebRtcCallControls_mute_button_description">بی صدا کردن</string>
  <string name="WebRtcCallControls_your_camera_button_description">دوربین شما</string>
  <string name="WebRtcCallControls_switch_to_rear_camera_button_description">سوئیچ به دوربین پشتی</string>
  <string name="WebRtcCallControls_answer_call_description">پاسخ به تماس</string>
  <string name="WebRtcCallControls_reject_call_description">رد تماس</string>
  <!--attachment_type_selector-->
  <string name="attachment_type_selector__audio">صوت</string>
  <string name="attachment_type_selector__audio_description">صوت</string>
  <string name="attachment_type_selector__contact">مخاطب</string>
  <string name="attachment_type_selector__contact_description">مخاطب</string>
  <string name="attachment_type_selector__camera">دوربین</string>
  <string name="attachment_type_selector__camera_description">دوربین</string>
  <string name="attachment_type_selector__location">موقعیت</string>
  <string name="attachment_type_selector__location_description">موقعیت</string>
  <string name="attachment_type_selector__gif">گیف</string>
  <string name="attachment_type_selector__gif_description">گیف</string>
  <string name="attachment_type_selector__gallery_description">تصویر یا ویدئو</string>
  <string name="attachment_type_selector__file_description">فایل</string>
  <string name="attachment_type_selector__gallery">گالری</string>
  <string name="attachment_type_selector__file">فایل</string>
  <string name="attachment_type_selector__drawer_description">تغییر حالت نگه دارنده پیوست</string>
  <!--change_passphrase_activity-->
  <string name="change_passphrase_activity__old_passphrase">گذرواژهٔ  قدیمی</string>
  <string name="change_passphrase_activity__new_passphrase">گذرواژهٔ جدید</string>
  <string name="change_passphrase_activity__repeat_new_passphrase">گذرواژهٔ قدیمی</string>
  <!--contact_selection_activity-->
  <string name="contact_selection_activity__enter_name_or_number">نام یا شماره را وارد کنید</string>
  <string name="contact_selection_activity__invite_to_signal">دعوت به Signal</string>
  <!--contact_filter_toolbar-->
  <string name="contact_filter_toolbar__clear_entered_text_description">پاک کردن متن وارد شده</string>
  <string name="contact_filter_toolbar__show_keyboard_description">نمایش صفحه‌کلید</string>
  <string name="contact_filter_toolbar__show_dial_pad_description">نمایش شماره‌ گیر</string>
  <!--contact_selection_group_activity-->
  <string name="contact_selection_group_activity__no_contacts">مخاطبی یافت نشد.</string>
  <string name="contact_selection_group_activity__finding_contacts">در حال بارگذاری مخاطب ها…</string>
  <!--single_contact_selection_activity-->
  <string name="SingleContactSelectionActivity_contact_photo">تصویر مخاطب</string>
  <!--ContactSelectionListFragment-->
  <string name="ContactSelectionListFragment_signal_requires_the_contacts_permission_in_order_to_display_your_contacts">Molly نیاز به دسترسی به مخاطبان دارد تا مخاطبان شما را نمایش دهد، اما مجوز آن به طور دائم رد شده است. لطفاً به منو تنظیمات برنامه رفته، \"مجوز ها\" را انتخاب کرده و \"مخاطبان\" را فعال کنید.</string>
  <string name="ContactSelectionListFragment_error_retrieving_contacts_check_your_network_connection">خطا در بازیابی مخاطبان، اتصال اینترنت خود را بررسی کنید</string>
  <string name="ContactSelectionListFragment_username_not_found">نام کاربری یافت نشد</string>
  <string name="ContactSelectionListFragment_s_is_not_a_signal_user">\"%1$s\" یک کاربر Signal نیست. لطفاً نام کاربری را بررسی کرده و دوباره تلاش کنید.</string>
  <string name="ContactSelectionListFragment_okay">باشه</string>
  <!--blocked_contacts_fragment-->
  <string name="blocked_contacts_fragment__no_blocked_contacts">هیچ مخاطب مسدود شده‌ای وجود ندارد</string>
  <!--contact_selection_list_fragment-->
  <string name="contact_selection_list_fragment__signal_needs_access_to_your_contacts_in_order_to_display_them">Molly نیاز به دسترسی به مخاطب های شما دارد تا بتواند آن ها را نمایش دهد.</string>
  <string name="contact_selection_list_fragment__show_contacts">نمایش مخاطب ها</string>
  <!--conversation_activity-->
  <string name="conversation_activity__type_message_push">پیام Signal</string>
  <string name="conversation_activity__type_message_sms_insecure">پیامک ناامن</string>
  <string name="conversation_activity__type_message_mms_insecure">فراپیام ناامن</string>
  <string name="conversation_activity__from_sim_name">از %1$s</string>
  <string name="conversation_activity__sim_n">سیم کارت %1$d</string>
  <string name="conversation_activity__send">ارسال</string>
  <string name="conversation_activity__compose_description">پیام نویسی</string>
  <string name="conversation_activity__emoji_toggle_description">تعویض صفحه‌کلید شکلک‌ها</string>
  <string name="conversation_activity__attachment_thumbnail">تصویر بندانگشتی پیوست</string>
  <string name="conversation_activity__quick_attachment_drawer_toggle_camera_description">تغییر وضعیت نگه دارنده پیوست دوربین سریع</string>
  <string name="conversation_activity__quick_attachment_drawer_record_and_send_audio_description">ضبط و ارسال پیوست صوتی</string>
  <string name="conversation_activity__quick_attachment_drawer_lock_record_description">قفل ضبط پیوست صوتی</string>
  <string name="conversation_activity__enable_signal_for_sms">فعال سازی Signal برای پیامک</string>
  <!--conversation_input_panel-->
  <string name="conversation_input_panel__slide_to_cancel">برای لغو به کناره بکشید</string>
  <string name="conversation_input_panel__cancel">لغو</string>
  <!--conversation_item-->
  <string name="conversation_item__mms_image_description">پیام رسانه‌ای</string>
  <string name="conversation_item__secure_message_description">پیام امن</string>
  <!--conversation_item_sent-->
  <string name="conversation_item_sent__send_failed_indicator_description">ارسال ناموفق بود</string>
  <string name="conversation_item_sent__pending_approval_description">در انتظار تایید</string>
  <string name="conversation_item_sent__delivered_description">تحویل داده شد</string>
  <string name="conversation_item_sent__message_read">پیام خوانده شد</string>
  <!--conversation_item_received-->
  <string name="conversation_item_received__contact_photo_description">تصویر مخاطب</string>
  <!--audio_view-->
  <string name="audio_view__play_pause_accessibility_description">پخش … وقفه</string>
  <string name="audio_view__download_accessibility_description">دریافت</string>
  <!--QuoteView-->
  <string name="QuoteView_audio">صوت</string>
  <string name="QuoteView_video">ویدئو</string>
  <string name="QuoteView_photo">تصویر</string>
  <string name="QuoteView_view_once_media">رسانهٔ یکبار مصرف </string>
  <string name="QuoteView_sticker">استیکر</string>
  <string name="QuoteView_document">سند</string>
  <string name="QuoteView_you">شما</string>
  <string name="QuoteView_original_missing">پیام اصلی یافت نشد</string>
  <!--conversation_fragment-->
  <string name="conversation_fragment__scroll_to_the_bottom_content_description">رفتن به پایین</string>
  <!--country_selection_fragment-->
  <string name="country_selection_fragment__loading_countries">در حال بارگذاری کشور ها…</string>
  <string name="country_selection_fragment__search">جستجو</string>
  <!--device_add_fragment-->
  <string name="device_add_fragment__scan_the_qr_code_displayed_on_the_device_to_link">برای پیوند دادن، تصویر QR نمایش داده شده روی دستگاه را اسکن کنید.</string>
  <!--device_link_fragment-->
  <string name="device_link_fragment__link_device">پیوند دستگاه</string>
  <!--device_list_fragment-->
  <string name="device_list_fragment__no_devices_linked">هیچ دستگاهی پیوند داده نشده است</string>
  <string name="device_list_fragment__link_new_device">پیوند دستگاه جدید</string>
  <!--experience_upgrade_activity-->
  <string name="experience_upgrade_activity__continue">ادامه</string>
  <string name="experience_upgrade_preference_fragment__read_receipts_are_here">رسیدهای خوانده شدن پیام‌ اینجا هستند</string>
  <string name="experience_upgrade_preference_fragment__optionally_see_and_share_when_messages_have_been_read">دیدن و به اشتراک گذاشتن خوانده شدن پیام‌ها</string>
  <string name="experience_upgrade_preference_fragment__enable_read_receipts">فعال‌سازی رسید‌های خوانده شدن پیام</string>
  <!--expiration-->
  <string name="expiration_off">خاموش</string>
  <plurals name="expiration_seconds">
    <item quantity="one">%d ثانیه</item>
    <item quantity="other">%d ثانیه</item>
  </plurals>
  <string name="expiration_seconds_abbreviated">%dث</string>
  <plurals name="expiration_minutes">
    <item quantity="one">%d دقیقه</item>
    <item quantity="other">%d دقیقه</item>
  </plurals>
  <string name="expiration_minutes_abbreviated">%dد</string>
  <plurals name="expiration_hours">
    <item quantity="one">%d ساعت</item>
    <item quantity="other">%d ساعت</item>
  </plurals>
  <string name="expiration_hours_abbreviated">%d ساعت</string>
  <plurals name="expiration_days">
    <item quantity="one">%d روز</item>
    <item quantity="other">%d روز</item>
  </plurals>
  <string name="expiration_days_abbreviated">%dر</string>
  <plurals name="expiration_weeks">
    <item quantity="one">%d هفته</item>
    <item quantity="other">%d هفته</item>
  </plurals>
  <string name="expiration_weeks_abbreviated">%dه </string>
  <!--unverified safety numbers-->
  <string name="IdentityUtil_unverified_banner_one">شماره امنیتی شما با %s تغییر کرده است و دیگر مورد تایید نیست</string>
  <string name="IdentityUtil_unverified_banner_two">شماره های امنیتی شما با %1$s و %2$s دیگر مورد تایید نمی باشند</string>
  <string name="IdentityUtil_unverified_banner_many">شماره های امنیتی شما با %1$s، %2$s و %3$s  دیگر مورد تایید نمی باشند </string>
  <string name="IdentityUtil_unverified_dialog_one">شمارهٔ امنیتی شما با %1$s تغییر کرده و دیگر معتبر نیست. این می‌تواند به این معنا باشد که شخصی سعی دارد تا مکالمهٔ شما را شنود کند یا %1$s Signal را دوباره نصب کرده است.</string>
  <string name="IdentityUtil_unverified_dialog_two">شماره‌های امنیتی شما با %1$s و %2$s دیگر مورد تأیید نیستند. این می‌تواند به این معنا باشد که شخصی سعی دارد تا ارتباطات شما را شنود کند، یا اینکه آن‌ها برنامهٔ Signal را دوباره نصب کرده‌اند.</string>
  <string name="IdentityUtil_unverified_dialog_many">شماره های امنیتی شما با %1$s، %2$s و %3$s دیگر مورد تأیید نیستند. این می‌تواند به این معنا باشد که شخصی سعی دارد تا ارتباطات شما را شنود کند یا اینکه آن‌ها برنامه Signal را دوباره نصب کرده‌اند.</string>
  <string name="IdentityUtil_untrusted_dialog_one">شماره امنیتی شما با %s تغییر یافت.</string>
  <string name="IdentityUtil_untrusted_dialog_two">شماره‌ های امنیتی شما با %1$s و %2$s تغییر کرد.</string>
  <string name="IdentityUtil_untrusted_dialog_many">شماره‌های امنیتی شما با %1$s، %2$s و %3$s تغییر کرد.</string>
  <plurals name="identity_others">
    <item quantity="one">%d نفر دیگر</item>
    <item quantity="other">%d نفر دیگر</item>
  </plurals>
  <!--giphy_activity-->
  <string name="giphy_activity_toolbar__search_gifs_and_stickers">جستجوی گیف‌ها و استیکرها</string>
  <!--giphy_fragment-->
  <string name="giphy_fragment__nothing_found">چیزی یافت نشد</string>
  <!--log_submit_activity-->
  <string name="log_submit_activity__log_fetch_failed">عدم توانایی در خوانش گزارش روی دستگاه شما. همچنان می‌توانید از طریق ADB گزارش اشکال‌زدایی را دریافت کنید.</string>
  <string name="log_submit_activity__thanks">از کمک شما سپاسگزاریم!</string>
  <string name="log_submit_activity__submitting">در حال ارسال</string>
  <string name="log_submit_activity__no_browser_installed">هیچ مرورگری نصب نشده است</string>
  <string name="log_submit_activity__button_dont_submit">ارسال نکن</string>
  <string name="log_submit_activity__button_submit">ارسال</string>
  <string name="log_submit_activity__button_got_it">فهمیدم</string>
  <string name="log_submit_activity__button_compose_email">نوشتن ایمیل</string>
  <string name="log_submit_activity__this_log_will_be_posted_online">این گزارش به صورت آنلاین برای بازنگری مشارکت کنندگان منتشر خواهد شد، می‌توانید آن را قبل از ارسال بررسی کرده و ویرایش کنید.</string>
  <string name="log_submit_activity__loading_logs">بارگذاری گزارش ها…</string>
  <string name="log_submit_activity__uploading_logs">آپلود گزارش ها…</string>
  <string name="log_submit_activity__choose_email_app">انتخاب برنامه ایمیل</string>
  <string name="log_submit_activity__please_review_this_log_from_my_app">لطفاً این گزارش از برنامه من را بازبینی کنید: %1$s</string>
  <string name="log_submit_activity__network_failure">خطای شبکه. لطفاً دوباره تلاش کنید.</string>
  <!--database_migration_activity-->
  <string name="database_migration_activity__would_you_like_to_import_your_existing_text_messages">آیا مایل به درون برد پیام های متنی موجود خود به پایگاه داده رمزگذاری شده Signal می باشید؟</string>
  <string name="database_migration_activity__the_default_system_database_will_not_be_modified">پایگاه دادهٔ پيش‌‌فرض سيستم به هيچ شکلی تغییر نخواهد کرد.</string>
  <string name="database_migration_activity__skip">پرش</string>
  <string name="database_migration_activity__import">درون برد</string>
  <string name="database_migration_activity__this_could_take_a_moment_please_be_patient">ممکن است مدتی زمان ببرد. لطفاً صبور باشید، پس از انجام درون برد شما را آگاه خواهیم کرد.</string>
  <string name="database_migration_activity__importing">درون برد</string>
  <string name="import_fragment__import_system_sms_database">درون برد پایگاه داده پیامک سیستم</string>
  <string name="import_fragment__import_the_database_from_the_default_system">وارد کردن پایگاه داده از برنامهٔ پیام‌رسان پیش‌فرض سیستم</string>
  <string name="import_fragment__import_plaintext_backup">وارد کردن پشتیبان متن ساده</string>
  <string name="import_fragment__import_a_plaintext_backup_file">وارد کردن یک فایل پشتیبان متن ساده. سازگار با «پشتیبان پیامک و بازگردانی.»</string>
  <!--load_more_header-->
  <string name="load_more_header__see_full_conversation">دیدن مکالمه کامل</string>
  <string name="load_more_header__loading">در حال بارگذاری</string>
  <!--media_overview_activity-->
  <string name="media_overview_activity__no_media">رسانه‌ ای موجود نیست</string>
  <!--message_recipients_list_item-->
  <string name="message_recipients_list_item__view">نمایش</string>
  <string name="message_recipients_list_item__resend">ارسال مجدد</string>
  <string name="message_recipients_list_item__resending">ارسال مجدد…</string>
  <!--GroupUtil-->
  <plurals name="GroupUtil_joined_the_group">
    <item quantity="one">%1$s به گروه پیوست.</item>
    <item quantity="other">%1$s به گروه پیوست.</item>
  </plurals>
  <string name="GroupUtil_group_name_is_now">نام گروه اکنون \'%1$s\' است.</string>
  <!--profile_group_share_view-->
  <string name="profile_group_share_view__make_your_profile_name_and_photo_visible_to_this_group">آیا می‌خواهید نام و تصویر نمایه خود را برای این گروه آشکار کنید؟</string>
  <!--prompt_passphrase_activity-->
  <string name="prompt_passphrase_activity__unlock">باز کردن قفل</string>
  <!--prompt_mms_activity-->
  <string name="prompt_mms_activity__signal_requires_mms_settings_to_deliver_media_and_group_messages">Signal برای ارسال پیام‌ها به تنظیمات فراپیام یا فراپیام اپراتور وایرلس شما نیاز دارد. دستگاه شما این اطلاعات را در دسترس قرار نمی‌دهد، این مورد معمولاً برای دستگاه‌های قفل شده و پیکربندی‌های محدود شده رخ می‌دهد.</string>
  <string name="prompt_mms_activity__to_send_media_and_group_messages_tap_ok">برای ارسال رسانه و پیام‌های گروهی، روی \'باشه\' ضربه بزنید و تنظیمات خواسته شده را کامل کنید. تنظیمات فراپیام برای اپراتور شما معمولاً با جستجو برای \'APN اپراتور شما\' یافت می‌شود. شما فقط یک بار نیاز به انجام این کار دارید.</string>
  <!--profile_create_activity-->
  <string name="CreateProfileActivity_first_name_required">نام (اجباری)</string>
  <string name="CreateProfileActivity_last_name_optional">نام خانوادگی (اختیاری)</string>
  <string name="CreateProfileActivity_next">بعدی</string>
  <string name="CreateProfileActivity__username">نام کاربری</string>
  <string name="CreateProfileActivity__create_a_username">ایجاد نام کاربری</string>
  <!--recipient_preferences_activity-->
  <string name="recipient_preference_activity__shared_media">رسانه‌های اشتراک‌ گذاری شده</string>
  <!--recipient_preferences-->
  <string name="recipient_preferences__mute_conversation">بی صدا کردن مکالمه</string>
  <string name="recipient_preferences__custom_notifications">اعلان‌‌های سفارشی</string>
  <string name="recipient_preferences__custom_notifications_settings">تنظیمات اعلان سیستم</string>
  <string name="recipient_preferences__notification_sound">صدا اعلان</string>
  <string name="recipient_preferences__vibrate">لرزش</string>
  <string name="recipient_preferences__block">مسدود سازی</string>
  <string name="recipient_preferences__color">رنگ</string>
  <string name="recipient_preferences__view_safety_number">نمایش شماره امنیتی</string>
  <string name="recipient_preferences__chat_settings">تنظیمات گفتگو</string>
  <string name="recipient_preferences__privacy">حریم خصوصی</string>
  <string name="recipient_preferences__call_settings">تنظیمات تماس</string>
  <string name="recipient_preferences__ringtone">زنگ گوشی</string>
  <!--- redphone_call_controls-->
  <string name="redphone_call_card__signal_call">تماس Signal</string>
  <!--registration_activity-->
  <string name="registration_activity__phone_number">شمارهٔ همراه</string>
  <string name="registration_activity__registration_will_transmit_some_contact_information_to_the_server_temporariliy">Signal با کمک شماره و دفترچهٔ تلفن شما ارتباط را آسان می‌کند. دوستان و مخاطبانی که می‌دانند به چه شکل از طریق تلفن با شما تماس بگیرند قادر خواهند بود به آسانی با شما از طریق Signal ارتباط برقرار کنند.\n\nثبت نام، برخی اطلاعات مخاطب را به سرور ارسال می‌کند. چیزی ذخیره نمی‌شود.</string>
  <string name="registration_activity__verify_your_number">شماره خود را تایید کنید</string>
  <string name="registration_activity__please_enter_your_mobile_number_to_receive_a_verification_code_carrier_rates_may_apply">لطفاً شمارهٔ موبایل خود را جهت دریافت کد تأیید وارد نمایید. اپراتور شما ممکن است مبلغی در ازای این کار دریافت کند.</string>
  <!--recipients_panel-->
  <string name="recipients_panel__to"><small>یک نام یا شماره را وارد کنید</small></string>
  <string name="recipients_panel__add_members">افزودن اعضا</string>
  <!--unknown_sender_view-->
  <string name="unknown_sender_view__the_sender_is_not_in_your_contact_list">فرستنده در فهرست مخاطب های شما قرار ندارد</string>
  <string name="unknown_sender_view__block">مسدود سازی</string>
  <string name="unknown_sender_view__add_to_contacts">افزودن به مخاطبان</string>
  <string name="unknown_sender_view__don_t_add_but_make_my_profile_visible">اضافه نکن، اما نمایه ام را قابل مشاهده قرار بده</string>
  <!--verify_display_fragment-->
  <string name="verify_display_fragment__if_you_wish_to_verify_the_security_of_your_end_to_end_encryption_with_s"><![CDATA[ اگر مایل هستید تا امنیت رمزگذاری خود را با %s تایید کنید، عدد آمده در بالا را با عدد روی دستگاه آن ها مقایسه کنید. در غیر این صورت، میتوانید کد روی گوشی آن ها را اسکن کرده یا از آن ها بخواهید تا کد شما را اسکن کنند. <a href="https://signal.org/redirect/safety-numbers">بیشتر یاد بگیرید.</a>]]></string>
  <string name="verify_display_fragment__tap_to_scan">برای اسکن کردن ضربه بزنید</string>
  <string name="verify_display_fragment__loading">در حال بارگذاری…</string>
  <string name="verify_display_fragment__verified">تایید شده</string>
  <!--verify_identity-->
  <string name="verify_identity__share_safety_number">اشتراک گذاری شمارهٔ امنیتی</string>
  <!--webrtc_answer_decline_button-->
  <string name="webrtc_answer_decline_button__swipe_up_to_answer">جهت پاسخ دادن به بالا بکشید</string>
  <string name="webrtc_answer_decline_button__swipe_down_to_reject">جهت رد کردن به پایین بکشید</string>
  <!--message_details_header-->
  <string name="message_details_header__issues_need_your_attention">برخی از مسائل نیاز به توجه شما دارند.</string>
  <string name="message_details_header__sent">ارسال شد</string>
  <string name="message_details_header__received">دریافت شد</string>
  <string name="message_details_header__disappears">ناپدید می شود</string>
  <string name="message_details_header__via">از طریق</string>
  <string name="message_details_header__to">به:</string>
  <string name="message_details_header__from">از:</string>
  <string name="message_details_header__with">با:</string>
  <!--AndroidManifest.xml-->
  <string name="AndroidManifest__create_passphrase">ایجاد گذرواژه</string>
  <string name="AndroidManifest__select_contacts">انتخاب مخاطب‌ ها</string>
  <string name="AndroidManifest__change_passphrase">تغییر گذرواژه</string>
  <string name="AndroidManifest__verify_safety_number">تایید شماره امنیتی</string>
  <string name="AndroidManifest__log_submit">ارسال گزارش اشکال‌زدایی</string>
  <string name="AndroidManifest__media_preview">پیش نمایش رسانه</string>
  <string name="AndroidManifest__message_details">جزئیات پیام</string>
  <string name="AndroidManifest__linked_devices">دستگاه‌های پیوند داده شده</string>
  <string name="AndroidManifest__invite_friends">دعوت دوستان</string>
  <string name="AndroidManifest_archived_conversations">مکالمه‌های آرشیو شده</string>
  <string name="AndroidManifest_remove_photo">حذف تصویر</string>
  <!--Message Requests Megaphone-->
  <string name="MessageRequestsMegaphone__message_requests">درخواست‌های تبادل پیام</string>
  <string name="MessageRequestsMegaphone__users_can_now_choose_to_accept">کاربران اکنون می‌توانند درخواست مکالمهٔ جدید را قبول یا رد کنند. نام‌های پروفایل به کاربران نشان می‌دهند که چه کسی در حال پیام دادن به آن‌هاست.</string>
  <string name="MessageRequestsMegaphone__add_profile_name">افزودن نام پروفایل</string>
  <string name="MessageRequestsMegaphone__new_message_requests">جدید: درخواست‌های تبادل پیام</string>
  <string name="MessageRequestsMegaphone__add_name">افزودن اسم</string>
  <string name="MessageRequestsMegaphone__you_can_now_choose_whether_to_accept">شما اکنون می‌توانید مکالمهٔ جدید را قبول یا رد کنید. گزینه‌های «قبول»، «حذف» و «مسدود» نشان داده خواهند شد.</string>
  <!--HelpFragment-->
  <string name="HelpFragment__help">راهنمایی</string>
  <string name="HelpFragment__have_you_read_our_faq_yet">آیا قسمت پرسش‌های متداول را خوانده‌اید؟</string>
  <string name="HelpFragment__next">بعدی</string>
  <string name="HelpFragment__contact_us">تماس با ما</string>
  <string name="HelpFragment__tell_us_whats_going_on">در مورد اشکال به ما توضیح دهید</string>
  <string name="HelpFragment__include_debug_log">ضمیمه‌کردن گزارش اشکال‌زدایی</string>
  <string name="HelpFragment__whats_this">توضیحات</string>
  <string name="HelpFragment__how_do_you_feel">چه حسی دارید؟ (اختیاری)</string>
  <string name="HelpFragment__support_info">اطلاعات پشتیبانی</string>
  <string name="HelpFragment__subject">موضوع:</string>
  <string name="HelpFragment__signal_android_support_request">درخواست پشتیبانی برای Signal اندروید</string>
  <string name="HelpFragment__device_info">اطلاعات دستگاه:</string>
  <string name="HelpFragment__android_version">نسخهٔ اندروید:</string>
  <string name="HelpFragment__signal_version">نسخهٔ سیگنال:</string>
  <string name="HelpFragment__locale">زبان محلی:</string>
  <string name="HelpFragment__debug_log">گزارش اشکال‌زدایی:</string>
  <string name="HelpFragment__na">ناموجود</string>
  <string name="HelpFragment__could_not_upload_logs"> گزارش‌ها ارسال نشدند</string>
  <string name="HelpFragment__signal_support">پشتیبانی سیگنال</string>
  <string name="HelpFragment__please_be_as_descriptive_as_possible">توضیح هر چه بهتر شما، به ما در فهم اشکال کمک خواهد کرد.</string>
  <string name="HelpFragment__no_email_app_found">برنامهٔ ایمیل یافت نشد.</string>
  <!--arrays.xml-->
  <string name="arrays__import_export">درون برد</string>
  <string name="arrays__use_default">استفاده از پیش‌فرض سیستم</string>
  <string name="arrays__use_custom">استفاده از سفارشی</string>
  <string name="arrays__mute_for_one_hour">بی‌صدا به مدت ۱ ساعت</string>
  <string name="arrays__mute_for_two_hours">بی‌صدا به مدت ۲ ساعت</string>
  <string name="arrays__mute_for_one_day">بی صدا به مدت 1 روز</string>
  <string name="arrays__mute_for_seven_days">بی صدا به مدت 7 روز</string>
  <string name="arrays__mute_for_one_year">بی صدا به مدت 1 سال</string>
  <string name="arrays__settings_default">تنظیمات پیش‌فرض سیستم</string>
  <string name="arrays__enabled">فعال</string>
  <string name="arrays__disabled">غیرفعال</string>
  <string name="arrays__name_and_message">نام و پیام</string>
  <string name="arrays__name_only">فقط نام</string>
  <string name="arrays__no_name_or_message">بدون نام یا پیام</string>
  <string name="arrays__images">تصاویر</string>
  <string name="arrays__audio">صوت</string>
  <string name="arrays__video">ویدئو</string>
  <string name="arrays__documents">اسناد</string>
  <string name="arrays__small">کوچک</string>
  <string name="arrays__normal">عادی</string>
  <string name="arrays__large">بزرگ</string>
  <string name="arrays__extra_large">خیلی بزرگ</string>
  <string name="arrays__default">پیش‌فرض</string>
  <string name="arrays__high">بالا</string>
  <string name="arrays__max">بیشینه</string>
  <!--plurals.xml-->
  <plurals name="hours_ago">
    <item quantity="one">%d ساعت</item>
    <item quantity="other">%d ساعت</item>
  </plurals>
  <!--preferences.xml-->
  <string name="preferences__sms_mms">پیامک و فراپیام</string>
  <string name="preferences__pref_all_sms_title">دریافت تمام پیامک ها</string>
  <string name="preferences__pref_all_mms_title">دریافت تمامی فراپیام ها</string>
  <string name="preferences__use_signal_for_viewing_and_storing_all_incoming_text_messages">استفاده از Signal برای همه پیام های متنی دریافتی</string>
  <string name="preferences__use_signal_for_viewing_and_storing_all_incoming_multimedia_messages">استفاده از Signal برای تمام فراپیام های دریافتی</string>
  <string name="preferences__pref_enter_sends_title">ارسال با کلید Enter</string>
  <string name="preferences__pressing_the_enter_key_will_send_text_messages">پیام‌ ها با زدن کلید Enter ارسال خواهند شد</string>
  <string name="preferences__send_link_previews">ارسال پیش‌نمایش‌های پیوند</string>
  <string name="preferences__previews_are_supported_for">پیش‌نمایش‌ها برای پیوند‌های Imgur ،Reddit Pinterest ،Instagram و Youtube پشتیبانی می‌شوند</string>
  <string name="preferences__choose_identity">انتخاب هویت</string>
  <string name="preferences__choose_your_contact_entry_from_the_contacts_list">مخاطب خود را از فهرست مخاطبان انتخاب کنید.</string>
  <string name="preferences__change_passphrase">تغییر گذرواژه</string>
  <string name="preferences__change_your_passphrase">گذرواژهٔ خود را تغییر دهید</string>
  <string name="preferences__enable_passphrase">فعال‌سازی گذرواژهٔ قفل صفحه</string>
  <string name="preferences__lock_signal_and_message_notifications_with_a_passphrase">صفحه  و اعلان‌ها را با یک گذرواژه قفل کنید</string>
  <string name="preferences__screen_security">امنیت صفحه‌نمایش</string>
  <string name="preferences__disable_screen_security_to_allow_screen_shots">مسدودسازی تصویربرداری از صفحه در فهرست آخرین‌ها و در درون برنامه</string>
  <string name="preferences__auto_lock_signal_after_a_specified_time_interval_of_inactivity">قفل کردن خودکار Signal  بعد از یک زمان مشخص عدم فعالیت</string>
  <string name="preferences__inactivity_timeout_passphrase">گذرواژهٔ پایان زمان عدم فعالیت</string>
  <string name="preferences__inactivity_timeout_interval">بازهٔ زمان عدم فعالیت</string>
  <string name="preferences__notifications">اعلان‌ها</string>
  <string name="preferences__system_notification_settings">تنظیمات اعلان سیستم</string>
  <string name="preferences__led_color">رنگ ال‌ای‌دی</string>
  <string name="preferences__led_color_unknown">ناشناخته</string>
  <string name="preferences__pref_led_blink_title">الگوی چشمک زدن ال‌ای‌دی</string>
  <string name="preferences__sound">زنگ</string>
  <string name="preferences__silent">خاموش</string>
  <string name="preferences__repeat_alerts">تکرار هشدار ها</string>
  <string name="preferences__never">هرگز</string>
  <string name="preferences__one_time">یک بار</string>
  <string name="preferences__two_times">دو بار</string>
  <string name="preferences__three_times">سه بار</string>
  <string name="preferences__five_times">پنج بار</string>
  <string name="preferences__ten_times">ده بار</string>
  <string name="preferences__vibrate">لرزش</string>
  <string name="preferences__green">سبز</string>
  <string name="preferences__red">قرمز</string>
  <string name="preferences__blue">آبی</string>
  <string name="preferences__orange">نارنجی</string>
  <string name="preferences__cyan">سایان</string>
  <string name="preferences__magenta">ارغوانی</string>
  <string name="preferences__white">سفید</string>
  <string name="preferences__none">هیچ‌کدام</string>
  <string name="preferences__fast">سریع</string>
  <string name="preferences__normal">عادی</string>
  <string name="preferences__slow">آهسته</string>
  <string name="preferences__help">راهنمایی</string>
  <string name="preferences__advanced">پیشرفته</string>
  <string name="preferences__privacy">حریم خصوصی</string>
  <string name="preferences__mms_user_agent">عامل کاربر فراپیام</string>
  <string name="preferences__advanced_mms_access_point_names">تنظیمات دستی فراپیام</string>
  <string name="preferences__mmsc_url">نشانی اینترنتی MMSC</string>
  <string name="preferences__mms_proxy_host">میزبان پروکسی فراپیام</string>
  <string name="preferences__mms_proxy_port">درگاه پروکسی فراپیام</string>
  <string name="preferences__mmsc_username">نام کاربری MMSC</string>
  <string name="preferences__mmsc_password">رمز عبور MMSC</string>
  <string name="preferences__sms_delivery_reports">گزارش‌های تحویل پیامک</string>
  <string name="preferences__request_a_delivery_report_for_each_sms_message_you_send">درخواست گزارش تحویل برای هر پیامک ارسالی از جانب شما</string>
  <string name="preferences__automatically_delete_older_messages_once_a_conversation_exceeds_a_specified_length">حذف خودکار پیام های قدیمی زمانی که یک مکالمه از طول مشخص شده بیشتر شد</string>
  <string name="preferences__delete_old_messages">حذف پیام‌های قدیمی</string>
  <string name="preferences__chats">گفتگوها و رسانه‌ها</string>
  <string name="preferences__storage">حافظه</string>
  <string name="preferences__conversation_length_limit">محدودیت طول مکالمه</string>
  <string name="preferences__trim_all_conversations_now">همین حالا همهٔ مکالمات را پیرایش کن</string>
  <string name="preferences__scan_through_all_conversations_and_enforce_conversation_length_limits">اسکن تمام مکالمه ها و اعمال محدودیت طول مکالمه</string>
  <string name="preferences__linked_devices">دستگاه‌های پیوند داده شده</string>
  <string name="preferences__light_theme">روشن</string>
  <string name="preferences__dark_theme">تاریک</string>
  <string name="preferences__appearance">ظاهر برنامه</string>
  <string name="preferences__theme">پوسته</string>
  <string name="preferences__system_default">پیش‌فرض سیستم</string>
  <string name="preferences__default">پیش‌فرض</string>
  <string name="preferences__language">زبان</string>
  <string name="preferences__signal_messages_and_calls">تماس‌ها و پیام‌های Signal</string>
  <string name="preferences__free_private_messages_and_calls">تماس‌ها و پیام‌های خصوصی رایگان برای کاربران Signal</string>
  <string name="preferences__submit_debug_log">ارسال گزارش اشکال‌زدایی</string>
  <string name="preferences__support_wifi_calling">حالت سازگاری «تماس WiFi»</string>
  <string name="preferences__enable_if_your_device_supports_sms_mms_delivery_over_wifi">تنها در صورتی که دستگاه شما از تحویل پیامک/فراپیام روی وای-فای استفاده می کند فعال شود (فقط زمانی که تماس وای-فای روی دستگاه شما فعال است فعال شود)</string>
  <string name="preferences__incognito_keyboard">صفحه‌کلید ناشناس</string>
  <string name="preferences__read_receipts">رسیدهای خوانده شدن</string>
  <string name="preferences__if_read_receipts_are_disabled_you_wont_be_able_to_see_read_receipts">اگر رسیدهای خوانده شدن غیرفعال باشند، شما نیز قادر به دیدن رسیدهای خوانده شدن دیگران نخواهید بود.</string>
  <string name="preferences__typing_indicators">نشانگرهای نوشتن</string>
  <string name="preferences__if_typing_indicators_are_disabled_you_wont_be_able_to_see_typing_indicators">اگر نشانگرهای نوشتن غیرفعال باشند، شما قادر به دیدن نشانگرهای نوشتن دیگران نخواهید بود.</string>
  <string name="preferences__request_keyboard_to_disable_personalized_learning">درخواست از صفحه‌کلید برای غیرفعال کردن یادگیری شخصی‌سازی شده</string>
  <string name="preferences_app_protection__blocked_contacts">مخاطبان مسدود شده</string>
  <string name="preferences_chats__when_using_mobile_data">هنگام استفاده از داده‌های موبایل</string>
  <string name="preferences_chats__when_using_wifi">هنگام استفاده از Wi-Fi</string>
  <string name="preferences_chats__when_roaming">هنگام رومینگ</string>
  <string name="preferences_chats__media_auto_download">دریافت خودکار رسانه</string>
  <string name="preferences_chats__message_trimming">پیرایش پیام</string>
  <string name="preferences_storage__storage_usage">حافظهٔ مورد استفاده</string>
  <string name="preferences_storage__photos">تصاویر</string>
  <string name="preferences_storage__videos">ویدئو‌ها</string>
  <string name="preferences_storage__files">فایل‌ها</string>
  <string name="preferences_storage__audio">صوت</string>
  <string name="preferences_storage__review_storage">بازبینی حافظه</string>
  <string name="preferences_advanced__use_system_emoji">استفاده از شکلک‌های سیستم</string>
  <string name="preferences_advanced__disable_signal_built_in_emoji_support">غیرفعال کردن پشتیبانی از شکلک‌های داخل Signal</string>
  <string name="preferences_advanced__relay_all_calls_through_the_signal_server_to_avoid_revealing_your_ip_address">گذراندن تمامی تماس‌ها از سرور Signal به منظور جلوگیری از آشکار شدن نشانی اینترنتی شما برای مخاطبانتان. فعال‌سازی این گزینه باعث کاهش کیفیت تماس می‌گردد.</string>
  <string name="preferences_advanced__always_relay_calls">عبور تمامی تماس‌ها از سرور Signal</string>
  <string name="preferences_app_protection__app_access">دسترسی برنامه</string>
  <string name="preferences_app_protection__communication">ارتباطات</string>
  <string name="preferences_chats__chats">گفتگوها</string>
  <string name="preferences_notifications__messages">پیام‌ها</string>
  <string name="preferences_notifications__events">رخدادها</string>
  <string name="preferences_notifications__in_chat_sounds">صداها در حین گفتگو</string>
  <string name="preferences_notifications__show">نمایش</string>
  <string name="preferences_notifications__calls">تماس‌ها</string>
  <string name="preferences_notifications__ringtone">زنگ گوشی</string>
  <string name="preferences_chats__show_invitation_prompts">نمایش دعوت‌نامه‌ها</string>
  <string name="preferences_chats__display_invitation_prompts_for_contacts_without_signal">نمایش گزینهٔ ارسال دعوت‌نامه برای مخاطبانی که عضو Molly نیستند</string>
  <string name="preferences_chats__message_text_size">ابعاد قلم پیام</string>
  <string name="preferences_events__contact_joined_signal">مخاطب به Signal پیوست</string>
  <string name="preferences_notifications__priority">اولویت</string>
  <string name="preferences_communication__category_sealed_sender">فرستندهٔ ناشناس</string>
  <string name="preferences_communication__sealed_sender_display_indicators">نمایش نشانگرها</string>
  <string name="preferences_communication__sealed_sender_display_indicators_description">نمایش نگارک وضعیت در حالتی که شما «جزئیات پیام» را بر روی پیام‌‌هایی که با استفاده از فرستندهٔ ناشناس تحویل داده شده بودند انتخاب می‌کنید.</string>
  <string name="preferences_communication__sealed_sender_allow_from_anyone">اجازه به همه</string>
  <string name="preferences_communication__sealed_sender_allow_from_anyone_description">فعال‌سازی فرستندهٔ ناشناس برای پیام‌های دریافتی از غیر-مخاطبان و کسانی که نمایهٔ خود را با آن‌ها به اشتراک نگذاشته‌اید.</string>
  <string name="preferences_communication__sealed_sender_learn_more">بیشتر یاد بگیرید</string>
  <!--****************************************-->
  <!--menus-->
  <!--****************************************-->
  <!--contact_selection_list-->
  <string name="contact_selection_list__unknown_contact">پیام جدید به …</string>
  <!--conversation_callable_insecure-->
  <string name="conversation_callable_insecure__menu_call">تماس</string>
  <!--conversation_callable_secure-->
  <string name="conversation_callable_secure__menu_call">تماس Signal</string>
  <string name="conversation_callable_secure__menu_video">تماس تصویری Signal</string>
  <!--conversation_context-->
  <string name="conversation_context__menu_message_details">جزئیات پیام</string>
  <string name="conversation_context__menu_copy_text">کپی متن</string>
  <string name="conversation_context__menu_delete_message">حذف پیام</string>
  <string name="conversation_context__menu_forward_message">ارسال پیام</string>
  <string name="conversation_context__menu_resend_message">ارسال مجدد پیام</string>
  <string name="conversation_context__menu_reply_to_message">پاسخ به پیام</string>
  <!--conversation_context_reacction-->
  <string name="conversation_context__reaction_multi_select">انتخاب چندگانه</string>
  <!--conversation_context_image-->
  <string name="conversation_context_image__save_attachment">ذخیره‌سازی پیوست</string>
  <!--conversation_expiring_off-->
  <string name="conversation_expiring_off__disappearing_messages">پیام‌های ناپدید شونده</string>
  <!--conversation_expiring_on-->
  <string name="menu_conversation_expiring_on__messages_expiring">پیام‌های در حال انقضا</string>
  <!--conversation_insecure-->
  <string name="conversation_insecure__invite">دعوت</string>
  <!--conversation_list_batch-->
  <string name="conversation_list_batch__menu_delete_selected">حذف انتخاب شده(ها)</string>
  <string name="conversation_list_batch__menu_select_all">انتخاب همه</string>
  <string name="conversation_list_batch_archive__menu_archive_selected">بایگانی موارد انتخاب شده</string>
  <string name="conversation_list_batch_unarchive__menu_unarchive_selected">خارج کردن موارد انتخاب شده از بایگانی</string>
  <!--conversation_list-->
  <string name="conversation_list_settings_shortcut">میانبر تنظیمات</string>
  <string name="conversation_list_search_description">جستجو</string>
  <!--conversation_list_item_view-->
  <string name="conversation_list_item_view__contact_photo_image">تصویر مخاطب</string>
  <string name="conversation_list_item_view__archived">بایگانی شده</string>
  <string name="conversation_list_item_inbox_zero__inbox_zeeerrro">صندوق ورودی خالی</string>
  <string name="conversation_list_item_inbox_zero__zip_zilch_zero_nada_nyou_re_all_caught_up">هیچ. صفر. تهی. خالی.\n  چیزی برای خواندن وجود ندارد!</string>
  <!--conversation_list_fragment-->
  <string name="conversation_list_fragment__fab_content_description">مکالمه جدید</string>
  <string name="conversation_list_fragment__open_camera_description">باز کردن دوربین</string>
  <string name="conversation_list_fragment__give_your_inbox_something_to_write_home_about_get_started_by_messaging_a_friend">صندوق ورودی خود را پر کنید. اینکار را با پیام دادن به یک دوست می‌توانید شروع کنید.</string>
  <!--conversation_secure_verified-->
  <string name="conversation_secure_verified__menu_reset_secure_session">تنظیم مجدد نشست امن</string>
  <!--conversation_muted-->
  <string name="conversation_muted__unmute">باز کردن صدا</string>
  <!--conversation_unmuted-->
  <string name="conversation_unmuted__mute_notifications">بی‌صدا کردن اعلان‌ها</string>
  <!--conversation-->
  <string name="conversation__menu_add_attachment">افزودن پیوست</string>
  <string name="conversation__menu_edit_group">ویرایش گروه</string>
  <string name="conversation__menu_leave_group">ترک گروه</string>
  <string name="conversation__menu_view_all_media">تمام رسانه‌ها</string>
  <string name="conversation__menu_conversation_settings">تنظیمات مکالمه</string>
  <string name="conversation__menu_add_shortcut">افزودن به صفحهٔ اصلی</string>
  <string name="conversation__menu_pending_members">اعضای در حال انتظار</string>
  <!--conversation_popup-->
  <string name="conversation_popup__menu_expand_popup">بسط پاپ آپ</string>
  <!--conversation_callable_insecure-->
  <string name="conversation_add_to_contacts__menu_add_to_contacts">افزودن به مخاطبان</string>
  <!--conversation_group_options-->
  <string name="convesation_group_options__recipients_list">فهرست گیرندگان</string>
  <string name="conversation_group_options__delivery">تحویل</string>
  <string name="conversation_group_options__conversation">مکالمه</string>
  <string name="conversation_group_options__broadcast">پخش</string>
  <!--text_secure_normal-->
  <string name="text_secure_normal__menu_new_group">گروه جدید</string>
  <string name="text_secure_normal__menu_settings">تنظیمات</string>
  <string name="text_secure_normal__menu_clear_passphrase">قفل</string>
  <string name="text_secure_normal__mark_all_as_read">علامت‌گذاری همه به صورت خوانده شده</string>
  <string name="text_secure_normal__invite_friends">دعوت دوستان</string>
  <string name="text_secure_normal__help">راهنمایی</string>
  <!--verify_display_fragment-->
  <string name="verify_display_fragment_context_menu__copy_to_clipboard">کپی به کلیپ بورد</string>
  <string name="verify_display_fragment_context_menu__compare_with_clipboard">مقایسه با کلیپ بورد</string>
  <!--reminder_header-->
  <string name="reminder_header_outdated_build">نسخه Signal شما قدیمی است.</string>
  <plurals name="reminder_header_outdated_build_details">
    <item quantity="one">نسخه Signal شما در %d روز انقضا خواهد یافت. برای به روز رسانی به آخرین نسخه کلیک کنید.</item>
    <item quantity="other">نسخه Signal شما در %d روز انقضا خواهد یافت. برای به‌روزرسانی به آخرین نسخه ضربه بزنید.</item>
  </plurals>
  <string name="reminder_header_outdated_build_details_today">نسخهٔ Signal شما امروز منقضی می‌شود. برای به‌روزرسانی به آخرین نسخه ضربه بزنید.</string>
  <string name="reminder_header_expired_build">نسخهٔ Signal شما منقضی است.</string>
  <string name="reminder_header_expired_build_details">پیام‌ها دیگر با موفقیت ارسال نخواهند شد. برای به‌روزرسانی به آخرین نسخه ضربه بزنید.</string>
  <string name="reminder_header_sms_default_title">استفاده به صورت برنامهٔ پیش‌فرض پیامک</string>
  <string name="reminder_header_sms_default_text">برای تبدیل Signal به برنامهٔ پیش‌فرض پیامک خود ضربه بزنید.</string>
  <string name="reminder_header_sms_import_title">وارد کردن پیامک‌های سیستم</string>
  <string name="reminder_header_sms_import_text">برای کپی کردن پیامک‌های تلفن خود به پایگاه دادهٔ رمزگذاری شدهٔ Signal ضربه بزنید.</string>
  <string name="reminder_header_push_title">فعال‌سازی پیام‌ها و تماس‌های Signal</string>
  <string name="reminder_header_push_text">تجربهٔ ارتباطی خود را ارتقا دهید.</string>
  <string name="reminder_header_invite_title">دعوت به Signal</string>
  <string name="reminder_header_invite_text">مکالمهٔ خود با %1$s را به مرحله بعد ببرید.</string>
  <string name="reminder_header_share_title">دوستان خود را دعوت کنید!</string>
  <string name="reminder_header_share_text">هر چه دوستان بیشتری از Signal استفاده کنند، بهتر می‌شود.</string>
  <string name="reminder_header_service_outage_text">Signal با مشکلات فنی روبرو است. ما سخت در تلاش برای بازگردانی هرچه سریع‌تر سرویس هستیم.</string>
  <string name="reminder_header_the_latest_signal_features_wont_work">آخرین قابلیت‌های Signal روی این نسخه از اندروید کار نخواهند کرد. لطفاً این دستگاه را ارتقا دهید تا به‌روزرسانی‌های بعدی Signal را دریافت کنید.</string>
  <string name="reminder_header_progress">%%%1$d</string>
  <!--media_preview-->
  <string name="media_preview__save_title">ذخیره</string>
  <string name="media_preview__forward_title">ارسال</string>
  <string name="media_preview__all_media_title">تمام رسانه‌ها</string>
  <!--media_preview_activity-->
  <string name="media_preview_activity__media_content_description">پیش‌نمایش رسانه</string>
  <!--new_conversation_activity-->
  <string name="new_conversation_activity__refresh">تازه‌سازی</string>
  <!--redphone_audio_popup_menu-->
  <!--Trimmer-->
  <string name="trimmer__deleting">در حال حذف</string>
  <string name="trimmer__deleting_old_messages">حذف پیام‌های قدیمی…</string>
  <string name="trimmer__old_messages_successfully_deleted">پیام‌های قدیمی با موفقیت حذف شدند</string>
  <!--Insights-->
  <string name="Insights__percent">%</string>
  <string name="Insights__title">بینش‌ها</string>
  <string name="InsightsDashboardFragment__title">بینش‌ها</string>
  <string name="InsightsDashboardFragment__signal_protocol_automatically_protected">پروتکل Signal به صورت خودکار، از %1$d%% از پیام‌های خروجی شما در %2$d روز گذشته محافظت کرده است. مکالمه‌های بین کاربران Signal همیشه سرتاسر رمزگذاری می‌شوند.</string>
  <string name="InsightsDashboardFragment__boost_your_signal">تقویت Signal</string>
  <string name="InsightsDashboardFragment__not_enough_data">داده‌ٔ کافی وجود ندارد</string>
  <string name="InsightsDashboardFragment__your_insights_percentage_is_calculated_based_on">درصد بینش‌ها بر اساس تعداد پیام‌های خروجی در %1$d روز گذشته که حذف نشده‌اند یا ناپدید نشده‌اند محاسبه می‌شود.</string>
  <string name="InsightsDashboardFragment__start_a_conversation">شروع یک مکالمه</string>
  <string name="InsightsDashboardFragment__invite_your_contacts">ارتباط امن برقرار کنید و امکانات جدید که از محدودیت‌های پیامک رمزگذاری نشده فراتر می‌روند را با دعوت مخاطبان بیشتر به Signal فعال کنید.</string>
  <string name="InsightsDashboardFragment__this_stat_was_generated_locally">این آمارها به صورت محلی بر روی دستگاه شما تولید شده‌اند و فقط شما توانایی دیدن آن‌ها را دارید. آن‌ها هیچوقت به جایی ارسال نمی‌شوند.</string>
  <string name="InsightsDashboardFragment__encrypted_messages">پیام‌های رمزگذاری شده</string>
  <string name="InsightsDashboardFragment__cancel">لغو</string>
  <string name="InsightsDashboardFragment__send">ارسال</string>
  <string name="InsightsModalFragment__title">معرفی بینش‌‌ها</string>
  <string name="InsightsModalFragment__description">ببینید چه تعداد از پیام‌های خروجی شما به صورت امن ارسال شده‌اند، سپس درصد Signal خود را با دعوت مخاطبان جدید تقویت کنید.</string>
  <string name="InsightsModalFragment__view_insights">دیدن بینش‌ها</string>
  <string name="FirstInviteReminder__title">دعوت به Signal</string>
  <string name="FirstInviteReminder__description">شما می‌توانید پیام‌ های رمزگذاری‌ شده ارسالی‌ خود را به میزان %1$d%% افزایش دهید</string>
  <string name="SecondInviteReminder__title">Signal خود را تقویت کنید</string>
  <string name="SecondInviteReminder__description">دعوت %1$s</string>
  <string name="InsightsReminder__view_insights">دیدن بینش‌ها</string>
  <string name="InsightsReminder__invite">دعوت</string>
  <!--Edit KBS Pin-->
  <!--BaseKbsPinFragment-->
  <string name="BaseKbsPinFragment__next">بعدی</string>
  <string name="BaseKbsPinFragment__create_alphanumeric_pin">ایجاد پین الفبایی‌ عددی</string>
  <string name="BaseKbsPinFragment__create_numeric_pin">ایجاد پین عددی</string>
  <!--CreateKbsPinFragment-->
  <plurals name="CreateKbsPinFragment__pin_must_be_at_least_characters">
    <item quantity="one">پین باید حداقل شامل %1$d کاراکتر باشد</item>
    <item quantity="other">پین باید حداقل شامل %1$d کاراکتر باشد</item>
  </plurals>
  <plurals name="CreateKbsPinFragment__pin_must_be_at_least_digits">
    <item quantity="one">پین باید حداقل شامل %1$d رقم باشد</item>
    <item quantity="other">پین باید حداقل شامل %1$d رقم باشد</item>
  </plurals>
  <string name="CreateKbsPinFragment__create_a_new_pin">یک پین جدید ایجاد کنید</string>
  <string name="CreateKbsPinFragment__you_can_choose_a_new_pin_as_long_as_this_device_is_registered">تا زمانی که این دستگاه ثبت شده باشد شما می‌توانید پین خود را تغییر دهید.</string>
  <string name="CreateKbsPinFragment__create_your_pin">پین خود را ایجاد کنید</string>
  <string name="CreateKbsPinFragment__pins_keep_information_stored_with_signal_encrypted">پین‌ها اطلاعات ذخیره شده در Signal را رمز‌گذاری می‌کنند تا فقط شما قادر به دسترسی به آن‌ها باشید. پروفایل، تنظیمات و مخاطبین شما هنگام نصب دوبارهٔ سیگنال بازگردانی می‌شوند.</string>
  <string name="CreateKbsPinFragment__choose_a_stronger_pin">یک پین قوی‌تر انتخاب کنید</string>
  <!--ConfirmKbsPinFragment-->
  <string name="ConfirmKbsPinFragment__pins_dont_match">پین‌ها مطابقت ندارند. دوباره تلاش کنید.</string>
  <string name="ConfirmKbsPinFragment__confirm_your_pin">پین خود را تایید کنید</string>
  <string name="ConfirmKbsPinFragment__pin_creation_failed">پین ایجاد نشد</string>
  <string name="ConfirmKbsPinFragment__your_pin_was_not_saved">پین شما ذخیره نشد. ما بعداً از شما خواهیم خواست تا یک پین دیگر ایجاد کنید.</string>
  <string name="ConfirmKbsPinFragment__pin_created">پین ایجاد شد.</string>
  <string name="ConfirmKbsPinFragment__re_enter_your_pin">پین خود را دوباره وارد نمایید</string>
  <string name="ConfirmKbsPinFragment__creating_pin">ایجاد پین…</string>
  <!--KbsSplashFragment-->
  <string name="KbsSplashFragment__introducing_pins">تعریف پین‌ها</string>
  <string name="KbsSplashFragment__pins_keep_information_stored_with_signal_encrypted">پین‌ها اطلاعات ذخیره شده در Signal را رمز‌گذاری می‌کنند تا فقط شما قادر به دسترسی به آن‌ها باشید. پروفایل، تنظیمات و مخاطبین شما هنگام نصب دوبارهٔ سیگنال بازنشانی می‌شوند.</string>
  <string name="KbsSplashFragment__learn_more">اطلاعات بیشتر</string>
  <string name="KbsSplashFragment__registration_lock_equals_pin">قفل ثبت‌نام = پین</string>
  <string name="KbsSplashFragment__your_registration_lock_is_now_called_a_pin">قفل ثبت‌نام شما اکنون پین نام دارد، و کارهای بیشتری را انجام می‌دهد. هم‌اکنون آن را به‌روزرسانی کنید.</string>
  <string name="KbsSplashFragment__read_more_about_pins">در مورد پین‌ها بیشتر بخوانید.</string>
  <string name="KbsSplashFragment__update_pin">به‌روزرسانی پین</string>
  <string name="KbsSplashFragment__create_your_pin">پین خود را ایجاد کنید</string>
  <!--KBS Reminder Dialog-->
  <string name="KbsReminderDialog__enter_your_signal_pin">پین Signal خود را وارد کنید</string>
  <string name="KbsReminderDialog__to_help_you_memorize_your_pin">برای کمک به شما در به‌خاطرسپاری پین، آن را به صورت دوره‌ای از شما می‌پرسیم. با گذر زمان این‌ کار را کمتر انجام خواهیم داد.</string>
  <string name="KbsReminderDialog__skip">پرش</string>
  <string name="KbsReminderDialog__submit">ارسال</string>
  <string name="KbsReminderDialog__forgot_pin">پین را فراموش کرده اید؟</string>
  <string name="KbsReminderDialog__incorrect_pin_try_again">پین نادرست. دوباره تلاش کنید.</string>
  <!--AccountLockedFragment-->
  <string name="AccountLockedFragment__account_locked">حساب کاربری قفل شد</string>
  <string name="AccountLockedFragment__your_account_has_been_locked_to_protect_your_privacy">حساب‌ شما به منظور حفاظت از حریم خصوصی و امنیت شما قفل شده است. بعد از %1$d روز عدم فعالیت، می توانید دوباره با این شماره و بدون نیاز به پین ثبت نام کنید. تمام محتویات پاک خواهند شد.</string>
  <string name="AccountLockedFragment__next">بعدی</string>
  <string name="AccountLockedFragment__learn_more">اطلاعات بیشتر</string>
  <!--KbsLockFragment-->
  <string name="RegistrationLockFragment__enter_your_pin">پین خود را وارد کنید</string>
  <string name="RegistrationLockFragment__enter_the_pin_you_created">پین ایجاد شده برای حساب خود را وارد کنید. این کد با کد تأیید پیامکی شما تفاوت دارد.</string>
  <string name="RegistrationLockFragment__enter_alphanumeric_pin">پین حرفی‌-عددی را وارد کنید</string>
  <string name="RegistrationLockFragment__enter_numeric_pin">پین عددی را وارد کنید</string>
  <string name="RegistrationLockFragment__next">بعدی</string>
  <string name="RegistrationLockFragment__incorrect_pin_try_again">پین نادرست. دوباره تلاش کنید.</string>
  <string name="RegistrationLockFragment__forgot_pin">پین را فراموش کرده‌اید؟</string>
  <string name="RegistrationLockFragment__incorrect_pin">پین نادرست</string>
  <string name="RegistrationLockFragment__forgot_your_pin">پین خود را فراموش کرده‌اید؟</string>
  <string name="RegistrationLockFragment__not_many_tries_left"> تعداد تلاش زیادی باقی نمانده است</string>
  <plurals name="RegistrationLockFragment__for_your_privacy_and_security_there_is_no_way_to_recover">
    <item quantity="one">به منظور حفظ حریم خصوصی و امنیت شما، هیچ راهی برای بازیابی پین وجود ندارد. اگر نمی‌توانید پین خود را بخاطر بیاورید، می‌توانید پس از %1$d روز عدم فعالیت، از طریق پیامک دوباره تأیید هویت کنید. در این صورت، حساب کاربری شما پاک و محتویات آن حذف خواهد شد.</item>
    <item quantity="other">به منظور حفظ حریم خصوصی و امنیت شما، هیچ راهی برای بازیابی پین وجود ندارد. اگر نمی‌توانید پین خود را بخاطر بیاورید، بعد از %1$d روز عدم فعالیت، می‌توانید از طریق پیامک تأیید هویت کنید. در این صورت، حساب کاربری شما و محتویات آن حذف خواهند شد.</item>
  </plurals>
  <plurals name="RegistrationLockFragment__incorrect_pin_d_attempts_remaining">
    <item quantity="one">پین نادرست. %1$d تلاش دیگر باقی مانده است.</item>
    <item quantity="other">پین نادرست. %1$d تلاش دیگر باقی مانده است.</item>
  </plurals>
  <plurals name="RegistrationLockFragment__if_you_run_out_of_attempts_your_account_will_be_locked_for_d_days">
    <item quantity="one">اگر فرصت امتحان دیگر باقی نمانده باشد، حساب شما برای %1$d روز قفل خواهد شد. پس از %1$d روز عدم فعالیت، می‌توانید بدون پین دوباره ثبت نام کنید. حساب شما پاک و محتویات آن حذف خواهد شد.</item>
    <item quantity="other">اگر فرصت امتحان دیگر باقی نمانده باشد، حساب شما برای %1$d روز قفل خواهد شد. پس از %1$d روز عدم فعالیت، می‌توانید دوباره و بدون پین ثبت نام کنید. حساب کاربری شما پاک و محتویات آن حذف خواهد شد.</item>
  </plurals>
  <plurals name="RegistrationLockFragment__you_have_d_attempts_remaining">
    <item quantity="one">%1$d تلاش باقی مانده است.</item>
    <item quantity="other">%1$d تلاش باقی مانده است.</item>
  </plurals>
  <plurals name="RegistrationLockFragment__d_attempts_remaining">
    <item quantity="one">%1$d تلاش باقی مانده است.</item>
    <item quantity="other">%1$d تلاش باقی مانده است.</item>
  </plurals>
  <!--KBS Megaphone-->
  <string name="KbsMegaphone__create_a_pin">یک پین جدید ایجاد کنید</string>
  <string name="KbsMegaphone__pins_keep_information_thats_stored_with_signal_encrytped">پین‌ها اطلاعات ذخیره شده در Signal را رمزگذاری می‌کنند.</string>
  <string name="KbsMegaphone__create_pin">ایجاد پین</string>
  <string name="KbsMegaphone__introducing_pins">معرفی پین‌ها</string>
  <string name="KbsMegaphone__update_pin">به‌روزرسانی پین</string>
  <string name="KbsMegaphone__well_remind_you_later_creating_a_pin">در آینده به شما یادآوری خواهیم کرد. ایجاد پین از %1$d روز دیگر الزامی خواهد شد.</string>
  <string name="KbsMegaphone__well_remind_you_later_confirming_your_pin">در آینده به شما یادآوری خواهیم کرد. ایجاد پین از %1$d روز دیگر الزامی خواهد شد.</string>
  <!--Profile Names Megaphone-->
  <string name="ProfileNamesMegaphone__add_a_profile_name">افزودن نام پروفایل</string>
  <string name="ProfileNamesMegaphone__this_will_be_displayed_when_you_start">این، زمانی که یک مکالمهٔ جدید را آغاز کرده یا پروفایل خود را به اشتراک‌ می‌گذارید، نمایش داده خواهد شد.</string>
  <string name="ProfileNamesMegaphone__add_profile_name">افزودن نام پروفایل</string>
  <string name="ProfileNamesMegaphone__confirm_your_profile_name">نام پروفایل خود را تأیید کنید</string>
  <string name="ProfileNamesMegaphone__your_profile_can_now_include">پروفایل شما اکنون می‌تواند شامل نام‌ خانوادگی نیز باشد.</string>
  <string name="ProfileNamesMegaphone__confirm_name">تأیید اسم</string>
  <!--transport_selection_list_item-->
  <string name="transport_selection_list_item__transport_icon">نگارک انتقال</string>
  <string name="ConversationListFragment_loading">در حال بارگذاری…</string>
  <string name="CallNotificationBuilder_connecting">در حال اتصال…</string>
  <string name="Permissions_permission_required">مجوز لازم است</string>
  <string name="ConversationActivity_signal_needs_sms_permission_in_order_to_send_an_sms">Signal برای ارسال پیامک نیاز به مجوز پیامک دارد اما این دسترسی به‌ داده نشده است. لطفاً به تنظیمات برنامه‌ رفته، \"مجوزها\" را انتخاب کنید و \"پیامک\" را فعال کنید.</string>
  <string name="Permissions_continue">ادامه</string>
  <string name="Permissions_not_now">حالا نه</string>
  <string name="ConversationListActivity_signal_needs_contacts_permission_in_order_to_search_your_contacts_but_it_has_been_permanently_denied">Signal برای جستجوی مخاطبین نیاز به دسترسی به مخاطبان دارد، اما این دسترسی داده نشده است. لطفاً به بخش مدیریت برنامه‌ها در تنظیمات تلفن همراه خود رفته، در بخش «مجوزها» گزینهٔ «مخاطبان» را فعال کنید.</string>
  <string name="conversation_activity__enable_signal_messages">فعال‌سازی پیام های Signal</string>
  <string name="SQLCipherMigrationHelper_migrating_signal_database">در حال انتقال پایگاه داده Signal</string>
  <string name="PushDecryptJob_new_locked_message">پیام قفل شده جدید</string>
  <string name="PushDecryptJob_unlock_to_view_pending_messages">جهت دیدن پیام‌های در حال انتظار قفل را باز کنید</string>
  <string name="enter_backup_passphrase_dialog__backup_passphrase">گذرواژهٔ پشتیبان‌گیری</string>
  <string name="backup_enable_dialog__backups_will_be_saved_to_external_storage_and_encrypted_with_the_passphrase_below_you_must_have_this_passphrase_in_order_to_restore_a_backup">پشتیبان‌ها روی یک حافظهٔ خارجی ذخیره و با گذرواژهٔ زیر رمزنگاری خواهند شد. شما برای بازگردانی پشتیبان خود باید گذرواژهٔ زیر را داشته باشید.</string>
  <string name="backup_enable_dialog__i_have_written_down_this_passphrase">من این گذرواژه را یادداشت کرده‌ام. بدون آن، قادر به بازگردانی پشتیبان خود نخواهم بود.</string>
  <string name="registration_activity__restore_backup">بازگردانی پشتیبان</string>
  <string name="registration_activity__skip">پرش</string>
  <string name="registration_activity__register">ثبت نام</string>
  <string name="preferences_chats__chat_backups">پشتیبان‌های گفتگو</string>
  <string name="preferences_chats__backup_chats_to_external_storage">پشتیبان‌گیری از گفتگوها در حافظهٔ خارجی</string>
  <string name="preferences_chats__create_backup">ایجاد پشتیبان</string>
  <string name="preferences_chats__verify_backup_passphrase">گذرواژهٔ پشتیبان را تأیید کنید</string>
  <string name="preferences_chats__test_your_backup_passphrase_and_verify_that_it_matches">گذرواژهٔ پشتیبان خود را امتحان کرده و از همخوانی داشتن آن اطمینان حاصل کنید.</string>
  <string name="RegistrationActivity_enter_backup_passphrase">وارد کردن گذرواژهٔ پشتیبان</string>
  <string name="RegistrationActivity_restore">بازگردانی</string>
  <string name="RegistrationActivity_backup_failure_downgrade">عدم توانایی در وارد کردن پشتیبان‌ها از نسخه‌های جدیدتر Signal</string>
  <string name="RegistrationActivity_incorrect_backup_passphrase">گذرواژهٔ پشتیبان ناصحیح</string>
  <string name="RegistrationActivity_checking">در حال بررسی…</string>
  <string name="RegistrationActivity_d_messages_so_far">%d پیام تا به الان…</string>
  <string name="RegistrationActivity_restore_from_backup">بازگردانی از پشتیبان؟</string>
  <string name="RegistrationActivity_restore_your_messages_and_media_from_a_local_backup">پیام‌ها و رسانه‌های خود را از یک پشتیبان محلی بازگردانی کنید. اگر هم‌اکنون بازگردانی نکنید، بعداً قادر به انجام این کار نخواهید بود. </string>
  <string name="RegistrationActivity_backup_size_s">اندازهٔ پشتیبان: %s</string>
  <string name="RegistrationActivity_backup_timestamp_s">برچسب زمان پشتیبان: %s</string>
  <string name="BackupDialog_enable_local_backups">فعال‌سازی پشتیبان‌های محلی؟</string>
  <string name="BackupDialog_enable_backups">فعال‌سازی پشتیبان‌ها</string>
  <string name="BackupDialog_please_acknowledge_your_understanding_by_marking_the_confirmation_check_box">لطفاً تأیید خود را با علامت زدن جعبه نشان دهید.</string>
  <string name="BackupDialog_delete_backups">حذف پشتیبان‌ها؟</string>
  <string name="BackupDialog_disable_and_delete_all_local_backups">غیرفعال کردن و پاک کردن تمامی پشتیبان‌های محلی؟</string>
  <string name="BackupDialog_delete_backups_statement">حذف پشتیبان‌ها</string>
  <string name="BackupDialog_copied_to_clipboard">روی کلیپ بورد کپی شد</string>
  <string name="BackupDialog_enter_backup_passphrase_to_verify">گذرواژهٔ پشتیبان را برای تأیید وارد کنید</string>
  <string name="BackupDialog_verify">تآیید</string>
  <string name="BackupDialog_you_successfully_entered_your_backup_passphrase">گذرواژهٔ پشتیبان با موفقیت وارد شد</string>
  <string name="BackupDialog_passphrase_was_not_correct">گذرواژه نادرست بود</string>
  <string name="ChatsPreferenceFragment_signal_requires_external_storage_permission_in_order_to_create_backups">Molly برای پشتیبان‌گیری نیاز به مجوز حافظه دارد، اما اجازه آن داده نشده است. لطفاً به تنظیمات برنامه رفته، «مجوزها» را انتخاب کنید و «ذخیره‌سازی» را فعال کنید.</string>
  <string name="ChatsPreferenceFragment_last_backup_s">آخرین پشتیبان: %s</string>
  <string name="ChatsPreferenceFragment_in_progress">در حال انجام</string>
  <string name="LocalBackupJob_creating_backup">ایجاد پشتیبان…</string>
  <string name="ProgressPreference_d_messages_so_far">%d پیام تا به الان</string>
  <string name="RegistrationActivity_please_enter_the_verification_code_sent_to_s">لطفاً کد تأیید ارسال شده به %s را وارد کنید.</string>
  <string name="RegistrationActivity_wrong_number">شمارهٔ اشتباه</string>
  <string name="RegistrationActivity_call_me_instead_available_in">در عوض به من زنگ بزن n\ (موجود در %1$02d:%2$02d )</string>
  <string name="RegistrationActivity_contact_signal_support">ارتباط با پشتیبانی Signal</string>
  <string name="RegistrationActivity_code_support_subject">ثبت نام Signal - کد تأیید برای اندروید</string>
  <string name="RegistrationActivity_code_support_body">موضوع: ثبت نام Signal - کد تأیید برای اندرویدn\اطلاعات دستگاه:%1$sn\ نسخه اندروید%2$sn\ نسخهSignal:%3$s n\زبان:%4$s</string>
  <string name="BackupUtil_never">هرگز</string>
  <string name="BackupUtil_unknown">ناشناخته</string>
  <string name="preferences_app_protection__screen_lock">قفل صفحه</string>
  <string name="preferences_app_protection__lock_signal_access_with_android_screen_lock_or_fingerprint">قفل دسترسی Signal با قفل صفحهٔ اندروید یا اثر انگشت</string>
  <string name="preferences_app_protection__screen_lock_inactivity_timeout">قفل خودکار صفحه به دلیل عدم فعالیت</string>
  <string name="preferences_app_protection__signal_pin">پین Signal</string>
  <string name="preferences_app_protection__create_a_pin">یک پین جدید ایجاد کنید</string>
  <string name="preferences_app_protection__change_your_pin">پین خود را تغییر دهید</string>
  <string name="preferences_app_protection__pins_keep_information_stored_with_signal_encrypted">پین‌ها اطلاعات ذخیره شده در Signal را رمز‌گذاری می‌کنند تا فقط شما قادر به دسترسی به آن‌ها باشید. پروفایل، تنظیمات و مخاطبین شما هنگام نصب دوبارهٔ سیگنال بازگردانی می‌شوند.</string>
  <string name="preferences_app_protection__add_extra_security_by_requiring_your_signal_pin_to_register">امنیت بیشتر با افزودن درخواست پین Signal برای ثبت‌نام دوباره</string>
  <string name="preferences_app_protection__failed_to_enable_registration_lock">قفل ثبت‌نام فعال نشد.</string>
  <string name="preferences_app_protection__failed_to_disable_registration_lock">قفل ثبت‌نام غیرفعال نشد.</string>
  <string name="AppProtectionPreferenceFragment_none">هیچ‌کدام</string>
  <string name="AppProtectionPreferenceFragment_instant">لحظه</string>
  <string name="registration_activity__the_registration_lock_pin_is_not_the_same_as_the_sms_verification_code_you_just_received_please_enter_the_pin_you_previously_configured_in_the_application">پین قفل ثبت‌نام همان کد تأییدی که الان از طریق پیامک دریافت کردید نیست. لطفاً رمزی را که قبلاً در برنامه تنظیم کرده بودید را وارد کنید.</string>
  <string name="registration_activity__registration_lock_pin">پین قفل ثبت‌نام</string>
  <string name="registration_activity__forgot_pin">پین را فراموش کردید؟</string>
  <string name="registration_lock_dialog_view__the_pin_can_consist_of_four_or_more_digits_if_you_forget_your_pin_you_could_be_locked_out_of_your_account_for_up_to_seven_days">پین می تواند از چهار رقم یا تعداد ارقام بیشتری تشکیل شود. اگر پین خود را فراموش کردید، حساب کاربری شما تا هفت روز قفل خواهد شد.</string>
  <string name="registration_lock_dialog_view__enter_pin">پین را وارد کنید</string>
  <string name="registration_lock_dialog_view__confirm_pin">پین را تأیید کنید</string>
  <string name="registration_lock_reminder_view__enter_your_registration_lock_pin">پین قفل ثبت‌نام خود را وارد کنید</string>
  <string name="registration_lock_reminder_view__enter_pin">پین را وارد کنید</string>
  <string name="preferences_app_protection__enable_a_registration_lock_pin_that_will_be_required">فعال‌سازی پین قفل ثبت‌نام که بعداً برای ثبت نام با این شماره‌تلفن در Signal ضروری خواهد بود.</string>
  <string name="preferences_app_protection__registration_lock_pin">پین قفل ثبت‌نام</string>
  <string name="preferences_app_protection__registration_lock">قفل ثبت‌نام</string>
  <string name="RegistrationActivity_you_must_enter_your_registration_lock_PIN">شما باید پین قفل ثبت‌نام خود را وارد کنید</string>
  <string name="RegistrationActivity_your_pin_has_at_least_d_digits_or_characters">پین حداقل شامل %d رقم یا کاراکتر است</string>
  <string name="RegistrationActivity_incorrect_registration_lock_pin">پین قفل ثبت‌نام نادرست</string>
  <string name="RegistrationActivity_too_many_attempts">تلاش‌های بیش از حد</string>
  <string name="RegistrationActivity_you_have_made_too_many_incorrect_registration_lock_pin_attempts_please_try_again_in_a_day">شما چندین بار پین قفل ثبت‌نام را اشتباه وارد کردید. لطفاً یک روز دیگر دوباره تلاش کنید.</string>
  <string name="RegistrationActivity_error_connecting_to_service">خطا در برقراری ارتباط با سرویس</string>
  <string name="RegistrationActivity_oh_no">وای نه!</string>
  <string name="RegistrationActivity_registration_of_this_phone_number_will_be_possible_without_your_registration_lock_pin_after_seven_days_have_passed">ثبت‌نام این شماره‌تلفن بدون پین قفل ثبت‌نام شما بعد از 7 روز از آخرین فعالیت شما روی Signal ممکن خواهد بود. %d روز باقی مانده است.</string>
  <string name="RegistrationActivity_registration_lock_pin">پین قفل ثبت‌نام</string>
  <string name="RegistrationActivity_this_phone_number_has_registration_lock_enabled_please_enter_the_registration_lock_pin">قفل ثبت‌نام برای این شماره فعال است. لطفاً پین قفل ثبت‌نام را وارد کنید.</string>
  <string name="RegistrationLockDialog_registration_lock_is_enabled_for_your_phone_number">قفل ثبت‌نام برای شماره‌ٔ شما فعال شد. برای کمک به شما در بخاطر سپردن پین قفل ثبت‌نام، Signal به صورت دوره‌ای از شما می‌خواهد تا آن را تأیید کنید.</string>
  <string name="RegistrationLockDialog_i_forgot_my_pin">پین را فراموش کردم.</string>
  <string name="RegistrationLockDialog_forgotten_pin">پین فراموش شده؟</string>
  <string name="RegistrationLockDialog_registration_lock_helps_protect_your_phone_number_from_unauthorized_registration_attempts">قفل ثبت‌نام کمک می‌کند تا شماره‌ٔ خود را از تلاش‌ غیرمجاز برای ثبت‌نام محافظت کنید. هر موقع که بخواهید می‌توانید این ویژگی را در تنظیمات حریم خصوصی Signal غیرفعال کنید</string>
  <string name="RegistrationLockDialog_registration_lock">قفل ثبت‌نام</string>
  <string name="RegistrationLockDialog_enable">فعال‌سازی</string>
  <string name="RegistrationLockDialog_the_registration_lock_pin_must_be_at_least_d_digits">پین قفل ثبت‌نام باید حداقل شامل %d رقم باشد.</string>
  <string name="RegistrationLockDialog_the_two_pins_you_entered_do_not_match">دو پین وارد شده تطابق ندارند.</string>
  <string name="RegistrationLockDialog_error_connecting_to_the_service">خطا در برقراری ارتباط با سرویس</string>
  <string name="RegistrationLockDialog_disable_registration_lock_pin">غیرفعال کردن پین قفل ثبت‌نام؟</string>
  <string name="RegistrationLockDialog_disable">غیرفعال کردن</string>
  <string name="RegistrationActivity_pin_incorrect">پین نادرست</string>
  <string name="RegistrationActivity_you_have_d_tries_remaining">%d تلاش دیگر باقی مانده است</string>
  <string name="preferences_chats__backups">پشتیبان‌ها</string>
  <string name="prompt_passphrase_activity__signal_is_locked">Molly قفل است</string>
  <string name="prompt_passphrase_activity__tap_to_unlock">برای باز کردن قفل ضربه بزنید</string>
  <string name="RegistrationLockDialog_reminder">یادآور:</string>
  <string name="recipient_preferences__about">درباره</string>
  <string name="Recipient_unknown">ناشناخته</string>
  <!--EOF-->
</resources><|MERGE_RESOLUTION|>--- conflicted
+++ resolved
@@ -533,13 +533,8 @@
   <string name="MediaSendActivity_message_to_s">پیام به %s </string>
   <string name="MediaSendActivity_message">پیام</string>
   <string name="MediaSendActivity_select_recipients">گیرندگان را انتخاب کنید</string>
-<<<<<<< HEAD
   <string name="MediaSendActivity_signal_needs_access_to_your_contacts">برای اینکه Molly مخاطبان شما ره نمایش دهد نیاز دارد به آنها دسترسی داشته باشد.</string>
-  <string name="MediaSendActivity_signal_needs_contacts_permission_in_order_to_show_your_contacts_but_it_has_been_permanently_denied">برای اینکه Molly مخاطبان شما را به شما نشان دهد، نیاز دارد تا به مخاطبان دسترسی داشته باشد، اما این اجازه به صورت دائمی رد شده است. لطفاً به قسمت تنظیمات برنامه رفته، \"مجوز ها\" را انتخاب کنید، و \"مخاطبان\" را فعال کنید.</string>
-=======
-  <string name="MediaSendActivity_signal_needs_access_to_your_contacts">برای اینکه Signal مخاطبان شما ره نمایش دهد نیاز دارد به آنها دسترسی داشته باشد.</string>
-  <string name="MediaSendActivity_signal_needs_contacts_permission_in_order_to_show_your_contacts_but_it_has_been_permanently_denied">Signal برای نشان دادن مخاطبان شما نیاز به دسترسی به مخاطبان دارد، اما این دسترسی داده نشده است. لطفاً به بخش مدیریت برنامه‌ها در تنظیمات تلفن همراه خود رفته، در بخش «مجوزها» گزینهٔ «مخاطبان» را فعال کنید.</string>
->>>>>>> b1a20000
+  <string name="MediaSendActivity_signal_needs_contacts_permission_in_order_to_show_your_contacts_but_it_has_been_permanently_denied">Molly برای نشان دادن مخاطبان شما نیاز به دسترسی به مخاطبان دارد، اما این دسترسی داده نشده است. لطفاً به بخش مدیریت برنامه‌ها در تنظیمات تلفن همراه خود رفته، در بخش «مجوزها» گزینهٔ «مخاطبان» را فعال کنید.</string>
   <plurals name="MediaSendActivity_cant_share_more_than_n_items">
     <item quantity="one">شما نمی توانید بیش از %d مورد را به اشتراک بگذارید.</item>
     <item quantity="other">شما نمی توانید بیش از %d مورد را به اشتراک بگذارید.</item>
@@ -672,13 +667,8 @@
   <string name="DeviceActivity_sorry_this_is_not_a_valid_device_link_qr_code">متاسفانه این کد QR برای اتصال دستگاه معتبر نيست.</string>
   <string name="DeviceProvisioningActivity_link_a_signal_device">پیوند یک دستگاه Signal؟</string>
   <string name="DeviceProvisioningActivity_it_looks_like_youre_trying_to_link_a_signal_device_using_a_3rd_party_scanner">به نظر می آید شما سعی دارید از طریق یک اسکنر شخص ثالث دستگاه Signal خود را پیوند دهید. جهت حفظ امنیت، لطفاً کد را دوباره از داخل Signal اسکن کنید.</string>
-<<<<<<< HEAD
-  <string name="DeviceActivity_signal_needs_the_camera_permission_in_order_to_scan_a_qr_code">Molly نیاز به مجوز دوربین دارد تا بتواند یک کد کیوآر را اسکن کند، اما این اجازه داده نشده است. لطفاً به تنظیمات برنامه رفته، \"مجوز ها\" را انتخاب کنید، و \"دوربین\" را فعال کنید.</string>
-  <string name="DeviceActivity_unable_to_scan_a_qr_code_without_the_camera_permission">عدم توانایی در اسکن کد کیوآر بدون مجوز دوربین</string>
-=======
-  <string name="DeviceActivity_signal_needs_the_camera_permission_in_order_to_scan_a_qr_code">Signal جهت اسکن کردن کد QR نیاز به دسترسی به دوربین دارد، اما این دسترسی داده نشده است. لطفاً به بخش مدیریت برنامه‌ها در تنظیمات تلفن همراه خود رفته، در بخش «مجوزها» گزینهٔ «دوربین» را فعال کنید.</string>
+  <string name="DeviceActivity_signal_needs_the_camera_permission_in_order_to_scan_a_qr_code">Molly جهت اسکن کردن کد QR نیاز به دسترسی به دوربین دارد، اما این دسترسی داده نشده است. لطفاً به بخش مدیریت برنامه‌ها در تنظیمات تلفن همراه خود رفته، در بخش «مجوزها» گزینهٔ «دوربین» را فعال کنید.</string>
   <string name="DeviceActivity_unable_to_scan_a_qr_code_without_the_camera_permission">امکان اسکن کردن کد QR بدون مجوز دوربین وجود ندارد</string>
->>>>>>> b1a20000
   <!--ExpirationDialog-->
   <string name="ExpirationDialog_disappearing_messages">پیام های ناپدید شونده</string>
   <string name="ExpirationDialog_your_messages_will_not_expire">پیام های شما انقضا نخواهند یافت.</string>
@@ -774,7 +764,7 @@
   <string name="RegistrationActivity_less_information">اطلاعات کمتر</string>
   <string name="RegistrationActivity_signal_needs_access_to_your_contacts_and_media_in_order_to_connect_with_friends">برای ارتباط با دوستان، تبادل پیام، برقراری تماس امن، Molly نیاز دارد تا به مخاطبان و رسانه شما دسترسی داشته باشد</string>
   <string name="RegistrationActivity_unable_to_connect_to_service">عدم توانایی در اتصال به سرویس. لطفاً اتصال شبکه را بررسی کرده و دوباره تلاش کنید.</string>
-  <string name="RegistrationActivity_to_easily_verify_your_phone_number_signal_can_automatically_detect_your_verification_code">برای تأیید شماره‌ٔ همراه خود، Signal می‌تواند به صورت خودکار کد تأیید شما را شناسایی کند، در صورتی که به Signal اجازهٔ زؤیت پیامک‌ها را بدهید.</string>
+  <string name="RegistrationActivity_to_easily_verify_your_phone_number_signal_can_automatically_detect_your_verification_code">برای تأیید شماره‌ٔ همراه خود، Molly می‌تواند به صورت خودکار کد تأیید شما را شناسایی کند، در صورتی که به Molly اجازهٔ زؤیت پیامک‌ها را بدهید.</string>
   <plurals name="RegistrationActivity_debug_log_hint">
     <item quantity="one">شما %d قدم از ثبت گزارش اشکال زدایی فاصله دارید.</item>
     <item quantity="other">شما  %d قدم از ارسال گزارش اشکال‌زدایی فاصله دارید.</item>
@@ -931,13 +921,8 @@
   <string name="VerifyIdentityActivity_our_signal_safety_number">شماره امنیتی ما:</string>
   <string name="VerifyIdentityActivity_no_app_to_share_to">به نظر می‌رسد که شما هیچ برنامه‌ای برای اشتراک گذاری ندارید.</string>
   <string name="VerifyIdentityActivity_no_safety_number_to_compare_was_found_in_the_clipboard">هیچ شماره امنیتی برای مقایسه در کلیپ بورد پیدا نشد</string>
-<<<<<<< HEAD
-  <string name="VerifyIdentityActivity_signal_needs_the_camera_permission_in_order_to_scan_a_qr_code_but_it_has_been_permanently_denied">Molly  به منظور اسکن کد کیوآر نیاز به دسترسی دوربین دارد، اما این اجازه داده نشده است. لطفاً به قسمت تنظیمات برنامه رفته، \"مجوز ها\" را انتخاب کنید، و \"دوربین\" را فعال کنید.</string>
-  <string name="VerifyIdentityActivity_unable_to_scan_qr_code_without_camera_permission">عدم توانایی در اسکن کد کیوآر بدون مجوز دوربین</string>
-=======
-  <string name="VerifyIdentityActivity_signal_needs_the_camera_permission_in_order_to_scan_a_qr_code_but_it_has_been_permanently_denied">Signal جهت اسکن کردن کد QR نیاز به دسترسی به دوربین دارد، اما این دسترسی داده نشده است. لطفاً به بخش مدیریت برنامه‌ها در تنظیمات تلفن همراه خود رفته، در بخش «مجوزها» گزینهٔ «دوربین» را فعال کنید. </string>
+  <string name="VerifyIdentityActivity_signal_needs_the_camera_permission_in_order_to_scan_a_qr_code_but_it_has_been_permanently_denied">Molly جهت اسکن کردن کد QR نیاز به دسترسی به دوربین دارد، اما این دسترسی داده نشده است. لطفاً به بخش مدیریت برنامه‌ها در تنظیمات تلفن همراه خود رفته، در بخش «مجوزها» گزینهٔ «دوربین» را فعال کنید. </string>
   <string name="VerifyIdentityActivity_unable_to_scan_qr_code_without_camera_permission">امکان اسکن کردن کد QR بدون مجوز دوربین وجود ندارد</string>
->>>>>>> b1a20000
   <!--ViewOnceMessageActivity-->
   <!--MessageDisplayHelper-->
   <string name="MessageDisplayHelper_bad_encrypted_message">پیام بد رمزگذاری شده</string>
