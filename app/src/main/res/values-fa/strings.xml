<?xml version='1.0' encoding='UTF-8'?>
<resources>
  <string name="yes">بله</string>
  <string name="no">خیر</string>
  <string name="delete">حذف</string>
  <string name="please_wait">لطفاً صبر کنید…</string>
  <string name="save">ذخیره‌</string>
  <string name="note_to_self">یادداشت شخصی</string>
  <!--AbstractNotificationBuilder-->
  <string name="AbstractNotificationBuilder_new_message">پیام جدید</string>
  <!--AlbumThumbnailView-->
  <!--ApplicationMigrationActivity-->
  <string name="ApplicationMigrationActivity__signal_is_updating">Signal در حال به‌روزرسانی است…</string>
  <!--ApplicationPreferencesActivity-->
  <string name="ApplicationPreferencesActivity_currently_s">در حال حاضر: %s</string>
  <string name="ApplicationPreferenceActivity_you_havent_set_a_passphrase_yet">شما هنوز گذرواژه‌ای تنظیم نکرده‌اید!</string>
  <plurals name="ApplicationPreferencesActivity_messages_per_conversation">
    <item quantity="one">%d پیام در هر مکالمه</item>
    <item quantity="other">%d پیام در هر مکالمه</item>
  </plurals>
  <string name="ApplicationPreferencesActivity_delete_all_old_messages_now">حذف تمام پیام‌های قدیمی؟</string>
  <plurals name="ApplicationPreferencesActivity_this_will_immediately_trim_all_conversations_to_the_d_most_recent_messages">
    <item quantity="one">این گزینه باعث پاک شدن تمامی مکالمه‌ها تا پیام آخر خواهد شد.</item>
    <item quantity="other">این گزینه باعث حذف تمامی مکالمه‌ها تا %d پیام آخر خواهد شد.</item>
  </plurals>
  <string name="ApplicationPreferencesActivity_delete">حذف</string>
  <string name="ApplicationPreferencesActivity_disable_passphrase">غیرفعال کردن گذرواژه؟</string>
  <string name="ApplicationPreferencesActivity_this_will_permanently_unlock_signal_and_message_notifications">این گزینه باعث باز شدن قفل Molly و اعلان‌های پیام به صورت دائمی خواهد شد.</string>
  <string name="ApplicationPreferencesActivity_disable">غیرفعال کردن</string>
  <string name="ApplicationPreferencesActivity_unregistering">لغو عضویت</string>
  <string name="ApplicationPreferencesActivity_unregistering_from_signal_messages_and_calls">لغو عضویت از پیام‌‌ها و تماس‌‌های Molly…</string>
  <string name="ApplicationPreferencesActivity_disable_signal_messages_and_calls">غیرفعال کردن تماس‌ها و پیام‌های Molly؟</string>
  <string name="ApplicationPreferencesActivity_disable_signal_messages_and_calls_by_unregistering">غیرفعال کردن پیام‌ها و تماس‌های Molly از طریق لغو عضو‌‌یت از سرور. در آینده برای استفاده از Molly باید دوباره از طریق شمارهٔ موبایل خود ثبت‌نام کنید.</string>
  <string name="ApplicationPreferencesActivity_error_connecting_to_server">خطا در اتصال به سرور!</string>
  <string name="ApplicationPreferencesActivity_sms_enabled">پیامک فعال شد</string>
  <string name="ApplicationPreferencesActivity_touch_to_change_your_default_sms_app">برای تغییر برنامهٔ پیش‌فرض پیامک خود لمس کنید</string>
  <string name="ApplicationPreferencesActivity_sms_disabled">پیامک غیرفعال شد</string>
  <string name="ApplicationPreferencesActivity_touch_to_make_signal_your_default_sms_app">برای تبدیل Signal به برنامهٔ پیامک پیش‌فرض خود ضربه بزنید</string>
  <string name="ApplicationPreferencesActivity_on">روشن</string>
  <string name="ApplicationPreferencesActivity_On">روشن</string>
  <string name="ApplicationPreferencesActivity_off">خاموش</string>
  <string name="ApplicationPreferencesActivity_Off">خاموش</string>
  <string name="ApplicationPreferencesActivity_sms_mms_summary">پیامک %1$s، فراپیام %2$s</string>
  <string name="ApplicationPreferencesActivity_privacy_summary">قفل صفحه %1$s، قفل ثبت‌نام %2$s</string>
  <string name="ApplicationPreferencesActivity_privacy_summary_screen_lock">قفل صفحه %1$s</string>
  <string name="ApplicationPreferencesActivity_appearance_summary">طرح زمینه %1$s، زبان %2$s</string>
  <!--AppProtectionPreferenceFragment-->
  <plurals name="AppProtectionPreferenceFragment_minutes">
    <item quantity="one">%d دقیقه</item>
    <item quantity="other">%d دقیقه</item>
  </plurals>
  <!--DraftDatabase-->
  <string name="DraftDatabase_Draft_image_snippet">(تصویر)</string>
  <string name="DraftDatabase_Draft_audio_snippet">(صوت)</string>
  <string name="DraftDatabase_Draft_video_snippet">(ویدئو)</string>
  <string name="DraftDatabase_Draft_location_snippet">(مکان)</string>
  <string name="DraftDatabase_Draft_quote_snippet">(پاسخ)</string>
  <!--AttachmentKeyboard-->
  <string name="AttachmentKeyboard_gallery">گالری</string>
  <string name="AttachmentKeyboard_gif">گیف</string>
  <string name="AttachmentKeyboard_file">فایل</string>
  <string name="AttachmentKeyboard_contact">مخاطب</string>
  <string name="AttachmentKeyboard_location">مکان</string>
  <string name="AttachmentKeyboard_Signal_needs_permission_to_show_your_photos_and_videos">Molly به دسترسی برای نشان دادن عکس‌ها و ویدئوهای شما احتیاج دارد.</string>
  <string name="AttachmentKeyboard_give_access">دسترسی داده شود</string>
  <!--AttachmentManager-->
  <string name="AttachmentManager_cant_open_media_selection">برنامه‌ای برای انتخاب رسانه پیدا نشد.</string>
<<<<<<< HEAD
  <string name="AttachmentManager_signal_requires_the_external_storage_permission_in_order_to_attach_photos_videos_or_audio">Molly برای پیوست کردن فایل‌های صوتی و تصویری نیاز به دسترسی به حافظه دارد، اما این اجازه داده نشده است. لطفاً به بخش مدیریت برنامه‌ها در تنظیمات تلفن همراه خود رفته، در بخش «مجوزها» گزینهٔ «ذخیره‌سازی» را فعال کنید.</string>
  <string name="AttachmentManager_signal_requires_contacts_permission_in_order_to_attach_contact_information">Molly برای پیوست اطلاعات مخاطب نیاز به دسترسی به مخاطبان دارد، اما این دسترسی به Molly داده نشده است. لطفاً به بخش مدیریت برنامه‌ها در تنظیمات تلفن همراه خود رفته، در بخش «مجوزها» گزینهٔ «مخاطبان» را فعال کنید.</string>
  <string name="AttachmentManager_signal_requires_location_information_in_order_to_attach_a_location">Molly برای پیوست کردن موقعیت مکانی نیاز به دسترسی به موقعیت مکانی شما دارد، ولی این دسترسی داده نشده است. لطفاً لطفاً به بخش مدیریت برنامه‌ها در تنظیمات تلفن همراه خود رفته، در بخش «مجوزها» گزینهٔ «موقعیت مکانی» را فعال کنید. </string>
  <string name="AttachmentManager_signal_requires_the_camera_permission_in_order_to_take_photos_but_it_has_been_permanently_denied">Molly جهت گرفتن عکس نیاز به دسترسی به دوربین دارد، اما این دسترسی داده نشده است. لطفاً به بخش مدیریت برنامه‌ها در تنظیمات تلفن همراه خود رفته، در بخش «مجوزها» گزینهٔ «دوربین» را فعال کنید. </string>
=======
  <string name="AttachmentManager_signal_requires_the_external_storage_permission_in_order_to_attach_photos_videos_or_audio">Signal برای پیوست کردن فایل‌های صوتی و تصویری نیاز به دسترسی به حافظه دارد، اما این اجازه داده نشده است. لطفاً به بخش مدیریت برنامه‌ها در تنظیمات تلفن همراه خود رفته، در بخش «مجوزها» گزینهٔ «ذخیره‌سازی» را فعال کنید.</string>
  <string name="AttachmentManager_signal_requires_contacts_permission_in_order_to_attach_contact_information">Signal برای پیوست کردن اطلاعات مخاطب نیاز به دسترسی به مخاطبان دارد، اما این دسترسی به Signal داده نشده است. لطفاً به بخش مدیریت برنامه‌ها در تنظیمات تلفن همراه خود رفته، در بخش «مجوزها» گزینهٔ «مخاطبان» را فعال کنید.</string>
  <string name="AttachmentManager_signal_requires_location_information_in_order_to_attach_a_location">Signal برای پیوست کردن موقعیت مکانی نیاز به دسترسی به موقعیت مکانی شما دارد، ولی این دسترسی داده نشده است. لطفاً لطفاً به بخش مدیریت برنامه‌ها در تنظیمات تلفن همراه خود رفته، در بخش «مجوزها» گزینهٔ «مکان» را فعال کنید. </string>
  <string name="AttachmentManager_signal_requires_the_camera_permission_in_order_to_take_photos_but_it_has_been_permanently_denied">Signal جهت گرفتن عکس نیاز به دسترسی به دوربین دارد، اما این دسترسی داده نشده است. لطفاً به بخش مدیریت برنامه‌ها در تنظیمات تلفن همراه خود رفته، در بخش «مجوزها» گزینهٔ «دوربین» را فعال کنید. </string>
>>>>>>> a01bec3a
  <!--AttachmentUploadJob-->
  <string name="AttachmentUploadJob_uploading_media">بارگزاری رسانه…</string>
  <string name="AttachmentUploadJob_compressing_video_start">فشرده‌سازی ویدئو…</string>
  <!--AudioSlidePlayer-->
  <string name="AudioSlidePlayer_error_playing_audio">خطا در پخش صوت!</string>
  <!--BlockedContactsActivity-->
  <string name="BlockedContactsActivity_blocked_contacts">مخاطبان مسدود شده</string>
  <!--BlockUnblockDialog-->
  <string name="BlockUnblockDialog_block_and_leave_s">مسدود کردن و ترک گروه %1$s؟</string>
  <string name="BlockUnblockDialog_block_s"> مسدود کردن %1$s؟</string>
  <string name="BlockUnblockDialog_you_will_no_longer_receive_messages_or_updates">شما دیگر از این گروه پیام و به‌روزرسانی دریافت نخواهید کرد. و اعضا قادر نخواهند بود دوباره شما را به این گروه اضافه کنند.</string>
  <string name="BlockUnblockDialog_group_members_wont_be_able_to_add_you">اعضای گروه دیگر قادر نخواهند بود شما را به این گروه اضافه کنند.</string>
  <string name="BlockUnblockDialog_group_members_will_be_able_to_add_you">اعضای گروه می‌توانند دوباره شما را به این گروه اضافه کنند.</string>
  <string name="BlockUnblockDialog_you_will_be_able_to_call_and_message_each_other">شما می‌توانید به دیگران پیام دهید و با آنها تماس بگیرید و نام و عکس شما با آن‌ها به اشتراک گذاشته خواهد شد.</string>
  <string name="BlockUnblockDialog_blocked_people_wont_be_able_to_call_you_or_send_you_messages">افراد مسدود شده قادر به برقراری تماس با شما یا ارسال پیام به شما نخواهند بود.</string>
  <string name="BlockUnblockDialog_unblock_s">رفع مسدودیت %1$s؟</string>
  <string name="BlockUnblockDialog_unblock">رفع مسدودیت</string>
  <string name="BlockUnblockDialog_block">مسدود کردن</string>
  <string name="BlockUnblockDialog_block_and_leave">مسدود کردن و ترک گروه</string>
  <string name="BlockUnblockDialog_block_and_delete">مسدود کردن و حذف</string>
  <!--BucketedThreadMedia-->
  <string name="BucketedThreadMedia_Today">امروز</string>
  <string name="BucketedThreadMedia_Yesterday">دیروز</string>
  <string name="BucketedThreadMedia_This_week">این هفته</string>
  <string name="BucketedThreadMedia_This_month">این ماه</string>
  <string name="BucketedThreadMedia_Large">بزرگ</string>
  <string name="BucketedThreadMedia_Medium">متوسط</string>
  <string name="BucketedThreadMedia_Small">کوچک</string>
  <!--CallScreen-->
  <string name="CallScreen_Incoming_call">تماس ورودی</string>
  <!--CameraActivity-->
  <string name="CameraActivity_image_save_failure">تصویر ذخیره نشد.</string>
  <!--CameraXFragment-->
  <string name="CameraXFragment_tap_for_photo_hold_for_video">برای عکس ضربه بزنید، برای ویدئو نگه دارید</string>
  <string name="CameraXFragment_capture_description">گرفتن تصویر</string>
  <string name="CameraXFragment_change_camera_description">تغییر دوربین</string>
  <string name="CameraXFragment_open_gallery_description">باز کردن گالری</string>
  <!--CameraContacts-->
  <string name="CameraContacts_recent_contacts">آخرین مخاطب‌ها</string>
  <string name="CameraContacts_signal_contacts">مخاطب‌های Signal</string>
  <string name="CameraContacts_signal_groups">گروه‌‌های Signal</string>
  <string name="CameraContacts_you_can_share_with_a_maximum_of_n_conversations">شما حداکثر می‌توانید با %d مکالمه اشتراک‌گذاری کنید.</string>
  <string name="CameraContacts_select_signal_recipients">گیرندگان Signal را انتخاب کنید</string>
  <string name="CameraContacts_no_signal_contacts"> هیچ مخاطب Signal یافت نشد</string>
  <string name="CameraContacts_you_can_only_use_the_camera_button">شما تنها با استفاده از دکمهٔ دوربین میتوانید برای مخاطبان Signal تصویر ارسال کنید.</string>
  <string name="CameraContacts_cant_find_who_youre_looking_for">نمی توانید فردی را که دنبالش هستید پیدا کنید؟</string>
  <string name="CameraContacts_invite_a_contact_to_join_signal">دعوت یک مخاطب برای پیوستن به Signal</string>
  <string name="CameraContacts__menu_search">جستجو</string>
  <!--ClearProfileActivity-->
  <string name="ClearProfileActivity_remove">حذف</string>
  <string name="ClearProfileActivity_remove_profile_photo">حذف عکس پروفایل؟</string>
  <string name="ClearProfileActivity_remove_group_photo">حذف عکس گروه؟</string>
  <!--CommunicationActions-->
  <string name="CommunicationActions_no_browser_found"> مرورگر اینترنت یافت نشد.</string>
  <string name="CommunicationActions_no_email_app_found">برنامهٔ ایمیل یافت نشد.</string>
  <string name="CommunicationActions_a_cellular_call_is_already_in_progress">یک تماس تلفنی در جریان است.</string>
  <string name="CommunicationActions_start_video_call">شروع تماس تصویری؟</string>
  <string name="CommunicationActions_start_voice_call">شروع تماس صوتی؟</string>
  <string name="CommunicationActions_cancel">لغو</string>
  <string name="CommunicationActions_call">تماس</string>
  <string name="CommunicationActions_insecure_call">تماس ناامن</string>
  <string name="CommunicationActions_carrier_charges_may_apply">هزینه‌های اپراتور ممکن است اعمال شود. شماره‌ای که می‌خواهید با آن تماس بگیرید بر روی Signal نیست. این تماس از طریق اپراتور گرفته خواهد شد، نه از طریق اینترنت.</string>
  <!--ConfirmIdentityDialog-->
  <string name="ConfirmIdentityDialog_your_safety_number_with_s_has_changed">شمارۀ امنیتی شما با %1$s تغییر یافته است. این می‌تواند به این معنا باشد که شخصی سعی دارد تا ارتباط شما را شنود کند یا %2$s Signal را دوباره نصب کرده است.</string>
  <string name="ConfirmIdentityDialog_you_may_wish_to_verify_your_safety_number_with_this_contact">شاید بخواهید که شمارهٔ امنیتی خود را با این مخاطب تأیید کنید.</string>
  <string name="ConfirmIdentityDialog_accept">پذیرش</string>
  <!--ContactsCursorLoader-->
  <string name="ContactsCursorLoader_recent_chats">آخرین گفتگوها</string>
  <string name="ContactsCursorLoader_contacts">مخاطب‌ها</string>
  <string name="ContactsCursorLoader_groups">گروه‌ها‌</string>
  <string name="ContactsCursorLoader_phone_number_search">جستجوی شماره‌ٔ همراه</string>
  <string name="ContactsCursorLoader_username_search">جستجوی نام کاربری</string>
  <!--ContactsDatabase-->
  <string name="ContactsDatabase_message_s">ارسال پیام به  %s</string>
  <string name="ContactsDatabase_signal_call_s">تماس Signal با %s</string>
  <!--ContactNameEditActivity-->
  <string name="ContactNameEditActivity_given_name">نام</string>
  <string name="ContactNameEditActivity_family_name">نام خانوادگی</string>
  <string name="ContactNameEditActivity_prefix">پیشوند</string>
  <string name="ContactNameEditActivity_suffix">پسوند</string>
  <string name="ContactNameEditActivity_middle_name">نام میانی</string>
  <!--ContactShareEditActivity-->
  <string name="ContactShareEditActivity_type_home">خانه</string>
  <string name="ContactShareEditActivity_type_mobile">موبایل</string>
  <string name="ContactShareEditActivity_type_work">کار</string>
  <string name="ContactShareEditActivity_type_missing">دیگر</string>
  <string name="ContactShareEditActivity_invalid_contact">مخاطب انتخاب شده نامعتبر بود</string>
  <!--ConversationItem-->
  <string name="ConversationItem_error_network_not_delivered">ارسال ناموفق بود</string>
  <string name="ConversationItem_received_key_exchange_message_tap_to_process">پیام تبادل کلید دریافت شد، برای ادامه، صفحه را لمس کنید.</string>
  <string name="ConversationItem_group_action_left">%1$s گروه را ترک کرد.</string>
  <string name="ConversationItem_click_to_approve_unencrypted">ارسال ناموفق بود، برای ارتباط ناامن ضربه بزنید</string>
  <string name="ConversationItem_click_to_approve_unencrypted_sms_dialog_title">برگشت به حالت پیامک رمزگذاری نشده؟</string>
  <string name="ConversationItem_click_to_approve_unencrypted_mms_dialog_title">بازگشت به حالت فراپیام رمزگذاری نشده؟</string>
  <string name="ConversationItem_click_to_approve_unencrypted_dialog_message"> این پیام رمزگذاری <b>نخواهد</b>شد چون گیرنده دیگر یک کاربر Signal نیست.\n\n پیام به صورت ناامن ارسال شود؟</string>
  <string name="ConversationItem_unable_to_open_media">برنامه‌ای برای بازکردن این رسانه پیدا نشد.</string>
  <string name="ConversationItem_copied_text">%s کپی شد</string>
  <string name="ConversationItem_from_s">از %s</string>
  <string name="ConversationItem_to_s">به %s</string>
  <string name="ConversationItem_read_more">  بیشتر بخوانید</string>
  <string name="ConversationItem_download_more"> دانلود بیشتر</string>
  <string name="ConversationItem_pending">  در انتظار</string>
  <string name="ConversationItem_this_message_was_deleted">این پیام حذف شد</string>
  <!--ConversationActivity-->
  <string name="ConversationActivity_reset_secure_session_question">تنظیم مجدد نشست امن؟</string>
  <string name="ConversationActivity_this_may_help_if_youre_having_encryption_problems">اگر در این مکالمه با مشکلات رمزگذاری روبرو هستید این گزینه ممکن است کمک کند. پیام‌های شما حفظ خواهند شد.</string>
  <string name="ConversationActivity_reset">تنظیم مجدد</string>
  <string name="ConversationActivity_add_attachment">افزودن پیوست</string>
  <string name="ConversationActivity_select_contact_info">انتخاب اطلاعات مخاطب</string>
  <string name="ConversationActivity_compose_message">نوشتن پیام</string>
  <string name="ConversationActivity_sorry_there_was_an_error_setting_your_attachment">پوزش، در تنظیم پیوست شما خطایی رخ داد.</string>
  <string name="ConversationActivity_recipient_is_not_a_valid_sms_or_email_address_exclamation">گیرنده یک نشانی ایمیل یا پیامک معتبر نیست!</string>
  <string name="ConversationActivity_message_is_empty_exclamation">پیام خالی است!</string>
  <string name="ConversationActivity_group_members">اعضا‌ی گروه</string>
  <string name="ConversationActivity_invalid_recipient">گیرنده نامعتبر!</string>
  <string name="ConversationActivity_added_to_home_screen">به صفحهٔ اصلی افزوده شد</string>
  <string name="ConversationActivity_calls_not_supported">تماس‌ پشتیبانی نمی‌شود</string>
  <string name="ConversationActivity_this_device_does_not_appear_to_support_dial_actions">این دستگاه قابلیت پشتیبانی از عملیات‌ شماره‌گیری را ندارد.</string>
  <string name="ConversationActivity_leave_group">ترک گروه؟</string>
  <string name="ConversationActivity_are_you_sure_you_want_to_leave_this_group">آیا مطمئنید که می‌خواهید این گروه را ترک کنید؟</string>
  <string name="ConversationActivity_transport_insecure_sms">پیامک ناامن</string>
  <string name="ConversationActivity_transport_insecure_mms">فراپیام ناامن</string>
  <string name="ConversationActivity_transport_signal">Signal</string>
  <string name="ConversationActivity_lets_switch_to_signal">بیایید از Molly استفاده کنیم: %1$s</string>
  <string name="ConversationActivity_error_leaving_group">خطا‌ در ترک گروه</string>
  <string name="ConversationActivity_specify_recipient">لطفاً یک مخاطب را انتخاب کنید</string>
  <string name="ConversationActivity_unblock_this_contact_question">رفع مسدودیت این مخاطب؟</string>
  <string name="ConversationActivity_unblock_this_group_question">رفع مسدودیت این گروه؟</string>
  <string name="ConversationActivity_you_will_once_again_be_able_to_receive_messages_and_calls_from_this_contact">شما مجدداً قادر به دریافت تماس و پیام از این مخاطب خواهید بود.</string>
  <string name="ConversationActivity_unblock_this_group_description">اعضای موجود قادر خواهند بود مجدداً شما را به گروه اضافه کنند.</string>
  <string name="ConversationActivity_unblock">رفع مسدودیت</string>
  <string name="ConversationActivity_attachment_exceeds_size_limits">حجم فایل ضمیمه شده بیش از اندازۀ مجاز برای این نوع پیام است.</string>
  <string name="ConversationActivity_quick_camera_unavailable">دوربین در دسترس نیست</string>
  <string name="ConversationActivity_unable_to_record_audio">امکان ضبط صدا وجود ندارد!</string>
  <string name="ConversationActivity_there_is_no_app_available_to_handle_this_link_on_your_device">هیچ برنامه‌ای برای باز کردن این پیوند بر روی دستگاه شما وجود ندارد.</string>
<<<<<<< HEAD
  <string name="ConversationActivity_to_send_audio_messages_allow_signal_access_to_your_microphone">برای ارسال پیام‌ های صوتی، به Molly اجازه دهید تا به میکروفون شما دسترسی داشته باشد.</string>
  <string name="ConversationActivity_signal_requires_the_microphone_permission_in_order_to_send_audio_messages">Molly به منظور ارسال پیام های صوتی Molly نیاز به مجوز میکروفون دارد، ولی این اجازه به صورت دائم رد شده است. لطفاً به تنظیمات برنامه رفته، \"مجوزها\" را انتخاب کنید و \"میکروفون\" را فعال کنید.</string>
  <string name="ConversationActivity_signal_needs_the_microphone_and_camera_permissions_in_order_to_call_s">Molly نیاز به دسترسی به دوربین و میکروفون دارد تا بتواند با %s تماس بگیرد، اما دسترسی به آن ها داده نشده است. لطفاً به قسمت تنظیمات برنامه رفته، \"مجوزها\" را انتخاب کرده، \"دوربین\" و \"میکروفون\" را فعال کنید.</string>
  <string name="ConversationActivity_to_capture_photos_and_video_allow_signal_access_to_the_camera">برای گرفتن تصاویر و ویدیو، به Molly اجازه بدهید به دوربین شما دسترسی داشته باشد.</string>
  <string name="ConversationActivity_signal_needs_the_camera_permission_to_take_photos_or_video">Molly برای گرفتن عکس یا ضبط ویدئو نیاز به دسترسی به دوربین دارد، اما دسترسی به آن رد شده است. لطفاً به تنظیمات برنامه رفته، \"مجوز ها\" را انتخاب کرده، \"دوربین\" را فعال کنید. </string>
  <string name="ConversationActivity_signal_needs_camera_permissions_to_take_photos_or_video">برای گرفتن تصویر یا ویدئو Molly نیاز به اجازه دوربین دارد</string>
  <string name="ConversationActivity_enable_the_microphone_permission_to_capture_videos_with_sound">مجوز میکروفون را برای ضبط فیلم با صدا فعال کنید.</string>
  <string name="ConversationActivity_signal_needs_the_recording_permissions_to_capture_video">سیگنال برای ضبط ویدئو به اجازه میکروفون نیاز دارد، اما اجازه آن رد شده است. لطفاً به تنظیمات برنامه بروید، \"مجوزها\" را انتخاب کرده و \"میکروفون\" و \"دوربین\" را فعال کنید.</string>
  <string name="ConversationActivity_signal_needs_recording_permissions_to_capture_video">برای ضبط ویدئو Molly نیاز به اجازه میکروفون دارد.</string>
=======
  <string name="ConversationActivity_to_send_audio_messages_allow_signal_access_to_your_microphone">برای ارسال پیام‌ های صوتی، به Signal اجازه دهید تا به میکروفون شما دسترسی داشته باشد.</string>
  <string name="ConversationActivity_signal_requires_the_microphone_permission_in_order_to_send_audio_messages">Signal به منظور ارسال پیام های صوتی Signal نیاز به مجوز میکروفون دارد، ولی این اجازه به صورت دائم رد شده است. لطفاً به تنظیمات برنامه رفته، «مجوزها» را انتخاب کنید و «میکروفون» را فعال کنید.</string>
  <string name="ConversationActivity_signal_needs_the_microphone_and_camera_permissions_in_order_to_call_s">Signal نیاز به دسترسی به دوربین و میکروفون دارد تا بتواند با %s تماس بگیرد، اما دسترسی به آن ها داده نشده است. لطفاً به قسمت تنظیمات برنامه رفته، «مجوزها» را انتخاب کرده، «دوربین» و «میکروفون» را فعال کنید.</string>
  <string name="ConversationActivity_to_capture_photos_and_video_allow_signal_access_to_the_camera">برای گرفتن تصاویر و ویدیو، به Signal اجازه بدهید به دوربین شما دسترسی داشته باشد.</string>
  <string name="ConversationActivity_signal_needs_the_camera_permission_to_take_photos_or_video">Signal برای گرفتن عکس یا ضبط ویدئو نیاز به دسترسی به دوربین دارد، اما دسترسی به آن رد شده است. لطفاً به تنظیمات برنامه رفته، «مجوزها» را انتخاب کرده، «دوربین» را فعال کنید. </string>
  <string name="ConversationActivity_signal_needs_camera_permissions_to_take_photos_or_video">برای گرفتن تصویر یا ویدئو Signal نیاز به اجازه دوربین دارد</string>
  <string name="ConversationActivity_enable_the_microphone_permission_to_capture_videos_with_sound">مجوز میکروفون را برای ضبط فیلم با صدا فعال کنید.</string>
  <string name="ConversationActivity_signal_needs_the_recording_permissions_to_capture_video">سیگنال برای ضبط ویدئو به اجازه میکروفون نیاز دارد، اما اجازه آن رد شده است. لطفاً به تنظیمات برنامه بروید، «مجوزها» را انتخاب کرده و «میکروفون» و «دوربین» را فعال کنید.</string>
  <string name="ConversationActivity_signal_needs_recording_permissions_to_capture_video">برای ضبط ویدئو Signal نیاز به اجازه میکروفون دارد.</string>
>>>>>>> a01bec3a
  <string name="ConversationActivity_quoted_contact_message">%1$s %2$s</string>
  <string name="ConversationActivity_signal_cannot_sent_sms_mms_messages_because_it_is_not_your_default_sms_app">Signal قادر به ارسال پیامک‌/فراپیام‌ نیست چون به عنوان برنامهٔ یپش‌فرض پیامک شما انتخاب نشده است. آیا مایل به تغییر آن در تنظیمات اندروید خود هستید؟</string>
  <string name="ConversationActivity_yes">بله</string>
  <string name="ConversationActivity_no">خیر</string>
  <string name="ConversationActivity_search_position">%1$d از %2$d</string>
  <string name="ConversationActivity_no_results">بدون نتیجه</string>
  <string name="ConversationActivity_sticker_pack_installed">بسته استیکر نصب شد</string>
  <string name="ConversationActivity_new_say_it_with_stickers">قابلیت جدید! حرف خود را با استیکر بزنید</string>
  <string name="ConversationActivity_cancel">لغو</string>
  <string name="ConversationActivity_delete_conversation">مکالمه حذف شود؟</string>
  <string name="ConversationActivity_delete_and_leave_group">حذف و ترک گروه؟</string>
  <string name="ConversationActivity_this_conversation_will_be_deleted_from_all_of_your_devices">این مکالمه از روی تمام دستگاه‌های شما حذف خواهد شد.</string>
  <string name="ConversationActivity_you_will_leave_this_group_and_it_will_be_deleted_from_all_of_your_devices">شما این گروه را ترک کرده و از روی تمام دستگاه‌های شما حذف خواهد شد.</string>
  <string name="ConversationActivity_delete">حذف</string>
  <string name="ConversationActivity_delete_and_leave">حذف و ترک گروه</string>
  <string name="ConversationActivity__to_call_s_signal_needs_access_to_your_microphone">برای تماس با %1$s، Molly به دسترسی میکروفون شما نیاز دارد.</string>
  <string name="ConversationActivity__to_call_s_signal_needs_access_to_your_microphone_and_camera">برای تماس با %1$s، سیگنال به دسترسی میکروفون و دوربین شما نیاز دارد.</string>
  <string name="ConversationActivity__more_options_now_in_group_settings">امکانات بیشتر هم اکنون در «تنظیمات گروه»</string>
  <!--ConversationAdapter-->
  <plurals name="ConversationAdapter_n_unread_messages">
    <item quantity="one">%d پیام خوانده نشده</item>
    <item quantity="other">%d پیام خوانده نشده</item>
  </plurals>
  <!--ConversationFragment-->
  <plurals name="ConversationFragment_delete_selected_messages">
    <item quantity="one">حذف پیام انتخاب شده؟</item>
    <item quantity="other">حذف پیام‌های انتخاب شده؟</item>
  </plurals>
  <plurals name="ConversationFragment_this_will_permanently_delete_all_n_selected_messages">
    <item quantity="one">این گزینه باعث حذف شدن دائمی پیام انتخاب شده می‌شود.</item>
    <item quantity="other">این گزینه باعث حذف دائمی هر %1$d پیام انتخاب شده می‌شود.</item>
  </plurals>
  <string name="ConversationFragment_save_to_sd_card">در حافظه ذخیره شود؟</string>
  <plurals name="ConversationFragment_saving_n_media_to_storage_warning">
    <item quantity="one">ذخیره‌ کردن این رسانه در حافظه دستگاه به هر برنامه دیگری اجازه دسترسی به آن را می دهد.\n\n آیا مایل به ادامه هستید؟</item>
    <item quantity="other">ذخیره‌ کردن تمام %1$d رسانه در حافظه دستگاه به هر برنامه دیگری اجازه دسترسی به آن ها را می دهد.\n\n آیا مایل به ادامه هستید؟</item>
  </plurals>
  <plurals name="ConversationFragment_error_while_saving_attachments_to_sd_card">
    <item quantity="one">خطا در هنگام ذخیره‌ پیوست در حافظه!</item>
    <item quantity="other">خطا در هنگام ذخیرهٔ پیوست‌ها در حافظه!</item>
  </plurals>
  <string name="ConversationFragment_unable_to_write_to_sd_card_exclamation">قادر به ذخیره‌‌سازی نیست!</string>
  <plurals name="ConversationFragment_saving_n_attachments">
    <item quantity="one">در حال ذخیره پیوست</item>
    <item quantity="other">در حال ذخیره‌ %1$d پیوست</item>
  </plurals>
  <plurals name="ConversationFragment_saving_n_attachments_to_sd_card">
    <item quantity="one">در حال ذخیره پیوست در حافظهٔ…</item>
    <item quantity="other">در حال ذخیره‌ %1$d پیوست در حافظهٔ…</item>
  </plurals>
  <string name="ConversationFragment_pending">در انتظار…</string>
  <string name="ConversationFragment_push">اینترنت (Signal)</string>
  <string name="ConversationFragment_mms">فراپیام</string>
  <string name="ConversationFragment_sms">پیامک</string>
  <string name="ConversationFragment_deleting">در حال حذف کردن</string>
  <string name="ConversationFragment_deleting_messages">حذف پیام‌‌ها…</string>
  <string name="ConversationFragment_delete_for_me">حذف برای من</string>
  <string name="ConversationFragment_delete_for_everyone">حذف برای همه</string>
  <string name="ConversationFragment_quoted_message_not_found">پیام اصلی یافت نشد</string>
  <string name="ConversationFragment_quoted_message_no_longer_available">پیام اصلی دیگر در دسترس نیست</string>
  <string name="ConversationFragment_failed_to_open_message">عدم موفقیت در باز کردن پیام</string>
  <string name="ConversationFragment_you_can_swipe_to_the_right_reply">برای پاسخ دهی سریع روی هر پیام به سمت راست بکشید</string>
  <string name="ConversationFragment_you_can_swipe_to_the_left_reply">برای پاسخ دهی سریع روی هر پیام به سمت چپ بکشید</string>
  <string name="ConversationFragment_outgoing_view_once_media_files_are_automatically_removed">فایل‌های رسانه‌ای یکبار مصرف خروجی، پس از ارسال به صورت خودکار حذف می‌شوند</string>
  <string name="ConversationFragment_you_already_viewed_this_message">شما قبلاً این پیام را مشاهده کردید</string>
  <string name="ConversationFragment__you_can_add_notes_for_yourself_in_this_conversation">در این مکالمه می‌توانید برای خودتان یادداشت اضافه کنید. اگر حساب‌تان به دستگاه‌‌های دیگری پیوند داده شده باشد، یادداشت‌های جدید همگام‌سازی خواهند شد.</string>
  <!--ConversationListActivity-->
  <string name="ConversationListActivity_there_is_no_browser_installed_on_your_device">هیچ مرورگری بر روی دستگاه شما نصب نیست.</string>
  <!--ConversationListFragment-->
  <string name="ConversationListFragment_no_results_found_for_s_">هیچ نتیجه ای برای \'%s\' یافت نشد</string>
  <plurals name="ConversationListFragment_delete_selected_conversations">
    <item quantity="one">حذف مکالمه انتخاب شده؟</item>
    <item quantity="other">حذف مکالمه‌های انتخاب شده؟</item>
  </plurals>
  <plurals name="ConversationListFragment_this_will_permanently_delete_all_n_selected_conversations">
    <item quantity="one">این گزینه باعث حذف دائمی مکالمهٔ انتخاب شده می‌شود.</item>
    <item quantity="other">این گزینه باعث حذف دائمی هر %1$d مکالمهٔ انتخاب شده می‌شود.</item>
  </plurals>
  <string name="ConversationListFragment_deleting">در حال حذف</string>
  <string name="ConversationListFragment_deleting_selected_conversations">حذف مکالمه‌های انتخاب شده…</string>
  <plurals name="ConversationListFragment_conversations_archived">
    <item quantity="one">مکالمه بایگانی شد</item>
    <item quantity="other">%d مکالمه بایگانی شد</item>
  </plurals>
  <string name="ConversationListFragment_undo">بازگردانی</string>
  <plurals name="ConversationListFragment_moved_conversations_to_inbox">
    <item quantity="one">مکالمه به صندوق ورودی جابجا شد</item>
    <item quantity="other">%d مکالمه به صندوق ورودی جابجا شدند</item>
  </plurals>
  <!--ConversationListItem-->
  <string name="ConversationListItem_key_exchange_message">پیام تبادل کلید</string>
  <!--ConversationListItemAction-->
  <string name="ConversationListItemAction_archived_conversations_d">مکالمه‌های بایگانی شده (%d)</string>
  <!--ConversationTitleView-->
  <string name="ConversationTitleView_verified">تأیید شده</string>
  <string name="ConversationTitleView_you">شما</string>
  <!--CreateProfileActivity-->
  <string name="CreateProfileActivity__profile">پروفایل</string>
  <string name="CreateProfileActivity_error_setting_profile_photo">خطا در تنظیم عکس پروفایل</string>
  <string name="CreateProfileActivity_problem_setting_profile">مشکل در تنظیم پروفایل</string>
  <string name="CreateProfileActivity_profile_photo">عکس پروفایل</string>
  <string name="CreateProfileActivity_set_up_your_profile">پروفایل خود را برپا کنید</string>
  <string name="CreateProfileActivity_signal_profiles_are_end_to_end_encrypted">پروفایل شما به صورت سرتاسر رمزنگاری شده است و برای مخاطبان شما، هنگامی که شما مکالمهٔ جدیدی را پذیرفته یا آغاز می‌کنید و زمانی که به گروه‌های جدید می‌پیوندید قابل مشاهده خواهد بود.</string>
  <string name="CreateProfileActivity_set_avatar_description">تنظیم چهرک</string>
  <!--CustomDefaultPreference-->
  <string name="CustomDefaultPreference_using_custom">استفاده از سفارشی: %s</string>
  <string name="CustomDefaultPreference_using_default">استفاده از پیش‌فرض: %s</string>
  <string name="CustomDefaultPreference_none">هیچ‌کدام</string>
  <!--AvatarSelectionBottomSheetDialogFragment-->
  <string name="AvatarSelectionBottomSheetDialogFragment__choose_photo">انتخاب عکس</string>
  <string name="AvatarSelectionBottomSheetDialogFragment__take_photo">گرفتن عکس</string>
  <string name="AvatarSelectionBottomSheetDialogFragment__choose_from_gallery">انتخاب از گالری</string>
  <string name="AvatarSelectionBottomSheetDialogFragment__remove_photo">حذف عکس</string>
  <!--DateUtils-->
  <string name="DateUtils_just_now">حالا</string>
  <string name="DateUtils_minutes_ago">%d دقیقه</string>
  <string name="DateUtils_today">امروز</string>
  <string name="DateUtils_yesterday">دیروز</string>
  <!--DeliveryStatus-->
  <string name="DeliveryStatus_sending">در حال ارسال</string>
  <string name="DeliveryStatus_sent">ارسال شد</string>
  <string name="DeliveryStatus_delivered">تحویل داده شد</string>
  <string name="DeliveryStatus_read">خوانده شد</string>
  <!--DeviceListActivity-->
  <string name="DeviceListActivity_unlink_s">جدا کردن \'%s\'؟</string>
  <string name="DeviceListActivity_by_unlinking_this_device_it_will_no_longer_be_able_to_send_or_receive">با لغو پیوند این دستگاه، دیگر قادر به ارسال و دریافت پیام‌ نخواهد بود.</string>
  <string name="DeviceListActivity_network_connection_failed">اتصال شبکه ناموفق بود</string>
  <string name="DeviceListActivity_try_again">دوباره تلاش کنید</string>
  <string name="DeviceListActivity_unlinking_device">در حال جدا کردن دستگاه…</string>
  <string name="DeviceListActivity_unlinking_device_no_ellipsis">در حال جدا کردن دستگاه</string>
  <string name="DeviceListActivity_network_failed">خرابی شبکه!</string>
  <!--DeviceListItem-->
  <string name="DeviceListItem_unnamed_device">دستگاه بدون نام</string>
  <string name="DeviceListItem_linked_s">%s پیوند داده شد</string>
  <string name="DeviceListItem_last_active_s">آخرین فعالیت %s</string>
  <string name="DeviceListItem_today">امروز</string>
  <!--DocumentView-->
  <string name="DocumentView_unnamed_file">فایل بدون نام</string>
  <!--DozeReminder-->
  <string name="DozeReminder_optimize_for_missing_play_services">بهینه سازی برای سرویس های پلی ناموجود</string>
  <string name="DozeReminder_this_device_does_not_support_play_services_tap_to_disable_system_battery">موبایل شما از سرویس های پلی پشتیبانی نمی‌کند. برای غیر فعال کردن سیستم بهینه‌ سازی باتری سیستم که هنگامی که Molly غیرفعال است از دریافت پیام‌ها ممانعت می‌کند ضربه بزنید.</string>
  <!--ShareActivity-->
  <string name="ShareActivity_share_with">اشتراک‌گذاری با</string>
  <string name="ShareActivity_multiple_attachments_are_only_supported">انتخاب چندگانهٔ پیوست‌ها فقط برای عکس‌ها و ویدئوها پشتیبانی می‌شود.</string>
  <!--GcmBroadcastReceiver-->
  <string name="GcmBroadcastReceiver_retrieving_a_message">در حال بازیابی یک پیام…</string>
  <!--GcmRefreshJob-->
  <string name="GcmRefreshJob_Permanent_Signal_communication_failure">خرابی دائم در ارتباط Signal!</string>
  <string name="GcmRefreshJob_Signal_was_unable_to_register_with_Google_Play_Services">Signal قادر نبود تا با ‌Google Play Services کند. پیام‌ها و تماس‌های Signal غیرفعال شده‌اند، لطفاً از طریق تنظیمات ← پیشرفته دوباره ثبت‌نام کنید.</string>
  <!--GiphyActivity-->
  <string name="GiphyActivity_error_while_retrieving_full_resolution_gif">خطا در هنگام بازیابی کامل گیف با کیفیت کامل</string>
  <!--GiphyFragmentPageAdapter-->
  <string name="GiphyFragmentPagerAdapter_gifs">گیف‌ها</string>
  <string name="GiphyFragmentPagerAdapter_stickers">استیکرها</string>
  <!--AddToGroupActivity-->
  <string name="AddToGroupActivity_add_member">افزودن عضو؟</string>
  <string name="AddToGroupActivity_add_s_to_s">افزودن «%1$s» به «%2$s»؟</string>
  <string name="AddToGroupActivity_s_added_to_s">«%1$s» به «%2$s» افزوده شد.</string>
  <string name="AddToGroupActivity_add_to_group">اضافه کردن به گروه</string>
  <string name="AddToGroupActivity_add_to_groups">اضافه کردن به گروه‌ها</string>
  <!--GroupShareProfileView-->
  <string name="GroupShareProfileView_share_your_profile_name_and_photo_with_this_group">اشتراک‌گذاری نام و عکس پروفایل خود با این گروه؟</string>
  <string name="GroupShareProfileView_do_you_want_to_make_your_profile_name_and_photo_visible_to_all_current_and_future_members_of_this_group">آیا می‌خواهید نام و عکس پروفایل شما به همهٔ اعضای کنونی و آتی این گروه نشان داده شود؟</string>
  <string name="GroupShareProfileView_make_visible">آشکار کن</string>
  <!--GroupMembersDialog-->
  <string name="GroupMembersDialog_you">شما</string>
  <!--GV2 access levels-->
  <string name="GroupManagement_access_level_anyone">همه</string>
  <string name="GroupManagement_access_level_all_members">همهٔ اعضا</string>
  <string name="GroupManagement_access_level_only_admins">فقط مدیران</string>
  <!--PendingMembersActivity-->
  <string name="PendingMemberInvitesActivity_pending_group_invites">دعوت‌های در حال انتظار</string>
  <string name="PendingMembersActivity_people_you_invited">افرادی که شما دعوت کردید</string>
  <string name="PendingMembersActivity_you_have_no_pending_invites">شما هیچ دعوت در حال انتظاری ندارید</string>
  <string name="PendingMembersActivity_invites_by_other_group_members">دعوت‌های اعضای دیگر گروه</string>
  <string name="PendingMembersActivity_no_pending_invites_by_other_group_members">هیچ دعوتی از اعضای دیگر گروه وجود ندارد</string>
  <string name="PendingMembersActivity_missing_detail_explanation">اطلاعات افرادی که از سوی سایر اعضای گروه دعوت شدند، نشان داده نمی‌شود. اطلاعات آن‌ها زمانی که تصمیم به پیوستن به گروه بگیرند به اشتراک گذاشته خواهد شد. آن‌ها تا زمانی که به گروه نپیوندند هیچ پیامی را از گروه مشاهده نخواهند کرد.</string>
  <string name="PendingMembersActivity_cancel_invite">لغو دعوت</string>
  <string name="PendingMembersActivity_cancel_invites">لغو دعوت‌ها</string>
  <plurals name="PendingMembersActivity_cancel_d_invites">
    <item quantity="one">لغو دعوت</item>
    <item quantity="other">لغو %1$d دعوت</item>
  </plurals>
  <plurals name="PendingMembersActivity_error_canceling_invite">
    <item quantity="one">اشکال در لغو دعوت</item>
    <item quantity="other">اشکال در لغو دعوت‌ها</item>
  </plurals>
  <!--AddMembersActivity-->
  <string name="AddMembersActivity__done">انجام شد</string>
  <plurals name="AddMembersActivity__add_d_members_to_s">
    <item quantity="one">افزودن «%1$s» به «%2$s»؟</item>
    <item quantity="other">افزودن %3$d عضو به «%2$s»؟</item>
  </plurals>
  <!--AddGroupDetailsFragment-->
  <string name="AddGroupDetailsFragment__name_this_group">برای گروه نامی انتخاب کنید</string>
  <string name="AddGroupDetailsFragment__create_group">ایجاد گروه</string>
  <string name="AddGroupDetailsFragment__create">ایجاد</string>
  <string name="AddGroupDetailsFragment__members">اعضا</string>
  <string name="AddGroupDetailsFragment__group_name_required">نام گروه (ضروری)</string>
  <string name="AddGroupDetailsFragment__this_field_is_required">پر کردن این قسمت الزامی است.</string>
  <string name="AddGroupDetailsFragment__groups_require_at_least_two_members">گروه‌ها باید حداقل دو عضو داشته باشند.</string>
  <string name="AddGroupDetailsFragment__group_creation_failed">ایجاد گروه با مشکل مواجه شد.</string>
  <string name="AddGroupDetailsFragment__try_again_later">بعداً دوباره امتحان کنید.</string>
  <string name="AddGroupDetailsFragment__youve_selected_a_contact_that_doesnt">شما مخاطبی را انتخاب کردید که از گروه‌های Signal پشتیبانی نمی‌کند، پس این یک گروه فراپیامی (MMS) خواهد بود.</string>
  <string name="AddGroupDetailsFragment__remove">حذف</string>
  <string name="AddGroupDetailsFragment__sms_contact">مخاطب پیامکی</string>
  <string name="AddGroupDetailsFragment__remove_s_from_this_group">حذف %1$s از این گروه؟</string>
  <!--ManageGroupActivity-->
  <string name="ManageGroupActivity_disappearing_messages">پیام‌های ناپدید شونده</string>
  <string name="ManageGroupActivity_pending_group_invites">دعوت‌های در حال انتظار</string>
  <string name="ManageGroupActivity_who_can_edit_group_membership">کسانی که می‌توانند اعضای گروه را ویرایش کنند</string>
  <string name="ManageGroupActivity_who_can_edit_group_info">کسانی که می‌توانند اطلاعات گروه را ویرایش کنند</string>
  <string name="ManageGroupActivity_block_group">مسدود کردن گروه</string>
  <string name="ManageGroupActivity_unblock_group">رفع مسدودیت گروه</string>
  <string name="ManageGroupActivity_leave_group">ترک گروه</string>
  <string name="ManageGroupActivity_mute_notifications">بی‌صدا کردن اعلان‌ها</string>
  <string name="ManageGroupActivity_custom_notifications">اعلان‌‌های سفارشی</string>
  <string name="ManageGroupActivity_until_s">تا %1$s</string>
  <string name="ManageGroupActivity_off">خاموش</string>
  <string name="ManageGroupActivity_on">روشن</string>
  <string name="ManageGroupActivity_add_members">افزودن اعضا</string>
  <string name="ManageGroupActivity_view_all_members">نمایش همه اعضا</string>
  <string name="ManageGroupActivity_see_all">مشاهدهٔ همه</string>
  <string name="ManageGroupActivity_none">هیچ‌کدام</string>
  <plurals name="ManageGroupActivity_invited">
    <item quantity="one">%d دعوت شد</item>
    <item quantity="other">%d دعوت شدند</item>
  </plurals>
  <plurals name="ManageGroupActivity_added">
    <item quantity="one">%d اضافه شد.</item>
    <item quantity="other">%d عضو اضافه شدند.</item>
  </plurals>
  <string name="ManageGroupActivity_you_dont_have_the_rights_to_do_this">شما اجازهٔ انجام این کار را ندارید</string>
  <string name="ManageGroupActivity_not_capable">کسی که شما به گروه اضافه کردید از گروه‌های جدید پشتیبانی نمی‌کند و باید Signal را به‌روزرسانی کند</string>
  <string name="ManageGroupActivity_failed_to_update_the_group">به‌روزرسانی گروه با اشکال مواجه شد</string>
  <string name="ManageGroupActivity_youre_not_a_member_of_the_group">شما عضو گروه نیستید</string>
  <string name="ManageGroupActivity_edit_name_and_picture">ویرایش نام و عکس</string>
  <string name="GroupManagement_choose_who_can_add_or_invite_new_members">انتخاب کنید چه کسانی می‌توانند اعضای جدید را دعوت یا اضافه کنند</string>
  <string name="GroupManagement_choose_who_can_change_the_group_name_and_photo">انتخاب کنید چه کسانی می‌توانند نام و عکس گروه را تغییر دهند</string>
  <!--ManageRecipientActivity-->
  <string name="ManageRecipientActivity_disappearing_messages">پیام‌های ناپدید شونده</string>
  <string name="ManageRecipientActivity_chat_color">رنگ گفتگو</string>
  <string name="ManageRecipientActivity_block">مسدود کردن</string>
  <string name="ManageRecipientActivity_unblock">رفع مسدودیت</string>
  <string name="ManageRecipientActivity_view_safety_number">مشاهدهٔ شمارهٔ امنیتی</string>
  <string name="ManageRecipientActivity_mute_notifications">بی‌صدا کردن اعلان‌ها</string>
  <string name="ManageRecipientActivity_custom_notifications">اعلان‌‌های سفارشی</string>
  <string name="ManageRecipientActivity_until_s">تا %1$s</string>
  <string name="ManageRecipientActivity_off">خاموش</string>
  <string name="ManageRecipientActivity_on">روشن</string>
  <string name="ManageRecipientActivity_add_to_a_group">اضافه کردن به گروه</string>
  <string name="ManageRecipientActivity_view_all_groups">مشاهدهٔ همهٔ گروه‌ها</string>
  <string name="ManageRecipientActivity_see_all">مشاهدهٔ همه</string>
  <string name="ManageRecipientActivity_no_groups_in_common">هیچ گروه مشترکی وجود ندارد</string>
  <plurals name="ManageRecipientActivity_d_groups_in_common">
    <item quantity="one">%d گروه مشترک</item>
    <item quantity="other">%d گروه مشترک</item>
  </plurals>
  <string name="ManageRecipientActivity_edit_name_and_picture">ویرایش نام و عکس</string>
  <string name="ManageRecipientActivity_message_description">پیام</string>
  <string name="ManageRecipientActivity_voice_call_description">تماس صوتی</string>
  <string name="ManageRecipientActivity_insecure_voice_call_description">تماس صوتی ناامن</string>
  <string name="ManageRecipientActivity_video_call_description">تماس تصویری</string>
  <plurals name="GroupMemberList_invited">
    <item quantity="one">%1$s ۱ نفر را دعوت کرد</item>
    <item quantity="other">%1$s %2$d نفر را دعوت کرد</item>
  </plurals>
  <!--CustomNotificationsDialogFragment-->
  <string name="CustomNotificationsDialogFragment__custom_notifications">اعلان‌‌های سفارشی</string>
  <string name="CustomNotificationsDialogFragment__messages">پیام‌ها</string>
  <string name="CustomNotificationsDialogFragment__use_custom_notifications">استفاده از اعلان‌های سفارشی</string>
  <string name="CustomNotificationsDialogFragment__notification_sound">صدای اعلان</string>
  <string name="CustomNotificationsDialogFragment__vibrate">لرزش</string>
  <string name="CustomNotificationsDialogFragment__call_settings">تنظیمات تماس</string>
  <string name="CustomNotificationsDialogFragment__ringtone">صدای زنگ</string>
  <string name="CustomNotificationsDialogFragment__enabled">فعال</string>
  <string name="CustomNotificationsDialogFragment__disabled">غیرفعال</string>
  <string name="CustomNotificationsDialogFragment__default">پیش‌فرض</string>
  <!--GV2 Invite cancellation confirmation-->
  <string name="GroupManagement_cancel_own_single_invite">آیا می‌خواهید دعوتی که به %1$s فرستادید را لغو کنید؟</string>
  <plurals name="GroupManagement_cancel_others_invites">
    <item quantity="one">آیا می‌خواهید دعوت ارسال‌شده از جانب %1$s را لغو کنید؟</item>
    <item quantity="other">آیا می‌خواهید %2$d دعوت ارسال‌شده از جانب %1$s را لغو کنید؟</item>
  </plurals>
  <!--CropImageActivity-->
  <string name="CropImageActivity_group_avatar">عکس گروه</string>
  <string name="CropImageActivity_profile_avatar">عکس</string>
  <!--ImageEditorHud-->
  <string name="ImageEditorHud_blur_faces">محو کردن چهره‌ها</string>
  <string name="ImageEditorHud_new_blur_faces_or_draw_anywhere_to_blur">جدید: چهره‌ها را محو کنید یا روی هر ناحیه‌‌ای برای محو کردن ترسیم کنید</string>
  <string name="ImageEditorHud_draw_anywhere_to_blur">برای محو کردن روی هر ناحیه‌ای ترسیم کنید</string>
  <string name="ImageEditorHud_draw_to_blur_additional_faces_or_areas">برای محو کردن روی چهره‌ها و نواحی دیگر ترسیم کنید</string>
  <!--InputPanel-->
  <string name="InputPanel_tap_and_hold_to_record_a_voice_message_release_to_send">برای ضبط کردن پیام صوتی ضربه زده و نگه دارید، برای ارسال رها کنید</string>
  <!--InviteActivity-->
  <string name="InviteActivity_share">اشتراک‌گذاری</string>
  <string name="InviteActivity_choose_contacts">انتخاب مخاطبان</string>
  <string name="InviteActivity_share_with_contacts">اشتراک‌گذاری با مخاطبان</string>
  <string name="InviteActivity_choose_how_to_share">انتخاب نحوهٔ اشتراک‌گذاری</string>
  <string name="InviteActivity_cancel">لغو</string>
  <string name="InviteActivity_sending">در حال ارسال…</string>
  <string name="InviteActivity_heart_content_description">قلب</string>
  <string name="InviteActivity_invitations_sent">دعوت‌نامه‌ها ارسال شدند!</string>
  <string name="InviteActivity_invite_to_signal">دعوت به Molly</string>
  <plurals name="InviteActivity_send_sms_to_friends">
    <item quantity="one">ارسال پیامک به %d دوست</item>
    <item quantity="other">ارسال پیامک به %d دوست</item>
  </plurals>
  <plurals name="InviteActivity_send_sms_invites">
    <item quantity="one">ارسال %d پیامک دعوت؟</item>
    <item quantity="other">ارسال %d پیامک دعوت؟</item>
  </plurals>
  <string name="InviteActivity_lets_switch_to_signal">بیایید از Molly استفاده کنیم:  %1$s</string>
  <string name="InviteActivity_no_app_to_share_to">به نظر می‌رسد شما هیچ برنامه‌ای برای ‌اشتراک‌گذاری ندارید.</string>
  <string name="InviteActivity_friends_dont_let_friends_text_unencrypted">دوستان واقعی به دوستان خود اجازهٔ گفتگوی رمزگذاری نشده را نمی‌دهند.</string>
  <!--Job-->
  <string name="Job_working_in_the_background">در حال کار در پس‌زمینه…</string>
  <!--LearnMoreTextView-->
  <string name="LearnMoreTextView_learn_more">بیشتر یاد بگیرید</string>
  <!--LongMessageActivity-->
  <string name="LongMessageActivity_unable_to_find_message">عدم توانایی در پیدا کردن پیام</string>
  <string name="LongMessageActivity_message_from_s">پیام از %1$s</string>
  <string name="LongMessageActivity_your_message">پیام شما</string>
  <!--MessageRetrievalService-->
  <string name="MessageRetrievalService_signal">Molly</string>
  <string name="MessageRetrievalService_background_connection_enabled">اتصال پس‌زمینه فعال شد</string>
  <!--MmsDownloader-->
  <string name="MmsDownloader_error_reading_mms_settings">خطا در خوانش تنظیمات فراپیام ارائه‌دهندهٔ بی‌سیم</string>
  <!--MediaOverviewActivity-->
  <string name="MediaOverviewActivity_Media">رسانه</string>
  <string name="MediaOverviewActivity_Files">فایل‌ها</string>
  <string name="MediaOverviewActivity_Audio">صوت</string>
  <string name="MediaOverviewActivity_All">همه</string>
  <plurals name="MediaOverviewActivity_Media_delete_confirm_title">
    <item quantity="one">حذف مورد انتخاب شده؟</item>
    <item quantity="other">حذف موارد انتخاب شده؟</item>
  </plurals>
  <plurals name="MediaOverviewActivity_Media_delete_confirm_message">
    <item quantity="one">این گزینه باعث حذف دائمی فایل انتخاب شده می‌شود. هر پیام متنی مرتبط با این مورد هم حذف خواهد شد.</item>
    <item quantity="other">این گزینه باعث حذف دائمی %1$d فایل‌های انتخاب شده می‌شود. هر پیام متنی مرتبط با این موارد هم حذف خواهد شد.</item>
  </plurals>
  <string name="MediaOverviewActivity_Media_delete_progress_title">در حال حذف</string>
  <string name="MediaOverviewActivity_Media_delete_progress_message">حذف پیام‌ها…</string>
  <string name="MediaOverviewActivity_Select_all">انتخاب همه</string>
  <string name="MediaOverviewActivity_collecting_attachments">جمع‌آوری پیوست‌ها…</string>
  <string name="MediaOverviewActivity_Sort_by">مرتب‌سازی بر اساس</string>
  <string name="MediaOverviewActivity_Newest">جدیدترین</string>
  <string name="MediaOverviewActivity_Oldest">قدیمی‌ترین</string>
  <string name="MediaOverviewActivity_Storage_used">حافظهٔ مورد استفاده</string>
  <string name="MediaOverviewActivity_All_storage_use">کل حافظهٔ مورد استفاده</string>
  <string name="MediaOverviewActivity_Grid_view_description">نمایش مشبک</string>
  <string name="MediaOverviewActivity_List_view_description">نمایش فهرستی</string>
  <string name="MediaOverviewActivity_Selected_description">انتخاب شده</string>
  <plurals name="MediaOverviewActivity_d_items_s">
    <item quantity="one">%1$d مورد %2$s</item>
    <item quantity="other">%1$d مورد %2$s</item>
  </plurals>
  <plurals name="MediaOverviewActivity_d_items">
    <item quantity="one">%1$d مورد</item>
    <item quantity="other">%1$d مورد</item>
  </plurals>
  <string name="MediaOverviewActivity_file">فایل</string>
  <string name="MediaOverviewActivity_audio">صوت</string>
  <string name="MediaOverviewActivity_video">ویدئو</string>
  <string name="MediaOverviewActivity_image">تصویر</string>
  <string name="MediaOverviewActivity_sent_by_s">ارسال شده از %1$s</string>
  <string name="MediaOverviewActivity_sent_by_you">ارسال شده از طرف شما</string>
  <string name="MediaOverviewActivity_sent_by_s_to_s">ارسال شده از %1$s به %2$s</string>
  <string name="MediaOverviewActivity_sent_by_you_to_s">ارسال شده از طرف شما به %1$s</string>
  <!--Megaphones-->
  <string name="Megaphones_introducing_reactions">معرفی واکنش‌ها</string>
  <string name="Megaphones_tap_and_hold_any_message_to_quicky_share_how_you_feel">با نگاه داشتن دست خود بر روی هر پیام‌ احساستان را به‌ اشتراک بگذارید.</string>
  <string name="Megaphones_remind_me_later">بعداً به من یادآوری کن</string>
  <string name="Megaphones_verify_your_signal_pin">پین Signal خود را تأیید کنید</string>
  <string name="Megaphones_well_occasionally_ask_you_to_verify_your_pin">پین هرازچندگاهی از شما پرسیده می‌شود تا آن را فراموش نکنید.</string>
  <string name="Megaphones_verify_pin">تأیید پین</string>
  <!--NotificationBarManager-->
  <string name="NotificationBarManager_signal_call_in_progress">تماس Signal در جریان است</string>
  <string name="NotificationBarManager__establishing_signal_call">در حال برقراری تماس Signal</string>
  <string name="NotificationBarManager__incoming_signal_call">تماس ورودی Signal</string>
  <string name="NotificationBarManager__deny_call">رد تماس</string>
  <string name="NotificationBarManager__answer_call">پاسخ به تماس</string>
  <string name="NotificationBarManager__end_call">پایان تماس</string>
  <string name="NotificationBarManager__cancel_call">لغو تماس</string>
  <!--NotificationMmsMessageRecord-->
  <string name="NotificationMmsMessageRecord_multimedia_message">پیام چندرسانه‌ای</string>
  <string name="NotificationMmsMessageRecord_downloading_mms_message">دریافت پیام چند‌رسانه‌ای…</string>
  <string name="NotificationMmsMessageRecord_error_downloading_mms_message">خطا در دریافت پیام چندرسانه‌ای، برای تلاش مجدد ضربه بزنید</string>
  <!--MediaPickerActivity-->
  <string name="MediaPickerActivity_send_to">ارسال به %s</string>
  <string name="MediaPickerActivity__menu_open_camera">باز کردن دوربین</string>
  <!--MediaPickerItemFragment-->
  <string name="MediaPickerItemFragment_tap_to_select">برای انتخاب ضربه بزنید</string>
  <!--MediaSendActivity-->
  <string name="MediaSendActivity_add_a_caption">افزودن یک زیرنویس…</string>
  <string name="MediaSendActivity_an_item_was_removed_because_it_exceeded_the_size_limit">یک مورد به دلیل عدم رعایت محدودیت اندازه حذف شد</string>
  <string name="MediaSendActivity_camera_unavailable">دوربین در دسترس نیست.</string>
  <string name="MediaSendActivity_message_to_s">پیام به %s </string>
  <string name="MediaSendActivity_message">پیام</string>
  <string name="MediaSendActivity_select_recipients">گیرندگان را انتخاب کنید</string>
  <string name="MediaSendActivity_signal_needs_access_to_your_contacts">برای اینکه Molly مخاطبان شما ره نمایش دهد نیاز دارد به آنها دسترسی داشته باشد.</string>
  <string name="MediaSendActivity_signal_needs_contacts_permission_in_order_to_show_your_contacts_but_it_has_been_permanently_denied">Molly برای نشان دادن مخاطبان شما نیاز به دسترسی به مخاطبان دارد، اما این دسترسی داده نشده است. لطفاً به بخش مدیریت برنامه‌ها در تنظیمات تلفن همراه خود رفته، در بخش «مجوزها» گزینهٔ «مخاطبان» را فعال کنید.</string>
  <plurals name="MediaSendActivity_cant_share_more_than_n_items">
    <item quantity="one">شما نمی توانید بیش از %d مورد را به اشتراک بگذارید.</item>
    <item quantity="other">شما نمی توانید بیش از %d مورد را به اشتراک بگذارید.</item>
  </plurals>
  <string name="MediaSendActivity_select_recipients_description">گیرندگان را انتخاب کنید</string>
  <string name="MediaSendActivity_tap_here_to_make_this_message_disappear_after_it_is_viewed">برای ناپدید شدن پیام بعد از مشاهده اینجا ضربه بزنید.</string>
  <!--MediaRepository-->
  <string name="MediaRepository_all_media">همهٔ رسانه‌ها</string>
  <!--MessageRecord-->
  <string name="MessageRecord_unknown">ناشناخته</string>
  <string name="MessageRecord_message_encrypted_with_a_legacy_protocol_version_that_is_no_longer_supported">یک پیام رمزنگاری شده با استفاده از یک نسخهٔ قدیمی Signal که دیگر پشتیبانی نمی‌شود برایتان ارسال شده است. لطفاً از فرستنده بخواهید تا به آخرین نسخه به‌روزرسانی کند و آن پیام را دوباره ارسال کند.</string>
  <string name="MessageRecord_left_group">شما گروه را ترک کردید.</string>
  <string name="MessageRecord_you_updated_group">شما گروه را به‌روزرسانی کردید.</string>
  <string name="MessageRecord_you_called">شما تماس گرفتید</string>
  <string name="MessageRecord_called_you">مخاطب تماس گرفت</string>
  <string name="MessageRecord_missed_call">تماس از دست رفته</string>
  <string name="MessageRecord_s_updated_group">%s گروه را به‌روزرسانی کرد.</string>
  <string name="MessageRecord_s_called_you">%s با شما تماس گرفت</string>
  <string name="MessageRecord_called_s">با %s تماس گرفته شد</string>
  <string name="MessageRecord_missed_call_from">تماس از دست رفته از %s</string>
  <string name="MessageRecord_s_joined_signal">%s در Signal است!</string>
  <string name="MessageRecord_you_disabled_disappearing_messages">شما پیام‌های ناپدید شونده را غیر فعال کردید.</string>
  <string name="MessageRecord_s_disabled_disappearing_messages">%1$s پیام‌های ناپدید شونده را غیرفعال کرد.</string>
  <string name="MessageRecord_you_set_disappearing_message_time_to_s">شما زمان سنج پیام های ناپدید شونده را روی %1$s تنظیم کردید.</string>
  <string name="MessageRecord_s_set_disappearing_message_time_to_s">%1$s زمان سنج پیام های ناپدید شونده را روی %2$s قرار داد.</string>
  <!--GV2 specific-->
  <string name="MessageRecord_you_created_the_group">شما گروه رو خلق کردی</string>
  <string name="MessageRecord_group_updated">گروه ، به روز رسانی شده است.</string>
  <!--GV2 member additions-->
  <string name="MessageRecord_you_added_s">شما %1$s را اضافه کردید.</string>
  <string name="MessageRecord_s_added_s">%1$s %2$s را اضافه کرد.</string>
  <string name="MessageRecord_s_added_you">%1$s شما را به گروه اضافه کرد.</string>
  <string name="MessageRecord_you_joined_the_group">شما به گروه پیوستید.</string>
  <string name="MessageRecord_s_joined_the_group">%1$s به گروه پیوست.</string>
  <!--GV2 member removals-->
  <string name="MessageRecord_you_removed_s">شما %1$s را حذف کردید.</string>
  <string name="MessageRecord_s_removed_s">%1$s %2$s را حذف کرد.</string>
  <string name="MessageRecord_s_removed_you_from_the_group">%1$s شما را از گروه حذف کرد.</string>
  <string name="MessageRecord_you_left_the_group">شما گروه را ترک کردید</string>
  <string name="MessageRecord_s_left_the_group">%1$s گروه را ترک کرد.</string>
  <!--GV2 role change-->
  <string name="MessageRecord_you_made_s_an_admin">شما %1$s را به مدیر تبدیل کردید.</string>
  <string name="MessageRecord_s_made_s_an_admin">%1$s %2$s را به مدیر تبدیل کرد.</string>
  <string name="MessageRecord_s_made_you_an_admin">%1$s شما را به مدیر تبدیل کرد.</string>
  <string name="MessageRecord_you_revoked_admin_privileges_from_s">شما امتیازات مدیریت %1$s را لغو کردید.</string>
  <string name="MessageRecord_s_revoked_your_admin_privileges">%1$s امتیازات مدیریتی شما را لغو کرد.</string>
  <string name="MessageRecord_s_revoked_admin_privileges_from_s">%1$s امتیازات مدیریتی %2$s را لغو کرد.</string>
  <!--GV2 invitations-->
  <string name="MessageRecord_you_invited_s_to_the_group">شما %1$s را به گروه دعوت کردید.</string>
  <string name="MessageRecord_s_invited_you_to_the_group">%1$s شما را به گروه دعوت کرد.</string>
  <plurals name="MessageRecord_s_invited_members">
    <item quantity="one">%1$s ۱ نفر را به گروه دعوت کرد.</item>
    <item quantity="other">%1$s %2$d نفر را به گروه دعوت کرد.</item>
  </plurals>
  <!--GV2 invitation revokes-->
  <plurals name="MessageRecord_you_revoked_invites">
    <item quantity="one">شما یک دعوت به گروه را لغو کردید.</item>
    <item quantity="other">شما %1$d دعوت‌ را لغو کردید.</item>
  </plurals>
  <plurals name="MessageRecord_s_revoked_invites">
    <item quantity="one">%1$s یک دعوت به گروه را لغو کرد.</item>
    <item quantity="other">%1$s %2$d دعوت‌ به گروه را لغو کرد.</item>
  </plurals>
  <string name="MessageRecord_someone_declined_an_invitation_to_the_group">یک نفر دعوت به گروه را رد کرد.</string>
  <string name="MessageRecord_you_declined_the_invitation_to_the_group">شما دعوت به گروه را رد کردید.</string>
  <!--GV2 invitation acceptance-->
  <string name="MessageRecord_you_accepted_invite">شما دعوت به گروه را پذیرفتید.</string>
  <string name="MessageRecord_s_accepted_invite">%1$s دعوت به گروه را قبول کرد.</string>
  <string name="MessageRecord_you_added_invited_member_s">شما %1$s را اضافه کردید.</string>
  <string name="MessageRecord_s_added_invited_member_s">%1$s %2$s را اضافه کرد.</string>
  <!--GV2 title change-->
  <string name="MessageRecord_you_changed_the_group_name_to_s">شما نام گروه را به «%1$s» تغییر دادید.</string>
  <string name="MessageRecord_s_changed_the_group_name_to_s">%1$s نام گروه را به «%2$s» تغییر داد.</string>
  <!--GV2 avatar change-->
  <string name="MessageRecord_you_changed_the_group_avatar">شما عکس گروه را عوض کردید.</string>
  <string name="MessageRecord_s_changed_the_group_avatar">%1$s عکس گروه را تغییر داد.</string>
  <!--GV2 attribute access level change-->
  <string name="MessageRecord_you_changed_who_can_edit_group_info_to_s">شما قابلیت ویرایش اطلاعات گروه را به «%1$s» انتقال دادید.</string>
  <string name="MessageRecord_s_changed_who_can_edit_group_info_to_s">%1$s قابلیت ویرایش اطلاعات گروه را به «%2$s» انتقال داد.</string>
  <!--GV2 membership access level change-->
  <string name="MessageRecord_you_changed_who_can_edit_group_membership_to_s">شما قابلیت ویرایش اعضای گروه را به «%1$s» انتقال دادید.</string>
  <string name="MessageRecord_s_changed_who_can_edit_group_membership_to_s">%1$s قابلیت ویرایش اعضای گروه را به «%2$s» انتقال داد.</string>
  <!--End of GV2 specific update messages-->
  <string name="MessageRecord_your_safety_number_with_s_has_changed">شمارهٔ امنیتی شما با %s تغییر یافت.</string>
  <string name="MessageRecord_you_marked_your_safety_number_with_s_verified">شما شمارهٔ امنیتی خود با %s  را به عنوان تأیید شده علامت زدید</string>
  <string name="MessageRecord_you_marked_your_safety_number_with_s_verified_from_another_device">شما شمارهٔ امنیتی خود با %s را از دستگاه دیگری تأیید شده علامت زدید</string>
  <string name="MessageRecord_you_marked_your_safety_number_with_s_unverified">شما شمارهٔ امنیتی خود با %s را تأیید نشده علامت زدید</string>
  <string name="MessageRecord_you_marked_your_safety_number_with_s_unverified_from_another_device">شما شمارهٔ امنیتی خود با %s را از دستگاه دیگری تأیید نشده علامت زدید</string>
  <!--MessageRequestBottomView-->
  <string name="MessageRequestBottomView_accept">پذیرش</string>
  <string name="MessageRequestBottomView_delete">حذف</string>
  <string name="MessageRequestBottomView_block">مسدود کردن</string>
  <string name="MessageRequestBottomView_unblock">رفع مسدودیت</string>
  <string name="MessageRequestBottomView_do_you_want_to_let_s_message_you_they_wont_know_youve_seen_their_messages_until_you_accept">به %1$s اجازه می‌دهید که به شما پیام دهد و نام و عکس خود را با آن‌ها به اشتراک می‌گذارید؟ تا زمانی که نپذیرید آن‌ها متوجه نمی‌شوند که پیام‌شان را خوانده‌اید.</string>
  <string name="MessageRequestBottomView_do_you_want_to_let_s_message_you_wont_receive_any_messages_until_you_unblock_them">به %1$s اجازه می‌دهید که به شما پیام دهد و نام و عکس خود را با آن‌ها به اشتراک می‌گذارید؟ تا زمانی که مسدودیت ‌آن‌ها را رفع نکنید هیچ پیامی دریافت نخواهید کرد.</string>
  <string name="MessageRequestBottomView_do_you_want_to_join_this_group_they_wont_know_youve_seen_their_messages_until_you_accept">آیا می‌خواهید به این گروه بپیوندید و نام و عکس خود را با اعضای آن به اشتراک بگذارید؟ تا زمانی که نپذیرید آن‌ها متوجه نمی‌شوند که پیام‌شان را خوانده‌اید.</string>
  <string name="MessageRequestBottomView_you_were_invited_to_join_the_group_s">شما برای پیوستن به گروه %1$s دعوت شده‌اید. آیا می‌خواهید به اعضای این گروه اجازه دهید که به شما پیام دهند؟</string>
  <string name="MessageRequestBottomView_unblock_this_group_and_share_your_name_and_photo_with_its_members">مسدودیت این گروه را رفع کرده و نام و عکس‌ خود را با اعضای آن به اشتراک می‌گذارید؟ تا زمانی که مسدودیت آن‌ها را رفع نکنید هیچ پیامی دریافت نخواهید کرد.</string>
  <string name="MessageRequestProfileView_member_of_one_group">عضو %1$s</string>
  <string name="MessageRequestProfileView_member_of_two_groups">عضو %1$s و %2$s</string>
  <string name="MessageRequestProfileView_member_of_many_groups">عضو %1$s، %2$s و %3$s </string>
  <plurals name="MessageRequestProfileView_members">
    <item quantity="one">عضو %1$d</item>
    <item quantity="other">اعضای %1$d</item>
  </plurals>
  <plurals name="MessageRequestProfileView_members_and_invited">
    <item quantity="one">%1$d عضو (+%2$d دعوت شدند)</item>
    <item quantity="other">%1$d عضو (+%2$d دعوت شدند)</item>
  </plurals>
  <plurals name="MessageRequestProfileView_member_of_others">
    <item quantity="one">%d گروه دیگر</item>
    <item quantity="other"> %d گروه دیگر</item>
  </plurals>
  <!--PassphraseChangeActivity-->
  <string name="PassphraseChangeActivity_passphrases_dont_match_exclamation">گذرواژه‌ها یکی نیستند!</string>
  <string name="PassphraseChangeActivity_incorrect_old_passphrase_exclamation">گذرواژهٔ قبلی نادرست است!</string>
  <string name="PassphraseChangeActivity_enter_new_passphrase_exclamation">گذرواژهٔ جدید را وارد کنید!</string>
  <!--DeviceProvisioningActivity-->
  <string name="DeviceProvisioningActivity_link_this_device">پیوند دادن این دستگاه؟</string>
  <string name="DeviceProvisioningActivity_continue">ادامه</string>
  <string name="DeviceProvisioningActivity_content_intro">قادر خواهد بود تا</string>
  <string name="DeviceProvisioningActivity_content_bullets">
•  تمام پیام‌های شما را بخواند
\n• با نام شما پیام ارسال کند
</string>
  <string name="DeviceProvisioningActivity_content_progress_title">در حال پیوند دادن دستگاه</string>
  <string name="DeviceProvisioningActivity_content_progress_content">پیوند دهی دستگاه جدید…</string>
  <string name="DeviceProvisioningActivity_content_progress_success">دستگاه تایید شد!</string>
  <string name="DeviceProvisioningActivity_content_progress_no_device">هیچ دستگاهی یافت نشد.</string>
  <string name="DeviceProvisioningActivity_content_progress_network_error">خطای شبکه.</string>
  <string name="DeviceProvisioningActivity_content_progress_key_error">کد QR نامعتبر است.</string>
  <string name="DeviceProvisioningActivity_sorry_you_have_too_many_devices_linked_already">پوزش، تا کنون دستگاه‌های زیادی را پیوند داده‌اید، سعی کنید برخی از آن‌ها را حذف کنید.</string>
  <string name="DeviceActivity_sorry_this_is_not_a_valid_device_link_qr_code">متاسفانه این کد QR برای اتصال دستگاه معتبر نيست.</string>
  <string name="DeviceProvisioningActivity_link_a_signal_device">پیوند یک دستگاه Signal؟</string>
  <string name="DeviceProvisioningActivity_it_looks_like_youre_trying_to_link_a_signal_device_using_a_3rd_party_scanner">به نظر می آید شما سعی دارید از طریق یک اسکنر شخص ثالث دستگاه Signal خود را پیوند دهید. جهت حفظ امنیت، لطفاً کد را دوباره از داخل Signal اسکن کنید.</string>
  <string name="DeviceActivity_signal_needs_the_camera_permission_in_order_to_scan_a_qr_code">Molly جهت اسکن کردن کد QR نیاز به دسترسی به دوربین دارد، اما این دسترسی داده نشده است. لطفاً به بخش مدیریت برنامه‌ها در تنظیمات تلفن همراه خود رفته، در بخش «مجوزها» گزینهٔ «دوربین» را فعال کنید.</string>
  <string name="DeviceActivity_unable_to_scan_a_qr_code_without_the_camera_permission">امکان اسکن کردن کد QR بدون مجوز دوربین وجود ندارد</string>
  <!--ExpirationDialog-->
  <string name="ExpirationDialog_disappearing_messages">پیام‌های ناپدید شونده</string>
  <string name="ExpirationDialog_your_messages_will_not_expire">پیام‌های شما ناپدید نخواهند شد.</string>
  <string name="ExpirationDialog_your_messages_will_disappear_s_after_they_have_been_seen">پیام‌های ارسال شده و دریافت شده در این مکالمه %s بعد از دیده شدن ناپدید خواهند شد.</string>
  <!--PassphrasePromptActivity-->
  <string name="PassphrasePromptActivity_enter_passphrase">گذرواژه را وارد کنید</string>
  <string name="PassphrasePromptActivity_watermark_content_description">نگارک Signal</string>
  <string name="PassphrasePromptActivity_ok_button_content_description">ارسال گذرواژه</string>
  <string name="PassphrasePromptActivity_invalid_passphrase_exclamation">گذرواژه معتبر نیست!</string>
  <string name="PassphrasePromptActivity_unlock_signal">باز کردن قفل Signal</string>
  <!--PlacePickerActivity-->
  <string name="PlacePickerActivity_title">نقشه</string>
  <string name="PlacePickerActivity_not_a_valid_address">آدرس معتبر نیست</string>
  <string name="PlacePickerActivity_drop_pin">قرار دادن نشانگر</string>
  <string name="PlacePickerActivity_accept_address">پذیرش نشانی</string>
  <!--PlayServicesProblemFragment-->
  <string name="PlayServicesProblemFragment_the_version_of_google_play_services_you_have_installed_is_not_functioning">نسخه گوگل پلی سرویس که شما نصب کرده اید به درستی کار نمی کند. لطفاً آن را دوباره کنید و مجددا تلاش کنید.</string>
  <!--PinRestoreEntryFragment-->
  <string name="PinRestoreEntryFragment_incorrect_pin">پین نادرست</string>
  <string name="PinRestoreEntryFragment_skip_pin_entry">رد ورود پین؟</string>
  <string name="PinRestoreEntryFragment_need_help">به راهنمایی نیاز دارید؟</string>
  <string name="PinRestoreEntryFragment_your_pin_is_a_d_digit_code">پین شما یک کد %1$d+ رقمی است که می‌تواند شامل اعداد یا حروف باشد.\n\n اگر نمی‌توانید پین را به یاد بیاورید، می‌توانید یک پین جدید ایجاد کنید. می‌توانید دوباره ثبت‌نام و از حساب‌تان استفاده کنید اما تنظیمات ذخیره شده مانند اطلاعات پروفایل‌‌تان را از دست می‌دهید.</string>
  <string name="PinRestoreEntryFragment_if_you_cant_remember_your_pin">اگر نمی‌توانید پین را به یاد بیاورید، یک پین جدید ایجاد کنید. شما می‌توانید ثبت‌نام و از حساب‌تان استفاده کنید اما تنظیمات ذخیره‌ شده مانند اطلاعات پروفایل‌تان را از دست می‌دهید.</string>
  <string name="PinRestoreEntryFragment_create_new_pin">ایجاد پین جدید</string>
  <string name="PinRestoreEntryFragment_contact_support">ارتباط با پشتیبانی</string>
  <string name="PinRestoreEntryFragment_cancel">لغو</string>
  <string name="PinRestoreEntryFragment_skip">پرش</string>
  <plurals name="PinRestoreEntryFragment_you_have_d_attempt_remaining">
    <item quantity="one">شما %1$d فرصت دیگر باقی دارید. اگر فرصت‌های شما تمام شوند، می‌توانید یک پین جدید بسازید. شما می‌توانید ثبت‌نام و از حساب خود استفاده کنید ولی برخی تنظیمات ذخیره‌شده مانند اطلاعات پروفایل‌تان را از دست می‌دهید.</item>
    <item quantity="other">شما %1$d فرصت دیگر باقی دارید. اگر فرصت‌های شما تمام شوند، می‌توانید یک پین جدید بسازید. شما می‌توانید ثبت‌نام و از حساب خود استفاده کنید ولی برخی تنظیمات ذخیره‌شده مانند اطلاعات پروفایل‌تان را از دست می‌دهید.</item>
  </plurals>
  <string name="PinRestoreEntryFragment_signal_registration_need_help_with_pin">ثبت‌نام Signal - نیاز به راهنمایی در مورد پین اندروید</string>
  <string name="PinRestoreEntryFragment_enter_alphanumeric_pin">پین حرفی‌-عددی را وارد کنید</string>
  <string name="PinRestoreEntryFragment_enter_numeric_pin">پین عددی را وارد کنید</string>
  <!--PinRestoreLockedFragment-->
  <string name="PinRestoreLockedFragment_create_your_pin">پین خود را ایجاد کنید</string>
  <string name="PinRestoreLockedFragment_youve_run_out_of_pin_guesses">فرصت‌های شما برای حدس پین تمام شد، اما شما هنوز می‌توانید با ایجاد یک پین جدید به حساب Signal تان دسترسی داشته باشید. به منظور حفظ امنیت و حریم خصوصی شما، حساب شما بدون هیچ اطلاعات و تنظیماتی ذخیره‌شده‌ای از پروفایل شما بازنشانی خواهد شد.</string>
  <string name="PinRestoreLockedFragment_create_new_pin">ایجاد پین جدید</string>
  <!--RatingManager-->
  <string name="RatingManager_rate_this_app">امتیازدهی این برنامه</string>
  <string name="RatingManager_if_you_enjoy_using_this_app_please_take_a_moment">اگر از استفاده از این برنامه لذت می برید، لطفاً برای کمک به ما یک لحظه وقت بگذارید و آن را امتیاز دهید.</string>
  <string name="RatingManager_rate_now">همین حالا امتیاز بدهید!</string>
  <string name="RatingManager_no_thanks">نه ممنون</string>
  <string name="RatingManager_later">بعدا</string>
  <string name="RatingManager_whoops_the_play_store_app_does_not_appear_to_be_installed">اوه، به نظر می‌رسد برنامهٔ فروشگاه Play بر روی دستگاه شما نصب نشده است.</string>
  <!--ReactionsBottomSheetDialogFragment-->
  <string name="ReactionsBottomSheetDialogFragment_all">همه · %1$d</string>
  <!--ReactionsConversationView-->
  <string name="ReactionsConversationView_plus">+%1$d</string>
  <!--ReactionsRecipientAdapter-->
  <string name="ReactionsRecipientAdapter_you">شما</string>
  <!--RecipientPreferencesActivity-->
  <string name="RecipientPreferenceActivity_block">مسدود کردن</string>
  <string name="RecipientPreferenceActivity_error_leaving_group">خطا در ترک گروه</string>
  <string name="RecipientPreferenceActivity_unblock">رفع مسدودیت</string>
  <string name="RecipientPreferenceActivity_enabled">فعال</string>
  <string name="RecipientPreferenceActivity_disabled">غیرفعال</string>
  <string name="RecipientPreferenceActivity_available_once_a_message_has_been_sent_or_received">دسترسی پس از دریافت یا ارسال یک پیام ممکن خواهد بود.</string>
  <!--RecipientProvider-->
  <string name="RecipientProvider_unnamed_group">گروه بدون نام</string>
  <!--RedPhone-->
  <string name="RedPhone_answering">در حال پاسخ دادن</string>
  <string name="RedPhone_ending_call">پایان‌‌دهی به تماس</string>
  <string name="RedPhone_dialing">شماره‌گیری</string>
  <string name="RedPhone_ringing">در حال زنگ خوردن</string>
  <string name="RedPhone_busy">مشغول</string>
  <string name="RedPhone_connected">متصل</string>
  <string name="RedPhone_recipient_unavailable">گیرنده در دسترس نیست</string>
  <string name="RedPhone_network_failed">خرابی شبکه!</string>
  <string name="RedPhone_number_not_registered">شماره ثبت نشده است!</string>
  <string name="RedPhone_the_number_you_dialed_does_not_support_secure_voice">شماره‌ای که گرفتید از تماس امن پشتیبانی نمی کند!</string>
  <string name="RedPhone_got_it">فهمیدم</string>
  <!--WebRtcCallActivity-->
  <string name="WebRtcCallActivity__tap_here_to_turn_on_your_video">برای فعال سازی ویدیو اینجا کلیک کنید</string>
  <string name="WebRtcCallActivity__to_call_s_signal_needs_access_to_your_camera">برای تماس با%1$s، Signal به دسترسی دوربین شما نیاز دارد</string>
  <string name="WebRtcCallActivity__signal_s">%1$s Signal</string>
  <string name="WebRtcCallActivity__calling">در حال برقراری تماس…</string>
  <!--WebRtcCallView-->
  <string name="WebRtcCallView__signal_voice_call">تماس صوتی Signal</string>
  <string name="WebRtcCallView__signal_video_call">تماس تصویری Signal</string>
  <!--RegistrationActivity-->
  <string name="RegistrationActivity_select_your_country">کشور خود را انتخاب کنید</string>
  <string name="RegistrationActivity_you_must_specify_your_country_code">شما باید کد کشور خود را
مشخص کنید
    </string>
  <string name="RegistrationActivity_you_must_specify_your_phone_number">شما باید شمارهٔ همراه
خود را مشخص کنید
</string>
  <string name="RegistrationActivity_invalid_number">شماره نامعتبر</string>
  <string name="RegistrationActivity_the_number_you_specified_s_is_invalid">شماره‌ای که شما
مشخص کرده‌اید (%s) معتبر نیست.</string>
  <string name="RegistrationActivity_missing_google_play_services">سرویس‌های گوگل پلی موجود نیستند</string>
  <string name="RegistrationActivity_this_device_is_missing_google_play_services">این دستگاه فاقد خدمات Google Play است. شما می‌توانید به استفاده از Signal ادامه دهید، اما این پیکربندی می‌تواند باعث کاهش اطمینان‌پذیری یا عملکرد شود.\n\n اگر یک کاربر حرفه‌ای یا در حال اجرای یک ROM سفارشی اندروید نیستید یا فکر می‌کنید که این پیام به اشتباه به شما نشان داده شده است، برای دریافت کمک در فرآیند عیب‌یابی با support@signal.org تماس بگیرید.</string>
  <string name="RegistrationActivity_i_understand">می فهمم</string>
  <string name="RegistrationActivity_play_services_error">خطا پلی استور</string>
  <string name="RegistrationActivity_google_play_services_is_updating_or_unavailable">گوگل پلی استور در حال به روز رسانی بوده یا موقتاً در دسترس نیست. لطفاً دوباره تلاش کنید.</string>
  <string name="RegistrationActivity_terms_and_privacy">شرایط و خط مشی حریم خصوصی</string>
  <string name="RegistrationActivity_no_browser">عدم توانایی در باز کردن این پیوند. هیچ مرورگر اینترنتی یافت نشد.</string>
  <string name="RegistrationActivity_more_information">اطلاعات بیشتر</string>
  <string name="RegistrationActivity_less_information">اطلاعات کمتر</string>
<<<<<<< HEAD
  <string name="RegistrationActivity_signal_needs_access_to_your_contacts_and_media_in_order_to_connect_with_friends">برای ارتباط با دوستان، تبادل پیام، برقراری تماس امن، Molly نیاز دارد تا به مخاطبان و رسانه شما دسترسی داشته باشد</string>
=======
  <string name="RegistrationActivity_signal_needs_access_to_your_contacts_and_media_in_order_to_connect_with_friends">برای ارتباط با دوستان، تبادل پیام، برقراری تماس امن، Signal نیاز دارد تا به مخاطبان و رسانه شما دسترسی داشته باشد</string>
  <string name="RegistrationActivity_rate_limited_to_service">شما تلاش‌های بسیاری برای ثبت‌نام این شماره انجام داده‌اید. لطفاً دوباره امتحان کنید.</string>
>>>>>>> a01bec3a
  <string name="RegistrationActivity_unable_to_connect_to_service">عدم توانایی در اتصال به سرویس. لطفاً اتصال شبکه را بررسی کرده و دوباره تلاش کنید.</string>
  <string name="RegistrationActivity_to_easily_verify_your_phone_number_signal_can_automatically_detect_your_verification_code">برای تأیید شماره‌ٔ همراه خود، Molly می‌تواند به صورت خودکار کد تأیید شما را شناسایی کند، در صورتی که به Molly اجازهٔ زؤیت پیامک‌ها را بدهید.</string>
  <plurals name="RegistrationActivity_debug_log_hint">
    <item quantity="one">شما %d قدم از ثبت گزارش اشکال زدایی فاصله دارید.</item>
    <item quantity="other">شما  %d قدم از ارسال گزارش اشکال‌زدایی فاصله دارید.</item>
  </plurals>
  <string name="RegistrationActivity_we_need_to_verify_that_youre_human">ما باید تایید کنیم که شما یک انسان هستید.</string>
  <string name="RegistrationActivity_failed_to_verify_the_captcha">عدم موفقیت در تأیید کپچا</string>
  <string name="RegistrationActivity_next">بعدی</string>
  <string name="RegistrationActivity_continue">ادامه</string>
  <string name="RegistrationActivity_continue_d_attempts_left">ادامه (%d کوشش باقی مانده است)</string>
  <string name="RegistrationActivity_continue_last_attempt">ادامه (آخرین کوشش)</string>
  <string name="RegistrationActivity_take_privacy_with_you_be_yourself_in_every_message">حریم خصوصی را همراه خود داشته باشید.n\در هر پیام خودتان باشید.</string>
  <string name="RegistrationActivity_enter_your_phone_number_to_get_started">برای شروع شمارهٔ همراه خود را وارد کنید</string>
  <string name="RegistrationActivity_you_will_receive_a_verification_code">شما یک کد تأیید دریافت خواهید کرد. اپراتور شما ممکن است مبلغی در ازای این کار دریافت کند.</string>
  <string name="RegistrationActivity_enter_the_code_we_sent_to_s">کدی که به %s ارسال کردیم را وارد کنید</string>
  <string name="RegistrationActivity_phone_number_description">شمارهٔ همراه</string>
  <string name="RegistrationActivity_country_code_description">کد کشور</string>
  <string name="RegistrationActivity_call">تماس</string>
  <!--RegistrationLockV2Dialog-->
  <string name="RegistrationLockV2Dialog_turn_on_registration_lock">روشن کردن قفل ثبت‌نام؟</string>
  <string name="RegistrationLockV2Dialog_turn_off_registration_lock">خاموش کردن قفل ثبت‌نام؟</string>
  <string name="RegistrationLockV2Dialog_if_you_forget_your_signal_pin_when_registering_again">اگر شما پین سیگنال خود را هنگام ثبت‌نام دوباره فراموش کنید، حساب شما به مدت ۷ روز قفل خواهد شد و قادر به استفاده از آن نخواهید بود.</string>
  <string name="RegistrationLockV2Dialog_turn_on">روشن</string>
  <string name="RegistrationLockV2Dialog_turn_off">خاموش</string>
  <!--RevealableMessageView-->
  <string name="RevealableMessageView_view_photo">مشاهده تصویر</string>
  <string name="RevealableMessageView_view_video">مشاهده ویدئو</string>
  <string name="RevealableMessageView_viewed">دیده شده</string>
  <string name="RevealableMessageView_media">رسانه</string>
  <!--ScribbleActivity-->
  <string name="ScribbleActivity_save_failure">عدم موفقیت در ذخیره تغییرات تصویر</string>
  <!--Search-->
  <string name="SearchFragment_no_results">هیچ نتیجه ای برای \'%s\' یافت نشد</string>
  <string name="SearchFragment_header_conversations">مکالمه ها</string>
  <string name="SearchFragment_header_contacts">مخاطبان</string>
  <string name="SearchFragment_header_messages">پیام‌ها</string>
  <!--SharedContactDetailsActivity-->
  <string name="SharedContactDetailsActivity_add_to_contacts">افزودن به مخاطبان</string>
  <string name="SharedContactDetailsActivity_invite_to_signal">دعوت به Signal</string>
  <string name="SharedContactDetailsActivity_signal_message">پیام Signal</string>
  <string name="SharedContactDetailsActivity_signal_call">تماس Signal</string>
  <!--SharedContactView-->
  <string name="SharedContactView_add_to_contacts">افزودن به مخاطبان</string>
  <string name="SharedContactView_invite_to_signal">دعوت به Signal</string>
  <string name="SharedContactView_message">پیام Signal</string>
  <!--SignalPinReminders-->
  <string name="SignalPinReminders_well_remind_you_again_later">بعداً دوباره به شما یادآوری خواهیم کرد.</string>
  <string name="SignalPinReminders_well_remind_you_again_tomorrow">فردا دوباره به شما یادآوری خواهیم کرد.</string>
  <string name="SignalPinReminders_well_remind_you_again_in_a_few_days">طی چند روز، دوباره به شما یادآوری خواهیم کرد.</string>
  <string name="SignalPinReminders_well_remind_you_again_in_a_week">طی یک هفته، دوباره به شما یادآوری خواهیم کرد.</string>
  <string name="SignalPinReminders_well_remind_you_again_in_a_couple_weeks">طی چند هفته، دوباره به شما یادآوری خواهیم کرد.</string>
  <!--Slide-->
  <string name="Slide_image">تصویر</string>
  <string name="Slide_sticker">استیکر</string>
  <string name="Slide_audio">صدا</string>
  <string name="Slide_video">ویدئو</string>
  <!--SmsMessageRecord-->
  <string name="SmsMessageRecord_received_corrupted_key_exchange_message">کلید خراب دریافت شد
پیام تبادل!</string>
  <string name="SmsMessageRecord_received_key_exchange_message_for_invalid_protocol_version">
پیام تبادل کلید به علت نامعتبر بودن نسخهٔ پروتکل دریافت شد.</string>
  <string name="SmsMessageRecord_received_message_with_new_safety_number_tap_to_process">پيامی با شمارهٔ امنیتی جدید دريافت شد. برای پردازش و نمایش آن ضربه بزنید.</string>
  <string name="SmsMessageRecord_secure_session_reset">شما نشست امن را مجدداً تنظیم کردید.</string>
  <string name="SmsMessageRecord_secure_session_reset_s">%s نشست امن را مجدداً تنظیم کرد.</string>
  <string name="SmsMessageRecord_duplicate_message">پیام تکراری.</string>
  <string name="SmsMessageRecord_this_message_could_not_be_processed_because_it_was_sent_from_a_newer_version">این پیام قابل پردازش نیست چون از یک نسخه جدیدتر Signal ارسال شده است. می توانید از مخاطب خود بخواهید تا این پیام را دوباره بعد از به‌روزرسانی برای شما ارسال کند.</string>
  <string name="SmsMessageRecord_error_handling_incoming_message">خطا هنگام پردازش پیام ورودی.</string>
  <!--StickerManagementActivity-->
  <string name="StickerManagementActivity_stickers">استیکر ها</string>
  <!--StickerManagementAdapter-->
  <string name="StickerManagementAdapter_installed_stickers">استیکر های نصب شده</string>
  <string name="StickerManagementAdapter_stickers_you_received">استیکر هایی که دریافت کردید</string>
  <string name="StickerManagementAdapter_signal_artist_series">سری های هنرمند Signal</string>
  <string name="StickerManagementAdapter_no_stickers_installed">هیچ استیکری نصب نشده است</string>
  <string name="StickerManagementAdapter_stickers_from_incoming_messages_will_appear_here">استیکرهایی که از پیام‌های ورودی دریافت می‌شوند اینجا نمایش داده خواهند شد</string>
  <string name="StickerManagementAdapter_untitled">بدون نام</string>
  <string name="StickerManagementAdapter_unknown">ناشناخته</string>
  <!--StickerPackPreviewActivity-->
  <string name="StickerPackPreviewActivity_untitled">بدون نام</string>
  <string name="StickerPackPreviewActivity_unknown">ناشناخته</string>
  <string name="StickerPackPreviewActivity_install">نصب</string>
  <string name="StickerPackPreviewActivity_remove">حذف</string>
  <string name="StickerPackPreviewActivity_stickers">استیکر ها</string>
  <string name="StickerPackPreviewActivity_failed_to_load_sticker_pack">عدم موفقیت در بارگذاری بسته استیکر</string>
  <!--SubmitDebugLogActivity-->
  <string name="SubmitDebugLogActivity_edit">ویرایش</string>
  <string name="SubmitDebugLogActivity_done">انجام شد</string>
  <string name="SubmitDebugLogActivity_tap_a_line_to_delete_it">برای حذف هر خط روی آن ضربه بزنید</string>
  <string name="SubmitDebugLogActivity_submit">ارسال</string>
  <string name="SubmitDebugLogActivity_failed_to_submit_logs">ارسال گزارش با مشکل مواجه شد</string>
  <string name="SubmitDebugLogActivity_success">موفقیت!</string>
  <string name="SubmitDebugLogActivity_copy_this_url_and_add_it_to_your_issue">این ‌‌URL را کپی کرده و آن را به گزارش اشکال یا ایمیل پشتیبانی اضافه کنید:\n\n<b>%1$s</b></string>
  <string name="SubmitDebugLogActivity_copied_to_clipboard">روی کلیپ بورد کپی شد</string>
  <string name="SubmitDebugLogActivity_share">اشتراک‌گذاری</string>
  <!--SupportEmailUtil-->
  <string name="SupportEmailUtil_subject">موضوع:</string>
  <string name="SupportEmailUtil_signal_android_support_request">درخواست پشتیبانی برای Molly اندروید</string>
  <string name="SupportEmailUtil_device_info">اطلاعات دستگاه:</string>
  <string name="SupportEmailUtil_android_version">نسخهٔ اندروید:</string>
  <string name="SupportEmailUtil_signal_version">نسخهٔ سیگنال:</string>
  <string name="SupportEmailUtil_signal_package">بستهٔ نرم‌افزاری Molly:</string>
  <string name="SupportEmailUtil_registration_lock">قفل ثبت‌نام:</string>
  <string name="SupportEmailUtil_locale">زبان محلی:</string>
  <!--ThreadRecord-->
  <string name="ThreadRecord_group_updated">گروه به‌روزرسانی شد</string>
  <string name="ThreadRecord_left_the_group">گروه را ترک کرد</string>
  <string name="ThreadRecord_secure_session_reset">تنظیم مجدد نشست امن.</string>
  <string name="ThreadRecord_draft">پیش‌نویس:</string>
  <string name="ThreadRecord_called">شما تماس گرفتید</string>
  <string name="ThreadRecord_called_you">با شما تماس گرفت</string>
  <string name="ThreadRecord_missed_call">تماس از دست رفته</string>
  <string name="ThreadRecord_media_message">پیام رسانه‌ای</string>
  <string name="ThreadRecord_sticker">استیکر</string>
  <string name="ThreadRecord_view_once_photo">عکس یکبار مصرف</string>
  <string name="ThreadRecord_view_once_video">ویدئوی یکبار مصرف</string>
  <string name="ThreadRecord_view_once_media">رسانهٔ یکبار مصرف</string>
  <string name="ThreadRecord_this_message_was_deleted">این پیام حذف شد</string>
  <string name="ThreadRecord_s_is_on_signal">%s به Signal پیوست!</string>
  <string name="ThreadRecord_disappearing_messages_disabled">پیام‌های ناپدید شونده غیرفعال شدند</string>
  <string name="ThreadRecord_disappearing_message_time_updated_to_s">زمان پیام ناپدید شونده  روی %s تنظیم شد</string>
  <string name="ThreadRecord_safety_number_changed">شمارهٔ امنیتی تغییر یافت</string>
  <string name="ThreadRecord_your_safety_number_with_s_has_changed">شمارهٔ امنیتی شما با %s تغییر یافت.</string>
  <string name="ThreadRecord_you_marked_verified">شما تایید شده علامت زدید</string>
  <string name="ThreadRecord_you_marked_unverified">شما تایید نشده علامت زدید</string>
  <string name="ThreadRecord_message_could_not_be_processed">پیام قابل پردازش نیست</string>
  <string name="ThreadRecord_message_request">درخواست تبادل پیام</string>
  <string name="ThreadRecord_s_added_you_to_the_group">%1$s شما را به گروه اضافه کرد</string>
  <string name="ThreadRecord_s_invited_you_to_the_group">%1$s شما را به گروه دعوت کرد</string>
  <string name="ThreadRecord_photo">تصویر</string>
  <string name="ThreadRecord_gif">گیف</string>
  <string name="ThreadRecord_voice_message">پیام صوتی</string>
  <string name="ThreadRecord_contact">مخاطب</string>
  <string name="ThreadRecord_file">فایل</string>
  <string name="ThreadRecord_video">ویدئو</string>
  <!--UpdateApkReadyListener-->
  <string name="UpdateApkReadyListener_Signal_update">به‌روزرسانی Signal</string>
  <string name="UpdateApkReadyListener_a_new_version_of_signal_is_available_tap_to_update">یک نسخهٔ جدید از Signal موجود است، برای به‌روزرسانی ضربه بزنید</string>
  <!--UnknownSenderView-->
  <string name="UnknownSenderView_block_s">%s مسدود شود؟</string>
  <string name="UnknownSenderView_blocked_contacts_will_no_longer_be_able_to_send_you_messages_or_call_you">مخاطبان مسدود شده دیگر قادر به ارسال پیام یا تماس با شما نخواهند بود.</string>
  <string name="UnknownSenderView_block">مسدود کردن</string>
  <string name="UnknownSenderView_share_profile_with_s">اشتراک‌گذاری پروفایل با %s؟</string>
  <string name="UnknownSenderView_the_easiest_way_to_share_your_profile_information_is_to_add_the_sender_to_your_contacts">آسان‌ترین راه برای اشتراک‌گذاری اطلاعات پروفایل شما اضافه کردن فرستنده به مخاطبان است. اگر مایل به انجام این کار نیستید، همچنان می‌توانید اطلاعات پروفایل خود را به این شیوه به اشتراک بگذارید.</string>
  <string name="UnknownSenderView_share_profile">اشتراک‌گذاری پروفایل</string>
  <!--UntrustedSendDialog-->
  <string name="UntrustedSendDialog_send_message">ارسال پیام؟</string>
  <string name="UntrustedSendDialog_send">ارسال</string>
  <!--UnverifiedSendDialog-->
  <string name="UnverifiedSendDialog_send_message">ارسال پیام؟</string>
  <string name="UnverifiedSendDialog_send">ارسال</string>
  <!--UsernameEditFragment-->
  <string name="UsernameEditFragment_username">نام کاربری</string>
  <string name="UsernameEditFragment_submit">ارسال</string>
  <string name="UsernameEditFragment_delete">حذف</string>
  <string name="UsernameEditFragment_successfully_set_username">نام کاربری با موفقیت تنظیم شد.</string>
  <string name="UsernameEditFragment_successfully_removed_username">نام کاربری با موفقیت حذف شد.</string>
  <string name="UsernameEditFragment_encountered_a_network_error">خطای شبکه رخ داد.</string>
  <string name="UsernameEditFragment_this_username_is_taken">این نام کاربری گرفته شده است.</string>
  <string name="UsernameEditFragment_this_username_is_available">این نام کاربری در دسترس است.</string>
  <string name="UsernameEditFragment_usernames_cannot_begin_with_a_number">نام‌های کاربری نمی‌توانند با عدد آغاز شوند.</string>
  <string name="UsernameEditFragment_username_is_invalid">نام کاربری نامعتبر است.</string>
  <string name="UsernameEditFragment_usernames_must_be_between_a_and_b_characters">نام‌های کاربری باید بین %1$d و %2$d کاراکتر باشند.</string>
  <string name="UsernameEditFragment_other_signal_users_can_send_message_requests_to_your_unique_username">دیگر کاربران Signal می‌توانند بدون نیاز به دانستن شمارهٔ همراه شما به نام کاربری شما درخواستِ پیام ارسال کنند. انتخاب نام کاربری اختیاری است.</string>
  <!--VerifyIdentityActivity-->
  <string name="VerifyIdentityActivity_your_contact_is_running_an_old_version_of_signal">مخاطب شما در حال استفاده از یک نسخهٔ قدیمی Signal است. لطفاً پیش از تأیید شمارهٔ امنیتی شما از او بخواهید به‌روزرسانی کند.</string>
  <string name="VerifyIdentityActivity_your_contact_is_running_a_newer_version_of_Signal">مخاطب شما در حال اجرای نسخهٔ جدیدتر Signal با یک کد QR ناسازگار است. لطفاً برای مقایسه به‌روزرسانی کنید.</string>
  <string name="VerifyIdentityActivity_the_scanned_qr_code_is_not_a_correctly_formatted_safety_number">کد QR اسکن شده، یک کد تأیید عدد امنیتی است که به صورت صحیح قالب‌بندی نشده است. لطفاً دوباره اسکن کنید.</string>
  <string name="VerifyIdentityActivity_share_safety_number_via">اشتراک‌گذاری شمارهٔ امنیتی از طریق…</string>
  <string name="VerifyIdentityActivity_our_signal_safety_number">شمارهٔ امنیتی Signal ما:</string>
  <string name="VerifyIdentityActivity_no_app_to_share_to">به نظر می‌رسد که شما هیچ برنامه‌ای برای اشتراک‌گذاری ندارید.</string>
  <string name="VerifyIdentityActivity_no_safety_number_to_compare_was_found_in_the_clipboard">هیچ شمارهٔ امنیتی برای مقایسه در کلیپ‌بورد پیدا نشد</string>
  <string name="VerifyIdentityActivity_signal_needs_the_camera_permission_in_order_to_scan_a_qr_code_but_it_has_been_permanently_denied">Molly جهت اسکن کردن کد QR نیاز به دسترسی به دوربین دارد، اما این دسترسی داده نشده است. لطفاً به بخش مدیریت برنامه‌ها در تنظیمات تلفن همراه خود رفته، در بخش «مجوزها» گزینهٔ «دوربین» را فعال کنید. </string>
  <string name="VerifyIdentityActivity_unable_to_scan_qr_code_without_camera_permission">امکان اسکن کردن کد QR بدون مجوز دوربین وجود ندارد</string>
  <!--ViewOnceMessageActivity-->
  <!--AudioView-->
  <!--MessageDisplayHelper-->
  <string name="MessageDisplayHelper_bad_encrypted_message">پیام بد رمزگذاری شده</string>
  <string name="MessageDisplayHelper_message_encrypted_for_non_existing_session">پیام برای نشست ناموجود رمزگذاری شد</string>
  <!--MmsMessageRecord-->
  <string name="MmsMessageRecord_bad_encrypted_mms_message">فراپیام بد رمزگذاری شده</string>
  <string name="MmsMessageRecord_mms_message_encrypted_for_non_existing_session">فراپیام برای نشست ناموجود رمزنگاری شد</string>
  <!--MuteDialog-->
  <string name="MuteDialog_mute_notifications">بی‌صدا کردن اعلان‌‌ها</string>
  <!--OutdatedBuildReminder-->
  <string name="OutdatedBuildReminder_no_web_browser_installed">هیچ مرورگر اینترنتی نصب نشده است!</string>
  <!--ApplicationMigrationService-->
  <string name="ApplicationMigrationService_import_in_progress">در حال وارد کردن</string>
  <string name="ApplicationMigrationService_importing_text_messages">در حال وارد کردن پیام‌های متنی</string>
  <string name="ApplicationMigrationService_import_complete">وارد کردن به پایان رسید</string>
  <string name="ApplicationMigrationService_system_database_import_is_complete">وارد کردن پایگاه دادهٔ سیستم به پایان رسید.</string>
  <!--KeyCachingService-->
  <string name="KeyCachingService_signal_passphrase_cached">برای باز کردن لمس کنید.</string>
  <string name="KeyCachingService_signal_passphrase_cached_with_lock">برای باز کردن لمس کرده، یا برای بستن قفل را لمس کنید.</string>
  <string name="KeyCachingService_passphrase_cached">Molly از قفل خارج شد</string>
  <string name="KeyCachingService_lock">قفل Molly</string>
  <!--MediaPreviewActivity-->
  <string name="MediaPreviewActivity_you">شما</string>
  <string name="MediaPreviewActivity_unssuported_media_type">نوع رسانه پشتیبانی نشده</string>
  <string name="MediaPreviewActivity_draft">پیش‌نویس</string>
<<<<<<< HEAD
  <string name="MediaPreviewActivity_signal_needs_the_storage_permission_in_order_to_write_to_external_storage_but_it_has_been_permanently_denied">Molly  به منظور ذخیره سازی روی حافظهٔ خارجی نیاز به مجوز حافظه دارد اما اجازه اینکار به طور دائمی رد شده است. لطفاً به تنظیمات برنامه رفته، \"مجوزها\" را انتخاب کنید و \"حافظهٔ\" را فعال کنید.</string>
=======
  <string name="MediaPreviewActivity_signal_needs_the_storage_permission_in_order_to_write_to_external_storage_but_it_has_been_permanently_denied">Signal  به منظور ذخیره سازی روی حافظهٔ خارجی نیاز به مجوز حافظه دارد اما اجازه اینکار به طور دائمی رد شده است. لطفاً به تنظیمات برنامه رفته، «مجوزها» را انتخاب کنید و «حافظه» را فعال کنید.</string>
>>>>>>> a01bec3a
  <string name="MediaPreviewActivity_unable_to_write_to_external_storage_without_permission">عدم توانایی در ذخیره بر روی حافظهٔ خارجی بدون مجوز</string>
  <string name="MediaPreviewActivity_media_delete_confirmation_title">حذف پیام؟</string>
  <string name="MediaPreviewActivity_media_delete_confirmation_message">این گزینه باعث حذف دائمی این پیام خواهد شد.</string>
  <string name="MediaPreviewActivity_s_to_s">%1$s به %2$s</string>
  <!--MessageNotifier-->
  <string name="MessageNotifier_d_new_messages_in_d_conversations">%1$d پیام جدید در %2$d مکالمه</string>
  <string name="MessageNotifier_most_recent_from_s">جدیدترین از: %1$s</string>
  <string name="MessageNotifier_locked_message">پیام قفل شده</string>
  <string name="MessageNotifier_media_message_with_text">پیام رسانه‌ای: %s</string>
  <string name="MessageNotifier_message_delivery_failed">تحویل پیام ناموفق بود.</string>
  <string name="MessageNotifier_failed_to_deliver_message">عدم موفقیت در تحویل پیام.</string>
  <string name="MessageNotifier_error_delivering_message">خطا در تحویل پیام.</string>
  <string name="MessageNotifier_mark_all_as_read">علامت‌گذاری همه به صورت خوانده شده</string>
  <string name="MessageNotifier_mark_read">علامت‌گذاری به صورت خوانده شده</string>
  <string name="MessageNotifier_media_message">پیام رسانه‌ای</string>
  <string name="MessageNotifier_sticker">استیکر</string>
  <string name="MessageNotifier_view_once_photo">عکس یکبار مصرف </string>
  <string name="MessageNotifier_view_once_video">ویدئوی یکبار مصرف</string>
  <string name="MessageNotifier_reply">پاسخ</string>
  <string name="MessageNotifier_signal_message">پیام Signal</string>
  <string name="MessageNotifier_unsecured_sms">پیامک ناامن</string>
  <string name="MessageNotifier_you_may_have_new_messages">پیام‌ جدید دارید</string>
  <string name="MessageNotifier_open_signal_to_check_for_recent_notifications">برای مشاهدهٔ آخرین اعلان‌ها Molly را باز کنید.</string>
  <string name="MessageNotifier_contact_message">%1$s %2$s</string>
  <string name="MessageNotifier_unknown_contact_message">مخاطب</string>
  <string name="MessageNotifier_reacted_s_to_s">%1$s به \"%2$s\" واکنش نشان داد.</string>
  <string name="MessageNotifier_reacted_s_to_your_video">%1$s به ویدئو شما واکنش نشان داد.</string>
  <string name="MessageNotifier_reacted_s_to_your_image">%1$s به تصویر شما واکنش نشان داد.</string>
  <string name="MessageNotifier_reacted_s_to_your_file">%1$s به فایل شما واکنش نشان داد.</string>
  <string name="MessageNotifier_reacted_s_to_your_audio">%1$s به فایل صوتی شما واکنش نشان داد.</string>
  <string name="MessageNotifier_reacted_s_to_your_view_once_photo">%1$s به تصویر یکبار مصرف شما واکنش نشان داد.</string>
  <string name="MessageNotifier_reacted_s_to_your_view_once_video">%1$s به ویدئوی یکبار مصرف شما واکنش نشان داد.</string>
  <string name="MessageNotifier_reacted_s_to_your_sticker">%1$s به استیکر شما واکنش نشان داد.</string>
  <string name="MessageNotifier_this_message_was_deleted">این پیام حذف شد</string>
  <!--Notification Channels-->
  <string name="NotificationChannel_messages">پیش‌فرض</string>
  <string name="NotificationChannel_calls">تماس‌ها</string>
  <string name="NotificationChannel_failures">خرابی ها</string>
  <string name="NotificationChannel_backups">پشتیبان‌ها</string>
  <string name="NotificationChannel_locked_status">وضعیت قفل</string>
  <string name="NotificationChannel_app_updates">به‌روزرسانی‌های برنامه</string>
  <string name="NotificationChannel_other">سایر</string>
  <string name="NotificationChannel_group_messages">پیام‌ها</string>
  <string name="NotificationChannel_missing_display_name">ناشناخته</string>
  <!--ProfileEditNameFragment-->
  <string name="ProfileEditNameFragment_successfully_set_profile_name">نام پروفایل با موفقیت تنظیم شد.</string>
  <string name="ProfileEditNameFragment_encountered_a_network_error">خطای شبکه رخ داد.</string>
  <!--QuickResponseService-->
  <string name="QuickResponseService_quick_response_unavailable_when_Signal_is_locked">پاسخ سریع هنگام قفل بودن Signal در دسترس نیست!</string>
  <string name="QuickResponseService_problem_sending_message">خطا در ارسال پیام!</string>
  <!--SaveAttachmentTask-->
  <string name="SaveAttachmentTask_saved_to">در %s ذخیره شد</string>
  <string name="SaveAttachmentTask_saved">ذخیره شد</string>
  <!--SearchToolbar-->
  <string name="SearchToolbar_search">جستجو</string>
  <string name="SearchToolbar_search_for_conversations_contacts_and_messages">جستجو برای مکالمه‌ها، مخاطبان و پیام‌ها</string>
  <!--ShortcutLauncherActivity-->
  <string name="ShortcutLauncherActivity_invalid_shortcut">میانبر نامعتبر</string>
  <!--SingleRecipientNotificationBuilder-->
  <string name="SingleRecipientNotificationBuilder_signal">Signal</string>
  <string name="SingleRecipientNotificationBuilder_new_message">پیام جدید</string>
  <!--ThumbnailView-->
  <string name="ThumbnailView_Play_video_description">پخش ویدئو</string>
  <string name="ThumbnailView_Has_a_caption_description">حاوی زیرنویس</string>
  <!--TransferControlView-->
  <plurals name="TransferControlView_n_items">
    <item quantity="one">%d مورد</item>
    <item quantity="other">%d مورد</item>
  </plurals>
  <!--UnauthorizedReminder-->
  <string name="UnauthorizedReminder_device_no_longer_registered">این دستگاه دیگر ثبت شده نیست</string>
  <string name="UnauthorizedReminder_this_is_likely_because_you_registered_your_phone_number_with_Signal_on_a_different_device">این احتمالا به این خاطر است که شما شماره تلفن خود در Signal را روی یک دستگاه دیگر ثبت کرده‌اید. برای ثبت نام مجدد ضربه بزنید.</string>
  <!--VideoPlayer-->
  <string name="VideoPlayer_error_playing_video">خطا در پخش ویدئو</string>
  <!--WebRtcCallActivity-->
<<<<<<< HEAD
  <string name="WebRtcCallActivity_to_answer_the_call_from_s_give_signal_access_to_your_microphone">برای پاسخ به تماس %s، به Molly اجازهٔ دسترسی به میکروفون خود را بدهید.</string>
  <string name="WebRtcCallActivity_signal_requires_microphone_and_camera_permissions_in_order_to_make_or_receive_calls">Molly برای برقراری و دریافت تماس نیاز مجوزهای میکروفون و دوربین دارد، اما دسترسی به آن‌ها به طور دائمی لغو شده است. لطفاً به تنظیمات برنامه رفته، در قسمت \"مجوزها\"، \"میکروفون\" و \"دوربین\" را فعال کنید.</string>
=======
  <string name="WebRtcCallActivity_to_answer_the_call_from_s_give_signal_access_to_your_microphone">برای پاسخ به تماس %s، به Signal اجازهٔ دسترسی به میکروفون خود را بدهید.</string>
  <string name="WebRtcCallActivity_signal_requires_microphone_and_camera_permissions_in_order_to_make_or_receive_calls">Signal برای برقراری و دریافت تماس نیاز مجوزهای میکروفون و دوربین دارد، اما دسترسی به آن‌ها به طور دائمی لغو شده است. لطفاً به تنظیمات برنامه رفته، در قسمت «مجوزها»، «میکروفون» و «دوربین» را فعال کنید.</string>
>>>>>>> a01bec3a
  <string name="WebRtcCallActivity__answered_on_a_linked_device">برروی دستگاه پیوند داده شده پاسخ داده شد.</string>
  <string name="WebRtcCallActivity__declined_on_a_linked_device">بر روی دستگاه پیوند داده شده رد شد.</string>
  <string name="WebRtcCallActivity__busy_on_a_linked_device">مشغول برروی دستگاه پیوند داده شده.</string>
  <!--WebRtcCallScreen-->
  <string name="WebRtcCallScreen_new_safety_numbers">شمارهٔ امنیتی مکالمهٔ شما با %1$s تغییر یافته است. این می‌تواند به این معنا باشد که شخصی سعی دارد تا مکالمه شما را شنود کند یا %2$s برنامهٔ Signal را دوباره نصب کرده است.</string>
  <string name="WebRtcCallScreen_you_may_wish_to_verify_this_contact">شاید بخواهید شمارهٔ امنیتی خود را با این مخاطب تأیید کنید.</string>
  <string name="WebRtcCallScreen_new_safety_number_title">شمارهٔ امنیتی جدید</string>
  <string name="WebRtcCallScreen_accept">پذیرش</string>
  <string name="WebRtcCallScreen_end_call">پایان دادن به تماس</string>
  <!--WebRtcCallScreen V2-->
  <string name="WebRtcCallScreen__decline">رد کردن</string>
  <string name="WebRtcCallScreen__answer">پاسخ دهید</string>
  <string name="WebRtcCallScreen__answer_without_video">پاسخ دادن بدون تصویر</string>
  <!--WebRtcAudioOutputToggle-->
  <string name="WebRtcAudioOutputToggle__audio_output">خروجی صدا</string>
  <string name="WebRtcAudioOutputToggle__phone_earpiece">هدفون گوشی</string>
  <string name="WebRtcAudioOutputToggle__speaker">بلندگو</string>
  <string name="WebRtcAudioOutputToggle__bluetooth">بلوتوث</string>
  <!--WebRtcCallControls-->
  <string name="WebRtcCallControls_tap_to_enable_your_video">برای فعال‌سازی ویدئوی خود ضربه بزنید</string>
  <!--WebRtcCallControls Content Descriptions-->
  <string name="WebRtcCallControls_contact_photo_description">تصویر مخاطب</string>
  <string name="WebRtcCallControls_speaker_button_description">بلندگو</string>
  <string name="WebRtcCallControls_bluetooth_button_description">بلوتوث</string>
  <string name="WebRtcCallControls_mute_button_description">بی‌صدا کردن</string>
  <string name="WebRtcCallControls_your_camera_button_description">دوربین شما</string>
  <string name="WebRtcCallControls_switch_to_rear_camera_button_description">سوئیچ به دوربین پشتی</string>
  <string name="WebRtcCallControls_answer_call_description">پاسخ به تماس</string>
  <string name="WebRtcCallControls_reject_call_description">رد تماس</string>
  <!--attachment_type_selector-->
  <string name="attachment_type_selector__audio">صوت</string>
  <string name="attachment_type_selector__audio_description">صوت</string>
  <string name="attachment_type_selector__contact">مخاطب</string>
  <string name="attachment_type_selector__contact_description">مخاطب</string>
  <string name="attachment_type_selector__camera">دوربین</string>
  <string name="attachment_type_selector__camera_description">دوربین</string>
  <string name="attachment_type_selector__location">موقعیت</string>
  <string name="attachment_type_selector__location_description">موقعیت</string>
  <string name="attachment_type_selector__gif">گیف</string>
  <string name="attachment_type_selector__gif_description">گیف</string>
  <string name="attachment_type_selector__gallery_description">تصویر یا ویدئو</string>
  <string name="attachment_type_selector__file_description">فایل</string>
  <string name="attachment_type_selector__gallery">گالری</string>
  <string name="attachment_type_selector__file">فایل</string>
  <string name="attachment_type_selector__drawer_description">تغییر حالت نگه دارنده پیوست</string>
  <!--change_passphrase_activity-->
  <string name="change_passphrase_activity__old_passphrase">گذرواژهٔ  قدیمی</string>
  <string name="change_passphrase_activity__new_passphrase">گذرواژهٔ جدید</string>
  <string name="change_passphrase_activity__repeat_new_passphrase">گذرواژهٔ قدیمی</string>
  <!--contact_selection_activity-->
  <string name="contact_selection_activity__enter_name_or_number">نام یا شماره را وارد کنید</string>
  <string name="contact_selection_activity__invite_to_signal">دعوت به Signal</string>
  <string name="contact_selection_activity__new_group">گروه جدید</string>
  <!--temporary for internal testing-->
  <!--contact_filter_toolbar-->
  <string name="contact_filter_toolbar__clear_entered_text_description">پاک کردن متن وارد شده</string>
  <string name="contact_filter_toolbar__show_keyboard_description">نمایش صفحه‌کلید</string>
  <string name="contact_filter_toolbar__show_dial_pad_description">نمایش شماره‌ گیر</string>
  <!--contact_selection_group_activity-->
  <string name="contact_selection_group_activity__no_contacts">مخاطبی یافت نشد.</string>
  <string name="contact_selection_group_activity__finding_contacts">در حال بارگذاری مخاطب ها…</string>
  <!--single_contact_selection_activity-->
  <string name="SingleContactSelectionActivity_contact_photo">تصویر مخاطب</string>
  <!--ContactSelectionListFragment-->
<<<<<<< HEAD
  <string name="ContactSelectionListFragment_signal_requires_the_contacts_permission_in_order_to_display_your_contacts">Molly نیاز به دسترسی به مخاطبان دارد تا مخاطبان شما را نمایش دهد، اما مجوز آن به طور دائم رد شده است. لطفاً به منو تنظیمات برنامه رفته، \"مجوز ها\" را انتخاب کرده و \"مخاطبان\" را فعال کنید.</string>
=======
  <string name="ContactSelectionListFragment_signal_requires_the_contacts_permission_in_order_to_display_your_contacts">Signal نیاز به دسترسی به مخاطبان دارد تا مخاطبان شما را نمایش دهد، اما مجوز آن به طور دائم رد شده است. لطفاً به ‌منوی تنظیمات برنامه رفته، «مجوز ها» را انتخاب کرده و «مخاطبان» را فعال کنید.</string>
>>>>>>> a01bec3a
  <string name="ContactSelectionListFragment_error_retrieving_contacts_check_your_network_connection">خطا در بازیابی مخاطبان، اتصال اینترنت خود را بررسی کنید</string>
  <string name="ContactSelectionListFragment_username_not_found">نام کاربری یافت نشد</string>
  <string name="ContactSelectionListFragment_s_is_not_a_signal_user">\"%1$s\" یک کاربر Signal نیست. لطفاً نام کاربری را بررسی کرده و دوباره تلاش کنید.</string>
  <string name="ContactSelectionListFragment_okay">باشه</string>
  <string name="ContactSelectionListFragment_the_group_is_full">گروه پر است</string>
  <!--blocked_contacts_fragment-->
  <string name="blocked_contacts_fragment__no_blocked_contacts">هیچ مخاطب مسدود شده‌ای وجود ندارد</string>
  <!--contact_selection_list_fragment-->
  <string name="contact_selection_list_fragment__signal_needs_access_to_your_contacts_in_order_to_display_them">Molly نیاز به دسترسی به مخاطب های شما دارد تا بتواند آن ها را نمایش دهد.</string>
  <string name="contact_selection_list_fragment__show_contacts">نمایش مخاطب ها</string>
  <!--contact_selection_list_item-->
  <plurals name="contact_selection_list_item__number_of_members">
    <item quantity="one">%1$d عضو</item>
    <item quantity="other">%1$d عضو</item>
  </plurals>
  <!--conversation_activity-->
  <string name="conversation_activity__type_message_push">پیام Signal</string>
  <string name="conversation_activity__type_message_sms_insecure">پیامک ناامن</string>
  <string name="conversation_activity__type_message_mms_insecure">فراپیام ناامن</string>
  <string name="conversation_activity__from_sim_name">از %1$s</string>
  <string name="conversation_activity__sim_n">سیم کارت %1$d</string>
  <string name="conversation_activity__send">ارسال</string>
  <string name="conversation_activity__compose_description">پیام نویسی</string>
  <string name="conversation_activity__emoji_toggle_description">تعویض صفحه‌کلید شکلک‌ها</string>
  <string name="conversation_activity__attachment_thumbnail">تصویر بندانگشتی پیوست</string>
  <string name="conversation_activity__quick_attachment_drawer_toggle_camera_description">تغییر وضعیت نگه دارنده پیوست دوربین سریع</string>
  <string name="conversation_activity__quick_attachment_drawer_record_and_send_audio_description">ضبط و ارسال پیوست صوتی</string>
  <string name="conversation_activity__quick_attachment_drawer_lock_record_description">قفل ضبط پیوست صوتی</string>
  <string name="conversation_activity__enable_signal_for_sms">فعال‌سازی Signal برای پیامک</string>
  <!--conversation_input_panel-->
  <string name="conversation_input_panel__slide_to_cancel">برای لغو به کناره بکشید</string>
  <string name="conversation_input_panel__cancel">لغو</string>
  <!--conversation_item-->
  <string name="conversation_item__mms_image_description">پیام رسانه‌ای</string>
  <string name="conversation_item__secure_message_description">پیام امن</string>
  <!--conversation_item_sent-->
  <string name="conversation_item_sent__send_failed_indicator_description">ارسال ناموفق بود</string>
  <string name="conversation_item_sent__pending_approval_description">در انتظار تایید</string>
  <string name="conversation_item_sent__delivered_description">تحویل داده شد</string>
  <string name="conversation_item_sent__message_read">پیام خوانده شد</string>
  <!--conversation_item_received-->
  <string name="conversation_item_received__contact_photo_description">تصویر مخاطب</string>
  <!--audio_view-->
  <string name="audio_view__play_pause_accessibility_description">پخش … وقفه</string>
  <string name="audio_view__download_accessibility_description">دریافت</string>
  <!--QuoteView-->
  <string name="QuoteView_audio">صوت</string>
  <string name="QuoteView_video">ویدئو</string>
  <string name="QuoteView_photo">تصویر</string>
  <string name="QuoteView_view_once_media">رسانهٔ یکبار مصرف </string>
  <string name="QuoteView_sticker">استیکر</string>
  <string name="QuoteView_document">سند</string>
  <string name="QuoteView_you">شما</string>
  <string name="QuoteView_original_missing">پیام اصلی یافت نشد</string>
  <!--conversation_fragment-->
  <string name="conversation_fragment__scroll_to_the_bottom_content_description">رفتن به پایین</string>
  <!--safety_number_change_dialog-->
  <string name="safety_number_change_dialog__view">نمایش</string>
  <!--country_selection_fragment-->
  <string name="country_selection_fragment__loading_countries">در حال بارگذاری کشور ها…</string>
  <string name="country_selection_fragment__search">جستجو</string>
  <string name="country_selection_fragment__no_matching_countries">هیچ کشوری یافت نشد</string>
  <!--device_add_fragment-->
  <string name="device_add_fragment__scan_the_qr_code_displayed_on_the_device_to_link">برای پیوند دادن، تصویر QR نمایش داده شده روی دستگاه را اسکن کنید.</string>
  <!--device_link_fragment-->
  <string name="device_link_fragment__link_device">پیوند دستگاه</string>
  <!--device_list_fragment-->
  <string name="device_list_fragment__no_devices_linked">هیچ دستگاهی پیوند داده نشده است</string>
  <string name="device_list_fragment__link_new_device">پیوند دستگاه جدید</string>
  <!--experience_upgrade_activity-->
  <string name="experience_upgrade_activity__continue">ادامه</string>
  <string name="experience_upgrade_preference_fragment__read_receipts_are_here">رسیدهای خوانده شدن پیام‌ اینجا هستند</string>
  <string name="experience_upgrade_preference_fragment__optionally_see_and_share_when_messages_have_been_read">به صورت اختیاری خوانده شدن پیام‌ها را ببینید و به‌ اشتراک بگذارید.</string>
  <string name="experience_upgrade_preference_fragment__enable_read_receipts">فعال‌سازی رسیدهای خوانده شدن</string>
  <!--expiration-->
  <string name="expiration_off">خاموش</string>
  <plurals name="expiration_seconds">
    <item quantity="one">%d ثانیه</item>
    <item quantity="other">%d ثانیه</item>
  </plurals>
  <string name="expiration_seconds_abbreviated">%dث</string>
  <plurals name="expiration_minutes">
    <item quantity="one">%d دقیقه</item>
    <item quantity="other">%d دقیقه</item>
  </plurals>
  <string name="expiration_minutes_abbreviated">%dد</string>
  <plurals name="expiration_hours">
    <item quantity="one">%d ساعت</item>
    <item quantity="other">%d ساعت</item>
  </plurals>
  <string name="expiration_hours_abbreviated">%d ساعت</string>
  <plurals name="expiration_days">
    <item quantity="one">%d روز</item>
    <item quantity="other">%d روز</item>
  </plurals>
  <string name="expiration_days_abbreviated">%dر</string>
  <plurals name="expiration_weeks">
    <item quantity="one">%d هفته</item>
    <item quantity="other">%d هفته</item>
  </plurals>
  <string name="expiration_weeks_abbreviated">%dه </string>
  <!--unverified safety numbers-->
  <string name="IdentityUtil_unverified_banner_one">شمارهٔ امنیتی شما با %s تغییر کرده است و دیگر مورد تأیید نیست</string>
  <string name="IdentityUtil_unverified_banner_two">شماره‌های امنیتی شما با %1$s و %2$s دیگر مورد تایید نیستند</string>
  <string name="IdentityUtil_unverified_banner_many">شماره‌های امنیتی شما با %1$s، %2$s و %3$s دیگر مورد تأیید نیستند </string>
  <string name="IdentityUtil_unverified_dialog_one">شمارهٔ امنیتی شما با %1$s تغییر کرده و دیگر معتبر نیست. این می‌تواند به این معنا باشد که شخصی سعی دارد تا مکالمهٔ شما را شنود کند یا %1$s Signal را دوباره نصب کرده است.</string>
  <string name="IdentityUtil_unverified_dialog_two">شماره‌های امنیتی شما با %1$s و %2$s دیگر مورد تأیید نیستند. این می‌تواند به این معنا باشد که شخصی سعی دارد تا ارتباطات شما را شنود کند، یا اینکه آن‌ها برنامهٔ Signal را دوباره نصب کرده‌اند.</string>
  <string name="IdentityUtil_unverified_dialog_many">شماره های امنیتی شما با %1$s، %2$s و %3$s دیگر مورد تأیید نیستند. این می‌تواند به این معنا باشد که شخصی سعی دارد تا ارتباطات شما را شنود کند یا اینکه آن‌ها برنامه Signal را دوباره نصب کرده‌اند.</string>
  <string name="IdentityUtil_untrusted_dialog_one">شمارهٔ امنیتی شما با %s تغییر یافت.</string>
  <string name="IdentityUtil_untrusted_dialog_two">شماره‌های امنیتی شما با %1$s و %2$s تغییر کرد.</string>
  <string name="IdentityUtil_untrusted_dialog_many">شماره‌های امنیتی شما با %1$s، %2$s و %3$s تغییر کرد.</string>
  <plurals name="identity_others">
    <item quantity="one">%d نفر دیگر</item>
    <item quantity="other">%d نفر دیگر</item>
  </plurals>
  <!--giphy_activity-->
  <string name="giphy_activity_toolbar__search_gifs_and_stickers">جستجوی گیف‌ها و استیکرها</string>
  <!--giphy_fragment-->
  <string name="giphy_fragment__nothing_found">چیزی یافت نشد</string>
  <!--log_submit_activity-->
  <string name="log_submit_activity__log_fetch_failed">عدم توانایی در خوانش گزارش روی دستگاه شما. همچنان می‌توانید از طریق ADB گزارش اشکال‌زدایی را دریافت کنید.</string>
  <string name="log_submit_activity__thanks">از کمک شما سپاسگزاریم!</string>
  <string name="log_submit_activity__submitting">در حال ارسال</string>
  <string name="log_submit_activity__no_browser_installed">هیچ مرورگری نصب نشده است</string>
  <string name="log_submit_activity__button_dont_submit">ارسال نکن</string>
  <string name="log_submit_activity__button_submit">ارسال</string>
  <string name="log_submit_activity__button_got_it">فهمیدم</string>
  <string name="log_submit_activity__button_compose_email">نوشتن ایمیل</string>
  <string name="log_submit_activity__this_log_will_be_posted_online">این گزارش به صورت آنلاین برای بازنگری مشارکت کنندگان منتشر خواهد شد، می‌توانید آن را قبل از ارسال بررسی کرده و ویرایش کنید.</string>
  <string name="log_submit_activity__loading_logs">بارگذاری گزارش ها…</string>
  <string name="log_submit_activity__uploading_logs">آپلود گزارش ها…</string>
  <string name="log_submit_activity__choose_email_app">انتخاب برنامه ایمیل</string>
  <string name="log_submit_activity__please_review_this_log_from_my_app">لطفاً این گزارش از برنامه من را بازبینی کنید: %1$s</string>
  <string name="log_submit_activity__network_failure">خطای شبکه. لطفاً دوباره تلاش کنید.</string>
  <!--database_migration_activity-->
  <string name="database_migration_activity__would_you_like_to_import_your_existing_text_messages">آیا مایل به وارد کردن پیام‌های متنی موجود خود به پایگاه داده رمزگذاری شدهٔ Signal هستید؟</string>
  <string name="database_migration_activity__the_default_system_database_will_not_be_modified">پایگاه دادهٔ پيش‌‌فرض سيستم به هيچ شکلی تغییر نخواهد کرد.</string>
  <string name="database_migration_activity__skip">پرش</string>
  <string name="database_migration_activity__import">وارد کردن</string>
  <string name="database_migration_activity__this_could_take_a_moment_please_be_patient">ممکن است مدتی زمان ببرد. لطفاً صبور باشید، هنگامی که فرایند وارد کردن به پایان برسد به شما اطلاع می‌دهیم.</string>
  <string name="database_migration_activity__importing">وارد کردن</string>
  <string name="import_fragment__import_system_sms_database">وارد کردن پایگاه داده پیامک سیستم</string>
  <string name="import_fragment__import_the_database_from_the_default_system">وارد کردن پایگاه داده از برنامهٔ پیام‌رسان پیش‌فرض سیستم</string>
  <string name="import_fragment__import_plaintext_backup">وارد کردن پشتیبان متن ساده</string>
  <string name="import_fragment__import_a_plaintext_backup_file">وارد کردن یک فایل پشتیبان متن ساده. سازگار با «پشتیبان پیامک و بازگردانی.»</string>
  <!--load_more_header-->
  <string name="load_more_header__see_full_conversation">دیدن مکالمه کامل</string>
  <string name="load_more_header__loading">در حال بارگذاری</string>
  <!--media_overview_activity-->
  <string name="media_overview_activity__no_media">رسانه‌ ای موجود نیست</string>
  <!--message_recipients_list_item-->
  <string name="message_recipients_list_item__view">نمایش</string>
  <string name="message_recipients_list_item__resend">ارسال مجدد</string>
  <string name="message_recipients_list_item__resending">ارسال مجدد…</string>
  <!--GroupUtil-->
  <plurals name="GroupUtil_joined_the_group">
    <item quantity="one">%1$s به گروه پیوست.</item>
    <item quantity="other">%1$s به گروه پیوست.</item>
  </plurals>
  <string name="GroupUtil_group_name_is_now">نام گروه اکنون \'%1$s\' است.</string>
  <!--profile_group_share_view-->
  <string name="profile_group_share_view__make_your_profile_name_and_photo_visible_to_this_group">نام و عکس پروفایل شما به این این گروه نشان داده شود؟</string>
  <!--prompt_passphrase_activity-->
  <string name="prompt_passphrase_activity__unlock">باز کردن قفل</string>
  <!--prompt_mms_activity-->
  <string name="prompt_mms_activity__signal_requires_mms_settings_to_deliver_media_and_group_messages">Signal برای تحویل رسانه‌ها و پیام‌های گروهی از طریق اپراتور همراه شما به تنظیمات فراپیام نیاز دارد. دستگاه شما این اطلاعات را در دسترس قرار نمی‌دهد، این مشکل معمولاً برای دستگاه‌های قفل شده و پیکربندی‌های محدود شده رخ می‌دهد.</string>
  <string name="prompt_mms_activity__to_send_media_and_group_messages_tap_ok">برای ارسال رسانه و پیام‌های گروهی، روی \'قبول\' ضربه بزنید و تنظیمات خواسته شده را کامل کنید. تنظیمات فراپیام برای اپراتور شما معمولاً با جستجو برای \'APN اپراتور شما\' یافت می‌شود. شما فقط یکبار نیاز به انجام این کار دارید.</string>
  <!--profile_create_activity-->
  <string name="CreateProfileActivity_first_name_required">نام (اجباری)</string>
  <string name="CreateProfileActivity_last_name_optional">نام خانوادگی (اختیاری)</string>
  <string name="CreateProfileActivity_next">بعدی</string>
  <string name="CreateProfileActivity__username">نام کاربری</string>
  <string name="CreateProfileActivity__create_a_username">ایجاد نام کاربری</string>
  <!--EditProfileFragment-->
  <string name="EditProfileFragment__edit_group_name_and_photo">نام و عکس گروه را ویرایش کنید</string>
  <string name="EditProfileFragment__group_name">نام گروه</string>
  <!--recipient_preferences_activity-->
  <string name="recipient_preference_activity__shared_media">رسانه‌های اشتراک‌گذاری شده</string>
  <!--- redphone_call_controls-->
  <string name="redphone_call_card__signal_call">تماس Signal</string>
  <!--registration_activity-->
  <string name="registration_activity__phone_number">شمارهٔ همراه</string>
  <string name="registration_activity__registration_will_transmit_some_contact_information_to_the_server_temporariliy">Signal با کمک شماره و دفترچهٔ تلفن شما ارتباط را آسان می‌کند. دوستان و مخاطبانی که می‌دانند به چه شکل از طریق تلفن با شما تماس بگیرند قادر خواهند بود به آسانی با شما از طریق Signal ارتباط برقرار کنند.\n\nثبت نام، برخی اطلاعات مخاطب را به سرور ارسال می‌کند. چیزی ذخیره نمی‌شود.</string>
  <string name="registration_activity__verify_your_number">شماره خود را تایید کنید</string>
  <string name="registration_activity__please_enter_your_mobile_number_to_receive_a_verification_code_carrier_rates_may_apply">لطفاً شمارهٔ موبایل خود را جهت دریافت کد تأیید وارد نمایید. اپراتور شما ممکن است مبلغی در ازای این کار دریافت کند.</string>
  <!--recipients_panel-->
  <string name="recipients_panel__to"><small>یک نام یا شماره را وارد کنید</small></string>
  <string name="recipients_panel__add_members">افزودن اعضا</string>
  <!--unknown_sender_view-->
  <string name="unknown_sender_view__the_sender_is_not_in_your_contact_list">فرستنده در فهرست مخاطب های شما قرار ندارد</string>
  <string name="unknown_sender_view__block">مسدود کردن</string>
  <string name="unknown_sender_view__add_to_contacts">افزودن به مخاطبان</string>
  <string name="unknown_sender_view__don_t_add_but_make_my_profile_visible">اضافه نکن، اما پروفایل من را قابل مشاهده قرار بده</string>
  <!--verify_display_fragment-->
  <string name="verify_display_fragment__if_you_wish_to_verify_the_security_of_your_end_to_end_encryption_with_s"><![CDATA[ اگر مایل هستید تا امنیت رمزگذاری خود را با %s تأیید کنید، عدد بالا را با عدد روی دستگاه آن‌ها مقایسه کنید. در غیر این صورت، می‌توانید کد روی گوشی آن‌ها را اسکن کرده یا از آن‌ها بخواهید تا کد شما را اسکن کنند. <a href="https://signal.org/redirect/safety-numbers">بیشتر یاد بگیرید.</a>]]></string>
  <string name="verify_display_fragment__tap_to_scan">برای اسکن کردن ضربه بزنید</string>
  <string name="verify_display_fragment__loading">در حال بارگذاری…</string>
  <string name="verify_display_fragment__verified">تایید شده</string>
  <!--verify_identity-->
  <string name="verify_identity__share_safety_number">اشتراک‌گذاری شمارهٔ امنیتی</string>
  <!--webrtc_answer_decline_button-->
  <string name="webrtc_answer_decline_button__swipe_up_to_answer">جهت پاسخ دادن به بالا بکشید</string>
  <string name="webrtc_answer_decline_button__swipe_down_to_reject">جهت رد کردن به پایین بکشید</string>
  <!--message_details_header-->
  <string name="message_details_header__issues_need_your_attention">برخی از مسائل نیاز به توجه شما دارند.</string>
  <string name="message_details_header__sent">ارسال شد</string>
  <string name="message_details_header__received">دریافت شد</string>
  <string name="message_details_header__disappears">ناپدید می شود</string>
  <string name="message_details_header__via">از طریق</string>
  <!--message_details_recipient_header-->
  <string name="message_details_recipient_header__pending_send">در انتظار…</string>
  <string name="message_details_recipient_header__sent_to">ارسال شده به</string>
  <string name="message_details_recipient_header__sent_from">ارسال شده از</string>
  <string name="message_details_recipient_header__delivered_to">تحویل داده شده به</string>
  <string name="message_details_recipient_header__read_by">خوانده شده</string>
  <string name="message_details_recipient_header__not_sent">ارسال نشد</string>
  <!--message_Details_recipient-->
  <string name="message_details_recipient__failed_to_send">عدم موفقیت در ارسال</string>
  <string name="message_details_recipient__new_safety_number">شمارهٔ امنیتی جدید</string>
  <!--AndroidManifest.xml-->
  <string name="AndroidManifest__create_passphrase">ایجاد گذرواژه</string>
  <string name="AndroidManifest__select_contacts">انتخاب مخاطب‌ ها</string>
  <string name="AndroidManifest__change_passphrase">تغییر گذرواژه</string>
  <string name="AndroidManifest__verify_safety_number">تأیید شمارهٔ امنیتی</string>
  <string name="AndroidManifest__log_submit">ارسال گزارش اشکال‌زدایی</string>
  <string name="AndroidManifest__media_preview">پیش نمایش رسانه</string>
  <string name="AndroidManifest__message_details">جزئیات پیام</string>
  <string name="AndroidManifest__linked_devices">دستگاه‌های پیوند داده شده</string>
  <string name="AndroidManifest__invite_friends">دعوت دوستان</string>
  <string name="AndroidManifest_archived_conversations">مکالمه‌های آرشیو شده</string>
  <string name="AndroidManifest_remove_photo">حذف تصویر</string>
  <!--Message Requests Megaphone-->
  <string name="MessageRequestsMegaphone__message_requests">درخواست‌های تبادل پیام</string>
  <string name="MessageRequestsMegaphone__users_can_now_choose_to_accept">کاربران اکنون می‌توانند درخواست مکالمهٔ جدید را قبول یا رد کنند. نام‌های پروفایل به کاربران نشان می‌دهند که چه کسی در حال پیام دادن به آن‌هاست.</string>
  <string name="MessageRequestsMegaphone__add_profile_name">افزودن نام پروفایل</string>
  <string name="MessageRequestsMegaphone__new_message_requests">جدید: درخواست‌های تبادل پیام</string>
  <string name="MessageRequestsMegaphone__add_name">افزودن نام</string>
  <string name="MessageRequestsMegaphone__you_can_now_choose_whether_to_accept">شما اکنون می‌توانید مکالمهٔ جدید را قبول یا رد کنید. گزینه‌های «قبول»، «حذف» و «مسدود کردن» نشان داده خواهند شد.</string>
  <!--HelpFragment-->
  <string name="HelpFragment__help">راهنمایی</string>
  <string name="HelpFragment__have_you_read_our_faq_yet">آیا قسمت پرسش‌های متداول را خوانده‌اید؟</string>
  <string name="HelpFragment__next">بعدی</string>
  <string name="HelpFragment__contact_us">تماس با ما</string>
  <string name="HelpFragment__tell_us_whats_going_on">در مورد اشکال به ما توضیح دهید</string>
  <string name="HelpFragment__include_debug_log">ضمیمه‌کردن گزارش اشکال‌زدایی</string>
  <string name="HelpFragment__whats_this">توضیحات</string>
  <string name="HelpFragment__how_do_you_feel">چه حسی دارید؟ (اختیاری)</string>
  <string name="HelpFragment__support_info">اطلاعات پشتیبانی</string>
  <string name="HelpFragment__signal_android_support_request">درخواست پشتیبانی برای Signal اندروید</string>
  <string name="HelpFragment__debug_log">گزارش اشکال‌زدایی:</string>
  <string name="HelpFragment__na">ناموجود</string>
  <string name="HelpFragment__could_not_upload_logs"> گزارش‌ها ارسال نشدند</string>
  <string name="HelpFragment__signal_support">پشتیبانی سیگنال</string>
  <string name="HelpFragment__please_be_as_descriptive_as_possible">توضیح هر چه بهتر شما، به ما در فهم اشکال کمک خواهد کرد.</string>
  <string name="HelpFragment__no_email_app_found">برنامهٔ ایمیل یافت نشد.</string>
  <!--ReactWithAnyEmojiBottomSheetDialogFragment-->
  <string name="ReactWithAnyEmojiBottomSheetDialogFragment__recently_used">اخیراً استفاده شده</string>
  <string name="ReactWithAnyEmojiBottomSheetDialogFragment__smileys_and_people">لبخندها و آدم‌ها</string>
  <string name="ReactWithAnyEmojiBottomSheetDialogFragment__nature">طبیعت</string>
  <string name="ReactWithAnyEmojiBottomSheetDialogFragment__food">غذا</string>
  <string name="ReactWithAnyEmojiBottomSheetDialogFragment__activities">فعالیت‌ها</string>
  <string name="ReactWithAnyEmojiBottomSheetDialogFragment__places">مکان‌ها</string>
  <string name="ReactWithAnyEmojiBottomSheetDialogFragment__objects">اشیا</string>
  <string name="ReactWithAnyEmojiBottomSheetDialogFragment__symbols">نمادها</string>
  <string name="ReactWithAnyEmojiBottomSheetDialogFragment__flags">پرچم‌ها</string>
  <string name="ReactWithAnyEmojiBottomSheetDialogFragment__emoticons">شکلک‌ها</string>
  <!--arrays.xml-->
  <string name="arrays__import_export">وارد کردن</string>
  <string name="arrays__use_default">استفاده از پیش‌فرض سیستم</string>
  <string name="arrays__use_custom">استفاده از سفارشی</string>
  <string name="arrays__mute_for_one_hour">بی‌صدا به مدت ۱ ساعت</string>
  <string name="arrays__mute_for_two_hours">بی‌صدا به مدت ۲ ساعت</string>
  <string name="arrays__mute_for_one_day">بی‌صدا به مدت ۱ روز</string>
  <string name="arrays__mute_for_seven_days">بی‌صدا به مدت ۷ روز</string>
  <string name="arrays__mute_for_one_year">بی‌صدا به مدت ۱ سال</string>
  <string name="arrays__settings_default">تنظیمات پیش‌فرض سیستم</string>
  <string name="arrays__enabled">فعال</string>
  <string name="arrays__disabled">غیرفعال</string>
  <string name="arrays__name_and_message">نام و پیام</string>
  <string name="arrays__name_only">فقط نام</string>
  <string name="arrays__no_name_or_message">بدون نام یا پیام</string>
  <string name="arrays__images">تصاویر</string>
  <string name="arrays__audio">صوت</string>
  <string name="arrays__video">ویدئو</string>
  <string name="arrays__documents">اسناد</string>
  <string name="arrays__small">کوچک</string>
  <string name="arrays__normal">عادی</string>
  <string name="arrays__large">بزرگ</string>
  <string name="arrays__extra_large">خیلی بزرگ</string>
  <string name="arrays__default">پیش‌فرض</string>
  <string name="arrays__high">بالا</string>
  <string name="arrays__max">بیشینه</string>
  <!--plurals.xml-->
  <plurals name="hours_ago">
    <item quantity="one">%d ساعت</item>
    <item quantity="other">%d ساعت</item>
  </plurals>
  <!--preferences.xml-->
  <string name="preferences__sms_mms">پیامک و فراپیام</string>
  <string name="preferences__pref_all_sms_title">دریافت تمام پیامک ها</string>
  <string name="preferences__pref_all_mms_title">دریافت تمامی فراپیام ها</string>
  <string name="preferences__use_signal_for_viewing_and_storing_all_incoming_text_messages">استفاده از Signal برای همهٔ پیام‌های متنی ورودی</string>
  <string name="preferences__use_signal_for_viewing_and_storing_all_incoming_multimedia_messages">استفاده از Signal برای همهٔ پیام‌های چندرسانه‌ای ورودی</string>
  <string name="preferences__pref_enter_sends_title">ارسال با کلید Enter</string>
  <string name="preferences__pressing_the_enter_key_will_send_text_messages">پیام‌ها با زدن کلید Enter ارسال خواهند شد</string>
  <string name="preferences__send_link_previews">ارسال پیش‌نمایش‌های پیوند</string>
  <string name="preferences__previews_are_supported_for">پیش‌نمایش‌ها برای پیوند‌های Imgur ،Reddit Pinterest ،Instagram و Youtube پشتیبانی می‌شوند</string>
  <string name="preferences__choose_identity">انتخاب هویت</string>
  <string name="preferences__choose_your_contact_entry_from_the_contacts_list">مخاطب خود را از فهرست مخاطبان انتخاب کنید.</string>
  <string name="preferences__change_passphrase">تغییر گذرواژه</string>
  <string name="preferences__change_your_passphrase">گذرواژهٔ خود را تغییر دهید</string>
  <string name="preferences__enable_passphrase">فعال‌سازی گذرواژهٔ قفل صفحه</string>
  <string name="preferences__lock_signal_and_message_notifications_with_a_passphrase">صفحه  و اعلان‌ها را با یک گذرواژه قفل کنید</string>
  <string name="preferences__screen_security">امنیت صفحه‌نمایش</string>
  <string name="preferences__disable_screen_security_to_allow_screen_shots">مسدود کردن تصویربرداری از صفحه در فهرست آخرین‌ها و در درون برنامه</string>
  <string name="preferences__auto_lock_signal_after_a_specified_time_interval_of_inactivity">قفل کردن خودکار Signal  بعد از یک زمان مشخص عدم فعالیت</string>
  <string name="preferences__inactivity_timeout_passphrase">گذرواژهٔ پایان زمان عدم فعالیت</string>
  <string name="preferences__inactivity_timeout_interval">بازهٔ زمان عدم فعالیت</string>
  <string name="preferences__notifications">اعلان‌ها</string>
  <string name="preferences__system_notification_settings">تنظیمات اعلان سیستم</string>
  <string name="preferences__led_color">رنگ ال‌ای‌دی</string>
  <string name="preferences__led_color_unknown">ناشناخته</string>
  <string name="preferences__pref_led_blink_title">الگوی چشمک زدن ال‌ای‌دی</string>
  <string name="preferences__sound">زنگ</string>
  <string name="preferences__silent">خاموش</string>
  <string name="preferences__repeat_alerts">تکرار هشدار ها</string>
  <string name="preferences__never">هرگز</string>
  <string name="preferences__one_time">یک بار</string>
  <string name="preferences__two_times">دو بار</string>
  <string name="preferences__three_times">سه بار</string>
  <string name="preferences__five_times">پنج بار</string>
  <string name="preferences__ten_times">ده بار</string>
  <string name="preferences__vibrate">لرزش</string>
  <string name="preferences__green">سبز</string>
  <string name="preferences__red">قرمز</string>
  <string name="preferences__blue">آبی</string>
  <string name="preferences__orange">نارنجی</string>
  <string name="preferences__cyan">سایان</string>
  <string name="preferences__magenta">ارغوانی</string>
  <string name="preferences__white">سفید</string>
  <string name="preferences__none">هیچ‌کدام</string>
  <string name="preferences__fast">سریع</string>
  <string name="preferences__normal">عادی</string>
  <string name="preferences__slow">آهسته</string>
  <string name="preferences__help">راهنمایی</string>
  <string name="preferences__advanced">پیشرفته</string>
  <string name="preferences__privacy">حریم خصوصی</string>
  <string name="preferences__mms_user_agent">عامل کاربر فراپیام</string>
  <string name="preferences__advanced_mms_access_point_names">تنظیمات دستی فراپیام</string>
  <string name="preferences__mmsc_url">نشانی اینترنتی MMSC</string>
  <string name="preferences__mms_proxy_host">میزبان پروکسی فراپیام</string>
  <string name="preferences__mms_proxy_port">درگاه پروکسی فراپیام</string>
  <string name="preferences__mmsc_username">نام کاربری MMSC</string>
  <string name="preferences__mmsc_password">رمز عبور MMSC</string>
  <string name="preferences__sms_delivery_reports">گزارش‌های تحویل پیامک</string>
  <string name="preferences__request_a_delivery_report_for_each_sms_message_you_send">درخواست گزارش تحویل برای هر پیامک ارسالی از جانب شما</string>
  <string name="preferences__automatically_delete_older_messages_once_a_conversation_exceeds_a_specified_length">حذف خودکار پیام‌های قدیمی زمانی که یک مکالمه از طول مشخص شده بیشتر می‌شود</string>
  <string name="preferences__delete_old_messages">حذف پیام‌های قدیمی</string>
  <string name="preferences__chats">گفتگوها و رسانه‌ها</string>
  <string name="preferences__storage">حافظه</string>
  <string name="preferences__conversation_length_limit">محدودیت طول مکالمه</string>
  <string name="preferences__trim_all_conversations_now">همین حالا همهٔ مکالمات را پیرایش کن</string>
  <string name="preferences__scan_through_all_conversations_and_enforce_conversation_length_limits">اسکن کردن تمام مکالمه‌ها و اعمال محدودیت طول مکالمه</string>
  <string name="preferences__linked_devices">دستگاه‌های پیوند داده شده</string>
  <string name="preferences__light_theme">روشن</string>
  <string name="preferences__dark_theme">تاریک</string>
  <string name="preferences__appearance">ظاهر برنامه</string>
  <string name="preferences__theme">طرح زمینه</string>
  <string name="preferences__system_default">پیش‌فرض سیستم</string>
  <string name="preferences__default">پیش‌فرض</string>
  <string name="preferences__language">زبان</string>
  <string name="preferences__signal_messages_and_calls">تماس‌ها و پیام‌های Signal</string>
  <string name="preferences__free_private_messages_and_calls">تماس‌ها و پیام‌های خصوصی رایگان برای کاربران Signal</string>
  <string name="preferences__submit_debug_log">ارسال گزارش اشکال‌زدایی</string>
  <string name="preferences__support_wifi_calling">حالت سازگاری «تماس WiFi»</string>
  <string name="preferences__enable_if_your_device_supports_sms_mms_delivery_over_wifi">اگر دستگاه شما از تحویل پیامک/فراپیام بر روی شبکهٔ WiFi استفاده می‌کند، این گزینه را فعال کنید (فقط زمانی فعال کنید، که «تماس WiFi» بر روی دستگاه شما فعال است)</string>
  <string name="preferences__incognito_keyboard">صفحه‌کلید ناشناس</string>
  <string name="preferences__read_receipts">رسیدهای خوانده شدن</string>
  <string name="preferences__if_read_receipts_are_disabled_you_wont_be_able_to_see_read_receipts">اگر رسیدهای خوانده شدن غیرفعال باشند، شما قادر به دیدن رسیدهای خوانده شدن دیگران نخواهید بود.</string>
  <string name="preferences__typing_indicators">نشانگرهای نوشتن</string>
  <string name="preferences__if_typing_indicators_are_disabled_you_wont_be_able_to_see_typing_indicators">اگر نشانگرهای نوشتن غیرفعال باشند، شما قادر به دیدن نشانگرهای نوشتن دیگران نخواهید بود.</string>
  <string name="preferences__request_keyboard_to_disable_personalized_learning">درخواست از صفحه‌کلید برای غیرفعال کردن یادگیری شخصی‌سازی شده</string>
  <string name="preferences_app_protection__blocked_contacts">مخاطبان مسدود شده</string>
  <string name="preferences_chats__when_using_mobile_data">هنگام استفاده از داده‌های موبایل</string>
  <string name="preferences_chats__when_using_wifi">هنگام استفاده از Wi-Fi</string>
  <string name="preferences_chats__when_roaming">هنگام رومینگ</string>
  <string name="preferences_chats__media_auto_download">دریافت خودکار رسانه</string>
  <string name="preferences_chats__message_trimming">پیرایش پیام</string>
  <string name="preferences_storage__storage_usage">حافظهٔ مورد استفاده</string>
  <string name="preferences_storage__photos">تصاویر</string>
  <string name="preferences_storage__videos">ویدئو‌ها</string>
  <string name="preferences_storage__files">فایل‌ها</string>
  <string name="preferences_storage__audio">صوت</string>
  <string name="preferences_storage__review_storage">بازبینی حافظه</string>
  <string name="preferences_advanced__use_system_emoji">استفاده از شکلک‌های سیستم</string>
  <string name="preferences_advanced__disable_signal_built_in_emoji_support">غیرفعال کردن پشتیبانی از شکلک‌های داخل Signal</string>
  <string name="preferences_advanced__relay_all_calls_through_the_signal_server_to_avoid_revealing_your_ip_address">گذراندن تمامی تماس‌ها از سرور Signal به منظور جلوگیری از آشکار شدن نشانی اینترنتی شما برای مخاطبانتان. فعال‌سازی این گزینه باعث کاهش کیفیت تماس می‌گردد.</string>
  <string name="preferences_advanced__always_relay_calls">عبور تمامی تماس‌ها از سرور Signal</string>
  <string name="preferences_app_protection__app_access">دسترسی برنامه</string>
  <string name="preferences_app_protection__communication">ارتباطات</string>
  <string name="preferences_chats__chats">گفتگوها</string>
  <string name="preferences_notifications__messages">پیام‌ها</string>
  <string name="preferences_notifications__events">رخدادها</string>
  <string name="preferences_notifications__in_chat_sounds">صداها در حین گفتگو</string>
  <string name="preferences_notifications__show">نمایش</string>
  <string name="preferences_notifications__calls">تماس‌ها</string>
  <string name="preferences_notifications__ringtone">صدای زنگ</string>
  <string name="preferences_chats__show_invitation_prompts">نمایش دعوت‌نامه‌ها</string>
  <string name="preferences_chats__display_invitation_prompts_for_contacts_without_signal">نمایش گزینهٔ ارسال دعوت‌نامه برای مخاطبانی که عضو Molly نیستند</string>
  <string name="preferences_chats__message_text_size">ابعاد قلم پیام</string>
  <string name="preferences_events__contact_joined_signal">مخاطب به Signal پیوست</string>
  <string name="preferences_notifications__priority">اولویت</string>
  <string name="preferences_communication__category_sealed_sender">فرستندهٔ ناشناس</string>
  <string name="preferences_communication__sealed_sender_display_indicators">نمایش نشانگرها</string>
  <string name="preferences_communication__sealed_sender_display_indicators_description">نمایش نگارک وضعیت در حالتی که شما «جزئیات پیام» را بر روی پیام‌‌هایی که با استفاده از فرستندهٔ ناشناس تحویل داده شده بودند انتخاب می‌کنید.</string>
  <string name="preferences_communication__sealed_sender_allow_from_anyone">اجازه به همه</string>
  <string name="preferences_communication__sealed_sender_allow_from_anyone_description">فعال‌سازی فرستندهٔ ناشناس برای پیام‌های ورودی از غیرمخاطبان و کسانی که پروفایل خود را با آن‌ها به اشتراک نگذاشته‌اید.</string>
  <string name="preferences_communication__sealed_sender_learn_more">بیشتر یاد بگیرید</string>
  <!--****************************************-->
  <!--menus-->
  <!--****************************************-->
  <!--contact_selection_list-->
  <string name="contact_selection_list__unknown_contact">پیام جدید به …</string>
  <string name="contact_selection_list__unknown_contact_add_to_group">اضافه کردن به گروه</string>
  <!--conversation_callable_insecure-->
  <string name="conversation_callable_insecure__menu_call">تماس</string>
  <!--conversation_callable_secure-->
  <string name="conversation_callable_secure__menu_call">تماس Signal</string>
  <string name="conversation_callable_secure__menu_video">تماس تصویری Signal</string>
  <!--conversation_context-->
  <string name="conversation_context__menu_message_details">جزئیات پیام</string>
  <string name="conversation_context__menu_copy_text">کپی متن</string>
  <string name="conversation_context__menu_delete_message">حذف پیام</string>
  <string name="conversation_context__menu_forward_message">ارسال پیام</string>
  <string name="conversation_context__menu_resend_message">ارسال مجدد پیام</string>
  <string name="conversation_context__menu_reply_to_message">پاسخ به پیام</string>
  <!--conversation_context_reacction-->
  <string name="conversation_context__reaction_multi_select">انتخاب چندگانه</string>
  <!--conversation_context_image-->
  <string name="conversation_context_image__save_attachment">ذخیره‌سازی پیوست</string>
  <!--conversation_expiring_off-->
  <string name="conversation_expiring_off__disappearing_messages">پیام‌های ناپدید شونده</string>
  <!--conversation_expiring_on-->
  <string name="menu_conversation_expiring_on__messages_expiring">پیام‌های در حال انقضا</string>
  <!--conversation_insecure-->
  <string name="conversation_insecure__invite">دعوت</string>
  <!--conversation_list_batch-->
  <string name="conversation_list_batch__menu_delete_selected">حذف انتخاب شده(ها)</string>
  <string name="conversation_list_batch__menu_select_all">انتخاب همه</string>
  <string name="conversation_list_batch_archive__menu_archive_selected">بایگانی موارد انتخاب شده</string>
  <string name="conversation_list_batch_unarchive__menu_unarchive_selected">خارج کردن موارد انتخاب شده از بایگانی</string>
  <string name="conversation_list_batch__menu_unarchive_selected">خارج کردن موارد انتخاب شده از بایگانی</string>
  <string name="conversation_list_batch__menu_mark_as_read">علامت گذاری به عنوان خوانده شده</string>
  <string name="conversation_list_batch__menu_mark_as_unread">علامت زدن به صورت خوانده نشده</string>
  <!--conversation_list-->
  <string name="conversation_list_settings_shortcut">میانبر تنظیمات</string>
  <string name="conversation_list_search_description">جستجو</string>
  <!--conversation_list_item_view-->
  <string name="conversation_list_item_view__contact_photo_image">تصویر مخاطب</string>
  <string name="conversation_list_item_view__archived">بایگانی شده</string>
  <string name="conversation_list_item_inbox_zero__inbox_zeeerrro">صندوق ورودی خالی</string>
  <string name="conversation_list_item_inbox_zero__zip_zilch_zero_nada_nyou_re_all_caught_up">هیچ. صفر. تهی. خالی.\n  چیزی برای خواندن وجود ندارد!</string>
  <!--conversation_list_fragment-->
  <string name="conversation_list_fragment__fab_content_description">مکالمه جدید</string>
  <string name="conversation_list_fragment__open_camera_description">باز کردن دوربین</string>
  <string name="conversation_list_fragment__give_your_inbox_something_to_write_home_about_get_started_by_messaging_a_friend">صندوق ورودی خود را پر کنید. با پیام دادن به یک دوست می‌توانید شروع کنید.</string>
  <!--conversation_secure_verified-->
  <string name="conversation_secure_verified__menu_reset_secure_session">تنظیم مجدد نشست امن</string>
  <!--conversation_muted-->
  <string name="conversation_muted__unmute">باز کردن صدا</string>
  <!--conversation_unmuted-->
  <string name="conversation_unmuted__mute_notifications">بی‌صدا کردن اعلان‌ها</string>
  <!--conversation-->
  <string name="conversation__menu_add_attachment">افزودن پیوست</string>
  <string name="conversation__menu_edit_group">ویرایش گروه</string>
  <string name="conversation__menu_group_settings">تنظیمات گروه</string>
  <string name="conversation__menu_leave_group">ترک گروه</string>
  <string name="conversation__menu_view_all_media">همهٔ رسانه‌ها</string>
  <string name="conversation__menu_conversation_settings">تنظیمات مکالمه</string>
  <string name="conversation__menu_add_shortcut">افزودن به صفحهٔ اصلی</string>
  <string name="conversation__menu_pending_members">اعضای در حال انتظار</string>
  <!--conversation_popup-->
  <string name="conversation_popup__menu_expand_popup">بسط پاپ آپ</string>
  <!--conversation_callable_insecure-->
  <string name="conversation_add_to_contacts__menu_add_to_contacts">افزودن به مخاطبان</string>
  <!--conversation_group_options-->
  <string name="convesation_group_options__recipients_list">فهرست گیرندگان</string>
  <string name="conversation_group_options__delivery">تحویل</string>
  <string name="conversation_group_options__conversation">مکالمه</string>
  <string name="conversation_group_options__broadcast">پخش</string>
  <!--text_secure_normal-->
  <string name="text_secure_normal__menu_new_group">گروه جدید</string>
  <string name="text_secure_normal__menu_settings">تنظیمات</string>
  <string name="text_secure_normal__menu_clear_passphrase">قفل</string>
  <string name="text_secure_normal__mark_all_as_read">علامت‌گذاری همه به صورت خوانده شده</string>
  <string name="text_secure_normal__invite_friends">دعوت دوستان</string>
  <string name="text_secure_normal__help">راهنمایی</string>
  <!--verify_display_fragment-->
  <string name="verify_display_fragment_context_menu__copy_to_clipboard">کپی به کلیپ بورد</string>
  <string name="verify_display_fragment_context_menu__compare_with_clipboard">مقایسه با کلیپ بورد</string>
  <!--reminder_header-->
  <string name="reminder_header_outdated_build">نسخه Signal شما قدیمی است.</string>
  <plurals name="reminder_header_outdated_build_details">
    <item quantity="one">نسخه Signal شما در %d روز انقضا خواهد یافت. برای به روز رسانی به آخرین نسخه کلیک کنید.</item>
    <item quantity="other">نسخه Signal شما در %d روز انقضا خواهد یافت. برای به‌روزرسانی به آخرین نسخه ضربه بزنید.</item>
  </plurals>
  <string name="reminder_header_outdated_build_details_today">نسخهٔ Signal شما امروز منقضی می‌شود. برای به‌روزرسانی به آخرین نسخه ضربه بزنید.</string>
  <string name="reminder_header_expired_build">نسخهٔ Signal شما منقضی است.</string>
  <string name="reminder_header_expired_build_details">پیام‌ها دیگر با موفقیت ارسال نخواهند شد. برای به‌روزرسانی به آخرین نسخه ضربه بزنید.</string>
  <string name="reminder_header_sms_default_title">استفاده به صورت برنامهٔ پیش‌فرض پیامک</string>
  <string name="reminder_header_sms_default_text">برای تبدیل Signal به برنامهٔ پیش‌فرض پیامک خود ضربه بزنید.</string>
  <string name="reminder_header_sms_import_title">وارد کردن پیامک‌های سیستم</string>
  <string name="reminder_header_sms_import_text">برای کپی کردن پیامک‌های تلفن خود به پایگاه دادهٔ رمزگذاری شدهٔ Signal ضربه بزنید.</string>
  <string name="reminder_header_push_title">فعال‌سازی پیام‌ها و تماس‌های Signal</string>
  <string name="reminder_header_push_text">تجربهٔ ارتباطی خود را ارتقا دهید.</string>
  <string name="reminder_header_invite_title">دعوت به Signal</string>
  <string name="reminder_header_invite_text">مکالمهٔ خود با %1$s را به مرحله بعد ببرید.</string>
  <string name="reminder_header_share_title">دوستان خود را دعوت کنید!</string>
  <string name="reminder_header_share_text">هر چه دوستان بیشتری از Signal استفاده کنند، بهتر می‌شود.</string>
  <string name="reminder_header_service_outage_text">Signal با مشکلات فنی روبرو است. ما سخت در تلاش برای بازگردانی هرچه سریع‌تر سرویس هستیم.</string>
  <string name="reminder_header_the_latest_signal_features_wont_work">آخرین قابلیت‌های Signal روی این نسخه از اندروید کار نخواهند کرد. لطفاً این دستگاه را ارتقا دهید تا به‌روزرسانی‌های بعدی Signal را دریافت کنید.</string>
  <string name="reminder_header_progress">%%%1$d</string>
  <!--media_preview-->
  <string name="media_preview__save_title">ذخیره</string>
  <string name="media_preview__forward_title">ارسال</string>
  <string name="media_preview__all_media_title">همهٔ رسانه‌ها</string>
  <!--media_preview_activity-->
  <string name="media_preview_activity__media_content_description">پیش‌نمایش رسانه</string>
  <!--new_conversation_activity-->
  <string name="new_conversation_activity__refresh">تازه‌سازی</string>
  <!--redphone_audio_popup_menu-->
  <!--Trimmer-->
  <string name="trimmer__deleting">در حال حذف</string>
  <string name="trimmer__deleting_old_messages">حذف پیام‌های قدیمی…</string>
  <string name="trimmer__old_messages_successfully_deleted">پیام‌های قدیمی با موفقیت حذف شدند</string>
  <!--Insights-->
  <string name="Insights__percent">%</string>
  <string name="Insights__title">بینش‌ها</string>
  <string name="InsightsDashboardFragment__title">بینش‌ها</string>
  <string name="InsightsDashboardFragment__signal_protocol_automatically_protected">پروتکل Signal به صورت خودکار، از %1$d%% از پیام‌های خروجی شما در %2$d روز گذشته محافظت کرده است. مکالمه‌های بین کاربران Signal همیشه سرتاسر رمزگذاری می‌شوند.</string>
  <string name="InsightsDashboardFragment__boost_your_signal">تقویت Signal</string>
  <string name="InsightsDashboardFragment__not_enough_data">داده‌ٔ کافی وجود ندارد</string>
  <string name="InsightsDashboardFragment__your_insights_percentage_is_calculated_based_on">درصد بینش‌ها بر اساس تعداد پیام‌های خروجی در %1$d روز گذشته که حذف نشده‌اند یا ناپدید نشده‌اند محاسبه می‌شود.</string>
  <string name="InsightsDashboardFragment__start_a_conversation">شروع یک مکالمه</string>
  <string name="InsightsDashboardFragment__invite_your_contacts">ارتباط امن برقرار کنید و قابلیت‌های جدید را که از محدودیت‌های پیامک رمزگذاری نشده فراتر می‌روند با دعوت مخاطبان بیشتر به Signal فعال کنید.</string>
  <string name="InsightsDashboardFragment__this_stat_was_generated_locally">این آمارها به صورت محلی بر روی دستگاه شما ایجاد شده‌اند و فقط شما توانایی دیدن آن‌ها را دارید. آن‌ها هیچگاه به جایی ارسال نمی‌شوند.</string>
  <string name="InsightsDashboardFragment__encrypted_messages">پیام‌های رمزگذاری شده</string>
  <string name="InsightsDashboardFragment__cancel">لغو</string>
  <string name="InsightsDashboardFragment__send">ارسال</string>
  <string name="InsightsModalFragment__title">معرفی بینش‌‌ها</string>
  <string name="InsightsModalFragment__description">ببینید چه تعداد از پیام‌های خروجی شما به صورت امن ارسال شده‌اند، سپس درصد Signal خود را با دعوت مخاطبان جدید تقویت کنید.</string>
  <string name="InsightsModalFragment__view_insights">دیدن بینش‌ها</string>
  <string name="FirstInviteReminder__title">دعوت به Signal</string>
  <string name="FirstInviteReminder__description">شما می‌توانید پیام‌های رمزگذاری‌ شدهٔ ارسالی‌ خود را به میزان %1$d%% افزایش دهید</string>
  <string name="SecondInviteReminder__title">Signal خود را تقویت کنید</string>
  <string name="SecondInviteReminder__description">دعوت %1$s</string>
  <string name="InsightsReminder__view_insights">دیدن بینش‌ها</string>
  <string name="InsightsReminder__invite">دعوت</string>
  <!--Edit KBS Pin-->
  <!--BaseKbsPinFragment-->
  <string name="BaseKbsPinFragment__next">بعدی</string>
  <string name="BaseKbsPinFragment__create_alphanumeric_pin">ایجاد پین الفبایی‌ عددی</string>
  <string name="BaseKbsPinFragment__create_numeric_pin">ایجاد پین عددی</string>
  <!--CreateKbsPinFragment-->
  <plurals name="CreateKbsPinFragment__pin_must_be_at_least_characters">
    <item quantity="one">پین باید حداقل شامل %1$d کاراکتر باشد</item>
    <item quantity="other">پین باید حداقل شامل %1$d کاراکتر باشد</item>
  </plurals>
  <plurals name="CreateKbsPinFragment__pin_must_be_at_least_digits">
    <item quantity="one">پین باید حداقل شامل %1$d رقم باشد</item>
    <item quantity="other">پین باید حداقل شامل %1$d رقم باشد</item>
  </plurals>
  <string name="CreateKbsPinFragment__create_a_new_pin">یک پین جدید ایجاد کنید</string>
  <string name="CreateKbsPinFragment__you_can_choose_a_new_pin_as_long_as_this_device_is_registered">تا زمانی که این دستگاه ثبت شده باشد شما می‌توانید پین خود را تغییر دهید.</string>
  <string name="CreateKbsPinFragment__create_your_pin">پین خود را ایجاد کنید</string>
  <string name="CreateKbsPinFragment__pins_keep_information_stored_with_signal_encrypted">پین‌ها اطلاعات ذخیره شده در Signal را رمز‌گذاری می‌کنند تا فقط شما قادر به دسترسی به آن‌ها باشید. پروفایل، تنظیمات و مخاطبین شما هنگام نصب دوبارهٔ سیگنال بازگردانی می‌شوند.</string>
  <string name="CreateKbsPinFragment__choose_a_stronger_pin">یک پین قوی‌تر انتخاب کنید</string>
  <!--ConfirmKbsPinFragment-->
  <string name="ConfirmKbsPinFragment__pins_dont_match">پین‌ها مطابقت ندارند. دوباره تلاش کنید.</string>
  <string name="ConfirmKbsPinFragment__confirm_your_pin">پین خود را تایید کنید</string>
  <string name="ConfirmKbsPinFragment__pin_creation_failed">پین ایجاد نشد</string>
  <string name="ConfirmKbsPinFragment__your_pin_was_not_saved">پین شما ذخیره نشد. ما بعداً از شما خواهیم خواست تا یک پین دیگر ایجاد کنید.</string>
  <string name="ConfirmKbsPinFragment__pin_created">پین ایجاد شد.</string>
  <string name="ConfirmKbsPinFragment__re_enter_your_pin">پین خود را دوباره وارد نمایید</string>
  <string name="ConfirmKbsPinFragment__creating_pin">ایجاد پین…</string>
  <!--KbsSplashFragment-->
  <string name="KbsSplashFragment__introducing_pins">تعریف پین‌ها</string>
  <string name="KbsSplashFragment__pins_keep_information_stored_with_signal_encrypted">پین‌ها اطلاعات ذخیره شده در Signal را رمز‌گذاری می‌کنند تا فقط شما قادر به دسترسی به آن‌ها باشید. پروفایل، تنظیمات و مخاطبین شما هنگام نصب دوبارهٔ سیگنال بازنشانی می‌شوند.</string>
  <string name="KbsSplashFragment__learn_more">اطلاعات بیشتر</string>
  <string name="KbsSplashFragment__registration_lock_equals_pin">قفل ثبت‌نام = پین</string>
  <string name="KbsSplashFragment__your_registration_lock_is_now_called_a_pin">قفل ثبت‌نام شما اکنون پین نام دارد، و کارهای بیشتری را انجام می‌دهد. هم‌اکنون آن را به‌روزرسانی کنید.</string>
  <string name="KbsSplashFragment__read_more_about_pins">در مورد پین‌ها بیشتر بخوانید.</string>
  <string name="KbsSplashFragment__update_pin">به‌روزرسانی پین</string>
  <string name="KbsSplashFragment__create_your_pin">پین خود را ایجاد کنید</string>
  <!--KBS Reminder Dialog-->
  <string name="KbsReminderDialog__enter_your_signal_pin">پین Signal خود را وارد کنید</string>
  <string name="KbsReminderDialog__to_help_you_memorize_your_pin">برای کمک به شما در به‌خاطرسپاری پین، آن را به صورت دوره‌ای از شما می‌پرسیم. با گذر زمان این‌ کار را کمتر انجام خواهیم داد.</string>
  <string name="KbsReminderDialog__skip">پرش</string>
  <string name="KbsReminderDialog__submit">ارسال</string>
  <string name="KbsReminderDialog__forgot_pin">پین را فراموش کرده اید؟</string>
  <string name="KbsReminderDialog__incorrect_pin_try_again">پین نادرست. دوباره تلاش کنید.</string>
  <!--AccountLockedFragment-->
  <string name="AccountLockedFragment__account_locked">حساب کاربری قفل شد</string>
  <string name="AccountLockedFragment__your_account_has_been_locked_to_protect_your_privacy">حساب‌ شما به منظور حفاظت از حریم خصوصی و امنیت شما قفل شده است. بعد از %1$d روز عدم فعالیت، می توانید دوباره با این شماره و بدون نیاز به پین ثبت‌نام کنید. تمام محتویات حذف خواهند شد.</string>
  <string name="AccountLockedFragment__next">بعدی</string>
  <string name="AccountLockedFragment__learn_more">اطلاعات بیشتر</string>
  <!--KbsLockFragment-->
  <string name="RegistrationLockFragment__enter_your_pin">پین خود را وارد کنید</string>
  <string name="RegistrationLockFragment__enter_the_pin_you_created">پین ایجاد شده برای حساب خود را وارد کنید. این کد با کد تأیید پیامکی شما تفاوت دارد.</string>
  <string name="RegistrationLockFragment__enter_alphanumeric_pin">پین حرفی‌-عددی را وارد کنید</string>
  <string name="RegistrationLockFragment__enter_numeric_pin">پین عددی را وارد کنید</string>
  <string name="RegistrationLockFragment__next">بعدی</string>
  <string name="RegistrationLockFragment__incorrect_pin_try_again">پین نادرست. دوباره تلاش کنید.</string>
  <string name="RegistrationLockFragment__forgot_pin">پین را فراموش کرده‌اید؟</string>
  <string name="RegistrationLockFragment__incorrect_pin">پین نادرست</string>
  <string name="RegistrationLockFragment__forgot_your_pin">پین خود را فراموش کرده‌اید؟</string>
  <string name="RegistrationLockFragment__not_many_tries_left"> تعداد تلاش زیادی باقی نمانده است</string>
  <plurals name="RegistrationLockFragment__for_your_privacy_and_security_there_is_no_way_to_recover">
    <item quantity="one">به منظور حفظ حریم خصوصی و امنیت شما، هیچ راهی برای بازیابی پین وجود ندارد. اگر نمی‌توانید پین خود را بخاطر بیاورید، می‌توانید پس از %1$d روز عدم فعالیت، از طریق پیامک دوباره تأیید هویت کنید. در این صورت، حساب کاربری شما و محتویات آن حذف خواهند شد.</item>
    <item quantity="other">به منظور حفظ حریم خصوصی و امنیت شما، هیچ راهی برای بازیابی پین وجود ندارد. اگر نمی‌توانید پین خود را بخاطر بیاورید، بعد از %1$d روز عدم فعالیت، می‌توانید از طریق پیامک دوباره تأیید هویت کنید. در این صورت، حساب کاربری شما و محتویات آن حذف خواهند شد.</item>
  </plurals>
  <plurals name="RegistrationLockFragment__incorrect_pin_d_attempts_remaining">
    <item quantity="one">پین نادرست. %1$d تلاش دیگر باقی مانده است.</item>
    <item quantity="other">پین نادرست. %1$d تلاش دیگر باقی مانده است.</item>
  </plurals>
  <plurals name="RegistrationLockFragment__if_you_run_out_of_attempts_your_account_will_be_locked_for_d_days">
    <item quantity="one">اگر فرصت امتحان دیگر باقی نمانده باشد، حساب شما برای %1$d روز قفل خواهد شد. پس از %1$d روز عدم فعالیت، می‌توانید بدون پین دوباره ثبت نام کنید. حساب شما و محتویات آن حذف خواهند شد.</item>
    <item quantity="other">اگر فرصت امتحان دیگر باقی نمانده باشد، حساب شما برای %1$d روز قفل خواهد شد. پس از %1$d روز عدم فعالیت، می‌توانید دوباره و بدون پین ثبت نام کنید. حساب کاربری شما و محتویات آن حذف خواهند شد.</item>
  </plurals>
  <plurals name="RegistrationLockFragment__you_have_d_attempts_remaining">
    <item quantity="one">%1$d تلاش باقی مانده است.</item>
    <item quantity="other">%1$d تلاش باقی مانده است.</item>
  </plurals>
  <plurals name="RegistrationLockFragment__d_attempts_remaining">
    <item quantity="one">%1$d تلاش باقی مانده است.</item>
    <item quantity="other">%1$d تلاش باقی مانده است.</item>
  </plurals>
  <!--CalleeMustAcceptMessageRequestDialogFragment-->
  <string name="CalleeMustAcceptMessageRequestDialogFragment__okay">باشه</string>
  <string name="CalleeMustAcceptMessageRequestDialogFragment__s_will_get_a_message_request_from_you">%1$s از شما یک درخواست پیام دریافت خواهد کرد. زمانی که درخواست شما پذیرفته شد می‌توانید تماس بگیرید.</string>
  <!--KBS Megaphone-->
  <string name="KbsMegaphone__create_a_pin">یک پین جدید ایجاد کنید</string>
  <string name="KbsMegaphone__pins_keep_information_thats_stored_with_signal_encrytped">پین‌ها اطلاعات ذخیره شده در Signal را رمزگذاری می‌کنند.</string>
  <string name="KbsMegaphone__create_pin">ایجاد پین</string>
  <string name="KbsMegaphone__introducing_pins">معرفی پین‌ها</string>
  <string name="KbsMegaphone__update_pin">به‌روزرسانی پین</string>
  <string name="KbsMegaphone__well_remind_you_later_creating_a_pin">در آینده به شما یادآوری خواهیم کرد. ایجاد پین از %1$d روز دیگر الزامی خواهد شد.</string>
  <string name="KbsMegaphone__well_remind_you_later_confirming_your_pin">در آینده به شما یادآوری خواهیم کرد. ایجاد پین از %1$d روز دیگر الزامی خواهد شد.</string>
  <!--transport_selection_list_item-->
  <string name="transport_selection_list_item__transport_icon">نگارک انتقال</string>
  <string name="ConversationListFragment_loading">در حال بارگذاری…</string>
  <string name="CallNotificationBuilder_connecting">در حال اتصال…</string>
  <string name="Permissions_permission_required">مجوز لازم است</string>
  <string name="ConversationActivity_signal_needs_sms_permission_in_order_to_send_an_sms">Signal برای ارسال پیامک نیاز به مجوز پیامک دارد اما این دسترسی به‌ داده نشده است. لطفاً به تنظیمات برنامه‌ رفته، «مجوزها» را انتخاب کنید و «پیامک» را فعال کنید.</string>
  <string name="Permissions_continue">ادامه</string>
  <string name="Permissions_not_now">حالا نه</string>
  <string name="ConversationListActivity_signal_needs_contacts_permission_in_order_to_search_your_contacts_but_it_has_been_permanently_denied">Signal برای جستجوی مخاطبان نیاز به دسترسی دارد، اما این دسترسی داده نشده است. لطفاً به بخش مدیریت برنامه‌ها در تنظیمات تلفن همراه خود رفته، در بخش «مجوزها» گزینهٔ «مخاطبان» را فعال کنید.</string>
  <string name="conversation_activity__enable_signal_messages">فعال‌سازی پیام‌های Signal</string>
  <string name="SQLCipherMigrationHelper_migrating_signal_database">در حال انتقال پایگاه داده Signal</string>
  <string name="PushDecryptJob_new_locked_message">پیام قفل شده جدید</string>
  <string name="PushDecryptJob_unlock_to_view_pending_messages">جهت دیدن پیام‌های در حال انتظار قفل را باز کنید</string>
  <string name="enter_backup_passphrase_dialog__backup_passphrase">گذرواژهٔ پشتیبان‌گیری</string>
  <string name="backup_enable_dialog__backups_will_be_saved_to_external_storage_and_encrypted_with_the_passphrase_below_you_must_have_this_passphrase_in_order_to_restore_a_backup">پشتیبان‌ها روی یک حافظهٔ خارجی ذخیره و با گذرواژهٔ زیر رمزنگاری خواهند شد. شما برای بازگردانی پشتیبان خود باید گذرواژهٔ زیر را داشته باشید.</string>
  <string name="backup_enable_dialog__i_have_written_down_this_passphrase">من این گذرواژه را یادداشت کرده‌ام. بدون آن، قادر به بازگردانی پشتیبان خود نخواهم بود.</string>
  <string name="registration_activity__restore_backup">بازگردانی پشتیبان</string>
  <string name="registration_activity__skip">پرش</string>
  <string name="registration_activity__register">ثبت نام</string>
  <string name="preferences_chats__chat_backups">پشتیبان‌های گفتگو</string>
  <string name="preferences_chats__backup_chats_to_external_storage">پشتیبان‌گیری از گفتگوها در حافظهٔ خارجی</string>
  <string name="preferences_chats__create_backup">ایجاد پشتیبان</string>
  <string name="preferences_chats__verify_backup_passphrase">گذرواژهٔ پشتیبان را تأیید کنید</string>
  <string name="preferences_chats__test_your_backup_passphrase_and_verify_that_it_matches">گذرواژهٔ پشتیبان خود را امتحان کرده و از همخوانی داشتن آن اطمینان حاصل کنید.</string>
  <string name="RegistrationActivity_enter_backup_passphrase">وارد کردن گذرواژهٔ پشتیبان</string>
  <string name="RegistrationActivity_restore">بازگردانی</string>
  <string name="RegistrationActivity_backup_failure_downgrade">عدم توانایی در وارد کردن پشتیبان‌ها از نسخه‌های جدیدتر Signal</string>
  <string name="RegistrationActivity_incorrect_backup_passphrase">گذرواژهٔ پشتیبان ناصحیح</string>
  <string name="RegistrationActivity_checking">در حال بررسی…</string>
  <string name="RegistrationActivity_d_messages_so_far">%d پیام تا به الان…</string>
  <string name="RegistrationActivity_restore_from_backup">بازگردانی از پشتیبان؟</string>
  <string name="RegistrationActivity_restore_your_messages_and_media_from_a_local_backup">پیام‌ها و رسانه‌های خود را از یک پشتیبان محلی بازگردانی کنید. اگر هم‌اکنون بازگردانی نکنید، بعداً قادر به انجام این کار نخواهید بود. </string>
  <string name="RegistrationActivity_backup_size_s">اندازهٔ پشتیبان: %s</string>
  <string name="RegistrationActivity_backup_timestamp_s">برچسب زمان پشتیبان: %s</string>
  <string name="BackupDialog_enable_local_backups">فعال‌سازی پشتیبان‌های محلی؟</string>
  <string name="BackupDialog_enable_backups">فعال‌سازی پشتیبان‌ها</string>
  <string name="BackupDialog_please_acknowledge_your_understanding_by_marking_the_confirmation_check_box">لطفاً تأیید خود را با علامت زدن جعبه نشان دهید.</string>
  <string name="BackupDialog_delete_backups">حذف پشتیبان‌ها؟</string>
  <string name="BackupDialog_disable_and_delete_all_local_backups">غیرفعال کردن و حذف تمامی پشتیبان‌های محلی؟</string>
  <string name="BackupDialog_delete_backups_statement">حذف پشتیبان‌ها</string>
  <string name="BackupDialog_copied_to_clipboard">روی کلیپ بورد کپی شد</string>
  <string name="BackupDialog_enter_backup_passphrase_to_verify">گذرواژهٔ پشتیبان را برای تأیید وارد کنید</string>
  <string name="BackupDialog_verify">تآیید</string>
  <string name="BackupDialog_you_successfully_entered_your_backup_passphrase">گذرواژهٔ پشتیبان با موفقیت وارد شد</string>
  <string name="BackupDialog_passphrase_was_not_correct">گذرواژه نادرست بود</string>
  <string name="ChatsPreferenceFragment_signal_requires_external_storage_permission_in_order_to_create_backups">Molly برای پشتیبان‌گیری نیاز به مجوز حافظه دارد، اما اجازه آن داده نشده است. لطفاً به تنظیمات برنامه رفته، «مجوزها» را انتخاب کنید و «ذخیره‌سازی» را فعال کنید.</string>
  <string name="ChatsPreferenceFragment_last_backup_s">آخرین پشتیبان: %s</string>
  <string name="ChatsPreferenceFragment_in_progress">در حال انجام</string>
  <string name="LocalBackupJob_creating_backup">ایجاد پشتیبان…</string>
  <string name="ProgressPreference_d_messages_so_far">%d پیام تا به الان</string>
  <string name="RegistrationActivity_please_enter_the_verification_code_sent_to_s">لطفاً کد تأیید ارسال شده به %s را وارد کنید.</string>
  <string name="RegistrationActivity_wrong_number">شمارهٔ اشتباه</string>
  <string name="RegistrationActivity_call_me_instead_available_in">در عوض به من زنگ بزن n\ (موجود در %1$02d:%2$02d )</string>
  <string name="RegistrationActivity_contact_signal_support">ارتباط با پشتیبانی Signal</string>
  <string name="RegistrationActivity_code_support_subject">ثبت نام Signal - کد تأیید برای اندروید</string>
  <string name="BackupUtil_never">هرگز</string>
  <string name="BackupUtil_unknown">ناشناخته</string>
  <string name="preferences_app_protection__screen_lock">قفل صفحه</string>
  <string name="preferences_app_protection__lock_signal_access_with_android_screen_lock_or_fingerprint">قفل دسترسی Signal با قفل صفحهٔ اندروید یا اثر انگشت</string>
  <string name="preferences_app_protection__screen_lock_inactivity_timeout">قفل خودکار صفحه به دلیل عدم فعالیت</string>
  <string name="preferences_app_protection__signal_pin">پین Signal</string>
  <string name="preferences_app_protection__create_a_pin">یک پین جدید ایجاد کنید</string>
  <string name="preferences_app_protection__change_your_pin">پین خود را تغییر دهید</string>
  <string name="preferences_app_protection__pin_reminders">یاد‌آورهای پین</string>
  <string name="preferences_app_protection__pins_keep_information_stored_with_signal_encrypted">پین‌ها اطلاعات ذخیره شده در Signal را رمز‌گذاری می‌کنند تا فقط شما قادر به دسترسی به آن‌ها باشید. پروفایل، تنظیمات و مخاطبین شما هنگام نصب دوبارهٔ سیگنال بازگردانی می‌شوند.</string>
  <string name="preferences_app_protection__add_extra_security_by_requiring_your_signal_pin_to_register">امنیت بیشتر با افزودن درخواست پین Signal برای ثبت‌نام دوباره</string>
  <string name="preferences_app_protection__reminders_help_you_remember_your_pin">یادآورها به شما در به‌خاطرسپردن پین‌ کمک می‌کنند، چون پین‌ها قابل بازیابی نیستند. در طول زمان کمتر از شما پرسیده خواهد شد.</string>
  <string name="preferences_app_protection__turn_off">خاموش</string>
  <string name="preferences_app_protection__confirm_pin">پین را تأیید کنید</string>
  <string name="preferences_app_protection__confirm_your_signal_pin">رمز Signal خود را تائید کنید</string>
  <string name="preferences_app_protection__make_sure_you_memorize_or_securely_store_your_pin">مطمئن شوید که پین خود را بخاطر سپرده یا آن را به صورت امن نگه‌داری کنید، چون قابل بازیابی نیست. اگر پین‌ خود را فراموش کردید، ممکن است در زمان ثبت‌نام دوباره اطلاعاتی را از دست بدهید.</string>
  <string name="preferences_app_protection__incorrect_pin_try_again">پین نادرست. دوباره تلاش کنید.</string>
  <string name="preferences_app_protection__failed_to_enable_registration_lock">قفل ثبت‌نام فعال نشد.</string>
  <string name="preferences_app_protection__failed_to_disable_registration_lock">قفل ثبت‌نام غیرفعال نشد.</string>
  <string name="AppProtectionPreferenceFragment_none">هیچ‌کدام</string>
  <string name="registration_activity__the_registration_lock_pin_is_not_the_same_as_the_sms_verification_code_you_just_received_please_enter_the_pin_you_previously_configured_in_the_application">پین قفل ثبت‌نام همان کد تأییدی که الان از طریق پیامک دریافت کردید نیست. لطفاً رمزی را که قبلاً در برنامه تنظیم کرده بودید را وارد کنید.</string>
  <string name="registration_activity__registration_lock_pin">پین قفل ثبت‌نام</string>
  <string name="registration_activity__forgot_pin">پین را فراموش کردید؟</string>
  <string name="registration_lock_dialog_view__the_pin_can_consist_of_four_or_more_digits_if_you_forget_your_pin_you_could_be_locked_out_of_your_account_for_up_to_seven_days">پین می تواند از چهار رقم یا تعداد ارقام بیشتری تشکیل شود. اگر پین خود را فراموش کردید، حساب کاربری شما تا هفت روز قفل خواهد شد.</string>
  <string name="registration_lock_dialog_view__enter_pin">پین را وارد کنید</string>
  <string name="registration_lock_dialog_view__confirm_pin">پین را تأیید کنید</string>
  <string name="registration_lock_reminder_view__enter_your_registration_lock_pin">پین قفل ثبت‌نام خود را وارد کنید</string>
  <string name="registration_lock_reminder_view__enter_pin">پین را وارد کنید</string>
  <string name="preferences_app_protection__enable_a_registration_lock_pin_that_will_be_required">فعال‌سازی پین قفل ثبت‌نام که بعداً برای ثبت نام با این شماره‌تلفن در Signal ضروری خواهد بود.</string>
  <string name="preferences_app_protection__registration_lock_pin">پین قفل ثبت‌نام</string>
  <string name="preferences_app_protection__registration_lock">قفل ثبت‌نام</string>
  <string name="RegistrationActivity_you_must_enter_your_registration_lock_PIN">شما باید پین قفل ثبت‌نام خود را وارد کنید</string>
  <string name="RegistrationActivity_your_pin_has_at_least_d_digits_or_characters">پین حداقل شامل %d رقم یا کاراکتر است</string>
  <string name="RegistrationActivity_incorrect_registration_lock_pin">پین قفل ثبت‌نام نادرست</string>
  <string name="RegistrationActivity_too_many_attempts">تلاش‌های بیش از حد</string>
  <string name="RegistrationActivity_you_have_made_too_many_incorrect_registration_lock_pin_attempts_please_try_again_in_a_day">شما چندین بار پین قفل ثبت‌نام را اشتباه وارد کردید. لطفاً یک روز دیگر دوباره تلاش کنید.</string>
  <string name="RegistrationActivity_you_have_made_too_many_attempts_please_try_again_later"> تلاش‌های ناموفق بیش از حد زیاد بودند. لطفاً بعداً دوباره سعی کنید.</string>
  <string name="RegistrationActivity_error_connecting_to_service">خطا در برقراری ارتباط با سرویس</string>
  <string name="RegistrationActivity_oh_no">وای نه!</string>
  <string name="RegistrationActivity_registration_of_this_phone_number_will_be_possible_without_your_registration_lock_pin_after_seven_days_have_passed">ثبت‌نام این شماره‌تلفن بدون پین قفل ثبت‌نام شما بعد از 7 روز از آخرین فعالیت شما روی Signal ممکن خواهد بود. %d روز باقی مانده است.</string>
  <string name="RegistrationActivity_registration_lock_pin">پین قفل ثبت‌نام</string>
  <string name="RegistrationActivity_this_phone_number_has_registration_lock_enabled_please_enter_the_registration_lock_pin">قفل ثبت‌نام برای این شماره فعال است. لطفاً پین قفل ثبت‌نام را وارد کنید.</string>
  <string name="RegistrationLockDialog_registration_lock_is_enabled_for_your_phone_number">قفل ثبت‌نام برای شماره‌ٔ شما فعال شد. برای کمک به شما در بخاطر سپردن پین قفل ثبت‌نام، Signal به صورت دوره‌ای از شما می‌خواهد تا آن را تأیید کنید.</string>
  <string name="RegistrationLockDialog_i_forgot_my_pin">پین را فراموش کردم.</string>
  <string name="RegistrationLockDialog_forgotten_pin">پین فراموش شده؟</string>
  <string name="RegistrationLockDialog_registration_lock_helps_protect_your_phone_number_from_unauthorized_registration_attempts">قفل ثبت‌نام کمک می‌کند تا شماره‌ٔ خود را از تلاش‌ غیرمجاز برای ثبت‌نام محافظت کنید. هر موقع که بخواهید می‌توانید این ویژگی را در تنظیمات حریم خصوصی Signal غیرفعال کنید</string>
  <string name="RegistrationLockDialog_registration_lock">قفل ثبت‌نام</string>
  <string name="RegistrationLockDialog_enable">فعال‌سازی</string>
  <string name="RegistrationLockDialog_the_registration_lock_pin_must_be_at_least_d_digits">پین قفل ثبت‌نام باید حداقل شامل %d رقم باشد.</string>
  <string name="RegistrationLockDialog_the_two_pins_you_entered_do_not_match">دو پین وارد شده تطابق ندارند.</string>
  <string name="RegistrationLockDialog_error_connecting_to_the_service">خطا در برقراری ارتباط با سرویس</string>
  <string name="RegistrationLockDialog_disable_registration_lock_pin">غیرفعال کردن پین قفل ثبت‌نام؟</string>
  <string name="RegistrationLockDialog_disable">غیرفعال کردن</string>
  <string name="RegistrationActivity_pin_incorrect">پین نادرست</string>
  <string name="RegistrationActivity_you_have_d_tries_remaining">%d تلاش دیگر باقی مانده است</string>
  <string name="preferences_chats__backups">پشتیبان‌ها</string>
  <string name="prompt_passphrase_activity__signal_is_locked">Molly قفل است</string>
  <string name="prompt_passphrase_activity__tap_to_unlock">برای باز کردن قفل ضربه بزنید</string>
  <string name="RegistrationLockDialog_reminder">یادآور:</string>
  <string name="recipient_preferences__about">درباره</string>
  <string name="Recipient_unknown">ناشناخته</string>
  <!--RecipientBottomSheet-->
  <string name="RecipientBottomSheet_block">مسدود کردن</string>
  <string name="RecipientBottomSheet_unblock">رفع مسدودیت</string>
  <string name="RecipientBottomSheet_add_to_contacts">افزودن به مخاطبان</string>
  <string name="RecipientBottomSheet_add_to_a_group">اضافه کردن به گروه</string>
  <string name="RecipientBottomSheet_add_to_another_group">اضافه کردن به گروهی دیگر</string>
  <string name="RecipientBottomSheet_view_safety_number">مشاهدهٔ شمارهٔ امنیتی</string>
  <string name="RecipientBottomSheet_make_group_admin">ارتقا به مدیر گروه</string>
  <string name="RecipientBottomSheet_remove_as_admin">حذف بعنوان مدیر</string>
  <string name="RecipientBottomSheet_remove_from_group">حذف از گروه</string>
  <string name="RecipientBottomSheet_message_description">پیام</string>
  <string name="RecipientBottomSheet_voice_call_description">تماس صوتی</string>
  <string name="RecipientBottomSheet_insecure_voice_call_description">تماس صوتی ناامن</string>
  <string name="RecipientBottomSheet_video_call_description">تماس تصویری</string>
  <string name="RecipientBottomSheet_remove_s_as_group_admin">آیا می‌خواهید %1$s را بعنوان مدیر حذف کنید؟</string>
  <string name="RecipientBottomSheet_s_will_be_able_to_edit_group">%1$s قادر خواهد بود که این گروه‌ و اعضایش را ویرایش کند</string>
  <string name="RecipientBottomSheet_remove_s_from_s">آیا می‌خواهید %1$s را از «%2$s» حذف کنید؟</string>
  <string name="RecipientBottomSheet_remove">حذف</string>
  <string name="RecipientBottomSheet_copied_to_clipboard">روی کلیپ بورد کپی شد</string>
  <string name="GroupRecipientListItem_admin">مدیر</string>
  <!--EOF-->
</resources><|MERGE_RESOLUTION|>--- conflicted
+++ resolved
@@ -65,17 +65,10 @@
   <string name="AttachmentKeyboard_give_access">دسترسی داده شود</string>
   <!--AttachmentManager-->
   <string name="AttachmentManager_cant_open_media_selection">برنامه‌ای برای انتخاب رسانه پیدا نشد.</string>
-<<<<<<< HEAD
   <string name="AttachmentManager_signal_requires_the_external_storage_permission_in_order_to_attach_photos_videos_or_audio">Molly برای پیوست کردن فایل‌های صوتی و تصویری نیاز به دسترسی به حافظه دارد، اما این اجازه داده نشده است. لطفاً به بخش مدیریت برنامه‌ها در تنظیمات تلفن همراه خود رفته، در بخش «مجوزها» گزینهٔ «ذخیره‌سازی» را فعال کنید.</string>
-  <string name="AttachmentManager_signal_requires_contacts_permission_in_order_to_attach_contact_information">Molly برای پیوست اطلاعات مخاطب نیاز به دسترسی به مخاطبان دارد، اما این دسترسی به Molly داده نشده است. لطفاً به بخش مدیریت برنامه‌ها در تنظیمات تلفن همراه خود رفته، در بخش «مجوزها» گزینهٔ «مخاطبان» را فعال کنید.</string>
-  <string name="AttachmentManager_signal_requires_location_information_in_order_to_attach_a_location">Molly برای پیوست کردن موقعیت مکانی نیاز به دسترسی به موقعیت مکانی شما دارد، ولی این دسترسی داده نشده است. لطفاً لطفاً به بخش مدیریت برنامه‌ها در تنظیمات تلفن همراه خود رفته، در بخش «مجوزها» گزینهٔ «موقعیت مکانی» را فعال کنید. </string>
+  <string name="AttachmentManager_signal_requires_contacts_permission_in_order_to_attach_contact_information">Molly برای پیوست کردن اطلاعات مخاطب نیاز به دسترسی به مخاطبان دارد، اما این دسترسی به Molly داده نشده است. لطفاً به بخش مدیریت برنامه‌ها در تنظیمات تلفن همراه خود رفته، در بخش «مجوزها» گزینهٔ «مخاطبان» را فعال کنید.</string>
+  <string name="AttachmentManager_signal_requires_location_information_in_order_to_attach_a_location">Molly برای پیوست کردن موقعیت مکانی نیاز به دسترسی به موقعیت مکانی شما دارد، ولی این دسترسی داده نشده است. لطفاً لطفاً به بخش مدیریت برنامه‌ها در تنظیمات تلفن همراه خود رفته، در بخش «مجوزها» گزینهٔ «مکان» را فعال کنید. </string>
   <string name="AttachmentManager_signal_requires_the_camera_permission_in_order_to_take_photos_but_it_has_been_permanently_denied">Molly جهت گرفتن عکس نیاز به دسترسی به دوربین دارد، اما این دسترسی داده نشده است. لطفاً به بخش مدیریت برنامه‌ها در تنظیمات تلفن همراه خود رفته، در بخش «مجوزها» گزینهٔ «دوربین» را فعال کنید. </string>
-=======
-  <string name="AttachmentManager_signal_requires_the_external_storage_permission_in_order_to_attach_photos_videos_or_audio">Signal برای پیوست کردن فایل‌های صوتی و تصویری نیاز به دسترسی به حافظه دارد، اما این اجازه داده نشده است. لطفاً به بخش مدیریت برنامه‌ها در تنظیمات تلفن همراه خود رفته، در بخش «مجوزها» گزینهٔ «ذخیره‌سازی» را فعال کنید.</string>
-  <string name="AttachmentManager_signal_requires_contacts_permission_in_order_to_attach_contact_information">Signal برای پیوست کردن اطلاعات مخاطب نیاز به دسترسی به مخاطبان دارد، اما این دسترسی به Signal داده نشده است. لطفاً به بخش مدیریت برنامه‌ها در تنظیمات تلفن همراه خود رفته، در بخش «مجوزها» گزینهٔ «مخاطبان» را فعال کنید.</string>
-  <string name="AttachmentManager_signal_requires_location_information_in_order_to_attach_a_location">Signal برای پیوست کردن موقعیت مکانی نیاز به دسترسی به موقعیت مکانی شما دارد، ولی این دسترسی داده نشده است. لطفاً لطفاً به بخش مدیریت برنامه‌ها در تنظیمات تلفن همراه خود رفته، در بخش «مجوزها» گزینهٔ «مکان» را فعال کنید. </string>
-  <string name="AttachmentManager_signal_requires_the_camera_permission_in_order_to_take_photos_but_it_has_been_permanently_denied">Signal جهت گرفتن عکس نیاز به دسترسی به دوربین دارد، اما این دسترسی داده نشده است. لطفاً به بخش مدیریت برنامه‌ها در تنظیمات تلفن همراه خود رفته، در بخش «مجوزها» گزینهٔ «دوربین» را فعال کنید. </string>
->>>>>>> a01bec3a
   <!--AttachmentUploadJob-->
   <string name="AttachmentUploadJob_uploading_media">بارگزاری رسانه…</string>
   <string name="AttachmentUploadJob_compressing_video_start">فشرده‌سازی ویدئو…</string>
@@ -211,27 +204,15 @@
   <string name="ConversationActivity_quick_camera_unavailable">دوربین در دسترس نیست</string>
   <string name="ConversationActivity_unable_to_record_audio">امکان ضبط صدا وجود ندارد!</string>
   <string name="ConversationActivity_there_is_no_app_available_to_handle_this_link_on_your_device">هیچ برنامه‌ای برای باز کردن این پیوند بر روی دستگاه شما وجود ندارد.</string>
-<<<<<<< HEAD
   <string name="ConversationActivity_to_send_audio_messages_allow_signal_access_to_your_microphone">برای ارسال پیام‌ های صوتی، به Molly اجازه دهید تا به میکروفون شما دسترسی داشته باشد.</string>
-  <string name="ConversationActivity_signal_requires_the_microphone_permission_in_order_to_send_audio_messages">Molly به منظور ارسال پیام های صوتی Molly نیاز به مجوز میکروفون دارد، ولی این اجازه به صورت دائم رد شده است. لطفاً به تنظیمات برنامه رفته، \"مجوزها\" را انتخاب کنید و \"میکروفون\" را فعال کنید.</string>
-  <string name="ConversationActivity_signal_needs_the_microphone_and_camera_permissions_in_order_to_call_s">Molly نیاز به دسترسی به دوربین و میکروفون دارد تا بتواند با %s تماس بگیرد، اما دسترسی به آن ها داده نشده است. لطفاً به قسمت تنظیمات برنامه رفته، \"مجوزها\" را انتخاب کرده، \"دوربین\" و \"میکروفون\" را فعال کنید.</string>
+  <string name="ConversationActivity_signal_requires_the_microphone_permission_in_order_to_send_audio_messages">Molly به منظور ارسال پیام های صوتی Molly نیاز به مجوز میکروفون دارد، ولی این اجازه به صورت دائم رد شده است. لطفاً به تنظیمات برنامه رفته، «مجوزها» را انتخاب کنید و «میکروفون» را فعال کنید.</string>
+  <string name="ConversationActivity_signal_needs_the_microphone_and_camera_permissions_in_order_to_call_s">Molly نیاز به دسترسی به دوربین و میکروفون دارد تا بتواند با %s تماس بگیرد، اما دسترسی به آن ها داده نشده است. لطفاً به قسمت تنظیمات برنامه رفته، «مجوزها» را انتخاب کرده، «دوربین» و «میکروفون» را فعال کنید.</string>
   <string name="ConversationActivity_to_capture_photos_and_video_allow_signal_access_to_the_camera">برای گرفتن تصاویر و ویدیو، به Molly اجازه بدهید به دوربین شما دسترسی داشته باشد.</string>
-  <string name="ConversationActivity_signal_needs_the_camera_permission_to_take_photos_or_video">Molly برای گرفتن عکس یا ضبط ویدئو نیاز به دسترسی به دوربین دارد، اما دسترسی به آن رد شده است. لطفاً به تنظیمات برنامه رفته، \"مجوز ها\" را انتخاب کرده، \"دوربین\" را فعال کنید. </string>
+  <string name="ConversationActivity_signal_needs_the_camera_permission_to_take_photos_or_video">Molly برای گرفتن عکس یا ضبط ویدئو نیاز به دسترسی به دوربین دارد، اما دسترسی به آن رد شده است. لطفاً به تنظیمات برنامه رفته، «مجوزها» را انتخاب کرده، «دوربین» را فعال کنید. </string>
   <string name="ConversationActivity_signal_needs_camera_permissions_to_take_photos_or_video">برای گرفتن تصویر یا ویدئو Molly نیاز به اجازه دوربین دارد</string>
   <string name="ConversationActivity_enable_the_microphone_permission_to_capture_videos_with_sound">مجوز میکروفون را برای ضبط فیلم با صدا فعال کنید.</string>
-  <string name="ConversationActivity_signal_needs_the_recording_permissions_to_capture_video">سیگنال برای ضبط ویدئو به اجازه میکروفون نیاز دارد، اما اجازه آن رد شده است. لطفاً به تنظیمات برنامه بروید، \"مجوزها\" را انتخاب کرده و \"میکروفون\" و \"دوربین\" را فعال کنید.</string>
+  <string name="ConversationActivity_signal_needs_the_recording_permissions_to_capture_video">سیگنال برای ضبط ویدئو به اجازه میکروفون نیاز دارد، اما اجازه آن رد شده است. لطفاً به تنظیمات برنامه بروید، «مجوزها» را انتخاب کرده و «میکروفون» و «دوربین» را فعال کنید.</string>
   <string name="ConversationActivity_signal_needs_recording_permissions_to_capture_video">برای ضبط ویدئو Molly نیاز به اجازه میکروفون دارد.</string>
-=======
-  <string name="ConversationActivity_to_send_audio_messages_allow_signal_access_to_your_microphone">برای ارسال پیام‌ های صوتی، به Signal اجازه دهید تا به میکروفون شما دسترسی داشته باشد.</string>
-  <string name="ConversationActivity_signal_requires_the_microphone_permission_in_order_to_send_audio_messages">Signal به منظور ارسال پیام های صوتی Signal نیاز به مجوز میکروفون دارد، ولی این اجازه به صورت دائم رد شده است. لطفاً به تنظیمات برنامه رفته، «مجوزها» را انتخاب کنید و «میکروفون» را فعال کنید.</string>
-  <string name="ConversationActivity_signal_needs_the_microphone_and_camera_permissions_in_order_to_call_s">Signal نیاز به دسترسی به دوربین و میکروفون دارد تا بتواند با %s تماس بگیرد، اما دسترسی به آن ها داده نشده است. لطفاً به قسمت تنظیمات برنامه رفته، «مجوزها» را انتخاب کرده، «دوربین» و «میکروفون» را فعال کنید.</string>
-  <string name="ConversationActivity_to_capture_photos_and_video_allow_signal_access_to_the_camera">برای گرفتن تصاویر و ویدیو، به Signal اجازه بدهید به دوربین شما دسترسی داشته باشد.</string>
-  <string name="ConversationActivity_signal_needs_the_camera_permission_to_take_photos_or_video">Signal برای گرفتن عکس یا ضبط ویدئو نیاز به دسترسی به دوربین دارد، اما دسترسی به آن رد شده است. لطفاً به تنظیمات برنامه رفته، «مجوزها» را انتخاب کرده، «دوربین» را فعال کنید. </string>
-  <string name="ConversationActivity_signal_needs_camera_permissions_to_take_photos_or_video">برای گرفتن تصویر یا ویدئو Signal نیاز به اجازه دوربین دارد</string>
-  <string name="ConversationActivity_enable_the_microphone_permission_to_capture_videos_with_sound">مجوز میکروفون را برای ضبط فیلم با صدا فعال کنید.</string>
-  <string name="ConversationActivity_signal_needs_the_recording_permissions_to_capture_video">سیگنال برای ضبط ویدئو به اجازه میکروفون نیاز دارد، اما اجازه آن رد شده است. لطفاً به تنظیمات برنامه بروید، «مجوزها» را انتخاب کرده و «میکروفون» و «دوربین» را فعال کنید.</string>
-  <string name="ConversationActivity_signal_needs_recording_permissions_to_capture_video">برای ضبط ویدئو Signal نیاز به اجازه میکروفون دارد.</string>
->>>>>>> a01bec3a
   <string name="ConversationActivity_quoted_contact_message">%1$s %2$s</string>
   <string name="ConversationActivity_signal_cannot_sent_sms_mms_messages_because_it_is_not_your_default_sms_app">Signal قادر به ارسال پیامک‌/فراپیام‌ نیست چون به عنوان برنامهٔ یپش‌فرض پیامک شما انتخاب نشده است. آیا مایل به تغییر آن در تنظیمات اندروید خود هستید؟</string>
   <string name="ConversationActivity_yes">بله</string>
@@ -871,12 +852,8 @@
   <string name="RegistrationActivity_no_browser">عدم توانایی در باز کردن این پیوند. هیچ مرورگر اینترنتی یافت نشد.</string>
   <string name="RegistrationActivity_more_information">اطلاعات بیشتر</string>
   <string name="RegistrationActivity_less_information">اطلاعات کمتر</string>
-<<<<<<< HEAD
   <string name="RegistrationActivity_signal_needs_access_to_your_contacts_and_media_in_order_to_connect_with_friends">برای ارتباط با دوستان، تبادل پیام، برقراری تماس امن، Molly نیاز دارد تا به مخاطبان و رسانه شما دسترسی داشته باشد</string>
-=======
-  <string name="RegistrationActivity_signal_needs_access_to_your_contacts_and_media_in_order_to_connect_with_friends">برای ارتباط با دوستان، تبادل پیام، برقراری تماس امن، Signal نیاز دارد تا به مخاطبان و رسانه شما دسترسی داشته باشد</string>
   <string name="RegistrationActivity_rate_limited_to_service">شما تلاش‌های بسیاری برای ثبت‌نام این شماره انجام داده‌اید. لطفاً دوباره امتحان کنید.</string>
->>>>>>> a01bec3a
   <string name="RegistrationActivity_unable_to_connect_to_service">عدم توانایی در اتصال به سرویس. لطفاً اتصال شبکه را بررسی کرده و دوباره تلاش کنید.</string>
   <string name="RegistrationActivity_to_easily_verify_your_phone_number_signal_can_automatically_detect_your_verification_code">برای تأیید شماره‌ٔ همراه خود، Molly می‌تواند به صورت خودکار کد تأیید شما را شناسایی کند، در صورتی که به Molly اجازهٔ زؤیت پیامک‌ها را بدهید.</string>
   <plurals name="RegistrationActivity_debug_log_hint">
@@ -1077,11 +1054,7 @@
   <string name="MediaPreviewActivity_you">شما</string>
   <string name="MediaPreviewActivity_unssuported_media_type">نوع رسانه پشتیبانی نشده</string>
   <string name="MediaPreviewActivity_draft">پیش‌نویس</string>
-<<<<<<< HEAD
-  <string name="MediaPreviewActivity_signal_needs_the_storage_permission_in_order_to_write_to_external_storage_but_it_has_been_permanently_denied">Molly  به منظور ذخیره سازی روی حافظهٔ خارجی نیاز به مجوز حافظه دارد اما اجازه اینکار به طور دائمی رد شده است. لطفاً به تنظیمات برنامه رفته، \"مجوزها\" را انتخاب کنید و \"حافظهٔ\" را فعال کنید.</string>
-=======
-  <string name="MediaPreviewActivity_signal_needs_the_storage_permission_in_order_to_write_to_external_storage_but_it_has_been_permanently_denied">Signal  به منظور ذخیره سازی روی حافظهٔ خارجی نیاز به مجوز حافظه دارد اما اجازه اینکار به طور دائمی رد شده است. لطفاً به تنظیمات برنامه رفته، «مجوزها» را انتخاب کنید و «حافظه» را فعال کنید.</string>
->>>>>>> a01bec3a
+  <string name="MediaPreviewActivity_signal_needs_the_storage_permission_in_order_to_write_to_external_storage_but_it_has_been_permanently_denied">Molly  به منظور ذخیره سازی روی حافظهٔ خارجی نیاز به مجوز حافظه دارد اما اجازه اینکار به طور دائمی رد شده است. لطفاً به تنظیمات برنامه رفته، «مجوزها» را انتخاب کنید و «حافظه» را فعال کنید.</string>
   <string name="MediaPreviewActivity_unable_to_write_to_external_storage_without_permission">عدم توانایی در ذخیره بر روی حافظهٔ خارجی بدون مجوز</string>
   <string name="MediaPreviewActivity_media_delete_confirmation_title">حذف پیام؟</string>
   <string name="MediaPreviewActivity_media_delete_confirmation_message">این گزینه باعث حذف دائمی این پیام خواهد شد.</string>
@@ -1157,13 +1130,8 @@
   <!--VideoPlayer-->
   <string name="VideoPlayer_error_playing_video">خطا در پخش ویدئو</string>
   <!--WebRtcCallActivity-->
-<<<<<<< HEAD
   <string name="WebRtcCallActivity_to_answer_the_call_from_s_give_signal_access_to_your_microphone">برای پاسخ به تماس %s، به Molly اجازهٔ دسترسی به میکروفون خود را بدهید.</string>
-  <string name="WebRtcCallActivity_signal_requires_microphone_and_camera_permissions_in_order_to_make_or_receive_calls">Molly برای برقراری و دریافت تماس نیاز مجوزهای میکروفون و دوربین دارد، اما دسترسی به آن‌ها به طور دائمی لغو شده است. لطفاً به تنظیمات برنامه رفته، در قسمت \"مجوزها\"، \"میکروفون\" و \"دوربین\" را فعال کنید.</string>
-=======
-  <string name="WebRtcCallActivity_to_answer_the_call_from_s_give_signal_access_to_your_microphone">برای پاسخ به تماس %s، به Signal اجازهٔ دسترسی به میکروفون خود را بدهید.</string>
-  <string name="WebRtcCallActivity_signal_requires_microphone_and_camera_permissions_in_order_to_make_or_receive_calls">Signal برای برقراری و دریافت تماس نیاز مجوزهای میکروفون و دوربین دارد، اما دسترسی به آن‌ها به طور دائمی لغو شده است. لطفاً به تنظیمات برنامه رفته، در قسمت «مجوزها»، «میکروفون» و «دوربین» را فعال کنید.</string>
->>>>>>> a01bec3a
+  <string name="WebRtcCallActivity_signal_requires_microphone_and_camera_permissions_in_order_to_make_or_receive_calls">Molly برای برقراری و دریافت تماس نیاز مجوزهای میکروفون و دوربین دارد، اما دسترسی به آن‌ها به طور دائمی لغو شده است. لطفاً به تنظیمات برنامه رفته، در قسمت «مجوزها»، «میکروفون» و «دوربین» را فعال کنید.</string>
   <string name="WebRtcCallActivity__answered_on_a_linked_device">برروی دستگاه پیوند داده شده پاسخ داده شد.</string>
   <string name="WebRtcCallActivity__declined_on_a_linked_device">بر روی دستگاه پیوند داده شده رد شد.</string>
   <string name="WebRtcCallActivity__busy_on_a_linked_device">مشغول برروی دستگاه پیوند داده شده.</string>
@@ -1228,11 +1196,7 @@
   <!--single_contact_selection_activity-->
   <string name="SingleContactSelectionActivity_contact_photo">تصویر مخاطب</string>
   <!--ContactSelectionListFragment-->
-<<<<<<< HEAD
-  <string name="ContactSelectionListFragment_signal_requires_the_contacts_permission_in_order_to_display_your_contacts">Molly نیاز به دسترسی به مخاطبان دارد تا مخاطبان شما را نمایش دهد، اما مجوز آن به طور دائم رد شده است. لطفاً به منو تنظیمات برنامه رفته، \"مجوز ها\" را انتخاب کرده و \"مخاطبان\" را فعال کنید.</string>
-=======
-  <string name="ContactSelectionListFragment_signal_requires_the_contacts_permission_in_order_to_display_your_contacts">Signal نیاز به دسترسی به مخاطبان دارد تا مخاطبان شما را نمایش دهد، اما مجوز آن به طور دائم رد شده است. لطفاً به ‌منوی تنظیمات برنامه رفته، «مجوز ها» را انتخاب کرده و «مخاطبان» را فعال کنید.</string>
->>>>>>> a01bec3a
+  <string name="ContactSelectionListFragment_signal_requires_the_contacts_permission_in_order_to_display_your_contacts">Molly نیاز به دسترسی به مخاطبان دارد تا مخاطبان شما را نمایش دهد، اما مجوز آن به طور دائم رد شده است. لطفاً به ‌منوی تنظیمات برنامه رفته، «مجوز ها» را انتخاب کرده و «مخاطبان» را فعال کنید.</string>
   <string name="ContactSelectionListFragment_error_retrieving_contacts_check_your_network_connection">خطا در بازیابی مخاطبان، اتصال اینترنت خود را بررسی کنید</string>
   <string name="ContactSelectionListFragment_username_not_found">نام کاربری یافت نشد</string>
   <string name="ContactSelectionListFragment_s_is_not_a_signal_user">\"%1$s\" یک کاربر Signal نیست. لطفاً نام کاربری را بررسی کرده و دوباره تلاش کنید.</string>
