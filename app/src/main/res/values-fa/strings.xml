<?xml version='1.0' encoding='UTF-8'?>
<resources>
  <string name="yes">بله</string>
  <string name="no">خیر</string>
  <string name="delete">حذف</string>
  <string name="please_wait">لطفاً صبر کنید…</string>
  <string name="save">ذخیره‌</string>
  <string name="note_to_self">یادداشت شخصی</string>
  <!--AbstractNotificationBuilder-->
  <string name="AbstractNotificationBuilder_new_message">پیام جدید</string>
  <!--AlbumThumbnailView-->
  <!--ApplicationMigrationActivity-->
  <string name="ApplicationMigrationActivity__signal_is_updating">Signal در حال به‌روزرسانی است…</string>
  <!--ApplicationPreferencesActivity-->
  <string name="ApplicationPreferencesActivity_currently_s">در حال حاضر: %s</string>
  <string name="ApplicationPreferenceActivity_you_havent_set_a_passphrase_yet">شما هنوز گذرواژه‌ای تنظیم نکرده‌اید!</string>
  <plurals name="ApplicationPreferencesActivity_messages_per_conversation">
    <item quantity="one">%d پیام در هر مکالمه</item>
    <item quantity="other">%d پیام در هر مکالمه</item>
  </plurals>
  <string name="ApplicationPreferencesActivity_delete_all_old_messages_now">حذف همهٔ پیام‌های قدیمی؟</string>
  <plurals name="ApplicationPreferencesActivity_this_will_immediately_trim_all_conversations_to_the_d_most_recent_messages">
    <item quantity="one">این گزینه باعث حذف همهٔ مکالمه‌ها به جز پیام آخر خواهد شد.</item>
    <item quantity="other">این گزینه باعث حذف همهٔ مکالمه‌ها به جز %d پیام آخر خواهد شد.</item>
  </plurals>
  <string name="ApplicationPreferencesActivity_delete">حذف</string>
  <string name="ApplicationPreferencesActivity_disable_passphrase">غیرفعال کردن گذرواژه؟</string>
  <string name="ApplicationPreferencesActivity_this_will_permanently_unlock_signal_and_message_notifications">این گزینه باعث باز شدن قفل Molly و اعلان‌های پیام به صورت دائمی خواهد شد.</string>
  <string name="ApplicationPreferencesActivity_disable">غیرفعال کردن</string>
  <string name="ApplicationPreferencesActivity_unregistering">لغو عضویت</string>
  <string name="ApplicationPreferencesActivity_unregistering_from_signal_messages_and_calls">لغو عضویت از پیام‌‌ها و تماس‌‌های Molly…</string>
  <string name="ApplicationPreferencesActivity_disable_signal_messages_and_calls">غیرفعال کردن تماس‌ها و پیام‌های Molly؟</string>
  <string name="ApplicationPreferencesActivity_disable_signal_messages_and_calls_by_unregistering">غیرفعال کردن پیام‌ها و تماس‌های Molly از طریق لغو عضو‌‌یت از سرور. در آینده برای استفاده از Molly باید دوباره از طریق شمارهٔ موبایل خود ثبت‌نام کنید.</string>
  <string name="ApplicationPreferencesActivity_error_connecting_to_server">خطا در اتصال به سرور!</string>
  <string name="ApplicationPreferencesActivity_sms_enabled">پیامک فعال شد</string>
  <string name="ApplicationPreferencesActivity_touch_to_change_your_default_sms_app">برای تغییر برنامهٔ پیش‌فرض پیامک خود لمس کنید</string>
  <string name="ApplicationPreferencesActivity_sms_disabled">پیامک غیرفعال شد</string>
  <string name="ApplicationPreferencesActivity_touch_to_make_signal_your_default_sms_app">برای تبدیل Signal به برنامهٔ پیامک پیش‌فرض خود ضربه بزنید</string>
  <string name="ApplicationPreferencesActivity_on">روشن</string>
  <string name="ApplicationPreferencesActivity_On">روشن</string>
  <string name="ApplicationPreferencesActivity_off">خاموش</string>
  <string name="ApplicationPreferencesActivity_Off">خاموش</string>
  <string name="ApplicationPreferencesActivity_sms_mms_summary">پیامک %1$s، فراپیام %2$s</string>
  <string name="ApplicationPreferencesActivity_privacy_summary">قفل صفحه %1$s، قفل ثبت‌نام %2$s</string>
  <string name="ApplicationPreferencesActivity_privacy_summary_screen_lock">قفل صفحه %1$s</string>
  <string name="ApplicationPreferencesActivity_appearance_summary">طرح زمینه %1$s، زبان %2$s</string>
  <string name="ApplicationPreferencesActivity_pins_are_required_for_registration_lock">پین‌ها برای قفل ثبت‌نام لازم هستند. برای غیرفعال کردن پین‌ها، لطفاً ابتدا قفل ثبت‌نام را غیرفعال کنید.</string>
  <string name="ApplicationPreferencesActivity_pin_created">پین ایجاد شد.</string>
  <string name="ApplicationPreferencesActivity_pin_disabled">پین غیرفعال شد.</string>
  <string name="ApplicationPreferencesActivity_hide">پنهان کردن</string>
  <string name="ApplicationPreferencesActivity_hide_reminder">پنهان کردن یادآور؟</string>
  <!--AppProtectionPreferenceFragment-->
  <plurals name="AppProtectionPreferenceFragment_minutes">
    <item quantity="one">%d دقیقه</item>
    <item quantity="other">%d دقیقه</item>
  </plurals>
  <!--DraftDatabase-->
  <string name="DraftDatabase_Draft_image_snippet">(تصویر)</string>
  <string name="DraftDatabase_Draft_audio_snippet">(صوت)</string>
  <string name="DraftDatabase_Draft_video_snippet">(ویدئو)</string>
  <string name="DraftDatabase_Draft_location_snippet">(مکان)</string>
  <string name="DraftDatabase_Draft_quote_snippet">(پاسخ)</string>
  <!--AttachmentKeyboard-->
  <string name="AttachmentKeyboard_gallery">گالری</string>
  <string name="AttachmentKeyboard_gif">گیف</string>
  <string name="AttachmentKeyboard_file">فایل</string>
  <string name="AttachmentKeyboard_contact">مخاطب</string>
  <string name="AttachmentKeyboard_location">مکان</string>
  <string name="AttachmentKeyboard_Signal_needs_permission_to_show_your_photos_and_videos">Molly به دسترسی برای نشان دادن عکس‌ها و ویدئوهای شما احتیاج دارد.</string>
  <string name="AttachmentKeyboard_give_access">دسترسی داده شود</string>
  <!--AttachmentManager-->
  <string name="AttachmentManager_cant_open_media_selection">برنامه‌ای برای انتخاب رسانه پیدا نشد.</string>
  <string name="AttachmentManager_signal_requires_the_external_storage_permission_in_order_to_attach_photos_videos_or_audio">Molly برای پیوست کردن فایل‌های صوتی و تصویری نیاز به دسترسی به حافظه دارد، اما این اجازه داده نشده است. لطفاً به بخش مدیریت برنامه‌ها در تنظیمات تلفن همراه خود رفته، در بخش «مجوزها» گزینهٔ «ذخیره‌سازی» را فعال کنید.</string>
  <string name="AttachmentManager_signal_requires_contacts_permission_in_order_to_attach_contact_information">Molly برای پیوست کردن اطلاعات مخاطب نیاز به دسترسی مخاطبین دارد، اما این دسترسی به Molly داده نشده است. لطفاً به بخش مدیریت برنامه‌ها در تنظیمات تلفن همراه خود رفته، در بخش «مجوزها» گزینهٔ «مخاطبین» را فعال کنید.</string>
  <string name="AttachmentManager_signal_requires_location_information_in_order_to_attach_a_location">Molly برای پیوست کردن موقعیت مکانی نیاز به دسترسی به موقعیت مکانی شما دارد، ولی این دسترسی داده نشده است. لطفاً لطفاً به بخش مدیریت برنامه‌ها در تنظیمات تلفن همراه خود رفته، در بخش «مجوزها» گزینهٔ «مکان» را فعال کنید. </string>
  <string name="AttachmentManager_signal_requires_the_camera_permission_in_order_to_take_photos_but_it_has_been_permanently_denied">Molly جهت گرفتن عکس نیاز به دسترسی به دوربین دارد، اما این دسترسی داده نشده است. لطفاً به بخش مدیریت برنامه‌ها در تنظیمات تلفن همراه خود رفته، در بخش «مجوزها» گزینهٔ «دوربین» را فعال کنید. </string>
  <!--AttachmentUploadJob-->
  <string name="AttachmentUploadJob_uploading_media">بارگزاری رسانه…</string>
  <string name="AttachmentUploadJob_compressing_video_start">فشرده‌سازی ویدئو…</string>
  <!--AudioSlidePlayer-->
  <string name="AudioSlidePlayer_error_playing_audio">خطا در پخش صوت!</string>
  <!--BlockedUsersActivity-->
  <string name="BlockedUsersActivity__blocked_users">کاربران مسدود شده</string>
  <string name="BlockedUsersActivity__add_blocked_user">افزودن کاربر مسدود شده</string>
  <string name="BlockedUsersActivity__blocked_users_will">کاربری که مسدود شده است، امکان برقراری تماس یا ارسال پیام به شما را ندارد.</string>
  <string name="BlockedUsersActivity__no_blocked_users">هیچ کاربر مسدود شده‌ای وجود ندارد</string>
  <string name="BlockedUsersActivity__block_user">مسدود کردن کاربر؟</string>
  <string name="BlockedUserActivity__s_will_not_be_able_to">«%1$s» امکان برقراری تماس یا ارسال پیام به شما را نخواهد داشت.</string>
  <string name="BlockedUsersActivity__block">مسدود کردن</string>
  <string name="BlockedUsersActivity__unblock_user">رفع مسدودیت کاربر؟</string>
  <string name="BlockedUsersActivity__do_you_want_to_unblock_s">مسدودیت «%1$s» را رفع می‌کنید؟</string>
  <string name="BlockedUsersActivity__unblock">رفع مسدودیت</string>
  <!--BlockUnblockDialog-->
  <string name="BlockUnblockDialog_block_and_leave_s">مسدود کردن و ترک گروه %1$s؟</string>
  <string name="BlockUnblockDialog_block_s"> مسدود کردن %1$s؟</string>
  <string name="BlockUnblockDialog_you_will_no_longer_receive_messages_or_updates">شما دیگر از این گروه پیام و به‌روزرسانی دریافت نخواهید کرد و اعضا قادر نخواهند بود دوباره شما را به این گروه اضافه کنند.</string>
  <string name="BlockUnblockDialog_group_members_wont_be_able_to_add_you">اعضای گروه قادر نخواهند بود دوباره شما را به این گروه اضافه کنند.</string>
  <string name="BlockUnblockDialog_group_members_will_be_able_to_add_you">اعضای گروه می‌توانند دوباره شما را به این گروه اضافه کنند.</string>
  <string name="BlockUnblockDialog_you_will_be_able_to_call_and_message_each_other">شما می‌توانید به دیگران پیام دهید و با آن‌ها تماس بگیرید و نام و عکس شما با آن‌ها به اشتراک گذاشته خواهد شد.</string>
  <string name="BlockUnblockDialog_blocked_people_wont_be_able_to_call_you_or_send_you_messages">افراد مسدود شده قادر به برقراری تماس با شما یا ارسال پیام به شما نخواهند بود.</string>
  <string name="BlockUnblockDialog_unblock_s">رفع مسدودیت %1$s؟</string>
  <string name="BlockUnblockDialog_unblock">رفع مسدودیت</string>
  <string name="BlockUnblockDialog_block">مسدود کردن</string>
  <string name="BlockUnblockDialog_block_and_leave">مسدود کردن و ترک گروه</string>
  <string name="BlockUnblockDialog_block_and_delete">مسدود کردن و حذف</string>
  <!--BucketedThreadMedia-->
  <string name="BucketedThreadMedia_Today">امروز</string>
  <string name="BucketedThreadMedia_Yesterday">دیروز</string>
  <string name="BucketedThreadMedia_This_week">این هفته</string>
  <string name="BucketedThreadMedia_This_month">این ماه</string>
  <string name="BucketedThreadMedia_Large">بزرگ</string>
  <string name="BucketedThreadMedia_Medium">متوسط</string>
  <string name="BucketedThreadMedia_Small">کوچک</string>
  <!--CallScreen-->
  <string name="CallScreen_Incoming_call">تماس ورودی</string>
  <!--CameraActivity-->
  <string name="CameraActivity_image_save_failure">ذخیرهٔ تصویر ناموفق بود.</string>
  <!--CameraXFragment-->
  <string name="CameraXFragment_tap_for_photo_hold_for_video">برای عکس ضربه بزنید، برای ویدئو نگه دارید</string>
  <string name="CameraXFragment_capture_description">گرفتن تصویر</string>
  <string name="CameraXFragment_change_camera_description">تغییر دوربین</string>
  <string name="CameraXFragment_open_gallery_description">باز کردن گالری</string>
  <!--CameraContacts-->
  <string name="CameraContacts_recent_contacts">آخرین مخاطبین</string>
  <string name="CameraContacts_signal_contacts">مخاطبین Signal</string>
  <string name="CameraContacts_signal_groups">گروه‌‌های Signal</string>
  <string name="CameraContacts_you_can_share_with_a_maximum_of_n_conversations">شما حداکثر می‌توانید با %d مکالمه اشتراک‌گذاری کنید.</string>
  <string name="CameraContacts_select_signal_recipients">گیرندگان Signal را انتخاب کنید</string>
  <string name="CameraContacts_no_signal_contacts"> هیچ مخاطب Signal وجود ندارد</string>
  <string name="CameraContacts_you_can_only_use_the_camera_button">شما تنها با استفاده از دکمهٔ دوربین می‌توانید برای مخاطبین Signal عکس ارسال کنید.</string>
  <string name="CameraContacts_cant_find_who_youre_looking_for">نمی‌توانید فردی را که دنبالش هستید پیدا کنید؟</string>
  <string name="CameraContacts_invite_a_contact_to_join_signal">دعوت یک مخاطب برای پیوستن به Signal</string>
  <string name="CameraContacts__menu_search">جستجو</string>
  <!--ClearProfileActivity-->
  <string name="ClearProfileActivity_remove">حذف</string>
  <string name="ClearProfileActivity_remove_profile_photo">حذف عکس پروفایل؟</string>
  <string name="ClearProfileActivity_remove_group_photo">حذف عکس گروه؟</string>
  <!--ClientDeprecatedActivity-->
  <string name="ClientDeprecatedActivity_update_signal">به‌روزرسانی Signal</string>
  <string name="ClientDeprecatedActivity_this_version_of_the_app_is_no_longer_supported">این نسخهٔ برنامه دیگر پشتیبانی نمی‌شود. برای ادامهٔ ارسال و دریافت پیام‌ها، به آخرین نسخه به‌روزرسانی کنید.</string>
  <string name="ClientDeprecatedActivity_update">به‌روزرسانی</string>
  <string name="ClientDeprecatedActivity_dont_update">به‌روزرسانی نکن</string>
  <string name="ClientDeprecatedActivity_warning">اخطار</string>
  <string name="ClientDeprecatedActivity_your_version_of_signal_has_expired_you_can_view_your_message_history">نسخهٔ Signal شما منقضی شده است. شما می‌توانید تاریخچهٔ پیامتان را ببینید اما نمی‌توانید پیام‌ها را ارسال و دریافت کنید تا زمانی که به‌روزرسانی کنید.</string>
  <!--CommunicationActions-->
  <string name="CommunicationActions_no_browser_found"> مرورگر اینترنت یافت نشد.</string>
  <string name="CommunicationActions_no_email_app_found">برنامهٔ ایمیل یافت نشد.</string>
  <string name="CommunicationActions_a_cellular_call_is_already_in_progress">یک تماس تلفنی در جریان است.</string>
  <string name="CommunicationActions_start_video_call">شروع تماس تصویری؟</string>
  <string name="CommunicationActions_start_voice_call">شروع تماس صوتی؟</string>
  <string name="CommunicationActions_cancel">لغو</string>
  <string name="CommunicationActions_call">تماس</string>
  <string name="CommunicationActions_insecure_call">تماس ناامن</string>
  <string name="CommunicationActions_carrier_charges_may_apply">هزینه‌های اپراتور ممکن است اعمال شود. شماره‌ای که می‌خواهید با آن تماس بگیرید بر روی Signal نیست. این تماس از طریق اپراتور گرفته خواهد شد، نه از طریق اینترنت.</string>
  <!--ConfirmIdentityDialog-->
  <string name="ConfirmIdentityDialog_your_safety_number_with_s_has_changed">شمارۀ امنیتی شما با %1$s تغییر یافته است. این می‌تواند به این معنا باشد که شخصی سعی دارد تا ارتباط شما را شنود کند یا %2$s Signal را دوباره نصب کرده است.</string>
  <string name="ConfirmIdentityDialog_you_may_wish_to_verify_your_safety_number_with_this_contact">شاید بخواهید که شمارهٔ امنیتی خود را با این مخاطب تأیید کنید.</string>
  <string name="ConfirmIdentityDialog_accept">پذیرفتن</string>
  <!--ContactsCursorLoader-->
  <string name="ContactsCursorLoader_recent_chats">آخرین گفتگوها</string>
  <string name="ContactsCursorLoader_contacts">مخاطبین</string>
  <string name="ContactsCursorLoader_groups">گروه‌ها‌</string>
  <string name="ContactsCursorLoader_phone_number_search">جستجوی شماره‌ٔ همراه</string>
  <string name="ContactsCursorLoader_username_search">جستجوی نام کاربری</string>
  <!--ContactsDatabase-->
  <string name="ContactsDatabase_message_s">ارسال پیام به  %s</string>
  <string name="ContactsDatabase_signal_call_s">تماس Signal با %s</string>
  <!--ContactNameEditActivity-->
  <string name="ContactNameEditActivity_given_name">نام</string>
  <string name="ContactNameEditActivity_family_name">نام خانوادگی</string>
  <string name="ContactNameEditActivity_prefix">پیشوند</string>
  <string name="ContactNameEditActivity_suffix">پسوند</string>
  <string name="ContactNameEditActivity_middle_name">نام میانی</string>
  <!--ContactShareEditActivity-->
  <string name="ContactShareEditActivity_type_home">خانه</string>
  <string name="ContactShareEditActivity_type_mobile">موبایل</string>
  <string name="ContactShareEditActivity_type_work">کار</string>
  <string name="ContactShareEditActivity_type_missing">دیگر</string>
  <string name="ContactShareEditActivity_invalid_contact">مخاطب انتخاب شده نامعتبر بود</string>
  <!--ConversationItem-->
  <string name="ConversationItem_error_not_sent_tap_for_details">ارسال نشد، برای جزئیات ضربه بزنید</string>
  <string name="ConversationItem_error_partially_not_delivered">به صورت کامل ارسال نشد، برای جزئیات ضربه بزنید</string>
  <string name="ConversationItem_error_network_not_delivered">ارسال ناموفق بود</string>
  <string name="ConversationItem_received_key_exchange_message_tap_to_process">پیام تبادل کلید دریافت شد، برای ادامه، صفحه را لمس کنید.</string>
  <string name="ConversationItem_group_action_left">%1$s گروه را ترک کرد.</string>
  <string name="ConversationItem_click_to_approve_unencrypted">ارسال ناموفق بود، برای ارتباط ناامن ضربه بزنید</string>
  <string name="ConversationItem_click_to_approve_unencrypted_sms_dialog_title">برگشت به حالت پیامک رمزگذاری نشده؟</string>
  <string name="ConversationItem_click_to_approve_unencrypted_mms_dialog_title">بازگشت به حالت فراپیام رمزگذاری نشده؟</string>
  <string name="ConversationItem_click_to_approve_unencrypted_dialog_message"> این پیام رمزگذاری <b>نخواهد</b> شد چون گیرنده دیگر یک کاربر Signal نیست.\n\n پیام به صورت ناامن ارسال شود؟</string>
  <string name="ConversationItem_unable_to_open_media">برنامه‌ای برای بازکردن این رسانه پیدا نشد.</string>
  <string name="ConversationItem_copied_text">%s کپی شد</string>
  <string name="ConversationItem_from_s">از %s</string>
  <string name="ConversationItem_to_s">به %s</string>
  <string name="ConversationItem_read_more">  بیشتر بخوانید</string>
  <string name="ConversationItem_download_more"> دانلود بیشتر</string>
  <string name="ConversationItem_pending">  در انتظار</string>
  <string name="ConversationItem_this_message_was_deleted">این پیام حذف شد</string>
  <string name="ConversationItem_you_deleted_this_message">شما این پیام را حذف کردید.</string>
  <!--ConversationActivity-->
  <string name="ConversationActivity_reset_secure_session_question">بازنشانی نشست امن؟</string>
  <string name="ConversationActivity_this_may_help_if_youre_having_encryption_problems">اگر در این مکالمه با مشکلات رمزگذاری روبرو هستید این گزینه ممکن است کمک کند. پیام‌های شما حفظ خواهند شد.</string>
  <string name="ConversationActivity_reset">بازنشانی</string>
  <string name="ConversationActivity_add_attachment">افزودن پیوست</string>
  <string name="ConversationActivity_select_contact_info">انتخاب اطلاعات مخاطب</string>
  <string name="ConversationActivity_compose_message">نوشتن پیام</string>
  <string name="ConversationActivity_sorry_there_was_an_error_setting_your_attachment">پوزش، در تنظیم پیوست شما خطایی رخ داد.</string>
  <string name="ConversationActivity_recipient_is_not_a_valid_sms_or_email_address_exclamation">گیرنده یک نشانی ایمیل یا پیامک معتبر نیست!</string>
  <string name="ConversationActivity_message_is_empty_exclamation">پیام خالی است!</string>
  <string name="ConversationActivity_group_members">اعضا‌ی گروه</string>
  <string name="ConversationActivity_invalid_recipient">گیرنده نامعتبر!</string>
  <string name="ConversationActivity_added_to_home_screen">به صفحهٔ اصلی افزوده شد</string>
  <string name="ConversationActivity_calls_not_supported">تماس‌ پشتیبانی نمی‌شود</string>
  <string name="ConversationActivity_this_device_does_not_appear_to_support_dial_actions">این دستگاه قابلیت پشتیبانی از عملیات‌ شماره‌گیری را ندارد.</string>
  <string name="ConversationActivity_transport_insecure_sms">پیامک ناامن</string>
  <string name="ConversationActivity_transport_insecure_mms">فراپیام ناامن</string>
  <string name="ConversationActivity_transport_signal">Signal</string>
  <string name="ConversationActivity_lets_switch_to_signal">بیایید از Molly استفاده کنیم: %1$s</string>
  <string name="ConversationActivity_specify_recipient">لطفاً یک مخاطب را انتخاب کنید</string>
  <string name="ConversationActivity_unblock_this_contact_question">رفع مسدودیت این مخاطب؟</string>
  <string name="ConversationActivity_unblock_this_group_question">رفع مسدودیت این گروه؟</string>
  <string name="ConversationActivity_you_will_once_again_be_able_to_receive_messages_and_calls_from_this_contact">شما مجدداً قادر به دریافت تماس و پیام از این مخاطب خواهید بود.</string>
  <string name="ConversationActivity_unblock_this_group_description">اعضای موجود قادر خواهند بود مجدداً شما را به گروه اضافه کنند.</string>
  <string name="ConversationActivity_unblock">رفع مسدودیت</string>
  <string name="ConversationActivity_attachment_exceeds_size_limits">حجم فایل پیوست شده بیش از اندازۀ مجاز برای این نوع پیام است.</string>
  <string name="ConversationActivity_quick_camera_unavailable">دوربین در دسترس نیست</string>
  <string name="ConversationActivity_unable_to_record_audio">امکان ضبط صدا وجود ندارد!</string>
  <string name="ConversationActivity_you_cant_send_messages_to_this_group">نمی‌توانید به این گروه پیام ارسال کنید، چون دیگر عضو نیستید.</string>
  <string name="ConversationActivity_there_is_no_app_available_to_handle_this_link_on_your_device">هیچ برنامه‌ای برای باز کردن این پیوند بر روی دستگاه شما وجود ندارد.</string>
  <string name="ConversationActivity_your_request_to_join_has_been_sent_to_the_group_admin">درخواست شما برای پیوستن به مدیر گروه ارسال شد. هنگامی که به درخواست شما پاسخ دهند مطلع خواهید شد.</string>
  <string name="ConversationActivity_cancel_request">لغو درخواست</string>
<<<<<<< HEAD
  <string name="ConversationActivity_to_send_audio_messages_allow_signal_access_to_your_microphone">برای ارسال پیام‌ های صوتی، به Molly اجازه دهید تا به میکروفون شما دسترسی داشته باشد.</string>
  <string name="ConversationActivity_signal_requires_the_microphone_permission_in_order_to_send_audio_messages">Molly به منظور ارسال پیام های صوتی Molly نیاز به مجوز میکروفون دارد، ولی این اجازه به صورت دائم رد شده است. لطفاً به تنظیمات برنامه رفته، «مجوزها» را انتخاب کنید و «میکروفون» را فعال کنید.</string>
  <string name="ConversationActivity_signal_needs_the_microphone_and_camera_permissions_in_order_to_call_s">Molly نیاز به دسترسی به دوربین و میکروفون دارد تا بتواند با %s تماس بگیرد، اما دسترسی به آن ها داده نشده است. لطفاً به قسمت تنظیمات برنامه رفته، «مجوزها» را انتخاب کرده، «دوربین» و «میکروفون» را فعال کنید.</string>
  <string name="ConversationActivity_to_capture_photos_and_video_allow_signal_access_to_the_camera">برای گرفتن تصاویر و ویدیو، به Molly اجازه بدهید به دوربین شما دسترسی داشته باشد.</string>
  <string name="ConversationActivity_signal_needs_the_camera_permission_to_take_photos_or_video">Molly برای گرفتن عکس یا ضبط ویدئو نیاز به دسترسی به دوربین دارد، اما دسترسی به آن رد شده است. لطفاً به تنظیمات برنامه رفته، «مجوزها» را انتخاب کرده، «دوربین» را فعال کنید. </string>
  <string name="ConversationActivity_signal_needs_camera_permissions_to_take_photos_or_video">برای گرفتن تصویر یا ویدئو Molly نیاز به اجازه دوربین دارد</string>
=======
  <string name="ConversationActivity_to_send_audio_messages_allow_signal_access_to_your_microphone">برای ارسال پیام‌ های صوتی، به Signal اجازه دهید تا به میکروفون شما دسترسی داشته باشد.</string>
  <string name="ConversationActivity_signal_requires_the_microphone_permission_in_order_to_send_audio_messages">برای ارسال پیام های صوتی Signal نیاز به مجوز میکروفون دارد، ولی این اجازه به صورت دائم رد شده است. لطفاً به تنظیمات برنامه رفته، «مجوزها» را انتخاب کنید و «میکروفون» را فعال کنید.</string>
  <string name="ConversationActivity_signal_needs_the_microphone_and_camera_permissions_in_order_to_call_s">Signal نیاز به دسترسی به دوربین و میکروفون دارد تا بتواند با %s تماس بگیرد، اما دسترسی به آن ها داده نشده است. لطفاً به قسمت تنظیمات برنامه رفته، «مجوزها» را انتخاب کرده، «دوربین» و «میکروفون» را فعال کنید.</string>
  <string name="ConversationActivity_to_capture_photos_and_video_allow_signal_access_to_the_camera">برای گرفتن تصاویر و ویدیو، به Signal اجازه بدهید به دوربین شما دسترسی داشته باشد.</string>
  <string name="ConversationActivity_signal_needs_the_camera_permission_to_take_photos_or_video">برای گرفتن عکس یا ضبط ویدئو Signal نیاز به دسترسی به دوربین دارد، اما دسترسی به آن رد شده است. لطفاً به تنظیمات برنامه رفته، «مجوزها» را انتخاب کرده، «دوربین» را فعال کنید. </string>
  <string name="ConversationActivity_signal_needs_camera_permissions_to_take_photos_or_video">برای گرفتن تصویر یا ویدئو Signal نیاز به اجازه دوربین دارد</string>
>>>>>>> 39f1aea8
  <string name="ConversationActivity_enable_the_microphone_permission_to_capture_videos_with_sound">مجوز میکروفون را برای ضبط فیلم با صدا فعال کنید.</string>
  <string name="ConversationActivity_signal_needs_the_recording_permissions_to_capture_video">سیگنال برای ضبط ویدئو به اجازه میکروفون نیاز دارد، اما اجازه آن رد شده است. لطفاً به تنظیمات برنامه بروید، «مجوزها» را انتخاب کرده و «میکروفون» و «دوربین» را فعال کنید.</string>
  <string name="ConversationActivity_signal_needs_recording_permissions_to_capture_video">برای ضبط ویدئو Molly نیاز به اجازه میکروفون دارد.</string>
  <string name="ConversationActivity_quoted_contact_message">%1$s %2$s</string>
  <string name="ConversationActivity_signal_cannot_sent_sms_mms_messages_because_it_is_not_your_default_sms_app">Signal قادر به ارسال پیامک‌/فراپیام‌ نیست چون به عنوان برنامهٔ یپش‌فرض پیامک شما انتخاب نشده است. آیا مایل به تغییر آن در تنظیمات اندروید خود هستید؟</string>
  <string name="ConversationActivity_yes">بله</string>
  <string name="ConversationActivity_no">خیر</string>
  <string name="ConversationActivity_search_position">%1$d از %2$d</string>
  <string name="ConversationActivity_no_results">بدون نتیجه</string>
  <string name="ConversationActivity_sticker_pack_installed">بستهٔ استیکر نصب شد</string>
  <string name="ConversationActivity_new_say_it_with_stickers">قابلیت جدید! با استیکر بگویید</string>
  <string name="ConversationActivity_cancel">لغو</string>
  <string name="ConversationActivity_delete_conversation">مکالمه حذف شود؟</string>
  <string name="ConversationActivity_delete_and_leave_group">حذف و ترک گروه؟</string>
  <string name="ConversationActivity_this_conversation_will_be_deleted_from_all_of_your_devices">این مکالمه از روی تمام دستگاه‌های شما حذف خواهد شد.</string>
  <string name="ConversationActivity_you_will_leave_this_group_and_it_will_be_deleted_from_all_of_your_devices">شما این گروه را ترک می‌کنید و گروه از روی تمام دستگاه‌های شما حذف خواهد شد.</string>
  <string name="ConversationActivity_delete">حذف</string>
  <string name="ConversationActivity_delete_and_leave">حذف و ترک گروه</string>
  <string name="ConversationActivity__to_call_s_signal_needs_access_to_your_microphone">برای تماس با %1$s، Molly به دسترسی میکروفون شما نیاز دارد.</string>
  <string name="ConversationActivity__to_call_s_signal_needs_access_to_your_microphone_and_camera">برای تماس با %1$s، سیگنال به دسترسی میکروفون و دوربین شما نیاز دارد.</string>
  <string name="ConversationActivity__more_options_now_in_group_settings">امکانات بیشتر هم‌اکنون در «تنظیمات گروه»</string>
  <!--ConversationAdapter-->
  <plurals name="ConversationAdapter_n_unread_messages">
    <item quantity="one">%d پیام خوانده نشده</item>
    <item quantity="other">%d پیام خوانده نشده</item>
  </plurals>
  <!--ConversationFragment-->
  <plurals name="ConversationFragment_delete_selected_messages">
    <item quantity="one">حذف پیام انتخاب شده؟</item>
    <item quantity="other">حذف پیام‌های انتخاب شده؟</item>
  </plurals>
  <plurals name="ConversationFragment_this_will_permanently_delete_all_n_selected_messages">
    <item quantity="one">این گزینه باعث حذف شدن دائمی پیام انتخاب شده می‌شود.</item>
    <item quantity="other">این گزینه باعث حذف دائمی هر %1$d پیام انتخاب شده می‌شود.</item>
  </plurals>
  <string name="ConversationFragment_save_to_sd_card">در حافظه ذخیره شود؟</string>
  <plurals name="ConversationFragment_saving_n_media_to_storage_warning">
    <item quantity="one">ذخیره‌ کردن این رسانه در حافظه دستگاه به هر برنامه دیگری اجازه دسترسی به آن را می دهد.\n\n آیا مایل به ادامه هستید؟</item>
    <item quantity="other">ذخیره‌ کردن تمام %1$d رسانه در حافظهٔ دستگاه به هر برنامهٔ دیگری اجازه دسترسی به آن ها را می دهد.\n\n آیا مایل به ادامه هستید؟</item>
  </plurals>
  <plurals name="ConversationFragment_error_while_saving_attachments_to_sd_card">
    <item quantity="one">خطا در هنگام ذخیره‌ پیوست در حافظه!</item>
    <item quantity="other">خطا در هنگام ذخیرهٔ پیوست‌ها در حافظه!</item>
  </plurals>
  <string name="ConversationFragment_unable_to_write_to_sd_card_exclamation">قادر به ذخیره‌‌سازی نیست!</string>
  <plurals name="ConversationFragment_saving_n_attachments">
    <item quantity="one">در حال ذخیره پیوست</item>
    <item quantity="other">در حال ذخیره‌ %1$d پیوست</item>
  </plurals>
  <plurals name="ConversationFragment_saving_n_attachments_to_sd_card">
    <item quantity="one">در حال ذخیره پیوست در حافظهٔ…</item>
    <item quantity="other">در حال ذخیره‌ %1$d پیوست در حافظهٔ…</item>
  </plurals>
  <string name="ConversationFragment_pending">در انتظار…</string>
  <string name="ConversationFragment_push">اینترنت (Signal)</string>
  <string name="ConversationFragment_mms">فراپیام</string>
  <string name="ConversationFragment_sms">پیامک</string>
  <string name="ConversationFragment_deleting">در حال حذف کردن</string>
  <string name="ConversationFragment_deleting_messages">حذف پیام‌‌ها…</string>
  <string name="ConversationFragment_delete_for_me">حذف برای من</string>
  <string name="ConversationFragment_delete_for_everyone">حذف برای همه</string>
  <string name="ConversationFragment_this_message_will_be_deleted_for_everyone_in_the_conversation">این پیام برای همه در این مکالمه حذف خواهد شد اگر آن‌ها از نسخه‌های اخیر Signal استفاده کنند. آن‌ها قادر خواهند بود ببینند که شما پیامی را پاک کردید.</string>
  <string name="ConversationFragment_quoted_message_not_found">پیام اصلی یافت نشد</string>
  <string name="ConversationFragment_quoted_message_no_longer_available">پیام اصلی دیگر در دسترس نیست</string>
  <string name="ConversationFragment_failed_to_open_message">باز کردن پیام ناموفق بود</string>
  <string name="ConversationFragment_you_can_swipe_to_the_right_reply">برای پاسخ دهی سریع روی هر پیام به سمت راست بکشید</string>
  <string name="ConversationFragment_you_can_swipe_to_the_left_reply">برای پاسخ دهی سریع روی هر پیام به سمت چپ بکشید</string>
  <string name="ConversationFragment_outgoing_view_once_media_files_are_automatically_removed">فایل‌های رسانه‌ای یکبار مصرف خروجی، پس از ارسال به صورت خودکار حذف می‌شوند</string>
  <string name="ConversationFragment_you_already_viewed_this_message">شما قبلاً این پیام را مشاهده کردید</string>
  <string name="ConversationFragment__you_can_add_notes_for_yourself_in_this_conversation">در این مکالمه می‌توانید برای خودتان یادداشت اضافه کنید. اگر حساب‌تان به دستگاه‌‌های دیگری پیوند داده شده باشد، یادداشت‌های جدید همگام‌سازی خواهند شد.</string>
  <string name="ConversationFragment__d_group_members_have_the_same_name">%1$d نفر از اعضای گروه نام یکسان دارند.</string>
  <string name="ConversationFragment__tap_to_review">برای بازنگری ضربه بزنید</string>
  <string name="ConversationFragment__review_requests_carefully">درخواست‌ها را با دقت بازنگری کنید</string>
  <string name="ConversationFragment__signal_found_another_contact_with_the_same_name">Signal مخاطب دیگری را با نام یکسان پیدا کرد.</string>
  <!--ConversationListActivity-->
  <string name="ConversationListActivity_there_is_no_browser_installed_on_your_device">هیچ مرورگری بر روی دستگاه شما نصب نیست.</string>
  <!--ConversationListFragment-->
  <string name="ConversationListFragment_no_results_found_for_s_">هیچ نتیجه‌ای برای \'%s\' یافت نشد</string>
  <plurals name="ConversationListFragment_delete_selected_conversations">
    <item quantity="one">حذف مکالمه انتخاب شده؟</item>
    <item quantity="other">حذف مکالمه‌های انتخاب شده؟</item>
  </plurals>
  <plurals name="ConversationListFragment_this_will_permanently_delete_all_n_selected_conversations">
    <item quantity="one">این گزینه باعث حذف دائمی مکالمهٔ انتخاب شده می‌شود.</item>
    <item quantity="other">این گزینه باعث حذف دائمی هر %1$d مکالمهٔ انتخاب شده می‌شود.</item>
  </plurals>
  <string name="ConversationListFragment_deleting">در حال حذف</string>
  <string name="ConversationListFragment_deleting_selected_conversations">حذف مکالمه‌های انتخاب شده…</string>
  <plurals name="ConversationListFragment_conversations_archived">
    <item quantity="one">مکالمه بایگانی شد</item>
    <item quantity="other">%d مکالمه بایگانی شد</item>
  </plurals>
  <string name="ConversationListFragment_undo">بازگردانی</string>
  <plurals name="ConversationListFragment_moved_conversations_to_inbox">
    <item quantity="one">مکالمه به صندوق ورودی انتقال یافت</item>
    <item quantity="other">%d مکالمه به صندوق ورودی انتقال یافت</item>
  </plurals>
  <!--ConversationListItem-->
  <string name="ConversationListItem_key_exchange_message">پیام تبادل کلید</string>
  <!--ConversationListItemAction-->
  <string name="ConversationListItemAction_archived_conversations_d">مکالمه‌های بایگانی شده (%d)</string>
  <!--ConversationTitleView-->
  <string name="ConversationTitleView_verified">تأیید شده</string>
  <string name="ConversationTitleView_you">شما</string>
  <!--CreateGroupActivity-->
  <string name="CreateGroupActivity_some_contacts_cannot_be_in_legacy_groups">بعضی از مخاطبین نمی‌توانند در گروه‌های قدیمی باشند.</string>
  <!--CreateProfileActivity-->
  <string name="CreateProfileActivity__profile">پروفایل</string>
  <string name="CreateProfileActivity_error_setting_profile_photo">خطا در ثبت عکس پروفایل</string>
  <string name="CreateProfileActivity_problem_setting_profile">مشکل در ثبت پروفایل</string>
  <string name="CreateProfileActivity_profile_photo">عکس پروفایل</string>
  <string name="CreateProfileActivity_set_up_your_profile">پروفایل خود را برپا کنید</string>
  <string name="CreateProfileActivity_signal_profiles_are_end_to_end_encrypted">پروفایل شما رمزگذاری سرتاسری شده است. پروفایل شما و تغییرات آن، هنگامی که شما مکالمه‌های جدیدی را پذیرفته یا آغاز می‌کنید و زمانی که به گروه‌های جدید می‌پیوندید، برای مخاطبین شما قابل مشاهده خواهد بود.</string>
  <string name="CreateProfileActivity_set_avatar_description">تنظیم چهرک</string>
  <!--ChooseBackupFragment-->
  <string name="ChooseBackupFragment__restore_from_backup">بازگردانی از پشتیبان؟</string>
  <string name="ChooseBackupFragment__restore_your_messages_and_media">پیام‌ها و رسانه‌های خود را از یک پشتیبان محلی بازگردانی کنید. اگر هم‌اکنون بازگردانی نکنید، بعداً قادر به انجام این کار نخواهید بود. </string>
  <string name="ChooseBackupFragment__icon_content_description">بازگردانی از طریق نگارک پشتیبان</string>
  <string name="ChooseBackupFragment__choose_backup">پشتیبان را انتخاب کنید</string>
  <string name="ChooseBackupFragment__learn_more">بیشتر یاد بگیرید</string>
  <!--RestoreBackupFragment-->
  <string name="RestoreBackupFragment__restore_complete">بازگردانی کامل شد</string>
  <string name="RestoreBackupFragment__to_continue_using_backups_please_choose_a_folder">برای ادامهٔ استفاده از پشتیبان‌ها، لطفاً یک پوشه انتخاب کنید. پشتیبان‌های جدید در این محل ذخیره خواهند شد.</string>
  <string name="RestoreBackupFragment__choose_folder">انتخاب پوشه</string>
  <string name="RestoreBackupFragment__not_now">حالا نه</string>
  <!--BackupsPreferenceFragment-->
  <string name="BackupsPreferenceFragment__chat_backups">پشتیبان‌های گفتگو</string>
  <string name="BackupsPreferenceFragment__backups_are_encrypted_with_a_passphrase">پشتیبان‌ها با یک گذرواژه رمزگذاری شده و روی دستگاه شما ذخیره می‌شوند.</string>
  <string name="BackupsPreferenceFragment__create_backup">ایجاد پشتیبان</string>
  <string name="BackupsPreferenceFragment__last_backup">آخرین پشتیبان‌گیری: %1$s</string>
  <string name="BackupsPreferenceFragment__backup_folder">پوشهٔ پشتیبان</string>
  <string name="BackupsPreferenceFragment__verify_backup_passphrase">گذرواژهٔ پشتیبان را تأیید کنید</string>
  <string name="BackupsPreferenceFragment__test_your_backup_passphrase">گذرواژهٔ پشتیبان خود را امتحان کرده و از همخوانی داشتن آن اطمینان حاصل کنید.</string>
  <string name="BackupsPreferenceFragment__turn_on">روشن</string>
  <string name="BackupsPreferenceFragment__turn_off">خاموش</string>
  <string name="BackupsPreferenceFragment__to_restore_a_backup">برای بازگردانی یک پشتیبان، یک نسخهٔ جدید Signal را نصب کنید. برنامه را باز کرده و روی «بازگردانی پشتیبان» ضربه بزنید، سپس فایل پشتیبان را مشخص کنید. %1$s</string>
  <string name="BackupsPreferenceFragment__learn_more">بیشتر یاد بگیرید</string>
  <string name="BackupsPreferenceFragment__in_progress">در حال پیشرفت…</string>
  <string name="BackupsPreferenceFragment__d_so_far">%1$d تا بحال…</string>
  <string name="BackupsPreferenceFragment_signal_requires_external_storage_permission_in_order_to_create_backups">Signal برای پشتیبان‌گیری نیاز به مجوز حافظه دارد، اما اجازه آن داده نشده است. لطفاً به تنظیمات برنامه رفته، «مجوزها» را انتخاب کنید و «ذخیره‌سازی» را فعال کنید.</string>
  <!--CustomDefaultPreference-->
  <string name="CustomDefaultPreference_using_custom">استفاده از سفارشی: %s</string>
  <string name="CustomDefaultPreference_using_default">استفاده از پیش‌فرض: %s</string>
  <string name="CustomDefaultPreference_none">هیچکدام</string>
  <!--AvatarSelectionBottomSheetDialogFragment-->
  <string name="AvatarSelectionBottomSheetDialogFragment__choose_photo">انتخاب عکس</string>
  <string name="AvatarSelectionBottomSheetDialogFragment__take_photo">گرفتن عکس</string>
  <string name="AvatarSelectionBottomSheetDialogFragment__choose_from_gallery">انتخاب از گالری</string>
  <string name="AvatarSelectionBottomSheetDialogFragment__remove_photo">حذف عکس</string>
  <string name="AvatarSelectionBottomSheetDialogFragment__taking_a_photo_requires_the_camera_permission">گرفتن عکس به مجوز دوربین نیاز دارد.</string>
  <string name="AvatarSelectionBottomSheetDialogFragment__viewing_your_gallery_requires_the_storage_permission">دیدن گالری نیاز به مجوز ذخیره‌سازی دارد.</string>
  <!--DateUtils-->
  <string name="DateUtils_just_now">حالا</string>
  <string name="DateUtils_minutes_ago">%d دقیقه</string>
  <string name="DateUtils_today">امروز</string>
  <string name="DateUtils_yesterday">دیروز</string>
  <!--DeliveryStatus-->
  <string name="DeliveryStatus_sending">در حال ارسال</string>
  <string name="DeliveryStatus_sent">ارسال شد</string>
  <string name="DeliveryStatus_delivered">تحویل داده شد</string>
  <string name="DeliveryStatus_read">خوانده شد</string>
  <!--DeviceListActivity-->
  <string name="DeviceListActivity_unlink_s">جدا کردن \'%s\'؟</string>
  <string name="DeviceListActivity_by_unlinking_this_device_it_will_no_longer_be_able_to_send_or_receive">با لغو پیوند این دستگاه، دیگر قادر به ارسال و دریافت پیام‌ نخواهد بود.</string>
  <string name="DeviceListActivity_network_connection_failed">اتصال شبکه ناموفق بود</string>
  <string name="DeviceListActivity_try_again">دوباره تلاش کنید</string>
  <string name="DeviceListActivity_unlinking_device">در حال جدا کردن دستگاه…</string>
  <string name="DeviceListActivity_unlinking_device_no_ellipsis">در حال جدا کردن دستگاه</string>
  <string name="DeviceListActivity_network_failed">خرابی شبکه!</string>
  <!--DeviceListItem-->
  <string name="DeviceListItem_unnamed_device">دستگاه بدون نام</string>
  <string name="DeviceListItem_linked_s">%s پیوند داده شد</string>
  <string name="DeviceListItem_last_active_s">آخرین فعالیت %s</string>
  <string name="DeviceListItem_today">امروز</string>
  <!--DocumentView-->
  <string name="DocumentView_unnamed_file">فایل بدون نام</string>
  <!--DonateMegaphone-->
  <string name="DonateMegaphone_donate_to_signal">حمایت از Signal</string>
  <string name="DonateMegaphone_Signal_is_powered_by_people_like_you_show_your_support_today">Signal با کمک افرادی همانند شما حمایت می‌شود. امروز حمایت خود را نشان دهید!</string>
  <string name="DonateMegaphone_donate">حمایت کردن</string>
  <string name="DonateMegaphone_no_thanks">نه ،‌ ممنون</string>
  <!--DozeReminder-->
  <string name="DozeReminder_optimize_for_missing_play_services">بهینه‌سازی به علت ناموجود بودن خدمات Play</string>
  <string name="DozeReminder_this_device_does_not_support_play_services_tap_to_disable_system_battery">این دستگاه از خدمات Play پشتیبانی نمی‌کند. برای غیرفعال کردن بهینه‌سازی باتری سیستم که از دریافت پیام‌ها هنگامی که Molly غیرفعال است ممانعت می‌کند، ضربه بزنید.</string>
  <!--ExpiredBuildReminder-->
  <string name="ExpiredBuildReminder_this_version_of_signal_has_expired">این نسخهٔ Signal منقضی شده است. برای ارسال و دریافت پیام‌ها همین حالا به‌روزرسانی کنید.</string>
  <string name="ExpiredBuildReminder_update_now">همین حالا به‌روزرسانی کن</string>
  <!--PendingGroupJoinRequestsReminder-->
  <plurals name="PendingGroupJoinRequestsReminder_d_pending_member_requests">
    <item quantity="one">%d درخواست عضویت در حال انتظار.</item>
    <item quantity="other">%d درخواست عضویت در حال انتظار.</item>
  </plurals>
  <string name="PendingGroupJoinRequestsReminder_view">نمایش</string>
  <!--ShareActivity-->
  <string name="ShareActivity_share_with">اشتراک‌گذاشتن با</string>
  <string name="ShareActivity_multiple_attachments_are_only_supported">انتخاب چندگانهٔ پیوست‌ها فقط برای عکس‌ها و ویدئوها پشتیبانی می‌شود.</string>
  <!--GcmBroadcastReceiver-->
  <string name="GcmBroadcastReceiver_retrieving_a_message">در حال بازیابی یک پیام…</string>
  <!--GcmRefreshJob-->
  <string name="GcmRefreshJob_Permanent_Signal_communication_failure">خرابی دائم در ارتباط Signal!</string>
  <string name="GcmRefreshJob_Signal_was_unable_to_register_with_Google_Play_Services">Signal قادر نبود تا با خدمات ‌Google Play ثبت‌نام کند. پیام‌ها و تماس‌های Signal غیرفعال شده‌اند، لطفاً از طریق تنظیمات &gt; پیشرفته دوباره ثبت‌نام کنید.</string>
  <!--GiphyActivity-->
  <string name="GiphyActivity_error_while_retrieving_full_resolution_gif">خطا در هنگام بازیابی کامل گیف با کیفیت کامل</string>
  <!--GiphyFragmentPageAdapter-->
  <string name="GiphyFragmentPagerAdapter_gifs">گیف‌ها</string>
  <string name="GiphyFragmentPagerAdapter_stickers">استیکرها</string>
  <!--AddToGroupActivity-->
  <string name="AddToGroupActivity_add_member">افزودن عضو؟</string>
  <string name="AddToGroupActivity_add_s_to_s">افزودن «%1$s» به «%2$s»؟</string>
  <string name="AddToGroupActivity_s_added_to_s">«%1$s» به «%2$s» افزوده شد.</string>
  <string name="AddToGroupActivity_add_to_group">افزودن به گروه</string>
  <string name="AddToGroupActivity_add_to_groups">افزودن به گروه‌ها</string>
  <string name="AddToGroupActivity_this_person_cant_be_added_to_legacy_groups">این فرد نمی‌تواند به گروه‌های قدیمی اضافه شود.</string>
  <string name="AddToGroupActivity_add">افزودن</string>
  <!--ChooseNewAdminActivity-->
  <string name="ChooseNewAdminActivity_choose_new_admin">مدیر جدید را انتخاب کنید</string>
  <string name="ChooseNewAdminActivity_done">انجام شد</string>
  <string name="ChooseNewAdminActivity_you_left">شما «%1$s» را ترک کردید.</string>
  <!--GroupShareProfileView-->
  <string name="GroupShareProfileView_share_your_profile_name_and_photo_with_this_group">اشتراک‌گذاشتن نام و عکس خود با این گروه؟</string>
  <string name="GroupShareProfileView_do_you_want_to_make_your_profile_name_and_photo_visible_to_all_current_and_future_members_of_this_group">آیا می‌خواهید نام و عکس پروفایل شما به همهٔ اعضای کنونی و آتی این گروه نشان داده شود؟</string>
  <string name="GroupShareProfileView_make_visible">آشکار کن</string>
  <!--GroupMembersDialog-->
  <string name="GroupMembersDialog_you">شما</string>
  <!--GV2 access levels-->
  <string name="GroupManagement_access_level_anyone">همه</string>
  <string name="GroupManagement_access_level_all_members">همهٔ اعضا</string>
  <string name="GroupManagement_access_level_only_admins">فقط مدیران</string>
  <string name="GroupManagement_access_level_no_one">هیچکس</string>
  <!--GV2 invites sent-->
  <plurals name="GroupManagement_invitation_sent">
    <item quantity="one">دعوت‌نامه ارسال شد</item>
    <item quantity="other">%d دعوت‌نامه ارسال شدند</item>
  </plurals>
  <string name="GroupManagement_invite_single_user">«%1$s» نمی‌تواند به صورت خودکار توسط شما به این گروه اضافه شود.\n\nآن‌ها برای پیوستن دعوت شده‌اند و پیام‌های گروهی را تا زمانی که دعوت را نپذیرند، نخواهند دید.</string>
  <string name="GroupManagement_learn_more">بیشتر یاد بگیرید</string>
  <string name="GroupManagement_invite_multiple_users">این کاربران نمی‌توانند به صورت خودکار توسط شما به این گروه اضافه شوند.\n\nآن‌ها برای پیوستن به گروه دعوت شده‌اند و پیام‌های گروهی را تا زمانی که دعوت را بپذیرند، نخواهند دید.</string>
  <!--GroupsV1MigrationLearnMoreBottomSheetDialogFragment-->
  <string name="GroupsV1MigrationLearnMore_what_are_new_groups">گروه‌های جدید چیستند؟</string>
  <string name="GroupsV1MigrationLearnMore_new_groups_have_features_like_mentions">گروه‌های جدید دارای قابلیت‌هایی مانند @اشاره‌ها و مدیران گروه هستند و از قابلیت‌های بیشتری در آینده پشتیبانی خواهند کرد.</string>
  <string name="GroupsV1MigrationLearnMore_all_message_history_and_media_has_been_kept">تمام تاریخچهٔ گروه و رسانه‌های پیش از ارتقا حفظ شده‌اند.</string>
  <plurals name="GroupsV1MigrationLearnMore_these_members_will_need_to_accept_an_invite">
    <item quantity="one">این عضو نیاز به پذیرفتن دعوت برای</item>
    <item quantity="other">این اعضا نیاز به پذیرفتن دعوت برای پیوستن به گروه خواهند داشت و پیام‌های گروه را تا زمانی که بپذیرند دریافت نخواهند کرد:</item>
  </plurals>
  <!--GroupsV1MigrationInitiationBottomSheetDialogFragment-->
  <string name="GroupsV1MigrationInitiation_upgrade_to_new_group">ارتقا به گروه جدید</string>
  <string name="GroupsV1MigrationInitiation_upgrade_this_group">ارتقا این گروه</string>
  <string name="GroupsV1MigrationInitiation_new_groups_have_features_like_mentions">گروه‌های جدید دارای قابلیت‌هایی مانند @اشاره‌ها و مدیران گروه هستند و از قابلیت‌های بیشتری در آینده پشتیبانی خواهند کرد.</string>
  <string name="GroupsV1MigrationInitiation_all_message_history_and_media_will_be_kept">تمام تاریخچهٔ پیام و رسانه از قبل از ارتقا حفظ خواهند شد.</string>
  <string name="GroupsV1MigrationInitiation_encountered_a_network_error">برخورد با خطای شبکه. دوباره تلاش کنید.</string>
  <string name="GroupsV1MigrationInitiation_failed_to_upgrade">ارتقا ناموفق بود.</string>
  <plurals name="GroupsV1MigrationInitiation_these_members_will_need_to_accept_an_invite">
    <item quantity="one">این عضو نیاز خواهند داشت تا دعوتی را برای پیوستن دوباره به گروه بپذیرد و پیام‌های گروه را تا زمانی که نپذیرد دریافت نخواهد کرد:</item>
    <item quantity="other">این اعضا نیاز خواهند داشت تا دعوتی را برای پیوستن دوباره به گروه بپذیرند و پیام‌های گروه را تا زمانی که نپذیرند دریافت نخواهند کرد:</item>
  </plurals>
  <plurals name="GroupsV1MigrationInitiation_these_members_are_not_capable_of_joining_new_groups">
    <item quantity="one">این عضو قابلیت پیوستن به گروه‌های جدید را ندارد و از گروه حذف خواهد شد:</item>
    <item quantity="other">این اعضا قابلیت پیوستن به گروه‌های جدید را ندارند و از گروه حذف خواهند شد:</item>
  </plurals>
  <!--GroupsV1MigrationInitiationReminder-->
  <string name="GroupsV1MigrationInitiationReminder_to_access_new_features_like_mentions">برای دسترسی به قابلیت‌های جدید مثل اشاره‌ها@ و مدیران این گروه را ارتقا دهید.</string>
  <string name="GroupsV1MigrationInitiationReminder_not_now">حالا نه</string>
  <string name="GroupsV1MigrationInitiationReminder_update_group">به روز رسانی گروه</string>
  <!--GroupsV1MigrationSuggestionsReminder-->
  <plurals name="GroupsV1MigrationSuggestionsReminder_members_couldnt_be_added_to_the_new_group">
    <item quantity="one">%1$d کاربر نمی‌تواند به گروه جدید اضافه شود. می‌خواهید حالا او را اضافه کنید؟</item>
    <item quantity="other">%1$d کاربر نمی‌توانند به گروه جدید اضافه شوند. می‌خواهید حالا آنان را اضافه کنید؟</item>
  </plurals>
  <plurals name="GroupsV1MigrationSuggestionsReminder_add_members">
    <item quantity="one">افزودن عضو</item>
    <item quantity="other">افزودن اعضا</item>
  </plurals>
  <string name="GroupsV1MigrationSuggestionsReminder_not_now">حالا نه</string>
  <!--GroupsV1MigrationSuggestionsDialog-->
  <plurals name="GroupsV1MigrationSuggestionsDialog_add_members_question">
    <item quantity="one">افزودن عضو؟</item>
    <item quantity="other">افزودن اعضا</item>
  </plurals>
  <plurals name="GroupsV1MigrationSuggestionsDialog_these_members_couldnt_be_automatically_added">
    <item quantity="one">این عضو نمی‌تواند به صورت خودکار به گروه جدید وقتی که ارتقا پیدا کرد اضافه شود:</item>
    <item quantity="other">این اعضا نمی‌توانند به صورت خودکار به گروه جدید وقتی که ارتقا پیدا کرد اضافه شوند:</item>
  </plurals>
  <plurals name="GroupsV1MigrationSuggestionsDialog_add_members">
    <item quantity="one">افزودن عضو</item>
    <item quantity="other">افزودن اعضا</item>
  </plurals>
  <plurals name="GroupsV1MigrationSuggestionsDialog_failed_to_add_members_try_again_later">
    <item quantity="one">افزودن عضو ناموفق بود. دوباره امتحان کنید.</item>
    <item quantity="other">افزودن اعضا ناموفق بود. دوباره امتحان کنید.</item>
  </plurals>
  <plurals name="GroupsV1MigrationSuggestionsDialog_cannot_add_members">
    <item quantity="one">قابلیت افزودن عضو وجود ندارد.</item>
    <item quantity="other">قابلیت افزودن اعضا وجود ندارد.</item>
  </plurals>
  <!--LeaveGroupDialog-->
  <string name="LeaveGroupDialog_leave_group">ترک گروه؟</string>
  <string name="LeaveGroupDialog_you_will_no_longer_be_able_to_send_or_receive_messages_in_this_group">شما دیگر قادر به ارسال یا دریافت پیام از این گروه نخواهید بود</string>
  <string name="LeaveGroupDialog_leave">خروج از گروه</string>
  <string name="LeaveGroupDialog_choose_new_admin">مدیر جدید را انتخاب کنید</string>
  <string name="LeaveGroupDialog_before_you_leave_you_must_choose_at_least_one_new_admin_for_this_group">قبل از ترک کردن، باید حداقل یک مدیر جدید برای این گروه انتخاب کنید.</string>
  <string name="LeaveGroupDialog_choose_admin">انتخاب مدیر</string>
  <!--LinkPreviewsMegaphone-->
  <string name="LinkPreviewsMegaphone_disable">غیرفعال کردن</string>
  <string name="LinkPreviewsMegaphone_preview_any_link">پیش‌نمایش هر پیوند</string>
  <string name="LinkPreviewsMegaphone_you_can_now_retrieve_link_previews_directly_from_any_website">شما حالا می‌توانید پیش‌نمایش‌ پیوندها را به صورت مستقیم از هر وب‌سایتی برای پیام‌هایی که ارسال می‌کنید، دریافت کنید.</string>
  <!--LinkPreviewView-->
  <string name="LinkPreviewView_no_link_preview_available">هیچ پیش‌نمایش پیوندی در دسترس نیست</string>
  <string name="LinkPreviewView_this_group_link_is_not_active">این پیوند گروه فعال نیست</string>
  <string name="LinkPreviewView_domain_date">%1$s · %2$s</string>
  <!--LinkPreviewRepository-->
  <plurals name="LinkPreviewRepository_d_members">
    <item quantity="one">%1$d عضو</item>
    <item quantity="other">%1$d عضو</item>
  </plurals>
  <!--PendingMembersActivity-->
  <string name="PendingMemberInvitesActivity_pending_group_invites">دعوت‌های در حال انتظار</string>
  <string name="PendingMembersActivity_requests">درخواست‌ها</string>
  <string name="PendingMembersActivity_invites">دعوت‌ها</string>
  <string name="PendingMembersActivity_people_you_invited">افرادی که شما دعوت کردید</string>
  <string name="PendingMembersActivity_you_have_no_pending_invites">شما هیچ دعوت در حال انتظاری ندارید</string>
  <string name="PendingMembersActivity_invites_by_other_group_members">دعوت‌های اعضای دیگر گروه</string>
  <string name="PendingMembersActivity_no_pending_invites_by_other_group_members">هیچ دعوتی از اعضای دیگر گروه وجود ندارد</string>
  <string name="PendingMembersActivity_missing_detail_explanation">اطلاعات افرادی که از سوی سایر اعضای گروه دعوت شدند، نشان داده نمی‌شود. اطلاعات آن‌ها زمانی که تصمیم به پیوستن به گروه بگیرند به اشتراک گذاشته خواهد شد. آن‌ها تا زمانی که به گروه نپیوندند هیچ پیامی را از گروه مشاهده نخواهند کرد.</string>
  <string name="PendingMembersActivity_revoke_invite">لغو دعوت</string>
  <string name="PendingMembersActivity_revoke_invites">لغو دعوت‌ها</string>
  <plurals name="PendingMembersActivity_revoke_d_invites">
    <item quantity="one">لغو دعوت</item>
    <item quantity="other">لغو %1$d دعوت</item>
  </plurals>
  <plurals name="PendingMembersActivity_error_revoking_invite">
    <item quantity="one">اشکال در لغو دعوت</item>
    <item quantity="other">اشکال در لغو دعوت‌ها</item>
  </plurals>
  <!--RequestingMembersFragment-->
  <string name="RequestingMembersFragment_pending_member_requests">درخواست‌‌های عضویت در حال انتظار</string>
  <string name="RequestingMembersFragment_no_member_requests_to_show">هیچ درخواست عضویتی برای نمایش وجود ندارد</string>
  <string name="RequestingMembersFragment_explanation">افراد در این فهرست در حال تلاش برای پیوستن به این گروه از طریق پیوند گروه هستند.</string>
  <string name="RequestingMembersFragment_added_s">«%1$s» اضافه شد</string>
  <string name="RequestingMembersFragment_denied_s">«%1$s» رد شد</string>
  <!--AddMembersActivity-->
  <string name="AddMembersActivity__done">انجام شد</string>
  <string name="AddMembersActivity__this_person_cant_be_added_to_legacy_groups">این فرد نمی‌تواند به گروه‌های قدیمی اضافه شود.</string>
  <plurals name="AddMembersActivity__add_d_members_to_s">
    <item quantity="one">افزودن «%1$s» به «%2$s»؟</item>
    <item quantity="other">افزودن %3$d عضو به «%2$s»؟</item>
  </plurals>
  <string name="AddMembersActivity__add">افزودن</string>
  <!--AddGroupDetailsFragment-->
  <string name="AddGroupDetailsFragment__name_this_group">نامی برای گروه انتخاب کنید</string>
  <string name="AddGroupDetailsFragment__create_group">ایجاد گروه</string>
  <string name="AddGroupDetailsFragment__create">ایجاد</string>
  <string name="AddGroupDetailsFragment__members">اعضا</string>
  <string name="AddGroupDetailsFragment__group_name_required">نام گروه (ضروری)</string>
  <string name="AddGroupDetailsFragment__this_field_is_required">پر کردن این قسمت الزامی است.</string>
  <string name="AddGroupDetailsFragment__groups_require_at_least_two_members">گروه‌ها باید حداقل دو عضو داشته باشند.</string>
  <string name="AddGroupDetailsFragment__group_creation_failed">ایجاد گروه موفق نبود.</string>
  <string name="AddGroupDetailsFragment__try_again_later">بعداً دوباره امتحان کنید.</string>
  <string name="AddGroupDetailsFragment__youve_selected_a_contact_that_doesnt">شما مخاطبی را انتخاب کردید که از گروه‌های Signal پشتیبانی نمی‌کند، پس این یک گروه فراپیامی (MMS) خواهد بود.</string>
  <string name="AddGroupDetailsFragment__remove">حذف</string>
  <string name="AddGroupDetailsFragment__sms_contact">مخاطب پیامکی</string>
  <string name="AddGroupDetailsFragment__remove_s_from_this_group">حذف %1$s از این گروه؟</string>
  <plurals name="AddGroupDetailsFragment__d_members_do_not_support_new_groups">
    <item quantity="one">%d عضو از گروه‌های جدید پشتیبانی نمی‌کند، پس این گروه یک گروه قدیمی خواهد بود.</item>
    <item quantity="other">%d عضو از گرو‌های جدید پشتیبانی نمی‌کنند، پس این گروه یک گروه قدیمی خواهد بود.</item>
  </plurals>
  <plurals name="AddGroupDetailsFragment__d_members_do_not_support_new_groups_so_this_group_cannot_be_created">
    <item quantity="one">%d عضو از گروه‌های جدید پشتیبانی نمی‌کند، پس این گروه نمی‌تواند ایجاد شود.</item>
    <item quantity="other">%d عضو از گروه‌های جدید پشتیبانی نمی‌کنند، پس این گروه نمی‌تواند ایجاد شود.</item>
  </plurals>
  <!--NonGv2MemberDialog-->
  <string name="NonGv2MemberDialog_single_users_are_non_gv2_capable">یک گروه قدیمی ساخته خواهد شد، چون «%1$s» از یک نسخهٔ قدیمی Signal استفاده می‌کند. شما می‌توانید با آن‌ها، بعد ازینکه Signal را به‌روزرسانی می‌کنند، یک گروه با سبک جدید بسازید، یا آن‌ها را قبل از ساختن گروه حذف کنید.</string>
  <plurals name="NonGv2MemberDialog_d_users_are_non_gv2_capable">
    <item quantity="one">یک گروه قدیمی ساخته خواهد شد، چون %1$d عضو از یک نسخهٔ قدیمی Signal استفاده می‌کند. شما می‌توانید با آن‌ها، بعد ازینکه Signal را به‌روزرسانی می‌کنند، یک گروه با سبک جدید بسازید، یا آن‌ها را قبل از ساختن گروه حذف کنید.</item>
    <item quantity="other">یک گروه قدیمی ساخته خواهد شد، چون %1$d عضو از یک نسخهٔ قدیمی Signal استفاده می‌کنند. شما می‌توانید با آن‌ها، بعد ازینکه Signal را به‌روزرسانی می‌کنند، یک گروه با سبک جدید بسازید، یا آن‌ها را قبل از ساختن گروه حذف کنید.</item>
  </plurals>
  <string name="NonGv2MemberDialog_single_users_are_non_gv2_capable_forced_migration">این گروه نمی‌تواند ایجاد شود چون «%1$s» از یک نسخهٔ قدیمی Signal استفاده می‌کند. شما باید قبل از ایجاد کردن گروه آن‌ها را حذف کنید.</string>
  <plurals name="NonGv2MemberDialog_d_users_are_non_gv2_capable_forced_migration">
    <item quantity="one">این گروه نمی‌تواند ایجاد شود چون %1$d نفر از اعضا از یک نسخهٔ قدیمی Signal استفاده می‌کند. شما باید قبل از ایجاد کردن گروه او را حذف کنید.</item>
    <item quantity="other">این گروه نمی‌تواند ایجاد شود چون %1$d نفر از اعضا از یک نسخهٔ قدیمی Signal استفاده می‌کنند. شما باید قبل از ایجاد کردن گروه آن‌ها را حذف کنید.</item>
  </plurals>
  <!--ManageGroupActivity-->
  <string name="ManageGroupActivity_disappearing_messages">پیام‌های ناپدید شونده</string>
  <string name="ManageGroupActivity_pending_group_invites">دعوت‌های در حال انتظار</string>
  <string name="ManageGroupActivity_member_requests_and_invites">درخواست‌های عضویت و دعوت‌ها</string>
  <string name="ManageGroupActivity_add_members">افزودن اعضا</string>
  <string name="ManageGroupActivity_edit_group_info">ویرایش اطلاعات گروه</string>
  <string name="ManageGroupActivity_who_can_add_new_members">چه کسی می‌تواند اعضای جدید اضافه کند؟</string>
  <string name="ManageGroupActivity_who_can_edit_this_groups_info">چه کسی می‌تواند اطلاعات این گروه را ویرایش کند؟</string>
  <string name="ManageGroupActivity_group_link">پیوند گروه</string>
  <string name="ManageGroupActivity_block_group">مسدود کردن گروه</string>
  <string name="ManageGroupActivity_unblock_group">رفع مسدودیت گروه</string>
  <string name="ManageGroupActivity_leave_group">ترک گروه</string>
  <string name="ManageGroupActivity_mute_notifications">صامت کردن اعلان‌ها</string>
  <string name="ManageGroupActivity_custom_notifications">اعلان‌‌های سفارشی</string>
  <string name="ManageGroupActivity_mentions">اشاره‌ها</string>
  <string name="ManageGroupActivity_until_s">تا %1$s</string>
  <string name="ManageGroupActivity_off">خاموش</string>
  <string name="ManageGroupActivity_on">روشن</string>
  <string name="ManageGroupActivity_view_all_members">نمایش همهٔ اعضا</string>
  <string name="ManageGroupActivity_see_all">مشاهدهٔ همه</string>
  <string name="ManageGroupActivity_none">هیچکدام</string>
  <plurals name="ManageGroupActivity_invited">
    <item quantity="one">%d دعوت شد</item>
    <item quantity="other">%d دعوت شدند</item>
  </plurals>
  <plurals name="ManageGroupActivity_added">
    <item quantity="one">%d اضافه شد.</item>
    <item quantity="other">%d عضو اضافه شدند.</item>
  </plurals>
  <string name="ManageGroupActivity_only_admins_can_enable_or_disable_the_sharable_group_link">فقط مدیران می‌توانند پیوند قابل اشتراک گروه را فعال یا غیرفعال کنند.</string>
  <string name="ManageGroupActivity_only_admins_can_enable_or_disable_the_option_to_approve_new_members">فقط مدیران می‌توانند امکان تأیید کاربران جدید را فعال یا غیرفعال کنند.</string>
  <string name="ManageGroupActivity_only_admins_can_reset_the_sharable_group_link">فقط مدیران می‌توانند پیوند قابل اشتراک گروه را بازنشانی کنند.</string>
  <string name="ManageGroupActivity_you_dont_have_the_rights_to_do_this">شما اجازهٔ انجام این کار را ندارید</string>
  <string name="ManageGroupActivity_not_capable">کسی که شما به گروه اضافه کردید از گروه‌های جدید پشتیبانی نمی‌کند و باید Signal را به‌روزرسانی کند</string>
  <string name="ManageGroupActivity_failed_to_update_the_group">به‌روزرسانی گروه ناموفق بود.</string>
  <string name="ManageGroupActivity_youre_not_a_member_of_the_group">شما عضو گروه نیستید</string>
  <string name="ManageGroupActivity_failed_to_update_the_group_please_retry_later">به‌روزرسانی گروه موفق نبود، لطفاً بعداً دوباره امتحان کنید</string>
  <string name="ManageGroupActivity_failed_to_update_the_group_due_to_a_network_error_please_retry_later">به‌روزرسانی گروه به علت اشکال شبکه موفق نبود، لطفاً بعداً دوباره امتحان کنید</string>
  <string name="ManageGroupActivity_edit_name_and_picture">ویرایش نام و عکس</string>
  <string name="ManageGroupActivity_legacy_group">گروه موروثی</string>
  <string name="ManageGroupActivity_legacy_group_learn_more">این یک گروه قدیمی است. قابلیت‌هایی نظیر مدیران گروه فقط در گروه‌های جدید موجود هستند.</string>
  <string name="ManageGroupActivity_legacy_group_upgrade">این گروه یک گروه قدیمی است. برای دسترسی به قابلیت‌های جدید همانند اشاره‌ها@ و مدیران،</string>
  <string name="ManageGroupActivity_legacy_group_too_large">این گروه قدیمی نمی‌تواند به یک گروه جدید ارتقا پیدا کند چون بسیار بزرگ است. حداکثر اندازهٔ گروه %1$d است.</string>
  <string name="ManageGroupActivity_upgrade_this_group">این گروه را ارتقا دهید.</string>
  <string name="ManageGroupActivity_this_is_an_insecure_mms_group">این یک گروه فراپیامی ناامن است. برای گفتگوی خصوصی و دسترسی به قابلیت‌هایی مثل نام‌ گروه، مخاطبین خود را به Signal دعوت کنید.</string>
  <string name="ManageGroupActivity_invite_now">همین حالا دعوت کنید</string>
  <!--GroupMentionSettingDialog-->
  <string name="GroupMentionSettingDialog_notify_me_for_mentions">به من در مورد اشاره‌ها خبر بده</string>
  <string name="GroupMentionSettingDialog_receive_notifications_when_youre_mentioned_in_muted_chats">دریافت اعلان وقتی به شما در گفت‌گو‌های صامت شده اشاره می‌شود؟</string>
  <string name="GroupMentionSettingDialog_default_notify_me">پیش‌فرض (به من اطلاع بده)</string>
  <string name="GroupMentionSettingDialog_default_dont_notify_me">پیش‌فرض (به من اطلاع نده)</string>
  <string name="GroupMentionSettingDialog_always_notify_me">همیشه به من اطلاع بده</string>
  <string name="GroupMentionSettingDialog_dont_notify_me">به من اطلاع نده</string>
  <!--ManageRecipientActivity-->
  <string name="ManageRecipientActivity_add_to_system_contacts">افزودن به مخاطبین سیستم</string>
  <string name="ManageRecipientActivity_this_person_is_in_your_contacts">این فرد در مخاطبین شماست</string>
  <string name="ManageRecipientActivity_disappearing_messages">پیام‌های ناپدید شونده</string>
  <string name="ManageRecipientActivity_chat_color">رنگ گفتگو</string>
  <string name="ManageRecipientActivity_block">مسدود کردن</string>
  <string name="ManageRecipientActivity_unblock">رفع مسدودیت</string>
  <string name="ManageRecipientActivity_view_safety_number">مشاهدهٔ شمارهٔ امنیتی</string>
  <string name="ManageRecipientActivity_mute_notifications">صامت کردن اعلان‌ها</string>
  <string name="ManageRecipientActivity_custom_notifications">اعلان‌‌های سفارشی</string>
  <string name="ManageRecipientActivity_until_s">تا %1$s</string>
  <string name="ManageRecipientActivity_off">خاموش</string>
  <string name="ManageRecipientActivity_on">روشن</string>
  <string name="ManageRecipientActivity_add_to_a_group">اضافه کردن به گروه</string>
  <string name="ManageRecipientActivity_view_all_groups">مشاهدهٔ همهٔ گروه‌ها</string>
  <string name="ManageRecipientActivity_see_all">مشاهدهٔ همه</string>
  <string name="ManageRecipientActivity_no_groups_in_common">هیچ گروه مشترکی وجود ندارد</string>
  <plurals name="ManageRecipientActivity_d_groups_in_common">
    <item quantity="one">%d گروه مشترک</item>
    <item quantity="other">%d گروه مشترک</item>
  </plurals>
  <string name="ManageRecipientActivity_edit_name_and_picture">ویرایش نام و عکس</string>
  <string name="ManageRecipientActivity_message_description">پیام</string>
  <string name="ManageRecipientActivity_voice_call_description">تماس صوتی</string>
  <string name="ManageRecipientActivity_insecure_voice_call_description">تماس صوتی ناامن</string>
  <string name="ManageRecipientActivity_video_call_description">تماس تصویری</string>
  <plurals name="GroupMemberList_invited">
    <item quantity="one">%1$s ۱ نفر را دعوت کرد</item>
    <item quantity="other">%1$s %2$d نفر را دعوت کرد</item>
  </plurals>
  <!--CustomNotificationsDialogFragment-->
  <string name="CustomNotificationsDialogFragment__custom_notifications">اعلان‌‌های سفارشی</string>
  <string name="CustomNotificationsDialogFragment__messages">پیام‌ها</string>
  <string name="CustomNotificationsDialogFragment__use_custom_notifications">استفاده از اعلان‌های سفارشی</string>
  <string name="CustomNotificationsDialogFragment__notification_sound">صدای اعلان</string>
  <string name="CustomNotificationsDialogFragment__vibrate">لرزش</string>
  <string name="CustomNotificationsDialogFragment__call_settings">تنظیمات تماس</string>
  <string name="CustomNotificationsDialogFragment__ringtone">صدای زنگ</string>
  <string name="CustomNotificationsDialogFragment__enabled">فعال</string>
  <string name="CustomNotificationsDialogFragment__disabled">غیرفعال</string>
  <string name="CustomNotificationsDialogFragment__default">پیش‌فرض</string>
  <!--ShareableGroupLinkDialogFragment-->
  <string name="ShareableGroupLinkDialogFragment__shareable_group_link">پیوند قابل اشتراک گروه</string>
  <string name="ShareableGroupLinkDialogFragment__manage_and_share">مدیریت و اشتراک‌گذاری</string>
  <string name="ShareableGroupLinkDialogFragment__group_link">پیوند گروه</string>
  <string name="ShareableGroupLinkDialogFragment__share">اشتراک‌گذاری</string>
  <string name="ShareableGroupLinkDialogFragment__reset_link">بازنشانی پیوند</string>
  <string name="ShareableGroupLinkDialogFragment__member_requests">درخواست‌های عضویت</string>
  <string name="ShareableGroupLinkDialogFragment__approve_new_members">تأیید اعضای جدید</string>
  <string name="ShareableGroupLinkDialogFragment__enabled">فعال</string>
  <string name="ShareableGroupLinkDialogFragment__disabled">غیرفعال</string>
  <string name="ShareableGroupLinkDialogFragment__default">پیش‌فرض</string>
  <string name="ShareableGroupLinkDialogFragment__group_link_reset">بازنشانی پیوند گروه</string>
  <string name="ShareableGroupLinkDialogFragment__require_an_admin_to_approve_new_members_joining_via_the_group_link">نیاز به یک مدیر برای تأیید اعضای جدید که از طریق پیوند گروه می‌پیوندند.</string>
  <string name="ShareableGroupLinkDialogFragment__are_you_sure_you_want_to_reset_the_group_link">آیا از بازنشانی پیوند گروه اطمینان دارید؟ افراد دیگر نمی‌توانند با استفاده از پیوند فعلی به گروه بپیوندند.</string>
  <!--GroupLinkShareQrDialogFragment-->
  <string name="GroupLinkShareQrDialogFragment__qr_code">کد QR</string>
  <string name="GroupLinkShareQrDialogFragment__people_who_scan_this_code_will">افرادی که این این کد را اسکن می‌کنند قادر خواند بود تا به گروه شما بپیوندند. مدیران هنوز باید اعضای جدید را تأیید کنند اگر تنظیم آن فعال باشد.</string>
  <string name="GroupLinkShareQrDialogFragment__share_code">اشتراک‌گذاری کد</string>
  <!--GV2 Invite Revoke confirmation dialog-->
  <string name="InviteRevokeConfirmationDialog_revoke_own_single_invite">آیا می‌خواهید دعوتی که به %1$s فرستادید را لغو کنید؟</string>
  <plurals name="InviteRevokeConfirmationDialog_revoke_others_invites">
    <item quantity="one">آیا می‌خواهید دعوت ارسال شده از طرف %1$s را لغو کنید؟</item>
    <item quantity="other">آیا می‌خواهید %2$d دعوت ارسال شده از طرف %1$s را لغو کنید؟</item>
  </plurals>
  <!--GroupJoinBottomSheetDialogFragment-->
  <string name="GroupJoinBottomSheetDialogFragment_you_are_already_a_member">شما از پیش عضو هستید</string>
  <string name="GroupJoinBottomSheetDialogFragment_join">پیوستن</string>
  <string name="GroupJoinBottomSheetDialogFragment_request_to_join">درخواست پیوستن</string>
  <string name="GroupJoinBottomSheetDialogFragment_unable_to_join_group_please_try_again_later">پیوستن به گروه ممکن نبود. لطفاً‌ دوباره امتحان کنید</string>
  <string name="GroupJoinBottomSheetDialogFragment_encountered_a_network_error">خطای شبکه رخ داد.</string>
  <string name="GroupJoinBottomSheetDialogFragment_this_group_link_is_not_active">این پیوند گروه فعال نیست</string>
  <string name="GroupJoinBottomSheetDialogFragment_unable_to_get_group_information_please_try_again_later">دریافت اطلاعات گروه ممکن نبود. لطفاً‌ دوباره امتحان کنید</string>
  <string name="GroupJoinBottomSheetDialogFragment_direct_join">آیا می‌خواهید به این گروه بپیوندید و شماره و عکس خود را با اعضای آن به اشتراک بگذارید؟</string>
  <string name="GroupJoinBottomSheetDialogFragment_admin_approval_needed">یک مدیر از این گروه باید با درخواست شما قبل از پیوستن به گروه، موافقت کند. هنگامی که درخواست عضویت می‌دهید، نام و عکس شما با اعضای گروه به اشتراک گذاشته خواهد شد.</string>
  <plurals name="GroupJoinBottomSheetDialogFragment_group_dot_d_members">
    <item quantity="one">گروه · %1$d عضو</item>
    <item quantity="other">گروه · %1$d عضو</item>
  </plurals>
  <!--GroupJoinUpdateRequiredBottomSheetDialogFragment-->
  <string name="GroupJoinUpdateRequiredBottomSheetDialogFragment_group_links_coming_soon">پیوندهای گروه به زودی</string>
  <string name="GroupJoinUpdateRequiredBottomSheetDialogFragment_update_signal_to_use_group_links">برای استفاده از پیوند‌های گروه Signal را به‌روزرسانی کنید</string>
  <string name="GroupJoinUpdateRequiredBottomSheetDialogFragment_coming_soon">Signal هنوز از پیوستن به گروه از طریق پیوند پشتیبانی نمی‌کند، این قابلیت در به‌روزرسانی آینده منتشر خواهد شد.</string>
  <string name="GroupJoinUpdateRequiredBottomSheetDialogFragment_update_message">نسخهٔ Signal که در حال استفاده از آن هستید از پیوند‌های گروه پشتیبانی نمی‌کند. برای پیوستن به این گروه از طریق پیوند، به آخرین نسخه به‌روزرسانی کنید.</string>
  <string name="GroupJoinUpdateRequiredBottomSheetDialogFragment_update_signal">بروزرسانی Signal</string>
  <string name="GroupJoinUpdateRequiredBottomSheetDialogFragment_update_linked_device_message">یک یا چند عدد از دستگاه‌های پیوند‌ داده شدهٔ شما در حال اجرای نسخه‌ای از Signal هستند که از پیوند‌های گروه پشتیبانی نمی‌کند. Signal را بر روی دستگاه‌های پیوند داده شده به‌روزرسانی کنید تا به این گروه بپیوندید.</string>
  <string name="GroupJoinUpdateRequiredBottomSheetDialogFragment_group_link_is_not_valid">پیوند گروه معتبر نیست</string>
  <!--GV2 Request confirmation dialog-->
  <string name="RequestConfirmationDialog_add_s_to_the_group">«%1$s» به گروه اضافه شود؟</string>
  <string name="RequestConfirmationDialog_deny_request_from_s">رد درخواست «%1$s»؟</string>
  <string name="RequestConfirmationDialog_add">افزودن</string>
  <string name="RequestConfirmationDialog_deny">رد کردن</string>
  <!--CropImageActivity-->
  <string name="CropImageActivity_group_avatar">عکس گروه</string>
  <string name="CropImageActivity_profile_avatar">عکس</string>
  <!--ImageEditorHud-->
  <string name="ImageEditorHud_blur_faces">محو کردن چهره‌ها</string>
  <string name="ImageEditorHud_new_blur_faces_or_draw_anywhere_to_blur">جدید: چهره‌ها را محو کنید یا روی هر ناحیه‌‌ای برای محو کردن ترسیم کنید</string>
  <string name="ImageEditorHud_draw_anywhere_to_blur">برای محو کردن روی هر ناحیه‌ای ترسیم کنید</string>
  <string name="ImageEditorHud_draw_to_blur_additional_faces_or_areas">برای محو کردن روی چهره‌ها و نواحی دیگر ترسیم کنید</string>
  <!--InputPanel-->
  <string name="InputPanel_tap_and_hold_to_record_a_voice_message_release_to_send">برای ضبط کردن پیام صوتی ضربه زده و نگه دارید، برای ارسال رها کنید</string>
  <!--InviteActivity-->
  <string name="InviteActivity_share">اشتراک‌گذاری</string>
  <string name="InviteActivity_choose_contacts">انتخاب مخاطبین</string>
  <string name="InviteActivity_share_with_contacts">اشتراک‌گذاشتن با مخاطبین</string>
  <string name="InviteActivity_choose_how_to_share">انتخاب نحوهٔ اشتراک‌گذاری</string>
  <string name="InviteActivity_cancel">لغو</string>
  <string name="InviteActivity_sending">در حال ارسال…</string>
  <string name="InviteActivity_heart_content_description">قلب</string>
  <string name="InviteActivity_invitations_sent">دعوت‌نامه‌ها ارسال شدند!</string>
  <string name="InviteActivity_invite_to_signal">دعوت به Molly</string>
  <plurals name="InviteActivity_send_sms_to_friends">
    <item quantity="one">ارسال پیامک به %d دوست</item>
    <item quantity="other">ارسال پیامک به %d دوست</item>
  </plurals>
  <plurals name="InviteActivity_send_sms_invites">
    <item quantity="one">ارسال %d پیامک دعوت؟</item>
    <item quantity="other">ارسال %d پیامک دعوت؟</item>
  </plurals>
  <string name="InviteActivity_lets_switch_to_signal">بیایید از Molly استفاده کنیم:  %1$s</string>
  <string name="InviteActivity_no_app_to_share_to">به نظر می‌رسد شما هیچ برنامه‌ای برای ‌اشتراک‌گذاری ندارید.</string>
  <string name="InviteActivity_friends_dont_let_friends_text_unencrypted">دوستان واقعی به دوستان خود اجازهٔ گفتگوی رمزگذاری نشده را نمی‌دهند.</string>
  <!--Job-->
  <string name="Job_working_in_the_background">در حال کار در پس‌زمینه…</string>
  <!--LearnMoreTextView-->
  <string name="LearnMoreTextView_learn_more">بیشتر یاد بگیرید</string>
  <!--LongMessageActivity-->
  <string name="LongMessageActivity_unable_to_find_message">عدم توانایی در پیدا کردن پیام</string>
  <string name="LongMessageActivity_message_from_s">پیام از %1$s</string>
  <string name="LongMessageActivity_your_message">پیام شما</string>
  <!--MessageRetrievalService-->
  <string name="MessageRetrievalService_signal">Molly</string>
  <string name="MessageRetrievalService_background_connection_enabled">اتصال پس‌زمینه فعال شد</string>
  <!--MmsDownloader-->
  <string name="MmsDownloader_error_reading_mms_settings">خطا در خوانش تنظیمات فراپیام ارائه‌دهندهٔ بی‌سیم</string>
  <!--MediaOverviewActivity-->
  <string name="MediaOverviewActivity_Media">رسانه</string>
  <string name="MediaOverviewActivity_Files">فایل‌ها</string>
  <string name="MediaOverviewActivity_Audio">صوت</string>
  <string name="MediaOverviewActivity_All">همه</string>
  <plurals name="MediaOverviewActivity_Media_delete_confirm_title">
    <item quantity="one">حذف مورد انتخاب شده؟</item>
    <item quantity="other">حذف موارد انتخاب شده؟</item>
  </plurals>
  <plurals name="MediaOverviewActivity_Media_delete_confirm_message">
    <item quantity="one">این گزینه باعث حذف دائم فایل انتخاب شده می‌شود. هر پیام متنی مرتبط با این مورد هم حذف خواهد شد.</item>
    <item quantity="other">این گزینه باعث حذف دائم تمام %1$d فایل‌ انتخاب شده می‌شود. هر پیام متنی مرتبط با این موارد هم حذف خواهد شد.</item>
  </plurals>
  <string name="MediaOverviewActivity_Media_delete_progress_title">در حال حذف</string>
  <string name="MediaOverviewActivity_Media_delete_progress_message">حذف پیام‌ها…</string>
  <string name="MediaOverviewActivity_Select_all">انتخاب همه</string>
  <string name="MediaOverviewActivity_collecting_attachments">جمع‌آوری پیوست‌ها…</string>
  <string name="MediaOverviewActivity_Sort_by">مرتب‌سازی بر اساس</string>
  <string name="MediaOverviewActivity_Newest">جدیدترین</string>
  <string name="MediaOverviewActivity_Oldest">قدیمی‌ترین</string>
  <string name="MediaOverviewActivity_Storage_used">حافظهٔ مورد استفاده</string>
  <string name="MediaOverviewActivity_All_storage_use">کل حافظهٔ مورد استفاده</string>
  <string name="MediaOverviewActivity_Grid_view_description">نمایش مشبک</string>
  <string name="MediaOverviewActivity_List_view_description">نمایش فهرستی</string>
  <string name="MediaOverviewActivity_Selected_description">انتخاب شده</string>
  <plurals name="MediaOverviewActivity_d_items_s">
    <item quantity="one">%1$d مورد %2$s</item>
    <item quantity="other">%1$d مورد %2$s</item>
  </plurals>
  <plurals name="MediaOverviewActivity_d_items">
    <item quantity="one">%1$d مورد</item>
    <item quantity="other">%1$d مورد</item>
  </plurals>
  <string name="MediaOverviewActivity_file">فایل</string>
  <string name="MediaOverviewActivity_audio">صوت</string>
  <string name="MediaOverviewActivity_video">ویدئو</string>
  <string name="MediaOverviewActivity_image">تصویر</string>
  <string name="MediaOverviewActivity_sent_by_s">ارسال شده از %1$s</string>
  <string name="MediaOverviewActivity_sent_by_you">ارسال شده از طرف شما</string>
  <string name="MediaOverviewActivity_sent_by_s_to_s">ارسال شده از %1$s به %2$s</string>
  <string name="MediaOverviewActivity_sent_by_you_to_s">ارسال شده از طرف شما به %1$s</string>
  <!--Megaphones-->
  <string name="Megaphones_introducing_reactions">معرفی واکنش‌ها</string>
  <string name="Megaphones_tap_and_hold_any_message_to_quicky_share_how_you_feel">با نگاه داشتن دست خود بر روی هر پیام‌ احساستان را به‌ اشتراک بگذارید.</string>
  <string name="Megaphones_remind_me_later">بعداً به من یادآوری کن</string>
  <string name="Megaphones_verify_your_signal_pin">پین Signal خود را تأیید کنید</string>
  <string name="Megaphones_well_occasionally_ask_you_to_verify_your_pin">پین هرازچندگاهی از شما پرسیده می‌شود تا آن را فراموش نکنید.</string>
  <string name="Megaphones_verify_pin">تأیید پین</string>
  <!--NotificationBarManager-->
  <string name="NotificationBarManager_signal_call_in_progress">تماس Signal در جریان است</string>
  <string name="NotificationBarManager__establishing_signal_call">در حال برقراری تماس Signal</string>
  <string name="NotificationBarManager__incoming_signal_call">تماس ورودی Signal</string>
  <string name="NotificationBarManager__deny_call">رد تماس</string>
  <string name="NotificationBarManager__answer_call">پاسخ به تماس</string>
  <string name="NotificationBarManager__end_call">پایان تماس</string>
  <string name="NotificationBarManager__cancel_call">لغو تماس</string>
  <!--NotificationMmsMessageRecord-->
  <string name="NotificationMmsMessageRecord_multimedia_message">پیام چندرسانه‌ای</string>
  <string name="NotificationMmsMessageRecord_downloading_mms_message">دریافت پیام چند‌رسانه‌ای…</string>
  <string name="NotificationMmsMessageRecord_error_downloading_mms_message">خطا در دریافت پیام چندرسانه‌ای، برای تلاش مجدد ضربه بزنید</string>
  <!--MediaPickerActivity-->
  <string name="MediaPickerActivity_send_to">ارسال به %s</string>
  <string name="MediaPickerActivity__menu_open_camera">باز کردن دوربین</string>
  <!--MediaPickerItemFragment-->
  <string name="MediaPickerItemFragment_tap_to_select">برای انتخاب ضربه بزنید</string>
  <!--MediaSendActivity-->
  <string name="MediaSendActivity_add_a_caption">افزودن یک زیرنویس…</string>
  <string name="MediaSendActivity_an_item_was_removed_because_it_exceeded_the_size_limit">یک مورد به دلیل عدم رعایت محدودیت اندازه حذف شد</string>
  <string name="MediaSendActivity_camera_unavailable">دوربین در دسترس نیست.</string>
  <string name="MediaSendActivity_message_to_s">پیام به %s </string>
  <string name="MediaSendActivity_message">پیام</string>
  <string name="MediaSendActivity_select_recipients">گیرندگان را انتخاب کنید</string>
<<<<<<< HEAD
  <string name="MediaSendActivity_signal_needs_access_to_your_contacts">Molly به دسترسی مخاطبین برای نمایش آن‌ها نیاز دارد.</string>
  <string name="MediaSendActivity_signal_needs_contacts_permission_in_order_to_show_your_contacts_but_it_has_been_permanently_denied">Molly برای نشان دادن مخاطبین شما نیاز به دسترسی مخاطبین دارد، اما این دسترسی داده نشده است. لطفاً به بخش مدیریت برنامه‌ها در تنظیمات تلفن همراه خود رفته، در بخش «مجوزها» گزینهٔ «مخاطبین» را فعال کنید.</string>
=======
  <string name="MediaSendActivity_signal_needs_access_to_your_contacts">برای نمایش مخاطبین Signal به دسترسی به آن‌ها نیاز دارد.</string>
  <string name="MediaSendActivity_signal_needs_contacts_permission_in_order_to_show_your_contacts_but_it_has_been_permanently_denied">برای نشان دادن مخاطبین شما Signal نیاز به دسترسی مخاطبین دارد، اما این دسترسی داده نشده است. لطفاً به بخش مدیریت برنامه‌ها در تنظیمات تلفن همراه خود رفته، در بخش «مجوزها» گزینهٔ «مخاطبین» را فعال کنید.</string>
>>>>>>> 39f1aea8
  <plurals name="MediaSendActivity_cant_share_more_than_n_items">
    <item quantity="one">شما نمی‌توانید بیش از %d مورد را به اشتراک بگذارید.</item>
    <item quantity="other">شما نمی‌توانید بیش از %d مورد را به اشتراک بگذارید.</item>
  </plurals>
  <string name="MediaSendActivity_select_recipients_description">گیرندگان را انتخاب کنید</string>
  <string name="MediaSendActivity_tap_here_to_make_this_message_disappear_after_it_is_viewed">برای ناپدید شدن پیام بعد از مشاهده اینجا ضربه بزنید.</string>
  <!--MediaRepository-->
  <string name="MediaRepository_all_media">همهٔ رسانه‌ها</string>
  <string name="MediaRepository__camera">دوربین</string>
  <!--MessageRecord-->
  <string name="MessageRecord_unknown">ناشناخته</string>
  <string name="MessageRecord_message_encrypted_with_a_legacy_protocol_version_that_is_no_longer_supported">یک پیام رمزنگاری شده با استفاده از یک نسخهٔ قدیمی Signal که دیگر پشتیبانی نمی‌شود برایتان ارسال شده است. لطفاً از فرستنده بخواهید تا به آخرین نسخه به‌روزرسانی کند و آن پیام را دوباره ارسال کند.</string>
  <string name="MessageRecord_left_group">شما گروه را ترک کردید.</string>
  <string name="MessageRecord_you_updated_group">شما گروه را به‌روزرسانی کردید.</string>
  <string name="MessageRecord_the_group_was_updated">گروه به‌روزرسانی شد.</string>
  <string name="MessageRecord_you_called_date">شما تماس گرفتید · %1$s</string>
  <string name="MessageRecord_missed_audio_call_date">تماس صوتی از دست رفته · %1$s</string>
  <string name="MessageRecord_missed_video_call_date">تماس تصویری از دست رفته · %1$s</string>
  <string name="MessageRecord_s_updated_group">%s گروه را به‌روزرسانی کرد.</string>
  <string name="MessageRecord_s_called_you_date">%1$s با شما تماس گرفت · %2$s</string>
  <string name="MessageRecord_called_s">با %s تماس گرفته شد</string>
  <string name="MessageRecord_s_joined_signal">%s در Signal است!</string>
  <string name="MessageRecord_you_disabled_disappearing_messages">شما پیام‌های ناپدید شونده را غیرفعال کردید.</string>
  <string name="MessageRecord_s_disabled_disappearing_messages">%1$s پیام‌های ناپدید شونده را غیرفعال کرد.</string>
  <string name="MessageRecord_you_set_disappearing_message_time_to_s">شما زمان‌سنج پیام‌ ناپدید شونده را روی %1$s تنظیم کردید.</string>
  <string name="MessageRecord_s_set_disappearing_message_time_to_s">%1$s زمان‌سنج پیام ناپدید شونده را روی %2$s تنظیم کرد.</string>
  <string name="MessageRecord_disappearing_message_time_set_to_s">زمان‌سنج پیام ناپدید شونده روی %1$s تنظیم شد.</string>
  <string name="MessageRecord_this_group_was_updated_to_a_new_group">این گروه به یک گروه جدید به‌روزرسانی شد.</string>
  <plurals name="MessageRecord_members_couldnt_be_added_to_the_new_group_and_have_been_invited">
    <item quantity="one">%1$s عضو نمی‌تواند به گروه جدید اضافه شود و برای پیوستن دعوت شد‌‌.</item>
    <item quantity="other">%1$s عضو نمی‌توانند به گروه جدید اضافه شوند و برای پیوستن دعوت شد‌‌ند.</item>
  </plurals>
  <!--Profile change updates-->
  <string name="MessageRecord_changed_their_profile_name_to">%1$s نام پروفایل خود را به %2$s تغییر داد.</string>
  <string name="MessageRecord_changed_their_profile_name_from_to">%1$s نام پروفایل خود را از %2$s  به %3$s تغییر داد.</string>
  <string name="MessageRecord_changed_their_profile">%1$s پروفایل خود را تغییر داد.</string>
  <!--GV2 specific-->
  <string name="MessageRecord_you_created_the_group">شما گروه را ایجاد کردید.</string>
  <string name="MessageRecord_group_updated">گروه ، به روز رسانی شده است.</string>
  <!--GV2 member additions-->
  <string name="MessageRecord_you_added_s">شما %1$s را اضافه کردید.</string>
  <string name="MessageRecord_s_added_s">%1$s %2$s را اضافه کرد.</string>
  <string name="MessageRecord_s_added_you">%1$s شما را به گروه اضافه کرد.</string>
  <string name="MessageRecord_you_joined_the_group">شما به گروه پیوستید.</string>
  <string name="MessageRecord_s_joined_the_group">%1$s به گروه پیوست.</string>
  <!--GV2 member removals-->
  <string name="MessageRecord_you_removed_s">شما %1$s را حذف کردید.</string>
  <string name="MessageRecord_s_removed_s">%1$s %2$s را حذف کرد.</string>
  <string name="MessageRecord_s_removed_you_from_the_group">%1$s شما را از گروه حذف کرد.</string>
  <string name="MessageRecord_you_left_the_group">شما گروه را ترک کردید</string>
  <string name="MessageRecord_s_left_the_group">%1$s گروه را ترک کرد.</string>
  <string name="MessageRecord_you_are_no_longer_in_the_group">شما دیگر در گروه نیستید.</string>
  <string name="MessageRecord_s_is_no_longer_in_the_group">%1$s دیگر در گروه نیست.</string>
  <!--GV2 role change-->
  <string name="MessageRecord_you_made_s_an_admin">شما %1$s را به مدیر تبدیل کردید.</string>
  <string name="MessageRecord_s_made_s_an_admin">%1$s %2$s را به مدیر تبدیل کرد.</string>
  <string name="MessageRecord_s_made_you_an_admin">%1$s شما را به مدیر تبدیل کرد.</string>
  <string name="MessageRecord_you_revoked_admin_privileges_from_s">شما امتیازات مدیریتی %1$s را لغو کردید.</string>
  <string name="MessageRecord_s_revoked_your_admin_privileges">%1$s امتیازات مدیریتی شما را لغو کرد.</string>
  <string name="MessageRecord_s_revoked_admin_privileges_from_s">%1$s امتیازات مدیریتی %2$s را لغو کرد.</string>
  <string name="MessageRecord_s_is_now_an_admin">%1$s حالا یک مدیر است.</string>
  <string name="MessageRecord_you_are_now_an_admin">شما حالا یک مدیر هستید.</string>
  <string name="MessageRecord_s_is_no_longer_an_admin">%1$s دیگر یک مدیر نیست.</string>
  <string name="MessageRecord_you_are_no_longer_an_admin">شما دیگر یک مدیر نیستید.</string>
  <!--GV2 invitations-->
  <string name="MessageRecord_you_invited_s_to_the_group">شما %1$s را به گروه دعوت کردید.</string>
  <string name="MessageRecord_s_invited_you_to_the_group">%1$s شما را به گروه دعوت کرد.</string>
  <plurals name="MessageRecord_s_invited_members">
    <item quantity="one">%1$s ۱ نفر را به گروه دعوت کرد.</item>
    <item quantity="other">%1$s %2$d نفر را به گروه دعوت کرد.</item>
  </plurals>
  <string name="MessageRecord_you_were_invited_to_the_group">شما به گروه دعوت شدید.</string>
  <plurals name="MessageRecord_d_people_were_invited_to_the_group">
    <item quantity="one">۱ نفر به گروه دعوت شد.</item>
    <item quantity="other">%1$d نفر به گروه دعوت شدند.</item>
  </plurals>
  <!--GV2 invitation revokes-->
  <plurals name="MessageRecord_you_revoked_invites">
    <item quantity="one">شما یک دعوت به گروه را لغو کردید.</item>
    <item quantity="other">شما %1$d دعوت‌ را لغو کردید.</item>
  </plurals>
  <plurals name="MessageRecord_s_revoked_invites">
    <item quantity="one">%1$s یک دعوت به گروه را لغو کرد.</item>
    <item quantity="other">%1$s %2$d دعوت‌ به گروه را لغو کرد.</item>
  </plurals>
  <string name="MessageRecord_someone_declined_an_invitation_to_the_group">یک نفر دعوت به گروه را رد کرد.</string>
  <string name="MessageRecord_you_declined_the_invitation_to_the_group">شما دعوت به گروه را رد کردید.</string>
  <string name="MessageRecord_s_revoked_your_invitation_to_the_group">%1$s دعوت شما به گروه را لغو کرد.</string>
  <string name="MessageRecord_an_admin_revoked_your_invitation_to_the_group">یک مدیر دعوت شما به گروه را لغو کرد.</string>
  <plurals name="MessageRecord_d_invitations_were_revoked">
    <item quantity="one">یک دعوت‌نامه به گروه لغو شد.</item>
    <item quantity="other">%1$d دعوت‌نامه به گروه لغو شدند.</item>
  </plurals>
  <!--GV2 invitation acceptance-->
  <string name="MessageRecord_you_accepted_invite">شما دعوت به گروه را پذیرفتید.</string>
  <string name="MessageRecord_s_accepted_invite">%1$s دعوت به گروه را پذیرفت.</string>
  <string name="MessageRecord_you_added_invited_member_s">شما %1$s را اضافه کردید.</string>
  <string name="MessageRecord_s_added_invited_member_s">%1$s %2$s را اضافه کرد.</string>
  <!--GV2 title change-->
  <string name="MessageRecord_you_changed_the_group_name_to_s">شما نام گروه را به «%1$s» تغییر دادید.</string>
  <string name="MessageRecord_s_changed_the_group_name_to_s">%1$s نام گروه را به «%2$s» تغییر داد.</string>
  <string name="MessageRecord_the_group_name_has_changed_to_s">نام گروه به «%1$s» تغییر یافت.</string>
  <!--GV2 avatar change-->
  <string name="MessageRecord_you_changed_the_group_avatar">شما عکس گروه را عوض کردید.</string>
  <string name="MessageRecord_s_changed_the_group_avatar">%1$s عکس گروه را تغییر داد.</string>
  <string name="MessageRecord_the_group_group_avatar_has_been_changed">عکس گروه تغییر یافت.</string>
  <!--GV2 attribute access level change-->
  <string name="MessageRecord_you_changed_who_can_edit_group_info_to_s">شما قابلیت ویرایش اطلاعات گروه را به «%1$s» انتقال دادید.</string>
  <string name="MessageRecord_s_changed_who_can_edit_group_info_to_s">%1$s قابلیت ویرایش اطلاعات گروه را به «%2$s» انتقال داد.</string>
  <string name="MessageRecord_who_can_edit_group_info_has_been_changed_to_s">قابلیت ویرایش اطلاعات گروه به «%1$s» انتقال یافت.</string>
  <!--GV2 membership access level change-->
  <string name="MessageRecord_you_changed_who_can_edit_group_membership_to_s">شما قابلیت ویرایش اعضای گروه را به «%1$s» انتقال دادید.</string>
  <string name="MessageRecord_s_changed_who_can_edit_group_membership_to_s">%1$s قابلیت ویرایش اعضای گروه را به «%2$s» انتقال داد.</string>
  <string name="MessageRecord_who_can_edit_group_membership_has_been_changed_to_s">قابلیت ویرایش اعضای گروه به «%1$s» انتقال یافت.</string>
  <!--GV2 group link invite access level change-->
  <string name="MessageRecord_you_turned_on_the_group_link_with_admin_approval_off">شما پیوند گروه را بدون موافقت مدیر فعال کردید.</string>
  <string name="MessageRecord_you_turned_on_the_group_link_with_admin_approval_on">شما پیوند گروه را با موافقت مدیر فعال کردید.</string>
  <string name="MessageRecord_you_turned_off_the_group_link">شما پیوند گروه را غیرفعال کردید.</string>
  <string name="MessageRecord_s_turned_on_the_group_link_with_admin_approval_off">%1$s پیوند گروه را بدون موافقت مدیر غیرفعال کرد.</string>
  <string name="MessageRecord_s_turned_on_the_group_link_with_admin_approval_on">%1$s پیوند گروه را با موافقت مدیر فعال کرد.</string>
  <string name="MessageRecord_s_turned_off_the_group_link">%1$s پیوند گروه را غیرفعال کرد.</string>
  <string name="MessageRecord_the_group_link_has_been_turned_on_with_admin_approval_off">پیوند گروه بدون موافقت مدیر فعال شد.</string>
  <string name="MessageRecord_the_group_link_has_been_turned_on_with_admin_approval_on">پیوند گروه با موافقت مدیر فعال شد.</string>
  <string name="MessageRecord_the_group_link_has_been_turned_off">پیوند گروه غیرفعال شده است.</string>
  <string name="MessageRecord_you_turned_off_admin_approval_for_the_group_link">شما موافقت مدیر را برای پیوند گروه غیرفعال کردید.</string>
  <string name="MessageRecord_s_turned_off_admin_approval_for_the_group_link">%1$s موافقت مدیر را برای پیوند گروه غیرفعال کرد.</string>
  <string name="MessageRecord_the_admin_approval_for_the_group_link_has_been_turned_off">موافقت مدیر برای پیوند گروه غیرفعال شد.</string>
  <string name="MessageRecord_you_turned_on_admin_approval_for_the_group_link">شما موافقت مدیر را برای پیوند گروه فعال کردید.</string>
  <string name="MessageRecord_s_turned_on_admin_approval_for_the_group_link">%1$s موافقت مدیر را برای پیوند گروه فعال کرد.</string>
  <string name="MessageRecord_the_admin_approval_for_the_group_link_has_been_turned_on">موافقت مدیر برای پیوند گروه روشن شد.</string>
  <!--GV2 group link reset-->
  <string name="MessageRecord_you_reset_the_group_link">شما پیوند گروه را بازنشانی کردید.</string>
  <string name="MessageRecord_s_reset_the_group_link">%1$s پیوند گروه را بازنشانی کرد.</string>
  <string name="MessageRecord_the_group_link_has_been_reset">پیوند گروه بازنشانی شد.</string>
  <!--GV2 group link joins-->
  <string name="MessageRecord_you_joined_the_group_via_the_group_link">شما از طریق پیوند گروه به گروه پیوستید.</string>
  <string name="MessageRecord_s_joined_the_group_via_the_group_link">%1$s از طریق پیوند گروه به گروه پیوست.</string>
  <!--GV2 group link requests-->
  <string name="MessageRecord_you_sent_a_request_to_join_the_group">شما یک درخواست برای پیوستن به گروه ارسال کردید</string>
  <string name="MessageRecord_s_requested_to_join_via_the_group_link">%1$s درخواستی برای پیوستن به گروه از طریق پیوند ارسال کرد.</string>
  <!--GV2 group link approvals-->
  <string name="MessageRecord_s_approved_your_request_to_join_the_group">%1$s با درخواست شما را برای پیوستن به گروه موافقت کرد.</string>
  <string name="MessageRecord_s_approved_a_request_to_join_the_group_from_s">%1$s با درخواستی از %2$s برای پیوستن به گروه موافقت کرد.</string>
  <string name="MessageRecord_you_approved_a_request_to_join_the_group_from_s">شما با درخواستی از %1$s برای پیوستن به گروه موافقت کردید.</string>
  <string name="MessageRecord_your_request_to_join_the_group_has_been_approved">با درخواست شما برای پیوستن به گروه موافقت شد.</string>
  <string name="MessageRecord_a_request_to_join_the_group_from_s_has_been_approved">با درخواستی از %1$s برای پیوستن به گروه موافقت شد.</string>
  <!--GV2 group link deny-->
  <string name="MessageRecord_your_request_to_join_the_group_has_been_denied_by_an_admin">درخواست شما برای پیوستن به گروه از طرف یک مدیر رد شد.</string>
  <string name="MessageRecord_s_denied_a_request_to_join_the_group_from_s">%1$s درخواست %2$s برای پیوستن به گروه را رد کرد</string>
  <string name="MessageRecord_a_request_to_join_the_group_from_s_has_been_denied">درخواست %1$s برای پیوستن به گروه رد شد.</string>
  <string name="MessageRecord_you_canceled_your_request_to_join_the_group">شما درخواست خود را برای پیوستن به گروه لغو کردید.</string>
  <string name="MessageRecord_s_canceled_their_request_to_join_the_group">%1$s درخواست خود را برای پیوستن به گروه لغو کرد.</string>
  <!--End of GV2 specific update messages-->
  <string name="MessageRecord_your_safety_number_with_s_has_changed">شمارهٔ امنیتی شما با %s تغییر یافت.</string>
  <string name="MessageRecord_you_marked_your_safety_number_with_s_verified">شما شمارهٔ امنیتی خود با %s  را به عنوان تأیید شده علامت زدید</string>
  <string name="MessageRecord_you_marked_your_safety_number_with_s_verified_from_another_device">شما شمارهٔ امنیتی خود با %s را از دستگاه دیگری تأیید شده علامت زدید</string>
  <string name="MessageRecord_you_marked_your_safety_number_with_s_unverified">شما شمارهٔ امنیتی خود با %s را تأیید نشده علامت زدید</string>
  <string name="MessageRecord_you_marked_your_safety_number_with_s_unverified_from_another_device">شما شمارهٔ امنیتی خود با %s را از دستگاه دیگری تأیید نشده علامت زدید</string>
  <!--Group Calling update messages-->
  <string name="MessageRecord_s_started_a_group_call_s">%1$s یک تماس گروهی آغاز کرد · %2$s</string>
  <string name="MessageRecord_s_is_in_the_group_call_s">%1$s در تماس گروهی حضور دارد · %2$s</string>
  <string name="MessageRecord_you_are_in_the_group_call_s">شما در تماس گروهی حضور دارید · %2$s</string>
  <string name="MessageRecord_s_and_s_are_in_the_group_call_s">%1$s و %2$s در تماس گروهی حضور دارند · %3$s</string>
  <string name="MessageRecord_s_s_and_s_are_in_the_group_call_s">%1$s، %2$s و %3$s در این تماس گروهی حضور دارند · %4$s</string>
  <string name="MessageRecord_group_call_s">تماس گروهی · %1$s</string>
  <string name="MessageRecord_you">شما</string>
  <plurals name="MessageRecord_s_s_and_d_others_are_in_the_group_call_s">
    <item quantity="one">%1$s، %2$s و %3$d نفر دیگر در این تماس گروهی حضور دارند · %4$s</item>
    <item quantity="other">%1$s، %2$s و %3$d نفر دیگر در این تماس گروهی حضور دارند · %4$s</item>
  </plurals>
  <!--MessageRequestBottomView-->
  <string name="MessageRequestBottomView_accept">پذیرفتن</string>
  <string name="MessageRequestBottomView_continue">ادامه</string>
  <string name="MessageRequestBottomView_delete">حذف</string>
  <string name="MessageRequestBottomView_block">مسدود کردن</string>
  <string name="MessageRequestBottomView_unblock">رفع مسدودیت</string>
  <string name="MessageRequestBottomView_do_you_want_to_let_s_message_you_they_wont_know_youve_seen_their_messages_until_you_accept">آیا به %1$s اجازه می‌دهید که به شما پیام دهد و نام و عکس خود را با او به اشتراک می‌گذارید؟ تا زمانی که نپذیرید او متوجه نمی‌شود که پیامش را خوانده‌اید.</string>
  <string name="MessageRequestBottomView_do_you_want_to_let_s_message_you_wont_receive_any_messages_until_you_unblock_them">آیا به %1$s اجازه می‌دهید که به شما پیام دهد و نام و عکس خود را با او به اشتراک می‌گذارید؟ تا زمانی که مسدودیت او را رفع نکنید هیچ پیامی دریافت نخواهید کرد.</string>
  <string name="MessageRequestBottomView_continue_your_conversation_with_this_group_and_share_your_name_and_photo">آیا به مکالمه با این گروه ادامه می‌دهید و نام و عکس خود را با اعضای آن به اشتراک می‌گذارید؟</string>
  <string name="MessageRequestBottomView_upgrade_this_group_to_activate_new_features">این گروه را برای فعال‌سازی قابلیت‌های جدید همانند اشاره‌ها@ و مدیران ارتقا دهید. اعضایی که که نام یا عکس خود را در این گروه به اشتراک نگذاشته‌اند برای پیوستن دعوت خواهند شد.</string>
  <string name="MessageRequestBottomView_this_legacy_group_can_no_longer_be_used">این گروه قدیمی دیگر نمی‌تواند استفاده شود چون بسیار بزرگ است. حداکثر اندازهٔ گروه %1$d است.</string>
  <string name="MessageRequestBottomView_continue_your_conversation_with_s_and_share_your_name_and_photo">آیا به مکالمه با %1$s ادامه می‌دهید و نام و عکس خود را با او به اشتراک می‌گذارید؟</string>
  <string name="MessageRequestBottomView_do_you_want_to_join_this_group_they_wont_know_youve_seen_their_messages_until_you_accept">آیا می‌خواهید به این گروه بپیوندید و نام و عکس خود را با اعضای آن به اشتراک بگذارید؟ تا زمانی که نپذیرید آن‌ها متوجه نمی‌شوند که پیام‌شان را خوانده‌اید.</string>
  <string name="MessageRequestBottomView_join_this_group_they_wont_know_youve_seen_their_messages_until_you_accept">به این گروه می‌پیوندید؟ تا زمانی که نپذیرید آن‌ها متوجه نخواهند شد که پیام‌شان را خوانده‌اید.</string>
  <string name="MessageRequestBottomView_unblock_this_group_and_share_your_name_and_photo_with_its_members">مسدودیت این گروه را می‌کنید و نام و عکس‌ خود را با اعضای آن به اشتراک می‌گذارید؟ تا زمانی که مسدودیت آن‌ها را رفع نکنید هیچ پیامی دریافت نخواهید کرد.</string>
  <string name="MessageRequestProfileView_member_of_one_group">عضو %1$s</string>
  <string name="MessageRequestProfileView_member_of_two_groups">عضو %1$s و %2$s</string>
  <string name="MessageRequestProfileView_member_of_many_groups">عضو %1$s، %2$s و %3$s </string>
  <plurals name="MessageRequestProfileView_members">
    <item quantity="one">%1$d عضو</item>
    <item quantity="other">%1$d عضو</item>
  </plurals>
  <plurals name="MessageRequestProfileView_members_and_invited">
    <item quantity="one">%1$d عضو (+%2$d دعوت شدند)</item>
    <item quantity="other">%1$d عضو (+%2$d دعوت شدند)</item>
  </plurals>
  <plurals name="MessageRequestProfileView_member_of_d_additional_groups">
    <item quantity="one">%d گروه دیگر</item>
    <item quantity="other">%d گروه دیگر</item>
  </plurals>
  <!--PassphraseChangeActivity-->
  <string name="PassphraseChangeActivity_passphrases_dont_match_exclamation">گذرواژه‌ها یکی نیستند!</string>
  <string name="PassphraseChangeActivity_incorrect_old_passphrase_exclamation">گذرواژهٔ قبلی نادرست است!</string>
  <string name="PassphraseChangeActivity_enter_new_passphrase_exclamation">گذرواژهٔ جدید را وارد کنید!</string>
  <!--DeviceProvisioningActivity-->
  <string name="DeviceProvisioningActivity_link_this_device">پیوند دادن این دستگاه؟</string>
  <string name="DeviceProvisioningActivity_continue">ادامه</string>
  <string name="DeviceProvisioningActivity_content_intro">قادر خواهد بود تا</string>
  <string name="DeviceProvisioningActivity_content_bullets">
        • همهٔ پیام‌های شما را بخواند
        \n• به نام شما پیام ارسال کند
    </string>
  <string name="DeviceProvisioningActivity_content_progress_title">در حال پیوند دادن دستگاه</string>
  <string name="DeviceProvisioningActivity_content_progress_content">در حال پیوند دادن دستگاه جدید…</string>
  <string name="DeviceProvisioningActivity_content_progress_success">دستگاه تأیید شد!</string>
  <string name="DeviceProvisioningActivity_content_progress_no_device">هیچ دستگاهی یافت نشد.</string>
  <string name="DeviceProvisioningActivity_content_progress_network_error">خطای شبکه.</string>
  <string name="DeviceProvisioningActivity_content_progress_key_error">کد QR نامعتبر است.</string>
  <string name="DeviceProvisioningActivity_sorry_you_have_too_many_devices_linked_already">پوزش، تا کنون دستگاه‌های زیادی را پیوند داده‌اید، سعی کنید برخی از آن‌ها را حذف کنید.</string>
  <string name="DeviceActivity_sorry_this_is_not_a_valid_device_link_qr_code">متاسفانه این کد QR برای اتصال دستگاه معتبر نيست.</string>
  <string name="DeviceProvisioningActivity_link_a_signal_device">پیوند یک دستگاه Signal؟</string>
  <string name="DeviceProvisioningActivity_it_looks_like_youre_trying_to_link_a_signal_device_using_a_3rd_party_scanner">به نظر می آید شما سعی دارید از طریق یک اسکنر شخص ثالث دستگاه Signal خود را پیوند دهید. جهت حفظ امنیت، لطفاً کد را دوباره از داخل Signal اسکن کنید.</string>
  <string name="DeviceActivity_signal_needs_the_camera_permission_in_order_to_scan_a_qr_code">Molly جهت اسکن کردن کد QR نیاز به دسترسی به دوربین دارد، اما این دسترسی داده نشده است. لطفاً به بخش مدیریت برنامه‌ها در تنظیمات تلفن همراه خود رفته، در بخش «مجوزها» گزینهٔ «دوربین» را فعال کنید.</string>
  <string name="DeviceActivity_unable_to_scan_a_qr_code_without_the_camera_permission">امکان اسکن کردن کد QR بدون مجوز دوربین وجود ندارد</string>
  <!--ExpirationDialog-->
  <string name="ExpirationDialog_disappearing_messages">پیام‌های ناپدید شونده</string>
  <string name="ExpirationDialog_your_messages_will_not_expire">پیام‌های شما ناپدید نخواهند شد.</string>
  <string name="ExpirationDialog_your_messages_will_disappear_s_after_they_have_been_seen">پیام‌های ارسال شده و دریافت شده در این مکالمه %s بعد از دیده شدن ناپدید خواهند شد.</string>
  <!--OutdatedBuildReminder-->
  <string name="OutdatedBuildReminder_update_now">همین حالا به‌روزرسانی کنید</string>
  <string name="OutdatedBuildReminder_your_version_of_signal_will_expire_today">تاریخ انقضای این نسخهٔ Signal امروز به پایان می‌رسد. به آخرین نسخه به‌روزرسانی کنید.</string>
  <plurals name="OutdatedBuildReminder_your_version_of_signal_will_expire_in_n_days">
    <item quantity="one">تاریخ انقضای این نسخهٔ Signal فردا به پایان می‌رسد. به آخرین نسخه به‌روزرسانی کنید.</item>
    <item quantity="other">تاریخ انقضای این نسخهٔ Signal طی %d روز آینده به پایان می‌رسد. به آخرین نسخه به‌روزرسانی کنید.</item>
  </plurals>
  <!--PassphrasePromptActivity-->
  <string name="PassphrasePromptActivity_enter_passphrase">گذرواژه را وارد کنید</string>
  <string name="PassphrasePromptActivity_watermark_content_description">نگارک Signal</string>
  <string name="PassphrasePromptActivity_ok_button_content_description">ارسال گذرواژه</string>
  <string name="PassphrasePromptActivity_invalid_passphrase_exclamation">گذرواژه معتبر نیست!</string>
  <string name="PassphrasePromptActivity_unlock_signal">باز کردن قفل Signal</string>
  <!--PlacePickerActivity-->
  <string name="PlacePickerActivity_title">نقشه</string>
  <string name="PlacePickerActivity_not_a_valid_address">آدرس معتبر نیست</string>
  <string name="PlacePickerActivity_drop_pin">قرار دادن نشانگر</string>
  <string name="PlacePickerActivity_accept_address">پذیرفتن نشانی</string>
  <!--PlayServicesProblemFragment-->
  <string name="PlayServicesProblemFragment_the_version_of_google_play_services_you_have_installed_is_not_functioning">نسخهٔ خدمات Google Play که نصب کرده‌اید به درستی کار نمی‌کند. لطفاً دوباره آن را نصب کرده و مجدداً امتحان کنید.</string>
  <!--PinRestoreEntryFragment-->
  <string name="PinRestoreEntryFragment_incorrect_pin">پین نادرست</string>
  <string name="PinRestoreEntryFragment_skip_pin_entry">رد کردن ورود پین؟</string>
  <string name="PinRestoreEntryFragment_need_help">به راهنمایی نیاز دارید؟</string>
  <string name="PinRestoreEntryFragment_your_pin_is_a_d_digit_code">پین شما یک کد %1$d+ رقمی است که می‌تواند شامل اعداد یا حروف باشد.\n\n اگر نمی‌توانید پین را به یاد بیاورید، می‌توانید یک پین جدید ایجاد کنید. می‌توانید دوباره ثبت‌نام و از حساب‌تان استفاده کنید اما تنظیمات ذخیره شده مانند اطلاعات پروفایل خود را از دست می‌دهید.</string>
  <string name="PinRestoreEntryFragment_if_you_cant_remember_your_pin">اگر نمی‌توانید پین را به یاد بیاورید، یک پین جدید ایجاد کنید. شما می‌توانید ثبت‌نام و از حساب‌تان استفاده کنید اما تنظیمات ذخیره‌ شده مانند اطلاعات پروفایل‌تان را از دست می‌دهید.</string>
  <string name="PinRestoreEntryFragment_create_new_pin">ایجاد پین جدید</string>
  <string name="PinRestoreEntryFragment_contact_support">تماس با پشتیبانی</string>
  <string name="PinRestoreEntryFragment_cancel">لغو</string>
  <string name="PinRestoreEntryFragment_skip">رد شدن</string>
  <plurals name="PinRestoreEntryFragment_you_have_d_attempt_remaining">
    <item quantity="one">شما %1$d فرصت دیگر باقی دارید. اگر فرصت‌های شما تمام شوند، می‌توانید یک پین جدید بسازید. شما می‌توانید ثبت‌نام و از حساب خود استفاده کنید ولی برخی تنظیمات ذخیره‌شده مانند اطلاعات پروفایل‌تان را از دست می‌دهید.</item>
    <item quantity="other">شما %1$d فرصت دیگر باقی دارید. اگر فرصت‌های شما تمام شوند، می‌توانید یک پین جدید بسازید. شما می‌توانید ثبت‌نام و از حساب خود استفاده کنید ولی برخی تنظیمات ذخیره‌شده مانند اطلاعات پروفایل خود را از دست می‌دهید.</item>
  </plurals>
  <string name="PinRestoreEntryFragment_signal_registration_need_help_with_pin">ثبت‌نام Signal - نیاز به راهنمایی در مورد پین اندروید</string>
  <string name="PinRestoreEntryFragment_enter_alphanumeric_pin">پین حرفی‌-عددی را وارد کنید</string>
  <string name="PinRestoreEntryFragment_enter_numeric_pin">پین عددی را وارد کنید</string>
  <!--PinRestoreLockedFragment-->
  <string name="PinRestoreLockedFragment_create_your_pin">پین خود را ایجاد کنید</string>
  <string name="PinRestoreLockedFragment_youve_run_out_of_pin_guesses">فرصت‌های شما برای حدس پین تمام شد، اما شما هنوز می‌توانید با ایجاد یک پین جدید به حساب Signal خود دسترسی داشته باشید. به منظور حفظ امنیت و حریم خصوصی شما، حساب شما بدون هیچ اطلاعات و تنظیمات از پیش ذخیره‌شده‌ای بازگردانی خواهد شد.</string>
  <string name="PinRestoreLockedFragment_create_new_pin">ایجاد پین جدید</string>
  <!--PinOptOutDialog-->
  <string name="PinOptOutDialog_warning">اخطار</string>
  <string name="PinOptOutDialog_if_you_disable_the_pin_you_will_lose_all_data">اگر پین را غیرفعال کنید، هنگامی که دوباره در Signal ثبت‌نام می‌کنید، تمامی داده‌ها را از دست خواهید داد، مگر اینکه به صورت دستی پشتیبان‌گیری و بازگردانی کنید. هنگامی که پین غیرفعال است نمی‌توانید قفل ثبت‌نام را روشن کنید.</string>
  <string name="PinOptOutDialog_disable_pin">غیرفعال کردن پین</string>
  <!--RatingManager-->
  <string name="RatingManager_rate_this_app">امتیازدهی این برنامه</string>
  <string name="RatingManager_if_you_enjoy_using_this_app_please_take_a_moment">اگر از استفاده از این برنامه لذت می برید، لطفاً برای کمک به ما یک لحظه وقت بگذارید و آن را امتیاز دهید.</string>
  <string name="RatingManager_rate_now">همین حالا امتیاز بدهید!</string>
  <string name="RatingManager_no_thanks">نه ممنون</string>
  <string name="RatingManager_later">بعدا</string>
  <string name="RatingManager_whoops_the_play_store_app_does_not_appear_to_be_installed">اوه، به نظر می‌رسد برنامهٔ فروشگاه Play بر روی دستگاه شما نصب نشده است.</string>
  <!--ReactionsBottomSheetDialogFragment-->
  <string name="ReactionsBottomSheetDialogFragment_all">همه · %1$d</string>
  <!--ReactionsConversationView-->
  <string name="ReactionsConversationView_plus">+%1$d</string>
  <!--ReactionsRecipientAdapter-->
  <string name="ReactionsRecipientAdapter_you">شما</string>
  <!--RecipientPreferencesActivity-->
  <string name="RecipientPreferenceActivity_block">مسدود کردن</string>
  <string name="RecipientPreferenceActivity_error_leaving_group">خطا در ترک گروه</string>
  <string name="RecipientPreferenceActivity_unblock">رفع مسدودیت</string>
  <string name="RecipientPreferenceActivity_enabled">فعال</string>
  <string name="RecipientPreferenceActivity_disabled">غیرفعال</string>
  <string name="RecipientPreferenceActivity_available_once_a_message_has_been_sent_or_received">دسترسی پس از دریافت یا ارسال یک پیام ممکن خواهد بود.</string>
  <!--RecipientProvider-->
  <string name="RecipientProvider_unnamed_group">گروه بدون نام</string>
  <!--RedPhone-->
  <string name="RedPhone_answering">پاسخ‌دهی…</string>
  <string name="RedPhone_ending_call">پایان‌دهی به تماس…</string>
  <string name="RedPhone_dialing">شماره‌گیری…</string>
  <string name="RedPhone_ringing">در حال زنگ خوردن…</string>
  <string name="RedPhone_busy">مشغول</string>
  <string name="RedPhone_connected">متصل</string>
  <string name="RedPhone_recipient_unavailable">گیرنده در دسترس نیست</string>
  <string name="RedPhone_network_failed">خرابی شبکه!</string>
  <string name="RedPhone_number_not_registered">شماره ثبت نشده است!</string>
  <string name="RedPhone_the_number_you_dialed_does_not_support_secure_voice">شماره‌ای که گرفتید از تماس امن پشتیبانی نمی کند!</string>
  <string name="RedPhone_got_it">فهمیدم</string>
  <!--WebRtcCallActivity-->
  <string name="WebRtcCallActivity__tap_here_to_turn_on_your_video">برای فعال‌سازی ویدیو اینجا کلیک کنید</string>
  <string name="WebRtcCallActivity__to_call_s_signal_needs_access_to_your_camera">برای تماس با%1$s، Signal به دسترسی دوربین شما نیاز دارد</string>
  <string name="WebRtcCallActivity__signal_s">%1$s Signal</string>
  <string name="WebRtcCallActivity__calling">در حال برقراری تماس…</string>
  <string name="WebRtcCallActivity__group_call">تماس گروهی</string>
  <!--WebRtcCallView-->
  <string name="WebRtcCallView__signal_voice_call">تماس صوتی Signal</string>
  <string name="WebRtcCallView__signal_video_call">تماس تصویری Signal</string>
  <string name="WebRtcCallView__start_call">شروع تماس</string>
  <string name="WebRtcCallView__join_call">پیوستن به تماس</string>
  <string name="WebRtcCallView__s_group_call">تماس گروهی «%1$s»</string>
  <string name="WebRtcCallView__view_participants_list">مشاهدهٔ شرکت کنندگان</string>
  <string name="WebRtcCallView__your_video_is_off">ویدئوی شما خاموش است</string>
  <string name="WebRtcCallView__connecting">در حال اتصال…</string>
  <string name="WebRtcCallView__reconnecting">در حال اتصال دوباره…</string>
  <string name="WebRtcCallView__joining">در حال پیوستن…</string>
  <string name="WebRtcCallView__disconnected">ارتباط قطع شد</string>
  <string name="WebRtcCallView__no_one_else_is_here">هیچکس دیگری اینجا نیست</string>
  <string name="WebRtcCallView__s_is_in_this_call">%1$s در این تماس حضور دارد</string>
  <string name="WebRtcCallView__s_and_s_are_in_this_call">%1$s و %2$s در این تماس حضور دارند</string>
  <plurals name="WebRtcCallView__s_s_and_d_others_are_in_this_call">
    <item quantity="one">%1$s، %2$s و %3$d نفر دیگر در این تماس حضور دارند</item>
    <item quantity="other">%1$s، %2$s و %3$d نفر دیگر در این تماس حضور دارند</item>
  </plurals>
  <!--CallParticipantsListDialog-->
  <plurals name="CallParticipantsListDialog_in_this_call_d_people">
    <item quantity="one">در این تماس · %1$d نفر</item>
    <item quantity="other">در این تماس · %1$d نفر</item>
  </plurals>
  <!--RegistrationActivity-->
  <string name="RegistrationActivity_select_your_country">کشور خود را انتخاب کنید</string>
  <string name="RegistrationActivity_you_must_specify_your_country_code">شما باید کد کشور خود را
مشخص کنید
    </string>
  <string name="RegistrationActivity_you_must_specify_your_phone_number">شما باید شمارهٔ همراه
خود را مشخص کنید
</string>
  <string name="RegistrationActivity_invalid_number">شماره نامعتبر</string>
  <string name="RegistrationActivity_the_number_you_specified_s_is_invalid">شماره‌ای که شما
مشخص کرده‌اید (%s) معتبر نیست.</string>
  <string name="RegistrationActivity_missing_google_play_services">فاقد خدمات Google Play</string>
  <string name="RegistrationActivity_this_device_is_missing_google_play_services">این دستگاه فاقد خدمات Google Play است. شما می‌توانید به استفاده از Signal ادامه دهید، اما این پیکربندی می‌تواند باعث کاهش اطمینان‌پذیری یا عملکرد شود.\n\n اگر یک کاربر حرفه‌ای یا در حال اجرای یک ROM سفارشی اندروید نیستید یا فکر می‌کنید که این پیام به اشتباه به شما نشان داده شده است، برای دریافت کمک در فرآیند عیب‌یابی با support@signal.org تماس بگیرید.</string>
  <string name="RegistrationActivity_i_understand">متوجهم</string>
  <string name="RegistrationActivity_play_services_error">خطای خدمات Play</string>
  <string name="RegistrationActivity_google_play_services_is_updating_or_unavailable">خدمات Google Play در حال به‌روزرسانی است یا موقتاً در دسترس نیست. لطفاً دوباره تلاش کنید.</string>
  <string name="RegistrationActivity_terms_and_privacy">شرایط و خط مشی حریم خصوصی</string>
  <string name="RegistrationActivity_no_browser">عدم توانایی در باز کردن این پیوند. هیچ مرورگر اینترنتی یافت نشد.</string>
  <string name="RegistrationActivity_more_information">اطلاعات بیشتر</string>
  <string name="RegistrationActivity_less_information">اطلاعات کمتر</string>
  <string name="RegistrationActivity_signal_needs_access_to_your_contacts_and_media_in_order_to_connect_with_friends">برای ارتباط با دوستان، تبادل پیام و برقراری تماس امن Molly نیاز دارد تا به مخاطبین و رسانه‌های شما دسترسی داشته باشد</string>
  <string name="RegistrationActivity_signal_needs_access_to_your_contacts_in_order_to_connect_with_friends">Molly به دسترسی به مخاطبین شما برای برقراری ارتباط با دوستان، تبادل پیام و گرفتن تماس‌های امن نیاز دارد.</string>
  <string name="RegistrationActivity_rate_limited_to_service">شما تلاش‌های بسیاری برای ثبت‌نام این شماره انجام داده‌اید. لطفاً دوباره امتحان کنید.</string>
  <string name="RegistrationActivity_unable_to_connect_to_service">عدم توانایی در اتصال به سرویس. لطفاً اتصال شبکه را بررسی کرده و دوباره تلاش کنید.</string>
  <string name="RegistrationActivity_to_easily_verify_your_phone_number_signal_can_automatically_detect_your_verification_code">برای تأیید شماره‌ٔ همراه خود، Molly می‌تواند به صورت خودکار کد تأیید شما را شناسایی کند، در صورتی که به Molly اجازهٔ زؤیت پیامک‌ها را بدهید.</string>
  <plurals name="RegistrationActivity_debug_log_hint">
    <item quantity="one">شما %d قدم از ثبت گزارش اشکال زدایی فاصله دارید.</item>
    <item quantity="other">شما  %d قدم از ارسال گزارش اشکال‌زدایی فاصله دارید.</item>
  </plurals>
  <string name="RegistrationActivity_we_need_to_verify_that_youre_human">ما باید تأیید کنیم که شما یک انسان هستید.</string>
  <string name="RegistrationActivity_failed_to_verify_the_captcha">تأیید CAPTCHA ناموفق بود</string>
  <string name="RegistrationActivity_next">بعدی</string>
  <string name="RegistrationActivity_continue">ادامه</string>
  <string name="RegistrationActivity_continue_d_attempts_left">ادامه (%d تلاش دیگر باقی مانده است)</string>
  <string name="RegistrationActivity_continue_last_attempt">ادامه (آخرین تلاش)</string>
  <string name="RegistrationActivity_take_privacy_with_you_be_yourself_in_every_message">حریم خصوصی را همراه داشته باشید.\nدر هر پیام خودتان باشید.</string>
  <string name="RegistrationActivity_enter_your_phone_number_to_get_started">برای شروع شمارهٔ همراه خود را وارد کنید</string>
  <string name="RegistrationActivity_you_will_receive_a_verification_code">شما یک کد تأیید دریافت خواهید کرد. اپراتور شما ممکن است مبلغی در ازای این کار دریافت کند.</string>
  <string name="RegistrationActivity_enter_the_code_we_sent_to_s">کدی که به %s ارسال کردیم را وارد کنید</string>
  <string name="RegistrationActivity_phone_number_description">شمارهٔ همراه</string>
  <string name="RegistrationActivity_country_code_description">کد کشور</string>
  <string name="RegistrationActivity_call">تماس</string>
  <!--RegistrationLockV2Dialog-->
  <string name="RegistrationLockV2Dialog_turn_on_registration_lock">روشن کردن قفل ثبت‌نام؟</string>
  <string name="RegistrationLockV2Dialog_turn_off_registration_lock">خاموش کردن قفل ثبت‌نام؟</string>
  <string name="RegistrationLockV2Dialog_if_you_forget_your_signal_pin_when_registering_again">اگر شما پین سیگنال خود را هنگام ثبت‌نام دوباره فراموش کنید، حساب شما به مدت ۷ روز قفل خواهد شد و قادر به استفاده از آن نخواهید بود.</string>
  <string name="RegistrationLockV2Dialog_turn_on">روشن</string>
  <string name="RegistrationLockV2Dialog_turn_off">خاموش</string>
  <!--RevealableMessageView-->
  <string name="RevealableMessageView_view_photo">مشاهدهٔ عکس</string>
  <string name="RevealableMessageView_view_video">مشاهدهٔ ویدئو</string>
  <string name="RevealableMessageView_viewed">دیده شد</string>
  <string name="RevealableMessageView_media">رسانه</string>
  <!--ScribbleActivity-->
  <string name="ScribbleActivity_save_failure">ذخیرهٔ تغییرات تصویر ناموفق بود</string>
  <!--Search-->
  <string name="SearchFragment_no_results">هیچ نتیجه‌ای برای \'%s\' یافت نشد</string>
  <string name="SearchFragment_header_conversations">مکالمه‌ها</string>
  <string name="SearchFragment_header_contacts">مخاطبین</string>
  <string name="SearchFragment_header_messages">پیام‌ها</string>
  <!--SharedContactDetailsActivity-->
  <string name="SharedContactDetailsActivity_add_to_contacts">افزودن به مخاطبین</string>
  <string name="SharedContactDetailsActivity_invite_to_signal">دعوت به Signal</string>
  <string name="SharedContactDetailsActivity_signal_message">پیام Signal</string>
  <string name="SharedContactDetailsActivity_signal_call">تماس Signal</string>
  <!--SharedContactView-->
  <string name="SharedContactView_add_to_contacts">افزودن به مخاطبین</string>
  <string name="SharedContactView_invite_to_signal">دعوت به Signal</string>
  <string name="SharedContactView_message">پیام Signal</string>
  <!--SignalPinReminders-->
  <string name="SignalPinReminders_well_remind_you_again_later">بعداً دوباره به شما یادآوری خواهیم کرد.</string>
  <string name="SignalPinReminders_well_remind_you_again_tomorrow">فردا دوباره به شما یادآوری خواهیم کرد.</string>
  <string name="SignalPinReminders_well_remind_you_again_in_a_few_days">طی چند روز، دوباره به شما یادآوری خواهیم کرد.</string>
  <string name="SignalPinReminders_well_remind_you_again_in_a_week">طی یک هفته، دوباره به شما یادآوری خواهیم کرد.</string>
  <string name="SignalPinReminders_well_remind_you_again_in_a_couple_weeks">طی چند هفته، دوباره به شما یادآوری خواهیم کرد.</string>
  <string name="SignalPinReminders_well_remind_you_again_in_a_month">طی یک ماه دوباره به شما یادآوری خواهیم کرد.</string>
  <!--Slide-->
  <string name="Slide_image">تصویر</string>
  <string name="Slide_sticker">استیکر</string>
  <string name="Slide_audio">صدا</string>
  <string name="Slide_video">ویدئو</string>
  <!--SmsMessageRecord-->
  <string name="SmsMessageRecord_received_corrupted_key_exchange_message">کلید خراب دریافت شد
پیام تبادل!
</string>
  <string name="SmsMessageRecord_received_key_exchange_message_for_invalid_protocol_version">
پیام تبادل کلید به علت نامعتبر بودن نسخهٔ پروتکل دریافت شد.</string>
  <string name="SmsMessageRecord_received_message_with_new_safety_number_tap_to_process">پيامی با شمارهٔ امنیتی جدید دريافت شد. برای پردازش و نمایش آن ضربه بزنید.</string>
  <string name="SmsMessageRecord_secure_session_reset">شما نشست امن را بازنشانی کردید.</string>
  <string name="SmsMessageRecord_secure_session_reset_s">%s نشست امن را بازنشانی کرد.</string>
  <string name="SmsMessageRecord_duplicate_message">پیام تکراری.</string>
  <string name="SmsMessageRecord_this_message_could_not_be_processed_because_it_was_sent_from_a_newer_version">این پیام قابل پردازش نیست چون از یک نسخهٔ جدیدتر Signal ارسال شده است. می‌توانید از مخاطب خود بخواهید تا این پیام را دوباره بعد از به‌روزرسانی برای شما ارسال کند.</string>
  <string name="SmsMessageRecord_error_handling_incoming_message">خطا هنگام پردازش پیام ورودی.</string>
  <!--StickerManagementActivity-->
  <string name="StickerManagementActivity_stickers">استیکرها</string>
  <!--StickerManagementAdapter-->
  <string name="StickerManagementAdapter_installed_stickers">استیکرهای نصب شده</string>
  <string name="StickerManagementAdapter_stickers_you_received">استیکرهایی که دریافت کردید</string>
  <string name="StickerManagementAdapter_signal_artist_series">سری‌های هنرمند Signal</string>
  <string name="StickerManagementAdapter_no_stickers_installed">هیچ استیکری نصب نشده است</string>
  <string name="StickerManagementAdapter_stickers_from_incoming_messages_will_appear_here">استیکرهایی که از پیام‌های ورودی دریافت می‌شوند اینجا نمایش داده خواهند شد</string>
  <string name="StickerManagementAdapter_untitled">بدون نام</string>
  <string name="StickerManagementAdapter_unknown">ناشناخته</string>
  <!--StickerPackPreviewActivity-->
  <string name="StickerPackPreviewActivity_untitled">بدون نام</string>
  <string name="StickerPackPreviewActivity_unknown">ناشناخته</string>
  <string name="StickerPackPreviewActivity_install">نصب</string>
  <string name="StickerPackPreviewActivity_remove">حذف</string>
  <string name="StickerPackPreviewActivity_stickers">استیکرها</string>
  <string name="StickerPackPreviewActivity_failed_to_load_sticker_pack">بارگیری بستهٔ استیکر ناموفق بود</string>
  <!--SubmitDebugLogActivity-->
  <string name="SubmitDebugLogActivity_edit">ویرایش</string>
  <string name="SubmitDebugLogActivity_done">انجام شد</string>
  <string name="SubmitDebugLogActivity_tap_a_line_to_delete_it">برای حذف هر خط روی آن ضربه بزنید</string>
  <string name="SubmitDebugLogActivity_submit">ارسال</string>
  <string name="SubmitDebugLogActivity_failed_to_submit_logs">ارسال گزارش ناموفق بود</string>
  <string name="SubmitDebugLogActivity_success">موفقیت!</string>
  <string name="SubmitDebugLogActivity_copy_this_url_and_add_it_to_your_issue">این ‌‌URL را کپی کرده و آن را به گزارش اشکال یا ایمیل پشتیبانی اضافه کنید:\n\n<b>%1$s</b></string>
  <string name="SubmitDebugLogActivity_copied_to_clipboard">روی کلیپ بورد کپی شد</string>
  <string name="SubmitDebugLogActivity_share">اشتراک‌گذاری</string>
  <!--SupportEmailUtil-->
  <string name="SupportEmailUtil_subject">موضوع:</string>
  <string name="SupportEmailUtil_signal_android_support_request">درخواست پشتیبانی برای Molly اندروید</string>
  <string name="SupportEmailUtil_device_info">اطلاعات دستگاه:</string>
  <string name="SupportEmailUtil_android_version">نسخهٔ اندروید:</string>
  <string name="SupportEmailUtil_signal_version">نسخهٔ سیگنال:</string>
  <string name="SupportEmailUtil_signal_package">بستهٔ نرم‌افزاری Molly:</string>
  <string name="SupportEmailUtil_registration_lock">قفل ثبت‌نام:</string>
  <string name="SupportEmailUtil_locale">زبان محلی:</string>
  <!--ThreadRecord-->
  <string name="ThreadRecord_group_updated">گروه به‌روزرسانی شد</string>
  <string name="ThreadRecord_left_the_group">گروه را ترک کرد</string>
  <string name="ThreadRecord_secure_session_reset">بازنشانی نشست امن.</string>
  <string name="ThreadRecord_draft">پیش‌نویس:</string>
  <string name="ThreadRecord_called">شما تماس گرفتید</string>
  <string name="ThreadRecord_called_you">با شما تماس گرفت</string>
  <string name="ThreadRecord_missed_audio_call">تماس صوتی از دست رفته</string>
  <string name="ThreadRecord_missed_video_call">تماس تصویری از دست رفته</string>
  <string name="ThreadRecord_media_message">پیام رسانه‌ای</string>
  <string name="ThreadRecord_sticker">استیکر</string>
  <string name="ThreadRecord_view_once_photo">عکس یکبار مصرف</string>
  <string name="ThreadRecord_view_once_video">ویدئوی یکبار مصرف</string>
  <string name="ThreadRecord_view_once_media">رسانهٔ یکبار مصرف</string>
  <string name="ThreadRecord_this_message_was_deleted">این پیام حذف شد</string>
  <string name="ThreadRecord_you_deleted_this_message">شما این پیام را حذف کردید.</string>
  <string name="ThreadRecord_s_is_on_signal">%s به Signal پیوست!</string>
  <string name="ThreadRecord_disappearing_messages_disabled">پیام‌های ناپدید شونده غیرفعال شدند</string>
  <string name="ThreadRecord_disappearing_message_time_updated_to_s">زمان ناپدید شدن پیام روی %s تنظیم شد</string>
  <string name="ThreadRecord_safety_number_changed">شمارهٔ امنیتی تغییر یافت</string>
  <string name="ThreadRecord_your_safety_number_with_s_has_changed">شمارهٔ امنیتی شما با %s تغییر یافت.</string>
  <string name="ThreadRecord_you_marked_verified">شما تأیید شده علامت زدید</string>
  <string name="ThreadRecord_you_marked_unverified">شما تأیید نشده علامت زدید</string>
  <string name="ThreadRecord_message_could_not_be_processed">پیام قابل پردازش نیست</string>
  <string name="ThreadRecord_message_request">درخواست تبادل پیام</string>
  <string name="ThreadRecord_s_added_you_to_the_group">%1$s شما را به گروه اضافه کرد</string>
  <string name="ThreadRecord_s_invited_you_to_the_group">%1$s شما را به گروه دعوت کرد</string>
  <string name="ThreadRecord_photo">عکس</string>
  <string name="ThreadRecord_gif">گیف</string>
  <string name="ThreadRecord_voice_message">پیام صوتی</string>
  <string name="ThreadRecord_contact">مخاطب</string>
  <string name="ThreadRecord_file">فایل</string>
  <string name="ThreadRecord_video">ویدئو</string>
  <!--UpdateApkReadyListener-->
  <string name="UpdateApkReadyListener_Signal_update">به‌روزرسانی Signal</string>
  <string name="UpdateApkReadyListener_a_new_version_of_signal_is_available_tap_to_update">یک نسخهٔ جدید از Signal موجود است، برای به‌روزرسانی ضربه بزنید</string>
  <!--UntrustedSendDialog-->
  <string name="UntrustedSendDialog_send_message">ارسال پیام؟</string>
  <string name="UntrustedSendDialog_send">ارسال</string>
  <!--UnverifiedSendDialog-->
  <string name="UnverifiedSendDialog_send_message">ارسال پیام؟</string>
  <string name="UnverifiedSendDialog_send">ارسال</string>
  <!--UsernameEditFragment-->
  <string name="UsernameEditFragment_username">نام کاربری</string>
  <string name="UsernameEditFragment_delete">حذف</string>
  <string name="UsernameEditFragment_successfully_set_username">نام کاربری با موفقیت تنظیم شد.</string>
  <string name="UsernameEditFragment_successfully_removed_username">نام کاربری با موفقیت حذف شد.</string>
  <string name="UsernameEditFragment_encountered_a_network_error">خطای شبکه رخ داد.</string>
  <string name="UsernameEditFragment_this_username_is_taken">این نام کاربری گرفته شده است.</string>
  <string name="UsernameEditFragment_this_username_is_available">این نام کاربری در دسترس است.</string>
  <string name="UsernameEditFragment_usernames_can_only_include">نام‌های کاربری فقط می‌توانند شامل a-Z ،0-9 و _ باشند.</string>
  <string name="UsernameEditFragment_usernames_cannot_begin_with_a_number">نام‌های کاربری نمی‌توانند با عدد آغاز شوند.</string>
  <string name="UsernameEditFragment_username_is_invalid">نام کاربری نامعتبر است.</string>
  <string name="UsernameEditFragment_usernames_must_be_between_a_and_b_characters">نام‌های کاربری باید بین %1$d و %2$d کاراکتر باشند.</string>
  <string name="UsernameEditFragment_usernames_on_signal_are_optional">نام‌های کاربری در Signal اختیاری هستند. اگر یک نام کاربری ایجاد کنید، دیگر کاربران Signal قادر خواهند بود تا شما را با این نام کاربری پیدا کنند و با شما بدون دانستن شمارهٔ تلفن‌ شما ارتباط برقرار کنند.</string>
  <!--VerifyIdentityActivity-->
  <string name="VerifyIdentityActivity_your_contact_is_running_an_old_version_of_signal">مخاطب شما در حال استفاده از یک نسخهٔ قدیمی Signal است. لطفاً پیش از تأیید شمارهٔ امنیتی شما از او بخواهید به‌روزرسانی کند.</string>
  <string name="VerifyIdentityActivity_your_contact_is_running_a_newer_version_of_Signal">مخاطب شما در حال اجرای نسخهٔ جدیدتر Signal با یک کد QR ناسازگار است. لطفاً برای مقایسه به‌روزرسانی کنید.</string>
  <string name="VerifyIdentityActivity_the_scanned_qr_code_is_not_a_correctly_formatted_safety_number">کد QR اسکن شده، یک کد تأیید عدد امنیتی است که به صورت صحیح قالب‌بندی نشده است. لطفاً دوباره اسکن کنید.</string>
  <string name="VerifyIdentityActivity_share_safety_number_via">اشتراک‌گذاری شمارهٔ امنیتی از طریق…</string>
  <string name="VerifyIdentityActivity_our_signal_safety_number">شمارهٔ امنیتی Signal ما:</string>
  <string name="VerifyIdentityActivity_no_app_to_share_to">به نظر می‌رسد که شما هیچ برنامه‌ای برای اشتراک‌گذاری ندارید.</string>
  <string name="VerifyIdentityActivity_no_safety_number_to_compare_was_found_in_the_clipboard">هیچ شمارهٔ امنیتی برای مقایسه در کلیپ‌بورد پیدا نشد</string>
  <string name="VerifyIdentityActivity_signal_needs_the_camera_permission_in_order_to_scan_a_qr_code_but_it_has_been_permanently_denied">Molly جهت اسکن کردن کد QR نیاز به دسترسی به دوربین دارد، اما این دسترسی داده نشده است. لطفاً به بخش مدیریت برنامه‌ها در تنظیمات تلفن همراه خود رفته، در بخش «مجوزها» گزینهٔ «دوربین» را فعال کنید. </string>
  <string name="VerifyIdentityActivity_unable_to_scan_qr_code_without_camera_permission">امکان اسکن کردن کد QR بدون مجوز دوربین وجود ندارد</string>
  <string name="VerifyIdentityActivity_you_must_first_exchange_messages_in_order_to_view">شما باید ابتدا چند پیام مبادله کنید تا شمارهٔ امنیتی %1$s را مشاهده کنید.</string>
  <!--ViewOnceMessageActivity-->
  <!--AudioView-->
  <!--MessageDisplayHelper-->
  <string name="MessageDisplayHelper_bad_encrypted_message">پیام بد رمزگذاری شده</string>
  <string name="MessageDisplayHelper_message_encrypted_for_non_existing_session">پیام برای نشست ناموجود رمزگذاری شد</string>
  <!--MmsMessageRecord-->
  <string name="MmsMessageRecord_bad_encrypted_mms_message">فراپیام بد رمزگذاری شده</string>
  <string name="MmsMessageRecord_mms_message_encrypted_for_non_existing_session">فراپیام برای نشست ناموجود رمزنگاری شد</string>
  <!--MuteDialog-->
  <string name="MuteDialog_mute_notifications">صامت کردن اعلان‌‌ها</string>
  <!--ApplicationMigrationService-->
  <string name="ApplicationMigrationService_import_in_progress">در حال وارد کردن</string>
  <string name="ApplicationMigrationService_importing_text_messages">در حال وارد کردن پیام‌های متنی</string>
  <string name="ApplicationMigrationService_import_complete">وارد کردن به پایان رسید</string>
  <string name="ApplicationMigrationService_system_database_import_is_complete">وارد کردن پایگاه دادهٔ سیستم به پایان رسید.</string>
  <!--KeyCachingService-->
  <string name="KeyCachingService_signal_passphrase_cached">برای باز کردن لمس کنید.</string>
  <string name="KeyCachingService_signal_passphrase_cached_with_lock">برای باز کردن لمس کرده، یا برای بستن قفل را لمس کنید.</string>
  <string name="KeyCachingService_passphrase_cached">Molly از قفل خارج شد</string>
  <string name="KeyCachingService_lock">قفل Molly</string>
  <!--MediaPreviewActivity-->
  <string name="MediaPreviewActivity_you">شما</string>
  <string name="MediaPreviewActivity_unssuported_media_type">نوع رسانه پشتیبانی نشده</string>
  <string name="MediaPreviewActivity_draft">پیش‌نویس</string>
  <string name="MediaPreviewActivity_signal_needs_the_storage_permission_in_order_to_write_to_external_storage_but_it_has_been_permanently_denied">Molly  به منظور ذخیره سازی روی حافظهٔ خارجی نیاز به مجوز حافظه دارد اما اجازه اینکار به طور دائمی رد شده است. لطفاً به تنظیمات برنامه رفته، «مجوزها» را انتخاب کنید و «حافظه» را فعال کنید.</string>
  <string name="MediaPreviewActivity_unable_to_write_to_external_storage_without_permission">عدم توانایی در ذخیره بر روی حافظهٔ خارجی بدون مجوز</string>
  <string name="MediaPreviewActivity_media_delete_confirmation_title">حذف پیام؟</string>
  <string name="MediaPreviewActivity_media_delete_confirmation_message">این گزینه این پیام را به طور دائم حذف خواهد کرد.</string>
  <string name="MediaPreviewActivity_s_to_s">%1$s به %2$s</string>
  <string name="MediaPreviewActivity_media_no_longer_available">رسانه دیگر در دسترس نیست.</string>
  <string name="MediaPreviewActivity_cant_find_an_app_able_to_share_this_media">برنامه‌ای برای اشتراک‌گذاری این رسانه پیدا نشد.</string>
  <!--MessageNotifier-->
  <string name="MessageNotifier_d_new_messages_in_d_conversations">%1$d پیام جدید در %2$d مکالمه</string>
  <string name="MessageNotifier_most_recent_from_s">جدیدترین از: %1$s</string>
  <string name="MessageNotifier_locked_message">پیام قفل شده</string>
  <string name="MessageNotifier_media_message_with_text">پیام رسانه‌ای: %s</string>
  <string name="MessageNotifier_message_delivery_failed">تحویل پیام ناموفق بود.</string>
  <string name="MessageNotifier_failed_to_deliver_message">تحویل پیام ناموفق بود.</string>
  <string name="MessageNotifier_error_delivering_message">خطا در تحویل پیام.</string>
  <string name="MessageNotifier_mark_all_as_read">علامت‌گذاری همه به صورت خوانده شده</string>
  <string name="MessageNotifier_mark_read">علامت‌گذاری به صورت خوانده شده</string>
  <string name="MessageNotifier_turn_off_these_notifications">این اعلان‌ها را خاموش کن</string>
  <string name="MessageNotifier_media_message">پیام رسانه‌ای</string>
  <string name="MessageNotifier_sticker">استیکر</string>
  <string name="MessageNotifier_view_once_photo">عکس یکبار مصرف </string>
  <string name="MessageNotifier_view_once_video">ویدئوی یکبار مصرف</string>
  <string name="MessageNotifier_reply">پاسخ</string>
  <string name="MessageNotifier_signal_message">پیام Signal</string>
  <string name="MessageNotifier_unsecured_sms">پیامک ناامن</string>
  <string name="MessageNotifier_you_may_have_new_messages">پیام‌ جدید دارید</string>
  <string name="MessageNotifier_open_signal_to_check_for_recent_notifications">برای مشاهدهٔ آخرین اعلان‌ها Molly را باز کنید.</string>
  <string name="MessageNotifier_contact_message">%1$s %2$s</string>
  <string name="MessageNotifier_unknown_contact_message">مخاطب</string>
  <string name="MessageNotifier_reacted_s_to_s">%1$s به «%2$s» واکنش نشان داد.</string>
  <string name="MessageNotifier_reacted_s_to_your_video">%1$s به ویدئو شما واکنش نشان داد.</string>
  <string name="MessageNotifier_reacted_s_to_your_image">%1$s به تصویر شما واکنش نشان داد.</string>
  <string name="MessageNotifier_reacted_s_to_your_file">%1$s به فایل شما واکنش نشان داد.</string>
  <string name="MessageNotifier_reacted_s_to_your_audio">%1$s به فایل صوتی شما واکنش نشان داد.</string>
  <string name="MessageNotifier_reacted_s_to_your_view_once_photo">%1$s به تصویر یکبار مصرف شما واکنش نشان داد.</string>
  <string name="MessageNotifier_reacted_s_to_your_view_once_video">%1$s به ویدئوی یکبار مصرف شما واکنش نشان داد.</string>
  <string name="MessageNotifier_reacted_s_to_your_sticker">%1$s به استیکر شما واکنش نشان داد.</string>
  <string name="MessageNotifier_this_message_was_deleted">این پیام حذف شد</string>
  <string name="TurnOffContactJoinedNotificationsActivity__turn_off_contact_joined_signal">می‌خواهید اعلان‌های پیوستن مخاطبان به Signal را خاموش کنید؟ می‌توانید آن‌ها را دوباره در Signal &gt; تنظیمات &gt; اعلان‌ها فعال کنید.</string>
  <!--Notification Channels-->
  <string name="NotificationChannel_messages">پیش‌فرض</string>
  <string name="NotificationChannel_calls">تماس‌ها</string>
  <string name="NotificationChannel_failures">خرابی‌ها</string>
  <string name="NotificationChannel_backups">پشتیبان‌ها</string>
  <string name="NotificationChannel_locked_status">وضعیت قفل</string>
  <string name="NotificationChannel_app_updates">به‌روزرسانی‌های برنامه</string>
  <string name="NotificationChannel_other">سایر</string>
  <string name="NotificationChannel_group_messages">پیام‌ها</string>
  <string name="NotificationChannel_missing_display_name">ناشناخته</string>
  <string name="NotificationChannel_voice_notes">یادداشت‌های صوتی</string>
  <!--ProfileEditNameFragment-->
  <string name="ProfileEditNameFragment_successfully_set_profile_name">نام پروفایل با موفقیت ثبت شد.</string>
  <string name="ProfileEditNameFragment_encountered_a_network_error">خطای شبکه رخ داد.</string>
  <!--QuickResponseService-->
  <string name="QuickResponseService_quick_response_unavailable_when_Signal_is_locked">پاسخ سریع هنگام قفل بودن Signal در دسترس نیست!</string>
  <string name="QuickResponseService_problem_sending_message">خطا در ارسال پیام!</string>
  <!--SaveAttachmentTask-->
  <string name="SaveAttachmentTask_saved_to">در %s ذخیره شد</string>
  <string name="SaveAttachmentTask_saved">ذخیره شد</string>
  <!--SearchToolbar-->
  <string name="SearchToolbar_search">جستجو</string>
  <string name="SearchToolbar_search_for_conversations_contacts_and_messages">جستجو برای مکالمه‌ها، مخاطبان و پیام‌ها</string>
  <!--ShortcutLauncherActivity-->
  <string name="ShortcutLauncherActivity_invalid_shortcut">میانبر نامعتبر</string>
  <!--SingleRecipientNotificationBuilder-->
  <string name="SingleRecipientNotificationBuilder_signal">Signal</string>
  <string name="SingleRecipientNotificationBuilder_new_message">پیام جدید</string>
  <!--ThumbnailView-->
  <string name="ThumbnailView_Play_video_description">پخش ویدئو</string>
  <string name="ThumbnailView_Has_a_caption_description">حاوی زیرنویس</string>
  <!--TransferControlView-->
  <plurals name="TransferControlView_n_items">
    <item quantity="one">%d مورد</item>
    <item quantity="other">%d مورد</item>
  </plurals>
  <!--UnauthorizedReminder-->
  <string name="UnauthorizedReminder_device_no_longer_registered">این دستگاه دیگر ثبت شده نیست</string>
  <string name="UnauthorizedReminder_this_is_likely_because_you_registered_your_phone_number_with_Signal_on_a_different_device">این احتمالا به این خاطر است که شما شماره تلفن خود در Signal را روی یک دستگاه دیگر ثبت کرده‌اید. برای ثبت نام مجدد ضربه بزنید.</string>
  <!--VideoPlayer-->
  <string name="VideoPlayer_error_playing_video">خطا در پخش ویدئو</string>
  <!--WebRtcCallActivity-->
  <string name="WebRtcCallActivity_to_answer_the_call_from_s_give_signal_access_to_your_microphone">برای پاسخ به تماس %s، به Molly اجازهٔ دسترسی به میکروفون خود را بدهید.</string>
  <string name="WebRtcCallActivity_signal_requires_microphone_and_camera_permissions_in_order_to_make_or_receive_calls">Molly برای برقراری و دریافت تماس نیاز مجوزهای میکروفون و دوربین دارد، اما دسترسی به آن‌ها به طور دائمی لغو شده است. لطفاً به تنظیمات برنامه رفته، در قسمت «مجوزها»، «میکروفون» و «دوربین» را فعال کنید.</string>
  <string name="WebRtcCallActivity__answered_on_a_linked_device">برروی دستگاه پیوند داده شده پاسخ داده شد.</string>
  <string name="WebRtcCallActivity__declined_on_a_linked_device">بر روی دستگاه پیوند داده شده رد شد.</string>
  <string name="WebRtcCallActivity__busy_on_a_linked_device">مشغول برروی دستگاه پیوند داده شده.</string>
  <!--WebRtcCallScreen-->
  <string name="WebRtcCallScreen_new_safety_numbers">شمارهٔ امنیتی مکالمهٔ شما با %1$s تغییر یافته است. این می‌تواند به این معنا باشد که شخصی سعی دارد تا مکالمه شما را شنود کند یا %2$s برنامهٔ Signal را دوباره نصب کرده است.</string>
  <string name="WebRtcCallScreen_you_may_wish_to_verify_this_contact">شاید بخواهید شمارهٔ امنیتی خود را با این مخاطب تأیید کنید.</string>
  <string name="WebRtcCallScreen_new_safety_number_title">شمارهٔ امنیتی جدید</string>
  <string name="WebRtcCallScreen_accept">پذیرفتن</string>
  <string name="WebRtcCallScreen_end_call">پایان دادن به تماس</string>
  <!--WebRtcCallScreen V2-->
  <string name="WebRtcCallScreen__decline">رد کردن</string>
  <string name="WebRtcCallScreen__answer">پاسخ دهید</string>
  <string name="WebRtcCallScreen__answer_without_video">پاسخ دادن بدون تصویر</string>
  <!--WebRtcAudioOutputToggle-->
  <string name="WebRtcAudioOutputToggle__audio_output">خروجی صدا</string>
  <string name="WebRtcAudioOutputToggle__phone_earpiece">هدفون گوشی</string>
  <string name="WebRtcAudioOutputToggle__speaker">بلندگو</string>
  <string name="WebRtcAudioOutputToggle__bluetooth">بلوتوث</string>
  <!--WebRtcCallControls-->
  <string name="WebRtcCallControls_tap_to_enable_your_video">برای فعال‌سازی ویدئوی خود ضربه بزنید</string>
  <!--WebRtcCallControls Content Descriptions-->
  <string name="WebRtcCallControls_contact_photo_description">تصویر مخاطب</string>
  <string name="WebRtcCallControls_speaker_button_description">بلندگو</string>
  <string name="WebRtcCallControls_bluetooth_button_description">بلوتوث</string>
  <string name="WebRtcCallControls_mute_button_description">صامت کردن</string>
  <string name="WebRtcCallControls_your_camera_button_description">دوربین شما</string>
  <string name="WebRtcCallControls_switch_to_rear_camera_button_description">تغییر به دوربین پشتی</string>
  <string name="WebRtcCallControls_answer_call_description">پاسخ به تماس</string>
  <string name="WebRtcCallControls_reject_call_description">رد تماس</string>
  <!--attachment_type_selector-->
  <string name="attachment_type_selector__audio">صوت</string>
  <string name="attachment_type_selector__audio_description">صوت</string>
  <string name="attachment_type_selector__contact">مخاطب</string>
  <string name="attachment_type_selector__contact_description">مخاطب</string>
  <string name="attachment_type_selector__camera">دوربین</string>
  <string name="attachment_type_selector__camera_description">دوربین</string>
  <string name="attachment_type_selector__location">موقعیت</string>
  <string name="attachment_type_selector__location_description">موقعیت</string>
  <string name="attachment_type_selector__gif">گیف</string>
  <string name="attachment_type_selector__gif_description">گیف</string>
  <string name="attachment_type_selector__gallery_description">تصویر یا ویدئو</string>
  <string name="attachment_type_selector__file_description">فایل</string>
  <string name="attachment_type_selector__gallery">گالری</string>
  <string name="attachment_type_selector__file">فایل</string>
  <string name="attachment_type_selector__drawer_description">تغییر حالت نگه دارنده پیوست</string>
  <!--change_passphrase_activity-->
  <string name="change_passphrase_activity__old_passphrase">گذرواژهٔ  قدیمی</string>
  <string name="change_passphrase_activity__new_passphrase">گذرواژهٔ جدید</string>
  <string name="change_passphrase_activity__repeat_new_passphrase">گذرواژهٔ قدیمی</string>
  <!--contact_selection_activity-->
  <string name="contact_selection_activity__enter_name_or_number">نام یا شماره را وارد کنید</string>
  <string name="contact_selection_activity__invite_to_signal">دعوت به Signal</string>
  <string name="contact_selection_activity__new_group">گروه جدید</string>
  <!--contact_filter_toolbar-->
  <string name="contact_filter_toolbar__clear_entered_text_description">پاک کردن متن وارد شده</string>
  <string name="contact_filter_toolbar__show_keyboard_description">نمایش صفحه‌کلید</string>
  <string name="contact_filter_toolbar__show_dial_pad_description">نمایش شماره‌ گیر</string>
  <!--contact_selection_group_activity-->
  <string name="contact_selection_group_activity__no_contacts">مخاطبی یافت نشد.</string>
  <string name="contact_selection_group_activity__finding_contacts">در حال بارگذاری مخاطبین…</string>
  <!--single_contact_selection_activity-->
  <string name="SingleContactSelectionActivity_contact_photo">تصویر مخاطب</string>
  <!--ContactSelectionListFragment-->
  <string name="ContactSelectionListFragment_signal_requires_the_contacts_permission_in_order_to_display_your_contacts">Molly برای نشان دادن مخاطبین شما نیاز به دسترسی مخاطبین دارد، اما این دسترسی داده نشده است. لطفاً به بخش مدیریت برنامه‌ها در تنظیمات تلفن همراه خود رفته، در بخش «مجوزها» گزینهٔ «مخاطبین» را فعال کنید.</string>
  <string name="ContactSelectionListFragment_error_retrieving_contacts_check_your_network_connection">خطا در بازیابی مخاطبین، اتصال اینترنت خود را بررسی کنید</string>
  <string name="ContactSelectionListFragment_username_not_found">نام کاربری یافت نشد</string>
  <string name="ContactSelectionListFragment_s_is_not_a_signal_user">\"%1$s\" یک کاربر Signal نیست. لطفاً نام کاربری را بررسی کرده و دوباره تلاش کنید.</string>
  <string name="ContactSelectionListFragment_you_do_not_need_to_add_yourself_to_the_group">نیازی نیست که خود را به گروه اضافه کنید</string>
  <string name="ContactSelectionListFragment_maximum_group_size_reached">به حداکثر اندازهٔ گروه رسیدید</string>
  <string name="ContactSelectionListFragment_signal_groups_can_have_a_maximum_of_d_members">گروه‌های Signal می‌توانند حداکثر %1$d عضو داشته باشند.</string>
  <string name="ContactSelectionListFragment_recommended_member_limit_reached">تعداد اعضا به انتها رسیده است</string>
  <string name="ContactSelectionListFragment_signal_groups_perform_best_with_d_members_or_fewer">گروه‌های Signal با %1$d عضو یا کمتر به بهترین شکل عمل می‌کنند. افزودن اعضای بیشتر باعث بوجود آمدن تأخیر در ارسال و دریافت پیام‌ها خواهد شد.</string>
  <plurals name="ContactSelectionListFragment_d_members">
    <item quantity="one">%1$d عضو</item>
    <item quantity="other">%1$d عضو</item>
  </plurals>
  <!--blocked_contacts_fragment-->
  <string name="blocked_contacts_fragment__no_blocked_contacts">هیچ مخاطب مسدود شده‌ای وجود ندارد</string>
  <!--contact_selection_list_fragment-->
  <string name="contact_selection_list_fragment__signal_needs_access_to_your_contacts_in_order_to_display_them">Molly به دسترسی مخاطبین برای نمایش آن‌ها نیاز دارد.</string>
  <string name="contact_selection_list_fragment__show_contacts">نمایش مخاطبین</string>
  <!--contact_selection_list_item-->
  <plurals name="contact_selection_list_item__number_of_members">
    <item quantity="one">%1$d عضو</item>
    <item quantity="other">%1$d عضو</item>
  </plurals>
  <!--conversation_activity-->
  <string name="conversation_activity__type_message_push">پیام Signal</string>
  <string name="conversation_activity__type_message_sms_insecure">پیامک ناامن</string>
  <string name="conversation_activity__type_message_mms_insecure">فراپیام ناامن</string>
  <string name="conversation_activity__from_sim_name">از %1$s</string>
  <string name="conversation_activity__sim_n">سیم کارت %1$d</string>
  <string name="conversation_activity__send">ارسال</string>
  <string name="conversation_activity__compose_description">نوشتن پیام</string>
  <string name="conversation_activity__emoji_toggle_description">تعویض صفحه‌کلید ایموجی</string>
  <string name="conversation_activity__attachment_thumbnail">تصویر بندانگشتی پیوست</string>
  <string name="conversation_activity__quick_attachment_drawer_toggle_camera_description">تغییر وضعیت نگه دارنده پیوست دوربین سریع</string>
  <string name="conversation_activity__quick_attachment_drawer_record_and_send_audio_description">ضبط و ارسال پیوست صوتی</string>
  <string name="conversation_activity__quick_attachment_drawer_lock_record_description">قفل ضبط پیوست صوتی</string>
  <string name="conversation_activity__enable_signal_for_sms">فعال‌سازی Signal برای پیامک</string>
  <string name="conversation_activity__message_could_not_be_sent">پیام ارسال نشد. اتصال خود را بررسی کرده و دوباره امتحان کنید.</string>
  <!--conversation_input_panel-->
  <string name="conversation_input_panel__slide_to_cancel">برای لغو به کناره بکشید</string>
  <string name="conversation_input_panel__cancel">لغو</string>
  <!--conversation_item-->
  <string name="conversation_item__mms_image_description">پیام رسانه‌ای</string>
  <string name="conversation_item__secure_message_description">پیام امن</string>
  <!--conversation_item_sent-->
  <string name="conversation_item_sent__send_failed_indicator_description">ارسال ناموفق بود</string>
  <string name="conversation_item_sent__pending_approval_description">در انتظار موافقت</string>
  <string name="conversation_item_sent__delivered_description">تحویل داده شد</string>
  <string name="conversation_item_sent__message_read">پیام خوانده شد</string>
  <!--conversation_item_received-->
  <string name="conversation_item_received__contact_photo_description">تصویر مخاطب</string>
  <!--ConversationUpdateItem-->
  <string name="ConversationUpdateItem_loading">در حال بارگذاری</string>
  <string name="ConversationUpdateItem_learn_more">بیشتر یاد بگیرید</string>
  <string name="ConversationUpdateItem_join_call">پیوستن به تماس</string>
  <string name="ConversationUpdateItem_return_to_call">بازگشت به تماس</string>
  <!--audio_view-->
  <string name="audio_view__play_pause_accessibility_description">پخش … وقفه</string>
  <string name="audio_view__download_accessibility_description">دریافت</string>
  <!--QuoteView-->
  <string name="QuoteView_audio">صوت</string>
  <string name="QuoteView_video">ویدئو</string>
  <string name="QuoteView_photo">عکس</string>
  <string name="QuoteView_view_once_media">رسانهٔ یکبار مصرف </string>
  <string name="QuoteView_sticker">استیکر</string>
  <string name="QuoteView_document">سند</string>
  <string name="QuoteView_you">شما</string>
  <string name="QuoteView_original_missing">پیام اصلی یافت نشد</string>
  <!--conversation_fragment-->
  <string name="conversation_fragment__scroll_to_the_bottom_content_description">رفتن به پایین</string>
  <!--safety_number_change_dialog-->
  <string name="safety_number_change_dialog__safety_number_changes">تغییرات شمارهٔ امنیتی</string>
  <string name="safety_number_change_dialog__send_anyway">در هر صورت ارسال کن</string>
  <string name="safety_number_change_dialog__call_anyway">در هر صورت تماس بگیر</string>
  <string name="safety_number_change_dialog__the_following_people_may_have_reinstalled_or_changed_devices">افراد زیر ممکن است دستگاه خود را تغییر داده یا نصب مجدد انجام داده باشند. برای اطمینان از حفظ حریم خصوصی شمارهٔ امنیتی خود را با آنان تأیید کنید.</string>
  <string name="safety_number_change_dialog__view">نمایش</string>
  <string name="safety_number_change_dialog__previous_verified">قبلاً تأیید شد</string>
  <!--country_selection_fragment-->
  <string name="country_selection_fragment__loading_countries">در حال بارگذاری کشورها…</string>
  <string name="country_selection_fragment__search">جستجو</string>
  <string name="country_selection_fragment__no_matching_countries">هیچ کشوری یافت نشد</string>
  <!--device_add_fragment-->
  <string name="device_add_fragment__scan_the_qr_code_displayed_on_the_device_to_link">برای پیوند دادن، تصویر QR نمایش داده شده روی دستگاه را اسکن کنید.</string>
  <!--device_link_fragment-->
  <string name="device_link_fragment__link_device">پیوند دستگاه</string>
  <!--device_list_fragment-->
  <string name="device_list_fragment__no_devices_linked">هیچ دستگاهی پیوند داده نشده است</string>
  <string name="device_list_fragment__link_new_device">پیوند دستگاه جدید</string>
  <!--experience_upgrade_activity-->
  <string name="experience_upgrade_activity__continue">ادامه</string>
  <string name="experience_upgrade_preference_fragment__read_receipts_are_here">رسیدهای خوانده شدن پیام‌ اینجا هستند</string>
  <string name="experience_upgrade_preference_fragment__optionally_see_and_share_when_messages_have_been_read">به صورت اختیاری خوانده شدن پیام‌ها را ببینید و به‌ اشتراک بگذارید.</string>
  <string name="experience_upgrade_preference_fragment__enable_read_receipts">فعال‌سازی رسیدهای خوانده شدن</string>
  <!--expiration-->
  <string name="expiration_off">خاموش</string>
  <plurals name="expiration_seconds">
    <item quantity="one">%d ثانیه</item>
    <item quantity="other">%d ثانیه</item>
  </plurals>
  <string name="expiration_seconds_abbreviated">%d ثانیه</string>
  <plurals name="expiration_minutes">
    <item quantity="one">%d دقیقه</item>
    <item quantity="other">%d دقیقه</item>
  </plurals>
  <string name="expiration_minutes_abbreviated">%d دقیقه</string>
  <plurals name="expiration_hours">
    <item quantity="one">%d ساعت</item>
    <item quantity="other">%d ساعت</item>
  </plurals>
  <string name="expiration_hours_abbreviated">%d ساعت</string>
  <plurals name="expiration_days">
    <item quantity="one">%d روز</item>
    <item quantity="other">%d روز</item>
  </plurals>
  <string name="expiration_days_abbreviated">%d روز</string>
  <plurals name="expiration_weeks">
    <item quantity="one">%d هفته</item>
    <item quantity="other">%d هفته</item>
  </plurals>
  <string name="expiration_weeks_abbreviated">%d هفته</string>
  <string name="expiration_combined">%1$s %2$s</string>
  <!--unverified safety numbers-->
  <string name="IdentityUtil_unverified_banner_one">شمارهٔ امنیتی شما با %s تغییر کرده است و دیگر مورد تأیید نیست</string>
  <string name="IdentityUtil_unverified_banner_two">شماره‌های امنیتی شما با %1$s و %2$s دیگر تأیید شده نیستند</string>
  <string name="IdentityUtil_unverified_banner_many">شماره‌های امنیتی شما با %1$s، %2$s و %3$s دیگر مورد تأیید نیستند </string>
  <string name="IdentityUtil_unverified_dialog_one">شمارهٔ امنیتی شما با %1$s تغییر کرده و دیگر معتبر نیست. این می‌تواند به این معنا باشد که شخصی سعی دارد تا مکالمهٔ شما را شنود کند یا %1$s Signal را دوباره نصب کرده است.</string>
  <string name="IdentityUtil_unverified_dialog_two">شماره‌های امنیتی شما با %1$s و %2$s دیگر مورد تأیید نیستند. این می‌تواند به این معنا باشد که شخصی سعی دارد تا ارتباطات شما را شنود کند، یا اینکه آن‌ها برنامهٔ Signal را دوباره نصب کرده‌اند.</string>
  <string name="IdentityUtil_unverified_dialog_many">شماره های امنیتی شما با %1$s، %2$s و %3$s دیگر مورد تأیید نیستند. این می‌تواند به این معنا باشد که شخصی سعی دارد تا ارتباطات شما را شنود کند یا اینکه آن‌ها برنامه Signal را دوباره نصب کرده‌اند.</string>
  <string name="IdentityUtil_untrusted_dialog_one">شمارهٔ امنیتی شما با %s تغییر یافت.</string>
  <string name="IdentityUtil_untrusted_dialog_two">شماره‌های امنیتی شما با %1$s و %2$s تغییر کرد.</string>
  <string name="IdentityUtil_untrusted_dialog_many">شماره‌های امنیتی شما با %1$s، %2$s و %3$s تغییر کرد.</string>
  <plurals name="identity_others">
    <item quantity="one">%d نفر دیگر</item>
    <item quantity="other">%d نفر دیگر</item>
  </plurals>
  <!--giphy_activity-->
  <string name="giphy_activity_toolbar__search_gifs_and_stickers">جستجوی گیف‌ها و استیکرها</string>
  <!--giphy_fragment-->
  <string name="giphy_fragment__nothing_found">چیزی یافت نشد</string>
  <!--log_submit_activity-->
  <string name="log_submit_activity__log_fetch_failed">عدم توانایی در خوانش گزارش روی دستگاه شما. همچنان می‌توانید از طریق ADB گزارش اشکال‌زدایی را دریافت کنید.</string>
  <string name="log_submit_activity__thanks">از کمک شما سپاسگزاریم!</string>
  <string name="log_submit_activity__submitting">در حال ارسال</string>
  <string name="log_submit_activity__no_browser_installed">هیچ مرورگری نصب نشده است</string>
  <string name="log_submit_activity__button_dont_submit">ارسال نکن</string>
  <string name="log_submit_activity__button_submit">ارسال</string>
  <string name="log_submit_activity__button_got_it">فهمیدم</string>
  <string name="log_submit_activity__button_compose_email">نوشتن ایمیل</string>
  <string name="log_submit_activity__this_log_will_be_posted_online">این گزارش به صورت آنلاین برای بازنگری مشارکت‌کنندگان منتشر خواهد شد، می‌توانید آن را قبل از ارسال بررسی کرده و ویرایش کنید.</string>
  <string name="log_submit_activity__loading_logs">بارگذاری گزارش‌ها…</string>
  <string name="log_submit_activity__uploading_logs">آپلود گزارش‌ها…</string>
  <string name="log_submit_activity__choose_email_app">انتخاب برنامهٔ ایمیل</string>
  <string name="log_submit_activity__please_review_this_log_from_my_app">لطفاً این گزارش از برنامهٔ من را بازبینی کنید: %1$s</string>
  <string name="log_submit_activity__network_failure">خطای شبکه. لطفاً دوباره تلاش کنید.</string>
  <!--database_migration_activity-->
  <string name="database_migration_activity__would_you_like_to_import_your_existing_text_messages">آیا مایل به وارد کردن پیام‌های متنی موجود خود به پایگاه داده رمزگذاری شدهٔ Signal هستید؟</string>
  <string name="database_migration_activity__the_default_system_database_will_not_be_modified">پایگاه دادهٔ پيش‌‌فرض سيستم به هيچ شکلی تغییر نخواهد کرد.</string>
  <string name="database_migration_activity__skip">رد شدن</string>
  <string name="database_migration_activity__import">وارد کردن</string>
  <string name="database_migration_activity__this_could_take_a_moment_please_be_patient">ممکن است مدتی زمان ببرد. لطفاً صبور باشید، هنگامی که فرایند وارد کردن به پایان برسد به شما اطلاع می‌دهیم.</string>
  <string name="database_migration_activity__importing">وارد کردن</string>
  <string name="import_fragment__import_system_sms_database">وارد کردن پایگاه داده پیامک سیستم</string>
  <string name="import_fragment__import_the_database_from_the_default_system">وارد کردن پایگاه داده از برنامهٔ پیام‌رسان پیش‌فرض سیستم</string>
  <string name="import_fragment__import_plaintext_backup">وارد کردن پشتیبان متن ساده</string>
  <string name="import_fragment__import_a_plaintext_backup_file">وارد کردن یک فایل پشتیبان متن ساده. سازگار با «پشتیبان پیامک و بازگردانی.»</string>
  <!--load_more_header-->
  <string name="load_more_header__see_full_conversation">دیدن مکالمهٔ کامل</string>
  <string name="load_more_header__loading">در حال بارگذاری</string>
  <!--media_overview_activity-->
  <string name="media_overview_activity__no_media">رسانه‌ای موجود نیست</string>
  <!--message_recipients_list_item-->
  <string name="message_recipients_list_item__view">نمایش</string>
  <string name="message_recipients_list_item__resend">ارسال مجدد</string>
  <string name="message_recipients_list_item__resending">در حال ارسال مجدد…</string>
  <!--GroupUtil-->
  <plurals name="GroupUtil_joined_the_group">
    <item quantity="one">%1$s به گروه پیوست.</item>
    <item quantity="other">%1$s به گروه پیوست.</item>
  </plurals>
  <string name="GroupUtil_group_name_is_now">نام گروه اکنون \'%1$s\' است.</string>
  <!--prompt_passphrase_activity-->
  <string name="prompt_passphrase_activity__unlock">باز کردن قفل</string>
  <!--prompt_mms_activity-->
  <string name="prompt_mms_activity__signal_requires_mms_settings_to_deliver_media_and_group_messages">Signal برای تحویل رسانه‌ها و پیام‌های گروهی از طریق اپراتور همراه شما به تنظیمات فراپیام نیاز دارد. دستگاه شما این اطلاعات را در دسترس قرار نمی‌دهد، این مشکل معمولاً برای دستگاه‌های قفل شده و پیکربندی‌های محدود شده رخ می‌دهد.</string>
  <string name="prompt_mms_activity__to_send_media_and_group_messages_tap_ok">برای ارسال رسانه و پیام‌های گروهی، روی \'قبول\' ضربه بزنید و تنظیمات خواسته شده را کامل کنید. تنظیمات فراپیام برای اپراتور شما معمولاً با جستجو برای \'APN اپراتور شما\' یافت می‌شود. شما فقط یکبار نیاز به انجام این کار دارید.</string>
  <!--profile_create_activity-->
  <string name="CreateProfileActivity_first_name_required">نام (لازم)</string>
  <string name="CreateProfileActivity_last_name_optional">نام خانوادگی (اختیاری)</string>
  <string name="CreateProfileActivity_next">بعدی</string>
  <string name="CreateProfileActivity__username">نام کاربری</string>
  <string name="CreateProfileActivity__create_a_username">ایجاد نام کاربری</string>
  <!--EditProfileFragment-->
  <string name="EditProfileFragment__edit_group_name_and_photo">نام و عکس گروه را ویرایش کنید</string>
  <string name="EditProfileFragment__group_name">نام گروه</string>
  <!--recipient_preferences_activity-->
  <string name="recipient_preference_activity__shared_media">رسانه‌های اشتراک‌گذاری شده</string>
  <!--- redphone_call_controls-->
  <string name="redphone_call_card__signal_call">تماس Signal</string>
  <!--registration_activity-->
  <string name="registration_activity__phone_number">شمارهٔ همراه</string>
  <string name="registration_activity__registration_will_transmit_some_contact_information_to_the_server_temporariliy">Signal با کمک شماره و دفترچهٔ تلفن شما ارتباط را آسان می‌کند. دوستان و مخاطبینی که می‌دانند به چه شکل از طریق تلفن با شما تماس بگیرند قادر خواهند بود به آسانی با شما از طریق Signal ارتباط برقرار کنند.\n\nثبت‌نام، برخی اطلاعات مخاطب را به سرور ارسال می‌کند. چیزی ذخیره نمی‌شود.</string>
  <string name="registration_activity__verify_your_number">شمارهٔ خود را تأیید کنید</string>
  <string name="registration_activity__please_enter_your_mobile_number_to_receive_a_verification_code_carrier_rates_may_apply">لطفاً شمارهٔ موبایل خود را جهت دریافت کد تأیید وارد نمایید. اپراتور شما ممکن است مبلغی در ازای این کار دریافت کند.</string>
  <!--recipients_panel-->
  <string name="recipients_panel__to"><small>یک نام یا شماره را وارد کنید</small></string>
  <string name="recipients_panel__add_members">افزودن اعضا</string>
  <!--unknown_sender_view-->
  <string name="unknown_sender_view__the_sender_is_not_in_your_contact_list">فرستنده در فهرست مخاطبین شما قرار ندارد</string>
  <string name="unknown_sender_view__block">مسدود کردن</string>
  <string name="unknown_sender_view__add_to_contacts">افزودن به مخاطبین</string>
  <string name="unknown_sender_view__don_t_add_but_make_my_profile_visible">اضافه نکن، اما پروفایل من را قابل مشاهده قرار بده</string>
  <!--verify_display_fragment-->
  <string name="verify_display_fragment__if_you_wish_to_verify_the_security_of_your_end_to_end_encryption_with_s"><![CDATA[ اگر مایل هستید تا امنیت رمزگذاری خود را با %s تأیید کنید، عدد بالا را با عدد روی دستگاه آن‌ها مقایسه کنید. در غیر این صورت، می‌توانید کد روی گوشی آن‌ها را اسکن کرده یا از آن‌ها بخواهید تا کد شما را اسکن کنند. <a href="https://signal.org/redirect/safety-numbers">بیشتر یاد بگیرید.</a>]]></string>
  <string name="verify_display_fragment__tap_to_scan">برای اسکن کردن ضربه بزنید</string>
  <string name="verify_display_fragment__loading">در حال بارگذاری…</string>
  <string name="verify_display_fragment__verified">تأیید شده</string>
  <!--verify_identity-->
  <string name="verify_identity__share_safety_number">اشتراک‌گذاری شمارهٔ امنیتی</string>
  <!--webrtc_answer_decline_button-->
  <string name="webrtc_answer_decline_button__swipe_up_to_answer">جهت پاسخ دادن به بالا بکشید</string>
  <string name="webrtc_answer_decline_button__swipe_down_to_reject">جهت رد کردن به پایین بکشید</string>
  <!--message_details_header-->
  <string name="message_details_header__issues_need_your_attention">برخی از مسائل نیاز به توجه شما دارند.</string>
  <string name="message_details_header__sent">ارسال شد</string>
  <string name="message_details_header__received">دریافت شد</string>
  <string name="message_details_header__disappears">ناپدید می‌شود</string>
  <string name="message_details_header__via">از طریق</string>
  <!--message_details_recipient_header-->
  <string name="message_details_recipient_header__pending_send">در انتظار…</string>
  <string name="message_details_recipient_header__sent_to">ارسال شده به</string>
  <string name="message_details_recipient_header__sent_from">ارسال شده از</string>
  <string name="message_details_recipient_header__delivered_to">تحویل داده شد به</string>
  <string name="message_details_recipient_header__read_by">خوانده شد توسط</string>
  <string name="message_details_recipient_header__not_sent">ارسال نشد</string>
  <!--message_Details_recipient-->
  <string name="message_details_recipient__failed_to_send">ارسال ناموفق بود</string>
  <string name="message_details_recipient__new_safety_number">شمارهٔ امنیتی جدید</string>
  <!--AndroidManifest.xml-->
  <string name="AndroidManifest__create_passphrase">ایجاد گذرواژه</string>
  <string name="AndroidManifest__select_contacts">انتخاب مخاطبین</string>
  <string name="AndroidManifest__change_passphrase">تغییر گذرواژه</string>
  <string name="AndroidManifest__verify_safety_number">تأیید شمارهٔ امنیتی</string>
  <string name="AndroidManifest__log_submit">ارسال گزارش اشکال‌زدایی</string>
  <string name="AndroidManifest__media_preview">پیش‌نمایش رسانه‌</string>
  <string name="AndroidManifest__message_details">جزئیات پیام</string>
  <string name="AndroidManifest__linked_devices">دستگاه‌های پیوند داده شده</string>
  <string name="AndroidManifest__invite_friends">دعوت دوستان</string>
  <string name="AndroidManifest_archived_conversations">مکالمه‌های آرشیو شده</string>
  <string name="AndroidManifest_remove_photo">حذف عکس</string>
  <!--Message Requests Megaphone-->
  <string name="MessageRequestsMegaphone__message_requests">درخواست‌های تبادل پیام</string>
  <string name="MessageRequestsMegaphone__users_can_now_choose_to_accept">کاربران حالا می‌توانند درخواست مکالمهٔ جدید را پذیرفته یا رد کنند. نام‌های پروفایل به کاربران نشان می‌دهند که چه کسی در حال پیام دادن به آن‌هاست.</string>
  <string name="MessageRequestsMegaphone__add_profile_name">افزودن نام پروفایل</string>
  <string name="MessageRequestsMegaphone__new_message_requests">جدید: درخواست‌های تبادل پیام</string>
  <string name="MessageRequestsMegaphone__add_name">افزودن نام</string>
  <string name="MessageRequestsMegaphone__you_can_now_choose_whether_to_accept">شما حالا می‌توانید مکالمهٔ جدید را پذیرفته یا رد کنید. گزینه‌های «پذیرفتن»، «حذف» و «مسدود کردن» نشان داده خواهند شد.</string>
  <!--HelpFragment-->
  <string name="HelpFragment__help">راهنمایی</string>
  <string name="HelpFragment__have_you_read_our_faq_yet">آیا پرسش‌های متداول ما را خوانده‌اید؟</string>
  <string name="HelpFragment__next">بعدی</string>
  <string name="HelpFragment__contact_us">تماس با ما</string>
  <string name="HelpFragment__tell_us_whats_going_on">در مورد اشکال به ما توضیح دهید</string>
  <string name="HelpFragment__include_debug_log">شامل گزارش اشکال‌زدایی</string>
  <string name="HelpFragment__whats_this">توضیحات</string>
  <string name="HelpFragment__how_do_you_feel">چه حسی دارید؟ (اختیاری)</string>
  <string name="HelpFragment__support_info">اطلاعات پشتیبانی</string>
  <string name="HelpFragment__signal_android_support_request">درخواست پشتیبانی برای Signal اندروید</string>
  <string name="HelpFragment__debug_log">گزارش اشکال‌زدایی:</string>
  <string name="HelpFragment__na">ناموجود</string>
  <string name="HelpFragment__could_not_upload_logs"> گزارش‌ها ارسال نشدند</string>
  <string name="HelpFragment__signal_support">پشتیبانی سیگنال</string>
  <string name="HelpFragment__please_be_as_descriptive_as_possible">توضیح هر چه بهتر شما، به ما در فهم اشکال کمک خواهد کرد.</string>
  <string name="HelpFragment__no_email_app_found">برنامهٔ ایمیل یافت نشد.</string>
  <!--ReactWithAnyEmojiBottomSheetDialogFragment-->
  <string name="ReactWithAnyEmojiBottomSheetDialogFragment__this_message">این پیام</string>
  <string name="ReactWithAnyEmojiBottomSheetDialogFragment__recently_used">اخیراً استفاده شده</string>
  <string name="ReactWithAnyEmojiBottomSheetDialogFragment__smileys_and_people">لبخندها و آدم‌ها</string>
  <string name="ReactWithAnyEmojiBottomSheetDialogFragment__nature">طبیعت</string>
  <string name="ReactWithAnyEmojiBottomSheetDialogFragment__food">غذا</string>
  <string name="ReactWithAnyEmojiBottomSheetDialogFragment__activities">فعالیت‌ها</string>
  <string name="ReactWithAnyEmojiBottomSheetDialogFragment__places">مکان‌ها</string>
  <string name="ReactWithAnyEmojiBottomSheetDialogFragment__objects">اشیا</string>
  <string name="ReactWithAnyEmojiBottomSheetDialogFragment__symbols">نمادها</string>
  <string name="ReactWithAnyEmojiBottomSheetDialogFragment__flags">پرچم‌ها</string>
  <string name="ReactWithAnyEmojiBottomSheetDialogFragment__emoticons">شکلک‌ها</string>
  <!--arrays.xml-->
  <string name="arrays__import_export">وارد کردن</string>
  <string name="arrays__use_default">استفاده از پیش‌فرض سیستم</string>
  <string name="arrays__use_custom">استفاده از سفارشی</string>
  <string name="arrays__mute_for_one_hour">صامت به مدت ۱ ساعت</string>
  <string name="arrays__mute_for_two_hours">صامت به مدت ۲ ساعت</string>
  <string name="arrays__mute_for_one_day">صامت به مدت ۱ روز</string>
  <string name="arrays__mute_for_seven_days">صامت به مدت ۷ روز</string>
  <string name="arrays__mute_for_one_year">صامت به مدت ۱ سال</string>
  <string name="arrays__settings_default">تنظیمات پیش‌فرض سیستم</string>
  <string name="arrays__enabled">فعال</string>
  <string name="arrays__disabled">غیرفعال</string>
  <string name="arrays__name_and_message">نام و پیام</string>
  <string name="arrays__name_only">فقط نام</string>
  <string name="arrays__no_name_or_message">بدون نام یا پیام</string>
  <string name="arrays__images">تصاویر</string>
  <string name="arrays__audio">صوت</string>
  <string name="arrays__video">ویدئو</string>
  <string name="arrays__documents">اسناد</string>
  <string name="arrays__small">کوچک</string>
  <string name="arrays__normal">عادی</string>
  <string name="arrays__large">بزرگ</string>
  <string name="arrays__extra_large">خیلی بزرگ</string>
  <string name="arrays__default">پیش‌فرض</string>
  <string name="arrays__high">بالا</string>
  <string name="arrays__max">بیشینه</string>
  <!--plurals.xml-->
  <plurals name="hours_ago">
    <item quantity="one">%d ساعت</item>
    <item quantity="other">%d ساعت</item>
  </plurals>
  <!--preferences.xml-->
  <string name="preferences__sms_mms">پیامک و فراپیام</string>
  <string name="preferences__pref_all_sms_title">دریافت همهٔ پیامک‌ها</string>
  <string name="preferences__pref_all_mms_title">دریافت همهٔ فراپیام‌ها</string>
  <string name="preferences__use_signal_for_viewing_and_storing_all_incoming_text_messages">استفاده از Signal برای همهٔ پیام‌های متنی ورودی</string>
  <string name="preferences__use_signal_for_viewing_and_storing_all_incoming_multimedia_messages">استفاده از Signal برای همهٔ پیام‌های چندرسانه‌ای ورودی</string>
  <string name="preferences__pref_enter_sends_title">ارسال با کلید Enter</string>
  <string name="preferences__pressing_the_enter_key_will_send_text_messages">پیام‌ها با زدن کلید Enter ارسال خواهند شد</string>
  <string name="preferences__generate_link_previews">ایجاد پیش‌نمایش‌‌های پیوند</string>
  <string name="preferences__retrieve_link_previews_from_websites_for_messages">پیش‌نمایش پیوند‌ها را به صورت مستقیم از وب‌سایت‌ها برای پیام‌هایی که ارسال می‌کنید، دریافت کنید.</string>
  <string name="preferences__choose_identity">انتخاب هویت</string>
  <string name="preferences__choose_your_contact_entry_from_the_contacts_list">مخاطب خود را از فهرست مخاطبین انتخاب کنید.</string>
  <string name="preferences__change_passphrase">تغییر گذرواژه</string>
  <string name="preferences__change_your_passphrase">گذرواژهٔ خود را تغییر دهید</string>
  <string name="preferences__enable_passphrase">فعال‌سازی گذرواژهٔ قفل صفحه</string>
  <string name="preferences__lock_signal_and_message_notifications_with_a_passphrase">صفحه  و اعلان‌ها را با یک گذرواژه قفل کنید</string>
  <string name="preferences__screen_security">امنیت صفحه‌نمایش</string>
  <string name="preferences__disable_screen_security_to_allow_screen_shots">مسدود کردن تصویربرداری از صفحه در فهرست آخرین‌ها و در درون برنامه</string>
  <string name="preferences__auto_lock_signal_after_a_specified_time_interval_of_inactivity">قفل کردن خودکار Signal  بعد از یک زمان مشخص عدم فعالیت</string>
  <string name="preferences__inactivity_timeout_passphrase">گذرواژهٔ پایان زمان عدم فعالیت</string>
  <string name="preferences__inactivity_timeout_interval">بازهٔ زمان عدم فعالیت</string>
  <string name="preferences__notifications">اعلان‌ها</string>
  <string name="preferences__system_notification_settings">تنظیمات اعلان سیستم</string>
  <string name="preferences__led_color">رنگ LED</string>
  <string name="preferences__led_color_unknown">ناشناخته</string>
  <string name="preferences__pref_led_blink_title">الگوی چشمک زدن LED</string>
  <string name="preferences__sound">زنگ</string>
  <string name="preferences__silent">خاموش</string>
  <string name="preferences__repeat_alerts">تکرار هشدارها</string>
  <string name="preferences__never">هرگز</string>
  <string name="preferences__one_time">یک بار</string>
  <string name="preferences__two_times">دو بار</string>
  <string name="preferences__three_times">سه بار</string>
  <string name="preferences__five_times">پنج بار</string>
  <string name="preferences__ten_times">ده بار</string>
  <string name="preferences__vibrate">لرزش</string>
  <string name="preferences__green">سبز</string>
  <string name="preferences__red">قرمز</string>
  <string name="preferences__blue">آبی</string>
  <string name="preferences__orange">نارنجی</string>
  <string name="preferences__cyan">سایان</string>
  <string name="preferences__magenta">ارغوانی</string>
  <string name="preferences__white">سفید</string>
  <string name="preferences__none">هیچکدام</string>
  <string name="preferences__fast">سریع</string>
  <string name="preferences__normal">عادی</string>
  <string name="preferences__slow">آهسته</string>
  <string name="preferences__help">راهنمایی</string>
  <string name="preferences__advanced">پیشرفته</string>
  <string name="preferences__donate_to_signal">حمایت از Signal</string>
  <string name="preferences__privacy">حریم خصوصی</string>
  <string name="preferences__mms_user_agent">عامل کاربر فراپیام</string>
  <string name="preferences__advanced_mms_access_point_names">تنظیمات دستی فراپیام</string>
  <string name="preferences__mmsc_url">نشانی اینترنتی MMSC</string>
  <string name="preferences__mms_proxy_host">میزبان پروکسی فراپیام</string>
  <string name="preferences__mms_proxy_port">درگاه پروکسی فراپیام</string>
  <string name="preferences__mmsc_username">نام کاربری MMSC</string>
  <string name="preferences__mmsc_password">رمز عبور MMSC</string>
  <string name="preferences__sms_delivery_reports">گزارش‌های تحویل پیامک</string>
  <string name="preferences__request_a_delivery_report_for_each_sms_message_you_send">درخواست گزارش تحویل برای هر پیامک ارسالی از جانب شما</string>
  <string name="preferences__chats">گفتگوها و رسانه‌ها</string>
  <string name="preferences__storage">حافظه</string>
  <string name="preferences__conversation_length_limit">محدودیت طول مکالمه</string>
  <string name="preferences__keep_messages">نگاه داشتن پیام‌ها</string>
  <string name="preferences__clear_message_history">پاک کردن تاریخچهٔ پیام</string>
  <string name="preferences__linked_devices">دستگاه‌های پیوند داده شده</string>
  <string name="preferences__light_theme">روشن</string>
  <string name="preferences__dark_theme">تاریک</string>
  <string name="preferences__appearance">ظاهر برنامه</string>
  <string name="preferences__theme">طرح زمینه</string>
  <string name="preferences__disable_pin">غیرفعال کردن پین</string>
  <string name="preferences__enable_pin">فعال کردن پین</string>
  <string name="preferences__if_you_disable_the_pin_you_will_lose_all_data">اگر پین را غیرفعال کنید، هنگامی که دوباره در Signal ثبت‌نام می‌کنید، تمامی داده‌ها را از دست خواهید داد، مگر اینکه به صورت دستی پشتیبان‌گیری و بازگردانی کنید. هنگامی که پین غیرفعال است نمی‌توانید قفل ثبت‌نام را روشن کنید.</string>
  <string name="preferences__pins_keep_information_stored_with_signal_encrypted_so_only_you_can_access_it">پین‌ها اطلاعات ذخیره شده نزد Signal را رمزگذاری شده نگاه می‌دارند تا فقط شما بتوانید به آن‌ها دسترسی داشته باشید. پروفایل شما، تنظیمات و مخاطبین هنگام نصب مجدد بازگردانی خواهند شد. برای باز کردن برنامه به پین احتیاج نخواهید داشت.</string>
  <string name="preferences__system_default">پیش‌فرض سیستم</string>
  <string name="preferences__default">پیش‌فرض</string>
  <string name="preferences__language">زبان</string>
  <string name="preferences__signal_messages_and_calls">تماس‌ها و پیام‌های Signal</string>
  <string name="preferences__advanced_pin_settings">تنظیمات پیشرفتهٔ پین</string>
  <string name="preferences__free_private_messages_and_calls">تماس‌ها و پیام‌های خصوصی رایگان برای کاربران Signal</string>
  <string name="preferences__submit_debug_log">ارسال گزارش اشکال‌زدایی</string>
  <string name="preferences__support_wifi_calling">حالت سازگاری «تماس WiFi»</string>
  <string name="preferences__enable_if_your_device_supports_sms_mms_delivery_over_wifi">اگر دستگاه شما از تحویل پیامک/فراپیام بر روی شبکهٔ WiFi استفاده می‌کند، این گزینه را فعال کنید (فقط زمانی فعال کنید، که «تماس WiFi» بر روی دستگاه شما فعال است)</string>
  <string name="preferences__incognito_keyboard">صفحه‌کلید ناشناس</string>
  <string name="preferences__read_receipts">رسیدهای خوانده شدن</string>
  <string name="preferences__if_read_receipts_are_disabled_you_wont_be_able_to_see_read_receipts">اگر رسیدهای خوانده شدن غیرفعال باشند، شما قادر به دیدن رسیدهای خوانده شدن دیگران نخواهید بود.</string>
  <string name="preferences__typing_indicators">نشانگرهای نوشتن</string>
  <string name="preferences__if_typing_indicators_are_disabled_you_wont_be_able_to_see_typing_indicators">اگر نشانگرهای نوشتن غیرفعال باشند، شما قادر به دیدن نشانگرهای نوشتن دیگران نخواهید بود.</string>
  <string name="preferences__request_keyboard_to_disable_personalized_learning">درخواست از صفحه‌کلید برای غیرفعال کردن یادگیری شخصی‌سازی شده</string>
  <string name="preferences_app_protection__blocked_users">کاربران مسدود شده</string>
  <string name="preferences_chats__when_using_mobile_data">هنگام استفاده از داده‌های موبایل</string>
  <string name="preferences_chats__when_using_wifi">هنگام استفاده از Wi-Fi</string>
  <string name="preferences_chats__when_roaming">هنگام رومینگ</string>
  <string name="preferences_chats__media_auto_download">دریافت خودکار رسانه</string>
  <string name="preferences_chats__message_history">تاریخچهٔ پیام</string>
  <string name="preferences_storage__storage_usage">حافظهٔ مورد استفاده</string>
  <string name="preferences_storage__photos">تصاویر</string>
  <string name="preferences_storage__videos">ویدئو‌ها</string>
  <string name="preferences_storage__files">فایل‌ها</string>
  <string name="preferences_storage__audio">صوت</string>
  <string name="preferences_storage__review_storage">بازنگری حافظه</string>
  <string name="preferences_storage__delete_older_messages">حذف پیام‌های قدیمی‌تر؟</string>
  <string name="preferences_storage__clear_message_history">پاک کردن تاریخچهٔ پیام‌؟</string>
  <string name="preferences_storage__this_will_permanently_delete_all_message_history_and_media">این گزینه تمامی تاریخچهٔ پیام و رسانه را که از %1$s قدیمی‌تراند از روی دستگاه شما پاک می‌کند.</string>
  <string name="preferences_storage__this_will_permanently_trim_all_conversations_to_the_d_most_recent_messages">این گزینه تمامی مکالمه‌ها به جز %1$s پیام آخر را به طور دائم حذف خواهد.</string>
  <string name="preferences_storage__this_will_delete_all_message_history_and_media_from_your_device">این گزینه تمامی تاریخچهٔ پیام و رسانه را از روی دستگاه شما پاک می‌کند.</string>
  <string name="preferences_storage__are_you_sure_you_want_to_delete_all_message_history">آیا از حذف کل تاریخچهٔ پیام‌ مطمئن هستید؟</string>
  <string name="preferences_storage__all_message_history_will_be_permanently_removed_this_action_cannot_be_undone">کل تاریخچهٔ پیام‌ به طور دائم پاک خواهد شد. این کار قابل بازگشت نیست.</string>
  <string name="preferences_storage__delete_all_now">حذف همه حالا</string>
  <string name="preferences_storage__forever">برای همیشه</string>
  <string name="preferences_storage__one_year">۱ سال</string>
  <string name="preferences_storage__six_months">۶ ماه</string>
  <string name="preferences_storage__thirty_days">۳۰ روز</string>
  <string name="preferences_storage__none">هیچکدام</string>
  <string name="preferences_storage__s_messages">%1$s پیام</string>
  <string name="preferences_storage__custom">دلخواه</string>
  <string name="preferences_advanced__use_system_emoji">استفاده از ایموجی‌های سیستم</string>
  <string name="preferences_advanced__disable_signal_built_in_emoji_support">غیرفعال کردن پشتیبانی از ایموجی‌های درونی Signal</string>
  <string name="preferences_advanced__relay_all_calls_through_the_signal_server_to_avoid_revealing_your_ip_address">گذراندن تمامی تماس‌ها از سرور Signal به منظور جلوگیری از آشکار شدن نشانی اینترنتی شما برای مخاطبانتان. فعال‌سازی این گزینه باعث کاهش کیفیت تماس می‌گردد.</string>
  <string name="preferences_advanced__always_relay_calls">عبور تمامی تماس‌ها از سرور Signal</string>
  <string name="preferences_app_protection__who_can">چه کسی می‌تواند….</string>
  <string name="preferences_app_protection__app_access">دسترسی برنامه</string>
  <string name="preferences_app_protection__communication">ارتباطات</string>
  <string name="preferences_chats__chats">گفتگوها</string>
  <string name="preferences_notifications__messages">پیام‌ها</string>
  <string name="preferences_notifications__events">رخدادها</string>
  <string name="preferences_notifications__in_chat_sounds">صداها در حین گفتگو</string>
  <string name="preferences_notifications__show">نمایش</string>
  <string name="preferences_notifications__calls">تماس‌ها</string>
  <string name="preferences_notifications__ringtone">صدای زنگ</string>
  <string name="preferences_chats__show_invitation_prompts">نمایش دعوت‌نامه‌ها</string>
  <string name="preferences_chats__display_invitation_prompts_for_contacts_without_signal">نمایش گزینهٔ ارسال دعوت‌نامه برای مخاطبینی که عضو Molly نیستند</string>
  <string name="preferences_chats__message_text_size">ابعاد قلم پیام</string>
  <string name="preferences_events__contact_joined_signal">مخاطب به Signal پیوست</string>
  <string name="preferences_notifications__priority">اولویت</string>
  <string name="preferences_communication__category_sealed_sender">فرستندهٔ ناشناس</string>
  <string name="preferences_communication__sealed_sender_display_indicators">نمایش نشانگرها</string>
  <string name="preferences_communication__sealed_sender_display_indicators_description">نمایش نگارک وضعیت در حالتی که شما «جزئیات پیام» را بر روی پیام‌‌هایی که با استفاده از فرستندهٔ ناشناس تحویل داده شده بودند انتخاب می‌کنید.</string>
  <string name="preferences_communication__sealed_sender_allow_from_anyone">اجازه به همه</string>
  <string name="preferences_communication__sealed_sender_allow_from_anyone_description">فعال‌سازی فرستندۀ ناشناس برای پیام‌های ورودی از غیرمخاطبین و کسانی که پروفایل خود را با آن‌ها به اشتراک نگذاشته‌اید.</string>
  <string name="preferences_communication__sealed_sender_learn_more">بیشتر یاد بگیرید</string>
  <string name="preferences_notifications__mentions">اشاره‌ها</string>
  <string name="preferences_notifications__notify_me">به من اطلاع بده</string>
  <string name="preferences_notifications__receive_notifications_when_youre_mentioned_in_muted_chats">دریافت اعلان‌ها هنگامی که به شما در گفتگو‌های صامت شده اشاره می‌شود</string>
  <string name="preferences_setup_a_username">برپایی نام کاربری</string>
  <string name="configurable_single_select__customize_option">سفارشی‌سازی</string>
  <!--Internal only preferences-->
  <string name="preferences__internal_conversations_and_shortcuts">مکالمه‌ها و میانبرها</string>
  <string name="preferences__internal_delete_all_dynamic_shortcuts">حذف همهٔ میانبرهای پویا</string>
  <string name="preferences__internal_click_to_delete_all_dynamic_shortcuts">برای حذف همهٔ میانبرهای پویا کلیک کنید</string>
  <!--****************************************-->
  <!--menus-->
  <!--****************************************-->
  <!--contact_selection_list-->
  <string name="contact_selection_list__unknown_contact">پیام جدید به …</string>
  <string name="contact_selection_list__unknown_contact_block">مسدود کردن کاربر</string>
  <string name="contact_selection_list__unknown_contact_add_to_group">افزودن به گروه</string>
  <!--conversation_callable_insecure-->
  <string name="conversation_callable_insecure__menu_call">تماس</string>
  <!--conversation_callable_secure-->
  <string name="conversation_callable_secure__menu_call">تماس Signal</string>
  <string name="conversation_callable_secure__menu_video">تماس تصویری Signal</string>
  <!--conversation_context-->
  <string name="conversation_context__menu_message_details">جزئیات پیام</string>
  <string name="conversation_context__menu_copy_text">کپی متن</string>
  <string name="conversation_context__menu_delete_message">حذف پیام</string>
  <string name="conversation_context__menu_forward_message">ارسال پیام</string>
  <string name="conversation_context__menu_resend_message">ارسال مجدد پیام</string>
  <string name="conversation_context__menu_reply_to_message">پاسخ به پیام</string>
  <!--conversation_context_reacction-->
  <string name="conversation_context__reaction_multi_select">انتخاب چندگانه</string>
  <!--conversation_context_image-->
  <string name="conversation_context_image__save_attachment">ذخیره‌سازی پیوست</string>
  <!--conversation_expiring_off-->
  <string name="conversation_expiring_off__disappearing_messages">پیام‌های ناپدید شونده</string>
  <!--conversation_expiring_on-->
  <string name="menu_conversation_expiring_on__messages_expiring">پیام‌های در حال انقضا</string>
  <!--conversation_insecure-->
  <string name="conversation_insecure__invite">دعوت</string>
  <!--conversation_list_batch-->
  <string name="conversation_list_batch__menu_delete_selected">حذف انتخاب شده(ها)</string>
  <string name="conversation_list_batch__menu_pin_selected">سنجاق انتخاب شد</string>
  <string name="conversation_list_batch__menu_unpin_selected">جدا کردن سنجاق انتخاب شد</string>
  <string name="conversation_list_batch__menu_select_all">انتخاب همه</string>
  <string name="conversation_list_batch_archive__menu_archive_selected">بایگانی موارد انتخاب شده</string>
  <string name="conversation_list_batch_unarchive__menu_unarchive_selected">خارج کردن موارد انتخاب شده از بایگانی</string>
  <string name="conversation_list_batch__menu_unarchive_selected">خارج کردن موارد انتخاب شده از بایگانی</string>
  <string name="conversation_list_batch__menu_mark_as_read">علامت گذاری به عنوان خوانده شده</string>
  <string name="conversation_list_batch__menu_mark_as_unread">علامت زدن به صورت خوانده نشده</string>
  <!--conversation_list-->
  <string name="conversation_list_settings_shortcut">میانبر تنظیمات</string>
  <string name="conversation_list_search_description">جستجو</string>
  <string name="conversation_list__pinned">سنجاق شده</string>
  <string name="conversation_list__chats">گفتگوها</string>
  <string name="conversation_list__you_can_only_pin_up_to_d_chats">فقط تا %1$d مکالمه را می‌توانید سنجاق کنید</string>
  <!--conversation_list_item_view-->
  <string name="conversation_list_item_view__contact_photo_image">تصویر مخاطب</string>
  <string name="conversation_list_item_view__archived">بایگانی شده</string>
  <string name="conversation_list_item_inbox_zero__inbox_zeeerrro">صندوق ورودی خالی</string>
  <string name="conversation_list_item_inbox_zero__zip_zilch_zero_nada_nyou_re_all_caught_up">هیچ. صفر. تهی. خالی.\nچیزی برای خواندن وجود ندارد!</string>
  <!--conversation_list_fragment-->
  <string name="conversation_list_fragment__fab_content_description">مکالمهٔ جدید</string>
  <string name="conversation_list_fragment__open_camera_description">باز کردن دوربین</string>
  <string name="conversation_list_fragment__give_your_inbox_something_to_write_home_about_get_started_by_messaging_a_friend">صندوق ورودی خود را پر کنید. با پیام دادن به یک دوست می‌توانید شروع کنید.</string>
  <!--conversation_secure_verified-->
  <string name="conversation_secure_verified__menu_reset_secure_session">بازنشانی نشست امن</string>
  <!--conversation_muted-->
  <string name="conversation_muted__unmute">باز کردن صدا</string>
  <!--conversation_unmuted-->
  <string name="conversation_unmuted__mute_notifications">صامت کردن اعلان‌ها</string>
  <!--conversation-->
  <string name="conversation__menu_add_attachment">افزودن پیوست</string>
  <string name="conversation__menu_edit_group">ویرایش گروه</string>
  <string name="conversation__menu_group_settings">تنظیمات گروه</string>
  <string name="conversation__menu_leave_group">ترک گروه</string>
  <string name="conversation__menu_view_all_media">همهٔ رسانه‌ها</string>
  <string name="conversation__menu_conversation_settings">تنظیمات مکالمه</string>
  <string name="conversation__menu_add_shortcut">افزودن به صفحهٔ اصلی</string>
  <string name="conversation__menu_pending_members">اعضای در حال انتظار</string>
  <!--conversation_popup-->
  <string name="conversation_popup__menu_expand_popup">گسترش پاپ آپ</string>
  <!--conversation_callable_insecure-->
  <string name="conversation_add_to_contacts__menu_add_to_contacts">افزودن به مخاطبین</string>
  <!--conversation_group_options-->
  <string name="convesation_group_options__recipients_list">فهرست گیرندگان</string>
  <string name="conversation_group_options__delivery">تحویل</string>
  <string name="conversation_group_options__conversation">مکالمه</string>
  <string name="conversation_group_options__broadcast">پخش</string>
  <!--text_secure_normal-->
  <string name="text_secure_normal__menu_new_group">گروه جدید</string>
  <string name="text_secure_normal__menu_settings">تنظیمات</string>
  <string name="text_secure_normal__menu_clear_passphrase">قفل</string>
  <string name="text_secure_normal__mark_all_as_read">علامت‌گذاری همه به صورت خوانده شده</string>
  <string name="text_secure_normal__invite_friends">دعوت دوستان</string>
  <string name="text_secure_normal__help">راهنمایی</string>
  <!--verify_display_fragment-->
  <string name="verify_display_fragment_context_menu__copy_to_clipboard">کپی به کلیپ بورد</string>
  <string name="verify_display_fragment_context_menu__compare_with_clipboard">مقایسه با کلیپ بورد</string>
  <!--reminder_header-->
  <string name="reminder_header_sms_default_title">استفاده به صورت برنامهٔ پیش‌فرض پیامک</string>
  <string name="reminder_header_sms_default_text">برای تبدیل Signal به برنامهٔ پیش‌فرض پیامک خود ضربه بزنید.</string>
  <string name="reminder_header_sms_import_title">وارد کردن پیامک‌های سیستم</string>
  <string name="reminder_header_sms_import_text">برای کپی کردن پیامک‌های تلفن خود به پایگاه دادهٔ رمزگذاری شدهٔ Signal ضربه بزنید.</string>
  <string name="reminder_header_push_title">فعال‌سازی پیام‌ها و تماس‌های Signal</string>
  <string name="reminder_header_push_text">تجربهٔ ارتباطی خود را ارتقا دهید.</string>
  <string name="reminder_header_invite_title">دعوت به Signal</string>
  <string name="reminder_header_invite_text">مکالمهٔ خود با %1$s را به مرحله بعد ببرید.</string>
  <string name="reminder_header_share_title">دوستان خود را دعوت کنید!</string>
  <string name="reminder_header_share_text">هر چه دوستان بیشتری از Signal استفاده کنند، بهتر می‌شود.</string>
  <string name="reminder_header_service_outage_text">Signal با مشکلات فنی روبرو است. ما سخت در تلاش برای بازگردانی هرچه سریع‌تر سرویس هستیم.</string>
  <string name="reminder_header_the_latest_signal_features_wont_work">آخرین قابلیت‌های Signal روی این نسخه از اندروید کار نخواهند کرد. لطفاً این دستگاه را ارتقا دهید تا به‌روزرسانی‌های بعدی Signal را دریافت کنید.</string>
  <string name="reminder_header_progress">%%%1$d</string>
  <!--media_preview-->
  <string name="media_preview__save_title">ذخیره</string>
  <string name="media_preview__forward_title">ارسال</string>
  <string name="media_preview__share_title">اشتراک‌گذاری</string>
  <string name="media_preview__all_media_title">همهٔ رسانه‌ها</string>
  <!--media_preview_activity-->
  <string name="media_preview_activity__media_content_description">پیش‌نمایش رسانه‌</string>
  <!--new_conversation_activity-->
  <string name="new_conversation_activity__refresh">تازه‌سازی</string>
  <!--redphone_audio_popup_menu-->
  <!--Trimmer-->
  <string name="trimmer__deleting">در حال حذف</string>
  <string name="trimmer__deleting_old_messages">حذف پیام‌های قدیمی…</string>
  <string name="trimmer__old_messages_successfully_deleted">پیام‌های قدیمی با موفقیت حذف شدند</string>
  <!--Insights-->
  <string name="Insights__percent">٪</string>
  <string name="Insights__title">بینش‌ها</string>
  <string name="InsightsDashboardFragment__title">بینش‌ها</string>
  <string name="InsightsDashboardFragment__signal_protocol_automatically_protected">پروتکل Signal به صورت خودکار، از %1$d%% از پیام‌های خروجی شما در %2$d روز گذشته محافظت کرده است. مکالمه‌های بین کاربران Signal همیشه سرتاسر رمزگذاری می‌شوند.</string>
  <string name="InsightsDashboardFragment__boost_your_signal">تقویت Signal</string>
  <string name="InsightsDashboardFragment__not_enough_data">داده‌ٔ کافی وجود ندارد</string>
  <string name="InsightsDashboardFragment__your_insights_percentage_is_calculated_based_on">درصد بینش‌ها بر اساس تعداد پیام‌های خروجی در %1$d روز گذشته که حذف نشده‌اند یا ناپدید نشده‌اند محاسبه می‌شود.</string>
  <string name="InsightsDashboardFragment__start_a_conversation">شروع یک مکالمه</string>
  <string name="InsightsDashboardFragment__invite_your_contacts">ارتباط امن برقرار کنید و قابلیت‌های جدید را که از محدودیت‌های پیامک رمزگذاری نشده فراتر می‌روند با دعوت مخاطبین بیشتر به Signal فعال کنید.</string>
  <string name="InsightsDashboardFragment__this_stat_was_generated_locally">این آمارها به صورت محلی بر روی دستگاه شما ایجاد شده‌اند و فقط شما توانایی دیدن آن‌ها را دارید. آن‌ها هیچگاه به جایی ارسال نمی‌شوند.</string>
  <string name="InsightsDashboardFragment__encrypted_messages">پیام‌های رمزگذاری شده</string>
  <string name="InsightsDashboardFragment__cancel">لغو</string>
  <string name="InsightsDashboardFragment__send">ارسال</string>
  <string name="InsightsModalFragment__title">معرفی بینش‌‌ها</string>
  <string name="InsightsModalFragment__description">ببینید چه تعداد از پیام‌های خروجی شما به صورت امن ارسال شده‌اند، سپس درصد Signal خود را با دعوت مخاطبین جدید تقویت کنید.</string>
  <string name="InsightsModalFragment__view_insights">دیدن بینش‌ها</string>
  <string name="FirstInviteReminder__title">دعوت به Signal</string>
  <string name="FirstInviteReminder__description">شما می‌توانید پیام‌های رمزگذاری‌ شدهٔ ارسالی‌ خود را به میزان %1$d%% افزایش دهید</string>
  <string name="SecondInviteReminder__title">Signal خود را تقویت کنید</string>
  <string name="SecondInviteReminder__description">دعوت %1$s</string>
  <string name="InsightsReminder__view_insights">دیدن بینش‌ها</string>
  <string name="InsightsReminder__invite">دعوت</string>
  <!--Edit KBS Pin-->
  <!--BaseKbsPinFragment-->
  <string name="BaseKbsPinFragment__next">بعدی</string>
  <string name="BaseKbsPinFragment__create_alphanumeric_pin">ایجاد پین الفبایی‌ عددی</string>
  <string name="BaseKbsPinFragment__create_numeric_pin">ایجاد پین عددی</string>
  <!--CreateKbsPinFragment-->
  <plurals name="CreateKbsPinFragment__pin_must_be_at_least_characters">
    <item quantity="one">پین باید حداقل شامل %1$d کاراکتر باشد</item>
    <item quantity="other">پین باید حداقل شامل %1$d کاراکتر باشد</item>
  </plurals>
  <plurals name="CreateKbsPinFragment__pin_must_be_at_least_digits">
    <item quantity="one">پین باید حداقل شامل %1$d رقم باشد</item>
    <item quantity="other">پین باید حداقل شامل %1$d رقم باشد</item>
  </plurals>
  <string name="CreateKbsPinFragment__create_a_new_pin">یک پین جدید ایجاد کنید</string>
  <string name="CreateKbsPinFragment__you_can_choose_a_new_pin_as_long_as_this_device_is_registered">تا زمانی که این دستگاه ثبت شده باشد شما می‌توانید پین خود را تغییر دهید.</string>
  <string name="CreateKbsPinFragment__create_your_pin">پین خود را ایجاد کنید</string>
  <string name="CreateKbsPinFragment__pins_keep_information_stored_with_signal_encrypted">پین‌ها اطلاعات ذخیره شده نزد Signal را رمزگذاری شده نگاه می‌دارند تا فقط شما بتوانید به آن‌ها دسترسی داشته باشید. پروفایل شما، تنظیمات و مخاطبین هنگام نصب مجدد بازگردانی خواهند شد. برای باز کردن برنامه به پین احتیاج نخواهید داشت.</string>
  <string name="CreateKbsPinFragment__choose_a_stronger_pin">یک پین قوی‌تر انتخاب کنید</string>
  <!--ConfirmKbsPinFragment-->
  <string name="ConfirmKbsPinFragment__pins_dont_match">پین‌ها مطابقت ندارند. دوباره تلاش کنید.</string>
  <string name="ConfirmKbsPinFragment__confirm_your_pin">پین خود را تأیید کنید</string>
  <string name="ConfirmKbsPinFragment__pin_creation_failed">ایجاد پین ناموفق بود</string>
  <string name="ConfirmKbsPinFragment__your_pin_was_not_saved">پین شما ذخیره نشد. ما بعداً از شما خواهیم خواست تا یک پین دیگر ایجاد کنید.</string>
  <string name="ConfirmKbsPinFragment__pin_created">پین ایجاد شد.</string>
  <string name="ConfirmKbsPinFragment__re_enter_your_pin">پین خود را دوباره وارد نمایید</string>
  <string name="ConfirmKbsPinFragment__creating_pin">ایجاد پین…</string>
  <!--KbsSplashFragment-->
  <string name="KbsSplashFragment__introducing_pins">تعریف پین‌ها</string>
  <string name="KbsSplashFragment__pins_keep_information_stored_with_signal_encrypted">پین‌ها اطلاعات ذخیره شده نزد Signal را رمزنگاری شده نگاه می‌دارند تا فقط شما به آنها دسترسی داشته باشید. پروفایل شما، تنظیمات و مخاطبین هنگام نصب مجدد بازگردانی می‌شوند. برای باز کردن برنامه به پین احتیاج نخواهید داشت.</string>
  <string name="KbsSplashFragment__learn_more">اطلاعات بیشتر</string>
  <string name="KbsSplashFragment__registration_lock_equals_pin">قفل ثبت‌نام = پین</string>
  <string name="KbsSplashFragment__your_registration_lock_is_now_called_a_pin">قفل ثبت‌نام شما اکنون پین نام دارد، و کارهای بیشتری را انجام می‌دهد. هم‌اکنون آن را به‌روزرسانی کنید.</string>
  <string name="KbsSplashFragment__read_more_about_pins">در مورد پین‌ها بیشتر بخوانید.</string>
  <string name="KbsSplashFragment__update_pin">به‌روزرسانی پین</string>
  <string name="KbsSplashFragment__create_your_pin">پین خود را ایجاد کنید</string>
  <string name="KbsSplashFragment__learn_more_about_pins">درباره پین ​​اطلاعات بیشتری کسب کنید</string>
  <string name="KbsSplashFragment__disable_pin">غیرفعال کردن پین</string>
  <!--KBS Reminder Dialog-->
  <string name="KbsReminderDialog__enter_your_signal_pin">پین Signal خود را وارد کنید</string>
  <string name="KbsReminderDialog__to_help_you_memorize_your_pin">برای کمک به شما در به‌خاطرسپاری پین، آن را به صورت دوره‌ای از شما می‌پرسیم. با گذر زمان این‌ کار را کمتر انجام خواهیم داد.</string>
  <string name="KbsReminderDialog__skip">رد شدن</string>
  <string name="KbsReminderDialog__submit">ارسال</string>
  <string name="KbsReminderDialog__forgot_pin">پین را فراموش کرده‌اید؟</string>
  <string name="KbsReminderDialog__incorrect_pin_try_again">پین نادرست. دوباره تلاش کنید.</string>
  <!--AccountLockedFragment-->
  <string name="AccountLockedFragment__account_locked">حساب کاربری قفل شد</string>
  <string name="AccountLockedFragment__your_account_has_been_locked_to_protect_your_privacy">حساب‌ شما به منظور حفاظت از حریم خصوصی و امنیت شما قفل شده است. بعد از %1$d روز عدم فعالیت، می توانید دوباره با این شماره و بدون نیاز به پین ثبت‌نام کنید. تمام محتویات حذف خواهند شد.</string>
  <string name="AccountLockedFragment__next">بعدی</string>
  <string name="AccountLockedFragment__learn_more">اطلاعات بیشتر</string>
  <!--KbsLockFragment-->
  <string name="RegistrationLockFragment__enter_your_pin">پین خود را وارد کنید</string>
  <string name="RegistrationLockFragment__enter_the_pin_you_created">پین ایجاد شده برای حساب خود را وارد کنید. این کد با کد تأیید پیامکی شما تفاوت دارد.</string>
  <string name="RegistrationLockFragment__enter_alphanumeric_pin">پین حرفی‌-عددی را وارد کنید</string>
  <string name="RegistrationLockFragment__enter_numeric_pin">پین عددی را وارد کنید</string>
  <string name="RegistrationLockFragment__next">بعدی</string>
  <string name="RegistrationLockFragment__incorrect_pin_try_again">پین نادرست. دوباره تلاش کنید.</string>
  <string name="RegistrationLockFragment__forgot_pin">پین را فراموش کرده‌اید؟</string>
  <string name="RegistrationLockFragment__incorrect_pin">پین نادرست</string>
  <string name="RegistrationLockFragment__forgot_your_pin">پین خود را فراموش کرده‌اید؟</string>
  <string name="RegistrationLockFragment__not_many_tries_left"> تعداد تلاش زیادی باقی نمانده است</string>
  <plurals name="RegistrationLockFragment__for_your_privacy_and_security_there_is_no_way_to_recover">
    <item quantity="one">به منظور حفظ حریم خصوصی و امنیت شما، هیچ راهی برای بازیابی پین وجود ندارد. اگر نمی‌توانید پین خود را بخاطر بیاورید، می‌توانید پس از %1$d روز عدم فعالیت، از طریق پیامک دوباره تأیید هویت کنید. در این صورت، حساب کاربری شما و محتویات آن حذف خواهند شد.</item>
    <item quantity="other">به منظور حفظ حریم خصوصی و امنیت شما، هیچ راهی برای بازیابی پین وجود ندارد. اگر نمی‌توانید پین خود را بخاطر بیاورید، بعد از %1$d روز عدم فعالیت، می‌توانید از طریق پیامک دوباره تأیید هویت کنید. در این صورت، حساب کاربری شما و محتویات آن حذف خواهند شد.</item>
  </plurals>
  <plurals name="RegistrationLockFragment__incorrect_pin_d_attempts_remaining">
    <item quantity="one">پین نادرست. %1$d تلاش دیگر باقی مانده است.</item>
    <item quantity="other">پین نادرست. %1$d تلاش دیگر باقی مانده است.</item>
  </plurals>
  <plurals name="RegistrationLockFragment__if_you_run_out_of_attempts_your_account_will_be_locked_for_d_days">
    <item quantity="one">اگر فرصت امتحان دیگر باقی نمانده باشد، حساب شما برای %1$d روز قفل خواهد شد. پس از %1$d روز عدم فعالیت، می‌توانید بدون پین دوباره ثبت نام کنید. حساب شما و محتویات آن حذف خواهند شد.</item>
    <item quantity="other">اگر فرصت امتحان دیگر باقی نمانده باشد، حساب شما برای %1$d روز قفل خواهد شد. پس از %1$d روز عدم فعالیت، می‌توانید دوباره و بدون پین ثبت نام کنید. حساب کاربری شما و محتویات آن حذف خواهند شد.</item>
  </plurals>
  <plurals name="RegistrationLockFragment__you_have_d_attempts_remaining">
    <item quantity="one">%1$d تلاش باقی مانده است.</item>
    <item quantity="other">%1$d تلاش باقی مانده است.</item>
  </plurals>
  <plurals name="RegistrationLockFragment__d_attempts_remaining">
    <item quantity="one">%1$d تلاش باقی مانده است.</item>
    <item quantity="other">%1$d تلاش باقی مانده است.</item>
  </plurals>
  <!--CalleeMustAcceptMessageRequestDialogFragment-->
  <string name="CalleeMustAcceptMessageRequestDialogFragment__okay">خوب</string>
  <string name="CalleeMustAcceptMessageRequestDialogFragment__s_will_get_a_message_request_from_you">%1$s از شما یک درخواست پیام دریافت خواهد کرد. زمانی که درخواست شما پذیرفته شد می‌توانید تماس بگیرید.</string>
  <!--KBS Megaphone-->
  <string name="KbsMegaphone__create_a_pin">یک پین جدید ایجاد کنید</string>
  <string name="KbsMegaphone__pins_keep_information_thats_stored_with_signal_encrytped">پین‌ها اطلاعات ذخیره شده در Signal را رمزگذاری می‌کنند.</string>
  <string name="KbsMegaphone__create_pin">ایجاد پین</string>
  <string name="KbsMegaphone__introducing_pins">معرفی پین‌ها</string>
  <string name="KbsMegaphone__update_pin">به‌روزرسانی پین</string>
  <string name="KbsMegaphone__well_remind_you_later_creating_a_pin">در آینده به شما یادآوری خواهیم کرد. ایجاد پین از %1$d روز دیگر الزامی خواهد شد.</string>
  <string name="KbsMegaphone__well_remind_you_later_confirming_your_pin">در آینده به شما یادآوری خواهیم کرد. ایجاد پین از %1$d روز دیگر الزامی خواهد شد.</string>
  <!--Research Megaphone-->
  <string name="ResearchMegaphone_tell_signal_what_you_think">به Signal بگویید چه فکر می‌کنید</string>
  <string name="ResearchMegaphone_to_make_signal_the_best_messaging_app_on_the_planet">برای تبدیل Signal به بهترین برنامه‌ٔ پیام‌رسان بر روی سیاره، دوست داریم تا بازخورد شما را بشنویم.</string>
  <string name="ResearchMegaphone_learn_more">بیشتر یاد بگیرید</string>
  <string name="ResearchMegaphone_dismiss">رد</string>
  <string name="ResearchMegaphoneDialog_signal_research">تحقیقات Signal</string>
  <string name="ResearchMegaphoneDialog_we_believe_in_privacy"><![CDATA[<p><b>ما به حریم خصوصی باور داریم.</b></p><p>Signal شما را دنبال و اطلاعات شما را جمع‌آوری نمی‌کند. برای بهبود Signal برای همه، ما به بازخورد کاربران متکی هستیم، <b>و دوست داریم بازخورد شما را داشته باشیم.</b></p><p>ما در حال ترتیب یک نظرسنجی برای فهمیدن اینکه شما چگونه از Signal استفاده می‌کنید هستیم. نظرسنجی ما هیچ‌گونه اطلاعاتی را که موجب شناسایی شما بشود، جمع‌آوری نمی‌کند. اگر مایل به اشتراک بازخورد بیشتری هستید، گزینهٔ افزودن اطلاعات تماس خود را خواهید داشت.</p><p>اگر چند دقیقه فرصت و بازخوردی برای ارائه دارید، ما دوست داریم که از شما بشنویم.</p>]]></string>
  <string name="ResearchMegaphoneDialog_take_the_survey">شرکت در نظرسنجی</string>
  <string name="ResearchMegaphoneDialog_no_thanks">نه ممنون</string>
  <string name="ResearchMegaphoneDialog_the_survey_is_hosted_by_alchemer_at_the_secure_domain">این نظرسنجی بوسیلهٔ Alchemer در دامنهٔ امن surveys.signalusers.org ‌میزبانی می‌شود.</string>
  <!--transport_selection_list_item-->
  <string name="transport_selection_list_item__transport_icon">نگارک انتقال</string>
  <string name="ConversationListFragment_loading">در حال بارگذاری…</string>
  <string name="CallNotificationBuilder_connecting">در حال اتصال…</string>
  <string name="Permissions_permission_required">مجوز لازم است</string>
  <string name="ConversationActivity_signal_needs_sms_permission_in_order_to_send_an_sms">Signal برای ارسال پیامک نیاز به مجوز پیامک دارد اما این دسترسی به‌ داده نشده است. لطفاً به تنظیمات برنامه‌ رفته، «مجوزها» را انتخاب کنید و «پیامک» را فعال کنید.</string>
  <string name="Permissions_continue">ادامه</string>
  <string name="Permissions_not_now">حالا نه</string>
  <string name="ConversationListActivity_signal_needs_contacts_permission_in_order_to_search_your_contacts_but_it_has_been_permanently_denied">Signal برای جستجوی مخاطبین نیاز به دسترسی دارد، اما این دسترسی داده نشده است. لطفاً به بخش مدیریت برنامه‌ها در تنظیمات تلفن همراه خود رفته، در بخش «مجوزها» گزینهٔ «مخاطبین» را فعال کنید.</string>
  <string name="conversation_activity__enable_signal_messages">فعال‌سازی پیام‌های Signal</string>
  <string name="SQLCipherMigrationHelper_migrating_signal_database">در حال انتقال پایگاه داده Signal</string>
  <string name="PushDecryptJob_new_locked_message">پیام قفل شده جدید</string>
  <string name="PushDecryptJob_unlock_to_view_pending_messages">جهت دیدن پیام‌های در حال انتظار قفل را باز کنید</string>
  <string name="enter_backup_passphrase_dialog__backup_passphrase">گذرواژهٔ پشتیبان‌</string>
  <string name="backup_enable_dialog__backups_will_be_saved_to_external_storage_and_encrypted_with_the_passphrase_below_you_must_have_this_passphrase_in_order_to_restore_a_backup">پشتیبان‌ها روی یک حافظهٔ خارجی ذخیره و با گذرواژهٔ زیر رمزنگاری خواهند شد. شما برای بازگردانی پشتیبان خود باید گذرواژهٔ زیر را داشته باشید.</string>
  <string name="backup_enable_dialog__you_must_have_this_passphrase">شما باید این گذرواژه را برای بازگردانی یک پشتیبان داشته باشید.</string>
  <string name="backup_enable_dialog__folder">پوشه</string>
  <string name="backup_enable_dialog__i_have_written_down_this_passphrase">من این گذرواژه را یادداشت کرده‌ام. بدون آن، قادر به بازگردانی پشتیبان خود نخواهم بود.</string>
  <string name="registration_activity__restore_backup">بازگردانی پشتیبان</string>
  <string name="registration_activity__skip">رد شدن</string>
  <string name="registration_activity__register">ثبت نام</string>
  <string name="preferences_chats__chat_backups">پشتیبان‌های گفتگو</string>
  <string name="preferences_chats__backup_chats_to_external_storage">پشتیبان‌گیری از گفتگوها در حافظهٔ خارجی</string>
  <string name="preferences_chats__create_backup">ایجاد پشتیبان</string>
  <string name="preferences_chats__verify_backup_passphrase">گذرواژهٔ پشتیبان را تأیید کنید</string>
  <string name="preferences_chats__test_your_backup_passphrase_and_verify_that_it_matches">گذرواژهٔ پشتیبان خود را امتحان کرده و از همخوانی داشتن آن اطمینان حاصل کنید.</string>
  <string name="RegistrationActivity_enter_backup_passphrase">وارد کردن گذرواژهٔ پشتیبان</string>
  <string name="RegistrationActivity_restore">بازگردانی</string>
  <string name="RegistrationActivity_backup_failure_downgrade">عدم توانایی در وارد کردن پشتیبان‌ها از نسخه‌های جدیدتر Signal</string>
  <string name="RegistrationActivity_incorrect_backup_passphrase">گذرواژهٔ پشتیبان ناصحیح</string>
  <string name="RegistrationActivity_checking">در حال بررسی…</string>
  <string name="RegistrationActivity_d_messages_so_far">%d پیام تا به الان…</string>
  <string name="RegistrationActivity_restore_from_backup">بازگردانی از پشتیبان؟</string>
  <string name="RegistrationActivity_restore_your_messages_and_media_from_a_local_backup">پیام‌ها و رسانه‌های خود را از یک پشتیبان محلی بازگردانی کنید. اگر هم‌اکنون بازگردانی نکنید، بعداً قادر به انجام این کار نخواهید بود. </string>
  <string name="RegistrationActivity_backup_size_s">اندازهٔ پشتیبان: %s</string>
  <string name="RegistrationActivity_backup_timestamp_s">برچسب زمان پشتیبان: %s</string>
  <string name="BackupDialog_enable_local_backups">فعال‌سازی پشتیبان‌های محلی؟</string>
  <string name="BackupDialog_enable_backups">فعال‌سازی پشتیبان‌ها</string>
  <string name="BackupDialog_please_acknowledge_your_understanding_by_marking_the_confirmation_check_box">لطفاً تأیید خود را با علامت زدن جعبه نشان دهید.</string>
  <string name="BackupDialog_delete_backups">حذف پشتیبان‌ها؟</string>
  <string name="BackupDialog_disable_and_delete_all_local_backups">غیرفعال کردن و حذف تمامی پشتیبان‌های محلی؟</string>
  <string name="BackupDialog_delete_backups_statement">حذف پشتیبان‌ها</string>
  <string name="BackupDialog_to_enable_backups_choose_a_folder">برای فعال کردن پشتیبان‌ها، یک پوشه انتخاب کنید. پشتیبان‌ها در این محل ذخیره خواهند شد.</string>
  <string name="BackupDialog_choose_folder">انتخاب پوشه</string>
  <string name="BackupDialog_copied_to_clipboard">روی کلیپ بورد کپی شد</string>
  <string name="BackupDialog_enter_backup_passphrase_to_verify">گذرواژهٔ پشتیبان را برای تأیید وارد کنید</string>
  <string name="BackupDialog_verify">تآیید</string>
  <string name="BackupDialog_you_successfully_entered_your_backup_passphrase">گذرواژهٔ پشتیبان با موفقیت وارد شد</string>
  <string name="BackupDialog_passphrase_was_not_correct">گذرواژه نادرست بود</string>
  <string name="ChatsPreferenceFragment_signal_requires_external_storage_permission_in_order_to_create_backups">Molly برای پشتیبان‌گیری نیاز به مجوز حافظه دارد، اما اجازه آن داده نشده است. لطفاً به تنظیمات برنامه رفته، «مجوزها» را انتخاب کنید و «ذخیره‌سازی» را فعال کنید.</string>
  <string name="ChatsPreferenceFragment_last_backup_s">آخرین پشتیبان: %s</string>
  <string name="ChatsPreferenceFragment_in_progress">در حال انجام</string>
  <string name="LocalBackupJob_creating_backup">ایجاد پشتیبان…</string>
  <string name="LocalBackupJobApi29_backup_failed">پشتیبان‌گیری ناموفق بود</string>
  <string name="LocalBackupJobApi29_your_backup_directory_has_been_deleted_or_moved">آدرس پشتیبان‌ شما حذف شده یا انتقال یافته است.</string>
  <string name="LocalBackupJobApi29_your_backup_file_is_too_large">حجم فایل پشتیبان شما برای نگهداری در این محل زیاد است.</string>
  <string name="LocalBackupJobApi29_there_is_not_enough_space">فضای کافی برای نگهداری پشتیبان شما وجود ندارد.</string>
  <string name="LocalBackupJobApi29_tap_to_manage_backups">برای مدیریت پشتیبان‌ها ضربه بزنید.</string>
  <string name="ProgressPreference_d_messages_so_far">%d پیام تا به الان</string>
  <string name="RegistrationActivity_please_enter_the_verification_code_sent_to_s">لطفاً کد تأیید ارسال شده به %s را وارد کنید.</string>
  <string name="RegistrationActivity_wrong_number">شمارهٔ اشتباه</string>
  <string name="RegistrationActivity_call_me_instead_available_in">در عوض به من زنگ بزن \n (موجود در %1$02d:%2$02d)</string>
  <string name="RegistrationActivity_contact_signal_support">تماس با پشتیبانی Signal</string>
  <string name="RegistrationActivity_code_support_subject">ثبت‌نام Signal - کد تأیید برای اندروید</string>
  <string name="BackupUtil_never">هرگز</string>
  <string name="BackupUtil_unknown">ناشناخته</string>
  <string name="preferences_app_protection__see_my_phone_number">رؤیت شماره تلفن من</string>
  <string name="preferences_app_protection__find_me_by_phone_number">پیدا کردن من با شمارهٔ تلفن</string>
  <string name="PhoneNumberPrivacy_everyone">همه</string>
  <string name="PhoneNumberPrivacy_my_contacts">مخاطبین من</string>
  <string name="PhoneNumberPrivacy_nobody">هیچ کس</string>
  <string name="PhoneNumberPrivacy_everyone_see_description">شماره‌ٔ تلفن شما برای همهٔ افراد و گروه‌هایی که به آن‌ها پیام می‌دهید قابل رؤیت خواهد بود.</string>
  <string name="PhoneNumberPrivacy_everyone_find_description">هرکسی که شمارهٔ تلفن شما را در مخاطبین خود داشته باشد شما را به عنوان یک مخاطب در Signal خواهد دید. دیگران می‌توانند شما را در جستجو پیدا کنند.</string>
  <string name="PhoneNumberPrivacy_my_contacts_see_description">فقط مخاطبین شما شمارهٔ تلفن شما را در Signal خواهند دید.</string>
  <string name="preferences_app_protection__screen_lock">قفل صفحه</string>
  <string name="preferences_app_protection__lock_signal_access_with_android_screen_lock_or_fingerprint">قفل دسترسی Signal با قفل صفحهٔ اندروید یا اثر انگشت</string>
  <string name="preferences_app_protection__screen_lock_inactivity_timeout">قفل خودکار صفحه به دلیل عدم فعالیت</string>
  <string name="preferences_app_protection__signal_pin">پین Signal</string>
  <string name="preferences_app_protection__create_a_pin">یک پین جدید ایجاد کنید</string>
  <string name="preferences_app_protection__change_your_pin">پین خود را تغییر دهید</string>
  <string name="preferences_app_protection__pin_reminders">یاد‌آورهای پین</string>
  <string name="preferences_app_protection__pins_keep_information_stored_with_signal_encrypted">پین‌ها اطلاعات ذخیره شده در Signal را رمز‌گذاری می‌کنند تا فقط شما قادر به دسترسی به آن‌ها باشید. پروفایل، تنظیمات و مخاطبین شما هنگام نصب دوبارهٔ Signal بازگردانی می‌شوند.</string>
  <string name="preferences_app_protection__add_extra_security_by_requiring_your_signal_pin_to_register">یک لایهٔ امنیتی بیشتر با درخواست پین Signal برای ثبت‌نام دوباره با شمارهٔ خود در Signal اضافه کنید.</string>
  <string name="preferences_app_protection__reminders_help_you_remember_your_pin">یادآورها به شما در به‌خاطرسپردن پین‌ کمک می‌کنند، چون پین‌ها قابل بازیابی نیستند. در طول زمان کمتر از شما پرسیده خواهد شد.</string>
  <string name="preferences_app_protection__turn_off">خاموش</string>
  <string name="preferences_app_protection__confirm_pin">پین را تأیید کنید</string>
  <string name="preferences_app_protection__confirm_your_signal_pin">رمز Signal خود را تائید کنید</string>
  <string name="preferences_app_protection__make_sure_you_memorize_or_securely_store_your_pin">مطمئن شوید که پین خود را بخاطر سپرده یا آن را به صورت امن نگه‌داری کنید، چون قابل بازیابی نیست. اگر پین‌ خود را فراموش کردید، ممکن است در زمان ثبت‌نام دوباره اطلاعاتی را از دست بدهید.</string>
  <string name="preferences_app_protection__incorrect_pin_try_again">پین نادرست. دوباره تلاش کنید.</string>
  <string name="preferences_app_protection__failed_to_enable_registration_lock">فعال‌سازی قفل ثبت‌نام ناموفق بود.</string>
  <string name="preferences_app_protection__failed_to_disable_registration_lock">غیرفعال‌سازی قفل ثبت‌نام ناموفق بود.</string>
  <string name="AppProtectionPreferenceFragment_none">هیچکدام</string>
  <string name="registration_activity__the_registration_lock_pin_is_not_the_same_as_the_sms_verification_code_you_just_received_please_enter_the_pin_you_previously_configured_in_the_application">پین قفل ثبت‌نام همان کد تأییدی که الان از طریق پیامک دریافت کردید نیست. لطفاً رمزی را که قبلاً در برنامه تنظیم کرده بودید را وارد کنید.</string>
  <string name="registration_activity__registration_lock_pin">پین قفل ثبت‌نام</string>
  <string name="registration_activity__forgot_pin">پین را فراموش کردید؟</string>
  <string name="registration_lock_dialog_view__the_pin_can_consist_of_four_or_more_digits_if_you_forget_your_pin_you_could_be_locked_out_of_your_account_for_up_to_seven_days">پین می تواند از چهار رقم یا تعداد ارقام بیشتری تشکیل شود. اگر پین خود را فراموش کردید، حساب کاربری شما تا هفت روز قفل خواهد شد.</string>
  <string name="registration_lock_dialog_view__enter_pin">پین را وارد کنید</string>
  <string name="registration_lock_dialog_view__confirm_pin">پین را تأیید کنید</string>
  <string name="registration_lock_reminder_view__enter_your_registration_lock_pin">پین قفل ثبت‌نام خود را وارد کنید</string>
  <string name="registration_lock_reminder_view__enter_pin">پین را وارد کنید</string>
  <string name="preferences_app_protection__enable_a_registration_lock_pin_that_will_be_required">فعال‌سازی پین قفل ثبت‌نام که بعداً برای ثبت نام با این شماره‌تلفن در Signal ضروری خواهد بود.</string>
  <string name="preferences_app_protection__registration_lock_pin">پین قفل ثبت‌نام</string>
  <string name="preferences_app_protection__registration_lock">قفل ثبت‌نام</string>
  <string name="RegistrationActivity_you_must_enter_your_registration_lock_PIN">شما باید پین قفل ثبت‌نام خود را وارد کنید</string>
  <string name="RegistrationActivity_your_pin_has_at_least_d_digits_or_characters">پین حداقل شامل %d رقم یا کاراکتر است</string>
  <string name="RegistrationActivity_incorrect_registration_lock_pin">پین قفل ثبت‌نام نادرست</string>
  <string name="RegistrationActivity_too_many_attempts">تلاش‌های بیش از حد</string>
  <string name="RegistrationActivity_you_have_made_too_many_incorrect_registration_lock_pin_attempts_please_try_again_in_a_day">شما چندین بار پین قفل ثبت‌نام را اشتباه وارد کردید. لطفاً یک روز دیگر دوباره تلاش کنید.</string>
  <string name="RegistrationActivity_you_have_made_too_many_attempts_please_try_again_later"> تلاش‌های ناموفق بیش از حد زیاد بودند. لطفاً بعداً دوباره سعی کنید.</string>
  <string name="RegistrationActivity_error_connecting_to_service">خطا در برقراری ارتباط با سرویس</string>
  <string name="RegistrationActivity_oh_no">وای نه!</string>
  <string name="RegistrationActivity_registration_of_this_phone_number_will_be_possible_without_your_registration_lock_pin_after_seven_days_have_passed">ثبت‌نام این شماره‌تلفن بدون پین قفل ثبت‌نام شما بعد از 7 روز از آخرین فعالیت شما روی Signal ممکن خواهد بود. %d روز باقی مانده است.</string>
  <string name="RegistrationActivity_registration_lock_pin">پین قفل ثبت‌نام</string>
  <string name="RegistrationActivity_this_phone_number_has_registration_lock_enabled_please_enter_the_registration_lock_pin">قفل ثبت‌نام برای این شماره فعال است. لطفاً پین قفل ثبت‌نام را وارد کنید.</string>
  <string name="RegistrationLockDialog_registration_lock_is_enabled_for_your_phone_number">قفل ثبت‌نام برای شماره‌ٔ شما فعال شد. برای کمک به شما در بخاطر سپردن پین قفل ثبت‌نام، Signal به صورت دوره‌ای از شما می‌خواهد تا آن را تأیید کنید.</string>
  <string name="RegistrationLockDialog_i_forgot_my_pin">پین را فراموش کردم.</string>
  <string name="RegistrationLockDialog_forgotten_pin">پین فراموش شده؟</string>
  <string name="RegistrationLockDialog_registration_lock_helps_protect_your_phone_number_from_unauthorized_registration_attempts">قفل ثبت‌نام کمک می‌کند تا شماره‌ٔ خود را از تلاش‌ غیرمجاز برای ثبت‌نام محافظت کنید. هر موقع که بخواهید می‌توانید این ویژگی را در تنظیمات حریم خصوصی Signal غیرفعال کنید</string>
  <string name="RegistrationLockDialog_registration_lock">قفل ثبت‌نام</string>
  <string name="RegistrationLockDialog_enable">فعال‌سازی</string>
  <string name="RegistrationLockDialog_the_registration_lock_pin_must_be_at_least_d_digits">پین قفل ثبت‌نام باید حداقل شامل %d رقم باشد.</string>
  <string name="RegistrationLockDialog_the_two_pins_you_entered_do_not_match">دو پین وارد شده تطابق ندارند.</string>
  <string name="RegistrationLockDialog_error_connecting_to_the_service">خطا در برقراری ارتباط با سرویس</string>
  <string name="RegistrationLockDialog_disable_registration_lock_pin">غیرفعال کردن پین قفل ثبت‌نام؟</string>
  <string name="RegistrationLockDialog_disable">غیرفعال کردن</string>
  <string name="RegistrationActivity_pin_incorrect">پین نادرست</string>
  <string name="RegistrationActivity_you_have_d_tries_remaining">%d تلاش دیگر باقی مانده است</string>
  <string name="preferences_chats__backups">پشتیبان‌ها</string>
  <string name="prompt_passphrase_activity__signal_is_locked">Molly قفل است</string>
  <string name="prompt_passphrase_activity__tap_to_unlock">برای باز کردن قفل ضربه بزنید</string>
  <string name="RegistrationLockDialog_reminder">یادآور:</string>
  <string name="recipient_preferences__about">درباره</string>
  <string name="Recipient_unknown">ناشناخته</string>
  <!--RecipientBottomSheet-->
  <string name="RecipientBottomSheet_block">مسدود کردن</string>
  <string name="RecipientBottomSheet_unblock">رفع مسدودیت</string>
  <string name="RecipientBottomSheet_add_to_contacts">افزودن به مخاطبین</string>
  <string name="RecipientBottomSheet_add_to_a_group">افزودن به گروه</string>
  <string name="RecipientBottomSheet_add_to_another_group">افزودن به گروهی دیگر</string>
  <string name="RecipientBottomSheet_view_safety_number">مشاهدهٔ شمارهٔ امنیتی</string>
  <string name="RecipientBottomSheet_make_group_admin">ارتقا به مدیر گروه</string>
  <string name="RecipientBottomSheet_remove_as_admin">حذف بعنوان مدیر</string>
  <string name="RecipientBottomSheet_remove_from_group">حذف از گروه</string>
  <string name="RecipientBottomSheet_message_description">پیام</string>
  <string name="RecipientBottomSheet_voice_call_description">تماس صوتی</string>
  <string name="RecipientBottomSheet_insecure_voice_call_description">تماس صوتی ناامن</string>
  <string name="RecipientBottomSheet_video_call_description">تماس تصویری</string>
  <string name="RecipientBottomSheet_remove_s_as_group_admin">آیا می‌خواهید %1$s را بعنوان مدیر حذف کنید؟</string>
  <string name="RecipientBottomSheet_s_will_be_able_to_edit_group">«%1$s» قادر خواهد بود تا این گروه و اعضای آن را ویرایش کند.</string>
  <string name="RecipientBottomSheet_remove_s_from_the_group">حذف کردن %1$s از گروه؟</string>
  <string name="RecipientBottomSheet_remove">حذف</string>
  <string name="RecipientBottomSheet_copied_to_clipboard">روی کلیپ‌بورد کپی شد</string>
  <string name="GroupRecipientListItem_admin">مدیر</string>
  <string name="GroupRecipientListItem_approve_description">موافقت</string>
  <string name="GroupRecipientListItem_deny_description">رد کردن</string>
  <!--GroupsLearnMoreBottomSheetDialogFragment-->
  <string name="GroupsLearnMore_legacy_vs_new_groups">گروه‌های قدیمی در مقابل گروه‌های جدید</string>
  <string name="GroupsLearnMore_what_are_legacy_groups">گروه‌های قدیمی چیستند؟</string>
  <string name="GroupsLearnMore_paragraph_1">گروه‌های قدیمی گروه‌هایی هستند که با قابلیت‌های گروه‌ جدید مثل مدیران و به‌روزرسانی‌های مشروح گروه سازگار نیستند.</string>
  <string name="GroupsLearnMore_can_i_upgrade_a_legacy_group">می‌توانم یک گروه قدیمی را ارتقا دهم؟</string>
  <string name="GroupsLearnMore_paragraph_2">گروه‌های قدیمی نمی‌توانند به گرو‌ه‌های جدید ارتقا پیدا کنند، اما شما می‌توانید یک گروه جدید با همان اعضا ایجاد کنید در صورتی که همگی از آخرین نسخهٔ Signal استفاده کنند.</string>
  <string name="GroupsLearnMore_paragraph_3">Signal در آینده راهی برای ارتقا گرو‌ه‌های قدیمی ارائه خواهد داد.</string>
  <!--GroupLinkBottomSheetDialogFragment-->
  <string name="GroupLinkBottomSheet_share_via_signal">اشتراک‌گذاری از طریق Signal</string>
  <string name="GroupLinkBottomSheet_copy">کپی</string>
  <string name="GroupLinkBottomSheet_qr_code">کد QR</string>
  <string name="GroupLinkBottomSheet_share">اشتراک‌گذاری</string>
  <string name="GroupLinkBottomSheet_copied_to_clipboard">روی کلیپ‌بورد کپی شد</string>
  <string name="GroupLinkBottomSheet_the_link_is_not_currently_active">پیوند در حال حاضر فعال نیست</string>
  <!--VoiceNotePlaybackPreparer-->
  <string name="VoiceNotePlaybackPreparer__could_not_start_playback">نمی‌تواند پخش شود.</string>
  <!--VoiceNoteMediaDescriptionCompatFactory-->
  <string name="VoiceNoteMediaDescriptionCompatFactory__voice_message">پیام صوتی · %1$s</string>
  <string name="VoiceNoteMediaDescriptionCompatFactory__s_to_s">%1$s به %2$s</string>
  <!--StorageUtil-->
  <string name="StorageUtil__s_s">%1$s/%2$s</string>
  <string name="BlockedUsersActivity__s_has_been_blocked">«%1$s» مسدود شد.</string>
  <string name="BlockedUsersActivity__failed_to_block_s">مسدود کردن «%1$s» ناموفق بود</string>
  <string name="BlockedUsersActivity__s_has_been_unblocked">مسدودیت «%1$s» رفع شد.</string>
  <!--ReviewCardDialogFragment-->
  <string name="ReviewCardDialogFragment__review_members">بازبینی اعضا</string>
  <string name="ReviewCardDialogFragment__review_request">بازبینی درخواست</string>
  <string name="ReviewCardDialogFragment__d_group_members_have_the_same_name">%1$d عضو گروه نام یکسان دارند، اعضا را در پایین مرور کنید و اقدام لازم را انجام دهید.</string>
  <string name="ReviewCardDialogFragment__if_youre_not_sure">اگر مطمئن نیستید که فرستندهٔ درخواست چه کسی است، مخاطبین را در پایین مرور کنید و اقدام لازم را انجام دهید.</string>
  <string name="ReviewCardDialogFragment__no_other_groups_in_common">هیچ گروه مشترک دیگری وجود ندارد.</string>
  <string name="ReviewCardDialogFragment__no_groups_in_common">هیچ گروه مشترکی وجود ندارد.</string>
  <plurals name="ReviewCardDialogFragment__d_other_groups_in_common">
    <item quantity="one">%d گروه مشترک</item>
    <item quantity="other">%d گروه مشترک</item>
  </plurals>
  <plurals name="ReviewCardDialogFragment__d_groups_in_common">
    <item quantity="one">%d گروه مشترک</item>
    <item quantity="other">%d گروه مشترک</item>
  </plurals>
  <string name="ReviewCardDialogFragment__remove_s_from_group">حذف %1$s از گروه؟</string>
  <string name="ReviewCardDialogFragment__remove">حذف</string>
  <string name="ReviewCardDialogFragment__failed_to_remove_group_member">حذف عضو گروه ناموفق بود.</string>
  <!--ReviewCard-->
  <string name="ReviewCard__member">عضو</string>
  <string name="ReviewCard__request">درخواست</string>
  <string name="ReviewCard__your_contact">مخاطب شما</string>
  <string name="ReviewCard__remove_from_group">حذف از گروه</string>
  <string name="ReviewCard__update_contact">به‌روزرسانی مخاطب</string>
  <string name="ReviewCard__block">مسدود کردن</string>
  <string name="ReviewCard__delete">حذف</string>
  <string name="ReviewCard__recently_changed">اخیراً نام پروفایل خود را از %1$s به %2$s تغییر داد</string>
  <!--EOF-->
</resources><|MERGE_RESOLUTION|>--- conflicted
+++ resolved
@@ -228,21 +228,12 @@
   <string name="ConversationActivity_there_is_no_app_available_to_handle_this_link_on_your_device">هیچ برنامه‌ای برای باز کردن این پیوند بر روی دستگاه شما وجود ندارد.</string>
   <string name="ConversationActivity_your_request_to_join_has_been_sent_to_the_group_admin">درخواست شما برای پیوستن به مدیر گروه ارسال شد. هنگامی که به درخواست شما پاسخ دهند مطلع خواهید شد.</string>
   <string name="ConversationActivity_cancel_request">لغو درخواست</string>
-<<<<<<< HEAD
   <string name="ConversationActivity_to_send_audio_messages_allow_signal_access_to_your_microphone">برای ارسال پیام‌ های صوتی، به Molly اجازه دهید تا به میکروفون شما دسترسی داشته باشد.</string>
-  <string name="ConversationActivity_signal_requires_the_microphone_permission_in_order_to_send_audio_messages">Molly به منظور ارسال پیام های صوتی Molly نیاز به مجوز میکروفون دارد، ولی این اجازه به صورت دائم رد شده است. لطفاً به تنظیمات برنامه رفته، «مجوزها» را انتخاب کنید و «میکروفون» را فعال کنید.</string>
+  <string name="ConversationActivity_signal_requires_the_microphone_permission_in_order_to_send_audio_messages">برای ارسال پیام های صوتی Molly نیاز به مجوز میکروفون دارد، ولی این اجازه به صورت دائم رد شده است. لطفاً به تنظیمات برنامه رفته، «مجوزها» را انتخاب کنید و «میکروفون» را فعال کنید.</string>
   <string name="ConversationActivity_signal_needs_the_microphone_and_camera_permissions_in_order_to_call_s">Molly نیاز به دسترسی به دوربین و میکروفون دارد تا بتواند با %s تماس بگیرد، اما دسترسی به آن ها داده نشده است. لطفاً به قسمت تنظیمات برنامه رفته، «مجوزها» را انتخاب کرده، «دوربین» و «میکروفون» را فعال کنید.</string>
   <string name="ConversationActivity_to_capture_photos_and_video_allow_signal_access_to_the_camera">برای گرفتن تصاویر و ویدیو، به Molly اجازه بدهید به دوربین شما دسترسی داشته باشد.</string>
-  <string name="ConversationActivity_signal_needs_the_camera_permission_to_take_photos_or_video">Molly برای گرفتن عکس یا ضبط ویدئو نیاز به دسترسی به دوربین دارد، اما دسترسی به آن رد شده است. لطفاً به تنظیمات برنامه رفته، «مجوزها» را انتخاب کرده، «دوربین» را فعال کنید. </string>
+  <string name="ConversationActivity_signal_needs_the_camera_permission_to_take_photos_or_video">برای گرفتن عکس یا ضبط ویدئو Molly نیاز به دسترسی به دوربین دارد، اما دسترسی به آن رد شده است. لطفاً به تنظیمات برنامه رفته، «مجوزها» را انتخاب کرده، «دوربین» را فعال کنید. </string>
   <string name="ConversationActivity_signal_needs_camera_permissions_to_take_photos_or_video">برای گرفتن تصویر یا ویدئو Molly نیاز به اجازه دوربین دارد</string>
-=======
-  <string name="ConversationActivity_to_send_audio_messages_allow_signal_access_to_your_microphone">برای ارسال پیام‌ های صوتی، به Signal اجازه دهید تا به میکروفون شما دسترسی داشته باشد.</string>
-  <string name="ConversationActivity_signal_requires_the_microphone_permission_in_order_to_send_audio_messages">برای ارسال پیام های صوتی Signal نیاز به مجوز میکروفون دارد، ولی این اجازه به صورت دائم رد شده است. لطفاً به تنظیمات برنامه رفته، «مجوزها» را انتخاب کنید و «میکروفون» را فعال کنید.</string>
-  <string name="ConversationActivity_signal_needs_the_microphone_and_camera_permissions_in_order_to_call_s">Signal نیاز به دسترسی به دوربین و میکروفون دارد تا بتواند با %s تماس بگیرد، اما دسترسی به آن ها داده نشده است. لطفاً به قسمت تنظیمات برنامه رفته، «مجوزها» را انتخاب کرده، «دوربین» و «میکروفون» را فعال کنید.</string>
-  <string name="ConversationActivity_to_capture_photos_and_video_allow_signal_access_to_the_camera">برای گرفتن تصاویر و ویدیو، به Signal اجازه بدهید به دوربین شما دسترسی داشته باشد.</string>
-  <string name="ConversationActivity_signal_needs_the_camera_permission_to_take_photos_or_video">برای گرفتن عکس یا ضبط ویدئو Signal نیاز به دسترسی به دوربین دارد، اما دسترسی به آن رد شده است. لطفاً به تنظیمات برنامه رفته، «مجوزها» را انتخاب کرده، «دوربین» را فعال کنید. </string>
-  <string name="ConversationActivity_signal_needs_camera_permissions_to_take_photos_or_video">برای گرفتن تصویر یا ویدئو Signal نیاز به اجازه دوربین دارد</string>
->>>>>>> 39f1aea8
   <string name="ConversationActivity_enable_the_microphone_permission_to_capture_videos_with_sound">مجوز میکروفون را برای ضبط فیلم با صدا فعال کنید.</string>
   <string name="ConversationActivity_signal_needs_the_recording_permissions_to_capture_video">سیگنال برای ضبط ویدئو به اجازه میکروفون نیاز دارد، اما اجازه آن رد شده است. لطفاً به تنظیمات برنامه بروید، «مجوزها» را انتخاب کرده و «میکروفون» و «دوربین» را فعال کنید.</string>
   <string name="ConversationActivity_signal_needs_recording_permissions_to_capture_video">برای ضبط ویدئو Molly نیاز به اجازه میکروفون دارد.</string>
@@ -885,13 +876,8 @@
   <string name="MediaSendActivity_message_to_s">پیام به %s </string>
   <string name="MediaSendActivity_message">پیام</string>
   <string name="MediaSendActivity_select_recipients">گیرندگان را انتخاب کنید</string>
-<<<<<<< HEAD
-  <string name="MediaSendActivity_signal_needs_access_to_your_contacts">Molly به دسترسی مخاطبین برای نمایش آن‌ها نیاز دارد.</string>
-  <string name="MediaSendActivity_signal_needs_contacts_permission_in_order_to_show_your_contacts_but_it_has_been_permanently_denied">Molly برای نشان دادن مخاطبین شما نیاز به دسترسی مخاطبین دارد، اما این دسترسی داده نشده است. لطفاً به بخش مدیریت برنامه‌ها در تنظیمات تلفن همراه خود رفته، در بخش «مجوزها» گزینهٔ «مخاطبین» را فعال کنید.</string>
-=======
-  <string name="MediaSendActivity_signal_needs_access_to_your_contacts">برای نمایش مخاطبین Signal به دسترسی به آن‌ها نیاز دارد.</string>
-  <string name="MediaSendActivity_signal_needs_contacts_permission_in_order_to_show_your_contacts_but_it_has_been_permanently_denied">برای نشان دادن مخاطبین شما Signal نیاز به دسترسی مخاطبین دارد، اما این دسترسی داده نشده است. لطفاً به بخش مدیریت برنامه‌ها در تنظیمات تلفن همراه خود رفته، در بخش «مجوزها» گزینهٔ «مخاطبین» را فعال کنید.</string>
->>>>>>> 39f1aea8
+  <string name="MediaSendActivity_signal_needs_access_to_your_contacts">برای نمایش مخاطبین Molly به دسترسی به آن‌ها نیاز دارد.</string>
+  <string name="MediaSendActivity_signal_needs_contacts_permission_in_order_to_show_your_contacts_but_it_has_been_permanently_denied">برای نشان دادن مخاطبین شما Molly نیاز به دسترسی مخاطبین دارد، اما این دسترسی داده نشده است. لطفاً به بخش مدیریت برنامه‌ها در تنظیمات تلفن همراه خود رفته، در بخش «مجوزها» گزینهٔ «مخاطبین» را فعال کنید.</string>
   <plurals name="MediaSendActivity_cant_share_more_than_n_items">
     <item quantity="one">شما نمی‌توانید بیش از %d مورد را به اشتراک بگذارید.</item>
     <item quantity="other">شما نمی‌توانید بیش از %d مورد را به اشتراک بگذارید.</item>
