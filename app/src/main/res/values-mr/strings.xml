--- conflicted
+++ resolved
@@ -752,15 +752,7 @@
   <string name="InviteActivity_cancel">रद्द करा</string>
   <string name="InviteActivity_sending">पाठवत आहे…</string>
   <string name="InviteActivity_invitations_sent">आमंत्रणे पाठविली!</string>
-<<<<<<< HEAD
   <string name="InviteActivity_invite_to_signal">Molly वर आमंत्रित करा</string>
-  <plurals name="InviteActivity_send_sms_to_friends">
-    <item quantity="one">%d मित्राला SMS पाठवा</item>
-    <item quantity="other">%d मित्रांना SMS पाठवा</item>
-  </plurals>
-=======
-  <string name="InviteActivity_invite_to_signal">Signal वर आमंत्रित करा</string>
->>>>>>> 520fe481
   <plurals name="InviteActivity_send_sms_invites">
     <item quantity="one">%d SMS आमंत्रण पाठवायचे?</item>
     <item quantity="other">%d SMS आमंत्रणे पाठवायची?</item>
