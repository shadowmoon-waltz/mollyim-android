--- conflicted
+++ resolved
@@ -3685,25 +3685,15 @@
     <!-- Section title above two radio buttons for enabling and disabling phone number display -->
     <string name="PhoneNumberPrivacySettingsFragment__who_can_see_my_number">谁可以看到我的电话号码</string>
     <!-- Subtext below radio buttons when who can see my number is set to nobody -->
-<<<<<<< HEAD
-    <string name="PhoneNumberPrivacySettingsFragment__nobody_will_see_your">Nobody will see your phone number on Molly, even when messaging them.</string>
-=======
-    <string name="PhoneNumberPrivacySettingsFragment__nobody_will_see_your">没有人能在 Signal 中看到您的电话号码，即使你们在互发消息。</string>
->>>>>>> 56a2d889
+    <string name="PhoneNumberPrivacySettingsFragment__nobody_will_see_your">没有人能在 Molly 中看到您的电话号码，即使你们在互发消息。</string>
     <!-- Section title above two radio buttons for enabling and disabling whether users can find me by my phone number  -->
     <string name="PhoneNumberPrivacySettingsFragment__who_can_find_me_by_number">谁可以通过电话号码找到我</string>
     <!-- Subtext below radio buttons when who can see my number is set to everyone -->
     <string name="PhoneNumberPrivacySettingsFragment__your_phone_number">与您会话的联系人和群组将能看到您的电话号码。在通讯录存有您的电话号码的用户也能在 Molly 中看到您的电话号码。</string>
     <!-- Subtext below radio buttons when who can find me by number is set to everyone -->
-<<<<<<< HEAD
-    <string name="PhoneNumberPrivacySettingsFragment__anyone_who_has">Anyone who has your phone number will see you\'re on Molly and can start chats with you.</string>
+    <string name="PhoneNumberPrivacySettingsFragment__anyone_who_has">知道您的电话号码的任何人均可以在 Molly 上看到您的上线状态，并可以开始跟您聊天。</string>
     <!-- Subtext below radio buttons when who can find me by number is set to nobody -->
-    <string name="PhoneNumberPrivacySettingsFragment__nobody_will_be_able_to_see">Nobody will be able to see you\'re on Molly unless you message them or have an existing chat with them.</string>
-=======
-    <string name="PhoneNumberPrivacySettingsFragment__anyone_who_has">知道您的电话号码的任何人均可以在 Signal 上看到您的上线状态，并可以开始跟您聊天。</string>
-    <!-- Subtext below radio buttons when who can find me by number is set to nobody -->
-    <string name="PhoneNumberPrivacySettingsFragment__nobody_will_be_able_to_see">没人能在 Signal 上看到您的上线状态，除非您给对方发送消息，或与对方有一个现有的聊天窗口。</string>
->>>>>>> 56a2d889
+    <string name="PhoneNumberPrivacySettingsFragment__nobody_will_be_able_to_see">没人能在 Molly 上看到您的上线状态，除非您给对方发送消息，或与对方有一个现有的聊天窗口。</string>
     <!-- Snackbar text when pressing invalid radio item -->
     <string name="PhoneNumberPrivacySettingsFragment__to_change_this_setting">"如要更改此设置，请设置“谁可以看到我的电话号码”。"</string>
     <string name="PhoneNumberPrivacy_everyone">所有人</string>
