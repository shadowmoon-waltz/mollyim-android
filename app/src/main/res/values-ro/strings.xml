<?xml version="1.0" encoding="UTF-8"?>
<!-- smartling.instruction_comments_enabled = on -->
<resources>
  <!-- Removed by excludeNonTranslatables <string name="app_name" translatable="false">Signal</string> -->

  <!-- Removed by excludeNonTranslatables <string name="install_url" translatable="false">https://signal.org/install</string> -->
  <!-- Removed by excludeNonTranslatables <string name="donate_url" translatable="false">https://signal.org/donate</string> -->
  <!-- Removed by excludeNonTranslatables <string name="backup_support_url" translatable="false">https://support.signal.org/hc/articles/360007059752</string> -->
  <!-- Removed by excludeNonTranslatables <string name="transfer_support_url" translatable="false">https://support.signal.org/hc/articles/360007059752</string> -->
  <!-- Removed by excludeNonTranslatables <string name="support_center_url" translatable="false">https://support.signal.org/</string> -->
  <!-- Removed by excludeNonTranslatables <string name="terms_and_privacy_policy_url" translatable="false">https://signal.org/legal</string> -->
  <!-- Removed by excludeNonTranslatables <string name="google_pay_url" translatable="false">https://pay.google.com</string> -->
  <!-- Removed by excludeNonTranslatables <string name="donation_decline_code_error_url" translatable="false">https://support.signal.org/hc/articles/4408365318426#errors</string> -->
  <!-- Removed by excludeNonTranslatables <string name="sms_export_url" translatable="false">https://support.signal.org/hc/articles/360007321171</string> -->
  <!-- Removed by excludeNonTranslatables <string name="signal_me_username_url" translatable="false">https://signal.me/#u/%1$s</string> -->
  <!-- Removed by excludeNonTranslatables <string name="signal_me_username_url_no_scheme" translatable="false">signal.me/#u/%1$s</string> -->
  <!-- Removed by excludeNonTranslatables <string name="username_support_url" translatable="false">https://support.signal.org/hc/articles/5389476324250</string> -->

    <string name="yes">Da</string>
    <string name="no">Nu</string>
    <string name="delete">Șterge</string>
    <string name="please_wait">Te rugăm așteaptă…</string>
    <string name="save">Salvează</string>
    <string name="note_to_self">Notă Personală</string>

    <!-- AlbumThumbnailView -->
  <!-- Removed by excludeNonTranslatables <string name="AlbumThumbnailView_plus" translatable="false">\+%d</string> -->

    <!-- ApplicationMigrationActivity -->
    <string name="ApplicationMigrationActivity__signal_is_updating">Molly se actualizează…</string>

    <!-- ApplicationPreferencesActivity -->
    <string name="ApplicationPreferenceActivity_you_havent_set_a_passphrase_yet">Încă nu ai setat o parolă!</string>
    <string name="ApplicationPreferencesActivity_disable_passphrase">Dezactivez parola?</string>
    <string name="ApplicationPreferencesActivity_this_will_permanently_unlock_signal_and_message_notifications">Această acțiune va debloca permanent Molly și notificările pentru mesaje.</string>
    <string name="ApplicationPreferencesActivity_disable">Dezactivează</string>
    <string name="ApplicationPreferencesActivity_disable_signal_messages_and_calls">Dezactivezi mesajele și apelurile Molly?</string>
    <string name="ApplicationPreferencesActivity_disable_signal_messages_and_calls_by_unregistering">Dezactivezi mesajele și apelurile Molly prin anularea înregistrării din server. Va trebui să-ți reînregistrezi numărul de telefon pentru a le folosi din nou în viitor.</string>
    <string name="ApplicationPreferencesActivity_error_connecting_to_server">Eroare de conectare la server!</string>
    <string name="ApplicationPreferencesActivity_pins_are_required_for_registration_lock">Codurile PIN sunt necesare pentru blocarea înregistrării. Pentru a dezactiva codurile PIN, te rugăm să dezactivezi mai întâi blocarea înregistrării.</string>
    <string name="ApplicationPreferencesActivity_pin_created">PIN creat.</string>
    <string name="ApplicationPreferencesActivity_pin_disabled">PIN dezactivat.</string>
    <string name="ApplicationPreferencesActivity_record_payments_recovery_phrase">Transcrie fraza de recuperare plăți</string>
    <string name="ApplicationPreferencesActivity_record_phrase">Transcrie frază</string>
    <string name="ApplicationPreferencesActivity_before_you_can_disable_your_pin">Înainte de a putea dezactiva PIN-ul, trebuie să transcrii fraza de recuperare pentru a te asigura că poți recăpăta accesul la plățile contului.</string>

    <!-- NumericKeyboardView -->
  <!-- Removed by excludeNonTranslatables <string name="NumericKeyboardView__1" translatable="false">1</string> -->
  <!-- Removed by excludeNonTranslatables <string name="NumericKeyboardView__2" translatable="false">2</string> -->
  <!-- Removed by excludeNonTranslatables <string name="NumericKeyboardView__3" translatable="false">3</string> -->
  <!-- Removed by excludeNonTranslatables <string name="NumericKeyboardView__4" translatable="false">4</string> -->
  <!-- Removed by excludeNonTranslatables <string name="NumericKeyboardView__5" translatable="false">5</string> -->
  <!-- Removed by excludeNonTranslatables <string name="NumericKeyboardView__6" translatable="false">6</string> -->
  <!-- Removed by excludeNonTranslatables <string name="NumericKeyboardView__7" translatable="false">7</string> -->
  <!-- Removed by excludeNonTranslatables <string name="NumericKeyboardView__8" translatable="false">8</string> -->
  <!-- Removed by excludeNonTranslatables <string name="NumericKeyboardView__9" translatable="false">9</string> -->
  <!-- Removed by excludeNonTranslatables <string name="NumericKeyboardView__0" translatable="false">0</string> -->
    <!-- Back button on numeric keyboard -->
    <string name="NumericKeyboardView__backspace">Backspace</string>

    <!-- DraftDatabase -->
    <string name="DraftDatabase_Draft_image_snippet">(imagine)</string>
    <string name="DraftDatabase_Draft_audio_snippet">(audio)</string>
    <string name="DraftDatabase_Draft_video_snippet">(video)</string>
    <string name="DraftDatabase_Draft_location_snippet">(locație)</string>
    <string name="DraftDatabase_Draft_quote_snippet">(răspuns)</string>
    <string name="DraftDatabase_Draft_voice_note">(Mesaj vocal)</string>

    <!-- AttachmentKeyboard -->
    <string name="AttachmentKeyboard_gallery">Galerie</string>
    <string name="AttachmentKeyboard_file">Fișier</string>
    <string name="AttachmentKeyboard_contact">Contact</string>
    <string name="AttachmentKeyboard_location">Locație</string>
    <string name="AttachmentKeyboard_Signal_needs_permission_to_show_your_photos_and_videos">Molly are nevoie de permisiune pentru a afișa pozele și videoclipurile tale.</string>
    <string name="AttachmentKeyboard_give_access">Permite Acces</string>
    <string name="AttachmentKeyboard_payment">Plată</string>

    <!-- AttachmentManager -->
    <string name="AttachmentManager_cant_open_media_selection">Nu pot găsi o aplicație pentru selecție media.</string>
    <string name="AttachmentManager_signal_requires_the_external_storage_permission_in_order_to_attach_photos_videos_or_audio">Molly are nevoie de permisiunea pentru spațiul de stocare pentru a putea atașa poze, videoclipuri sau audio, dar i-a fost refuzat accesul permanent. Te rugăm continuă în meniul de setări al aplicației, selectează \"Permisiuni\" și activează \"Spațiu de stocare\".</string>
    <string name="AttachmentManager_signal_requires_contacts_permission_in_order_to_attach_contact_information">Molly are nevoie de permisiunea pentru Contacte pentru a putea atașa informații despre contacte, dar i-a fost refuzat accesul permanent. Te rugăm continuă în meniul de setări al aplicației, selectează \"Permisiuni\" și activează \"Contacte\".</string>
    <string name="AttachmentManager_signal_requires_location_information_in_order_to_attach_a_location">Molly are nevoie de permisiunea pentru Locație pentru a putea atașa o locație dar i-a fost refuzat accesul permanent. Te rugăm continuă în meniul de setări al aplicației, selectează \"Permisiuni\" și activează \'Locație\".</string>
    <!-- Alert dialog title to show the recipient has not activated payments -->
    <string name="AttachmentManager__not_activated_payments">%1$s nu a activat Plățile </string>
    <!-- Alert dialog description to send the recipient a request to activate payments -->
    <string name="AttachmentManager__request_to_activate_payments">Vrei să le trimitem o cerere pentru a activa Plățile?</string>
    <!-- Alert dialog button to send request -->
    <string name="AttachmentManager__send_request">Trimite cererea</string>
    <!-- Alert dialog button to cancel dialog -->
    <string name="AttachmentManager__cancel">Anulează</string>

    <!-- AttachmentUploadJob -->
    <string name="AttachmentUploadJob_uploading_media">Se încarcă media…</string>
    <string name="AttachmentUploadJob_compressing_video_start">Se comprimă videoclipul…</string>

    <!-- BackgroundMessageRetriever -->
    <string name="BackgroundMessageRetriever_checking_for_messages">Se caută mesaje…</string>

    <!-- BlockedUsersActivity -->
    <string name="BlockedUsersActivity__blocked_users">Utilizatori blocați</string>
    <string name="BlockedUsersActivity__add_blocked_user">Adaugă un utilizator blocat</string>
    <string name="BlockedUsersActivity__blocked_users_will">Utilizatorii blocați nu vor putea să te sune sau să îți trimită mesaje.</string>
    <string name="BlockedUsersActivity__no_blocked_users">Nu există utilizatori blocați</string>
    <string name="BlockedUsersActivity__block_user">Blochezi utilizatorul?</string>
    <string name="BlockedUserActivity__s_will_not_be_able_to">\"%1$s\" nu va putea să te apeleze sau să îți trimită mesaje.</string>
    <string name="BlockedUsersActivity__block">Blochează</string>

    <!-- CreditCardFragment -->
    <!-- Title of fragment detailing the donation amount for one-time donation, displayed above the credit card text fields -->
    <string name="CreditCardFragment__donation_amount_s">Suma donației: %1$s</string>
    <!-- Title of fragment detailing the donation amount for monthly donation, displayed above the credit card text fields -->
    <string name="CreditCardFragment__donation_amount_s_per_month">Sumă donație: %1$s/lună</string>
    <!-- Explanation of how to fill in the form, displayed above the credit card text fields -->
    <!-- Explanation of how to fill in the form and a note about pii, displayed above the credit card text fields -->
    <string name="CreditCardFragment__enter_your_card_details">Introdu detaliile cardului. Signal nu colectează sau păstrează informațiile personale.</string>
    <!-- Displayed as a hint in the card number text field -->
    <string name="CreditCardFragment__card_number">Numărul cardului</string>
    <!-- Displayed as a hint in the card expiry text field -->
    <string name="CreditCardFragment__mm_yy">LL/AA</string>
    <!-- Displayed as a hint in the card cvv text field -->
    <string name="CreditCardFragment__cvv">CVV</string>
    <!-- Error displayed under the card number text field when there is an invalid card number entered -->
    <string name="CreditCardFragment__invalid_card_number">Numărul cardului este invalid</string>
    <!-- Error displayed under the card expiry text field when the card is expired -->
    <string name="CreditCardFragment__card_has_expired">Cardul a expirat</string>
    <!-- Error displayed under the card cvv text field when the cvv is too short -->
    <string name="CreditCardFragment__code_is_too_short">Codul este prea scurt</string>
    <!-- Error displayed under the card cvv text field when the cvv is too long -->
    <string name="CreditCardFragment__code_is_too_long">Codul este prea lung</string>
    <!-- Error displayed under the card cvv text field when the cvv is invalid -->
    <string name="CreditCardFragment__invalid_code">Cod invalid</string>
    <!-- Error displayed under the card expiry text field when the expiry month is invalid -->
    <string name="CreditCardFragment__invalid_month">Lună invalidă</string>
    <!-- Error displayed under the card expiry text field when the expiry is missing the year -->
    <string name="CreditCardFragment__year_required">An necesar</string>
    <!-- Error displayed under the card expiry text field when the expiry year is invalid -->
    <string name="CreditCardFragment__invalid_year">An invalid</string>
    <!-- Button label to confirm credit card input and proceed with payment -->
    <string name="CreditCardFragment__continue">Continuă</string>

    <!-- BlockUnblockDialog -->
    <string name="BlockUnblockDialog_block_and_leave_s">Blochează și părăsește %1$s?</string>
    <string name="BlockUnblockDialog_block_s">Blochezi %1$s?</string>
    <string name="BlockUnblockDialog_you_will_no_longer_receive_messages_or_updates">Nu vei mai putea primi mesaje sau actualizări de la acest grup, iar membri nu te vor mai putea adăuga la acest grup.</string>
    <string name="BlockUnblockDialog_group_members_wont_be_able_to_add_you">Membrii grupului nu te vor mai putea adăuga din nou la acest grup.</string>
    <string name="BlockUnblockDialog_group_members_will_be_able_to_add_you">Membrii grupului te vor putea adăuga din nou la acest grup.</string>
    <!-- Text that is shown when unblocking a Signal contact -->
    <string name="BlockUnblockDialog_you_will_be_able_to_call_and_message_each_other">Vei putea trimite mesaje și vă veți putea apela reciproc, iar numele și fotografia ta va fi împărtășită cu ei.</string>
    <!-- Text that is shown when unblocking an SMS contact -->
    <string name="BlockUnblockDialog_you_will_be_able_to_message_each_other">Veți putea să vă trimiteți mesaje.</string>
    <string name="BlockUnblockDialog_blocked_people_wont_be_able_to_call_you_or_send_you_messages">Persoanele blocate nu vor putea să te sune sau să îți trimită mesaje.</string>
    <string name="BlockUnblockDialog_blocked_people_wont_be_able_to_send_you_messages">Persoanele blocate nu vor putea să îți trimită mesaje.</string>
    <!-- Message shown on block dialog when blocking the Signal release notes recipient -->
    <string name="BlockUnblockDialog_block_getting_signal_updates_and_news">Blochează știrile și informările Signal.</string>
    <!-- Message shown on unblock dialog when unblocking the Signal release notes recipient -->
    <string name="BlockUnblockDialog_resume_getting_signal_updates_and_news">Primește din nou informări și știri Signal.</string>
    <string name="BlockUnblockDialog_unblock_s">Deblochezi %1$s?</string>
    <string name="BlockUnblockDialog_block">Blochează</string>
    <string name="BlockUnblockDialog_block_and_leave">Blochează și Părăsește</string>
    <string name="BlockUnblockDialog_report_spam_and_block">Raportează spam și blochează</string>

    <!-- BucketedThreadMedia -->
    <string name="BucketedThreadMedia_Today">Azi</string>
    <string name="BucketedThreadMedia_Yesterday">Ieri</string>
    <string name="BucketedThreadMedia_This_week">Săptămâna aceasta</string>
    <string name="BucketedThreadMedia_This_month">Luna aceasta</string>
    <string name="BucketedThreadMedia_Large">Mare</string>
    <string name="BucketedThreadMedia_Medium">Mediu</string>
    <string name="BucketedThreadMedia_Small">Mic</string>

    <!-- CameraXFragment -->
    <string name="CameraXFragment_tap_for_photo_hold_for_video">Atinge pentru poză, ține apăsat pentru videoclip</string>
    <string name="CameraXFragment_capture_description">Capturează</string>
    <string name="CameraXFragment_change_camera_description">Schimbă camera</string>
    <string name="CameraXFragment_open_gallery_description">Deschide galerie</string>

    <!-- CameraContacts -->
    <string name="CameraContacts_recent_contacts">Contacte recente</string>
    <string name="CameraContacts_signal_contacts">Contacte Signal</string>
    <string name="CameraContacts_signal_groups">Grupuri Signal</string>
    <string name="CameraContacts_you_can_share_with_a_maximum_of_n_conversations">Poți distribui cu un maxim de %1$d conversații.</string>
    <string name="CameraContacts_select_signal_recipients">Selectează destinatarii Signal</string>
    <string name="CameraContacts_no_signal_contacts">Niciun contact Signal</string>
    <string name="CameraContacts_you_can_only_use_the_camera_button">Poți utiliza butonul de cameră pentru a trimite fotografii doar contactelor Signal. </string>
    <string name="CameraContacts_cant_find_who_youre_looking_for">Nu poți găsi pe cine cauți?</string>
    <string name="CameraContacts_invite_a_contact_to_join_signal">Invită un contact să se alăture pe Molly</string>
    <string name="CameraContacts__menu_search">Caută</string>

    <!-- Censorship Circumvention Megaphone -->
    <!-- Title for an alert that shows at the bottom of the chat list letting people know that circumvention is no longer needed -->
    <string name="CensorshipCircumventionMegaphone_turn_off_censorship_circumvention">Dezactivezi ocolirea cenzurii?</string>
    <!-- Body for an alert that shows at the bottom of the chat list letting people know that circumvention is no longer needed -->
    <string name="CensorshipCircumventionMegaphone_you_can_now_connect_to_the_signal_service">Acum te poți conecta la serviciul Signal direct, pentru o experiență mai bună.</string>
    <!-- Action to prompt the user to disable circumvention since it is no longer needed -->
    <string name="CensorshipCircumventionMegaphone_turn_off">Dezactivare</string>
    <!-- Action to prompt the user to dismiss the alert at the bottom of the chat list -->
    <string name="CensorshipCircumventionMegaphone_no_thanks">Nu, mulțumesc</string>

    <!-- ClearProfileActivity -->
    <string name="ClearProfileActivity_remove">Elimină</string>
    <string name="ClearProfileActivity_remove_profile_photo">Elimini poza de profil?</string>
    <string name="ClearProfileActivity_remove_group_photo">Elimini poza de grup?</string>

    <!-- ClientDeprecatedActivity -->
    <string name="ClientDeprecatedActivity_update_signal">Actualizează Molly</string>
    <string name="ClientDeprecatedActivity_this_version_of_the_app_is_no_longer_supported">Această versiune a aplicației nu mai este suportată. Pentru a continua să trimiți și să primești mesaje, actualizează la cea mai recentă versiune.</string>
    <string name="ClientDeprecatedActivity_update">Actualizează</string>
    <string name="ClientDeprecatedActivity_dont_update">Nu Actualiza</string>
    <string name="ClientDeprecatedActivity_warning">Avertizare</string>
    <string name="ClientDeprecatedActivity_your_version_of_signal_has_expired_you_can_view_your_message_history">Versiunea ta de Signal a expirat. Poți vedea istoricul mesajelor tale, dar nu vei mai putea trimite sau primi mesaje până nu actualizezi.</string>

    <!-- CommunicationActions -->
    <string name="CommunicationActions_no_browser_found">Nu s-a găsit nici un web browser.</string>
    <string name="CommunicationActions_send_email">Trimite email</string>
    <string name="CommunicationActions_a_cellular_call_is_already_in_progress">Un apel celular este deja în desfășurare.</string>
    <string name="CommunicationActions_start_voice_call">Începi apel vocal?</string>
    <string name="CommunicationActions_cancel">Anulează</string>
    <string name="CommunicationActions_call">Apelează</string>
    <string name="CommunicationActions_insecure_call">Apel nesecurizat</string>
    <string name="CommunicationActions_carrier_charges_may_apply">Se pot percepe taxe de operator. Numărul apelat nu este înregistrat la Signal. Acest apel va fi plasat prin intermediul operatorului tău de telefonie mobilă, nu prin internet.</string>

    <!-- ConfirmIdentityDialog -->

    <!-- ContactsCursorLoader -->
    <string name="ContactsCursorLoader_recent_chats">Conversații recente</string>
    <string name="ContactsCursorLoader_contacts">Contacte</string>
    <string name="ContactsCursorLoader_groups">Grupuri</string>
    <!-- Contact search header for individuals who the user has not started a conversation with but is in a group with -->
    <string name="ContactsCursorLoader_group_members">Membri grupului</string>
    <string name="ContactsCursorLoader_phone_number_search">Căutare număr de telefon</string>
    <!-- Header for username search -->
    <string name="ContactsCursorLoader_find_by_username">Caută după nume de utilizator</string>
    <!-- Label for my stories when selecting who to send media to -->
    <string name="ContactsCursorLoader_my_stories">Poveștile Mele</string>
    <!-- Text for a button that brings up a bottom sheet to create a new story. -->
    <string name="ContactsCursorLoader_new">Nou</string>
    <!-- Header for conversation search section labeled "Chats" -->
    <string name="ContactsCursorLoader__chats">Conversații</string>
    <!-- Header for conversation search section labeled "Messages" -->
    <string name="ContactsCursorLoader__messages">Mesaje</string>

    <!-- ContactsDatabase -->
    <string name="ContactsDatabase_message_s">Mesaj %1$s</string>
    <string name="ContactsDatabase_signal_call_s">Apel Signal %1$s</string>

    <!-- ContactNameEditActivity -->
    <!-- Toolbar title for contact name edit activity -->
    <string name="ContactNameEditActivity_given_name">Prenume</string>
    <string name="ContactNameEditActivity_family_name">Nume</string>
    <string name="ContactNameEditActivity_prefix">Prefix</string>
    <string name="ContactNameEditActivity_suffix">Sufix</string>
    <string name="ContactNameEditActivity_middle_name">Nume mijlociu</string>

    <!-- ContactShareEditActivity -->
    <!-- ContactShareEditActivity toolbar title -->
    <string name="ContactShareEditActivity__send_contact">Trimite contactul</string>
    <string name="ContactShareEditActivity_type_home">Acasă</string>
    <string name="ContactShareEditActivity_type_mobile">Mobil</string>
    <string name="ContactShareEditActivity_type_work">Serviciu</string>
    <string name="ContactShareEditActivity_type_missing">Altul</string>
    <string name="ContactShareEditActivity_invalid_contact">Contactul selectat a fost invalid</string>
    <!-- Content descrption for name edit button on contact share edit activity -->
    <string name="ContactShareEditActivity__edit_name">Editează numele</string>
    <!-- Content description for user avatar in edit activity -->
    <string name="ContactShareEditActivity__avatar">Avatar</string>

    <!-- ConversationItem -->
    <string name="ConversationItem_error_not_sent_tap_for_details">Nu a fost trimis, atinge pentru detalii</string>
    <string name="ConversationItem_error_partially_not_delivered">Trimis parțial, atinge pentru detalii</string>
    <string name="ConversationItem_error_network_not_delivered">Trimitere eșuată</string>
    <string name="ConversationItem_received_key_exchange_message_tap_to_process">Am primit un mesaj pentru schimbul de chei, atinge pentru a-l procesa.</string>
    <string name="ConversationItem_group_action_left">%1$s a părăsit grupul.</string>
    <string name="ConversationItem_send_paused">Trimiterea a fost întreruptă</string>
    <string name="ConversationItem_click_to_approve_unencrypted">Trimitere eșuată, atinge pentru varianta nesecurizată</string>
    <string name="ConversationItem_click_to_approve_unencrypted_sms_dialog_title">Revii la SMS ne-criptat ca soluție de rezervă?</string>
    <string name="ConversationItem_click_to_approve_unencrypted_mms_dialog_title">Revii la MMS ne-criptat ca soluție de rezervă?</string>
    <string name="ConversationItem_click_to_approve_unencrypted_dialog_message">Acest mesaj <b>nu</b> va fi criptat pentru că destinatarul nu mai este un utilizator Signal.\n\nTrimiți mesaj nesecurizat?</string>
    <string name="ConversationItem_unable_to_open_media">Nu pot găsi o aplicație pentru a deschide acest tip media.</string>
    <string name="ConversationItem_copied_text">Copiat %1$s</string>
    <string name="ConversationItem_from_s">de la %1$s</string>
    <string name="ConversationItem_to_s">către %1$s</string>
    <string name="ConversationItem_read_more">  Află mai Multe</string>
    <string name="ConversationItem_download_more">  Descarcă mai Multe</string>
    <string name="ConversationItem_pending">  În curs</string>
    <string name="ConversationItem_this_message_was_deleted">Acest mesaj a fost șters.</string>
    <string name="ConversationItem_you_deleted_this_message">Ai șters acest mesaj.</string>
    <!-- Dialog error message shown when user can\'t download a message from someone else due to a permanent failure (e.g., unable to decrypt), placeholder is other\'s name -->
    <string name="ConversationItem_cant_download_message_s_will_need_to_send_it_again">Nu se poate descărca mesajul. %1$s va trebui să îl trimită din nou.</string>
    <!-- Dialog error message shown when user can\'t download an image message from someone else due to a permanent failure (e.g., unable to decrypt), placeholder is other\'s name -->
    <string name="ConversationItem_cant_download_image_s_will_need_to_send_it_again">Nu se poate descărca imaginea. %1$s va trebui să o trimită din nou.</string>
    <!-- Dialog error message shown when user can\'t download a video message from someone else due to a permanent failure (e.g., unable to decrypt), placeholder is other\'s name -->
    <string name="ConversationItem_cant_download_video_s_will_need_to_send_it_again">Nu se poate descărca videoclipul. %1$s va trebui să îl trimită din nou.</string>
    <!-- Dialog error message shown when user can\'t download a their own message via a linked device due to a permanent failure (e.g., unable to decrypt) -->
    <string name="ConversationItem_cant_download_message_you_will_need_to_send_it_again">Nu se poate descărca mesajul. Va trebui să îl trimiți din nou.</string>
    <!-- Dialog error message shown when user can\'t download a their own image message via a linked device due to a permanent failure (e.g., unable to decrypt) -->
    <string name="ConversationItem_cant_download_image_you_will_need_to_send_it_again">Nu se poate descărca imaginea. Va trebui să o trimiți din nou.</string>
    <!-- Dialog error message shown when user can\'t download a their own video message via a linked device due to a permanent failure (e.g., unable to decrypt) -->
    <string name="ConversationItem_cant_download_video_you_will_need_to_send_it_again">Nu se poate descărca videoclipul. Va trebui să îl trimiți din nou.</string>

    <!-- ConversationActivity -->
    <string name="ConversationActivity_add_attachment">Adaugă atașament</string>
    <string name="ConversationActivity_select_contact_info">Selectează informații de contact</string>
    <string name="ConversationActivity_compose_message">Compune mesaj</string>
    <string name="ConversationActivity_sorry_there_was_an_error_setting_your_attachment">Ne pare rău, a apărut o eroare în setarea atașamentului tău.</string>
    <string name="ConversationActivity_recipient_is_not_a_valid_sms_or_email_address_exclamation">Destinatarul nu este o adresă validă de SMS sau email!</string>
    <string name="ConversationActivity_message_is_empty_exclamation">Mesajul este gol!</string>
    <string name="ConversationActivity_group_members">Membri grup</string>
    <string name="ConversationActivity__tap_here_to_start_a_group_call">Atinge aici pentru a începe un apel de grup</string>

    <string name="ConversationActivity_invalid_recipient">Destinatar invalid!</string>
    <string name="ConversationActivity_added_to_home_screen">Adăugat pe ecranul principal</string>
    <string name="ConversationActivity_calls_not_supported">Nu există suport pentru apeluri</string>
    <string name="ConversationActivity_this_device_does_not_appear_to_support_dial_actions">Acest dispozitiv nu pare să suporte apeluri.</string>
    <string name="ConversationActivity_transport_insecure_sms">SMS nesecurizat</string>
    <!-- A title for the option to send an SMS with a placeholder to put the name of their SIM card -->
    <string name="ConversationActivity_transport_insecure_sms_with_sim">SMS nesigur (%1$s)</string>
    <string name="ConversationActivity_transport_insecure_mms">MMS nesecurizat</string>
    <!-- A title for the option to send an SMS with a placeholder to put the name of their SIM card -->
    <string name="ConversationActivity_transport_signal">Mesaj Signal</string>
    <string name="ConversationActivity_lets_switch_to_signal">Hai să folosim Molly %1$s</string>
    <string name="ConversationActivity_specify_recipient">Te rugăm alege un contact</string>
    <string name="ConversationActivity_unblock">Deblochează</string>
    <string name="ConversationActivity_attachment_exceeds_size_limits">Atașamentul depășește limita de mărime pentru tipul de mesaj pe care-l trimiți.</string>
    <string name="ConversationActivity_unable_to_record_audio">Nu se poate înregistra audio!</string>
    <string name="ConversationActivity_you_cant_send_messages_to_this_group">Nu poți trimite mesaje acestui grup pentru că nu mai ești membru.</string>
    <string name="ConversationActivity_only_s_can_send_messages">Numai %1$s pot trimite mesaje.</string>
    <string name="ConversationActivity_admins">administratori</string>
    <string name="ConversationActivity_message_an_admin">Trimite mesaj unui administrator</string>
    <string name="ConversationActivity_cant_start_group_call">Nu se poate iniția apelul de grup</string>
    <string name="ConversationActivity_only_admins_of_this_group_can_start_a_call">Doar administratorii acestui grup pot iniția un apel.</string>
    <string name="ConversationActivity_there_is_no_app_available_to_handle_this_link_on_your_device">Nu există nicio aplicație disponibilă pe dispozitivul tău care să poată deschide acest link.</string>
    <string name="ConversationActivity_your_request_to_join_has_been_sent_to_the_group_admin">Solicitarea ta de a te alătura grupului a fost trimisă administratorului. Vei fi notificat când acesta ia o decizie.</string>
    <string name="ConversationActivity_cancel_request">Anulează Cerere</string>

    <string name="ConversationActivity_to_send_audio_messages_allow_signal_access_to_your_microphone">Pentru a trimite mesaje audio, permite-i aplicației Molly accesul la microfonul tău.</string>
    <string name="ConversationActivity_signal_requires_the_microphone_permission_in_order_to_send_audio_messages">Molly are nevoie de permisiunea pentru Microfon pentru a putea trimite mesaje audio dar i-a fost refuzat accesul permanent. Te rugăm să continui în meniul de setări al aplicației, selectează \"Permisiuni\" și activează \"Microfon\".</string>
    <string name="ConversationActivity_signal_needs_the_microphone_and_camera_permissions_in_order_to_call_s">Molly are nevoie de permisiunile pentru Microfon și Cameră pentru a putea apela pe %1$s, dar i-a fost refuzat accesul permanent. Te rugăm continuă în meniul de setări al aplicației, selectează \"Permisiuni\" și activează \"Microfon\" și \"Camera\".</string>
    <string name="ConversationActivity_to_capture_photos_and_video_allow_signal_access_to_the_camera">Pentru a captura poze sau filme, permite aplicației Molly să acceseze camera.</string>
    <string name="ConversationActivity_signal_needs_the_camera_permission_to_take_photos_or_video">Molly are nevoie de permisiunea pentru Cameră pentru a captura poze sau filme dar i-a fost refuzat accesul permanent. Te rugăm continuă în meniul de setări al aplicației, selectează \"Permisiuni\" și activează \"Camera\".</string>
    <string name="ConversationActivity_signal_needs_camera_permissions_to_take_photos_or_video">Molly are nevoie de permisiunea pentru Cameră pentru a captura poze sau filme</string>
    <string name="ConversationActivity_enable_the_microphone_permission_to_capture_videos_with_sound">Activează permisiunea pentru microfon pentru a captura videoclipuri cu sunet.</string>
    <string name="ConversationActivity_signal_needs_the_recording_permissions_to_capture_video">Molly are nevoie de permisiunea pentru microfon pentru a putea înregistra videoclipuri, dar aceasta a fost refuzată. Te rugăm continuă la setările aplicației, selectează \"Permisiuni\" și activează \"Microfon\" și \"Cameră\".</string>
    <string name="ConversationActivity_signal_needs_recording_permissions_to_capture_video">Molly are nevoie de permisiunea pentru microfon pentru a înregistra videoclipuri.</string>

    <string name="ConversationActivity_quoted_contact_message">%1$s %2$s</string>
    <string name="ConversationActivity_signal_cannot_sent_sms_mms_messages_because_it_is_not_your_default_sms_app">Signal nu poate trimite mesaje SMS/MMS pentru că nu este aplicația ta implicită de SMS. Vrei să schimbi asta în setările tale Android?</string>
    <string name="ConversationActivity_yes">Da</string>
    <string name="ConversationActivity_no">Nu</string>
    <string name="ConversationActivity_search_position">%1$d din %2$d</string>
    <string name="ConversationActivity_no_results">Niciun rezultat</string>

    <string name="ConversationActivity_sticker_pack_installed">Pachetul cu autocolante este instalat</string>
    <string name="ConversationActivity_new_say_it_with_stickers">Nou! Spune-o cu autocolante</string>

    <string name="ConversationActivity_cancel">Anulează</string>
    <string name="ConversationActivity_delete_conversation">Șterg conversația?</string>
    <string name="ConversationActivity_delete_and_leave_group">Șterge și părăsește grupul?</string>
    <string name="ConversationActivity_this_conversation_will_be_deleted_from_all_of_your_devices">Această conversație o să fie ștearsă de pe toate dispozitivele tale.</string>
    <string name="ConversationActivity_you_will_leave_this_group_and_it_will_be_deleted_from_all_of_your_devices">Vei părăsi acest grup și va fi șters de pe toate dispozitivele tale.</string>
    <string name="ConversationActivity_delete">Șterge</string>
    <string name="ConversationActivity_delete_and_leave">Șterge și părăsește</string>
    <string name="ConversationActivity__to_call_s_signal_needs_access_to_your_microphone">Pentru a apela pe %1$s, Molly are nevoie de acces la microfonul tău.</string>


    <string name="ConversationActivity_join">Alătură-te</string>
    <string name="ConversationActivity_full">Plin</string>

    <string name="ConversationActivity_error_sending_media">Eroare la trimiterea conținutului media</string>

    <string name="ConversationActivity__reported_as_spam_and_blocked">Raportat ca spam și blocat.</string>

    <!-- Message shown when opening an SMS conversation with SMS disabled and they have unexported sms messages -->
    <string name="ConversationActivity__sms_messaging_is_currently_disabled_you_can_export_your_messages_to_another_app_on_your_phone">Mesajele prin SMS sunt momentan dezactivate. Poți să exporți mesajele către altă aplicație de pe telefonul tău.</string>
    <!-- Message shown when opening an SMS conversation with SMS disabled and they have unexported sms messages -->
    <string name="ConversationActivity__sms_messaging_is_no_longer_supported_in_signal_you_can_export_your_messages_to_another_app_on_your_phone">Mesajele SMS nu mai sunt acceptate de Signal. Poți să exporți mesajele către altă aplicație de pe telefonul tău.</string>
    <!-- Action button shown when in sms conversation, sms is disabled, and unexported sms messages are present -->
    <string name="ConversationActivity__export_sms_messages">Exportă mesaje SMS</string>
    <!-- Message shown when opening an SMS conversation with SMS disabled and there are no exported messages -->
    <string name="ConversationActivity__sms_messaging_is_currently_disabled_invite_s_to_to_signal_to_keep_the_conversation_here">Mesajele SMS sunt momentan dezactivate. Invită pe %1$s pe Signal ca să continui conversația aici.</string>
    <!-- Message shown when opening an SMS conversation with SMS disabled and there are no exported messages -->
    <string name="ConversationActivity__sms_messaging_is_no_longer_supported_in_signal_invite_s_to_to_signal_to_keep_the_conversation_here">Mesajele SMS nu mai sunt acceptate pe Signal. Invită pe %1$s pe Signal ca să continui conversația aici.</string>
    <!-- Action button shown when opening an SMS conversation with SMS disabled and there are no exported messages -->
    <string name="ConversationActivity__invite_to_signal">Invită la Signal</string>
    <!-- Snackbar message shown after dismissing the full screen sms export megaphone indicating we\'ll do it again soon -->
    <string name="ConversationActivity__you_will_be_reminded_again_soon">Vei primi un mesaj de reamintire curând din nou.</string>

    <!-- ConversationAdapter -->
    <plurals name="ConversationAdapter_n_unread_messages">
        <item quantity="one">%1$d mesaj necitit</item>
        <item quantity="few">%1$d mesaje necitite</item>
        <item quantity="other">%1$d de mesaje necitite</item>
    </plurals>

    <!-- ConversationFragment -->
    <!-- Toast text when contacts activity is not found -->
    <string name="ConversationFragment__contacts_app_not_found">Aplicația Agendă nu a fost găsită.</string>
    <plurals name="ConversationFragment_delete_selected_messages">
        <item quantity="one">Șterg mesajul selectat?</item>
        <item quantity="few">Șterg mesajele selectate?</item>
        <item quantity="other">Șterg mesajele selectate?</item>
    </plurals>
    <string name="ConversationFragment_save_to_sd_card">Salvez pe spațiul de stocare?</string>
    <plurals name="ConversationFragment_saving_n_media_to_storage_warning">
        <item quantity="one">Salvarea acestui fișier pe spațiul de stocare va permite altor aplicații de pe dispozitivul tău să îl acceseze.\n\nContinui?</item>
        <item quantity="few">Salvarea tuturor celor %1$d fișiere pe spațiul de stocare va permite altor aplicații de pe dispozitivul tău să le acceseze.\n\nContinui?</item>
        <item quantity="other">Salvarea tuturor celor %1$d de fișiere pe spațiul de stocare va permite altor aplicații de pe dispozitivul tău să le acceseze.\n\nContinui?</item>
    </plurals>
    <plurals name="ConversationFragment_error_while_saving_attachments_to_sd_card">
        <item quantity="one">A apărut o eroare în timpul salvării atașamentului pe spațiul de stocare!</item>
        <item quantity="few">A apărut o eroare în timpul salvării atașamentelor pe spațiul de stocare!</item>
        <item quantity="other">A apărut o eroare în timpul salvării atașamentelor pe spațiul de stocare!</item>
    </plurals>
    <string name="ConversationFragment_unable_to_write_to_sd_card_exclamation">Nu se poate scrie pe spațiul de stocare!</string>
    <plurals name="ConversationFragment_saving_n_attachments">
        <item quantity="one">Se salvează atașamentul</item>
        <item quantity="few">Se salvează %1$d atașamente</item>
        <item quantity="other">Se salvează %1$d de atașamente</item>
    </plurals>
    <plurals name="ConversationFragment_saving_n_attachments_to_sd_card">
        <item quantity="one">Se salvează atașamentul pe spațiul de stocare…</item>
        <item quantity="few">Se salvează %1$d atașamente pe spațiul de stocare…</item>
        <item quantity="other">Se salvează %1$d de atașamente pe spațiul de stocare…</item>
    </plurals>
    <string name="ConversationFragment_pending">În curs…</string>
    <string name="ConversationFragment_push">Date (Signal)</string>
    <string name="ConversationFragment_mms">MMS</string>
    <string name="ConversationFragment_sms">SMS</string>
    <string name="ConversationFragment_deleting">Se șterge</string>
    <string name="ConversationFragment_deleting_messages">Se șterg mesajele…</string>
    <string name="ConversationFragment_delete_for_me">Șterge doar pentru mine</string>
    <string name="ConversationFragment_delete_for_everyone">Șterge pentru toată lumea</string>
    <!-- Dialog button for deleting one or more note-to-self messages only on this device, leaving that same message intact on other devices. -->
    <string name="ConversationFragment_delete_on_this_device">Șterge pe acest dispozitiv</string>
    <!-- Dialog button for deleting one or more note-to-self messages on all linked devices. -->
    <string name="ConversationFragment_delete_everywhere">Șterge de peste tot</string>
    <string name="ConversationFragment_this_message_will_be_deleted_for_everyone_in_the_conversation">Acest mesaj va fi șters pentru toți participanții la conversație dacă aceștia folosesc o versiune recentă Signal. Toți participanții vor putea vedea că ai șters mesajul.</string>
    <string name="ConversationFragment_quoted_message_not_found">Mesajul original nu a fost găsit</string>
    <string name="ConversationFragment_quoted_message_no_longer_available">Mesajul original nu mai este disponibil</string>
    <string name="ConversationFragment_failed_to_open_message">Mesajul nu a putut fi deschis</string>
    <string name="ConversationFragment_you_can_swipe_to_the_right_reply">Poți glisa la dreapta pe orice mesaj pentru a răspunde rapid</string>
    <string name="ConversationFragment_you_can_swipe_to_the_left_reply">Poți glisa la stânga pe orice mesaj pentru a răspunde rapid</string>
    <string name="ConversationFragment_outgoing_view_once_media_files_are_automatically_removed">Fișierele trimise de tip media vizibile o singură dată sunt eliminate automat după ce sunt trimise</string>
    <string name="ConversationFragment_you_already_viewed_this_message">Ai văzut deja acest mesaj</string>
    <string name="ConversationFragment__you_can_add_notes_for_yourself_in_this_conversation">Poți adăuga notițe pentru tine în această conversație.\nDacă ai dispozitive asociate contului notițele noi vor fi sincronizate.</string>
    <string name="ConversationFragment__d_group_members_have_the_same_name">%1$d membri ai grupului au același nume.</string>
    <string name="ConversationFragment__tap_to_review">Atinge pentru examinare</string>
    <string name="ConversationFragment__review_requests_carefully">Examinează cu atenție solicitările</string>
    <string name="ConversationFragment__signal_found_another_contact_with_the_same_name">Molly a găsit un alt contact cu același nume.</string>
    <string name="ConversationFragment_contact_us">Contactează-ne</string>
    <string name="ConversationFragment_verify">Verifică</string>
    <string name="ConversationFragment_not_now">Nu acum</string>
    <string name="ConversationFragment_your_safety_number_with_s_changed">Numărul tău de siguranță pentru %1$s s-a schimbat</string>
    <string name="ConversationFragment_your_safety_number_with_s_changed_likey_because_they_reinstalled_signal">Numărul tău de siguranță pentru %1$s s-a schimbat, probabil pentru că au reinstalat Signal sau au schimbat dispozitivele. Atinge Verificare pentru a confirma noul număr de siguranță. Acest lucru este opțional.</string>
    <!-- Message shown to indicate which notification profile is on/active -->
    <string name="ConversationFragment__s_on">%1$s activ</string>
    <!-- Dialog title for block group link join requests -->
    <string name="ConversationFragment__block_request">Blochez cererea?</string>
    <!-- Dialog message for block group link join requests -->
    <string name="ConversationFragment__s_will_not_be_able_to_join_or_request_to_join_this_group_via_the_group_link">%1$s nu se va mai putea alătura grupului folosind linkul acestuia. Dar vei putea în continuare să-i adaugi manual.</string>
    <!-- Dialog confirm block request button -->
    <string name="ConversationFragment__block_request_button">Blochează cererea</string>
    <!-- Dialog cancel block request button -->
    <string name="ConversationFragment__cancel">Anulare</string>
    <!-- Message shown after successfully blocking join requests for a user -->
    <string name="ConversationFragment__blocked">Blocat</string>
    <!-- Label for a button displayed in conversation list to clear the chat filter -->
    <string name="ConversationListFragment__clear_filter">Șterge filtru</string>
    <!-- Notice on chat list when no unread chats are available, centered on display -->
    <string name="ConversationListFragment__no_unread_chats">Fără conversații necitite</string>
    <plurals name="ConversationListFragment_delete_selected_conversations">
        <item quantity="one">Șterg conversația selectată?</item>
        <item quantity="few">Șterg conversațiile selectate?</item>
        <item quantity="other">Șterg conversațiile selectate?</item>
    </plurals>
    <plurals name="ConversationListFragment_this_will_permanently_delete_all_n_selected_conversations">
        <item quantity="one">Această acțiune va șterge permanent conversația selectată.</item>
        <item quantity="few">Această acțiune va șterge permanent toate cele %1$d conversații selectate.</item>
        <item quantity="other">Această acțiune va șterge permanent toate cele %1$d de conversații selectate.</item>
    </plurals>
    <string name="ConversationListFragment_deleting">Se șterge</string>
    <string name="ConversationListFragment_deleting_selected_conversations">Se șterg conversațiile selectate…</string>
    <plurals name="ConversationListFragment_conversations_archived">
        <item quantity="one">Conversație arhivată</item>
        <item quantity="few">%1$d conversații arhivate</item>
        <item quantity="other">%1$d de conversații arhivate</item>
    </plurals>
    <string name="ConversationListFragment_undo">Anulează</string>
    <plurals name="ConversationListFragment_moved_conversations_to_inbox">
        <item quantity="one">Conversațiile au fost mutate în inbox</item>
        <item quantity="few">%1$d conversații au fost mutate în inbox</item>
        <item quantity="other">%1$d de conversații au fost mutate în inbox</item>
    </plurals>
    <plurals name="ConversationListFragment_read_plural">
        <item quantity="one">Citit</item>
        <item quantity="few">Citite</item>
        <item quantity="other">Citite</item>
    </plurals>
    <plurals name="ConversationListFragment_unread_plural">
        <item quantity="one">Necitit</item>
        <item quantity="few">Necitite</item>
        <item quantity="other">Necitite</item>
    </plurals>
    <plurals name="ConversationListFragment_pin_plural">
        <item quantity="one">Fixare</item>
        <item quantity="few">Fixare</item>
        <item quantity="other">Fixare</item>
    </plurals>
    <plurals name="ConversationListFragment_unpin_plural">
        <item quantity="one">Anulare fixare</item>
        <item quantity="few">Anulare fixări</item>
        <item quantity="other">Anulare fixări</item>
    </plurals>
    <plurals name="ConversationListFragment_mute_plural">
        <item quantity="one">Silențios</item>
        <item quantity="few">Silențios</item>
        <item quantity="other">Silențios</item>
    </plurals>
    <plurals name="ConversationListFragment_unmute_plural">
        <item quantity="one">Activare notificări</item>
        <item quantity="few">Activare notificări</item>
        <item quantity="other">Activare notificări</item>
    </plurals>
    <string name="ConversationListFragment_select">Selectează</string>
    <plurals name="ConversationListFragment_archive_plural">
        <item quantity="one">Arhivează</item>
        <item quantity="few">Arhivează</item>
        <item quantity="other">Arhivează</item>
    </plurals>
    <plurals name="ConversationListFragment_unarchive_plural">
        <item quantity="one">Dezarhivează</item>
        <item quantity="few">Dezarhivează</item>
        <item quantity="other">Dezarhivează</item>
    </plurals>
    <plurals name="ConversationListFragment_delete_plural">
        <item quantity="one">Șterge</item>
        <item quantity="few">Șterge</item>
        <item quantity="other">Șterge</item>
    </plurals>
    <string name="ConversationListFragment_select_all">Selectează tot</string>
    <plurals name="ConversationListFragment_s_selected">
        <item quantity="one">%1$d selectată</item>
        <item quantity="few">%1$d selectate</item>
        <item quantity="other">%1$d selectate</item>
    </plurals>

    <!-- Show in conversation list overflow menu to open selection bottom sheet -->
    <string name="ConversationListFragment__notification_profile">Profil notificări</string>
    <!-- Tooltip shown after you have created your first notification profile -->
    <string name="ConversationListFragment__turn_your_notification_profile_on_or_off_here">Activează sau dezactivează profilul tău de aici</string>
    <!-- Message shown in top toast to indicate the named profile is on -->
    <string name="ConversationListFragment__s_on">%1$s activ</string>

    <!-- ConversationListItem -->
    <string name="ConversationListItem_key_exchange_message">Mesaj pentru schimbul de chei</string>

    <!-- ConversationListItemAction -->
    <string name="ConversationListItemAction_archived_conversations_d">Conversații arhivate (%1$d)</string>

    <!-- ConversationTitleView -->
    <string name="ConversationTitleView_verified">Verificat</string>
    <string name="ConversationTitleView_you">Tu</string>

    <!-- ConversationTypingView -->
    <string name="ConversationTypingView__plus_d">+%1$d</string>

    <!-- Title for a reminder bottom sheet to users who have re-registered that they need to go back to re-link their devices. -->
    <string name="RelinkDevicesReminderFragment__relink_your_devices">Re-asociază-ți dispozitivele</string>
    <!-- Description for a reminder bottom sheet to users who have re-registered that they need to go back to re-link their devices. -->
    <string name="RelinkDevicesReminderFragment__the_devices_you_added_were_unlinked">Dispozitivele pe care le-ai adăugat au fost deconectate când dispozitivului tău i-a fost anulată înregistrarea. Mergi la Setări ca să re-asociezi dispozitive.</string>
    <!-- Button label for the re-link devices bottom sheet reminder to navigate to the Devices page in the settings. -->
    <string name="RelinkDevicesReminderFragment__open_settings">Deschide setările</string>
    <!-- Button label for the re-link devices bottom sheet reminder to dismiss the pop up. -->
    <string name="RelinkDevicesReminderFragment__later">Mai târziu</string>

    <!-- CreateGroupActivity -->
    <string name="CreateGroupActivity__select_members">Selectează membrii</string>

    <!-- ConversationListFilterPullView -->
    <!-- Note in revealable view before fully revealed -->
    <string name="ConversationListFilterPullView__pull_down_to_filter">Treci mai jos ca să filtrezi</string>
    <!-- Note in revealable view after fully revealed -->
    <string name="ConversationListFilterPullView__release_to_filter">Eliberează ca să filtrezi</string>

    <!-- CreateProfileActivity -->
    <string name="CreateProfileActivity__profile">Profil</string>
    <string name="CreateProfileActivity_error_setting_profile_photo">Eroare la setarea pozei de profil</string>
    <string name="CreateProfileActivity_problem_setting_profile">Problemă la setarea profilului</string>
    <string name="CreateProfileActivity_set_up_your_profile">Configurează-ți profilul</string>
    <string name="CreateProfileActivity_signal_profiles_are_end_to_end_encrypted">Profilul și schimbările tale vor fi vizibile pentru persoanele cărora le dai mesaj, pentru contacte și grupuri.</string>
    <string name="CreateProfileActivity_set_avatar_description">Setează avatar</string>

    <!-- ProfileCreateFragment -->
    <!-- Displayed at the top of the screen and explains how profiles can be viewed. -->
    <string name="ProfileCreateFragment__profiles_are_visible_to_contacts_and_people_you_message">Profilurile sunt vizibile pentru contacte, grupuri și persoanele cărora le dai mesaj,</string>
    <!-- Title of clickable row to select phone number privacy settings -->
    <string name="ProfileCreateFragment__who_can_find_me">Cine mă poate găsi după număr?</string>

    <!-- WhoCanSeeMyPhoneNumberFragment -->
    <!-- Toolbar title for this screen -->
    <string name="WhoCanSeeMyPhoneNumberFragment__who_can_find_me_by_number">Cine îmi poate găsi numărul?</string>
    <!-- Description for radio item stating anyone can see your phone number -->
    <string name="WhoCanSeeMyPhoneNumberFragment__anyone_who_has">Oricine are numărul tău de telefon în agendă te va vedea la contacte în Signal. Celelalte persoane te vor putea găsi cu ajutorul numărului tău de telefon în căutare.</string>
    <!-- Description for radio item stating no one will be able to see your phone number -->
    <string name="WhoCanSeeMyPhoneNumberFragment__nobody_on_signal">Nimeni de pe Signal nu va putea să te găsească cu numărul de telefon.</string>

    <!-- ChooseBackupFragment -->
    <string name="ChooseBackupFragment__restore_from_backup">Restaurez din backup?</string>
    <string name="ChooseBackupFragment__restore_your_messages_and_media">Restaurezi mesajele și media dintr-un backup local. Dacă nu restaurezi acum, nu vei putea restaura mai târziu.</string>
    <string name="ChooseBackupFragment__icon_content_description">Restabilire din backup</string>
    <string name="ChooseBackupFragment__choose_backup">Selectează backup</string>
    <string name="ChooseBackupFragment__learn_more">Află mai multe</string>
    <string name="ChooseBackupFragment__no_file_browser_available">Nu este disponibil niciun manager de fișiere</string>

    <!-- RestoreBackupFragment -->
    <string name="RestoreBackupFragment__restore_complete">Restaurarea a fost finalizată</string>
    <string name="RestoreBackupFragment__to_continue_using_backups_please_choose_a_folder">Pentru a continua să utilizezi backup-uri, te rugăm să alegi un director. Noile backup-uri vor fi salvate în această locație.</string>
    <string name="RestoreBackupFragment__choose_folder">Alege directorul</string>
    <string name="RestoreBackupFragment__not_now">Nu acum</string>
    <!-- Couldn\'t find the selected backup -->
    <string name="RestoreBackupFragment__backup_not_found">Backup-ul nu a fost găsit.</string>
    <!-- Couldn\'t read the selected backup -->
    <string name="RestoreBackupFragment__backup_could_not_be_read">Backup-ul nu a putut fi citit.</string>
    <!-- Backup has an unsupported file extension -->
    <string name="RestoreBackupFragment__backup_has_a_bad_extension">Backup-ul are o extensie greșită.</string>

    <!-- BackupsPreferenceFragment -->
    <string name="BackupsPreferenceFragment__chat_backups">Backup-uri pt. conversații</string>
    <string name="BackupsPreferenceFragment__backups_are_encrypted_with_a_passphrase">Backup-urile sunt criptate cu o parolă și sunt stocate pe dispozitivul tău.</string>
    <string name="BackupsPreferenceFragment__create_backup">Creează backup</string>
    <string name="BackupsPreferenceFragment__last_backup">Ultimul backup: %1$s</string>
    <string name="BackupsPreferenceFragment__backup_folder">Director backup</string>
    <!-- Title for a preference item allowing the user to selected the hour of the day when their chats are backed up. -->
    <string name="BackupsPreferenceFragment__backup_time">Ora realizării back-upului</string>
    <string name="BackupsPreferenceFragment__verify_backup_passphrase">Verificare parolă backup</string>
    <string name="BackupsPreferenceFragment__test_your_backup_passphrase">Testează parola de backup și asigură-te că se potrivește</string>
    <string name="BackupsPreferenceFragment__turn_on">Activează</string>
    <string name="BackupsPreferenceFragment__turn_off">Dezactivează</string>
    <string name="BackupsPreferenceFragment__to_restore_a_backup">"Pentru a restabili un backup, instalează o copie nouă Molly. Deschide aplicația și atinge \"Restabilire backup\", apoi selectează un fișier de backup. %1$s"</string>
    <string name="BackupsPreferenceFragment__learn_more">Află mai multe</string>
    <string name="BackupsPreferenceFragment__in_progress">În curs de desfășurare…</string>
    <!-- Status text shown in backup preferences when verifying a backup -->
    <string name="BackupsPreferenceFragment__verifying_backup">Se verifică backup-ul…</string>
    <string name="BackupsPreferenceFragment__d_so_far">%1$d până acum…</string>
    <!-- Show percentage of completion of backup -->
    <string name="BackupsPreferenceFragment__s_so_far">%1$s%% până acum…</string>
    <string name="BackupsPreferenceFragment_signal_requires_external_storage_permission_in_order_to_create_backups">Molly necesită permisiunea de acces la stocarea externă pentru a putea crea backup-uri, dar i-a fost refuzat permanent. Te rugăm continuă la setări aplicație, selectează \"Permisiuni\" și activează \"Stocare\".</string>


    <!-- CustomDefaultPreference -->
    <string name="CustomDefaultPreference_using_custom">Personalizat: %1$s</string>
    <string name="CustomDefaultPreference_using_default">Implicit: %1$s</string>
    <string name="CustomDefaultPreference_none">Niciuna</string>

    <!-- AvatarSelectionBottomSheetDialogFragment -->
    <string name="AvatarSelectionBottomSheetDialogFragment__taking_a_photo_requires_the_camera_permission">Pentru a face o fotografie este nevoie de permisiunea camerei.</string>
    <string name="AvatarSelectionBottomSheetDialogFragment__viewing_your_gallery_requires_the_storage_permission">Vizualizarea galeriei tale necesită permisiunea de stocare.</string>

    <!-- DateUtils -->
    <string name="DateUtils_just_now">Acum</string>
    <string name="DateUtils_minutes_ago">%1$dm</string>
    <string name="DateUtils_today">Azi</string>
    <string name="DateUtils_yesterday">Ieri</string>
    <!-- When scheduling a message, %1$s replaced with either today, tonight, or tomorrow. %2$s replaced with the time. e.g. Tonight at 9:00pm -->
    <string name="DateUtils_schedule_at">%1$s la %2$s</string>
    <!-- Used when getting a time in the future. For example, Tomorrow at 9:00pm -->
    <string name="DateUtils_tomorrow">Mâine</string>
    <!-- Used in the context: Tonight at 9:00pm for example. Specifically this is after 7pm -->
    <string name="DateUtils_tonight">În seara asta</string>

    <!-- Scheduled Messages -->
    <!-- Title for dialog that shows all the users scheduled messages for a chat -->
    <string name="ScheduledMessagesBottomSheet__schedules_messages">Mesaje programate</string>
    <!-- Option when scheduling a message to select a specific date and time to send a message -->
    <string name="ScheduledMessages_pick_time">Alege data și ora</string>
    <!-- Title for dialog explaining to users how the scheduled messages work -->
    <string name="ScheduleMessageFTUXBottomSheet__title">Mesaje programate</string>
    <!-- Disclaimer text for scheduled messages explaining to users that the scheduled messages will only send if connected to the internet -->
    <string name="ScheduleMessageFTUXBottomSheet__disclaimer">Când trimiți un mesaj programat, asigură-te că dispozitivul tău va fi pornit și conectat la internet în momentul trimiterii. Dacă nu, mesajul tău se va trimite când se reconectează dispozitivul tău.</string>
    <!-- Confirmation button text acknowledging the user understands the disclaimer -->
    <string name="ScheduleMessageFTUXBottomSheet__okay">Okay</string>
    <!-- Title for section asking users to allow alarm permissions for scheduled messages -->
    <string name="ScheduleMessageFTUXBottomSheet_enable_title">Ca să activezi programarea mesajelor:</string>
    <!-- Title for dialog asking users to allow alarm permissions for scheduled messages -->
    <string name="ReenableScheduleMessagesDialogFragment_reenable_title">Ca să re-activezi programarea mesajelor:</string>
    <!-- Title of dialog with a calendar to select the date the user wants to schedule a message. -->
    <string name="ScheduleMessageTimePickerBottomSheet__select_date_title">Selectează data</string>
    <!-- Title of dialog with a clock to select the time at which the user wants to schedule a message. -->
    <string name="ScheduleMessageTimePickerBottomSheet__select_time_title">Selectează ora</string>
    <!-- Title of dialog that allows user to set the time and day that their message will be sent -->
    <string name="ScheduleMessageTimePickerBottomSheet__dialog_title">Programează mesajul</string>
    <!-- Text for confirmation button when scheduling messages that allows the user to confirm and schedule the sending time -->
    <string name="ScheduleMessageTimePickerBottomSheet__schedule_send">Programează trimiterea</string>
    <!-- Disclaimer in message scheduling dialog. %1$s replaced with a GMT offset (e.g. GMT-05:00), and %2$s is replaced with the time zone name (e.g. Eastern Standard Time) -->
    <string name="ScheduleMessageTimePickerBottomSheet__timezone_disclaimer">Toate momentele în (%1$s) %2$s</string>
    <!-- Warning dialog message text shown when select time for scheduled send is in the past resulting in an immediate send if scheduled. -->
    <string name="ScheduleMessageTimePickerBottomSheet__select_time_in_past_dialog_warning">Momentul selectat este în trecut. Asta va trimite mesajul imediat.</string>
    <!-- Positive button text for warning dialog shown when scheduled send is in the past -->
    <string name="ScheduleMessageTimePickerBottomSheet__select_time_in_past_dialog_positive_button">Trimite imediat</string>

    <!-- Context menu option to send a scheduled message now -->
    <string name="ScheduledMessagesBottomSheet_menu_send_now">Trimite acum</string>
    <!-- Context menu option to reschedule a selected message -->
    <string name="ScheduledMessagesBottomSheet_menu_reschedule">Reprogramează</string>
    <!-- Button in dialog asking user if they are sure they want to delete the selected scheduled message -->
    <string name="ScheduledMessagesBottomSheet_delete_dialog_action">Șterge</string>
    <!-- Button in dialog asking user if they are sure they want to delete the selected scheduled message -->
    <string name="ScheduledMessagesBottomSheet_delete_dialog_message">Ștergi mesajul selectat programat?</string>
    <!-- Progress message shown while deleting selected scheduled message -->
    <string name="ScheduledMessagesBottomSheet_deleting_progress_message">Se șterge mesajul programat…</string>

    <!-- DecryptionFailedDialog -->
    <string name="DecryptionFailedDialog_chat_session_refreshed">Sesiunea conversației a fost resetată</string>
    <string name="DecryptionFailedDialog_signal_uses_end_to_end_encryption">Signal folosește criptare integrală și câteodată va avea nevoie să reîmprospăteze sesiunile de conversație. Acest lucru nu va afecta securitatea conversațiilor dar s-ar putea să fi ratat un mesaj de la acest contact și ai putea să-l rogi să-l retrimită.</string>

    <!-- DeviceListActivity -->
    <string name="DeviceListActivity_unlink_s">Disociez \'%1$s\'?</string>
    <string name="DeviceListActivity_by_unlinking_this_device_it_will_no_longer_be_able_to_send_or_receive">Prin disocierea acestui dispozitiv, nu va mai putea trimite și primi mesaje.</string>
    <string name="DeviceListActivity_network_connection_failed">Conexiunea la rețea a eșuat</string>
    <string name="DeviceListActivity_try_again">Încearcă din nou</string>
    <string name="DeviceListActivity_unlinking_device">Se disociază dispozitivul…</string>
    <string name="DeviceListActivity_unlinking_device_no_ellipsis">Se disociază dispozitivul</string>
    <string name="DeviceListActivity_network_failed">Eroare de rețea!</string>

    <!-- DeviceListItem -->
    <string name="DeviceListItem_unnamed_device">Dispozitiv fără nume</string>
    <string name="DeviceListItem_linked_s">Asociat %1$s</string>
    <string name="DeviceListItem_last_active_s">Ultima oară activ %1$s</string>
    <string name="DeviceListItem_today">Azi</string>

    <!-- DocumentView -->
    <string name="DocumentView_unnamed_file">Fișier fără nume</string>

    <!-- DozeReminder -->
    <string name="DozeReminder_optimize_for_missing_play_services">Optimizează pentru lipsa serviciilor Play</string>
    <string name="DozeReminder_this_device_does_not_support_play_services_tap_to_disable_system_battery">Acest dispozitiv nu suportă serviciile Play. Apasă pentru a dezactiva optimizarea de sistem a bateriei care împiedică Molly să preia mesaje cât timp este inactiv.</string>

    <!-- ExpiredBuildReminder -->
    <string name="ExpiredBuildReminder_this_version_of_signal_has_expired">Această versiune a Signal a expirat. Actualizează acum pentru a trimite și primi mesaje.</string>
    <string name="ExpiredBuildReminder_update_now">Actualizează acum</string>

    <!-- PendingGroupJoinRequestsReminder -->
    <plurals name="PendingGroupJoinRequestsReminder_d_pending_member_requests">
        <item quantity="one">%1$d solicitare de membru în așteptare.</item>
        <item quantity="few">%1$d solicitări de membru în așteptare.</item>
        <item quantity="other">%1$d de solicitări de membru în așteptare.</item>
    </plurals>
    <string name="PendingGroupJoinRequestsReminder_view">Vizualizare</string>

    <!-- GcmRefreshJob -->
    <string name="GcmRefreshJob_Permanent_Signal_communication_failure">Eroare permanentă de comunicare cu Signal!</string>
    <string name="GcmRefreshJob_Signal_was_unable_to_register_with_Google_Play_Services">Molly nu s-a putut înregistra la Google Play Services. Mesajele și apelurile Molly au fost dezactivate, te rugăm încearcă să te înregistrezi din nou din meniul Setări &gt; Avansat.</string>


    <!-- GiphyActivity -->
    <string name="GiphyActivity_error_while_retrieving_full_resolution_gif">A apărut o eroare la obținerea GIF-ului la rezoluție maximă</string>

    <!-- GiphyFragmentPageAdapter -->

    <!-- AddToGroupActivity -->
    <string name="AddToGroupActivity_add_member">Adaugi membrul?</string>
    <string name="AddToGroupActivity_add_s_to_s">Adaugi \"%1$s\" la \"%2$s\"?</string>
    <string name="AddToGroupActivity_s_added_to_s">\"%1$s\" adăugat la \"%2$s\".</string>
    <string name="AddToGroupActivity_add_to_group">Adaugă la grup</string>
    <string name="AddToGroupActivity_add_to_groups">Adaugă la grupuri</string>
    <string name="AddToGroupActivity_this_person_cant_be_added_to_legacy_groups">Această persoană nu poate fi adăugată la grupurile vechi.</string>
    <string name="AddToGroupActivity_add">Adaugă</string>
    <string name="AddToGroupActivity_add_to_a_group">Adaugă la un grup</string>

    <!-- ChooseNewAdminActivity -->
    <string name="ChooseNewAdminActivity_choose_new_admin">Alege un nou administrator</string>
    <string name="ChooseNewAdminActivity_done">Gata</string>
    <string name="ChooseNewAdminActivity_you_left">Ai părăsit \"%1$s.\"</string>

    <!-- GroupMembersDialog -->
    <string name="GroupMembersDialog_you">Tu</string>

    <!-- GV2 access levels -->
    <string name="GroupManagement_access_level_anyone">Oricine</string>
    <string name="GroupManagement_access_level_all_members">Toți membri</string>
    <string name="GroupManagement_access_level_only_admins">Doar administratorii</string>
    <string name="GroupManagement_access_level_no_one">Nimeni</string>
  <!-- Removed by excludeNonTranslatables <string name="GroupManagement_access_level_unknown" translatable="false">Unknown</string> -->
    <array name="GroupManagement_edit_group_membership_choices">
        <item>@string/GroupManagement_access_level_all_members</item>
        <item>@string/GroupManagement_access_level_only_admins</item>
    </array>
    <array name="GroupManagement_edit_group_info_choices">
        <item>@string/GroupManagement_access_level_all_members</item>
        <item>@string/GroupManagement_access_level_only_admins</item>
    </array>

    <!-- GV2 invites sent -->
    <plurals name="GroupManagement_invitation_sent">
        <item quantity="one">Invitație trimisă</item>
        <item quantity="few">%1$d invitații trimise</item>
        <item quantity="other">%1$d de invitații trimise</item>
    </plurals>
    <string name="GroupManagement_invite_single_user">\"%1$s\" nu poate fi adăugat automat la acest grup de către tine.\n\nAu fost invitați să se alăture și nu vor vedea niciun mesaj de grup până când nu acceptă.</string>
    <string name="GroupManagement_invite_multiple_users">Acești utilizatori nu pot fi adăugați automat la acest grup de către tine.\n\nAu fost invitați să se alăture și nu vor vedea niciun mesaj de grup până când nu acceptă.</string>

    <!-- GroupsV1MigrationLearnMoreBottomSheetDialogFragment -->
    <string name="GroupsV1MigrationLearnMore_what_are_new_groups">Ce sunt Noile Grupuri?</string>
    <string name="GroupsV1MigrationLearnMore_new_groups_have_features_like_mentions">Noile grupuri au funcții precum @mențiuni și administratori de grup și vor suporta mai multe funcții în viitor.</string>
    <string name="GroupsV1MigrationLearnMore_all_message_history_and_media_has_been_kept">Tot istoricul mesajelor și conținutul media a fost păstrat înainte de actualizare.</string>
    <string name="GroupsV1MigrationLearnMore_you_will_need_to_accept_an_invite_to_join_this_group_again">Va trebui să accepți o invitație pentru a te alătura din nou acestui grup și nu vei primi mesaje de grup până când nu accepți.</string>
    <plurals name="GroupsV1MigrationLearnMore_these_members_will_need_to_accept_an_invite">
        <item quantity="one">Acest membru va trebui să accepte o invitație de a se alătura din nou acestui grup și nu va putea primi mesaje de grup până când nu acceptă:</item>
        <item quantity="few">Acești membri vor trebui să accepte o invitație de a se alătura din nou acestui grup și nu vor primi mesaje de grup până când nu acceptă:</item>
        <item quantity="other">Acești membri vor trebui să accepte o invitație de a se alătura din nou acestui grup și nu vor primi mesaje de grup până când nu acceptă:</item>
    </plurals>
    <plurals name="GroupsV1MigrationLearnMore_these_members_were_removed_from_the_group">
        <item quantity="one">Acest membru a fost eliminat din grup și nu se va putea alătura din nou până când nu realizează actualizarea:</item>
        <item quantity="few">Acești membri au fost eliminați din grup și nu se vor putea alătura din nou până când nu realizează actualizarea:</item>
        <item quantity="other">Acești membri au fost eliminați din grup și nu se vor putea alătura din nou până când nu realizează actualizarea:</item>
    </plurals>

    <!-- GroupsV1MigrationInitiationBottomSheetDialogFragment -->
    <string name="GroupsV1MigrationInitiation_upgrade_to_new_group">Actualizează la Noul Grup</string>
    <string name="GroupsV1MigrationInitiation_upgrade_this_group">Actualizează acest grup</string>
    <string name="GroupsV1MigrationInitiation_new_groups_have_features_like_mentions">Noile Grupuri au funcții precum @mențiuni și administratori de grup și vor suporta mai multe funcții în viitor.</string>
    <string name="GroupsV1MigrationInitiation_all_message_history_and_media_will_be_kept">Tot istoricul mesajelor și conținutul media o să fie păstrate înainte de actualizare.</string>
    <string name="GroupsV1MigrationInitiation_encountered_a_network_error">A apărut o eroare de rețea. Încearcă mai târziu.</string>
    <string name="GroupsV1MigrationInitiation_failed_to_upgrade">Actualizarea nu a reușit.</string>
    <plurals name="GroupsV1MigrationInitiation_these_members_will_need_to_accept_an_invite">
        <item quantity="one">Acest membru va trebui să accepte o invitație de a se alătura din nou acestui grup și nu va primi mesaje de grup până când nu acceptă:</item>
        <item quantity="few">Acești membri vor trebui să accepte o invitație de a se alătura din nou acestui grup și nu vor primi mesaje de grup până când nu acceptă:</item>
        <item quantity="other">Acești membri vor trebui să accepte o invitație de a se alătura din nou acestui grup și nu vor primi mesaje de grup până când nu acceptă:</item>
    </plurals>
    <plurals name="GroupsV1MigrationInitiation_these_members_are_not_capable_of_joining_new_groups">
        <item quantity="one">Acest membru nu se poate alătura grupurilor noi și va fi eliminat din grup:</item>
        <item quantity="few">Acești membri nu se pot alătura grupurilor noi și vor fi eliminați din grup:</item>
        <item quantity="other">Acești membri nu se pot alătura grupurilor noi și vor fi eliminați din grup:</item>
    </plurals>

    <!-- GroupsV1MigrationSuggestionsReminder -->
    <plurals name="GroupsV1MigrationSuggestionsReminder_members_couldnt_be_added_to_the_new_group">
        <item quantity="one">%1$d membru nu a putut fi adăugat noului grup. Vrei să-l adaugi acum?</item>
        <item quantity="few">%1$d membri nu au putut fi adăugați noului grup. Vrei să-i adaugi acum?</item>
        <item quantity="other">%1$d de membri nu au putut fi adăugați Noului Grup. Vrei să-i adaugi acum?</item>
    </plurals>
    <plurals name="GroupsV1MigrationSuggestionsReminder_add_members">
        <item quantity="one">Adaugă membru</item>
        <item quantity="few">Adaugă membri</item>
        <item quantity="other">Adaugă membri</item>
    </plurals>
    <string name="GroupsV1MigrationSuggestionsReminder_no_thanks">Nu, mulțumesc</string>

    <!-- GroupsV1MigrationSuggestionsDialog -->
    <plurals name="GroupsV1MigrationSuggestionsDialog_add_members_question">
        <item quantity="one">Adaugi membru?</item>
        <item quantity="few">Adaugi membri?</item>
        <item quantity="other">Adaugi membri?</item>
    </plurals>
    <plurals name="GroupsV1MigrationSuggestionsDialog_these_members_couldnt_be_automatically_added">
        <item quantity="one">Acest membru nu a putut fi adăugat automat la noul grup când a fost actualizat:</item>
        <item quantity="few">Acești membri nu au putut fi adăugați automat la noul grup când a fost actualizat:</item>
        <item quantity="other">Acești membri nu au putut fi adăugați automat la Noul Grup când a fost actualizat:</item>
    </plurals>
    <plurals name="GroupsV1MigrationSuggestionsDialog_add_members">
        <item quantity="one">Adaugă membru</item>
        <item quantity="few">Adaugă membri</item>
        <item quantity="other">Adaugă membri</item>
    </plurals>
    <plurals name="GroupsV1MigrationSuggestionsDialog_failed_to_add_members_try_again_later">
        <item quantity="one">Nu s-a putut adăuga membrul. Încearcă mai târziu.</item>
        <item quantity="few">Nu s-au putut adăuga membri. Încearcă mai târziu.</item>
        <item quantity="other">Nu s-au putut adăuga membri. Încearcă mai târziu.</item>
    </plurals>
    <plurals name="GroupsV1MigrationSuggestionsDialog_cannot_add_members">
        <item quantity="one">Nu se poate adăuga membrul.</item>
        <item quantity="few">Nu se pot adăuga membri.</item>
        <item quantity="other">Nu se pot adăuga membri.</item>
    </plurals>

    <!-- LeaveGroupDialog -->
    <string name="LeaveGroupDialog_leave_group">Părăsești grupul?</string>
    <string name="LeaveGroupDialog_you_will_no_longer_be_able_to_send_or_receive_messages_in_this_group">Nu vei mai putea trimite sau primi mesaje în acest grup.</string>
    <string name="LeaveGroupDialog_leave">Părăsește</string>
    <string name="LeaveGroupDialog_choose_new_admin">Alege un nou administrator</string>
    <string name="LeaveGroupDialog_before_you_leave_you_must_choose_at_least_one_new_admin_for_this_group">Înainte de a pleca, trebuie să alegi cel puțin un nou administrator pentru acest grup.</string>
    <string name="LeaveGroupDialog_choose_admin">Alege un administrator</string>

    <!-- LinkPreviewView -->
    <string name="LinkPreviewView_no_link_preview_available">Previzualizarea linkului nu este disponibilă</string>
    <string name="LinkPreviewView_this_group_link_is_not_active">Acest link de grup nu este activ</string>
    <string name="LinkPreviewView_domain_date">%1$s · %2$s</string>

    <!-- LinkPreviewRepository -->
    <plurals name="LinkPreviewRepository_d_members">
        <item quantity="one">%1$d membru</item>
        <item quantity="few">%1$d membri</item>
        <item quantity="other">%1$d de membri</item>
    </plurals>

    <!-- PendingMembersActivity -->
    <string name="PendingMembersActivity_pending_group_invites">Invitații la grup în așteptare</string>
    <string name="PendingMembersActivity_requests">Solicitări</string>
    <string name="PendingMembersActivity_invites">Invitații</string>
    <string name="PendingMembersActivity_people_you_invited">Persoane pe care le-ai invitat</string>
    <string name="PendingMembersActivity_you_have_no_pending_invites">Nu ai invitații în așteptare.</string>
    <string name="PendingMembersActivity_invites_by_other_group_members">Invitații de la alți membri ai grupului</string>
    <string name="PendingMembersActivity_no_pending_invites_by_other_group_members">Nu există invitații în așteptare din partea altor membri ai grupului.</string>
    <string name="PendingMembersActivity_missing_detail_explanation">Nu sunt afișate detalii despre persoanele invitate de alți membri ai grupului. Dacă invitații aleg să se alăture, informațiile lor vor fi distribuite grupului în acel moment. Nu vor vedea niciun mesaj din grup până nu se alătură.</string>

    <string name="PendingMembersActivity_revoke_invite">Revocare invitație</string>
    <string name="PendingMembersActivity_revoke_invites">Revocare invitații</string>
    <plurals name="PendingMembersActivity_revoke_d_invites">
        <item quantity="one">Revocare invitație</item>
        <item quantity="few">Revocare %1$d invitații</item>
        <item quantity="other">Revocare %1$d de invitații</item>
    </plurals>
    <plurals name="PendingMembersActivity_error_revoking_invite">
        <item quantity="one">A apărut o eroare la revocarea invitației</item>
        <item quantity="few">A apărut o eroare la revocarea invitațiilor</item>
        <item quantity="other">A apărut o eroare la revocarea invitațiilor</item>
    </plurals>

    <!-- RequestingMembersFragment -->
    <string name="RequestingMembersFragment_pending_member_requests">Solicitări de membru în așteptare</string>
    <string name="RequestingMembersFragment_no_member_requests_to_show">Nici o cerere de membru de afișat.</string>
    <string name="RequestingMembersFragment_explanation">Persoanele din această listă încearcă să se alăture acestui grup prin intermediul linkului de grup.</string>
    <string name="RequestingMembersFragment_added_s">"\"%1$s\" a fost adăugat"</string>
    <string name="RequestingMembersFragment_denied_s">"\"%1$s\" a fost refuzat"</string>

    <!-- AddMembersActivity -->
    <string name="AddMembersActivity__done">Gata</string>
    <string name="AddMembersActivity__this_person_cant_be_added_to_legacy_groups">Această persoană nu poate fi adăugată la grupurile vechi.</string>
    <plurals name="AddMembersActivity__add_d_members_to_s">
        <item quantity="one">Adaugi „%1$s“ la „%2$s“?</item>
        <item quantity="few">Adaugi %3$d membri la \"%2$s\"?</item>
        <item quantity="other">Adaugi %3$d de membri la \"%2$s\"?</item>
    </plurals>
    <string name="AddMembersActivity__add">Adaugă</string>
    <string name="AddMembersActivity__add_members">Adăugare membri</string>

    <!-- AddGroupDetailsFragment -->
    <string name="AddGroupDetailsFragment__name_this_group">Numește acest grup</string>
    <string name="AddGroupDetailsFragment__create_group">Creează grup</string>
    <string name="AddGroupDetailsFragment__create">Creează</string>
    <string name="AddGroupDetailsFragment__members">Membri</string>
    <string name="AddGroupDetailsFragment__you_can_add_or_invite_friends_after_creating_this_group">Poți adăuga sau invita prieteni după crearea acestui grup.</string>
    <string name="AddGroupDetailsFragment__group_name_required">Nume grup (obligatoriu)</string>
    <string name="AddGroupDetailsFragment__group_name_optional">Nume grup (opțional)</string>
    <string name="AddGroupDetailsFragment__this_field_is_required">Acest câmp este obligatoriu.</string>
    <string name="AddGroupDetailsFragment__group_creation_failed">Crearea grupului a eșuat.</string>
    <string name="AddGroupDetailsFragment__try_again_later">Încearcă mai târziu.</string>
    <string name="AddGroupDetailsFragment__remove">Elimină</string>
    <string name="AddGroupDetailsFragment__sms_contact">Contact SMS</string>
    <string name="AddGroupDetailsFragment__remove_s_from_this_group">Elimină pe %1$s din acest grup?</string>
    <!-- Info message shown in the middle of the screen, displayed when adding group details to an MMS Group -->
    <string name="AddGroupDetailsFragment__youve_selected_a_contact_that_doesnt_support">Ai selectat un contact care nu acceptă grupuri Signal, astfel că acest grup va fi MMS. Fotografiile și numele personalizate din grupul MMS vor fi disponibile doar pentru tine.</string>
    <!-- Info message shown in the middle of the screen, displayed when adding group details to an MMS Group after SMS Phase 0 -->
    <string name="AddGroupDetailsFragment__youve_selected_a_contact_that_doesnt_support_signal_groups_mms_removal">Ai selectat un contact care nu suportă grupuri Signal, astfel acest grup va fi de tip MMS. Numele și fotografiile personalizate ale grupurilor MMS vor fi vizibile doar pentru tine. Suportul pentru grupurile MMS va fi eliminat curând pentru a ne concentra pe mesaje criptate.</string>

    <!-- ManageGroupActivity -->
    <string name="ManageGroupActivity_who_can_add_new_members">Cine poate adăuga membri?</string>
    <string name="ManageGroupActivity_who_can_edit_this_groups_info">Cine poate edita informațiile grupului?</string>

    <plurals name="ManageGroupActivity_added">
        <item quantity="one">%1$d membru adăugat.</item>
        <item quantity="few">%1$d membri adăugați.</item>
        <item quantity="other">%1$d de membri adăugați.</item>
    </plurals>

    <string name="ManageGroupActivity_you_dont_have_the_rights_to_do_this">Nu ai drepturile pentru a face acest lucru</string>
    <string name="ManageGroupActivity_not_capable">Cineva adăugat de tine nu acceptă noile grupuri și trebuie să actualizeze Signal.</string>
    <string name="ManageGroupActivity_not_announcement_capable">Cineva adăugat de tine nu acceptă grupuri de anunț și trebuie să actualizeze Signal.</string>
    <string name="ManageGroupActivity_failed_to_update_the_group">Actualizarea grupului a eșuat.</string>
    <string name="ManageGroupActivity_youre_not_a_member_of_the_group">Nu ești membru în acest grup</string>
    <string name="ManageGroupActivity_failed_to_update_the_group_please_retry_later">Grupul nu a putut fi actualizat, te rugăm să încerci mai târziu</string>
    <string name="ManageGroupActivity_failed_to_update_the_group_due_to_a_network_error_please_retry_later">Grupul nu a putut fi actualizat din cauza unei erori de rețea, te rugăm să încerci mai târziu</string>

    <string name="ManageGroupActivity_edit_name_and_picture">Editare nume și poză</string>
    <string name="ManageGroupActivity_legacy_group">Grup Vechi</string>
    <string name="ManageGroupActivity_legacy_group_learn_more">Acesta este un grup vechi. Funcții precum administratorii de grup sunt disponibile doar grupurilor noi.</string>
    <string name="ManageGroupActivity_legacy_group_upgrade">Acesta este un grup vechi. Pentru a accesa funcții precum @mențiuni și administratorii de grup,</string>
    <string name="ManageGroupActivity_legacy_group_too_large">Acest grup vechi nu poate fi actualizat la unul nou, pentru că este prea mare. Dimensiunea maximă a unui grup este de %1$d.</string>
    <string name="ManageGroupActivity_upgrade_this_group">actualizează acest grup.</string>
    <string name="ManageGroupActivity_this_is_an_insecure_mms_group">Acesta este un grup MMS nesigur. Pentru a comunica în mod privat invită-ți contactele la Signal.</string>
    <string name="ManageGroupActivity_invite_now">Invită acum</string>
    <string name="ManageGroupActivity_more">mai multe</string>
    <string name="ManageGroupActivity_add_group_description">Adaugă descrierea grupului…</string>

    <!-- GroupMentionSettingDialog -->
    <string name="GroupMentionSettingDialog_notify_me_for_mentions">Anunță-mă pentru Mențiuni</string>
    <string name="GroupMentionSettingDialog_receive_notifications_when_youre_mentioned_in_muted_chats">Dorești să primești notificări atunci când ești menționat în convorbiri fără sunet?</string>
    <string name="GroupMentionSettingDialog_always_notify_me">Notifică-mă întotdeauna</string>
    <string name="GroupMentionSettingDialog_dont_notify_me">Nu mă notifica</string>

    <!-- ManageProfileFragment -->
    <string name="ManageProfileFragment_profile_name">Nume profil</string>
    <string name="ManageProfileFragment_username">Nume utilizator</string>
    <string name="ManageProfileFragment_about">Despre</string>
    <string name="ManageProfileFragment_write_a_few_words_about_yourself">Scrie câteva cuvinte despre tine</string>
    <string name="ManageProfileFragment_your_name">Numele tău</string>
    <string name="ManageProfileFragment_your_username">Numele tău de utilizator</string>
    <string name="ManageProfileFragment_failed_to_set_avatar">Eroare la setarea avatarului</string>
    <string name="ManageProfileFragment_badges">Insigne</string>
    <string name="ManageProfileFragment__edit_photo">Editează fotografia</string>
    <!-- Snackbar message after creating username -->
    <string name="ManageProfileFragment__username_created">Numele de utilizator a fost creat</string>
    <!-- Snackbar message after copying username -->
    <string name="ManageProfileFragment__username_copied">Numele de utilizator a fost copiat</string>
    <!-- Snackbar message after network failure while trying to delete username -->
    <string name="ManageProfileFragment__couldnt_delete_username">Nu s-a putut șterge numele de utilizator. Încearcă mai târziu.</string>
    <!-- Snackbar message after successful deletion of username -->
    <string name="ManageProfileFragment__username_deleted">Numele de utilizator a fost șters</string>

    <!-- UsernameOutOfSyncReminder -->
    <!-- Displayed above the conversation list when a user needs to address an issue with their username -->
    <string name="UsernameOutOfSyncReminder__something_went_wrong">Ceva nu a funcționat corect cu numele tău de utilizator, nu mai este atribuit contului tău. Poți încerca să îl stabilești din nou sau să alegi unul nou.</string>
    <!-- Action text to navigate user to manually fix the issue with their username -->
    <string name="UsernameOutOfSyncReminder__fix_now">Repară acum</string>


    <!-- ManageRecipientActivity -->
    <string name="ManageRecipientActivity_no_groups_in_common">Nu există grupuri în comun</string>
    <plurals name="ManageRecipientActivity_d_groups_in_common">
        <item quantity="one">%1$d grup în comun</item>
        <item quantity="few">%1$d grupuri în comun</item>
        <item quantity="other">%1$d de grupuri în comun</item>
    </plurals>

    <plurals name="GroupMemberList_invited">
        <item quantity="one">%1$s a invitat o persoană</item>
        <item quantity="few">%1$s a invitat %2$d persoane</item>
        <item quantity="other">%1$s a invitat %2$d de persoane</item>
    </plurals>

    <!-- CustomNotificationsDialogFragment -->
    <string name="CustomNotificationsDialogFragment__custom_notifications">Notificări personalizate</string>
    <string name="CustomNotificationsDialogFragment__messages">Mesaje</string>
    <string name="CustomNotificationsDialogFragment__use_custom_notifications">Utilizează notificări personalizate</string>
    <string name="CustomNotificationsDialogFragment__notification_sound">Sunet de notificare</string>
    <string name="CustomNotificationsDialogFragment__vibrate">Vibrații</string>
    <!-- Button text for customizing notification options -->
    <string name="CustomNotificationsDialogFragment__customize">Personalizează</string>
    <string name="CustomNotificationsDialogFragment__change_sound_and_vibration">Modifică sunetul și vibrațiile</string>
    <string name="CustomNotificationsDialogFragment__call_settings">Setări apel</string>
    <string name="CustomNotificationsDialogFragment__ringtone">Ton de apel</string>
    <string name="CustomNotificationsDialogFragment__default">Implicit</string>
    <string name="CustomNotificationsDialogFragment__unknown">Necunoscut</string>

    <!-- ShareableGroupLinkDialogFragment -->
    <string name="ShareableGroupLinkDialogFragment__group_link">Link grup</string>
    <string name="ShareableGroupLinkDialogFragment__share">Distribuie</string>
    <string name="ShareableGroupLinkDialogFragment__reset_link">Resetare link</string>
    <string name="ShareableGroupLinkDialogFragment__approve_new_members">Aprobare membri noi</string>
    <string name="ShareableGroupLinkDialogFragment__require_an_admin_to_approve_new_members_joining_via_the_group_link">Solicită unui administrator să aprobe membri noi care se alătură prin linkul grupului.</string>
    <string name="ShareableGroupLinkDialogFragment__are_you_sure_you_want_to_reset_the_group_link">Sigur dorești să resetezi linkul de grup? Oamenii nu vor mai putea să se alăture grupului folosind linkul curent.</string>

    <!-- GroupLinkShareQrDialogFragment -->
    <string name="GroupLinkShareQrDialogFragment__qr_code">Cod QR</string>
    <string name="GroupLinkShareQrDialogFragment__people_who_scan_this_code_will">Persoanele care scanează acest cod se vor putea alătura grupului tău. Administratorii vor trebui în continuare să aprobe noi membri dacă ai setarea activată.</string>
    <string name="GroupLinkShareQrDialogFragment__share_code">Distribuie codul</string>

    <!-- GV2 Invite Revoke confirmation dialog -->
    <string name="InviteRevokeConfirmationDialog_revoke_own_single_invite">Dorești să revoci invitația trimisă la %1$s?</string>
    <plurals name="InviteRevokeConfirmationDialog_revoke_others_invites">
        <item quantity="one">Dorești să revoci invitația trimisă de %1$s?</item>
        <item quantity="few">Dorești să revoci %2$d invitații trimise de %1$s?</item>
        <item quantity="other">Dorești să revoci %2$d de invitații trimise de %1$s?</item>
    </plurals>

    <!-- GroupJoinBottomSheetDialogFragment -->
    <string name="GroupJoinBottomSheetDialogFragment_you_are_already_a_member">Ești deja membru</string>
    <string name="GroupJoinBottomSheetDialogFragment_join">Alătură-te</string>
    <string name="GroupJoinBottomSheetDialogFragment_request_to_join">Cerere de înscriere</string>
    <string name="GroupJoinBottomSheetDialogFragment_unable_to_join_group_please_try_again_later">Alăturarea la grup nu a reușit. Te rugăm să încerci din nou mai târziu</string>
    <string name="GroupJoinBottomSheetDialogFragment_encountered_a_network_error">A apărut o eroare de rețea.</string>
    <string name="GroupJoinBottomSheetDialogFragment_this_group_link_is_not_active">Acest link de grup nu este activ</string>
    <!-- Title shown when there was an known issue getting group information from a group link -->
    <string name="GroupJoinBottomSheetDialogFragment_cant_join_group">Nu se poate realiza alăturarea la grup.</string>
    <!-- Message shown when you try to get information for a group via link but an admin has removed you -->
    <string name="GroupJoinBottomSheetDialogFragment_you_cant_join_this_group_via_the_group_link_because_an_admin_removed_you">Nu te poți alătura acestui grup prin linkul grupului deoarece un administrator te-a eliminat.</string>
    <!-- Message shown when you try to get information for a group via link but the link is no longer valid -->
    <string name="GroupJoinBottomSheetDialogFragment_this_group_link_is_no_longer_valid">Acest link de grup nu mai este valid.</string>
    <!-- Title shown when there was an unknown issue getting group information from a group link -->
    <string name="GroupJoinBottomSheetDialogFragment_link_error">Eroare de link</string>
    <!-- Message shown when you try to get information for a group via link but an unknown issue occurred -->
    <string name="GroupJoinBottomSheetDialogFragment_joining_via_this_link_failed_try_joining_again_later">Alăturarea cu acest link a eșuat. Încearcă din nou mai târziu.</string>

    <string name="GroupJoinBottomSheetDialogFragment_direct_join">Dorești să te alături acestui grup și să îți împărtășești numele și fotografia cu membrii săi?</string>
    <string name="GroupJoinBottomSheetDialogFragment_admin_approval_needed">Un administrator al acestui grup trebuie să îți aprobe solicitarea înainte de a te putea alătura grupului. Când soliciți să te înscri, numele și fotografia ta vor fi distribuite membrilor săi.</string>
    <plurals name="GroupJoinBottomSheetDialogFragment_group_dot_d_members">
        <item quantity="one">Grup · %1$d membru</item>
        <item quantity="few">Grup · %1$d membri</item>
        <item quantity="other">Grup · %1$d de membri</item>
    </plurals>

    <!-- GroupJoinUpdateRequiredBottomSheetDialogFragment -->
    <string name="GroupJoinUpdateRequiredBottomSheetDialogFragment_update_signal_to_use_group_links">Actualizează Signal pentru a folosi linkuri de grupuri</string>
    <string name="GroupJoinUpdateRequiredBottomSheetDialogFragment_update_message">Versiunea de Signal pe care o folosești nu suportă linkul către acest grup. Actualizează la ultima versiune pentru a te alătura acestui grup printr-un link.</string>
    <string name="GroupJoinUpdateRequiredBottomSheetDialogFragment_update_signal">Actualizează Signal</string>
    <string name="GroupJoinUpdateRequiredBottomSheetDialogFragment_group_link_is_not_valid">Linkul de grup nu este valid</string>

    <!-- GroupInviteLinkEnableAndShareBottomSheetDialogFragment -->
    <string name="GroupInviteLinkEnableAndShareBottomSheetDialogFragment_invite_friends">Invită prieteni</string>
    <string name="GroupInviteLinkEnableAndShareBottomSheetDialogFragment_share_a_link_with_friends_to_let_them_quickly_join_this_group">Distribuie un link prietenilor pentru a le permite să se alăture rapid acestui grup.</string>

    <string name="GroupInviteLinkEnableAndShareBottomSheetDialogFragment_enable_and_share_link">Activează și distribuie linkul</string>
    <string name="GroupInviteLinkEnableAndShareBottomSheetDialogFragment_share_link">Distribuie linkul</string>

    <string name="GroupInviteLinkEnableAndShareBottomSheetDialogFragment_unable_to_enable_group_link_please_try_again_later">Linkul de grup nu a putut fi activat. Te rugăm să încerci din nou mai târziu</string>
    <string name="GroupInviteLinkEnableAndShareBottomSheetDialogFragment_encountered_a_network_error">A apărut o eroare de rețea.</string>
    <string name="GroupInviteLinkEnableAndShareBottomSheetDialogFragment_you_dont_have_the_right_to_enable_group_link">Nu ai dreptul să activezi linkul de grup. Te rugăm să întrebi un administrator.</string>
    <string name="GroupInviteLinkEnableAndShareBottomSheetDialogFragment_you_are_not_currently_a_member_of_the_group">Nu ești momentan membru al acestui grup.</string>

    <!-- GV2 Request confirmation dialog -->
    <string name="RequestConfirmationDialog_add_s_to_the_group">Adaugi pe „%1$s” la grup?</string>
    <string name="RequestConfirmationDialog_deny_request_from_s">Respingi cererea de la „%1$s”?</string>
    <!-- Confirm dialog message shown when deny a group link join request and group link is enabled. -->
    <string name="RequestConfirmationDialog_deny_request_from_s_they_will_not_be_able_to_request">Refuzi cererea de la ”%1$s”? Nu vor mai putea cere din nou să se alăture, folosind linkul grupului.</string>
    <string name="RequestConfirmationDialog_add">Adaugă</string>
    <string name="RequestConfirmationDialog_deny">Refuză</string>

    <!-- ImageEditorHud -->
    <string name="ImageEditorHud_blur_faces">Estompare fețe</string>
    <string name="ImageEditorHud_new_blur_faces_or_draw_anywhere_to_blur">Nou: Estompează fețe sau desenează oriunde pentru a estompa</string>
    <string name="ImageEditorHud_draw_anywhere_to_blur">Desenează oriunde pentru a estompa</string>
    <string name="ImageEditorHud_draw_to_blur_additional_faces_or_areas">Desenează pentru a estompa fețe sau zone adiționale</string>

    <!-- InputPanel -->
    <string name="InputPanel_tap_and_hold_to_record_a_voice_message_release_to_send">Atinge lung pentru a înregistra un mesaj vocal, eliberează pentru a-l trimite</string>
    <!-- Message shown if the user tries to switch a conversation from Signal to SMS -->
    <string name="InputPanel__sms_messaging_is_no_longer_supported_in_signal">Mesajele SMS nu mai sunt acceptat în Signal.</string>

    <!-- InviteActivity -->
    <string name="InviteActivity_share">Distribuie</string>
    <string name="InviteActivity_share_with_contacts">Distribuie la contacte</string>
    <string name="InviteActivity_share_via">Distribuie cu…</string>

    <string name="InviteActivity_cancel">Anulează</string>
    <string name="InviteActivity_sending">Se trimite…</string>
    <string name="InviteActivity_invitations_sent">Invitațiile au fost trimise!</string>
    <string name="InviteActivity_invite_to_signal">Invită la Molly</string>
    <string name="InviteActivity_send_sms">Trimite SMS (%1$d)</string>
    <plurals name="InviteActivity_send_sms_invites">
        <item quantity="one">Trimit %1$d invitație prin SMS?</item>
        <item quantity="few">Trimit %1$d invitații prin SMS?</item>
        <item quantity="other">Trimit %1$d de invitații prin SMS?</item>
    </plurals>
    <string name="InviteActivity_lets_switch_to_signal">Hai să folosim Molly: %1$s</string>
    <string name="InviteActivity_no_app_to_share_to">Se pare că nu ai aplicații cu care să poți distribui.</string>

    <!-- LearnMoreTextView -->
    <string name="LearnMoreTextView_learn_more">Află mai multe</string>

    <string name="SpanUtil__read_more">Citește mai mult</string>

    <!-- LongMessageActivity -->
    <string name="LongMessageActivity_unable_to_find_message">Mesajul nu a putut fi găsit</string>
    <string name="LongMessageActivity_message_from_s">Mesaj de la %1$s</string>
    <string name="LongMessageActivity_your_message">Mesajul tău</string>

    <!-- MessageRetrievalService -->
    <string name="MessageRetrievalService_signal">Molly</string>
    <string name="MessageRetrievalService_background_connection_enabled">Conexiune în fundal activată</string>

    <!-- MmsDownloader -->
    <string name="MmsDownloader_error_reading_mms_settings">Eroare la citirea setărilor MMS ale operatorului wireless</string>

    <!-- MediaOverviewActivity -->
    <string name="MediaOverviewActivity_Media">Media</string>
    <string name="MediaOverviewActivity_Files">Fișiere</string>
    <string name="MediaOverviewActivity_Audio">Audio</string>
    <string name="MediaOverviewActivity_All">Toate</string>
    <plurals name="MediaOverviewActivity_Media_delete_confirm_title">
        <item quantity="one">Ștergi elementul selectat?</item>
        <item quantity="few">Ștergi elementele selectate?</item>
        <item quantity="other">Ștergi elementele selectate?</item>
    </plurals>
    <plurals name="MediaOverviewActivity_Media_delete_confirm_message">
        <item quantity="one">Această acțiune va șterge permanent fișierul selectat. Orice mesaj text asociat cu acest element va fi de asemenea șters.</item>
        <item quantity="few">Această acțiune va șterge permanent toate cele %1$d fișiere selectate. Orice mesaj text asociat cu aceste elemente va fi de asemenea șters.</item>
        <item quantity="other">Această acțiune va șterge permanent toate cele %1$d de fișiere selectate. Orice mesaj text asociat cu aceste elemente va fi de asemenea șters.</item>
    </plurals>
    <string name="MediaOverviewActivity_Media_delete_progress_title">Se șterge</string>
    <string name="MediaOverviewActivity_Media_delete_progress_message">Se șterg mesajele…</string>
    <string name="MediaOverviewActivity_collecting_attachments">Se colectează atașamentele…</string>
    <string name="MediaOverviewActivity_Sort_by">Sortează după</string>
    <string name="MediaOverviewActivity_Newest">Noi</string>
    <string name="MediaOverviewActivity_Oldest">Vechi</string>
    <string name="MediaOverviewActivity_Storage_used">Utilizare spațiu stocare</string>
    <string name="MediaOverviewActivity_All_storage_use">Toată utilizarea stocării</string>
    <string name="MediaOverviewActivity_Grid_view_description">Vizualizare grilă</string>
    <string name="MediaOverviewActivity_List_view_description">Vizualizare listă</string>
    <string name="MediaOverviewActivity_Selected_description">Selectat</string>
    <string name="MediaOverviewActivity_select_all">Selectează tot</string>
    <plurals name="MediaOverviewActivity_save_plural">
        <item quantity="one">Salvează</item>
        <item quantity="few">Salvează</item>
        <item quantity="other">Salvează</item>
    </plurals>
    <plurals name="MediaOverviewActivity_delete_plural">
        <item quantity="one">Șterge</item>
        <item quantity="few">Șterge</item>
        <item quantity="other">Șterge</item>
    </plurals>

    <plurals name="MediaOverviewActivity_d_selected_s">
        <item quantity="one">%1$d selectat (%2$s)</item>
        <item quantity="few">%1$d selectate (%2$s)</item>
        <item quantity="other">%1$d selectate (%2$s)</item>
    </plurals>
    <string name="MediaOverviewActivity_file">Fișier</string>
    <string name="MediaOverviewActivity_audio">Audio</string>
    <string name="MediaOverviewActivity_video">Video</string>
    <string name="MediaOverviewActivity_image">Imagine</string>
  <!-- Removed by excludeNonTranslatables <string name="MediaOverviewActivity_detail_line_2_part" translatable="false">%1$s · %2$s</string> -->
  <!-- Removed by excludeNonTranslatables <string name="MediaOverviewActivity_detail_line_3_part" translatable="false">%1$s · %2$s · %3$s</string> -->

    <string name="MediaOverviewActivity_sent_by_s">Trimis de %1$s</string>
    <string name="MediaOverviewActivity_sent_by_you">Trimis de tine</string>
    <string name="MediaOverviewActivity_sent_by_s_to_s">Trimis de %1$s către %2$s</string>
    <string name="MediaOverviewActivity_sent_by_you_to_s">Trimis de tine către %1$s</string>

    <!-- Megaphones -->
    <string name="Megaphones_remind_me_later">Amintește-mi mai târziu</string>
    <string name="Megaphones_verify_your_signal_pin">Verifică PIN-ul tău Signal.</string>
    <string name="Megaphones_well_occasionally_ask_you_to_verify_your_pin">Ocazional îți vom solicita să îți confirmi codul PIN pentru a-l reține mai ușor.</string>
    <string name="Megaphones_verify_pin">Verifică PIN</string>
    <string name="Megaphones_get_started">Începe</string>
    <string name="Megaphones_new_group">Grup nou</string>
    <string name="Megaphones_invite_friends">Invită prieteni</string>
    <string name="Megaphones_use_sms">Utilizează SMS</string>
    <string name="Megaphones_chat_colors">Culoare conversație</string>
    <string name="Megaphones_add_a_profile_photo">Adaugă o poză de profil</string>

    <!-- Title of a bottom sheet to render messages that all quote a specific message -->
    <string name="MessageQuotesBottomSheet_replies">Răspunsuri</string>

    <!-- NotificationBarManager -->
    <string name="NotificationBarManager_signal_call_in_progress">Apel Signal în curs</string>
    <string name="NotificationBarManager__establishing_signal_call">Se realizează un apel Signal</string>
    <string name="NotificationBarManager__incoming_signal_call">Apel de intrare Signal</string>
    <string name="NotificationBarManager__incoming_signal_group_call">Primire apel Signal de grup</string>
    <!-- Temporary notification shown when starting the calling service -->
    <string name="NotificationBarManager__starting_signal_call_service">Se inițializează serviciul de apel Molly</string>
    <string name="NotificationBarManager__stopping_signal_call_service">Se oprește serviciul de apel Molly</string>
    <string name="NotificationBarManager__decline_call">Respinge apelul</string>
    <string name="NotificationBarManager__answer_call">Răspunde apelului</string>
    <string name="NotificationBarManager__end_call">Închide apelul</string>
    <string name="NotificationBarManager__cancel_call">Anulează apelul</string>
    <string name="NotificationBarManager__join_call">Alătură-te apelului</string>

    <!-- NotificationsMegaphone -->
    <string name="NotificationsMegaphone_turn_on_notifications">Activezi Notificările?</string>
    <string name="NotificationsMegaphone_never_miss_a_message">Nu rata niciodată un mesaj de la contactele și grupurile tale.</string>
    <string name="NotificationsMegaphone_turn_on">Activare</string>
    <string name="NotificationsMegaphone_not_now">Nu acum</string>

    <!-- NotificationMmsMessageRecord -->
    <string name="NotificationMmsMessageRecord_multimedia_message">Mesaj multimedia</string>
    <string name="NotificationMmsMessageRecord_downloading_mms_message">Se descarcă mesajul MMS</string>
    <string name="NotificationMmsMessageRecord_error_downloading_mms_message">Eroare la descărcarea mesajului MMS, apasă pentru reîncercare</string>

    <!-- MediaPickerActivity -->
    <string name="MediaPickerActivity__menu_open_camera">Deschide camera</string>

    <!-- MediaSendActivity -->
    <string name="MediaSendActivity_camera_unavailable">Cameră indisponibilă.</string>

    <!-- MediaRepository -->
    <string name="MediaRepository_all_media">Toate fișierele media</string>
    <string name="MediaRepository__camera">Cameră foto</string>

    <!-- MessageDecryptionUtil -->
    <string name="MessageDecryptionUtil_failed_to_decrypt_message">Mesajul nu a putut fi decriptat</string>
    <string name="MessageDecryptionUtil_tap_to_send_a_debug_log">Atinge pentru a trimite un jurnal de depanare</string>

    <!-- MessageRecord -->
    <string name="MessageRecord_unknown">Necunoscut</string>
    <string name="MessageRecord_message_encrypted_with_a_legacy_protocol_version_that_is_no_longer_supported">Ai primit un mesaj care a fost criptat cu o versiune mai veche de Signal care nu mai este suportată. Roagă-l pe expeditor să-și actualizeze aplicația la ultima versiune și să retrimită mesajul.</string>
    <string name="MessageRecord_left_group">Ai părăsit grupul.</string>
    <string name="MessageRecord_you_updated_group">Ai actualizat grupul.</string>
    <string name="MessageRecord_the_group_was_updated">Grupul a fost actualizat.</string>
    <!-- Update message shown when placing an outgoing 1:1 voice/audio call and it\'s answered by the other party -->
    <string name="MessageRecord_outgoing_voice_call">Apel de ieșire vocal</string>
    <!-- Update message shown when placing an outgoing 1:1 video call and it\'s answered by the other party -->
    <string name="MessageRecord_outgoing_video_call">Apel de ieșire video</string>
    <!-- Update message shown when placing an outgoing 1:1 voice/audio call and it\'s not answered by the other party -->
    <string name="MessageRecord_unanswered_voice_call">Apel vocal nepreluat</string>
    <!-- Update message shown when placing an outgoing 1:1 video call and it\'s not answered by the other party -->
    <string name="MessageRecord_unanswered_video_call">Apel video nepreluat</string>
    <!-- Update message shown when receiving an incoming 1:1 voice/audio call and it\'s answered -->
    <string name="MessageRecord_incoming_voice_call">Apel de intrare vocal</string>
    <!-- Update message shown when receiving an incoming 1:1 video call and answered -->
    <string name="MessageRecord_incoming_video_call">Apel de intrare video</string>
    <!-- Update message shown when receiving an incoming 1:1 voice/audio call and not answered -->
    <string name="MessageRecord_missed_voice_call">Apel vocal nepreluat</string>
    <!-- Update message shown when receiving an incoming 1:1 video call and not answered -->
    <string name="MessageRecord_missed_video_call">Apel video nepreluat</string>
    <!-- Update message shown when receiving an incoming 1:1 voice/audio call and explicitly declined -->
    <string name="MessageRecord_you_declined_a_voice_call">Ai respins un apel vocal</string>
    <!-- Update message shown when receiving an incoming 1:1 video call and explicitly declined -->
    <string name="MessageRecord_you_declined_a_video_call">Ai respins un apel video</string>
    <!-- Call update formatter string to place the update message next to a time stamp. e.g., \'Incoming voice call · 11:11am\' -->
    <string name="MessageRecord_call_message_with_date">%1$s · %2$s</string>
    <string name="MessageRecord_s_updated_group">%1$s a actualizat grupul.</string>
    <string name="MessageRecord_s_joined_signal">%1$s folosește Signal!</string>
    <string name="MessageRecord_you_disabled_disappearing_messages">Ai dezactivat dispariția mesajelor.</string>
    <string name="MessageRecord_s_disabled_disappearing_messages">%1$s a dezactivat dispariția mesajelor.</string>
    <string name="MessageRecord_you_set_disappearing_message_time_to_s">Ai setat timpul pentru dispariția mesajelor la %1$s.</string>
    <string name="MessageRecord_s_set_disappearing_message_time_to_s">%1$s a setat timpul pentru dispariția mesajelor la %2$s.</string>
    <string name="MessageRecord_disappearing_message_time_set_to_s">Timpul setat pentru dispariția mesajele a fost setat la %1$s.</string>
    <string name="MessageRecord_this_group_was_updated_to_a_new_group">Acest grup a fost actualizat la Noul Grup.</string>
    <string name="MessageRecord_you_couldnt_be_added_to_the_new_group_and_have_been_invited_to_join">Nu ai putut fi adăugat la noul grup și ai fost invitat să te înscrii.</string>
    <string name="MessageRecord_chat_session_refreshed">Sesiunea conversației a fost resetată</string>
    <plurals name="MessageRecord_members_couldnt_be_added_to_the_new_group_and_have_been_invited">
        <item quantity="one">1 membru nu a putut fi adăugat noului grup și a fost invitat să se alăture.</item>
        <item quantity="few">%1$s membri nu au putut fi adăugați noului grup și au fost invitați să se alăture.</item>
        <item quantity="other">%1$s de membri nu au putut fi adăugați noului grup și au fost invitați să se alăture.</item>
    </plurals>

    <plurals name="MessageRecord_members_couldnt_be_added_to_the_new_group_and_have_been_removed">
        <item quantity="one">Un membru nu a putut fi adăugat Noului Grup și a fost eliminat.</item>
        <item quantity="few">%1$s de membri nu au putut fi adăugați Noului Grup și au fost eliminați.</item>
        <item quantity="other">%1$s membri nu au putut fi adăugați Noului Grup și au fost eliminați.</item>
    </plurals>

    <!-- Profile change updates -->
    <string name="MessageRecord_changed_their_profile_name_to">%1$s și-a schimbat numele profilului în %2$s.</string>
    <string name="MessageRecord_changed_their_profile_name_from_to">%1$s și-a schimbat numele profilul din %2$s în %3$s.</string>
    <string name="MessageRecord_changed_their_profile">%1$s și-a schimbat profilul.</string>

    <!-- GV2 specific -->
    <string name="MessageRecord_you_created_the_group">Ai creat grupul.</string>
    <string name="MessageRecord_group_updated">Grupul a fost actualizat.</string>
    <string name="MessageRecord_invite_friends_to_this_group">Invită prieteni în acest grup printr-un link de grup</string>

    <!-- GV2 member additions -->
    <string name="MessageRecord_you_added_s">Ai adăugat pe %1$s.</string>
    <string name="MessageRecord_s_added_s">%1$s a adăugat pe %2$s.</string>
    <string name="MessageRecord_s_added_you">%1$s te-a adăugat la grup.</string>
    <string name="MessageRecord_you_joined_the_group">Te-ai alăturat grupului.</string>
    <string name="MessageRecord_s_joined_the_group">%1$s s-au alăturat grupului.</string>

    <!-- GV2 member removals -->
    <string name="MessageRecord_you_removed_s">L-ai eliminat pe %1$s.</string>
    <string name="MessageRecord_s_removed_s">%1$s a eliminat pe %2$s.</string>
    <string name="MessageRecord_s_removed_you_from_the_group">%1$s te-a scos din grup.</string>
    <string name="MessageRecord_you_left_the_group">Ai părăsit grupul.</string>
    <string name="MessageRecord_s_left_the_group">%1$s a părăsit grupul.</string>
    <string name="MessageRecord_you_are_no_longer_in_the_group">Nu mai faci parte din grup.</string>
    <string name="MessageRecord_s_is_no_longer_in_the_group">%1$s nu mai face parte din grup.</string>

    <!-- GV2 role change -->
    <string name="MessageRecord_you_made_s_an_admin">L-ai făcut pe %1$s administrator.</string>
    <string name="MessageRecord_s_made_s_an_admin">%1$s l-a făcut pe %2$s administrator.</string>
    <string name="MessageRecord_s_made_you_an_admin">%1$s te-a făcut administrator.</string>
    <string name="MessageRecord_you_revoked_admin_privileges_from_s">Ai revocat privilegiile de administrator de la %1$s.</string>
    <string name="MessageRecord_s_revoked_your_admin_privileges">%1$s a revocat privilegiile tale de administrator.</string>
    <string name="MessageRecord_s_revoked_admin_privileges_from_s">%1$s a revocat privilegiile de administrator pentru %2$s.</string>
    <string name="MessageRecord_s_is_now_an_admin">%1$s este acum administrator.</string>
    <string name="MessageRecord_you_are_now_an_admin">Ești acum administrator.</string>
    <string name="MessageRecord_s_is_no_longer_an_admin">%1$s nu mai este administrator.</string>
    <string name="MessageRecord_you_are_no_longer_an_admin">Nu mai ești administrator.</string>

    <!-- GV2 invitations -->
    <string name="MessageRecord_you_invited_s_to_the_group">Ai invitat pe %1$s la grup.</string>
    <string name="MessageRecord_s_invited_you_to_the_group">%1$s te-a invitat la grup.</string>
    <plurals name="MessageRecord_s_invited_members">
        <item quantity="one">%1$s a invitat 1 persoană la grup.</item>
        <item quantity="few">%1$s a invitat %2$d persoane la grup.</item>
        <item quantity="other">%1$s a invitat %2$d de persoane la grup.</item>
    </plurals>
    <string name="MessageRecord_you_were_invited_to_the_group">Ai fost invitat la grup.</string>
    <plurals name="MessageRecord_d_people_were_invited_to_the_group">
        <item quantity="one">1 persoană a fost invitată la grup.</item>
        <item quantity="few">%1$d persoane au fost invitate la grup.</item>
        <item quantity="other">%1$d de persoane au fost invitate la grup.</item>
    </plurals>

    <!-- GV2 invitation revokes -->
    <plurals name="MessageRecord_you_revoked_invites">
        <item quantity="one">Ai revocat o invitație la grup.</item>
        <item quantity="few">Ai revocat %1$d invitații la grup.</item>
        <item quantity="other">Ai revocat %1$d de invitații la grup.</item>
    </plurals>
    <plurals name="MessageRecord_s_revoked_invites">
        <item quantity="one">%1$s a revocat o invitație la grup.</item>
        <item quantity="few">%1$s a revocat %2$d invitații la grup.</item>
        <item quantity="other">%1$s a revocat %2$d de invitații la grup.</item>
    </plurals>
    <string name="MessageRecord_someone_declined_an_invitation_to_the_group">Cineva a refuzat o invitație la grup.</string>
    <string name="MessageRecord_you_declined_the_invitation_to_the_group">Ai refuzat invitația la grup.</string>
    <string name="MessageRecord_s_revoked_your_invitation_to_the_group">%1$s a revocat invitația ta la grup.</string>
    <string name="MessageRecord_an_admin_revoked_your_invitation_to_the_group">Un administrator a revocat invitația ta la grup.</string>
    <plurals name="MessageRecord_d_invitations_were_revoked">
        <item quantity="one">O invitație la grup a fost revocată.</item>
        <item quantity="few">%1$d invitații la grup au fost revocate.</item>
        <item quantity="other">%1$d de invitații la grup au fost revocate.</item>
    </plurals>

    <!-- GV2 invitation acceptance -->
    <string name="MessageRecord_you_accepted_invite">Ai acceptat invitația la grup.</string>
    <string name="MessageRecord_s_accepted_invite">%1$s a acceptat o invitație la grup.</string>
    <string name="MessageRecord_you_added_invited_member_s">Ai adăugat membrul invitat %1$s.</string>
    <string name="MessageRecord_s_added_invited_member_s">%1$s a adăugat membrul invitat %2$s.</string>

    <!-- GV2 title change -->
    <string name="MessageRecord_you_changed_the_group_name_to_s">Ai schimbat numele grupului în \"%1$s\".</string>
    <string name="MessageRecord_s_changed_the_group_name_to_s">%1$s a schimbat numele grupului în \"%2$s\".</string>
    <string name="MessageRecord_the_group_name_has_changed_to_s">Numele grupului a fost schimbat în \"%1$s\".</string>

    <!-- GV2 description change -->
    <string name="MessageRecord_you_changed_the_group_description">Ai schimbat descrierea grupului.</string>
    <string name="MessageRecord_s_changed_the_group_description">%1$s a schimbat descrierea grupului.</string>
    <string name="MessageRecord_the_group_description_has_changed">Descrierea grupului s-a schimbat.</string>

    <!-- GV2 avatar change -->
    <string name="MessageRecord_you_changed_the_group_avatar">Ai schimbat avatarul grupului.</string>
    <string name="MessageRecord_s_changed_the_group_avatar">%1$s a schimbat avatarul grupului.</string>
    <string name="MessageRecord_the_group_group_avatar_has_been_changed">Avatarul grupului a fost schimbat.</string>

    <!-- GV2 attribute access level change -->
    <string name="MessageRecord_you_changed_who_can_edit_group_info_to_s">Ai modificat cine poate edita detaliile grupului la \"%1$s\".</string>
    <string name="MessageRecord_s_changed_who_can_edit_group_info_to_s">%1$s a modificat cine poate edita detaliile grupului la \"%2$s\".</string>
    <string name="MessageRecord_who_can_edit_group_info_has_been_changed_to_s">Persoana care poate edita detaliile grupului este acum \"%1$s\".</string>

    <!-- GV2 membership access level change -->
    <string name="MessageRecord_you_changed_who_can_edit_group_membership_to_s">Ai modificat cine poate edita apartenența la grup la \"%1$s\".</string>
    <string name="MessageRecord_s_changed_who_can_edit_group_membership_to_s">%1$s a modificat cine poate edita apartenența la grup la \"%2$s\".</string>
    <string name="MessageRecord_who_can_edit_group_membership_has_been_changed_to_s">Persoana care poate edita apartenența la grup este acum \"%1$s\".</string>

    <!-- GV2 announcement group change -->
    <string name="MessageRecord_you_allow_all_members_to_send">Ai modificat setările grupului pentru a permite tuturor membrilor să trimită mesaje.</string>
    <string name="MessageRecord_you_allow_only_admins_to_send">Ai modificat setările grupului pentru a permite doar administratorilor să trimită mesaje.</string>
    <string name="MessageRecord_s_allow_all_members_to_send">%1$s a modificat setările grupului pentru a permite tuturor membrilor să trimită mesaje.</string>
    <string name="MessageRecord_s_allow_only_admins_to_send">%1$s a modificat setările grupului pentru a permite doar administratorilor să trimită mesaje.</string>
    <string name="MessageRecord_allow_all_members_to_send">Setările grupului au fost modificate pentru a permite tuturor membrilor să trimită mesaje.</string>
    <string name="MessageRecord_allow_only_admins_to_send">Setările grupului au fost modificate pentru a permite doar administratorilor să trimită mesaje.</string>

    <!-- GV2 group link invite access level change -->
    <string name="MessageRecord_you_turned_on_the_group_link_with_admin_approval_off">Ai activat linkul de grup cu aprobarea administratorului dezactivată.</string>
    <string name="MessageRecord_you_turned_on_the_group_link_with_admin_approval_on">Ai activat linkul de grup cu aprobarea administratorului.</string>
    <string name="MessageRecord_you_turned_off_the_group_link">Ai dezactivat linkul către grup.</string>
    <string name="MessageRecord_s_turned_on_the_group_link_with_admin_approval_off">%1$s a activat linkul de grup cu aprobarea administratorului dezactivată.</string>
    <string name="MessageRecord_s_turned_on_the_group_link_with_admin_approval_on">%1$s a activat linkul de grup cu aprobarea administratorului.</string>
    <string name="MessageRecord_s_turned_off_the_group_link">%1$s a dezactivat linkul către grup.</string>
    <string name="MessageRecord_the_group_link_has_been_turned_on_with_admin_approval_off">Linkul de grup a fost activat cu aprobarea administratorului dezactivată.</string>
    <string name="MessageRecord_the_group_link_has_been_turned_on_with_admin_approval_on">Linkul de grup a fost activat cu aprobarea administratorului.</string>
    <string name="MessageRecord_the_group_link_has_been_turned_off">Linkul grupului a fost dezactivat.</string>
    <string name="MessageRecord_you_turned_off_admin_approval_for_the_group_link">Ai dezactivat aprobarea de acces din partea unui administrator pentru adresa grupului.</string>
    <string name="MessageRecord_s_turned_off_admin_approval_for_the_group_link">%1$s a dezactivat aprobarea de acces din partea unui administrator pentru linkul grupului.</string>
    <string name="MessageRecord_the_admin_approval_for_the_group_link_has_been_turned_off">Aprobarea administratorului pentru linkul grupului a fost dezactivată.</string>
    <string name="MessageRecord_you_turned_on_admin_approval_for_the_group_link">Ai activat aprobarea de acces din partea unui administrator pentru adresa grupului.</string>
    <string name="MessageRecord_s_turned_on_admin_approval_for_the_group_link">%1$s a activat aprobarea de acces din partea unui administrator pentru linkul grupului.</string>
    <string name="MessageRecord_the_admin_approval_for_the_group_link_has_been_turned_on">Aprobarea administratorului pentru linkul grupului a fost activată.</string>

    <!-- GV2 group link reset -->
    <string name="MessageRecord_you_reset_the_group_link">Ai resetat linkul grupului.</string>
    <string name="MessageRecord_s_reset_the_group_link">%1$s a resetat linkul de grup.</string>
    <string name="MessageRecord_the_group_link_has_been_reset">Linkul grupului a fost resetat.</string>

    <!-- GV2 group link joins -->
    <string name="MessageRecord_you_joined_the_group_via_the_group_link">Te-ai alăturat grupului printr-un link de grup.</string>
    <string name="MessageRecord_s_joined_the_group_via_the_group_link">%1$s s-a alăturat grupului prin linkul de grup.</string>

    <!-- GV2 group link requests -->
    <string name="MessageRecord_you_sent_a_request_to_join_the_group">Ai trimis o cerere de alăturare la grup.</string>
    <string name="MessageRecord_s_requested_to_join_via_the_group_link">%1$s a solicitat să se alăture prin linkul grupului.</string>
    <!-- Update message shown when someone requests to join via group link and cancels the request back to back -->
    <plurals name="MessageRecord_s_requested_and_cancelled_their_request_to_join_via_the_group_link">
        <item quantity="one">%1$s a solicitat și apoi a anulat solicitarea de alăturare folosind linkul grupului.</item>
        <item quantity="few">%1$s a solicitat și apoi a anulat %2$d solicitări de alăturare folosind linkul grupului.</item>
        <item quantity="other">%1$s a solicitat și apoi a anulat %2$d de solicitări de alăturare folosind linkul grupului.</item>
    </plurals>

    <!-- GV2 group link approvals -->
    <string name="MessageRecord_s_approved_your_request_to_join_the_group">%1$s a aprobat solicitarea ta de a te alătura grupului.</string>
    <string name="MessageRecord_s_approved_a_request_to_join_the_group_from_s">%1$s a aprobat o cerere de alăturare la grup de la %2$s.</string>
    <string name="MessageRecord_you_approved_a_request_to_join_the_group_from_s">Ai aprobat o solicitare de aderare la grup de la %1$s.</string>
    <string name="MessageRecord_your_request_to_join_the_group_has_been_approved">Solicitarea ta de a te alătura grupului a fost aprobată.</string>
    <string name="MessageRecord_a_request_to_join_the_group_from_s_has_been_approved">O cerere de alăturare la grup de la %1$s a fost aprobată.</string>

    <!-- GV2 group link deny -->
    <string name="MessageRecord_your_request_to_join_the_group_has_been_denied_by_an_admin">Solicitarea ta de a te alătura grupului a fost respinsă de un administrator.</string>
    <string name="MessageRecord_s_denied_a_request_to_join_the_group_from_s">%1$s a respins o cerere de alăturare la grup de la %2$s.</string>
    <string name="MessageRecord_a_request_to_join_the_group_from_s_has_been_denied">O cerere de alăturare la grup de la %1$s a fost respinsă.</string>
    <string name="MessageRecord_you_canceled_your_request_to_join_the_group">Ai anulat solicitarea de a te alătura grupului.</string>
    <string name="MessageRecord_s_canceled_their_request_to_join_the_group">%1$s a anulat solicitarea lor de a se alătura grupului.</string>

    <!-- End of GV2 specific update messages -->

    <string name="MessageRecord_your_safety_number_with_s_has_changed">Numărul tău de siguranță pentru %1$s s-a schimbat.</string>
    <string name="MessageRecord_you_marked_your_safety_number_with_s_verified">Ai marcat numărul tău de siguranță cu %1$s ca și verificat</string>
    <string name="MessageRecord_you_marked_your_safety_number_with_s_verified_from_another_device">Ai marcat numărul tău de siguranță cu %1$s ca și verificat de pe alt dispozitiv</string>
    <string name="MessageRecord_you_marked_your_safety_number_with_s_unverified">Ai marcat numărul tău de siguranță cu %1$s ca și neverificat</string>
    <string name="MessageRecord_you_marked_your_safety_number_with_s_unverified_from_another_device">Ai marcat numărul tău de siguranță cu %1$s ca și neverificat de pe alt dispozitiv</string>
    <string name="MessageRecord_a_message_from_s_couldnt_be_delivered">Un mesaj de la %1$s nu a putut fi livrat</string>
    <string name="MessageRecord_s_changed_their_phone_number">%1$s și-a schimbat numărul de telefon.</string>
    <!-- Update item message shown in the release channel when someone is already a sustainer so we ask them if they want to boost. -->
    <string name="MessageRecord_like_this_new_feature_help_support_signal_with_a_one_time_donation">Îți place noua funcție? Sprijină Signal cu o donație unică.</string>
    <!-- Update item message shown when we merge two threads together. First placeholder is a name, second placeholder is a phone number. -->
    <string name="MessageRecord_your_message_history_with_s_and_their_number_s_has_been_merged">Istoricul mesajelor tale cu %1$s și numărul său %2$s au fost unite.</string>
    <!-- Update item message shown when we merge two threads together and we don\'t know the phone number of the other thread. The placeholder is a person\'s name. -->
    <string name="MessageRecord_your_message_history_with_s_and_another_chat_has_been_merged">Istoricul mesajelor tale cu %1$s și altă conversație care le aparținea au fost unite.</string>
    <!-- Update item message shown when you find out a phone number belongs to a person you had a conversation with. First placeholder is a phone number, second placeholder is a name. -->
    <string name="MessageRecord_s_belongs_to_s">%1$s aparține persoanei %2$s</string>
    <!-- Message to notify sender that activate payments request has been sent to the recipient -->
    <string name="MessageRecord_you_sent_request">I-ai trimis lui %1$s o cerere de activare a Plăților</string>
    <!-- Request message from recipient to activate payments -->
    <string name="MessageRecord_wants_you_to_activate_payments">%1$s vrea să activezi Plăți. Trimite plăți doar persoanelor în care ai încredere.</string>
    <!-- Message to inform user that payments was activated-->
    <string name="MessageRecord_you_activated_payments">Ai activat Plăți</string>
    <!-- Message to inform sender that recipient can now accept payments -->
    <string name="MessageRecord_can_accept_payments">%1$s poate să accepte acum Plăți</string>

    <!-- Group Calling update messages -->
    <string name="MessageRecord_s_started_a_group_call_s">%1$s a început un apel de grup · %2$s</string>
    <string name="MessageRecord_s_is_in_the_group_call_s">%1$s este în apelul de grup · %2$s</string>
    <string name="MessageRecord_you_are_in_the_group_call_s1">Ești în apelul de grup · %1$s</string>
    <string name="MessageRecord_s_and_s_are_in_the_group_call_s1">%1$s și %2$s sunt în apelul de grup · %3$s</string>
    <string name="MessageRecord_group_call_s">Apel de grup · %1$s</string>

    <string name="MessageRecord_s_started_a_group_call">%1$s a început un apel de grup</string>
    <string name="MessageRecord_s_is_in_the_group_call">%1$s este în apelul de grup</string>
    <string name="MessageRecord_you_are_in_the_group_call">Ești în apelul de grup</string>
    <string name="MessageRecord_s_and_s_are_in_the_group_call">%1$s și %2$s sunt în apelul de grup</string>
    <string name="MessageRecord_group_call">Apel de grup</string>

    <string name="MessageRecord_you">Tu</string>

    <plurals name="MessageRecord_s_s_and_d_others_are_in_the_group_call_s">
        <item quantity="one">%1$s, %2$s și %3$d sunt în apelul de grup · %4$s</item>
        <item quantity="few">%1$s, %2$s și alte %3$d persoane sunt în apelul de grup · %4$s</item>
        <item quantity="other">%1$s, %2$s și alte %3$d de persoane sunt în apelul de grup · %4$s</item>
    </plurals>

    <plurals name="MessageRecord_s_s_and_d_others_are_in_the_group_call">
        <item quantity="one">%1$s, %2$s și %3$d sunt în apelul de grup</item>
        <item quantity="few">%1$s, %2$s și alte %3$d persoane sunt în apelul de grup</item>
        <item quantity="other">%1$s, %2$s și alte %3$d de persoane sunt în apelul de grup</item>
    </plurals>

    <!-- In-conversation update message to indicate that the current contact is sms only and will need to migrate to signal to continue the conversation in signal. -->
    <string name="MessageRecord__you_will_no_longer_be_able_to_send_sms_messages_from_signal_soon">Nu vei mai putea să trimiți mesaje SMS de pe Signal curând. Invită pe %1$s pe Signal ca să continui conversația aici.</string>
    <!-- In-conversation update message to indicate that the current contact is sms only and will need to migrate to signal to continue the conversation in signal. -->
    <string name="MessageRecord__you_can_no_longer_send_sms_messages_in_signal">Nu mai poți să trimiți mesaje SMS în Molly. Invită pe %1$s pe Molly ca să continui conversația aici.</string>
    <!-- Body for quote when message being quoted is an in-app payment message -->
    <string name="MessageRecord__payment_s">Plată: %1$s</string>

    <!-- MessageRequestBottomView -->
    <string name="MessageRequestBottomView_accept">Acceptă</string>
    <string name="MessageRequestBottomView_continue">Continuă</string>
    <string name="MessageRequestBottomView_delete">Șterge</string>
    <string name="MessageRequestBottomView_block">Blochează</string>
    <string name="MessageRequestBottomView_unblock">Deblochează</string>
    <string name="MessageRequestBottomView_do_you_want_to_let_s_message_you_they_wont_know_youve_seen_their_messages_until_you_accept">Permiți lui %1$s să îți trimită mesaje și îți împărtășești numele și fotografia cu ei? Nu vor ști că le-ai văzut mesajul până nu accepți.</string>
    <!-- Shown in message request flow. Describes what will happen if you unblock a Signal user -->
    <string name="MessageRequestBottomView_do_you_want_to_let_s_message_you_wont_receive_any_messages_until_you_unblock_them">Permiți lui %1$s să îți trimită mesaje și îți împărtășești numele și fotografia cu ei? Nu vei primi niciun mesaj până când nu îi deblochezi.</string>
    <!-- Shown in message request flow. Describes what will happen if you unblock an SMS user -->
    <string name="MessageRequestBottomView_do_you_want_to_let_s_message_you_wont_receive_any_messages_until_you_unblock_them_SMS">Vrei să primești mesaje de la %1$s? Nu vei primi niciun mesaj până când contactul este deblocat.</string>
    <string name="MessageRequestBottomView_get_updates_and_news_from_s_you_wont_receive_any_updates_until_you_unblock_them">Vrei să primești știri și actualizări de la %1$s? Nu vei primi nicio actualizare până când nu deblochezi.</string>
    <string name="MessageRequestBottomView_continue_your_conversation_with_this_group_and_share_your_name_and_photo">Continui conversația ta cu acest grup și îți împărtășești numele și fotografia cu membrii săi?</string>
    <string name="MessageRequestBottomView_upgrade_this_group_to_activate_new_features">Actualizează acest grup pentru a activa funcții noi precum @mențiuni și administratori. Membrii care nu și-au partajat numele sau fotografia în acest grup vor fi invitați să se înscrie.</string>
    <string name="MessageRequestBottomView_this_legacy_group_can_no_longer_be_used">Acest grup vechi nu mai poate fi utilizat deoarece este prea mare. Dimensiunea maximă a grupului este de %1$d.</string>
    <string name="MessageRequestBottomView_continue_your_conversation_with_s_and_share_your_name_and_photo">Continui conversația ta cu %1$s și îți împărtășești numele și fotografia cu el/ea?</string>
    <string name="MessageRequestBottomView_do_you_want_to_join_this_group_they_wont_know_youve_seen_their_messages_until_you_accept">Te alături acestui grup și îți împărtășești numele și fotografia cu membrii săi? Nu vor ști că le-ai văzut mesajele până nu accepți.</string>
    <string name="MessageRequestBottomView_do_you_want_to_join_this_group_you_wont_see_their_messages">Te alături acestui grup și partajezi numele și fotografia ta cu membri grupului? Nu vei vedea mesajele acestora dacă nu accepți.</string>
    <string name="MessageRequestBottomView_join_this_group_they_wont_know_youve_seen_their_messages_until_you_accept">Te alături acestui grup? Nu vor ști că le-ai văzut mesajele până nu vei accepta.</string>
    <string name="MessageRequestBottomView_unblock_this_group_and_share_your_name_and_photo_with_its_members">Deblochezi acest grup și îți împărtășești numele și fotografia cu membrii săi? Nu vei primi niciun mesaj până când nu îi deblochezi.</string>
  <!-- Removed by excludeNonTranslatables <string name="MessageRequestBottomView_legacy_learn_more_url" translatable="false">https://support.signal.org/hc/articles/360007459591</string> -->
    <string name="MessageRequestProfileView_view">Vizualizare</string>
    <string name="MessageRequestProfileView_member_of_one_group">Membru al %1$s</string>
    <string name="MessageRequestProfileView_member_of_two_groups">Membru al %1$s și %2$s</string>
    <string name="MessageRequestProfileView_member_of_many_groups">Membru al %1$s, %2$s, și %3$s</string>
    <plurals name="MessageRequestProfileView_members">
        <item quantity="one">%1$d membru</item>
        <item quantity="few">%1$d membri</item>
        <item quantity="other">%1$d de membri</item>
    </plurals>
    <!-- Describes the number of members in a group. The string MessageRequestProfileView_invited is nested in the parentheses. -->
    <plurals name="MessageRequestProfileView_members_and_invited">
        <item quantity="one">%1$d membru (%2$s)</item>
        <item quantity="few">%1$d membri (%2$s)</item>
        <item quantity="other">%1$d de membri (%2$s)</item>
    </plurals>
    <!-- Describes the number of people invited to a group. Nested inside of the string MessageRequestProfileView_members_and_invited -->
    <plurals name="MessageRequestProfileView_invited">
        <item quantity="one">+%1$d invitat</item>
        <item quantity="few">+%1$d invitați</item>
        <item quantity="other">%1$d de invitați</item>
    </plurals>
    <plurals name="MessageRequestProfileView_member_of_d_additional_groups">
        <item quantity="one">%1$d grup adițional</item>
        <item quantity="few">%1$d grupuri adiționale</item>
        <item quantity="other">%1$d de grupuri adiționale</item>
    </plurals>

    <!-- PassphraseChangeActivity -->
    <string name="PassphraseChangeActivity_passphrases_dont_match_exclamation">Parolele nu se potrivesc!</string>
    <string name="PassphraseChangeActivity_incorrect_old_passphrase_exclamation">Parola veche este incorectă!</string>
    <string name="PassphraseChangeActivity_enter_new_passphrase_exclamation">Introdu parola nouă!</string>

    <!-- DeviceProvisioningActivity -->
    <string name="DeviceProvisioningActivity_link_this_device">Asociezi acest dispozitiv?</string>
    <string name="DeviceProvisioningActivity_continue">CONTINUĂ</string>

    <string name="DeviceProvisioningActivity_content_intro">Va putea</string>
    <string name="DeviceProvisioningActivity_content_bullets">
        • Citi toate mesajelor tale \n• Trimite mesaje în numele tău
    </string>
    <string name="DeviceProvisioningActivity_content_progress_title">Se asociază dispozitivul</string>
    <string name="DeviceProvisioningActivity_content_progress_content">Se asociază noul dispozitiv…</string>
    <string name="DeviceProvisioningActivity_content_progress_success">Dispozitiv aprobat!</string>
    <string name="DeviceProvisioningActivity_content_progress_no_device">Nu a fost găsit niciun dispozitiv.</string>
    <string name="DeviceProvisioningActivity_content_progress_network_error">Eroare rețea.</string>
    <string name="DeviceProvisioningActivity_content_progress_key_error">Cod QR invalid.</string>
    <string name="DeviceProvisioningActivity_sorry_you_have_too_many_devices_linked_already">Ne pare rău, ai deja prea multe dispozitive asociate, încearcă să elimini câteva</string>
    <string name="DeviceActivity_sorry_this_is_not_a_valid_device_link_qr_code">Ne pare rău, acest cod de asociere QR este invalid.</string>
    <string name="DeviceProvisioningActivity_link_a_signal_device">Asociez un dispozitiv Signal?</string>
    <string name="DeviceProvisioningActivity_it_looks_like_youre_trying_to_link_a_signal_device_using_a_3rd_party_scanner">Se pare că încerci să asociezi un dispozitiv Signal folosind un scaner terț. Pentru protecția ta, te rugăm să scanezi din nou codul din interiorul aplicației Signal.</string>

    <string name="DeviceActivity_signal_needs_the_camera_permission_in_order_to_scan_a_qr_code">Molly are nevoie de permisiunea pentru Cameră pentru a scana un cod QR dar i-a fost refuzat accesul permanent. Te rugăm continuă în meniul de setări al aplicației, selectează \"Permisiuni\" și activează \"Cameră\".</string>
    <string name="DeviceActivity_unable_to_scan_a_qr_code_without_the_camera_permission">Codul QR nu poate fi scanat fără permisiunea pentru Cameră</string>

    <!-- OutdatedBuildReminder -->
    <string name="OutdatedBuildReminder_update_now">Actualizează acum</string>
    <string name="OutdatedBuildReminder_your_version_of_signal_will_expire_today">Această versiune de Signal va expira astăzi. Actualizează la cea mai recentă versiune.</string>
    <plurals name="OutdatedBuildReminder_your_version_of_signal_will_expire_in_n_days">
        <item quantity="one">Această versiune de Signal va expira mâine. Actualizează la cea mai recentă versiune.</item>
        <item quantity="few">Această versiune de Signal va expira în %1$d zile. Actualizează la cea mai recentă versiune.</item>
        <item quantity="other">Această versiune de Signal va expira în %1$d de zile. Actualizează la cea mai recentă versiune.</item>
    </plurals>

    <!-- PassphrasePromptActivity -->
    <string name="PassphrasePromptActivity_enter_passphrase">Introdu parola</string>
    <string name="PassphrasePromptActivity_watermark_content_description">Pictogramă Molly</string>
    <string name="PassphrasePromptActivity_ok_button_content_description">Trimite parola</string>
    <string name="PassphrasePromptActivity_invalid_passphrase_exclamation">Parolă incorectă!</string>
    <string name="PassphrasePromptActivity_unlock_signal">Deblochează Molly</string>
    <string name="PassphrasePromptActivity_signal_android_lock_screen">Molly Android - Ecran de Blocare</string>

    <!-- PlacePickerActivity -->
    <string name="PlacePickerActivity_title">Hartă</string>

    <string name="PlacePickerActivity_drop_pin">Alege marcaj</string>
    <string name="PlacePickerActivity_accept_address">Acceptă adresa</string>

    <!-- PlayServicesProblemFragment -->
    <string name="PlayServicesProblemFragment_the_version_of_google_play_services_you_have_installed_is_not_functioning">Versiunea de Google Play Services pe care o ai instalată nu funcționează corect. Te rugăm reinstalează Google Play Services și încearcă din nou.</string>

    <!-- PinRestoreEntryFragment -->
    <string name="PinRestoreEntryFragment_incorrect_pin">PIN incorect</string>
    <string name="PinRestoreEntryFragment_skip_pin_entry">Sari peste introducerea PIN-ului?</string>
    <string name="PinRestoreEntryFragment_need_help">Ai nevoie de ajutor?</string>
    <string name="PinRestoreEntryFragment_your_pin_is_a_d_digit_code">PIN-ul tău este un cod format din +%1$d cifre pe care l-ai creat, care poate fi numeric sau alfanumeric.\n\nDacă nu îți mai amintești codul PIN, poți crea unul nou. Îți poți înregistra și utiliza contul, dar vei pierde unele setări salvate, cum ar fi informațiile despre profil.</string>
    <string name="PinRestoreEntryFragment_if_you_cant_remember_your_pin">Dacă nu îți mai amintești codul PIN, poți crea unul nou. Poți înregistra și utiliza contul, dar vei pierde unele setări salvate, cum ar fi informațiile despre profil.</string>
    <string name="PinRestoreEntryFragment_create_new_pin">Creează PIN Nou</string>
    <string name="PinRestoreEntryFragment_contact_support">Contactează Suportul</string>
    <string name="PinRestoreEntryFragment_cancel">Anulează</string>
    <string name="PinRestoreEntryFragment_skip">Omite</string>
    <plurals name="PinRestoreEntryFragment_you_have_d_attempt_remaining">
        <item quantity="one">Mai ai %1$d încercare rămasă. Dacă rămâi fără încercări, poți crea un cod PIN nou. Poți înregistra și utiliza contul, dar vei pierde unele setări salvate, cum ar fi informațiile despre profil.</item>
        <item quantity="few">Mai ai %1$d încercări rămase. Dacă rămâi fără încercări, poți crea un cod PIN nou. Poți înregistra și utiliza contul, dar vei pierde unele setări salvate, cum ar fi informațiile despre profil.</item>
        <item quantity="other">Mai ai %1$d de încercări rămase. Dacă rămâi fără încercări, poți crea un cod PIN nou. Poți înregistra și utiliza contul, dar vei pierde unele setări salvate, cum ar fi informațiile despre profil.</item>
    </plurals>
    <string name="PinRestoreEntryFragment_signal_registration_need_help_with_pin">Înregistrare Signal - Am nevoie de asistență pentru PIN Android</string>
    <string name="PinRestoreEntryFragment_enter_alphanumeric_pin">Introdu un PIN alfanumeric</string>
    <string name="PinRestoreEntryFragment_enter_numeric_pin">Introdu un PIN numeric</string>

    <!-- PinRestoreLockedFragment -->
    <string name="PinRestoreLockedFragment_create_your_pin">Creează-ți PIN-ul</string>
    <string name="PinRestoreLockedFragment_youve_run_out_of_pin_guesses">Ai rămas fără ghiciri PIN, dar îți poți accesa contul Signal prin crearea unui nou cod PIN. Pentru confidențialitate și securitate, contul tău va fi restaurat fără informații sau setări de profil salvate.</string>
    <string name="PinRestoreLockedFragment_create_new_pin">Creează un PIN nou</string>
  <!-- Removed by excludeNonTranslatables <string name="PinRestoreLockedFragment_learn_more_url" translatable="false">https://support.signal.org/hc/articles/360007059792</string> -->

    <!-- Dialog button text indicating user wishes to send an sms code isntead of skipping it -->
    <string name="ReRegisterWithPinFragment_send_sms_code">Trimite codul SMS</string>
    <!-- Email subject used when user contacts support about an issue with the reregister flow. -->
    <string name="ReRegisterWithPinFragment_support_email_subject">Registrare Signal - Am nevoie de ajutor cu reînregistrarea PIN-ului pentru Android</string>
    <!-- Dialog message shown in reregister flow when tapping a informational button to to learn about pins or contact support for help -->
    <string name="ReRegisterWithPinFragment_need_help_local">PIN-ul tău este un cod de %1$d+ pe care l-ai creat care poate fi numeric sau alfanumeric.\n\nDacă nu poți reține PIN-ul, poți crea unul nou.</string>
    <!-- Dialog message shown in reregister flow when user requests to skip this flow and return to the normal flow -->
    <string name="ReRegisterWithPinFragment_skip_local">Dacă nu poți să-ți aduci aminte PIN-ul, poți să creezi unul nou.</string>
    <!-- Dialog message shown in reregister flow when user uses up all of their guesses for their pin and we are going to move on -->
    <string name="ReRegisterWithPinFragment_out_of_guesses_local">Ai rămas fără încercări de PIN, dar poți încă să accesezi contul Signal prin crearea unui nou PIN.</string>

    <!-- PinOptOutDialog -->
    <string name="PinOptOutDialog_warning">Avertizare</string>
    <string name="PinOptOutDialog_if_you_disable_the_pin_you_will_lose_all_data">Dacă dezactivezi codul PIN, vei pierde toate datele când te înregistrezi din nou la Signal, cu excepția cazului când faci backup și restaurezi manual. Nu poți activa Blocarea înregistrării în timp ce codul PIN este dezactivat.</string>
    <string name="PinOptOutDialog_disable_pin">Dezactivare PIN</string>

    <!-- RatingManager -->
    <string name="RatingManager_rate_this_app">Evaluează aplicația</string>
    <string name="RatingManager_if_you_enjoy_using_this_app_please_take_a_moment">Dacă îți place aplicația, te rugăm ajută-ne cu o evaluare.</string>
    <string name="RatingManager_rate_now">Evaluează acum!</string>
    <string name="RatingManager_no_thanks">Nu, mulțumesc</string>
    <string name="RatingManager_later">Mai târziu</string>

    <!-- ReactionsBottomSheetDialogFragment -->
    <string name="ReactionsBottomSheetDialogFragment_all">Toate · %1$d</string>

    <!-- ReactionsConversationView -->
    <string name="ReactionsConversationView_plus">+%1$d</string>

    <!-- ReactionsRecipientAdapter -->
    <string name="ReactionsRecipientAdapter_you">Tu</string>

    <!-- RecaptchaRequiredBottomSheetFragment -->
    <string name="RecaptchaRequiredBottomSheetFragment_verify_to_continue_messaging">Verifică pentru a continua conversația</string>
    <string name="RecaptchaRequiredBottomSheetFragment_to_help_prevent_spam_on_signal">Pentru a ajuta la prevenirea spam-ului pe Molly, te rugăm să completezi verificarea.</string>
    <string name="RecaptchaRequiredBottomSheetFragment_after_verifying_you_can_continue_messaging">După verificare, poți continua să trimiți mesaje. Toate mesajele aflate în pauză vor fi trimise automat.</string>

    <!-- Recipient -->
    <string name="Recipient_you">Tu</string>
    <!-- Name of recipient representing user\'s \'My Story\' -->
    <string name="Recipient_my_story">Povestea Mea</string>

    <!-- RecipientPreferencesActivity -->
    <string name="RecipientPreferenceActivity_block">Blochează</string>
    <string name="RecipientPreferenceActivity_unblock">Deblochează</string>

    <!-- RecipientProvider -->

    <!-- RedPhone -->
    <string name="RedPhone_answering">Răspunde…</string>
    <string name="RedPhone_ending_call">Se închide apelul…</string>
    <string name="RedPhone_ringing">Sună…</string>
    <string name="RedPhone_busy">Ocupat</string>
    <string name="RedPhone_recipient_unavailable">Destinatar indisponibil</string>
    <string name="RedPhone_network_failed">Eroare de rețea!</string>
    <string name="RedPhone_number_not_registered">Numărul nu este înregistrat!</string>
    <string name="RedPhone_the_number_you_dialed_does_not_support_secure_voice">Numărul format nu suportă apeluri securizate!</string>
    <string name="RedPhone_got_it">Am înțeles</string>

    <!-- Valentine\'s Day Megaphone -->
    <!-- Title text for the Valentine\'s Day donation megaphone. The placeholder will always be a heart emoji. Needs to be a placeholder for Android reasons. -->
    <!-- Body text for the Valentine\'s Day donation megaphone. -->

    <!-- WebRtcCallActivity -->
    <string name="WebRtcCallActivity__tap_here_to_turn_on_your_video">Atinge aici pentru a porni camera ta</string>
    <string name="WebRtcCallActivity__to_call_s_signal_needs_access_to_your_camera">Pentru a apela pe %1$s, Molly are nevoie de acces la camera ta</string>
    <string name="WebRtcCallActivity__signal_s">Molly %1$s</string>
    <string name="WebRtcCallActivity__calling">Apel în curs…</string>
    <string name="WebRtcCallActivity__group_is_too_large_to_ring_the_participants">Grupul este prea mare pentru a apela participanții.</string>
    <!-- Call status shown when an active call was disconnected (e.g., network hiccup) and is trying to reconnect -->
    <string name="WebRtcCallActivity__reconnecting">Se reconectează…</string>
    <!-- Title for dialog warning about lacking bluetooth permissions during a call -->
    <string name="WebRtcCallActivity__bluetooth_permission_denied">Permisiune Bluetooth refuzată</string>
    <!-- Message for dialog warning about lacking bluetooth permissions during a call and references the permission needed by name -->
    <string name="WebRtcCallActivity__please_enable_the_nearby_devices_permission_to_use_bluetooth_during_a_call">Te rugăm să activezi permisiunea pentru \"Dispozitive din apropiere\" pentru a utiliza bluetooth în timpul unui apel.</string>
    <!-- Positive action for bluetooth warning dialog to open settings -->
    <string name="WebRtcCallActivity__open_settings">Deschide setările</string>
    <!-- Negative aciton for bluetooth warning dialog to dismiss dialog -->
    <string name="WebRtcCallActivity__not_now">Nu acum</string>

    <!-- WebRtcCallView -->
    <string name="WebRtcCallView__signal_call">Apel Signal</string>
    <string name="WebRtcCallView__signal_video_call">Apel Video Signal</string>
    <string name="WebRtcCallView__start_call">Începe Apelul</string>
    <string name="WebRtcCallView__join_call">Alătură-te apelului</string>
    <string name="WebRtcCallView__call_is_full">Numărul maxim de participanți a fost atins</string>
    <string name="WebRtcCallView__the_maximum_number_of_d_participants_has_been_Reached_for_this_call">Numărul maxim de %1$d participanți a fost atins pentru acest apel. Încearcă mai târziu.</string>
    <string name="WebRtcCallView__your_video_is_off">Camera ta este oprită</string>
    <string name="WebRtcCallView__reconnecting">Se reconectează…</string>
    <string name="WebRtcCallView__joining">Se alătură…</string>
    <string name="WebRtcCallView__disconnected">Deconectat</string>

    <string name="WebRtcCallView__signal_will_ring_s">Signal va suna pe %1$s</string>
    <string name="WebRtcCallView__signal_will_ring_s_and_s">Signal va suna pe %1$s și %2$s</string>
    <plurals name="WebRtcCallView__signal_will_ring_s_s_and_d_others">
        <item quantity="one">Signal va suna pe %1$s, %2$s, și %3$d altul</item>
        <item quantity="few">Signal va suna pe %1$s, %2$s, și %3$d alții</item>
        <item quantity="other">Signal va suna pe %1$s, %2$s, și %3$d alții</item>
    </plurals>

    <string name="WebRtcCallView__s_will_be_notified">%1$s va fi notificat</string>
    <string name="WebRtcCallView__s_and_s_will_be_notified">%1$s și %2$s vor fi notificați</string>
    <plurals name="WebRtcCallView__s_s_and_d_others_will_be_notified">
        <item quantity="one">%1$s, %2$s și %3$d altul vor fi notificați</item>
        <item quantity="few">%1$s, %2$s și %3$d alții vor fi notificați</item>
        <item quantity="other">%1$s, %2$s și %3$d alții vor fi notificați</item>
    </plurals>

    <string name="WebRtcCallView__ringing_s">Se apelează %1$s</string>
    <string name="WebRtcCallView__ringing_s_and_s">Se apelează %1$s și %2$s</string>
    <plurals name="WebRtcCallView__ringing_s_s_and_d_others">
        <item quantity="one">Se apelează %1$s, %2$s și %3$d altul</item>
        <item quantity="few">Se apelează %1$s, %2$s și %3$d alții</item>
        <item quantity="other">Se apelează %1$s, %2$s și %3$d alții</item>
    </plurals>

    <string name="WebRtcCallView__s_is_calling_you">%1$s te apelează</string>
    <string name="WebRtcCallView__s_is_calling_you_and_s">%1$s apelează pe tine și %2$s</string>
    <string name="WebRtcCallView__s_is_calling_you_s_and_s">%1$s apelează pe tine, %2$s, și %3$s</string>
    <plurals name="WebRtcCallView__s_is_calling_you_s_s_and_d_others">
        <item quantity="one">%1$s apelează pe tine, %2$s, %3$s și %4$d altul</item>
        <item quantity="few">%1$s apelează pe tine, %2$s, %3$s și %4$d alții</item>
        <item quantity="other">%1$s apelează pe tine, %2$s, %3$s și %4$d alții</item>
    </plurals>

    <string name="WebRtcCallView__no_one_else_is_here">Nu este nimeni aici</string>
    <string name="WebRtcCallView__s_is_in_this_call">%1$s este în acest apel</string>
    <string name="WebRtcCallView__s_are_in_this_call">%1$s ești în acest apel</string>
    <string name="WebRtcCallView__s_and_s_are_in_this_call">%1$s și %2$s sunt în acest apel</string>

    <plurals name="WebRtcCallView__s_s_and_d_others_are_in_this_call">
        <item quantity="one">%1$s, %2$s și alte %3$d persoane sunt în acest apel</item>
        <item quantity="few">%1$s, %2$s și alte %3$d persoane sunt în acest apel</item>
        <item quantity="other">%1$s, %2$s și alte %3$d de persoane sunt în acest apel</item>
    </plurals>

    <!-- Toggle label with hyphenation. Translation can use soft hyphen - Unicode U+00AD -->
    <string name="WebRtcCallView__flip">Comută</string>
    <!-- Toggle label with hyphenation. Translation can use soft hyphen - Unicode U+00AD -->
    <string name="WebRtcCallView__speaker">Difuzor</string>
    <!-- Toggle label with hyphenation. Translation can use soft hyphen - Unicode U+00AD -->
    <string name="WebRtcCallView__camera">Cameră foto</string>
    <!-- Toggle label with hyphenation. Translation can use soft hyphen - Unicode U+00AD -->
    <string name="WebRtcCallView__unmute">Microfon</string>
    <!-- Toggle label with hyphenation. Translation can use soft hyphen - Unicode U+00AD -->
    <string name="WebRtcCallView__mute">Mut</string>
    <!-- Toggle label with hyphenation. Translation can use soft hyphen - Unicode U+00AD -->
    <string name="WebRtcCallView__ring">Sună</string>
    <!-- Label with hyphenation. Translation can use soft hyphen - Unicode U+00AD -->
    <string name="WebRtcCallView__end_call">Închide</string>

    <!-- CallParticipantsListDialog -->
    <plurals name="CallParticipantsListDialog_in_this_call_d_people">
        <item quantity="one">În acest apel · %1$d persoană</item>
        <item quantity="few">În acest apel · %1$d persoane</item>
        <item quantity="other">În acest apel · %1$d de persoane</item>
    </plurals>

    <!-- CallParticipantView -->
    <string name="CallParticipantView__s_is_blocked">%1$s este blocat</string>
    <string name="CallParticipantView__more_info">Mai multe informații</string>
    <string name="CallParticipantView__you_wont_receive_their_audio_or_video">Nu-i vei auzi sau vedea pe interlocutorii tăi iar ei nu te vor auzi sau vedea pe tine.</string>
    <string name="CallParticipantView__cant_receive_audio_video_from_s">Nu se poate primi audio &amp; video de la %1$s</string>
    <string name="CallParticipantView__cant_receive_audio_and_video_from_s">Nu se poate primi audio și video de la %1$s</string>
    <string name="CallParticipantView__this_may_be_Because_they_have_not_verified_your_safety_number_change">Acest lucru se poate datora faptului că nu au verificat modificarea numărului tău de siguranță, există o problemă cu dispozitivul lor sau te-au blocat.</string>

    <!-- CallToastPopupWindow -->
    <string name="CallToastPopupWindow__swipe_to_view_screen_share">Glisează pentru a vedea partajarea ecranului</string>

    <!-- ProxyBottomSheetFragment -->
    <string name="ProxyBottomSheetFragment_proxy_server">Server proxy</string>
    <string name="ProxyBottomSheetFragment_proxy_address">Adresă proxy</string>
    <string name="ProxyBottomSheetFragment_do_you_want_to_use_this_proxy_address">Vrei să folosești această adresă proxy?</string>
    <string name="ProxyBottomSheetFragment_use_proxy">Utilizează proxy</string>
    <string name="ProxyBottomSheetFragment_successfully_connected_to_proxy">Conectat cu succes la proxy.</string>

    <!-- RecaptchaProofActivity -->
    <string name="RecaptchaProofActivity_failed_to_submit">Eroare la trimitere</string>
    <string name="RecaptchaProofActivity_complete_verification">Finalizează verificarea</string>

    <!-- RegistrationActivity -->
    <string name="RegistrationActivity_select_your_country">Alege țara ta.</string>
    <string name="RegistrationActivity_you_must_specify_your_country_code">Trebuie să introduci codul țarii.
    </string>
    <string name="RegistrationActivity_please_enter_a_valid_phone_number_to_register">Te rog introdu un număr de telefon valid pentru a te putea înregistra.</string>
    <string name="RegistrationActivity_invalid_number">Număr invalid</string>
    <string name="RegistrationActivity_the_number_you_specified_s_is_invalid">Numărul de telefon furnizat (%1$s) este invalid.
    </string>
    <string name="RegistrationActivity_a_verification_code_will_be_sent_to">Un cod de verificare va fi trimis la:</string>
    <string name="RegistrationActivity_you_will_receive_a_call_to_verify_this_number">Vei primi un apel pentru a verifica acest număr.</string>
    <string name="RegistrationActivity_is_your_phone_number_above_correct">Este numărul tău de telefon de mai sus corect?</string>
    <string name="RegistrationActivity_edit_number">Editează număr</string>
    <string name="RegistrationActivity_missing_google_play_services">Serviciile Google Play lipsesc</string>
    <string name="RegistrationActivity_this_device_is_missing_google_play_services">Acestui dispozitiv îi lipsesc serviciile Google Play. Poți utiliza în continuare Molly, însă această configurație poate duce la fiabilitate și performanță redusă.\n\nDacă nu ești un utilizator avansat, nu rulezi un ROM Android aftermarket, sau crezi că vezi asta în urma unei erori, te rugăm contactează support@molly.im pentru ajutor la depanare.</string>
    <string name="RegistrationActivity_i_understand">Am înțeles</string>
    <string name="RegistrationActivity_play_services_error">Eroare Servicii Play</string>
    <string name="RegistrationActivity_google_play_services_is_updating_or_unavailable">Serviciile Google Play se actualizează sau sunt temporar indisponibile. Te rugăm încearcă din nou.</string>
    <string name="RegistrationActivity_terms_and_privacy">Termeni &amp; Politica de confidențialitate</string>
    <string name="RegistrationActivity_signal_needs_access_to_your_contacts_and_media_in_order_to_connect_with_friends">Signal are nevoie de permisiunea pentru contacte și media să te ajute să iei legătura cu prietenii și să trimiți mesaje. Contactele tale sunt încărcate utilizând descoperirea privată a contactelor de la Signal, ceea ce înseamnă că sunt criptate integral și nu sunt niciodată vizibile pentru serviciul Signal.</string>
    <string name="RegistrationActivity_signal_needs_access_to_your_contacts_in_order_to_connect_with_friends">Signal are nevoie de permisiunea pentru contacte să te ajute să iei legătura cu prietenii. Contactele tale sunt încărcate utilizând descoperirea privată a contactelor de la Signal, ceea ce înseamnă că sunt criptate integral și nu sunt niciodată vizibile pentru serviciul Signal.</string>
    <string name="RegistrationActivity_rate_limited_to_service">Ai făcut prea multe încercări de înregistrare a acestui număr. Te rugăm să încerci din nou mai târziu.</string>
    <!--    During registration, if the user attempts (and fails) to register, we display this error message with a number of minutes timer they are allowed to try again.-->
    <string name="RegistrationActivity_rate_limited_to_try_again">Ai făcut prea multe încercări pentru înregistrarea acestui număr. Încearcă din nou în %1$s.</string>
    <string name="RegistrationActivity_unable_to_connect_to_service">Nu s-a putut realiza conexiunea la serviciu. Te rugăm verifică conexiunea la rețea și încearcă din nou.</string>
    <string name="RegistrationActivity_non_standard_number_format">Număr cu format non-standard</string>
    <string name="RegistrationActivity_the_number_you_entered_appears_to_be_a_non_standard">Numărul pe care l-ai introdus (%1$s) pare a fi în format non-standard.\n\nAi vrut să scrii %2$s?</string>
<<<<<<< HEAD
    <string name="RegistrationActivity_signal_android_phone_number_format">Molly Android - Formatul Numărului de Telefon</string>
=======
    <string name="RegistrationActivity_signal_android_phone_number_format">Signal Android - Formatul Numărului de Telefon</string>
    <!--    Small "toast" notification to the user confirming that they have requested a new code via voice call.-->
>>>>>>> f3c6f2e3
    <string name="RegistrationActivity_call_requested">Apel solicitat</string>
    <!--    Small "toast" notification to the user confirming that they have requested a new code via SMS.-->
    <string name="RegistrationActivity_sms_requested">SMS cerut</string>
    <!--    Small "toast" notification to the user confirming that they have requested a new code (through an unspecified channel).-->
    <string name="RegistrationActivity_code_requested">Cod de verificare cerut</string>
    <plurals name="RegistrationActivity_debug_log_hint">
        <item quantity="one">Ești acum la %1$d pas de a trimite un jurnal de depanare.</item>
        <item quantity="few">Ești acum la %1$d pași de a trimite un jurnal de depanare.</item>
        <item quantity="other">Ești acum la %1$d pași de a trimite un jurnal de depanare.</item>
    </plurals>
    <string name="RegistrationActivity_we_need_to_verify_that_youre_human">Trebuie să verificăm dacă ești om.</string>
    <string name="RegistrationActivity_next">Următorul</string>
    <string name="RegistrationActivity_continue">Continuare</string>
    <string name="RegistrationActivity_take_privacy_with_you_be_yourself_in_every_message">Ia-ți intimitatea cu tine.\nFii tu însuți în fiecare mesaj.</string>
    <string name="RegistrationActivity_enter_your_phone_number">Introdu numărul tău de telefon</string>
    <string name="RegistrationActivity_you_will_receive_a_verification_code">Vei primi un cod de verificare. Se pot aplica tarife de operator.</string>
    <string name="RegistrationActivity_enter_the_code_we_sent_to_s">Introdu codul trimis la %1$s</string>
    <string name="RegistrationActivity_make_sure_your_phone_has_a_cellular_signal">Asigură-te că telefonul tău are semnal celular pentru a putea primi SMS-ul sau apelul</string>

    <string name="RegistrationActivity_phone_number_description">Număr de telefon</string>
    <string name="RegistrationActivity_country_code_description">Prefixul țării</string>
    <string name="RegistrationActivity_country_code_hint">Țară</string>
    <string name="RegistrationActivity_call">Apelează</string>
    <string name="RegistrationActivity_verification_code">Cod de Verificare</string>
    <string name="RegistrationActivity_resend_code">Trimite din nou codul</string>
    <!--    A title for a bottom sheet dialog offering to help a user having trouble entering their verification code.-->
    <string name="RegistrationActivity_support_bottom_sheet_title">Ai probleme la înregistrare?</string>
    <!--    A list of suggestions to try for a user having trouble entering their verification code.-->
    <string name="RegistrationActivity_support_bottom_sheet_body_suggestions">• Asigură-te că telefonul tău are semnal celular ca să primești SMS-ul sau apelul\n • Confirmă că poți primi un apel telefonic pe numărul tău\n • Verifică că ai introdus corect numărul de telefon.</string>
    <!--    A call to action for a user having trouble entering the verification to seek further help. -->
    <string name="RegistrationActivity_support_bottom_sheet_body_call_to_action">Pentru mai multe informații, urmează acești pași de depanare sau contactează Asistența</string>
    <!--    A clickable piece of text that will take the user to our website with additional suggestions.-->
    <string name="RegistrationActivity_support_bottom_sheet_cta_troubleshooting_steps_substring">acești pași de depanare</string>
    <!--    A clickable piece of text that will pre-fill a request for support email in the user\'s email app.-->
    <string name="RegistrationActivity_support_bottom_sheet_cta_contact_support_substring">Contactează Asistența</string>

    <!-- RegistrationLockV2Dialog -->
    <string name="RegistrationLockV2Dialog_turn_on_registration_lock">Activează Blocarea Înregistrării?</string>
    <string name="RegistrationLockV2Dialog_turn_off_registration_lock">Dezactivează Blocarea Înregistrării?</string>
    <string name="RegistrationLockV2Dialog_if_you_forget_your_signal_pin_when_registering_again">Dacă îți uiți PIN-ul Signal atunci când te înregistrezi din nou cu Signal, contul tău va fi blocat timp de 7 zile.</string>
    <string name="RegistrationLockV2Dialog_turn_on">Activare</string>
    <string name="RegistrationLockV2Dialog_turn_off">Dezactivare</string>

    <!-- RevealableMessageView -->
    <string name="RevealableMessageView_view_photo">Vezi Poza</string>
    <string name="RevealableMessageView_view_video">Vezi Videoclip</string>
    <string name="RevealableMessageView_viewed">Vizualizat</string>
    <string name="RevealableMessageView_media">Media</string>

    <!-- Search -->
    <string name="SearchFragment_no_results">Nu s-a găsit nici un rezultat pentru \'%1$s\'</string>
    <string name="SearchFragment_header_conversations">Conversații</string>
    <string name="SearchFragment_header_contacts">Contacte</string>
    <string name="SearchFragment_header_messages">Mesaje</string>

    <!-- ShakeToReport -->
  <!-- Removed by excludeNonTranslatables <string name="ShakeToReport_shake_detected" translatable="false">Shake detected</string> -->
  <!-- Removed by excludeNonTranslatables <string name="ShakeToReport_submit_debug_log" translatable="false">Submit debug log?</string> -->
  <!-- Removed by excludeNonTranslatables <string name="ShakeToReport_submit" translatable="false">Submit</string> -->
  <!-- Removed by excludeNonTranslatables <string name="ShakeToReport_failed_to_submit" translatable="false">Failed to submit :(</string> -->
  <!-- Removed by excludeNonTranslatables <string name="ShakeToReport_success" translatable="false">Success!</string> -->
  <!-- Removed by excludeNonTranslatables <string name="ShakeToReport_share" translatable="false">Share</string> -->

    <!-- SharedContactDetailsActivity -->
    <string name="SharedContactDetailsActivity_add_to_contacts">Adaugă la contacte</string>
    <string name="SharedContactDetailsActivity_invite_to_signal">Invită la Molly</string>
    <string name="SharedContactDetailsActivity_signal_message">Mesaj Signal</string>
    <string name="SharedContactDetailsActivity_signal_call">Apel Signal</string>

    <!-- SharedContactView -->
    <string name="SharedContactView_add_to_contacts">Adaugă la Contacte</string>
    <string name="SharedContactView_invite_to_signal">Invită la Molly</string>
    <string name="SharedContactView_message">Mesaj Signal</string>

    <!-- SignalBottomActionBar -->
    <string name="SignalBottomActionBar_more">Mai multe</string>

    <!-- SignalPinReminders -->
    <string name="SignalPinReminders_well_remind_you_again_later">PIN-ul a fost verificat cu succes. Îți vom reaminti din nou mai târziu.</string>
    <string name="SignalPinReminders_well_remind_you_again_tomorrow">PIN-ul a fost verificat cu succes. Îți vom reaminti din nou mâine.</string>
    <string name="SignalPinReminders_well_remind_you_again_in_a_few_days">PIN-ul a fost verificat cu succes. Îți vom reaminti din nou în câteva zile.</string>
    <string name="SignalPinReminders_well_remind_you_again_in_a_week">PIN-ul a fost verificat cu succes. Îți vom reaminti din nou peste o săptămână.</string>
    <string name="SignalPinReminders_well_remind_you_again_in_a_couple_weeks">PIN-ul a fost verificat cu succes. Îți vom reaminti din nou peste câteva săptămâni.</string>
    <string name="SignalPinReminders_well_remind_you_again_in_a_month">PIN-ul a fost verificat cu succes. Îți vom reaminti din nou peste o lună.</string>

    <!-- Slide -->
    <string name="Slide_image">Imagine</string>
    <string name="Slide_sticker">Autocolant</string>
    <string name="Slide_audio">Audio</string>
    <string name="Slide_video">Video</string>

    <!-- SmsMessageRecord -->
    <string name="SmsMessageRecord_received_corrupted_key_exchange_message">Primit mesajul conform căruia schimbul de chei este corupt!
    </string>
    <string name="SmsMessageRecord_received_key_exchange_message_for_invalid_protocol_version">
        Am primit mesajul conform căruia schimbul de chei a avut loc pentru o versiune de protocol invalidă.
    </string>
    <string name="SmsMessageRecord_received_message_with_new_safety_number_tap_to_process">A fost primit un mesaj cu noul număr de siguranță. Apasă pentru a fi procesat și afișat.</string>
    <string name="SmsMessageRecord_secure_session_reset">Ai resetat sesiunea securizată.</string>
    <string name="SmsMessageRecord_secure_session_reset_s">%1$s a resetat sesiunea securizată.</string>
    <string name="SmsMessageRecord_duplicate_message">Mesaj duplicat.</string>
    <string name="SmsMessageRecord_this_message_could_not_be_processed_because_it_was_sent_from_a_newer_version">Acest mesaj nu a putut fi procesat deoarece a fost trimis de pe o versiune mai nouă de Signal. Poți solicita contactului tău să trimită din nou acest mesaj după ce actualizezi.</string>
    <string name="SmsMessageRecord_error_handling_incoming_message">Eroare la procesarea mesajului primit.</string>

    <!-- StickerManagementActivity -->
    <string name="StickerManagementActivity_stickers">Autocolante</string>

    <!-- StickerManagementAdapter -->
    <string name="StickerManagementAdapter_installed_stickers">Autocolante instalate</string>
    <string name="StickerManagementAdapter_stickers_you_received">Autocolante Primite</string>
    <string name="StickerManagementAdapter_signal_artist_series">Seria artistică Signal</string>
    <string name="StickerManagementAdapter_no_stickers_installed">Nici un autocolant instalat</string>
    <string name="StickerManagementAdapter_stickers_from_incoming_messages_will_appear_here">Autocolantele din mesajele primite se vor afișa aici</string>
    <string name="StickerManagementAdapter_untitled">Fără titlu</string>
    <string name="StickerManagementAdapter_unknown">Necunoscut</string>

    <!-- StickerPackPreviewActivity -->
    <string name="StickerPackPreviewActivity_untitled">Fără titlu</string>
    <string name="StickerPackPreviewActivity_unknown">Necunoscut</string>
    <string name="StickerPackPreviewActivity_install">Instalează</string>
    <string name="StickerPackPreviewActivity_remove">Elimină</string>
    <string name="StickerPackPreviewActivity_stickers">Autocolante</string>
    <string name="StickerPackPreviewActivity_failed_to_load_sticker_pack">Nu s-a putut încărca pachetul cu autocolante</string>

    <!-- SubmitDebugLogActivity -->
    <string name="SubmitDebugLogActivity_edit">Editează</string>
    <string name="SubmitDebugLogActivity_done">Gata</string>
    <!-- Menu option to save a debug log file to disk. -->
    <string name="SubmitDebugLogActivity_save">Salvează</string>
    <!-- Error that is show in a toast when we fail to save a debug log file to disk. -->
    <string name="SubmitDebugLogActivity_failed_to_save">Nu s-a putut salva</string>
    <!-- Toast that is show to notify that we have saved the debug log file to disk. -->
    <string name="SubmitDebugLogActivity_save_complete">Salvare finalizată</string>
    <string name="SubmitDebugLogActivity_tap_a_line_to_delete_it">Atinge o linie pentru a o șterge</string>
    <string name="SubmitDebugLogActivity_submit">Trimite</string>
    <string name="SubmitDebugLogActivity_failed_to_submit_logs">Eroare la trimiterea jurnalului de depanare.</string>
    <string name="SubmitDebugLogActivity_success">Succes!</string>
    <string name="SubmitDebugLogActivity_copy_this_url_and_add_it_to_your_issue">Copiază acest URL și adaugă-l la raportul de probleme sau la emailul de suport:\n\n<b>%1$s</b></string>
    <string name="SubmitDebugLogActivity_share">Distribuie</string>
    <string name="SubmitDebugLogActivity_this_log_will_be_posted_publicly_online_for_contributors">Acest jurnal va fi publicat online pentru a fi vizualizat de către contribuitori. Poți să-l examinezi înainte să fie încărcat.</string>

    <!-- SupportEmailUtil -->
  <!-- Removed by excludeNonTranslatables <string name="SupportEmailUtil_support_email" translatable="false">support@molly.im</string> -->
    <string name="SupportEmailUtil_filter">Filtru:</string>
    <string name="SupportEmailUtil_device_info">Informații dispozitiv:</string>
    <string name="SupportEmailUtil_android_version">Versiune Android:</string>
    <string name="SupportEmailUtil_signal_version">Versiune Molly:</string>
    <string name="SupportEmailUtil_signal_package">Pachet Molly:</string>
    <string name="SupportEmailUtil_registration_lock">Blocarea înregistrării:</string>
    <string name="SupportEmailUtil_locale">Limba:</string>

    <!-- ThreadRecord -->
    <string name="ThreadRecord_group_updated">Grupul a fost actualizat</string>
    <string name="ThreadRecord_left_the_group">A părăsit grupul</string>
    <string name="ThreadRecord_secure_session_reset">Sesiune securizată resetată.</string>
    <string name="ThreadRecord_draft">Ciornă:</string>
    <string name="ThreadRecord_media_message">Mesaj media</string>
    <string name="ThreadRecord_sticker">Autocolant</string>
    <string name="ThreadRecord_view_once_photo">Poză vizibilă o singură dată</string>
    <string name="ThreadRecord_view_once_video">Videoclip vizibil o singură dată</string>
    <string name="ThreadRecord_view_once_media">Media vizibilă o singură dată</string>
    <string name="ThreadRecord_this_message_was_deleted">Acest mesaj a fost șters.</string>
    <string name="ThreadRecord_you_deleted_this_message">Ai șters acest mesaj.</string>
    <!-- Displayed in the notification when the user sends a request to activate payments -->
    <string name="ThreadRecord_you_sent_request">Ai trimis o cerere să activezi Plăți</string>
    <!-- Displayed in the notification when the recipient wants to activate payments -->
    <string name="ThreadRecord_wants_you_to_activate_payments">%1$s vrea să activezi Plăți</string>
    <!-- Displayed in the notification when the user activates payments -->
    <string name="ThreadRecord_you_activated_payments">Ai activat Plăți</string>
    <!-- Displayed in the notification when the recipient can accept payments -->
    <string name="ThreadRecord_can_accept_payments">%1$s poate să accepte acum Plăți</string>
    <string name="ThreadRecord_s_is_on_signal">%1$s folosește Signal!</string>
    <string name="ThreadRecord_disappearing_messages_disabled">Dispariția mesajelor a fost dezactivată</string>
    <string name="ThreadRecord_disappearing_message_time_updated_to_s">Timpul setat pentru dispariția mesajelor este de %1$s</string>
    <string name="ThreadRecord_safety_number_changed">Numărul de siguranță s-a schimbat</string>
    <string name="ThreadRecord_your_safety_number_with_s_has_changed">Numărul tău de siguranță pentru %1$s s-a schimbat.</string>
    <string name="ThreadRecord_you_marked_verified">Ai marcat ca verificat</string>
    <string name="ThreadRecord_you_marked_unverified">Ai marcat ca neverificat</string>
    <string name="ThreadRecord_message_could_not_be_processed">Mesajul nu a putut fi procesat</string>
    <string name="ThreadRecord_delivery_issue">Problemă de livrare</string>
    <string name="ThreadRecord_message_request">Solicitare mesaj</string>
    <string name="ThreadRecord_photo">Poză</string>
    <string name="ThreadRecord_gif">GIF</string>
    <string name="ThreadRecord_voice_message">Mesaj vocal</string>
    <string name="ThreadRecord_file">Fișier</string>
    <string name="ThreadRecord_video">Video</string>
    <string name="ThreadRecord_chat_session_refreshed">Sesiunea conversației a fost resetată</string>
    <!-- Displayed in the notification when the user is sent a gift -->
    <string name="ThreadRecord__s_donated_for_you">%1$s donați pentru tine</string>
    <!-- Displayed in the notification when the user sends a gift -->
    <string name="ThreadRecord__you_donated_for_s">Ai donat pentru %1$s</string>
    <!-- Displayed in the notification when the user has opened a received gift -->
    <string name="ThreadRecord__you_redeemed_a_badge">Ai răscumpărat o insignă</string>
    <!-- Displayed in the conversation list when someone reacted to your story -->
    <string name="ThreadRecord__reacted_s_to_your_story">A reacționat cu %1$s la povestea ta</string>
    <!-- Displayed in the conversation list when you reacted to someone\'s story -->
    <string name="ThreadRecord__reacted_s_to_their_story">A reacționat cu %1$s la povestea lor</string>
    <!-- Displayed in the conversation list when your most recent message is a payment to or from the person the conversation is with -->
    <string name="ThreadRecord_payment">Plată</string>
    <!-- Displayed in the conversation list when your only message in a conversation is a scheduled send. -->
    <string name="ThreadRecord_scheduled_message">Mesaje programate</string>
    <!--  Displayed in the conversation list when your message history has been merged -->
    <string name="ThreadRecord_message_history_has_been_merged">Istoricul mesajelor tale a fost cumulat</string>
    <!--  Displayed in the conversation list when identities have been merged. The first placeholder is a phone number, and the second is a person\'s name -->
    <string name="ThreadRecord_s_belongs_to_s">%1$s aparține persoanei %2$s</string>

    <!-- UpdateApkReadyListener -->
    <string name="UpdateApkReadyListener_Signal_update">Actualizare Molly</string>
    <string name="UpdateApkReadyListener_a_new_version_of_signal_is_available_tap_to_update">O nouă versiune de Molly este disponibilă, apasă pentru actualizare</string>

    <!-- UntrustedSendDialog -->
    <string name="UntrustedSendDialog_send_message">Trimit mesajul?</string>
    <string name="UntrustedSendDialog_send">Trimite</string>

    <!-- UnverifiedSendDialog -->
    <string name="UnverifiedSendDialog_send_message">Trimit mesajul?</string>
    <string name="UnverifiedSendDialog_send">Trimite</string>

    <!-- UsernameEditFragment -->
    <!-- Toolbar title when entering from registration -->
    <string name="UsernameEditFragment__add_a_username">Adaugă un nume de utilizator</string>
    <!-- Instructional text at the top of the username edit screen -->
    <string name="UsernameEditFragment__choose_your_username">Alegeți numele de utilizator</string>
    <string name="UsernameEditFragment_username">Nume utilizator</string>
    <string name="UsernameEditFragment_delete">Șterge</string>
    <string name="UsernameEditFragment_successfully_removed_username">Numele de utilizator a fost eliminat cu succes.</string>
    <string name="UsernameEditFragment_encountered_a_network_error">A apărut o eroare de rețea.</string>
    <string name="UsernameEditFragment_this_username_is_taken">Acest nume de utilizator este luat.</string>
    <string name="UsernameEditFragment_usernames_can_only_include">Numele de utilizatori pot conține doar a-Z, 0-9, și _.</string>
    <string name="UsernameEditFragment_usernames_cannot_begin_with_a_number">Numele de utilizator nu pot începe cu un număr.</string>
    <string name="UsernameEditFragment_username_is_invalid">Numele de utilizator este invalid.</string>
    <string name="UsernameEditFragment_usernames_must_be_between_a_and_b_characters">Numele de utilizator trebuie să aibă între %1$d și %2$d caractere.</string>
    <!-- Explanation about what usernames provide -->
    <string name="UsernameEditFragment__usernames_let_others_message">Numele de utilizator le permite altor persoane să-ți dea mesaj fără să aibă nevoie de numărul tău de telefon. Și face pereche cu un set de cifre care ajută la menținerea adresei tale private.</string>
    <!-- Dialog title for explanation about numbers at the end of the username -->
    <string name="UsernameEditFragment__what_is_this_number">Ce este acest număr?</string>
    <string name="UsernameEditFragment__these_digits_help_keep">Aceste cifre ajută la menținerea confidențialității numelui de utilizator ca să tu să eviți mesajele nedorite. Dă-ți numele de utilizator doar persoanelor și grupurilor cu care vrei să conversezi. Dacă schimbi numele de utilizator vei primi un nou set de cifre.</string>
    <!-- Button to allow user to skip -->
    <string name="UsernameEditFragment__skip">Omite</string>
    <!-- Content description for done button -->
    <string name="UsernameEditFragment__done">Gata</string>

    <plurals name="UserNotificationMigrationJob_d_contacts_are_on_signal">
        <item quantity="one">%1$d contact este pe Signal!</item>
        <item quantity="few">%1$d contacte sunt pe Signal!</item>
        <item quantity="other">%1$d de contacte sunt pe Signal!</item>
    </plurals>

    <!-- UsernameShareBottomSheet -->
    <!-- Explanation of what the sheet enables the user to do -->
    <string name="UsernameShareBottomSheet__copy_or_share_a_username_link">Copiază sau trimite un link pentru numele de utilizator</string>

    <!-- VerifyIdentityActivity -->
    <string name="VerifyIdentityActivity_your_contact_is_running_an_old_version_of_signal">Contactul tău folosește o versiune mai veche de Signal. Roagă-l să-și actualizeze versiunea înainte de a verifica numărul tău de siguranță.</string>
    <string name="VerifyIdentityActivity_your_contact_is_running_a_newer_version_of_Signal">Contactul tău folosește o versiune mai nouă de Signal cu un format de cod QR incompatibil. Te rugăm actualizează-ți aplicația pentru a putea compara.</string>
    <string name="VerifyIdentityActivity_the_scanned_qr_code_is_not_a_correctly_formatted_safety_number">Codul QR scanat nu este un număr de siguranță cu un format corect. Te rugăm scanează din nou.</string>
    <string name="VerifyIdentityActivity_share_safety_number_via">Distribuie numărul de siguranță prin…</string>
    <string name="VerifyIdentityActivity_our_signal_safety_number">Numărul nostru de siguranță:</string>
    <string name="VerifyIdentityActivity_no_app_to_share_to">Se pare că nu ai aplicații cu care să poți distribui.</string>
    <string name="VerifyIdentityActivity_no_safety_number_to_compare_was_found_in_the_clipboard">Nu s-a găsit nici un număr de siguranță în clipboard pentru a fi comparat.</string>
    <string name="VerifyIdentityActivity_signal_needs_the_camera_permission_in_order_to_scan_a_qr_code_but_it_has_been_permanently_denied">Molly are nevoie de permisiunea pentru Cameră pentru a scana un cod QR dar i-a fost refuzat accesul permanent. Te rugăm mergi în meniul de setări al aplicației, selectează \"Permisiuni\" și activează \"Camera\".</string>
    <string name="VerifyIdentityActivity_unable_to_scan_qr_code_without_camera_permission">Codul QR nu poate fi scanat fără permisiunea pentru Cameră</string>
    <string name="VerifyIdentityActivity_you_must_first_exchange_messages_in_order_to_view">Mai întâi trebuie să faci schimb de mesaje pentru a vizualiza numărul de siguranță al lui %1$s</string>

    <!-- ViewOnceMessageActivity -->
  <!-- Removed by excludeNonTranslatables <string name="ViewOnceMessageActivity_video_duration" translatable="false">%1$02d:%2$02d</string> -->

    <!-- AudioView -->
  <!-- Removed by excludeNonTranslatables <string name="AudioView_duration" translatable="false">%1$d:%2$02d</string> -->

    <!-- MessageDisplayHelper -->
    <string name="MessageDisplayHelper_message_encrypted_for_non_existing_session">Mesaj criptat pentru o sesiune inexistentă</string>

    <!-- MmsMessageRecord -->
    <string name="MmsMessageRecord_bad_encrypted_mms_message">Mesaj MMS criptat incorect</string>
    <string name="MmsMessageRecord_mms_message_encrypted_for_non_existing_session">Mesaj MMS criptat pentru o sesiune inexistentă</string>

    <!-- MuteDialog -->
    <string name="MuteDialog_mute_notifications">Notificări fără sunet</string>

    <!-- ApplicationMigrationService -->
    <string name="ApplicationMigrationService_import_in_progress">Import în curs</string>
    <string name="ApplicationMigrationService_importing_text_messages">Se importă mesajele text</string>
    <string name="ApplicationMigrationService_import_complete">Import terminat</string>
    <string name="ApplicationMigrationService_system_database_import_is_complete">Importarea bazei de date de sistem este gata.</string>

    <!-- KeyCachingService -->
    <string name="KeyCachingService_signal_passphrase_cached">Atinge pentru a deschide.</string>
    <string name="KeyCachingService_passphrase_cached">Molly este deblocat</string>
    <string name="KeyCachingService_lock">Blochează Molly</string>

    <!-- MediaPreviewActivity -->
    <string name="MediaPreviewActivity_you">Tu</string>
    <string name="MediaPreviewActivity_unssuported_media_type">Tip media nesuportat</string>
    <string name="MediaPreviewActivity_draft">Ciornă</string>
    <string name="MediaPreviewActivity_signal_needs_the_storage_permission_in_order_to_write_to_external_storage_but_it_has_been_permanently_denied">Molly are nevoie de permisiunea pentru spațiul de stocare extern pentru a salva pe spațiul de stocare extern, dar i-a fost refuzat accesul permanent. Te rugăm mergi în meniul de setări al aplicației, selectează \"Permisiuni\" și activează \"Spațiu de stocare\".</string>
    <string name="MediaPreviewActivity_unable_to_write_to_external_storage_without_permission">Nu se poate salva pe spațiu de stocare extern fără permisiune</string>
    <string name="MediaPreviewActivity_media_delete_confirmation_title">Șterg mesajul?</string>
    <string name="MediaPreviewActivity_media_delete_confirmation_message">Această acțiune va șterge permanent mesajul.</string>
    <string name="MediaPreviewActivity_s_to_s">%1$s la %2$s</string>
    <!-- All media preview title when viewing media send by you to another recipient (allows changing of \'You\' based on context) -->
    <string name="MediaPreviewActivity_you_to_s">Tu către %1$s</string>
    <!-- All media preview title when viewing media sent by another recipient to you (allows changing of \'You\' based on context) -->
    <string name="MediaPreviewActivity_s_to_you">%1$s către tine</string>
    <string name="MediaPreviewActivity_media_no_longer_available">Media nu mai este disponibilă.</string>
    <!-- Notifying the user that the device has encountered a technical issue and is unable to render a video. -->
    <string name="MediaPreviewActivity_unable_to_play_media">Nu s-a putut porni fișierul media.</string>
    <string name="MediaPreviewActivity_error_finding_message">Eroare la găsirea mesajului.</string>
    <string name="MediaPreviewActivity_cant_find_an_app_able_to_share_this_media">Nu pot găsi o aplicație pentru a distribui acest tip media.</string>
    <string name="MediaPreviewActivity_dismiss_due_to_error">Închide</string>
    <string name="MediaPreviewFragment_edit_media_error">Eroare Media</string>
    <!-- This is displayed as a toast notification when we encounter an error deleting a message, including potentially on other people\'s devices -->
    <string name="MediaPreviewFragment_media_delete_error">Eroare la Ștergerea Mesajului, Mesajul Încă Poate Să Existe</string>
    <!-- A suffix to be attached to truncated captions that the user may tap onto to view the entire text caption -->
    <string name="MediaPreviewFragment_see_more">%1$s… <b>Citește mai mult</b></string>

    <!-- MessageNotifier -->
    <string name="MessageNotifier_d_new_messages_in_d_conversations">%1$d mesaje noi în %2$d conversații</string>
    <string name="MessageNotifier_most_recent_from_s">Cel mai recent de la: %1$s</string>
    <string name="MessageNotifier_locked_message">Mesaj blocat</string>
    <string name="MessageNotifier_message_delivery_failed">Livrarea mesajului a eșuat.</string>
    <string name="MessageNotifier_failed_to_deliver_message">Mesajul nu a putut fi trimis.</string>
    <string name="MessageNotifier_error_delivering_message">A apărut o eroare la trimiterea mesajului.</string>
    <string name="MessageNotifier_message_delivery_paused">Livrarea mesajelor a fost întreruptă.</string>
    <string name="MessageNotifier_verify_to_continue_messaging_on_signal">Verifică pentru a continua conversația pe Molly.</string>
    <string name="MessageNotifier_mark_all_as_read">Marchează tot ca citit</string>
    <string name="MessageNotifier_mark_read">Marchează ca citit</string>
    <string name="MessageNotifier_turn_off_these_notifications">Dezactivează aceste notificări</string>
    <string name="MessageNotifier_view_once_photo">Poză vizibilă o singură dată</string>
    <string name="MessageNotifier_view_once_video">Videoclip vizibil o singură dată</string>
    <string name="MessageNotifier_reply">Răspunde</string>
    <string name="MessageNotifier_signal_message">Mesaj Signal</string>
    <string name="MessageNotifier_unsecured_sms">SMS nesecurizat</string>
    <string name="MessageNotifier_contact_message">%1$s %2$s</string>
    <string name="MessageNotifier_unknown_contact_message">Contact</string>
    <string name="MessageNotifier_reacted_s_to_s">A reacționat cu %1$s la: \"%2$s\".</string>
    <string name="MessageNotifier_reacted_s_to_your_video">A reacționat cu %1$s la videoclipul tău.</string>
    <string name="MessageNotifier_reacted_s_to_your_image">A reacționat cu %1$s la imaginea ta.</string>
    <string name="MessageNotifier_reacted_s_to_your_gif">A reacționat cu %1$s la GIF-ul tău.</string>
    <string name="MessageNotifier_reacted_s_to_your_file">A reacționat cu %1$s la fișierul tău.</string>
    <string name="MessageNotifier_reacted_s_to_your_audio">A reacționat cu %1$s la înregistrarea ta audio.</string>
    <string name="MessageNotifier_reacted_s_to_your_view_once_media">A reacționat cu %1$s la fișierul media vizibil o singură dată.</string>
    <!-- Body of notification shown to user when someone they sent a payment to reacts to it. Placeholder is the emoji used in the reaction. -->
    <string name="MessageNotifier_reacted_s_to_your_payment">Reacted %1$s to your payment.</string>
    <string name="MessageNotifier_reacted_s_to_your_sticker">A reacționat cu %1$s la autocolantul tău.</string>
    <string name="MessageNotifier_this_message_was_deleted">Acest mesaj a fost șters.</string>

    <string name="TurnOffContactJoinedNotificationsActivity__turn_off_contact_joined_signal">Dezactivează notificările pentru contact alăturat la Signal? Le poți activa din nou în Signal &gt; Setări &gt; Notificări.</string>

    <!-- Notification Channels -->
    <string name="NotificationChannel_channel_messages">Mesaje</string>
    <string name="NotificationChannel_calls">Apeluri</string>
    <string name="NotificationChannel_failures">Erori</string>
    <string name="NotificationChannel_backups">Backup-uri</string>
    <string name="NotificationChannel_locked_status">Stare blocare</string>
    <string name="NotificationChannel_app_updates">Actualizări aplicație</string>
    <string name="NotificationChannel_other">Altul</string>
    <string name="NotificationChannel_group_chats">Conversații</string>
    <string name="NotificationChannel_missing_display_name">Necunoscut</string>
    <string name="NotificationChannel_voice_notes">Notițe vocale</string>
    <string name="NotificationChannel_contact_joined_signal">Un contact s-a alăturat pe Signal</string>
    <string name="NotificationChannels__no_activity_available_to_open_notification_channel_settings">Nu există activitate disponibilă pentru a deschide setările canalului de notificare.</string>
    <!-- Notification channel name for showing persistent background connection on devices without push notifications -->
    <string name="NotificationChannel_background_connection">Conexiune de fundal</string>
    <!-- Notification channel name for showing call status information (like connection, ongoing, etc.) Not ringing. -->
    <string name="NotificationChannel_call_status">Stare apel</string>
    <!-- Notification channel name for occasional alerts to the user. Will appear in the system notification settings as the title of this notification channel. -->
    <string name="NotificationChannel_critical_app_alerts">Alerte aplicație critică</string>

    <!-- ProfileEditNameFragment -->

    <!-- QuickResponseService -->
    <string name="QuickResponseService_quick_response_unavailable_when_Signal_is_locked">Răspunsul rapid nu este disponibil cât timp Molly este blocat!</string>
    <string name="QuickResponseService_problem_sending_message">Problemă la trimiterea mesajului!</string>

    <!-- SaveAttachmentTask -->
    <string name="SaveAttachmentTask_saved_to">Salvat în %1$s</string>
    <string name="SaveAttachmentTask_saved">Salvat</string>

    <!-- SearchToolbar -->
    <string name="SearchToolbar_search">Caută</string>
    <!-- Hint when searching filtered chat content -->
    <string name="SearchToolbar_search_unread_chats">Caută conversații necitite</string>
    <string name="SearchToolbar_search_for_conversations_contacts_and_messages">Caută în conversații, contacte și mesaje</string>

    <!-- Material3 Search Toolbar -->
    <string name="Material3SearchToolbar__close">Închide</string>
    <string name="Material3SearchToolbar__clear">Eliminare</string>

    <!-- ShortcutLauncherActivity -->
    <string name="ShortcutLauncherActivity_invalid_shortcut">Scurtătură invalidă</string>

    <!-- SingleRecipientNotificationBuilder -->
    <string name="SingleRecipientNotificationBuilder_signal">Molly</string>
    <string name="SingleRecipientNotificationBuilder_new_message">Mesaj nou</string>
    <string name="SingleRecipientNotificationBuilder_message_request">Solicitare mesaj</string>
    <string name="SingleRecipientNotificationBuilder_you">Tu</string>
    <!-- Notification subtext for group stories -->
    <string name="SingleRecipientNotificationBuilder__s_dot_story">%1$s • Poveste</string>

    <!-- ThumbnailView -->
    <string name="ThumbnailView_Play_video_description">Redă video</string>
    <string name="ThumbnailView_Has_a_caption_description">Are un titlu</string>

    <!-- TransferControlView -->
    <plurals name="TransferControlView_n_items">
        <item quantity="one">%1$d articol</item>
        <item quantity="few">%1$d articole</item>
        <item quantity="other">%1$d de articole</item>
    </plurals>

    <!-- UnauthorizedReminder -->
    <string name="UnauthorizedReminder_device_no_longer_registered">Dispozitivul nu mai este înregistrat</string>
    <string name="UnauthorizedReminder_this_is_likely_because_you_registered_your_phone_number_with_Signal_on_a_different_device">Acest fapt este posibil pentru că ai înregistrat numărul tău de telefon la Signal de pe un dispozitiv diferit. Apasă pentru a te înregistra din nou.</string>

    <!-- Push notification when the app is forcibly logged out by the server. -->
    <string name="LoggedOutNotification_you_have_been_logged_out">Te-am deconectat din Signal pe acest dispozitiv.</string>

    <!-- EnclaveFailureReminder -->
    <!-- Banner message to update app to use payments -->
    <string name="EnclaveFailureReminder_update_signal">Actualizează Signal ca să continui să folosești plăți. Soldul este posibil să nu fie actualizat.</string>
    <!-- Banner button to update now -->

    <!-- WebRtcCallActivity -->
    <string name="WebRtcCallActivity_to_answer_the_call_give_signal_access_to_your_microphone">Pentru a răspunde, permite lui Molly accesul la microfon.</string>
    <string name="WebRtcCallActivity_to_answer_the_call_from_s_give_signal_access_to_your_microphone">Pentru a răspunde apelului de la %1$s, oferă-i Molly acces la microfonul tău.</string>
    <string name="WebRtcCallActivity_signal_requires_microphone_and_camera_permissions_in_order_to_make_or_receive_calls">Molly are nevoie de permisiunile pentru Microfon și Cameră pentru a putea primi apeluri dar i-a fost refuzat accesul permanent. Te rugăm mergi în meniul de setări al aplicației, selectează \"Permisiuni\" și activează \"Microfon\" și \"Cameră\".</string>
    <string name="WebRtcCallActivity__answered_on_a_linked_device">Răspuns de pe un dispozitiv asociat.</string>
    <string name="WebRtcCallActivity__declined_on_a_linked_device">Respins de pe un dispozitiv asociat.</string>
    <string name="WebRtcCallActivity__busy_on_a_linked_device">Ocupat de pe un dispozitiv asociat.</string>

    <string name="GroupCallSafetyNumberChangeNotification__someone_has_joined_this_call_with_a_safety_number_that_has_changed">Cineva s-a alăturat apelului cu un număr de siguranță ce s-a schimbat.</string>

    <!-- WebRtcCallScreen -->
    <string name="WebRtcCallScreen_swipe_up_to_change_views">Glisează în sus pentru a schimba ecranul</string>

    <!-- WebRtcCallScreen V2 -->
    <!-- Label with hyphenation. Translation can use soft hyphen - Unicode U+00AD -->
    <string name="WebRtcCallScreen__decline">Respinge</string>
    <!-- Label with hyphenation. Translation can use soft hyphen - Unicode U+00AD -->
    <string name="WebRtcCallScreen__answer">Răspunde</string>
    <!-- Label with hyphenation. Translation can use soft hyphen - Unicode U+00AD -->
    <string name="WebRtcCallScreen__answer_without_video">Răspunde fără video</string>

    <!-- WebRtcAudioOutputToggle -->
    <string name="WebRtcAudioOutputToggle__audio_output">Ieșire audio</string>
    <string name="WebRtcAudioOutputToggle__phone_earpiece">Difuzor telefon</string>
    <string name="WebRtcAudioOutputToggle__speaker">Difuzor</string>
    <string name="WebRtcAudioOutputToggle__bluetooth">Bluetooth</string>

    <string name="WebRtcCallControls_answer_call_description">Răspunde apelului</string>
    <string name="WebRtcCallControls_reject_call_description">Respinge apelul</string>

    <!-- change_passphrase_activity -->
    <string name="change_passphrase_activity__old_passphrase">Parola veche</string>
    <string name="change_passphrase_activity__new_passphrase">Parola nouă</string>
    <string name="change_passphrase_activity__repeat_new_passphrase">Repetă parola nouă</string>

    <!-- contact_selection_activity -->
    <string name="contact_selection_activity__invite_to_signal">Invită la Molly</string>
    <string name="contact_selection_activity__new_group">Grup nou</string>

    <!-- contact_filter_toolbar -->
    <string name="contact_filter_toolbar__clear_entered_text_description">Șterge textul introdus</string>
    <string name="contact_filter_toolbar__show_keyboard_description">Arată tastatura</string>
    <string name="contact_filter_toolbar__show_dial_pad_description">Arată tastatura numerică</string>

    <!-- contact_selection_group_activity -->
    <string name="contact_selection_group_activity__no_contacts">Nu ai contacte.</string>
    <string name="contact_selection_group_activity__finding_contacts">Încărcare contacte…</string>

    <!-- single_contact_selection_activity -->
    <string name="SingleContactSelectionActivity_contact_photo">Poză contact</string>

    <!-- ContactSelectionListFragment-->
    <string name="ContactSelectionListFragment_signal_requires_the_contacts_permission_in_order_to_display_your_contacts">Molly are nevoie de permisiunea pentru Contacte pentru a putea afișa contactele tale dar i-a fost refuzat accesul permanent. Te rugăm mergi în meniul de setări al aplicației, selectează \"Permisiuni\" și activează \"Contacte\".</string>
    <string name="ContactSelectionListFragment_error_retrieving_contacts_check_your_network_connection">Eroare la obținerea contactelor, verifică-ți conexiunea la rețea.</string>
    <string name="ContactSelectionListFragment_username_not_found">Numele de utilizator nu a fost găsit</string>
    <string name="ContactSelectionListFragment_s_is_not_a_signal_user">"\"%1$s\" nu este un utilizator Signal. Verifică numele de utilizator și încearcă din nou."</string>
    <string name="ContactSelectionListFragment_you_do_not_need_to_add_yourself_to_the_group">Nu este nevoie să te adăugi pe tine la grup</string>
    <string name="ContactSelectionListFragment_maximum_group_size_reached">Mărimea maximă a grupului a fost atinsă</string>
    <string name="ContactSelectionListFragment_signal_groups_can_have_a_maximum_of_d_members">Grupurile Signal pot avea un maximum de %1$d membri.</string>
    <string name="ContactSelectionListFragment_recommended_member_limit_reached">A fost atinsă limita de membri recomandată</string>
    <string name="ContactSelectionListFragment_signal_groups_perform_best_with_d_members_or_fewer">Grupurile Signal se comportă cel mai bine cu %1$d de membri sau mai puțin. Adăugarea mai multor membri va provoca întârzieri la trimiterea și primirea mesajelor.</string>
    <plurals name="ContactSelectionListFragment_d_members">
        <item quantity="one">%1$d membru</item>
        <item quantity="few">%1$d membri</item>
        <item quantity="other">%1$d de membri</item>
    </plurals>

    <!-- contact_selection_list_fragment -->
    <string name="contact_selection_list_fragment__signal_needs_access_to_your_contacts_in_order_to_display_them">Molly are nevoie de acces la contactele tale pentru a le afișa.</string>
    <string name="contact_selection_list_fragment__show_contacts">Afișează contactele</string>

    <!-- contact_selection_list_item -->
    <plurals name="contact_selection_list_item__number_of_members">
        <item quantity="one">%1$d membru</item>
        <item quantity="few">%1$d membri</item>
        <item quantity="other">%1$d de membri</item>
    </plurals>
    <!-- Displays number of viewers for a story -->
    <plurals name="contact_selection_list_item__number_of_viewers">
        <item quantity="one">%1$d spectator</item>
        <item quantity="few">%1$d spectatori</item>
        <item quantity="other">%1$d de spectatori</item>
    </plurals>

    <!-- conversation_activity -->
    <string name="conversation_activity__type_message_push">Mesaj Signal</string>
    <string name="conversation_activity__type_message_sms_insecure">SMS nesecurizat</string>
    <string name="conversation_activity__type_message_mms_insecure">MMS nesecurizat</string>
    <!-- Option in send button context menu to schedule the message instead of sending it directly -->
    <string name="conversation_activity__option_schedule_message">Programează mesajul</string>
    <string name="conversation_activity__from_sim_name">De la %1$s</string>
    <string name="conversation_activity__sim_n">SIM %1$d</string>
    <string name="conversation_activity__send">Trimite</string>
    <string name="conversation_activity__compose_description">Compunere mesaj</string>
    <string name="conversation_activity__emoji_toggle_description">Comutare tastatură emoji</string>
    <string name="conversation_activity__attachment_thumbnail">Miniatură atașament</string>
    <string name="conversation_activity__quick_attachment_drawer_toggle_camera_description">Comutare panou cu atașamente de la camera rapidă</string>
    <string name="conversation_activity__quick_attachment_drawer_record_and_send_audio_description">Înregistrează și trimite un atașament audio</string>
    <string name="conversation_activity__quick_attachment_drawer_lock_record_description">Blochează înregistrarea atașamentului audio</string>
    <string name="conversation_activity__enable_signal_for_sms">Activează Signal pentru SMS</string>
    <string name="conversation_activity__message_could_not_be_sent">Mesajul nu a putut fi trimis. Verifică-ți conexiunea și încearcă din nou.</string>

    <!-- conversation_input_panel -->
    <string name="conversation_input_panel__slide_to_cancel">Glisează pentru a anula</string>
    <string name="conversation_input_panel__cancel">Anulează</string>

    <!-- conversation_item -->
    <string name="conversation_item__mms_image_description">Mesaj media</string>
    <string name="conversation_item__secure_message_description">Mesaj securizat</string>

    <!-- conversation_item_sent -->
    <string name="conversation_item_sent__send_failed_indicator_description">Trimiterea a Eșuat</string>
    <string name="conversation_item_sent__pending_approval_description">În așteptare pentru aprobare</string>
    <string name="conversation_item_sent__delivered_description">Livrat</string>
    <string name="conversation_item_sent__message_read">Mesaj citit</string>

    <!-- conversation_item_received -->
    <string name="conversation_item_received__contact_photo_description">Poză contact</string>

    <!-- ConversationUpdateItem -->
    <string name="ConversationUpdateItem_loading">Se încarcă</string>
    <string name="ConversationUpdateItem_learn_more">Află mai multe</string>
    <string name="ConversationUpdateItem_join_call">Alătură-te apelului</string>
    <string name="ConversationUpdateItem_return_to_call">Întoarcere la apel</string>
    <string name="ConversationUpdateItem_call_is_full">Numărul maxim de participanți a fost atins</string>
    <string name="ConversationUpdateItem_invite_friends">Invită prieteni</string>
    <string name="ConversationUpdateItem_enable_call_notifications">Activare notificări pentru apeluri</string>
    <string name="ConversationUpdateItem_update_contact">Actualizează contactul</string>
    <!-- Update item button text to show to block a recipient from requesting to join via group link -->
    <string name="ConversationUpdateItem_block_request">Blochează cererea</string>
    <string name="ConversationUpdateItem_no_groups_in_common_review_requests_carefully">Niciun grup în comun. Examinează cu atenție solicitările.</string>
    <string name="ConversationUpdateItem_no_contacts_in_this_group_review_requests_carefully">Nu există contacte în acest grup. Examinează cu atenție solicitările.</string>
    <string name="ConversationUpdateItem_view">Vizualizare</string>
    <string name="ConversationUpdateItem_the_disappearing_message_time_will_be_set_to_s_when_you_message_them">Timpul de dispariție a mesajului va fi setat la %1$s în momentul în care trimiți un mesaj.</string>
    <!-- Update item button text to show to boost a feature -->
    <string name="ConversationUpdateItem_donate">Donează</string>
    <!-- Update item button text to send payment -->
    <string name="ConversationUpdateItem_send_payment">Trimite plata</string>
    <!-- Update item button text to activate payments -->
    <string name="ConversationUpdateItem_activate_payments">Activare Plăți</string>


    <!-- audio_view -->
    <string name="audio_view__play_pause_accessibility_description">Redare … Pauză</string>
    <string name="audio_view__download_accessibility_description">Descarcă</string>

    <!-- QuoteView -->
    <string name="QuoteView_audio">Audio</string>
    <string name="QuoteView_video">Video</string>
    <string name="QuoteView_photo">Poză</string>
    <string name="QuoteView_gif">GIF</string>
    <string name="QuoteView_view_once_media">Media vizibilă o singură dată</string>
    <string name="QuoteView_sticker">Autocolant</string>
    <string name="QuoteView_you">Tu</string>
    <string name="QuoteView_original_missing">Mesajul original nu a fost găsit</string>
    <!-- Author formatting for group stories -->
    <string name="QuoteView_s_story">%1$s · Poveste</string>
    <!-- Label indicating that a quote is for a reply to a story you created -->
    <string name="QuoteView_your_story">Tu · Poveste</string>
    <!-- Label indicating that the story being replied to no longer exists -->
    <string name="QuoteView_no_longer_available">Nu mai este disponibilă</string>
    <!-- Label for quoted gift -->
    <string name="QuoteView__donation_for_a_friend">Donație pentru un prieten</string>

    <!-- conversation_fragment -->
    <string name="conversation_fragment__scroll_to_the_bottom_content_description">Derulează până jos</string>

    <!-- BubbleOptOutTooltip -->
    <!-- Message to inform the user of what Android chat bubbles are -->
    <string name="BubbleOptOutTooltip__description">Bulele sunt o caracteristică Android pe care o poți opri pentru conversațiile Molly.</string>
    <!-- Button to dismiss the tooltip for opting out of using Android bubbles -->
    <string name="BubbleOptOutTooltip__not_now">Nu acum</string>
    <!-- Button to move to the system settings to control the use of Android bubbles -->
    <string name="BubbleOptOutTooltip__turn_off">Dezactivare</string>

    <!-- safety_number_change_dialog -->
    <string name="safety_number_change_dialog__safety_number_changes">Modificări ale Numărului de Siguranță</string>
    <string name="safety_number_change_dialog__accept">Acceptă</string>
    <string name="safety_number_change_dialog__call_anyway">Sună oricum</string>
    <string name="safety_number_change_dialog__join_call">Alătură-te apelului</string>
    <string name="safety_number_change_dialog__continue_call">Continuă apelul</string>
    <string name="safety_number_change_dialog__leave_call">Părăsește apelul</string>
    <string name="safety_number_change_dialog__the_following_people_may_have_reinstalled_or_changed_devices">Este posibil ca următoarele persoane să fi reinstalat sau schimbat dispozitivele. Verifică numărul tău de siguranță cu acestea pentru a asigura confidențialitatea.</string>
    <string name="safety_number_change_dialog__view">Vizualizare</string>
    <string name="safety_number_change_dialog__previous_verified">Verificat anterior</string>

    <!-- EnableCallNotificationSettingsDialog__call_notifications_checklist -->
    <string name="EnableCallNotificationSettingsDialog__call_notifications_enabled">Notificările pentru apeluri sunt activate.</string>
    <string name="EnableCallNotificationSettingsDialog__enable_call_notifications">Activare notificări pentru apeluri</string>
    <string name="EnableCallNotificationSettingsDialog__enable_background_activity">Activare activitate de fundal</string>
    <string name="EnableCallNotificationSettingsDialog__everything_looks_good_now">Acum totul arată bine!</string>
    <string name="EnableCallNotificationSettingsDialog__to_receive_call_notifications_tap_here_and_turn_on_show_notifications">Pentru a primi notificări de apel, atinge aici și activează \"Afișare notificări\".</string>
    <string name="EnableCallNotificationSettingsDialog__to_receive_call_notifications_tap_here_and_turn_on_notifications">Pentru a primi notificări de apel, atinge aici și activează notificările și asigură-te că sunetul și fereastra pop-up sunt activate.</string>
    <string name="EnableCallNotificationSettingsDialog__to_receive_call_notifications_tap_here_and_enable_background_activity_in_battery_settings">Pentru a primi notificări de apel, atinge aici și activează activitatea de fundal în setările de \"Baterie\". </string>
    <string name="EnableCallNotificationSettingsDialog__settings">Setări</string>
    <string name="EnableCallNotificationSettingsDialog__to_receive_call_notifications_tap_settings_and_turn_on_show_notifications">Pentru a primi notificări de apel, atinge Setări și activează „Afișare notificări”.</string>
    <string name="EnableCallNotificationSettingsDialog__to_receive_call_notifications_tap_settings_and_turn_on_notifications">Pentru a primi notificări de apel, atinge Setări și activează notificările și asigură-te că sunetul și fereastra pop-up sunt activate.</string>
    <string name="EnableCallNotificationSettingsDialog__to_receive_call_notifications_tap_settings_and_enable_background_activity_in_battery_settings">Pentru a primi notificări de apel, atinge Setări și activează activitatea de fundal în setările de \"Baterie\".</string>

    <!-- country_selection_fragment -->
    <string name="country_selection_fragment__loading_countries">Se încarcă țările…</string>
    <string name="country_selection_fragment__search">Caută</string>
    <string name="country_selection_fragment__no_matching_countries">Nu există țări potrivite</string>

    <!-- device_add_fragment -->
    <string name="device_add_fragment__scan_the_qr_code_displayed_on_the_device_to_link">Scanează codul QR afișat pe dispozitiv pentru a face asocierea</string>

    <!-- device_link_fragment -->
    <string name="device_link_fragment__link_device">Asociază dispozitiv</string>

    <!-- device_list_fragment -->
    <string name="device_list_fragment__no_devices_linked">Nu ai niciun dispozitiv asociat</string>
    <string name="device_list_fragment__link_new_device">Asociază un dispozitiv nou</string>

    <!-- expiration -->
    <string name="expiration_off">Dezactivat</string>

    <plurals name="expiration_seconds">
        <item quantity="one">%1$d secundă</item>
        <item quantity="few">%1$d secunde</item>
        <item quantity="other">%1$d de secunde</item>
    </plurals>

    <string name="expiration_seconds_abbreviated">%1$ds</string>

    <plurals name="expiration_minutes">
        <item quantity="one">%1$d minut</item>
        <item quantity="few">%1$d minute</item>
        <item quantity="other">%1$d de minute</item>
    </plurals>

    <string name="expiration_minutes_abbreviated">%1$dm</string>

    <plurals name="expiration_hours">
        <item quantity="one">%1$d oră</item>
        <item quantity="few">%1$d ore</item>
        <item quantity="other">%1$d de ore</item>
    </plurals>

    <string name="expiration_hours_abbreviated">%1$do</string>

    <plurals name="expiration_days">
        <item quantity="one">%1$d zi</item>
        <item quantity="few">%1$d zile</item>
        <item quantity="other">%1$d de zile</item>
    </plurals>

    <string name="expiration_days_abbreviated">%1$dz</string>

    <plurals name="expiration_weeks">
        <item quantity="one">%1$d săptămână</item>
        <item quantity="few">%1$d săptămâni</item>
        <item quantity="other">%1$d de săptămâni</item>
    </plurals>

    <string name="expiration_weeks_abbreviated">%1$ds</string>
    <string name="expiration_combined">%1$s %2$s</string>

    <!-- unverified safety numbers -->
    <string name="IdentityUtil_unverified_banner_one">Numărul tău de siguranță pentru %1$s s-a schimbat și nu mai este verificat</string>
    <string name="IdentityUtil_unverified_banner_two">Numerele tale de siguranță pentru %1$s și %2$s s-au schimbat și nu mai sunt verificate</string>
    <string name="IdentityUtil_unverified_banner_many">Numerele tale de siguranță pentru %1$s, %2$s și %3$s s-au schimbat și nu mai sunt verificate</string>

    <string name="IdentityUtil_unverified_dialog_one">Numărul tău de siguranță pentru %1$s s-a schimbat și nu mai este verificat. Asta poate însemna că cineva încearcă să intercepteze comunicația sau că %1$s a reinstalat Signal.</string>
    <string name="IdentityUtil_unverified_dialog_two">Numerele tale de siguranță pentru %1$s și %2$s s-au schimbat și nu mai sunt verificate. Asta poate însemna că cineva încearcă să intercepteze comunicația sau că utilizatorii și-au reinstalat Signal.</string>
    <string name="IdentityUtil_unverified_dialog_many">Numerele tale de siguranță pentru %1$s, %2$s și %3$s s-au schimbat și nu mai sunt verificate. Asta poate însemna că cineva încearcă să intercepteze comunicația sau că utilizatorii și-au reinstalat Signal.</string>

    <string name="IdentityUtil_untrusted_dialog_one">Numărul tău de siguranță pentru %1$s tocmai s-a schimbat.</string>
    <string name="IdentityUtil_untrusted_dialog_two">Numerele tale de siguranță pentru %1$s și %2$s tocmai s-au schimbat.</string>
    <string name="IdentityUtil_untrusted_dialog_many">Numerele tale de siguranță pentru %1$s, %2$s și %3$s tocmai s-au schimbat.</string>

    <plurals name="identity_others">
        <item quantity="one">%1$d altul</item>
        <item quantity="few">%1$d alții</item>
        <item quantity="other">%1$d alții</item>
    </plurals>

    <!-- giphy_activity -->
    <string name="giphy_activity_toolbar__search_gifs">Căutare GIF-uri</string>

    <!-- giphy_fragment -->
    <string name="giphy_fragment__nothing_found">Nu s-a găsit nimic</string>

    <!-- database_migration_activity -->
    <string name="database_migration_activity__would_you_like_to_import_your_existing_text_messages">Dorești să imporți mesajele tale text existente în baza de date criptată Signal?</string>
    <string name="database_migration_activity__the_default_system_database_will_not_be_modified">Baza de date a sistemului nu va fi modificată în nici un fel.</string>
    <string name="database_migration_activity__skip">Omitere</string>
    <string name="database_migration_activity__import">Importă</string>
    <string name="database_migration_activity__this_could_take_a_moment_please_be_patient">S-ar putea să dureze câteva momente. Te rugăm să ai răbdare, te vom notifica atunci când importul este gata.</string>
    <string name="database_migration_activity__importing">SE IMPORTĂ</string>


    <!-- load_more_header -->
    <string name="load_more_header__see_full_conversation">Vezi conversația completă.</string>
    <string name="load_more_header__loading">Se încarcă</string>

    <!-- media_overview_activity -->
    <string name="media_overview_activity__no_media">Nu ai fișiere media</string>

    <!-- message_recipients_list_item -->
    <string name="message_recipients_list_item__view">Vizualizare</string>
    <string name="message_recipients_list_item__resend">Retrimite</string>

    <!-- Displayed in a toast when user long presses an item in MyStories -->
    <string name="MyStoriesFragment__copied_sent_timestamp_to_clipboard">Timpul a fost copiat în clipboard.</string>
    <!-- Displayed when there are no outgoing stories -->
    <string name="MyStoriesFragment__updates_to_your_story_will_show_up_here">Actualizări ale poveștii tale vor apărea aici.</string>

    <!-- GroupUtil -->
    <plurals name="GroupUtil_joined_the_group">
        <item quantity="one">%1$s s-a alăturat grupului.</item>
        <item quantity="few">%1$s s-au alăturat grupului.</item>
        <item quantity="other">%1$s s-au alăturat grupului.</item>
    </plurals>
    <string name="GroupUtil_group_name_is_now">Numele grupului este acum \'%1$s\'.</string>

    <!-- prompt_passphrase_activity -->
    <string name="prompt_passphrase_activity__unlock">Deblochează</string>

    <!-- prompt_mms_activity -->
    <string name="prompt_mms_activity__signal_requires_mms_settings_to_deliver_media_and_group_messages">Signal are nevoie de setările MMS pentru a trimite media și mesaje pentru grupuri prin operatorul wireless. Acest dispozitiv nu oferă această informație, lucru care se poate întâmpla uneori pentru dispozitive blocate sau alte configurații restrictive.</string>
    <string name="prompt_mms_activity__to_send_media_and_group_messages_tap_ok">Pentru a putea trimite mesaje multimedia cât și mesaje într-un grup, apasă \'OK\' și completează setările solicitate. Setările MMS pentru operatorul tău pot fi găsite căutând după \'APN operatorul tău\'. Această operațiune este necesară o singură dată.</string>

    <!-- BadDecryptLearnMoreDialog -->
    <string name="BadDecryptLearnMoreDialog_delivery_issue">Problemă de Livrare</string>
    <string name="BadDecryptLearnMoreDialog_couldnt_be_delivered_individual">Un mesaj, autocolant, reacție sau confirmare de citire nu a putut fi livrat de la %1$s. Este posibil ca utilizatorul să fi încercat să îți trimită mesajul direct sau într-un grup.</string>
    <string name="BadDecryptLearnMoreDialog_couldnt_be_delivered_group">Un mesaj, autocolant, reacție sau confirmare de citire nu a putut fi livrată de la %1$s.</string>

    <!-- profile_create_activity -->
    <string name="CreateProfileActivity_first_name_required">Prenume (obligatoriu)</string>
    <string name="CreateProfileActivity_last_name_optional">Nume (opțional)</string>
    <string name="CreateProfileActivity_next">Următorul</string>
    <string name="CreateProfileActivity_custom_mms_group_names_and_photos_will_only_be_visible_to_you">Numele și fotografiile personalizate ale grupurilor MMS vor fi vizibile doar pentru tine.</string>
    <string name="CreateProfileActivity_group_descriptions_will_be_visible_to_members_of_this_group_and_people_who_have_been_invited">Descrierile grupului vor fi vizibile pentru membrii acestui grup și pentru persoanele care au fost invitate.</string>

    <!-- EditAboutFragment -->
    <string name="EditAboutFragment_about">Despre</string>
    <string name="EditAboutFragment_write_a_few_words_about_yourself">Scrie câteva cuvinte despre tine…</string>
    <string name="EditAboutFragment_count">%1$d/%2$d</string>
    <string name="EditAboutFragment_speak_freely">Vorbește liber</string>
    <string name="EditAboutFragment_encrypted">Criptat</string>
    <string name="EditAboutFragment_be_kind">Fii bun/ă</string>
    <string name="EditAboutFragment_coffee_lover">Pasionat/ă de cafea</string>
    <string name="EditAboutFragment_free_to_chat">Disponibil/ă pentru conversații</string>
    <string name="EditAboutFragment_taking_a_break">Într-o pauză</string>
    <string name="EditAboutFragment_working_on_something_new">Lucrez la ceva nou</string>

    <!-- EditProfileFragment -->
    <string name="EditProfileFragment__edit_group">Editează grupul</string>
    <string name="EditProfileFragment__group_name">Nume grup</string>
    <string name="EditProfileFragment__group_description">Descriere grup</string>
  <!-- Removed by excludeNonTranslatables <string name="EditProfileFragment__support_link" translatable="false">https://support.signal.org/hc/articles/360007459591</string> -->

    <!-- EditProfileNameFragment -->
    <string name="EditProfileNameFragment_your_name">Numele tău</string>
    <string name="EditProfileNameFragment_first_name">Prenume</string>
    <string name="EditProfileNameFragment_last_name_optional">Nume (opțional)</string>
    <string name="EditProfileNameFragment_save">Salvează</string>
    <string name="EditProfileNameFragment_failed_to_save_due_to_network_issues_try_again_later">Salvarea nu a reușit din cauza problemelor de rețea. Încearcă din nou mai târziu.</string>

    <!-- recipient_preferences_activity -->
    <string name="recipient_preference_activity__shared_media">Fișiere media distribuite</string>

    <!-- recipients_panel -->

    <!-- verify_display_fragment -->
    <string name="verify_display_fragment__to_verify_the_security_of_your_end_to_end_encryption_with_s"><![CDATA[Pentru a verifica securitatea criptării integrale între tine și %1$s, compară numerele de mai sus cu cele de pe dispozitivul acestora. Poți de asemenea scana codul de pe telefonul lor. <a href=\"https://signal.org/redirect/safety-numbers\">Află mai multe.</a>]]></string>
    <string name="verify_display_fragment__tap_to_scan">Atinge pentru a scana</string>
    <string name="verify_display_fragment__successful_match">Potrivire reușită</string>
    <string name="verify_display_fragment__failed_to_verify_safety_number">Verificarea numărului de siguranță a eșuat</string>
    <string name="verify_display_fragment__loading">Se încarcă…</string>
    <string name="verify_display_fragment__mark_as_verified">Marchează ca verificat</string>
    <string name="verify_display_fragment__clear_verification">Șterge verificarea</string>

    <!-- verify_identity -->
    <string name="verify_identity__share_safety_number">Distribuie numărul de siguranță</string>

    <!-- verity_scan_fragment -->
    <string name="verify_scan_fragment__scan_the_qr_code_on_your_contact">Scanează codul QR de pe dispozitivul contactului tău.</string>

    <!-- webrtc_answer_decline_button -->
    <string name="webrtc_answer_decline_button__swipe_up_to_answer">Glisează în sus pentru a răspunde</string>
    <string name="webrtc_answer_decline_button__swipe_down_to_reject">Glisează în jos pentru a respinge</string>

    <!-- message_details_header -->
    <string name="message_details_header__issues_need_your_attention">Anumite probleme au nevoie de atenția ta.</string>
    <string name="message_details_header_sent">Trimis</string>
    <string name="message_details_header_received">Primit</string>
    <string name="message_details_header_disappears">Dispare</string>
    <string name="message_details_header_via">Prin</string>

    <!-- message_details_recipient_header -->
    <string name="message_details_recipient_header__pending_send">În curs</string>
    <string name="message_details_recipient_header__sent_to">Trimis către</string>
    <string name="message_details_recipient_header__sent_from">Trimis de</string>
    <string name="message_details_recipient_header__delivered_to">Livrat la</string>
    <string name="message_details_recipient_header__read_by">Citit de</string>
    <string name="message_details_recipient_header__not_sent">Nu a fost trimis</string>
    <string name="message_details_recipient_header__viewed">Vizualizat de</string>
    <string name="message_details_recipient_header__skipped">Omis</string>

    <!-- message_Details_recipient -->
    <string name="message_details_recipient__failed_to_send">Expediere eșuată</string>
    <string name="message_details_recipient__new_safety_number">Număr de siguranță nou</string>

    <!-- AndroidManifest.xml -->
    <string name="AndroidManifest__create_passphrase">Creează parolă</string>
    <string name="AndroidManifest__select_contacts">Selectează contacte</string>
    <string name="AndroidManifest__change_passphrase">Schimbă parola</string>
    <string name="AndroidManifest__verify_safety_number">Verifică numărul de siguranță</string>
    <string name="AndroidManifest__media_preview">Previzualizare media</string>
    <string name="AndroidManifest__message_details">Detalii mesaj</string>
    <string name="AndroidManifest__linked_devices">Dispozitive asociate</string>
    <string name="AndroidManifest__invite_friends">Invită prieteni</string>
    <string name="AndroidManifest_archived_conversations">Conversații arhivate</string>
    <string name="AndroidManifest_remove_photo">Elimină poza</string>

    <!-- Message Requests Megaphone -->
    <string name="MessageRequestsMegaphone__message_requests">Solicitări mesaj</string>
    <string name="MessageRequestsMegaphone__users_can_now_choose_to_accept">Utilizatorii pot acum alege să accepte o nouă conversație. Prin intermediul numelui de profil acești pot știi cine le scrie.</string>
    <string name="MessageRequestsMegaphone__add_profile_name">Adaugă nume de profil</string>

    <!-- HelpFragment -->
    <string name="HelpFragment__have_you_read_our_faq_yet">Ai citit deja FAQ-ul nostru?</string>
    <string name="HelpFragment__next">Următorul</string>
    <string name="HelpFragment__contact_us">Contactează-ne</string>
    <string name="HelpFragment__tell_us_whats_going_on">Spune-ne ce se întâmplă</string>
    <string name="HelpFragment__include_debug_log">Include jurnalul de depanare.</string>
    <string name="HelpFragment__whats_this">Ce este asta?</string>
    <string name="HelpFragment__how_do_you_feel">Cum te simți? (Opțional)</string>
    <string name="HelpFragment__tell_us_why_youre_reaching_out">Spune-ne de ce ne contactezi.</string>
  <!-- Removed by excludeNonTranslatables <string name="HelpFragment__emoji_5" translatable="false">emoji_5</string> -->
  <!-- Removed by excludeNonTranslatables <string name="HelpFragment__emoji_4" translatable="false">emoji_4</string> -->
  <!-- Removed by excludeNonTranslatables <string name="HelpFragment__emoji_3" translatable="false">emoji_3</string> -->
  <!-- Removed by excludeNonTranslatables <string name="HelpFragment__emoji_2" translatable="false">emoji_2</string> -->
  <!-- Removed by excludeNonTranslatables <string name="HelpFragment__emoji_1" translatable="false">emoji_1</string> -->
  <!-- Removed by excludeNonTranslatables <string name="HelpFragment__link__debug_info" translatable="false">https://support.signal.org/hc/articles/360007318591</string> -->
  <!-- Removed by excludeNonTranslatables <string name="HelpFragment__link__faq" translatable="false">https://support.signal.org</string> -->
    <string name="HelpFragment__support_info">Informații suport</string>
    <string name="HelpFragment__signal_android_support_request">Cerere suport Signal Android</string>
    <string name="HelpFragment__debug_log">Jurnalul de depanare:</string>
    <string name="HelpFragment__could_not_upload_logs">Nu s-au putut încărca jurnalele</string>
    <string name="HelpFragment__please_be_as_descriptive_as_possible">Te rugăm să fii cât mai descriptiv pentru a ne ajuta să înțelegem problema.</string>
    <string-array name="HelpFragment__categories_5">
        <item>\\-\\- Selectează o opțiune \\-\\-</item>
        <item>Ceva nu funcționează</item>
        <item>Cerere privind funcția</item>
        <item>Întrebare</item>
        <item>Feedback</item>
        <item>Altul</item>
        <item>Plăți (MobileCoin)</item>
        <item>Donații și Insigne</item>
        <item>Export SMS-uri</item>
    </string-array>

    <!-- ReactWithAnyEmojiBottomSheetDialogFragment -->
    <string name="ReactWithAnyEmojiBottomSheetDialogFragment__this_message">Acest mesaj</string>
    <string name="ReactWithAnyEmojiBottomSheetDialogFragment__recently_used">Utilizate Recent</string>
    <string name="ReactWithAnyEmojiBottomSheetDialogFragment__smileys_and_people">Smiley-uri &amp; Oameni</string>
    <string name="ReactWithAnyEmojiBottomSheetDialogFragment__nature">Natură</string>
    <string name="ReactWithAnyEmojiBottomSheetDialogFragment__food">Mâncare</string>
    <string name="ReactWithAnyEmojiBottomSheetDialogFragment__activities">Activități</string>
    <string name="ReactWithAnyEmojiBottomSheetDialogFragment__places">Locuri</string>
    <string name="ReactWithAnyEmojiBottomSheetDialogFragment__objects">Obiecte</string>
    <string name="ReactWithAnyEmojiBottomSheetDialogFragment__symbols">Simboluri</string>
    <string name="ReactWithAnyEmojiBottomSheetDialogFragment__flags">Steaguri</string>
    <string name="ReactWithAnyEmojiBottomSheetDialogFragment__emoticons">Emoticoane</string>
    <string name="ReactWithAnyEmojiBottomSheetDialogFragment__no_results_found">Nici un rezultat găsit</string>

    <!-- arrays.xml -->
    <string name="arrays__use_default">Implicit</string>
    <string name="arrays__use_custom">Personalizat</string>

    <string name="arrays__mute_for_one_hour">Fără sunet pentru o oră</string>
    <string name="arrays__mute_for_eight_hours">Fără sunet pentru 8 ore</string>
    <string name="arrays__mute_for_one_day">Fără sunet pentru o zi</string>
    <string name="arrays__mute_for_seven_days">Fără sunet pentru 7 zile</string>
    <string name="arrays__always">Întotdeauna</string>

    <string name="arrays__settings_default">Setări implicite</string>
    <string name="arrays__enabled">Activat</string>
    <string name="arrays__disabled">Dezactivat</string>

    <string name="arrays__name_and_message">Nume și mesaj</string>
    <string name="arrays__name_only">Doar numele</string>
    <string name="arrays__no_name_or_message">Niciun nume sau mesaj</string>

    <string name="arrays__images">Imagini</string>
    <string name="arrays__audio">Audio</string>
    <string name="arrays__video">Video</string>
    <string name="arrays__documents">Documente</string>

    <string name="arrays__small">Mic</string>
    <string name="arrays__normal">Normal</string>
    <string name="arrays__large">Mare</string>
    <string name="arrays__extra_large">Foarte mare</string>

    <string name="arrays__default">Implicit</string>
    <string name="arrays__high">Mare</string>
    <string name="arrays__max">Maximă</string>

    <!-- plurals.xml -->
    <plurals name="hours_ago">
        <item quantity="one">%1$do</item>
        <item quantity="few">%1$do</item>
        <item quantity="other">%1$do</item>
    </plurals>

    <!-- preferences.xml -->
    <string name="preferences_beta">Beta</string>
    <string name="preferences__sms_mms">SMS și MMS</string>
    <string name="preferences__pref_use_address_book_photos">Folosește pozele din agendă</string>
    <string name="preferences__display_contact_photos_from_your_address_book_if_available">Afișează fotografiile contactelor din agendă dacă sunt disponibile</string>
    <!-- Preference menu item title for a toggle switch for preserving the archived state of muted chats. -->
    <string name="preferences__pref_keep_muted_chats_archived">Păstrează arhivate conversațiile pe silențios</string>
    <!-- Preference menu item description for a toggle switch for preserving the archived state of muted chats. -->
    <string name="preferences__muted_chats_that_are_archived_will_remain_archived">Conversațiile pe silențios arhivate vor rămâne arhivate atunci când sosește un mesaj nou.</string>
    <string name="preferences__generate_link_previews">Generează previzualizări ale linkurilor</string>
    <string name="preferences__retrieve_link_previews_from_websites_for_messages">Obține previzualizările link-urilor direct de pe site-urile web pentru mesajele pe care le trimiți.</string>
    <string name="preferences__change_passphrase">Schimbă parola</string>
    <string name="preferences__change_your_passphrase">Schimbă-ți parola</string>
    <string name="preferences__enable_passphrase">Activează parola pentru ecranul de blocare</string>
    <string name="preferences__lock_signal_and_message_notifications_with_a_passphrase">Blochează ecranul și notificările cu o parolă</string>
    <string name="preferences__screen_security">Securitate ecran</string>
    <string name="preferences__auto_lock_signal_after_a_specified_time_interval_of_inactivity">Blochează automat Signal după o perioadă specificată de timp de inactivitate</string>
    <string name="preferences__inactivity_timeout_passphrase">Parolă pentru inactivitate</string>
    <string name="preferences__inactivity_timeout_interval">Interval de timp pentru inactivitate</string>
    <string name="preferences__notifications">Notificări</string>
    <string name="preferences__led_color">Culoare LED</string>
    <string name="preferences__led_color_unknown">Necunoscut</string>
    <string name="preferences__pref_led_blink_title">Tipar de clipire LED</string>
    <string name="preferences__customize">Personalizează</string>
    <string name="preferences__change_sound_and_vibration">Modifică sunetul și vibrațiile</string>
    <string name="preferences__sound">Sunet</string>
    <string name="preferences__silent">Silențios</string>
    <string name="preferences__default">Implicit</string>
    <string name="preferences__repeat_alerts">Repetă alerte</string>
    <string name="preferences__never">Niciodată</string>
    <string name="preferences__one_time">O dată</string>
    <string name="preferences__two_times">De două ori</string>
    <string name="preferences__three_times">De trei ori</string>
    <string name="preferences__five_times">De cinci ori</string>
    <string name="preferences__ten_times">De zece ori</string>
    <string name="preferences__vibrate">Vibrații</string>
    <string name="preferences__green">Verde</string>
    <string name="preferences__red">Roșu</string>
    <string name="preferences__blue">Albastru</string>
    <string name="preferences__orange">Portocaliu</string>
    <string name="preferences__cyan">Turcoaz</string>
    <string name="preferences__magenta">Purpuriu</string>
    <string name="preferences__white">Alb</string>
    <string name="preferences__none">Niciuna</string>
    <string name="preferences__fast">Rapid</string>
    <string name="preferences__normal">Normal</string>
    <string name="preferences__slow">Încet</string>
    <string name="preferences__help">Ajutor</string>
    <string name="preferences__advanced">Avansat</string>
    <string name="preferences__donate_to_signal">Donează pentru Molly</string>
    <!-- Preference label for making one-time donations to Signal -->
    <string name="preferences__privacy">Confidențialitate</string>
    <!-- Preference label for stories -->
    <string name="preferences__stories">Povești</string>
    <string name="preferences__mms_user_agent">MMS User Agent</string>
    <string name="preferences__advanced_mms_access_point_names">Setări MMS manuale</string>
    <string name="preferences__mmsc_url">URL MMSC</string>
    <string name="preferences__mms_proxy_host">Gazdă Proxy MMS</string>
    <string name="preferences__mms_proxy_port">Port Proxy MMS</string>
    <string name="preferences__mmsc_username">Nume utilizator MMSC</string>
    <string name="preferences__mmsc_password">Parolă MMSC</string>
    <string name="preferences__sms_delivery_reports">Confirmări de livrare SMS</string>
    <string name="preferences__request_a_delivery_report_for_each_sms_message_you_send">Cere o confirmare de livrare pentru fiecare SMS trimis</string>
    <string name="preferences__data_and_storage">Date și stocare</string>
    <string name="preferences__storage">Spațiu stocare</string>
    <string name="preferences__payments">Plăți</string>
    <!-- Privacy settings payments section description -->
    <string name="preferences__payment_lock">Deblocare în caz de plată</string>
    <string name="preferences__payments_beta">Plăți (Beta)</string>
    <string name="preferences__conversation_length_limit">Limita mărime conversație</string>
    <string name="preferences__keep_messages">Păstrare mesaje</string>
    <string name="preferences__clear_message_history">Șterge istoricul mesajelor</string>
    <string name="preferences__linked_devices">Dispozitive asociate</string>
    <string name="preferences__light_theme">Luminoasă</string>
    <string name="preferences__dark_theme">Întunecată</string>
    <string name="preferences__appearance">Aspect</string>
    <string name="preferences__theme">Tema</string>
    <string name="preferences__chat_color_and_wallpaper">Culoare conversație și fundal</string>
    <string name="preferences__disable_pin">Dezactivare PIN</string>
    <string name="preferences__enable_pin">Activare PIN</string>
    <string name="preferences__if_you_disable_the_pin_you_will_lose_all_data">Dacă dezactivezi codul PIN, vei pierde toate datele când te vei înregistra din nou la Signal, cu excepția cazului în care faci backup și restaurezi manual. Nu vei putea activa Blocarea înregistrării cât timp codul PIN este dezactivat.</string>
    <string name="preferences__pins_keep_information_stored_with_signal_encrypted_so_only_you_can_access_it">PIN-urile păstrează informațiile stocate în Signal criptate, astfel încât numai tu să le poți accesa. Profilul, setările și contactele se vor restabili atunci când reinstalezi Signal. Nu ai nevoie de PIN pentru a deschide aplicația.</string>
    <string name="preferences__system_default">Setarea telefonului</string>
    <string name="preferences__language">Limba</string>
    <string name="preferences__signal_messages_and_calls">Mesaje și apeluri Signal</string>
    <string name="preferences__advanced_pin_settings">Setări PIN avansate</string>
    <string name="preferences__free_private_messages_and_calls">Mesaje și apeluri, private și gratuite cu utilizatorii Signal</string>
    <string name="preferences__submit_debug_log">Trimite jurnalul de depanare</string>
    <string name="preferences__delete_account">Șterge-ți contul</string>
    <string name="preferences__support_wifi_calling">Mod compatibilitate \"Apelare WiFi\"</string>
    <string name="preferences__enable_if_your_device_supports_sms_mms_delivery_over_wifi">Activează dacă dispozitivul tău trimite SMS/MMS prin WiFi (activează atunci când \"Apelare WiFi\" este activat pe dispozitivul tău)</string>
    <string name="preferences__incognito_keyboard">Tastatură incognito</string>
    <string name="preferences__read_receipts">Confirmări de citire</string>
    <string name="preferences__if_read_receipts_are_disabled_you_wont_be_able_to_see_read_receipts">Dacă dezactivezi confirmările de citire, nu vei putea vedea confirmări de citire de la ceilalți.</string>
    <string name="preferences__typing_indicators">Indicatori tastare</string>
    <string name="preferences__if_typing_indicators_are_disabled_you_wont_be_able_to_see_typing_indicators">Dacă dezactivezi indicatorii de tastare, nu vei putea vedea indicatori de tastare de la ceilalți.</string>
    <string name="preferences__request_keyboard_to_disable">Solicită tastaturii să dezactiveze învățarea personalizată.</string>
    <string name="preferences__this_setting_is_not_a_guarantee">Această setare nu este o garanție și este posibil ca tastatura ta să o ignore.</string>
  <!-- Removed by excludeNonTranslatables <string name="preferences__incognito_keyboard_learn_more" translatable="false">https://support.signal.org/hc/articles/360055276112</string> -->
    <string name="preferences_chats__when_using_mobile_data">Când se utilizează datele mobile</string>
    <string name="preferences_chats__when_using_wifi">Când se utilizează Wi-Fi</string>
    <string name="preferences_chats__when_roaming">Când se utilizează roaming-ul</string>
    <string name="preferences_chats__media_auto_download">Descărcare automată Media</string>
    <string name="preferences_chats__message_history">Istoricul mesajelor</string>
    <string name="preferences_storage__storage_usage">Utilizare spațiu stocare</string>
    <string name="preferences_storage__photos">Poze</string>
    <string name="preferences_storage__videos">Video</string>
    <string name="preferences_storage__files">Fișiere</string>
    <string name="preferences_storage__audio">Audio</string>
    <string name="preferences_storage__review_storage">Examinează stocarea</string>
    <string name="preferences_storage__delete_older_messages">Șterge mesajele vechi?</string>
    <string name="preferences_storage__clear_message_history">Șterge istoricul mesajelor?</string>
    <string name="preferences_storage__this_will_permanently_delete_all_message_history_and_media">Această acțiune va șterge definitiv tot istoricul mesajelor și fișierele media de pe dispozitiv mai vechi de %1$s.</string>
    <string name="preferences_storage__this_will_permanently_trim_all_conversations_to_the_d_most_recent_messages">Această acțiune va șterge definitiv toate conversațiile până la cele mai recente %1$s mesaje.</string>
    <string name="preferences_storage__this_will_delete_all_message_history_and_media_from_your_device">Această acțiune va șterge definitiv tot istoricul mesajelor și fișierele media de pe dispozitiv.</string>
    <string name="preferences_storage__are_you_sure_you_want_to_delete_all_message_history">Sigur dorești să ștergi tot istoricul mesajelor?</string>
    <string name="preferences_storage__all_message_history_will_be_permanently_removed_this_action_cannot_be_undone">Tot istoricul mesajelor va fi eliminat definitiv. Această acțiune nu poate fi anulată.</string>
    <string name="preferences_storage__delete_all_now">Șterge tot acum</string>
    <string name="preferences_storage__forever">Pentru totdeauna</string>
    <string name="preferences_storage__one_year">1 an</string>
    <string name="preferences_storage__six_months">6 luni</string>
    <string name="preferences_storage__thirty_days">30 zile</string>
    <string name="preferences_storage__none">Niciunul</string>
    <string name="preferences_storage__s_messages">%1$s mesaje</string>
    <string name="preferences_storage__custom">Specific</string>
    <string name="preferences_advanced__use_system_emoji">Folosește emoji de sistem</string>
    <string name="preferences_advanced__relay_all_calls_through_the_signal_server_to_avoid_revealing_your_ip_address">Redirecționează toate apelurile către serverul Signal pentru a evita aflarea adresei IP de către contactul tău. Activarea va reduce calitatea apelului.</string>
    <string name="preferences_advanced__always_relay_calls">Redirecționează întotdeauna apelurile</string>
    <string name="preferences_app_protection__who_can">Cine poate…</string>
    <!-- Privacy settings payments section title -->
    <string name="preferences_app_protection__payments">Plăți</string>
    <string name="preferences_chats__chats">Conversații</string>
    <string name="preferences_data_and_storage__manage_storage">Administrare stocare</string>
    <string name="preferences_data_and_storage__use_less_data_for_calls">Reducerea consumului de date pentru apeluri</string>
    <string name="preferences_data_and_storage__never">Niciodată</string>
    <string name="preferences_data_and_storage__wifi_and_mobile_data">WiFi și date mobile</string>
    <string name="preferences_data_and_storage__mobile_data_only">Doar date mobile</string>
    <string name="preference_data_and_storage__using_less_data_may_improve_calls_on_bad_networks">Reducând consumul de date, se pot îmbunătăți apelurile în rețelele cu probleme</string>
    <string name="preferences_notifications__in_chat_sounds">Sunete în conversații</string>
    <string name="preferences_notifications__show">Afișează</string>
    <string name="preferences_notifications__ringtone">Ton de apel</string>
    <string name="preferences_chats__message_text_size">Mărimea textului</string>
    <string name="preferences_notifications__priority">Prioritate</string>
    <!-- Heading for the \'censorship circumvention\' section of privacy preferences -->
    <string name="preferences_communication__category_censorship_circumvention">Ocolire cenzură</string>
    <!-- Title of the \'censorship circumvention\' toggle switch -->
    <string name="preferences_communication__censorship_circumvention">Ocolire cenzură</string>
    <string name="preferences_communication__censorship_circumvention_if_enabled_signal_will_attempt_to_circumvent_censorship">Dacă este activată, Molly va încerca să ocolească cenzura. Nu activa această funcționalitate doar dacă ești într-o locație unde Molly este cenzurat.</string>
    <!-- Summary text for \'censorship circumvention\' toggle. Indicates that we automatically enabled it because we believe you\'re in a censored country -->
    <string name="preferences_communication__censorship_circumvention_has_been_activated_based_on_your_accounts_phone_number">Ocolirea cenzurii a fost activată pe baza numărului tău de telefon.</string>
    <!-- Summary text for \'censorship circumvention\' toggle. Indicates that you disabled it even though we believe you\'re in a censored country -->
    <string name="preferences_communication__censorship_circumvention_you_have_manually_disabled">Ai dezactivat manual ocolirea cenzurii.</string>
    <!-- Summary text for \'censorship circumvention\' toggle. Indicates that you cannot use it because you\'re already connected to the Signal service -->
    <string name="preferences_communication__censorship_circumvention_is_not_necessary_you_are_already_connected">Ocolirea cenzurii nu este necesară; ești deja conectat la serviciul Signal.</string>
    <!-- Summary text for \'censorship circumvention\' toggle. Indicates that you cannot use it because you\'re not connected to the internet -->
    <string name="preferences_communication__censorship_circumvention_can_only_be_activated_when_connected_to_the_internet">Ocolirea cenzurii poate fi activată numai atunci când ești conectat la internet.</string>
    <string name="preferences_communication__category_sealed_sender">Expeditor Ascuns</string>
    <string name="preferences_communication__sealed_sender_allow_from_anyone">Permite oricui</string>
    <string name="preferences_communication__sealed_sender_allow_from_anyone_description">Activează funcția de expeditor ascuns pentru mesaje primite de la non-contacte și persoane cu care nu ai partajat profilul tău.</string>
    <string name="preferences_communication__sealed_sender_learn_more">Află mai multe</string>
    <string name="preferences_setup_a_username">Configurează un nume de utilizator</string>
    <string name="preferences_proxy">Proxy</string>
    <string name="preferences_use_proxy">Utilizează proxy</string>
    <string name="preferences_off">Dezactivate</string>
    <string name="preferences_on">Activate</string>
    <string name="preferences_proxy_address">Adresă proxy</string>
    <string name="preferences_only_use_a_proxy_if">Folosește un proxy numai dacă nu te poți conecta la Signal pe date mobile sau Wi-Fi.</string>
    <string name="preferences_share">Distribuie</string>
    <string name="preferences_save">Salvează</string>
    <string name="preferences_connecting_to_proxy">Se conectează la proxy…</string>
    <string name="preferences_connected_to_proxy">Conectat la proxy</string>
    <string name="preferences_connection_failed">Conexiune eșuată</string>
    <string name="preferences_couldnt_connect_to_the_proxy">Conexiunea la proxy nu a reușit. Verifică adresa proxy și încearcă din nou.</string>
    <string name="preferences_you_are_connected_to_the_proxy">Ești conectat la proxy. Poți dezactiva proxy-ul în orice moment din Setări.</string>
    <string name="preferences_success">Succes</string>
    <string name="preferences_failed_to_connect">Conexiunea a eșuat</string>
    <string name="preferences_enter_proxy_address">Introdu adresa proxy</string>


    <string name="configurable_single_select__customize_option">Personalizează opțiunea</string>

    <!-- Internal only preferences -->
  <!-- Removed by excludeNonTranslatables <string name="preferences__internal_preferences" translatable="false">Internal Preferences</string> -->
  <!-- Removed by excludeNonTranslatables <string name="preferences__internal_details" translatable="false">Internal Details</string> -->
  <!-- Removed by excludeNonTranslatables <string name="preferences__internal_stories_dialog_launcher" translatable="false">Stories dialog launcher</string> -->


    <!-- Payments -->
    <string name="PaymentsActivityFragment__all_activity">Toată activitatea</string>
    <string name="PaymentsAllActivityFragment__all">Toate</string>
    <string name="PaymentsAllActivityFragment__sent">Trimis</string>
    <string name="PaymentsAllActivityFragment__received">Primit</string>

    <string name="PaymentsHomeFragment__introducing_payments">Îți prezentăm plăți (Beta)</string>
    <string name="PaymentsHomeFragment__use_signal_to_send_and_receive">Folosește Molly și trimite și primește MobileCoin, o nouă monedă digitală axată pe confidențialitate. Activează pentru a începe.</string>
    <string name="PaymentsHomeFragment__activate_payments">Activare Plăți</string>
    <string name="PaymentsHomeFragment__activating_payments">Se activează plățile…</string>
    <string name="PaymentsHomeFragment__restore_payments_account">Restaurează contul de plăți</string>
    <string name="PaymentsHomeFragment__no_recent_activity_yet">Nu există activități recente deocamdată</string>
    <string name="PaymentsHomeFragment__recent_activity">Activități recente</string>
    <string name="PaymentsHomeFragment__see_all">Vezi tot</string>
    <string name="PaymentsHomeFragment__add_funds">Adaugă fonduri</string>
    <string name="PaymentsHomeFragment__send">Trimite</string>
    <string name="PaymentsHomeFragment__sent_s">Trimis %1$s</string>
    <string name="PaymentsHomeFragment__received_s">Primit %1$s</string>
    <string name="PaymentsHomeFragment__transfer_to_exchange">Transferă către exchange</string>
    <string name="PaymentsHomeFragment__currency_conversion">Conversie monedă</string>
    <string name="PaymentsHomeFragment__deactivate_payments">Dezactivează plățile</string>
    <string name="PaymentsHomeFragment__recovery_phrase">Frază de recuperare</string>
    <string name="PaymentsHomeFragment__help">Ajutor</string>
    <string name="PaymentsHomeFragment__coin_cleanup_fee">Comision consolidare monedă</string>
    <string name="PaymentsHomeFragment__sent_payment">Plată trimisă</string>
    <string name="PaymentsHomeFragment__received_payment">Plată primită</string>
    <string name="PaymentsHomeFragment__processing_payment">Se procesează plata</string>
    <string name="PaymentsHomeFragment__unknown_amount">---</string>
    <string name="PaymentsHomeFragment__currency_conversion_not_available">Conversie monetară indisponibilă</string>
    <string name="PaymentsHomeFragment__cant_display_currency_conversion">Nu se poate afișa conversia monetară. Verifică-ți conexiunea telefonului și încearcă din nou</string>
    <string name="PaymentsHomeFragment__payments_is_not_available_in_your_region">Plățile nu sunt disponibile in regiunea ta.</string>
    <string name="PaymentsHomeFragment__could_not_enable_payments">Nu s-au putut activa plățile. Încearcă din nou mai târziu.</string>
    <string name="PaymentsHomeFragment__deactivate_payments_question">Dezactivează Plățile?</string>
    <string name="PaymentsHomeFragment__you_will_not_be_able_to_send">Nu vei putea trimite sau primi MobileCoin în Molly, dacă dezactivezi plățile.</string>
    <string name="PaymentsHomeFragment__deactivate">Dezactivare</string>
    <string name="PaymentsHomeFragment__continue">Continuă</string>
    <string name="PaymentsHomeFragment__balance_is_not_currently_available">Soldul nu este disponibil momentan.</string>
    <string name="PaymentsHomeFragment__payments_deactivated">Plățile au fost dezactivate.</string>
    <string name="PaymentsHomeFragment__payment_failed">Plata a eșuat</string>
    <string name="PaymentsHomeFragment__details">Detalii</string>
  <!-- Removed by excludeNonTranslatables <string name="PaymentsHomeFragment__learn_more__activate_payments" translatable="false">https://support.signal.org/hc/articles/360057625692#payments_activate </string>
    <string name="PaymentsHomeFragment__you_can_use_signal_to_send">Poți utiliza Molly pentru a trimite si primi MobileCoin. Toate plățile sunt supuse Termenilor de Utilizare ai monedei virtuale și portofelului MobileCoin. Aceasta este o caracteristică beta, prin urmare poți întâmpina probleme, iar plățile sau soldul pierdut nu pot fi recuperate. </string> -->
    <string name="PaymentsHomeFragment__activate">Activare</string>
    <string name="PaymentsHomeFragment__view_mobile_coin_terms">Vezi termenii MobileCoin</string>
    <string name="PaymentsHomeFragment__payments_not_available">Plățile în Molly nu mai sunt disponibile. Poți transfera în continuare fonduri către un exchange, dar nu mai poți trimite sau primi plăți ori adăuga fonduri.</string>

  <!-- Removed by excludeNonTranslatables <string name="PaymentsHomeFragment__mobile_coin_terms_url" translatable="false">https://www.mobilecoin.com/terms-of-use.html</string> -->
    <!-- Alert dialog title which shows up after a payment to turn on payment lock -->
    <string name="PaymentsHomeFragment__turn_on">Activezi Deblocarea în caz de plată pentru viitoare transferuri?</string>
    <!-- Alert dialog description for why payment lock should be enabled before sending payments -->
    <string name="PaymentsHomeFragment__add_an_additional_layer">Adaugă un nivel suplimentar de securitate și cere blocare de ecran Android sau o amprentă ca să transferi fonduri.</string>
    <!-- Alert dialog button to enable payment lock -->
    <string name="PaymentsHomeFragment__enable">Activează</string>
    <!-- Alert dialog button to not enable payment lock for now -->
    <string name="PaymentsHomeFragment__not_now">Nu Acum</string>
    <!-- Alert dialog title which shows up to update app to send payments -->
    <string name="PaymentsHomeFragment__update_required">Actualizare Necesară</string>
    <!-- Alert dialog description that app update is required to send payments-->
    <string name="PaymentsHomeFragment__an_update_is_required">O actualizare este necesară ca să continui să trimiți și să primești plăți și ca să-ți vezi soldul plăților actualizat.</string>
    <!-- Alert dialog button to cancel -->
    <string name="PaymentsHomeFragment__cancel">Anulează</string>
    <!-- Alert dialog button to update now -->
    <string name="PaymentsHomeFragment__update_now">Actualizează acum</string>

    <!-- PaymentsSecuritySetupFragment -->
    <!-- Toolbar title -->
    <string name="PaymentsSecuritySetupFragment__security_setup">Configurarea securității</string>
    <!-- Title to enable payment lock -->
    <string name="PaymentsSecuritySetupFragment__protect_your_funds">Protejează-ți fondurile</string>
    <!-- Description as to why payment lock is required -->
    <string name="PaymentsSecuritySetupFragment__help_prevent">Ajută-ne să împiedicăm o persoană care are telefonul tău să-ți acceseze fondurile adăugând un alt nivel de securitate. Poți să dezactivezi această opțiune din Setări.</string>
    <!-- Option to enable payment lock -->
    <string name="PaymentsSecuritySetupFragment__enable_payment_lock">Activează protecția plăților</string>
    <!-- Option to cancel -->
    <string name="PaymentsSecuritySetupFragment__not_now">Nu acum</string>
    <!-- Dialog title to confirm skipping the step -->
    <string name="PaymentsSecuritySetupFragment__skip_this_step">Sari peste acest pas?</string>
    <!-- Dialog description to let users know why payment lock is required -->
    <string name="PaymentsSecuritySetupFragment__skipping_this_step">Dacă sari peste acest pas, oricine care are acces fizic la telefonul tău poate să-și transfere fonduri sau să vadă fraza de recuperare.</string>
    <!-- Dialog option to cancel -->
    <string name="PaymentsSecuritySetupFragment__cancel">Anulează</string>
    <!-- Dialog option to skip -->
    <string name="PaymentsSecuritySetupFragment__skip">Omite</string>

    <!-- PaymentsAddMoneyFragment -->
    <string name="PaymentsAddMoneyFragment__add_funds">Adaugă fonduri</string>
    <string name="PaymentsAddMoneyFragment__your_wallet_address">Adresa Portofelului Tău</string>
    <string name="PaymentsAddMoneyFragment__copy">Copiere</string>
    <string name="PaymentsAddMoneyFragment__copied_to_clipboard">S-a copiat în clipboard</string>
    <string name="PaymentsAddMoneyFragment__to_add_funds">Pentru a adăuga fonduri, trimite MobileCoin către adresa portofelului tău. Inițiază o tranzacție din contul tău de la un exchange care acceptă MobileCoin, după care scanează codul QR sau copiază adresa portofelului.</string>
  <!-- Removed by excludeNonTranslatables <string name="PaymentsAddMoneyFragment__learn_more__information" translatable="false">https://support.signal.org/hc/articles/360057625692#payments_transfer_from_exchange</string> -->

    <!-- PaymentsDetailsFragment -->
    <string name="PaymentsDetailsFragment__details">Detalii</string>
    <string name="PaymentsDetailsFragment__status">Stare</string>
    <string name="PaymentsDetailsFragment__submitting_payment">Se trimite plata spre procesare…</string>
    <string name="PaymentsDetailsFragment__processing_payment">Se procesează plata…</string>
    <string name="PaymentsDetailsFragment__payment_complete">Plată finalizată</string>
    <string name="PaymentsDetailsFragment__payment_failed">Plata a eșuat</string>
    <string name="PaymentsDetailsFragment__network_fee">Comision de rețea</string>
    <string name="PaymentsDetailsFragment__sent_by">Trimis de</string>
    <string name="PaymentsDetailsFragment__sent_to_s">Trimis către %1$s</string>
    <string name="PaymentsDetailsFragment__you_on_s_at_s">Tine %1$s la %2$s</string>
    <string name="PaymentsDetailsFragment__s_on_s_at_s">%1$s %2$s la %3$s</string>
    <string name="PaymentsDetailsFragment__to">Către</string>
    <string name="PaymentsDetailsFragment__from">De la</string>
    <string name="PaymentsDetailsFragment__information">Detaliile tranzacției inclusiv valoarea și data acesteia, fac parte din registrul MobileCoin.</string>
    <string name="PaymentsDetailsFragment__coin_cleanup_fee">Comision consolidare monedă</string>
    <string name="PaymentsDetailsFragment__coin_cleanup_information">Un „comision de consolidare monedă” este perceput atunci când monedele pe care le deții nu pot fi combinate pentru a finaliza o tranzacție. Consolidarea îți permite să continui efectuarea de plăți.</string>
    <string name="PaymentsDetailsFragment__no_details_available">Nu mai sunt detalii disponibile pentru această tranzacție</string>
  <!-- Removed by excludeNonTranslatables <string name="PaymentsDetailsFragment__learn_more__information" translatable="false">https://support.signal.org/hc/articles/360057625692#payments_details</string> -->
  <!-- Removed by excludeNonTranslatables <string name="PaymentsDetailsFragment__learn_more__cleanup_fee" translatable="false">https://support.signal.org/hc/articles/360057625692#payments_details_fees</string> -->
    <string name="PaymentsDetailsFragment__sent_payment">Plată efectuată</string>
    <string name="PaymentsDetailsFragment__received_payment">Plată încasată</string>
    <string name="PaymentsDeatilsFragment__payment_completed_s">Plată finalizată %1$s</string>
    <string name="PaymentsDetailsFragment__block_number">Blocare număr</string>

    <!-- PaymentsTransferFragment -->
    <string name="PaymentsTransferFragment__transfer">Transfer</string>
    <string name="PaymentsTransferFragment__scan_qr_code">Scanează codul QR</string>
    <string name="PaymentsTransferFragment__to_scan_or_enter_wallet_address">Către: Scanează sau introdu adresa portofelului</string>
    <string name="PaymentsTransferFragment__you_can_transfer">Poți vira MobileCoin efectuând un transfer către adresa portofelului furnizat de exchange. Adresa portofelului este șirul de cifre și litere situat în mod obișnuit sub codul QR.</string>
    <string name="PaymentsTransferFragment__next">Următorul</string>
    <string name="PaymentsTransferFragment__invalid_address">Adresă invalidă</string>
    <string name="PaymentsTransferFragment__check_the_wallet_address">Verifică adresa portofelului către care dorești să transferi și încearcă din nou.</string>
    <string name="PaymentsTransferFragment__you_cant_transfer_to_your_own_signal_wallet_address">Nu poți transfera către adresa propriului portofel Molly. Introdu adresa portofelului tău din contul unui exchange acceptat.</string>
    <string name="PaymentsTransferFragment__to_scan_a_qr_code_signal_needs">Pentru a scana un cod QR, Molly are nevoie de acces la cameră.</string>
    <string name="PaymentsTransferFragment__signal_needs_the_camera_permission_to_capture_qr_code_go_to_settings">Molly are nevoie de permisiunea pentru Cameră pentru a scana un cod QR. Mergi la setări, selectează \"Permisiuni\" și activează \"Cameră\".</string>
    <string name="PaymentsTransferFragment__to_scan_a_qr_code_signal_needs_access_to_the_camera">Pentru a scana un cod QR, Molly are nevoie de acces la cameră.</string>
    <string name="PaymentsTransferFragment__settings">Setări</string>

    <!-- PaymentsTransferQrScanFragment -->
    <string name="PaymentsTransferQrScanFragment__scan_address_qr_code">Scanează codul QR al adresei</string>
    <string name="PaymentsTransferQrScanFragment__scan_the_address_qr_code_of_the_payee">Scanează codul QR al adresei beneficiarului</string>

    <!-- CreatePaymentFragment -->
    <string name="CreatePaymentFragment__request">Cerere</string>
    <string name="CreatePaymentFragment__pay">Plătește</string>
    <string name="CreatePaymentFragment__available_balance_s">Sold disponibil: %1$s</string>
    <string name="CreatePaymentFragment__toggle_content_description">Comutare</string>
    <string name="CreatePaymentFragment__1">1</string>
    <string name="CreatePaymentFragment__2">2</string>
    <string name="CreatePaymentFragment__3">3</string>
    <string name="CreatePaymentFragment__4">4</string>
    <string name="CreatePaymentFragment__5">5</string>
    <string name="CreatePaymentFragment__6">6</string>
    <string name="CreatePaymentFragment__7">7</string>
    <string name="CreatePaymentFragment__8">8</string>
    <string name="CreatePaymentFragment__9">9</string>
    <string name="CreatePaymentFragment__decimal">.</string>
    <string name="CreatePaymentFragment__0">0</string>
    <string name="CreatePaymentFragment__lt">&lt;</string>
    <string name="CreatePaymentFragment__backspace">Backspace</string>
    <string name="CreatePaymentFragment__add_note">Adăugă o notiță</string>
    <string name="CreatePaymentFragment__conversions_are_just_estimates">Conversiile sunt doar estimări și este posibil să nu fie precise.</string>
  <!-- Removed by excludeNonTranslatables <string name="CreatePaymentFragment__learn_more__conversions" translatable="false">https://support.signal.org/hc/articles/360057625692#payments_currency_conversion</string> -->

    <!-- EditNoteFragment -->
    <string name="EditNoteFragment_note">Notă</string>

    <!-- ConfirmPaymentFragment -->
    <string name="ConfirmPayment__confirm_payment">Confirmă plata</string>
    <string name="ConfirmPayment__network_fee">Comision de rețea</string>
    <string name="ConfirmPayment__estimated_s">Estimat %1$s</string>
    <string name="ConfirmPayment__to">Către</string>
    <string name="ConfirmPayment__total_amount">Suma totală</string>
    <string name="ConfirmPayment__balance_s">Sold: %1$s</string>
    <string name="ConfirmPayment__submitting_payment">Se trimite spre procesare…</string>
    <string name="ConfirmPayment__processing_payment">Se procesează…</string>
    <string name="ConfirmPayment__payment_complete">Plată finalizată</string>
    <string name="ConfirmPayment__payment_failed">Plata a eșuat</string>
    <string name="ConfirmPayment__payment_will_continue_processing">Plata va continua procesarea</string>
    <string name="ConfirmPaymentFragment__invalid_recipient">Destinatar invalid</string>
    <!-- Title of a dialog show when we were unable to present the user\'s screenlock before sending a payment -->
    <string name="ConfirmPaymentFragment__failed_to_show_payment_lock">Deblocarea pentru plăți a eșuat</string>
    <!-- Body of a dialog show when we were unable to present the user\'s screenlock before sending a payment -->
    <string name="ConfirmPaymentFragment__you_enabled_payment_lock_in_the_settings">Ai activat deblocarea în caz de plată din setări, dar nu poate fi afișată.</string>
    <!-- Button in a dialog that will take the user to the privacy settings -->
    <string name="ConfirmPaymentFragment__go_to_settings">Mergi la setări</string>
    <string name="ConfirmPaymentFragment__this_person_has_not_activated_payments">Aceasta persoană nu a activat plățile</string>
    <string name="ConfirmPaymentFragment__unable_to_request_a_network_fee">Nu s-a putut solicita un comision de rețea. Pentru a continua această plată apasă okay și încearcă din nou.</string>

    <!-- BiometricDeviceAuthentication -->
    <!-- Biometric/Device authentication prompt title -->
    <string name="BiometricDeviceAuthentication__signal">Signal</string>


    <!-- CurrencyAmountFormatter_s_at_s -->
    <string name="CurrencyAmountFormatter_s_at_s">%1$s la %2$s</string>

    <!-- SetCurrencyFragment -->
    <string name="SetCurrencyFragment__set_currency">Setează Moneda</string>
    <string name="SetCurrencyFragment__all_currencies">Toate Monedele</string>

    <!-- **************************************** -->
    <!-- menus -->
    <!-- **************************************** -->

    <!-- contact_selection_list -->
    <string name="contact_selection_list__unknown_contact">Mesaj nou către…</string>
    <string name="contact_selection_list__unknown_contact_block">Blochează utilizatorul</string>
    <string name="contact_selection_list__unknown_contact_add_to_group">Adăugă la grup</string>

    <!-- conversation_callable_insecure -->
    <string name="conversation_callable_insecure__menu_call">Apelează</string>

    <!-- conversation_callable_secure -->
    <string name="conversation_callable_secure__menu_call">Apel Signal</string>
    <string name="conversation_callable_secure__menu_video">Apel video Signal</string>

    <!-- conversation_context -->

    <!-- Heading which shows how many messages are currently selected -->
    <plurals name="conversation_context__s_selected">
        <item quantity="one">%1$d selectat</item>
        <item quantity="few">%1$d selectate</item>
        <item quantity="other">%1$d selectate</item>
    </plurals>

    <!-- conversation_context_image -->
    <!-- Button to save a message attachment (image, file etc.) -->

    <!-- conversation_expiring_off -->
    <string name="conversation_expiring_off__disappearing_messages">Dispariție mesaje</string>

    <!-- conversation_selection -->
    <!-- Button to view detailed information for a message; Action item with hyphenation. Translation can use soft hyphen - Unicode U+00AD  -->
    <string name="conversation_selection__menu_message_details">Informații</string>
    <!-- Button to copy a message\'s text to the clipboard; Action item with hyphenation. Translation can use soft hyphen - Unicode U+00AD  -->
    <string name="conversation_selection__menu_copy">Copiere</string>
    <!-- Button to delete a message; Action item with hyphenation. Translation can use soft hyphen - Unicode U+00AD  -->
    <string name="conversation_selection__menu_delete">Șterge</string>
    <!-- Button to forward a message to another person or group chat; Action item with hyphenation. Translation can use soft hyphen - Unicode U+00AD  -->
    <string name="conversation_selection__menu_forward">Redirecționează</string>
    <!-- Button to reply to a message; Action item with hyphenation. Translation can use soft hyphen - Unicode U+00AD -->
    <string name="conversation_selection__menu_reply">Răspunde</string>
    <!-- Button to save a message attachment (image, file etc.); Action item with hyphenation. Translation can use soft hyphen - Unicode U+00AD  -->
    <string name="conversation_selection__menu_save">Salvează</string>
    <!-- Button to retry sending a message; Action item with hyphenation. Translation can use soft hyphen - Unicode U+00AD  -->
    <string name="conversation_selection__menu_resend_message">Retrimite</string>
    <!-- Button to select a message and enter selection mode; Action item with hyphenation. Translation can use soft hyphen - Unicode U+00AD  -->
    <string name="conversation_selection__menu_multi_select">Selectează</string>
    <!-- Button to view a in-chat payment message\'s full payment details; Action item with hyphenation. Translation can use soft hyphen - Unicode U+00AD  -->
    <string name="conversation_selection__menu_payment_details">Detalii de plată</string>

    <!-- conversation_expiring_on -->

    <!-- conversation_insecure -->
    <string name="conversation_insecure__invite">Invită</string>

    <!-- conversation_list_batch -->

    <!-- conversation_list -->
    <string name="conversation_list_settings_shortcut">Scurtătură Setări</string>
    <string name="conversation_list_search_description">Caută</string>
    <string name="conversation_list__pinned">Fixată</string>
    <string name="conversation_list__chats">Conversații</string>
    <string name="conversation_list__you_can_only_pin_up_to_d_chats">Poți fixa până la %1$d conversații</string>

    <!-- conversation_list_item_view -->
    <string name="conversation_list_item_view__contact_photo_image">Poză Contact</string>
    <string name="conversation_list_item_view__archived">Arhivat</string>


    <!-- conversation_list_fragment -->
    <string name="conversation_list_fragment__fab_content_description">Conversație nouă</string>
    <string name="conversation_list_fragment__open_camera_description">Deschide Camera</string>
    <string name="conversation_list_fragment__no_chats_yet_get_started_by_messaging_a_friend">Nu există conversații. Începe prin a trimite unui prieten un mesaj.</string>


    <!-- conversation_secure_verified -->

    <!-- conversation_muted -->
    <string name="conversation_muted__unmute">Activare sunet notificări</string>

    <!-- conversation_unmuted -->
    <string name="conversation_unmuted__mute_notifications">Notificări fără sunet</string>

    <!-- conversation -->
    <string name="conversation__menu_group_settings">Setări grup</string>
    <string name="conversation__menu_leave_group">Părăsește grupul</string>
    <string name="conversation__menu_view_all_media">Toate fișierele media</string>
    <string name="conversation__menu_conversation_settings">Setări conversație</string>
    <string name="conversation__menu_add_shortcut">Adaugă pe ecranul principal</string>
    <string name="conversation__menu_create_bubble">Creează bulă</string>

    <!-- conversation_popup -->
    <string name="conversation_popup__menu_expand_popup">Extinde popup-ul</string>

    <!-- conversation_callable_insecure -->
    <string name="conversation_add_to_contacts__menu_add_to_contacts">Adaugă la contacte</string>

    <!-- conversation scheduled messages bar -->

    <!-- Label for button in a banner to show all messages currently scheduled -->
    <string name="conversation_scheduled_messages_bar__see_all">Vezi tot</string>
    <!-- Body text for banner to show all scheduled messages for the chat that tells the user how many scheduled messages there are -->
    <plurals name="conversation_scheduled_messages_bar__number_of_messages">
        <item quantity="one">%1$d mesaj programat</item>
        <item quantity="few">%1$d mesaje programate</item>
        <item quantity="other">%1$d de mesaje programate</item>
    </plurals>

    <!-- conversation_group_options -->
    <string name="convesation_group_options__recipients_list">Lista destinatari</string>
    <string name="conversation_group_options__delivery">Trimitere</string>
    <string name="conversation_group_options__conversation">Conversație</string>
    <string name="conversation_group_options__broadcast">Difuzare</string>

    <!-- text_secure_normal -->
    <string name="text_secure_normal__menu_new_group">Grup nou</string>
    <string name="text_secure_normal__menu_settings">Setări</string>
    <string name="text_secure_normal__menu_clear_passphrase">Blochează</string>
    <string name="text_secure_normal__mark_all_as_read">Marchează tot ca citit</string>
    <string name="text_secure_normal__invite_friends">Invită prieteni</string>
    <!-- Overflow menu entry to filter unread chats -->
    <string name="text_secure_normal__filter_unread_chats">Filtrează conversațiile necitite</string>
    <!-- Overflow menu entry to disable unread chats filter -->
    <string name="text_secure_normal__clear_unread_filter">Șterge filtrul necitit</string>

    <!-- verify_display_fragment -->
    <string name="verify_display_fragment_context_menu__copy_to_clipboard">Copiază în clipboard</string>
    <string name="verify_display_fragment_context_menu__compare_with_clipboard">Compară cu clipboard-ul</string>

    <!-- reminder_header -->
    <string name="reminder_header_sms_import_title">Importă SMS de sistem</string>
    <string name="reminder_header_sms_import_text">Apasă pentru a copia mesajele SMS din telefon în baza de date criptată Signal.</string>
    <string name="reminder_header_push_title">Activează mesaje și apeluri Signal</string>
    <string name="reminder_header_push_text">Actualizează-ți experiența ta de comunicare.</string>
    <string name="reminder_header_service_outage_text">Signal întâmpină dificultăți tehnice. Muncim din greu pentru a restabili serviciul cât mai repede posibil.</string>
    <string name="reminder_header_progress">%1$d%%</string>
    <!-- Body text of a banner that will show at the top of the chat list when we temporarily cannot process the user\'s contacts -->
    <string name="reminder_cds_warning_body">Descoperirea contactelor private de la Signal nu poate procesa temporar contactele telefonului tău.</string>
    <!-- Label for a button in a banner to learn more about why we temporarily can\'t process the user\'s contacts -->
    <string name="reminder_cds_warning_learn_more">Află mai multe</string>
    <!-- Body text of a banner that will show at the top of the chat list when the user has so many contacts that we cannot ever process them -->
    <string name="reminder_cds_permanent_error_body">Descoperirea contactelor private de la Signal nu poate procesa contactele telefonului tău.</string>
    <!-- Label for a button in a banner to learn more about why we cannot process the user\'s contacts -->
    <string name="reminder_cds_permanent_error_learn_more">Află mai multe</string>

    <!-- media_preview -->
    <string name="media_preview__save_title">Salvează</string>
    <string name="media_preview__edit_title">Editează</string>


    <!-- media_preview_activity -->
    <string name="media_preview_activity__media_content_description">Previzualizare media</string>

    <!-- new_conversation_activity -->
    <string name="new_conversation_activity__refresh">Reîmprospătare</string>
    <!-- redphone_audio_popup_menu -->

    <!-- Insights -->
    <string name="Insights__percent">%</string>
    <string name="Insights__title">Statistici</string>
    <string name="InsightsDashboardFragment__title">Statistici</string>
    <string name="InsightsDashboardFragment__signal_protocol_automatically_protected">Protocolul Signal a protejat automat %1$d%% din mesajele tale expediate în ultimele %2$d zile. Conversațiile dintre utilizatorii de Signal sunt întotdeauna criptate integral.</string>
    <string name="InsightsDashboardFragment__spread_the_word">Anunță-ți prietenii</string>
    <string name="InsightsDashboardFragment__not_enough_data">Date insuficiente</string>
    <string name="InsightsDashboardFragment__your_insights_percentage_is_calculated_based_on">Statisticile sunt calculate pe baza mesajelor expediate în ultimele %1$d zile care nu au dispărut sau au fost șterse.</string>
    <string name="InsightsDashboardFragment__start_a_conversation">Începe o conversație</string>
    <string name="InsightsDashboardFragment__invite_your_contacts">Începe să comunici în siguranță și să activezi funcții noi care depășesc limitările mesajelor SMS necriptate, invitând mai multe persoane de contact să se alăture la Signal.</string>
    <string name="InsightsDashboardFragment__this_stat_was_generated_locally">Aceste statistici au fost generate local pe dispozitivul tău și pot fi văzute doar de tine. Nu se transmit niciodată nicăieri.</string>
    <string name="InsightsDashboardFragment__encrypted_messages">Mesaje criptate</string>
    <string name="InsightsDashboardFragment__cancel">Anulare</string>
    <string name="InsightsDashboardFragment__send">Trimite</string>
    <string name="InsightsModalFragment__title">Îți prezentăm \'Statistici\'</string>
    <string name="InsightsModalFragment__description">Află cât de multe dintre mesajele tale expediate au fost trimise în siguranță, apoi invită rapid noi contacte pentru a crește procentul de Signal.</string>
    <string name="InsightsModalFragment__view_insights">Vezi Statistici</string>

    <string name="FirstInviteReminder__title">Invită la Signal</string>
    <string name="FirstInviteReminder__description">Poți crește numărul de mesaje criptate pe care le trimiți cu %1$d%%</string>
    <string name="SecondInviteReminder__title">Îmbunătățește-ți Signal-ul</string>
    <string name="SecondInviteReminder__description">Invită pe %1$s</string>
    <string name="InsightsReminder__view_insights">Vezi Statistici</string>
    <string name="InsightsReminder__invite">Invită</string>

    <!-- Edit KBS Pin -->

    <!-- BaseKbsPinFragment -->
    <string name="BaseKbsPinFragment__next">Următorul</string>
    <string name="BaseKbsPinFragment__create_alphanumeric_pin">Creează un PIN alfanumeric</string>
    <string name="BaseKbsPinFragment__create_numeric_pin">Creează un PIN numeric</string>
  <!-- Removed by excludeNonTranslatables <string name="BaseKbsPinFragment__learn_more_url" translatable="false">https://support.signal.org/hc/articles/360007059792</string> -->

    <!-- CreateKbsPinFragment -->
    <plurals name="CreateKbsPinFragment__pin_must_be_at_least_characters">
        <item quantity="one">PIN-ul trebuie să conțină cel puțin %1$d caracter</item>
        <item quantity="few">PIN-ul trebuie să conțină cel puțin %1$d caractere</item>
        <item quantity="other">PIN-ul trebuie să conțină cel puțin %1$d de caractere</item>
    </plurals>
    <plurals name="CreateKbsPinFragment__pin_must_be_at_least_digits">
        <item quantity="one">PIN-ul trebuie să conțină cel puțin %1$d cifre</item>
        <item quantity="few">PIN-ul trebuie să conțină cel puțin %1$d cifre</item>
        <item quantity="other">PIN-ul trebuie să conțină cel puțin %1$d de cifre</item>
    </plurals>
    <string name="CreateKbsPinFragment__create_a_new_pin">Creează un PIN nou</string>
    <string name="CreateKbsPinFragment__you_can_choose_a_new_pin_as_long_as_this_device_is_registered">Poți schimba codul PIN atât timp cât acest dispozitiv este înregistrat.</string>
    <string name="CreateKbsPinFragment__create_your_pin">Creează-ți PIN-ul</string>
    <string name="CreateKbsPinFragment__pins_can_help_you_restore_your_account">PIN-urile te pot ajuta să-ți restaurezi contul și să-ți păstrezi informațiile criptate la Signal. </string>
    <string name="CreateKbsPinFragment__choose_a_stronger_pin">Alege un PIN mai puternic</string>

    <!-- ConfirmKbsPinFragment -->
    <string name="ConfirmKbsPinFragment__pins_dont_match">PIN-urile nu se potrivesc. Încearcă din nou.</string>
    <!-- Prompt for the user to repeat entering the PIN in order to help them remember it correctly.   -->
    <string name="ConfirmKbsPinFragment__re_enter_the_pin_you_just_created">Re-introdu PIN-ul pe care tocmai l-ai creat.</string>
    <string name="ConfirmKbsPinFragment__confirm_your_pin">Confirmă PIN-ul tău.</string>
    <string name="ConfirmKbsPinFragment__pin_creation_failed">Crearea PIN-ului a eșuat</string>
    <string name="ConfirmKbsPinFragment__your_pin_was_not_saved">PIN-ul tău nu a fost salvat. Îți vom solicita să creezi un PIN mai târziu.</string>
    <string name="ConfirmKbsPinFragment__pin_created">PIN creat.</string>
    <string name="ConfirmKbsPinFragment__re_enter_your_pin">Introdu PIN-ul din nou</string>
    <string name="ConfirmKbsPinFragment__creating_pin">Se creează PIN-ul…</string>

    <!-- KbsSplashFragment -->
    <string name="KbsSplashFragment__introducing_pins">Îți prezentăm PIN-uri</string>
    <string name="KbsSplashFragment__pins_keep_information_stored_with_signal_encrypted">PIN-urile păstrează informațiile stocate în Signal criptate, astfel încât numai tu să le poți accesa. Profilul, setările și contactele se vor restabili atunci când reinstalezi Signal.</string>
    <string name="KbsSplashFragment__learn_more">Află mai Multe</string>
  <!-- Removed by excludeNonTranslatables <string name="KbsSplashFragment__learn_more_link" translatable="false">https://support.signal.org/hc/articles/360007059792</string> -->
    <string name="KbsSplashFragment__registration_lock_equals_pin">Blocarea Înregistrării = PIN</string>
    <string name="KbsSplashFragment__your_registration_lock_is_now_called_a_pin">Blocarea Înregistrării se numește acum PIN și face mai multe. Actualizează-l acum.</string>
    <string name="KbsSplashFragment__update_pin">Actualizează PIN-ul</string>
    <string name="KbsSplashFragment__create_your_pin">Creează-ți PIN-ul</string>
    <string name="KbsSplashFragment__learn_more_about_pins">Află mai multe despre PIN-uri</string>
    <string name="KbsSplashFragment__disable_pin">Dezactivare PIN</string>

    <!-- KBS Reminder Dialog -->
    <string name="KbsReminderDialog__enter_your_signal_pin">Introdu PIN-ul tău Signal</string>
    <string name="KbsReminderDialog__to_help_you_memorize_your_pin">Pentru a te ajuta să memorezi codul PIN, te vom ruga să-l introduci periodic. În timp, o să-l cerem mai rar.</string>
    <string name="KbsReminderDialog__skip">Omite</string>
    <string name="KbsReminderDialog__submit">Trimite</string>
    <string name="KbsReminderDialog__forgot_pin">Ai uitat PIN-ul?</string>
    <string name="KbsReminderDialog__incorrect_pin_try_again">PIN incorect. Încearcă din nou.</string>

    <!-- AccountLockedFragment -->
    <string name="AccountLockedFragment__account_locked">Cont blocat</string>
    <string name="AccountLockedFragment__your_account_has_been_locked_to_protect_your_privacy">Contul tău a fost blocat pentru a-ți proteja confidențialitatea și securitatea. După %1$d zile de inactivitate în contul tău vei putea să reînregistrezi acest număr de telefon fără a avea nevoie de codul PIN. Tot conținutul va fi șters.</string>
    <string name="AccountLockedFragment__next">Următorul</string>
    <string name="AccountLockedFragment__learn_more">Află mai Multe</string>
  <!-- Removed by excludeNonTranslatables <string name="AccountLockedFragment__learn_more_url" translatable="false">https://support.signal.org/hc/articles/360007059792</string> -->

    <!-- KbsLockFragment -->
    <string name="RegistrationLockFragment__enter_your_pin">Introdu PIN-ul tău</string>
    <string name="RegistrationLockFragment__enter_the_pin_you_created">Introdu codul PIN pe care l-ai creat pentru contul tău. Acesta este diferit față de codul de verificare prin SMS.</string>
    <!-- Info text shown above a pin entry text box describing what pin they should be entering. -->
    <string name="RegistrationLockFragment__enter_the_pin_you_created_for_your_account">Introdu PIN-ul pe care l-ai creat pentru contul tău.</string>
    <string name="RegistrationLockFragment__enter_alphanumeric_pin">Introdu un PIN alfanumeric</string>
    <string name="RegistrationLockFragment__enter_numeric_pin">Introdu un PIN numeric</string>
    <string name="RegistrationLockFragment__incorrect_pin_try_again">PIN incorect. Încearcă din nou.</string>
    <string name="RegistrationLockFragment__forgot_pin">Ai uitat PIN-ul?</string>
    <string name="RegistrationLockFragment__incorrect_pin">PIN incorect</string>
    <string name="RegistrationLockFragment__forgot_your_pin">Ai uitat PIN-ul?</string>
    <string name="RegistrationLockFragment__not_many_tries_left">Nu mai sunt multe încercări rămase!</string>
    <string name="RegistrationLockFragment__signal_registration_need_help_with_pin_for_android_v2_pin">Înregistrare Signal - Am nevoie de asistență pentru PIN Android (PIN v2)</string>

    <plurals name="RegistrationLockFragment__for_your_privacy_and_security_there_is_no_way_to_recover">
        <item quantity="one">Pentru confidențialitatea și securitatea ta, nu există nici o modalitate de a recupera codul PIN. Dacă nu îți mai amintești codul PIN, poți verifica din nou prin SMS după %1$d zi de inactivitate. În acest caz, contul tău va fi eliminat și tot conținutul va fi șters.</item>
        <item quantity="few">Pentru confidențialitatea și securitatea ta, nu există nici o modalitate de a recupera codul PIN. Dacă nu îți mai amintești codul PIN, poți verifica din nou prin SMS după %1$d zile de inactivitate. În acest caz, contul tău va fi eliminat și tot conținutul va fi șters.</item>
        <item quantity="other">Pentru confidențialitatea și securitatea ta, nu există nici o modalitate de a recupera codul PIN. Dacă nu îți mai amintești codul PIN, poți verifica din nou prin SMS după %1$d de zile de inactivitate. În acest caz, contul tău va fi eliminat și tot conținutul va fi șters.</item>
    </plurals>

    <plurals name="RegistrationLockFragment__incorrect_pin_d_attempts_remaining">
        <item quantity="one">PIN incorect. %1$d încercare rămasă.</item>
        <item quantity="few">PIN incorect. %1$d încercări rămase.</item>
        <item quantity="other">PIN incorect. %1$d de încercări rămase.</item>
    </plurals>

    <plurals name="RegistrationLockFragment__if_you_run_out_of_attempts_your_account_will_be_locked_for_d_days">
        <item quantity="one">Dacă rămâi fără încercări, contul tău va fi blocat timp de %1$d zi. După %1$d zi de inactivitate, te vei putea reînregistra fără PIN. Contul tău va fi eliminat și tot conținutul va fi șters.</item>
        <item quantity="few">Dacă rămâi fără încercări, contul tău va fi blocat timp de %1$d zile. După %1$d zile de inactivitate, te vei putea reînregistra fără PIN. Contul tău va fi eliminat și tot conținutul va fi șters.</item>
        <item quantity="other">Dacă rămâi fără încercări, contul tău va fi blocat timp de %1$d zile. După %1$d zile de inactivitate, te vei putea reînregistra fără PIN. Contul tău va fi eliminat și tot conținutul va fi șters.</item>
    </plurals>

    <plurals name="RegistrationLockFragment__you_have_d_attempts_remaining">
        <item quantity="one">Mai ai %1$d încercare rămasă.</item>
        <item quantity="few">Mai ai %1$d încercări rămase.</item>
        <item quantity="other">Mai ai %1$d de încercări rămase.</item>
    </plurals>

    <plurals name="RegistrationLockFragment__d_attempts_remaining">
        <item quantity="one">%1$d încercare rămasă.</item>
        <item quantity="few">%1$d încercări rămase.</item>
        <item quantity="other">%1$d de încercări rămase.</item>
    </plurals>

    <!-- CalleeMustAcceptMessageRequestDialogFragment -->
    <string name="CalleeMustAcceptMessageRequestDialogFragment__s_will_get_a_message_request_from_you">%1$s va primi o solicitare de mesaj de la tine. Poți suna odată ce cererea ta de mesaj este acceptată.</string>

    <!-- KBS Megaphone -->
    <string name="KbsMegaphone__create_a_pin">Creează un PIN</string>
    <string name="KbsMegaphone__pins_keep_information_thats_stored_with_signal_encrytped">PIN-urile păstrează informațiile stocate în Signal criptate.</string>
    <string name="KbsMegaphone__create_pin">Creează PIN</string>

    <!-- transport_selection_list_item -->
    <string name="transport_selection_list_item__transport_icon">Pictogramă transport</string>
    <string name="ConversationListFragment_loading">Se încarcă…</string>
    <string name="CallNotificationBuilder_connecting">Se conectează…</string>
    <string name="Permissions_permission_required">E nevoie de permisiune</string>
    <string name="ConversationActivity_signal_needs_sms_permission_in_order_to_send_an_sms">Signal are nevoie de permisiunea SMS pentru a putea trimite SMS dar i-a fost refuzat accesul permanent. Te rugăm să navighezi în meniul de setări al aplicației, selectează \"Permisiuni\" și activează \"SMS\".</string>
    <string name="Permissions_continue">Continuă</string>
    <string name="Permissions_not_now">Nu acum</string>
    <string name="conversation_activity__enable_signal_messages">ACTIVEAZĂ MESAJELE SIGNAL</string>
    <string name="SQLCipherMigrationHelper_migrating_signal_database">Se migrează baza de date Signal</string>
    <string name="PushDecryptJob_new_locked_message">Mesaj nou blocat</string>
    <string name="PushDecryptJob_unlock_to_view_pending_messages">Deblochează pentru a vedea mesajele în curs</string>
    <string name="enter_backup_passphrase_dialog__backup_passphrase">Parolă backup</string>
    <string name="backup_enable_dialog__backups_will_be_saved_to_external_storage_and_encrypted_with_the_passphrase_below_you_must_have_this_passphrase_in_order_to_restore_a_backup">Backup-urile se vor salva pe stocarea externă și vor fi criptate cu parola de mai jos. Trebuie să ai această parolă pentru a putea restaura un backup.</string>
    <string name="backup_enable_dialog__you_must_have_this_passphrase">Trebuie să ai parola pentru a restabili un backup.</string>
    <string name="backup_enable_dialog__folder">Dosar</string>
    <string name="backup_enable_dialog__i_have_written_down_this_passphrase">Am scris parola. Fără ea nu voi putea restaura un backup.</string>
    <string name="registration_activity__restore_backup">Restaurare backup</string>
    <string name="registration_activity__transfer_or_restore_account">Transfer sau restabilire cont</string>
    <string name="registration_activity__transfer_account">Transfer cont</string>
    <string name="registration_activity__skip">Omite</string>
    <string name="preferences_chats__chat_backups">Backup-uri pt. conversații</string>
    <string name="preferences_chats__transfer_account">Transfer cont</string>
    <string name="preferences_chats__transfer_account_to_a_new_android_device">Transfer cont pe un nou dispozitiv Android</string>
    <string name="RegistrationActivity_enter_backup_passphrase">Introdu parola pentru backup</string>
    <string name="RegistrationActivity_restore">Restaurează</string>
    <string name="RegistrationActivity_backup_failure_downgrade">Nu se pot importa backup-uri din versiuni mai noi de Signal</string>
    <string name="RegistrationActivity_incorrect_backup_passphrase">Parola pentru backup este incorectă</string>
    <string name="RegistrationActivity_checking">În curs de verificare…</string>
    <string name="RegistrationActivity_d_messages_so_far">%1$d mesaje până acum…</string>
    <string name="RegistrationActivity_restore_from_backup">Restaurez din backup?</string>
    <string name="RegistrationActivity_restore_your_messages_and_media_from_a_local_backup">Restaurează mesajele și media dintr-un backup local. Dacă nu restaurezi acum, nu vei putea restaura mai târziu.</string>
    <string name="RegistrationActivity_backup_size_s">Mărime backup: %1$s</string>
    <string name="RegistrationActivity_backup_timestamp_s">Dată backup: %1$s</string>
    <string name="BackupDialog_enable_local_backups">Activez backup-urile locale?</string>
    <string name="BackupDialog_enable_backups">Activează backup-urile</string>
    <string name="BackupDialog_please_acknowledge_your_understanding_by_marking_the_confirmation_check_box">Te rugăm să dai acceptul prin marcarea căsuței de confirmare.</string>
    <string name="BackupDialog_delete_backups">Șterg backup-urile?</string>
    <string name="BackupDialog_disable_and_delete_all_local_backups">Dezactivez și șterg toate backup-urile locale?</string>
    <string name="BackupDialog_delete_backups_statement">Șterge backup-urile</string>
    <string name="BackupDialog_to_enable_backups_choose_a_folder">Pentru a activa backup-urile, alege un folder. Backup-urile vor fi salvate în această locație.</string>
    <string name="BackupDialog_choose_folder">Alege directorul</string>
    <string name="BackupDialog_copied_to_clipboard">S-a copiat în clipboard</string>
    <string name="BackupDialog_no_file_picker_available">Nu este disponibil niciun selector de fișiere.</string>
    <string name="BackupDialog_enter_backup_passphrase_to_verify">Introdu parola de backup pentru a verifica</string>
    <string name="BackupDialog_verify">Verifică</string>
    <string name="BackupDialog_you_successfully_entered_your_backup_passphrase">Ai introdus cu succes parola de backup</string>
    <string name="BackupDialog_passphrase_was_not_correct">Parola nu a fost corectă</string>
    <string name="LocalBackupJob_creating_signal_backup">Se creează backup-ul…</string>
    <!-- Title for progress notification shown in a system notification while verifying a recent backup. -->
    <string name="LocalBackupJob_verifying_signal_backup">Se verifică backup-ul Molly…</string>
    <string name="LocalBackupJobApi29_backup_failed">Backup-ul a eșuat</string>
    <string name="LocalBackupJobApi29_your_backup_directory_has_been_deleted_or_moved">Directorul tău de backup a fost șters sau mutat.</string>
    <string name="LocalBackupJobApi29_your_backup_file_is_too_large">Fișierul de backup este prea mare pentru a fi stocat pe acest volum.</string>
    <string name="LocalBackupJobApi29_there_is_not_enough_space">Nu există suficient spațiu pentru stocarea backup-ului.</string>
    <!-- Error message shown if a newly created backup could not be verified as accurate -->
    <string name="LocalBackupJobApi29_your_backup_could_not_be_verified">Backup-ul recent nu a putut fi creat și verificat. Te rog creează unul nou.</string>
    <!-- Error message shown if a very large attachment is encountered during the backup creation and causes the backup to fail -->
    <string name="LocalBackupJobApi29_your_backup_contains_a_very_large_file">Backup-ul tău conține un fișier foarte mare care nu poate fi adăugat la backup. Șterge-l și creează un backup nou.</string>
    <string name="LocalBackupJobApi29_tap_to_manage_backups">Atinge pentru a gestiona backup-uri.</string>
    <string name="RegistrationActivity_wrong_number">Număr greșit?</string>
    <!--    Countdown to when the user can request a new code via phone call during registration.-->
    <string name="RegistrationActivity_call_me_instead_available_in">Sună-mă (%1$02d:%2$02d)</string>
    <!--    Countdown to when the user can request a new SMS code during registration.-->
    <string name="RegistrationActivity_resend_sms_available_in">Retrimite codul (%1$02d:%2$02d)</string>
    <string name="RegistrationActivity_contact_signal_support">Contactează Asistența Signal</string>
    <string name="RegistrationActivity_code_support_subject">Înregistrare Signal - Cod de Verificare pentru Android</string>
    <string name="RegistrationActivity_incorrect_code">Cod incorect</string>
    <string name="BackupUtil_never">Niciodată</string>
    <string name="BackupUtil_unknown">Necunoscut</string>
    <string name="preferences_app_protection__see_my_phone_number">Să-mi vadă numărul de telefon</string>
    <string name="preferences_app_protection__find_me_by_phone_number">Să mă găsească după numărul de telefon</string>
    <!-- Phone number heading displayed as a screen title -->
    <string name="preferences_app_protection__phone_number">Număr de telefon</string>
    <!-- Subtext below option to launch into phone number privacy settings screen -->
    <string name="preferences_app_protection__choose_who_can_see">Alege cine îți poate vedea numărul de telefon și cine te poate contacta pe Signal cu el.</string>
    <!-- Section title above two radio buttons for enabling and disabling phone number display -->
    <string name="PhoneNumberPrivacySettingsFragment__who_can_see_my_number">Cine îmi poate vedea numărul</string>
    <!-- Subtext below radio buttons when who can see my number is set to nobody -->
    <string name="PhoneNumberPrivacySettingsFragment__nobody_will_see">Nimeni nu va vedea numărul tău de telefon pe Signal</string>
    <!-- Section title above two radio buttons for enabling and disabling whether users can find me by my phone number  -->
    <string name="PhoneNumberPrivacySettingsFragment__who_can_find_me_by_number">Cine mă poate găsi după număr</string>
    <!-- Subtext below radio buttons when who can see my number is set to everyone -->
    <string name="PhoneNumberPrivacySettingsFragment__your_phone_number">Numărul tău de telefon va fi vizibil pentru persoanele și grupurile către care trimiți mesaje. Persoanele care au numărul tău de telefon în lista lor de contacte îl vor vedea și pe Signal.</string>
    <string name="PhoneNumberPrivacy_everyone">Toată lumea</string>
    <string name="PhoneNumberPrivacy_my_contacts">Contactele mele</string>
    <string name="PhoneNumberPrivacy_nobody">Nimeni</string>
    <string name="PhoneNumberPrivacy_everyone_see_description">Numărul tău de telefon va fi vizibil pentru toate persoanele și grupurile cărora le trimiți mesaje.</string>
    <string name="PhoneNumberPrivacy_everyone_find_description">Oricine are numărul tău de telefon în contactele lor te va vedea ca un contact pe Signal. Alții te vor putea găsi prin căutare.</string>
    <string name="preferences_app_protection__screen_lock">Blocare ecran</string>
    <string name="preferences_app_protection__lock_signal_access_with_android_screen_lock_or_fingerprint">Blochează accesul la Signal prin ecranul de blocare Android sau prin amprentă</string>
    <string name="preferences_app_protection__screen_lock_inactivity_timeout">Expirare timp blocare ecran pentru inactivitate</string>
    <string name="preferences_app_protection__signal_pin">PIN Signal</string>
    <string name="preferences_app_protection__create_a_pin">Creează un PIN</string>
    <string name="preferences_app_protection__change_your_pin">Modificare PIN</string>
    <string name="preferences_app_protection__pin_reminders">Mementouri PIN</string>
    <string name="preferences_app_protection__turn_off">Dezactivare</string>
    <string name="preferences_app_protection__confirm_pin">Confirmare PIN</string>
    <string name="preferences_app_protection__confirm_your_signal_pin">Confirmă PIN-ul tău Signal</string>
    <string name="preferences_app_protection__make_sure_you_memorize_or_securely_store_your_pin">Asigură-te că memorezi sau salvezi în siguranță codul PIN, deoarece acesta nu poate fi recuperat. Dacă uiți codul PIN, este posibil să pierzi date la înregistrarea din nou a contului tău Signal.</string>
    <string name="preferences_app_protection__incorrect_pin_try_again">PIN incorect. Încearcă din nou.</string>
    <string name="preferences_app_protection__failed_to_enable_registration_lock">Activarea blocării înregistrării a eșuat.</string>
    <string name="preferences_app_protection__failed_to_disable_registration_lock">Dezactivarea blocării înregistrării a eșuat.</string>
    <string name="AppProtectionPreferenceFragment_none">Niciuna</string>
    <string name="preferences_app_protection__registration_lock">Blocarea Înregistrării</string>
    <string name="RegistrationActivity_you_must_enter_your_registration_lock_PIN">Trebuie să introduci PIN-ul de blocare al înregistrării</string>
    <string name="RegistrationActivity_your_pin_has_at_least_d_digits_or_characters">PIN-ul tău are cel puțin %1$d cifre sau caractere</string>
    <string name="RegistrationActivity_too_many_attempts">Prea multe încercări</string>
    <string name="RegistrationActivity_you_have_made_too_many_incorrect_registration_lock_pin_attempts_please_try_again_in_a_day">Ai introdus greșit de prea multe ori PIN-ul de blocare a înregistrării. Te rugăm să încerci din nou peste o zi.</string>
    <string name="RegistrationActivity_you_have_made_too_many_attempts_please_try_again_later">Ai făcut prea multe încercări. Te rugăm să încerci din nou mai târziu.</string>
    <string name="RegistrationActivity_error_connecting_to_service">Eroare de conectare la serviciu</string>
    <string name="preferences_chats__backups">Backup-uri</string>
    <string name="prompt_passphrase_activity__signal_is_locked">Molly este blocat</string>
    <string name="prompt_passphrase_activity__tap_to_unlock">ATINGE PENTRU DEBLOCARE</string>
    <string name="Recipient_unknown">Necunoscut</string>

    <!-- TransferOrRestoreFragment -->
    <string name="TransferOrRestoreFragment__transfer_or_restore_account">Transfer sau restabilire cont</string>
    <string name="TransferOrRestoreFragment__if_you_have_previously_registered_a_signal_account">Dacă te-ai înregistrat anterior la Signal, poți transfera sau restabili contul și mesajele tale</string>
    <string name="TransferOrRestoreFragment__transfer_from_android_device">Transfer de pe un dispozitiv Android</string>
    <string name="TransferOrRestoreFragment__transfer_your_account_and_messages_from_your_old_android_device">Transferă-ți contul și mesajele de pe vechiul dispozitiv Android. Ai nevoie de acces la vechiul dispozitiv.</string>
    <string name="TransferOrRestoreFragment__you_need_access_to_your_old_device">Ai nevoie de acces la vechiul dispozitiv.</string>
    <string name="TransferOrRestoreFragment__restore_from_backup">Restaurare din backup</string>
    <string name="TransferOrRestoreFragment__restore_your_messages_from_a_local_backup">Restaurează mesajele dintr-un backup local. Dacă nu restaurezi acum, nu vei putea restaura mai târziu.</string>

    <!-- NewDeviceTransferInstructionsFragment -->
    <string name="NewDeviceTransferInstructions__open_signal_on_your_old_android_phone">Deschide Signal pe vechiul telefon Android</string>
    <string name="NewDeviceTransferInstructions__continue">Continuare</string>
    <string name="NewDeviceTransferInstructions__first_bullet">1.</string>
    <string name="NewDeviceTransferInstructions__tap_on_your_profile_photo_in_the_top_left_to_open_settings">Atinge poza ta de profil din stânga sus pentru a deschide Setările</string>
    <string name="NewDeviceTransferInstructions__second_bullet">2.</string>
    <string name="NewDeviceTransferInstructions__tap_on_account">"Apasă pe \"Cont\""</string>
    <string name="NewDeviceTransferInstructions__third_bullet">3.</string>
    <string name="NewDeviceTransferInstructions__tap_transfer_account_and_then_continue_on_both_devices">"Atinge \"Transfer cont\" și apoi \"Continuare\" pe ambele dispozitive."</string>

    <!-- NewDeviceTransferSetupFragment -->
    <string name="NewDeviceTransferSetup__preparing_to_connect_to_old_android_device">Se pregătește conectarea la un dispozitiv Android vechi…</string>
    <string name="NewDeviceTransferSetup__take_a_moment_should_be_ready_soon">Durează un moment, ar trebui să fie gata în curând</string>
    <string name="NewDeviceTransferSetup__waiting_for_old_device_to_connect">Se așteaptă conectarea vechiul dispozitiv Android…</string>
    <string name="NewDeviceTransferSetup__signal_needs_the_location_permission_to_discover_and_connect_with_your_old_device">Molly are nevoie de permisiunea de localizare pentru a descoperi și a se conecta la vechiul dispozitiv Android.</string>
    <string name="NewDeviceTransferSetup__signal_needs_location_services_enabled_to_discover_and_connect_with_your_old_device">Molly are nevoie de servicii de localizare activate pentru a descoperi și a se conecta cu vechiul dispozitiv Android.</string>
    <string name="NewDeviceTransferSetup__signal_needs_wifi_on_to_discover_and_connect_with_your_old_device">Molly are nevoie de Wi-Fi activat pentru a descoperi și a se conecta cu vechiul dispozitiv Android. Wi-Fi trebuie să fie activat dar nu neapărat conectat la o rețea fără fir.</string>
    <string name="NewDeviceTransferSetup__sorry_it_appears_your_device_does_not_support_wifi_direct">Ne cerem scuze, se pare că acest dispozitiv nu acceptă Wi-Fi Direct. Molly folosește Wi-Fi Direct pentru a descoperi și a se conecta cu vechiul dispozitiv Android. Încă mai poți recupera contul din vechiul dispozitiv Android, restaurând un backup.</string>
    <string name="NewDeviceTransferSetup__restore_a_backup">Restaurare backup</string>
    <string name="NewDeviceTransferSetup__an_unexpected_error_occurred_while_attempting_to_connect_to_your_old_device">A apărut o eroare neașteptată în timpul încercării de a se conecta la vechiul dispozitiv Android.</string>

    <!-- OldDeviceTransferSetupFragment -->
    <string name="OldDeviceTransferSetup__searching_for_new_android_device">Se caută un dispozitiv nou Android …</string>
    <string name="OldDeviceTransferSetup__signal_needs_the_location_permission_to_discover_and_connect_with_your_new_device">Molly are nevoie de permisiunea de localizare pentru a descoperi și a se conecta la noul dispozitiv Android.</string>
    <string name="OldDeviceTransferSetup__signal_needs_location_services_enabled_to_discover_and_connect_with_your_new_device">Molly are nevoie de servicii de localizare activate pentru a descoperi și a se conecta cu noul dispozitiv Android.</string>
    <string name="OldDeviceTransferSetup__signal_needs_wifi_on_to_discover_and_connect_with_your_new_device">Molly are nevoie de Wi-Fi activat pentru a descoperi și a se conecta cu noul dispozitiv Android. Wi-Fi trebuie să fie activat dar nu neapărat conectat la o rețea fără fir.</string>
    <string name="OldDeviceTransferSetup__sorry_it_appears_your_device_does_not_support_wifi_direct">Ne cerem scuze, se pare că acest dispozitiv nu accepta Wi-Fi Direct. Molly folosește Wi-Fi Direct pentru a descoperi și a se conecta cu noul dispozitiv Android. Încă mai poți crea un backup pentru a-ți restaura contul pe noul dispozitiv Android.</string>
    <string name="OldDeviceTransferSetup__create_a_backup">Creează un backup</string>
    <string name="OldDeviceTransferSetup__an_unexpected_error_occurred_while_attempting_to_connect_to_your_old_device">O eroare neașteptată a apărut în timpul încercării de conectare la noul dispozitiv Android.</string>

    <!-- DeviceTransferSetupFragment -->
    <string name="DeviceTransferSetup__unable_to_open_wifi_settings">Nu se pot deschide setările Wi-Fi. Te rugăm să activezi manual Wi-Fi.</string>
    <string name="DeviceTransferSetup__grant_location_permission">Acordă permisiunea pentru locație</string>
    <string name="DeviceTransferSetup__turn_on_location_services">Activare servicii de localizare</string>
    <string name="DeviceTransferSetup__turn_on_wifi">Activare Wi-Fi</string>
    <string name="DeviceTransferSetup__error_connecting">Eroare la Conectare</string>
    <string name="DeviceTransferSetup__retry">Încearcă din nou</string>
    <string name="DeviceTransferSetup__submit_debug_logs">Trimite jurnalul de depanare</string>
    <string name="DeviceTransferSetup__verify_code">Verificare cod</string>
    <string name="DeviceTransferSetup__verify_that_the_code_below_matches_on_both_of_your_devices">Verifică dacă codul de mai jos se potrivește pe ambele dispozitive. Apoi selectează Continuare.</string>
    <string name="DeviceTransferSetup__the_numbers_do_not_match">Numerele nu se potrivesc</string>
    <string name="DeviceTransferSetup__continue">Continuă</string>
    <string name="DeviceTransferSetup__if_the_numbers_on_your_devices_do_not_match_its_possible_you_connected_to_the_wrong_device">Dacă numerele de pe dispozitivele tale nu se potrivesc, este posibil să te conectezi la dispozitivul greșit. Pentru a remedia acest lucru, oprește transferul și încercă din nou și păstrează ambele dispozitive aproape.</string>
    <string name="DeviceTransferSetup__stop_transfer">Oprire transfer</string>
    <string name="DeviceTransferSetup__unable_to_discover_old_device">Vechiul dispozitiv nu a putut fi găsit</string>
    <string name="DeviceTransferSetup__unable_to_discover_new_device">Noul dispozitiv nu a putut fi găsit</string>
    <string name="DeviceTransferSetup__make_sure_the_following_permissions_are_enabled">Asigură-te că următoarele permisiuni și servicii sunt activate:</string>
    <string name="DeviceTransferSetup__location_permission">Permisie locație</string>
    <string name="DeviceTransferSetup__location_services">Servicii locație</string>
    <string name="DeviceTransferSetup__wifi">Wi-Fi</string>
    <string name="DeviceTransferSetup__on_the_wifi_direct_screen_remove_all_remembered_groups_and_unlink_any_invited_or_connected_devices">În ecranul WiFi Direct, elimină toate grupurile memorate și decuplează toate dispozitivele invitate sau conectate.</string>
    <string name="DeviceTransferSetup__wifi_direct_screen">Ecran WiFi Direct</string>
    <string name="DeviceTransferSetup__try_turning_wifi_off_and_on_on_both_devices">Încercă să dezactivezi și să activezi Wi-Fi pe ambele dispozitive.</string>
    <string name="DeviceTransferSetup__make_sure_both_devices_are_in_transfer_mode">Asigură-te că ambele dispozitive sunt în modul de transfer.</string>
    <string name="DeviceTransferSetup__go_to_support_page">Deschide pagina de asistență</string>
    <string name="DeviceTransferSetup__try_again">Încercă din nou</string>
    <string name="DeviceTransferSetup__waiting_for_other_device">Se așteaptă celălalt dispozitiv</string>
    <string name="DeviceTransferSetup__tap_continue_on_your_other_device_to_start_the_transfer">Atinge Continuare pe celălalt dispozitiv pentru a începe transferul.</string>
    <string name="DeviceTransferSetup__tap_continue_on_your_other_device">Atinge Continuare pe celălalt dispozitiv…</string>

    <!-- NewDeviceTransferFragment -->
    <string name="NewDeviceTransfer__cannot_transfer_from_a_newer_version_of_signal">Nu se poate transfera dintr-o versiune mai nouă de Signal</string>

    <!-- DeviceTransferFragment -->
    <string name="DeviceTransfer__transferring_data">Se transmit datele</string>
    <string name="DeviceTransfer__keep_both_devices_near_each_other">Ține ambele dispozitive unul lângă celălalt. Nu opri dispozitivele și menține Molly deschis. Transferul este criptat integral.</string>
    <string name="DeviceTransfer__d_messages_so_far">%1$d mesaje până acum…</string>
    <!-- Filled in with total percentage of messages transferred -->
    <string name="DeviceTransfer__s_of_messages_so_far">%1$s%% din mesaje până acum…</string>
    <string name="DeviceTransfer__cancel">Anulare</string>
    <string name="DeviceTransfer__try_again">Încearcă din nou</string>
    <string name="DeviceTransfer__stop_transfer">Oprire transfer</string>
    <string name="DeviceTransfer__all_transfer_progress_will_be_lost">Tot progresul transferului se va pierde.</string>
    <string name="DeviceTransfer__transfer_failed">Transfer eșuat</string>
    <string name="DeviceTransfer__unable_to_transfer">Nu se poate transfera</string>

    <!-- OldDeviceTransferInstructionsFragment -->
    <string name="OldDeviceTransferInstructions__transfer_account">Transfer cont</string>
    <string name="OldDeviceTransferInstructions__first_bullet">1.</string>
    <string name="OldDeviceTransferInstructions__download_signal_on_your_new_android_device">Descarcă Molly pe noul dispozitiv Android</string>
    <string name="OldDeviceTransferInstructions__second_bullet">2.</string>
    <string name="OldDeviceTransferInstructions__tap_on_transfer_or_restore_account">"Atinge \"Transfer sau restaurare cont\""</string>
    <string name="OldDeviceTransferInstructions__third_bullet">3.</string>
    <string name="OldDeviceTransferInstructions__select_transfer_from_android_device_when_prompted_and_then_continue">"Selectează \"Transfer de pe dispozitivul Android\" când ți se solicită, apoi \"Continuare\". Păstrează ambele dispozitive în apropiere."</string>
    <string name="OldDeviceTransferInstructions__continue">Continuă</string>

    <!-- OldDeviceTransferComplete -->
    <string name="OldDeviceTransferComplete__go_to_your_new_device">Accesează noul dispozitiv</string>
    <string name="OldDeviceTransferComplete__your_signal_data_has_Been_transferred_to_your_new_device">Datele tale Signal au fost transferate pe noul dispozitiv. Pentru a finaliza procesul de transfer, trebuie să continui înregistrarea pe noul dispozitiv.</string>
    <string name="OldDeviceTransferComplete__close">Închide</string>

    <!-- NewDeviceTransferComplete -->
    <string name="NewDeviceTransferComplete__transfer_successful">Transferul a reușit</string>
    <string name="NewDeviceTransferComplete__transfer_complete">Transfer finalizat</string>
    <string name="NewDeviceTransferComplete__to_complete_the_transfer_process_you_must_continue_registration">Pentru a finaliza procesul de transfer, trebuie să continui înregistrarea.</string>
    <string name="NewDeviceTransferComplete__continue_registration">Continuă înregistrarea</string>

    <!-- DeviceToDeviceTransferService -->
    <string name="DeviceToDeviceTransferService_content_title">Transfer cont</string>
    <string name="DeviceToDeviceTransferService_status_ready">Se pregătește conectarea la celălalt dispozitiv Android…</string>
    <string name="DeviceToDeviceTransferService_status_starting_up">Se pregătește conectarea la celălalt dispozitiv Android…</string>
    <string name="DeviceToDeviceTransferService_status_discovery">Se caută celălalt dispozitiv Android…</string>
    <string name="DeviceToDeviceTransferService_status_network_connected">Se conectează la celălalt dispozitiv Android…</string>
    <string name="DeviceToDeviceTransferService_status_verification_required">Este necesară o verificare</string>
    <string name="DeviceToDeviceTransferService_status_service_connected">Se transferă contul…</string>

    <!-- OldDeviceTransferLockedDialog -->
    <string name="OldDeviceTransferLockedDialog__complete_registration_on_your_new_device">Finalizează înregistrarea pe noul dispozitiv</string>
    <string name="OldDeviceTransferLockedDialog__your_signal_account_has_been_transferred_to_your_new_device">Contul tău Signal a fost transferat pe noul dispozitiv, dar trebuie să te înregistrezi pentru a continua. Signal o să fie dezactivat pe acest dispozitiv.</string>
    <string name="OldDeviceTransferLockedDialog__done">Gata</string>
    <string name="OldDeviceTransferLockedDialog__cancel_and_activate_this_device">Anulează și activează acest dispozitiv</string>

    <!-- AdvancedPreferenceFragment -->

    <!-- RecipientBottomSheet -->
    <string name="RecipientBottomSheet_block">Blochează</string>
    <string name="RecipientBottomSheet_unblock">Deblochează</string>
    <string name="RecipientBottomSheet_add_to_contacts">Adaugă la contacte</string>
    <!-- Error message that displays when a user tries to tap to view system contact details but has no app that supports it -->
    <string name="RecipientBottomSheet_unable_to_open_contacts">Nu pot găsi o aplicație pentru a deschide contactele.</string>
    <string name="RecipientBottomSheet_add_to_a_group">Adaugă la un grup</string>
    <string name="RecipientBottomSheet_add_to_another_group">Adaugă la alt grup</string>
    <string name="RecipientBottomSheet_view_safety_number">Afișează numărul de siguranță</string>
    <string name="RecipientBottomSheet_make_admin">Fă administrator</string>
    <string name="RecipientBottomSheet_remove_as_admin">Elimină ca administrator</string>
    <string name="RecipientBottomSheet_remove_from_group">Elimină din grup</string>

    <string name="RecipientBottomSheet_remove_s_as_group_admin">Elimini pe %1$s ca administrator de grup?</string>
    <string name="RecipientBottomSheet_s_will_be_able_to_edit_group">"\"%1$s\" va putea edita acest grup și membrii acestuia."</string>

    <string name="RecipientBottomSheet_remove_s_from_the_group">Elimini pe %1$s din grup?</string>
    <!-- Dialog message shown when removing someone from a group with group link being active to indicate they will not be able to rejoin -->
    <string name="RecipientBottomSheet_remove_s_from_the_group_they_will_not_be_able_to_rejoin">Elimini pe %1$s din grup? Nu se vor mai putea alătura din nou folosind linkul grupului.</string>
    <string name="RecipientBottomSheet_remove">Elimină</string>
    <string name="RecipientBottomSheet_copied_to_clipboard">S-a copiat în clipboard</string>

    <string name="GroupRecipientListItem_admin">Administrator</string>
    <string name="GroupRecipientListItem_approve_description">Aprobă</string>
    <string name="GroupRecipientListItem_deny_description">Refuză</string>


    <!-- GroupsLearnMoreBottomSheetDialogFragment -->
    <string name="GroupsLearnMore_legacy_vs_new_groups">Grupuri vechi vs. grupuri noi</string>
    <string name="GroupsLearnMore_what_are_legacy_groups">Ce sunt grupurile vechi?</string>
    <string name="GroupsLearnMore_paragraph_1">Grupurile vechi sunt grupuri care nu sunt compatibile cu funcționalitățile grupurilor noi, cum ar fi administratorii și actualizări mai descriptive ale grupului.</string>
    <string name="GroupsLearnMore_can_i_upgrade_a_legacy_group">Pot să migrez un grup vechi?</string>
    <string name="GroupsLearnMore_paragraph_2">Grupurile vechi nu pot fi încă migrate la cele noi, dar poți crea un Grup Nou cu aceeași membri dacă aceștia folosesc toți ultima versiune de Signal.</string>
    <string name="GroupsLearnMore_paragraph_3">Signal va oferi în viitor o modalitate de actualizare a grupurilor vechi.</string>

    <!-- GroupLinkBottomSheetDialogFragment -->
    <string name="GroupLinkBottomSheet_share_hint_requiring_approval">Oricine cu acest link poate vedea numele și fotografia grupului și poate solicita să se alăture acestuia. Distribuie linkul persoanelor de încredere.</string>
    <string name="GroupLinkBottomSheet_share_hint_not_requiring_approval">Oricine cu acest link poate vedea numele și fotografia grupului și se poate alătura acestuia. Distribuie linkul persoanelor de încredere.</string>
    <string name="GroupLinkBottomSheet_share_via_signal">Trimite prin Molly</string>
    <string name="GroupLinkBottomSheet_copy">Copiază</string>
    <string name="GroupLinkBottomSheet_qr_code">Cod QR</string>
    <string name="GroupLinkBottomSheet_share">Distribuie</string>
    <string name="GroupLinkBottomSheet_copied_to_clipboard">S-a copiat în clipboard</string>
    <string name="GroupLinkBottomSheet_the_link_is_not_currently_active">Linkul nu este activ momentan</string>

    <!-- VoiceNotePlaybackPreparer -->
    <string name="VoiceNotePlaybackPreparer__failed_to_play_voice_message">Mesajul vocal nu a putut fi redat</string>

    <!-- VoiceNoteMediaDescriptionCompatFactory -->
    <string name="VoiceNoteMediaItemFactory__voice_message">Mesaj vocal · %1$s</string>
    <string name="VoiceNoteMediaItemFactory__s_to_s">%1$s la %2$s</string>

    <!-- StorageUtil -->
    <string name="StorageUtil__s_s">%1$s/%2$s</string>
    <string name="BlockedUsersActivity__s_has_been_blocked">\"%1$s\" a fost blocat.</string>
    <string name="BlockedUsersActivity__failed_to_block_s">Blocarea utilizatorului \"%1$s\" a eșuat</string>
    <string name="BlockedUsersActivity__s_has_been_unblocked">\"%1$s\" a fost deblocat.</string>

    <!-- ReviewCardDialogFragment -->
    <string name="ReviewCardDialogFragment__review_members">Revizuire Membri</string>
    <string name="ReviewCardDialogFragment__review_request">Revizuire Solicitări</string>
    <string name="ReviewCardDialogFragment__d_group_members_have_the_same_name">%1$d membri ai grupului au același nume, revizuiește membrii de mai jos și ia măsuri.</string>
    <string name="ReviewCardDialogFragment__if_youre_not_sure">Dacă nu ești sigur de la cine provine solicitarea, consultă persoanele de contact de mai jos și ia măsuri.</string>
    <string name="ReviewCardDialogFragment__no_other_groups_in_common">Nu există alte grupuri în comun.</string>
    <string name="ReviewCardDialogFragment__no_groups_in_common">Niciun grup în comun.</string>
    <plurals name="ReviewCardDialogFragment__d_other_groups_in_common">
        <item quantity="one">%1$d grup în comun</item>
        <item quantity="few">%1$d grupuri în comun</item>
        <item quantity="other">%1$d de grupuri în comun</item>
    </plurals>
    <plurals name="ReviewCardDialogFragment__d_groups_in_common">
        <item quantity="one">%1$d grup în comun</item>
        <item quantity="few">%1$d grupuri în comun</item>
        <item quantity="other">%1$d de grupuri în comun</item>
    </plurals>
    <string name="ReviewCardDialogFragment__remove_s_from_group">Elimini pe %1$s din grup?</string>
    <string name="ReviewCardDialogFragment__remove">Elimină</string>
    <string name="ReviewCardDialogFragment__failed_to_remove_group_member">Eliminarea membrului grupului nu a reușit.</string>

    <!-- ReviewCard -->
    <string name="ReviewCard__member">Membru</string>
    <string name="ReviewCard__request">Cerere</string>
    <string name="ReviewCard__your_contact">Contactul tău</string>
    <string name="ReviewCard__remove_from_group">Elimină din grup</string>
    <string name="ReviewCard__update_contact">Actualizează contactul</string>
    <string name="ReviewCard__block">Blochează</string>
    <string name="ReviewCard__delete">Șterge</string>
    <string name="ReviewCard__recently_changed">Recent și-au schimbat numele profilului din %1$s în %2$s</string>

    <!-- CallParticipantsListUpdatePopupWindow -->
    <string name="CallParticipantsListUpdatePopupWindow__s_joined">%1$s s-a alăturat</string>
    <string name="CallParticipantsListUpdatePopupWindow__s_and_s_joined">%1$s și %2$s s-au alăturat</string>
    <string name="CallParticipantsListUpdatePopupWindow__s_s_and_s_joined">%1$s, %2$s și %3$s s-au alăturat</string>
    <string name="CallParticipantsListUpdatePopupWindow__s_s_and_d_others_joined">%1$s, %2$s și %3$d alții s-au alăturat</string>
    <string name="CallParticipantsListUpdatePopupWindow__s_left">%1$s a ieșit</string>
    <string name="CallParticipantsListUpdatePopupWindow__s_and_s_left">%1$s și %2$s au ieșit</string>
    <string name="CallParticipantsListUpdatePopupWindow__s_s_and_s_left">%1$s, %2$s și %3$s au ieșit</string>
    <string name="CallParticipantsListUpdatePopupWindow__s_s_and_d_others_left">%1$s, %2$s și %3$d alții au ieșit</string>

    <string name="CallParticipant__you">Tu</string>
    <string name="CallParticipant__you_on_another_device">Tu (pe alt dispozitiv)</string>
    <string name="CallParticipant__s_on_another_device">%1$s (pe alt dispozitiv)</string>

    <!-- WifiToCellularPopupWindow -->
    <!-- Message shown during a call when the WiFi network is unusable, and cellular data starts to be used for the call instead. -->
    <string name="WifiToCellularPopupWindow__weak_wifi_switched_to_cellular">Wi-Fi slab. Am trecut la date mobile.</string>

    <!-- DeleteAccountFragment -->
    <string name="DeleteAccountFragment__deleting_your_account_will">Ștergerea contului tău implică:</string>
    <string name="DeleteAccountFragment__enter_your_phone_number">Introdu numărul tău de telefon</string>
    <string name="DeleteAccountFragment__delete_account">Șterge contul</string>
    <string name="DeleteAccountFragment__delete_your_account_info_and_profile_photo">Ștergerea informațiilor despre contul tău și poza de profil</string>
    <string name="DeleteAccountFragment__delete_all_your_messages">Ștergerea tuturor mesajelor tale</string>
    <string name="DeleteAccountFragment__delete_s_in_your_payments_account">Ștergerea a %1$s din contul tău de plăți</string>
    <string name="DeleteAccountFragment__no_country_code">Codul țării nu este specificat</string>
    <string name="DeleteAccountFragment__no_number">Niciun număr specificat</string>
    <string name="DeleteAccountFragment__the_phone_number">Numărul de telefon pe care l-ai introdus nu se potrivește cu cel al contului tău.</string>
    <string name="DeleteAccountFragment__are_you_sure">Ești sigur că vrei să ștergi contul?</string>
    <string name="DeleteAccountFragment__this_will_delete_your_signal_account">Această acțiune va șterge contul Signal și va reseta aplicația. Aplicația se va închide după finalizarea procesului.</string>
    <string name="DeleteAccountFragment__failed_to_delete_local_data">Ștergerea datelor locale nu a reușit. Le poți șterge manual din setările de sistem pentru aplicație.</string>
    <string name="DeleteAccountFragment__launch_app_settings">Deschide Setările Aplicației</string>
    <!-- Title of progress dialog shown when a user deletes their account and the process is leaving all groups -->
    <string name="DeleteAccountFragment__leaving_groups">Se părăsesc grupurile…</string>
    <!-- Title of progress dialog shown when a user deletes their account and the process has left all groups -->
    <string name="DeleteAccountFragment__deleting_account">Se șterge contul…</string>
    <!-- Message of progress dialog shown when a user deletes their account and the process is canceling their subscription -->
    <string name="DeleteAccountFragment__canceling_your_subscription">Se anulează abonamentul…</string>
    <!-- Message of progress dialog shown when a user deletes their account and the process is leaving groups -->
    <string name="DeleteAccountFragment__depending_on_the_number_of_groups">În funcție de numărul de grupuri în care te afli, acest lucru poate dura câteva minute</string>
    <!-- Message of progress dialog shown when a user deletes their account and the process has left all groups -->
    <string name="DeleteAccountFragment__deleting_all_user_data_and_resetting">Se șterg datele de utilizator și se resetează aplicația</string>
    <!-- Title of error dialog shown when a network error occurs during account deletion -->
    <string name="DeleteAccountFragment__account_not_deleted">Contul nu a Fost Șters</string>
    <!-- Message of error dialog shown when a network error occurs during account deletion -->
    <string name="DeleteAccountFragment__there_was_a_problem">Procesul de ștergere a întâmpinat o problemă. Verifică-ți conexiunea la rețea și încearcă din nou.</string>

    <!-- DeleteAccountCountryPickerFragment -->
    <string name="DeleteAccountCountryPickerFragment__search_countries">Căutare Țări</string>

    <!-- CreateGroupActivity -->
    <string name="CreateGroupActivity__skip">Omite</string>
    <plurals name="CreateGroupActivity__d_members">
        <item quantity="one">%1$d membru</item>
        <item quantity="few">%1$d membri</item>
        <item quantity="other">%1$d de membri</item>
    </plurals>

    <!-- ShareActivity -->
    <string name="ShareActivity__share">Distribuie</string>
    <string name="ShareActivity__send">Trimite</string>
    <string name="ShareActivity__comma_s">, %1$s</string>
    <!-- Toast when the incoming intent is invalid -->
    <string name="ShareActivity__could_not_get_share_data_from_intent">Nu am putut să distribuim date din intenție.</string>

    <!-- MultiShareDialogs -->
    <string name="MultiShareDialogs__failed_to_send_to_some_users">Trimiterea către unii utilizatori nu a reușit</string>
    <string name="MultiShareDialogs__you_can_only_share_with_up_to">Poți distribui până la %1$d conversații</string>

    <!-- ChatWallpaperActivity -->

    <!-- ChatWallpaperFragment -->
    <string name="ChatWallpaperFragment__chat_color">Culoare conversație</string>
    <string name="ChatWallpaperFragment__reset_chat_colors">Resetare culori conversație</string>
    <string name="ChatWallpaperFragment__reset_chat_color">Resetare culoare conversație</string>
    <string name="ChatWallpaperFragment__reset_chat_color_question">Resetezi culoarea conversației?</string>
    <string name="ChatWallpaperFragment__set_wallpaper">Setare fundal</string>
    <string name="ChatWallpaperFragment__dark_mode_dims_wallpaper">Modul întunecat estompează fundalul</string>
    <string name="ChatWallpaperFragment__contact_name">Nume contact</string>
    <string name="ChatWallpaperFragment__reset">Resetare</string>
    <string name="ChatWallpaperFragment__wallpaper_preview_description">Previzualizare fundal</string>
    <string name="ChatWallpaperFragment__would_you_like_to_override_all_chat_colors">Dorești să suprascrii culorile pentru toate conversațiile?</string>
    <string name="ChatWallpaperFragment__would_you_like_to_override_all_wallpapers">Dorești să suprascrii toate fundalurile?</string>
    <string name="ChatWallpaperFragment__reset_default_colors">Resetare culori implicite</string>
    <string name="ChatWallpaperFragment__reset_all_colors">Resetare toate culorile</string>
    <string name="ChatWallpaperFragment__reset_default_wallpaper">Resetare fundal implicit</string>
    <string name="ChatWallpaperFragment__reset_all_wallpapers">Resetare toate fundalurile</string>
    <string name="ChatWallpaperFragment__reset_wallpapers">Resetare imagini de fundal</string>
    <string name="ChatWallpaperFragment__reset_wallpaper">Resetare imagine de fundal</string>
    <string name="ChatWallpaperFragment__reset_wallpaper_question">Resetezi imaginea de fundal?</string>

    <!-- ChatWallpaperSelectionFragment -->
    <string name="ChatWallpaperSelectionFragment__choose_from_photos">Alege din galerie</string>
    <string name="ChatWallpaperSelectionFragment__presets">Presetări</string>

    <!-- ChatWallpaperPreviewActivity -->
    <string name="ChatWallpaperPreviewActivity__preview">Previzualizare</string>
    <string name="ChatWallpaperPreviewActivity__set_wallpaper">Setează fundalul</string>
    <string name="ChatWallpaperPreviewActivity__swipe_to_preview_more_wallpapers">Glisează pentru a previzualiza mai multe imagini de fundal</string>
    <string name="ChatWallpaperPreviewActivity__set_wallpaper_for_all_chats">Setează imaginea de fundal pentru toate conversațiile</string>
    <string name="ChatWallpaperPreviewActivity__set_wallpaper_for_s">Setare fundal pentru %1$s</string>
    <string name="ChatWallpaperPreviewActivity__viewing_your_gallery_requires_the_storage_permission">Vizualizarea galeriei tale necesită permisiunea de stocare.</string>

    <!-- WallpaperImageSelectionActivity -->

    <!-- WallpaperCropActivity -->
    <string name="WallpaperCropActivity__pinch_to_zoom_drag_to_adjust">Prinde pentru a mări, trage pentru a ajusta.</string>
    <string name="WallpaperCropActivity__set_wallpaper_for_all_chats">Setează imaginea de fundal pentru toate conversațiile</string>
    <string name="WallpaperCropActivity__set_wallpaper_for_s">Setare fundal pentru %1$s.</string>
    <string name="WallpaperCropActivity__error_setting_wallpaper">Eroare la setarea fundalului.</string>
    <string name="WallpaperCropActivity__blur_photo">Estompare poză</string>

    <!-- InfoCard -->
    <string name="payment_info_card_about_mobilecoin">Despre MobileCoin</string>
    <string name="payment_info_card_mobilecoin_is_a_new_privacy_focused_digital_currency">MobileCoin este o nouă monedă digitală axată pe confidențialitate.</string>
    <string name="payment_info_card_adding_funds">Adăugarea fondurilor</string>
    <string name="payment_info_card_you_can_add_funds_for_use_in">Poți adăuga fonduri pentru a le folosi în Molly transferând MobileCoin către adresa portofelului tău.</string>
    <string name="payment_info_card_cashing_out">Schimbul în numerar</string>
    <string name="payment_info_card_you_can_cash_out_mobilecoin">Poți schimba oricând MobileCoin în numerar la un exchange care acceptă MobileCoin. Nu trebuie decât să faci un transfer către contul tău de la acel exchange.</string>
    <string name="payment_info_card_hide_this_card">Ascunzi această fișă?</string>
    <string name="payment_info_card_hide">Ascunde</string>
    <!-- Title of save recovery phrase card -->
    <string name="payment_info_card_save_recovery_phrase">Salvează fraza de recuperare</string>
    <string name="payment_info_card_your_recovery_phrase_gives_you">Fraza ta de recuperare îți oferă încă o metodă de a-ți restaura contul de plăți</string>
    <!-- Button in save recovery phrase card -->
    <string name="payment_info_card_save_your_phrase">Salvează fraza</string>
    <string name="payment_info_card_update_your_pin">Actualizează-ți PIN-ul</string>
    <string name="payment_info_card_with_a_high_balance">Având un sold ridicat, este recomandat să treci la un PIN alfanumeric pentru a asigura mai multă protecție contului tău.</string>
    <string name="payment_info_card_update_pin">Actualizează PIN-ul</string>

  <!-- Removed by excludeNonTranslatables <string name="payment_info_card__learn_more__about_mobilecoin" translatable="false">https://support.signal.org/hc/articles/360057625692#payments_which_ones</string> -->
  <!-- Removed by excludeNonTranslatables <string name="payment_info_card__learn_more__adding_to_your_wallet" translatable="false">https://support.signal.org/hc/articles/360057625692#payments_transfer_from_exchange</string> -->
  <!-- Removed by excludeNonTranslatables <string name="payment_info_card__learn_more__cashing_out" translatable="false">https://support.signal.org/hc/articles/360057625692#payments_transfer_to_exchange</string> -->

    <!-- DeactivateWalletFragment -->
    <string name="DeactivateWalletFragment__deactivate_wallet">Dezactivare Portofel</string>
    <string name="DeactivateWalletFragment__your_balance">Soldul tău</string>
    <string name="DeactivateWalletFragment__its_recommended_that_you">Este recomandat să îți transferi fondurile către o altă adresă de portofel înainte de a dezactiva plățile. Dacă alegi să nu îți transferi fondurile acum, acestea vor rămâne în portofelul tău asociat cu Molly dacă reactivezi plățile.</string>
    <string name="DeactivateWalletFragment__transfer_remaining_balance">Transferă soldul rămas</string>
    <string name="DeactivateWalletFragment__deactivate_without_transferring">Dezactivează fără transfer</string>
    <string name="DeactivateWalletFragment__deactivate">Dezactivare</string>
    <string name="DeactivateWalletFragment__deactivate_without_transferring_question">Dezactivezi fără transfer?</string>
    <string name="DeactivateWalletFragment__your_balance_will_remain">Soldul tău va rămâne în portofelul asociat cu Molly, dacă alegi sa reactivezi plățile.</string>
    <string name="DeactivateWalletFragment__error_deactivating_wallet">Eroare la dezactivarea portofelului.</string>
  <!-- Removed by excludeNonTranslatables <string name="DeactivateWalletFragment__learn_more__we_recommend_transferring_your_funds" translatable="false">https://support.signal.org/hc/articles/360057625692#payments_deactivate</string> -->

    <!-- PaymentsRecoveryStartFragment -->
    <string name="PaymentsRecoveryStartFragment__recovery_phrase">Frază de recuperare</string>
    <string name="PaymentsRecoveryStartFragment__view_recovery_phrase">Afișare frază de recuperare</string>
    <!-- Title in save recovery phrase screen -->
    <string name="PaymentsRecoveryStartFragment__save_recovery_phrase">Salvează fraza de recuperare</string>
    <string name="PaymentsRecoveryStartFragment__enter_recovery_phrase">Introdu fraza de recuperare</string>
    <plurals name="PaymentsRecoveryStartFragment__your_balance_will_automatically_restore">
        <item quantity="one">Soldul tău va fi restituit automat când reinstalezi Signal dacă confirmi PIN-ul Signal. De asemenea îți poți recupera soldul utilizând o frază de recuperare, aceasta este formată din %1$d cuvânt și este unică pentru tine. Ar trebui să o scrii pe hârtie și să o păstrezi într-un loc sigur.</item>
        <item quantity="few">Soldul tău va fi restituit automat când reinstalezi Signal dacă confirmi PIN-ul Signal. De asemenea îți poți recupera soldul utilizând o frază de recuperare, aceasta este formată din %1$d cuvinte și este unică pentru tine. Ar trebui să o scrii pe hârtie și să o păstrezi într-un loc sigur.</item>
        <item quantity="other">Soldul tău va fi restituit automat când reinstalezi Signal dacă confirmi PIN-ul Signal. De asemenea îți poți recupera soldul utilizând o frază de recuperare, aceasta este formată din %1$d de cuvinte și este unică pentru tine. Ar trebui să o scrii pe hârtie și să o păstrezi într-un loc sigur.</item>
    </plurals>
    <!-- Description in save recovery phrase screen which shows up when user has non zero balance -->
    <string name="PaymentsRecoveryStartFragment__got_balance">Ai sold! E timpul să salvezi fraza de recuperare—o cheie de 24 de cuvinte pe care le poți folosi ca să restaurezi echilibrul.</string>
    <!-- Description in save recovery phrase screen which shows up when user navigates from info card -->
    <string name="PaymentsRecoveryStartFragment__time_to_save">E timpul să salvezi fraza de recuperare—o cheie de 24 de cuvinte pe care le poți folosi ca să restaurezi echilibrul. Află mai multe</string>
    <string name="PaymentsRecoveryStartFragment__your_recovery_phrase_is_a">Fraza de recuperare este formată din %1$d de cuvinte și este unică pentru tine. Utilizează această frază pentru a-ți recupera soldul.</string>
    <string name="PaymentsRecoveryStartFragment__start">Start</string>
    <string name="PaymentsRecoveryStartFragment__enter_manually">Introdu manual</string>
    <string name="PaymentsRecoveryStartFragment__paste_from_clipboard">Lipire din clipboard</string>
    <!-- Alert dialog title which asks before going back if user wants to save recovery phrase -->
    <string name="PaymentsRecoveryStartFragment__continue_without_saving">Continui Fără Să Salvezi?</string>
    <!-- Alert dialog description to let user know why recovery phrase needs to be saved -->
    <string name="PaymentsRecoveryStartFragment__your_recovery_phrase">Fraza ta de recuperare te ajută să restaurezi soldul în cazul în care se întâmplă o problemă. Îți recomandăm cu tărie să o salvezi.</string>
    <!-- Alert dialog option to skip recovery phrase -->
    <string name="PaymentsRecoveryStartFragment__skip_recovery_phrase">Sari peste fraza de recuperare</string>
    <!-- Alert dialog option to cancel dialog-->
    <string name="PaymentsRecoveryStartFragment__cancel">Anulează</string>

    <!-- PaymentsRecoveryPasteFragment -->
    <string name="PaymentsRecoveryPasteFragment__paste_recovery_phrase">Lipește fraza de recuperare</string>
    <string name="PaymentsRecoveryPasteFragment__recovery_phrase">Frază de recuperare</string>
    <string name="PaymentsRecoveryPasteFragment__next">Următorul</string>
    <string name="PaymentsRecoveryPasteFragment__invalid_recovery_phrase">Frază de recuperare invalidă</string>
    <string name="PaymentsRecoveryPasteFragment__make_sure">Asigură-te că ai introdus %1$d de cuvinte și încearcă din nou.</string>

  <!-- Removed by excludeNonTranslatables <string name="PaymentsRecoveryStartFragment__learn_more__view" translatable="false">https://support.signal.org/hc/articles/360057625692#payments_wallet_view_passphrase</string> -->
  <!-- Removed by excludeNonTranslatables <string name="PaymentsRecoveryStartFragment__learn_more__restore" translatable="false">https://support.signal.org/hc/articles/360057625692#payments_wallet_restore_passphrase</string> -->

    <!-- PaymentsRecoveryPhraseFragment -->
    <string name="PaymentsRecoveryPhraseFragment__next">Următorul</string>
    <string name="PaymentsRecoveryPhraseFragment__edit">Editează</string>
    <string name="PaymentsRecoveryPhraseFragment__your_recovery_phrase">Fraza ta de recuperare</string>
    <string name="PaymentsRecoveryPhraseFragment__write_down_the_following_d_words">Notează următoarele %1$d de cuvinte în ordinea în care apar. Și păstrează nota într-un loc sigur.</string>
    <string name="PaymentsRecoveryPhraseFragment__make_sure_youve_entered">Asigură-te că ai introdus corect fraza ta.</string>
    <string name="PaymentsRecoveryPhraseFragment__do_not_screenshot_or_send_by_email">Nu realiza capturi de ecran și nu trimite prin e-mail.</string>
    <string name="PaymentsRecoveryPhraseFragment__payments_account_restored">Contul de plăți a fost restaurat.</string>
    <string name="PaymentsRecoveryPhraseFragment__invalid_recovery_phrase">Frază de recuperare invalidă</string>
    <string name="PaymentsRecoveryPhraseFragment__make_sure_youve_entered_your_phrase_correctly_and_try_again">Asigură-te că ai introdus corect fraza de recuperare și încearcă din nou.</string>
    <string name="PaymentsRecoveryPhraseFragment__copy_to_clipboard">Copiezi în clipboard?</string>
    <string name="PaymentsRecoveryPhraseFragment__if_you_choose_to_store">Dacă alegi să păstrezi fraza ta de recuperare în mod digital, asigură-te că este stocată în siguranță undeva de încredere.</string>
    <string name="PaymentsRecoveryPhraseFragment__copy">Copiază</string>

    <!-- PaymentsRecoveryPhraseConfirmFragment -->
    <string name="PaymentRecoveryPhraseConfirmFragment__confirm_recovery_phrase">Confirmă fraza de recuperare</string>
    <string name="PaymentRecoveryPhraseConfirmFragment__enter_the_following_words">Introdu următoarele cuvinte din fraza ta de recuperare.</string>
    <string name="PaymentRecoveryPhraseConfirmFragment__word_d">Cuvântul %1$d</string>
    <string name="PaymentRecoveryPhraseConfirmFragment__see_phrase_again">Vezi din nou fraza</string>
    <string name="PaymentRecoveryPhraseConfirmFragment__done">Gata</string>
    <string name="PaymentRecoveryPhraseConfirmFragment__recovery_phrase_confirmed">S-a confirmat fraza de recuperare</string>

    <!-- PaymentsRecoveryEntryFragment -->
    <string name="PaymentsRecoveryEntryFragment__enter_recovery_phrase">Introdu fraza de recuperare</string>
    <string name="PaymentsRecoveryEntryFragment__enter_word_d">Introdu cuvântul %1$d</string>
    <string name="PaymentsRecoveryEntryFragment__word_d">Cuvântul %1$d</string>
    <string name="PaymentsRecoveryEntryFragment__next">Următorul</string>
    <string name="PaymentsRecoveryEntryFragment__invalid_word">Cuvânt invalid</string>

    <!-- ClearClipboardAlarmReceiver -->

    <!-- PaymentNotificationsView -->
    <string name="PaymentNotificationsView__view">Vizualizare</string>

    <!-- UnreadPayments -->
    <string name="UnreadPayments__s_sent_you_s">%1$s ți-a trimis %2$s</string>
    <string name="UnreadPayments__d_new_payment_notifications">%1$d notificări noi de plată</string>

    <!-- CanNotSendPaymentDialog -->
    <string name="CanNotSendPaymentDialog__cant_send_payment">Nu se poate trimite plata</string>
    <string name="CanNotSendPaymentDialog__to_send_a_payment_to_this_user">Pentru a trimite o plată către acest utilizator, acesta trebuie să accepte o solicitare de mesaj din partea ta. Trimite-i un mesaj pentru a crea o solicitare.</string>
    <string name="CanNotSendPaymentDialog__send_a_message">Trimite mesaj</string>

    <!-- GroupsInCommonMessageRequest -->
    <string name="GroupsInCommonMessageRequest__you_have_no_groups_in_common_with_this_person">Nu ai grupuri în comun cu această persoană. Examinează cu atenție solicitările înainte de a accepta pentru a evita mesajele nedorite.</string>
    <string name="GroupsInCommonMessageRequest__none_of_your_contacts_or_people_you_chat_with_are_in_this_group">Niciuna dintre persoanele de contact sau persoanele cu care conversezi nu fac parte din acest grup. Examinează cu atenție solicitările înainte de a accepta pentru a evita mesajele nedorite.</string>
    <string name="GroupsInCommonMessageRequest__about_message_requests">Despre solicitări mesaj</string>
    <string name="GroupsInCommonMessageRequest__okay">Okay</string>
  <!-- Removed by excludeNonTranslatables <string name="GroupsInCommonMessageRequest__support_article" translatable="false">https://support.signal.org/hc/articles/360007459591</string> -->
    <string name="ChatColorSelectionFragment__heres_a_preview_of_the_chat_color">Iată o previzualizare a culorii conversației.</string>
    <string name="ChatColorSelectionFragment__the_color_is_visible_to_only_you">Culoarea este vizibilă doar pentru tine.</string>

    <!-- GroupDescriptionDialog -->
    <string name="GroupDescriptionDialog__group_description">Descriere grup</string>

    <!-- QualitySelectorBottomSheetDialog -->
    <string name="QualitySelectorBottomSheetDialog__standard">Standard</string>
    <string name="QualitySelectorBottomSheetDialog__faster_less_data">Mai rapid, mai puține date</string>
    <string name="QualitySelectorBottomSheetDialog__high">Mare</string>
    <string name="QualitySelectorBottomSheetDialog__slower_more_data">Mai lent, mai multe date</string>
    <string name="QualitySelectorBottomSheetDialog__photo_quality">Calitate fotografie</string>

    <!-- AppSettingsFragment -->
    <string name="AppSettingsFragment__invite_your_friends">Invită-ți prietenii</string>
    <string name="AppSettingsFragment__copied_subscriber_id_to_clipboard">ID-ul abonatului a fost copiat în clipboard</string>

    <!-- AccountSettingsFragment -->
    <string name="AccountSettingsFragment__account">Cont</string>
    <string name="AccountSettingsFragment__youll_be_asked_less_frequently">Vei fi întrebat mai rar în timp</string>
    <string name="AccountSettingsFragment__require_your_signal_pin">Solicitare PIN Signal pentru a înregistra din nou numărul tău de telefon la Signal.</string>
    <string name="AccountSettingsFragment__change_phone_number">Schimbare număr de telefon</string>

    <!-- ChangeNumberFragment -->
    <string name="ChangeNumberFragment__use_this_to_change_your_current_phone_number_to_a_new_phone_number">Utilizează acest meniu pentru a-ți schimba actualul număr de telefon cu un număr nou. Nu poți anula această modificare.\n\nÎnainte de a continua asigură-te că noul număr de telefon poate primi SMS-uri sau apeluri.</string>
    <string name="ChangeNumberFragment__continue">Continuare</string>
    <!-- Message shown on dialog after your number has been changed successfully. -->
    <string name="ChangeNumber__your_phone_number_has_changed_to_s">Numărul tău de telefon a fost schimbat în %1$s</string>
    <!-- Confirmation button to dismiss number changed dialog -->
    <string name="ChangeNumber__okay">Okay</string>

    <!-- ChangeNumberEnterPhoneNumberFragment -->
    <string name="ChangeNumberEnterPhoneNumberFragment__change_number">Schimbă Numărul</string>
    <string name="ChangeNumberEnterPhoneNumberFragment__your_old_number">Vechiul număr</string>
    <string name="ChangeNumberEnterPhoneNumberFragment__old_phone_number">Vechiul număr de telefon</string>
    <string name="ChangeNumberEnterPhoneNumberFragment__your_new_number">Noul număr</string>
    <string name="ChangeNumberEnterPhoneNumberFragment__new_phone_number">Noul număr de telefon</string>
    <string name="ChangeNumberEnterPhoneNumberFragment__the_phone_number_you_entered_doesnt_match_your_accounts">Numărul de telefon pe care l-ai introdus nu se potrivește cu cel al contului tău.</string>
    <string name="ChangeNumberEnterPhoneNumberFragment__you_must_specify_your_old_number_country_code">Trebuie să specifici prefixul de țară al vechiului număr</string>
    <string name="ChangeNumberEnterPhoneNumberFragment__you_must_specify_your_old_phone_number">Trebuie să specifici vechiul tău număr de telefon</string>
    <string name="ChangeNumberEnterPhoneNumberFragment__you_must_specify_your_new_number_country_code">Trebuie să specifici prefixul de țară al noului număr</string>
    <string name="ChangeNumberEnterPhoneNumberFragment__you_must_specify_your_new_phone_number">Trebuie să specifici noul număr de telefon</string>

    <!-- ChangeNumberVerifyFragment -->
    <string name="ChangeNumberVerifyFragment__change_number">Schimbă Numărul</string>
    <string name="ChangeNumberVerifyFragment__verifying_s">Se verifică %1$s</string>
    <string name="ChangeNumberVerifyFragment__captcha_required">Captcha este necesară</string>

    <!-- ChangeNumberConfirmFragment -->
    <string name="ChangeNumberConfirmFragment__change_number">Schimbă numărul</string>
    <string name="ChangeNumberConfirmFragment__you_are_about_to_change_your_phone_number_from_s_to_s">Urmează să îți schimbi numărul de telefon din %1$s în %2$s.\n\nÎnainte de a continua, te rugăm să verifici dacă numărul de mai jos este corect.</string>
    <string name="ChangeNumberConfirmFragment__edit_number">Editează număr</string>

    <!-- ChangeNumberRegistrationLockFragment -->
    <string name="ChangeNumberRegistrationLockFragment__signal_change_number_need_help_with_pin_for_android_v2_pin">Schimbare Număr Signal - Am nevoie de asistență pentru PIN Android (v2 PIN)</string>

    <!-- ChangeNumberPinDiffersFragment -->
    <string name="ChangeNumberPinDiffersFragment__pins_do_not_match">PIN-urile nu se potrivesc</string>
    <string name="ChangeNumberPinDiffersFragment__the_pin_associated_with_your_new_number_is_different_from_the_pin_associated_with_your_old_one">PIN-ul asociat noului tău număr este diferit de cel asociat vechiului număr. Dorești să păstrezi vechiul PIN sau dorești să-l actualizezi?</string>
    <string name="ChangeNumberPinDiffersFragment__keep_old_pin">Păstrează vechiul PIN</string>
    <string name="ChangeNumberPinDiffersFragment__update_pin">Actualizează PIN</string>
    <string name="ChangeNumberPinDiffersFragment__keep_old_pin_question">Păstrezi vechiul PIN?</string>

    <!-- ChangeNumberLockActivity -->
    <!-- Info message shown to user if something crashed the app during the change number attempt and we were unable to confirm the change so we force them into this screen to check before letting them use the app -->
    <string name="ChangeNumberLockActivity__it_looks_like_you_tried_to_change_your_number_but_we_were_unable_to_determine_if_it_was_successful_rechecking_now">Se pare că ai încercat să-ți schimbi numărul de telefon dar nu am putut determina dacă a reușit.\n\nVerificăm din nou acum…</string>
    <!-- Dialog title shown if we were able to confirm your change number status (meaning we now know what the server thinks our number is) after a crash during the regular flow -->
    <string name="ChangeNumberLockActivity__change_status_confirmed">Schimbare confirmată</string>
    <!-- Dialog message shown if we were able to confirm your change number status (meaning we now know what the server thinks our number is) after a crash during the regular flow -->
    <string name="ChangeNumberLockActivity__your_number_has_been_confirmed_as_s">Numărul tău a fost confirmat ca fiind %1$s. Dacă acesta nu este numărul tău te rugăm să reiei procesul de schimbare a numărului.</string>
    <!-- Dialog title shown if we were not able to confirm your phone number with the server and thus cannot let leave the change flow yet after a crash during the regular flow -->
    <string name="ChangeNumberLockActivity__change_status_unconfirmed">Schimbare neconfirmată</string>
    <!-- Dialog message shown when we can\'t verify the phone number on the server, only shown if there was a network error communicating with the server after a crash during the regular flow -->
    <string name="ChangeNumberLockActivity__we_could_not_determine_the_status_of_your_change_number_request">Nu am putut determina starea cererii tale de schimbare a numărului de telefon.\n\n(Eroare: %1$s)</string>
    <!-- Dialog button to retry confirming the number on the server -->
    <string name="ChangeNumberLockActivity__retry">Încearcă din nou</string>
    <!-- Dialog button shown to leave the app when in the unconfirmed change status after a crash in the regular flow -->
    <string name="ChangeNumberLockActivity__leave">Părăsește</string>
    <string name="ChangeNumberLockActivity__submit_debug_log">Trimite jurnalul de depanare</string>

    <!-- ChatsSettingsFragment -->
    <string name="ChatsSettingsFragment__keyboard">Tastatură</string>
    <string name="ChatsSettingsFragment__enter_key_sends">Trimitere cu Enter</string>

    <!--SmsSettingsFragment -->
    <string name="SmsSettingsFragment__use_as_default_sms_app">Utilizează ca aplicație SMS implicită</string>
    <!-- Preference title to export sms -->
    <string name="SmsSettingsFragment__export_sms_messages">Exportă mesaje SMS</string>
    <!-- Preference title to re-export sms -->
    <string name="SmsSettingsFragment__export_sms_messages_again">Exportă mesaje SMS din nou</string>
    <!-- Preference title to delete sms -->
    <string name="SmsSettingsFragment__remove_sms_messages">Elimină mesajele SMS</string>
    <!-- Snackbar text to confirm deletion -->
    <string name="SmsSettingsFragment__removing_sms_messages_from_signal">Se elimină mesajele SMS din Signal…</string>
    <!-- Snackbar text to indicate can delete later -->
    <string name="SmsSettingsFragment__you_can_remove_sms_messages_from_signal_in_settings">Poți să elimini mesajele SMS din Signal din Setări oricând.</string>
    <!-- Description for export sms preference -->
    <string name="SmsSettingsFragment__you_can_export_your_sms_messages_to_your_phones_sms_database">Poți să îți exporți mesajele SMS în baza de date SMS a telefonului tău.</string>
    <!-- Description for re-export sms preference -->
    <string name="SmsSettingsFragment__exporting_again_can_result_in_duplicate_messages">Dacă exporți din nou e posibil să fie duplicate mesajele.</string>
    <!-- Description for remove sms preference -->
    <string name="SmsSettingsFragment__remove_sms_messages_from_signal_to_clear_up_storage_space">Elimină mesajele SMS din Signal ca să eliberezi spațiu de stocare.</string>
    <!-- Information message shown at the top of sms settings to indicate it is being removed soon. -->
    <string name="SmsSettingsFragment__sms_support_will_be_removed_soon_to_focus_on_encrypted_messaging">Sprijinul SMS va fi eliminat curând pentru a ne concentra pe mesajele criptate.</string>

    <!-- NotificationsSettingsFragment -->
    <string name="NotificationsSettingsFragment__messages">Mesaje</string>
    <string name="NotificationsSettingsFragment__calls">Apeluri</string>
    <string name="NotificationsSettingsFragment__notify_when">Anunță-mă când…</string>
    <string name="NotificationsSettingsFragment__contact_joins_signal">Un contact se alătură la Signal</string>
    <!-- Notification preference header -->
    <string name="NotificationsSettingsFragment__notification_profiles">Profiluri de notificare</string>
    <!-- Notification preference option header -->
    <string name="NotificationsSettingsFragment__profiles">Profiluri</string>
    <!-- Notification preference summary text -->
    <string name="NotificationsSettingsFragment__create_a_profile_to_receive_notifications_only_from_people_and_groups_you_choose">Creează un profil pentru a primi notificări numai de la persoanele și grupurile selectate.</string>

    <!-- NotificationProfilesFragment -->
    <!-- Title for notification profiles screen that shows all existing profiles; Title with hyphenation. Translation can use soft hyphen - Unicode U+00AD -->
    <string name="NotificationProfilesFragment__notification_profiles">Profiluri de notificare</string>
    <!-- Button text to create a notification profile -->
    <string name="NotificationProfilesFragment__create_profile">Creează profil</string>

    <!-- PrivacySettingsFragment -->
    <string name="PrivacySettingsFragment__blocked">Blocat</string>
    <string name="PrivacySettingsFragment__d_contacts">%1$d contacte</string>
    <string name="PrivacySettingsFragment__messaging">Mesagerie</string>
    <string name="PrivacySettingsFragment__disappearing_messages">Dispariție mesaje</string>
    <string name="PrivacySettingsFragment__app_security">Securitate aplicație</string>
    <string name="PrivacySettingsFragment__block_screenshots_in_the_recents_list_and_inside_the_app">Blochează capturile de ecran în lista cu aplicații recente și în interiorul aplicației</string>
    <string name="PrivacySettingsFragment__signal_message_and_calls">Mesaje și apeluri Signal, redirecționare apeluri și expeditor ascuns</string>
    <string name="PrivacySettingsFragment__default_timer_for_new_changes">Temporizator implicit pentru conversații noi</string>
    <string name="PrivacySettingsFragment__set_a_default_disappearing_message_timer_for_all_new_chats_started_by_you">Setează un temporizator implicit de dispariție a mesajelor pentru toate conversațiile noi inițiate de tine.</string>
    <!-- Summary for stories preference to launch into story privacy settings -->
    <string name="PrivacySettingsFragment__payment_lock_require_lock">Cere o deblocare a ecranului Android sau amprenta pentru a tranfera fonduri</string>
    <!-- Alert dialog title when payment lock cannot be enabled -->
    <string name="PrivacySettingsFragment__cant_enable_title">Nu se poate active deblocarea în caz de plată</string>
    <!-- Alert dialog description to setup screen lock or fingerprint in phone settings -->
    <string name="PrivacySettingsFragment__cant_enable_description">Pentru a folosi Deblocarea în caz de plată, trebuie să activezi o blocare a ecranului sau ID amprentă din setările telefonului.</string>
    <!-- Shown in a toast when we can\'t navigate to the user\'s system fingerprint settings -->
    <string name="PrivacySettingsFragment__failed_to_navigate_to_system_settings">Nu am putut să ajungem la setările de sistem</string>
    <!-- Alert dialog button to go to phone settings -->
    <!-- Alert dialog button to cancel the dialog -->

    <!-- AdvancedPrivacySettingsFragment -->
  <!-- Removed by excludeNonTranslatables <string name="AdvancedPrivacySettingsFragment__sealed_sender_link" translatable="false">https://signal.org/blog/sealed-sender</string> -->
    <string name="AdvancedPrivacySettingsFragment__show_status_icon">Afișare icon de status</string>
    <string name="AdvancedPrivacySettingsFragment__show_an_icon">Afișează un icon de status în detaliile mesajului când a fost trimis folosind funcția expeditor ascuns.</string>

    <!-- ExpireTimerSettingsFragment -->
    <string name="ExpireTimerSettingsFragment__when_enabled_new_messages_sent_and_received_in_new_chats_started_by_you_will_disappear_after_they_have_been_seen">Când e activată opțiunea, mesajele noi trimise și primite în conversații noi începute de tine vor dispărea după ce au fost vizualizate.</string>
    <string name="ExpireTimerSettingsFragment__when_enabled_new_messages_sent_and_received_in_this_chat_will_disappear_after_they_have_been_seen">Cu opțiunea activă, mesajele trimise și primite în conversație vor dispărea după ce sunt văzute.</string>
    <string name="ExpireTimerSettingsFragment__off">Dezactivat</string>
    <string name="ExpireTimerSettingsFragment__4_weeks">4 săptămâni</string>
    <string name="ExpireTimerSettingsFragment__1_week">1 săptămână</string>
    <string name="ExpireTimerSettingsFragment__1_day">1 zi</string>
    <string name="ExpireTimerSettingsFragment__8_hours">8 ore</string>
    <string name="ExpireTimerSettingsFragment__1_hour">1 oră</string>
    <string name="ExpireTimerSettingsFragment__5_minutes">5 minute</string>
    <string name="ExpireTimerSettingsFragment__30_seconds">30 secunde</string>
    <string name="ExpireTimerSettingsFragment__custom_time">Timp personalizat</string>
    <string name="ExpireTimerSettingsFragment__set">Aplicare</string>
    <string name="ExpireTimerSettingsFragment__save">Salvează</string>

    <string name="CustomExpireTimerSelectorView__seconds">secunde</string>
    <string name="CustomExpireTimerSelectorView__minutes">minute</string>
    <string name="CustomExpireTimerSelectorView__hours">ore</string>
    <string name="CustomExpireTimerSelectorView__days">zile</string>
    <string name="CustomExpireTimerSelectorView__weeks">săptămâni</string>

    <!-- HelpSettingsFragment -->
    <string name="HelpSettingsFragment__support_center">Centru de asistență</string>
    <string name="HelpSettingsFragment__contact_us">Contactează-ne</string>
    <string name="HelpSettingsFragment__version">Versiunea</string>
    <string name="HelpSettingsFragment__debug_log">Jurnal depanare</string>
    <string name="HelpSettingsFragment__terms_amp_privacy_policy">Termeni &amp; Politica de confidențialitate</string>
    <string name="HelpFragment__copyright_signal_messenger">Drepturi de autor Molly Messenger</string>
    <string name="HelpFragment__licenced_under_the_gplv3">Sub licența GPLv3</string>

    <!-- DataAndStorageSettingsFragment -->
    <string name="DataAndStorageSettingsFragment__media_quality">Calitate Media</string>
    <string name="DataAndStorageSettingsFragment__sent_media_quality">Calitatea fișierelor media trimise</string>
    <string name="DataAndStorageSettingsFragment__sending_high_quality_media_will_use_more_data">Trimiterea fișierelor media la calitate înaltă va duce la un consum mai mare de date.</string>
    <string name="DataAndStorageSettingsFragment__high">Mare</string>
    <string name="DataAndStorageSettingsFragment__standard">Standard</string>
    <string name="DataAndStorageSettingsFragment__calls">Apeluri</string>

    <!-- ChatColorSelectionFragment -->
    <string name="ChatColorSelectionFragment__auto">Auto</string>
    <string name="ChatColorSelectionFragment__use_custom_colors">Utilizează culori personalizate</string>
    <string name="ChatColorSelectionFragment__chat_color">Culoare conversație</string>
    <string name="ChatColorSelectionFragment__edit">Editează</string>
    <string name="ChatColorSelectionFragment__duplicate">Duplicare</string>
    <string name="ChatColorSelectionFragment__delete">Șterge</string>
    <string name="ChatColorSelectionFragment__delete_color">Șterge culoarea</string>
    <plurals name="ChatColorSelectionFragment__this_custom_color_is_used">
        <item quantity="one">Această culoare personalizată este utilizată pentru %1$d conversație. Dorești să o ștergi pentru toate conversațiile?</item>
        <item quantity="few">Această culoare personalizată este utilizată pentru %1$d conversații. Dorești să o ștergi pentru toate conversațiile?</item>
        <item quantity="other">Această culoare personalizată este utilizată pentru %1$d de conversații. Dorești să o ștergi pentru toate conversațiile?</item>
    </plurals>
    <string name="ChatColorSelectionFragment__delete_chat_color">Ștergi culoarea conversației?</string>

    <!-- CustomChatColorCreatorFragment -->
    <string name="CustomChatColorCreatorFragment__solid">Solid</string>
    <string name="CustomChatColorCreatorFragment__gradient">Gradient</string>
    <string name="CustomChatColorCreatorFragment__hue">Culoare</string>
    <string name="CustomChatColorCreatorFragment__saturation">Saturație</string>

    <!-- CustomChatColorCreatorFragmentPage -->
    <string name="CustomChatColorCreatorFragmentPage__save">Salvează</string>
    <string name="CustomChatColorCreatorFragmentPage__edit_color">Editare culoare</string>
    <plurals name="CustomChatColorCreatorFragmentPage__this_color_is_used">
        <item quantity="one">Această culoare este folosită pentru %1$d conversație. Vrei să salvezi modificările pentru toate conversațiile?</item>
        <item quantity="few">Această culoare este folosită pentru %1$d conversații. Vrei să salvezi modificările pentru toate conversațiile?</item>
        <item quantity="other">Această culoare este folosită pentru %1$d de conversații. Vrei să salvezi modificările pentru toate conversațiile?</item>
    </plurals>

    <!-- ChatColorGradientTool -->

    <!-- Title text for prompt to donate. Shown in a popup at the bottom of the chat list. -->
    <string name="Donate2022Q2Megaphone_donate_to_signal">Donează pentru Signal</string>
    <!-- Body text for prompt to donate. Shown in a popup at the bottom of the chat list. -->
    <string name="Donate2022Q2Megaphone_signal_is_powered_by_people_like_you">Signal se bazează pe oameni ca tine. Donează lunar și vei primi o insignă.</string>
    <!-- Button label that brings a user to the donate screen. Shown in a popup at the bottom of the chat list. -->
    <string name="Donate2022Q2Megaphone_donate">Donează</string>
    <!-- Button label that dismissed a prompt to donate. Shown in a popup at the bottom of the chat list. -->
    <string name="Donate2022Q2Megaphone_not_now">Nu acum</string>

    <!-- EditReactionsFragment -->
    <string name="EditReactionsFragment__customize_reactions">Personalizare reacții</string>
    <string name="EditReactionsFragment__tap_to_replace_an_emoji">Atinge pentru a înlocui un emoji</string>
    <string name="EditReactionsFragment__reset">Resetare</string>
    <string name="EditReactionsFragment_save">Salvează</string>
    <string name="ChatColorSelectionFragment__auto_matches_the_color_to_the_wallpaper">Potrivirea automată a culorii cu imaginea de fundal</string>
    <string name="CustomChatColorCreatorFragment__drag_to_change_the_direction_of_the_gradient">Trage pentru a schimba direcția gradientului</string>

    <!-- AddAProfilePhotoMegaphone -->
    <string name="AddAProfilePhotoMegaphone__add_a_profile_photo">Adaugă o poză de profil</string>
    <string name="AddAProfilePhotoMegaphone__choose_a_look_and_color">Alege un aspect și o culoare sau personalizează-ți inițialele.</string>
    <string name="AddAProfilePhotoMegaphone__not_now">Nu acum</string>
    <string name="AddAProfilePhotoMegaphone__add_photo">Adăugare poză</string>

    <!-- BecomeASustainerMegaphone -->
    <string name="BecomeASustainerMegaphone__become_a_sustainer">Fii un Susținător</string>
    <!-- Displayed in the Become a Sustainer megaphone -->
    <string name="BecomeASustainerMegaphone__signal_is_powered_by">Signal este susținut de oameni ca tine. Donează și primești o insignă.</string>
    <string name="BecomeASustainerMegaphone__not_now">Nu acum</string>
    <string name="BecomeASustainerMegaphone__donate">Donează</string>

    <!-- KeyboardPagerFragment -->
    <string name="KeyboardPagerFragment_emoji">Emoji</string>
    <string name="KeyboardPagerFragment_open_emoji_search">Deschide căutarea emoji</string>
    <string name="KeyboardPagerFragment_open_sticker_search">Deschide căutarea de autocolante</string>
    <string name="KeyboardPagerFragment_open_gif_search">Deschide căutare GIF</string>
    <string name="KeyboardPagerFragment_stickers">Autocolante</string>
    <string name="KeyboardPagerFragment_backspace">Backspace</string>
    <string name="KeyboardPagerFragment_gifs">Gif-uri</string>
    <string name="KeyboardPagerFragment_search_emoji">Căutare emoji</string>
    <string name="KeyboardPagerfragment_back_to_emoji">Înapoi la emoji</string>
    <string name="KeyboardPagerfragment_clear_search_entry">Ștergere căutarea introdusă</string>
    <string name="KeyboardPagerFragment_search_giphy">Căutare GIPHY</string>

    <!-- StickerSearchDialogFragment -->
    <string name="StickerSearchDialogFragment_search_stickers">Căutare autocolante</string>
    <string name="StickerSearchDialogFragment_no_results_found">Nici un rezultat găsit</string>
    <string name="EmojiSearchFragment__no_results_found">Nici un rezultat găsit</string>
    <string name="NotificationsSettingsFragment__unknown_ringtone">Ton de apel necunoscut</string>

    <!-- ConversationSettingsFragment -->
    <!-- Dialog title displayed when non-admin tries to add a story to an audience group -->
    <string name="ConversationSettingsFragment__cant_add_to_group_story">Nu se poate adăuga la povestea de grup</string>
    <!-- Dialog message displayed when non-admin tries to add a story to an audience group -->
    <string name="ConversationSettingsFragment__only_admins_of_this_group_can_add_to_its_story">Doar administratorii acestui grup pot adăuga la poveste</string>
    <!-- Error toasted when no activity can handle the add contact intent -->
    <string name="ConversationSettingsFragment__contacts_app_not_found">Aplicația Agendă nu a fost găsită</string>
    <string name="ConversationSettingsFragment__start_video_call">Începe un apel video</string>
    <string name="ConversationSettingsFragment__start_audio_call">Începe un apel audio</string>
    <!-- Button label with hyphenation. Translation can use soft hyphen - Unicode U+00AD -->
    <string name="ConversationSettingsFragment__story">Poveste</string>
    <!-- Button label with hyphenation. Translation can use soft hyphen - Unicode U+00AD -->
    <string name="ConversationSettingsFragment__message">Mesaj</string>
    <!-- Button label with hyphenation. Translation can use soft hyphen - Unicode U+00AD -->
    <string name="ConversationSettingsFragment__video">Video</string>
    <!-- Button label with hyphenation. Translation can use soft hyphen - Unicode U+00AD -->
    <string name="ConversationSettingsFragment__audio">Audio</string>
    <!-- Button label with hyphenation. Translation can use soft hyphen - Unicode U+00AD -->
    <string name="ConversationSettingsFragment__call">Apelează</string>
    <!-- Button label with hyphenation. Translation can use soft hyphen - Unicode U+00AD -->
    <string name="ConversationSettingsFragment__mute">Silențios</string>
    <!-- Button label with hyphenation. Translation can use soft hyphen - Unicode U+00AD -->
    <string name="ConversationSettingsFragment__muted">Fără sunet</string>
    <!-- Button label with hyphenation. Translation can use soft hyphen - Unicode U+00AD -->
    <string name="ConversationSettingsFragment__search">Căutare</string>
    <string name="ConversationSettingsFragment__disappearing_messages">Dispariție mesaje</string>
    <string name="ConversationSettingsFragment__sounds_and_notifications">Sunete și notificări</string>
  <!-- Removed by excludeNonTranslatables <string name="ConversationSettingsFragment__internal_details" translatable="false">Internal details</string> -->
    <string name="ConversationSettingsFragment__contact_details">Detalii contact</string>
    <string name="ConversationSettingsFragment__view_safety_number">Afișează numărul de siguranță</string>
    <string name="ConversationSettingsFragment__block">Blochează</string>
    <string name="ConversationSettingsFragment__block_group">Blochează grupul</string>
    <string name="ConversationSettingsFragment__unblock">Deblochează</string>
    <string name="ConversationSettingsFragment__unblock_group">Deblocare grup</string>
    <string name="ConversationSettingsFragment__add_to_a_group">Adaugă la un grup</string>
    <string name="ConversationSettingsFragment__see_all">Vezi tot</string>
    <string name="ConversationSettingsFragment__add_members">Adăugare membri</string>
    <string name="ConversationSettingsFragment__permissions">Permisiuni</string>
    <string name="ConversationSettingsFragment__requests_and_invites">Solicitări și invitații</string>
    <string name="ConversationSettingsFragment__group_link">Link grup</string>
    <string name="ConversationSettingsFragment__add_as_a_contact">Adaugă ca și contact</string>
    <string name="ConversationSettingsFragment__unmute">Activare sunet notificări</string>
    <string name="ConversationSettingsFragment__conversation_muted_until_s">Conversația este acum silențioasă până la %1$s</string>
    <string name="ConversationSettingsFragment__conversation_muted_forever">Conversația este silențioasă pentru totdeauna</string>
    <string name="ConversationSettingsFragment__copied_phone_number_to_clipboard">Numărul de telefon a fost copiat în clipboard.</string>
    <string name="ConversationSettingsFragment__phone_number">Număr de telefon</string>
    <string name="ConversationSettingsFragment__get_badges">Poți obține insigne pentru profilul tău susținând Signal. Atinge o insignă pentru a afla mai multe.</string>

    <!-- PermissionsSettingsFragment -->
    <string name="PermissionsSettingsFragment__add_members">Adăugare membri</string>
    <string name="PermissionsSettingsFragment__edit_group_info">Editare informații despre grup</string>
    <string name="PermissionsSettingsFragment__send_messages">Trimitere mesaje</string>
    <string name="PermissionsSettingsFragment__all_members">Toți membri</string>
    <string name="PermissionsSettingsFragment__only_admins">Doar administratorii</string>
    <string name="PermissionsSettingsFragment__who_can_add_new_members">Cine poate adăuga membri?</string>
    <string name="PermissionsSettingsFragment__who_can_edit_this_groups_info">Cine poate edita informațiile grupului?</string>
    <string name="PermissionsSettingsFragment__who_can_send_messages">Cine poate trimite mesaje?</string>

    <!-- SoundsAndNotificationsSettingsFragment -->
    <string name="SoundsAndNotificationsSettingsFragment__mute_notifications">Notificări fără sunet</string>
    <string name="SoundsAndNotificationsSettingsFragment__not_muted">Nu este pe silențios</string>
    <string name="SoundsAndNotificationsSettingsFragment__mentions">Mențiuni</string>
    <string name="SoundsAndNotificationsSettingsFragment__always_notify">Notifică întotdeauna</string>
    <string name="SoundsAndNotificationsSettingsFragment__do_not_notify">Nu notifica</string>
    <string name="SoundsAndNotificationsSettingsFragment__custom_notifications">Notificări personalizate</string>

    <!-- StickerKeyboard -->
    <string name="StickerKeyboard__recently_used">Utilizate recent</string>

    <!-- PlaybackSpeedToggleTextView -->
    <string name="PlaybackSpeedToggleTextView__p5x">.5x</string>
    <string name="PlaybackSpeedToggleTextView__1x">1x</string>
    <string name="PlaybackSpeedToggleTextView__1p5x">1.5x</string>
    <string name="PlaybackSpeedToggleTextView__2x">2x</string>

    <!-- PaymentRecipientSelectionFragment -->
    <string name="PaymentRecipientSelectionFragment__new_payment">Plată nouă</string>

    <!-- NewConversationActivity -->
    <string name="NewConversationActivity__new_message">Mesaj nou</string>
    <!-- Context menu item message -->
    <string name="NewConversationActivity__message">Mesaj</string>
    <!-- Context menu item audio call -->
    <string name="NewConversationActivity__audio_call">Apel audio</string>
    <!-- Context menu item video call -->
    <string name="NewConversationActivity__video_call">Apel video</string>
    <!-- Context menu item remove -->
    <string name="NewConversationActivity__remove">Elimină</string>
    <!-- Context menu item block -->
    <string name="NewConversationActivity__block">Blochează</string>
    <!-- Dialog title when removing a contact -->
    <string name="NewConversationActivity__remove_s">Elimin pe %1$s?</string>
    <!-- Dialog message when removing a contact -->
    <string name="NewConversationActivity__you_wont_see_this_person">Nu vei vedea această persoană când cauți. O să primești o cerere de mesaj dacă îți trimite un mesaj în viitor.</string>
    <!-- Snackbar message after removing a contact -->
    <string name="NewConversationActivity__s_has_been_removed">%1$s a fost eliminat</string>
    <!-- Snackbar message after blocking a contact -->
    <string name="NewConversationActivity__s_has_been_blocked">%1$s a fost blocat/ă</string>
    <!-- Dialog title when remove target contact is in system contacts -->
    <string name="NewConversationActivity__unable_to_remove_s">Nu s-a putut elimina %1$s</string>
    <!-- Dialog message when remove target contact is in system contacts -->
    <string name="NewConversationActivity__this_person_is_saved_to_your">Această persoană este salvată în Agenda dispozitivului tău. Șterge-o din Agendă și încearcă din nou.</string>
    <!-- Dialog action to view contact when they can\'t be removed otherwise -->
    <string name="NewConversationActivity__view_contact">Vezi contactul</string>
    <!-- Error message shown when looking up a person by phone number and that phone number is not associated with a signal account -->
    <string name="NewConversationActivity__s_is_not_a_signal_user">%1$s nu este utilizator Signal</string>

    <!-- ContactFilterView -->
    <string name="ContactFilterView__search_name_or_number">Căutare nume sau număr</string>

    <!-- VoiceNotePlayerView -->
    <string name="VoiceNotePlayerView__dot_s">· %1$s</string>
    <string name="VoiceNotePlayerView__stop_voice_message">Oprește mesajul vocal</string>
    <string name="VoiceNotePlayerView__change_voice_message_speed">Modifică viteza mesajului vocal</string>
    <string name="VoiceNotePlayerView__pause_voice_message">Pune pauză mesajului vocal</string>
    <string name="VoiceNotePlayerView__play_voice_message">Redare mesaj vocal</string>
    <string name="VoiceNotePlayerView__navigate_to_voice_message">Mergi la mesajul vocal</string>


    <!-- AvatarPickerFragment -->
    <string name="AvatarPickerFragment__avatar_preview">Previzualizare avatar</string>
    <string name="AvatarPickerFragment__camera">Cameră foto</string>
    <string name="AvatarPickerFragment__take_a_picture">Fă o poză</string>
    <string name="AvatarPickerFragment__choose_a_photo">Alege o poză</string>
    <string name="AvatarPickerFragment__photo">Poză</string>
    <string name="AvatarPickerFragment__text">Text</string>
    <string name="AvatarPickerFragment__save">Salvează</string>
    <string name="AvatarPickerFragment__clear_avatar">Șterge avatarul</string>
    <string name="AvatarPickerRepository__failed_to_save_avatar">Eroare la salvarea avatarului</string>

    <!-- TextAvatarCreationFragment -->
    <string name="TextAvatarCreationFragment__preview">Previzualizare</string>
    <string name="TextAvatarCreationFragment__done">Gata</string>
    <string name="TextAvatarCreationFragment__text">Text</string>
    <string name="TextAvatarCreationFragment__color">Culoare</string>

    <!-- VectorAvatarCreationFragment -->
    <string name="VectorAvatarCreationFragment__select_a_color">Selectează o culoare</string>

    <!-- ContactSelectionListItem -->
    <string name="ContactSelectionListItem__sms">SMS</string>
    <string name="ContactSelectionListItem__dot_s">· %1$s</string>

    <!-- Displayed in the toolbar when externally sharing text to multiple recipients -->
    <string name="ShareInterstitialActivity__share">Distribuie</string>

    <!-- DSLSettingsToolbar -->
    <string name="DSLSettingsToolbar__navigate_up">Navighează în sus</string>
    <string name="MultiselectForwardFragment__forward_to">Redirecționează către</string>
    <!-- Displayed when sharing content via the fragment -->
    <string name="MultiselectForwardFragment__share_with">Distribuie cu</string>
    <string name="MultiselectForwardFragment__add_a_message">Adaugă un mesaj</string>
    <string name="MultiselectForwardFragment__faster_forwards">Redirecționări mai rapide</string>
    <!-- Displayed when user selects a video that will be clipped before sharing to a story -->
    <string name="MultiselectForwardFragment__videos_will_be_trimmed">Videoclipurile vor fi scurtate la clipuri de 30 de secunde și trimise ca Povești multiple.</string>
    <!-- Displayed when user selects a video that cannot be sent as a story -->
    <string name="MultiselectForwardFragment__videos_sent_to_stories_cant">Videoclipurile trimise către povești nu pot fi mai lungi de 30 de secunde.</string>
    <string name="MultiselectForwardFragment__forwarded_messages_are_now">Mesajele redirecționate sunt acum trimise imediat.</string>
    <plurals name="MultiselectForwardFragment_send_d_messages">
        <item quantity="one">Trimite %1$d mesaj</item>
        <item quantity="few">Trimite %1$d mesaje</item>
        <item quantity="other">Trimite %1$d de mesaje</item>
    </plurals>
    <plurals name="MultiselectForwardFragment_messages_sent">
        <item quantity="one">Mesaj trimis</item>
        <item quantity="few">Mesaje trimise</item>
        <item quantity="other">Mesaje trimise</item>
    </plurals>
    <plurals name="MultiselectForwardFragment_messages_failed_to_send">
        <item quantity="one">Mesajul nu a putut fi trimis</item>
        <item quantity="few">Mesajele nu au putut fi trimise</item>
        <item quantity="other">Mesajele nu au putut fi trimise</item>
    </plurals>
    <plurals name="MultiselectForwardFragment__couldnt_forward_messages">
        <item quantity="one">Nu s-a putut redirecționa mesajul deoarece nu mai este disponibil.</item>
        <item quantity="few">Nu s-au putut redirecționa mesajele deoarece nu mai sunt disponibile.</item>
        <item quantity="other">Nu s-au putut redirecționa mesajele deoarece nu mai sunt disponibile.</item>
    </plurals>
    <!-- Error message shown when attempting to select a group to forward/share but it\'s announcement only and you are not an admin -->
    <string name="MultiselectForwardFragment__only_admins_can_send_messages_to_this_group">Numai administratorii pot trimite mesaje acestui grup.</string>
    <string name="MultiselectForwardFragment__limit_reached">Ai atins limita</string>

    <!-- Media V2 -->
    <!-- Dialog message when sending a story via an add to group story button -->
    <string name="MediaReviewFragment__add_to_the_group_story">Adaugă la povestea de grup „%1$s“</string>
    <!-- Positive dialog action when sending a story via an add to group story button -->
    <string name="MediaReviewFragment__add_to_story">Adaugă la poveste</string>
    <string name="MediaReviewFragment__add_a_message">Adaugă un mesaj</string>
    <string name="MediaReviewFragment__add_a_reply">Adaugă un răspuns</string>
    <string name="MediaReviewFragment__send_to">Trimite către</string>
    <string name="MediaReviewFragment__view_once_message">Mesaj vizibil o singură dată</string>
    <string name="MediaReviewFragment__one_or_more_items_were_too_large">Unul sau mai multe elemente au fost prea mari</string>
    <string name="MediaReviewFragment__one_or_more_items_were_invalid">Unul sau mai multe elemente au fost invalide</string>
    <string name="MediaReviewFragment__too_many_items_selected">Prea multe elemente selectate</string>

    <string name="ImageEditorHud__cancel">Anulare</string>
    <string name="ImageEditorHud__draw">Desenează</string>
    <string name="ImageEditorHud__write_text">Scrie text</string>
    <string name="ImageEditorHud__add_a_sticker">Adaugă un autocolant</string>
    <string name="ImageEditorHud__blur">Estompare</string>
    <string name="ImageEditorHud__done_editing">Termină editarea</string>
    <string name="ImageEditorHud__clear_all">Șterge tot</string>
    <string name="ImageEditorHud__undo">Anulează</string>
    <string name="ImageEditorHud__toggle_between_marker_and_highlighter">Comută între marker și evidențiator</string>
    <string name="ImageEditorHud__toggle_between_text_styles">Comută între stiluri de text</string>

    <string name="MediaCountIndicatorButton__send">Trimite</string>

    <string name="MediaReviewSelectedItem__tap_to_remove">Atinge pentru a elimina</string>
    <string name="MediaReviewSelectedItem__tap_to_select">Atinge pentru a selecta</string>

    <string name="MediaReviewImagePageFragment__discard">Renunță</string>
    <string name="MediaReviewImagePageFragment__discard_changes">Renunți la modificări?</string>
    <string name="MediaReviewImagePageFragment__youll_lose_any_changes">Vei pierde toate modificările făcute acestei fotografii.</string>


    <string name="BadgesOverviewFragment__my_badges">Insignele mele</string>
    <string name="BadgesOverviewFragment__featured_badge">Insignă principală</string>
    <string name="BadgesOverviewFragment__display_badges_on_profile">Afișează insignele pe profil</string>
    <string name="BadgesOverviewFragment__failed_to_update_profile">Actualizarea profilului a eșuat</string>



    <string name="SelectFeaturedBadgeFragment__select_a_badge">Selectează o insignă</string>
    <string name="SelectFeaturedBadgeFragment__you_must_select_a_badge">Trebuie să selectezi o insignă</string>
    <string name="SelectFeaturedBadgeFragment__failed_to_update_profile">Actualizarea profilului a eșuat</string>

    <!-- Displayed on primary button in the bottom sheet as a call-to-action to launch into the donation flow -->
    <string name="ViewBadgeBottomSheetDialogFragment__donate_now">Donează acum</string>
    <!-- Title of a page in the bottom sheet. Placeholder is a user\'s short-name -->
    <string name="ViewBadgeBottomSheetDialogFragment__s_supports_signal">%1$s sprijină Signal</string>
    <!-- Description of a page in the bottom sheet of a monthly badge. Placeholder is a user\'s short-name -->
    <string name="ViewBadgeBottomSheetDialogFragment__s_supports_signal_with_a_monthly">%1$s susține Signal cu o donație lunară. Signal este o organizație non-profit, fără agenți de publicitate sau investitori, susținută doar de oameni ca tine.</string>
    <!-- Description of a page in the bottom sheet of a one-time badge. Placeholder is a user\'s short-name -->
    <string name="ViewBadgeBottomSheetDialogFragment__s_supports_signal_with_a_donation">%1$s susține Signal cu o donație. Signal este o organizație non-profit, fără agenți de publicitate sau investitori, susținută doar de oameni ca tine.</string>

    <string name="ImageView__badge">Insignă</string>

    <string name="SubscribeFragment__cancel_subscription">Anulare Abonament</string>
    <string name="SubscribeFragment__confirm_cancellation">Confirmi Anularea?</string>
    <string name="SubscribeFragment__you_wont_be_charged_again">Nu vei fi taxat din nou. Insigna ta va fi eliminată din profilul tău la sfârșitul perioadei de facturare.</string>
    <string name="SubscribeFragment__not_now">Nu acum</string>
    <string name="SubscribeFragment__confirm">Confirmă</string>
    <string name="SubscribeFragment__update_subscription">Actualizare Abonament</string>
    <string name="SubscribeFragment__your_subscription_has_been_cancelled">Abonamentul tău a fost anulat.</string>
    <string name="SubscribeFragment__update_subscription_question">Actualizezi abonamentul?</string>
    <string name="SubscribeFragment__update">Actualizează</string>
    <string name="SubscribeFragment__you_will_be_charged_the_full_amount_s_of">Vei fi taxat/ă astăzi cu prețul integral al noului abonament (%1$s). Abonamentul tău se va reînnoi lunar.</string>

    <string name="Subscription__s_per_month">%1$s/lună</string>
    <!-- Shown when a subscription is active and isn\'t going to expire at the end of the term -->
    <string name="Subscription__renews_s">Se reînnoiește %1$s</string>
    <!-- Shown when a subscription is active and is going to expire at the end of the term -->
    <string name="Subscription__expires_s">Expiră la data de %1$s</string>

    <!-- Title of learn more sheet -->
    <string name="SubscribeLearnMoreBottomSheetDialogFragment__signal_is_different">Signal este diferit.</string>
    <!-- First small text blurb on learn more sheet -->
    <string name="SubscribeLearnMoreBottomSheetDialogFragment__private_messaging">Mesaje private. Fără anunțuri, fără sisteme de urmărire.</string>
    <!-- Second small text blurb on learn more sheet -->
    <string name="SubscribeLearnMoreBottomSheetDialogFragment__signal_is_supported_by">Signal este sprijinit de donații, ceea ce înseamnă că confidențialitatea ta este în centrul a tot ceea ce facem. Signal este dezvoltat pentru tine; nu pentru date sau pentru profit.</string>
    <!-- Third small text blurb on learn more sheet -->
    <string name="SubscribeLearnMoreBottomSheetDialogFragment__if_you_can">Dacă poți, te rugăm să donezi astăzi ca să păstrăm Signal așa cum e, distractiv, de încredere și disponibil pentru toată lumea.</string>

    <string name="SubscribeThanksForYourSupportBottomSheetDialogFragment__thanks_for_your_support">Îți mulțumim pentru Sprijin!</string>
    <!-- Subtext underneath the dialog title on the thanks sheet -->
    <string name="SubscribeThanksForYourSupportBottomSheetDialogFragment__youve_earned_a_donor_badge">Ai câștigat o insignă de donator de la Signal! Afișează-o la profil ca să îți arăți sprijinul.</string>
    <string name="SubscribeThanksForYourSupportBottomSheetDialogFragment__you_can_also">Poți de asemenea</string>
    <string name="SubscribeThanksForYourSupportBottomSheetDialogFragment__become_a_montly_sustainer">fii un Susținător lunar.</string>
    <string name="SubscribeThanksForYourSupportBottomSheetDialogFragment__display_on_profile">Afișează la Profil</string>
    <string name="SubscribeThanksForYourSupportBottomSheetDialogFragment__make_featured_badge">Folosește ca insignă principală</string>
    <string name="SubscribeThanksForYourSupportBottomSheetDialogFragment__continue">Continuă</string>
    <string name="ThanksForYourSupportBottomSheetFragment__when_you_have_more">Atunci când ai mai mult de o insignă, poți alege una pe care să o afișezi pentru ca ceilalți să o vadă pe profilul tău.</string>

    <string name="BecomeASustainerFragment__get_badges">Poți obține insigne pentru profilul tău susținând Signal.</string>
    <string name="BecomeASustainerFragment__signal_is_a_non_profit">Signal este o organizație non-profit, fără agenți de publicitate sau investitori, susținută doar de oameni ca tine.</string>

    <!-- Button label for creating a donation -->
    <string name="ManageDonationsFragment__donate_to_signal">Donează pentru Signal</string>
    <!-- Heading for more area of manage subscriptions page -->
    <string name="ManageDonationsFragment__more">Mai multe</string>
    <!-- Heading for receipts area of manage subscriptions page -->
    <!-- Heading for my subscription area of manage subscriptions page -->
    <string name="ManageDonationsFragment__my_support">Sprijinul meu</string>
    <string name="ManageDonationsFragment__manage_subscription">Gestionare abonament</string>
    <!-- Label for Donation Receipts button -->
    <string name="ManageDonationsFragment__donation_receipts">Chitanțe donații</string>
    <string name="ManageDonationsFragment__badges">Insigne</string>
    <string name="ManageDonationsFragment__subscription_faq">FAQ Abonament</string>
    <!-- Preference heading for other ways to donate -->
    <string name="ManageDonationsFragment__other_ways_to_give">Alte modalități de a dona</string>
    <!-- Preference label to launch badge gifting -->
    <string name="ManageDonationsFragment__donate_for_a_friend">Donează pentru un Prieten</string>

    <string name="Boost__enter_custom_amount">Introdu o Sumă Specifică</string>
    <string name="Boost__one_time_contribution">Contribuție unică</string>
    <!-- Error label when the amount is smaller than what we can accept -->
    <string name="Boost__the_minimum_amount_you_can_donate_is_s">Suma minimă pe care o poți dona este %1$s</string>

    <string name="MySupportPreference__s_per_month">%1$s/lună</string>
    <string name="MySupportPreference__renews_s">Se reînnoiește %1$s</string>
    <string name="MySupportPreference__processing_transaction">Se procesează tranzacția…</string>
    <!-- Displayed on "My Support" screen when user badge failed to be added to their account -->
    <string name="MySupportPreference__couldnt_add_badge_s">Nu s-a putut adăuga insigna. %1$s</string>
    <string name="MySupportPreference__please_contact_support">Te rugăm contactează asistența.</string>

    <!-- Title of expiry sheet when boost badge falls off profile unexpectedly. -->
    <string name="ExpiredBadgeBottomSheetDialogFragment__boost_badge_expired">Insigna Boost a Expirat</string>
    <!-- Displayed in the bottom sheet if a monthly donation badge unexpectedly falls off the user\'s profile -->
    <string name="ExpiredBadgeBottomSheetDialogFragment__monthly_donation_cancelled">Donație Lunară Anulată</string>
    <!-- Displayed in the bottom sheet when a boost badge expires -->
    <string name="ExpiredBadgeBottomSheetDialogFragment__your_boost_badge_has_expired_and">Insigna ta Boost a expirat și nu mai este vizibilă pe profilul tău.</string>
    <string name="ExpiredBadgeBottomSheetDialogFragment__you_can_reactivate">Iți poți reactiva insigna Boost pentru încă 30 de zile cu o contribuție unică.</string>
    <!-- Displayed when we do not think the user is a subscriber when their boost expires -->
    <string name="ExpiredBadgeBottomSheetDialogFragment__you_can_keep">Poți continua să utilizezi Signal, dar pentru a susține tehnologia creată pentru tine, ia în considerare să devii un susținător făcând o donație lunară.</string>
    <string name="ExpiredBadgeBottomSheetDialogFragment__become_a_sustainer">Fii un Susținător</string>
    <string name="ExpiredBadgeBottomSheetDialogFragment__add_a_boost">Adaugă un Boost</string>
    <string name="ExpiredBadgeBottomSheetDialogFragment__not_now">Nu acum</string>
    <!-- Copy displayed when badge expires after user inactivity -->
    <string name="ExpiredBadgeBottomSheetDialogFragment__your_recurring_monthly_donation_was_automatically">Donația ta lunară recurentă a fost anulată automat deoarece ai fost inactiv pentru o perioadă lungă de timp. Insigna ta %1$s nu va mai fi vizibilă pe profilul tău.</string>
    <!-- Copy displayed when badge expires after payment failure -->
    <string name="ExpiredBadgeBottomSheetDialogFragment__your_recurring_monthly_donation_was_canceled">Donația ta lunară recurentă a fost anulată deoarece nu am putut procesa plata. Insigna ta nu va mai fi vizibilă pe profilul tău.</string>
    <!-- Copy displayed when badge expires after a payment failure and we have a displayable charge failure reason -->
    <string name="ExpiredBadgeBottomSheetDialogFragment__your_recurring_monthly_donation_was_canceled_s">Donația ta lunară recurentă a fost anulată. %1$s Insigna ta %2$s nu mai este vizibilă la profil.</string>
    <string name="ExpiredBadgeBottomSheetDialogFragment__you_can">Poți folosi în continuare Signal dar pentru a sprijini aplicația și pentru a-ți reactiva insigna, reînnoiește acum.</string>
    <string name="ExpiredBadgeBottomSheetDialogFragment__renew_subscription">Reînnoiește abonamentul</string>
    <!-- Button label to send user to Google Pay website -->
    <string name="ExpiredBadgeBottomSheetDialogFragment__go_to_google_pay">Deschide Google Pay</string>

    <string name="CantProcessSubscriptionPaymentBottomSheetDialogFragment__cant_process_subscription_payment">Nu s-a putut procesa plata abonamentului</string>
    <string name="CantProcessSubscriptionPaymentBottomSheetDialogFragment__were_having_trouble">Avem probleme la colectarea plății de Susținător Signal. Asigură-te că metoda ta de plată este actualizată. Dacă nu, actualizeaz-o în Google Pay. Signal va încerca să proceseze din nou plata în câteva zile.</string>
    <string name="CantProcessSubscriptionPaymentBottomSheetDialogFragment__dont_show_this_again">Nu mai afișa acest mesaj</string>

    <string name="Subscription__contact_support">Contactează Suportul</string>
    <string name="Subscription__get_a_s_badge">Obține insigna %1$s</string>

    <string name="SubscribeFragment__processing_payment">Se procesează plata…</string>
    <!-- Displayed in notification when user payment fails to process on Stripe -->
    <string name="DonationsErrors__error_processing_payment">Procesarea plății a eșuat</string>
    <!-- Displayed on "My Support" screen when user subscription payment method failed. -->
    <string name="DonationsErrors__error_processing_payment_s">Eroare la procesarea plății %1$s</string>
    <string name="DonationsErrors__your_payment">Plata ta nu a putut fi procesată și nu ai fost taxat. Te rugăm să încerci din nou.</string>
    <string name="DonationsErrors__still_processing">În curs de procesare</string>
    <string name="DonationsErrors__couldnt_add_badge">Nu s-a putut adăuga insigna</string>
    <!-- Displayed when badge credential couldn\'t be verified -->
    <string name="DonationsErrors__failed_to_validate_badge">Validarea insignei a eșuat</string>
    <!-- Displayed when badge credential couldn\'t be verified -->
    <string name="DonationsErrors__could_not_validate">Nu s-a putut valida răspunsul serverului. Te rugăm să contactezi asistența.</string>
    <!-- Displayed as title when some generic error happens during sending donation on behalf of another user -->
    <string name="DonationsErrors__donation_failed">Donația a eșuat</string>
    <!-- Displayed as message when some generic error happens during sending donation on behalf of another user -->
    <string name="DonationsErrors__your_payment_was_processed_but">Plata a fost procesată, dar Signal nu a putut să trimită mesajul de donație. Te rugăm contactează asistența.</string>
    <string name="DonationsErrors__your_badge_could_not">Insigna nu a putut fi adăugată în cont, dar este posibil să fi fost taxat. Te rugăm să contactezi asistența.</string>
    <string name="DonationsErrors__your_payment_is_still">Plata ta este încă în procesare. Ceea ce poate dura câteva minute în funcție de conexiunea ta.</string>
    <string name="DonationsErrors__failed_to_cancel_subscription">Anularea abonamentul a eșuat</string>
    <string name="DonationsErrors__subscription_cancellation_requires_an_internet_connection">Anularea abonamentului necesită o conexiune la internet.</string>
    <string name="ViewBadgeBottomSheetDialogFragment__your_device_doesn_t_support_google_pay_so_you_can_t_subscribe_to_earn_a_badge_you_can_still_support_signal_by_making_a_donation_on_our_website">Dispozitivul tău nu acceptă Google Pay, așa că nu te poți abona pentru a obține o insignă. Poți totuși să sprijini Signal făcând o donație pe site-ul nostru.</string>
    <string name="NetworkFailure__network_error_check_your_connection_and_try_again">Eroare de rețea. Verifică-ți conexiunea și încearcă din nou.</string>
    <string name="NetworkFailure__retry">Încearcă din nou</string>
    <!-- Displayed as a dialog title when the selected recipient for a gift doesn\'t support gifting -->
    <string name="DonationsErrors__cannot_send_donation">Nu se poate trimite donația</string>
    <!-- Displayed as a dialog message when the selected recipient for a gift doesn\'t support gifting -->
    <string name="DonationsErrors__this_user_cant_receive_donations_until">Acest utilizator nu poate primi donații până nu actualizează Signal.</string>
    <!-- Displayed as a dialog message when the user\'s profile could not be fetched, likely due to lack of internet -->
    <string name="DonationsErrors__your_donation_could_not_be_sent">Donația ta nu a putut fi trimisă din cauza unei erori de rețea. Verifică-ți conexiunea și încearcă din nou.</string>

    <!-- Gift message view title -->
    <string name="GiftMessageView__donation_on_behalf_of_s">Donație în numele persoanei %1$s</string>
    <!-- Gift message view title for incoming donations -->
    <string name="GiftMessageView__s_donated_to_signal_on">%1$s donați către Signal în numele tău</string>
    <!-- Gift badge redeem action label -->
    <string name="GiftMessageView__redeem">Revendică</string>
    <!-- Gift badge view action label -->
    <string name="GiftMessageView__view">Vizualizare</string>
    <!-- Gift badge redeeming action label -->
    <string name="GiftMessageView__redeeming">Se revendică…</string>
    <!-- Gift badge redeemed label -->
    <string name="GiftMessageView__redeemed">Revendicat</string>


    <!-- Stripe decline code generic_failure -->
    <string name="DeclineCode__try_another_payment_method_or_contact_your_bank">Încearcă o altă metodă de plată sau ia legătura cu banca ta pentru mai multe informații.</string>
    <!-- Stripe decline code verify on Google Pay and try again -->
    <string name="DeclineCode__verify_your_payment_method_is_up_to_date_in_google_pay_and_try_again">Verifică dacă metoda de plată este actualizată în Google Pay și încearcă din nou.</string>
    <!-- Stripe decline code learn more action label -->
    <string name="DeclineCode__learn_more">Află mai multe</string>
    <!-- Stripe decline code contact issuer -->
    <string name="DeclineCode__verify_your_payment_method_is_up_to_date_in_google_pay_and_try_again_if_the_problem">Verifică dacă metoda de plată este actualizată în Google Pay și încearcă din nou. Dacă problema persistă, contactează-ți banca.</string>
    <!-- Stripe decline code purchase not supported -->
    <string name="DeclineCode__your_card_does_not_support_this_type_of_purchase">Cardul tău nu suportă acest tip de achiziție. Încearcă altă metodă de plată.</string>
    <!-- Stripe decline code your card has expired -->
    <string name="DeclineCode__your_card_has_expired">Cardul tău a expirat. Actualizează-ți metoda de plată în Google Pay și încearcă din nou.</string>
    <!-- Stripe decline code go to google pay action label -->
    <string name="DeclineCode__go_to_google_pay">Deschide Google Pay</string>
    <!-- Stripe decline code try credit card again action label -->
    <string name="DeclineCode__try">Încearcă din nou</string>
    <!-- Stripe decline code incorrect card number -->
    <string name="DeclineCode__your_card_number_is_incorrect">Numărul cardului tău este incorect. Actualizează-l în Google Pay și încearcă din nou.</string>
    <!-- Stripe decline code incorrect cvc -->
    <string name="DeclineCode__your_cards_cvc_number_is_incorrect">Numărul CVC al cardului este incorect. Actualizează-l în Google Pay și încearcă din nou.</string>
    <!-- Stripe decline code insufficient funds -->
    <string name="DeclineCode__your_card_does_not_have_sufficient_funds">Cardul tău nu are suficiente fonduri pentru a finaliza această achiziție. Încearcă o altă metodă de plată.</string>
    <!-- Stripe decline code incorrect expiration month -->
    <string name="DeclineCode__the_expiration_month">Luna de expirare a metodei de plată este incorectă. Actualizeaz-o în Google Pay și încearcă din nou.</string>
    <!-- Stripe decline code incorrect expiration year -->
    <string name="DeclineCode__the_expiration_year">Anul de expirare a metodei de plată este incorect. Actualizează-l în Google Pay și încearcă din nou.</string>
    <!-- Stripe decline code issuer not available -->
    <string name="DeclineCode__try_completing_the_payment_again">Încearcă să finalizezi din nou plata sau ia legătura cu banca ta pentru mai multe informații.</string>
    <!-- Stripe decline code processing error -->
    <string name="DeclineCode__try_again">Încearcă din nou sau contactează-ți banca pentru mai multe informații.</string>

    <!-- Credit Card decline code error strings -->
    <!-- Stripe decline code approve_with_id for credit cards displayed in a notification or dialog -->
    <string name="DeclineCode__verify_your_card_details_are_correct_and_try_again">Verifică dacă detaliile cardului sunt corecte și încearcă din nou.</string>
    <!-- Stripe decline code call_issuer for credit cards displayed in a notification or dialog -->
    <string name="DeclineCode__verify_your_card_details_are_correct_and_try_again_if_the_problem_continues">Verifică dacă detaliile cardului sunt corecte și încearcă din nou. Dacă problema continuă, contactează-ți banca.</string>
    <!-- Stripe decline code expired_card for credit cards displayed in a notification or dialog -->
    <string name="DeclineCode__your_card_has_expired_verify_your_card_details">Cardul tău a expirat. Verifică dacă detaliile cardului sunt corecte și încearcă din nou.</string>
    <!-- Stripe decline code incorrect_cvc and invalid_cvc for credit cards displayed in a notification or dialog -->
    <string name="DeclineCode__your_cards_cvc_number_is_incorrect_verify_your_card_details">Numărul CVc al cardului tău este incorect. Verifică dacă detaliile cardului sunt corecte și încearcă din nou.</string>
    <!-- Stripe decline code invalid_expiry_month for credit cards displayed in a notification or dialog -->
    <string name="DeclineCode__the_expiration_month_on_your_card_is_incorrect">Luna de expirare de pe cardul tău este incorectă. Verifică dacă detaliile cardului sunt corecte și încearcă din nou.</string>
    <!-- Stripe decline code invalid_expiry_year for credit cards displayed in a notification or dialog -->
    <string name="DeclineCode__the_expiration_year_on_your_card_is_incorrect">Anul de expirare de pe cardul tău este incorect. Verifică dacă detaliile cardului sunt corecte și încearcă din nou.</string>
    <!-- Stripe decline code incorrect_number and invalid_number for credit cards displayed in a notification or dialog -->
    <string name="DeclineCode__your_card_number_is_incorrect_verify_your_card_details">Numărul cardului tău este incorect. Verifică dacă detaliile cardului sunt corecte și încearcă din nou.</string>

    <!-- Title of create notification profile screen -->
    <string name="EditNotificationProfileFragment__name_your_profile">Denumește profilul</string>
    <!-- Hint text for create/edit notification profile name -->
    <string name="EditNotificationProfileFragment__profile_name">Nume profil</string>
    <!-- Name has a max length, this shows how many characters are used out of the max -->
    <string name="EditNotificationProfileFragment__count">%1$d/%2$d</string>
    <!-- Call to action button to continue to the next step -->
    <string name="EditNotificationProfileFragment__next">Următorul</string>
    <!-- Call to action button once the profile is named to create the profile and continue to the customization steps -->
    <string name="EditNotificationProfileFragment__create">Creează</string>
    <!-- Call to action button once the profile name is edited -->
    <string name="EditNotificationProfileFragment__save">Salvează</string>
    <!-- Title of edit notification profile screen -->
    <string name="EditNotificationProfileFragment__edit_this_profile">Editează profilul</string>
    <!-- Error message shown when attempting to create or edit a profile name to an existing profile name -->
    <string name="EditNotificationProfileFragment__a_profile_with_this_name_already_exists">Există deja un profil cu acest nume</string>
    <!-- Preset selectable name for a profile name, shown as list in edit/create screen -->
    <string name="EditNotificationProfileFragment__work">Serviciu</string>
    <!-- Preset selectable name for a profile name, shown as list in edit/create screen -->
    <string name="EditNotificationProfileFragment__sleep">Somn</string>
    <!-- Preset selectable name for a profile name, shown as list in edit/create screen -->
    <string name="EditNotificationProfileFragment__driving">Condus</string>
    <!-- Preset selectable name for a profile name, shown as list in edit/create screen -->
    <string name="EditNotificationProfileFragment__downtime">Relaxare</string>
    <!-- Preset selectable name for a profile name, shown as list in edit/create screen -->
    <string name="EditNotificationProfileFragment__focus">Concentrare</string>
    <!-- Error message shown when attempting to next/save without a profile name -->
    <string name="EditNotificationProfileFragment__profile_must_have_a_name">Trebuie să aibă un nume</string>

    <!-- Title for add recipients to notification profile screen in create flow -->
    <string name="AddAllowedMembers__allowed_notifications">Notificări permise</string>
    <!-- Description of what the user should be doing with this screen -->
    <string name="AddAllowedMembers__add_people_and_groups_you_want_notifications_and_calls_from_when_this_profile_is_on">Adaugă persoane și grupuri de la care vrei să primești notificări și apeluri atunci când profilul este activ</string>
    <!-- Button text that launches the contact picker to select from -->
    <string name="AddAllowedMembers__add_people_or_groups">Adaugă persoane sau grupuri</string>

    <!-- Call to action button on contact picker for adding to profile -->
    <string name="SelectRecipientsFragment__add">Adaugă</string>

    <!-- Notification profiles home fragment, shown when no profiles have been created yet -->
    <string name="NotificationProfilesFragment__create_a_profile_to_receive_notifications_and_calls_only_from_the_people_and_groups_you_want_to_hear_from">Creează un profil pentru a primi notificări și apeluri numai de la persoanele și grupurile de care vrei să fi contactat.</string>
    <!-- Header shown above list of all notification profiles -->
    <string name="NotificationProfilesFragment__profiles">Profiluri</string>
    <!-- Button that starts the create new notification profile flow -->
    <string name="NotificationProfilesFragment__new_profile">Profil nou</string>
    <!-- Profile active status, indicating the current profile is on for an unknown amount of time -->
    <string name="NotificationProfilesFragment__on">Activat</string>

    <!-- Button use to permanently delete a notification profile -->
    <string name="NotificationProfileDetails__delete_profile">Șterge profilul</string>
    <!-- Snakbar message shown when removing a recipient from a profile -->
    <string name="NotificationProfileDetails__s_removed">S-a eliminat \"%1$s\".</string>
    <!-- Snackbar button text that will undo the recipient remove -->
    <string name="NotificationProfileDetails__undo">Anulează</string>
    <!-- Dialog message shown to confirm deleting a profile -->
    <string name="NotificationProfileDetails__permanently_delete_profile">Ștergi permanent profilul?</string>
    <!-- Dialog button to delete profile -->
    <string name="NotificationProfileDetails__delete">Șterge</string>
    <!-- Title/accessibility text for edit icon to edit profile emoji/name -->
    <string name="NotificationProfileDetails__edit_notification_profile">Editează profilul de notificare</string>
    <!-- Schedule description if all days are selected -->
    <string name="NotificationProfileDetails__everyday">Zilnic</string>
    <!-- Profile status on if it is the active profile -->
    <string name="NotificationProfileDetails__on">Activat</string>
    <!-- Profile status on if it is not the active profile -->
    <string name="NotificationProfileDetails__off">Dezactivat</string>
    <!-- Description of hours for schedule (start to end) times -->
    <string name="NotificationProfileDetails__s_to_s">%1$s la %2$s</string>
    <!-- Section header for exceptions to the notification profile -->
    <string name="NotificationProfileDetails__exceptions">Excepții</string>
    <!-- Profile exception to allow all calls through the profile restrictions -->
    <string name="NotificationProfileDetails__allow_all_calls">Permite toate apelurile</string>
    <!-- Profile exception to allow all @mentions through the profile restrictions -->
    <string name="NotificationProfileDetails__notify_for_all_mentions">Notifică pentru toate mențiunile</string>
    <!-- Section header for showing schedule information -->
    <string name="NotificationProfileDetails__schedule">Program</string>
    <!-- If member list is long, will truncate the list and show an option to then see all when tapped -->
    <string name="NotificationProfileDetails__see_all">Vezi tot</string>

    <!-- Title for add schedule to profile in create flow -->
    <string name="EditNotificationProfileSchedule__add_a_schedule">Adaugă un program</string>
    <!-- Descriptor text indicating what the user can do with this screen -->
    <string name="EditNotificationProfileSchedule__set_up_a_schedule_to_enable_this_notification_profile_automatically">Setează un program pentru a activa automat acest profil de notificare.</string>
    <!-- Text shown next to toggle switch to enable/disable schedule -->
    <string name="EditNotificationProfileSchedule__schedule">Program</string>
    <!-- Label for showing the start time for the schedule -->
    <string name="EditNotificationProfileSchedule__start">Start</string>
    <!-- Label for showing the end time for the schedule -->
    <string name="EditNotificationProfileSchedule__end">Sfârşit</string>
    <!-- First letter of Sunday -->
    <string name="EditNotificationProfileSchedule__sunday_first_letter">D</string>
    <!-- First letter of Monday -->
    <string name="EditNotificationProfileSchedule__monday_first_letter">L</string>
    <!-- First letter of Tuesday -->
    <string name="EditNotificationProfileSchedule__tuesday_first_letter">M</string>
    <!-- First letter of Wednesday -->
    <string name="EditNotificationProfileSchedule__wednesday_first_letter">M</string>
    <!-- First letter of Thursday -->
    <string name="EditNotificationProfileSchedule__thursday_first_letter">J</string>
    <!-- First letter of Friday -->
    <string name="EditNotificationProfileSchedule__friday_first_letter">V</string>
    <!-- First letter of Saturday -->
    <string name="EditNotificationProfileSchedule__saturday_first_letter">S</string>
    <!-- Title of select time dialog shown when setting start time for schedule -->
    <string name="EditNotificationProfileSchedule__set_start_time">Setează ora de începere</string>
    <!-- Title of select time dialog shown when setting end time for schedule -->
    <string name="EditNotificationProfileSchedule__set_end_time">Setează ora de sfârșit</string>
    <!-- If in edit mode, call to action button text show to save schedule to profile -->
    <string name="EditNotificationProfileSchedule__save">Salvează</string>
    <!-- If in create mode, call to action button text to show to skip enabling a schedule -->
    <string name="EditNotificationProfileSchedule__skip">Omitere</string>
    <!-- If in create mode, call to action button text to show to use the enabled schedule and move to the next screen -->
    <string name="EditNotificationProfileSchedule__next">Următorul</string>
    <!-- Error message shown if trying to save/use a schedule with no days selected -->
    <string name="EditNotificationProfileSchedule__schedule_must_have_at_least_one_day">Programul trebuie să aibă cel puțin o zi</string>

    <!-- Title for final screen shown after completing a profile creation -->
    <string name="NotificationProfileCreated__profile_created">Profil creat</string>
    <!-- Call to action button to press to close the created screen and move to the profile details screen -->
    <string name="NotificationProfileCreated__done">Gata</string>
    <!-- Descriptor text shown to indicate how to manually turn a profile on/off -->
    <string name="NotificationProfileCreated__you_can_turn_your_profile_on_or_off_manually_via_the_menu_on_the_chat_list">Poți activa sau dezactiva manual profilul folosind meniul din lista de conversații.</string>
    <!-- Descriptor text shown to indicate you can add a schedule later since you did not add one during create flow -->
    <string name="NotificationProfileCreated__add_a_schedule_in_settings_to_automate_your_profile">Adaugă un program în setări pentru ați automatiza profilul.</string>
    <!-- Descriptor text shown to indicate your profile will follow the schedule set during create flow -->
    <string name="NotificationProfileCreated__your_profile_will_turn_on_and_off_automatically_according_to_your_schedule">Profilul tău se va activa și dezactiva automat în funcție de programul setat.</string>

    <!-- Button text shown in profile selection bottom sheet to create a new profile -->
    <string name="NotificationProfileSelection__new_profile">Profil nou</string>
    <!-- Manual enable option to manually enable a profile for 1 hour -->
    <string name="NotificationProfileSelection__for_1_hour">Pentru 1 oră</string>
    <!-- Manual enable option to manually enable a profile until a set time (currently 6pm or 8am depending on what is next) -->
    <string name="NotificationProfileSelection__until_s">Până la %1$s</string>
    <!-- Option to view profile details -->
    <string name="NotificationProfileSelection__view_settings">Afișează setările</string>
    <!-- Descriptor text indicating how long a profile will be on when there is a time component associated with it -->
    <string name="NotificationProfileSelection__on_until_s">Activ până la %1$s</string>

    <!-- Displayed in a toast when we fail to open the ringtone picker -->
    <string name="NotificationSettingsFragment__failed_to_open_picker">Nu s-a putut deschide selectorul.</string>

    <!-- Description shown for the Signal Release Notes channel -->
    <string name="ReleaseNotes__signal_release_notes_and_news">Informații despre versiune &amp; știri Signal</string>

    <!-- Donation receipts activity title -->
    <string name="DonationReceiptListFragment__all_activity">Toată activitatea</string>
    <!-- Donation receipts all tab label -->
    <string name="DonationReceiptListFragment__all">Toate</string>
    <!-- Donation receipts recurring tab label -->
    <string name="DonationReceiptListFragment__recurring">Recurente</string>
    <!-- Donation receipts one-time tab label -->
    <string name="DonationReceiptListFragment__one_time">O dată</string>
    <!-- Donation receipts gift tab label -->
    <string name="DonationReceiptListFragment__donation_for_a_friend">Donație pentru un prieten</string>
    <!-- Donation receipts boost row label -->
    <!-- Donation receipts details title -->
    <!-- Donation receipts donation type heading -->
    <string name="DonationReceiptDetailsFragment__donation_type">Tip donație</string>
    <!-- Donation receipts date paid heading -->
    <string name="DonationReceiptDetailsFragment__date_paid">Data plății</string>
    <!-- Donation receipts share PNG -->
    <string name="DonationReceiptDetailsFragment__share_receipt">Partajează chitanța</string>
    <!-- Donation receipts list end note -->
    <string name="DonationReceiptListFragment__if_you_have">Dacă ai reinstalat Signal, bonurile fiscale ale donațiilor precedente nu vor mai fi disponibile.</string>
    <!-- Donation receipts document title -->
    <string name="DonationReceiptDetailsFragment__donation_receipt">Chitanță donație</string>
    <!-- Donation receipts amount title -->
    <string name="DonationReceiptDetailsFragment__amount">Suma</string>
    <!-- Donation receipts thanks -->
    <string name="DonationReceiptDetailsFragment__thank_you_for_supporting">Mulțumim pentru că susții Signal. Contribuția ta ajută la dezvoltarea tehnologiilor open source pentru confidențialitate care protejează libertatea de exprimare și facilitează o comunicare globală sigură pentru milioane de oameni din întreaga lume. Dacă ești rezident al Statelor Unite, te rugăm să păstrezi acest bon pentru dosarul tău fiscal. Signal Technology Foundation este o organizație non-profit scutită de impozit în Statele Unite, conform secțiunii 501c3 din Codul fiscal intern. Numărul nostru de identificare fiscală este 82-4506840.</string>
    <!-- Donation receipt type -->
    <string name="DonationReceiptDetailsFragment__s_dash_s">%1$s - %2$s</string>
    <!-- Donation reciepts screen empty state title -->
    <string name="DonationReceiptListFragment__no_receipts">Nu sunt chitanțe</string>

    <!-- region "Stories Tab" -->

    <!-- Label for Chats tab in home app screen -->
    <string name="ConversationListTabs__chats">Conversații</string>
    <!-- Label for Stories tab in home app screen -->
    <string name="ConversationListTabs__stories">Povești</string>
    <!-- String for counts above 99 in conversation list tabs -->
    <string name="ConversationListTabs__99p">99+</string>
    <!-- Menu item on stories landing page -->
    <string name="StoriesLandingFragment__story_privacy">Confidențialitatea poveștilor</string>
    <!-- Title for "My Stories" row item in Stories landing page -->
    <string name="StoriesLandingFragment__my_stories">Poveștile Mele</string>
    <!-- Subtitle for "My Stories" row item when user has not added stories -->
    <string name="StoriesLandingFragment__tap_to_add">Atinge ca să adaugi</string>
    <!-- Displayed when there are no stories to display -->
    <string name="StoriesLandingFragment__no_recent_updates_to_show_right_now">Nu există actualizări recente de afișat în acest moment.</string>
    <!-- Context menu option to hide a story -->
    <string name="StoriesLandingItem__hide_story">Ascunde povestea</string>
    <!-- Context menu option to unhide a story -->
    <string name="StoriesLandingItem__unhide_story">Afișează povestea</string>
    <!-- Context menu option to forward a story -->
    <string name="StoriesLandingItem__forward">Redirecționează</string>
    <!-- Context menu option to share a story -->
    <string name="StoriesLandingItem__share">Distribuie…</string>
    <!-- Context menu option to go to story chat -->
    <string name="StoriesLandingItem__go_to_chat">Arată conversația</string>
    <!-- Context menu option to go to story info -->
    <string name="StoriesLandingItem__info">Informații</string>
    <!-- Label when a story is pending sending -->
    <string name="StoriesLandingItem__sending">Se trimite…</string>
    <!-- Label when multiple stories are pending sending -->
    <string name="StoriesLandingItem__sending_d">Se trimite %1$d…</string>
    <!-- Label when a story fails to send due to networking -->
    <string name="StoriesLandingItem__send_failed">Trimitere eșuată</string>
    <!-- Label when a story fails to send due to identity mismatch -->
    <string name="StoriesLandingItem__partially_sent">Trimis parțial</string>
    <!-- Status label when a story fails to send indicating user action to retry -->
    <string name="StoriesLandingItem__tap_to_retry">Atinge pentru a încerca din nou</string>
    <!-- Title of dialog confirming decision to hide a story -->
    <string name="StoriesLandingFragment__hide_story">Ascunzi povestea?</string>
    <!-- Message of dialog confirming decision to hide a story -->
    <string name="StoriesLandingFragment__new_story_updates">Actualizările despre povești noi de la %1$s nu vor mai fi afișate la începutul listei.</string>
    <!-- Positive action of dialog confirming decision to hide a story -->
    <string name="StoriesLandingFragment__hide">Ascunde</string>
    <!-- Displayed in Snackbar after story is hidden -->
    <string name="StoriesLandingFragment__story_hidden">Poveste ascunsă</string>
    <!-- Section header for hidden stories -->
    <string name="StoriesLandingFragment__hidden_stories">Povești ascunse</string>
    <!-- Displayed on each sent story under My Stories -->
    <plurals name="MyStories__d_views">
        <item quantity="one">%1$d vizualizare</item>
        <item quantity="few">%1$d vizualizări</item>
        <item quantity="other">%1$d vizualizări</item>
    </plurals>
    <!-- Forward story label, displayed in My Stories context menu -->
    <string name="MyStories_forward">Redirecționează</string>
    <!-- Label for stories for a single user. Format is {given name}\'s Story -->
    <string name="MyStories__ss_story">Povestea lui %1$s</string>
    <!-- Title of dialog to confirm deletion of story -->
    <string name="MyStories__delete_story">Ștergi povestea?</string>
    <!-- Message of dialog to confirm deletion of story -->
    <string name="MyStories__this_story_will_be_deleted">Această poveste va fi ștearsă pentru tine și toți cei care au primit-o.</string>
    <!-- Toast shown when story media cannot be saved -->
    <string name="MyStories__unable_to_save">Nu s-a putut salva</string>
    <!-- Displayed at bottom of story viewer when current item has views -->
    <plurals name="StoryViewerFragment__d_views">
        <item quantity="one">%1$d vizualizare</item>
        <item quantity="few">%1$d vizualizări</item>
        <item quantity="other">%1$d vizualizări</item>
    </plurals>
    <!-- Displayed at bottom of story viewer when current item has replies -->
    <plurals name="StoryViewerFragment__d_replies">
        <item quantity="one">%1$d răspuns</item>
        <item quantity="few">%1$d răspunsuri</item>
        <item quantity="other">%1$d răspunsuri</item>
    </plurals>
    <!-- Label on group stories to add a story -->
    <string name="StoryViewerPageFragment__add">Adaugă</string>
    <!-- Used when view receipts are disabled -->
    <string name="StoryViewerPageFragment__views_off">Fără vizualizări</string>
    <!-- Used to join views and replies when both exist on a story item -->
    <string name="StoryViewerFragment__s_s">%1$s %2$s</string>
    <!-- Displayed when viewing a post you sent -->
    <string name="StoryViewerPageFragment__you">Tu</string>
    <!-- Displayed when viewing a post displayed to a group -->
    <string name="StoryViewerPageFragment__s_to_s">%1$s la %2$s</string>
    <!-- Displayed when viewing a post from another user with no replies -->
    <string name="StoryViewerPageFragment__reply">Răspunde</string>
    <!-- Displayed when viewing a post that has failed to send to some users -->
    <string name="StoryViewerPageFragment__partially_sent">Trimis parțial. Apasă pentru detalii</string>
    <!-- Displayed when viewing a post that has failed to send -->
    <string name="StoryViewerPageFragment__send_failed">Trimitere eșuată. Atinge și reîncearcă</string>
    <!-- Label for the reply button in story viewer, which will launch the group story replies bottom sheet. -->
    <string name="StoryViewerPageFragment__reply_to_group">Răspunde grupului</string>
    <!-- Displayed when a story has no views -->
    <string name="StoryViewsFragment__no_views_yet">Nicio vizualizare încă</string>
    <!-- Displayed when user has disabled receipts -->
    <string name="StoryViewsFragment__enable_view_receipts_to_see_whos_viewed_your_story">Activează confirmările de citire ca să știi cine ți-a văzut poveștile.</string>
    <!-- Button label displayed when user has disabled receipts -->
    <string name="StoryViewsFragment__go_to_settings">Mergi la setări</string>
    <!-- Dialog action to remove viewer from a story -->
    <string name="StoryViewsFragment__remove">Elimină</string>
    <!-- Dialog title when removing a viewer from a story -->
    <string name="StoryViewsFragment__remove_viewer">Elimini vizualizatorul?</string>
    <!-- Dialog message when removing a viewer from a story -->
    <string name="StoryViewsFragment__s_will_still_be_able">%1$s tot va putea să vadă postarea, dar nu va putea să vadă viitoarele postări pe care le trimiți către %2$s.</string>
    <!-- Story View context menu action to remove them from a story -->
    <string name="StoryViewItem__remove_viewer">Elimină vizualizatorul</string>
    <!-- Displayed when a story has no replies yet -->
    <string name="StoryGroupReplyFragment__no_replies_yet">Niciun răspuns încă</string>
    <!-- Displayed when no longer a group member -->
    <string name="StoryGroupReplyFragment__you_cant_reply">Nu poți răspunde la această poveste pentru că nu mai ești membru al acestui grup.</string>
    <!-- Displayed for each user that reacted to a story when viewing replies -->
    <string name="StoryGroupReactionReplyItem__reacted_to_the_story">Ai reacționat la poveste</string>
    <!-- Label for story views tab -->
    <string name="StoryViewsAndRepliesDialogFragment__views">Vizualizări</string>
    <!-- Label for story replies tab -->
    <string name="StoryViewsAndRepliesDialogFragment__replies">Răspunsuri</string>
    <!-- Description of action for reaction button -->
    <string name="StoryReplyComposer__react_to_this_story">Reacționează la această poveste</string>
    <!-- Displayed when the user is replying privately to someone who replied to one of their stories -->
    <string name="StoryReplyComposer__replying_privately_to_s">Răspuns privat către %1$s</string>
    <!-- Displayed when the user is replying privately to someone who replied to one of their stories -->
    <string name="StoryReplyComposer__reply_to_s">Răspunde către %1$s</string>
    <!-- Context menu item to privately reply to a story response -->
    <!-- Context menu item to copy a story response -->
    <string name="StoryGroupReplyItem__copy">Copiere</string>
    <!-- Context menu item to delete a story response -->
    <string name="StoryGroupReplyItem__delete">Șterge</string>
    <!-- Page title for My Story options -->
    <string name="MyStorySettingsFragment__my_story">Povestea Mea</string>
    <!-- Number of total signal connections displayed in "All connections" row item -->
    <plurals name="MyStorySettingsFragment__viewers">
        <item quantity="one">%1$d spectator</item>
        <item quantity="few">%1$d spectatori</item>
        <item quantity="other">%1$d de spectatori</item>
    </plurals>
    <!-- Button on all signal connections row to view all signal connections. Please keep as short as possible. -->
    <string name="MyStorySettingsFragment__view">Vizualizare</string>
    <!-- Section heading for story visibility -->
    <string name="MyStorySettingsFragment__who_can_view_this_story">Cine poate vedea această poveste</string>
    <!-- Clickable option for selecting people to hide your story from -->
    <!-- Privacy setting title for sending stories to all your signal connections -->
    <string name="MyStorySettingsFragment__all_signal_connections">Toate conexiunile Signal</string>
    <!-- Privacy setting description for sending stories to all your signal connections -->
    <!-- Privacy setting title for sending stories to all except the specified connections -->
    <string name="MyStorySettingsFragment__all_except">Toate persoanele în afară de…</string>
    <!-- Privacy setting description for sending stories to all except the specified connections -->
    <string name="MyStorySettingsFragment__hide_your_story_from_specific_people">Ascunde-ți povestea de anumite persoane</string>
    <!-- Summary of clickable option displaying how many people you have excluded from your story -->
    <plurals name="MyStorySettingsFragment__d_people_excluded">
        <item quantity="one">%1$d persoană exclusă</item>
        <item quantity="few">%1$d de persoane excluse</item>
        <item quantity="other">%1$dpersoane excluse</item>
    </plurals>
    <!-- Privacy setting title for only sharing your story with specified connections -->
    <string name="MyStorySettingsFragment__only_share_with">Distribuie doar către…</string>
    <!-- Privacy setting description for only sharing your story with specified connections -->
    <string name="MyStorySettingsFragment__only_share_with_selected_people">Distribuie doar către anumite persoane</string>
    <!-- Summary of clickable option displaying how many people you have included to send to in your story -->
    <plurals name="MyStorySettingsFragment__d_people">
        <item quantity="one">%1$d persoană</item>
        <item quantity="few">%1$d persoane</item>
        <item quantity="other">%1$d persoane</item>
    </plurals>
    <!-- My story privacy fine print about what the privacy settings are for -->
    <string name="MyStorySettingsFragment__choose_who_can_view_your_story">Alege persoanele care pot vedea povestea. Schimbările nu o să afecteze poveștile pe care le-ai trimis deja.</string>
    <!-- Section header for options related to replies and reactions -->
    <string name="MyStorySettingsFragment__replies_amp_reactions">Răspunsuri &amp; reacții</string>
    <!-- Switchable option for allowing replies and reactions on your stories -->
    <string name="MyStorySettingsFragment__allow_replies_amp_reactions">Permite răspunsuri &amp; reacții</string>
    <!-- Summary for switchable option allowing replies and reactions on your story -->
    <string name="MyStorySettingsFragment__let_people_who_can_view_your_story_react_and_reply">Permite oamenilor care îți pot vedea povestea să reacționeze și să răspundă</string>
    <!-- Signal connections bolded text in the Signal Connections sheet -->
    <string name="SignalConnectionsBottomSheet___signal_connections">Conexiunile Signal</string>
    <!-- Displayed at the top of the signal connections sheet. Please remember to insert strong tag as required. -->
    <string name="SignalConnectionsBottomSheet__signal_connections_are_people">Conexiunile Signal sunt persoanele în care ai ales să ai încredere, fie prin:</string>
    <!-- Signal connections sheet bullet point 1 -->
    <string name="SignalConnectionsBottomSheet__starting_a_conversation">Începi o conversație</string>
    <!-- Signal connections sheet bullet point 2 -->
    <string name="SignalConnectionsBottomSheet__accepting_a_message_request">Acceptă o solicitare de mesaj</string>
    <!-- Signal connections sheet bullet point 3 -->
    <string name="SignalConnectionsBottomSheet__having_them_in_your_system_contacts">Să îi ai în contactele tale de sistem</string>
    <!-- Note at the bottom of the Signal connections sheet -->
    <string name="SignalConnectionsBottomSheet__your_connections_can_see_your_name">"Conexiunile tale îți pot vedea numele, fotografia și pot vedea postările în \"Povestea Mea\" dacă nu le ascunzi."</string>
    <!-- Clickable option to add a viewer to a custom story -->
    <string name="PrivateStorySettingsFragment__add_viewer">Adaugă spectator</string>
    <!-- Clickable option to delete a custom story -->
    <string name="PrivateStorySettingsFragment__delete_custom_story">Șterge poveste personalizată</string>
    <!-- Dialog title when attempting to remove someone from a custom story -->
    <string name="PrivateStorySettingsFragment__remove_s">Elimin pe %1$s?</string>
    <!-- Dialog message when attempting to remove someone from a custom story -->
    <string name="PrivateStorySettingsFragment__this_person_will_no_longer">Această persoană nu va mai vedea povestea ta.</string>
    <!-- Positive action label when attempting to remove someone from a custom story -->
    <string name="PrivateStorySettingsFragment__remove">Elimină</string>
    <!-- Dialog title when deleting a custom story -->
    <!-- Dialog message when deleting a custom story -->
    <!-- Page title for editing a custom story name -->
    <string name="EditPrivateStoryNameFragment__edit_story_name">Modifică numele poveștii</string>
    <!-- Input field hint when editing a custom story name -->
    <string name="EditPrivateStoryNameFragment__story_name">Numele poveștii</string>
    <!-- Save button label when editing a custom story name -->
    <!-- Displayed in text post creator before user enters text -->
    <string name="TextStoryPostCreationFragment__tap_to_add_text">Atinge pentru a adăuga text</string>
    <!-- Button label for changing font when creating a text post -->
    <!-- Displayed in text post creator when prompting user to enter text -->
    <string name="TextStoryPostTextEntryFragment__add_text">Adăugare text</string>
    <!-- Content description for \'done\' button when adding text to a story post -->
    <string name="TextStoryPostTextEntryFragment__done_adding_text">Am terminat de adăugat text</string>
    <!-- Text label for media selection toggle -->
    <string name="MediaSelectionActivity__text">Text</string>
    <!-- Camera label for media selection toggle -->
    <string name="MediaSelectionActivity__camera">Cameră foto</string>
    <!-- Hint for entering a URL for a text post -->
    <string name="TextStoryPostLinkEntryFragment__type_or_paste_a_url">Tastează sau lipește un URL</string>
    <!-- Displayed prior to the user entering a URL for a text post -->
    <string name="TextStoryPostLinkEntryFragment__share_a_link_with_viewers_of_your_story">Distribuie un link cu spectatorii poveștii tale</string>
    <!-- Hint text for searching for a story text post recipient. -->
    <string name="TextStoryPostSendFragment__search">Caută</string>
    <!-- Toast shown when an unexpected error occurs while sending a text story -->
    <!-- Toast shown when a trying to add a link preview to a text story post and the link/url is not valid (e.g., missing .com at the end) -->
    <string name="TextStoryPostSendFragment__please_enter_a_valid_link">Introdu un link valid.</string>
    <!-- Title for screen allowing user to exclude "My Story" entries from specific people -->
    <string name="ChangeMyStoryMembershipFragment__all_except">Toate persoanele în afară de…</string>
    <!-- Title for screen allowing user to only share "My Story" entries with specific people -->
    <string name="ChangeMyStoryMembershipFragment__only_share_with">Distribuie doar către…</string>
    <!-- Done button label for hide story from screen -->
    <string name="HideStoryFromFragment__done">Gata</string>
    <!-- Dialog title for removing a group story -->
    <string name="StoryDialogs__remove_group_story">Elimini povestea de grup?</string>
    <!-- Dialog message for removing a group story -->
    <string name="StoryDialogs__s_will_be_removed">Se va elimina „%1$s“.</string>
    <!-- Dialog positive action for removing a group story -->
    <string name="StoryDialogs__remove">Elimină</string>
    <!-- Dialog title for deleting a custom story -->
    <string name="StoryDialogs__delete_custom_story">Ștergi povestea personalizată?</string>
    <!-- Dialog message for deleting a custom story -->
    <string name="StoryDialogs__s_and_updates_shared">„%1$s“ și actualizările trimise către această poveste vor fi șterse.</string>
    <!-- Dialog positive action for deleting a custom story -->
    <string name="StoryDialogs__delete">Șterge</string>
    <!-- Dialog title for first time sending something to a beta story -->
    <!-- Dialog message for first time sending something to a beta story -->
    <!-- Dialog title for first time adding something to a story -->
    <!-- Dialog message for first time adding something to a story -->
    <!-- First time share to story dialog: Positive action to go ahead and add to story -->
    <!-- First time share to story dialog: Neutral action to edit who can view "My Story" -->
    <!-- Error message shown when a failure occurs during story send -->
    <string name="StoryDialogs__story_could_not_be_sent">Povestea nu a putut fi trimisă. Verifică-ți conexiunea și încearcă din nou.</string>
    <!-- Error message dialog button to resend a previously failed story send -->
    <string name="StoryDialogs__send">Trimite</string>
    <!-- Action button for turning off stories when stories are present on the device -->
    <string name="StoryDialogs__turn_off_and_delete">Dezactivează și șterge</string>
    <!-- Privacy Settings toggle title for stories -->
    <!-- Privacy Settings toggle summary for stories -->
    <!-- New story viewer selection screen title -->
    <string name="CreateStoryViewerSelectionFragment__choose_viewers">Alege spectatorii</string>
    <!-- New story viewer selection action button label -->
    <string name="CreateStoryViewerSelectionFragment__next">Următorul</string>
    <!-- New story viewer selection screen title as recipients are selected -->
    <plurals name="SelectViewersFragment__d_viewers">
        <item quantity="one">%1$d spectator</item>
        <item quantity="few">%1$d spectatori</item>
        <item quantity="other">%1$d spectatori</item>
    </plurals>
    <!-- Name story screen title -->
    <string name="CreateStoryWithViewersFragment__name_story">Numește povestea</string>
    <!-- Name story screen note under text field -->
    <string name="CreateStoryWithViewersFragment__only_you_can">Doar tu poți vedea numele poveștii.</string>
    <!-- Name story screen label hint -->
    <string name="CreateStoryWithViewersFragment__story_name_required">Numele poveștii (obligatoriu)</string>
    <!-- Name story screen viewers subheading -->
    <string name="CreateStoryWithViewersFragment__viewers">Spectatori</string>
    <!-- Name story screen create button label -->
    <string name="CreateStoryWithViewersFragment__create">Creează</string>
    <!-- Name story screen error when save attempted with no label -->
    <string name="CreateStoryWithViewersFragment__this_field_is_required">Acest câmp este obligatoriu.</string>
    <!-- Name story screen error when save attempted but label is duplicate -->
    <string name="CreateStoryWithViewersFragment__there_is_already_a_story_with_this_name">Există deja o poveste cu acest nume.</string>
    <!-- Text for select all action when editing recipients for a story -->
    <string name="BaseStoryRecipientSelectionFragment__select_all">Selectează tot</string>
    <!-- Choose story type bottom sheet title -->
    <string name="ChooseStoryTypeBottomSheet__choose_your_story_type">Alege tipul de poveste</string>
    <!-- Choose story type bottom sheet new story row title -->
    <string name="ChooseStoryTypeBottomSheet__new_custom_story">Poveste personalizată nouă</string>
    <!-- Choose story type bottom sheet new story row summary -->
    <string name="ChooseStoryTypeBottomSheet__visible_only_to">Vizibil doar la persoane specifice</string>
    <!-- Choose story type bottom sheet group story title -->
    <string name="ChooseStoryTypeBottomSheet__group_story">Poveste de grup</string>
    <!-- Choose story type bottom sheet group story summary -->
    <string name="ChooseStoryTypeBottomSheet__share_to_an_existing_group">Distribuie la un grup existent</string>
    <!-- Choose groups bottom sheet title -->
    <string name="ChooseGroupStoryBottomSheet__choose_groups">Alege grupurile</string>
    <!-- Displayed when copying group story reply text to clipboard -->
    <string name="StoryGroupReplyFragment__copied_to_clipboard">S-a copiat în clipboard</string>
    <!-- Displayed in story caption when content is longer than 5 lines -->
    <string name="StoryViewerPageFragment__see_more">… Află mai multe</string>
    <!-- Displayed in toast after sending a direct reply -->
    <string name="StoryDirectReplyDialogFragment__sending_reply">Se trimite răspunsul…</string>
    <!-- Displayed in the viewer when a story is no longer available -->
    <string name="StorySlateView__this_story_is_no_longer_available">Acestă poveste nu mai este disponibilă.</string>
    <!-- Displayed in the viewer when a story has permanently failed to download. -->
    <string name="StorySlateView__cant_download_story_s_will_need_to_share_it_again">Nu se poate descărca povestea. %1$s va trebui să îl distribuie din nou.</string>
    <!-- Displayed in the viewer when the network is not available -->
    <string name="StorySlateView__no_internet_connection">Lipsește Conexiunea cu Internetul</string>
    <!-- Displayed in the viewer when network is available but content could not be downloaded -->
    <string name="StorySlateView__couldnt_load_content">Conținutul nu a putut fi încărcat</string>
    <!-- Toasted when the user externally shares to a text story successfully -->
    <string name="TextStoryPostCreationFragment__sent_story">Poveste trimisă</string>
    <!-- Toasted when the user external share to a text story fails -->
    <string name="TextStoryPostCreationFragment__failed_to_send_story">Trimiterea poveștii a eșuat</string>
    <!-- Displayed in a dialog to let the user select a given users story -->
    <string name="StoryDialogs__view_story">Arată povestea</string>
    <!-- Displayed in a dialog to let the user select a given users profile photo -->
    <string name="StoryDialogs__view_profile_photo">Arată poza de profil</string>

    <!-- Title for a notification at the bottom of the chat list suggesting that the user disable censorship circumvention because the service has become reachable -->
    <!-- Body for a notification at the bottom of the chat list suggesting that the user disable censorship circumvention because the service has become reachable -->
    <!-- Label for a button to dismiss a notification at the bottom of the chat list suggesting that the user disable censorship circumvention because the service has become reachable -->
    <!-- Label for a button in a notification at the bottom of the chat list to turn off censorship circumvention -->

    <!-- Conversation Item label for when you react to someone else\'s story -->
    <string name="ConversationItem__you_reacted_to_s_story">Ai reacționat la povestea lui %1$s</string>
    <!-- Conversation Item label for reactions to your story -->
    <string name="ConversationItem__reacted_to_your_story">A reacționat la povestea ta</string>
    <!-- Conversation Item label for reactions to an unavailable story -->
    <string name="ConversationItem__reacted_to_a_story">A reacționat la o poveste</string>

    <!-- endregion -->
    <!-- Content description for expand contacts chevron -->
    <string name="ExpandModel__view_more">Vezi mai multe</string>
    <string name="StoriesLinkPopup__visit_link">Vezi linkul</string>

    <!-- Gift price and duration, formatted as: {price} dot {n} day duration -->
    <plurals name="GiftRowItem_s_dot_d_day_duration">
        <item quantity="one">%1$s · %2$d zi valabilitate</item>
        <item quantity="few">%1$s · %2$d zile valabilitate</item>
        <item quantity="other">%1$s · %2$d de zile valabilitate</item>
    </plurals>
    <!-- Headline text on start fragment for gifting a badge -->
    <string name="GiftFlowStartFragment__donate_for_a_friend">Donează pentru un prieten</string>
    <!-- Description text on start fragment for gifting a badge -->
    <plurals name="GiftFlowStartFragment__support_signal_by">
        <item quantity="one">Susține Signal printr-o donație pentru un prieten sau un membru al familiei care folosește Signal. Va primi o insignă pe care să o afișeze la profil pentru %1$d zi</item>
        <item quantity="few">Susține Signal printr-o donație către un prieten sau un membru al familiei care folosește Signal. Vor primi o insignă pe care o pot afișa la profil pentru %1$d zile</item>
        <item quantity="other">Susține Signal printr-o donație către un prieten sau un membru al familiei care folosește Signal. Vor primi o insignă pe care o pot afișa la profil pentru %1$d de zile</item>
    </plurals>
    <!-- Action button label for start fragment for gifting a badge -->
    <string name="GiftFlowStartFragment__next">Următorul</string>
    <!-- Title text on choose recipient page for badge gifting -->
    <string name="GiftFlowRecipientSelectionFragment__choose_recipient">Alege destinatarul</string>
    <!-- Title text on confirm gift page -->
    <string name="GiftFlowConfirmationFragment__confirm_donation">Confirmă donația</string>
    <!-- Heading text specifying who the gift will be sent to -->
    <string name="GiftFlowConfirmationFragment__send_to">Trimite către</string>
    <!-- Text explaining that gift will be sent to the chosen recipient -->
    <string name="GiftFlowConfirmationFragment__the_recipient_will_be_notified">Persoana pe care ai ales-o va fi anunțată despre donație printr-un mesaj 1 la 1. Adaugă mesajul propriu mai jos.</string>
    <!-- Text explaining that this gift is a one time donation -->
    <string name="GiftFlowConfirmationFragment__one_time_donation">Donație unică</string>
    <!-- Hint for add message input -->
    <string name="GiftFlowConfirmationFragment__add_a_message">Adaugă un mesaj</string>
    <!-- Displayed in the dialog while verifying the chosen recipient -->
    <string name="GiftFlowConfirmationFragment__verifying_recipient">Se verifică destinatarul…</string>
    <!-- Title for sheet shown when opening a redeemed gift -->
    <string name="ViewReceivedGiftBottomSheet__s_made_a_donation_for_you">%1$s a făcut o donație pentru tine</string>
    <!-- Title for sheet shown when opening a sent gift -->
    <string name="ViewSentGiftBottomSheet__thanks_for_your_support">Îți mulțumim pentru sprijin!</string>
    <!-- Description for sheet shown when opening a redeemed gift -->
    <string name="ViewReceivedGiftBottomSheet__s_made_a_donation_to_signal">%1$s a făcut o donație către Signal în numele tău! Arată-ți sprijinul pentru Signal la profil.</string>
    <!-- Description for sheet shown when opening a sent gift -->
    <string name="ViewSentGiftBottomSheet__youve_made_a_donation_to_signal">Ai făcut o donație către Signal în numele %1$s. Persoana pe care ai ales-o va primi opțiunea de a-și afișa sprijinul la profil.</string>
    <!-- Primary action for pending gift sheet to redeem badge now -->
    <string name="ViewReceivedGiftSheet__redeem">Revendică</string>
    <!-- Primary action for pending gift sheet to redeem badge later -->
    <string name="ViewReceivedGiftSheet__not_now">Nu acum</string>
    <!-- Dialog text while redeeming a gift -->
    <string name="ViewReceivedGiftSheet__redeeming_badge">Răscumpărarea insignei…</string>
    <!-- Snackbar text when user presses "not now" on redemption sheet -->
    <string name="ConversationFragment__you_can_redeem_your_badge_later">Îți poți revendica insigna mai târziu.</string>
    <!-- Description text in gift thanks sheet -->
    <string name="GiftThanksSheet__youve_made_a_donation">Ai făcut o donație către Signal în numele %1$s. Persoana aleasă de tine va primi opțiunea să afișeze sprijinul la profil.</string>
    <!-- Expired gift sheet title -->
    <string name="ExpiredGiftSheetConfiguration__your_badge_has_expired">Insigna ta a expirat</string>
    <!-- Expired gift sheet top description text -->
    <string name="ExpiredGiftSheetConfiguration__your_badge_has_expired_and_is">Insigna ta a expirat și nu mai este vizibilă pentru ceilalți pe profilul tău.</string>
    <!-- Expired gift sheet bottom description text -->
    <string name="ExpiredGiftSheetConfiguration__to_continue">Pentru a continua să sprijini tehnologie construită pentru tine, te rugăm să iei în considerare posibilitatea de a devenii un Susținător lunar.</string>
    <!-- Expired gift sheet make a monthly donation button -->
    <string name="ExpiredGiftSheetConfiguration__make_a_monthly_donation">Fă o donație lunară</string>
    <!-- Expired gift sheet not now button -->
    <string name="ExpiredGiftSheetConfiguration__not_now">Nu acum</string>
    <!-- My Story label designating that we will only share with the selected viewers. -->
    <string name="ContactSearchItems__only_share_with">Distribuie doar cu</string>
    <!-- Label under name for custom stories -->
    <plurals name="ContactSearchItems__custom_story_d_viewers">
        <item quantity="one">Poveste personalizată · %1$d spectator</item>
        <item quantity="few">Poveste personalizată · %1$d spectatori</item>
        <item quantity="other">Poveste personalizată · %1$d de spectatori</item>
    </plurals>
    <!-- Label under name for group stories -->
    <plurals name="ContactSearchItems__group_story_d_viewers">
        <item quantity="one">Poveste de grup · %1$d vizualizator</item>
        <item quantity="few">Poveste de grup · %1$d vizualizatori</item>
        <item quantity="other">Poveste de grup · %1$d de vizualizatori</item>
    </plurals>
    <!-- Label under name for groups -->
    <plurals name="ContactSearchItems__group_d_members">
        <item quantity="one">%1$d membru</item>
        <item quantity="few">%1$d membri</item>
        <item quantity="other">%1$d de membri</item>
    </plurals>
    <!-- Label under name for my story -->
    <plurals name="ContactSearchItems__my_story_s_dot_d_viewers">
        <item quantity="one">%1$s · %2$d vizualizator</item>
        <item quantity="few">%1$s · %2$d vizualizatori</item>
        <item quantity="other">%1$s · %2$d de vizualizatori</item>
    </plurals>
    <!-- Label under name for my story -->
    <plurals name="ContactSearchItems__my_story_s_dot_d_excluded">
        <item quantity="one">%1$s · %2$d exclus/ă</item>
        <item quantity="few">%1$s · %2$d excluși</item>
        <item quantity="other">%1$s · %2$d excluși</item>
    </plurals>
    <!-- Label under name for My Story when first sending to my story -->
    <string name="ContactSearchItems__tap_to_choose_your_viewers">Atinge pentru a alege cine poate vizualiza</string>
    <!-- Label for context menu item to open story settings -->
    <string name="ContactSearchItems__story_settings">Setări poveste</string>
    <!-- Label for context menu item to remove a group story from contact results -->
    <string name="ContactSearchItems__remove_story">Elimină povestea</string>
    <!-- Label for context menu item to delete a custom story -->
    <string name="ContactSearchItems__delete_story">Șterge povestea</string>
    <!-- Dialog title for removing a group story -->
    <string name="ContactSearchMediator__remove_group_story">Elimini povestea de grup?</string>
    <!-- Dialog message for removing a group story -->
    <string name="ContactSearchMediator__this_will_remove">Astfel vei elimina povestea din această listă. Încă vei putea să vezi povești din acest grup.</string>
    <!-- Dialog action item for removing a group story -->
    <string name="ContactSearchMediator__remove">Elimină</string>
    <!-- Dialog title for deleting a custom story -->
    <string name="ContactSearchMediator__delete_story">Ștergi povestea?</string>
    <!-- Dialog message for deleting a custom story -->
    <string name="ContactSearchMediator__delete_the_custom">Ștergi povestea personalizată „%1$s“?</string>
    <!-- Dialog action item for deleting a custom story -->
    <string name="ContactSearchMediator__delete">Șterge</string>
    <!-- Donation for a friend expiry days remaining -->
    <plurals name="Gifts__d_days_remaining">
        <item quantity="one">A mai rămas %1$d zi</item>
        <item quantity="few">Au mai rămas %1$d zile</item>
        <item quantity="other">Au mai rămas %1$d de zile</item>
    </plurals>
    <!-- Donation for a friend expiry hours remaining -->
    <plurals name="Gifts__d_hours_remaining">
        <item quantity="one">A mai rămas %1$d oră</item>
        <item quantity="few">Au mai rămas %1$d ore</item>
        <item quantity="other">Au mai rămas %1$d de ore</item>
    </plurals>
    <!-- Gift expiry minutes remaining -->
    <plurals name="Gifts__d_minutes_remaining">
        <item quantity="one">A mai rămas %1$d minut</item>
        <item quantity="few">Au mai rămas %1$d minute</item>
        <item quantity="other">Au mai rămas %1$d de minute</item>
    </plurals>
    <!-- Donation for a friend expiry expired -->
    <string name="Gifts__expired">Expirat</string>

    <!-- Label indicating that a user can tap to advance to the next post in a story -->
    <string name="StoryFirstTimeNavigationView__tap_to_advance">Atinge ca să continui</string>
    <!-- Label indicating swipe direction to skip current story -->
    <string name="StoryFirstTimeNavigationView__swipe_up_to_skip">Glisează în sus ca să omiți</string>
    <!-- Label indicating swipe direction to exit story viewer -->
    <string name="StoryFirstTimeNavigationView__swipe_right_to_exit">Glisează dreapta ca să ieși</string>
    <!-- Button label to confirm understanding of story navigation -->
    <string name="StoryFirstTimeNagivationView__got_it">Am înțeles</string>
    <!-- Content description for vertical context menu button in safety number sheet rows -->
    <string name="SafetyNumberRecipientRowItem__open_context_menu">Deschide meniul de context</string>
    <!-- Sub-line when a user is verified. -->
    <string name="SafetyNumberRecipientRowItem__s_dot_verified">%1$s · Verificat/ă</string>
    <!-- Sub-line when a user is verified. -->
    <string name="SafetyNumberRecipientRowItem__verified">Verificat</string>
    <!-- Title of safety number changes bottom sheet when showing individual records -->
    <string name="SafetyNumberBottomSheetFragment__safety_number_changes">Schimbări privind numărul de siguranță</string>
    <!-- Message of safety number changes bottom sheet when showing individual records -->
    <string name="SafetyNumberBottomSheetFragment__the_following_people">Este posibil ca următoarele persoane să fi reinstalat Signal sau să fi schimbat dispozitive. Atinge un recipient pentru a confirma noul număr de siguranță. Este opțional.</string>
    <!-- Title of safety number changes bottom sheet when not showing individual records -->
    <string name="SafetyNumberBottomSheetFragment__safety_number_checkup">Verificarea numărului de siguranță</string>
    <!-- Title of safety number changes bottom sheet when not showing individual records and user has seen review screen -->
    <string name="SafetyNumberBottomSheetFragment__safety_number_checkup_complete">Verificarea numărului de siguranță a fost finalizată</string>
    <!-- Message of safety number changes bottom sheet when not showing individual records and user has seen review screen -->
    <string name="SafetyNumberBottomSheetFragment__all_connections_have_been_reviewed">Toate conexiunile au fost evaluate, atinge trimite pentru a continua.</string>
    <!-- Message of safety number changes bottom sheet when not showing individual records -->
    <string name="SafetyNumberBottomSheetFragment__you_have_d_connections">Ai %1$d conexiuni care este posibil să fi reinstalat Signal sau să fi schimbat dispozitivele. Înainte de a-ți împărtăși povestea cu ei, evaluează numerele de siguranță sau ia în considerare să îi elimini de la povestea ta.</string>
    <!-- Menu action to launch safety number verification screen -->
    <string name="SafetyNumberBottomSheetFragment__verify_safety_number">Verifică numărul de siguranță</string>
    <!-- Menu action to remove user from story -->
    <string name="SafetyNumberBottomSheetFragment__remove_from_story">Elimină din poveste</string>
    <!-- Action button at bottom of SafetyNumberBottomSheetFragment to send anyway -->
    <string name="SafetyNumberBottomSheetFragment__send_anyway">Trimite oricum</string>
    <!-- Action button at bottom of SafetyNumberBottomSheetFragment to review connections -->
    <string name="SafetyNumberBottomSheetFragment__review_connections">Evaluează conexiunile</string>
    <!-- Empty state copy for SafetyNumberBottomSheetFragment -->
    <string name="SafetyNumberBottomSheetFragment__no_more_recipients_to_show">Nu mai sunt beneficieri de arătat</string>
    <!-- Done button on safety number review fragment -->
    <string name="SafetyNumberReviewConnectionsFragment__done">Gata</string>
    <!-- Title of safety number review fragment -->
    <string name="SafetyNumberReviewConnectionsFragment__safety_number_changes">Schimbări privind numărul de siguranță</string>
    <!-- Message of safety number review fragment -->
    <plurals name="SafetyNumberReviewConnectionsFragment__d_recipients_may_have">
        <item quantity="one">%1$ddestinatar este posibil să fi reinstalat Signal sau să fi schimbat dispozitive. Atinge un destinatar ca să confirmi noul număr de siguranță. Este opțional.</item>
        <item quantity="few">%1$ddestinatari este posibil să fi reinstalat Signal sau să fi schimbat dispozitive. Atinge un destinatar ca să confirmi noul număr de siguranță. Este opțional.</item>
        <item quantity="other">%1$dde destinatari este posibil să fi reinstalat Signal sau să fi schimbat dispozitive. Atinge un destinatar ca să confirmi noul număr de siguranță. Este opțional.</item>
    </plurals>
    <!-- Section header for 1:1 contacts in review fragment -->
    <string name="SafetyNumberBucketRowItem__contacts">Contacte</string>
    <!-- Context menu label for distribution list headers in review fragment -->
    <string name="SafetyNumberReviewConnectionsFragment__remove_all">Elimină toate</string>
    <!-- Context menu label for 1:1 contacts to remove from send -->
    <string name="SafetyNumberReviewConnectionsFragment__remove">Elimină</string>

    <!-- Title of initial My Story settings configuration shown when sending to My Story for the first time -->
    <string name="ChooseInitialMyStoryMembershipFragment__my_story_privacy">Confidențialitatea Poveștii Mele</string>
    <!-- Subtitle of initial My Story settings configuration shown when sending to My Story for the first time -->
    <string name="ChooseInitialMyStoryMembershipFragment__choose_who_can_see_posts_to_my_story_you_can_always_make_changes_in_settings">Alege cine poate vedea postările la povestea mea. Poți oricând să faci schimbări în setări.</string>
    <!-- All connections option for initial My Story settings configuration shown when sending to My Story for the first time -->
    <string name="ChooseInitialMyStoryMembershipFragment__all_signal_connections">Toate conexiunile Signal</string>
    <!-- All connections except option for initial My Story settings configuration shown when sending to My Story for the first time -->
    <string name="ChooseInitialMyStoryMembershipFragment__all_except">Toate persoanele în afară de…</string>
    <!-- Only with selected connections option for initial My Story settings configuration shown when sending to My Story for the first time -->
    <string name="ChooseInitialMyStoryMembershipFragment__only_share_with">Distribuie doar către…</string>

    <!-- Story info header sent heading -->
    <string name="StoryInfoHeader__sent">Trimis</string>
    <!-- Story info header received heading -->
    <string name="StoryInfoHeader__received">Primit</string>
    <!-- Story info header file size heading -->
    <string name="StoryInfoHeader__file_size">Dimensiunea fișierului</string>
    <!-- Story info "Sent to" header -->
    <!-- Story info "Sent from" header -->
    <!-- Story info "Failed" header -->
    <!-- Story Info context menu label -->

    <!-- StoriesPrivacySettingsFragment -->
    <!-- Explanation about how stories are deleted and managed -->
    <string name="StoriesPrivacySettingsFragment__story_updates_automatically_disappear">Povestea se actualizează automat după 24 de ore. Alege cine îți poate vedea povestea sau creează noi povești cu anumiți spectatori sau grupuri.</string>
    <!-- Preference title to turn off stories -->
    <string name="StoriesPrivacySettingsFragment__turn_off_stories">Dezactivează poveștile</string>
    <!-- Preference summary to turn off stories -->
    <string name="StoriesPrivacySettingsFragment__if_you_opt_out">Dacă dezactivezi poveștile nu vei mai putea să distribui sau să vezi povești.</string>
    <!-- Preference title to turn on stories -->
    <string name="StoriesPrivacySettingsFragment__turn_on_stories">Activează povești</string>
    <!-- Preference summary to turn on stories -->
    <string name="StoriesPrivacySettingsFragment__share_and_view">Distribuie și vezi povești ale altor persoane. Poveștile dispar automat după 24 de ore.</string>
    <!-- Dialog title to turn off stories -->
    <string name="StoriesPrivacySettingsFragment__turn_off_stories_question">Dezactivezi poveștile?</string>
    <!-- Dialog message to turn off stories -->
    <string name="StoriesPrivacySettingsFragment__you_will_no_longer_be_able_to_share">Nu vei mai putea să distribui sau să vezi povești. Actualizările poveștilor pe care le-ai distribuit recent vor fi și ele șterse.</string>
    <!-- Page title when launched from stories landing screen -->
    <string name="StoriesPrivacySettingsFragment__story_privacy">Confidențialitatea poveștilor</string>
    <!-- Header for section that lists out stories -->
    <string name="StoriesPrivacySettingsFragment__stories">Povești</string>
    <!-- Story views header -->
    <!-- Story view receipts toggle title -->
    <string name="StoriesPrivacySettingsFragment__view_receipts">Confirmări de citire</string>
    <!-- Story view receipts toggle message -->
    <string name="StoriesPrivacySettingsFragment__see_and_share">Vezi și distribuie când sunt vizualizate poveștile. Dacă dezactivezi, nu vei vedea când alte persoane îți văd povestea.</string>

    <!-- NewStoryItem -->
    <string name="NewStoryItem__new_story">Poveste nouă</string>

    <!-- GroupStorySettingsFragment -->
    <!-- Section header for who can view a group story -->
    <string name="GroupStorySettingsFragment__who_can_view_this_story">Cine poate vedea această poveste</string>
    <!-- Explanation of who can view a group story -->
    <string name="GroupStorySettingsFragment__members_of_the_group_s">"Membri grupului „%1$s” pot vedea și răspunde la această poveste. Poți să actualizezi calitatea de membrul pentru acest chat în grup."</string>
    <!-- Preference label for removing this group story -->
    <string name="GroupStorySettingsFragment__remove_group_story">Elimină povestea de grup</string>

    <!-- Generic title for overflow menus -->
    <string name="OverflowMenu__overflow_menu">Meniu suplimentar</string>

    <!-- SMS Export Service -->
    <!-- Displayed in the notification while export is running -->
    <string name="SignalSmsExportService__exporting_messages">Se exportă mesajele…</string>
    <!-- Displayed in the notification title when export completes -->
    <string name="SignalSmsExportService__signal_sms_export_complete">Exportul de SMS-uri Signal a fost Finalizat</string>
    <!-- Displayed in the notification message when export completes -->
    <string name="SignalSmsExportService__tap_to_return_to_signal">Atinge pentru a te întoarce la Signal</string>

    <!-- ExportYourSmsMessagesFragment -->
    <!-- Title of the screen -->
    <string name="ExportYourSmsMessagesFragment__export_your_sms_messages">Exportă mesajele SMS</string>
    <!-- Message of the screen -->
    <string name="ExportYourSmsMessagesFragment__you_can_export_your_sms_messages_to_your_phones_sms_database_and_youll_have_the_option_to_keep_or_remove_them_from_signal">Poți să exporți mesajele SMS către baza de date de SMS-uri a telefonului tău și vei avea opțiunea să le păstrezi sau să le elimini de pe Signal. Astfel, alte aplicații SMS de pe telefonului tău le pot importa. Asta nu creează un fișier partajabil cu istoricul SMS-urilor tale.</string>
    <!-- Button label to begin export -->
    <string name="ExportYourSmsMessagesFragment__continue">Continuă</string>

    <!-- ExportingSmsMessagesFragment -->
    <!-- Title of the screen -->
    <string name="ExportingSmsMessagesFragment__exporting_sms_messages">Se exportă mesajele</string>
    <!-- Message of the screen when exporting sms messages -->
    <string name="ExportingSmsMessagesFragment__this_may_take_awhile">Poate să mai dureze o vreme</string>
    <!-- Progress indicator for export -->
    <plurals name="ExportingSmsMessagesFragment__exporting_d_of_d">
        <item quantity="one">Se exportă %1$d din %2$d …</item>
        <item quantity="few">Se exportă %1$d din %2$d …</item>
        <item quantity="other">Se exportă %1$d din %2$d …</item>
    </plurals>
    <!-- Alert dialog title shown when we think a user may not have enough local storage available to export sms messages -->
    <string name="ExportingSmsMessagesFragment__you_may_not_have_enough_disk_space">Este posibil să nu ai suficient spațiu de stocare</string>
    <!-- Alert dialog message shown when we think a user may not have enough local storage available to export sms messages, placeholder is the file size, e.g., 128kB -->
    <string name="ExportingSmsMessagesFragment__you_need_approximately_s_to_export_your_messages_ensure_you_have_enough_space_before_continuing">Ai nevoie de aproximativ %1$s ca să-ți exporți mesajele, asigură-te că ai suficient spațiu înainte să continui.</string>
    <!-- Alert dialog button to continue with exporting sms after seeing the lack of storage warning -->
    <string name="ExportingSmsMessagesFragment__continue_anyway">Continuă Oricum</string>
    <!-- Dialog text shown when Signal isn\'t granted the sms permission needed to export messages, different than being selected as the sms app -->
    <string name="ExportingSmsMessagesFragment__signal_needs_the_sms_permission_to_be_able_to_export_your_sms_messages">Signal are nevoie de permisiunea SMS ca să poți să-ți exporți mesajele SMS.</string>

    <!-- ChooseANewDefaultSmsAppFragment -->
    <!-- Title of the screen -->
    <string name="ChooseANewDefaultSmsAppFragment__choose_a_new">Alege o nouă aplicație standard SMS</string>
    <!-- Button label to launch picker -->
    <string name="ChooseANewDefaultSmsAppFragment__continue">Continuă</string>
    <!-- Button label for when done with changing default SMS app -->
    <string name="ChooseANewDefaultSmsAppFragment__done">Gata</string>
    <!-- First step number/bullet for choose new default sms app instructions -->
    <string name="ChooseANewDefaultSmsAppFragment__bullet_1">1</string>
    <!-- Second step number/bullet for choose new default sms app instructions -->
    <string name="ChooseANewDefaultSmsAppFragment__bullet_2">2</string>
    <!-- Third step number/bullet for choose new default sms app instructions -->
    <string name="ChooseANewDefaultSmsAppFragment__bullet_3">3</string>
    <!-- Fourth step number/bullet for choose new default sms app instructions -->
    <string name="ChooseANewDefaultSmsAppFragment__bullet_4">4</string>
    <!-- Instruction step for choosing a new default sms app -->
    <string name="ChooseANewDefaultSmsAppFragment__tap_continue_to_open_the_defaults_apps_screen_in_settings">Atinge Continuă ca să deschizi ecranul Aplicații standard din Setări</string>
    <!-- Instruction step for choosing a new default sms app -->
    <string name="ChooseANewDefaultSmsAppFragment__select_sms_app_from_the_list">Selectează aplicația SMS din listă</string>
    <!-- Instruction step for choosing a new default sms app -->
    <string name="ChooseANewDefaultSmsAppFragment__choose_another_app_to_use_for_sms_messaging">Alege altă aplicație de folosit pentru mesaje SMS</string>
    <!-- Instruction step for choosing a new default sms app -->
    <string name="ChooseANewDefaultSmsAppFragment__return_to_signal">Revino la Signal</string>
    <!-- Instruction step for choosing a new default sms app -->
    <string name="ChooseANewDefaultSmsAppFragment__open_your_phones_settings_app">Deschide aplicația Setări a telefonului</string>
    <!-- Instruction step for choosing a new default sms app -->
    <string name="ChooseANewDefaultSmsAppFragment__navigate_to_apps_default_apps_sms_app">Navighează la Aplicații &gt; Aplicații standard &gt; Aplicație SMS</string>

    <!-- RemoveSmsMessagesDialogFragment -->
    <!-- Action button to keep messages -->
    <string name="RemoveSmsMessagesDialogFragment__keep_messages">Păstrează mesajele</string>
    <!-- Action button to remove messages -->
    <string name="RemoveSmsMessagesDialogFragment__remove_messages">Elimină mesajele</string>
    <!-- Title of dialog -->
    <string name="RemoveSmsMessagesDialogFragment__remove_sms_messages">Elimini mesajele SMS din partea Signal?</string>
    <!-- Message of dialog -->
    <string name="RemoveSmsMessagesDialogFragment__you_can_now_remove_sms_messages_from_signal">Poți acum să elimini mesajele SMS din Signal pentru a elibera spațiul de stocare. Ele vor fi încă disponibile pentru alte aplicații SMS de pe telefon, chiar dacă le elimini.</string>

    <!-- ReExportSmsMessagesDialogFragment -->
    <!-- Action button to re-export messages -->
    <string name="ReExportSmsMessagesDialogFragment__continue">Continuă</string>
    <!-- Action button to cancel re-export process -->
    <string name="ReExportSmsMessagesDialogFragment__cancel">Anulează</string>
    <!-- Title of dialog -->
    <string name="ReExportSmsMessagesDialogFragment__export_sms_again">Exporți SMS-uri din nou?</string>
    <!-- Message of dialog -->
    <string name="ReExportSmsMessagesDialogFragment__you_already_exported_your_sms_messages">Ai exportat deja mesajele SMS.\nATENȚIE: Dacă continui, e posibil să ai mesaje duplicate.</string>

    <!-- SetSignalAsDefaultSmsAppFragment -->
    <!-- Title of the screen -->
    <string name="SetSignalAsDefaultSmsAppFragment__set_signal_as_the_default_sms_app">Stabilește Signal ca aplicație standard SMS</string>
    <!-- Message of the screen -->
    <string name="SetSignalAsDefaultSmsAppFragment__to_export_your_sms_messages">Pentru a exporta mesajele SMS, trebuie să setezi Signal ca aplicația standard SMS.</string>
    <!-- Button label to start export -->
    <string name="SetSignalAsDefaultSmsAppFragment__next">Următorul</string>

    <!-- BackupSchedulePermission Megaphone -->
    <!-- The title on an alert window that explains to the user that we are unable to backup their messages -->
    <string name="BackupSchedulePermissionMegaphone__cant_back_up_chats">Nu se poate face backup la conversații</string>
    <!-- The body text of an alert window that tells the user that we are unable to backup their messages -->
    <string name="BackupSchedulePermissionMegaphone__your_chats_are_no_longer_being_automatically_backed_up">Conversațiile tale nu vor mai primi backup automat.</string>
    <!-- The text on a button in an alert window that, when clicked, will take the user to a screen to re-enable backups -->
    <string name="BackupSchedulePermissionMegaphone__back_up_chats">Salvează conversații</string>
    <!-- The text on a button in an alert window that, when clicked, will take the user to a screen to re-enable backups -->
    <string name="BackupSchedulePermissionMegaphone__not_now">Nu acum</string>
    <!-- Re-enable backup permission bottom sheet title -->
    <string name="BackupSchedulePermissionMegaphone__to_reenable_backups">Pentru a activa din nou backup-urile:</string>
    <!-- Re-enable backups permission bottom sheet instruction 1 text -->
    <string name="BackupSchedulePermissionMegaphone__tap_the_go_to_settings_button_below">Atinge butonul „Mergi la setări“ de mai jos</string>
    <!-- Re-enable backups permission bottom sheet instruction 2 text -->
    <string name="BackupSchedulePermissionMegaphone__turn_on_allow_settings_alarms_and_reminders">Activează „Permite setarea de alarme și mementouri.“</string>
    <!-- Re-enable backups permission bottom sheet call to action button to open settings -->
    <string name="BackupSchedulePermissionMegaphone__go_to_settings">Mergi la setări</string>

    <!-- SmsExportMegaphoneActivity -->
    <!-- Phase 2 title of full screen megaphone indicating sms will no longer be supported in the near future -->
    <string name="SmsExportMegaphoneActivity__signal_will_no_longer_support_sms">Signal nu va mai accepta SMS-uri</string>
    <!-- Phase 3 title of full screen megaphone indicating sms is longer supported  -->
    <string name="SmsExportMegaphoneActivity__signal_no_longer_supports_sms">Signal nu mai acceptă SMS-uri</string>
    <!-- Phase 2 message describing that sms is going away soon -->
    <string name="SmsExportMegaphoneActivity__signal_will_soon_remove_support_for_sending_sms_messages">Signal va elimina în curând posibilitatea de a trimite mesaje SMS deoarece mesajele Signal oferă criptare integrală și o confidențialitate puternică pe care mesajele SMS nu o au. Asta ne va permite și să îmbunătățim experiența de trimitere de mesaje.</string>
    <!-- Phase 3 message describing that sms has gone away -->
    <string name="SmsExportMegaphoneActivity__signal_has_removed_support_for_sending_sms_messages">Signal eliminat suportul pentru trimiterea mesajelor SMS deoarece mesajele Signal oferă criptare integrală și o confidențialitate puternică pe care mesajele SMS nu o au. Asta ne va permite și să îmbunătățim experiența de trimitere de mesaje.</string>
    <!-- The text on a button in a popup that, when clicked, will take the user to a screen to export their SMS messages -->
    <string name="SmsExportMegaphoneActivity__export_sms">Exportă SMS-urile</string>
    <!-- The text on a button in a popup that, when clicked, will dismiss the popup and schedule the prompt to occur at a later time. -->
    <string name="SmsExportMegaphoneActivity__remind_me_later">Amintește-mi mai târziu</string>
    <!-- The text on a button in a popup that, when clicked, will navigate the user to a web article on SMS removal -->
    <string name="SmsExportMegaphoneActivity__learn_more">Află mai multe</string>

    <!-- Phase 1 Small megaphone title indicating sms is going away -->
    <string name="SmsExportMegaphone__sms_support_going_away">Suportul pentru SMS-uri dispare</string>
    <!-- Phase 1 small megaphone description indicating sms is going away -->
    <string name="SmsExportMegaphone__dont_worry_encrypted_signal_messages_will_continue_to_work">Nu-ți face griji, mesajele criptate Signal vor continua să funcționeze.</string>
    <!-- Phase 1 small megaphone button that takes the user to the sms export flow -->
    <string name="SmsExportMegaphone__continue">Continuă</string>
    <!-- Title for screen shown after sms export has completed -->
    <string name="ExportSmsCompleteFragment__export_complete">Exportul a fost finalizat</string>
    <!-- Button to continue to next screen -->
    <string name="ExportSmsCompleteFragment__next">Următorul</string>
    <!-- Message showing summary of sms export counts -->
    <plurals name="ExportSmsCompleteFragment__d_of_d_messages_exported">
        <item quantity="one">%1$d din %2$d mesaje exportate</item>
        <item quantity="few">%1$d din %2$d mesaje exportate</item>
        <item quantity="other">%1$d din %2$d de mesaje exportate</item>
    </plurals>

    <!-- Title of screen shown when some sms messages did not export -->
    <string name="ExportSmsPartiallyComplete__export_partially_complete">Exportul parțial finalizat</string>
    <!-- Debug step 1 on screen shown when some sms messages did not export -->
    <string name="ExportSmsPartiallyComplete__ensure_you_have_an_additional_s_free_on_your_phone_to_export_your_messages">Asigură-te că ai spațiu liber suplimentar de %1$s pe telefon ca să-ți exporți mesajele</string>
    <!-- Debug step 2 on screen shown when some sms messages dit not export -->
    <string name="ExportSmsPartiallyComplete__retry_export_which_will_only_retry_messages_that_have_not_yet_been_exported">Reîncearcă exportul, ceea ce va se va reîncerca doar cu mesajele care nu au fost încă exportate</string>
    <!-- Partial sentence for Debug step 3 on screen shown when some sms messages did not export, is combined with \'contact us\' -->
    <string name="ExportSmsPartiallyComplete__if_the_problem_persists">Dacă problema persistă, </string>
    <!-- Partial sentence for deubg step 3 on screen shown when some sms messages did not export, combined with \'If the problem persists\', link text to open contact support view -->
    <string name="ExportSmsPartiallyComplete__contact_us">Contactează-ne</string>
    <!-- Button text to retry sms export -->
    <string name="ExportSmsPartiallyComplete__retry">Încearcă din nou</string>
    <!-- Button text to continue sms export flow and not retry failed message exports -->
    <string name="ExportSmsPartiallyComplete__continue_anyway">Continuă Oricum</string>
    <!-- Title of screen shown when all sms messages failed to export -->
    <string name="ExportSmsFullError__error_exporting_sms_messages">Eroare la exportul mesajelor SMS</string>
    <!-- Helper text shown when all sms messages failed to export -->
    <string name="ExportSmsFullError__please_try_again_if_the_problem_persists">Te rugăm încearcă din nou. Dacă problema persistă </string>


    <!-- DonateToSignalFragment -->
    <!-- Title below avatar -->
    <string name="DonateToSignalFragment__privacy_over_profit">Confidențialitate mai presus de profit</string>
    <!-- Continue button label -->
    <string name="DonateToSignalFragment__continue">Continuă</string>
    <!-- Description below title -->
    <string name="DonateToSignalFragment__private_messaging">Mesaje private, finanțate de tine. Fără anunțuri, fără sisteme de urmărire. Donează acum ca să susții Signal.</string>
    <!-- Donation pill toggle monthly text -->
    <string name="DonationPillToggle__monthly">Lunar</string>
    <!-- Donation pill toggle one-time text -->
    <string name="DonationPillToggle__one_time">O dată</string>

    <!-- GatewaySelectorBottomSheet -->
    <!-- Sheet title when subscribing -->
    <string name="GatewaySelectorBottomSheet__donate_s_month_to_signal">Donează %1$s/lună către Signal</string>
    <!-- Sheet summary when subscribing -->
    <string name="GatewaySelectorBottomSheet__get_a_s_badge">Obține insigna %1$s</string>
    <!-- Sheet title when giving a one-time donation -->
    <string name="GatewaySelectorBottomSheet__donate_s_to_signal">Donează %1$s către Signal</string>
    <!-- Sheet summary when giving a one-time donation -->
    <plurals name="GatewaySelectorBottomSheet__get_a_s_badge_for_d_days">
        <item quantity="one">Primește o insignă %1$s pentru %2$d zi</item>
        <item quantity="few">Primește o insignă %1$s pentru %2$d zile</item>
        <item quantity="other">Primește o insignă %1$s pentru %2$d de zile</item>
    </plurals>
    <!-- Button label for paying with a credit card -->
    <string name="GatewaySelectorBottomSheet__credit_or_debit_card">Card de credit sau debit</string>
    <!-- Sheet summary when giving donating for a friend -->
    <string name="GatewaySelectorBottomSheet__donate_for_a_friend">Donează pentru un prieten</string>

    <!-- StripePaymentInProgressFragment -->
    <string name="StripePaymentInProgressFragment__cancelling">Se anulează…</string>

    <!-- The title of a bottom sheet dialog that tells the user we temporarily can\'t process their contacts. -->
    <string name="CdsTemporaryErrorBottomSheet_title">Au fost procesate prea multe contacte</string>
    <!-- The first part of the body text in a bottom sheet dialog that tells the user we temporarily can\'t process their contacts. The placeholder represents the number of days the user will have to wait until they can again. -->
    <plurals name="CdsTemporaryErrorBottomSheet_body1">
        <item quantity="one">O altă încercare de procesare a contactelor tale va fi făcută în decurs de o zi.</item>
        <item quantity="few">O altă încercare de procesare a contactelor tale va fi făcută în decurs de %1$d zile.</item>
        <item quantity="other">O altă încercare de procesare a contactelor tale va fi făcută în decurs de %1$d de zile.</item>
    </plurals>
    <!-- The second part of the body text in a bottom sheet dialog that advises the user to remove contacts from their phone to fix the issue. -->
    <string name="CdsTemporaryErrorBottomSheet_body2">Ca să rezolvi această situație mai rapid, poți să elimini niște contacte sau conturi ale telefonului tău care sincronizează foarte multe contacte.</string>
    <!-- A button label in a bottom sheet that will navigate the user to their contacts settings. -->
    <!-- A toast that will be shown if we are unable to open the user\'s default contacts app. -->

    <!-- The title of a bottom sheet dialog that tells the user we can\'t process their contacts. -->
    <string name="CdsPermanentErrorBottomSheet_title">Contactele tale nu pot fi procesate</string>
    <!-- The first part of the body text in a bottom sheet dialog that tells the user we can\'t process their contacts. -->
    <string name="CdsPermanentErrorBottomSheet_body">Numărul de contacte de pe telefonul tău depășește limita pe care o poate procesa Signal. Ca să găsești contacte pe Signal, ia în calcul să elimini contacte sau conturi de pe telefon care sincronizează multe contacte.</string>
    <!-- The first part of the body text in a bottom sheet dialog that tells the user we can\'t process their contacts. -->
    <string name="CdsPermanentErrorBottomSheet_learn_more">Află mai multe</string>
    <!-- A button label in a bottom sheet that will navigate the user to their contacts settings. -->
    <string name="CdsPermanentErrorBottomSheet_contacts_button">Deschide contacte</string>
    <!-- A toast that will be shown if we are unable to open the user\'s default contacts app. -->
    <string name="CdsPermanentErrorBottomSheet_no_contacts_toast">Nu s-au găsit aplicații de contacte</string>

    <!-- PaymentMessageView -->
    <!-- In-chat conversation message shown when you sent a payment to another person, placeholder is the other person name -->
    <string name="PaymentMessageView_you_sent_s">Ai trimis %1$s</string>
    <!-- In-chat conversation message shown when another person sent a payment to you, placeholder is the other person name -->
    <string name="PaymentMessageView_s_sent_you">%1$s ți-a trimis</string>

    <!-- YourInformationIsPrivateBottomSheet -->
    <string name="YourInformationIsPrivateBottomSheet__your_information_is_private">Informațiile sunt private</string>
    <string name="YourInformationIsPrivateBottomSheet__signal_does_not_collect">Signal nu colectează sau stochează informațiile personale când faci o donație.</string>
    <string name="YourInformationIsPrivateBottomSheet__we_use_stripe">Folosim Stripe ca procesator de plăți ca să primim donațiile tale. Nu accesăm, stocăm sau salvăm niciuna dintre informațiile pe care le oferi către ei.</string>
    <string name="YourInformationIsPrivateBottomSheet__signal_does_not_and_cannot">Signal nu conectează donația ta cu contul Signal și nici nu poate să o facă.</string>
    <string name="YourInformationIsPrivateBottomSheet__thank_you">Îți mulțumim pentru sprijinul tău!</string>

    <!-- GroupStoryEducationSheet -->
    <!-- Displayed as the title of the education bottom sheet -->
    <string name="GroupStoryEducationSheet__introducing_group_stories">Îți prezentăm: Poveștile de Grup</string>
    <!-- Line item on the sheet explaining group stories -->
    <string name="GroupStoryEducationSheet__share_story_updates_to">Distribuie actualizările poveștilor către un chat de grup în care ești deja.</string>
    <!-- Line item on the sheet explaining that anyone in the group can share to group stories -->
    <string name="GroupStoryEducationSheet__anyone_in_the_group">Oricine în cadrul chatului de grup poate să adauge la poveste.</string>
    <!-- Line item on the sheet explaining that anyone in the group can view replies -->
    <string name="GroupStoryEducationSheet__all_group_chat_members">Toți membrii chatului de grup pot vedea răspunsurile la povești.</string>
    <!-- Button label to dismiss sheet -->
    <string name="GroupStoryEducationSheet__next">Următorul</string>
    <string name="Registration_country_code_entry_hint">+0</string>

    <!-- PaypalCompleteOrderBottomSheet -->
    <string name="PaypalCompleteOrderBottomSheet__donate">Donează</string>
    <string name="PaypalCompleteOrderBottomSheet__payment">Plată</string>

    <!-- ChatFilter -->
    <!-- Displayed in a pill at the top of the chat list when it is filtered by unread messages -->
    <string name="ChatFilter__filtered_by_unread">Filtrează după necitite</string>
    <!-- Displayed underneath the filter circle at the top of the chat list when the user pulls at a very low velocity -->
    <string name="ChatFilter__pull_to_filter">Trage în jos pentru a filtra</string>
    <!-- Displayed in the "clear filter" item in the chat feed if the user opened the filter from the overflow menu -->
    <string name="ChatFilter__tip_pull_down">Sfat: Trage în jos în lista de conversații pentru a filtra</string>

    <!-- Title for screen describing that sms support is going to be removed soon -->
    <string name="SmsRemoval_title_going_away">Sprijinul SMS dispare</string>
    <!-- Bullet point message shown on describing screen as first bullet why sms is being removed, placeholder with be date of removal (e.g., March 21st) -->
    <string name="SmsRemoval_info_bullet_1_s">Trimiterea de mesaje SMS din aplicația Signal nu va mai fi acceptată începând cu %1$s.</string>
    <!-- Bullet point message shown on describing screen as second bullet why sms is being removed -->
    <string name="SmsRemoval_info_bullet_2">Mesajele SMS sunt diferite față de mesajele Signal. <b>Trimiterea de mesaje criptate Signal nu va fi afectată și va continua să funcționeze.</b></string>
    <!-- Bullet point message shown on describing screen as third bullet why sms is being removed -->
    <string name="SmsRemoval_info_bullet_3">Poți să îți exporți mesajele SMS și să alegi o nouă aplicație SMS.</string>
    <!-- Bullet point message shown on describing screen as first bullet variant why sms is being removed when user is locked out of sms -->
    <string name="SmsRemoval_info_bullet_1_phase_3">Signal a eliminat sprijinul pentru trimiterea de mesaje SMS.</string>
    <!-- Button label on sms removal info/megaphone to start the export SMS flow -->
    <string name="SmsRemoval_export_sms">Exportă SMS-urile</string>

    <!-- Set up your username megaphone -->
    <!-- Displayed as a title on a megaphone which prompts user to set up a username -->
    <string name="SetUpYourUsername__set_up_your_signal_username">Stabilește-ți numele de utilizator Signal</string>
    <!-- Displayed as a description on a megaphone which prompts user to set up a username -->
    <string name="SetUpYourUsername__usernames_let_others">Numele de utilizator ajută alte persoane să îți dea mesaj fără să aibă nevoie de numărul tău de telefon</string>
    <!-- Displayed as an action on a megaphone which prompts user to set up a username -->
    <string name="SetUpYourUsername__not_now">Nu acum</string>
    <!-- Displayed as an action on a megaphone which prompts user to set up a username -->
    <string name="SetUpYourUsername__continue">Continuă</string>

    <!-- Text Formatting -->
    <!-- Popup menu label for applying bold style -->
    <string name="TextFormatting_bold">Aldin</string>
    <!-- Popup menu label for applying italic style -->
    <string name="TextFormatting_italic">Cursiv</string>
    <!-- Popup menu label for applying strikethrough style -->
    <string name="TextFormatting_strikethrough">Taie textul cu o linie</string>
    <!-- Popup menu label for applying monospace font style -->
    <string name="TextFormatting_monospace">Monospațiu</string>

    <!-- UsernameEducationFragment -->
    <!-- Continue button which takes the user to the add a username screen -->
    <string name="UsernameEducationFragment__continue">Continuă</string>
    <!-- Displayed as a title on the username education screen -->
    <string name="UsernameEducationFragment__set_up_your_signal_username">Stabilește-ți numele de utilizator Signal</string>

    <!-- Username edit dialog -->
    <!-- Option to open username editor displayed as a list item in a dialog -->
    <string name="UsernameEditDialog__edit_username">Editează numele de utilizator</string>
    <!-- Option to delete username displayed as a list item in a dialog -->
    <string name="UsernameEditDialog__delete_username">Șterge numele de utilizator</string>

    <!-- Time duration picker -->
    <!-- Shown in a time duration picker for selecting duration in hours and minutes, label shown after the user input value for hour, e.g., 12h -->
    <string name="TimeDurationPickerDialog_single_letter_hour_abbreviation">oră/ore</string>
    <!-- Shown in a time duration picker for selecting duration in hours and minutes, label shown after the user input value for minute, e.g., 24m -->
    <string name="TimeDurationPickerDialog_single_letter_minute_abbreviation">min</string>
    <!-- Shown in a time duration picker for selecting duration in hours and minutes, label for button that will apply the setting -->
    <string name="TimeDurationPickerDialog_positive_button">Aplicare</string>
    <!-- Shown in a time duration picker for selecting duration in hours and minutes, helper text indicating minimum allowable duration -->
    <string name="TimeDurationPickerDialog_minimum_duration_warning">Timpul minim înainte să se aplice blocarea ecranului este de 1 minut.</string>

    <!-- EOF -->
</resources><|MERGE_RESOLUTION|>--- conflicted
+++ resolved
@@ -1874,12 +1874,8 @@
     <string name="RegistrationActivity_unable_to_connect_to_service">Nu s-a putut realiza conexiunea la serviciu. Te rugăm verifică conexiunea la rețea și încearcă din nou.</string>
     <string name="RegistrationActivity_non_standard_number_format">Număr cu format non-standard</string>
     <string name="RegistrationActivity_the_number_you_entered_appears_to_be_a_non_standard">Numărul pe care l-ai introdus (%1$s) pare a fi în format non-standard.\n\nAi vrut să scrii %2$s?</string>
-<<<<<<< HEAD
     <string name="RegistrationActivity_signal_android_phone_number_format">Molly Android - Formatul Numărului de Telefon</string>
-=======
-    <string name="RegistrationActivity_signal_android_phone_number_format">Signal Android - Formatul Numărului de Telefon</string>
     <!--    Small "toast" notification to the user confirming that they have requested a new code via voice call.-->
->>>>>>> f3c6f2e3
     <string name="RegistrationActivity_call_requested">Apel solicitat</string>
     <!--    Small "toast" notification to the user confirming that they have requested a new code via SMS.-->
     <string name="RegistrationActivity_sms_requested">SMS cerut</string>
@@ -3566,15 +3562,15 @@
     <!-- Phone number heading displayed as a screen title -->
     <string name="preferences_app_protection__phone_number">Număr de telefon</string>
     <!-- Subtext below option to launch into phone number privacy settings screen -->
-    <string name="preferences_app_protection__choose_who_can_see">Alege cine îți poate vedea numărul de telefon și cine te poate contacta pe Signal cu el.</string>
+    <string name="preferences_app_protection__choose_who_can_see">Alege cine îți poate vedea numărul de telefon și cine te poate contacta pe Molly cu el.</string>
     <!-- Section title above two radio buttons for enabling and disabling phone number display -->
     <string name="PhoneNumberPrivacySettingsFragment__who_can_see_my_number">Cine îmi poate vedea numărul</string>
     <!-- Subtext below radio buttons when who can see my number is set to nobody -->
-    <string name="PhoneNumberPrivacySettingsFragment__nobody_will_see">Nimeni nu va vedea numărul tău de telefon pe Signal</string>
+    <string name="PhoneNumberPrivacySettingsFragment__nobody_will_see">Nimeni nu va vedea numărul tău de telefon pe Molly</string>
     <!-- Section title above two radio buttons for enabling and disabling whether users can find me by my phone number  -->
     <string name="PhoneNumberPrivacySettingsFragment__who_can_find_me_by_number">Cine mă poate găsi după număr</string>
     <!-- Subtext below radio buttons when who can see my number is set to everyone -->
-    <string name="PhoneNumberPrivacySettingsFragment__your_phone_number">Numărul tău de telefon va fi vizibil pentru persoanele și grupurile către care trimiți mesaje. Persoanele care au numărul tău de telefon în lista lor de contacte îl vor vedea și pe Signal.</string>
+    <string name="PhoneNumberPrivacySettingsFragment__your_phone_number">Numărul tău de telefon va fi vizibil pentru persoanele și grupurile către care trimiți mesaje. Persoanele care au numărul tău de telefon în lista lor de contacte îl vor vedea și pe Molly.</string>
     <string name="PhoneNumberPrivacy_everyone">Toată lumea</string>
     <string name="PhoneNumberPrivacy_my_contacts">Contactele mele</string>
     <string name="PhoneNumberPrivacy_nobody">Nimeni</string>
