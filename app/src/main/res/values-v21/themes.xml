--- conflicted
+++ resolved
@@ -6,15 +6,6 @@
     </style>
 
     <style name="TextSecure.DarkTheme" parent="@style/TextSecure.BaseDarkTheme">
-<<<<<<< HEAD
-        <item name="android:statusBarColor">@color/core_black</item>
-        <item name="android:navigationBarColor">@color/core_black</item>
-    </style>
-
-    <style name="TextSecure.DarkNoActionBar" parent="@style/TextSecure.BaseDarkNoActionBar">
-        <item name="android:statusBarColor">@color/core_black</item>
-        <item name="android:navigationBarColor">@color/core_black</item>
-=======
         <item name="android:statusBarColor">@color/signal_colorBackground</item>
         <item name="android:navigationBarColor">@color/signal_colorBackground</item>
     </style>
@@ -22,7 +13,6 @@
     <style name="TextSecure.DarkNoActionBar" parent="@style/TextSecure.BaseDarkNoActionBar">
         <item name="android:statusBarColor">@color/signal_colorBackground</item>
         <item name="android:navigationBarColor">@color/signal_colorBackground</item>
->>>>>>> 9d8e9a3a
         <item name="android:colorControlActivated">@color/core_ultramarine_light</item>
     </style>
 
@@ -49,11 +39,7 @@
     </style>
 
     <style name="TextSecure.DarkRegistrationTheme" parent="TextSecure.DarkNoActionBar">
-<<<<<<< HEAD
-        <item name="android:statusBarColor">@color/core_black</item>
-=======
         <item name="android:statusBarColor">@color/signal_colorBackground</item>
->>>>>>> 9d8e9a3a
         <item name="android:navigationBarColor">@color/core_black</item>
     </style>
 
@@ -76,11 +62,7 @@
 
     <style name="Theme.Signal.BottomSheetDialog.Fixed">
         <item name="android:windowIsFloating">false</item>
-<<<<<<< HEAD
-        <item name="android:statusBarColor">@color/core_black</item>
-=======
         <item name="android:statusBarColor">@color/signal_colorBackground</item>
->>>>>>> 9d8e9a3a
         <item name="android:navigationBarColor">@color/transparent</item>
     </style>
 
