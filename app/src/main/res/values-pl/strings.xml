<?xml version="1.0" encoding="UTF-8"?>
<!-- smartling.instruction_comments_enabled = on -->
<resources>
    <!-- <string name="app_name" translatable="false">Signal</string> -->

    <string name="install_url" translatable="false">https://signal.org/install</string>
    <string name="donate_url" translatable="false">https://signal.org/donate</string>
    <string name="backup_support_url" translatable="false">https://support.signal.org/hc/articles/360007059752</string>
    <string name="transfer_support_url" translatable="false">https://support.signal.org/hc/articles/360007059752</string>
    <string name="support_center_url" translatable="false">https://support.signal.org/</string>
    <string name="terms_and_privacy_policy_url" translatable="false">https://signal.org/legal</string>
    <string name="sustainer_boost_and_badges" translatable="false">https://support.signal.org/hc/articles/4408365318426</string>
    <string name="google_pay_url" translatable="false">https://pay.google.com</string>
    <string name="donation_decline_code_error_url" translatable="false">https://support.signal.org/hc/articles/4408365318426#errors</string>
    <string name="sms_export_url" translatable="false">https://support.signal.org/hc/articles/360007321171</string>
    <string name="signal_me_username_url" translatable="false">https://signal.me/#u/%1$s</string>
    <string name="signal_me_username_url_no_scheme" translatable="false">signal.me/#u/%1$s</string>

    <string name="yes">Tak</string>
    <string name="no">Nie</string>
    <string name="delete">Usuń</string>
    <string name="please_wait">Proszę czekać…</string>
    <string name="save">Zapisz</string>
    <string name="note_to_self">Moje notatki</string>

    <!-- AbstractNotificationBuilder -->
    <string name="AbstractNotificationBuilder_new_message">Nowa wiadomość</string>

    <!-- AlbumThumbnailView -->
    <string name="AlbumThumbnailView_plus" translatable="false">\+%d</string>

    <!-- ApplicationMigrationActivity -->
    <string name="ApplicationMigrationActivity__signal_is_updating">Aktualizacja Molly…</string>

    <!-- ApplicationPreferencesActivity -->
    <string name="ApplicationPreferencesActivity_currently_s">Obecnie: %1$s</string>
    <string name="ApplicationPreferenceActivity_you_havent_set_a_passphrase_yet">Nie masz jeszcze ustawionego hasła!</string>
    <string name="ApplicationPreferencesActivity_disable_passphrase">Wyłączyć hasło?</string>
    <string name="ApplicationPreferencesActivity_this_will_permanently_unlock_signal_and_message_notifications">To spowoduje odblokowanie na stałe aplikacji Molly i powiadomień wiadomości.</string>
    <string name="ApplicationPreferencesActivity_disable">Wyłącz</string>
    <string name="ApplicationPreferencesActivity_unregistering">Wyrejestrowanie</string>
    <string name="ApplicationPreferencesActivity_unregistering_from_signal_messages_and_calls">Wyrejestrowywanie z usług wiadomości i połączeń Molly…</string>
    <string name="ApplicationPreferencesActivity_disable_signal_messages_and_calls">Wyłączyć wiadomości i połączenia Molly?</string>
    <string name="ApplicationPreferencesActivity_disable_signal_messages_and_calls_by_unregistering">Wyłącz wiadomości i połączenia telefoniczne Molly poprzez wyrejestrowanie z serwera. Będziesz musiał(a) ponownie zarejestrować swój numer telefonu, jeśli będziesz chciał(a) go używać w przyszłości.</string>
    <string name="ApplicationPreferencesActivity_error_connecting_to_server">Błąd połączenia z serwerem!</string>
    <string name="ApplicationPreferencesActivity_sms_enabled">SMS włączone</string>
    <string name="ApplicationPreferencesActivity_touch_to_change_your_default_sms_app">Dotknij, aby zmienić swoją domyślną aplikację SMS</string>
    <string name="ApplicationPreferencesActivity_sms_disabled">SMS wyłączone</string>
    <string name="ApplicationPreferencesActivity_touch_to_make_signal_your_default_sms_app">Dotknij, aby ustawić Signal jako domyślną aplikacją SMS</string>
    <string name="ApplicationPreferencesActivity_on">włączona</string>
    <string name="ApplicationPreferencesActivity_On">Włączone</string>
    <string name="ApplicationPreferencesActivity_off">wyłączona</string>
    <string name="ApplicationPreferencesActivity_Off">Wyłączone</string>
    <string name="ApplicationPreferencesActivity_sms_mms_summary">SMS %1$s, MMS %2$s</string>
    <string name="ApplicationPreferencesActivity_privacy_summary">Blokada ekranu %1$s, Blokada rejestracji %2$s</string>
    <string name="ApplicationPreferencesActivity_appearance_summary">Motyw %1$s, Język %2$s</string>
    <string name="ApplicationPreferencesActivity_pins_are_required_for_registration_lock">Blokada rejestracji wymaga kodów PIN. Aby wyłączyć PIN, wyłącz najpierw blokadę rejestracji.</string>
    <string name="ApplicationPreferencesActivity_pin_created">Utworzono PIN.</string>
    <string name="ApplicationPreferencesActivity_pin_disabled">Wyłączono PIN</string>
    <string name="ApplicationPreferencesActivity_hide">Ukryj</string>
    <string name="ApplicationPreferencesActivity_hide_reminder">Ukryć przypomnienie?</string>
    <string name="ApplicationPreferencesActivity_record_payments_recovery_phrase">Zapisz hasło odzyskiwania płatności</string>
    <string name="ApplicationPreferencesActivity_record_phrase">Zapisz hasło</string>
    <string name="ApplicationPreferencesActivity_before_you_can_disable_your_pin">Zanim wyłączysz swój kod PIN, musisz zapisać hasło odzyskiwania dla płatności, aby mieć pewność, że będziesz w stanie odzyskać swoje konto płatności.</string>

    <!-- NumericKeyboardView -->
    <string name="NumericKeyboardView__1" translatable="false">1</string>
    <string name="NumericKeyboardView__2" translatable="false">2</string>
    <string name="NumericKeyboardView__3" translatable="false">3</string>
    <string name="NumericKeyboardView__4" translatable="false">4</string>
    <string name="NumericKeyboardView__5" translatable="false">5</string>
    <string name="NumericKeyboardView__6" translatable="false">6</string>
    <string name="NumericKeyboardView__7" translatable="false">7</string>
    <string name="NumericKeyboardView__8" translatable="false">8</string>
    <string name="NumericKeyboardView__9" translatable="false">9</string>
    <string name="NumericKeyboardView__0" translatable="false">0</string>
    <!-- Back button on numeric keyboard -->
    <string name="NumericKeyboardView__backspace">Backspace</string>

    <!-- AppProtectionPreferenceFragment -->
    <plurals name="AppProtectionPreferenceFragment_minutes">
        <item quantity="one">%1$d minuta</item>
        <item quantity="few">%1$d minuty</item>
        <item quantity="many">%1$d minut</item>
        <item quantity="other">%1$d minut</item>
    </plurals>

    <!-- DraftDatabase -->
    <string name="DraftDatabase_Draft_image_snippet">(zdjęcie)</string>
    <string name="DraftDatabase_Draft_audio_snippet">(dźwięk)</string>
    <string name="DraftDatabase_Draft_video_snippet">(wideo)</string>
    <string name="DraftDatabase_Draft_location_snippet">(lokalizacja)</string>
    <string name="DraftDatabase_Draft_quote_snippet">(odpowiedź)</string>
    <string name="DraftDatabase_Draft_voice_note">(Wiadomość głosowa)</string>

    <!-- AttachmentKeyboard -->
    <string name="AttachmentKeyboard_gallery">Galeria</string>
    <string name="AttachmentKeyboard_file">Plik</string>
    <string name="AttachmentKeyboard_contact">Kontakt</string>
    <string name="AttachmentKeyboard_location">Lokalizacja</string>
    <string name="AttachmentKeyboard_Signal_needs_permission_to_show_your_photos_and_videos">Molly potrzebuje pozwolenia, aby pokazać Twoje zdjęcia i filmy.</string>
    <string name="AttachmentKeyboard_give_access">Daj dostęp</string>
    <string name="AttachmentKeyboard_payment">Płatność</string>

    <!-- AttachmentManager -->
    <string name="AttachmentManager_cant_open_media_selection">Nie można znaleźć aplikacji, aby otworzyć te multimedia.</string>
<<<<<<< HEAD
    <string name="AttachmentManager_signal_requires_the_external_storage_permission_in_order_to_attach_photos_videos_or_audio">Molly wymaga pozwolenia na przechowywanie w celu dołączania zdjęć, filmów lub dźwięków, ale zostało one na stałe odrzucone. Przejdź do menu ustawień aplikacji, wybierz \"Uprawnienia\" i włącz \"Przechowywanie\".</string>
    <string name="AttachmentManager_signal_requires_contacts_permission_in_order_to_attach_contact_information">Molly wymaga pozwolenia na dostęp do kontaktów w celu dołączenia informacji o kontaktach, ale zostało one na stałe odrzucone. Przejdź do menu ustawień aplikacji, wybierz \"Uprawnienia\" i włącz \"Kontakty\".</string>
    <string name="AttachmentManager_signal_requires_location_information_in_order_to_attach_a_location">Molly wymaga pozwolenia na dostęp do lokalizacji w celu załączenia lokalizacji w wiadomościach, ale zostało one na stałe odrzucone. Przejdź do ustawień aplikacji, wybierz \"Uprawnienia\" i włącz \"Lokalizacja\".</string>
=======
    <string name="AttachmentManager_signal_requires_the_external_storage_permission_in_order_to_attach_photos_videos_or_audio">Signal wymaga pozwolenia na przechowywanie w celu dołączania zdjęć, filmów lub dźwięków, ale zostało one na stałe odrzucone. Przejdź do menu ustawień aplikacji, wybierz \"Uprawnienia\" i włącz \"Przechowywanie\".</string>
    <string name="AttachmentManager_signal_requires_contacts_permission_in_order_to_attach_contact_information">Signal wymaga pozwolenia na dostęp do kontaktów w celu dołączenia informacji o kontaktach, ale zostało one na stałe odrzucone. Przejdź do menu ustawień aplikacji, wybierz \"Uprawnienia\" i włącz \"Kontakty\".</string>
    <string name="AttachmentManager_signal_requires_location_information_in_order_to_attach_a_location">Signal wymaga pozwolenia na dostęp do lokalizacji w celu załączenia lokalizacji w wiadomościach, ale zostało one na stałe odrzucone. Przejdź do ustawień aplikacji, wybierz \"Uprawnienia\" i włącz \"Lokalizacja\".</string>
    <!-- Alert dialog title to show the recipient has not activated payments -->
    <string name="AttachmentManager__not_activated_payments">%1$s hasn\'t activated Payments </string>
    <!-- Alert dialog description to send the recipient a request to activate payments -->
    <string name="AttachmentManager__request_to_activate_payments">Do you want to send them a request to activate Payments?</string>
    <!-- Alert dialog button to send request -->
    <string name="AttachmentManager__send_request">Send request</string>
    <!-- Alert dialog button to cancel dialog -->
    <string name="AttachmentManager__cancel">Anuluj</string>
>>>>>>> fc3db538

    <!-- AttachmentUploadJob -->
    <string name="AttachmentUploadJob_uploading_media">Wysyłanie multimediów…</string>
    <string name="AttachmentUploadJob_compressing_video_start">Kompresja wideo…</string>

    <!-- BackgroundMessageRetriever -->
    <string name="BackgroundMessageRetriever_checking_for_messages">Szukam nowych wiadomości…</string>

    <!-- BlockedUsersActivity -->
    <string name="BlockedUsersActivity__blocked_users">Zablokowani użytkownicy</string>
    <string name="BlockedUsersActivity__add_blocked_user">Dodaj zablokowanego użytkownika</string>
    <string name="BlockedUsersActivity__blocked_users_will">Zablokowani użytkownicy nie będą mogli do Ciebie dzwonić ani wysyłać Ci wiadomości.</string>
    <string name="BlockedUsersActivity__no_blocked_users">Brak zablokowanych użytkowników</string>
    <string name="BlockedUsersActivity__block_user">Zablokować użytkownika?</string>
    <string name="BlockedUserActivity__s_will_not_be_able_to">\"%1$s\" nie będzie móc do Ciebie dzwonić, ani wysyłać Ci wiadomości.</string>
    <string name="BlockedUsersActivity__block">Zablokuj</string>
    <string name="BlockedUsersActivity__unblock_user">Odblokować użytkownika?</string>
    <string name="BlockedUsersActivity__do_you_want_to_unblock_s">Czy chcesz odblokować \"%1$s\"?</string>
    <string name="BlockedUsersActivity__unblock">Odblokuj</string>

    <!-- CreditCardFragment -->
    <!-- Title of fragment detailing the donation amount, displayed above the credit card text fields -->
    <string name="CreditCardFragment__donation_amount_s">Kwota darowizny: %1$s</string>
    <!-- Explanation of how to fill in the form, displayed above the credit card text fields -->
    <string name="CreditCardFragment__enter_your_card_information_below">Poniżej wprowadź dane z karty</string>
    <!-- Displayed as a hint in the card number text field -->
    <string name="CreditCardFragment__card_number">Numer karty</string>
    <!-- Displayed as a hint in the card expiry text field -->
    <string name="CreditCardFragment__mm_yy">MM/RR</string>
    <!-- Displayed as a hint in the card cvv text field -->
    <string name="CreditCardFragment__cvv">CVV</string>
    <!-- Error displayed under the card number text field when there is an invalid card number entered -->
    <string name="CreditCardFragment__invalid_card_number">Nieprawidłowy numer karty</string>
    <!-- Error displayed under the card expiry text field when the card is expired -->
    <string name="CreditCardFragment__card_has_expired">Karta wygasła</string>
    <!-- Error displayed under the card cvv text field when the cvv is too short -->
    <string name="CreditCardFragment__code_is_too_short">Kod jest za krótki</string>
    <!-- Error displayed under the card cvv text field when the cvv is too long -->
    <string name="CreditCardFragment__code_is_too_long">Kod jest za długi</string>
    <!-- Error displayed under the card cvv text field when the cvv is invalid -->
    <string name="CreditCardFragment__invalid_code">Nieprawidłowy kod</string>
    <!-- Error displayed under the card expiry text field when the expiry month is invalid -->
    <string name="CreditCardFragment__invalid_month">Nieprawidłowy miesiąc</string>
    <!-- Error displayed under the card expiry text field when the expiry is missing the year -->
    <string name="CreditCardFragment__year_required">Wymagane podanie roku</string>
    <!-- Error displayed under the card expiry text field when the expiry year is invalid -->
    <string name="CreditCardFragment__invalid_year">Nieprawidłowy rok</string>
    <!-- Button label to confirm credit card input and proceed with payment -->
    <string name="CreditCardFragment__continue">Kontynuuj</string>

    <!-- BlockUnblockDialog -->
    <string name="BlockUnblockDialog_block_and_leave_s">Zablokować i opuścić %1$s?</string>
    <string name="BlockUnblockDialog_block_s">Zablokować %1$s?</string>
    <string name="BlockUnblockDialog_you_will_no_longer_receive_messages_or_updates">Nie będziesz już otrzymywać wiadomości ani aktualizacji z tej grupy, a jej członkowie nie będą mogli ponownie Cię do niej dodać.</string>
    <string name="BlockUnblockDialog_group_members_wont_be_able_to_add_you">Członkowie grupy nie będą mogli ponownie dodać Cię do grupy.</string>
    <string name="BlockUnblockDialog_group_members_will_be_able_to_add_you">Członkowie grupy będą mogli ponownie dodać Cię do grupy.</string>
    <!-- Text that is shown when unblocking a Signal contact -->
    <string name="BlockUnblockDialog_you_will_be_able_to_call_and_message_each_other">Będziecie w stanie wysyłać wiadomości i wykonywać połączenia do siebie nawzajem, a Twoje imię i zdjęcie zostaną udostępnione temu kontaktowi.</string>
    <!-- Text that is shown when unblocking an SMS contact -->
    <string name="BlockUnblockDialog_you_will_be_able_to_message_each_other">Będziecie w stanie wysyłać wiadomości do siebie nawzajem.</string>
    <string name="BlockUnblockDialog_blocked_people_wont_be_able_to_call_you_or_send_you_messages">Zablokowane osoby nie będą mogły do Ciebie dzwonić ani wysyłać Ci wiadomości.</string>
    <string name="BlockUnblockDialog_blocked_people_wont_be_able_to_send_you_messages">Zablokowane osoby nie będą mogły wysyłać Ci wiadomości.</string>
    <!-- Message shown on block dialog when blocking the Signal release notes recipient -->
    <string name="BlockUnblockDialog_block_getting_signal_updates_and_news">Zablokuj otrzymywanie informacji o zmianach i nowościach w Signal.</string>
    <!-- Message shown on unblock dialog when unblocking the Signal release notes recipient -->
    <string name="BlockUnblockDialog_resume_getting_signal_updates_and_news">Wznów otrzymywanie informacji i nowości Signal.</string>
    <string name="BlockUnblockDialog_unblock_s">Odblokować %1$s?</string>
    <string name="BlockUnblockDialog_block">Zablokuj</string>
    <string name="BlockUnblockDialog_block_and_leave">Zablokuj i opuść</string>
    <string name="BlockUnblockDialog_report_spam_and_block">Zgłoś spam i zablokuj</string>

    <!-- BucketedThreadMedia -->
    <string name="BucketedThreadMedia_Today">Dzisiaj</string>
    <string name="BucketedThreadMedia_Yesterday">Wczoraj</string>
    <string name="BucketedThreadMedia_This_week">W tym tygodniu</string>
    <string name="BucketedThreadMedia_This_month">W tym miesiącu</string>
    <string name="BucketedThreadMedia_Large">Duży</string>
    <string name="BucketedThreadMedia_Medium">Średni</string>
    <string name="BucketedThreadMedia_Small">Mały</string>

    <!-- CameraXFragment -->
    <string name="CameraXFragment_tap_for_photo_hold_for_video">Dotknij, aby zrobić zdjęcie. Przytrzymaj, aby nagrać wideo.</string>
    <string name="CameraXFragment_capture_description">Zrób zdjęcie</string>
    <string name="CameraXFragment_change_camera_description">Zmień aparat</string>
    <string name="CameraXFragment_open_gallery_description">Otwórz galerię</string>

    <!-- CameraContacts -->
    <string name="CameraContacts_recent_contacts">Ostatnie kontakty</string>
    <string name="CameraContacts_signal_contacts">Kontakty Signal</string>
    <string name="CameraContacts_signal_groups">Grupy Signal</string>
    <string name="CameraContacts_you_can_share_with_a_maximum_of_n_conversations">Możesz udostępnić w maksymalnie %1$d konwersacji(ach).</string>
    <string name="CameraContacts_select_signal_recipients">Wybierz odbiorców Signal</string>
    <string name="CameraContacts_no_signal_contacts">Brak kontaktów Signal</string>
    <string name="CameraContacts_you_can_only_use_the_camera_button">Aby wysłać zdjęcia kontaktom Signal, możesz użyć tylko przycisku aparatu. </string>
    <string name="CameraContacts_cant_find_who_youre_looking_for">Nie możesz znaleźć kontaktu?</string>
    <string name="CameraContacts_invite_a_contact_to_join_signal">Zaproś kontakt do korzystania z Molly</string>
    <string name="CameraContacts__menu_search">Szukaj</string>

    <!-- Censorship Circumvention Megaphone -->
    <!-- Title for an alert that shows at the bottom of the chat list letting people know that circumvention is no longer needed -->
    <string name="CensorshipCircumventionMegaphone_turn_off_censorship_circumvention">Wyłączyć omijanie cenzury?</string>
    <!-- Body for an alert that shows at the bottom of the chat list letting people know that circumvention is no longer needed -->
    <string name="CensorshipCircumventionMegaphone_you_can_now_connect_to_the_signal_service">Teraz możesz połączyć się bezpośrednio z usługami Signal, co zapewni lepsze doświadczenie.</string>
    <!-- Action to prompt the user to disable circumvention since it is no longer needed -->
    <string name="CensorshipCircumventionMegaphone_turn_off">Wyłącz</string>
    <!-- Action to prompt the user to dismiss the alert at the bottom of the chat list -->
    <string name="CensorshipCircumventionMegaphone_no_thanks">Nie, dzięki</string>

    <!-- ClearProfileActivity -->
    <string name="ClearProfileActivity_remove">Usuń</string>
    <string name="ClearProfileActivity_remove_profile_photo">Usunąć zdjęcie profilowe?</string>
    <string name="ClearProfileActivity_remove_group_photo">Usunąć zdjęcie grupy?</string>

    <!-- ClientDeprecatedActivity -->
    <string name="ClientDeprecatedActivity_update_signal">Zaktualizuj Molly</string>
    <string name="ClientDeprecatedActivity_this_version_of_the_app_is_no_longer_supported">Ta wersja aplikacji nie jest już wspierana. Zaktualizuj do najnowszej wersji, aby nadal móc wysyłać i odbierać wiadomości.</string>
    <string name="ClientDeprecatedActivity_update">Uaktualnij</string>
    <string name="ClientDeprecatedActivity_dont_update">Nie aktualizuj</string>
    <string name="ClientDeprecatedActivity_warning">Uwaga</string>
    <string name="ClientDeprecatedActivity_your_version_of_signal_has_expired_you_can_view_your_message_history">Twoja wersja Signal wygasła. Możesz przeglądać swoją historię wiadomości, ale nie będziesz móc wysyłać ani odbierać wiadomości, dopóki jej nie zaktualizujesz.</string>

    <!-- CommunicationActions -->
    <string name="CommunicationActions_no_browser_found">Nie znaleziono przeglądarki internetowej.</string>
    <string name="CommunicationActions_send_email">Wyślij e-mail</string>
    <string name="CommunicationActions_a_cellular_call_is_already_in_progress">Trwa już połączenie komórkowe.</string>
    <string name="CommunicationActions_start_voice_call">Rozpocząć połączenie głosowe?</string>
    <string name="CommunicationActions_cancel">Anuluj</string>
    <string name="CommunicationActions_call">Zadzwoń</string>
    <string name="CommunicationActions_insecure_call">Niezaszyfrowane połączenie</string>
    <string name="CommunicationActions_carrier_charges_may_apply">Mogą obowiązywać opłaty operatora sieci. Numer, do którego dzwonisz, nie jest zarejestrowany w Signal. Połączenie zostanie nawiązane przez Twojego operatora sieci, a nie przez internet.</string>

    <!-- ConfirmIdentityDialog -->
    <string name="ConfirmIdentityDialog_your_safety_number_with_s_has_changed">Numer bezpieczeństwa dla %1$s zmienił się. To może oznaczać, że ktoś próbuje przechwycić Twoją komunikację lub że po prostu %2$s przeinstalował Signal.</string>
    <string name="ConfirmIdentityDialog_you_may_wish_to_verify_your_safety_number_with_this_contact">Możesz zweryfikować numer bezpieczeństwa dla tego kontaktu.</string>
    <string name="ConfirmIdentityDialog_accept">Akceptuj</string>

    <!-- ContactsCursorLoader -->
    <string name="ContactsCursorLoader_recent_chats">Ostatnie rozmowy</string>
    <string name="ContactsCursorLoader_contacts">Kontakty</string>
    <string name="ContactsCursorLoader_groups">Grupy</string>
    <string name="ContactsCursorLoader_phone_number_search">Znajdź numer telefonu</string>
    <!-- Header for username search -->
    <string name="ContactsCursorLoader_find_by_username">Znajdź po nazwie użytkownika</string>
    <!-- Label for my stories when selecting who to send media to -->
    <string name="ContactsCursorLoader_my_stories">Moje relacje</string>
    <!-- Text for a button that brings up a bottom sheet to create a new story. -->
    <string name="ContactsCursorLoader_new">Nowa</string>

    <!-- ContactsDatabase -->
    <string name="ContactsDatabase_message_s">Wiadomość %1$s</string>
    <string name="ContactsDatabase_signal_call_s">Połączenie Signal %1$s</string>

    <!-- ContactNameEditActivity -->
    <!-- Toolbar title for contact name edit activity -->
    <string name="ContactNameEditActivity__edit_name">Edytuj nazwę</string>
    <string name="ContactNameEditActivity_given_name">Imię</string>
    <string name="ContactNameEditActivity_family_name">Nazwisko</string>
    <string name="ContactNameEditActivity_prefix">Tytuł</string>
    <string name="ContactNameEditActivity_suffix">Tytuł zawodowy/naukowy</string>
    <string name="ContactNameEditActivity_middle_name">Drugie imię</string>

    <!-- ContactShareEditActivity -->
    <!-- ContactShareEditActivity toolbar title -->
    <string name="ContactShareEditActivity__send_contact">Wyślij kontakt</string>
    <string name="ContactShareEditActivity_type_home">Dom</string>
    <string name="ContactShareEditActivity_type_mobile">Komórka</string>
    <string name="ContactShareEditActivity_type_work">Praca</string>
    <string name="ContactShareEditActivity_type_missing">Inne</string>
    <string name="ContactShareEditActivity_invalid_contact">Wybrany kontakt był nieprawidłowy</string>
    <!-- Content descrption for name edit button on contact share edit activity -->
    <string name="ContactShareEditActivity__edit_name">Edytuj nazwę</string>
    <!-- Content description for user avatar in edit activity -->
    <string name="ContactShareEditActivity__avatar">Awatar</string>

    <!-- ConversationItem -->
    <string name="ConversationItem_error_not_sent_tap_for_details">Nie wysłano, stuknij, aby zobaczyć szczegóły</string>
    <string name="ConversationItem_error_partially_not_delivered">Częściowo wysłano, stuknij, aby zobaczyć szczegóły</string>
    <string name="ConversationItem_error_network_not_delivered">Wysyłanie nie powiodło się</string>
    <string name="ConversationItem_received_key_exchange_message_tap_to_process">Otrzymano wiadomość wymiany kluczy, dotknij aby kontynuować.</string>
    <string name="ConversationItem_group_action_left">%1$s opuścił(a) grupę.</string>
    <string name="ConversationItem_send_paused">Wysyłanie wstrzymane</string>
    <string name="ConversationItem_click_to_approve_unencrypted">Wysyłanie nie powiodło się, dotknij w celu użycia niezabezpieczonej alternatywy</string>
    <string name="ConversationItem_click_to_approve_unencrypted_sms_dialog_title">Powrócić do nieszyfrowanych wiadomości SMS?</string>
    <string name="ConversationItem_click_to_approve_unencrypted_mms_dialog_title">Powrócić do nieszyfrowanych wiadomości MMS?</string>
    <string name="ConversationItem_click_to_approve_unencrypted_dialog_message">Ta wiadomość <b>nie</b> będzie zaszyfrowana, ponieważ odbiorca nie jest już użytkownikiem Signal.\n\nWysłać wiadomość nieszyfrowaną?</string>
    <string name="ConversationItem_unable_to_open_media">Nie można znaleźć aplikacji, aby otworzyć te multimedia.</string>
    <string name="ConversationItem_copied_text">Skopiowano %1$s</string>
    <string name="ConversationItem_from_s">od %1$s</string>
    <string name="ConversationItem_to_s">do %1$s</string>
    <string name="ConversationItem_read_more">  Czytaj dalej</string>
    <string name="ConversationItem_download_more">  Pobierz więcej</string>
    <string name="ConversationItem_pending">  Oczekiwanie</string>
    <string name="ConversationItem_this_message_was_deleted">Ta wiadomość została usunięta.</string>
    <string name="ConversationItem_you_deleted_this_message">Skasowałeś(aś) tę wiadomość.</string>
    <!-- Dialog error message shown when user can't download a message from someone else due to a permanent failure (e.g., unable to decrypt), placeholder is other's name -->
    <string name="ConversationItem_cant_download_message_s_will_need_to_send_it_again">Nie udało się pobrać wiadomości. Niech %1$s wyśle ją ponownie.</string>
    <!-- Dialog error message shown when user can't download an image message from someone else due to a permanent failure (e.g., unable to decrypt), placeholder is other's name -->
    <string name="ConversationItem_cant_download_image_s_will_need_to_send_it_again">Nie udało się pobrać obrazu. Niech %1$s wyśle go ponownie.</string>
    <!-- Dialog error message shown when user can't download a video message from someone else due to a permanent failure (e.g., unable to decrypt), placeholder is other's name -->
    <string name="ConversationItem_cant_download_video_s_will_need_to_send_it_again">Nie udało się pobrać wideo. Niech %1$s wyśle je ponownie.</string>
    <!-- Dialog error message shown when user can't download a their own message via a linked device due to a permanent failure (e.g., unable to decrypt) -->
    <string name="ConversationItem_cant_download_message_you_will_need_to_send_it_again">Nie udało się pobrać wiadomości. Wyślij ją ponownie.</string>
    <!-- Dialog error message shown when user can't download a their own image message via a linked device due to a permanent failure (e.g., unable to decrypt) -->
    <string name="ConversationItem_cant_download_image_you_will_need_to_send_it_again">Nie udało się pobrać obrazu. Wyślij go ponownie.</string>
    <!-- Dialog error message shown when user can't download a their own video message via a linked device due to a permanent failure (e.g., unable to decrypt) -->
    <string name="ConversationItem_cant_download_video_you_will_need_to_send_it_again">Nie udało się pobrać wideo. Wyślij je ponownie.</string>

    <!-- ConversationActivity -->
    <string name="ConversationActivity_add_attachment">Dodaj załącznik</string>
    <string name="ConversationActivity_select_contact_info">Wybierz dane kontaktowe</string>
    <string name="ConversationActivity_compose_message">Nowa wiadomość</string>
    <string name="ConversationActivity_sorry_there_was_an_error_setting_your_attachment">Przepraszamy, wystąpił błąd podczas dodawania załącznika.</string>
    <string name="ConversationActivity_recipient_is_not_a_valid_sms_or_email_address_exclamation">Podany numer lub adres e-mail jest niepoprawny!</string>
    <string name="ConversationActivity_message_is_empty_exclamation">Wiadomość jest pusta!</string>
    <string name="ConversationActivity_group_members">Członkowie grupy</string>
    <string name="ConversationActivity__tap_here_to_start_a_group_call">Stuknij tutaj, aby rozpocząć połączenie grupowe</string>

    <string name="ConversationActivity_invalid_recipient">Nieprawidłowy adresat!</string>
    <string name="ConversationActivity_added_to_home_screen">Dodano do ekranu głównego</string>
    <string name="ConversationActivity_calls_not_supported">Połączenia nie są obsługiwane</string>
    <string name="ConversationActivity_this_device_does_not_appear_to_support_dial_actions">Wygląda na to, że urządzenie nie wspiera wybierania numeru.</string>
    <string name="ConversationActivity_transport_insecure_sms">Nieszyfrowany SMS</string>
    <!-- A title for the option to send an SMS with a placeholder to put the name of their SIM card -->
    <string name="ConversationActivity_transport_insecure_sms_with_sim">Nieszyfrowany SMS (%1$s)</string>
    <string name="ConversationActivity_transport_insecure_mms">Nieszyfrowany MMS</string>
    <!-- A title for the option to send an SMS with a placeholder to put the name of their SIM card -->
    <string name="ConversationActivity_transport_insecure_mms_with_sim">Nieszyfrowany MMS (%1$s)</string>
    <string name="ConversationActivity_transport_signal">Wiadomość Signal</string>
    <string name="ConversationActivity_lets_switch_to_signal">Zacznij używać Molly %1$s</string>
    <string name="ConversationActivity_specify_recipient">Proszę wybierz kontakt</string>
    <string name="ConversationActivity_unblock">Odblokuj</string>
    <string name="ConversationActivity_attachment_exceeds_size_limits">Rozmiar tego załącznika przekracza limit wiadomości.</string>
    <string name="ConversationActivity_unable_to_record_audio">Nie udało się nagrać dźwięku!</string>
    <string name="ConversationActivity_you_cant_send_messages_to_this_group">Nie możesz wysyłać wiadomości do tej grupy, ponieważ nie jesteś już jej członkiem.</string>
    <string name="ConversationActivity_only_s_can_send_messages">Tylko %1$s mogą wysyłać wiadomości</string>
    <string name="ConversationActivity_admins">administratorzy</string>
    <string name="ConversationActivity_message_an_admin">Wyślij do administratora</string>
    <string name="ConversationActivity_cant_start_group_call">Nie można rozpocząć połączenia grupowego</string>
    <string name="ConversationActivity_only_admins_of_this_group_can_start_a_call">Tylko administratorzy mogą rozpoczynać połączenia w tej grupie.</string>
    <string name="ConversationActivity_there_is_no_app_available_to_handle_this_link_on_your_device">Brak aplikacji do obsługi tego linku na Twoim urządzeniu.</string>
    <string name="ConversationActivity_your_request_to_join_has_been_sent_to_the_group_admin">Twoja prośba o przyjęcie do grupy została wysłana do administratora. Zostaniesz powiadomiony(a), gdy podejmie decyzję.</string>
    <string name="ConversationActivity_cancel_request">Anuluj prośbę</string>

    <string name="ConversationActivity_to_send_audio_messages_allow_signal_access_to_your_microphone">Aby wysyłać wiadomości głosowe, zezwól Molly na dostęp do mikrofonu.</string>
    <string name="ConversationActivity_signal_requires_the_microphone_permission_in_order_to_send_audio_messages">Molly wymaga pozwolenia na dostęp do mikrofonu w celu umożliwienia wysyłania wiadomości głosowych, ale zostało one na stałe odrzucone. Przejdź do ustawień aplikacji, wybierz \"Uprawnienia\" i włącz \"Mikrofon\".</string>
    <string name="ConversationActivity_signal_needs_the_microphone_and_camera_permissions_in_order_to_call_s">Molly wymaga pozwolenia na dostęp do mikrofonu i aparatu, aby zadzwonić do %1$s, ale zostały one na stałe odrzucone. Przejdź do ustawień aplikacji, wybierz \"Uprawnienia\" i włącz \"Aparat\" oraz \"Mikrofon\".</string>
    <string name="ConversationActivity_to_capture_photos_and_video_allow_signal_access_to_the_camera">Aby móc robić zdjęcia i nagrywać wideo, zezwól Molly na dostęp do aparatu.</string>
    <string name="ConversationActivity_signal_needs_the_camera_permission_to_take_photos_or_video">Molly wymaga pozwolenia na dostęp do aparatu w celu umożliwienia robienia zdjęć i nagrywania filmów, ale zostało one na stałe odrzucone. Przejdź do ustawień aplikacji, wybierz \"Uprawnienia\" i włącz \"Aparat\".</string>
    <string name="ConversationActivity_signal_needs_camera_permissions_to_take_photos_or_video">Molly wymaga pozwolenia na dostęp do aparatu w celu umożliwienia robienia zdjęć i nagrywania filmów</string>
    <string name="ConversationActivity_enable_the_microphone_permission_to_capture_videos_with_sound">Włącz uprawnienia mikrofonu, aby nagrać wideo z dźwiękiem.</string>
    <string name="ConversationActivity_signal_needs_the_recording_permissions_to_capture_video">Aby nagrać wideo, Molly wymaga pozwolenia na dostęp do mikrofonu, ale zostało ono odrzucone. Przejdź do ustawień aplikacji, wybierz \"Uprawnienia\" i włącz \"Mikrofon\" oraz \"Aparat\".</string>
    <string name="ConversationActivity_signal_needs_recording_permissions_to_capture_video">Aby nagrać wideo, Molly potrzebuje dostępu do mikrofonu.</string>

    <string name="ConversationActivity_quoted_contact_message">%1$s %2$s</string>
    <string name="ConversationActivity_signal_cannot_sent_sms_mms_messages_because_it_is_not_your_default_sms_app">Signal nie może wysyłać wiadomości SMS/MMS, ponieważ nie jest to Twoją domyślną aplikacją do obsługi SMS-ów. Czy chcesz to zmienić w ustawieniach Androida?</string>
    <string name="ConversationActivity_yes">Tak</string>
    <string name="ConversationActivity_no">Nie</string>
    <string name="ConversationActivity_search_position">%1$d z %2$d</string>
    <string name="ConversationActivity_no_results">Brak wyników</string>

    <string name="ConversationActivity_sticker_pack_installed">Zainstalowano pakiet naklejek</string>
    <string name="ConversationActivity_new_say_it_with_stickers">Nowość! Wyraź to za pomocą naklejek</string>

    <string name="ConversationActivity_cancel">Anuluj</string>
    <string name="ConversationActivity_delete_conversation">Usunąć konwersację?</string>
    <string name="ConversationActivity_delete_and_leave_group">Usunąć i opuścić grupę?</string>
    <string name="ConversationActivity_this_conversation_will_be_deleted_from_all_of_your_devices">Ta konwersacja zostanie usunięta ze wszystkich Twoich urządzeń.</string>
    <string name="ConversationActivity_you_will_leave_this_group_and_it_will_be_deleted_from_all_of_your_devices">Opuścisz tę grupę i zostanie ona usunięta ze wszystkich Twoich urządzeń.</string>
    <string name="ConversationActivity_delete">Usuń</string>
    <string name="ConversationActivity_delete_and_leave">Usuń i opuść</string>
    <string name="ConversationActivity__to_call_s_signal_needs_access_to_your_microphone">Aby zadzwonić do %1$s, Molly potrzebuje dostępu do mikrofonu</string>

    <string name="ConversationActivity__more_options_now_in_group_settings">Teraz więcej opcji w \"Ustawienia grupy\"</string>

    <string name="ConversationActivity_join">Dołącz</string>
    <string name="ConversationActivity_full">Pełne</string>

    <string name="ConversationActivity_error_sending_media">Błąd przy wysyłaniu multimediów</string>

    <string name="ConversationActivity__reported_as_spam_and_blocked">Zgłoszono, jako spam i zablokowano.</string>

    <!-- Message shown when opening an SMS conversation with SMS disabled and they have unexported sms messages -->
    <string name="ConversationActivity__sms_messaging_is_currently_disabled_you_can_export_your_messages_to_another_app_on_your_phone">Na tę chwilę obsługa SMS-ów jest wyłączona. Możesz wyeksportować swoje wiadomości do innej aplikacji w telefonie.</string>
    <!-- Message shown when opening an SMS conversation with SMS disabled and they have unexported sms messages -->
    <string name="ConversationActivity__sms_messaging_is_no_longer_supported_in_signal_you_can_export_your_messages_to_another_app_on_your_phone">Wiadomości SMS nie są już obsługiwane w Signal. Możesz wyeksportować swoje wiadomości do innej aplikacji w telefonie.</string>
    <!-- Action button shown when in sms conversation, sms is disabled, and unexported sms messages are present -->
    <string name="ConversationActivity__export_sms_messages">Eksportuj wiadomości SMS</string>
    <!-- Message shown when opening an SMS conversation with SMS disabled and there are no exported messages -->
    <string name="ConversationActivity__sms_messaging_is_currently_disabled_invite_s_to_to_signal_to_keep_the_conversation_here">Na tę chwilę obsługa SMS-ów jest wyłączona. Zaproś %1$s do Signal i kontynuujcie rozmowę tutaj.</string>
    <!-- Message shown when opening an SMS conversation with SMS disabled and there are no exported messages -->
    <string name="ConversationActivity__sms_messaging_is_no_longer_supported_in_signal_invite_s_to_to_signal_to_keep_the_conversation_here">Wiadomości SMS nie są już obsługiwane w Signal. Zaproś %1$s do Signal i kontynuujcie rozmowę tutaj.</string>
    <!-- Action button shown when opening an SMS conversation with SMS disabled and there are no exported messages -->
    <string name="ConversationActivity__invite_to_signal">Zaproś do Signal</string>
    <!-- Snackbar message shown after dismissing the full screen sms export megaphone indicating we'll do it again soon -->
    <string name="ConversationActivity__you_will_be_reminded_again_soon">Wkrótce otrzymasz kolejne przypomnienie.</string>

    <!-- ConversationAdapter -->
    <plurals name="ConversationAdapter_n_unread_messages">
        <item quantity="one">%1$d nieprzeczytana wiadomość</item>
        <item quantity="few">%1$d nieprzeczytane wiadomości</item>
        <item quantity="many">%1$d nieprzeczytanych wiadomości</item>
        <item quantity="other">%1$d nieprzeczytanych wiadomości</item>
    </plurals>

    <!-- ConversationFragment -->
    <!-- Toast text when contacts activity is not found -->
    <string name="ConversationFragment__contacts_app_not_found">Nie znaleziono kontaktów.</string>
    <plurals name="ConversationFragment_delete_selected_messages">
        <item quantity="one">Usunąć wybraną wiadomość?</item>
        <item quantity="few">Usunąć wybrane wiadomości?</item>
        <item quantity="many">Usunąć wybrane wiadomości?</item>
        <item quantity="other">Usunąć wybrane wiadomości?</item>
    </plurals>
    <string name="ConversationFragment_save_to_sd_card">Zapisać na dysk?</string>
    <plurals name="ConversationFragment_saving_n_media_to_storage_warning">
        <item quantity="one">Zapisywanie tego załącznika na dysku pozwoli na dostęp do niego innym aplikacjom na Twoim urządzeniu.\n\nKontynuować?</item>
        <item quantity="few">Zapisywanie wszystkich %1$d załączników na dysku pozwoli na dostęp do nich innym aplikacjom na Twoim urządzeniu.\n\nKontynuować?</item>
        <item quantity="many">Zapisywanie wszystkich %1$d załączników na dysku pozwoli na dostęp do nich innym aplikacjom na Twoim urządzeniu.\n\nKontynuować?</item>
        <item quantity="other">Zapisywanie wszystkich %1$d załączników na dysku pozwoli na dostęp do nich innym aplikacjom na Twoim urządzeniu.\n\nKontynuować?</item>
    </plurals>
    <plurals name="ConversationFragment_error_while_saving_attachments_to_sd_card">
        <item quantity="one">Wystąpił błąd podczas zapisywania załącznika na dysku!</item>
        <item quantity="few">Wystąpił błąd podczas zapisywania załączników na dysku!</item>
        <item quantity="many">Wystąpił błąd podczas zapisywania załączników na dysku!</item>
        <item quantity="other">Wystąpił błąd podczas zapisywania załączników na dysku!</item>
    </plurals>
    <string name="ConversationFragment_unable_to_write_to_sd_card_exclamation">Nie udało zapisać się pliku!</string>
    <plurals name="ConversationFragment_saving_n_attachments">
        <item quantity="one">Zapisywanie załącznika</item>
        <item quantity="few">Zapisywanie %1$d załączników</item>
        <item quantity="many">Zapisywanie %1$d załączników</item>
        <item quantity="other">Zapisywanie %1$d załączników</item>
    </plurals>
    <plurals name="ConversationFragment_saving_n_attachments_to_sd_card">
        <item quantity="one">Zapisywanie załącznika na dysku...</item>
        <item quantity="few">Zapisywanie %1$d załączników na dysku...</item>
        <item quantity="many">Zapisywanie %1$d załączników na dysku...</item>
        <item quantity="other">Zapisywanie %1$d załączników na dysku...</item>
    </plurals>
    <string name="ConversationFragment_pending">Oczekiwanie…</string>
    <string name="ConversationFragment_push">Dane (Signal)</string>
    <string name="ConversationFragment_mms">MMS</string>
    <string name="ConversationFragment_sms">SMS</string>
    <string name="ConversationFragment_deleting">Usuwanie</string>
    <string name="ConversationFragment_deleting_messages">Usuwanie wiadomości…</string>
    <string name="ConversationFragment_delete_for_me">Usuń u mnie</string>
    <string name="ConversationFragment_delete_for_everyone">Usuń wszędzie</string>
    <string name="ConversationFragment_this_message_will_be_deleted_for_everyone_in_the_conversation">Ta wiadomość zostanie usunięta u wszystkich uczestników tej konwersacji, jeśli używają najnowszej wersji Signal. Będą oni mogli zobaczyć, że skasowałeś(aś) wiadomość.</string>
    <string name="ConversationFragment_quoted_message_not_found">Nie znaleziono oryginalnej wiadomości</string>
    <string name="ConversationFragment_quoted_message_no_longer_available">Oryginalna wiadomość nie jest już dostępna</string>
    <string name="ConversationFragment_failed_to_open_message">Nie udało się otworzyć wiadomości</string>
    <string name="ConversationFragment_you_can_swipe_to_the_right_reply">Możesz przesunąć wiadomość w prawo, by szybko odpowiedzieć.</string>
    <string name="ConversationFragment_you_can_swipe_to_the_left_reply">Możesz przesunąć wiadomość w lewo, by szybko odpowiedzieć.</string>
    <string name="ConversationFragment_outgoing_view_once_media_files_are_automatically_removed">Wychodzące wiadomości jednorazowe są automatycznie usuwane po wysłaniu</string>
    <string name="ConversationFragment_you_already_viewed_this_message">Już widziałeś(aś) tę wiadomość</string>
    <string name="ConversationFragment__you_can_add_notes_for_yourself_in_this_conversation">W tej konwersacji możesz dodawać swoje notatki.\nJeśli z Twoim kontem są połączone jakieś urządzenia, nowe notatki zostaną zsynchronizowane.</string>
    <string name="ConversationFragment__d_group_members_have_the_same_name">%1$d członków grupy ma to samo imię.</string>
    <string name="ConversationFragment__tap_to_review">Stuknij, aby przejrzeć</string>
    <string name="ConversationFragment__review_requests_carefully">Przejrzyj uważnie wszystkie prośby</string>
    <string name="ConversationFragment__signal_found_another_contact_with_the_same_name">Molly znalazł inny kontakt z tym samym imieniem.</string>
    <string name="ConversationFragment_contact_us">Skontaktuj się z nami</string>
    <string name="ConversationFragment_verify">Zweryfikuj</string>
    <string name="ConversationFragment_not_now">Nie teraz</string>
    <string name="ConversationFragment_your_safety_number_with_s_changed">Twój numer bezpieczeństwa dla %1$s zmienił się</string>
    <string name="ConversationFragment_your_safety_number_with_s_changed_likey_because_they_reinstalled_signal">Twój numer bezpieczeństwa dla %1$s zmienił się. Ten kontakt prawdopodobnie ponownie zainstalował Signal lub zmienił urządzenie. Stuknij Zweryfikuj, aby potwierdzić nowy numer bezpieczeństwa. Ta czynność jest opcjonalna.</string>
    <!-- Message shown to indicate which notification profile is on/active -->
    <string name="ConversationFragment__s_on">%1$s włączony</string>
    <!-- Dialog title for block group link join requests -->
    <string name="ConversationFragment__block_request">Zablokować prośbę?</string>
    <!-- Dialog message for block group link join requests -->
    <string name="ConversationFragment__s_will_not_be_able_to_join_or_request_to_join_this_group_via_the_group_link">%1$s nie będzie w stanie dołączyć do tej grupy, ani poprosić o przyjęcie przez link. Ten kontakt wciąż może zostać dodany do grupy ręcznie.</string>
    <!-- Dialog confirm block request button -->
    <string name="ConversationFragment__block_request_button">Zablokuj prośbę</string>
    <!-- Dialog cancel block request button -->
    <string name="ConversationFragment__cancel">Anuluj</string>
    <!-- Message shown after successfully blocking join requests for a user -->
    <string name="ConversationFragment__blocked">Zablokowani</string>

    <plurals name="ConversationListFragment_delete_selected_conversations">
        <item quantity="one">Usunąć wybraną rozmowę?</item>
        <item quantity="few">Usunąć wybrane rozmowy?</item>
        <item quantity="many">Usunąć wybrane rozmowy?</item>
        <item quantity="other">Usunąć wybrane rozmowy?</item>
    </plurals>
    <plurals name="ConversationListFragment_this_will_permanently_delete_all_n_selected_conversations">
        <item quantity="one">Spowoduje to trwałe usunięcie zaznaczonej rozmowy.</item>
        <item quantity="few">Spowoduje to trwałe usunięcie wszystkich %1$d zaznaczonych rozmów.</item>
        <item quantity="many">Spowoduje to trwałe usunięcie wszystkich %1$d zaznaczonych rozmów.</item>
        <item quantity="other">Spowoduje to trwałe usunięcie wszystkich %1$d zaznaczonych rozmów.</item>
    </plurals>
    <string name="ConversationListFragment_deleting">Usuwanie…</string>
    <string name="ConversationListFragment_deleting_selected_conversations">Usuwanie zaznaczonych konwersacji…</string>
    <plurals name="ConversationListFragment_conversations_archived">
        <item quantity="one">Konwersacja dodana do archiwum</item>
        <item quantity="few">%1$d konwersacje dodane do archiwum</item>
        <item quantity="many">%1$d konwersacji dodanych do archiwum</item>
        <item quantity="other">%1$d konwersacji dodanych do archiwum</item>
    </plurals>
    <string name="ConversationListFragment_undo">Cofnij</string>
    <plurals name="ConversationListFragment_moved_conversations_to_inbox">
        <item quantity="one">Konwersacja przeniesiona do skrzynki odbiorczej</item>
        <item quantity="few">Przeniesiono %1$d konwersacje do skrzynki odbiorczej</item>
        <item quantity="many">Przeniesiono %1$d konwersacji do skrzynki odbiorczej</item>
        <item quantity="other">Przeniesiono %1$d konwersacji do skrzynki odbiorczej</item>
    </plurals>
    <plurals name="ConversationListFragment_read_plural">
        <item quantity="one">Przeczytana</item>
        <item quantity="few">Przeczytane</item>
        <item quantity="many">Przeczytane</item>
        <item quantity="other">Przeczytane</item>
    </plurals>
    <plurals name="ConversationListFragment_unread_plural">
        <item quantity="one">Nieprzeczytana</item>
        <item quantity="few">Nieprzeczytane</item>
        <item quantity="many">Nieprzeczytane</item>
        <item quantity="other">Nieprzeczytane</item>
    </plurals>
    <plurals name="ConversationListFragment_pin_plural">
        <item quantity="one">Przypnij</item>
        <item quantity="few">Przypnij</item>
        <item quantity="many">Przypnij</item>
        <item quantity="other">Przypnij</item>
    </plurals>
    <plurals name="ConversationListFragment_unpin_plural">
        <item quantity="one">Odepnij</item>
        <item quantity="few">Odepnij</item>
        <item quantity="many">Odepnij</item>
        <item quantity="other">Odepnij</item>
    </plurals>
    <plurals name="ConversationListFragment_mute_plural">
        <item quantity="one">Wycisz</item>
        <item quantity="few">Wycisz</item>
        <item quantity="many">Wycisz</item>
        <item quantity="other">Wycisz</item>
    </plurals>
    <plurals name="ConversationListFragment_unmute_plural">
        <item quantity="one">Cofnij wyciszenie</item>
        <item quantity="few">Cofnij wyciszenie</item>
        <item quantity="many">Cofnij wyciszenie</item>
        <item quantity="other">Cofnij wyciszenie</item>
    </plurals>
    <string name="ConversationListFragment_select">Zaznacz</string>
    <plurals name="ConversationListFragment_archive_plural">
        <item quantity="one">Archiwizuj</item>
        <item quantity="few">Archiwizuj</item>
        <item quantity="many">Archiwizuj</item>
        <item quantity="other">Archiwizuj</item>
    </plurals>
    <plurals name="ConversationListFragment_unarchive_plural">
        <item quantity="one">Przywróć z archiwum</item>
        <item quantity="few">Przywróć z archiwum</item>
        <item quantity="many">Przywróć z archiwum</item>
        <item quantity="other">Przywróć z archiwum</item>
    </plurals>
    <plurals name="ConversationListFragment_delete_plural">
        <item quantity="one">Usuń</item>
        <item quantity="few">Usuń</item>
        <item quantity="many">Usuń</item>
        <item quantity="other">Usuń</item>
    </plurals>
    <string name="ConversationListFragment_select_all">Zaznacz wszystko</string>
    <plurals name="ConversationListFragment_s_selected">
        <item quantity="one">%1$d wybrany</item>
        <item quantity="few">%1$d wybrane</item>
        <item quantity="many">%1$d wybranych</item>
        <item quantity="other">%1$d wybrane</item>
    </plurals>

    <!-- Show in conversation list overflow menu to open selection bottom sheet -->
    <string name="ConversationListFragment__notification_profile">Profil powiadomień</string>
    <!-- Tooltip shown after you have created your first notification profile -->
    <string name="ConversationListFragment__turn_your_notification_profile_on_or_off_here">Tu włączysz lub wyłączysz swój profil powiadomień.</string>
    <!-- Message shown in top toast to indicate the named profile is on -->
    <string name="ConversationListFragment__s_on">%1$s włączony</string>

    <!-- ConversationListItem -->
    <string name="ConversationListItem_key_exchange_message">Wiadomość wymiany kluczy</string>

    <!-- ConversationListItemAction -->
    <string name="ConversationListItemAction_archived_conversations_d">Archiwum konwersacji (%1$d)</string>

    <!-- ConversationTitleView -->
    <string name="ConversationTitleView_verified">Zweryfikowano</string>
    <string name="ConversationTitleView_you">Ty</string>

    <!-- ConversationTypingView -->
    <string name="ConversationTypingView__plus_d">+%1$d</string>

    <!-- CreateGroupActivity -->
    <string name="CreateGroupActivity__select_members">Wybierz członków</string>

    <!-- CreateProfileActivity -->
    <string name="CreateProfileActivity__profile">Profil</string>
    <string name="CreateProfileActivity_error_setting_profile_photo">Błąd ustawiania zdjęcia profilowego</string>
    <string name="CreateProfileActivity_problem_setting_profile">Problem ustawiania profilu</string>
    <string name="CreateProfileActivity_set_up_your_profile">Ustaw swój profil</string>
    <string name="CreateProfileActivity_signal_profiles_are_end_to_end_encrypted">Twój profil i wprowadzane na nim zmiany widzą kontakty, grupy i osoby, z którymi rozmawiasz.</string>
    <string name="CreateProfileActivity_set_avatar_description">Ustaw awatar</string>

    <!-- ProfileCreateFragment -->
    <!-- Displayed at the top of the screen and explains how profiles can be viewed. -->
    <string name="ProfileCreateFragment__profiles_are_visible_to_contacts_and_people_you_message">Profile są widoczne dla kontaktów, grup i osób, z którymi rozmawiasz</string>
    <!-- Title of clickable row to select phone number privacy settings -->
    <string name="ProfileCreateFragment__who_can_find_me">Kto może mnie znaleźć po numerze telefonu?</string>

    <!-- WhoCanSeeMyPhoneNumberFragment -->
    <!-- Toolbar title for this screen -->
    <string name="WhoCanSeeMyPhoneNumberFragment__who_can_find_me_by_number">Kto może mnie znaleźć po numerze telefonu?</string>
    <!-- Description for radio item stating anyone can see your phone number -->
    <string name="WhoCanSeeMyPhoneNumberFragment__anyone_who_has">Każdy, kto ma Twój numer telefonu w swoich kontaktach, będzie widział Cię jako kontakt w aplikacji Signal. Inni będą mogli Cię znaleźć, wyszukując Twój numer telefonu.</string>
    <!-- Description for radio item stating no one will be able to see your phone number -->
    <string name="WhoCanSeeMyPhoneNumberFragment__nobody_on_signal">Żaden użytkownik Signal nie będzie w stanie znaleźć Cię po numerze telefonu.</string>

    <!-- ChooseBackupFragment -->
    <string name="ChooseBackupFragment__restore_from_backup">Przywrócić kopię zapasową?</string>
    <string name="ChooseBackupFragment__restore_your_messages_and_media">Przywróć swoje wiadomości i multimedia z lokalnej kopii zapasowej. Jeśli nie zrobisz tego teraz, nie będzie można zrobić tego później.</string>
    <string name="ChooseBackupFragment__icon_content_description">Ikona przywracania kopii zapasowej</string>
    <string name="ChooseBackupFragment__choose_backup">Wybierz kopię zapasową</string>
    <string name="ChooseBackupFragment__learn_more">Dowiedz się więcej</string>
    <string name="ChooseBackupFragment__no_file_browser_available">Brak dostępnej przeglądarki plików</string>

    <!-- RestoreBackupFragment -->
    <string name="RestoreBackupFragment__restore_complete">Przywracanie zakończone</string>
    <string name="RestoreBackupFragment__to_continue_using_backups_please_choose_a_folder">Wybierz folder, aby nadal wykonywać kopie zapasowe. Nowe kopie będą zapisywane w wybranym miejscu.</string>
    <string name="RestoreBackupFragment__choose_folder">Wybierz folder</string>
    <string name="RestoreBackupFragment__not_now">Nie teraz</string>
    <!-- Couldn\'t find the selected backup -->
    <string name="RestoreBackupFragment__backup_not_found">Nie udało się znaleźć kopii zapasowej.</string>
    <!-- Couldn\'t read the selected backup -->
    <string name="RestoreBackupFragment__backup_could_not_be_read">Nie udało się odczytać kopii zapasowej.</string>
    <!-- Backup has an unsupported file extension -->
    <string name="RestoreBackupFragment__backup_has_a_bad_extension">Plik kopii zapasowej ma złe rozszerzenie.</string>

    <!-- BackupsPreferenceFragment -->
    <string name="BackupsPreferenceFragment__chat_backups">Kopia zapasowa</string>
    <string name="BackupsPreferenceFragment__backups_are_encrypted_with_a_passphrase">Kopie zapasowe są zaszyfrowane przy użyciu hasła i przechowywane na Twoim urządzeniu.</string>
    <string name="BackupsPreferenceFragment__create_backup">Utwórz kopię zapasową</string>
    <string name="BackupsPreferenceFragment__last_backup">Ostatnia kopia zapasowa: %1$s</string>
    <string name="BackupsPreferenceFragment__backup_folder">Folder kopii zapasowej</string>
    <string name="BackupsPreferenceFragment__verify_backup_passphrase">Zweryfikuj hasło kopii zapasowej</string>
    <string name="BackupsPreferenceFragment__test_your_backup_passphrase">Sprawdź swoje hasło kopii zapasowej i upewnij się, że jest prawidłowe</string>
    <string name="BackupsPreferenceFragment__turn_on">Włącz</string>
    <string name="BackupsPreferenceFragment__turn_off">Wyłącz</string>
    <string name="BackupsPreferenceFragment__to_restore_a_backup">"Aby przywrócić kopię zapasową, zainstaluj nową kopię Molly. Otwórz aplikację i stuknij \"Przywróć kopię zapasową\", a następnie wybierz folder z plikiem kopii. %1$s"</string>
    <string name="BackupsPreferenceFragment__learn_more">Dowiedz się więcej</string>
    <string name="BackupsPreferenceFragment__in_progress">W trakcie…</string>
    <!-- Status text shown in backup preferences when verifying a backup -->
    <string name="BackupsPreferenceFragment__verifying_backup">Sprawdzanie kopii zapasowej…</string>
    <string name="BackupsPreferenceFragment__d_so_far">%1$d wiadomości…</string>
    <!-- Show percentage of completion of backup -->
    <string name="BackupsPreferenceFragment__s_so_far">%1$s%% wiadomości…</string>
    <string name="BackupsPreferenceFragment_signal_requires_external_storage_permission_in_order_to_create_backups">Molly wymaga dostępu do pamięci zewnętrznej urządzenia, aby móc tworzyć kopie zapasowe, ale uprawnienia zostały na stałe odrzucone. Przejdź do ustawień aplikacji, wybierz \"Uprawnienia\" i włącz \"Pamięć\".</string>


    <!-- CustomDefaultPreference -->
    <string name="CustomDefaultPreference_using_custom">Używa własnych: %1$s</string>
    <string name="CustomDefaultPreference_using_default">Używa domyślnych: %1$s</string>
    <string name="CustomDefaultPreference_none">Brak</string>

    <!-- AvatarSelectionBottomSheetDialogFragment -->
    <string name="AvatarSelectionBottomSheetDialogFragment__choose_photo">Wybierz zdjęcie</string>
    <string name="AvatarSelectionBottomSheetDialogFragment__take_photo">Zrób zdjęcie</string>
    <string name="AvatarSelectionBottomSheetDialogFragment__choose_from_gallery">Wybierz z galerii</string>
    <string name="AvatarSelectionBottomSheetDialogFragment__remove_photo">Usuń zdjęcie</string>
    <string name="AvatarSelectionBottomSheetDialogFragment__taking_a_photo_requires_the_camera_permission">Robienie zdjęć wymaga uprawnień do korzystania z aparatu.</string>
    <string name="AvatarSelectionBottomSheetDialogFragment__viewing_your_gallery_requires_the_storage_permission">Przeglądanie galerii wymaga uprawnień dostępu do pamięci.</string>

    <!-- DateUtils -->
    <string name="DateUtils_just_now">Teraz</string>
    <string name="DateUtils_minutes_ago">%1$d min</string>
    <string name="DateUtils_today">Dzisiaj</string>
    <string name="DateUtils_yesterday">Wczoraj</string>

    <!-- DecryptionFailedDialog -->
    <string name="DecryptionFailedDialog_chat_session_refreshed">Sesja rozmowy odświeżona</string>
    <string name="DecryptionFailedDialog_signal_uses_end_to_end_encryption">Signal używa szyfrowania metodą end-to-end i czasem może potrzebować odświeżenia sesji rozmowy. To nie wpłynie na bezpieczeństwo Twojej rozmowy, ale możesz przegapić wiadomość od tego kontaktu. Możesz go wtedy poprosić o ponowne przesłanie tej wiadomości.</string>

    <!-- DeviceListActivity -->
    <string name="DeviceListActivity_unlink_s">Odłączyć \"%1$s\"?</string>
    <string name="DeviceListActivity_by_unlinking_this_device_it_will_no_longer_be_able_to_send_or_receive">Wyrejestrowanie tego urządzenia spowoduje, że nie będziesz miał(a) możliwości wysyłania i odbierania wiadomości.</string>
    <string name="DeviceListActivity_network_connection_failed">Błąd połączenia sieciowego</string>
    <string name="DeviceListActivity_try_again">Spróbuj ponownie</string>
    <string name="DeviceListActivity_unlinking_device">Odłączanie urządzenia…</string>
    <string name="DeviceListActivity_unlinking_device_no_ellipsis">Wyrejestrowywanie urządzenia</string>
    <string name="DeviceListActivity_network_failed">Błąd sieci!</string>

    <!-- DeviceListItem -->
    <string name="DeviceListItem_unnamed_device">Nieznane urządzenie</string>
    <string name="DeviceListItem_linked_s">Zarejestrowano %1$s</string>
    <string name="DeviceListItem_last_active_s">Ostatnio aktywny %1$s</string>
    <string name="DeviceListItem_today">Dzisiaj</string>

    <!-- DocumentView -->
    <string name="DocumentView_unnamed_file">Plik bez nazwy</string>

    <!-- DozeReminder -->
    <string name="DozeReminder_optimize_for_missing_play_services">Optymalizacja dla brakujących Usług Play</string>
    <string name="DozeReminder_this_device_does_not_support_play_services_tap_to_disable_system_battery">Urządzenie nie wspiera Usług Play. Dotknij, aby wyłączyć systemową optymalizację baterii uniemożliwiającą odbieranie wiadomości w czasie braku aktywności.</string>

    <!-- ExpiredBuildReminder -->
    <string name="ExpiredBuildReminder_this_version_of_signal_has_expired">Ta wersja Signal wygasła. Zaktualizuj teraz, aby móc wysyłać i odbierać wiadomości.</string>
    <string name="ExpiredBuildReminder_update_now">Aktualizuj teraz</string>

    <!-- PendingGroupJoinRequestsReminder -->
    <plurals name="PendingGroupJoinRequestsReminder_d_pending_member_requests">
        <item quantity="one">%1$d oczekująca prośba o przyjęcie.</item>
        <item quantity="few">%1$d oczekujące prośby o przyjęcie.</item>
        <item quantity="many">%1$d oczekujących próśb o przyjęcie.</item>
        <item quantity="other">%1$d oczekujące prośby o przyjęcie.</item>
    </plurals>
    <string name="PendingGroupJoinRequestsReminder_view">Zobacz</string>

    <!-- GcmRefreshJob -->
    <string name="GcmRefreshJob_Permanent_Signal_communication_failure">Permanentny błąd komunikacji Signal!</string>
    <string name="GcmRefreshJob_Signal_was_unable_to_register_with_Google_Play_Services">Molly nie był w stanie zarejestrować się w Usługach Google Play. Wiadomości i połączenia Molly zostały wyłączone. Spróbuj zarejestrować się ponownie w Ustawienia &gt; Zaawansowane.</string>


    <!-- GiphyActivity -->
    <string name="GiphyActivity_error_while_retrieving_full_resolution_gif">Błąd podczas pobierania pliku GIF w pełnej rozdzielczości</string>

    <!-- GiphyFragmentPageAdapter -->
    <string name="GiphyFragmentPagerAdapter_gifs">Gify</string>
    <string name="GiphyFragmentPagerAdapter_stickers">Naklejki</string>

    <!-- AddToGroupActivity -->
    <string name="AddToGroupActivity_add_member">Dodać członka?</string>
    <string name="AddToGroupActivity_add_s_to_s">Dodać \"%1$s\" do \"%2$s\"?</string>
    <string name="AddToGroupActivity_s_added_to_s">\"%1$s\" dodany(a) do \"%2$s\".</string>
    <string name="AddToGroupActivity_add_to_group">Dodaj do grupy</string>
    <string name="AddToGroupActivity_add_to_groups">Dodaj do grup</string>
    <string name="AddToGroupActivity_this_person_cant_be_added_to_legacy_groups">Nie można dodać tej osoby do Starych grup.</string>
    <string name="AddToGroupActivity_add">Dodaj</string>
    <string name="AddToGroupActivity_add_to_a_group">Dodaj do grupy</string>

    <!-- ChooseNewAdminActivity -->
    <string name="ChooseNewAdminActivity_choose_new_admin">Wybierz nowego administratora</string>
    <string name="ChooseNewAdminActivity_done">Gotowe</string>
    <string name="ChooseNewAdminActivity_you_left">Opuściłeś(aś) \"%1$s\".</string>

    <!-- GroupMembersDialog -->
    <string name="GroupMembersDialog_you">Ty</string>

    <!-- GV2 access levels -->
    <string name="GroupManagement_access_level_anyone">Wszyscy</string>
    <string name="GroupManagement_access_level_all_members">Wszyscy członkowie</string>
    <string name="GroupManagement_access_level_only_admins">Tylko administratorzy</string>
    <string name="GroupManagement_access_level_no_one">Nikt</string>
    <string name="GroupManagement_access_level_unknown" translatable="false">Unknown</string>
    <array name="GroupManagement_edit_group_membership_choices">
        <item>@string/GroupManagement_access_level_all_members</item>
        <item>@string/GroupManagement_access_level_only_admins</item>
    </array>
    <array name="GroupManagement_edit_group_info_choices">
        <item>@string/GroupManagement_access_level_all_members</item>
        <item>@string/GroupManagement_access_level_only_admins</item>
    </array>

    <!-- GV2 invites sent -->
    <plurals name="GroupManagement_invitation_sent">
        <item quantity="one">Wysłano zaproszenie</item>
        <item quantity="few">%1$d zaproszenia wysłane</item>
        <item quantity="many">%1$d zaproszeń wysłanych</item>
        <item quantity="other">%1$d zaproszeń wysłanych</item>
    </plurals>
    <string name="GroupManagement_invite_single_user">Nie możesz automatycznie dodać \"%1$s\" do tej grupy.\n\nUżytkownik został zaproszony i nie zobaczy żadnych wiadomości grupowych, dopóki nie przyjmie zaproszenia.</string>
    <string name="GroupManagement_invite_multiple_users">Nie możesz automatycznie dodać tych użytkowników do tej grupy.\n\nUżytkownicy zostali zaproszeni i nie zobaczą żadnych wiadomości grupowych, dopóki nie przyjmą zaproszenia.</string>

    <!-- GroupsV1MigrationLearnMoreBottomSheetDialogFragment -->
    <string name="GroupsV1MigrationLearnMore_what_are_new_groups">Czym są Nowe grupy?</string>
    <string name="GroupsV1MigrationLearnMore_new_groups_have_features_like_mentions">Nowe grupy posiadają takie funkcje jak @wzmianki i administratorzy, a w przyszłości będą obsługiwać więcej funkcji.</string>
    <string name="GroupsV1MigrationLearnMore_all_message_history_and_media_has_been_kept">Cała historia wiadomości i multimedia zostały zachowane po aktualizacji.</string>
    <string name="GroupsV1MigrationLearnMore_you_will_need_to_accept_an_invite_to_join_this_group_again">Musisz ponownie zaakceptować zaproszenie do tej grupy i nie otrzymasz wiadomości grupowych, dopóki tego nie zrobisz.</string>
    <plurals name="GroupsV1MigrationLearnMore_these_members_will_need_to_accept_an_invite">
        <item quantity="one">Ten członek będzie musiał zaakceptować zaproszenie, aby ponownie dołączyć do grupy i nie otrzyma żadnych wiadomości grupowych, dopóki nie przyjmie zaproszenia:</item>
        <item quantity="few">Ci członkowie będą musieli zaakceptować zaproszenie, aby ponownie dołączyć do grupy i nie otrzymają żadnych wiadomości grupowych, dopóki nie przyjmą zaproszenia:</item>
        <item quantity="many">Ci członkowie będą musieli zaakceptować zaproszenie, aby ponownie dołączyć do grupy i nie otrzymają żadnych wiadomości grupowych, dopóki nie przyjmą zaproszenia:</item>
        <item quantity="other">Ci członkowie będą musieli zaakceptować zaproszenie, aby ponownie dołączyć do grupy i nie otrzymają żadnych wiadomości grupowych, dopóki nie przyjmą zaproszenia:</item>
    </plurals>
    <plurals name="GroupsV1MigrationLearnMore_these_members_were_removed_from_the_group">
        <item quantity="one">Ten członek został usunięty z grupy i nie będzie mógł ponownie do niej dołączyć, dopóki nie zaktualizuje aplikacji:</item>
        <item quantity="few">Ci członkowie zostali usunięci z grupy i nie będą mogli ponownie do niej dołączyć, dopóki nie zaktualizują aplikacji:</item>
        <item quantity="many">Ci członkowie zostali usunięci z grupy i nie będą mogli ponownie do niej dołączyć, dopóki nie zaktualizują aplikacji:</item>
        <item quantity="other">Ci członkowie zostali usunięci z grupy i nie będą mogli ponownie do niej dołączyć, dopóki nie zaktualizują aplikacji:</item>
    </plurals>

    <!-- GroupsV1MigrationInitiationBottomSheetDialogFragment -->
    <string name="GroupsV1MigrationInitiation_upgrade_to_new_group">Zaktualizuj do Nowej grupy</string>
    <string name="GroupsV1MigrationInitiation_upgrade_this_group">Zaktualizuj tę grupę</string>
    <string name="GroupsV1MigrationInitiation_new_groups_have_features_like_mentions">Nowe grupy posiadają takie funkcje jak @wzmianki i administratorzy, a w przyszłości będą obsługiwać więcej funkcji.</string>
    <string name="GroupsV1MigrationInitiation_all_message_history_and_media_will_be_kept">Cała historia wiadomości i multimedia zostaną zachowane po aktualizacji.</string>
    <string name="GroupsV1MigrationInitiation_encountered_a_network_error">Wystąpił błąd sieci. Spróbuj później.</string>
    <string name="GroupsV1MigrationInitiation_failed_to_upgrade">Nie udało się zaktualizować.</string>
    <plurals name="GroupsV1MigrationInitiation_these_members_will_need_to_accept_an_invite">
        <item quantity="one">Ten członek będzie musiał zaakceptować zaproszenie, aby ponownie dołączyć do grupy i nie otrzyma żadnych wiadomości grupowych, dopóki nie przyjmie zaproszenia:</item>
        <item quantity="few">Ci członkowie będą musieli zaakceptować zaproszenie, aby ponownie dołączyć do grupy i nie otrzymają żadnych wiadomości grupowych, dopóki nie przyjmą zaproszenia:</item>
        <item quantity="many">Ci członkowie będą musieli zaakceptować zaproszenie, aby ponownie dołączyć do grupy i nie otrzymają żadnych wiadomości grupowych, dopóki nie przyjmą zaproszenia:</item>
        <item quantity="other">Ci członkowie będą musieli zaakceptować zaproszenie, aby ponownie dołączyć do grupy i nie otrzymają żadnych wiadomości grupowych, dopóki nie przyjmą zaproszenia:</item>
    </plurals>
    <plurals name="GroupsV1MigrationInitiation_these_members_are_not_capable_of_joining_new_groups">
        <item quantity="one">Ten członek nie może dołączyć do Nowej grupy i zostanie z niej usunięty:</item>
        <item quantity="few">Ci członkowie nie mogą dołączyć do Nowej grupy i zostaną z niej usunięci:</item>
        <item quantity="many">Ci członkowie nie mogą dołączyć do Nowej grupy i zostaną z niej usunięci:</item>
        <item quantity="other">Ci członkowie nie mogą dołączyć do Nowej grupy i zostaną z niej usunięci:</item>
    </plurals>

    <!-- GroupsV1MigrationSuggestionsReminder -->
    <plurals name="GroupsV1MigrationSuggestionsReminder_members_couldnt_be_added_to_the_new_group">
        <item quantity="one">%1$d członek nie mógł zostać ponownie dodany do Nowej grupy. Czy chcesz go teraz dodać?</item>
        <item quantity="few">%1$d członków nie mogło zostać ponow3nie dodanych do Nowej grupy. Czy chcesz ich teraz dodać?</item>
        <item quantity="many">%1$d członków nie mogło zostać ponow3nie dodanych do Nowej grupy. Czy chcesz ich teraz dodać?</item>
        <item quantity="other">%1$d członków nie mogło zostać ponow3nie dodanych do Nowej grupy. Czy chcesz ich teraz dodać?</item>
    </plurals>
    <plurals name="GroupsV1MigrationSuggestionsReminder_add_members">
        <item quantity="one">Dodaj członka</item>
        <item quantity="few">Dodaj członków</item>
        <item quantity="many">Dodaj członków</item>
        <item quantity="other">Dodaj członków</item>
    </plurals>
    <string name="GroupsV1MigrationSuggestionsReminder_no_thanks">Nie, dzięki</string>

    <!-- GroupsV1MigrationSuggestionsDialog -->
    <plurals name="GroupsV1MigrationSuggestionsDialog_add_members_question">
        <item quantity="one">Dodać członka?</item>
        <item quantity="few">Dodać członków?</item>
        <item quantity="many">Dodać członków?</item>
        <item quantity="other">Dodać członków?</item>
    </plurals>
    <plurals name="GroupsV1MigrationSuggestionsDialog_these_members_couldnt_be_automatically_added">
        <item quantity="one">Ten członek nie mógł zostać automatycznie dodany do Nowej grupy, gdy została zaktualizowana:</item>
        <item quantity="few">Ci członkowie nie mogli zostać automatycznie dodani do Nowej grupy, gdy została zaktualizowana:</item>
        <item quantity="many">Ci członkowie nie mogli zostać automatycznie dodani do Nowej grupy, gdy została zaktualizowana:</item>
        <item quantity="other">Ci członkowie nie mogli zostać automatycznie dodani do Nowej grupy, gdy została zaktualizowana:</item>
    </plurals>
    <plurals name="GroupsV1MigrationSuggestionsDialog_add_members">
        <item quantity="one">Dodaj członka</item>
        <item quantity="few">Dodaj członków</item>
        <item quantity="many">Dodaj członków</item>
        <item quantity="other">Dodaj członków</item>
    </plurals>
    <plurals name="GroupsV1MigrationSuggestionsDialog_failed_to_add_members_try_again_later">
        <item quantity="one">Nie udało się dodać członka. Spróbuj później.</item>
        <item quantity="few">Nie udało się dodać członków. Spróbuj później.</item>
        <item quantity="many">Nie udało się dodać członków. Spróbuj później.</item>
        <item quantity="other">Nie udało się dodać członków. Spróbuj później.</item>
    </plurals>
    <plurals name="GroupsV1MigrationSuggestionsDialog_cannot_add_members">
        <item quantity="one">Nie można dodać członka.</item>
        <item quantity="few">Nie można dodać członków.</item>
        <item quantity="many">Nie można dodać członków.</item>
        <item quantity="other">Nie można dodać członków.</item>
    </plurals>

    <!-- LeaveGroupDialog -->
    <string name="LeaveGroupDialog_leave_group">Opuścić grupę?</string>
    <string name="LeaveGroupDialog_you_will_no_longer_be_able_to_send_or_receive_messages_in_this_group">Nie będziesz już móc odbierać lub wysyłać wiadomości w tej grupie.</string>
    <string name="LeaveGroupDialog_leave">Opuść</string>
    <string name="LeaveGroupDialog_choose_new_admin">Wybierz nowego administratora</string>
    <string name="LeaveGroupDialog_before_you_leave_you_must_choose_at_least_one_new_admin_for_this_group">Przed opuszczeniem tej grupy musisz wybrać co najmniej jednego nowego administratora.</string>
    <string name="LeaveGroupDialog_choose_admin">Wybierz administratora</string>

    <!-- LinkPreviewView -->
    <string name="LinkPreviewView_no_link_preview_available">Brak dostępnego podglądu linku</string>
    <string name="LinkPreviewView_this_group_link_is_not_active">Link do tej grupy jest nieaktywny</string>
    <string name="LinkPreviewView_domain_date">%1$s · %2$s</string>

    <!-- LinkPreviewRepository -->
    <plurals name="LinkPreviewRepository_d_members">
        <item quantity="one">%1$d członek</item>
        <item quantity="few">%1$d członków</item>
        <item quantity="many">%1$d członków</item>
        <item quantity="other">%1$d członków</item>
    </plurals>

    <!-- PendingMembersActivity -->
    <string name="PendingMembersActivity_pending_group_invites">Oczekujące zaproszenia do grupy</string>
    <string name="PendingMembersActivity_requests">Prośby</string>
    <string name="PendingMembersActivity_invites">Zaproszenia</string>
    <string name="PendingMembersActivity_people_you_invited">Ludzie, których zaprosiłeś(aś)</string>
    <string name="PendingMembersActivity_you_have_no_pending_invites">Nie masz oczekujących zaproszeń.</string>
    <string name="PendingMembersActivity_invites_by_other_group_members">Zaproszenia innych członków grupy</string>
    <string name="PendingMembersActivity_no_pending_invites_by_other_group_members">Brak oczekujących zaproszeń innych członków grupy.</string>
    <string name="PendingMembersActivity_missing_detail_explanation">Dane osób zaproszonych przez innych członków grupy nie są pokazywane. Jeśli zaproszeni postanowią dołączyć, ich dane zostaną udostępnione grupie. Nie zobaczą żadnych wiadomości grupy, dopóki do niej nie dołączą.</string>

    <string name="PendingMembersActivity_revoke_invite">Cofnij zaproszenie</string>
    <string name="PendingMembersActivity_revoke_invites">Cofnij zaproszenia</string>
    <plurals name="PendingMembersActivity_revoke_d_invites">
        <item quantity="one">Cofnij zaproszenie</item>
        <item quantity="few">Cofnij %1$d zaproszenia</item>
        <item quantity="many">Cofnij %1$d zaproszeń</item>
        <item quantity="other">Cofnij %1$d zaproszeń</item>
    </plurals>
    <plurals name="PendingMembersActivity_error_revoking_invite">
        <item quantity="one">Błąd przy cofaniu zaproszenia</item>
        <item quantity="few">Błąd przy cofaniu zaproszeń</item>
        <item quantity="many">Błąd przy cofaniu zaproszeń</item>
        <item quantity="other">Błąd przy cofaniu zaproszeń</item>
    </plurals>

    <!-- RequestingMembersFragment -->
    <string name="RequestingMembersFragment_pending_member_requests">Oczekujące prośby o przyjęcie</string>
    <string name="RequestingMembersFragment_no_member_requests_to_show">Brak próśb o przyjęcie do grupy.</string>
    <string name="RequestingMembersFragment_explanation">Osoby na tej liście próbują dołączyć do tej grupy przez link do grupy.</string>
    <string name="RequestingMembersFragment_added_s">"Dodałeś(aś) \"%1$s\""</string>
    <string name="RequestingMembersFragment_denied_s">"Odrzuciłeś(aś) \"%1$s\""</string>

    <!-- AddMembersActivity -->
    <string name="AddMembersActivity__done">Gotowe</string>
    <string name="AddMembersActivity__this_person_cant_be_added_to_legacy_groups">Nie można dodać tej osoby do Starych grup.</string>
    <string name="AddMembersActivity__this_person_cant_be_added_to_announcement_groups">Ta osoba nie może być dodana do grup informacyjnych.</string>
    <plurals name="AddMembersActivity__add_d_members_to_s">
        <item quantity="one">Dodać „%1$s” do „%2$s”?</item>
        <item quantity="few">Dodać %3$d członków do „%2$s”?</item>
        <item quantity="many">Dodać %3$d członków do „%2$s”?</item>
        <item quantity="other">Dodać %3$d członków do „%2$s”?</item>
    </plurals>
    <string name="AddMembersActivity__add">Dodaj</string>
    <string name="AddMembersActivity__add_members">Dodaj członków</string>

    <!-- AddGroupDetailsFragment -->
    <string name="AddGroupDetailsFragment__name_this_group">Nazwij grupę</string>
    <string name="AddGroupDetailsFragment__create_group">Utwórz grupę</string>
    <string name="AddGroupDetailsFragment__create">Utwórz</string>
    <string name="AddGroupDetailsFragment__members">Członkowie</string>
    <string name="AddGroupDetailsFragment__you_can_add_or_invite_friends_after_creating_this_group">Możesz dodać lub zaprosić znajomych po utworzeniu tej grupy.</string>
    <string name="AddGroupDetailsFragment__group_name_required">Nazwa grupy (wymagane)</string>
    <string name="AddGroupDetailsFragment__group_name_optional">Nazwa grupy (opcjonalne)</string>
    <string name="AddGroupDetailsFragment__this_field_is_required">To pole jest wymagane.</string>
    <string name="AddGroupDetailsFragment__group_creation_failed">Tworzenie grupy nie powiodło się.</string>
    <string name="AddGroupDetailsFragment__try_again_later">Spróbuj ponownie później.</string>
    <string name="AddGroupDetailsFragment__remove">Usuń</string>
    <string name="AddGroupDetailsFragment__sms_contact">Kontakt SMS</string>
    <string name="AddGroupDetailsFragment__remove_s_from_this_group">Usunąć %1$s z tej grupy?</string>
    <!-- Info message shown in the middle of the screen, displayed when adding group details to an MMS Group -->
    <string name="AddGroupDetailsFragment__youve_selected_a_contact_that_doesnt_support">Zaznaczyłeś kontakt, którego urządzenie nie obsługuje grup Signal, więc niniejsza grupa będzie grupą MMS-ową. Własne nazwy i zdjęcia grup MMS-owych będą widoczne tylko dla Ciebie.</string>
    <!-- Info message shown in the middle of the screen, displayed when adding group details to an MMS Group after SMS Phase 0 -->
    <string name="AddGroupDetailsFragment__youve_selected_a_contact_that_doesnt_support_signal_groups_mms_removal">You\'ve selected a contact that doesn\'t support Signal groups, this group will be MMS. Custom MMS group names and photos will only be visible to you. Support for MMS groups will be removed soon to focus on encrypted messaging.</string>

    <!-- ManageGroupActivity -->
    <string name="ManageGroupActivity_member_requests_and_invites">Prośby o przyjęcie i zaproszenia</string>
    <string name="ManageGroupActivity_add_members">Dodaj członków</string>
    <string name="ManageGroupActivity_edit_group_info">Edytuj informacje o grupie</string>
    <string name="ManageGroupActivity_who_can_add_new_members">Kto może dodawać nowych członków?</string>
    <string name="ManageGroupActivity_who_can_edit_this_groups_info">Kto może edytować informacje o tej grupie?</string>
    <string name="ManageGroupActivity_group_link">Link do grupy</string>
    <string name="ManageGroupActivity_block_group">Zablokuj grupę</string>
    <string name="ManageGroupActivity_unblock_group">Odblokuj grupę</string>
    <string name="ManageGroupActivity_leave_group">Opuść grupę</string>
    <string name="ManageGroupActivity_mute_notifications">Wycisz powiadomienia</string>
    <string name="ManageGroupActivity_custom_notifications">Niestandardowe powiadomienia</string>
    <string name="ManageGroupActivity_mentions">Wzmianki</string>
    <string name="ManageGroupActivity_chat_color_and_wallpaper">Kolor i tapeta czatu</string>
    <string name="ManageGroupActivity_until_s">Do %1$s</string>
    <string name="ManageGroupActivity_always">Zawsze</string>
    <string name="ManageGroupActivity_off">Wyłączone</string>
    <string name="ManageGroupActivity_on">Włączone</string>
    <string name="ManageGroupActivity_view_all_members">Zobacz wszystkich członków</string>
    <string name="ManageGroupActivity_see_all">Zobacz wszystkie</string>

    <plurals name="ManageGroupActivity_added">
        <item quantity="one">Dodano %1$d członka.</item>
        <item quantity="few">Dodano %1$d członków.</item>
        <item quantity="many">Dodano %1$d członków.</item>
        <item quantity="other">Dodano %1$d członków.</item>
    </plurals>

    <string name="ManageGroupActivity_only_admins_can_enable_or_disable_the_sharable_group_link">Tylko administratorzy mogą włączyć lub wyłączyć link do grupy.</string>
    <string name="ManageGroupActivity_only_admins_can_enable_or_disable_the_option_to_approve_new_members">Tylko administratorzy mogą włączyć lub wyłączyć opcję akceptacji nowych członków.</string>
    <string name="ManageGroupActivity_only_admins_can_reset_the_sharable_group_link">Tylko administratorzy mogą zresetować link do grupy.</string>

    <string name="ManageGroupActivity_you_dont_have_the_rights_to_do_this">Nie masz uprawnień, aby to zrobić</string>
    <string name="ManageGroupActivity_not_capable">Ktoś, kogo dodałeś, nie obsługuje nowych grup i musi zaktualizować Signal.</string>
    <string name="ManageGroupActivity_not_announcement_capable">Ktoś, kogo dodałeś(aś), nie obsługuje grup informacyjnych i musi zaktualizować Signal</string>
    <string name="ManageGroupActivity_failed_to_update_the_group">Aktualizacja grupy nie powiodła się</string>
    <string name="ManageGroupActivity_youre_not_a_member_of_the_group">Nie jesteś członkiem tej grupy</string>
    <string name="ManageGroupActivity_failed_to_update_the_group_please_retry_later">Aktualizacja grupy nie powiodła się, spróbuj później</string>
    <string name="ManageGroupActivity_failed_to_update_the_group_due_to_a_network_error_please_retry_later">Aktualizacja grupy nie powiodła się z powodu błędu sieci, spróbuj później</string>

    <string name="ManageGroupActivity_edit_name_and_picture">Edytuj nazwę i zdjęcie</string>
    <string name="ManageGroupActivity_legacy_group">Stara grupa</string>
    <string name="ManageGroupActivity_legacy_group_learn_more">To stara wersja grupy. Takie funkcje jak administratorzy grup są dostępne tylko w Nowej grupie.</string>
    <string name="ManageGroupActivity_legacy_group_upgrade">To Stara grupa. Aby móc korzystać z takich funkcji jak @wzmianki i administratorzy grup,</string>
    <string name="ManageGroupActivity_legacy_group_too_large">Ta Stara grupa nie może zostać zaktualizowana do Nowej grupy, ponieważ jest zbyt duża. Maksymalny rozmiar grupy to %1$d.</string>
    <string name="ManageGroupActivity_upgrade_this_group">zaktualizuj tę grupę.</string>
    <string name="ManageGroupActivity_this_is_an_insecure_mms_group">To niezabezpieczona grupa MMS. Zaproś swoje kontakty do używania z Signal, aby korzystać z prywatnych rozmów.</string>
    <string name="ManageGroupActivity_invite_now">Zaproś teraz</string>
    <string name="ManageGroupActivity_more">więcej</string>
    <string name="ManageGroupActivity_add_group_description">Dodaj opis grupy…</string>

    <!-- GroupMentionSettingDialog -->
    <string name="GroupMentionSettingDialog_notify_me_for_mentions">Powiadom mnie o wzmiankach</string>
    <string name="GroupMentionSettingDialog_receive_notifications_when_youre_mentioned_in_muted_chats">Powiadamiać, gdy zostaniesz wspomniany(a) w wyciszonych rozmowach?</string>
    <string name="GroupMentionSettingDialog_always_notify_me">Zawsze powiadamiaj</string>
    <string name="GroupMentionSettingDialog_dont_notify_me">Nie powiadamiaj</string>

    <!-- ManageProfileFragment -->
    <string name="ManageProfileFragment_profile_name">Nazwa profilu</string>
    <string name="ManageProfileFragment_username">Nazwa użytkownika</string>
    <string name="ManageProfileFragment_about">O mnie</string>
    <string name="ManageProfileFragment_write_a_few_words_about_yourself">Napisz kilka słów o sobie</string>
    <string name="ManageProfileFragment_your_name">Twoje imię</string>
    <string name="ManageProfileFragment_your_username">Twoja nazwa użytkownika</string>
    <string name="ManageProfileFragment_failed_to_set_avatar">Nie udało się ustawić awatara</string>
    <string name="ManageProfileFragment_badges">Odznaki</string>
    <string name="ManageProfileFragment__edit_photo">Edytuj zdjęcie</string>
    <!-- Snackbar message after creating username -->
    <string name="ManageProfileFragment__username_created">Utworzono nazwę użytkownika</string>
    <!-- Snackbar message after copying username -->
    <string name="ManageProfileFragment__username_copied">Skopiowano nazwę użytkownika</string>


    <!-- ManageRecipientActivity -->
    <string name="ManageRecipientActivity_no_groups_in_common">Brak wspólnych grup</string>
    <plurals name="ManageRecipientActivity_d_groups_in_common">
        <item quantity="one">%1$d wspólna grupa</item>
        <item quantity="few">%1$d wspólne grupy</item>
        <item quantity="many">%1$d wspólnych grup</item>
        <item quantity="other">%1$d wspólne grupy</item>
    </plurals>

    <plurals name="GroupMemberList_invited">
        <item quantity="one">%1$s zaprosił(a) 1 osobę</item>
        <item quantity="few">%1$s zaprosił(a) %2$d osoby</item>
        <item quantity="many">%1$s zaprosił(a) %2$d osób</item>
        <item quantity="other">%1$s zaprosił(a) %2$d osób</item>
    </plurals>

    <!-- CustomNotificationsDialogFragment -->
    <string name="CustomNotificationsDialogFragment__custom_notifications">Niestandardowe powiadomienia</string>
    <string name="CustomNotificationsDialogFragment__messages">Wiadomości</string>
    <string name="CustomNotificationsDialogFragment__use_custom_notifications">Użyj niestandardowych powiadomień</string>
    <string name="CustomNotificationsDialogFragment__notification_sound">Dźwięk powiadomień</string>
    <string name="CustomNotificationsDialogFragment__vibrate">Wibracja</string>
    <!-- Button text for customizing notification options -->
    <string name="CustomNotificationsDialogFragment__customize">Dostosuj</string>
    <string name="CustomNotificationsDialogFragment__change_sound_and_vibration">Zmień dźwięk i wibracje</string>
    <string name="CustomNotificationsDialogFragment__call_settings">Ustawienia połączeń</string>
    <string name="CustomNotificationsDialogFragment__ringtone">Dzwonek</string>
    <string name="CustomNotificationsDialogFragment__enabled">Włączone</string>
    <string name="CustomNotificationsDialogFragment__disabled">Wyłączone</string>
    <string name="CustomNotificationsDialogFragment__default">Domyślny</string>
    <string name="CustomNotificationsDialogFragment__unknown">Nieznany</string>

    <!-- ShareableGroupLinkDialogFragment -->
    <string name="ShareableGroupLinkDialogFragment__shareable_group_link">Udostępnialny link do grupy</string>
    <string name="ShareableGroupLinkDialogFragment__manage_and_share">Zarządzanie i udostępnianie</string>
    <string name="ShareableGroupLinkDialogFragment__group_link">Link do grupy</string>
    <string name="ShareableGroupLinkDialogFragment__share">Udostępnij</string>
    <string name="ShareableGroupLinkDialogFragment__reset_link">Zresetuj link</string>
    <string name="ShareableGroupLinkDialogFragment__member_requests">Prośby o przyjęcie</string>
    <string name="ShareableGroupLinkDialogFragment__approve_new_members">Zaakceptuj nowych członków</string>
    <string name="ShareableGroupLinkDialogFragment__require_an_admin_to_approve_new_members_joining_via_the_group_link">Wymagaj akceptacji nowych członków, dołączających do grupy przez link, przez administratora.</string>
    <string name="ShareableGroupLinkDialogFragment__are_you_sure_you_want_to_reset_the_group_link">Na pewno chcesz zresetować link do grupy? Ludzie nie będą mogli dołączyć do grupy, używając obecnego linku.</string>

    <!-- GroupLinkShareQrDialogFragment -->
    <string name="GroupLinkShareQrDialogFragment__qr_code">Kod QR</string>
    <string name="GroupLinkShareQrDialogFragment__people_who_scan_this_code_will">Osoby, które zeskanują ten kod, będą mogły dołączyć do Twojej grupy. Administratorzy wciąż będą musieli zaakceptować nowych członków, jeśli masz włączoną tę opcję.</string>
    <string name="GroupLinkShareQrDialogFragment__share_code">Udostępnij kod</string>

    <!-- GV2 Invite Revoke confirmation dialog -->
    <string name="InviteRevokeConfirmationDialog_revoke_own_single_invite">Czy chcesz cofnąć zaproszenie wysłane do %1$s?</string>
    <plurals name="InviteRevokeConfirmationDialog_revoke_others_invites">
        <item quantity="one">Czy chcesz cofnąć zaproszenie wysłane przez %1$s?</item>
        <item quantity="few">Czy chcesz cofnąć %2$d zaproszenia wysłane przez %1$s?</item>
        <item quantity="many">Czy chcesz cofnąć %2$d zaproszeń wysłanych przez %1$s?</item>
        <item quantity="other">Czy chcesz cofnąć %2$d zaproszeń wysłanych przez %1$s?</item>
    </plurals>

    <!-- GroupJoinBottomSheetDialogFragment -->
    <string name="GroupJoinBottomSheetDialogFragment_you_are_already_a_member">Jesteś już członkiem</string>
    <string name="GroupJoinBottomSheetDialogFragment_join">Dołącz</string>
    <string name="GroupJoinBottomSheetDialogFragment_request_to_join">Poproś o przyjęcie</string>
    <string name="GroupJoinBottomSheetDialogFragment_unable_to_join_group_please_try_again_later">Nie udało się dołączyć do grupy. Spróbuj później.</string>
    <string name="GroupJoinBottomSheetDialogFragment_encountered_a_network_error">Wystąpił błąd sieci.</string>
    <string name="GroupJoinBottomSheetDialogFragment_this_group_link_is_not_active">Link do tej grupy jest nieaktywny</string>
    <!-- Title shown when there was an known issue getting group information from a group link -->
    <string name="GroupJoinBottomSheetDialogFragment_cant_join_group">Nie można dołączyć do grupy</string>
    <!-- Message shown when you try to get information for a group via link but an admin has removed you -->
    <string name="GroupJoinBottomSheetDialogFragment_you_cant_join_this_group_via_the_group_link_because_an_admin_removed_you">Nie możesz dołączyć do tej grupy przez link, gdyż usunął Cię administrator grupy.</string>
    <!-- Message shown when you try to get information for a group via link but the link is no longer valid -->
    <string name="GroupJoinBottomSheetDialogFragment_this_group_link_is_no_longer_valid">Link do tej grupy jest nieaktualny.</string>
    <!-- Title shown when there was an unknown issue getting group information from a group link -->
    <string name="GroupJoinBottomSheetDialogFragment_link_error">Błąd linku</string>
    <!-- Message shown when you try to get information for a group via link but an unknown issue occurred -->
    <string name="GroupJoinBottomSheetDialogFragment_joining_via_this_link_failed_try_joining_again_later">Dołączanie przez link nie powiodło się. Spróbuj później.</string>

    <string name="GroupJoinBottomSheetDialogFragment_direct_join">Czy chcesz dołączyć do tej grupy i udostępnić swoje imię i zdjęcie jej członkom?</string>
    <string name="GroupJoinBottomSheetDialogFragment_admin_approval_needed">Administrator tej grupy musi zaakceptować Twoją prośbę, zanim będziesz móc dołączyć do grupy. Gdy poprosisz o przyjęcie, Twoje imię i zdjęcie zostanie udostępnione członkom grupy.</string>
    <plurals name="GroupJoinBottomSheetDialogFragment_group_dot_d_members">
        <item quantity="one">Grupa · %1$d członek</item>
        <item quantity="few">Grupa · %1$d członków</item>
        <item quantity="many">Grupa · %1$d członków</item>
        <item quantity="other">Grupa · %1$d członków</item>
    </plurals>

    <!-- GroupJoinUpdateRequiredBottomSheetDialogFragment -->
    <string name="GroupJoinUpdateRequiredBottomSheetDialogFragment_update_signal_to_use_group_links">Uaktualnij Signal, aby korzystać z linków do grup</string>
    <string name="GroupJoinUpdateRequiredBottomSheetDialogFragment_update_message">Używana przez Ciebie wersja Signal nie obsługuje linku do tej grupy. Zaktualizuj do najnowszej wersji, aby dołączyć do grupy przez link.</string>
    <string name="GroupJoinUpdateRequiredBottomSheetDialogFragment_update_signal">Zaktualizuj Signal</string>
    <string name="GroupJoinUpdateRequiredBottomSheetDialogFragment_update_linked_device_message">Jedno lub więcej z Twoich połączonych urządzeń używa wersji Signal, która nie obsługuje linków do grup. Zaktualizuj aplikację Signal na swoim połączonym urządzeniu(ach) do najnowszej wersji, aby dołączyć do tej grupy.</string>
    <string name="GroupJoinUpdateRequiredBottomSheetDialogFragment_group_link_is_not_valid">Link do grupy jest nieprawidłowy</string>

    <!-- GroupInviteLinkEnableAndShareBottomSheetDialogFragment -->
    <string name="GroupInviteLinkEnableAndShareBottomSheetDialogFragment_invite_friends">Zaproś znajomych</string>
    <string name="GroupInviteLinkEnableAndShareBottomSheetDialogFragment_share_a_link_with_friends_to_let_them_quickly_join_this_group">Udostępnij link znajomym, aby mogli szybko dołączyć do tej grupy.</string>

    <string name="GroupInviteLinkEnableAndShareBottomSheetDialogFragment_enable_and_share_link">Włącz i udostępnij link</string>
    <string name="GroupInviteLinkEnableAndShareBottomSheetDialogFragment_share_link">Udostępnij link</string>

    <string name="GroupInviteLinkEnableAndShareBottomSheetDialogFragment_unable_to_enable_group_link_please_try_again_later">Nie udało się włączyć linku. Spróbuj później.</string>
    <string name="GroupInviteLinkEnableAndShareBottomSheetDialogFragment_encountered_a_network_error">Wystąpił błąd sieci.</string>
    <string name="GroupInviteLinkEnableAndShareBottomSheetDialogFragment_you_dont_have_the_right_to_enable_group_link">Nie masz uprawnień, aby włączyć link. Poproś o to administratora.</string>
    <string name="GroupInviteLinkEnableAndShareBottomSheetDialogFragment_you_are_not_currently_a_member_of_the_group">W tej chwili nie jesteś członkiem tej grupy.</string>

    <!-- GV2 Request confirmation dialog -->
    <string name="RequestConfirmationDialog_add_s_to_the_group">Dodać “%1$s” do grupy?</string>
    <string name="RequestConfirmationDialog_deny_request_from_s">Odrzucić prośbę od “%1$s”?</string>
    <!-- Confirm dialog message shown when deny a group link join request and group link is enabled. -->
    <string name="RequestConfirmationDialog_deny_request_from_s_they_will_not_be_able_to_request">Odrzucić prośbę o przyjęcie od “%1$s”? Ten kontakt nie będzie mógł ponownie poprosić o przyjęcie do grupy przez link.</string>
    <string name="RequestConfirmationDialog_add">Dodaj</string>
    <string name="RequestConfirmationDialog_deny">Odrzuć</string>

    <!-- ImageEditorHud -->
    <string name="ImageEditorHud_blur_faces">Rozmyj twarze</string>
    <string name="ImageEditorHud_new_blur_faces_or_draw_anywhere_to_blur">Nowość: Rozmyj twarze lub rysuj, aby rozmyć</string>
    <string name="ImageEditorHud_draw_anywhere_to_blur">Rysuj, aby rozmyć dowolne miejsce</string>
    <string name="ImageEditorHud_draw_to_blur_additional_faces_or_areas">Rysuj, aby rozmyć dodatkowe twarze lub obszary</string>

    <!-- InputPanel -->
    <string name="InputPanel_tap_and_hold_to_record_a_voice_message_release_to_send">Dotknij i przytrzymaj, aby nagrać wiadomość głosową. Puść, aby wysłać.</string>
    <!-- Message shown if the user tries to switch a conversation from Signal to SMS -->
    <string name="InputPanel__sms_messaging_is_no_longer_supported_in_signal">Wiadomości SMS nie są już obsługiwane w Signal.</string>

    <!-- InviteActivity -->
    <string name="InviteActivity_share">Udostępnij</string>
    <string name="InviteActivity_share_with_contacts">Udostępnij kontaktom</string>
    <string name="InviteActivity_share_via">Udostępnij przez…</string>

    <string name="InviteActivity_cancel">Anuluj</string>
    <string name="InviteActivity_sending">Wysyłanie…</string>
    <string name="InviteActivity_invitations_sent">Zaproszenie zostało wysłane!</string>
    <string name="InviteActivity_invite_to_signal">Zaproś do używania Molly</string>
    <string name="InviteActivity_send_sms">Wyślij SMS (%1$d)</string>
    <plurals name="InviteActivity_send_sms_invites">
        <item quantity="one">Wysłać %1$d zaproszenie SMS?</item>
        <item quantity="few">Wysłać %1$d zaproszenia SMS?</item>
        <item quantity="many">Wysłać %1$d zaproszeń SMS?</item>
        <item quantity="other">Wysłać %1$d zaproszeń SMS?</item>
    </plurals>
    <string name="InviteActivity_lets_switch_to_signal">Zacznij używać Molly: %1$s</string>
    <string name="InviteActivity_no_app_to_share_to">Wygląda na to, że nie masz żadnych aplikacji z którymi możesz się podzielić.</string>

    <!-- LearnMoreTextView -->
    <string name="LearnMoreTextView_learn_more">Dowiedz się więcej</string>

    <string name="SpanUtil__read_more">Czytaj dalej</string>

    <!-- LongMessageActivity -->
    <string name="LongMessageActivity_unable_to_find_message">Nie można znaleźć wiadomości</string>
    <string name="LongMessageActivity_message_from_s">Wiadomość od %1$s</string>
    <string name="LongMessageActivity_your_message">Twoja wiadomość</string>

    <!-- MessageRetrievalService -->
    <string name="MessageRetrievalService_signal">Molly</string>
    <string name="MessageRetrievalService_background_connection_enabled">Połączenie w tle jest włączone</string>

    <!-- MmsDownloader -->
    <string name="MmsDownloader_error_reading_mms_settings">Błąd odczytu ustawień MMS operatora</string>

    <!-- MediaOverviewActivity -->
    <string name="MediaOverviewActivity_Media">Multimedia</string>
    <string name="MediaOverviewActivity_Files">Pliki</string>
    <string name="MediaOverviewActivity_Audio">Dźwięk</string>
    <string name="MediaOverviewActivity_All">Wszystko</string>
    <plurals name="MediaOverviewActivity_Media_delete_confirm_title">
        <item quantity="one">Usunąć zaznaczony element?</item>
        <item quantity="few">Usunąć zaznaczone elementy?</item>
        <item quantity="many">Usunąć zaznaczone elementy?</item>
        <item quantity="other">Usunąć zaznaczone elementy?</item>
    </plurals>
    <plurals name="MediaOverviewActivity_Media_delete_confirm_message">
        <item quantity="one">To spowoduje trwałe usunięcie wybranego pliku. Wszystkie wiadomości powiązane z tym plikiem również zostaną usunięte.</item>
        <item quantity="few">To spowoduje trwałe usunięcie %1$d wybranych plików. Wszystkie wiadomości powiązane z tymi plikami również zostaną usunięte.</item>
        <item quantity="many">To spowoduje trwałe usunięcie %1$d wybranych plików. Wszystkie wiadomości powiązane z tymi plikami również zostaną usunięte.</item>
        <item quantity="other">To spowoduje trwałe usunięcie %1$d wybranych plików. Wszystkie wiadomości powiązane z tymi plikami również zostaną usunięte.</item>
    </plurals>
    <string name="MediaOverviewActivity_Media_delete_progress_title">Usuwanie</string>
    <string name="MediaOverviewActivity_Media_delete_progress_message">Usuwanie wiadomości…</string>
    <string name="MediaOverviewActivity_Select_all">Zaznacz wszystko</string>
    <string name="MediaOverviewActivity_collecting_attachments">Zbieranie załączników…</string>
    <string name="MediaOverviewActivity_Sort_by">Sortuj według</string>
    <string name="MediaOverviewActivity_Newest">Najnowsze</string>
    <string name="MediaOverviewActivity_Oldest">Najstarsze</string>
    <string name="MediaOverviewActivity_Storage_used">Wykorzystana pamięć</string>
    <string name="MediaOverviewActivity_All_storage_use">Cała wykorzystana pamięć</string>
    <string name="MediaOverviewActivity_Grid_view_description">Widok siatki</string>
    <string name="MediaOverviewActivity_List_view_description">Widok listy</string>
    <string name="MediaOverviewActivity_Selected_description">Zaznaczono</string>
    <string name="MediaOverviewActivity_select_all">Zaznacz wszystko</string>
    <plurals name="MediaOverviewActivity_save_plural">
        <item quantity="one">Zapisz</item>
        <item quantity="few">Zapisz</item>
        <item quantity="many">Zapisz</item>
        <item quantity="other">Zapisz</item>
    </plurals>
    <plurals name="MediaOverviewActivity_delete_plural">
        <item quantity="one">Usuń</item>
        <item quantity="few">Usuń</item>
        <item quantity="many">Usuń</item>
        <item quantity="other">Usuń</item>
    </plurals>

    <plurals name="MediaOverviewActivity_d_selected_s">
        <item quantity="one">%1$d wybrany (%2$s)</item>
        <item quantity="few">%1$d wybrane (%2$s)</item>
        <item quantity="many">%1$d wybranych (%2$s)</item>
        <item quantity="other">%1$d wybrane (%2$s)</item>
    </plurals>
    <string name="MediaOverviewActivity_file">Plik</string>
    <string name="MediaOverviewActivity_audio">Dźwięk</string>
    <string name="MediaOverviewActivity_video">Wideo</string>
    <string name="MediaOverviewActivity_image">Obraz</string>
    <string name="MediaOverviewActivity_detail_line_2_part" translatable="false">%1$s · %2$s</string>
    <string name="MediaOverviewActivity_detail_line_3_part" translatable="false">%1$s · %2$s · %3$s</string>
    <string name="MediaOverviewActivity_voice_message">Wiadomość głosowa</string>

    <string name="MediaOverviewActivity_sent_by_s">Wysłano przez %1$s</string>
    <string name="MediaOverviewActivity_sent_by_you">Wysłano przez Ciebie</string>
    <string name="MediaOverviewActivity_sent_by_s_to_s">Wysłano przez %1$s do %2$s</string>
    <string name="MediaOverviewActivity_sent_by_you_to_s">Wysłano przez Ciebie do %1$s</string>

    <!-- Megaphones -->
    <string name="Megaphones_remind_me_later">Przypomnij później</string>
    <string name="Megaphones_verify_your_signal_pin">Zweryfikuj swój PIN Signal</string>
    <string name="Megaphones_well_occasionally_ask_you_to_verify_your_pin">Co jakiś czas będziemy prosić Cię o weryfikację PIN-u, abyś go zapamiętał(a).</string>
    <string name="Megaphones_verify_pin">Zweryfikuj PIN</string>
    <string name="Megaphones_get_started">Rozpocznij</string>
    <string name="Megaphones_new_group">Nowa grupa</string>
    <string name="Megaphones_invite_friends">Zaproś znajomych</string>
    <string name="Megaphones_use_sms">Użyj SMS</string>
    <string name="Megaphones_appearance">Wygląd</string>
    <string name="Megaphones_add_photo">Dodaj zdjęcie</string>

    <!-- Title of a bottom sheet to render messages that all quote a specific message -->
    <string name="MessageQuotesBottomSheet_replies">Odpowiedzi</string>

    <!-- NotificationBarManager -->
    <string name="NotificationBarManager_signal_call_in_progress">Połączenie Signal w toku</string>
    <string name="NotificationBarManager__establishing_signal_call">Nawiązywanie połączenia Signal</string>
    <string name="NotificationBarManager__incoming_signal_call">Przychodzące połączenie Signal</string>
    <string name="NotificationBarManager__incoming_signal_group_call">Przychodzące połączenie grupowe Signal</string>
    <!-- Temporary notification shown when starting the calling service -->
    <string name="NotificationBarManager__starting_signal_call_service">Uruchamianie usługi połączeń Molly</string>
    <string name="NotificationBarManager__stopping_signal_call_service">Zatrzymywanie usługi połączeń Molly</string>
    <string name="NotificationBarManager__decline_call">Odrzuć połączenie</string>
    <string name="NotificationBarManager__answer_call">Odbierz</string>
    <string name="NotificationBarManager__end_call">Zakończ</string>
    <string name="NotificationBarManager__cancel_call">Anuluj</string>
    <string name="NotificationBarManager__join_call">Dołącz do rozmowy</string>

    <!-- NotificationsMegaphone -->
    <string name="NotificationsMegaphone_turn_on_notifications">Włączyć powiadomienia?</string>
    <string name="NotificationsMegaphone_never_miss_a_message">Nie przegap wiadomości od kontaktów i grup.</string>
    <string name="NotificationsMegaphone_turn_on">Włącz</string>
    <string name="NotificationsMegaphone_not_now">Nie teraz</string>

    <!-- NotificationMmsMessageRecord -->
    <string name="NotificationMmsMessageRecord_multimedia_message">Wiadomość multimedialna</string>
    <string name="NotificationMmsMessageRecord_downloading_mms_message">Pobieranie wiadomości MMS</string>
    <string name="NotificationMmsMessageRecord_error_downloading_mms_message">Błąd podczas pobierania wiadomości MMS. Dotknij, aby spróbować ponownie.</string>

    <!-- MediaPickerActivity -->
    <string name="MediaPickerActivity_send_to">Wyślij do %1$s</string>
    <string name="MediaPickerActivity__menu_open_camera">Otwórz aparat</string>

    <!-- MediaSendActivity -->
    <string name="MediaSendActivity_add_a_caption">Dodaj opis…</string>
    <string name="MediaSendActivity_an_item_was_removed_because_it_exceeded_the_size_limit">Pozycja została usunięta, ponieważ przekroczyła limit wielkości</string>
    <string name="MediaSendActivity_an_item_was_removed_because_it_had_an_unknown_type">Pozycja została usunięta, ponieważ była nieznanego typu</string>
    <string name="MediaSendActivity_an_item_was_removed_because_it_exceeded_the_size_limit_or_had_an_unknown_type">Pozycja została usunięta, ponieważ przekroczyła limit wielkości i była nieznanego typu</string>
    <string name="MediaSendActivity_camera_unavailable">Aparat niedostępny.</string>
    <string name="MediaSendActivity_message_to_s">Wiadomość do %1$s</string>
    <string name="MediaSendActivity_message">Wiadomość</string>
    <string name="MediaSendActivity_select_recipients">Wybierz odbiorców</string>
    <string name="MediaSendActivity_signal_needs_access_to_your_contacts">Molly wymaga dostępu do Twoich kontaktów, by móc je wyświetlić.</string>
    <string name="MediaSendActivity_signal_needs_contacts_permission_in_order_to_show_your_contacts_but_it_has_been_permanently_denied">Molly wymaga pozwolenia na dostęp do kontaktów aby wyświetlić Twoje kontakty, ale zostało one na stałe odrzucone. Przejdź do menu ustawień aplikacji, wybierz \"Uprawnienia\" i włącz \"Kontakty\".</string>
    <plurals name="MediaSendActivity_cant_share_more_than_n_items">
        <item quantity="one">Nie można udostępnić więcej niż %1$d plik multimediów.</item>
        <item quantity="few">Nie można udostępnić więcej niż %1$d multimediów.</item>
        <item quantity="many">Nie można udostępnić więcej niż %1$d multimediów.</item>
        <item quantity="other">Nie można udostępnić więcej niż %1$d multimediów.</item>
    </plurals>
    <string name="MediaSendActivity_select_recipients_description">Wybierz odbiorców</string>
    <string name="MediaSendActivity_tap_here_to_make_this_message_disappear_after_it_is_viewed">Stuknij tutaj, aby ta wiadomość znikła po obejrzeniu.</string>

    <!-- MediaRepository -->
    <string name="MediaRepository_all_media">Wszystkie multimedia</string>
    <string name="MediaRepository__camera">Aparat</string>

    <!-- MessageDecryptionUtil -->
    <string name="MessageDecryptionUtil_failed_to_decrypt_message">Nie udało się odszyfrować wiadomości</string>
    <string name="MessageDecryptionUtil_tap_to_send_a_debug_log">Stuknij, aby wysłać log debugowania</string>

    <!-- MessageRecord -->
    <string name="MessageRecord_unknown">Nieznany</string>
    <string name="MessageRecord_message_encrypted_with_a_legacy_protocol_version_that_is_no_longer_supported">Otrzymano szyfrowaną wiadomość wysłaną przy użyciu starej wersji Signal, która nie jest już wspierana. Poproś nadawcę tej wiadomości o zaktualizowanie aplikacji do najnowszej wersji i przesłanie wiadomości ponownie.</string>
    <string name="MessageRecord_left_group">Opuściłeś(aś) grupę.</string>
    <string name="MessageRecord_you_updated_group">Zaktualizowałeś(aś) grupę.</string>
    <string name="MessageRecord_the_group_was_updated">Grupa została zaktualizowana.</string>
    <string name="MessageRecord_you_called_date">Dzwoniłeś(aś) · %1$s</string>
    <string name="MessageRecord_missed_audio_call_date">Nieodebrane połączenie audio · %1$s</string>
    <string name="MessageRecord_missed_video_call_date">Nieodebrane połączenie wideo · %1$s</string>
    <string name="MessageRecord_s_updated_group">%1$s zaktualizował(a) grupę.</string>
    <string name="MessageRecord_s_called_you_date">%1$s dzwonił(a) do Ciebie · %2$s</string>
    <string name="MessageRecord_s_joined_signal">%1$s jest w Signal!</string>
    <string name="MessageRecord_you_disabled_disappearing_messages">Wyłączyłeś(aś) znikające wiadomości.</string>
    <string name="MessageRecord_s_disabled_disappearing_messages">%1$s wyłączył(a) znikające wiadomości.</string>
    <string name="MessageRecord_you_set_disappearing_message_time_to_s">Ustawiłeś(aś) znikające wiadomości na %1$s.</string>
    <string name="MessageRecord_s_set_disappearing_message_time_to_s">%1$s ustawił(a) znikające wiadomości na %2$s.</string>
    <string name="MessageRecord_disappearing_message_time_set_to_s">Czas znikania wiadomości został ustawiony na %1$s.</string>
    <string name="MessageRecord_this_group_was_updated_to_a_new_group">Ta grupa została zaktualizowana do Nowej grupy.</string>
    <string name="MessageRecord_you_couldnt_be_added_to_the_new_group_and_have_been_invited_to_join">Nie mogłeś(aś) zostać dodany(a) do Nowej grupy i zostałeś(aś) do niej zaproszony(a).</string>
    <string name="MessageRecord_chat_session_refreshed">Sesja rozmowy odświeżona</string>
    <plurals name="MessageRecord_members_couldnt_be_added_to_the_new_group_and_have_been_invited">
        <item quantity="one">Jeden członek nie mógł zostać dodany do Nowej grupy i został do niej zaproszony.</item>
        <item quantity="few">%1$s członków nie mogło zostać dodanych do Nowej grupy i zostało do niej zaproszonych.</item>
        <item quantity="many">%1$s członków nie mogło zostać dodanych do Nowej grupy i zostało do niej zaproszonych.</item>
        <item quantity="other">%1$s członków nie mogło zostać dodanych do Nowej grupy i zostało do niej zaproszonych.</item>
    </plurals>

    <plurals name="MessageRecord_members_couldnt_be_added_to_the_new_group_and_have_been_removed">
        <item quantity="one">Jeden członek nie mógł zostać dodany do Nowej grupy i został z niej usunięty.</item>
        <item quantity="few">%1$s członków nie mogło zostać dodanych do Nowej grupy i zostało z niej usuniętych.</item>
        <item quantity="many">%1$s członków nie mogło zostać dodanych do Nowej grupy i zostało z niej usuniętych.</item>
        <item quantity="other">%1$s członków nie mogło zostać dodanych do Nowej grupy i zostało z niej usuniętych.</item>
    </plurals>

    <!-- Profile change updates -->
    <string name="MessageRecord_changed_their_profile_name_to">%1$s zmienił(a) nazwę profilu na %2$s.</string>
    <string name="MessageRecord_changed_their_profile_name_from_to">%1$s zmienił(a) nazwę profilu z %2$s na %3$s.</string>
    <string name="MessageRecord_changed_their_profile">%1$s zmienił(a) swój profil.</string>

    <!-- GV2 specific -->
    <string name="MessageRecord_you_created_the_group">Utworzyłeś(aś) grupę.</string>
    <string name="MessageRecord_group_updated">Zaktualizowano grupę.</string>
    <string name="MessageRecord_invite_friends_to_this_group">Zaproś znajomych do tej grupy przez link</string>

    <!-- GV2 member additions -->
    <string name="MessageRecord_you_added_s">Dodałeś(aś) %1$s.</string>
    <string name="MessageRecord_s_added_s">%1$s dodał(a) %2$s.</string>
    <string name="MessageRecord_s_added_you">%1$s dodał(a) Cię do grupy.</string>
    <string name="MessageRecord_you_joined_the_group">Dołączyłeś(aś) do tej grupy.</string>
    <string name="MessageRecord_s_joined_the_group">%1$s dołączył(a) do grupy.</string>

    <!-- GV2 member removals -->
    <string name="MessageRecord_you_removed_s">Usunąłeś(ęłaś) %1$s.</string>
    <string name="MessageRecord_s_removed_s">%1$s usunął(ęła) %2$s.</string>
    <string name="MessageRecord_s_removed_you_from_the_group">%1$s usunął(ęła) Cię z grupy.</string>
    <string name="MessageRecord_you_left_the_group">Opuściłeś(aś) tę grupę.</string>
    <string name="MessageRecord_s_left_the_group">%1$s opuścił(a) grupę.</string>
    <string name="MessageRecord_you_are_no_longer_in_the_group">Nie należysz już do tej grupy.</string>
    <string name="MessageRecord_s_is_no_longer_in_the_group">%1$s nie należy już do tej grupy.</string>

    <!-- GV2 role change -->
    <string name="MessageRecord_you_made_s_an_admin">Mianowałeś(aś) %1$s administratorem.</string>
    <string name="MessageRecord_s_made_s_an_admin">%1$s mianował(a) %2$s administratorem.</string>
    <string name="MessageRecord_s_made_you_an_admin">%1$s mianował(a) Cię administratorem.</string>
    <string name="MessageRecord_you_revoked_admin_privileges_from_s">Anulowałeś(aś) uprawnienia administratora %1$s.</string>
    <string name="MessageRecord_s_revoked_your_admin_privileges">%1$s anulował(a) Twoje uprawnienia administratora.</string>
    <string name="MessageRecord_s_revoked_admin_privileges_from_s">%1$s anulował(a) uprawnienia administratora %2$s.</string>
    <string name="MessageRecord_s_is_now_an_admin">%1$s jest teraz administratorem.</string>
    <string name="MessageRecord_you_are_now_an_admin">Jesteś teraz administratorem.</string>
    <string name="MessageRecord_s_is_no_longer_an_admin">%1$s nie jest już administratorem.</string>
    <string name="MessageRecord_you_are_no_longer_an_admin">Nie jesteś już administratorem.</string>

    <!-- GV2 invitations -->
    <string name="MessageRecord_you_invited_s_to_the_group">Zaprosiłeś(aś) %1$s do grupy.</string>
    <string name="MessageRecord_s_invited_you_to_the_group">%1$s zaprosił(a) Cię do grupy.</string>
    <plurals name="MessageRecord_s_invited_members">
        <item quantity="one">%1$s zaprosił(a) 1 osobę do grupy.</item>
        <item quantity="few">%1$s zaprosił(a) %2$d osoby do grupy.</item>
        <item quantity="many">%1$s zaprosił(a) %2$d osób do grupy.</item>
        <item quantity="other">%1$s zaprosił(a) %2$d osób do grupy.</item>
    </plurals>
    <string name="MessageRecord_you_were_invited_to_the_group">Zostałeś(aś) zaproszony(a) do grupy.</string>
    <plurals name="MessageRecord_d_people_were_invited_to_the_group">
        <item quantity="one">1 osoba została dodana do grupy.</item>
        <item quantity="few">%1$d osoby zostały dodane do grupy.</item>
        <item quantity="many">%1$d osób zostało dodanych do grupy.</item>
        <item quantity="other">%1$d osób zostało dodanych do grupy.</item>
    </plurals>

    <!-- GV2 invitation revokes -->
    <plurals name="MessageRecord_you_revoked_invites">
        <item quantity="one">Anulowałeś(aś) zaproszenie do grupy.</item>
        <item quantity="few">Anulowałeś(aś) %1$d zaproszenia do grupy.</item>
        <item quantity="many">Anulowałeś(aś) %1$d zaproszeń do grupy.</item>
        <item quantity="other">Anulowałeś(aś) %1$d zaproszeń do grupy.</item>
    </plurals>
    <plurals name="MessageRecord_s_revoked_invites">
        <item quantity="one">%1$s anulował(a) zaproszenie do grupy.</item>
        <item quantity="few">%1$s anulował(a) %2$d zaproszenia do grupy.</item>
        <item quantity="many">%1$s anulował(a) %2$d zaproszeń do grupy.</item>
        <item quantity="other">%1$s anulował(a) %2$d zaproszeń do grupy.</item>
    </plurals>
    <string name="MessageRecord_someone_declined_an_invitation_to_the_group">Ktoś odrzucił zaproszenie do grupy.</string>
    <string name="MessageRecord_you_declined_the_invitation_to_the_group">Odrzuciłeś(aś) zaproszenie do grupy.</string>
    <string name="MessageRecord_s_revoked_your_invitation_to_the_group">%1$s anulował(a) Twoje zaproszenie do grupy.</string>
    <string name="MessageRecord_an_admin_revoked_your_invitation_to_the_group">Administrator anulował Twoje zaproszenie do grupy.</string>
    <plurals name="MessageRecord_d_invitations_were_revoked">
        <item quantity="one">Zaproszenie do grupy zostały anulowane.</item>
        <item quantity="few">%1$d zaproszenia do grupy zostały anulowane.</item>
        <item quantity="many">%1$d zaproszeń do grupy zostało anulowanych.</item>
        <item quantity="other">%1$d zaproszeń do grupy zostało anulowanych.</item>
    </plurals>

    <!-- GV2 invitation acceptance -->
    <string name="MessageRecord_you_accepted_invite">Zaakceptowałeś(aś) zaproszenie do grupy.</string>
    <string name="MessageRecord_s_accepted_invite">%1$s zaakceptował(a) zaproszenie do grupy.</string>
    <string name="MessageRecord_you_added_invited_member_s">Dodałeś(aś) członka %1$s.</string>
    <string name="MessageRecord_s_added_invited_member_s">%1$s dodał(a) członka %2$s.</string>

    <!-- GV2 title change -->
    <string name="MessageRecord_you_changed_the_group_name_to_s">Zmieniłeś(aś) nazwę grupy na “%1$s“.</string>
    <string name="MessageRecord_s_changed_the_group_name_to_s">%1$s zmienił(a) nazwę grupy na \"%2$s\".</string>
    <string name="MessageRecord_the_group_name_has_changed_to_s">Nazwa grupy została zmieniona na \"%1$s\".</string>

    <!-- GV2 description change -->
    <string name="MessageRecord_you_changed_the_group_description">Zmieniłeś(aś) opis grupy.</string>
    <string name="MessageRecord_s_changed_the_group_description">%1$s zmienił(a) opis grupy.</string>
    <string name="MessageRecord_the_group_description_has_changed">Opis grupy został zmieniony.</string>

    <!-- GV2 avatar change -->
    <string name="MessageRecord_you_changed_the_group_avatar">Zmieniłeś(aś) awatar grupy.</string>
    <string name="MessageRecord_s_changed_the_group_avatar">%1$s zmienił(a) awatar grupy.</string>
    <string name="MessageRecord_the_group_group_avatar_has_been_changed">Awatar grupy został zmieniony.</string>

    <!-- GV2 attribute access level change -->
    <string name="MessageRecord_you_changed_who_can_edit_group_info_to_s">Zmieniłeś(aś), kto może edytować informacje o grupie na \"%1$s\".</string>
    <string name="MessageRecord_s_changed_who_can_edit_group_info_to_s">%1$s zmienił(a), kto może edytować informacje o grupie na \"%2$s\".</string>
    <string name="MessageRecord_who_can_edit_group_info_has_been_changed_to_s">Zmieniono, kto może edytować informacje o grupie na \"%1$s\".</string>

    <!-- GV2 membership access level change -->
    <string name="MessageRecord_you_changed_who_can_edit_group_membership_to_s">Zmieniłeś(aś), kto może edytować członkostwo w grupie na \"%1$s\".</string>
    <string name="MessageRecord_s_changed_who_can_edit_group_membership_to_s">%1$s zmienił(a), kto może edytować członkostwo w grupie na \"%2$s\".</string>
    <string name="MessageRecord_who_can_edit_group_membership_has_been_changed_to_s">Zmieniono, kto może edytować członkostwo w grupie na \"%1$s\".</string>

    <!-- GV2 announcement group change -->
    <string name="MessageRecord_you_allow_all_members_to_send">Zmieniłeś(aś) ustawienia grupy, aby wszyscy członkowie mogli wysyłać wiadomości.</string>
    <string name="MessageRecord_you_allow_only_admins_to_send">Zmieniłeś(aś) ustawienia grupy, aby tylko administratorzy mogli wysyłać wiadomości.</string>
    <string name="MessageRecord_s_allow_all_members_to_send">%1$s zmienił(a) ustawienia grupy, aby wszyscy członkowie mogli wysyłać wiadomości.</string>
    <string name="MessageRecord_s_allow_only_admins_to_send">%1$s zmienił(a) ustawienia grupy, aby tylko administratorzy mogli wysyłać wiadomości.</string>
    <string name="MessageRecord_allow_all_members_to_send">Ustawienia tej grupy zostały zmienione, aby wszyscy członkowie mogli wysyłać wiadomości.</string>
    <string name="MessageRecord_allow_only_admins_to_send">Ustawienia tej grupy zostały zmienione, aby tylko administratorzy mogli wysyłać wiadomości.</string>

    <!-- GV2 group link invite access level change -->
    <string name="MessageRecord_you_turned_on_the_group_link_with_admin_approval_off">Włączyłeś(aś) link do grupy, niewymagający zatwierdzenia przez administratora.</string>
    <string name="MessageRecord_you_turned_on_the_group_link_with_admin_approval_on">Włączyłeś(aś) link do grupy, wymagający zatwierdzenia przez administratora.</string>
    <string name="MessageRecord_you_turned_off_the_group_link">Wyłączyłeś(aś) link do grupy.</string>
    <string name="MessageRecord_s_turned_on_the_group_link_with_admin_approval_off">%1$s włączył(a) link do grupy, niewymagający zatwierdzenia przez administratora.</string>
    <string name="MessageRecord_s_turned_on_the_group_link_with_admin_approval_on">%1$s włączył(a) link do grupy, wymagający zatwierdzenia przez administratora.</string>
    <string name="MessageRecord_s_turned_off_the_group_link">%1$s wyłączył(a) link do grupy.</string>
    <string name="MessageRecord_the_group_link_has_been_turned_on_with_admin_approval_off">Link do grupy, niewymagający zatwierdzenia przez administratora, został włączony.</string>
    <string name="MessageRecord_the_group_link_has_been_turned_on_with_admin_approval_on">Link do grupy, wymagający zatwierdzenia przez administratora, został włączony.</string>
    <string name="MessageRecord_the_group_link_has_been_turned_off">Link do grupy został wyłączony.</string>
    <string name="MessageRecord_you_turned_off_admin_approval_for_the_group_link">Wyłączyłeś(aś) potwierdzenie administratora dla linku do grupy.</string>
    <string name="MessageRecord_s_turned_off_admin_approval_for_the_group_link">%1$s wyłączył(a) potwierdzenie administratora dla linku do grupy.</string>
    <string name="MessageRecord_the_admin_approval_for_the_group_link_has_been_turned_off">Potwierdzenie administratora dla linku do grupy zostało wyłączone.</string>
    <string name="MessageRecord_you_turned_on_admin_approval_for_the_group_link">Włączyłeś(aś) potwierdzenie administratora dla linku do grupy.</string>
    <string name="MessageRecord_s_turned_on_admin_approval_for_the_group_link">%1$s włączył(a) potwierdzenie administratora dla linku do grupy.</string>
    <string name="MessageRecord_the_admin_approval_for_the_group_link_has_been_turned_on">Potwierdzenie administratora dla linku do grupy zostało włączone.</string>

    <!-- GV2 group link reset -->
    <string name="MessageRecord_you_reset_the_group_link">Zresetowałeś(aś) link do grupy.</string>
    <string name="MessageRecord_s_reset_the_group_link">%1$s zresetował(a) link do grupy.</string>
    <string name="MessageRecord_the_group_link_has_been_reset">Link do grupy został zresetowany.</string>

    <!-- GV2 group link joins -->
    <string name="MessageRecord_you_joined_the_group_via_the_group_link">Dołączyłeś(aś) do grupy przez link.</string>
    <string name="MessageRecord_s_joined_the_group_via_the_group_link">%1$s dołączył(a) do grupy przez link.</string>

    <!-- GV2 group link requests -->
    <string name="MessageRecord_you_sent_a_request_to_join_the_group">Wysłałeś(aś) prośbę o przyjęcie do grupy.</string>
    <string name="MessageRecord_s_requested_to_join_via_the_group_link">%1$s poprosił(a) o przyjęcie do grupy przez link.</string>
    <!-- Update message shown when someone requests to join via group link and cancels the request back to back -->
    <plurals name="MessageRecord_s_requested_and_cancelled_their_request_to_join_via_the_group_link">
        <item quantity="one">%1$s wysłał(a) i anulował(a) prośbę o przyjęcie do grupy przez link.</item>
        <item quantity="few">%1$s wysłał(a) i anulował(a) %2$d prośby o przyjęcie do grupy przez link.</item>
        <item quantity="many">%1$s wysłał(a) i anulował(a) %2$d próśb przyjęcie do grupy przez link..</item>
        <item quantity="other">%1$s wysłał(a) i anulował(a) %2$d prośby o przyjęcie do grupy przez link.</item>
    </plurals>

    <!-- GV2 group link approvals -->
    <string name="MessageRecord_s_approved_your_request_to_join_the_group">%1$s zaakceptował(a) Twoją prośbę o przyjęcie do grupy.</string>
    <string name="MessageRecord_s_approved_a_request_to_join_the_group_from_s">%1$s zaakceptował(a) prośbę o przyjęcie do grupy od %2$s.</string>
    <string name="MessageRecord_you_approved_a_request_to_join_the_group_from_s">Zaakceptowałeś(aś) prośbę o przyjęcie do grupy od %1$s.</string>
    <string name="MessageRecord_your_request_to_join_the_group_has_been_approved">Twoja prośba o przyjęcie do grupy została zaakceptowana.</string>
    <string name="MessageRecord_a_request_to_join_the_group_from_s_has_been_approved">Prośba %1$s o przyjęcie do grupy została zaakceptowana.</string>

    <!-- GV2 group link deny -->
    <string name="MessageRecord_your_request_to_join_the_group_has_been_denied_by_an_admin">Twoja prośba o przyjęcie do grupy została odrzucona przez administratora.</string>
    <string name="MessageRecord_s_denied_a_request_to_join_the_group_from_s">%1$s odrzucił(a) prośbę o przyjęcie do grupy od %2$s.</string>
    <string name="MessageRecord_a_request_to_join_the_group_from_s_has_been_denied">Prośba %1$s o przyjęcie do grupy została odrzucona.</string>
    <string name="MessageRecord_you_canceled_your_request_to_join_the_group">Anulowałeś(aś) swoją prośbę o przyjęcie do grupy.</string>
    <string name="MessageRecord_s_canceled_their_request_to_join_the_group">%1$s anulował(a) swoją prośbę o przyjęcie do grupy.</string>

    <!-- End of GV2 specific update messages -->

    <string name="MessageRecord_your_safety_number_with_s_has_changed">Twój numer bezpieczeństwa dla %1$s zmienił się.</string>
    <string name="MessageRecord_you_marked_your_safety_number_with_s_verified">Oznaczyłeś(aś) numer bezpieczeństwa dla %1$s jako zweryfikowany</string>
    <string name="MessageRecord_you_marked_your_safety_number_with_s_verified_from_another_device">Oznaczyłeś(aś) numer bezpieczeństwa dla %1$s jako zweryfikowany na innym urządzeniu</string>
    <string name="MessageRecord_you_marked_your_safety_number_with_s_unverified">Oznaczyłeś(aś) numer bezpieczeństwa dla %1$s jako niezweryfikowany</string>
    <string name="MessageRecord_you_marked_your_safety_number_with_s_unverified_from_another_device">Oznaczyłeś(aś) numer bezpieczeństwa dla %1$s jako niezweryfikowany na innym urządzeniu</string>
    <string name="MessageRecord_a_message_from_s_couldnt_be_delivered">Nie udało się dostarczyć wiadomości od %1$s</string>
    <string name="MessageRecord_s_changed_their_phone_number">%1$s zmienił(a) swój numer telefonu.</string>
    <!-- Update item message shown in the release channel when someone is already a sustainer so we ask them if they want to boost. -->
    <string name="MessageRecord_like_this_new_feature_help_support_signal_with_a_one_time_donation">Podoba Ci się nowa funkcja? Wesprzyj Signal jednorazową darowizną.</string>
    <!-- Update item message shown when we merge two threads together -->
    <string name="MessageRecord_your_message_history_with_s_and_their_number_s_has_been_merged">Twoja historia wiadomości z %1$s i jego/jej numerem %2$s została połączona.</string>
    <!-- Update item message shown when we merge two threads together and we don't know the phone number of the other thread -->
    <string name="MessageRecord_your_message_history_with_s_and_another_chat_has_been_merged">Twoja historia wiadomości z %1$s i należącą do niego/niej inną rozmową została połączona.</string>
    <!-- Message to notify sender that activate payments request has been sent to the recipient -->
    <string name="MessageRecord_you_sent_request">You sent %1$s a request to activate Payments</string>
    <!-- Request message from recipient to activate payments -->
    <string name="MessageRecord_wants_you_to_activate_payments">%1$s wants you to activate Payments. Only send payments to people you trust.</string>
    <!-- Message to inform user that payments was activated-->
    <string name="MessageRecord_you_activated_payments">You activated Payments</string>
    <!-- Message to inform sender that recipient can now accept payments -->
    <string name="MessageRecord_can_accept_payments">%1$s can now accept Payments</string>

    <!-- Group Calling update messages -->
    <string name="MessageRecord_s_started_a_group_call_s">%1$s rozpoczął(ęła) połączenie grupowe · %2$s</string>
    <string name="MessageRecord_s_is_in_the_group_call_s">%1$s uczestniczy w rozmowie · %2$s</string>
    <string name="MessageRecord_you_are_in_the_group_call_s1">Uczestniczysz w rozmowie · %1$s</string>
    <string name="MessageRecord_s_and_s_are_in_the_group_call_s1">%1$s i %2$s uczestniczą w rozmowie · %3$s</string>
    <string name="MessageRecord_group_call_s">Połączenie grupowe · %1$s</string>

    <string name="MessageRecord_s_started_a_group_call">%1$s rozpoczął(ęła) połączenie grupowe</string>
    <string name="MessageRecord_s_is_in_the_group_call">%1$s uczestniczy w rozmowie</string>
    <string name="MessageRecord_you_are_in_the_group_call">Uczestniczysz w rozmowie</string>
    <string name="MessageRecord_s_and_s_are_in_the_group_call">%1$s i %2$s uczestniczą w rozmowie</string>
    <string name="MessageRecord_group_call">Połączenie grupowe</string>

    <string name="MessageRecord_you">Ty</string>

    <plurals name="MessageRecord_s_s_and_d_others_are_in_the_group_call_s">
        <item quantity="one">%1$s, %2$s i %3$d inny uczestniczy w rozmowie · %4$s</item>
        <item quantity="few">%1$s, %2$s i %3$d innych uczestniczy w rozmowie · %4$s</item>
        <item quantity="many">%1$s, %2$s i %3$d innych uczestniczy w rozmowie · %4$s</item>
        <item quantity="other">%1$s, %2$s i %3$d innych uczestniczy w rozmowie · %4$s</item>
    </plurals>

    <plurals name="MessageRecord_s_s_and_d_others_are_in_the_group_call">
        <item quantity="one">%1$s, %2$s i %3$d inny uczestniczy w rozmowie</item>
        <item quantity="few">%1$s, %2$s i %3$d innych uczestniczy w rozmowie</item>
        <item quantity="many">%1$s, %2$s i %3$d innych uczestniczy w rozmowie</item>
        <item quantity="other">%1$s, %2$s i %3$d innych uczestniczy w rozmowie</item>
    </plurals>

    <!-- In-conversation update message to indicate that the current contact is sms only and will need to migrate to signal to continue the conversation in signal. -->
    <string name="MessageRecord__you_will_no_longer_be_able_to_send_sms_messages_from_signal_soon">Wkrótce stracisz możliwość wysyłania wiadomości SMS z Signal. Zaproś %1$s do Signal i kontynuujcie rozmowę tutaj.</string>
    <!-- In-conversation update message to indicate that the current contact is sms only and will need to migrate to signal to continue the conversation in signal. -->
    <string name="MessageRecord__you_can_no_longer_send_sms_messages_in_signal">Aplikacja Signal nie obsługuje już wysyłania wiadomości SMS. Zaproś %1$s do Signal i kontynuujcie rozmowę tutaj.</string>

    <!-- MessageRequestBottomView -->
    <string name="MessageRequestBottomView_accept">Akceptuj</string>
    <string name="MessageRequestBottomView_continue">Kontynuuj</string>
    <string name="MessageRequestBottomView_delete">Usuń</string>
    <string name="MessageRequestBottomView_block">Zablokuj</string>
    <string name="MessageRequestBottomView_unblock">Odblokuj</string>
    <string name="MessageRequestBottomView_do_you_want_to_let_s_message_you_they_wont_know_youve_seen_their_messages_until_you_accept">Pozwolić %1$s wysyłać do Ciebie wiadomości i udostępnić Twoje imię i zdjęcie temu kontaktowi? Nie będzie on wiedzieć, że przeczytałeś(aś) tę wiadomość, dopóki nie zaakceptujesz.</string>
    <!-- Shown in message request flow. Describes what will happen if you unblock a Signal user -->
    <string name="MessageRequestBottomView_do_you_want_to_let_s_message_you_wont_receive_any_messages_until_you_unblock_them">Pozwolić %1$s wysyłać do Ciebie wiadomości i udostępnić Twoje imię i zdjęcie temu kontaktowi? Nie otrzymasz żadnych wiadomości, dopóki nie odblokujesz.</string>
    <!-- Shown in message request flow. Describes what will happen if you unblock an SMS user -->
    <string name="MessageRequestBottomView_do_you_want_to_let_s_message_you_wont_receive_any_messages_until_you_unblock_them_SMS">Pozwolić %1$s wysyłać Ci wiadomości? Nie otrzymasz wiadomości od tego użytkownika, dopóki go nie odblokujesz.</string>
    <string name="MessageRequestBottomView_get_updates_and_news_from_s_you_wont_receive_any_updates_until_you_unblock_them">Czy chcesz otrzymywać informacje i nowości od %1$s? Nie otrzymasz żadnych informacji, dopóki nie odblokujesz tego kontaktu.</string>
    <string name="MessageRequestBottomView_continue_your_conversation_with_this_group_and_share_your_name_and_photo">Kontynuować Twoją konwersację z tą grupą i udostępnić Twoje imię i zdjęcie jej członkom?</string>
    <string name="MessageRequestBottomView_upgrade_this_group_to_activate_new_features">Zaktualizuj tę grupę, aby aktywować takie nowe funkcje jak @wzmianki i administratorzy. Członkowie grupy, którzy nie udostępnili tej grupie swojego imienia lub zdjęcia, zostaną do niej zaproszeni.</string>
    <string name="MessageRequestBottomView_this_legacy_group_can_no_longer_be_used">Ta Stara grupa nie może być już używana, ponieważ jest zbyt duża. Maksymalny rozmiar grupy to %1$d.</string>
    <string name="MessageRequestBottomView_continue_your_conversation_with_s_and_share_your_name_and_photo">Kontynuować konwersację z %1$s i udostępnić swoje imię i zdjęcie temu kontaktowi?</string>
    <string name="MessageRequestBottomView_do_you_want_to_join_this_group_they_wont_know_youve_seen_their_messages_until_you_accept">Czy chcesz dołączyć do tej grupy i udostępnić swoje imię i zdjęcie jej członkom? Członkowie grupy nie będą wiedzieć, że przeczytałeś(aś) ich wiadomość, dopóki nie zaakceptujesz.</string>
    <string name="MessageRequestBottomView_do_you_want_to_join_this_group_you_wont_see_their_messages">Czy chcesz dołączyć do tej grupy i udostępnić swoje imię i zdjęcie jej członkom? Nie zobaczysz ich wiadomości, dopóki nie zaakceptujesz.</string>
    <string name="MessageRequestBottomView_join_this_group_they_wont_know_youve_seen_their_messages_until_you_accept">Czy chcesz dołączyć do tej grupy? Członkowie grupy nie będą wiedzieć, że przeczytałeś(aś) ich wiadomość, dopóki nie zaakceptujesz.</string>
    <string name="MessageRequestBottomView_unblock_this_group_and_share_your_name_and_photo_with_its_members">Czy chcesz odblokować tę grupę i udostępnić swoje imię i zdjęcie jej członkom? Nie otrzymasz żadnych wiadomości, dopóki nie odblokujesz.</string>
    <string name="MessageRequestBottomView_legacy_learn_more_url" translatable="false">https://support.signal.org/hc/articles/360007459591</string>
    <string name="MessageRequestProfileView_view">Zobacz</string>
    <string name="MessageRequestProfileView_member_of_one_group">Członek %1$s</string>
    <string name="MessageRequestProfileView_member_of_two_groups">Członek %1$s i %2$s</string>
    <string name="MessageRequestProfileView_member_of_many_groups">Członek %1$s, %2$s i %3$s</string>
    <plurals name="MessageRequestProfileView_members">
        <item quantity="one">%1$d członek</item>
        <item quantity="few">%1$d członków</item>
        <item quantity="many">%1$d członków</item>
        <item quantity="other">%1$d członków</item>
    </plurals>
    <!-- Describes the number of members in a group. The string MessageRequestProfileView_invited is nested in the parentheses. -->
    <plurals name="MessageRequestProfileView_members_and_invited">
        <item quantity="one">%1$d członek (%2$s)</item>
        <item quantity="few">%1$d członków (%2$s)</item>
        <item quantity="many">%1$d członków (%2$s)</item>
        <item quantity="other">%1$d członków (%2$s)</item>
    </plurals>
    <!-- Describes the number of people invited to a group. Nested inside of the string MessageRequestProfileView_members_and_invited -->
    <plurals name="MessageRequestProfileView_invited">
        <item quantity="one">+%1$d zaproszony</item>
        <item quantity="few">+%1$d zaproszonych</item>
        <item quantity="many">+%1$d zaproszonych</item>
        <item quantity="other">+%1$d zaproszonych</item>
    </plurals>
    <plurals name="MessageRequestProfileView_member_of_d_additional_groups">
        <item quantity="one">%1$d dodatkowa grupa</item>
        <item quantity="few">%1$d dodatkowe grupy</item>
        <item quantity="many">%1$d dodatkowych grup</item>
        <item quantity="other">%1$d dodatkowe grupy</item>
    </plurals>

    <!-- PassphraseChangeActivity -->
    <string name="PassphraseChangeActivity_passphrases_dont_match_exclamation">Hasło niezgodne!</string>
    <string name="PassphraseChangeActivity_incorrect_old_passphrase_exclamation">Nieprawidłowe stare hasło!</string>
    <string name="PassphraseChangeActivity_enter_new_passphrase_exclamation">Wpisz nowe hasło!</string>

    <!-- DeviceProvisioningActivity -->
    <string name="DeviceProvisioningActivity_link_this_device">Połączyć z tym urządzeniem?</string>
    <string name="DeviceProvisioningActivity_continue">KONTYNUUJ</string>

    <string name="DeviceProvisioningActivity_content_intro">Będzie ono w stanie:</string>
    <string name="DeviceProvisioningActivity_content_bullets">
        • Czytać wszystkie Twoje wiadomości \n• Wysyłać wiadomości w Twoim imieniu
    </string>
    <string name="DeviceProvisioningActivity_content_progress_title">Rejestrowanie urządzenia</string>
    <string name="DeviceProvisioningActivity_content_progress_content">Łączenie nowego urządzenia…</string>
    <string name="DeviceProvisioningActivity_content_progress_success">Urządzenie zostało zatwierdzone!</string>
    <string name="DeviceProvisioningActivity_content_progress_no_device">Nie znaleziono żadnych urządzeń.</string>
    <string name="DeviceProvisioningActivity_content_progress_network_error">Błąd sieci.</string>
    <string name="DeviceProvisioningActivity_content_progress_key_error">Niepoprawny kod QR.</string>
    <string name="DeviceProvisioningActivity_sorry_you_have_too_many_devices_linked_already">Masz zbyt dużo powiązanych urządzeń, spróbuj usunąć któreś z nich zanim spróbujesz ponownie</string>
    <string name="DeviceActivity_sorry_this_is_not_a_valid_device_link_qr_code">Przepraszamy, ale to nie jest prawidłowy link QR.</string>
    <string name="DeviceProvisioningActivity_link_a_signal_device">Dodać nowe urządzenie Signal?</string>
    <string name="DeviceProvisioningActivity_it_looks_like_youre_trying_to_link_a_signal_device_using_a_3rd_party_scanner">Wygląda na to, że próbujesz dodać urządzenie Signal używając skanera nieznanego dostawy. Dla Twojego bezpieczeństwa prosimy, abyś zeskanował(a) kod używając Signal.</string>

    <string name="DeviceActivity_signal_needs_the_camera_permission_in_order_to_scan_a_qr_code">Molly wymaga pozwolenia na dostęp do aparatu w celu zeskanowania kodu QR, ale zostało one na stałe odrzucone. Przejdź do ustawień aplikacji, wybierz \"Uprawnienia\" i włącz \"Aparat\".</string>
    <string name="DeviceActivity_unable_to_scan_a_qr_code_without_the_camera_permission">Nie można zeskanować kodu QR bez zezwolenia na dostęp do aparatu</string>

    <!-- OutdatedBuildReminder -->
    <string name="OutdatedBuildReminder_update_now">Aktualizuj teraz</string>
    <string name="OutdatedBuildReminder_your_version_of_signal_will_expire_today">Twoja wersja Signal wygaśnie dzisiaj. Zaktualizuj do najnowszej wersji.</string>
    <plurals name="OutdatedBuildReminder_your_version_of_signal_will_expire_in_n_days">
        <item quantity="one">Twoja wersja Signal wygaśnie jutro. Zaktualizuj do najnowszej wersji.</item>
        <item quantity="few">Twoja wersja Signal wygaśnie za %1$d dni. Zaktualizuj do najnowszej wersji.</item>
        <item quantity="many">Twoja wersja Signal wygaśnie za %1$d dni. Zaktualizuj do najnowszej wersji.</item>
        <item quantity="other">Twoja wersja Signal wygaśnie za %1$d dni. Zaktualizuj do najnowszej wersji.</item>
    </plurals>

    <!-- PassphrasePromptActivity -->
    <string name="PassphrasePromptActivity_enter_passphrase">Podaj hasło</string>
    <string name="PassphrasePromptActivity_watermark_content_description">Ikona Molly</string>
    <string name="PassphrasePromptActivity_ok_button_content_description">Wprowadź hasło</string>
    <string name="PassphrasePromptActivity_invalid_passphrase_exclamation">Nieprawidłowe hasło!</string>
    <string name="PassphrasePromptActivity_unlock_signal">Odblokuj Molly</string>
    <string name="PassphrasePromptActivity_signal_android_lock_screen">Molly Android - Blokada ekranu</string>

    <!-- PlacePickerActivity -->
    <string name="PlacePickerActivity_title">Mapa</string>

    <string name="PlacePickerActivity_drop_pin">Umieść znacznik</string>
    <string name="PlacePickerActivity_accept_address">Zaakceptuj adres</string>

    <!-- PlayServicesProblemFragment -->
    <string name="PlayServicesProblemFragment_the_version_of_google_play_services_you_have_installed_is_not_functioning">Wersja Usług Google Play, którą masz zainstalowaną, nie funkcjonuje poprawnie. Przeinstaluj tę aplikację i spróbuj ponownie.</string>

    <!-- PinRestoreEntryFragment -->
    <string name="PinRestoreEntryFragment_incorrect_pin">Nieprawidłowy PIN</string>
    <string name="PinRestoreEntryFragment_skip_pin_entry">Pominąć wpisywanie PIN-u?</string>
    <string name="PinRestoreEntryFragment_need_help">Potrzebujesz pomocy?</string>
    <string name="PinRestoreEntryFragment_your_pin_is_a_d_digit_code">Twój PIN to składający się z %1$d znaków, utworzony przez Ciebie kod, który może być liczbowy lub alfanumeryczny. Jeśli nie pamiętasz swojego PIN-u, możesz utworzyć nowy. Możesz zarejestrować się i używać swojego konta, ale stracisz niektóre zapisane ustawienia, takie jak informacje w Twoim profilu.</string>
    <string name="PinRestoreEntryFragment_if_you_cant_remember_your_pin">Jeśli nie pamiętasz swojego PIN-u, możesz utworzyć nowy. Możesz zarejestrować się i używać swojego konta, ale stracisz niektóre zapisane ustawienia, takie jak informacje o Twoim profilu.</string>
    <string name="PinRestoreEntryFragment_create_new_pin">Utwórz nowy PIN</string>
    <string name="PinRestoreEntryFragment_contact_support">Kontakt z pomocą techniczną</string>
    <string name="PinRestoreEntryFragment_cancel">Anuluj</string>
    <string name="PinRestoreEntryFragment_skip">Pomiń</string>
    <plurals name="PinRestoreEntryFragment_you_have_d_attempt_remaining">
        <item quantity="one">Pozostała Ci %1$d próba. Jeśli się skończą, możesz utworzyć nowy PIN. Możesz zarejestrować się i używać swojego konta, ale stracisz niektóre zapisane ustawienia, takie jak informacje w Twoim profilu.</item>
        <item quantity="few">Pozostały Ci %1$d próby. Jeśli się skończą, możesz utworzyć nowy PIN. Możesz zarejestrować się i używać swojego konta, ale stracisz niektóre zapisane ustawienia, takie jak informacje w Twoim profilu.</item>
        <item quantity="many">Pozostało Ci %1$d prób. Jeśli się skończą, możesz utworzyć nowy PIN. Możesz zarejestrować się i używać swojego konta, ale stracisz niektóre zapisane ustawienia, takie jak informacje w Twoim profilu.</item>
        <item quantity="other">Pozostały Ci %1$d próby. Jeśli się skończą, możesz utworzyć nowy PIN. Możesz zarejestrować się i używać swojego konta, ale stracisz niektóre zapisane ustawienia, takie jak informacje w Twoim profilu.</item>
    </plurals>
    <string name="PinRestoreEntryFragment_signal_registration_need_help_with_pin">Rejestracja Signal - Potrzebna pomoc z kodem PIN Signal dla systemu Android</string>
    <string name="PinRestoreEntryFragment_enter_alphanumeric_pin">Wpisz alfanumeryczny PIN</string>
    <string name="PinRestoreEntryFragment_enter_numeric_pin">Wpisz liczbowy PIN</string>

    <!-- PinRestoreLockedFragment -->
    <string name="PinRestoreLockedFragment_create_your_pin">Utwórz swój PIN</string>
    <string name="PinRestoreLockedFragment_youve_run_out_of_pin_guesses">Skończyły Ci się próby podania PIN-u, ale wciąż możesz uzyskać dostęp do swojego konta Signal, tworząc nowy kod PIN. Dla Twojej prywatności i bezpieczeństwa, Twoje konto zostanie przywrócone bez informacji zapisanych w profilu i ustawień.</string>
    <string name="PinRestoreLockedFragment_create_new_pin">Utwórz nowy PIN</string>
    <string name="PinRestoreLockedFragment_learn_more_url" translatable="false">https://support.signal.org/hc/articles/360007059792</string>

    <!-- PinOptOutDialog -->
    <string name="PinOptOutDialog_warning">Uwaga</string>
    <string name="PinOptOutDialog_if_you_disable_the_pin_you_will_lose_all_data">Jeśli wyłączysz PIN, przy ponownej rejestracji Signal stracisz wszystkie dane, chyba że ręcznie wykonasz i przywrócisz kopię zapasową. Gdy PIN jest wyłączony, nie możesz włączyć blokady rejestracji.</string>
    <string name="PinOptOutDialog_disable_pin">Wyłącz PIN</string>

    <!-- RatingManager -->
    <string name="RatingManager_rate_this_app">Oceń tę aplikację</string>
    <string name="RatingManager_if_you_enjoy_using_this_app_please_take_a_moment">Jeśli lubisz używać tę aplikację, to prosimy, pomóż nam i oceń ją.</string>
    <string name="RatingManager_rate_now">Oceń teraz!</string>
    <string name="RatingManager_no_thanks">Nie dzięki</string>
    <string name="RatingManager_later">Później</string>

    <!-- ReactionsBottomSheetDialogFragment -->
    <string name="ReactionsBottomSheetDialogFragment_all">Wszystko · %1$d</string>

    <!-- ReactionsConversationView -->
    <string name="ReactionsConversationView_plus">+%1$d</string>

    <!-- ReactionsRecipientAdapter -->
    <string name="ReactionsRecipientAdapter_you">Ty</string>

    <!-- RecaptchaRequiredBottomSheetFragment -->
    <string name="RecaptchaRequiredBottomSheetFragment_verify_to_continue_messaging">Zweryfikuj, aby kontynuować wysyłanie wiadomości</string>
    <string name="RecaptchaRequiredBottomSheetFragment_to_help_prevent_spam_on_signal">Dokończ weryfikację, aby pomóc zapobiegać wysyłaniu spamu w Molly.</string>
    <string name="RecaptchaRequiredBottomSheetFragment_after_verifying_you_can_continue_messaging">Po zweryfikowaniu będziesz móc kontynuować wysyłanie wiadomości. Wszystkie, wstrzymane wiadomości zostaną automatycznie wysłane.</string>

    <!-- Recipient -->
    <string name="Recipient_you">Ty</string>
    <!-- Name of recipient representing user\'s \'My Story\' -->
    <string name="Recipient_my_story">Moja relacja</string>

    <!-- RecipientPreferencesActivity -->
    <string name="RecipientPreferenceActivity_block">Zablokuj</string>
    <string name="RecipientPreferenceActivity_unblock">Odblokuj</string>

    <!-- RecipientProvider -->
    <string name="RecipientProvider_unnamed_group">Grupa bez nazwy</string>

    <!-- RedPhone -->
    <string name="RedPhone_answering">Odbieranie…</string>
    <string name="RedPhone_ending_call">Kończenie połączenia…</string>
    <string name="RedPhone_ringing">Dzwonienie…</string>
    <string name="RedPhone_busy">Zajęty</string>
    <string name="RedPhone_recipient_unavailable">Odbiorca niedostępny</string>
    <string name="RedPhone_network_failed">Nieudane połączenie sieci</string>
    <string name="RedPhone_number_not_registered">Numer nie jest zarejestrowany!</string>
    <string name="RedPhone_the_number_you_dialed_does_not_support_secure_voice">Wybrany numer nie wspiera bezpiecznych połączeń głosowych!</string>
    <string name="RedPhone_got_it">Rozumiem</string>

    <!-- Valentine\'s Day Megaphone -->
    <!-- Title text for the Valentine\'s Day donation megaphone. The placeholder will always be a heart emoji. Needs to be a placeholder for Android reasons. -->
    <string name="ValentinesDayMegaphone_happy_heart_day">Szczęśliwego dnia 💜!</string>
    <!-- Body text for the Valentine\'s Day donation megaphone. -->
    <string name="ValentinesDayMegaphone_show_your_affection">Okaż swoje uczucia zostając Wspierającym Molly.</string>

    <!-- WebRtcCallActivity -->
    <string name="WebRtcCallActivity__tap_here_to_turn_on_your_video">Dotknij tutaj, aby włączyć wideo</string>
    <string name="WebRtcCallActivity__to_call_s_signal_needs_access_to_your_camera">Aby zadzwonić do %1$s, Molly potrzebuje dostępu do aparatu</string>
    <string name="WebRtcCallActivity__signal_s">Molly %1$s</string>
    <string name="WebRtcCallActivity__calling">Łączenie…</string>
    <string name="WebRtcCallActivity__group_is_too_large_to_ring_the_participants">Grupa jest zbyt duża, aby powiadomić uczestników dzwonkiem.</string>
    <!-- Call status shown when an active call was disconnected (e.g., network hiccup) and is trying to reconnect -->
    <string name="WebRtcCallActivity__reconnecting">Ponowne łączenie…</string>
    <!-- Title for dialog warning about lacking bluetooth permissions during a call -->
    <string name="WebRtcCallActivity__bluetooth_permission_denied">Brak uprawnień do korzystania z Bluetooth.</string>
    <!-- Message for dialog warning about lacking bluetooth permissions during a call and references the permission needed by name -->
    <string name="WebRtcCallActivity__please_enable_the_nearby_devices_permission_to_use_bluetooth_during_a_call">Zezwól na dostęp do \"Urządzenia w pobliżu\", aby używać Bluetooth w trakcie połączenia.</string>
    <!-- Positive action for bluetooth warning dialog to open settings -->
    <string name="WebRtcCallActivity__open_settings">Otwórz ustawienia</string>
    <!-- Negative aciton for bluetooth warning dialog to dismiss dialog -->
    <string name="WebRtcCallActivity__not_now">Nie teraz</string>

    <!-- WebRtcCallView -->
    <string name="WebRtcCallView__signal_call">Połączenie audio Signal</string>
    <string name="WebRtcCallView__signal_video_call">Połączenie wideo Signal</string>
    <string name="WebRtcCallView__start_call">Rozpocznij połączenie</string>
    <string name="WebRtcCallView__join_call">Dołącz do rozmowy</string>
    <string name="WebRtcCallView__call_is_full">Połączenie jest pełne</string>
    <string name="WebRtcCallView__the_maximum_number_of_d_participants_has_been_Reached_for_this_call">Osiągnięto maksymalną liczbę %1$d uczestników rozmowy. Spróbuj później.</string>
    <string name="WebRtcCallView__view_participants_list">Zobacz uczestników</string>
    <string name="WebRtcCallView__your_video_is_off">Twoje wideo jest wyłączone</string>
    <string name="WebRtcCallView__reconnecting">Ponowne łączenie…</string>
    <string name="WebRtcCallView__joining">Dołączanie…</string>
    <string name="WebRtcCallView__disconnected">Niepołączony</string>

    <string name="WebRtcCallView__signal_will_ring_s">Signal zadzwoni do %1$s</string>
    <string name="WebRtcCallView__signal_will_ring_s_and_s">Signal zadzwoni do %1$s i %2$s</string>
    <plurals name="WebRtcCallView__signal_will_ring_s_s_and_d_others">
        <item quantity="one">Signal zadzwoni do %1$s, %2$s i %3$d innego</item>
        <item quantity="few">Signal zadzwoni do %1$s, %2$s i %3$d innych</item>
        <item quantity="many">Signal zadzwoni do %1$s, %2$s i %3$d innych</item>
        <item quantity="other">Signal zadzwoni do %1$s, %2$s i %3$d innych</item>
    </plurals>

    <string name="WebRtcCallView__s_will_be_notified">%1$s otrzyma powiadomienie</string>
    <string name="WebRtcCallView__s_and_s_will_be_notified">%1$s i %2$s otrzymają powiadomienie</string>
    <plurals name="WebRtcCallView__s_s_and_d_others_will_be_notified">
        <item quantity="one">%1$s, %2$s i %3$d innych otrzyma powiadomienie</item>
        <item quantity="few">%1$s, %2$s i %3$d innych otrzyma powiadomienie</item>
        <item quantity="many">%1$s, %2$s i %3$d innych otrzyma powiadomienie</item>
        <item quantity="other">%1$s, %2$s i %3$d innych otrzyma powiadomienie</item>
    </plurals>

    <string name="WebRtcCallView__ringing_s">Dzwoni do %1$s</string>
    <string name="WebRtcCallView__ringing_s_and_s">Dzwoni do %1$s i %2$s</string>
    <plurals name="WebRtcCallView__ringing_s_s_and_d_others">
        <item quantity="one">Dzwoni do %1$s, %2$s i %3$d innego</item>
        <item quantity="few">Dzwoni do %1$s, %2$s i %3$d innych</item>
        <item quantity="many">Dzwoni do %1$s, %2$s i %3$d innych</item>
        <item quantity="other">Dzwoni do %1$s, %2$s i %3$d innych</item>
    </plurals>

    <string name="WebRtcCallView__s_is_calling_you">%1$s dzwoni do Ciebie</string>
    <string name="WebRtcCallView__s_is_calling_you_and_s">%1$s dzwoni do Ciebie i %2$s</string>
    <string name="WebRtcCallView__s_is_calling_you_s_and_s">%1$s dzwoni do Ciebie, %2$s i %3$s</string>
    <plurals name="WebRtcCallView__s_is_calling_you_s_s_and_d_others">
        <item quantity="one">%1$s dzwoni do Ciebie, %2$s, %3$s i %4$d innego</item>
        <item quantity="few">%1$s dzwoni do Ciebie, %2$s, %3$s i %4$d innych</item>
        <item quantity="many">%1$s dzwoni do Ciebie, %2$s, %3$s i %4$d innych</item>
        <item quantity="other">%1$s dzwoni do Ciebie, %2$s, %3$s i %4$d innych</item>
    </plurals>

    <string name="WebRtcCallView__no_one_else_is_here">Brak innych uczestników rozmowy</string>
    <string name="WebRtcCallView__s_is_in_this_call">%1$s uczestniczy w rozmowie</string>
    <string name="WebRtcCallView__s_are_in_this_call">%1$s uczestniczysz w rozmowie</string>
    <string name="WebRtcCallView__s_and_s_are_in_this_call">%1$s i %2$s uczestniczą w rozmowie</string>
    <string name="WebRtcCallView__s_is_presenting">%1$s udostępnia</string>

    <plurals name="WebRtcCallView__s_s_and_d_others_are_in_this_call">
        <item quantity="one">%1$s, %2$s i %3$d inny uczestniczy w rozmowie</item>
        <item quantity="few">%1$s, %2$s i %3$d innych uczestniczy w rozmowie</item>
        <item quantity="many">%1$s, %2$s i %3$d innych uczestniczy w rozmowie</item>
        <item quantity="other">%1$s, %2$s i %3$d innych uczestniczy w rozmowie</item>
    </plurals>

    <string name="WebRtcCallView__flip">Przełącz kamerę</string>
    <string name="WebRtcCallView__speaker">Głośnik</string>
    <string name="WebRtcCallView__camera">Kamera</string>
    <string name="WebRtcCallView__unmute">Cofnij wyciszenie</string>
    <string name="WebRtcCallView__mute">Wycisz</string>
    <string name="WebRtcCallView__ring">Zadzwoń</string>
    <string name="WebRtcCallView__end_call">Zakończ rozmowę</string>

    <!-- CallParticipantsListDialog -->
    <plurals name="CallParticipantsListDialog_in_this_call_d_people">
        <item quantity="one">W tej rozmowie · %1$d osoba</item>
        <item quantity="few">W tej rozmowie · %1$d osoby</item>
        <item quantity="many">W tej rozmowie · %1$d osób</item>
        <item quantity="other">W tej rozmowie · %1$d osoby</item>
    </plurals>

    <!-- CallParticipantView -->
    <string name="CallParticipantView__s_is_blocked">%1$s jest zablokowany(a)</string>
    <string name="CallParticipantView__more_info">Więcej informacji</string>
    <string name="CallParticipantView__you_wont_receive_their_audio_or_video">Nie odbierzesz audio i wideo od tej osoby, a ona nie odbierze Twojego.</string>
    <string name="CallParticipantView__cant_receive_audio_video_from_s">Nie można odebrać audio i wideo od %1$s</string>
    <string name="CallParticipantView__cant_receive_audio_and_video_from_s">Nie można odebrać audio i wideo od %1$s</string>
    <string name="CallParticipantView__this_may_be_Because_they_have_not_verified_your_safety_number_change">To może być spowodowane tym, że ta osoba nie zweryfikowała Twojego numeru bezpieczeństwa, problemu z urządzeniem, albo Cię zablokowała.</string>

    <!-- CallToastPopupWindow -->
    <string name="CallToastPopupWindow__swipe_to_view_screen_share">Przesuń, aby zobaczyć udostępniony ekran</string>

    <!-- ProxyBottomSheetFragment -->
    <string name="ProxyBottomSheetFragment_proxy_server">Serwer proxy</string>
    <string name="ProxyBottomSheetFragment_proxy_address">Adres proxy</string>
    <string name="ProxyBottomSheetFragment_do_you_want_to_use_this_proxy_address">Czy chcesz użyć tego adresu proxy?</string>
    <string name="ProxyBottomSheetFragment_use_proxy">Użyj proxy</string>
    <string name="ProxyBottomSheetFragment_successfully_connected_to_proxy">Udało się połączyć z serwerem proxy.</string>

    <!-- RecaptchaProofActivity -->
    <string name="RecaptchaProofActivity_failed_to_submit">Nie udało się wysłać</string>
    <string name="RecaptchaProofActivity_complete_verification">Dokończ weryfikację</string>

    <!-- RegistrationActivity -->
    <string name="RegistrationActivity_select_your_country">Wybierz swój kraj</string>
    <string name="RegistrationActivity_you_must_specify_your_country_code">Podaj kod telefoniczny kraju
    </string>
    <string name="RegistrationActivity_you_must_specify_your_phone_number">Podaj swój numer telefonu
    </string>
    <string name="RegistrationActivity_invalid_number">Niepoprawny numer</string>
    <string name="RegistrationActivity_the_number_you_specified_s_is_invalid">Podany numer (%1$s) jest niepoprawny.
    </string>
    <string name="RegistrationActivity_a_verification_code_will_be_sent_to">Kod weryfikacyjny zostanie wysłany do:</string>
    <string name="RegistrationActivity_you_will_receive_a_call_to_verify_this_number">Otrzymasz telefon, aby zweryfikować ten numer.</string>
    <string name="RegistrationActivity_is_your_phone_number_above_correct">Czy powyższy numer jest poprawny?</string>
    <string name="RegistrationActivity_edit_number">Edytuj numer</string>
    <string name="RegistrationActivity_missing_google_play_services">Brak Usług Google Play</string>
    <string name="RegistrationActivity_this_device_is_missing_google_play_services">Brak Usług Google Play na tym urządzeniu. Nadal możesz używać Molly, lecz ta konfiguracja może powodować mniejszą niezawodność i wydajność\n\nJeśli nie jesteś zaawansowanym użytkownikiem, nie korzystasz ze zmodyfikowanego systemu Android lub sądzisz, że to błąd, wyślij e-mail na adres support@molly.im, aby otrzymać pomoc.</string>
    <string name="RegistrationActivity_i_understand">Rozumiem</string>
    <string name="RegistrationActivity_play_services_error">Błąd Usług Play</string>
    <string name="RegistrationActivity_google_play_services_is_updating_or_unavailable">Trwa aktualizacja Usług Google Play lub są one niedostępne. Spróbuj ponownie.</string>
    <string name="RegistrationActivity_terms_and_privacy">Regulamin &amp; Polityka prywatności</string>
    <string name="RegistrationActivity_signal_needs_access_to_your_contacts_and_media_in_order_to_connect_with_friends">Signal potrzebuje dostępu do Twoich kontaktów i plików multimedialnych, aby ułatwić Ci połączenia ze znajomymi i wymianę wiadomości. Twoje kontakty są przesyłane z użyciem prywatnego wyszukiwania kontaktów Signal, co oznacza, że są zaszyfrowane metodą end-to-end i niedostępne dla usługi Signal.</string>
    <string name="RegistrationActivity_signal_needs_access_to_your_contacts_in_order_to_connect_with_friends">Signal potrzebuje dostępu do Twoich kontaktów, aby ułatwić Ci połączenia ze znajomymi. Twoje kontakty są przesyłane z użyciem prywatnego wyszukiwania kontaktów Signal, co oznacza, że są zaszyfrowane metodą end-to-end i niedostępne dla usługi Signal.</string>
    <string name="RegistrationActivity_rate_limited_to_service">Zbyt dużo nieudanych prób rejestracji tego numeru. Spróbuj ponownie później.</string>
    <string name="RegistrationActivity_unable_to_connect_to_service">Nie można połączyć się z serwisem. Proszę sprawdzić połączenie internetowe i spróbować ponownie.</string>
    <string name="RegistrationActivity_non_standard_number_format">Niestandardowy format numeru</string>
    <string name="RegistrationActivity_the_number_you_entered_appears_to_be_a_non_standard">Podany przez Ciebie numer (%1$s) wydaje się mieć niestandardowy format.\n\nCzy chodziło Ci o %2$s?</string>
    <string name="RegistrationActivity_signal_android_phone_number_format">Molly Android - Format numeru telefonu</string>
    <string name="RegistrationActivity_call_requested">Poproszono o połączenie</string>
    <plurals name="RegistrationActivity_debug_log_hint">
        <item quantity="one">Jesteś o %1$d krok od wysłania dziennika debugowania.</item>
        <item quantity="few">Jesteś o %1$d kroki od wysłania dziennika debugowania.</item>
        <item quantity="many">Jesteś o %1$d kroków od wysłania dziennika debugowania.</item>
        <item quantity="other">Jesteś o %1$d kroków od wysłania dziennika debugowania.</item>
    </plurals>
    <string name="RegistrationActivity_we_need_to_verify_that_youre_human">Musimy sprawdzić, czy jesteś człowiekiem.</string>
    <string name="RegistrationActivity_next">Dalej</string>
    <string name="RegistrationActivity_continue">Kontynuuj</string>
    <string name="RegistrationActivity_take_privacy_with_you_be_yourself_in_every_message">Weź prywatność w swoje ręce.\nBądź sobą w każdej wiadomości.</string>
    <string name="RegistrationActivity_enter_your_phone_number_to_get_started">Aby rozpocząć, wprowadź swój numer telefonu</string>
    <string name="RegistrationActivity_enter_your_phone_number">Podaj swój numer telefonu</string>
    <string name="RegistrationActivity_you_will_receive_a_verification_code">Otrzymasz kod weryfikacyjny. Mogą obowiązywać stawki operatora.</string>
    <string name="RegistrationActivity_enter_the_code_we_sent_to_s">Wprowadź kod, który wysłaliśmy na %1$s</string>
    <string name="RegistrationActivity_make_sure_your_phone_has_a_cellular_signal">Upewnij się, że Twój telefon ma połączenie z siecią komórkową, aby otrzymać wiadomość SMS lub połączenie</string>

    <string name="RegistrationActivity_phone_number_description">Numer telefonu</string>
    <string name="RegistrationActivity_country_code_description">Kod kraju</string>
    <string name="RegistrationActivity_call">Zadzwoń</string>

    <!-- RegistrationLockV2Dialog -->
    <string name="RegistrationLockV2Dialog_turn_on_registration_lock">Włączyć blokadę rejestracji?</string>
    <string name="RegistrationLockV2Dialog_turn_off_registration_lock">Wyłączyć blokadę rejestracji?</string>
    <string name="RegistrationLockV2Dialog_if_you_forget_your_signal_pin_when_registering_again">Jeśli przy ponownej rejestracji w Signal nie będziesz pamiętać swojego PIN-u Signal, zostaniesz odcięty(a) od swojego konta na 7 dni.</string>
    <string name="RegistrationLockV2Dialog_turn_on">Włącz</string>
    <string name="RegistrationLockV2Dialog_turn_off">Wyłącz</string>

    <!-- RevealableMessageView -->
    <string name="RevealableMessageView_view_photo">Wyświetl zdjęcie</string>
    <string name="RevealableMessageView_view_video">Obejrzyj video</string>
    <string name="RevealableMessageView_viewed">Obejrzano</string>
    <string name="RevealableMessageView_media">Multimedia</string>

    <!-- Search -->
    <string name="SearchFragment_no_results">Brak wyników dla \"%1$s\"</string>
    <string name="SearchFragment_header_conversations">Rozmowy</string>
    <string name="SearchFragment_header_contacts">Kontakty</string>
    <string name="SearchFragment_header_messages">Wiadomości</string>

    <!-- ShakeToReport -->
    <string name="ShakeToReport_shake_detected" translatable="false">Shake detected</string>
    <string name="ShakeToReport_submit_debug_log" translatable="false">Submit debug log?</string>
    <string name="ShakeToReport_submit" translatable="false">Submit</string>
    <string name="ShakeToReport_failed_to_submit" translatable="false">Failed to submit :(</string>
    <string name="ShakeToReport_success" translatable="false">Success!</string>
    <string name="ShakeToReport_share" translatable="false">Share</string>

    <!-- SharedContactDetailsActivity -->
    <string name="SharedContactDetailsActivity_add_to_contacts">Dodaj do kontaktów</string>
    <string name="SharedContactDetailsActivity_invite_to_signal">Zaproś do używania Molly</string>
    <string name="SharedContactDetailsActivity_signal_message">Wiadomość Signal</string>
    <string name="SharedContactDetailsActivity_signal_call">Połączenie Signal</string>

    <!-- SharedContactView -->
    <string name="SharedContactView_add_to_contacts">Dodaj do kontaktów</string>
    <string name="SharedContactView_invite_to_signal">Zaproś do używania Molly</string>
    <string name="SharedContactView_message">Wiadomość Signal</string>

    <!-- SignalBottomActionBar -->
    <string name="SignalBottomActionBar_more">Więcej</string>

    <!-- SignalPinReminders -->
    <string name="SignalPinReminders_well_remind_you_again_later">PIN został zweryfikowany. Przypomnimy Ci o nim później.</string>
    <string name="SignalPinReminders_well_remind_you_again_tomorrow">PIN został zweryfikowany. Przypomnimy Ci o nim jutro.</string>
    <string name="SignalPinReminders_well_remind_you_again_in_a_few_days">PIN został zweryfikowany. Przypomnimy Ci o nim za kilka dni.</string>
    <string name="SignalPinReminders_well_remind_you_again_in_a_week">PIN został zweryfikowany. Przypomnimy Ci o nim za tydzień.</string>
    <string name="SignalPinReminders_well_remind_you_again_in_a_couple_weeks">PIN został zweryfikowany. Przypomnimy Ci o nim za kilka tygodni.</string>
    <string name="SignalPinReminders_well_remind_you_again_in_a_month">PIN został zweryfikowany. Przypomnimy Ci o nim za miesiąc.</string>

    <!-- Slide -->
    <string name="Slide_image">Obraz</string>
    <string name="Slide_sticker">Naklejka</string>
    <string name="Slide_audio">Audio</string>
    <string name="Slide_video">Wideo</string>

    <!-- SmsMessageRecord -->
    <string name="SmsMessageRecord_received_corrupted_key_exchange_message">Otrzymano uszkodzony klucz!
    </string>
    <string name="SmsMessageRecord_received_key_exchange_message_for_invalid_protocol_version">
        Otrzymano wiadomość wymiany klucz dla niepoprawnej wersji protokołu.
    </string>
    <string name="SmsMessageRecord_received_message_with_new_safety_number_tap_to_process">Otrzymano wiadomość z nowym numerem bezpieczeństwa. Dotknij, aby przetworzyć i wyświetlić.</string>
    <string name="SmsMessageRecord_secure_session_reset">Zresetowałeś(aś) bezpieczną sesję.</string>
    <string name="SmsMessageRecord_secure_session_reset_s">%1$s zresetował(a) bezpieczną sesję.</string>
    <string name="SmsMessageRecord_duplicate_message">Duplikuj wiadomość.</string>
    <string name="SmsMessageRecord_this_message_could_not_be_processed_because_it_was_sent_from_a_newer_version">Wiadomość ta nie mogła zostać przetworzona, ponieważ została wysłana z nowszej wersji Signal. Możesz poprosić nadawcę o ponowne wysłanie tej wiadomości po dokonaniu aktualizacji.</string>
    <string name="SmsMessageRecord_error_handling_incoming_message">Błąd przy obsłudze przychodzącej wiadomości.</string>

    <!-- StickerManagementActivity -->
    <string name="StickerManagementActivity_stickers">Naklejki</string>

    <!-- StickerManagementAdapter -->
    <string name="StickerManagementAdapter_installed_stickers">Zainstalowane naklejki</string>
    <string name="StickerManagementAdapter_stickers_you_received">Odebrane naklejki</string>
    <string name="StickerManagementAdapter_signal_artist_series">Seria Artystów Signal</string>
    <string name="StickerManagementAdapter_no_stickers_installed">Brak zainstalowanych naklejek</string>
    <string name="StickerManagementAdapter_stickers_from_incoming_messages_will_appear_here">Tutaj pojawią się naklejki z wiadomości przychodzących</string>
    <string name="StickerManagementAdapter_untitled">Bez tytułu</string>
    <string name="StickerManagementAdapter_unknown">Nieznany</string>

    <!-- StickerPackPreviewActivity -->
    <string name="StickerPackPreviewActivity_untitled">Bez tytułu</string>
    <string name="StickerPackPreviewActivity_unknown">Nieznany</string>
    <string name="StickerPackPreviewActivity_install">Zainstaluj</string>
    <string name="StickerPackPreviewActivity_remove">Usuń</string>
    <string name="StickerPackPreviewActivity_stickers">Naklejki</string>
    <string name="StickerPackPreviewActivity_failed_to_load_sticker_pack">Nie udało się załadować pakietu naklejek</string>

    <!-- SubmitDebugLogActivity -->
    <string name="SubmitDebugLogActivity_edit">Edytuj</string>
    <string name="SubmitDebugLogActivity_done">Gotowe</string>
    <!-- Menu option to save a debug log file to disk. -->
    <string name="SubmitDebugLogActivity_save">Zapisz</string>
    <!-- Error that is show in a toast when we fail to save a debug log file to disk. -->
    <string name="SubmitDebugLogActivity_failed_to_save">Nie udało się zapisać</string>
    <!-- Toast that is show to notify that we have saved the debug log file to disk. -->
    <string name="SubmitDebugLogActivity_save_complete">Zapisano</string>
    <string name="SubmitDebugLogActivity_tap_a_line_to_delete_it">Stuknij linię, aby ją usunąć</string>
    <string name="SubmitDebugLogActivity_submit">Wyślij</string>
    <string name="SubmitDebugLogActivity_failed_to_submit_logs">Nie udało się wysłać logów</string>
    <string name="SubmitDebugLogActivity_success">Sukces!</string>
    <string name="SubmitDebugLogActivity_copy_this_url_and_add_it_to_your_issue">Skopiuj ten URL i dodaj go do Twojego raportu o błędzie lub wiadomości e-mail:\n\n<b>%1$s</b></string>
    <string name="SubmitDebugLogActivity_share">Udostępnij</string>
    <string name="SubmitDebugLogActivity_this_log_will_be_posted_publicly_online_for_contributors">Ten log zostanie upubliczniony online, aby umożliwić twórcom aplikacji jego sprawdzenie. Możesz go przejrzeć przed przesłaniem.</string>

    <!-- SupportEmailUtil -->
    <string name="SupportEmailUtil_support_email" translatable="false">support@molly.im</string>
    <string name="SupportEmailUtil_filter">Filtr:</string>
    <string name="SupportEmailUtil_device_info">Dane urządzenia:</string>
    <string name="SupportEmailUtil_android_version">Wersja Androida:</string>
    <string name="SupportEmailUtil_signal_version">Wersja Molly:</string>
    <string name="SupportEmailUtil_signal_package">Pakiet Molly:</string>
    <string name="SupportEmailUtil_registration_lock">Blokada rejestracji:</string>
    <string name="SupportEmailUtil_locale">Język:</string>

    <!-- ThreadRecord -->
    <string name="ThreadRecord_group_updated">Grupa zaktualizowana</string>
    <string name="ThreadRecord_left_the_group">Opuścił(a) grupę</string>
    <string name="ThreadRecord_secure_session_reset">Reset bezpiecznej sesji.</string>
    <string name="ThreadRecord_draft">Szkic:</string>
    <string name="ThreadRecord_called">Dzwoniłeś(aś)</string>
    <string name="ThreadRecord_called_you">Dzwonił(a)</string>
    <string name="ThreadRecord_missed_audio_call">Nieodebrane połączenie audio</string>
    <string name="ThreadRecord_missed_video_call">Nieodebrane połączenie wideo</string>
    <string name="ThreadRecord_media_message">Wiadomość multimedialna</string>
    <string name="ThreadRecord_sticker">Naklejka</string>
    <string name="ThreadRecord_view_once_photo">Zdjęcie jednorazowe</string>
    <string name="ThreadRecord_view_once_video">Wideo jednorazowe</string>
    <string name="ThreadRecord_view_once_media">Multimedia jednorazowe</string>
    <string name="ThreadRecord_this_message_was_deleted">Ta wiadomość została usunięta.</string>
    <string name="ThreadRecord_you_deleted_this_message">Skasowałeś(aś) tę wiadomość.</string>
    <!-- Displayed in the notification when the user sends a request to activate payments -->
    <string name="ThreadRecord_you_sent_request">You sent a request to activate Payments</string>
    <!-- Displayed in the notification when the recipient wants to activate payments -->
    <string name="ThreadRecord_wants_you_to_activate_payments">%1$s wants you to activate Payments</string>
    <!-- Displayed in the notification when the user activates payments -->
    <string name="ThreadRecord_you_activated_payments">You activated Payments</string>
    <!-- Displayed in the notification when the recipient can accept payments -->
    <string name="ThreadRecord_can_accept_payments">%1$s can now accept Payments</string>
    <string name="ThreadRecord_s_is_on_signal">%1$s jest w Signal!</string>
    <string name="ThreadRecord_disappearing_messages_disabled">Znikające wiadomości zostały wyłączone</string>
    <string name="ThreadRecord_disappearing_message_time_updated_to_s">Czas znikania wiadomości ustawiony na %1$s</string>
    <string name="ThreadRecord_safety_number_changed">Numer bezpieczeństwa uległ zmianie</string>
    <string name="ThreadRecord_your_safety_number_with_s_has_changed">Twój numer bezpieczeństwa dla %1$s zmienił się.</string>
    <string name="ThreadRecord_you_marked_verified">Oznaczyłeś(aś) jako zweryfikowany</string>
    <string name="ThreadRecord_you_marked_unverified">Oznaczyłeś(aś) jako niezweryfikowany</string>
    <string name="ThreadRecord_message_could_not_be_processed">Wiadomość nie mogła zostać przetworzona</string>
    <string name="ThreadRecord_delivery_issue">Problem z dostarczeniem wiadomości</string>
    <string name="ThreadRecord_message_request">Prośba o kontakt</string>
    <string name="ThreadRecord_photo">Zdjęcie</string>
    <string name="ThreadRecord_gif">GIF</string>
    <string name="ThreadRecord_voice_message">Wiadomość głosowa</string>
    <string name="ThreadRecord_file">Plik</string>
    <string name="ThreadRecord_video">Wideo</string>
    <string name="ThreadRecord_chat_session_refreshed">Sesja rozmowy odświeżona</string>
    <!-- Displayed in the notification when the user is sent a gift -->
    <string name="ThreadRecord__you_received_a_gift">Otrzymałeś(aś) prezent</string>
    <!-- Displayed in the notification when the user sends a gift -->
    <string name="ThreadRecord__you_sent_a_gift">Wysłałeś(aś) prezent</string>
    <!-- Displayed in the notification when the user has opened a received gift -->
    <string name="ThreadRecord__you_redeemed_a_gift_badge">Odebrałeś(aś) podarowaną odznakę</string>
    <!-- Displayed in the conversation list when someone reacted to your story -->
    <string name="ThreadRecord__reacted_s_to_your_story">Zareagował(a) tak: %1$s na Twoją relację</string>
    <!-- Displayed in the conversation list when you reacted to someone\'s story -->
    <string name="ThreadRecord__reacted_s_to_their_story">Zareagował(a) tak: %1$s na relację</string>

    <!-- UpdateApkReadyListener -->
    <string name="UpdateApkReadyListener_Signal_update">Aktualizacja Molly</string>
    <string name="UpdateApkReadyListener_a_new_version_of_signal_is_available_tap_to_update">Dostępna jest nowa wersja Molly. Dotknij, aby zaktualizować</string>

    <!-- UntrustedSendDialog -->
    <string name="UntrustedSendDialog_send_message">Wysłać wiadomość?</string>
    <string name="UntrustedSendDialog_send">Wyślij</string>

    <!-- UnverifiedSendDialog -->
    <string name="UnverifiedSendDialog_send_message">Wysłać wiadomość?</string>
    <string name="UnverifiedSendDialog_send">Wyślij</string>

    <!-- UsernameEditFragment -->
    <!-- Toolbar title when entering from registration -->
    <string name="UsernameEditFragment__add_a_username">Dodaj nazwę użytkownika</string>
    <!-- Instructional text at the top of the username edit screen -->
    <string name="UsernameEditFragment__choose_your_username">Wybierz swoją nazwę użytkownika</string>
    <string name="UsernameEditFragment_username">Nazwa użytkownika</string>
    <string name="UsernameEditFragment_delete">Usuń</string>
    <string name="UsernameEditFragment_successfully_set_username">Pomyślnie ustawiono nazwę użytkownika.</string>
    <string name="UsernameEditFragment_successfully_removed_username">Pomyślnie usunięto nazwę użytkownika.</string>
    <string name="UsernameEditFragment_encountered_a_network_error">Wystąpił błąd sieci.</string>
    <string name="UsernameEditFragment_this_username_is_taken">Nazwa użytkownika jest zajęta.</string>
    <string name="UsernameEditFragment_this_username_is_available">Nazwa użytkownika jest dostępna.</string>
    <string name="UsernameEditFragment_usernames_can_only_include">Nazwy użytkowników mogą zawierać wyłącznie a–Z, 0–9 i podkreślenia (_).</string>
    <string name="UsernameEditFragment_usernames_cannot_begin_with_a_number">Nazwy użytkowników nie mogą zaczynać się od cyfry.</string>
    <string name="UsernameEditFragment_username_is_invalid">Nazwa użytkownika jest niepoprawna.</string>
    <string name="UsernameEditFragment_usernames_must_be_between_a_and_b_characters">Nazwy użytkowników muszą mieć długość od %1$d do %2$d znaków.</string>
    <!-- Explanation about what usernames provide -->
    <string name="UsernameEditFragment__usernames_let_others_message">Nazwy użytkowników pozwalają innym na wysyłanie do Ciebie wiadomości bez konieczności podawania numeru telefonu. Są one sparowane z zestawem cyfr, które pomagają zachować prywatność Twojego adresu.</string>
    <!-- Dialog title for explanation about numbers at the end of the username -->
    <string name="UsernameEditFragment__what_is_this_number">Co to za liczba?</string>
    <string name="UsernameEditFragment__these_digits_help_keep">Te cyfry pomagają zachować prywatność Twojej nazwy użytkownika, dzięki czemu unikasz niechcianych wiadomości. Udostępniaj swoją nazwę użytkownika tylko tym osobom i grupom, z którymi chcesz rozmawiać. Jeśli zmienisz nazwę użytkownika, otrzymasz nowy zestaw cyfr.</string>
    <!-- Button to allow user to skip -->
    <string name="UsernameEditFragment__skip">Pomiń</string>
    <!-- Content description for done button -->
    <string name="UsernameEditFragment__done">Gotowe</string>

    <plurals name="UserNotificationMigrationJob_d_contacts_are_on_signal">
        <item quantity="one">%1$dkontakt jest w Signal!</item>
        <item quantity="few">%1$d kontakty są w Signal!</item>
        <item quantity="many">%1$d kontaktów jest w Signal!</item>
        <item quantity="other">%1$d są w Signal!</item>
    </plurals>

    <!-- UsernameShareBottomSheet -->
    <!-- Explanation of what the sheet enables the user to do -->
    <string name="UsernameShareBottomSheet__copy_or_share_a_username_link">Kopiowanie lub udostępnianie linku do nazwy użytkownika</string>

    <!-- VerifyIdentityActivity -->
    <string name="VerifyIdentityActivity_your_contact_is_running_an_old_version_of_signal">Twój kontakt używa starej wersji Signal. Poproś go o aktualizację przed weryfikacją twojego bezpiecznego numeru.</string>
    <string name="VerifyIdentityActivity_your_contact_is_running_a_newer_version_of_Signal">Twój kontakt używa nowszej wersji Signal z niekompatybilnym formatem kodu QR. Zaktualizuj, by porównać.</string>
    <string name="VerifyIdentityActivity_the_scanned_qr_code_is_not_a_correctly_formatted_safety_number">Zeskanowany kod QR nie jest poprawnie sformatowanym kodem weryfikującym numer bezpieczeństwa. Proszę spróbować ponownie zeskanować .</string>
    <string name="VerifyIdentityActivity_share_safety_number_via">Udostępnij number bezpieczeństwa przez…</string>
    <string name="VerifyIdentityActivity_our_signal_safety_number">Nasz numer bezpieczeństwa Signal:</string>
    <string name="VerifyIdentityActivity_no_app_to_share_to">Wygląda na to, że nie masz żadnych aplikacji z którymi możesz się podzielić.</string>
    <string name="VerifyIdentityActivity_no_safety_number_to_compare_was_found_in_the_clipboard">Brak numerów bezpieczeństwa do porównania w schowku.</string>
    <string name="VerifyIdentityActivity_signal_needs_the_camera_permission_in_order_to_scan_a_qr_code_but_it_has_been_permanently_denied">Molly wymaga pozwolenia na dostęp do aparatu w celu zeskanowania kodu QR, ale zostało one na stałe odrzucone. Przejdź do ustawień aplikacji, wybierz \"Uprawnienia\" i włącz \"Aparat\".</string>
    <string name="VerifyIdentityActivity_unable_to_scan_qr_code_without_camera_permission">Nie można zeskanować kodu QR bez zezwolenia na dostęp do aparatu</string>
    <string name="VerifyIdentityActivity_you_must_first_exchange_messages_in_order_to_view">Aby zobaczyć numer bezpieczeństwa dla %1$s, musisz najpierw wymienić wiadomości z tym kontaktem.</string>

    <!-- ViewOnceMessageActivity -->
    <string name="ViewOnceMessageActivity_video_duration" translatable="false">%1$02d:%2$02d</string>

    <!-- AudioView -->
    <string name="AudioView_duration" translatable="false">%1$d:%2$02d</string>

    <!-- MessageDisplayHelper -->
    <string name="MessageDisplayHelper_message_encrypted_for_non_existing_session">Wiadomość zaszyfrowana dla nieistniejącej sesji</string>

    <!-- MmsMessageRecord -->
    <string name="MmsMessageRecord_bad_encrypted_mms_message">Źle zaszyfrowana wiadomość MMS</string>
    <string name="MmsMessageRecord_mms_message_encrypted_for_non_existing_session">Wiadomość MMS zaszyfrowana dla nieistniejącej sesji</string>

    <!-- MuteDialog -->
    <string name="MuteDialog_mute_notifications">Wycisz powiadomienia</string>

    <!-- ApplicationMigrationService -->
    <string name="ApplicationMigrationService_import_in_progress">Trwa importowanie</string>
    <string name="ApplicationMigrationService_importing_text_messages">Importowanie wiadomości tekstowych</string>
    <string name="ApplicationMigrationService_import_complete">Importowanie zakończone</string>
    <string name="ApplicationMigrationService_system_database_import_is_complete">Import systemowej bazy danych został zakończony.</string>

    <!-- KeyCachingService -->
    <string name="KeyCachingService_signal_passphrase_cached">Dotknij, aby otworzyć.</string>
    <string name="KeyCachingService_passphrase_cached">Molly jest niezablokowany</string>
    <string name="KeyCachingService_lock">Zablokuj Molly</string>

    <!-- MediaPreviewActivity -->
    <string name="MediaPreviewActivity_you">Ty</string>
    <string name="MediaPreviewActivity_unssuported_media_type">Nieobsługiwany typ multimediów</string>
    <string name="MediaPreviewActivity_draft">Szkic</string>
    <string name="MediaPreviewActivity_signal_needs_the_storage_permission_in_order_to_write_to_external_storage_but_it_has_been_permanently_denied">Molly wymaga pozwolenia na dostęp do danych telefonu w celu zapisu do pamięci zewnętrznej, ale zostało one na stałe odrzucone. Przejdź do ustawień aplikacji, wybierz \"Uprawnienia\" i włącz \"Przechowywanie\".</string>
    <string name="MediaPreviewActivity_unable_to_write_to_external_storage_without_permission">Nie można zapisać do pamięci zewnętrznej bez odpowiedniego pozwolenia</string>
    <string name="MediaPreviewActivity_media_delete_confirmation_title">Usunąć wiadomość?</string>
    <string name="MediaPreviewActivity_media_delete_confirmation_message">Spowoduje to trwałe usunięcie tej wiadomości.</string>
    <string name="MediaPreviewActivity_s_to_s">%1$s do %2$s</string>
    <!-- All media preview title when viewing media send by you to another recipient (allows changing of \'You\' based on context) -->
    <string name="MediaPreviewActivity_you_to_s">Ty do %1$s</string>
    <!-- All media preview title when viewing media sent by another recipient to you (allows changing of \'You\' based on context) -->
    <string name="MediaPreviewActivity_s_to_you">%1$s do Ciebie</string>
    <string name="MediaPreviewActivity_media_no_longer_available">Multimedia nie są już dostępne.</string>
    <string name="MediaPreviewActivity_cant_find_an_app_able_to_share_this_media">Nie można znaleźć aplikacji, aby udostępnić te multimedia.</string>
    <string name="MediaPreviewActivity_dismiss_due_to_error">Zamknij</string>
    <string name="MediaPreviewFragment_edit_media_error">Błąd multimediów</string>

    <!-- MessageNotifier -->
    <string name="MessageNotifier_d_new_messages_in_d_conversations">%1$d nowych wiadomości w %2$d rozmowach</string>
    <string name="MessageNotifier_most_recent_from_s">Najnowsza z: %1$s</string>
    <string name="MessageNotifier_locked_message">Wiadomość zamknięta</string>
    <string name="MessageNotifier_message_delivery_failed">Nie udało się dostarczyć wiadomości.</string>
    <string name="MessageNotifier_failed_to_deliver_message">Dostarczenie wiadomości nie powiodło się.</string>
    <string name="MessageNotifier_error_delivering_message">Błąd przy wysyłaniu wiadomości.</string>
    <string name="MessageNotifier_message_delivery_paused">Dostarczanie wiadomości wstrzymane.</string>
    <string name="MessageNotifier_verify_to_continue_messaging_on_signal">Zweryfikuj, aby kontynuować wysyłanie wiadomości w Molly.</string>
    <string name="MessageNotifier_mark_all_as_read">Oznacz wszystkie jako przeczytane</string>
    <string name="MessageNotifier_mark_read">Przeczytane</string>
    <string name="MessageNotifier_turn_off_these_notifications">Wyłącz te powiadomienia</string>
    <string name="MessageNotifier_view_once_photo">Zdjęcie jednorazowe</string>
    <string name="MessageNotifier_view_once_video">Wideo jednorazowe</string>
    <string name="MessageNotifier_reply">Odpowiedź</string>
    <string name="MessageNotifier_signal_message">Wiadomość Signal</string>
    <string name="MessageNotifier_unsecured_sms">Nieszyfrowany SMS</string>
    <string name="MessageNotifier_you_may_have_new_messages">Możesz mieć nowe wiadomości</string>
    <string name="MessageNotifier_open_signal_to_check_for_recent_notifications">Otwórz Molly, aby zobaczyć najnowsze powiadomienia.</string>
    <string name="MessageNotifier_contact_message">%1$s %2$s</string>
    <string name="MessageNotifier_unknown_contact_message">Kontakt</string>
    <string name="MessageNotifier_reacted_s_to_s">Zareagował(a) tak %1$s na \"%2$s\".</string>
    <string name="MessageNotifier_reacted_s_to_your_video">Zareagował(a) tak %1$s na Twoje wideo.</string>
    <string name="MessageNotifier_reacted_s_to_your_image">Zareagował(a) tak %1$s na Twoje zdjęcie.</string>
    <string name="MessageNotifier_reacted_s_to_your_gif">Zareagował(a) tak %1$s na Twój GIF.</string>
    <string name="MessageNotifier_reacted_s_to_your_file">Zareagował(a) tak %1$s na Twój plik.</string>
    <string name="MessageNotifier_reacted_s_to_your_audio">Zareagował(a) tak %1$s na Twoje audio.</string>
    <string name="MessageNotifier_reacted_s_to_your_view_once_media">Zareagował(a) tak %1$s na Twoje multimedia jednorazowe.</string>
    <string name="MessageNotifier_reacted_s_to_your_sticker">Zareagował(a) tak %1$s na Twoją naklejkę.</string>
    <string name="MessageNotifier_this_message_was_deleted">Ta wiadomość została usunięta.</string>

    <string name="TurnOffContactJoinedNotificationsActivity__turn_off_contact_joined_signal">Wyłączyć powiadomienia \"Kontakt dołączył do Signal\"? Możesz włączyć je ponownie w Signal &gt; Ustawienia &gt; Powiadomienia.</string>

    <!-- Notification Channels -->
    <string name="NotificationChannel_channel_messages">Wiadomości</string>
    <string name="NotificationChannel_calls">Połączenia</string>
    <string name="NotificationChannel_failures">Awarie</string>
    <string name="NotificationChannel_backups">Kopie zapasowe</string>
    <string name="NotificationChannel_locked_status">Status blokady</string>
    <string name="NotificationChannel_app_updates">Aktualizacje aplikacji</string>
    <string name="NotificationChannel_other">Inny</string>
    <string name="NotificationChannel_group_chats">Rozmowy</string>
    <string name="NotificationChannel_missing_display_name">Nieznany</string>
    <string name="NotificationChannel_voice_notes">Wiadomości głosowe</string>
    <string name="NotificationChannel_contact_joined_signal">Kontakt dołączył do Signal</string>
    <string name="NotificationChannels__no_activity_available_to_open_notification_channel_settings">Brak dostępnej aktywności, aby otworzyć ustawienia kanału powiadomień.</string>
    <!-- Notification channel name for showing persistent background connection on devices without push notifications -->
    <string name="NotificationChannel_background_connection">Połączenie w tle</string>
    <!-- Notification channel name for showing call status information (like connection, ongoing, etc.) Not ringing. -->
    <string name="NotificationChannel_call_status">Status połączenia telefonicznego</string>
    <!-- Notification channel name for occasional alerts to the user. Will appear in the system notification settings as the title of this notification channel. -->
    <string name="NotificationChannel_critical_app_alerts">Krytyczne alerty aplikacji</string>

    <!-- ProfileEditNameFragment -->

    <!-- QuickResponseService -->
    <string name="QuickResponseService_quick_response_unavailable_when_Signal_is_locked">Szybka odpowiedź jest niedostępna kiedy Molly jest zablokowany!</string>
    <string name="QuickResponseService_problem_sending_message">Wystąpił błąd przy wysyłaniu wiadomości!</string>

    <!-- SaveAttachmentTask -->
    <string name="SaveAttachmentTask_saved_to">Zapisano do %1$s</string>
    <string name="SaveAttachmentTask_saved">Zapisano</string>

    <!-- SearchToolbar -->
    <string name="SearchToolbar_search">Szukaj</string>
    <string name="SearchToolbar_search_for_conversations_contacts_and_messages">Szukaj rozmów, kontaktów i wiadomości</string>

    <!-- Material3 Search Toolbar -->
    <string name="Material3SearchToolbar__close">Zamknij</string>
    <string name="Material3SearchToolbar__clear">Usuń</string>

    <!-- ShortcutLauncherActivity -->
    <string name="ShortcutLauncherActivity_invalid_shortcut">Nieprawidłowy skrót</string>

    <!-- SingleRecipientNotificationBuilder -->
    <string name="SingleRecipientNotificationBuilder_signal">Molly</string>
    <string name="SingleRecipientNotificationBuilder_new_message">Nowa wiadomość</string>
    <string name="SingleRecipientNotificationBuilder_message_request">Prośba o kontakt</string>
    <string name="SingleRecipientNotificationBuilder_you">Ty</string>
    <!-- Notification subtext for group stories -->
    <string name="SingleRecipientNotificationBuilder__s_dot_story">%1$s • Relacja</string>

    <!-- ThumbnailView -->
    <string name="ThumbnailView_Play_video_description">Odtwórz wideo</string>
    <string name="ThumbnailView_Has_a_caption_description">Posiada opis</string>

    <!-- TransferControlView -->
    <plurals name="TransferControlView_n_items">
        <item quantity="one">%1$d element</item>
        <item quantity="few">%1$d elementy</item>
        <item quantity="many">%1$d elementów</item>
        <item quantity="other">%1$d elementów</item>
    </plurals>

    <!-- UnauthorizedReminder -->
    <string name="UnauthorizedReminder_device_no_longer_registered">Urządzenie nie jest już zarejestrowane</string>
    <string name="UnauthorizedReminder_this_is_likely_because_you_registered_your_phone_number_with_Signal_on_a_different_device">Jest tak prawdopodobnie dlatego, że zarejestrowałeś swój numer telefonu w aplikacji Signal na innym urządzeniu. Dotknij, aby ponownie zarejestrować.</string>

    <!-- EnclaveFailureReminder -->
    <!-- Banner message to update app to use payments -->
    <string name="EnclaveFailureReminder_update_signal">Zaktualizuj Signal, aby dalej korzystać z płatności. Twoje saldo może być nieaktualne.</string>
    <!-- Banner button to update now -->
    <string name="EnclaveFailureReminder_update_now">Aktualizuj teraz</string>

    <!-- WebRtcCallActivity -->
    <string name="WebRtcCallActivity_to_answer_the_call_give_signal_access_to_your_microphone">Aby odebrać połączenie, zezwól Molly na dostęp do mikrofonu.</string>
    <string name="WebRtcCallActivity_to_answer_the_call_from_s_give_signal_access_to_your_microphone">Aby odebrać połączenie od %1$s, przyznaj aplikacji Molly dostęp do Twojego mikrofonu.</string>
    <string name="WebRtcCallActivity_signal_requires_microphone_and_camera_permissions_in_order_to_make_or_receive_calls">Molly wymaga pozwolenia na dostęp do mikrofonu i aparatu w celu odbierania oraz wykonywania połączeń, ale zostało one na stałe odrzucone. Przejdź do ustawień aplikacji, wybierz \"Uprawnienia\" i włącz \"Mikrofon\" oraz \"Aparat\".</string>
    <string name="WebRtcCallActivity__answered_on_a_linked_device">Odebrane na połączonym urządzeniu.</string>
    <string name="WebRtcCallActivity__declined_on_a_linked_device">Odrzucone na połączonym urządzeniu.</string>
    <string name="WebRtcCallActivity__busy_on_a_linked_device">Zajęte na połączonym urządzeniu.</string>

    <string name="GroupCallSafetyNumberChangeNotification__someone_has_joined_this_call_with_a_safety_number_that_has_changed">Ktoś ze zmienionym numerem bezpieczeństwa dołączył do tej rozmowy.</string>

    <!-- WebRtcCallScreen -->
    <string name="WebRtcCallScreen_swipe_up_to_change_views">Przesuń w górę, aby zmienić widok</string>

    <!-- WebRtcCallScreen V2 -->
    <string name="WebRtcCallScreen__decline">Odrzuć</string>
    <string name="WebRtcCallScreen__answer">Odbierz</string>
    <string name="WebRtcCallScreen__answer_without_video">Odbierz bez wideo</string>

    <!-- WebRtcAudioOutputToggle -->
    <string name="WebRtcAudioOutputToggle__audio_output">Wyjście audio</string>
    <string name="WebRtcAudioOutputToggle__phone_earpiece">Słuchawka</string>
    <string name="WebRtcAudioOutputToggle__speaker">Głośnik</string>
    <string name="WebRtcAudioOutputToggle__bluetooth">Bluetooth</string>

    <string name="WebRtcCallControls_answer_call_description">Odbierz połączenie</string>
    <string name="WebRtcCallControls_reject_call_description">Odrzuć połączenie</string>

    <!-- change_passphrase_activity -->
    <string name="change_passphrase_activity__old_passphrase">Stare hasło</string>
    <string name="change_passphrase_activity__new_passphrase">Nowe hasło</string>
    <string name="change_passphrase_activity__repeat_new_passphrase">Powtórz hasło</string>

    <!-- contact_selection_activity -->
    <string name="contact_selection_activity__enter_name_or_number">Wprowadź nazwę lub numer</string>
    <string name="contact_selection_activity__invite_to_signal">Zaproś do Molly</string>
    <string name="contact_selection_activity__new_group">Nowa grupa</string>

    <!-- contact_filter_toolbar -->
    <string name="contact_filter_toolbar__clear_entered_text_description">Wyczyść wprowadzony tekst</string>
    <string name="contact_filter_toolbar__show_keyboard_description">Pokaż klawiaturę</string>
    <string name="contact_filter_toolbar__show_dial_pad_description">Pokaż klawiaturę numeryczną</string>

    <!-- contact_selection_group_activity -->
    <string name="contact_selection_group_activity__no_contacts">Brak kontaktów.</string>
    <string name="contact_selection_group_activity__finding_contacts">Ładowanie listy kontaktów…</string>

    <!-- single_contact_selection_activity -->
    <string name="SingleContactSelectionActivity_contact_photo">Obrazek kontaktu</string>

    <!-- ContactSelectionListFragment-->
    <string name="ContactSelectionListFragment_signal_requires_the_contacts_permission_in_order_to_display_your_contacts">Molly wymaga pozwolenia na dostęp do kontaktów w celu wyświetlania Twoich kontaktów, ale zostało one na stałe odrzucone. Przejdź do menu ustawień aplikacji, wybierz \"Uprawnienia\" i włącz \"Kontakty\".</string>
    <string name="ContactSelectionListFragment_error_retrieving_contacts_check_your_network_connection">Wystąpił błąd podczas pobierania kontaktów, sprawdzić swoje połączenie internetowe</string>
    <string name="ContactSelectionListFragment_username_not_found">Nie znaleziono nazwy użytkownika</string>
    <string name="ContactSelectionListFragment_s_is_not_a_signal_user">"\"%1$s\" nie jest użytkownikiem Signal. Sprawdź nazwę użytkownika i spróbuj ponownie."</string>
    <string name="ContactSelectionListFragment_you_do_not_need_to_add_yourself_to_the_group">Nie musisz dodawać samego(j) siebie do grupy</string>
    <string name="ContactSelectionListFragment_maximum_group_size_reached">Osiągnięto maksymalny rozmiar grupy</string>
    <string name="ContactSelectionListFragment_signal_groups_can_have_a_maximum_of_d_members">Grupy Signal mogą mieć maksymalnie %1$d członków.</string>
    <string name="ContactSelectionListFragment_recommended_member_limit_reached">Osiągnięto zalecany limit wielkości grupy</string>
    <string name="ContactSelectionListFragment_signal_groups_perform_best_with_d_members_or_fewer">Grupy Signal działają najlepiej, gdy liczba członków jest mniejsza bądź równa %1$d. Dodanie kolejnych członków grupy spowoduje opóźnienia w wysyłaniu i odbieraniu wiadomości.</string>
    <plurals name="ContactSelectionListFragment_d_members">
        <item quantity="one">%1$d członek</item>
        <item quantity="few">%1$d członków</item>
        <item quantity="many">%1$d członków</item>
        <item quantity="other">%1$d członków</item>
    </plurals>

    <!-- contact_selection_list_fragment -->
    <string name="contact_selection_list_fragment__signal_needs_access_to_your_contacts_in_order_to_display_them">Molly wymaga dostępu do Twoich kontaktów w celu wyświetlenia ich.</string>
    <string name="contact_selection_list_fragment__show_contacts">Pokaż kontakty</string>

    <!-- contact_selection_list_item -->
    <plurals name="contact_selection_list_item__number_of_members">
        <item quantity="one">%1$d członek</item>
        <item quantity="few">%1$d członków</item>
        <item quantity="many">%1$d członków</item>
        <item quantity="other">%1$d członków</item>
    </plurals>
    <!-- Displays number of viewers for a story -->
    <plurals name="contact_selection_list_item__number_of_viewers">
        <item quantity="one">%1$d widz</item>
        <item quantity="few">%1$d widzów</item>
        <item quantity="many">%1$d widzów</item>
        <item quantity="other">%1$d widzów</item>
    </plurals>

    <!-- conversation_activity -->
    <string name="conversation_activity__type_message_push">Wiadomość Signal</string>
    <string name="conversation_activity__type_message_sms_insecure">Nieszyfrowany SMS</string>
    <string name="conversation_activity__type_message_mms_insecure">Nieszyfrowany MMS</string>
    <string name="conversation_activity__from_sim_name">Od %1$s</string>
    <string name="conversation_activity__sim_n">SIM %1$d</string>
    <string name="conversation_activity__send">Wyślij</string>
    <string name="conversation_activity__compose_description">Kompozycja wiadomości</string>
    <string name="conversation_activity__emoji_toggle_description">Przełącz na emotikony klawiatury</string>
    <string name="conversation_activity__attachment_thumbnail">Minaturka załącznika</string>
    <string name="conversation_activity__quick_attachment_drawer_toggle_camera_description">Bezpośrednie przechwytywanie</string>
    <string name="conversation_activity__quick_attachment_drawer_record_and_send_audio_description">Nagraj i wyślij załącznik dźwiękowy</string>
    <string name="conversation_activity__quick_attachment_drawer_lock_record_description">Zablokuj nagrywanie załącznika audio</string>
    <string name="conversation_activity__enable_signal_for_sms">Włącz obsługę SMS w Signal</string>
    <string name="conversation_activity__message_could_not_be_sent">Nie udało się wysłać wiadomości. Sprawdź połączenie z internetem i spróbuj ponownie.</string>

    <!-- conversation_input_panel -->
    <string name="conversation_input_panel__slide_to_cancel">Przesuń, aby anulować</string>
    <string name="conversation_input_panel__cancel">Anuluj</string>

    <!-- conversation_item -->
    <string name="conversation_item__mms_image_description">Wiadomość multimedialna</string>
    <string name="conversation_item__secure_message_description">Bezpieczna wiadomość</string>

    <!-- conversation_item_sent -->
    <string name="conversation_item_sent__send_failed_indicator_description">Nie udało się wysłać</string>
    <string name="conversation_item_sent__pending_approval_description">Oczekuję akceptacji</string>
    <string name="conversation_item_sent__delivered_description">Dostarczono</string>
    <string name="conversation_item_sent__message_read">Wiadomość odczytana</string>

    <!-- conversation_item_received -->
    <string name="conversation_item_received__contact_photo_description">Zdjęcie kontaktu</string>

    <!-- ConversationUpdateItem -->
    <string name="ConversationUpdateItem_loading">Ładowanie</string>
    <string name="ConversationUpdateItem_learn_more">Dowiedz się więcej</string>
    <string name="ConversationUpdateItem_join_call">Dołącz do rozmowy</string>
    <string name="ConversationUpdateItem_return_to_call">Wróć do rozmowy</string>
    <string name="ConversationUpdateItem_call_is_full">Połączenie jest pełne</string>
    <string name="ConversationUpdateItem_invite_friends">Zaproś znajomych</string>
    <string name="ConversationUpdateItem_enable_call_notifications">Włącz powiadomienia o połączeniach</string>
    <string name="ConversationUpdateItem_update_contact">Uaktualnij kontakt</string>
    <!-- Update item button text to show to block a recipient from requesting to join via group link -->
    <string name="ConversationUpdateItem_block_request">Zablokuj prośbę</string>
    <string name="ConversationUpdateItem_no_groups_in_common_review_requests_carefully">Brak wspólnych grup. Uważnie sprawdzaj wszystkie prośby o kontakt.</string>
    <string name="ConversationUpdateItem_no_contacts_in_this_group_review_requests_carefully">Brak kontaktów w tej grupie. Uważnie sprawdzaj wszystkie prośby o kontakt.</string>
    <string name="ConversationUpdateItem_view">Zobacz</string>
    <string name="ConversationUpdateItem_the_disappearing_message_time_will_be_set_to_s_when_you_message_them">Czas znikania wiadomości będzie ustawiony na %1$s, gdy wyślesz wiadomość.</string>
    <!-- Update item button text to show to boost a feature -->
    <string name="ConversationUpdateItem_donate">Podaruj</string>
    <!-- Update item button text to send payment -->
    <string name="ConversationUpdateItem_send_payment">Wyślij płatność</string>
    <!-- Update item button text to activate payments -->
    <string name="ConversationUpdateItem_activate_payments">Aktywuj płatności</string>


    <!-- audio_view -->
    <string name="audio_view__play_pause_accessibility_description">Odtwarzanie … Pauza</string>
    <string name="audio_view__download_accessibility_description">Pobierz</string>

    <!-- QuoteView -->
    <string name="QuoteView_audio">Dźwięk</string>
    <string name="QuoteView_video">Wideo</string>
    <string name="QuoteView_photo">Zdjęcie</string>
    <string name="QuoteView_gif">GIF</string>
    <string name="QuoteView_view_once_media">Multimedia jednorazowe</string>
    <string name="QuoteView_sticker">Naklejka</string>
    <string name="QuoteView_you">Ty</string>
    <string name="QuoteView_original_missing">Nie znaleziono oryginalnej wiadomości</string>
    <!-- Author formatting for group stories -->
    <string name="QuoteView_s_story">%1$s · Relacja</string>
    <!-- Label indicating that a quote is for a reply to a story you created -->
    <string name="QuoteView_your_story">Ty · Relacja</string>
    <!-- Label indicating that the story being replied to no longer exists -->
    <string name="QuoteView_no_longer_available">Historia nie jest już dostępna</string>
    <!-- Label for quoted gift -->
    <string name="QuoteView__gift">Prezent</string>

    <!-- conversation_fragment -->
    <string name="conversation_fragment__scroll_to_the_bottom_content_description">Przewiń do dołu</string>

    <!-- BubbleOptOutTooltip -->
    <!-- Message to inform the user of what Android chat bubbles are -->
    <string name="BubbleOptOutTooltip__description">Dymki to funkcja systemu Android, którą możesz wyłączyć dla rozmów Molly.</string>
    <!-- Button to dismiss the tooltip for opting out of using Android bubbles -->
    <string name="BubbleOptOutTooltip__not_now">Nie teraz</string>
    <!-- Button to move to the system settings to control the use of Android bubbles -->
    <string name="BubbleOptOutTooltip__turn_off">Wyłącz</string>

    <!-- safety_number_change_dialog -->
    <string name="safety_number_change_dialog__safety_number_changes">Zmiany numeru bezpieczeństwa</string>
    <string name="safety_number_change_dialog__accept">Akceptuj</string>
    <string name="safety_number_change_dialog__send_anyway">Wyślij mimo to</string>
    <string name="safety_number_change_dialog__call_anyway">Zadzwoń mimo to</string>
    <string name="safety_number_change_dialog__join_call">Dołącz do rozmowy</string>
    <string name="safety_number_change_dialog__continue_call">Kontynuuj rozmowę</string>
    <string name="safety_number_change_dialog__leave_call">Opuść rozmowę</string>
    <string name="safety_number_change_dialog__the_following_people_may_have_reinstalled_or_changed_devices">Następujące osoby mogły ponownie zainstalować aplikację lub zmienić urządzenie. Zweryfikuj wasze numery bezpieczeństwa, aby zapewnić prywatność.</string>
    <string name="safety_number_change_dialog__view">Zobacz</string>
    <string name="safety_number_change_dialog__previous_verified">Wcześniej zweryfikowane</string>

    <!-- EnableCallNotificationSettingsDialog__call_notifications_checklist -->
    <string name="EnableCallNotificationSettingsDialog__call_notifications_enabled">Powiadomienia o połączeniach są włączone.</string>
    <string name="EnableCallNotificationSettingsDialog__enable_call_notifications">Włącz powiadomienia o połączeniach</string>
    <string name="EnableCallNotificationSettingsDialog__enable_background_activity">Włącz aktywność w tle</string>
    <string name="EnableCallNotificationSettingsDialog__everything_looks_good_now">Teraz wszystko wygląda dobrze!</string>
    <string name="EnableCallNotificationSettingsDialog__to_receive_call_notifications_tap_here_and_turn_on_show_notifications">Aby otrzymywać powiadomienia o połączeniach, stuknij tutaj i włącz \"Pokazuj powiadomienia\".</string>
    <string name="EnableCallNotificationSettingsDialog__to_receive_call_notifications_tap_here_and_turn_on_notifications">Aby otrzymywać powiadomienia o połączeniach, stuknij tutaj, włącz powiadomienia i upewnij się, że dźwięk i komunikaty są włączone.</string>
    <string name="EnableCallNotificationSettingsDialog__to_receive_call_notifications_tap_here_and_enable_background_activity_in_battery_settings">Aby otrzymywać powiadomienia o połączeniach, stuknij tutaj i włącz aktywność w tle w sekcji ustawień \"Bateria\". </string>
    <string name="EnableCallNotificationSettingsDialog__settings">Ustawienia</string>
    <string name="EnableCallNotificationSettingsDialog__to_receive_call_notifications_tap_settings_and_turn_on_show_notifications">Aby otrzymywać powiadomienia o połączeniach, stuknij Ustawienia i włącz \"Pokazuj powiadomienia\".</string>
    <string name="EnableCallNotificationSettingsDialog__to_receive_call_notifications_tap_settings_and_turn_on_notifications">Aby otrzymywać powiadomienia o połączeniach, stuknij tutaj, włącz powiadomienia i upewnij się, że dźwięk i komunikaty są włączone.</string>
    <string name="EnableCallNotificationSettingsDialog__to_receive_call_notifications_tap_settings_and_enable_background_activity_in_battery_settings">Aby otrzymywać powiadomienia o połączeniach, stuknij Ustawienia i włącz aktywność w tle w sekcji ustawień \"Bateria\".</string>

    <!-- country_selection_fragment -->
    <string name="country_selection_fragment__loading_countries">Wczytywanie krajów…</string>
    <string name="country_selection_fragment__search">Szukaj</string>
    <string name="country_selection_fragment__no_matching_countries">Brak pasujących krajów</string>

    <!-- device_add_fragment -->
    <string name="device_add_fragment__scan_the_qr_code_displayed_on_the_device_to_link">Zeskanuj kod QR wyświetlony na urządzeniu, które chcesz dodać</string>

    <!-- device_link_fragment -->
    <string name="device_link_fragment__link_device">Dodaj urządzenie</string>

    <!-- device_list_fragment -->
    <string name="device_list_fragment__no_devices_linked">Brak powiązanych urządzeń</string>
    <string name="device_list_fragment__link_new_device">Dodaj nowe urządzenie</string>

    <!-- expiration -->
    <string name="expiration_off">Wyłączone</string>

    <plurals name="expiration_seconds">
        <item quantity="one">%1$d sekunda</item>
        <item quantity="few">%1$d sekundy</item>
        <item quantity="many">%1$d sekund</item>
        <item quantity="other">%1$d sekund</item>
    </plurals>

    <string name="expiration_seconds_abbreviated">%1$ds</string>

    <plurals name="expiration_minutes">
        <item quantity="one">%1$d minuta</item>
        <item quantity="few">%1$d minuty</item>
        <item quantity="many">%1$d minut</item>
        <item quantity="other">%1$d minut</item>
    </plurals>

    <string name="expiration_minutes_abbreviated">%1$dm</string>

    <plurals name="expiration_hours">
        <item quantity="one">%1$d godzina</item>
        <item quantity="few">%1$d godziny</item>
        <item quantity="many">%1$d godzin</item>
        <item quantity="other">%1$d godziny</item>
    </plurals>

    <string name="expiration_hours_abbreviated">%1$dg</string>

    <plurals name="expiration_days">
        <item quantity="one">%1$d dzień</item>
        <item quantity="few">%1$d dni</item>
        <item quantity="many">%1$d dni</item>
        <item quantity="other">%1$d dni</item>
    </plurals>

    <string name="expiration_days_abbreviated">%1$dd</string>

    <plurals name="expiration_weeks">
        <item quantity="one">%1$d tydzień</item>
        <item quantity="few">%1$d tygodnie</item>
        <item quantity="many">%1$d tygodni</item>
        <item quantity="other">%1$d tygodni</item>
    </plurals>

    <string name="expiration_weeks_abbreviated">%1$dt</string>
    <string name="expiration_combined">%1$s %2$s</string>

    <!-- unverified safety numbers -->
    <string name="IdentityUtil_unverified_banner_one">Twój numer bezpieczeństwa dla %1$s zmienił się i nie jest już zweryfikowany</string>
    <string name="IdentityUtil_unverified_banner_two">Numery bezpieczeństwa dla %1$s i %2$s nie są już zweryfikowane</string>
    <string name="IdentityUtil_unverified_banner_many">Numery bezpieczeństwa dla %1$s, %2$s i %3$s nie są już zweryfikowane</string>

    <string name="IdentityUtil_unverified_dialog_one">Twój numer bezpieczeństwa dla %1$s zmienił się i nie już zweryfikowany. To może oznaczać, że ktoś próbuje przechwycić Twoją komunikację lub, że %1$s przeinstalował Signal.</string>
    <string name="IdentityUtil_unverified_dialog_two">Twoje numery bezpieczeństwa dla %1$s i %2$s zmieniły się i nie są już zweryfikowane. To może oznaczać, że ktoś próbuje przechwycić Twoją komunikację lub, że rozmówcy przeinstalowali Signal.</string>
    <string name="IdentityUtil_unverified_dialog_many">Twoje numery bezpieczeństwa dla %1$s, %2$s i %3$s zmieniły się i nie są już zweryfikowane. To może oznaczać, że ktoś próbuje przechwycić Twoją komunikację lub, że rozmówcy przeinstalowali Signal.</string>

    <string name="IdentityUtil_untrusted_dialog_one">Twój numer bezpieczeństwa dla %1$s zmienił się.</string>
    <string name="IdentityUtil_untrusted_dialog_two">Twoje numery bezpieczeństwa dla %1$s i %2$s zmieniły się.</string>
    <string name="IdentityUtil_untrusted_dialog_many">Twoje numery bezpieczeństwa dla %1$s, %2$s i %3$s zmieniły się.</string>

    <plurals name="identity_others">
        <item quantity="one">%1$d inny</item>
        <item quantity="few">%1$d innych</item>
        <item quantity="many">%1$d innych</item>
        <item quantity="other">%1$d innych</item>
    </plurals>

    <!-- giphy_activity -->
    <string name="giphy_activity_toolbar__search_gifs">Szukaj GIF-ów</string>

    <!-- giphy_fragment -->
    <string name="giphy_fragment__nothing_found">Nic nie znaleziono</string>

    <!-- database_migration_activity -->
    <string name="database_migration_activity__would_you_like_to_import_your_existing_text_messages">Czy chcesz zaimportować swoje wiadomości do zaszyfrowanej bazy danych Signal?</string>
    <string name="database_migration_activity__the_default_system_database_will_not_be_modified">Domyślna baza danych nie zostanie zmodyfikowana ani zastąpiona w żaden sposób.</string>
    <string name="database_migration_activity__skip">Pomiń</string>
    <string name="database_migration_activity__import">Import</string>
    <string name="database_migration_activity__this_could_take_a_moment_please_be_patient">To może zająć chwilę. Prosimy o cierpliwość, powiadomimy Cię gdy importowanie zostanie ukończone.</string>
    <string name="database_migration_activity__importing">IMPORTOWANIE</string>


    <!-- load_more_header -->
    <string name="load_more_header__see_full_conversation">Zobacz pełną konwersację</string>
    <string name="load_more_header__loading">Ładowanie</string>

    <!-- media_overview_activity -->
    <string name="media_overview_activity__no_media">Brak multimediów</string>

    <!-- message_recipients_list_item -->
    <string name="message_recipients_list_item__view">Pokaż</string>
    <string name="message_recipients_list_item__resend">Wyślij ponownie</string>

    <!-- Displayed in a toast when user long presses an item in MyStories -->
    <string name="MyStoriesFragment__copied_sent_timestamp_to_clipboard">Skopiowano stempel czasowy do schowka.</string>
    <!-- Displayed when there are no outgoing stories -->
    <string name="MyStoriesFragment__updates_to_your_story_will_show_up_here">Tutaj pojawią się aktualizacje Twojej relacji.</string>

    <!-- GroupUtil -->
    <plurals name="GroupUtil_joined_the_group">
        <item quantity="one">%1$s dołączył(a) do grupy.</item>
        <item quantity="few">%1$s dołączyli do grupy.</item>
        <item quantity="many">%1$s dołączyli do grupy.</item>
        <item quantity="other">%1$s dołączyli do grupy.</item>
    </plurals>
    <string name="GroupUtil_group_name_is_now">Aktualna nazwa grupy to \"%1$s\".</string>

    <!-- prompt_passphrase_activity -->
    <string name="prompt_passphrase_activity__unlock">Odblokuj</string>

    <!-- prompt_mms_activity -->
    <string name="prompt_mms_activity__signal_requires_mms_settings_to_deliver_media_and_group_messages">Signal wymaga ustawień MMS w celu dostarczenia wiadomości multimedialnych oraz wiadomości grupowych za pośrednictwem Twojego operatora. Twoje urządzenie nie udostępnia tych informacji. Może to być spowodowane pewnymi restrykcyjnymi konfiguracyjnymi w telefonie.</string>
    <string name="prompt_mms_activity__to_send_media_and_group_messages_tap_ok">Aby wysyłać wiadomości multimedialne i grupowe, naciśnij „OK” i zmień żądane ustawienia. Ustawienia MMS twojego operatora zwykle można odnaleźć wyszukując „APN mojego operatora”. Ta operacja musi być ukończona tylko raz.</string>

    <!-- BadDecryptLearnMoreDialog -->
    <string name="BadDecryptLearnMoreDialog_delivery_issue">Problem z dostarczeniem wiadomości</string>
    <string name="BadDecryptLearnMoreDialog_couldnt_be_delivered_individual">Nie udało się dostarczyć Ci wiadomości, naklejki, reakcji lub potwierdzenia przeczytania od %1$s. Ten kontakt mógł próbować przesłać Ci tę wiadomość, bezpośrednio lub w rozmowie grupowej.</string>
    <string name="BadDecryptLearnMoreDialog_couldnt_be_delivered_group">Nie udało się dostarczyć Ci wiadomości, naklejki, reakcji lub potwierdzenia przeczytania od %1$s.</string>

    <!-- profile_create_activity -->
    <string name="CreateProfileActivity_first_name_required">Imię (wymagane)</string>
    <string name="CreateProfileActivity_last_name_optional">Nazwisko (opcjonalne)</string>
    <string name="CreateProfileActivity_next">Dalej</string>
    <string name="CreateProfileActivity__username">Nazwa użytkownika</string>
    <string name="CreateProfileActivity__create_a_username">Utwórz nazwę użytkownika</string>
    <string name="CreateProfileActivity_custom_mms_group_names_and_photos_will_only_be_visible_to_you">Własne nazwy i zdjęcia dla grup MMS będą widoczne tylko dla Ciebie.</string>
    <string name="CreateProfileActivity_group_descriptions_will_be_visible_to_members_of_this_group_and_people_who_have_been_invited">Opisy grupy będą widoczne dla członków tej grupy i zaproszonych osób.</string>

    <!-- EditAboutFragment -->
    <string name="EditAboutFragment_about">O mnie</string>
    <string name="EditAboutFragment_write_a_few_words_about_yourself">Napisz kilka słów o sobie…</string>
    <string name="EditAboutFragment_count">%1$d/%2$d</string>
    <string name="EditAboutFragment_speak_freely">Mówcie śmiało</string>
    <string name="EditAboutFragment_encrypted">Zaszyfrowany</string>
    <string name="EditAboutFragment_be_kind">Bądźcie uprzejmi</string>
    <string name="EditAboutFragment_coffee_lover">Miłośnik kawy</string>
    <string name="EditAboutFragment_free_to_chat">Chętny do rozmowy</string>
    <string name="EditAboutFragment_taking_a_break">Robię przerwę</string>
    <string name="EditAboutFragment_working_on_something_new">Pracuję nad czymś nowym</string>

    <!-- EditProfileFragment -->
    <string name="EditProfileFragment__edit_group">Edytuj grupę</string>
    <string name="EditProfileFragment__group_name">Nazwa grupy</string>
    <string name="EditProfileFragment__group_description">Opis grupy</string>
    <string name="EditProfileFragment__support_link" translatable="false">https://support.signal.org/hc/articles/360007459591</string>

    <!-- EditProfileNameFragment -->
    <string name="EditProfileNameFragment_your_name">Twoje imię</string>
    <string name="EditProfileNameFragment_first_name">Imię</string>
    <string name="EditProfileNameFragment_last_name_optional">Nazwisko (opcjonalne)</string>
    <string name="EditProfileNameFragment_save">Zapisz</string>
    <string name="EditProfileNameFragment_failed_to_save_due_to_network_issues_try_again_later">Zapisywanie nie powiodło się z powodu problemów z siecią. Spróbuj później</string>

    <!-- recipient_preferences_activity -->
    <string name="recipient_preference_activity__shared_media">Udostępnione multimedia</string>

    <!-- recipients_panel -->
    <string name="recipients_panel__to"><small>Wprowadź nazwę lub numer kontaktu</small></string>

    <!-- verify_display_fragment -->
    <string name="verify_display_fragment__to_verify_the_security_of_your_end_to_end_encryption_with_s"><![CDATA[Jeśli chcesz zweryfikować bezpieczeństwo szyfrowania end-to-end z %1$s, porównaj powyższe numery na waszych urządzeniach. Możesz również zeskanować kod kontaktu na jego telefonie. <a href=\"https://signal.org/redirect/safety-numbers\">Dowiedz się więcej</a>]]></string>
    <string name="verify_display_fragment__tap_to_scan">Dotknij, aby zeskanować</string>
    <string name="verify_display_fragment__successful_match">Dopasowanie udane</string>
    <string name="verify_display_fragment__failed_to_verify_safety_number">Nie udało się zweryfikować numeru bezpieczeństwa!</string>
    <string name="verify_display_fragment__loading">Wczytywanie…</string>
    <string name="verify_display_fragment__mark_as_verified">Oznacz jako zweryfikowany</string>
    <string name="verify_display_fragment__clear_verification">Wycofaj weryfikację</string>

    <!-- verify_identity -->
    <string name="verify_identity__share_safety_number">Udostępnij numer bezpieczeństwa</string>

    <!-- verity_scan_fragment -->
    <string name="verify_scan_fragment__scan_the_qr_code_on_your_contact">Zeskanuj kod QR na urządzeniu Twojego kontaktu.</string>

    <!-- webrtc_answer_decline_button -->
    <string name="webrtc_answer_decline_button__swipe_up_to_answer">Przesuń w górę, aby odebrać</string>
    <string name="webrtc_answer_decline_button__swipe_down_to_reject">Przesuń w dół, aby odrzucić</string>

    <!-- message_details_header -->
    <string name="message_details_header__issues_need_your_attention">Niektóre kwestie wymagają Twojej uwagi.</string>
    <string name="message_details_header_sent">Wysłano</string>
    <string name="message_details_header_received">Odebrano</string>
    <string name="message_details_header_disappears">Wygasa</string>
    <string name="message_details_header_via">Przez</string>

    <!-- message_details_recipient_header -->
    <string name="message_details_recipient_header__pending_send">Oczekujący</string>
    <string name="message_details_recipient_header__sent_to">Wysłano do</string>
    <string name="message_details_recipient_header__sent_from">Wysłano przez</string>
    <string name="message_details_recipient_header__delivered_to">Dostarczono do</string>
    <string name="message_details_recipient_header__read_by">Odczytano przez</string>
    <string name="message_details_recipient_header__not_sent">Nie wysłano</string>
    <string name="message_details_recipient_header__viewed">Obejrzano przez</string>
    <string name="message_details_recipient_header__skipped">Pominięto</string>

    <!-- message_Details_recipient -->
    <string name="message_details_recipient__failed_to_send">Nie udało się wysłać</string>
    <string name="message_details_recipient__new_safety_number">Nowy numer bezpieczeństwa</string>

    <!-- AndroidManifest.xml -->
    <string name="AndroidManifest__create_passphrase">Utwórz hasło</string>
    <string name="AndroidManifest__select_contacts">Wybierz kontakty</string>
    <string name="AndroidManifest__change_passphrase">Zmień hasło</string>
    <string name="AndroidManifest__verify_safety_number">Zweryfikuj numer bezpieczeństwa</string>
    <string name="AndroidManifest__log_submit">Wyślij raport debugowania.</string>
    <string name="AndroidManifest__media_preview">Podgląd plików multimedialnych</string>
    <string name="AndroidManifest__message_details">Szczegóły wiadomości</string>
    <string name="AndroidManifest__linked_devices">Połączone urządzenia</string>
    <string name="AndroidManifest__invite_friends">Zaproś znajomych</string>
    <string name="AndroidManifest_archived_conversations">Archiwum</string>
    <string name="AndroidManifest_remove_photo">Usuń zdjęcie</string>

    <!-- Message Requests Megaphone -->
    <string name="MessageRequestsMegaphone__message_requests">Prośby o kontakt</string>
    <string name="MessageRequestsMegaphone__users_can_now_choose_to_accept">Użytkownicy mogą teraz zdecydować czy zaakceptować nową konwersację. Dzięki nazwom profilów ludzie będą wiedzieć, kto się z nimi kontaktuje.</string>
    <string name="MessageRequestsMegaphone__add_profile_name">Dodaj nazwę profilu</string>

    <!-- HelpFragment -->
    <string name="HelpFragment__have_you_read_our_faq_yet">Czy przeczytałeś już nasze FAQ?</string>
    <string name="HelpFragment__next">Dalej</string>
    <string name="HelpFragment__contact_us">Skontaktuj się z nami</string>
    <string name="HelpFragment__tell_us_whats_going_on">Powiedz nam, w czym problem</string>
    <string name="HelpFragment__include_debug_log">Dołącz logi debugowania.</string>
    <string name="HelpFragment__whats_this">Co to jest?</string>
    <string name="HelpFragment__how_do_you_feel">Jak się czujesz (opcjonalne)?</string>
    <string name="HelpFragment__tell_us_why_youre_reaching_out">Powiedz nam, w czym problem.</string>
    <string name="HelpFragment__emoji_5" translatable="false">emoji_5</string>
    <string name="HelpFragment__emoji_4" translatable="false">emoji_4</string>
    <string name="HelpFragment__emoji_3" translatable="false">emoji_3</string>
    <string name="HelpFragment__emoji_2" translatable="false">emoji_2</string>
    <string name="HelpFragment__emoji_1" translatable="false">emoji_1</string>
    <string name="HelpFragment__link__debug_info" translatable="false">https://support.signal.org/hc/articles/360007318591</string>
    <string name="HelpFragment__link__faq" translatable="false">https://support.signal.org</string>
    <string name="HelpFragment__support_info">Informacje dodatkowe</string>
    <string name="HelpFragment__signal_android_support_request">Zgłoszenie pomocy technicznej Signal Android</string>
    <string name="HelpFragment__debug_log">Logi debugowania:</string>
    <string name="HelpFragment__could_not_upload_logs">Wysyłanie logów nieudane</string>
    <string name="HelpFragment__please_be_as_descriptive_as_possible">Opisz problem najdokładniej jak potrafisz, aby pomóc nam go zrozumieć.</string>
    <string-array name="HelpFragment__categories_5">
        <item>\\-\\- Wybierz opcję \\-\\-</item>
        <item>Coś nie działa</item>
        <item>Prośba o dodanie funkcji</item>
        <item>Pytanie</item>
        <item>Opinia</item>
        <item>Inny</item>
        <item>Płatności (MobileCoin)</item>
        <item>Darowizny i odznaki</item>
        <item>Eksport SMS-ów</item>
    </string-array>

    <!-- ReactWithAnyEmojiBottomSheetDialogFragment -->
    <string name="ReactWithAnyEmojiBottomSheetDialogFragment__this_message">Ta wiadomość</string>
    <string name="ReactWithAnyEmojiBottomSheetDialogFragment__recently_used">Ostatnio używane</string>
    <string name="ReactWithAnyEmojiBottomSheetDialogFragment__smileys_and_people">Buźki i ludzie</string>
    <string name="ReactWithAnyEmojiBottomSheetDialogFragment__nature">Natura</string>
    <string name="ReactWithAnyEmojiBottomSheetDialogFragment__food">Żywność</string>
    <string name="ReactWithAnyEmojiBottomSheetDialogFragment__activities">Aktywności</string>
    <string name="ReactWithAnyEmojiBottomSheetDialogFragment__places">Miejsca</string>
    <string name="ReactWithAnyEmojiBottomSheetDialogFragment__objects">Obiekty</string>
    <string name="ReactWithAnyEmojiBottomSheetDialogFragment__symbols">Symbole</string>
    <string name="ReactWithAnyEmojiBottomSheetDialogFragment__flags">Flagi</string>
    <string name="ReactWithAnyEmojiBottomSheetDialogFragment__emoticons">Emotikony</string>
    <string name="ReactWithAnyEmojiBottomSheetDialogFragment__no_results_found">Brak wyników</string>

    <!-- arrays.xml -->
    <string name="arrays__use_default">Użyj domyślnych</string>
    <string name="arrays__use_custom">Użyj własnych</string>

    <string name="arrays__mute_for_one_hour">Wycisz na 1 godzinę</string>
    <string name="arrays__mute_for_eight_hours">Wycisz na 8 godzin</string>
    <string name="arrays__mute_for_one_day">Wycisz na 1 dzień</string>
    <string name="arrays__mute_for_seven_days">Wycisz na 7 dni</string>
    <string name="arrays__always">Zawsze</string>

    <string name="arrays__settings_default">Ustawienia domyślne</string>
    <string name="arrays__enabled">Włączone</string>
    <string name="arrays__disabled">Wyłączone</string>

    <string name="arrays__name_and_message">Imię i wiadomość</string>
    <string name="arrays__name_only">Tylko imię</string>
    <string name="arrays__no_name_or_message">Brak imienia lub wiadomości</string>

    <string name="arrays__images">Zdjęcia</string>
    <string name="arrays__audio">Audio</string>
    <string name="arrays__video">Wideo</string>
    <string name="arrays__documents">Dokumenty</string>

    <string name="arrays__small">Mały</string>
    <string name="arrays__normal">Normalny</string>
    <string name="arrays__large">Duży</string>
    <string name="arrays__extra_large">Bardzo duży</string>

    <string name="arrays__default">Domyślny</string>
    <string name="arrays__high">Wysoki</string>
    <string name="arrays__max">Maksymalny</string>

    <!-- plurals.xml -->
    <plurals name="hours_ago">
        <item quantity="one">%1$dg</item>
        <item quantity="few">%1$dg</item>
        <item quantity="many">%1$dg</item>
        <item quantity="other">%1$dg</item>
    </plurals>

    <!-- preferences.xml -->
    <string name="preferences_beta">Beta</string>
    <string name="preferences__sms_mms">SMS i MMS</string>
    <string name="preferences__pref_all_sms_title">Otrzymuj wszystkie SMSy</string>
    <string name="preferences__pref_all_mms_title">Otrzymuj wszystkie MMSy</string>
    <string name="preferences__use_signal_for_viewing_and_storing_all_incoming_text_messages">Używaj Signal dla wszystkich wiadomości SMS</string>
    <string name="preferences__use_signal_for_viewing_and_storing_all_incoming_multimedia_messages">Używaj Signal dla wszystkich wiadomości multimedialnych</string>
    <string name="preferences__pref_enter_sends_title">Enter wysyła</string>
    <string name="preferences__pressing_the_enter_key_will_send_text_messages">Wciśnięcie przycisku Enter spowoduje wysłanie wiadomości</string>
    <string name="preferences__pref_use_address_book_photos">Użyj zdjęć z kontaktów systemu</string>
    <string name="preferences__display_contact_photos_from_your_address_book_if_available">Wyświetl zdjęcia kontaktów z książki telefonicznej, jeśli są dostępne</string>
    <!-- Preference menu item title for a toggle switch for preserving the archived state of muted chats. -->
    <string name="preferences__pref_keep_muted_chats_archived">Wyciszone rozmowy pozostają w archiwum</string>
    <!-- Preference menu item description for a toggle switch for preserving the archived state of muted chats. -->
    <string name="preferences__muted_chats_that_are_archived_will_remain_archived">Wyciszone rozmowy pozostaną w archiwum, gdy pojawi się nowa wiadomość.</string>
    <string name="preferences__generate_link_previews">Twórz podglądy linków</string>
    <string name="preferences__retrieve_link_previews_from_websites_for_messages">Pobieraj podglądy linków we wiadomościach bezpośrednio ze stron internetowych.</string>
    <string name="preferences__choose_identity">Wybierz tożsamość</string>
    <string name="preferences__choose_your_contact_entry_from_the_contacts_list">Wybierz swój kontakt z listy kontaktów.</string>
    <string name="preferences__change_passphrase">Zmień hasło</string>
    <string name="preferences__change_your_passphrase">Zmień swoje hasło</string>
    <string name="preferences__enable_passphrase">Włącz blokowanie ekranu hasłem</string>
    <string name="preferences__lock_signal_and_message_notifications_with_a_passphrase">Zablokuj ekran i powiadomienia hasłem</string>
    <string name="preferences__screen_security">Ochrona ekranu</string>
    <string name="preferences__disable_screen_security_to_allow_screen_shots">Blokuj rzuty ekranu w obecnej liście oraz w aplikacji</string>
    <string name="preferences__auto_lock_signal_after_a_specified_time_interval_of_inactivity">Auto-blokuj Signal po określonym czasie bezczynności</string>
    <string name="preferences__inactivity_timeout_passphrase">Limit czasu dla hasła</string>
    <string name="preferences__inactivity_timeout_interval">Czas zapomnienia hasła</string>
    <string name="preferences__notifications">Powiadomienia</string>
    <string name="preferences__led_color">Kolor LED</string>
    <string name="preferences__led_color_unknown">Nieznane</string>
    <string name="preferences__pref_led_blink_title">Wzór powiadomień LED</string>
    <string name="preferences__customize">Dostosuj</string>
    <string name="preferences__change_sound_and_vibration">Zmień dźwięk i wibracje</string>
    <string name="preferences__sound">Dźwięk</string>
    <string name="preferences__silent">Wycisz</string>
    <string name="preferences__default">Domyślny</string>
    <string name="preferences__repeat_alerts">Powtarzaj alarmy</string>
    <string name="preferences__never">Nigdy</string>
    <string name="preferences__one_time">Tylko raz</string>
    <string name="preferences__two_times">Dwa razy</string>
    <string name="preferences__three_times">Trzy razy</string>
    <string name="preferences__five_times">Pięć razy</string>
    <string name="preferences__ten_times">Dziesięć razy</string>
    <string name="preferences__vibrate">Wibracja</string>
    <string name="preferences__green">Zielony</string>
    <string name="preferences__red">Czerwony</string>
    <string name="preferences__blue">Niebieski</string>
    <string name="preferences__orange">Pomarańczowy</string>
    <string name="preferences__cyan">Błękitny</string>
    <string name="preferences__magenta">Purpurowy</string>
    <string name="preferences__white">Biały</string>
    <string name="preferences__none">Brak</string>
    <string name="preferences__fast">Szybko</string>
    <string name="preferences__normal">Normalnie</string>
    <string name="preferences__slow">Wolno</string>
    <string name="preferences__help">Pomoc</string>
    <string name="preferences__advanced">Zaawansowane</string>
    <string name="preferences__donate_to_signal">Datek na Molly</string>
    <!-- Preference label for making one-time donations to Signal -->
    <string name="preferences__one_time_donation">Datek jednorazowy</string>
    <string name="preferences__privacy">Prywatność</string>
    <!-- Preference label for stories -->
    <string name="preferences__stories">Relacje</string>
    <string name="preferences__mms_user_agent">MMS User Agent</string>
    <string name="preferences__advanced_mms_access_point_names">Manualne ustawienia MMS</string>
    <string name="preferences__mmsc_url">MMSC URL</string>
    <string name="preferences__mms_proxy_host">Host Proxy MMSa</string>
    <string name="preferences__mms_proxy_port">Port Proxy MMSa</string>
    <string name="preferences__mmsc_username">Użytkownik MMSC</string>
    <string name="preferences__mmsc_password">Hasło MMSC</string>
    <string name="preferences__sms_delivery_reports">Raporty dostarczenia SMS</string>
    <string name="preferences__request_a_delivery_report_for_each_sms_message_you_send">Żądaj raportu dostarczenia każdej wysłanej wiadomości SMS</string>
    <string name="preferences__data_and_storage">Dane i pamięć</string>
    <string name="preferences__storage">Pamięć</string>
    <string name="preferences__payments">Płatności</string>
    <!-- Privacy settings payments section description -->
    <string name="preferences__payment_lock">Zabezpieczenie płatności</string>
    <string name="preferences__payments_beta">Płatności (beta)</string>
    <string name="preferences__conversation_length_limit">Limit długości konwersacji</string>
    <string name="preferences__keep_messages">Zachowuj wiadomości</string>
    <string name="preferences__clear_message_history">Wyczyść historię wiadomości</string>
    <string name="preferences__linked_devices">Połączone urządzenia</string>
    <string name="preferences__light_theme">Jasny</string>
    <string name="preferences__dark_theme">Ciemny</string>
    <string name="preferences__appearance">Wygląd</string>
    <string name="preferences__theme">Motyw</string>
    <string name="preferences__chat_wallpaper">Tapeta</string>
    <string name="preferences__chat_color_and_wallpaper">Kolor i tapeta czatu</string>
    <string name="preferences__disable_pin">Wyłącz PIN</string>
    <string name="preferences__enable_pin">Włącz PIN</string>
    <string name="preferences__if_you_disable_the_pin_you_will_lose_all_data">Jeśli wyłączysz PIN, przy ponownej rejestracji Signal stracisz wszystkie dane, chyba że ręcznie wykonasz i przywrócisz kopię zapasową. Gdy PIN jest wyłączony, nie możesz włączyć blokady rejestracji.</string>
    <string name="preferences__pins_keep_information_stored_with_signal_encrypted_so_only_you_can_access_it">Kody PIN gwarantują, że informacje przechowywane w Signal są zaszyfrowane i tylko Ty masz do nich dostęp. Twój profil, ustawienia i kontakty zostaną przywrócone, gdy ponownie zainstalujesz Signal. Nie będziesz potrzebować swojego kodu PIN do otwarcia aplikacji.</string>
    <string name="preferences__system_default">Domyślny systemu</string>
    <string name="preferences__language">Język</string>
    <string name="preferences__signal_messages_and_calls">Wiadomości i połączenia Signal</string>
    <string name="preferences__advanced_pin_settings">Zaawansowane ustawienia PIN-u</string>
    <string name="preferences__free_private_messages_and_calls">Darmowe oraz prywatne wiadomości i połączenia do użytkowników Signal</string>
    <string name="preferences__submit_debug_log">Wyślij logi debugowania</string>
    <string name="preferences__delete_account">Usuń konto</string>
    <string name="preferences__support_wifi_calling">Tryb zgodności \"Wi-Fi Calling\"</string>
    <string name="preferences__enable_if_your_device_supports_sms_mms_delivery_over_wifi">Włącz jeśli Twoje urządzenie używa dostarczania SMS/MMS przez Wi-Fi (włącz tylko wtedy gdy \"Wi-Fi Calling\" jest włączone na Twoim urządzeniu)</string>
    <string name="preferences__incognito_keyboard">Klawiatura w trybie prywatnym</string>
    <string name="preferences__read_receipts">Potwierdzenia przeczytania</string>
    <string name="preferences__if_read_receipts_are_disabled_you_wont_be_able_to_see_read_receipts">Gdy potwierdzenia przeczytania są wyłączone, Ty również nie będziesz otrzymywać potwierdzeń od innych użytkowników.</string>
    <string name="preferences__typing_indicators">Wskaźniki pisania</string>
    <string name="preferences__if_typing_indicators_are_disabled_you_wont_be_able_to_see_typing_indicators">Gdy wskaźniki pisania są wyłączone, Ty również nie będziesz widzieć wskaźników pisania innych użytkowników.</string>
    <string name="preferences__request_keyboard_to_disable">Poproś klawiaturę o wyłączenie spersonalizowanego uczenia się słów.</string>
    <string name="preferences__this_setting_is_not_a_guarantee">Ta opcja niczego nie gwarantuje i Twoja klawiatura może ją zignorować.</string>
    <string name="preferences__incognito_keyboard_learn_more" translatable="false">https://support.signal.org/hc/articles/360055276112</string>
    <string name="preferences_app_protection__blocked_users">Zablokowani użytkownicy</string>
    <string name="preferences_chats__when_using_mobile_data">Podczas używania Danych Mobilnych</string>
    <string name="preferences_chats__when_using_wifi">Podczas używania Wi-Fi</string>
    <string name="preferences_chats__when_roaming">Podczas roamingu</string>
    <string name="preferences_chats__media_auto_download">Automatyczne pobieranie multimediów</string>
    <string name="preferences_chats__message_history">Historia wiadomości</string>
    <string name="preferences_storage__storage_usage">Wykorzystana pamięć</string>
    <string name="preferences_storage__photos">Zdjęcia</string>
    <string name="preferences_storage__videos">Wideo</string>
    <string name="preferences_storage__files">Pliki</string>
    <string name="preferences_storage__audio">Dźwięk</string>
    <string name="preferences_storage__review_storage">Przejrzyj pamięć</string>
    <string name="preferences_storage__delete_older_messages">Usunąć starsze wiadomości?</string>
    <string name="preferences_storage__clear_message_history">Wyczyścić historię wiadomości?</string>
    <string name="preferences_storage__this_will_permanently_delete_all_message_history_and_media">To spowoduje trwałe usunięcie z Twojego urządzenia całej historii wiadomości i multimediów starszych niż %1$s.</string>
    <string name="preferences_storage__this_will_permanently_trim_all_conversations_to_the_d_most_recent_messages">To spowoduje trwałe przycięcie wszystkich konwersacji do %1$s najnowszych wiadomości.</string>
    <string name="preferences_storage__this_will_delete_all_message_history_and_media_from_your_device">To spowoduje trwałe usunięcie z Twojego urządzenia całej historii wiadomości i multimediów.</string>
    <string name="preferences_storage__are_you_sure_you_want_to_delete_all_message_history">Czy na pewno chcesz usunąć całą historię wiadomości?</string>
    <string name="preferences_storage__all_message_history_will_be_permanently_removed_this_action_cannot_be_undone">Cała historia wiadomości zostanie trwale usunięta. Tego działania nie da się cofnąć.</string>
    <string name="preferences_storage__delete_all_now">Usuń wszystko teraz</string>
    <string name="preferences_storage__forever">Zawsze</string>
    <string name="preferences_storage__one_year">1 rok</string>
    <string name="preferences_storage__six_months">6 miesięcy</string>
    <string name="preferences_storage__thirty_days">30 dni</string>
    <string name="preferences_storage__none">Brak</string>
    <string name="preferences_storage__s_messages">%1$s wiadomości</string>
    <string name="preferences_storage__custom">Własny</string>
    <string name="preferences_advanced__use_system_emoji">Używaj emotikon systemu</string>
    <string name="preferences_advanced__disable_signal_built_in_emoji_support">Wyłącz wbudowane wsparcie emotikon Signal</string>
    <string name="preferences_advanced__relay_all_calls_through_the_signal_server_to_avoid_revealing_your_ip_address">Przekazuj połączenia za pomocą serwerów Signal, aby uniknąć ujawnienia adresu IP Twoim kontaktom. Pogorszy to jakość połączenia.</string>
    <string name="preferences_advanced__always_relay_calls">Zawsze przekazuj połączenia</string>
    <string name="preferences_app_protection__who_can">Kto może…</string>
    <string name="preferences_app_protection__app_access">Dostęp aplikacji</string>
    <string name="preferences_app_protection__communication">Komunikacja</string>
    <!-- Privacy settings payments section title -->
    <string name="preferences_app_protection__payments">Płatności</string>
    <string name="preferences_chats__chats">Rozmowy</string>
    <string name="preferences_data_and_storage__manage_storage">Zarządzaj pamięcią</string>
    <string name="preferences_data_and_storage__calls">Połączenia</string>
    <string name="preferences_data_and_storage__use_less_data_for_calls">Używaj mniej danych dla połączeń</string>
    <string name="preferences_data_and_storage__never">Nigdy</string>
    <string name="preferences_data_and_storage__wifi_and_mobile_data">Wi-Fi i sieć komórkowa</string>
    <string name="preferences_data_and_storage__mobile_data_only">Tylko sieć komórkowa</string>
    <string name="preference_data_and_storage__using_less_data_may_improve_calls_on_bad_networks">Używanie mniejszej ilości danych może poprawić połączenie w słabych sieciach</string>
    <string name="preferences_notifications__messages">Wiadomości</string>
    <string name="preferences_notifications__events">Zdarzenia</string>
    <string name="preferences_notifications__in_chat_sounds">Dźwięki podczas rozmowy</string>
    <string name="preferences_notifications__show">Pokaż</string>
    <string name="preferences_notifications__calls">Połączenia</string>
    <string name="preferences_notifications__ringtone">Dzwonek</string>
    <string name="preferences_chats__show_invitation_prompts">Pokazuj zachętę do zaproszenia</string>
    <string name="preferences_chats__display_invitation_prompts_for_contacts_without_signal">Pokazuj zachętę do zaproszenia kontaktów bez Signal</string>
    <string name="preferences_chats__message_text_size">Rozmiar czcionki dla wiadomości</string>
    <string name="preferences_events__contact_joined_signal">Kontakt dołączył do Signal</string>
    <string name="preferences_notifications__priority">Priorytet</string>
    <!-- Heading for the \'censorship circumvention\' section of privacy preferences -->
    <string name="preferences_communication__category_censorship_circumvention">Omijanie cenzury</string>
    <!-- Title of the \'censorship circumvention\' toggle switch -->
    <string name="preferences_communication__censorship_circumvention">Omijanie cenzury</string>
    <string name="preferences_communication__censorship_circumvention_if_enabled_signal_will_attempt_to_circumvent_censorship">Włączenie uruchamia mechanizmy omijania cenzury. Nie włączaj, jeśli kraj w którym się znajdujesz nie blokuje Signal.</string>
    <!-- Summary text for \'censorship circumvention\' toggle. Indicates that we automatically enabled it because we believe you\'re in a censored country -->
    <string name="preferences_communication__censorship_circumvention_has_been_activated_based_on_your_accounts_phone_number">Omijanie cenzury włączone dla Twojego numeru telefonu i konta Signal.</string>
    <!-- Summary text for \'censorship circumvention\' toggle. Indicates that you disabled it even though we believe you\'re in a censored country -->
    <string name="preferences_communication__censorship_circumvention_you_have_manually_disabled">Omijanie cenzury zostało ręcznie wyłączone.</string>
    <!-- Summary text for \'censorship circumvention\' toggle. Indicates that you cannot use it because you\'re already connected to the Signal service -->
    <string name="preferences_communication__censorship_circumvention_is_not_necessary_you_are_already_connected">Omijanie cenzury nie jest wymagane. Jesteś połączony(a) z usługami Signal.</string>
    <!-- Summary text for \'censorship circumvention\' toggle. Indicates that you cannot use it because you\'re not connected to the internet -->
    <string name="preferences_communication__censorship_circumvention_can_only_be_activated_when_connected_to_the_internet">Aktywacja omijania cenzury wymaga połączenia z Internetem.</string>
    <string name="preferences_communication__category_sealed_sender">Ukryty nadawca</string>
    <string name="preferences_communication__sealed_sender_display_indicators">Wyświetl wskaźniki</string>
    <string name="preferences_communication__sealed_sender_display_indicators_description">"Pokaż ikonę stanu po wybraniu \"Szczegóły wiadomości\" w wiadomościach dostarczonych za pomocą Ukrytego nadawcy."</string>
    <string name="preferences_communication__sealed_sender_allow_from_anyone">Zezwól wszystkim</string>
    <string name="preferences_communication__sealed_sender_allow_from_anyone_description">Włącz Ukrytego nadawcę dla wiadomości przychodzących od osób niebędących w Twoich kontaktach oraz od osób, którym nie udostępniono Twojego profilu.</string>
    <string name="preferences_communication__sealed_sender_learn_more">Dowiedz się więcej</string>
    <string name="preferences_setup_a_username">Ustaw nazwę użytkownika</string>
    <string name="preferences_proxy">Proxy</string>
    <string name="preferences_use_proxy">Użyj proxy</string>
    <string name="preferences_off">Wyłączone</string>
    <string name="preferences_on">Włączone</string>
    <string name="preferences_proxy_address">Adres proxy</string>
    <string name="preferences_only_use_a_proxy_if">Używaj proxy tylko, jeśli nie możesz połączyć się z Signal przez sieć komórkową, ani Wi-Fi.</string>
    <string name="preferences_share">Udostępnij</string>
    <string name="preferences_save">Zapisz</string>
    <string name="preferences_connecting_to_proxy">Łączenie z serwerem proxy…</string>
    <string name="preferences_connected_to_proxy">Połączono z proxy</string>
    <string name="preferences_connection_failed">Błąd połączenia</string>
    <string name="preferences_couldnt_connect_to_the_proxy">Nie udało się połączyć z serwerem proxy. Sprawdź adres proxy i spróbuj ponownie.</string>
    <string name="preferences_you_are_connected_to_the_proxy">Zostałeś(aś) połączony(a) z serwerem proxy. W każdej chwili możesz wyłączyć proxy w Ustawieniach.</string>
    <string name="preferences_success">Sukces</string>
    <string name="preferences_failed_to_connect">Nie udało się połączyć</string>
    <string name="preferences_enter_proxy_address">Podaj adres proxy</string>


    <string name="configurable_single_select__customize_option">Dostosuj opcję</string>

    <!-- Internal only preferences -->
    <string name="preferences__internal_turn_off_stories_with_stories_on_disk" translatable="false">Turn off stories (with stories on disk)</string>
    <string name="preferences__internal_turn_off_stories" translatable="false">Turn off stories</string>
    <string name="preferences__internal_delete_custom_story" translatable="false">Delete custom story</string>
    <string name="preferences__internal_hide_story" translatable="false">Hide story</string>
    <string name="preferences__internal_story_or_profile_selector" translatable="false">Story or profile selector</string>
    <string name="preferences__internal_stories_dialog_launcher" translatable="false">Stories dialog launcher</string>
    <string name="preferences__internal_retry_send" translatable="false">Retry send</string>
    <string name="preferences__internal_remove_group_story" translatable="false">Remove group story</string>
    <string name="preferences__internal_clear_onboarding_state" translatable="false">Clear onboarding state</string>
    <string name="preferences__internal_clears_onboarding_flag_and_triggers_download_of_onboarding_stories" translatable="false">Clears onboarding flag and triggers download of onboarding stories.</string>
    <string name="preferences__internal_preferences" translatable="false">Internal Preferences</string>
    <string name="preferences__internal_preferences_groups_v2" translatable="false">Groups V2</string>
    <string name="preferences__internal_force_gv2_invites" translatable="false">Force Invites</string>
    <string name="preferences__internal_force_gv2_invites_description" translatable="false">Members will not be added directly to a GV2 even if they could be.</string>
    <string name="preferences__internal_ignore_gv2_server_changes" translatable="false">Ignore server changes</string>
    <string name="preferences__internal_ignore_gv2_server_changes_description" translatable="false">Changes in server\&apos;s response will be ignored, causing passive voice update messages if P2P is also ignored.</string>
    <string name="preferences__internal_ignore_gv2_p2p_changes" translatable="false">Ignore P2P changes</string>
    <string name="preferences__internal_ignore_gv2_p2p_changes_description" translatable="false">Changes sent P2P will be ignored. In conjunction with ignoring server changes, will cause passive voice.</string>
    <string name="preferences__internal_payments" translatable="false">Payments</string>
    <string name="preferences__internal_payment_copy_data" translatable="false">Copy payments data</string>
    <string name="preferences__internal_payment_copy_data_description" translatable="false">Copy all payment records to clipboard.</string>
    <string name="preferences__internal_account" translatable="false">Account</string>
    <string name="preferences__internal_refresh_attributes" translatable="false">Refresh attributes</string>
    <string name="preferences__internal_refresh_attributes_description" translatable="false">Forces a write of capabilities on to the server followed by a read.</string>
    <string name="preferences__internal_refresh_profile" translatable="false">Refresh profile</string>
    <string name="preferences__internal_refresh_profile_description" translatable="false">Forces a refresh of your own profile.</string>
    <string name="preferences__internal_rotate_profile_key" translatable="false">Rotate profile key</string>
    <string name="preferences__internal_rotate_profile_key_description" translatable="false">Creates a new versioned profile, and triggers an update of any GV2 group you belong to.</string>
    <string name="preferences__internal_refresh_remote_config" translatable="false">Refresh remote config</string>
    <string name="preferences__internal_refresh_remote_config_description" translatable="false">Forces a refresh of the remote config locally instead of waiting for the elapsed time.</string>
    <string name="preferences__internal_misc" translatable="false">Miscellaneous</string>
    <string name="preferences__internal_user_details" translatable="false">\&apos;Internal Details\&apos; button</string>
    <string name="preferences__internal_user_details_description" translatable="false">Show a button in conversation settings that lets you see more information about a user.</string>
    <string name="preferences__internal_shake_to_report" translatable="false">Shake to Report</string>
    <string name="preferences__internal_shake_to_report_description" translatable="false">Shake your phone to easily submit and share a debug log.</string>
    <string name="preferences__internal_clear_keep_longer_logs" translatable="false">Clear keep longer logs</string>
    <string name="preferences__internal_storage_service" translatable="false">Storage service</string>
    <string name="preferences__internal_disable_storage_service" translatable="false">Disable syncing</string>
    <string name="preferences__internal_disable_storage_service_description" translatable="false">Prevent syncing any data to/from storage service.</string>
    <string name="preferences__internal_force_storage_service_sync" translatable="false">Overwrite remote data</string>
    <string name="preferences__internal_sync_now" translatable="false">Sync now</string>
    <string name="preferences__internal_sync_now_description" translatable="false">Enqueue a normal storage service sync.</string>
    <string name="preferences__internal_force_storage_service_sync_description" translatable="false">Forces remote storage to match the local device state.</string>
    <string name="preferences__internal_network" translatable="false">Network</string>
    <string name="preferences__internal_allow_censorship_toggle" translatable="false">Allow censorship circumvention toggle</string>
    <string name="preferences__internal_allow_censorship_toggle_description" translatable="false">Allow changing the censorship circumvention toggle regardless of network connectivity.</string>
    <string name="preferences__internal_conversations_and_shortcuts" translatable="false">Conversations and Shortcuts</string>
    <string name="preferences__internal_emoji" translatable="false">Emoji</string>
    <string name="preferences__internal_use_built_in_emoji_set" translatable="false">Use built-in emoji set</string>
    <string name="preferences__internal_force_emoji_download" translatable="false">Force emoji download</string>
    <string name="preferences__internal_force_emoji_download_description" translatable="false">Download the latest emoji set if it\&apos;s newer than what we have.</string>
    <string name="preferences__internal_force_search_index_download" translatable="false">Force search index download</string>
    <string name="preferences__internal_force_search_index_download_description" translatable="false">Download the latest emoji search index if it\&apos;s newer than what we have.</string>
    <string name="preferences__internal_current_version_builtin" translatable="false">Current version: Built-In</string>
    <string name="preferences__internal_current_version_d_at_density_s" translatable="false">Current version: %1$d at density %2$s</string>
    <string name="preferences__internal_delete_all_dynamic_shortcuts" translatable="false">Delete all dynamic shortcuts</string>
    <string name="preferences__internal_click_to_delete_all_dynamic_shortcuts" translatable="false">Click to delete all dynamic shortcuts</string>
    <string name="preferences__internal_details" translatable="false">Internal Details</string>
    <string name="preferences__internal_disable_profile_sharing" translatable="false">Disable Profile Sharing</string>
    <string name="preferences__internal_delete_session" translatable="false">Delete Session</string>
    <string name="preferences__internal_sender_key" translatable="false">Sender Key</string>
    <string name="preferences__internal_clear_all_state" translatable="false">Clear all state</string>
    <string name="preferences__internal_click_to_delete_all_sender_key_state" translatable="false">Click to delete all sender key state</string>
    <string name="preferences__internal_clear_shared_state" translatable="false">Clear shared state</string>
    <string name="preferences__internal_click_to_delete_all_sharing_state" translatable="false">Click to delete all sharing state</string>
    <string name="preferences__internal_remove_two_person_minimum" translatable="false">Remove 2 person minimum</string>
    <string name="preferences__internal_remove_the_requirement_that_you_need" translatable="false">Remove the requirement that you  need at least 2 recipients to use sender key.</string>
    <string name="preferences__internal_delay_resends" translatable="false">Delay resends</string>
    <string name="preferences__internal_delay_resending_messages_in_response_to_retry_receipts" translatable="false">Delay resending messages in response to retry receipts by 10 seconds.</string>
    <string name="preferences__internal_local_metrics" translatable="false">Local Metrics</string>
    <string name="preferences__internal_clear_local_metrics" translatable="false">Clear local metrics</string>
    <string name="preferences__internal_click_to_clear_all_local_metrics_state" translatable="false">Click to clear all local metrics state.</string>
    <string name="preferences__internal_calling_server" translatable="false">Group call server</string>
    <string name="preferences__internal_calling_server_default" translatable="false">Default</string>
    <string name="preferences__internal_calling_server_s" translatable="false">%1$s server</string>
    <string name="preferences__internal_calling" translatable="false">Calling options</string>
    <string name="preferences__internal_calling_audio_processing_method" translatable="false">Audio processing method</string>
    <string name="preferences__internal_calling_bandwidth_mode" translatable="false">Bandwidth mode</string>
    <string name="preferences__internal_calling_disable_telecom" translatable="false">Disable Telecom integration</string>
    <string name="preferences__internal_badges" translatable="false">Badges</string>
    <string name="preferences__internal_badges_enqueue_redemption" translatable="false">Enqueue redemption.</string>
    <string name="preferences__internal_badges_enqueue_keep_alive" translatable="false">Enqueue keep-alive.</string>
    <string name="preferences__internal_badges_set_error_state" translatable="false">Set error state.</string>
    <string name="preferences__internal_release_channel" translatable="false">Release channel</string>
    <string name="preferences__internal_fetch_release_channel" translatable="false">Fetch release channel</string>
    <string name="preferences__internal_release_channel_set_last_version" translatable="false">Set last version seen back 10 versions</string>
    <string name="preferences__internal_reset_donation_megaphone" translatable="false">Reset donation megaphone</string>
    <string name="preferences__internal_add_sample_note" translatable="false">Add sample note</string>
    <string name="preferences__internal_disable_stories" translatable="false">Disable stories</string>
    <string name="preferences__internal_cds" translatable="false">CDS</string>
    <string name="preferences__internal_clear_history" translatable="false">Clear history</string>
    <string name="preferences__internal_clear_history_description" translatable="false">Clears all CDS history, meaning the next sync will consider all numbers to be new.</string>
    <string name="preferences__internal_clear_all_service_ids" translatable="false">Clear all service IDs</string>
    <string name="preferences__internal_clear_all_service_ids_description" translatable="false">Clears all known service IDs (except your own) for people that have phone numbers. Do not use on your personal device!</string>
    <string name="preferences__internal_clear_all_profile_keys" translatable="false">Clear all profile keys</string>
    <string name="preferences__internal_clear_all_profile_keys_description" translatable="false">Clears all known profile keys (except your own). Do not use on your personal device!</string>
    <string name="preferences__internal_donor_error_expired_badge" translatable="false">Expired Badge</string>
    <string name="preferences__internal_donor_error_charge_failure" translatable="false">Charge Failure</string>
    <string name="preferences__internal_donor_error_cancelation_reason" translatable="false">Cancelation Reason</string>
    <string name="preferences__internal_donor_error_save_and_finish" translatable="false">Save and Finish</string>
    <string name="preferences__internal_donor_error_clear" translatable="false">Clear</string>


    <!-- Payments -->
    <string name="PaymentsActivityFragment__all_activity">Wszystkie aktywności</string>
    <string name="PaymentsAllActivityFragment__all">Wszyscy</string>
    <string name="PaymentsAllActivityFragment__sent">Wysłano</string>
    <string name="PaymentsAllActivityFragment__received">Odebrano</string>

    <string name="PaymentsHomeFragment__introducing_payments">Przedstawiamy płatności (beta)</string>
    <string name="PaymentsHomeFragment__use_signal_to_send_and_receive">Korzystaj z Molly, aby wysyłać i otrzymywać MobileCoin, nową, skupioną na prywatności, cyfrową walutę. Aktywuj płatności, aby rozpocząć.</string>
    <string name="PaymentsHomeFragment__activate_payments">Aktywuj płatności</string>
    <string name="PaymentsHomeFragment__activating_payments">Aktywowanie płatności…</string>
    <string name="PaymentsHomeFragment__restore_payments_account">Przywróć konto płatności</string>
    <string name="PaymentsHomeFragment__no_recent_activity_yet">Brak ostatnich aktywności</string>
    <string name="PaymentsHomeFragment__pending_requests">Oczekujące prośby</string>
    <string name="PaymentsHomeFragment__recent_activity">Ostatnie aktywności</string>
    <string name="PaymentsHomeFragment__see_all">Zobacz wszystkie</string>
    <string name="PaymentsHomeFragment__add_funds">Dodaj środki</string>
    <string name="PaymentsHomeFragment__send">Wyślij</string>
    <string name="PaymentsHomeFragment__sent_s">Wysłano %1$s</string>
    <string name="PaymentsHomeFragment__received_s">Odebrano %1$s</string>
    <string name="PaymentsHomeFragment__transfer_to_exchange">Przenieś do kantora</string>
    <string name="PaymentsHomeFragment__currency_conversion">Wymiana waluty</string>
    <string name="PaymentsHomeFragment__deactivate_payments">Dezaktywuj płatności</string>
    <string name="PaymentsHomeFragment__recovery_phrase">Hasło odzyskiwania</string>
    <string name="PaymentsHomeFragment__help">Pomoc</string>
    <string name="PaymentsHomeFragment__coin_cleanup_fee">Opłata za obsługę waluty</string>
    <string name="PaymentsHomeFragment__sent_payment">Wysłana płatność</string>
    <string name="PaymentsHomeFragment__received_payment">Otrzymana płatność</string>
    <string name="PaymentsHomeFragment__processing_payment">Przetwarzanie płatności</string>
    <string name="PaymentsHomeFragment__unknown_amount">---</string>
    <string name="PaymentsHomeFragment__currency_conversion_not_available">Wymiana waluty niedostępna</string>
    <string name="PaymentsHomeFragment__cant_display_currency_conversion">Nie udało się wyświetlić wymiany waluty. Sprawdź połączenie z internetem i spróbuj ponownie.</string>
    <string name="PaymentsHomeFragment__payments_is_not_available_in_your_region">Płatności nie są dostępne w Twoim regionie.</string>
    <string name="PaymentsHomeFragment__could_not_enable_payments">Nie udało się włączyć płatności. Spróbuj później.</string>
    <string name="PaymentsHomeFragment__deactivate_payments_question">Dezaktywować płatności?</string>
    <string name="PaymentsHomeFragment__you_will_not_be_able_to_send">Nie będziesz móc odbierać lub wysyłać waluty MobileCoin w Molly, jeśli wyłączysz płatności.</string>
    <string name="PaymentsHomeFragment__deactivate">Dezaktywuj</string>
    <string name="PaymentsHomeFragment__continue">Kontynuuj</string>
    <string name="PaymentsHomeFragment__balance_is_not_currently_available">Środki nie są w tej chwili dostępne.</string>
    <string name="PaymentsHomeFragment__payments_deactivated">Płatności dezaktywowane.</string>
    <string name="PaymentsHomeFragment__payment_failed">Płatność nie powiodła się</string>
    <string name="PaymentsHomeFragment__details">Szczegóły</string>
    <string name="PaymentsHomeFragment__learn_more__activate_payments" translatable="false">https://support.signal.org/hc/articles/360057625692#payments_activate </string>
    <string name="PaymentsHomeFragment__you_can_use_signal_to_send">Możesz używać aplikacji Molly, aby wysyłać i otrzymywać walutę MobileCoin. Wszystkie płatności podlegają Warunkom użytkowania waluty MobileCoin i portfela MobileCoin. To funkcja beta, co oznacza, że możesz napotkać problemy, a płatności i środki, które możesz stracić, nie da się odzyskać. </string>
    <string name="PaymentsHomeFragment__activate">Aktywuj</string>
    <string name="PaymentsHomeFragment__view_mobile_coin_terms">Zobacz warunki użytkowania MobileCoin</string>
    <string name="PaymentsHomeFragment__payments_not_available">Płatności w Molly nie są już dostępne. Wciąż możesz przenieść środki do kantora, ale nie możesz otrzymywać i wysyłać płatności, ani dodawać środków.</string>

    <string name="PaymentsHomeFragment__mobile_coin_terms_url" translatable="false">https://www.mobilecoin.com/terms-of-use.html</string>
    <!-- Alert dialog title which shows up after a payment to turn on payment lock -->
    <string name="PaymentsHomeFragment__turn_on">Włączyć zabezpieczenie płatności dla przyszłych transakcji?</string>
    <!-- Alert dialog description for why payment lock should be enabled before sending payments -->
    <string name="PaymentsHomeFragment__add_an_additional_layer">Dodaj dodatkowe zabezpieczenie — wymagaj blokady ekranu Androida lub odcisku palca do przekazania środków.</string>
    <!-- Alert dialog button to enable payment lock -->
    <string name="PaymentsHomeFragment__enable">Włącz</string>
    <!-- Alert dialog button to not enable payment lock for now -->
    <string name="PaymentsHomeFragment__not_now">Nie teraz</string>
    <!-- Alert dialog title which shows up to update app to send payments -->
    <string name="PaymentsHomeFragment__update_required">Wymagana aktualizacja</string>
    <!-- Alert dialog description that app update is required to send payments-->
    <string name="PaymentsHomeFragment__an_update_is_required">Aktualizacja jest wymagana do dalszego wysyłania i otrzymywania płatności oraz do wyświetlania aktualnego salda płatności.</string>
    <!-- Alert dialog button to cancel -->
    <string name="PaymentsHomeFragment__cancel">Anuluj</string>
    <!-- Alert dialog button to update now -->
    <string name="PaymentsHomeFragment__update_now">Aktualizuj teraz</string>

    <!-- PaymentsSecuritySetupFragment -->
    <!-- Toolbar title -->
    <string name="PaymentsSecuritySetupFragment__security_setup">Konfiguracja bezpieczeństwa</string>
    <!-- Title to enable payment lock -->
    <string name="PaymentsSecuritySetupFragment__protect_your_funds">Chroń swoje środki</string>
    <!-- Description as to why payment lock is required -->
    <string name="PaymentsSecuritySetupFragment__help_prevent">Dodaj kolejną warstwę zabezpieczeń, która uniemożliwi osobom korzystającym z Twojego telefonu dostęp do Twoich środków. Możesz wyłączyć tę opcję w Ustawieniach.</string>
    <!-- Option to enable payment lock -->
    <string name="PaymentsSecuritySetupFragment__enable_payment_lock">Włącz zabezpieczenie płatności</string>
    <!-- Option to cancel -->
    <string name="PaymentsSecuritySetupFragment__not_now">Nie teraz</string>
    <!-- Dialog title to confirm skipping the step -->
    <string name="PaymentsSecuritySetupFragment__skip_this_step">Pominąć ten krok?</string>
    <!-- Dialog description to let users know why payment lock is required -->
    <string name="PaymentsSecuritySetupFragment__skipping_this_step">Pominięcie tego kroku może umożliwić każdemu, kto ma fizyczny dostęp do Twojego telefonu, przelanie środków lub wyświetlenie frazy odzyskiwania.</string>
    <!-- Dialog option to cancel -->
    <string name="PaymentsSecuritySetupFragment__cancel">Anuluj</string>
    <!-- Dialog option to skip -->
    <string name="PaymentsSecuritySetupFragment__skip">Pomiń</string>

    <!-- PaymentsAddMoneyFragment -->
    <string name="PaymentsAddMoneyFragment__add_funds">Dodaj środki</string>
    <string name="PaymentsAddMoneyFragment__your_wallet_address">Adres Twojego portfela</string>
    <string name="PaymentsAddMoneyFragment__copy">Kopiuj</string>
    <string name="PaymentsAddMoneyFragment__copied_to_clipboard">Skopiowano do schowka</string>
    <string name="PaymentsAddMoneyFragment__to_add_funds">Aby dodać środki, wyślij walutę MobileCoin na adres swojego portfela. Rozpocznij transakcję na swoim koncie w kantorze obsługującym MobileCoin, a następnie zeskanuj kod QR lub skopiuj adres swojego portfela.</string>
    <string name="PaymentsAddMoneyFragment__learn_more__information" translatable="false">https://support.signal.org/hc/articles/360057625692#payments_transfer_from_exchange</string>

    <!-- PaymentsDetailsFragment -->
    <string name="PaymentsDetailsFragment__details">Szczegóły</string>
    <string name="PaymentsDetailsFragment__status">Status</string>
    <string name="PaymentsDetailsFragment__submitting_payment">Przesyłanie płatności…</string>
    <string name="PaymentsDetailsFragment__processing_payment">Przetwarzanie płatności…</string>
    <string name="PaymentsDetailsFragment__payment_complete">Płatność zakończona</string>
    <string name="PaymentsDetailsFragment__payment_failed">Płatność nie powiodła się</string>
    <string name="PaymentsDetailsFragment__network_fee">Opłata sieciowa</string>
    <string name="PaymentsDetailsFragment__sent_by">Wysłano przez</string>
    <string name="PaymentsDetailsFragment__sent_to_s">Wysłano do %1$s</string>
    <string name="PaymentsDetailsFragment__you_on_s_at_s">Ty, dnia %1$s o %2$s</string>
    <string name="PaymentsDetailsFragment__s_on_s_at_s">%1$s dnia %2$s o %3$s</string>
    <string name="PaymentsDetailsFragment__to">Do</string>
    <string name="PaymentsDetailsFragment__from">Od</string>
    <string name="PaymentsDetailsFragment__information">Szczegóły transakcji, uwzględniające kwotę i czas transakcji, są częścią rejestru waluty MobileCoin.</string>
    <string name="PaymentsDetailsFragment__coin_cleanup_fee">Opłata za obsługę waluty</string>
    <string name="PaymentsDetailsFragment__coin_cleanup_information">\"Opłata za obsługę waluty\" jest naliczana, gdy monety w Twoim posiadaniu nie mogą zostać połączone, aby zakończyć transakcję. Obsługa pozwoli Ci kontynuować wysyłanie płatności.</string>
    <string name="PaymentsDetailsFragment__no_details_available">Brak szczegółów dla tej transakcji</string>
    <string name="PaymentsDetailsFragment__learn_more__information" translatable="false">https://support.signal.org/hc/articles/360057625692#payments_details</string>
    <string name="PaymentsDetailsFragment__learn_more__cleanup_fee" translatable="false">https://support.signal.org/hc/articles/360057625692#payments_details_fees</string>
    <string name="PaymentsDetailsFragment__sent_payment">Wysłana płatność</string>
    <string name="PaymentsDetailsFragment__received_payment">Otrzymana płatność</string>
    <string name="PaymentsDeatilsFragment__payment_completed_s">Płatność zakończona %1$s</string>
    <string name="PaymentsDetailsFragment__block_number">Zablokuj numer</string>

    <!-- PaymentsTransferFragment -->
    <string name="PaymentsTransferFragment__transfer">Przenieś</string>
    <string name="PaymentsTransferFragment__scan_qr_code">Skanuj kod QR</string>
    <string name="PaymentsTransferFragment__to_scan_or_enter_wallet_address">Do: Zeskanuj lub podaj adres portfela</string>
    <string name="PaymentsTransferFragment__you_can_transfer">Możesz przenieść walutę MobileCoin, dokonując transferu na adres portfela, dostarczony przez kantor. Adres portfela to ciąg cyfr i liter, najczęściej znajdujący się pod kodem QR.</string>
    <string name="PaymentsTransferFragment__next">Dalej</string>
    <string name="PaymentsTransferFragment__invalid_address">Nieprawidłowy adres</string>
    <string name="PaymentsTransferFragment__check_the_wallet_address">Sprawdź adres portfela, do którego próbujesz przenieść środki i spróbuj ponownie.</string>
    <string name="PaymentsTransferFragment__you_cant_transfer_to_your_own_signal_wallet_address">Nie możesz przenieść środków do własnego portfela Molly. Podaj adres portfela, z Twojego konta w obsługiwanym kantorze.</string>
    <string name="PaymentsTransferFragment__to_scan_a_qr_code_signal_needs">Aby zeskanować kod QR, Molly potrzebuje dostępu do aparatu</string>
    <string name="PaymentsTransferFragment__signal_needs_the_camera_permission_to_capture_qr_code_go_to_settings">Aby sfotografować kod QR, Molly wymaga pozwolenia na dostęp do Aparatue. Przejdź do ustawień aplikacji, wybierz \"Uprawnienia\" i włącz \"Aparat\".</string>
    <string name="PaymentsTransferFragment__to_scan_a_qr_code_signal_needs_access_to_the_camera">Aby zeskanować kod QR, Molly potrzebuje dostępu do aparatu</string>
    <string name="PaymentsTransferFragment__settings">Ustawienia</string>

    <!-- PaymentsTransferQrScanFragment -->
    <string name="PaymentsTransferQrScanFragment__scan_address_qr_code">Zeskanuj kod QR z adresem</string>
    <string name="PaymentsTransferQrScanFragment__scan_the_address_qr_code_of_the_payee">Zeskanuj kod QR odbiorcy płatności</string>

    <!-- CreatePaymentFragment -->
    <string name="CreatePaymentFragment__request">Prośba</string>
    <string name="CreatePaymentFragment__pay">Zapłać</string>
    <string name="CreatePaymentFragment__available_balance_s">Dostępne środki: %1$s</string>
    <string name="CreatePaymentFragment__toggle_content_description">Przełącz</string>
    <string name="CreatePaymentFragment__1">1</string>
    <string name="CreatePaymentFragment__2">2</string>
    <string name="CreatePaymentFragment__3">3</string>
    <string name="CreatePaymentFragment__4">4</string>
    <string name="CreatePaymentFragment__5">5</string>
    <string name="CreatePaymentFragment__6">6</string>
    <string name="CreatePaymentFragment__7">7</string>
    <string name="CreatePaymentFragment__8">8</string>
    <string name="CreatePaymentFragment__9">9</string>
    <string name="CreatePaymentFragment__decimal">.</string>
    <string name="CreatePaymentFragment__0">0</string>
    <string name="CreatePaymentFragment__lt">&lt;</string>
    <string name="CreatePaymentFragment__backspace">Backspace</string>
    <string name="CreatePaymentFragment__add_note">Dodaj notatkę</string>
    <string name="CreatePaymentFragment__conversions_are_just_estimates">Wymiana waluty podaje tylko szacowane wartości, które mogą nie być dokładne.</string>
    <string name="CreatePaymentFragment__learn_more__conversions" translatable="false">https://support.signal.org/hc/articles/360057625692#payments_currency_conversion</string>

    <!-- EditNoteFragment -->
    <string name="EditNoteFragment_note">Notatka</string>

    <!-- ConfirmPaymentFragment -->
    <string name="ConfirmPayment__confirm_payment">Potwierdź płatność</string>
    <string name="ConfirmPayment__network_fee">Opłata sieciowa</string>
    <string name="ConfirmPayment__error_getting_fee">Błąd podczas pobierania opłaty</string>
    <string name="ConfirmPayment__estimated_s">Szacowane %1$s</string>
    <string name="ConfirmPayment__to">Do</string>
    <string name="ConfirmPayment__total_amount">Suma</string>
    <string name="ConfirmPayment__balance_s">Środki: %1$s</string>
    <string name="ConfirmPayment__submitting_payment">Przesyłanie płatności…</string>
    <string name="ConfirmPayment__processing_payment">Przetwarzanie płatności…</string>
    <string name="ConfirmPayment__payment_complete">Płatność zakończona</string>
    <string name="ConfirmPayment__payment_failed">Płatność nie powiodła się</string>
    <string name="ConfirmPayment__payment_will_continue_processing">Płatność będzie nadal przetwarzana.</string>
    <string name="ConfirmPaymentFragment__invalid_recipient">Nieprawidłowy odbiorca</string>
    <!-- Title of a dialog show when we were unable to present the user\'s screenlock before sending a payment -->
    <string name="ConfirmPaymentFragment__failed_to_show_payment_lock">Nie udało się wyświetlić zabezpieczenia płatności</string>
    <!-- Body of a dialog show when we were unable to present the user\'s screenlock before sending a payment -->
    <string name="ConfirmPaymentFragment__you_enabled_payment_lock_in_the_settings">Włączyłeś(-aś) zabezpieczenie płatności w ustawieniach, ale nie da się go wyświetlić.</string>
    <!-- Button in a dialog that will take the user to the privacy settings -->
    <string name="ConfirmPaymentFragment__go_to_settings">Przejdź do ustawień</string>
    <string name="ConfirmPaymentFragment__this_person_has_not_activated_payments">Ta osoba nie aktywowała płatności</string>
    <string name="ConfirmPaymentFragment__unable_to_request_a_network_fee">Nie można zażądać opłaty sieciowej. Aby kontynuować tę płatność, stuknij OK, by spróbować ponownie.</string>

    <!-- BiometricDeviceAuthentication -->
    <!-- Biometric/Device authentication prompt title -->
    <string name="BiometricDeviceAuthentication__signal">Signal</string>


    <!-- CurrencyAmountFormatter_s_at_s -->
    <string name="CurrencyAmountFormatter_s_at_s">%1$s o %2$s</string>

    <!-- SetCurrencyFragment -->
    <string name="SetCurrencyFragment__set_currency">Ustaw walutę</string>
    <string name="SetCurrencyFragment__all_currencies">Wszystkie waluty</string>

    <!-- **************************************** -->
    <!-- menus -->
    <!-- **************************************** -->

    <!-- contact_selection_list -->
    <string name="contact_selection_list__unknown_contact">Nowa wiadomość do…</string>
    <string name="contact_selection_list__unknown_contact_block">Zablokuj użytkownika</string>
    <string name="contact_selection_list__unknown_contact_add_to_group">Dodaj do grupy</string>

    <!-- conversation_callable_insecure -->
    <string name="conversation_callable_insecure__menu_call">Zadzwoń</string>

    <!-- conversation_callable_secure -->
    <string name="conversation_callable_secure__menu_call">Połączenie Signal</string>
    <string name="conversation_callable_secure__menu_video">Połączenie wideo Signal</string>

    <!-- conversation_context -->

    <!-- Heading which shows how many messages are currently selected -->
    <plurals name="conversation_context__s_selected">
        <item quantity="one">%1$d wybrana</item>
        <item quantity="few">%1$d wybrane</item>
        <item quantity="many">%1$d wybranych</item>
        <item quantity="other">%1$d wybrane</item>
    </plurals>

    <!-- conversation_context_image -->
    <!-- Button to save a message attachment (image, file etc.) -->
    <string name="conversation_context_image__save_attachment">Zapisz</string>

    <!-- conversation_expiring_off -->
    <string name="conversation_expiring_off__disappearing_messages">Znikające wiadomości</string>

    <!-- conversation_selection -->
    <!-- Button to view detailed information for a message -->
    <string name="conversation_selection__menu_message_details">Informacje</string>
    <!-- Button to copy a message\'s text to the clipboard -->
    <string name="conversation_selection__menu_copy">Kopiuj</string>
    <!-- Button to delete a message -->
    <string name="conversation_selection__menu_delete">Usuń</string>
    <!-- Button to forward a message to another person or group chat -->
    <string name="conversation_selection__menu_forward">Przekaż</string>
    <!-- Button to reply to a message -->
    <string name="conversation_selection__menu_reply">Odpowiedz</string>
    <!-- Button to save a message attachment (image, file etc.) -->
    <string name="conversation_selection__menu_save">Zapisz</string>
    <!-- Button to retry sending a message -->
    <string name="conversation_selection__menu_resend_message">Wyślij ponownie</string>
    <!-- Button to select a message and enter selection mode -->
    <string name="conversation_selection__menu_multi_select">Zaznacz</string>

    <!-- conversation_expiring_on -->

    <!-- conversation_insecure -->
    <string name="conversation_insecure__invite">Zaproś</string>

    <!-- conversation_list_batch -->
    <string name="conversation_list_batch__menu_delete_selected">Usuń zaznaczone</string>
    <string name="conversation_list_batch__menu_pin_selected">Przypnij wybrane</string>
    <string name="conversation_list_batch__menu_unpin_selected">Odepnij wybrane</string>
    <string name="conversation_list_batch__menu_select_all">Zaznacz wszystko</string>
    <string name="conversation_list_batch_archive__menu_archive_selected">Wybrane archiwum</string>
    <string name="conversation_list_batch_unarchive__menu_unarchive_selected">Przywróć z archiwum</string>
    <string name="conversation_list_batch__menu_mark_as_read">Oznacz jako przeczytane</string>
    <string name="conversation_list_batch__menu_mark_as_unread">Oznacz jako nieprzeczytane</string>

    <!-- conversation_list -->
    <string name="conversation_list_settings_shortcut">Skrót do ustawień</string>
    <string name="conversation_list_search_description">Szukaj</string>
    <string name="conversation_list__pinned">Przypięte</string>
    <string name="conversation_list__chats">Rozmowy</string>
    <string name="conversation_list__you_can_only_pin_up_to_d_chats">Możesz przypiąć maksymalnie %1$d rozmów(y)</string>

    <!-- conversation_list_item_view -->
    <string name="conversation_list_item_view__contact_photo_image">Zdjęcie kontaktu</string>
    <string name="conversation_list_item_view__archived">Archiwum</string>


    <!-- conversation_list_fragment -->
    <string name="conversation_list_fragment__fab_content_description">Nowa konwersacja</string>
    <string name="conversation_list_fragment__open_camera_description">Otwórz aparat</string>
    <string name="conversation_list_fragment__no_chats_yet_get_started_by_messaging_a_friend">Nie masz jeszcze żadnych rozmów\nZacznij od wysłania wiadomości do znajomego.</string>


    <!-- conversation_secure_verified -->
    <string name="conversation_secure_verified__menu_reset_secure_session">Reset bezpiecznej sesji</string>

    <!-- conversation_muted -->
    <string name="conversation_muted__unmute">Wyłącz wyciszenie</string>

    <!-- conversation_unmuted -->
    <string name="conversation_unmuted__mute_notifications">Wycisz powiadomienia</string>

    <!-- conversation -->
    <string name="conversation__menu_group_settings">Ustawienia grupy</string>
    <string name="conversation__menu_leave_group">Opuść grupę</string>
    <string name="conversation__menu_view_all_media">Wszystkie multimedia</string>
    <string name="conversation__menu_conversation_settings">Ustawienia konwersacji</string>
    <string name="conversation__menu_add_shortcut">Dodaj do ekranu głównego</string>
    <string name="conversation__menu_create_bubble">Utwórz dymek</string>

    <!-- conversation_popup -->
    <string name="conversation_popup__menu_expand_popup">Powiększ okno</string>

    <!-- conversation_callable_insecure -->
    <string name="conversation_add_to_contacts__menu_add_to_contacts">Dodaj do kontaktów</string>

    <!-- conversation_group_options -->
    <string name="convesation_group_options__recipients_list">Lista odbiorców</string>
    <string name="conversation_group_options__delivery">Dostarczanie</string>
    <string name="conversation_group_options__conversation">Konwersacja</string>
    <string name="conversation_group_options__broadcast">Nadawanie</string>

    <!-- text_secure_normal -->
    <string name="text_secure_normal__menu_new_group">Nowa grupa</string>
    <string name="text_secure_normal__menu_settings">Ustawienia</string>
    <string name="text_secure_normal__menu_clear_passphrase">Zablokuj</string>
    <string name="text_secure_normal__mark_all_as_read">Oznacz wszystkie jako przeczytane</string>
    <string name="text_secure_normal__invite_friends">Zaproś znajomych</string>

    <!-- verify_display_fragment -->
    <string name="verify_display_fragment_context_menu__copy_to_clipboard">Skopiuj do schowka</string>
    <string name="verify_display_fragment_context_menu__compare_with_clipboard">Porównaj ze schowkiem</string>

    <!-- reminder_header -->
    <string name="reminder_header_sms_import_title">Importuj bazę SMS</string>
    <string name="reminder_header_sms_import_text">Dotknij, aby skopiować wiadomości SMS z telefonu do zaszyfrowanej bazy danych Signal.</string>
    <string name="reminder_header_push_title">Włącz wiadomości i połączenia Signal</string>
    <string name="reminder_header_push_text">Polepsz swoje komunikacje.</string>
    <string name="reminder_header_service_outage_text">Signal ma problemy techniczne. Dokładamy wszelkich starań, aby przywrócić usługę tak szybko, jak to możliwe.</string>
    <string name="reminder_header_progress">%1$d%%</string>

    <!-- media_preview -->
    <string name="media_preview__save_title">Zapisz</string>
    <string name="media_preview__forward_title">Przekaż dalej</string>
    <string name="media_preview__share_title">Udostępnij</string>
    <string name="media_preview__all_media_title">Wszystkie multimedia</string>
    <string name="media_preview__edit_title">Edytuj</string>


    <!-- media_preview_activity -->
    <string name="media_preview_activity__media_content_description">Podgląd plików multimedialnych</string>

    <!-- new_conversation_activity -->
    <string name="new_conversation_activity__refresh">Odśwież</string>
    <!-- redphone_audio_popup_menu -->

    <!-- Insights -->
    <string name="Insights__percent">%</string>
    <string name="Insights__title">Statystyki</string>
    <string name="InsightsDashboardFragment__title">Statystyki</string>
    <string name="InsightsDashboardFragment__signal_protocol_automatically_protected">Protokół Signal automatycznie ochronił %1$d%% Twoich wysłanych wiadomości, w ciągu ostatnich %2$d dni. Konwersacje pomiędzy użytkownikami aplikacji Signal są zawsze szyfrowane metodą end-to-end.</string>
    <string name="InsightsDashboardFragment__spread_the_word">Buduj świadomość</string>
    <string name="InsightsDashboardFragment__not_enough_data">Za mało danych</string>
    <string name="InsightsDashboardFragment__your_insights_percentage_is_calculated_based_on">Twoja statystyka procentowa jest obliczana na podstawie ilości wiadomości, które nie zniknęły, ani nie zostały usunięte, wysłanych w ciągu ostatnich %1$ddni.</string>
    <string name="InsightsDashboardFragment__start_a_conversation">Rozpocznij rozmowę</string>
    <string name="InsightsDashboardFragment__invite_your_contacts">Rozpocznij bezpieczną komunikację i włącz nowe funkcje, które wykraczają poza ograniczenia niezaszyfrowanych wiadomości SMS, zapraszając więcej kontaktów do używania Signal.</string>
    <string name="InsightsDashboardFragment__this_stat_was_generated_locally">Ta statystyka została wygenerowana lokalnie na Twoim urządzeniu i jest dostępna tylko dla Ciebie. Nigdy nie jest ona nigdzie przesyłana.</string>
    <string name="InsightsDashboardFragment__encrypted_messages">Zaszyfrowane wiadomości</string>
    <string name="InsightsDashboardFragment__cancel">Anuluj</string>
    <string name="InsightsDashboardFragment__send">Wyślij</string>
    <string name="InsightsModalFragment__title">Przedstawiamy statystyki</string>
    <string name="InsightsModalFragment__description">Dowiedz się, ile wiadomości wychodzących zostało przesłanych bezpiecznie, a następnie szybko zaproś nowe kontakty, by zwiększyć procent wiadomości szyfrowanych przez Signal.</string>
    <string name="InsightsModalFragment__view_insights">Wyświetl statystyki</string>

    <string name="FirstInviteReminder__title">Zaproś do Signal</string>
    <string name="FirstInviteReminder__description">Możesz zwiększyć liczbę wysyłanych, zaszyfrowanych wiadomości o %1$d%%</string>
    <string name="SecondInviteReminder__title">Zabezpiecz więcej konwersacji</string>
    <string name="SecondInviteReminder__description">Zaproś %1$s</string>
    <string name="InsightsReminder__view_insights">Wyświetl statystyki</string>
    <string name="InsightsReminder__invite">Zaproś</string>

    <!-- Edit KBS Pin -->

    <!-- BaseKbsPinFragment -->
    <string name="BaseKbsPinFragment__next">Dalej</string>
    <string name="BaseKbsPinFragment__create_alphanumeric_pin">Utwórz alfanumeryczny PIN</string>
    <string name="BaseKbsPinFragment__create_numeric_pin">Utwórz liczbowy PIN</string>
    <string name="BaseKbsPinFragment__learn_more_url" translatable="false">https://support.signal.org/hc/articles/360007059792</string>

    <!-- CreateKbsPinFragment -->
    <plurals name="CreateKbsPinFragment__pin_must_be_at_least_characters">
        <item quantity="one">PIN musi mieć przynajmniej %1$d znak</item>
        <item quantity="few">PIN musi mieć przynajmniej %1$d znaki</item>
        <item quantity="many">PIN musi mieć przynajmniej %1$d znaków</item>
        <item quantity="other">PIN musi mieć przynajmniej %1$d znaki</item>
    </plurals>
    <plurals name="CreateKbsPinFragment__pin_must_be_at_least_digits">
        <item quantity="one">PIN musi mieć przynajmniej %1$d cyfrę</item>
        <item quantity="few">PIN musi mieć przynajmniej %1$d cyfry</item>
        <item quantity="many">PIN musi mieć przynajmniej %1$d cyfr</item>
        <item quantity="other">PIN musi mieć przynajmniej %1$d cyfry</item>
    </plurals>
    <string name="CreateKbsPinFragment__create_a_new_pin">Utwórz nowy PIN</string>
    <string name="CreateKbsPinFragment__you_can_choose_a_new_pin_as_long_as_this_device_is_registered">Dopóki to urządzenie jest zarejestrowane, możesz zmienić swój PIN.</string>
    <string name="CreateKbsPinFragment__create_your_pin">Utwórz swój PIN</string>
    <string name="CreateKbsPinFragment__pins_keep_information_stored_with_signal_encrypted">Kody PIN gwarantują, że informacje przechowywane w Signal są zaszyfrowane i tylko Ty masz do nich dostęp. Twój profil, ustawienia i kontakty zostaną przywrócone, gdy ponownie zainstalujesz Signal. Nie będziesz potrzebować swojego kodu PIN do otwarcia aplikacji.</string>
    <string name="CreateKbsPinFragment__choose_a_stronger_pin">Wybierz silniejszy PIN</string>

    <!-- ConfirmKbsPinFragment -->
    <string name="ConfirmKbsPinFragment__pins_dont_match">Kody PIN się różnią. Spróbuj ponownie.</string>
    <string name="ConfirmKbsPinFragment__confirm_your_pin">Potwierdź swój PIN.</string>
    <string name="ConfirmKbsPinFragment__pin_creation_failed">Utworzenie PIN-u nie powiodło się</string>
    <string name="ConfirmKbsPinFragment__your_pin_was_not_saved">Twój PIN nie został zapisany. Później poprosimy Cię o utworzenie PIN-u.</string>
    <string name="ConfirmKbsPinFragment__pin_created">Utworzono PIN.</string>
    <string name="ConfirmKbsPinFragment__re_enter_your_pin">Ponownie wpisz PIN</string>
    <string name="ConfirmKbsPinFragment__creating_pin">Tworzenie PIN-u…</string>

    <!-- KbsSplashFragment -->
    <string name="KbsSplashFragment__introducing_pins">Przedstawiamy kody PIN</string>
    <string name="KbsSplashFragment__pins_keep_information_stored_with_signal_encrypted">Kody PIN gwarantują, że informacje przechowywane w Signal są zaszyfrowane i tylko Ty masz do nich dostęp. Twój profil, ustawienia i kontakty zostaną przywrócone, gdy ponownie zainstalujesz Signal. Nie będziesz potrzebować swojego kodu PIN do otwarcia aplikacji.</string>
    <string name="KbsSplashFragment__learn_more">Dowiedz się więcej</string>
    <string name="KbsSplashFragment__learn_more_link" translatable="false">https://support.signal.org/hc/articles/360007059792</string>
    <string name="KbsSplashFragment__registration_lock_equals_pin">Blokada rejestracji = PIN</string>
    <string name="KbsSplashFragment__your_registration_lock_is_now_called_a_pin">Twoja blokada rejestracji nazywa się teraz PIN, i ma nowe funkcje. Uaktualnij ją teraz.</string>
    <string name="KbsSplashFragment__update_pin">Uaktualnij PIN</string>
    <string name="KbsSplashFragment__create_your_pin">Utwórz swój PIN</string>
    <string name="KbsSplashFragment__learn_more_about_pins">Dowiedz się więcej o kodach PIN</string>
    <string name="KbsSplashFragment__disable_pin">Wyłącz PIN</string>

    <!-- KBS Reminder Dialog -->
    <string name="KbsReminderDialog__enter_your_signal_pin">Wpisz swój PIN Signal</string>
    <string name="KbsReminderDialog__to_help_you_memorize_your_pin">Aby pomóc Ci zapamiętać Twój kod PIN, będziemy co jakiś czas o niego pytać. Z czasem pytania będą coraz rzadsze.</string>
    <string name="KbsReminderDialog__skip">Pomiń</string>
    <string name="KbsReminderDialog__submit">Wyślij</string>
    <string name="KbsReminderDialog__forgot_pin">Zapomniałeś(aś) PIN?</string>
    <string name="KbsReminderDialog__incorrect_pin_try_again">Nieprawidłowy PIN. Spróbuj ponownie.</string>

    <!-- AccountLockedFragment -->
    <string name="AccountLockedFragment__account_locked">Konto zablokowane.</string>
    <string name="AccountLockedFragment__your_account_has_been_locked_to_protect_your_privacy">Twoje konto zostało zablokowane, aby chronić Twoją prywatność i bezpieczeństwo. Po %1$d dniach nieaktywności będziesz móc ponownie zarejestrować ten numer telefonu bez użycia PIN-u. Cała zawartość Twojego konta zostanie usunięta.</string>
    <string name="AccountLockedFragment__next">Dalej</string>
    <string name="AccountLockedFragment__learn_more">Dowiedz się więcej</string>
    <string name="AccountLockedFragment__learn_more_url" translatable="false">https://support.signal.org/hc/articles/360007059792</string>

    <!-- KbsLockFragment -->
    <string name="RegistrationLockFragment__enter_your_pin">Wpisz swój PIN</string>
    <string name="RegistrationLockFragment__enter_the_pin_you_created">Wpisz kod PIN, który utworzyłeś(aś) dla swojego konta. Ten kod nie jest Twoim kodem weryfikacyjnym SMS.</string>
    <string name="RegistrationLockFragment__enter_alphanumeric_pin">Wpisz alfanumeryczny PIN</string>
    <string name="RegistrationLockFragment__enter_numeric_pin">Wpisz liczbowy PIN</string>
    <string name="RegistrationLockFragment__incorrect_pin_try_again">Nieprawidłowy PIN. Spróbuj ponownie.</string>
    <string name="RegistrationLockFragment__forgot_pin">Zapomniałeś(aś) PIN?</string>
    <string name="RegistrationLockFragment__incorrect_pin">Nieprawidłowy PIN</string>
    <string name="RegistrationLockFragment__forgot_your_pin">Zapomniałeś(aś) swój PIN?</string>
    <string name="RegistrationLockFragment__not_many_tries_left">Pozostało niewiele prób!</string>
    <string name="RegistrationLockFragment__signal_registration_need_help_with_pin_for_android_v1_pin">Rejestracja Signal - Potrzebna pomoc z kodem PIN Signal dla systemu Android (PIN v1)</string>
    <string name="RegistrationLockFragment__signal_registration_need_help_with_pin_for_android_v2_pin">Rejestracja Signal - Potrzebna pomoc z kodem PIN Signal dla systemu Android (PIN v2)</string>

    <plurals name="RegistrationLockFragment__for_your_privacy_and_security_there_is_no_way_to_recover">
        <item quantity="one">Dla Twojej prywatności i bezpieczeństwa, nie ma sposobu na odzyskanie Twojego kodu PIN. Jeśli nie możesz przypomnieć sobie PIN-u, możesz ponownie zweryfikować numer przez SMS, po %1$d dniu nieaktywności. W tym przypadku Twoje konto zostanie skasowane, a cała zawartość usunięta.</item>
        <item quantity="few">Dla Twojej prywatności i bezpieczeństwa, nie ma sposobu na odzyskanie Twojego kodu PIN. Jeśli nie możesz przypomnieć sobie PIN-u, możesz ponownie zweryfikować numer przez SMS, po %1$d dniach nieaktywności. W tym przypadku Twoje konto zostanie skasowane, a cała zawartość usunięta.</item>
        <item quantity="many">Dla Twojej prywatności i bezpieczeństwa, nie ma sposobu na odzyskanie Twojego kodu PIN. Jeśli nie możesz przypomnieć sobie PIN-u, możesz ponownie zweryfikować numer przez SMS, po %1$d dniach nieaktywności. W tym przypadku Twoje konto zostanie skasowane, a cała zawartość usunięta.</item>
        <item quantity="other">Dla Twojej prywatności i bezpieczeństwa, nie ma sposobu na odzyskanie Twojego kodu PIN. Jeśli nie możesz przypomnieć sobie PIN-u, możesz ponownie zweryfikować numer przez SMS, po %1$d dniach nieaktywności. W tym przypadku Twoje konto zostanie skasowane, a cała zawartość usunięta.</item>
    </plurals>

    <plurals name="RegistrationLockFragment__incorrect_pin_d_attempts_remaining">
        <item quantity="one">Nieprawidłowy kod PIN. Pozostała %1$d próba.</item>
        <item quantity="few">Nieprawidłowy kod PIN. Pozostały %1$d próby.</item>
        <item quantity="many">Nieprawidłowy kod PIN. Pozostało %1$d prób.</item>
        <item quantity="other">Nieprawidłowy kod PIN. Pozostały %1$d próby.</item>
    </plurals>

    <plurals name="RegistrationLockFragment__if_you_run_out_of_attempts_your_account_will_be_locked_for_d_days">
        <item quantity="one">Jeśli skończą Ci się próby, Twoje konto zostanie zablokowane na %1$ddzień. Po %1$d dniu nieaktywności możesz zarejestrować się ponownie, bez użycia kodu PIN. Twoje konto zostanie skasowane, a cała jego zawartość usunięta.</item>
        <item quantity="few">Jeśli skończą Ci się próby, Twoje konto zostanie zablokowane na %1$d dni. Po %1$d dniach nieaktywności możesz zarejestrować się ponownie, bez użycia kodu PIN. Twoje konto zostanie skasowane, a cała jego zawartość usunięta.</item>
        <item quantity="many">Jeśli skończą Ci się próby, Twoje konto zostanie zablokowane na %1$d dni. Po %1$d dniach nieaktywności możesz zarejestrować się ponownie, bez użycia kodu PIN. Twoje konto zostanie skasowane, a cała jego zawartość usunięta.</item>
        <item quantity="other">Jeśli skończą Ci się próby, Twoje konto zostanie zablokowane na %1$d dni. Po %1$d dniach nieaktywności możesz zarejestrować się ponownie, bez użycia kodu PIN. Twoje konto zostanie skasowane, a cała jego zawartość usunięta.</item>
    </plurals>

    <plurals name="RegistrationLockFragment__you_have_d_attempts_remaining">
        <item quantity="one">Pozostała Ci %1$d próba.</item>
        <item quantity="few">Pozostały Ci %1$d próby.</item>
        <item quantity="many">Pozostało Ci %1$d prób.</item>
        <item quantity="other">Pozostało Ci %1$d prób.</item>
    </plurals>

    <plurals name="RegistrationLockFragment__d_attempts_remaining">
        <item quantity="one">Pozostała %1$dpróba.</item>
        <item quantity="few">Pozostały %1$d próby.</item>
        <item quantity="many">Pozostało %1$d prób.</item>
        <item quantity="other">Pozostało %1$d prób.</item>
    </plurals>

    <!-- CalleeMustAcceptMessageRequestDialogFragment -->
    <string name="CalleeMustAcceptMessageRequestDialogFragment__s_will_get_a_message_request_from_you">%1$s otrzyma od Ciebie prośbę o kontakt. Będziesz w stanie zadzwonić, kiedy Twoja prośba o kontakt zostanie zaakceptowana.</string>

    <!-- KBS Megaphone -->
    <string name="KbsMegaphone__create_a_pin">Utwórz PIN</string>
    <string name="KbsMegaphone__pins_keep_information_thats_stored_with_signal_encrytped">Kody PIN gwarantują, że informacje przechowywane w Signal są zaszyfrowane.</string>
    <string name="KbsMegaphone__create_pin">Utwórz PIN</string>

    <!-- transport_selection_list_item -->
    <string name="transport_selection_list_item__transport_icon">Ikona transportu</string>
    <string name="ConversationListFragment_loading">Wczytywanie…</string>
    <string name="CallNotificationBuilder_connecting">Łączenie…</string>
    <string name="Permissions_permission_required">Wymagane uprawnienia</string>
    <string name="ConversationActivity_signal_needs_sms_permission_in_order_to_send_an_sms">Signal wymaga pozwolenia na dostęp do wiadomości SMS w celu wysyłania wiadomości SMS, ale zostało one na stałe odrzucone. Przejdź do ustawień aplikacji, wybierz \"Uprawnienia\" i włącz \"SMS\".</string>
    <string name="Permissions_continue">Kontynuuj</string>
    <string name="Permissions_not_now">Nie teraz</string>
    <string name="conversation_activity__enable_signal_messages">WŁĄCZ WIADOMOŚCI SIGNAL</string>
    <string name="SQLCipherMigrationHelper_migrating_signal_database">Przenoszenie bazy danych Signal</string>
    <string name="PushDecryptJob_new_locked_message">Nowa zablokowana wiadomość</string>
    <string name="PushDecryptJob_unlock_to_view_pending_messages">Odblokuj, aby zobaczyć oczekujące wiadomości</string>
    <string name="enter_backup_passphrase_dialog__backup_passphrase">Hasło kopii zapasowej</string>
    <string name="backup_enable_dialog__backups_will_be_saved_to_external_storage_and_encrypted_with_the_passphrase_below_you_must_have_this_passphrase_in_order_to_restore_a_backup">Kopia zapasowa zostanie zapisana w pamięci urządzenia i zaszyfrowana za pomocą poniższego hasła. Musisz mieć to hasło, aby przywrócić kopię zapasową.</string>
    <string name="backup_enable_dialog__you_must_have_this_passphrase">Bez tego hasła nie będziesz móc przywrócić kopii zapasowej.</string>
    <string name="backup_enable_dialog__folder">Folder</string>
    <string name="backup_enable_dialog__i_have_written_down_this_passphrase">Zapisałem(am) to hasło. Bez tego nie będę mógł(a) przywrócić kopii zapasowej.</string>
    <string name="registration_activity__restore_backup">Przywróć kopię zapasową</string>
    <string name="registration_activity__transfer_or_restore_account">Przenieś lub przywróć konto</string>
    <string name="registration_activity__transfer_account">Przenieś konto</string>
    <string name="registration_activity__skip">Pomiń</string>
    <string name="preferences_chats__chat_backups">Kopia zapasowa</string>
    <string name="preferences_chats__backup_chats_to_external_storage">Kopia zapasowa do pamięci urządzenia</string>
    <string name="preferences_chats__transfer_account">Przenieś konto</string>
    <string name="preferences_chats__transfer_account_to_a_new_android_device">Przenieś konto na nowe urządzenie z systemem Android</string>
    <string name="RegistrationActivity_enter_backup_passphrase">Wprowadź hasło kopii zapasowej</string>
    <string name="RegistrationActivity_restore">Przywróć</string>
    <string name="RegistrationActivity_backup_failure_downgrade">Nie udało się zaimportować kopii zapasowej z nowszej wersji Signal</string>
    <string name="RegistrationActivity_incorrect_backup_passphrase">Nieprawidłowe hasło kopii zapasowej</string>
    <string name="RegistrationActivity_checking">Sprawdzanie…</string>
    <string name="RegistrationActivity_d_messages_so_far">%1$d wiadomości…</string>
    <string name="RegistrationActivity_restore_from_backup">Przywrócić kopię zapasową?</string>
    <string name="RegistrationActivity_restore_your_messages_and_media_from_a_local_backup">Przywróć swoje wiadomości i multimedia z lokalnej kopii zapasowej. Jeśli nie zrobisz tego teraz, nie będzie można zrobić tego później.</string>
    <string name="RegistrationActivity_backup_size_s">Rozmiar kopii zapasowej: %1$s</string>
    <string name="RegistrationActivity_backup_timestamp_s">Data utworzenia kopii zapasowej: %1$s</string>
    <string name="BackupDialog_enable_local_backups">Włączyć kopie zapasowe?</string>
    <string name="BackupDialog_enable_backups">Włącz kopie zapasowe</string>
    <string name="BackupDialog_please_acknowledge_your_understanding_by_marking_the_confirmation_check_box">Zaznaczając to pole potwierdzasz, że zrozumiałeś(aś)</string>
    <string name="BackupDialog_delete_backups">Usunąć kopie zapasowe?</string>
    <string name="BackupDialog_disable_and_delete_all_local_backups">Wyłączyć i usunąć wszystkie lokalne kopie zapasowe?</string>
    <string name="BackupDialog_delete_backups_statement">Usuń kopie zapasowe</string>
    <string name="BackupDialog_to_enable_backups_choose_a_folder">Wybierz folder, aby włączyć kopie zapasowe. Nowe kopie będą zapisywane w wybranym miejscu.</string>
    <string name="BackupDialog_choose_folder">Wybierz folder</string>
    <string name="BackupDialog_copied_to_clipboard">Skopiowane do schowka</string>
    <string name="BackupDialog_no_file_picker_available">Brak dostępnej aplikacji do wyboru plików.</string>
    <string name="BackupDialog_enter_backup_passphrase_to_verify">Wprowadź hasło kopii zapasowej, aby je zweryfikować</string>
    <string name="BackupDialog_verify">Zweryfikuj</string>
    <string name="BackupDialog_you_successfully_entered_your_backup_passphrase">Podałeś(aś) poprawne hasło kopii zapasowej</string>
    <string name="BackupDialog_passphrase_was_not_correct">Hasło jest nieprawidłowe</string>
    <string name="LocalBackupJob_creating_signal_backup">Tworzenie kopii zapasowej Molly…</string>
    <!-- Title for progress notification shown in a system notification while verifying a recent backup. -->
    <string name="LocalBackupJob_verifying_signal_backup">Sprawdzanie kopii zapasowej Molly…</string>
    <string name="LocalBackupJobApi29_backup_failed">Zapisywanie kopii zapasowej nie powiodło się</string>
    <string name="LocalBackupJobApi29_your_backup_directory_has_been_deleted_or_moved">Twój folder kopii zapasowej został usunięty lub przeniesiony.</string>
    <string name="LocalBackupJobApi29_your_backup_file_is_too_large">Twój plik kopii zapasowej jest zbyt duży, aby przechować go na tym wolumenie.</string>
    <string name="LocalBackupJobApi29_there_is_not_enough_space">Zbyt mało miejsca, aby zapisać kopię zapasową.</string>
    <!-- Error message shown if a newly created backup could not be verified as accurate -->
    <string name="LocalBackupJobApi29_your_backup_could_not_be_verified">Nie udało się stworzyć ani zweryfikować Twojej ostatniej kopii zapasowej. Stwórz nową kopię.</string>
    <!-- Error message shown if a very large attachment is encountered during the backup creation and causes the backup to fail -->
    <string name="LocalBackupJobApi29_your_backup_contains_a_very_large_file">Twoja kopia zapasowa zawiera bardzo duży plik, który nie może zostać zarchiwizowany. Usuń go i utwórz nową kopię zapasową.</string>
    <string name="LocalBackupJobApi29_tap_to_manage_backups">Stuknij, aby zarządzać kopiami zapasowymi.</string>
    <string name="ProgressPreference_d_messages_so_far">%1$d wiadomości</string>
    <string name="RegistrationActivity_wrong_number">Błędny numer</string>
    <string name="RegistrationActivity_call_me_instead_available_in">Zadzwoń \n (Dostępne za %1$02d:%2$02d)</string>
    <string name="RegistrationActivity_contact_signal_support">Skontaktuj się ze wsparciem technicznym Signal</string>
    <string name="RegistrationActivity_code_support_subject">Rejestracja Signal - Kod weryfikacyjny dla systemu Android</string>
    <string name="RegistrationActivity_incorrect_code">Niepoprawny kod</string>
    <string name="BackupUtil_never">Nigdy</string>
    <string name="BackupUtil_unknown">Nieznane</string>
    <string name="preferences_app_protection__see_my_phone_number">Zobaczyć mój numer telefonu</string>
    <string name="preferences_app_protection__find_me_by_phone_number">Znaleźć mnie po numerze telefonu</string>
    <string name="PhoneNumberPrivacy_everyone">Wszyscy</string>
    <string name="PhoneNumberPrivacy_my_contacts">Moje kontakty</string>
    <string name="PhoneNumberPrivacy_nobody">Nikt</string>
    <string name="PhoneNumberPrivacy_everyone_see_description">Twój numer będzie widoczny dla wszystkich osób i grup. z którymi wymieniasz wiadomości.</string>
    <string name="PhoneNumberPrivacy_everyone_find_description">Każdy, kto ma Twój numer telefonu w swoich kontaktach, będzie widzieć Cię, jako użytkownika Signal. Inni będą mogli znaleźć Cię przez wyszukiwanie.</string>
    <string name="preferences_app_protection__screen_lock">Blokada ekranu</string>
    <string name="preferences_app_protection__lock_signal_access_with_android_screen_lock_or_fingerprint">Zablokuj dostęp do aplikacji Signal za pomocą blokady ekranu Android lub za pomocą odcisku palca</string>
    <string name="preferences_app_protection__screen_lock_inactivity_timeout">Blokada ekranu po czasie nieaktywności</string>
    <string name="preferences_app_protection__signal_pin">PIN Signal</string>
    <string name="preferences_app_protection__create_a_pin">Utwórz PIN</string>
    <string name="preferences_app_protection__change_your_pin">Zmień swój PIN</string>
    <string name="preferences_app_protection__pin_reminders">Przypomnienia PIN-u</string>
    <string name="preferences_app_protection__pins_keep_information_stored_with_signal_encrypted">Kody PIN gwarantują, że informacje przechowywane w Signal są zaszyfrowane i tylko Ty masz do nich dostęp. Twój profil, ustawienia i kontakty zostaną przywrócone, gdy ponownie zainstalujesz Signal.</string>
    <string name="preferences_app_protection__add_extra_security_by_requiring_your_signal_pin_to_register">Zwiększ bezpieczeństwo, wymagając podania Twojego PIN-u Signal przy ponownej rejestracji numeru telefonu w Signal.</string>
    <string name="preferences_app_protection__reminders_help_you_remember_your_pin">Przypomnienia pomagają Ci zapamiętać Twój kod PIN, gdyż nie da się go odzyskać. Z czasem pytania będą coraz rzadsze.</string>
    <string name="preferences_app_protection__turn_off">Wyłącz</string>
    <string name="preferences_app_protection__confirm_pin">Potwierdź PIN</string>
    <string name="preferences_app_protection__confirm_your_signal_pin">Potwierdź swój PIN Signal</string>
    <string name="preferences_app_protection__make_sure_you_memorize_or_securely_store_your_pin">Upewnij się, że zapamiętałeś(aś) lub zapisałeś(aś) swój PIN w bezpiecznym miejscu, gdyż nie da się go odzyskać. Jeśli zapomnisz swojego PIN-u, możesz stracić dane przy kolejnej rejestracji swojego konta Signal.</string>
    <string name="preferences_app_protection__incorrect_pin_try_again">Nieprawidłowy PIN. Spróbuj ponownie.</string>
    <string name="preferences_app_protection__failed_to_enable_registration_lock">Nie udało się włączyć blokady rejestracji.</string>
    <string name="preferences_app_protection__failed_to_disable_registration_lock">Nie udało się wyłączyć blokady rejestracji.</string>
    <string name="AppProtectionPreferenceFragment_none">Brak</string>
    <string name="preferences_app_protection__registration_lock">Blokada rejestracji</string>
    <string name="RegistrationActivity_you_must_enter_your_registration_lock_PIN">Musisz wprowadzić PIN blokady rejestracji</string>
    <string name="RegistrationActivity_your_pin_has_at_least_d_digits_or_characters">Twój kod PIN ma co najmniej %1$d cyfr(y) lub znaków(i)</string>
    <string name="RegistrationActivity_too_many_attempts">Zbyt wiele prób</string>
    <string name="RegistrationActivity_you_have_made_too_many_incorrect_registration_lock_pin_attempts_please_try_again_in_a_day">Zbyt wiele nieprawidłowych prób wprowadzenia kodu PIN blokady rejestracji. Spróbuj ponownie za jeden dzień.</string>
    <string name="RegistrationActivity_you_have_made_too_many_attempts_please_try_again_later">Zbyt dużo nieudanych prób. Spróbuj ponownie później.</string>
    <string name="RegistrationActivity_error_connecting_to_service">Błąd podczas łączenia się z usługą</string>
    <string name="preferences_chats__backups">Kopie zapasowe</string>
    <string name="prompt_passphrase_activity__signal_is_locked">Molly jest zablokowany</string>
    <string name="prompt_passphrase_activity__tap_to_unlock">DOTKNIJ, ABY ODBLOKOWAĆ</string>
    <string name="Recipient_unknown">Nieznany</string>

    <!-- TransferOrRestoreFragment -->
    <string name="TransferOrRestoreFragment__transfer_or_restore_account">Przenieś lub przywróć konto</string>
    <string name="TransferOrRestoreFragment__if_you_have_previously_registered_a_signal_account">Jeśli poprzednio zarejestrowałeś(aś) konto Signal, możesz przenieść lub przywrócić swoje konto i wiadomości</string>
    <string name="TransferOrRestoreFragment__transfer_from_android_device">Przenieś z urządzenia z systemem Android</string>
    <string name="TransferOrRestoreFragment__transfer_your_account_and_messages_from_your_old_android_device">Przenieś swoje konto i historię wiadomości ze swojego starego urządzenia z systemem Android. Musisz mieć dostęp do starego urządzenia.</string>
    <string name="TransferOrRestoreFragment__you_need_access_to_your_old_device">Musisz mieć dostęp do swojego, starego urządzenia.</string>
    <string name="TransferOrRestoreFragment__restore_from_backup">Przywróć z kopii zapasowej</string>
    <string name="TransferOrRestoreFragment__restore_your_messages_from_a_local_backup">Przywróć swoje wiadomości z lokalnej kopii zapasowej. Jeśli nie zrobisz tego teraz, nie będzie można przywrócić ich później.</string>

    <!-- NewDeviceTransferInstructionsFragment -->
    <string name="NewDeviceTransferInstructions__open_signal_on_your_old_android_phone">Otwórz Signal na swoim starym telefonie telefonie z systemem Android</string>
    <string name="NewDeviceTransferInstructions__continue">Kontynuuj</string>
    <string name="NewDeviceTransferInstructions__first_bullet">1.</string>
    <string name="NewDeviceTransferInstructions__tap_on_your_profile_photo_in_the_top_left_to_open_settings">Stuknij swoje zdjęcie profilowe, u góry, po lewej, aby otworzyć Ustawienia</string>
    <string name="NewDeviceTransferInstructions__second_bullet">2.</string>
    <string name="NewDeviceTransferInstructions__tap_on_account">"Stuknij \"Konto\""</string>
    <string name="NewDeviceTransferInstructions__third_bullet">3.</string>
    <string name="NewDeviceTransferInstructions__tap_transfer_account_and_then_continue_on_both_devices">"Stuknij \"Przenieś konto\", a następnie \"Kontynuuj\", na obu urządzeniach"</string>

    <!-- NewDeviceTransferSetupFragment -->
    <string name="NewDeviceTransferSetup__preparing_to_connect_to_old_android_device">Przygotowywanie do połączenia ze starym urządzeniem z systemem Android…</string>
    <string name="NewDeviceTransferSetup__take_a_moment_should_be_ready_soon">To chwilę potrwa, wkrótce wszystko powinno być gotowe</string>
    <string name="NewDeviceTransferSetup__waiting_for_old_device_to_connect">Czekanie na połączenie ze starym urządzeniem z systemem Android…</string>
    <string name="NewDeviceTransferSetup__signal_needs_the_location_permission_to_discover_and_connect_with_your_old_device">Molly potrzebuje pozwolenia na dostęp do lokalizacji, aby znaleźć i połączyć się ze starym urządzeniem z systemem Android.</string>
    <string name="NewDeviceTransferSetup__signal_needs_location_services_enabled_to_discover_and_connect_with_your_old_device">Molly potrzebuje włączonych usług lokalizacji, aby znaleźć i połączyć się ze starym urządzeniem z systemem Android.</string>
    <string name="NewDeviceTransferSetup__signal_needs_wifi_on_to_discover_and_connect_with_your_old_device">Molly potrzebuje Wi-Fi, aby znaleźć i połączyć się ze starym urządzeniem z systemem Android. Wi-Fi musi być włączone, ale nie musi być połączone z siecią Wi-Fi.</string>
    <string name="NewDeviceTransferSetup__sorry_it_appears_your_device_does_not_support_wifi_direct">Przykro nam. Wygląda na to, że to urządzenie nie obsługuje Wi-Fi Direct. Molly używa Wi-Fi Direct do znalezienia i połączenia się z Twoim, starym urządzeniem z systemem Android. Wciąż możesz przywrócić kopię zapasową, aby przywrócić swoje konto ze starego urządzenia z Androidem.</string>
    <string name="NewDeviceTransferSetup__restore_a_backup">Przywróć kopię zapasową</string>
    <string name="NewDeviceTransferSetup__an_unexpected_error_occurred_while_attempting_to_connect_to_your_old_device">Podczas próby połączenia z Twoim, starym urządzeniem z systemem Android, wystąpił nieoczekiwany błąd.</string>

    <!-- OldDeviceTransferSetupFragment -->
    <string name="OldDeviceTransferSetup__searching_for_new_android_device">Wyszukiwanie nowego urządzenia z systemem Android…</string>
    <string name="OldDeviceTransferSetup__signal_needs_the_location_permission_to_discover_and_connect_with_your_new_device">Molly potrzebuje pozwolenia na dostęp do lokalizacji, aby znaleźć i połączyć się z nowym urządzeniem z systemem Android.</string>
    <string name="OldDeviceTransferSetup__signal_needs_location_services_enabled_to_discover_and_connect_with_your_new_device">Molly potrzebuje włączonych usług lokalizacji, aby znaleźć i połączyć się z nowym urządzeniem z systemem Android.</string>
    <string name="OldDeviceTransferSetup__signal_needs_wifi_on_to_discover_and_connect_with_your_new_device">Molly potrzebuje Wi-Fi, aby znaleźć i połączyć się z nowym urządzeniem z systemem Android. Wi-Fi musi być włączone, ale nie musi być połączone z siecią Wi-Fi.</string>
    <string name="OldDeviceTransferSetup__sorry_it_appears_your_device_does_not_support_wifi_direct">Przykro nam. Wygląda na to, że to urządzenie nie obsługuje Wi-Fi Direct. Molly używa Wi-Fi Direct do znalezienia i połączenia się z Twoim, nowym urządzeniem z systemem Android. Wciąż możesz utworzyć kopię zapasową, aby przywrócić swoje konto na nowym urządzeniu z Androidem.</string>
    <string name="OldDeviceTransferSetup__create_a_backup">Utwórz kopię zapasową</string>
    <string name="OldDeviceTransferSetup__an_unexpected_error_occurred_while_attempting_to_connect_to_your_old_device">Podczas próby połączenia z Twoim, nowym urządzeniem z systemem Android, wystąpił nieoczekiwany błąd.</string>

    <!-- DeviceTransferSetupFragment -->
    <string name="DeviceTransferSetup__unable_to_open_wifi_settings">Nie można otworzyć ustawień Wi-Fi. Włącz Wi-Fi ręcznie.</string>
    <string name="DeviceTransferSetup__grant_location_permission">Udziel dostępu do lokalizacji</string>
    <string name="DeviceTransferSetup__turn_on_location_services">Włącz usługi lokalizacji</string>
    <string name="DeviceTransferSetup__unable_to_open_location_settings">Nie można otworzyć ustawień lokalizacji.</string>
    <string name="DeviceTransferSetup__turn_on_wifi">Włącz Wi-Fi</string>
    <string name="DeviceTransferSetup__error_connecting">Błąd podczas łączenia</string>
    <string name="DeviceTransferSetup__retry">Ponów</string>
    <string name="DeviceTransferSetup__submit_debug_logs">Wyślij logi debugowania</string>
    <string name="DeviceTransferSetup__verify_code">Zweryfikuj kod</string>
    <string name="DeviceTransferSetup__verify_that_the_code_below_matches_on_both_of_your_devices">Sprawdź czy poniższy kod jest identyczny na obu Twoich urządzeniach, a następnie stuknij kontynuuj.</string>
    <string name="DeviceTransferSetup__the_numbers_do_not_match">Liczby się różnią</string>
    <string name="DeviceTransferSetup__continue">Kontynuuj</string>
    <string name="DeviceTransferSetup__number_is_not_the_same">Liczby są identyczne</string>
    <string name="DeviceTransferSetup__if_the_numbers_on_your_devices_do_not_match_its_possible_you_connected_to_the_wrong_device">Jeśli liczby na Twoich urządzeniach się różnią, możliwe, że połączyłeś(aś) się ze złym urządzeniem. Aby to naprawić, przerwij transfer i spróbuj ponownie, trzymając oba urządzenia blisko siebie.</string>
    <string name="DeviceTransferSetup__stop_transfer">Zatrzymaj przenoszenie</string>
    <string name="DeviceTransferSetup__unable_to_discover_old_device">Nie można znaleźć starego urządzenia</string>
    <string name="DeviceTransferSetup__unable_to_discover_new_device">Nie można znaleźć nowego urządzenia</string>
    <string name="DeviceTransferSetup__make_sure_the_following_permissions_are_enabled">Upewnij się, że następujące uprawnienia i usługi są włączone:</string>
    <string name="DeviceTransferSetup__location_permission">Dostęp do lokalizacji</string>
    <string name="DeviceTransferSetup__location_services">Usługi lokalizacji</string>
    <string name="DeviceTransferSetup__wifi">Wi-Fi</string>
    <string name="DeviceTransferSetup__on_the_wifi_direct_screen_remove_all_remembered_groups_and_unlink_any_invited_or_connected_devices">Na ekranie Wi-Fi Direct usuń wszystkie, zapamiętane grupy i rozłącz wszystkie zaproszone lub połączone urządzenia.</string>
    <string name="DeviceTransferSetup__wifi_direct_screen">Ekran Wi-Fi Direct</string>
    <string name="DeviceTransferSetup__try_turning_wifi_off_and_on_on_both_devices">Spróbuj wyłączyć i włączyć Wi-Fi na obu urządzeniach.</string>
    <string name="DeviceTransferSetup__make_sure_both_devices_are_in_transfer_mode">Upewnij się, że oba urządzenia są w trybie transferu.</string>
    <string name="DeviceTransferSetup__go_to_support_page">Przejdź do strony pomocy</string>
    <string name="DeviceTransferSetup__try_again">Spróbuj ponownie</string>
    <string name="DeviceTransferSetup__waiting_for_other_device">Oczekiwanie na drugie urządzenie</string>
    <string name="DeviceTransferSetup__tap_continue_on_your_other_device_to_start_the_transfer">Stuknij Kontynuuj, na drugim urządzeniu, aby rozpocząć transfer.</string>
    <string name="DeviceTransferSetup__tap_continue_on_your_other_device">Stuknij Kontynuuj, na drugim urządzeniu…</string>

    <!-- NewDeviceTransferFragment -->
    <string name="NewDeviceTransfer__cannot_transfer_from_a_newer_version_of_signal">Nie można przenosić z nowszych wersji Signal</string>

    <!-- DeviceTransferFragment -->
    <string name="DeviceTransfer__transferring_data">Przenoszenie danych</string>
    <string name="DeviceTransfer__keep_both_devices_near_each_other">Urządzenia muszą znajdować się blisko siebie. Nie wyłączaj żadnego z urządzeń i nie zamykaj Molly. Przenoszenie jest szyfrowane metodą end-to-end.</string>
    <string name="DeviceTransfer__d_messages_so_far">%1$d wiadomości…</string>
    <!-- Filled in with total percentage of messages transferred -->
    <string name="DeviceTransfer__s_of_messages_so_far">%1$s%% wiadomości…</string>
    <string name="DeviceTransfer__cancel">Anuluj</string>
    <string name="DeviceTransfer__try_again">Spróbuj ponownie</string>
    <string name="DeviceTransfer__stop_transfer_question">Zatrzymać przenoszenie?</string>
    <string name="DeviceTransfer__stop_transfer">Zatrzymaj przenoszenie</string>
    <string name="DeviceTransfer__all_transfer_progress_will_be_lost">Cały postęp zostanie utracony.</string>
    <string name="DeviceTransfer__transfer_failed">Przenoszenie nieudane</string>
    <string name="DeviceTransfer__unable_to_transfer">Nie można przenieść</string>

    <!-- OldDeviceTransferInstructionsFragment -->
    <string name="OldDeviceTransferInstructions__transfer_account">Przenieś konto</string>
    <string name="OldDeviceTransferInstructions__you_can_transfer_your_signal_account_when_setting_up_signal_on_a_new_android_device">Możesz przenieść swoje konto Signal, w trakcie konfiguracji Signal na nowym telefonie z systemem Android. Zanim przejdziesz dalej:</string>
    <string name="OldDeviceTransferInstructions__first_bullet">1.</string>
    <string name="OldDeviceTransferInstructions__download_signal_on_your_new_android_device">Pobierz Molly na swoje nowe urządzenie z systemem Android</string>
    <string name="OldDeviceTransferInstructions__second_bullet">2.</string>
    <string name="OldDeviceTransferInstructions__tap_on_transfer_or_restore_account">"Stuknij \"Przenieś lub przywróć konto\""</string>
    <string name="OldDeviceTransferInstructions__third_bullet">3.</string>
    <string name="OldDeviceTransferInstructions__select_transfer_from_android_device_when_prompted_and_then_continue">"Stuknij \"Przenieś z urządzenia z systemem Android\", a następnie \"Kontynuuj\", na obu urządzeniach. Oba urządzenia powinny znajdować się blisko siebie."</string>
    <string name="OldDeviceTransferInstructions__continue">Kontynuuj</string>

    <!-- OldDeviceTransferComplete -->
    <string name="OldDeviceTransferComplete__transfer_complete">Przenoszenie zakończone</string>
    <string name="OldDeviceTransferComplete__go_to_your_new_device">Przejdź na nowe urządzenie</string>
    <string name="OldDeviceTransferComplete__your_signal_data_has_Been_transferred_to_your_new_device">Twoje dane Signal zostały przeniesione na nowe urządzenie. Aby dokończyć przenoszenie, musisz kontynuować rejestrację na nowym urządzeniu.</string>
    <string name="OldDeviceTransferComplete__close">Zamknij</string>

    <!-- NewDeviceTransferComplete -->
    <string name="NewDeviceTransferComplete__transfer_successful">Przenoszenie udane</string>
    <string name="NewDeviceTransferComplete__transfer_complete">Przenoszenie zakończone</string>
    <string name="NewDeviceTransferComplete__to_complete_the_transfer_process_you_must_continue_registration">Aby dokończyć przenoszenie, musisz kontynuować rejestrację.</string>
    <string name="NewDeviceTransferComplete__continue_registration">Kontynuuj rejestrację</string>

    <!-- DeviceToDeviceTransferService -->
    <string name="DeviceToDeviceTransferService_content_title">Przenoszenie konta</string>
    <string name="DeviceToDeviceTransferService_status_ready">Przygotowywanie do połączenia z drugim urządzeniem z systemem Android…</string>
    <string name="DeviceToDeviceTransferService_status_starting_up">Przygotowywanie do połączenia z drugim urządzeniem z systemem Android…</string>
    <string name="DeviceToDeviceTransferService_status_discovery">Wyszukiwanie Twojego, drugiego urządzenia z systemem Android…</string>
    <string name="DeviceToDeviceTransferService_status_network_connected">Łączenie z drugim urządzeniem z systemem Android…</string>
    <string name="DeviceToDeviceTransferService_status_verification_required">Wymagana weryfikacja</string>
    <string name="DeviceToDeviceTransferService_status_service_connected">Przenoszenie konta…</string>

    <!-- OldDeviceTransferLockedDialog -->
    <string name="OldDeviceTransferLockedDialog__complete_registration_on_your_new_device">Dokończ rejestrację na swoim, nowym urządzeniu</string>
    <string name="OldDeviceTransferLockedDialog__your_signal_account_has_been_transferred_to_your_new_device">Twoje konto Signal zostało przeniesione na nowe urządzenie, ale musisz dokończyć rejestrację na swoim, nowym urządzeniu. Signal przestanie być aktywny na tym urządzeniu.</string>
    <string name="OldDeviceTransferLockedDialog__done">Gotowe</string>
    <string name="OldDeviceTransferLockedDialog__cancel_and_activate_this_device">Anuluj i aktywuj to urządzenie</string>

    <!-- AdvancedPreferenceFragment -->
    <string name="AdvancedPreferenceFragment__transfer_mob_balance">Przenieść środki MOB?</string>
    <string name="AdvancedPreferenceFragment__you_have_a_balance_of_s">Masz środki w wysokości %1$s. Jeśli nie przeniesiesz ich do innego portfela przed usunięciem swojego konta, stracisz je na zawsze.</string>
    <string name="AdvancedPreferenceFragment__dont_transfer">Nie przenoś</string>
    <string name="AdvancedPreferenceFragment__transfer">Przenieś</string>

    <!-- RecipientBottomSheet -->
    <string name="RecipientBottomSheet_block">Zablokuj</string>
    <string name="RecipientBottomSheet_unblock">Odblokuj</string>
    <string name="RecipientBottomSheet_add_to_contacts">Dodaj do kontaktów</string>
    <!-- Error message that displays when a user tries to tap to view system contact details but has no app that supports it -->
    <string name="RecipientBottomSheet_unable_to_open_contacts">Nie można znaleźć aplikacji, aby otworzyć kontakty.</string>
    <string name="RecipientBottomSheet_add_to_a_group">Dodaj do grupy</string>
    <string name="RecipientBottomSheet_add_to_another_group">Dodaj do innej grupy</string>
    <string name="RecipientBottomSheet_view_safety_number">Zobacz numer bezpieczeństwa</string>
    <string name="RecipientBottomSheet_make_admin">Mianuj adminem</string>
    <string name="RecipientBottomSheet_remove_as_admin">Usuń administratora</string>
    <string name="RecipientBottomSheet_remove_from_group">Usuń z grupy</string>
    <string name="RecipientBottomSheet_message_description">Wiadomość</string>
    <string name="RecipientBottomSheet_voice_call_description">Połączenie głosowe</string>
    <string name="RecipientBottomSheet_insecure_voice_call_description">Niezaszyfrowane połączenie głosowe</string>
    <string name="RecipientBottomSheet_video_call_description">Połączenie wideo</string>

    <string name="RecipientBottomSheet_remove_s_as_group_admin">Usunąć %1$s, jako administratora grupy?</string>
    <string name="RecipientBottomSheet_s_will_be_able_to_edit_group">"\"%1$s\" będzie w stanie edytować tę grupę i jej członków."</string>

    <string name="RecipientBottomSheet_remove_s_from_the_group">Usunąć %1$s z grupy?</string>
    <!-- Dialog message shown when removing someone from a group with group link being active to indicate they will not be able to rejoin -->
    <string name="RecipientBottomSheet_remove_s_from_the_group_they_will_not_be_able_to_rejoin">Usunąć %1$s z grupy? Ten kontakt nie będzie mógł ponownie dołączyć przez link do grupy.</string>
    <string name="RecipientBottomSheet_remove">Usuń</string>
    <string name="RecipientBottomSheet_copied_to_clipboard">Skopiowano do schowka</string>

    <string name="GroupRecipientListItem_admin">Administrator</string>
    <string name="GroupRecipientListItem_approve_description">Zaakceptuj</string>
    <string name="GroupRecipientListItem_deny_description">Odrzuć</string>


    <!-- GroupsLearnMoreBottomSheetDialogFragment -->
    <string name="GroupsLearnMore_legacy_vs_new_groups">Stare vs. Nowe grupy</string>
    <string name="GroupsLearnMore_what_are_legacy_groups">Czym są Stare grupy?</string>
    <string name="GroupsLearnMore_paragraph_1">Stare grupy nie obsługują takich funkcji nowych grup jak administratorzy i dokładniejsze informacje o zmianach w grupach.</string>
    <string name="GroupsLearnMore_can_i_upgrade_a_legacy_group">Czy mogę zaktualizować Starą grupę?</string>
    <string name="GroupsLearnMore_paragraph_2">Stare grupy nie mogą jeszcze zostać zaktualizowane do Nowych grup, ale możesz stworzyć Nową grupę z tymi samymi członkami, jeśli korzystają oni z najnowszej wersji Signal.</string>
    <string name="GroupsLearnMore_paragraph_3">W przyszłości Signal zaoferuje możliwość zaktualizowania Starych grup</string>

    <!-- GroupLinkBottomSheetDialogFragment -->
    <string name="GroupLinkBottomSheet_share_hint_requiring_approval">Każdy, kto ma dostęp do tego linku, może zobaczyć nazwę i zdjęcie grupy, i poprosić o przyjęcie. Udostępniaj go zaufanym osobom.</string>
    <string name="GroupLinkBottomSheet_share_hint_not_requiring_approval">Każdy, kto ma dostęp do tego linku, może zobaczyć nazwę i zdjęcie grupy, i do niej dołączyć. Udostępniaj go zaufanym osobom.</string>
    <string name="GroupLinkBottomSheet_share_via_signal">Udostępnij przez Molly</string>
    <string name="GroupLinkBottomSheet_copy">Kopiuj</string>
    <string name="GroupLinkBottomSheet_qr_code">Kod QR</string>
    <string name="GroupLinkBottomSheet_share">Udostępnij</string>
    <string name="GroupLinkBottomSheet_copied_to_clipboard">Skopiowano do schowka</string>
    <string name="GroupLinkBottomSheet_the_link_is_not_currently_active">Ten link nie jest obecnie aktywny</string>

    <!-- VoiceNotePlaybackPreparer -->
    <string name="VoiceNotePlaybackPreparer__failed_to_play_voice_message">Nie udało się odtworzyć wiadomości głosowej</string>

    <!-- VoiceNoteMediaDescriptionCompatFactory -->
    <string name="VoiceNoteMediaItemFactory__voice_message">Wiadomość głosowa · %1$s</string>
    <string name="VoiceNoteMediaItemFactory__s_to_s">%1$s do %2$s</string>

    <!-- StorageUtil -->
    <string name="StorageUtil__s_s">%1$s/%2$s</string>
    <string name="BlockedUsersActivity__s_has_been_blocked">Zablokowano \"%1$s\".</string>
    <string name="BlockedUsersActivity__failed_to_block_s">Nie udało się zablokować \"%1$s\"</string>
    <string name="BlockedUsersActivity__s_has_been_unblocked">Odblokowano \"%1$s\".</string>

    <!-- ReviewCardDialogFragment -->
    <string name="ReviewCardDialogFragment__review_members">Przejrzyj członków</string>
    <string name="ReviewCardDialogFragment__review_request">Przejrzyj prośby</string>
    <string name="ReviewCardDialogFragment__d_group_members_have_the_same_name">%1$d członków grupy ma takie samo imię, przejrzyj poniższych członków i podejmij działania.</string>
    <string name="ReviewCardDialogFragment__if_youre_not_sure">Jeśli nie masz pewności, od kogo pochodzi ta prośba, przejrzyj poniższe kontakty i podejmij działania.</string>
    <string name="ReviewCardDialogFragment__no_other_groups_in_common">Brak innych, wspólnych grup.</string>
    <string name="ReviewCardDialogFragment__no_groups_in_common">Brak wspólnych grup.</string>
    <plurals name="ReviewCardDialogFragment__d_other_groups_in_common">
        <item quantity="one">%1$d wspólna grupa</item>
        <item quantity="few">%1$d wspólne grupy</item>
        <item quantity="many">%1$d wspólnych grup</item>
        <item quantity="other">%1$d wspólne grupy</item>
    </plurals>
    <plurals name="ReviewCardDialogFragment__d_groups_in_common">
        <item quantity="one">%1$d wspólna grupa</item>
        <item quantity="few">%1$d wspólne grupy</item>
        <item quantity="many">%1$d wspólnych grup</item>
        <item quantity="other">%1$d wspólne grupy</item>
    </plurals>
    <string name="ReviewCardDialogFragment__remove_s_from_group">Usunąć %1$s z grupy?</string>
    <string name="ReviewCardDialogFragment__remove">Usuń</string>
    <string name="ReviewCardDialogFragment__failed_to_remove_group_member">Usuwanie członka grupy nie powiodło się.</string>

    <!-- ReviewCard -->
    <string name="ReviewCard__member">Członek</string>
    <string name="ReviewCard__request">Prośba</string>
    <string name="ReviewCard__your_contact">Twój kontakt</string>
    <string name="ReviewCard__remove_from_group">Usuń z grupy</string>
    <string name="ReviewCard__update_contact">Uaktualnij kontakt</string>
    <string name="ReviewCard__block">Zablokuj</string>
    <string name="ReviewCard__delete">Usuń</string>
    <string name="ReviewCard__recently_changed">Ostatnio zmienił(a) nazwę profilu z %1$s na %2$s</string>

    <!-- CallParticipantsListUpdatePopupWindow -->
    <string name="CallParticipantsListUpdatePopupWindow__s_joined">%1$s dołączył(a)</string>
    <string name="CallParticipantsListUpdatePopupWindow__s_and_s_joined">%1$s i %2$s dołączyli(ły)</string>
    <string name="CallParticipantsListUpdatePopupWindow__s_s_and_s_joined">%1$s, %2$s i %3$s dołączyli(ły)</string>
    <string name="CallParticipantsListUpdatePopupWindow__s_s_and_d_others_joined">%1$s, %2$s i %3$d innych dołączyło</string>
    <string name="CallParticipantsListUpdatePopupWindow__s_left">%1$s opuścił(a) rozmowę</string>
    <string name="CallParticipantsListUpdatePopupWindow__s_and_s_left">%1$s i %2$s opuścii(ły) rozmowę</string>
    <string name="CallParticipantsListUpdatePopupWindow__s_s_and_s_left">%1$s, %2$s i %3$s opuścili(ły) rozmowę</string>
    <string name="CallParticipantsListUpdatePopupWindow__s_s_and_d_others_left">%1$s, %2$s i %3$d innych opuściło rozmowę</string>

    <string name="CallParticipant__you">Ty</string>
    <string name="CallParticipant__you_on_another_device">Ty (na innym urządzeniu)</string>
    <string name="CallParticipant__s_on_another_device">%1$s (na innym urządzeniu)</string>

    <!-- WifiToCellularPopupWindow -->
    <!-- Message shown during a call when the WiFi network is unusable, and cellular data starts to be used for the call instead. -->
    <string name="WifiToCellularPopupWindow__weak_wifi_switched_to_cellular">Niestabilne WiFi. Przełączono na dane komórkowe.</string>

    <!-- DeleteAccountFragment -->
    <string name="DeleteAccountFragment__deleting_your_account_will">Usunięcie Twojego konta spowoduje:</string>
    <string name="DeleteAccountFragment__enter_your_phone_number">Podaj swój numer telefonu</string>
    <string name="DeleteAccountFragment__delete_account">Usuń konto</string>
    <string name="DeleteAccountFragment__delete_your_account_info_and_profile_photo">Usunięcie informacji o Twoim koncie i zdjęcia profilowego</string>
    <string name="DeleteAccountFragment__delete_all_your_messages">Usunięcie wszystkich, Twoich wiadomości</string>
    <string name="DeleteAccountFragment__delete_s_in_your_payments_account">Usuń %1$sna Twoim koncie płatności</string>
    <string name="DeleteAccountFragment__no_country_code">Nie podano kodu kraju</string>
    <string name="DeleteAccountFragment__no_number">Nie podano numeru</string>
    <string name="DeleteAccountFragment__the_phone_number">Podany numer telefonu nie należy do Twojego konta.</string>
    <string name="DeleteAccountFragment__are_you_sure">Czy na pewno chcesz usunąć swoje konto?</string>
    <string name="DeleteAccountFragment__this_will_delete_your_signal_account">To działanie usunie Twoje konto Signal i zresetuje aplikację. Po zakończeniu tego procesu, aplikacja zostanie zamknięta.</string>
    <string name="DeleteAccountFragment__failed_to_delete_account">Nie udało się usunąć konta. Sprawdź połączenie z siecią.</string>
    <string name="DeleteAccountFragment__failed_to_delete_local_data">Nie udało się usunąć lokalnych danych. Możesz usunąć je ręcznie w systemowych ustawieniach aplikacji.</string>
    <string name="DeleteAccountFragment__launch_app_settings">Otwórz Ustawienia aplikacji</string>
    <!-- Title of progress dialog shown when a user deletes their account and the process is leaving all groups -->
    <string name="DeleteAccountFragment__leaving_groups">Opuszczanie grup…</string>
    <!-- Title of progress dialog shown when a user deletes their account and the process has left all groups -->
    <string name="DeleteAccountFragment__deleting_account">Usuwanie konta…</string>
    <!-- Message of progress dialog shown when a user deletes their account and the process is canceling their subscription -->
    <string name="DeleteAccountFragment__canceling_your_subscription">Anulowanie subskrypcji…</string>
    <!-- Message of progress dialog shown when a user deletes their account and the process is leaving groups -->
    <string name="DeleteAccountFragment__depending_on_the_number_of_groups">W zależności od liczby grup, do których należysz, to może potrwać kilka minut</string>
    <!-- Message of progress dialog shown when a user deletes their account and the process has left all groups -->
    <string name="DeleteAccountFragment__deleting_all_user_data_and_resetting">Usuwanie danych użytkownika i resetowanie aplikacji</string>
    <!-- Title of error dialog shown when a network error occurs during account deletion -->
    <string name="DeleteAccountFragment__account_not_deleted">Konto nie zostało usunięte</string>
    <!-- Message of error dialog shown when a network error occurs during account deletion -->
    <string name="DeleteAccountFragment__there_was_a_problem">Wystąpił problem z dokończeniem procesu usuwania. Sprawdź połączenie z siecią i spróbuj ponownie.</string>

    <!-- DeleteAccountCountryPickerFragment -->
    <string name="DeleteAccountCountryPickerFragment__search_countries">Wybierz kraj</string>

    <!-- CreateGroupActivity -->
    <string name="CreateGroupActivity__skip">Pomiń</string>
    <plurals name="CreateGroupActivity__d_members">
        <item quantity="one">%1$d członek</item>
        <item quantity="few">%1$d członków</item>
        <item quantity="many">%1$d członków</item>
        <item quantity="other">%1$d członków</item>
    </plurals>

    <!-- ShareActivity -->
    <string name="ShareActivity__share">Udostępnij</string>
    <string name="ShareActivity__send">Wyślij</string>
    <string name="ShareActivity__comma_s">, %1$s</string>
    <string name="ShareActivity__sharing_to_multiple_chats_is">Udostępnianie w wielu rozmowach jest obsługiwane tylko dla wiadomości Signal.</string>
    <!-- Toast when the incoming intent is invalid -->
    <string name="ShareActivity__could_not_get_share_data_from_intent">Nie udało się udostępnić danych.</string>

    <!-- MultiShareDialogs -->
    <string name="MultiShareDialogs__failed_to_send_to_some_users">Nie udało się wysłać do niektórych użytkowników</string>
    <string name="MultiShareDialogs__you_can_only_share_with_up_to">Możesz udostępnić maksymalnie w %1$d rozmowach</string>

    <!-- ChatWallpaperActivity -->
    <string name="ChatWallpaperActivity__chat_wallpaper">Tapeta czatu</string>

    <!-- ChatWallpaperFragment -->
    <string name="ChatWallpaperFragment__chat_color">Kolor czatu</string>
    <string name="ChatWallpaperFragment__reset_chat_colors">Zresetuj kolory czatów</string>
    <string name="ChatWallpaperFragment__reset_chat_color">Zresetuj kolor czatu</string>
    <string name="ChatWallpaperFragment__reset_chat_color_question">Zresetować kolor czatu?</string>
    <string name="ChatWallpaperFragment__set_wallpaper">Ustaw tapetę</string>
    <string name="ChatWallpaperFragment__dark_mode_dims_wallpaper">Ciemny motyw przyciemnia tapetę</string>
    <string name="ChatWallpaperFragment__contact_name">Imię kontaktu</string>
    <string name="ChatWallpaperFragment__reset">Zresetuj</string>
    <string name="ChatWallpaperFragment__clear">Usuń</string>
    <string name="ChatWallpaperFragment__wallpaper_preview_description">Podgląd tapety</string>
    <string name="ChatWallpaperFragment__would_you_like_to_override_all_chat_colors">Czy chcesz zastąpić kolory wszystkich czatów?</string>
    <string name="ChatWallpaperFragment__would_you_like_to_override_all_wallpapers">Czy chcesz zastąpić wszystkie tapety?</string>
    <string name="ChatWallpaperFragment__reset_default_colors">Zresetuj domyślne kolory</string>
    <string name="ChatWallpaperFragment__reset_all_colors">Zresetuj wszystkie kolory</string>
    <string name="ChatWallpaperFragment__reset_default_wallpaper">Zresetuj domyślną tapetę</string>
    <string name="ChatWallpaperFragment__reset_all_wallpapers">Zresetuj wszystkie tapety</string>
    <string name="ChatWallpaperFragment__reset_wallpapers">Zresetuj tapety</string>
    <string name="ChatWallpaperFragment__reset_wallpaper">Zresetuj tapetę</string>
    <string name="ChatWallpaperFragment__reset_wallpaper_question">Zresetować tapetę?</string>

    <!-- ChatWallpaperSelectionFragment -->
    <string name="ChatWallpaperSelectionFragment__choose_from_photos">Wybierz ze zdjęć</string>
    <string name="ChatWallpaperSelectionFragment__presets">Domyślne</string>

    <!-- ChatWallpaperPreviewActivity -->
    <string name="ChatWallpaperPreviewActivity__preview">Podgląd</string>
    <string name="ChatWallpaperPreviewActivity__set_wallpaper">Ustaw tapetę</string>
    <string name="ChatWallpaperPreviewActivity__swipe_to_preview_more_wallpapers">Przesuń, aby obejrzeć więcej tapet</string>
    <string name="ChatWallpaperPreviewActivity__set_wallpaper_for_all_chats">Ustaw tapetę dla wszystkich rozmów.</string>
    <string name="ChatWallpaperPreviewActivity__set_wallpaper_for_s">Ustaw tapetę dla %1$s</string>
    <string name="ChatWallpaperPreviewActivity__viewing_your_gallery_requires_the_storage_permission">Przeglądanie galerii wymaga uprawnień dostępu do pamięci.</string>

    <!-- WallpaperImageSelectionActivity -->
    <string name="WallpaperImageSelectionActivity__choose_wallpaper_image">Wybierz zdjęcie na tapetę</string>

    <!-- WallpaperCropActivity -->
    <string name="WallpaperCropActivity__pinch_to_zoom_drag_to_adjust">Ściśnij lub rozciągnij, aby zmienić rozmiar. Przeciągnij, aby dopasować.</string>
    <string name="WallpaperCropActivity__set_wallpaper_for_all_chats">Ustaw tapetę dla wszystkich rozmów.</string>
    <string name="WallpaperCropActivity__set_wallpaper_for_s">Ustaw tapetę dla %1$s.</string>
    <string name="WallpaperCropActivity__error_setting_wallpaper">Błąd przy ustawianiu tapety.</string>
    <string name="WallpaperCropActivity__blur_photo">Rozmyj zdjęcie</string>

    <!-- InfoCard -->
    <string name="payment_info_card_about_mobilecoin">O MobileCoin</string>
    <string name="payment_info_card_mobilecoin_is_a_new_privacy_focused_digital_currency">MobileCoin to nowa, skupiona na prywatności, cyfrowa waluta.</string>
    <string name="payment_info_card_adding_funds">Dodawanie środków</string>
    <string name="payment_info_card_you_can_add_funds_for_use_in">Możesz dodać środki do użycia w Molly, wysyłając walutę MobileCoin na adres swojego portfela.</string>
    <string name="payment_info_card_cashing_out">Wypłacanie</string>
    <string name="payment_info_card_you_can_cash_out_mobilecoin">Możesz w każdej chwili spieniężyć MobileCoin w kantorze, który obsługuje walutę MobileCoin. Po prostu przenieś środki na swoje konto w tym kantorze.</string>
    <string name="payment_info_card_hide_this_card">Ukryć tę kartę?</string>
    <string name="payment_info_card_hide">Ukryj</string>
    <!-- Title of save recovery phrase card -->
    <string name="payment_info_card_save_recovery_phrase">Zapisz frazę odzyskiwania</string>
    <string name="payment_info_card_your_recovery_phrase_gives_you">Twoje hasło odzyskiwania to dodatkowy sposób na przywrócenie Twojego konta płatności.</string>
    <!-- Button in save recovery phrase card -->
    <string name="payment_info_card_save_your_phrase">Zapisz swoją frazę</string>
    <string name="payment_info_card_update_your_pin">Uaktualnij swój PIN</string>
    <string name="payment_info_card_with_a_high_balance">Przy dużej ilości środków, radzimy uaktualnić kod PIN do alfanumerycznego, aby zapewnić lepszą ochronę Twojego konta.</string>
    <string name="payment_info_card_update_pin">Uaktualnij PIN</string>

    <string name="payment_info_card__learn_more__about_mobilecoin" translatable="false">https://support.signal.org/hc/articles/360057625692#payments_which_ones</string>
    <string name="payment_info_card__learn_more__adding_to_your_wallet" translatable="false">https://support.signal.org/hc/articles/360057625692#payments_transfer_from_exchange</string>
    <string name="payment_info_card__learn_more__cashing_out" translatable="false">https://support.signal.org/hc/articles/360057625692#payments_transfer_to_exchange</string>

    <!-- DeactivateWalletFragment -->
    <string name="DeactivateWalletFragment__deactivate_wallet">Dezaktywuj portfel</string>
    <string name="DeactivateWalletFragment__your_balance">Twoje środki</string>
    <string name="DeactivateWalletFragment__its_recommended_that_you">Przed dezaktywacją płatności, zalecamy przeniesienie środków do innego portfela. Jeśli postanowisz nie przenosić teraz swoich środków, pozostaną one w Twoim portfelu, powiązanym z Molly, jeśli reaktywujesz płatności.</string>
    <string name="DeactivateWalletFragment__transfer_remaining_balance">Przenieś pozostałe środki</string>
    <string name="DeactivateWalletFragment__deactivate_without_transferring">Dezaktywuj bez przenoszenia</string>
    <string name="DeactivateWalletFragment__deactivate">Dezaktywuj</string>
    <string name="DeactivateWalletFragment__deactivate_without_transferring_question">Dezaktywować bez przenoszenia?</string>
    <string name="DeactivateWalletFragment__your_balance_will_remain">Twoje środki pozostaną w portfelu połączonym z Molly, jeśli postanowisz reaktywować płatności.</string>
    <string name="DeactivateWalletFragment__error_deactivating_wallet">Błąd przy dezaktywacji portfela.</string>
    <string name="DeactivateWalletFragment__learn_more__we_recommend_transferring_your_funds" translatable="false">https://support.signal.org/hc/articles/360057625692#payments_deactivate</string>

    <!-- PaymentsRecoveryStartFragment -->
    <string name="PaymentsRecoveryStartFragment__recovery_phrase">Hasło odzyskiwania</string>
    <string name="PaymentsRecoveryStartFragment__view_recovery_phrase">Zobacz hasło odzyskiwania</string>
    <!-- Title in save recovery phrase screen -->
    <string name="PaymentsRecoveryStartFragment__save_recovery_phrase">Zapisz frazę odzyskiwania</string>
    <string name="PaymentsRecoveryStartFragment__enter_recovery_phrase">Podaj hasło odzyskiwania</string>
    <plurals name="PaymentsRecoveryStartFragment__your_balance_will_automatically_restore">
        <item quantity="one">Your balance will automatically restore when you reinstall Signal if you confirm your Signal PIN. You can also restore your balance using a recovery phrase, which is a %1$d-word phrase unique to you. Write it down and store it in a safe place.</item>
        <item quantity="few">Your balance will automatically restore when you reinstall Signal if you confirm your Signal PIN. You can also restore your balance using a recovery phrase, which is a %1$d-word phrase unique to you. Write it down and store it in a safe place.</item>
        <item quantity="many">Your balance will automatically restore when you reinstall Signal if you confirm your Signal PIN. You can also restore your balance using a recovery phrase, which is a %1$d-word phrase unique to you. Write it down and store it in a safe place.</item>
        <item quantity="other">Your balance will automatically restore when you reinstall Signal if you confirm your Signal PIN. You can also restore your balance using a recovery phrase, which is a %1$d-word phrase unique to you. Write it down and store it in a safe place.</item>
    </plurals>
    <!-- Description in save recovery phrase screen which shows up when user has non zero balance -->
    <string name="PaymentsRecoveryStartFragment__got_balance">Masz równowagę! Czas zapisać frazę odzyskiwania — 24-wyrazowy klucz, którego możesz użyć do przywrócenia równowagi.</string>
    <!-- Description in save recovery phrase screen which shows up when user navigates from info card -->
    <string name="PaymentsRecoveryStartFragment__time_to_save">Czas zapisać frazę odzyskiwania — 24-wyrazowy klucz, którego możesz użyć do przywrócenia równowagi. Dowiedz się więcej</string>
    <string name="PaymentsRecoveryStartFragment__your_recovery_phrase_is_a">Hasło odzyskiwania, to Twoje, mające %1$dsłów, unikalne hasło. Użyj go do przywrócenia swojego konta.</string>
    <string name="PaymentsRecoveryStartFragment__start">Rozpocznij</string>
    <string name="PaymentsRecoveryStartFragment__enter_manually">Wpisz ręcznie</string>
    <string name="PaymentsRecoveryStartFragment__paste_from_clipboard">Wklej ze schowka</string>
    <!-- Alert dialog title which asks before going back if user wants to save recovery phrase -->
    <string name="PaymentsRecoveryStartFragment__continue_without_saving">Kontynuować bez zapisywania?</string>
    <!-- Alert dialog description to let user know why recovery phrase needs to be saved -->
    <string name="PaymentsRecoveryStartFragment__your_recovery_phrase">Twoja fraza odzyskiwania pozwoli na przywrócenie równowagi w najgorszym przypadku. Zalecamy jej zapisanie.</string>
    <!-- Alert dialog option to skip recovery phrase -->
    <string name="PaymentsRecoveryStartFragment__skip_recovery_phrase">Pomiń frazę odzyskiwania</string>
    <!-- Alert dialog option to cancel dialog-->
    <string name="PaymentsRecoveryStartFragment__cancel">Anuluj</string>

    <!-- PaymentsRecoveryPasteFragment -->
    <string name="PaymentsRecoveryPasteFragment__paste_recovery_phrase">Wklej hasło odzyskiwania</string>
    <string name="PaymentsRecoveryPasteFragment__recovery_phrase">Hasło odzyskiwania</string>
    <string name="PaymentsRecoveryPasteFragment__next">Dalej</string>
    <string name="PaymentsRecoveryPasteFragment__invalid_recovery_phrase">Nieprawidłowe hasło odzyskiwania</string>
    <string name="PaymentsRecoveryPasteFragment__make_sure">Sprawdź, czy podałeś(aś) %1$d słowa i spróbuj ponownie.</string>

    <string name="PaymentsRecoveryStartFragment__learn_more__view" translatable="false">https://support.signal.org/hc/articles/360057625692#payments_wallet_view_passphrase</string>
    <string name="PaymentsRecoveryStartFragment__learn_more__restore" translatable="false">https://support.signal.org/hc/articles/360057625692#payments_wallet_restore_passphrase</string>

    <!-- PaymentsRecoveryPhraseFragment -->
    <string name="PaymentsRecoveryPhraseFragment__next">Dalej</string>
    <string name="PaymentsRecoveryPhraseFragment__edit">Edytuj</string>
    <string name="PaymentsRecoveryPhraseFragment__previous">Cofnij</string>
    <string name="PaymentsRecoveryPhraseFragment__your_recovery_phrase">Twoje hasło odzyskiwania</string>
    <string name="PaymentsRecoveryPhraseFragment__write_down_the_following_d_words">Zapisz następujące %1$d słowa, w odpowiedniej kolejności. Przechowuj listę w bezpiecznym miejscu.</string>
    <string name="PaymentsRecoveryPhraseFragment__make_sure_youve_entered">Sprawdź, czy podane hasło jest poprawne.</string>
    <string name="PaymentsRecoveryPhraseFragment__do_not_screenshot_or_send_by_email">Nie wykonuj zrzutu ekranu, ani nie przesyłaj e-mailem.</string>
    <string name="PaymentsRecoveryPhraseFragment__payments_account_restored">Konto płatności przywrócone.</string>
    <string name="PaymentsRecoveryPhraseFragment__invalid_recovery_phrase">Nieprawidłowe hasło odzyskiwania</string>
    <string name="PaymentsRecoveryPhraseFragment__make_sure_youve_entered_your_phrase_correctly_and_try_again">Sprawdź, czy podane hasło jest poprawne i spróbuj ponownie.</string>
    <string name="PaymentsRecoveryPhraseFragment__copy_to_clipboard">Skopiować do schowka?</string>
    <string name="PaymentsRecoveryPhraseFragment__if_you_choose_to_store">Jeśli postanowisz przechowywać swoje hasło odzyskiwania w postaci cyfrowej, upewnij się, że jest bezpiecznie przechowywane w zaufanym miejscu.</string>
    <string name="PaymentsRecoveryPhraseFragment__copy">Kopiuj</string>

    <!-- PaymentsRecoveryPhraseConfirmFragment -->
    <string name="PaymentRecoveryPhraseConfirmFragment__confirm_recovery_phrase">Potwierdź hasło odzyskiwania</string>
    <string name="PaymentRecoveryPhraseConfirmFragment__enter_the_following_words">Podaj następujące słowa, ze swojego hasła odzyskiwania.</string>
    <string name="PaymentRecoveryPhraseConfirmFragment__word_d">Słowo %1$d</string>
    <string name="PaymentRecoveryPhraseConfirmFragment__see_phrase_again">Zobacz hasło ponownie</string>
    <string name="PaymentRecoveryPhraseConfirmFragment__done">Gotowe</string>
    <string name="PaymentRecoveryPhraseConfirmFragment__recovery_phrase_confirmed">Hasło odzyskiwania potwierdzone</string>

    <!-- PaymentsRecoveryEntryFragment -->
    <string name="PaymentsRecoveryEntryFragment__enter_recovery_phrase">Podaj hasło odzyskiwania</string>
    <string name="PaymentsRecoveryEntryFragment__enter_word_d">Podaj słowo %1$d</string>
    <string name="PaymentsRecoveryEntryFragment__word_d">Słowo %1$d</string>
    <string name="PaymentsRecoveryEntryFragment__next">Dalej</string>
    <string name="PaymentsRecoveryEntryFragment__invalid_word">Nieprawidłowe słowo</string>

    <!-- ClearClipboardAlarmReceiver -->
    <string name="ClearClipboardAlarmReceiver__clipboard_cleared">Schowek wyczyszczony.</string>

    <!-- PaymentNotificationsView -->
    <string name="PaymentNotificationsView__view">Zobacz</string>

    <!-- UnreadPayments -->
    <string name="UnreadPayments__s_sent_you_s">%1$s wysłał(a) Ci %2$s</string>
    <string name="UnreadPayments__d_new_payment_notifications">Powiadomienia o %1$d nowych płatnościach</string>

    <!-- CanNotSendPaymentDialog -->
    <string name="CanNotSendPaymentDialog__cant_send_payment">Nie można wysłać płatności</string>
    <string name="CanNotSendPaymentDialog__to_send_a_payment_to_this_user">Ten użytkownik musi zaakceptować Twoją prośbę o kontakt, aby można było przesłać mu płatność. Wyślij mu wiadomość, aby zobaczył prośbę o kontakt.</string>
    <string name="CanNotSendPaymentDialog__send_a_message">Wyślij wiadomość</string>

    <!-- GroupsInCommonMessageRequest -->
    <string name="GroupsInCommonMessageRequest__you_have_no_groups_in_common_with_this_person">Nie masz wspólnych grup z tą osobą. Uważnie sprawdzaj wszystkie prośby o kontakt, przed ich akceptacją, aby uniknąć niechcianych wiadomości</string>
    <string name="GroupsInCommonMessageRequest__none_of_your_contacts_or_people_you_chat_with_are_in_this_group">Żaden z Twoich kontaktów lub osób, z którymi rozmawiasz, nie znajduje się w tej grupie. Uważnie sprawdzaj wszystkie prośby o kontakt, przed ich akceptacją, aby uniknąć niechcianych wiadomości</string>
    <string name="GroupsInCommonMessageRequest__about_message_requests">O prośbach o kontakt</string>
    <string name="GroupsInCommonMessageRequest__okay">OK</string>
    <string name="GroupsInCommonMessageRequest__support_article" translatable="false">https://support.signal.org/hc/articles/360007459591</string>
    <string name="ChatColorSelectionFragment__heres_a_preview_of_the_chat_color">Oto podgląd koloru czatu.</string>
    <string name="ChatColorSelectionFragment__the_color_is_visible_to_only_you">Ten kolor jest widoczny tylko dla Ciebie.</string>

    <!-- GroupDescriptionDialog -->
    <string name="GroupDescriptionDialog__group_description">Opis grupy</string>

    <!-- QualitySelectorBottomSheetDialog -->
    <string name="QualitySelectorBottomSheetDialog__standard">Standardowa</string>
    <string name="QualitySelectorBottomSheetDialog__faster_less_data">Szybciej, mniejszy plik</string>
    <string name="QualitySelectorBottomSheetDialog__high">Wysoka</string>
    <string name="QualitySelectorBottomSheetDialog__slower_more_data">Wolniej, większy plik</string>
    <string name="QualitySelectorBottomSheetDialog__photo_quality">Jakość zdjęcia</string>

    <!-- AppSettingsFragment -->
    <string name="AppSettingsFragment__invite_your_friends">Zaproś znajomych</string>
    <string name="AppSettingsFragment__copied_subscriber_id_to_clipboard">Skopiowano identyfikator subskrybenta do schowka</string>

    <!-- AccountSettingsFragment -->
    <string name="AccountSettingsFragment__account">Konto</string>
    <string name="AccountSettingsFragment__youll_be_asked_less_frequently">Z czasem pytanie będzie pojawiać się coraz rzadziej</string>
    <string name="AccountSettingsFragment__require_your_signal_pin">Wymagaj Twojego PIN-u Signal, aby ponownie zarejestrować Twór numer telefonu w Signal</string>
    <string name="AccountSettingsFragment__change_phone_number">Zmień numer telefonu</string>

    <!-- ChangeNumberFragment -->
    <string name="ChangeNumberFragment__use_this_to_change_your_current_phone_number_to_a_new_phone_number">Użyj tej opcji do zmiany Twojego, aktualnego numeru telefonu na nowy. Tej zmiany nie można cofnąć.\n\nZanim zaczniesz, upewnij się, że Twój nowy numer może otrzymywać SMS-y lub połączenia.</string>
    <string name="ChangeNumberFragment__continue">Kontynuuj</string>
    <!-- Message shown on dialog after your number has been changed successfully. -->
    <string name="ChangeNumber__your_phone_number_has_changed_to_s">Twój numer telefonu został zmieniony na %1$s</string>
    <!-- Confirmation button to dismiss number changed dialog -->
    <string name="ChangeNumber__okay">OK</string>

    <!-- ChangeNumberEnterPhoneNumberFragment -->
    <string name="ChangeNumberEnterPhoneNumberFragment__change_number">Zmień numer</string>
    <string name="ChangeNumberEnterPhoneNumberFragment__your_old_number">Twór stary numer</string>
    <string name="ChangeNumberEnterPhoneNumberFragment__old_phone_number">Stary numer telefonu</string>
    <string name="ChangeNumberEnterPhoneNumberFragment__your_new_number">Twór nowy numer</string>
    <string name="ChangeNumberEnterPhoneNumberFragment__new_phone_number">Nowy numer telefonu</string>
    <string name="ChangeNumberEnterPhoneNumberFragment__the_phone_number_you_entered_doesnt_match_your_accounts">Podany numer telefonu nie należy do Twojego konta.</string>
    <string name="ChangeNumberEnterPhoneNumberFragment__you_must_specify_your_old_number_country_code">Musisz podać kod telefoniczny kraju dla Twojego, starego numeru</string>
    <string name="ChangeNumberEnterPhoneNumberFragment__you_must_specify_your_old_phone_number">Musisz podać swój stary numer</string>
    <string name="ChangeNumberEnterPhoneNumberFragment__you_must_specify_your_new_number_country_code">Musisz podać kod telefoniczny kraju dla Twojego, nowego numeru</string>
    <string name="ChangeNumberEnterPhoneNumberFragment__you_must_specify_your_new_phone_number">Musisz podać swój nowy numer</string>

    <!-- ChangeNumberVerifyFragment -->
    <string name="ChangeNumberVerifyFragment__change_number">Zmień numer</string>
    <string name="ChangeNumberVerifyFragment__verifying_s">Weryfikowanie %1$s</string>
    <string name="ChangeNumberVerifyFragment__captcha_required">Wymagane wypełnienie captcha</string>

    <!-- ChangeNumberConfirmFragment -->
    <string name="ChangeNumberConfirmFragment__change_number">Zmień numer</string>
    <string name="ChangeNumberConfirmFragment__you_are_about_to_change_your_phone_number_from_s_to_s">Zamierzasz zmienić swój numer telefonu z %1$s na %2$s.\n\nUpewnij się, że poniższy numer jest poprawny.</string>
    <string name="ChangeNumberConfirmFragment__edit_number">Edytuj numer</string>

    <!-- ChangeNumberRegistrationLockFragment -->
    <string name="ChangeNumberRegistrationLockFragment__signal_change_number_need_help_with_pin_for_android_v2_pin">Zmiana numeru Signal - Potrzebna pomoc z kodem PIN Signal dla systemu Android (PIN v2)</string>

    <!-- ChangeNumberPinDiffersFragment -->
    <string name="ChangeNumberPinDiffersFragment__pins_do_not_match">PIN nie jest zgodny</string>
    <string name="ChangeNumberPinDiffersFragment__the_pin_associated_with_your_new_number_is_different_from_the_pin_associated_with_your_old_one">Kod PIN, powiązany z Twoim, nowym numerem różni się od PIN-u, powiązanego ze starym numerem. Czy chcesz zachować stary PIN, czy go uaktualnić?</string>
    <string name="ChangeNumberPinDiffersFragment__keep_old_pin">Zachowaj stary PIN</string>
    <string name="ChangeNumberPinDiffersFragment__update_pin">Uaktualnij PIN</string>
    <string name="ChangeNumberPinDiffersFragment__keep_old_pin_question">Zachować stary PIN?</string>

    <!-- ChangeNumberLockActivity -->
    <!-- Info message shown to user if something crashed the app during the change number attempt and we were unable to confirm the change so we force them into this screen to check before letting them use the app -->
    <string name="ChangeNumberLockActivity__it_looks_like_you_tried_to_change_your_number_but_we_were_unable_to_determine_if_it_was_successful_rechecking_now">Wygląda na to, że próbowałeś(aś) zmienić swój numer, ale nie udało nam się potwierdzić, że operacja została prawidłowo ukończona.\n\nTrwa pnowne sprawdzanie…</string>
    <!-- Dialog title shown if we were able to confirm your change number status (meaning we now know what the server thinks our number is) after a crash during the regular flow -->
    <string name="ChangeNumberLockActivity__change_status_confirmed">Zmiana statusu potwierdzona</string>
    <!-- Dialog message shown if we were able to confirm your change number status (meaning we now know what the server thinks our number is) after a crash during the regular flow -->
    <string name="ChangeNumberLockActivity__your_number_has_been_confirmed_as_s">Twój numer, %1$s, został potwierdzony. Jeśli to nie Twój nowy numer, powtórz proces zmiany numeru.</string>
    <!-- Dialog title shown if we were not able to confirm your phone number with the server and thus cannot let leave the change flow yet after a crash during the regular flow -->
    <string name="ChangeNumberLockActivity__change_status_unconfirmed">Zmiana statusu niepotwierdzona</string>
    <!-- Dialog message shown when we can\'t verify the phone number on the server, only shown if there was a network error communicating with the server after a crash during the regular flow -->
    <string name="ChangeNumberLockActivity__we_could_not_determine_the_status_of_your_change_number_request">Nie udało nam się określić statusu zmiany Twojego numeru.\n\n(Błąd: %1$s)</string>
    <!-- Dialog button to retry confirming the number on the server -->
    <string name="ChangeNumberLockActivity__retry">Ponów</string>
    <!-- Dialog button shown to leave the app when in the unconfirmed change status after a crash in the regular flow -->
    <string name="ChangeNumberLockActivity__leave">Opuść</string>
    <string name="ChangeNumberLockActivity__submit_debug_log">Wyślij logi debugowania</string>

    <!-- ChatsSettingsFragment -->
    <string name="ChatsSettingsFragment__keyboard">Klawiatura</string>
    <string name="ChatsSettingsFragment__enter_key_sends">Enter wysyła wiadomość</string>

    <!--SmsSettingsFragment -->
    <string name="SmsSettingsFragment__use_as_default_sms_app">Ustaw, jako domyślną aplikację SMS</string>
    <!-- Preference title to export sms -->
    <string name="SmsSettingsFragment__export_sms_messages">Eksportuj wiadomości SMS</string>
    <!-- Preference title to delete sms -->
    <string name="SmsSettingsFragment__remove_sms_messages">Usuń wiadomości SMS</string>
    <!-- Snackbar text to confirm deletion -->
    <string name="SmsSettingsFragment__removing_sms_messages_from_signal">Trwa usuwanie wiadomości SMS z Signal…</string>
    <!-- Snackbar text to indicate can delete later -->
    <string name="SmsSettingsFragment__you_can_remove_sms_messages_from_signal_in_settings">W dowolnym momencie możesz usuwać wiadomości SMS z Signal w Ustawieniach.</string>
    <!-- Description for export sms preference -->
    <string name="SmsSettingsFragment__you_can_export_your_sms_messages_to_your_phones_sms_database">Możesz wyeksportować swoje wiadomości SMS do bazy danych SMS w telefonie</string>
    <!-- Description for remove sms preference -->
    <string name="SmsSettingsFragment__remove_sms_messages_from_signal_to_clear_up_storage_space">Usuń wiadomości SMS z Signal, aby zwolnić miejsce w pamięci.</string>
    <!-- Information message shown at the top of sms settings to indicate it is being removed soon. -->
    <string name="SmsSettingsFragment__sms_support_will_be_removed_soon_to_focus_on_encrypted_messaging">Ponieważ chcemy skupić się na wiadomościach szyfrowanych, wkrótce wiadomości SMS przestaną być obsługiwane.</string>

    <!-- NotificationsSettingsFragment -->
    <string name="NotificationsSettingsFragment__messages">Wiadomości</string>
    <string name="NotificationsSettingsFragment__calls">Połączenia</string>
    <string name="NotificationsSettingsFragment__notify_when">Powiadamiaj, gdy…</string>
    <string name="NotificationsSettingsFragment__contact_joins_signal">Kontakt dołączył do Signal</string>
    <!-- Notification preference header -->
    <string name="NotificationsSettingsFragment__notification_profiles">Profile powiadomień</string>
    <!-- Notification preference option header -->
    <string name="NotificationsSettingsFragment__profiles">Profile</string>
    <!-- Notification preference summary text -->
    <string name="NotificationsSettingsFragment__create_a_profile_to_receive_notifications_only_from_people_and_groups_you_choose">Utwórz profil, aby otrzymywać powiadomienia tylko od wybranych przez Ciebie osób i grup.</string>

    <!-- NotificationProfilesFragment -->
    <!-- Title for notification profiles screen that shows all existing profiles -->
    <string name="NotificationProfilesFragment__notification_profiles">Profile powiadomień</string>
    <!-- Button text to create a notification profile -->
    <string name="NotificationProfilesFragment__create_profile">Utwórz profil</string>

    <!-- PrivacySettingsFragment -->
    <string name="PrivacySettingsFragment__blocked">Zablokowani</string>
    <string name="PrivacySettingsFragment__d_contacts">%1$d kontakty(ów)</string>
    <string name="PrivacySettingsFragment__messaging">Wiadomości</string>
    <string name="PrivacySettingsFragment__disappearing_messages">Znikające wiadomości</string>
    <string name="PrivacySettingsFragment__app_security">Bezpieczeństwo aplikacji</string>
    <string name="PrivacySettingsFragment__block_screenshots_in_the_recents_list_and_inside_the_app">Blokuj rzuty ekranu na liście aktywnych oraz w aplikacji</string>
    <string name="PrivacySettingsFragment__signal_message_and_calls">Wiadomości i połączenia Signal, zawsze przekazuj połączenia i ukryty nadawca</string>
    <string name="PrivacySettingsFragment__default_timer_for_new_changes">Domyślny czas dla nowych rozmów</string>
    <string name="PrivacySettingsFragment__set_a_default_disappearing_message_timer_for_all_new_chats_started_by_you">Ustaw domyślny czas znikania wiadomości dla wszystkich, nowych, rozpoczętych przez Ciebie rozmów.</string>
    <!-- Summary for stories preference to launch into story privacy settings -->
    <string name="PrivacySettingsFragment__manage_your_stories">Zarządzaj relacjami oraz tym, kto może je wyświetlać</string>
    <string name="PrivacySettingsFragment__payment_lock_require_lock">Wymagaj blokady ekranu Androida lub odcisku palca do przelania środków.</string>
    <!-- Alert dialog title when payment lock cannot be enabled -->
    <string name="PrivacySettingsFragment__cant_enable_title">Nie da się włączyć zabezpieczenia płatności</string>
    <!-- Alert dialog description to setup screen lock or fingerprint in phone settings -->
    <string name="PrivacySettingsFragment__cant_enable_description">Aby włączyć zabezpieczenie płatności, musisz wejść w ustawienia i włączyć funkcję blokady ekranu lub identyfikacji za pomocą odcisku palca</string>
    <!-- Shown in a toast when we can\'t navigate to the user\'s system fingerprint settings -->
    <string name="PrivacySettingsFragment__failed_to_navigate_to_system_settings">Nie udało się przekierować do ustawień systemowych</string>
    <!-- Alert dialog button to go to phone settings -->
    <string name="PrivacySettingsFragment__go_to_settings">Przejdź do ustawień</string>
    <!-- Alert dialog button to cancel the dialog -->
    <string name="PrivacySettingsFragment__cancel">Anuluj</string>

    <!-- AdvancedPrivacySettingsFragment -->
    <string name="AdvancedPrivacySettingsFragment__sealed_sender_link" translatable="false">https://signal.org/blog/sealed-sender</string>
    <string name="AdvancedPrivacySettingsFragment__show_status_icon">Pokaż ikonę</string>
    <string name="AdvancedPrivacySettingsFragment__show_an_icon">Pokaż ikonę w szczegółach wiadomości, dostarczonej z użyciem funkcji ukrytego nadawcy.</string>

    <!-- ExpireTimerSettingsFragment -->
    <string name="ExpireTimerSettingsFragment__when_enabled_new_messages_sent_and_received_in_new_chats_started_by_you_will_disappear_after_they_have_been_seen">Włączenie funkcji spowoduje, że nowe wiadomości, wysyłane i otrzymywane w nowych, rozpoczętych przez Ciebie rozmowach, znikną, gdy zostaną odczytane.</string>
    <string name="ExpireTimerSettingsFragment__when_enabled_new_messages_sent_and_received_in_this_chat_will_disappear_after_they_have_been_seen">Gdy ta opcja jest włączona, nowe wiadomości, wysłane i otrzymane w tej rozmowie, znikną po odczytaniu.</string>
    <string name="ExpireTimerSettingsFragment__off">Wyłączone</string>
    <string name="ExpireTimerSettingsFragment__4_weeks">4 tygodnie</string>
    <string name="ExpireTimerSettingsFragment__1_week">1 tydzień</string>
    <string name="ExpireTimerSettingsFragment__1_day">1 dzień</string>
    <string name="ExpireTimerSettingsFragment__8_hours">8 godzin</string>
    <string name="ExpireTimerSettingsFragment__1_hour">1 godzina</string>
    <string name="ExpireTimerSettingsFragment__5_minutes">5 minut</string>
    <string name="ExpireTimerSettingsFragment__30_seconds">30 sekund</string>
    <string name="ExpireTimerSettingsFragment__custom_time">Własny</string>
    <string name="ExpireTimerSettingsFragment__set">Ustaw</string>
    <string name="ExpireTimerSettingsFragment__save">Zapisz</string>

    <string name="CustomExpireTimerSelectorView__seconds">sekundy</string>
    <string name="CustomExpireTimerSelectorView__minutes">minuty</string>
    <string name="CustomExpireTimerSelectorView__hours">godziny</string>
    <string name="CustomExpireTimerSelectorView__days">dni</string>
    <string name="CustomExpireTimerSelectorView__weeks">tygodnie</string>

    <!-- HelpSettingsFragment -->
    <string name="HelpSettingsFragment__support_center">Centrum pomocy</string>
    <string name="HelpSettingsFragment__contact_us">Skontaktuj się z nami</string>
    <string name="HelpSettingsFragment__version">Wersja</string>
    <string name="HelpSettingsFragment__debug_log">Dziennik debugowania</string>
    <string name="HelpSettingsFragment__terms_amp_privacy_policy">Regulamin i Polityka prywatności</string>
    <string name="HelpFragment__copyright_signal_messenger">Copyright Molly Messenger</string>
    <string name="HelpFragment__licenced_under_the_gplv3">Oprogramowanie udostępniane na licencji GPLv3</string>

    <!-- DataAndStorageSettingsFragment -->
    <string name="DataAndStorageSettingsFragment__media_quality">Jakość multimediów</string>
    <string name="DataAndStorageSettingsFragment__sent_media_quality">Jakość wysyłanych multimediów</string>
    <string name="DataAndStorageSettingsFragment__sending_high_quality_media_will_use_more_data">Wysyłanie multimediów wysokiej jakości zużywa więcej danych.</string>
    <string name="DataAndStorageSettingsFragment__high">Wysoka</string>
    <string name="DataAndStorageSettingsFragment__standard">Standardowa</string>
    <string name="DataAndStorageSettingsFragment__calls">Połączenia</string>

    <!-- ChatColorSelectionFragment -->
    <string name="ChatColorSelectionFragment__auto">Automatyczny</string>
    <string name="ChatColorSelectionFragment__use_custom_colors">Użyj własnych kolorów</string>
    <string name="ChatColorSelectionFragment__chat_color">Kolor czatu</string>
    <string name="ChatColorSelectionFragment__edit">Edytuj</string>
    <string name="ChatColorSelectionFragment__duplicate">Skopiuj</string>
    <string name="ChatColorSelectionFragment__delete">Usuń</string>
    <string name="ChatColorSelectionFragment__delete_color">Usuń kolor</string>
    <plurals name="ChatColorSelectionFragment__this_custom_color_is_used">
        <item quantity="one">Ten własny kolor jest używany w %1$d rozmowie. Czy chcesz usunąć go ze wszystkich rozmów?</item>
        <item quantity="few">Ten własny kolor jest używany w %1$d rozmowach. Czy chcesz usunąć go ze wszystkich rozmów?</item>
        <item quantity="many">Ten własny kolor jest używany w %1$d rozmowach. Czy chcesz usunąć go ze wszystkich rozmów?</item>
        <item quantity="other">Ten własny kolor jest używany w %1$d rozmowach. Czy chcesz usunąć go ze wszystkich rozmów?</item>
    </plurals>
    <string name="ChatColorSelectionFragment__delete_chat_color">Usunąć kolor czatu?</string>

    <!-- CustomChatColorCreatorFragment -->
    <string name="CustomChatColorCreatorFragment__solid">Kolor</string>
    <string name="CustomChatColorCreatorFragment__gradient">Gradient</string>
    <string name="CustomChatColorCreatorFragment__hue">Barwa</string>
    <string name="CustomChatColorCreatorFragment__saturation">Nasycenie</string>

    <!-- CustomChatColorCreatorFragmentPage -->
    <string name="CustomChatColorCreatorFragmentPage__save">Zapisz</string>
    <string name="CustomChatColorCreatorFragmentPage__edit_color">Edytuj kolor</string>
    <plurals name="CustomChatColorCreatorFragmentPage__this_color_is_used">
        <item quantity="one">Ten kolor jest używany w %1$d rozmowie. Czy chcesz usunąć go ze wszystkich rozmów?</item>
        <item quantity="few">Ten kolor jest używany w %1$d rozmowach. Czy chcesz usunąć go ze wszystkich rozmów?</item>
        <item quantity="many">Ten kolor jest używany w %1$d rozmowach. Czy chcesz usunąć go ze wszystkich rozmów?</item>
        <item quantity="other">Ten kolor jest używany w %1$d rozmowach. Czy chcesz usunąć go ze wszystkich rozmów?</item>
    </plurals>

    <!-- ChatColorGradientTool -->
    <string name="ChatColorGradientTool_top_edge_selector">Górny selektor</string>
    <string name="ChatColorGradientTool_bottom_edge_selector">Dolny selektor</string>

    <!-- Title text for prompt to donate. Shown in a popup at the bottom of the chat list. -->
    <string name="Donate2022Q2Megaphone_donate_to_signal">Datek na Signal</string>
    <!-- Body text for prompt to donate. Shown in a popup at the bottom of the chat list. -->
    <string name="Donate2022Q2Megaphone_signal_is_powered_by_people_like_you">Signal funkcjonuje dzięki ludziom takim, jak Ty. Przekaż comiesięczny datek i otrzymaj odznakę.</string>
    <!-- Button label that brings a user to the donate screen. Shown in a popup at the bottom of the chat list. -->
    <string name="Donate2022Q2Megaphone_donate">Podaruj</string>
    <!-- Button label that dismissed a prompt to donate. Shown in a popup at the bottom of the chat list. -->
    <string name="Donate2022Q2Megaphone_not_now">Nie teraz</string>

    <!-- EditReactionsFragment -->
    <string name="EditReactionsFragment__customize_reactions">Dostosuj reakcje</string>
    <string name="EditReactionsFragment__tap_to_replace_an_emoji">Stuknij, aby zastąpić emotikonę</string>
    <string name="EditReactionsFragment__reset">Zresetuj</string>
    <string name="EditReactionsFragment_save">Zapisz</string>
    <string name="ChatColorSelectionFragment__auto_matches_the_color_to_the_wallpaper">\"Automatyczny\" dopasowuje kolor do tapety</string>
    <string name="CustomChatColorCreatorFragment__drag_to_change_the_direction_of_the_gradient">Przeciągnij, aby zmienić kierunek gradientu</string>

    <!-- AddAProfilePhotoMegaphone -->
    <string name="AddAProfilePhotoMegaphone__add_a_profile_photo">Dodaj zdjęcie profilowe</string>
    <string name="AddAProfilePhotoMegaphone__choose_a_look_and_color">Wybierz wygląd i kolor lub dopasuj inicjały.</string>
    <string name="AddAProfilePhotoMegaphone__not_now">Nie teraz</string>
    <string name="AddAProfilePhotoMegaphone__add_photo">Dodaj zdjęcie</string>

    <!-- BecomeASustainerMegaphone -->
    <string name="BecomeASustainerMegaphone__become_a_sustainer">Zostań wspierającym</string>
    <!-- Displayed in the Become a Sustainer megaphone -->
    <string name="BecomeASustainerMegaphone__signal_is_powered_by">Signal funkcjonuje dzięki ludziom takim, jak Ty. Wesprzyj nas i otrzymaj odznakę.</string>
    <string name="BecomeASustainerMegaphone__not_now">Nie teraz</string>
    <string name="BecomeASustainerMegaphone__donate">Podaruj</string>

    <!-- KeyboardPagerFragment -->
    <string name="KeyboardPagerFragment_emoji">Emotikony</string>
    <string name="KeyboardPagerFragment_open_emoji_search">Otwórz wyszukiwarkę emotikon</string>
    <string name="KeyboardPagerFragment_open_sticker_search">Otwórz wyszukiwarkę naklejek</string>
    <string name="KeyboardPagerFragment_open_gif_search">Otwórz wyszukiwarkę GIF-ów</string>
    <string name="KeyboardPagerFragment_stickers">Naklejki</string>
    <string name="KeyboardPagerFragment_backspace">Backspace</string>
    <string name="KeyboardPagerFragment_gifs">GIF-y</string>
    <string name="KeyboardPagerFragment_search_emoji">Szukaj emotikon</string>
    <string name="KeyboardPagerfragment_back_to_emoji">Wróć do emotikon</string>
    <string name="KeyboardPagerfragment_clear_search_entry">Wyczyść wyszukiwanie</string>
    <string name="KeyboardPagerFragment_search_giphy">Szukaj w GIPHY</string>

    <!-- StickerSearchDialogFragment -->
    <string name="StickerSearchDialogFragment_search_stickers">Szukaj naklejek</string>
    <string name="StickerSearchDialogFragment_no_results_found">Brak wyników</string>
    <string name="EmojiSearchFragment__no_results_found">Brak wyników</string>
    <string name="NotificationsSettingsFragment__unknown_ringtone">Nieznany dzwonek</string>

    <!-- ConversationSettingsFragment -->
    <!-- Error toasted when no activity can handle the add contact intent -->
    <string name="ConversationSettingsFragment__contacts_app_not_found">Nie znaleziono aplikacji z kontaktami</string>
    <string name="ConversationSettingsFragment__send_message">Wyślij wiadomość</string>
    <string name="ConversationSettingsFragment__start_video_call">Rozpocznij połączenie wideo</string>
    <string name="ConversationSettingsFragment__start_audio_call">Rozpocznij połączenie audio</string>
    <string name="ConversationSettingsFragment__message">Wiadomość</string>
    <string name="ConversationSettingsFragment__video">Wideo</string>
    <string name="ConversationSettingsFragment__audio">Audio</string>
    <string name="ConversationSettingsFragment__call">Zadzwoń</string>
    <string name="ConversationSettingsFragment__mute">Wycisz</string>
    <string name="ConversationSettingsFragment__muted">Wyciszono</string>
    <string name="ConversationSettingsFragment__search">Szukaj</string>
    <string name="ConversationSettingsFragment__disappearing_messages">Znikające wiadomości</string>
    <string name="ConversationSettingsFragment__sounds_and_notifications">Dźwięki i powiadomienia</string>
    <string name="ConversationSettingsFragment__internal_details" translatable="false">Internal details</string>
    <string name="ConversationSettingsFragment__contact_details">Szczegóły kontaktu</string>
    <string name="ConversationSettingsFragment__view_safety_number">Zobacz numer bezpieczeństwa</string>
    <string name="ConversationSettingsFragment__block">Zablokuj</string>
    <string name="ConversationSettingsFragment__block_group">Zablokuj grupę</string>
    <string name="ConversationSettingsFragment__unblock">Odblokuj</string>
    <string name="ConversationSettingsFragment__unblock_group">Odblokuj grupę</string>
    <string name="ConversationSettingsFragment__add_to_a_group">Dodaj do grupy</string>
    <string name="ConversationSettingsFragment__see_all">Zobacz wszystko</string>
    <string name="ConversationSettingsFragment__add_members">Dodaj członków</string>
    <string name="ConversationSettingsFragment__permissions">Uprawnienia</string>
    <string name="ConversationSettingsFragment__requests_and_invites">Prośby o przyjęcie i zaproszenia</string>
    <string name="ConversationSettingsFragment__group_link">Link do grupy</string>
    <string name="ConversationSettingsFragment__add_as_a_contact">Dodaj, jako kontakt</string>
    <string name="ConversationSettingsFragment__unmute">Cofnij wyciszenie</string>
    <string name="ConversationSettingsFragment__conversation_muted_until_s">Rozmowa wyciszona do %1$s</string>
    <string name="ConversationSettingsFragment__conversation_muted_forever">Rozmowa wyciszona na zawsze</string>
    <string name="ConversationSettingsFragment__copied_phone_number_to_clipboard">Skopiowano numer telefonu do schowka.</string>
    <string name="ConversationSettingsFragment__phone_number">Numer telefonu</string>
    <string name="ConversationSettingsFragment__get_badges">Zdobywaj odznaki dla swojego profilu, wspierając Signal. Stuknij odznakę, aby dowiedzieć się więcej.</string>

    <!-- PermissionsSettingsFragment -->
    <string name="PermissionsSettingsFragment__add_members">Dodaj członków</string>
    <string name="PermissionsSettingsFragment__edit_group_info">Edytuj informacje o grupie</string>
    <string name="PermissionsSettingsFragment__send_messages">Wysyłanie wiadomości</string>
    <string name="PermissionsSettingsFragment__all_members">Wszyscy członkowie</string>
    <string name="PermissionsSettingsFragment__only_admins">Tylko administratorzy</string>
    <string name="PermissionsSettingsFragment__who_can_add_new_members">Kto może dodawać nowych członków?</string>
    <string name="PermissionsSettingsFragment__who_can_edit_this_groups_info">Kto może edytować informacje o tej grupie?</string>
    <string name="PermissionsSettingsFragment__who_can_send_messages">Kto może wysyłać wiadomości?</string>

    <!-- SoundsAndNotificationsSettingsFragment -->
    <string name="SoundsAndNotificationsSettingsFragment__mute_notifications">Wycisz powiadomienia</string>
    <string name="SoundsAndNotificationsSettingsFragment__not_muted">Niewyciszony</string>
    <string name="SoundsAndNotificationsSettingsFragment__muted_until_s">Wyciszone do %1$s</string>
    <string name="SoundsAndNotificationsSettingsFragment__mentions">Wzmianki</string>
    <string name="SoundsAndNotificationsSettingsFragment__always_notify">Zawsze powiadamiaj</string>
    <string name="SoundsAndNotificationsSettingsFragment__do_not_notify">Nie powiadamiaj</string>
    <string name="SoundsAndNotificationsSettingsFragment__custom_notifications">Niestandardowe powiadomienia</string>

    <!-- StickerKeyboard -->
    <string name="StickerKeyboard__recently_used">Ostatnio używane</string>

    <!-- PlaybackSpeedToggleTextView -->
    <string name="PlaybackSpeedToggleTextView__p5x">0,5x</string>
    <string name="PlaybackSpeedToggleTextView__1x">1x</string>
    <string name="PlaybackSpeedToggleTextView__1p5x">1,5x</string>
    <string name="PlaybackSpeedToggleTextView__2x">2x</string>

    <!-- PaymentRecipientSelectionFragment -->
    <string name="PaymentRecipientSelectionFragment__new_payment">Nowa płatność</string>

    <!-- NewConversationActivity -->
    <string name="NewConversationActivity__new_message">Nowa wiadomość</string>
    <!-- Context menu item message -->
    <string name="NewConversationActivity__message">Wiadomość</string>
    <!-- Context menu item audio call -->
    <string name="NewConversationActivity__audio_call">Połączenie audio</string>
    <!-- Context menu item video call -->
    <string name="NewConversationActivity__video_call">Połączenie wideo</string>
    <!-- Context menu item remove -->
    <string name="NewConversationActivity__remove">Usuń</string>
    <!-- Context menu item block -->
    <string name="NewConversationActivity__block">Zablokuj</string>
    <!-- Dialog title when removing a contact -->
    <string name="NewConversationActivity__remove_s">Usunąć %1$s?</string>
    <!-- Dialog message when removing a contact -->
    <string name="NewConversationActivity__you_wont_see_this_person">Nie zobaczysz tej osoby podczas wyszukiwania. Jeśli w przyszłości wyśle Ci wiadomość, otrzymasz prośbę o wiadomość.</string>
    <!-- Snackbar message after removing a contact -->
    <string name="NewConversationActivity__s_has_been_removed">Usunięto %1$s</string>
    <!-- Snackbar message after blocking a contact -->
    <string name="NewConversationActivity__s_has_been_blocked">Zablokowano %1$s</string>
    <!-- Dialog title when remove target contact is in system contacts -->
    <string name="NewConversationActivity__unable_to_remove_s">Nie udało się usunąć %1$s</string>
    <!-- Dialog message when remove target contact is in system contacts -->
    <string name="NewConversationActivity__this_person_is_saved_to_your">Ta osoba jest zapisana jako kontakt na Twoim urządzeniu. Usuń ją z kontaktów i spróbuj ponownie.</string>
    <!-- Dialog action to view contact when they can't be removed otherwise -->
    <string name="NewConversationActivity__view_contact">Wyświetl kontakt</string>
    <!-- Error message shown when looking up a person by phone number and that phone number is not associated with a signal account -->
    <string name="NewConversationActivity__s_is_not_a_signal_user">%1$s nie jest użytkownikiem Signal</string>

    <!-- ContactFilterView -->
    <string name="ContactFilterView__search_name_or_number">Szukaj po nazwie lub numerze</string>

    <!-- VoiceNotePlayerView -->
    <string name="VoiceNotePlayerView__dot_s">· %1$s</string>
    <string name="VoiceNotePlayerView__stop_voice_message">Zatrzymaj odtwarzanie wiadomości głosowej</string>
    <string name="VoiceNotePlayerView__change_voice_message_speed">Zmień szybkość odtwarzania wiadomości głosowej</string>
    <string name="VoiceNotePlayerView__pause_voice_message">Wstrzymaj odtwarzanie wiadomości głosowej</string>
    <string name="VoiceNotePlayerView__play_voice_message">Odtwórz wiadomość głosową</string>
    <string name="VoiceNotePlayerView__navigate_to_voice_message">Przejdź do wiadomości głosowej</string>


    <!-- AvatarPickerFragment -->
    <string name="AvatarPickerFragment__avatar_preview">Podgląd awatara</string>
    <string name="AvatarPickerFragment__camera">Aparat</string>
    <string name="AvatarPickerFragment__take_a_picture">Zrób zdjęcie</string>
    <string name="AvatarPickerFragment__choose_a_photo">Wybierz zdjęcie</string>
    <string name="AvatarPickerFragment__photo">Zdjęcie</string>
    <string name="AvatarPickerFragment__text">Tekst</string>
    <string name="AvatarPickerFragment__save">Zapisz</string>
    <string name="AvatarPickerFragment__select_an_avatar">Wybierz awatar</string>
    <string name="AvatarPickerFragment__clear_avatar">Usuń awatar</string>
    <string name="AvatarPickerFragment__edit">Edytuj</string>
    <string name="AvatarPickerRepository__failed_to_save_avatar">Nie udało się zapisać awatara</string>

    <!-- TextAvatarCreationFragment -->
    <string name="TextAvatarCreationFragment__preview">Podgląd</string>
    <string name="TextAvatarCreationFragment__done">Gotowe</string>
    <string name="TextAvatarCreationFragment__text">Tekst</string>
    <string name="TextAvatarCreationFragment__color">Kolor</string>

    <!-- VectorAvatarCreationFragment -->
    <string name="VectorAvatarCreationFragment__select_a_color">Wybierz kolor</string>

    <!-- ContactSelectionListItem -->
    <string name="ContactSelectionListItem__sms">SMS</string>
    <string name="ContactSelectionListItem__dot_s">· %1$s</string>

    <!-- Displayed in the toolbar when externally sharing text to multiple recipients -->
    <string name="ShareInterstitialActivity__share">Udostępnij</string>

    <!-- DSLSettingsToolbar -->
    <string name="DSLSettingsToolbar__navigate_up">Przejdź do góry</string>
    <string name="MultiselectForwardFragment__forward_to">Przekaż do</string>
    <!-- Displayed when sharing content via the fragment -->
    <string name="MultiselectForwardFragment__share_with">Podziel się z</string>
    <string name="MultiselectForwardFragment__add_a_message">Dodaj wiadomość</string>
    <string name="MultiselectForwardFragment__faster_forwards">Szybsze przekazywanie</string>
    <!-- Displayed when user selects a video that will be clipped before sharing to a story -->
    <string name="MultiselectForwardFragment__videos_will_be_trimmed">Filmy zostaną przycięte do 30-sekundowych klipów i wysłane jako kilka relacji.</string>
    <!-- Displayed when user selects a video that cannot be sent as a story -->
    <string name="MultiselectForwardFragment__videos_sent_to_stories_cant">Filmy przesyłane do relacji mogą mieć maksymalnie 30 sekund.</string>
    <string name="MultiselectForwardFragment__forwarded_messages_are_now">Przekazywane wiadomości są teraz natychmiast wysyłane.</string>
    <plurals name="MultiselectForwardFragment_send_d_messages">
        <item quantity="one">Wysłano %1$d wiadomość</item>
        <item quantity="few">Wysłano %1$d wiadomości</item>
        <item quantity="many">Wysłano %1$d wiadomości</item>
        <item quantity="other">Wysłano %1$d wiadomości</item>
    </plurals>
    <plurals name="MultiselectForwardFragment_messages_sent">
        <item quantity="one">Wiadomość wysłana</item>
        <item quantity="few">Wiadomości wysłane</item>
        <item quantity="many">Wiadomości wysłane</item>
        <item quantity="other">Wiadomości wysłane</item>
    </plurals>
    <plurals name="MultiselectForwardFragment_messages_failed_to_send">
        <item quantity="one">Nie udało się wysłać wiadomości</item>
        <item quantity="few">Nie udało się wysłać wiadomości</item>
        <item quantity="many">Nie udało się wysłać wiadomości</item>
        <item quantity="other">Nie udało się wysłać wiadomości</item>
    </plurals>
    <plurals name="MultiselectForwardFragment__couldnt_forward_messages">
        <item quantity="one">Nie udało się przekazać wiadomości, gdyż nie jest już dostępna.</item>
        <item quantity="few">Nie udało się przekazać wiadomości, gdyż nie są już dostępne.</item>
        <item quantity="many">Nie udało się przekazać wiadomości, gdyż nie są już dostępne.</item>
        <item quantity="other">Nie udało się przekazać wiadomości, gdyż nie są już dostępne.</item>
    </plurals>
    <!-- Error message shown when attempting to select a group to forward/share but it\'s announcement only and you are not an admin -->
    <string name="MultiselectForwardFragment__only_admins_can_send_messages_to_this_group">Tylko administratorzy mogą wysyłać wiadomości w tej grupie.</string>
    <string name="MultiselectForwardFragment__limit_reached">Osiągnięto limit</string>

    <!-- Media V2 -->
    <string name="MediaReviewFragment__add_a_message">Dodaj wiadomość</string>
    <string name="MediaReviewFragment__add_a_reply">Dodaj odpowiedź</string>
    <string name="MediaReviewFragment__send_to">Wyślij do</string>
    <string name="MediaReviewFragment__view_once_message">Wiadomość jednorazowa</string>
    <string name="MediaReviewFragment__one_or_more_items_were_too_large">Co najmniej jeden element był zbyt duży</string>
    <string name="MediaReviewFragment__one_or_more_items_were_invalid">Co najmniej jeden element był nieprawidłowy</string>
    <string name="MediaReviewFragment__too_many_items_selected">Zbyt wiele wybranych elementów</string>

    <string name="ImageEditorHud__cancel">Anuluj</string>
    <string name="ImageEditorHud__draw">Rysuj</string>
    <string name="ImageEditorHud__write_text">Dodaj tekst</string>
    <string name="ImageEditorHud__add_a_sticker">Dodaj naklejkę</string>
    <string name="ImageEditorHud__blur">Rozmyj</string>
    <string name="ImageEditorHud__done_editing">Zakończono obróbkę</string>
    <string name="ImageEditorHud__clear_all">Wyczyść wszystko</string>
    <string name="ImageEditorHud__undo">Cofnij</string>
    <string name="ImageEditorHud__toggle_between_marker_and_highlighter">Przełącz między markerem i zakreślaczem</string>
    <string name="ImageEditorHud__delete">Usuń</string>
    <string name="ImageEditorHud__toggle_between_text_styles">Przełącz styl tekstu</string>

    <string name="MediaCountIndicatorButton__send">Wyślij</string>

    <string name="MediaReviewSelectedItem__tap_to_remove">Stuknij, aby usunąć</string>
    <string name="MediaReviewSelectedItem__tap_to_select">Stuknij, aby zaznaczyć</string>

    <string name="MediaReviewImagePageFragment__discard">Odrzuć</string>
    <string name="MediaReviewImagePageFragment__discard_changes">Odrzucić zmiany?</string>
    <string name="MediaReviewImagePageFragment__youll_lose_any_changes">Utracisz wszystkie zmiany dokonane w tym zdjęciu.</string>

    <string name="CameraFragment__failed_to_open_camera">Nie udało się uruchomić kamery</string>

    <string name="BadgesOverviewFragment__my_badges">Moje odznaki</string>
    <string name="BadgesOverviewFragment__featured_badge">Wyświetlana odznaka</string>
    <string name="BadgesOverviewFragment__display_badges_on_profile">Wyświetlaj odznaki na profilu</string>
    <string name="BadgesOverviewFragment__failed_to_update_profile">Nie udało się zaktualizować profilu</string>


    <string name="BadgeSelectionFragment__select_badges">Wybierz odznaki</string>

    <string name="SelectFeaturedBadgeFragment__preview">Podgląd</string>
    <string name="SelectFeaturedBadgeFragment__select_a_badge">Wybierz odznakę</string>
    <string name="SelectFeaturedBadgeFragment__you_must_select_a_badge">Musisz wybrać odznakę</string>
    <string name="SelectFeaturedBadgeFragment__failed_to_update_profile">Nie udało się zaktualizować profilu</string>

    <string name="ViewBadgeBottomSheetDialogFragment__become_a_sustainer">Zostań wspierającym</string>

    <string name="ImageView__badge">Odznaka</string>

    <string name="SubscribeFragment__support_technology_that_is_built_for_you">Wspieraj technologię stworzoną dla Ciebie — nie dla zdobycia Twoich danych — dołączając do społeczności osób, które pomagają jej funkcjonować.</string>
    <string name="SubscribeFragment__support_technology_that_is_built_for_you_not">Wspieraj technologię stworzoną dla Ciebie, nie dla zdobycia Twoich danych, dołączając do społeczności osób, które wspierają Signal.</string>
    <string name="SubscribeFragment__currency">Waluta</string>
    <string name="SubscribeFragment__more_payment_options">Więcej opcji płatności</string>
    <string name="SubscribeFragment__cancel_subscription">Anuluj subskrypcję</string>
    <string name="SubscribeFragment__confirm_cancellation">Potwierdzić anulowanie?</string>
    <string name="SubscribeFragment__you_wont_be_charged_again">Nie zostaną pobrane od Ciebie żadne, kolejne środki. Twoja odznaka zostanie usunięta z Twojego profilu, wraz z końcem okresu rozliczeniowego.</string>
    <string name="SubscribeFragment__not_now">Nie teraz</string>
    <string name="SubscribeFragment__confirm">Potwierdź</string>
    <string name="SubscribeFragment__update_subscription">Uaktualnij subskrypcję</string>
    <string name="SubscribeFragment__your_subscription_has_been_cancelled">Twoja subskrypcja została anulowana.</string>
    <string name="SubscribeFragment__update_subscription_question">Uaktualnić subskrypcję?</string>
    <string name="SubscribeFragment__update">Uaktualnij</string>
    <string name="SubscribeFragment__you_will_be_charged_the_full_amount_s_of">Dziś z Twojego konta zostanie pobrana pełna kwota (%1$s) za nową subskrypcję. Twoja subskrypcja będzie odnawiać się co miesiąc.</string>

    <string name="Subscription__s_per_month">%1$s/miesiąc</string>
    <!-- Shown when a subscription is active and isn't going to expire at the end of the term -->
    <string name="Subscription__renews_s">Przedłużane %1$s</string>
    <!-- Shown when a subscription is active and is going to expire at the end of the term -->
    <string name="Subscription__expires_s">Wygasa %1$s</string>

    <!-- First small text blurb on learn more sheet -->
    <string name="SubscribeLearnMoreBottomSheetDialogFragment__signal_is_a_nonprofit_with_no">Signal jest organizacją non-profit, bez reklamodawców i inwestorów, finansowaną wyłącznie przez ludzi, którzy używają i cenią naszą aplikację. Rozpocznij subskrypcję z comiesięczną opłatą, aby otrzymać odznakę profilową, dzięki której pochwalisz się swoim wsparciem.</string>
    <string name="SubscribeLearnMoreBottomSheetDialogFragment__why_donate">Po co składać datek?</string>
    <string name="SubscribeLearnMoreBottomSheetDialogFragment__signal_is_committed_to_developing">Signal jest oddany misji rozwoju otwartoźródłowej, zapewniającej prywatność technologii, która chroni wolność słowa i umożliwia bezpieczną, globalną komunikację.</string>
    <string name="SubscribeLearnMoreBottomSheetDialogFragment__your_donation">Twoja dotacja pomoże tej sprawie i pozwoli opłacić dalszy rozwój i funkcjonowanie aplikacji, której miliony osób na całym świecie używają do prywatnej komunikacji. Bez reklam. Bez śledzenia. Bez ściemy.</string>

    <string name="SubscribeThanksForYourSupportBottomSheetDialogFragment__thanks_for_your_support">Dziękujemy za Twoje wsparcie!</string>
    <string name="SubscribeThanksForYourSupportBottomSheetDialogFragment__thanks_for_the_boost">Dziękujemy za datek!</string>
    <string name="SubscribeThanksForYourSupportBottomSheetDialogFragment__youve_earned_s_badge_display">Otrzymałeś(aś) odznakę %1$s! Wyświetl ją na swoim profilu, aby budować świadomość możliwości składania datków na Signal.</string>
    <string name="SubscribeThanksForYourSupportBottomSheetDialogFragment__youve_earned_a_boost_badge_display">Otrzymałeś(aś) odznakę Wsparcie! Wyświetl ją na swoim profilu, aby budować świadomość możliwości składania datków na Signal.</string>
    <string name="SubscribeThanksForYourSupportBottomSheetDialogFragment__you_can_also">Możesz również</string>
    <string name="SubscribeThanksForYourSupportBottomSheetDialogFragment__become_a_montly_sustainer">zostać comiesięcznym wspierającym.</string>
    <string name="SubscribeThanksForYourSupportBottomSheetDialogFragment__display_on_profile">Pokaż w profilu</string>
    <string name="SubscribeThanksForYourSupportBottomSheetDialogFragment__make_featured_badge">Ustaw wyświetlaną odznakę</string>
    <string name="SubscribeThanksForYourSupportBottomSheetDialogFragment__continue">Kontynuuj</string>
    <string name="ThanksForYourSupportBottomSheetFragment__when_you_have_more">Kiedy masz więcej, niż jedną odznakę, możesz zdecydować, którą z nich pokazać na swoim profilu.</string>

    <string name="BecomeASustainerFragment__get_badges">Zdobywaj odznaki dla swojego profilu, wspierając Signal.</string>
    <string name="BecomeASustainerFragment__signal_is_a_non_profit">Signal jest organizacją non-profit, bez reklamodawców i inwestorów, finansowaną wyłącznie przez ludzi takich, jak Ty.</string>

    <!-- Button label for creating a donation -->
    <string name="ManageDonationsFragment__donate_to_signal">Datek na Signal</string>
    <!-- Heading for more area of manage subscriptions page -->
    <string name="ManageDonationsFragment__more">Więcej</string>
    <!-- Heading for receipts area of manage subscriptions page -->
    <string name="ManageDonationsFragment__receipts">Faktury</string>
    <!-- Heading for my subscription area of manage subscriptions page -->
    <string name="ManageDonationsFragment__my_support">Moje wsparcie</string>
    <string name="ManageDonationsFragment__manage_subscription">Zarządzaj subskrypcją</string>
    <!-- Label for Donation Receipts button -->
    <string name="ManageDonationsFragment__donation_receipts">Faktury za dotację</string>
    <string name="ManageDonationsFragment__badges">Odznaki</string>
    <string name="ManageDonationsFragment__subscription_faq">FAQ subskrypcji</string>
    <string name="ManageDonationsFragment__error_getting_subscription">Błąd subskrypcji.</string>
    <!-- Preference heading for other ways to donate -->
    <string name="ManageDonationsFragment__other_ways_to_give">Inne metody</string>
    <!-- Preference label to launch badge gifting -->
    <string name="ManageDonationsFragment__gift_a_badge">Podaruj odznakę</string>

    <string name="Boost__enter_custom_amount">Podaj własną kwotę</string>
    <string name="Boost__one_time_contribution">Datek jednorazowy</string>

    <string name="MySupportPreference__add_a_signal_boost">Wesprzyj Signal</string>
    <string name="MySupportPreference__s_per_month">%1$s/miesiąc</string>
    <string name="MySupportPreference__renews_s">Przedłużane %1$s</string>
    <string name="MySupportPreference__processing_transaction">Przetwarzanie transakcji…</string>
    <!-- Displayed on "My Support" screen when user badge failed to be added to their account -->
    <string name="MySupportPreference__couldnt_add_badge_s">Nie udało się dodać odznaki. %1$s</string>
    <string name="MySupportPreference__please_contact_support">Skontaktuj się z pomocą techniczną.</string>

    <!-- Title of expiry sheet when boost badge falls off profile unexpectedly. -->
    <string name="ExpiredBadgeBottomSheetDialogFragment__boost_badge_expired">Odznaka Wsparcie wygasła</string>
    <!-- Displayed in the bottom sheet if a monthly donation badge unexpectedly falls off the user\'s profile -->
    <string name="ExpiredBadgeBottomSheetDialogFragment__monthly_donation_cancelled">Comiesięczny datek został anulowany</string>
    <!-- Displayed in the bottom sheet when a boost badge expires -->
    <string name="ExpiredBadgeBottomSheetDialogFragment__your_boost_badge_has_expired_and">Twoja odznaka Wsparcie wygasła i nie jest już widoczna w Twoim profilu.</string>
    <string name="ExpiredBadgeBottomSheetDialogFragment__you_can_reactivate">Możesz reaktywować swoją odznakę Wsparcie na kolejne 30 dni, dzięki jednorazowemu datkowi.</string>
    <!-- Displayed when we do not think the user is a subscriber when their boost expires -->
    <string name="ExpiredBadgeBottomSheetDialogFragment__you_can_keep">Możesz nadal korzystać z Signal, ale rozważ comiesięczny datek, aby wspierać technologię stworzoną dla Ciebie.</string>
    <string name="ExpiredBadgeBottomSheetDialogFragment__become_a_sustainer">Zostań wspierającym</string>
    <string name="ExpiredBadgeBottomSheetDialogFragment__add_a_boost">Wesprzyj</string>
    <string name="ExpiredBadgeBottomSheetDialogFragment__not_now">Nie teraz</string>
    <!-- Copy displayed when badge expires after user inactivity -->
    <string name="ExpiredBadgeBottomSheetDialogFragment__your_recurring_monthly_donation_was_automatically">Twoja comiesięczna subskrypcja została automatycznie anulowana, gdyż zbyt długo pozostajesz nieaktywny(a). Twoja odznaka %1$s nie jest już widoczna w Twoim profilu.</string>
    <!-- Copy displayed when badge expires after payment failure -->
    <string name="ExpiredBadgeBottomSheetDialogFragment__your_recurring_monthly_donation_was_canceled">Twoja comiesięczna subskrypcja została anulowana, gdyż nie udało nam się przetworzyć Twojej płatności. Twoja odznaka nie jest już widoczna w Twoim profilu.</string>
    <!-- Copy displayed when badge expires after a payment failure and we have a displayable charge failure reason -->
    <string name="ExpiredBadgeBottomSheetDialogFragment__your_recurring_monthly_donation_was_canceled_s">Twoja comiesięczna darowizna została anulowana. %1$s Twoja odznaka %2$s nie jest już widoczna na profilu.</string>
    <string name="ExpiredBadgeBottomSheetDialogFragment__you_can">Możesz nadal korzystać z Signal, ale jeśli chcesz wesprzeć aplikację i ponownie uaktywnić swoją odznakę, złóż datek.</string>
    <string name="ExpiredBadgeBottomSheetDialogFragment__renew_subscription">Odnów subskrypcję</string>
    <!-- Button label to send user to Google Pay website -->
    <string name="ExpiredBadgeBottomSheetDialogFragment__go_to_google_pay">Przejdź do Google Pay</string>

    <string name="CantProcessSubscriptionPaymentBottomSheetDialogFragment__cant_process_subscription_payment">Nie można przetworzyć opłaty subskrypcji</string>
    <string name="CantProcessSubscriptionPaymentBottomSheetDialogFragment__were_having_trouble">Mamy problem z odebraniem Twojej płatności Wspierającego Signal. Upewnij się, że Twoja metoda płatności jest aktualna. Jeśli nie, uaktualnij ją w Google Pay. Za kilka dni Signal spróbuje ponownie przetworzyć płatność.</string>
    <string name="CantProcessSubscriptionPaymentBottomSheetDialogFragment__dont_show_this_again">Nie pokazuj tego ponownie</string>

    <string name="Subscription__please_contact_support_for_more_information">Skontaktuj się z pomocą techniczną, aby uzyskać więcej informacji.</string>
    <string name="Subscription__contact_support">Kontakt z pomocą techniczną</string>
    <string name="Subscription__get_a_s_badge">Zdobądź odznakę %1$s</string>

    <string name="SubscribeFragment__processing_payment">Przetwarzanie płatności…</string>
    <!-- Displayed in notification when user payment fails to process on Stripe -->
    <string name="DonationsErrors__error_processing_payment">Błąd przetwarzania płatności</string>
    <!-- Displayed on "My Support" screen when user subscription payment method failed. -->
    <string name="DonationsErrors__error_processing_payment_s">Błąd przetwarzania płatności. %1$s</string>
    <string name="DonationsErrors__your_badge_could_not_be_added">Nie udało się dodać odznaki do Twojego profilu, ale Twoje konto mogło zostać obciążone. Skontaktuj się z pomocą techniczną.</string>
    <string name="DonationsErrors__your_payment">Twoja płatność nie mogła zostać przetworzona i Twoje konto nie zostało obciążone. Spróbuj ponownie.</string>
    <string name="DonationsErrors__still_processing">Trwa przetwarzanie</string>
    <string name="DonationsErrors__couldnt_add_badge">Nie udało się dodać odznaki</string>
    <!-- Displayed when badge credential couldn\'t be verified -->
    <string name="DonationsErrors__failed_to_validate_badge">Nie udało się zweryfikować odznaki</string>
    <!-- Displayed when badge credential couldn\'t be verified -->
    <string name="DonationsErrors__could_not_validate">Nie udało się potwierdzić odpowiedzi serwera. Skontaktuj się z pomocą techniczną.</string>
    <!-- Displayed as title when some generic error happens during gift badge sending -->
    <string name="DonationsErrors__failed_to_send_gift_badge">Nie udało się wysłać podarowanej odznaki</string>
    <!-- Displayed as message when some generic error happens during gift badge sending -->
    <string name="DonationsErrors__could_not_send_gift_badge">Nie udało się wysłać podarowanej odznaki. Skontaktuj się z pomocą techniczną.</string>
    <string name="DonationsErrors__your_badge_could_not">Nie udało się dodać odznaki do Twojego profilu, ale Twoje konto mogło zostać obciążone. Skontaktuj się z pomocą techniczną.</string>
    <string name="DonationsErrors__your_payment_is_still">Twoja płatność wciąż jest przetwarzana. W zależności od Twojego połączenia z siecią, to może potrwać kilka minut.</string>
    <string name="DonationsErrors__google_pay_unavailable">Aplikacja Google Pay nie jest dostępna</string>
    <string name="DonationsErrors__you_have_to_set_up_google_pay_to_donate_in_app">Musisz skonfigurować Google Pay, aby móc płacić w aplikacji.</string>
    <string name="DonationsErrors__failed_to_cancel_subscription">Nie udało się anulować subskrypcji</string>
    <string name="DonationsErrors__subscription_cancellation_requires_an_internet_connection">Anulowanie subskrypcji wymaga połączenia z internetem.</string>
    <string name="ViewBadgeBottomSheetDialogFragment__your_device_doesn_t_support_google_pay_so_you_can_t_subscribe_to_earn_a_badge_you_can_still_support_signal_by_making_a_donation_on_our_website">Twoje urządzenie nie obsługuje Google Pay, więc nie możesz użyć subskrypcji, aby otrzymać odznakę. Wciąż możesz wesprzeć Signal datkiem, korzystając z naszej strony internetowej.</string>
    <string name="NetworkFailure__network_error_check_your_connection_and_try_again">Błąd sieci. Sprawdź połączenie z internetem i spróbuj ponownie.</string>
    <string name="NetworkFailure__retry">Ponów</string>
    <!-- Displayed as a dialog title when the selected recipient for a gift doesn\'t support gifting -->
    <string name="DonationsErrors__cant_send_gift">Nie da się wysłać prezentu</string>
    <!-- Displayed as a dialog message when the selected recipient for a gift doesn\'t support gifting -->
    <string name="DonationsErrors__target_does_not_support_gifting">Ten odbiorca korzysta z wersji Signal, która nie pozwala na otrzymywanie odznak w prezencie. Będzie mógł otrzymywać prezenty, gdy zaktualizuje aplikację do najnowszej wersji.</string>
    <!-- Displayed as a dialog title when the user\'s profile could not be fetched, likely due to lack of internet -->
    <string name="DonationsErrors__couldnt_send_gift">Nie udało się wysłać prezentu</string>
    <!-- Displayed as a dialog message when the user\'s profile could not be fetched, likely due to lack of internet -->
    <string name="DonationsErrors__please_check_your_network_connection">Nie udało się wysłać prezentu z powodu błędu sieci. Sprawdź jakość łącza i spróbuj ponownie.</string>

    <!-- Gift message view title -->
    <string name="GiftMessageView__gift_badge">Podarowana odznaka</string>
    <!-- Gift message view expiry information -->
    <plurals name="GiftMessageView__lasts_for_d_months">
        <item quantity="one">Aktywna przez %1$d miesiąc</item>
        <item quantity="few">Aktywna przez %1$d miesiące</item>
        <item quantity="many">Aktywna przez %1$d miesięcy</item>
        <item quantity="other">Aktywna przez %1$d miesiące</item>
    </plurals>
    <!-- Gift badge redeem action label -->
    <string name="GiftMessageView__redeem">Odbierz</string>
    <!-- Gift badge view action label -->
    <string name="GiftMessageView__view">Pokaż</string>
    <!-- Gift badge redeeming action label -->
    <string name="GiftMessageView__redeeming">Odbieranie…</string>
    <!-- Gift badge redeemed label -->
    <string name="GiftMessageView__redeemed">Odebrane</string>

    <string name="Boost__thank_you_for_your_donation" translatable="false">Thank you for your donation. Your contribution helps fuel the mission of developing open source privacy technology that protects free expression and enables secure global communication for millions around the world. Signal Technology Foundation is a tax-exempt nonprofit organization in the United States under section 501c3 of the Internal Revenue Code. Our Federal Tax ID is 82-4506840. No goods or services were provided in exchange for this donation. Please retain this receipt for your tax records.</string>

    <!-- Stripe decline code generic_failure -->
    <string name="DeclineCode__try_another_payment_method_or_contact_your_bank">Wypróbuj inną metodę płatności lub skontaktuj się ze swoim bankiem, aby otrzymać więcej informacji.</string>
    <!-- Stripe decline code verify on Google Pay and try again -->
    <string name="DeclineCode__verify_your_payment_method_is_up_to_date_in_google_pay_and_try_again">Sprawdź, czy Twoja metoda płatności, ustawiona w Google Pay, jest aktualna i spróbuj ponownie.</string>
    <!-- Stripe decline code learn more action label -->
    <string name="DeclineCode__learn_more">Dowiedz się więcej</string>
    <!-- Stripe decline code contact issuer -->
    <string name="DeclineCode__verify_your_payment_method_is_up_to_date_in_google_pay_and_try_again_if_the_problem">Sprawdź, czy Twoja metoda płatności, ustawiona w Google Pay, jest aktualna i spróbuj ponownie. Jeśli problem trwa nadal, skontaktuj się ze swoim bankiem.</string>
    <!-- Stripe decline code purchase not supported -->
    <string name="DeclineCode__your_card_does_not_support_this_type_of_purchase">Twoja karta nie obsługuje tego rodzaju transakcji. Spróbuj innej metody płatności.</string>
    <!-- Stripe decline code your card has expired -->
    <string name="DeclineCode__your_card_has_expired">Ważność twojej karty wygasła. Uaktualnij swoją metodę płatności w Google Pay i spróbuj ponownie.</string>
    <!-- Stripe decline code go to google pay action label -->
    <string name="DeclineCode__go_to_google_pay">Przejdź do Google Pay</string>
    <!-- Stripe decline code incorrect card number -->
    <string name="DeclineCode__your_card_number_is_incorrect">Numer Twojej karty jest nieprawidłowy. Uaktualnij go w Google Pay i spróbuj ponownie.</string>
    <!-- Stripe decline code incorrect cvc -->
    <string name="DeclineCode__your_cards_cvc_number_is_incorrect">Numer CVC Twojej karty jest nieprawidłowy. Uaktualnij go w Google Pay i spróbuj ponownie.</string>
    <!-- Stripe decline code insufficient funds -->
    <string name="DeclineCode__your_card_does_not_have_sufficient_funds">Na Twojej karcie brak wystarczających środków, aby dokonać tej transakcji. Spróbuj innej metody płatności.</string>
    <!-- Stripe decline code incorrect expiration month -->
    <string name="DeclineCode__the_expiration_month">Miesiąc wygaśnięcia Twojej metody płatności jest nieprawidłowy. Uaktualnij go w Google Pay i spróbuj ponownie.</string>
    <!-- Stripe decline code incorrect expiration year -->
    <string name="DeclineCode__the_expiration_year">Rok wygaśnięcia Twojej metody płatności jest nieprawidłowy. Uaktualnij go w Google Pay i spróbuj ponownie.</string>
    <!-- Stripe decline code issuer not available -->
    <string name="DeclineCode__try_completing_the_payment_again">Spróbuj ponownie dokonać płatności lub skontaktuj się ze swoim bankiem, aby otrzymać więcej informacji.</string>
    <!-- Stripe decline code processing error -->
    <string name="DeclineCode__try_again">Spróbuj ponownie lub skontaktuj się ze swoim bankiem, aby otrzymać więcej informacji.</string>

    <!-- Title of create notification profile screen -->
    <string name="EditNotificationProfileFragment__name_your_profile">Nazwij swój profil</string>
    <!-- Hint text for create/edit notification profile name -->
    <string name="EditNotificationProfileFragment__profile_name">Nazwa profilu</string>
    <!-- Name has a max length, this shows how many characters are used out of the max -->
    <string name="EditNotificationProfileFragment__count">%1$d/%2$d</string>
    <!-- Call to action button to continue to the next step -->
    <string name="EditNotificationProfileFragment__next">Dalej</string>
    <!-- Call to action button once the profile is named to create the profile and continue to the customization steps -->
    <string name="EditNotificationProfileFragment__create">Utwórz</string>
    <!-- Call to action button once the profile name is edited -->
    <string name="EditNotificationProfileFragment__save">Zapisz</string>
    <!-- Title of edit notification profile screen -->
    <string name="EditNotificationProfileFragment__edit_this_profile">Edytuj ten profil</string>
    <!-- Error message shown when attempting to create or edit a profile name to an existing profile name -->
    <string name="EditNotificationProfileFragment__a_profile_with_this_name_already_exists">Profil o tej nazwie już istnieje</string>
    <!-- Preset selectable name for a profile name, shown as list in edit/create screen -->
    <string name="EditNotificationProfileFragment__work">Praca</string>
    <!-- Preset selectable name for a profile name, shown as list in edit/create screen -->
    <string name="EditNotificationProfileFragment__sleep">Sen</string>
    <!-- Preset selectable name for a profile name, shown as list in edit/create screen -->
    <string name="EditNotificationProfileFragment__driving">W pojeździe</string>
    <!-- Preset selectable name for a profile name, shown as list in edit/create screen -->
    <string name="EditNotificationProfileFragment__downtime">Czas wolny</string>
    <!-- Preset selectable name for a profile name, shown as list in edit/create screen -->
    <string name="EditNotificationProfileFragment__focus">Koncentracja</string>
    <!-- Error message shown when attempting to next/save without a profile name -->
    <string name="EditNotificationProfileFragment__profile_must_have_a_name">Profil musi mieć nazwę</string>

    <!-- Title for add recipients to notification profile screen in create flow -->
    <string name="AddAllowedMembers__allowed_notifications">Dozwolone powiadomienia</string>
    <!-- Description of what the user should be doing with this screen -->
    <string name="AddAllowedMembers__add_people_and_groups_you_want_notifications_and_calls_from_when_this_profile_is_on">Dodaj osoby i grupy, których powiadomienia i połączenia chcesz otrzymywać, gdy ten profil jest włączony</string>
    <!-- Button text that launches the contact picker to select from -->
    <string name="AddAllowedMembers__add_people_or_groups">Dodaj osoby lub grupy</string>

    <!-- Call to action button on contact picker for adding to profile -->
    <string name="SelectRecipientsFragment__add">Dodaj</string>

    <!-- Notification profiles home fragment, shown when no profiles have been created yet -->
    <string name="NotificationProfilesFragment__create_a_profile_to_receive_notifications_and_calls_only_from_the_people_and_groups_you_want_to_hear_from">Utwórz profil, aby otrzymywać powiadomienia i połączenia tylko od osób i grup, które Cię interesują.</string>
    <!-- Header shown above list of all notification profiles -->
    <string name="NotificationProfilesFragment__profiles">Profile</string>
    <!-- Button that starts the create new notification profile flow -->
    <string name="NotificationProfilesFragment__new_profile">Nowy profil</string>
    <!-- Profile active status, indicating the current profile is on for an unknown amount of time -->
    <string name="NotificationProfilesFragment__on">Włączony</string>

    <!-- Button use to permanently delete a notification profile -->
    <string name="NotificationProfileDetails__delete_profile">Usuń profil</string>
    <!-- Snakbar message shown when removing a recipient from a profile -->
    <string name="NotificationProfileDetails__s_removed">\"%1$s\" usunięty(a).</string>
    <!-- Snackbar button text that will undo the recipient remove -->
    <string name="NotificationProfileDetails__undo">Cofnij</string>
    <!-- Dialog message shown to confirm deleting a profile -->
    <string name="NotificationProfileDetails__permanently_delete_profile">Trwale usunąć profil?</string>
    <!-- Dialog button to delete profile -->
    <string name="NotificationProfileDetails__delete">Usuń</string>
    <!-- Title/accessibility text for edit icon to edit profile emoji/name -->
    <string name="NotificationProfileDetails__edit_notification_profile">Edytuj profil powiadomień</string>
    <!-- Schedule description if all days are selected -->
    <string name="NotificationProfileDetails__everyday">Codziennie</string>
    <!-- Profile status on if it is the active profile -->
    <string name="NotificationProfileDetails__on">Włączony</string>
    <!-- Profile status on if it is not the active profile -->
    <string name="NotificationProfileDetails__off">Wyłączony</string>
    <!-- Description of hours for schedule (start to end) times -->
    <string name="NotificationProfileDetails__s_to_s">%1$s do %2$s</string>
    <!-- Section header for exceptions to the notification profile -->
    <string name="NotificationProfileDetails__exceptions">Wyjątki</string>
    <!-- Profile exception to allow all calls through the profile restrictions -->
    <string name="NotificationProfileDetails__allow_all_calls">Zezwalaj na wszystkie połączenia</string>
    <!-- Profile exception to allow all @mentions through the profile restrictions -->
    <string name="NotificationProfileDetails__notify_for_all_mentions">Powiadamiaj o wszystkich wzmiankach</string>
    <!-- Section header for showing schedule information -->
    <string name="NotificationProfileDetails__schedule">Harmonogram</string>
    <!-- If member list is long, will truncate the list and show an option to then see all when tapped -->
    <string name="NotificationProfileDetails__see_all">Zobacz wszystko</string>

    <!-- Title for add schedule to profile in create flow -->
    <string name="EditNotificationProfileSchedule__add_a_schedule">Dodaj harmonogram</string>
    <!-- Descriptor text indicating what the user can do with this screen -->
    <string name="EditNotificationProfileSchedule__set_up_a_schedule_to_enable_this_notification_profile_automatically">Ustaw harmonogram, aby automatycznie włączyć ten profil powiadomień.</string>
    <!-- Text shown next to toggle switch to enable/disable schedule -->
    <string name="EditNotificationProfileSchedule__schedule">Harmonogram</string>
    <!-- Label for showing the start time for the schedule -->
    <string name="EditNotificationProfileSchedule__start">Rozpocznij</string>
    <!-- Label for showing the end time for the schedule -->
    <string name="EditNotificationProfileSchedule__end">Koniec</string>
    <!-- First letter of Sunday -->
    <string name="EditNotificationProfileSchedule__sunday_first_letter">Ndz</string>
    <!-- First letter of Monday -->
    <string name="EditNotificationProfileSchedule__monday_first_letter">Pon</string>
    <!-- First letter of Tuesday -->
    <string name="EditNotificationProfileSchedule__tuesday_first_letter">Wt</string>
    <!-- First letter of Wednesday -->
    <string name="EditNotificationProfileSchedule__wednesday_first_letter">Śr</string>
    <!-- First letter of Thursday -->
    <string name="EditNotificationProfileSchedule__thursday_first_letter">Czw</string>
    <!-- First letter of Friday -->
    <string name="EditNotificationProfileSchedule__friday_first_letter">Pt</string>
    <!-- First letter of Saturday -->
    <string name="EditNotificationProfileSchedule__saturday_first_letter">Sob</string>
    <!-- Title of select time dialog shown when setting start time for schedule -->
    <string name="EditNotificationProfileSchedule__set_start_time">Ustaw czas rozpoczęcia</string>
    <!-- Title of select time dialog shown when setting end time for schedule -->
    <string name="EditNotificationProfileSchedule__set_end_time">Ustaw czas zakończenia</string>
    <!-- If in edit mode, call to action button text show to save schedule to profile -->
    <string name="EditNotificationProfileSchedule__save">Zapisz</string>
    <!-- If in create mode, call to action button text to show to skip enabling a schedule -->
    <string name="EditNotificationProfileSchedule__skip">Pomiń</string>
    <!-- If in create mode, call to action button text to show to use the enabled schedule and move to the next screen -->
    <string name="EditNotificationProfileSchedule__next">Dalej</string>
    <!-- Error message shown if trying to save/use a schedule with no days selected -->
    <string name="EditNotificationProfileSchedule__schedule_must_have_at_least_one_day">W harmonogramie musi być przynajmniej jeden dzień</string>

    <!-- Title for final screen shown after completing a profile creation -->
    <string name="NotificationProfileCreated__profile_created">Utworzono profil</string>
    <!-- Call to action button to press to close the created screen and move to the profile details screen -->
    <string name="NotificationProfileCreated__done">Gotowe</string>
    <!-- Descriptor text shown to indicate how to manually turn a profile on/off -->
    <string name="NotificationProfileCreated__you_can_turn_your_profile_on_or_off_manually_via_the_menu_on_the_chat_list">Możesz włączyć lub wyłączyć swój profil ręcznie, przez menu na liście rozmów.</string>
    <!-- Descriptor text shown to indicate you can add a schedule later since you did not add one during create flow -->
    <string name="NotificationProfileCreated__add_a_schedule_in_settings_to_automate_your_profile">Dodaj harmonogram w ustawieniach, aby zautomatyzować swój profil.</string>
    <!-- Descriptor text shown to indicate your profile will follow the schedule set during create flow -->
    <string name="NotificationProfileCreated__your_profile_will_turn_on_and_off_automatically_according_to_your_schedule">Twój profil będzie automatycznie włączać się i wyłączać zgodnie z harmonogramem.</string>

    <!-- Button text shown in profile selection bottom sheet to create a new profile -->
    <string name="NotificationProfileSelection__new_profile">Nowy profil</string>
    <!-- Manual enable option to manually enable a profile for 1 hour -->
    <string name="NotificationProfileSelection__for_1_hour">Na 1 godzinę</string>
    <!-- Manual enable option to manually enable a profile until a set time (currently 6pm or 8am depending on what is next) -->
    <string name="NotificationProfileSelection__until_s">Do %1$s</string>
    <!-- Option to view profile details -->
    <string name="NotificationProfileSelection__view_settings">Pokaż ustawienia</string>
    <!-- Descriptor text indicating how long a profile will be on when there is a time component associated with it -->
    <string name="NotificationProfileSelection__on_until_s">Włączony do %1$s</string>

    <!-- Displayed in a toast when we fail to open the ringtone picker -->
    <string name="NotificationSettingsFragment__failed_to_open_picker">Nie udało się otworzyć selektora dzwonków.</string>

    <!-- Description shown for the Signal Release Notes channel -->
    <string name="ReleaseNotes__signal_release_notes_and_news">Listy zmian i nowości w Signal</string>

    <!-- Donation receipts activity title -->
    <string name="DonationReceiptListFragment__all_activity">Wszystkie aktywności</string>
    <!-- Donation receipts all tab label -->
    <string name="DonationReceiptListFragment__all">Wszystkie</string>
    <!-- Donation receipts recurring tab label -->
    <string name="DonationReceiptListFragment__recurring">Odnawiana</string>
    <!-- Donation receipts one-time tab label -->
    <string name="DonationReceiptListFragment__one_time">Jeden raz</string>
    <!-- Donation receipts gift tab label -->
    <string name="DonationReceiptListFragment__gift">Prezent</string>
    <!-- Donation receipts boost row label -->
    <string name="DonationReceiptListFragment__boost">Wsparcie</string>
    <!-- Donation receipts details title -->
    <string name="DonationReceiptDetailsFragment__details">Szczegóły</string>
    <!-- Donation receipts donation type heading -->
    <string name="DonationReceiptDetailsFragment__donation_type">Rodzaj dotacji</string>
    <!-- Donation receipts date paid heading -->
    <string name="DonationReceiptDetailsFragment__date_paid">Data zapłaty</string>
    <!-- Donation receipts share PNG -->
    <string name="DonationReceiptDetailsFragment__share_receipt">Udostępnij fakturę</string>
    <!-- Donation receipts list end note -->
    <string name="DonationReceiptListFragment__if_you_have">Jeśli ponownie zainstalowałeś(aś) Signal, faktury dla poprzednich datków nie będą dostępne.</string>
    <!-- Donation receipts document title -->
    <string name="DonationReceiptDetailsFragment__donation_receipt">Faktura za dotację</string>
    <!-- Donation receipts amount title -->
    <string name="DonationReceiptDetailsFragment__amount">Kwota</string>
    <!-- Donation receipts thanks -->
    <string name="DonationReceiptDetailsFragment__thank_you_for_supporting">Dziękujemy za wsparcie Signal. Twój datek wspiera misję rozwoju otwartoźródłowej, zapewniającej prywatność technologii, która chroni wolność słowa i umożliwia bezpieczną, globalną komunikację. Jeśli mieszkasz w Stanach Zjednoczonych, zachowaj tę fakturę do swojego zeznania podatkowego. Signal Technology Foundation jest organizacją non-profit, zwolnioną z podatku w USA, na podstawie sekcji 501c3 Krajowego Kodeksu Podatkowego. Nasz federalny numer identyfikacji podatkowej to 82–4506840.</string>
    <!-- Donation receipt type -->
    <string name="DonationReceiptDetailsFragment__s_dash_s">%1$s - %2$s</string>
    <!-- Donation reciepts screen empty state title -->
    <string name="DonationReceiptListFragment__no_receipts">Brak faktur</string>

    <!-- region "Stories Tab" -->

    <!-- Label for Chats tab in home app screen -->
    <string name="ConversationListTabs__chats">Rozmowy</string>
    <!-- Label for Stories tab in home app screen -->
    <string name="ConversationListTabs__stories">Relacje</string>
    <!-- String for counts above 99 in conversation list tabs -->
    <string name="ConversationListTabs__99p">99+</string>
    <!-- Menu item on stories landing page -->
    <string name="StoriesLandingFragment__story_privacy">Prywatność relacji</string>
    <!-- Title for "My Stories" row item in Stories landing page -->
    <string name="StoriesLandingFragment__my_stories">Moje relacje</string>
    <!-- Subtitle for "My Stories" row item when user has not added stories -->
    <string name="StoriesLandingFragment__tap_to_add">Kliknij, by dodać</string>
    <!-- Displayed when there are no stories to display -->
    <string name="StoriesLandingFragment__no_recent_updates_to_show_right_now">W tej chwili nie ma nowych aktualizacji do pokazania</string>
    <!-- Context menu option to hide a story -->
    <string name="StoriesLandingItem__hide_story">Ukryj relację</string>
    <!-- Context menu option to unhide a story -->
    <string name="StoriesLandingItem__unhide_story">Ujawnij relację</string>
    <!-- Context menu option to forward a story -->
    <string name="StoriesLandingItem__forward">Przekaż</string>
    <!-- Context menu option to share a story -->
    <string name="StoriesLandingItem__share">Udostępnij…</string>
    <!-- Context menu option to go to story chat -->
    <string name="StoriesLandingItem__go_to_chat">Przejdź do rozmowy</string>
    <!-- Context menu option to go to story info -->
    <string name="StoriesLandingItem__info">Informacje</string>
    <!-- Label when a story is pending sending -->
    <string name="StoriesLandingItem__sending">Wysyłanie…</string>
    <!-- Label when multiple stories are pending sending -->
    <string name="StoriesLandingItem__sending_d">Wysyłanie %1$d…</string>
    <!-- Label when a story fails to send due to networking -->
    <string name="StoriesLandingItem__send_failed">Wysyłanie nie powiodło się</string>
    <!-- Label when a story fails to send due to identity mismatch -->
    <string name="StoriesLandingItem__partially_sent">Częściowo wysłana</string>
    <!-- Status label when a story fails to send indicating user action to retry -->
    <string name="StoriesLandingItem__tap_to_retry">Stuknij, aby spróbować ponownie</string>
    <!-- Title of dialog confirming decision to hide a story -->
    <string name="StoriesLandingFragment__hide_story">Ukryć relację?</string>
    <!-- Message of dialog confirming decision to hide a story -->
    <string name="StoriesLandingFragment__new_story_updates">Nowe aktualizacje relacji od %1$s nie będą się już pojawiać na szczycie listy relacji.</string>
    <!-- Positive action of dialog confirming decision to hide a story -->
    <string name="StoriesLandingFragment__hide">Ukryj</string>
    <!-- Displayed in Snackbar after story is hidden -->
    <string name="StoriesLandingFragment__story_hidden">Relacja ukryta</string>
    <!-- Section header for hidden stories -->
    <string name="StoriesLandingFragment__hidden_stories">Ukryte relacje</string>
    <!-- Displayed on each sent story under My Stories -->
    <plurals name="MyStories__d_views">
        <item quantity="one">%1$d odsłona</item>
        <item quantity="few">%1$d odsłony</item>
        <item quantity="many">%1$d odsłon</item>
        <item quantity="other">%1$d odsłony</item>
    </plurals>
    <!-- Forward story label, displayed in My Stories context menu -->
    <string name="MyStories_forward">Przekaż</string>
    <!-- Label for stories for a single user. Format is {given name}\'s Story -->
    <string name="MyStories__ss_story">Relacja od %1$s</string>
    <!-- Title of dialog to confirm deletion of story -->
    <string name="MyStories__delete_story">Usunąć relację?</string>
    <!-- Message of dialog to confirm deletion of story -->
    <string name="MyStories__this_story_will_be_deleted">Ta relacja zostanie usunięta u Ciebie i wszystkich, którzy ją otrzymali</string>
    <!-- Toast shown when story media cannot be saved -->
    <string name="MyStories__unable_to_save">Nie udało się zapisać</string>
    <!-- Displayed at bottom of story viewer when current item has views -->
    <plurals name="StoryViewerFragment__d_views">
        <item quantity="one">%1$d odsłona</item>
        <item quantity="few">%1$d odsłony</item>
        <item quantity="many">%1$d odsłon</item>
        <item quantity="other">%1$d odsłony</item>
    </plurals>
    <!-- Displayed at bottom of story viewer when current item has replies -->
    <plurals name="StoryViewerFragment__d_replies">
        <item quantity="one">%1$d odpowiedź</item>
        <item quantity="few">%1$d odpowiedzi</item>
        <item quantity="many">%1$d odpowiedzi</item>
        <item quantity="other">%1$d odpowiedzi</item>
    </plurals>
    <!-- Used when view receipts are disabled -->
    <string name="StoryViewerPageFragment__views_off">Wyświetlenia: wyłączone</string>
    <!-- Used to join views and replies when both exist on a story item -->
    <string name="StoryViewerFragment__s_s">%1$s %2$s</string>
    <!-- Displayed when viewing a post you sent -->
    <string name="StoryViewerPageFragment__you">Ty</string>
    <!-- Displayed when viewing a post displayed to a group -->
    <string name="StoryViewerPageFragment__s_to_s">%1$s do %2$s</string>
    <!-- Displayed when viewing a post from another user with no replies -->
    <string name="StoryViewerPageFragment__reply">Odpowiedz</string>
    <!-- Displayed when viewing a post that has failed to send to some users -->
    <string name="StoryViewerPageFragment__partially_sent">Wysłana częściowo. Dotknij, aby zobaczyć szczegóły</string>
    <!-- Displayed when viewing a post that has failed to send -->
    <string name="StoryViewerPageFragment__send_failed">Wysyłanie nie powiodło się. Stuknij, aby spróbować ponownie</string>
    <!-- Label for the reply button in story viewer, which will launch the group story replies bottom sheet. -->
    <string name="StoryViewerPageFragment__reply_to_group">Odpowiedz grupie</string>
    <!-- Displayed when a story has no views -->
    <string name="StoryViewsFragment__no_views_yet">Brak odsłon</string>
    <!-- Displayed when user has disabled receipts -->
    <string name="StoryViewsFragment__enable_read_receipts_to_see_whos_viewed_your_story">Włącz potwierdzenie przeczytania, aby sprawdzać, kto wyświetlił Twoje relacje.</string>
    <!-- Button label displayed when user has disabled receipts -->
    <string name="StoryViewsFragment__go_to_settings">Przejdź do ustawień</string>
    <!-- Dialog action to remove viewer from a story -->
    <string name="StoryViewsFragment__remove">Usuń</string>
    <!-- Dialog title when removing a viewer from a story -->
    <string name="StoryViewsFragment__remove_viewer">Usunąć widza?</string>
    <!-- Dialog message when removing a viewer from a story -->
    <string name="StoryViewsFragment__s_will_still_be_able">%1$s zachowa możliwość wyświetlania tego posta, ale nie zobaczy postów, które udostępnisz w %2$s w przyszłości.</string>
    <!-- Story View context menu action to remove them from a story -->
    <string name="StoryViewItem__remove_viewer">Usuń widza</string>
    <!-- Displayed when a story has no replies yet -->
    <string name="StoryGroupReplyFragment__no_replies_yet">Brak odpowiedzi</string>
    <!-- Displayed when no longer a group member -->
    <string name="StoryGroupReplyFragment__you_cant_reply">Nie możesz wysyłać wiadomości w odpowiedzi na tę relację, ponieważ nie jesteś już członkiem tej grupy.</string>
    <!-- Displayed for each user that reacted to a story when viewing replies -->
    <string name="StoryGroupReactionReplyItem__reacted_to_the_story">Zareagowano na relację</string>
    <!-- Label for story views tab -->
    <string name="StoryViewsAndRepliesDialogFragment__views">Odsłony</string>
    <!-- Label for story replies tab -->
    <string name="StoryViewsAndRepliesDialogFragment__replies">Odpowiedzi</string>
    <!-- Description of action for reaction button -->
    <string name="StoryReplyComposer__react_to_this_story">Zareaguj na tę relację</string>
    <!-- Displayed when the user is replying privately to someone who replied to one of their stories -->
    <string name="StoryReplyComposer__replying_privately_to_s">Prywatna odpowiedź na %1$s</string>
    <!-- Context menu item to privately reply to a story response -->
    <string name="StoryGroupReplyItem__private_reply">Prywatna odpowiedź</string>
    <!-- Context menu item to copy a story response -->
    <string name="StoryGroupReplyItem__copy">Kopiuj</string>
    <!-- Context menu item to delete a story response -->
    <string name="StoryGroupReplyItem__delete">Usuń</string>
    <!-- Page title for My Story options -->
    <string name="MyStorySettingsFragment__my_story">Moja relacja</string>
    <!-- Number of total signal connections displayed in "All connections" row item -->
    <plurals name="MyStorySettingsFragment__viewers">
        <item quantity="one">%1$d widz</item>
        <item quantity="few">%1$d widzów</item>
        <item quantity="many">%1$d widzów</item>
        <item quantity="other">%1$d widzów</item>
    </plurals>
    <!-- Button on all signal connections row to view all signal connections. Please keep as short as possible. -->
    <string name="MyStorySettingsFragment__view">Zobacz</string>
    <!-- Section heading for story visibility -->
    <string name="MyStorySettingsFragment__who_can_view_this_story">Kto może wyświetlać tę relację</string>
    <!-- Clickable option for selecting people to hide your story from -->
    <string name="MyStorySettingsFragment__hide_story_from">Ukryj relację przed</string>
    <!-- Privacy setting title for sending stories to all your signal connections -->
    <string name="MyStorySettingsFragment__all_signal_connections">Wszystkie kontakty Signal</string>
    <!-- Privacy setting description for sending stories to all your signal connections -->
    <string name="MyStorySettingsFragment__share_with_all_connections">Udostępnij wszystkim kontaktom</string>
    <!-- Privacy setting title for sending stories to all except the specified connections -->
    <string name="MyStorySettingsFragment__all_except">Wszyscy za wyjątkiem…</string>
    <!-- Privacy setting description for sending stories to all except the specified connections -->
    <string name="MyStorySettingsFragment__hide_your_story_from_specific_people">Ukryj relację przed konkretnymi osobami</string>
    <!-- Summary of clickable option displaying how many people you have excluded from your story -->
    <plurals name="MyStorySettingsFragment__d_people_excluded">
        <item quantity="one">%1$d wykluczona osoba</item>
        <item quantity="few">%1$d wykluczone osoby</item>
        <item quantity="many">%1$d wykluczonych osób</item>
        <item quantity="other">%1$d wykluczone osoby</item>
    </plurals>
    <!-- Privacy setting title for only sharing your story with specified connections -->
    <string name="MyStorySettingsFragment__only_share_with">Udostępnij tylko…</string>
    <!-- Privacy setting description for only sharing your story with specified connections -->
    <string name="MyStorySettingsFragment__only_share_with_selected_people">Udostępnij tylko wybranym osobom</string>
    <!-- Summary of clickable option displaying how many people you have included to send to in your story -->
    <plurals name="MyStorySettingsFragment__d_people">
        <item quantity="one">%1$d osoba</item>
        <item quantity="few">%1$d osoby</item>
        <item quantity="many">%1$d osób</item>
        <item quantity="other">%1$d osoby</item>
    </plurals>
    <!-- My story privacy fine print about what the privacy settings are for -->
    <string name="MyStorySettingsFragment__choose_who_can_view_your_story">Zadecyduj, kto może wyświetlać Twoją relację. Zmiany nie wpłyną na już przesłane relacje.</string>
    <!-- Section header for options related to replies and reactions -->
    <string name="MyStorySettingsFragment__replies_amp_reactions">Odpowiedzi i reakcje</string>
    <!-- Switchable option for allowing replies and reactions on your stories -->
    <string name="MyStorySettingsFragment__allow_replies_amp_reactions">Pozwalaj na odpowiedzi i reakcje</string>
    <!-- Summary for switchable option allowing replies and reactions on your story -->
    <string name="MyStorySettingsFragment__let_people_who_can_view_your_story_react_and_reply">Pozwól ludziom, oglądającym Twoją relację, zareagować i odpowiedzieć</string>
    <!-- Signal connections bolded text in the Signal Connections sheet -->
    <string name="SignalConnectionsBottomSheet___signal_connections">Kontakty Signal</string>
    <!-- Displayed at the top of the signal connections sheet. Please remember to insert strong tag as required. -->
    <string name="SignalConnectionsBottomSheet__signal_connections_are_people">Kontakty Signal to osoby, którym postanowiłeś(-aś) zaufać przez:</string>
    <!-- Signal connections sheet bullet point 1 -->
    <string name="SignalConnectionsBottomSheet__starting_a_conversation">Rozpoczęcie konwersacji</string>
    <!-- Signal connections sheet bullet point 2 -->
    <string name="SignalConnectionsBottomSheet__accepting_a_message_request">Zaakceptowanie prośby o kontakt</string>
    <!-- Signal connections sheet bullet point 3 -->
    <string name="SignalConnectionsBottomSheet__having_them_in_your_system_contacts">Posiadanie ich w systemowej książce kontaktów</string>
    <!-- Note at the bottom of the Signal connections sheet -->
    <string name="SignalConnectionsBottomSheet__your_connections_can_see_your_name">"Twoje kontakty widzą Twoje imię i zdjęcie, a także widzą posty w „Moja relacja”, chyba że je przed nimi ukryjesz."</string>
    <!-- Clickable option to add a viewer to a custom story -->
    <string name="PrivateStorySettingsFragment__add_viewer">Dodaj widza</string>
    <!-- Clickable option to delete a custom story -->
    <string name="PrivateStorySettingsFragment__delete_custom_story">Usuń relację niestandardową</string>
    <!-- Dialog title when attempting to remove someone from a custom story -->
    <string name="PrivateStorySettingsFragment__remove_s">Usunąć %1$s?</string>
    <!-- Dialog message when attempting to remove someone from a custom story -->
    <string name="PrivateStorySettingsFragment__this_person_will_no_longer">Ta osoba nie będzie już widzieć Twojej relacji.</string>
    <!-- Positive action label when attempting to remove someone from a custom story -->
    <string name="PrivateStorySettingsFragment__remove">Usuń</string>
    <!-- Dialog title when deleting a custom story -->
    <string name="PrivateStorySettingsFragment__are_you_sure">Na pewno chcesz to zrobić?</string>
    <!-- Dialog message when deleting a custom story -->
    <string name="PrivateStorySettingsFragment__this_action_cannot">Tego działania nie można cofnąć.</string>
    <!-- Page title for editing a custom story name -->
    <string name="EditPrivateStoryNameFragment__edit_story_name">Edytuj tytuł relacji</string>
    <!-- Input field hint when editing a custom story name -->
    <string name="EditPrivateStoryNameFragment__story_name">Tytuł relacji</string>
    <!-- Save button label when editing a custom story name -->
    <string name="EditPrivateStoryNameFragment__save">Zapisz</string>
    <!-- Displayed in text post creator before user enters text -->
    <string name="TextStoryPostCreationFragment__tap_to_add_text">Stuknij, aby dodać tekst</string>
    <!-- Button label for changing font when creating a text post -->
    <string name="TextStoryPostTextEntryFragment__aa">Aa</string>
    <!-- Displayed in text post creator when prompting user to enter text -->
    <string name="TextStoryPostTextEntryFragment__add_text">Dodaj tekst</string>
    <!-- Content description for \'done\' button when adding text to a story post -->
    <string name="TextStoryPostTextEntryFragment__done_adding_text">Skończ dodawać tekst</string>
    <!-- Text label for media selection toggle -->
    <string name="MediaSelectionActivity__text">Tekst</string>
    <!-- Camera label for media selection toggle -->
    <string name="MediaSelectionActivity__camera">Kamera</string>
    <!-- Hint for entering a URL for a text post -->
    <string name="TextStoryPostLinkEntryFragment__type_or_paste_a_url">Napisz coś albo wklej link</string>
    <!-- Displayed prior to the user entering a URL for a text post -->
    <string name="TextStoryPostLinkEntryFragment__share_a_link_with_viewers_of_your_story">Udostępnij link widzom swojej relacji</string>
    <!-- Hint text for searching for a story text post recipient. -->
    <string name="TextStoryPostSendFragment__search">Szukaj</string>
    <!-- Toast shown when an unexpected error occurs while sending a text story -->
    <string name="TextStoryPostSendFragment__an_unexpected_error_occurred_try_again">Wystąpił nieoczekiwany błąd</string>
    <!-- Toast shown when a trying to add a link preview to a text story post and the link/url is not valid (e.g., missing .com at the end) -->
    <string name="TextStoryPostSendFragment__please_enter_a_valid_link">Dodaj poprawny link.</string>
    <!-- Title for screen allowing user to exclude "My Story" entries from specific people -->
    <string name="ChangeMyStoryMembershipFragment__all_except">Wszystkie za wyjątkiem…</string>
    <!-- Title for screen allowing user to only share "My Story" entries with specific people -->
    <string name="ChangeMyStoryMembershipFragment__only_share_with">Udostępnij tylko…</string>
    <!-- Done button label for hide story from screen -->
    <string name="HideStoryFromFragment__done">Gotowe</string>
    <!-- Dialog title for removing a group story -->
    <string name="StoryDialogs__remove_group_story">Usunąć relację grupową?</string>
    <!-- Dialog message for removing a group story -->
    <string name="StoryDialogs__s_will_be_removed">Relacja „%1$s” zostanie usunięta.</string>
    <!-- Dialog positive action for removing a group story -->
    <string name="StoryDialogs__remove">Usuń</string>
    <!-- Dialog title for deleting a custom story -->
    <string name="StoryDialogs__delete_custom_story">Usunąć relację niestandardową?</string>
    <!-- Dialog message for deleting a custom story -->
    <string name="StoryDialogs__s_and_updates_shared">„%1$s” oraz wszelkie aktualizacje tej relacji zostaną usunięte.</string>
    <!-- Dialog positive action for deleting a custom story -->
    <string name="StoryDialogs__delete">Usuń</string>
    <!-- Dialog title for first time sending something to a beta story -->
    <string name="StoryDialogs__stories_is_available_to">Relacje są dostępne tylko dla użytkowników Signal beta.</string>
    <!-- Dialog message for first time sending something to a beta story -->
    <string name="StoryDialogs__if_you_share_a_story">Jeśli opublikujesz relację, będzie ona dostępna tylko dla osób korzystających z Signal beta.</string>
    <!-- Dialog title for first time adding something to a story -->
    <string name="StoryDialogs__add_to_story_q">Dodać do relacji?</string>
    <!-- Dialog message for first time adding something to a story -->
    <string name="StoryDialogs__adding_content">Dodanie treści do Twojej relacji pozwoli Twoim kontaktom Signal widzieć ją przez 24 godziny. Możesz zmienić w Ustawieniach, kto może zobaczyć Twoją relację.</string>
    <!-- First time share to story dialog: Positive action to go ahead and add to story -->
    <string name="StoryDialogs__add_to_story">Dodaj do relacji</string>
    <!-- First time share to story dialog: Neutral action to edit who can view "My Story" -->
    <string name="StoryDialogs__edit_viewers">Edytuj widzów</string>
    <!-- Error message shown when a failure occurs during story send -->
    <string name="StoryDialogs__story_could_not_be_sent">Nie udało się wysłać relacji. Sprawdź połączenie z internetem i spróbuj ponownie.</string>
    <!-- Error message dialog button to resend a previously failed story send -->
    <string name="StoryDialogs__send">Wyślij</string>
    <!-- Action button for turning off stories when stories are present on the device -->
    <string name="StoryDialogs__turn_off_and_delete">Wyłącz i usuń</string>
    <!-- Privacy Settings toggle title for stories -->
    <string name="PrivacySettingsFragment__share_and_view_stories">Udostępniaj i oglądaj relacje</string>
    <!-- Privacy Settings toggle summary for stories -->
    <string name="PrivacySettingsFragment__you_will_no_longer_be_able">Gdy ta opcja jest wyłączona, nie będziesz w stanie udostępniać ani oglądać relacji.</string>
    <!-- New story viewer selection screen title -->
    <string name="CreateStoryViewerSelectionFragment__choose_viewers">Wybierz widzów</string>
    <!-- New story viewer selection action button label -->
    <string name="CreateStoryViewerSelectionFragment__next">Dalej</string>
    <!-- New story viewer selection screen title as recipients are selected -->
    <plurals name="SelectViewersFragment__d_viewers">
        <item quantity="one">%1$d widz</item>
        <item quantity="few">%1$d widzów</item>
        <item quantity="many">%1$d widzów</item>
        <item quantity="other">%1$d widzów</item>
    </plurals>
    <!-- Name story screen title -->
    <string name="CreateStoryWithViewersFragment__name_story">Nazwij relację</string>
    <!-- Name story screen note under text field -->
    <string name="CreateStoryWithViewersFragment__only_you_can">Tylko Ty możesz zobaczyć nazwę tej relacji.</string>
    <!-- Name story screen label hint -->
    <string name="CreateStoryWithViewersFragment__story_name_required">Tytuł relacji (wymagane)</string>
    <!-- Name story screen viewers subheading -->
    <string name="CreateStoryWithViewersFragment__viewers">Widzowie</string>
    <!-- Name story screen create button label -->
    <string name="CreateStoryWithViewersFragment__create">Utwórz</string>
    <!-- Name story screen error when save attempted with no label -->
    <string name="CreateStoryWithViewersFragment__this_field_is_required">To pole jest wymagane.</string>
    <!-- Name story screen error when save attempted but label is duplicate -->
    <string name="CreateStoryWithViewersFragment__there_is_already_a_story_with_this_name">Już istnieje relacja o takim tytule.</string>
    <!-- Text for select all action when editing recipients for a story -->
    <string name="BaseStoryRecipientSelectionFragment__select_all">Zaznacz wszystko</string>
    <!-- Choose story type bottom sheet title -->
    <string name="ChooseStoryTypeBottomSheet__choose_your_story_type">Wybierz rodzaj relacji</string>
    <!-- Choose story type bottom sheet new story row title -->
    <string name="ChooseStoryTypeBottomSheet__new_custom_story">Nowa relacja niestandardowa</string>
    <!-- Choose story type bottom sheet new story row summary -->
    <string name="ChooseStoryTypeBottomSheet__visible_only_to">Widoczna tylko dla określonych osób</string>
    <!-- Choose story type bottom sheet group story title -->
    <string name="ChooseStoryTypeBottomSheet__group_story">Relacja grupowa</string>
    <!-- Choose story type bottom sheet group story summary -->
    <string name="ChooseStoryTypeBottomSheet__share_to_an_existing_group">Udostępnij istniejącej grupie</string>
    <!-- Choose groups bottom sheet title -->
    <string name="ChooseGroupStoryBottomSheet__choose_groups">Wybierz grupy</string>
    <!-- Displayed when copying group story reply text to clipboard -->
    <string name="StoryGroupReplyFragment__copied_to_clipboard">Skopiowano do schowka</string>
    <!-- Displayed in story caption when content is longer than 5 lines -->
    <string name="StoryViewerPageFragment__see_more">… Czytaj dalej</string>
    <!-- Displayed in toast after sending a direct reply -->
    <string name="StoryDirectReplyDialogFragment__sending_reply">Wysyłanie odpowiedzi…</string>
    <!-- Displayed in the viewer when a story is no longer available -->
    <string name="StorySlateView__this_story_is_no_longer_available">Ta relacja nie jest już dostępna.</string>
    <!-- Displayed in the viewer when a story has permanently failed to download. -->
    <string name="StorySlateView__cant_download_story_s_will_need_to_share_it_again">Nie udało się pobrać relacji. Niech %1$s udostępni ją ponownie.</string>
    <!-- Displayed in the viewer when the network is not available -->
    <string name="StorySlateView__no_internet_connection">Brak połączenia z internetem</string>
    <!-- Displayed in the viewer when network is available but content could not be downloaded -->
    <string name="StorySlateView__couldnt_load_content">Nie można załadować zawartości</string>
    <!-- Toasted when the user externally shares to a text story successfully -->
    <string name="TextStoryPostCreationFragment__sent_story">Wysłano relację</string>
    <!-- Toasted when the user external share to a text story fails -->
    <string name="TextStoryPostCreationFragment__failed_to_send_story">Nie udało się wysłać relacji</string>
    <!-- Displayed in a dialog to let the user select a given users story -->
    <string name="StoryDialogs__view_story">Obejrzyj relację</string>
    <!-- Displayed in a dialog to let the user select a given users profile photo -->
    <string name="StoryDialogs__view_profile_photo">Zobacz zdjęcie profilowe</string>

    <!-- Title for a notification at the bottom of the chat list suggesting that the user disable censorship circumvention because the service has become reachable -->
    <string name="TurnOffCircumventionMegaphone_turn_off_censorship_circumvention">Wyłączyć omijanie cenzury?</string>
    <!-- Body for a notification at the bottom of the chat list suggesting that the user disable censorship circumvention because the service has become reachable -->
    <string name="TurnOffCircumventionMegaphone_you_can_now_connect_to_the_signal_service_directly">Teraz możesz połączyć się bezpośrednio z usługami Signal, co zapewni lepsze doświadczenie.</string>
    <!-- Label for a button to dismiss a notification at the bottom of the chat list suggesting that the user disable censorship circumvention because the service has become reachable -->
    <string name="TurnOffCircumventionMegaphone_no_thanks">Nie, dzięki</string>
    <!-- Label for a button in a notification at the bottom of the chat list to turn off censorship circumvention -->
    <string name="TurnOffCircumventionMegaphone_turn_off">Wyłącz</string>

    <!-- Conversation Item label for when you react to someone else\'s story -->
    <string name="ConversationItem__you_reacted_to_s_story">Zareagowałeś(aś) na relację od %1$s</string>
    <!-- Conversation Item label for reactions to your story -->
    <string name="ConversationItem__reacted_to_your_story">Zareagowano na Twoją relację</string>
    <!-- Conversation Item label for reactions to an unavailable story -->
    <string name="ConversationItem__reacted_to_a_story">Zareagowano na relację</string>

    <!-- endregion -->
    <!-- Content description for expand contacts chevron -->
    <string name="ExpandModel__view_more">Pokaż więcej</string>
    <string name="StoriesLinkPopup__visit_link">Odwiedź link</string>

    <!-- Gift price and duration, formatted as: {price} dot {n} day duration -->
    <plurals name="GiftRowItem_s_dot_d_day_duration">
        <item quantity="one">%1$s · aktywna %2$d dzień</item>
        <item quantity="few">%1$s · aktywna %2$d dni</item>
        <item quantity="many">%1$s · aktywna %2$d dni</item>
        <item quantity="other">%1$s · aktywna %2$d dni</item>
    </plurals>
    <!-- Tagline for gift row items -->
    <string name="GiftRowItem__send_a_gift_badge">Wyślij odznakę w prezencie</string>
    <!-- Headline text on start fragment for gifting a badge -->
    <string name="GiftFlowStartFragment__gift_a_badge">Podaruj odznakę</string>
    <!-- Description text on start fragment for gifting a badge -->
    <string name="GiftFlowStartFragment__gift_someone_a_badge">Podaruj komuś odznakę, dokonując datku na Signal w imieniu odbiorcy. Otrzyma on odznakę do wyświetlenia na zdjęciu profilowym.</string>
    <!-- Action button label for start fragment for gifting a badge -->
    <string name="GiftFlowStartFragment__next">Dalej</string>
    <!-- Title text on choose recipient page for badge gifting -->
    <string name="GiftFlowRecipientSelectionFragment__choose_recipient">Wybierz odbiorcę</string>
    <!-- Title text on confirm gift page -->
    <string name="GiftFlowConfirmationFragment__confirm_gift">Potwierdź prezent</string>
    <!-- Heading text specifying who the gift will be sent to -->
    <string name="GiftFlowConfirmationFragment__send_to">Wyślij do</string>
    <!-- Text explaining that gift will be sent to the chosen recipient -->
    <string name="GiftFlowConfirmationFragment__your_gift_will_be_sent_in">Twój prezent zostanie wysłany odbiorcy w wiadomości indywidualnej. Poniżej możesz dodać własną wiadomość.</string>
    <!-- Text explaining that this gift is a one time donation -->
    <string name="GiftFlowConfirmationFragment__one_time_donation">Datek jednorazowy</string>
    <!-- Hint for add message input -->
    <string name="GiftFlowConfirmationFragment__add_a_message">Dodaj wiadomość</string>
    <!-- Displayed in the dialog while verifying the chosen recipient -->
    <string name="GiftFlowConfirmationFragment__verifying_recipient">Weryfikowanie odbiorcy…</string>
    <!-- Title for sheet shown when opening a redeemed gift -->
    <string name="ViewReceivedGiftBottomSheet__s_sent_you_a_gift">%1$s wysłał(a) Ci prezent</string>
    <!-- Title for sheet shown when opening a sent gift -->
    <string name="ViewSentGiftBottomSheet__thanks_for_your_support">Dziękujemy za Twoje wsparcie!</string>
    <!-- Description for sheet shown when opening a redeemed gift -->
    <string name="ViewReceivedGiftBottomSheet__youve_received_a_gift_badge">Otrzymałeś(aś) odznakę w prezencie od %1$s! Pomóż Signal zbudować świadomość, wyświetlając ją na swoim profilu.</string>
    <!-- Description for sheet shown when opening a sent gift -->
    <string name="ViewSentGiftBottomSheet__youve_gifted_a_badge">Wysłałeś(aś) odznakę do %1$s. Gdy odbiorca ją przyjmie, będzie mieć możliwość wyświetlić lub ukryć swoją odznakę.</string>
    <!-- Primary action for pending gift sheet to redeem badge now -->
    <string name="ViewReceivedGiftSheet__redeem">Odbierz</string>
    <!-- Primary action for pending gift sheet to redeem badge later -->
    <string name="ViewReceivedGiftSheet__not_now">Nie teraz</string>
    <!-- Dialog text while redeeming a gift -->
    <string name="ViewReceivedGiftSheet__redeeming_gift">Odbieranie prezentu…</string>
    <!-- Snackbar text when user presses "not now" on redemption sheet -->
    <string name="ConversationFragment__you_can_redeem_your_badge_later">Możesz odebrać swoją odznakę później.</string>
    <!-- Description text in gift thanks sheet -->
    <string name="GiftThanksSheet__youve_gifted_a_badge_to_s">Wysłałeś odznakę do %1$s. Gdy odbiorca ją przyjmie, będzie mieć możliwość wyświetlić lub ukryć swoją odznakę.</string>
    <!-- Expired gift sheet title -->
    <string name="ExpiredGiftSheetConfiguration__your_gift_badge_has_expired">Twoja podarowana odznaka wygasła</string>
    <!-- Expired gift sheet top description text -->
    <string name="ExpiredGiftSheetConfiguration__your_gift_badge_has_expired_and_is">Twoja podarowana odznaka wygasła i inni nie będą jej już widzieć w Twoim profilu.</string>
    <!-- Expired gift sheet bottom description text -->
    <string name="ExpiredGiftSheetConfiguration__to_continue">Aby nadal wspierać technologię stworzoną dla Ciebie, nie dla zdobycia Twoich danych, rozważ miesięczną subskrypcję.</string>
    <!-- Expired gift sheet make a monthly donation button -->
    <string name="ExpiredGiftSheetConfiguration__make_a_monthly_donation">Złóż comiesięczny datek</string>
    <!-- Expired gift sheet not now button -->
    <string name="ExpiredGiftSheetConfiguration__not_now">Nie teraz</string>
    <!-- My Story label designating that we will only share with the selected viewers. -->
    <string name="ContactSearchItems__only_share_with">Udostępniaj tylko…</string>
    <!-- Label under name for custom stories -->
    <plurals name="ContactSearchItems__custom_story_d_viewers">
        <item quantity="one">Relacja niestandardowa · %1$d odbiorca</item>
        <item quantity="few">Relacja niestandardowa · %1$d odbiorców</item>
        <item quantity="many">Relacja niestandardowa · %1$d odbiorców</item>
        <item quantity="other">Relacja niestandardowa · %1$d odbiorców</item>
    </plurals>
    <!-- Label under name for group stories -->
    <plurals name="ContactSearchItems__group_story_d_viewers">
        <item quantity="one">Relacja grupowa · %1$d odbiorca</item>
        <item quantity="few">Relacja grupowa · %1$d odbiorców</item>
        <item quantity="many">Relacja grupowa · %1$d odbiorców</item>
        <item quantity="other">Relacja grupowa · %1$d odbiorców</item>
    </plurals>
    <!-- Label under name for groups -->
    <plurals name="ContactSearchItems__group_d_members">
        <item quantity="one">%1$d członek</item>
        <item quantity="few">%1$d członków</item>
        <item quantity="many">%1$d członków</item>
        <item quantity="other">%1$d członków</item>
    </plurals>
    <!-- Label under name for my story -->
    <plurals name="ContactSearchItems__my_story_s_dot_d_viewers">
        <item quantity="one">%1$s · %2$d widz</item>
        <item quantity="few">%1$s · %2$d widzów</item>
        <item quantity="many">%1$s · %2$d widzów</item>
        <item quantity="other">%1$s · %2$d widzów</item>
    </plurals>
    <!-- Label under name for My Story when first sending to my story -->
    <string name="ContactSearchItems__tap_to_choose_your_viewers">Stuknij, by wybrać widzów</string>
    <!-- Label for context menu item to open story settings -->
    <string name="ContactSearchItems__story_settings">Ustawienia relacji</string>
    <!-- Label for context menu item to remove a group story from contact results -->
    <string name="ContactSearchItems__remove_story">Usuń relację</string>
    <!-- Label for context menu item to delete a custom story -->
    <string name="ContactSearchItems__delete_story">Usuń relację</string>
    <!-- Dialog title for removing a group story -->
    <string name="ContactSearchMediator__remove_group_story">Usunąć relację grupową?</string>
    <!-- Dialog message for removing a group story -->
    <string name="ContactSearchMediator__this_will_remove">To spowoduje usunięcie relacji z tej listy. Zachowasz możliwość wyświetlania relacji z tej grupy.</string>
    <!-- Dialog action item for removing a group story -->
    <string name="ContactSearchMediator__remove">Usuń</string>
    <!-- Dialog title for deleting a custom story -->
    <string name="ContactSearchMediator__delete_story">Usunąć relację?</string>
    <!-- Dialog message for deleting a custom story -->
    <string name="ContactSearchMediator__delete_the_custom">Usunąć relację niestandardową „%1$s”?</string>
    <!-- Dialog action item for deleting a custom story -->
    <string name="ContactSearchMediator__delete">Usuń</string>
    <!-- Gift expiry days remaining -->
    <plurals name="Gifts__d_days_remaining">
        <item quantity="one">Pozostał %1$d dzień</item>
        <item quantity="few">Pozostały %1$d dni</item>
        <item quantity="many">Pozostało %1$d dni</item>
        <item quantity="other">Pozostały %1$d dni</item>
    </plurals>
    <!-- Gift expiry hours remaining -->
    <plurals name="Gifts__d_hours_remaining">
        <item quantity="one">Pozostała %1$d godzina</item>
        <item quantity="few">Pozostały %1$d godziny</item>
        <item quantity="many">Pozostało %1$d godzin</item>
        <item quantity="other">Pozostały %1$d godziny</item>
    </plurals>
    <!-- Gift expiry minutes remaining -->
    <plurals name="Gifts__d_minutes_remaining">
        <item quantity="one">Pozostała %1$d minuta</item>
        <item quantity="few">Pozostały %1$d minuty</item>
        <item quantity="many">Pozostało %1$d minut</item>
        <item quantity="other">Pozostały %1$d minuty</item>
    </plurals>
    <!-- Gift expiry expired -->
    <string name="Gifts__expired">Wygasła</string>

    <!-- Label indicating that a user can tap to advance to the next post in a story -->
    <string name="StoryFirstTimeNavigationView__tap_to_advance">Stuknij, aby przejść dalej</string>
    <!-- Label indicating swipe direction to skip current story -->
    <string name="StoryFirstTimeNavigationView__swipe_up_to_skip">Przesuń w górę, aby pominąć</string>
    <!-- Label indicating swipe direction to exit story viewer -->
    <string name="StoryFirstTimeNavigationView__swipe_right_to_exit">Przesuń w prawo, aby wyjść</string>
    <!-- Button label to confirm understanding of story navigation -->
    <string name="StoryFirstTimeNagivationView__got_it">Rozumiem</string>
    <!-- Content description for vertical context menu button in safety number sheet rows -->
    <string name="SafetyNumberRecipientRowItem__open_context_menu">Otwórz menu kontekstowe</string>
    <!-- Sub-line when a user is verified. -->
    <string name="SafetyNumberRecipientRowItem__s_dot_verified">%1$s · Zweryfikowany użytkownik</string>
    <!-- Sub-line when a user is verified. -->
    <string name="SafetyNumberRecipientRowItem__verified">Zweryfikowano</string>
    <!-- Title of safety number changes bottom sheet when showing individual records -->
    <string name="SafetyNumberBottomSheetFragment__safety_number_changes">Zmiany w numerze bezpieczeństwa</string>
    <!-- Message of safety number changes bottom sheet when showing individual records -->
    <string name="SafetyNumberBottomSheetFragment__the_following_people">Następujące osoby mogły ponownie zainstalować aplikację Signal albo zmienić urządzenie. Stuknij w odbiorcę, aby potwierdzić nowy number bezpieczeństwa. Ta czynność jest opcjonalna.</string>
    <!-- Title of safety number changes bottom sheet when not showing individual records -->
    <string name="SafetyNumberBottomSheetFragment__safety_number_checkup">Test numeru bezpieczeństwa</string>
    <!-- Title of safety number changes bottom sheet when not showing individual records and user has seen review screen -->
    <string name="SafetyNumberBottomSheetFragment__safety_number_checkup_complete">Ukończono test numeru bezpieczeństwa</string>
    <!-- Message of safety number changes bottom sheet when not showing individual records and user has seen review screen -->
    <string name="SafetyNumberBottomSheetFragment__all_connections_have_been_reviewed">Wszystkie kontakty zostały przejrzane. Stuknij w opcję „wyślij”, aby kontynuować.</string>
    <!-- Message of safety number changes bottom sheet when not showing individual records -->
    <string name="SafetyNumberBottomSheetFragment__you_have_d_connections">Wśród kontaktów masz osoby (%1$d), które mogły ponownie zainstalować aplikację Signal albo zmienić urządzenie. Zanim udostępnisz im swoją relację, zweryfikuj ich numery bezpieczeństwa lub rozważ usunięcie ich z listy odbiorców relacji.</string>
    <!-- Menu action to launch safety number verification screen -->
    <string name="SafetyNumberBottomSheetFragment__verify_safety_number">Zweryfikuj numer bezpieczeństwa</string>
    <!-- Menu action to remove user from story -->
    <string name="SafetyNumberBottomSheetFragment__remove_from_story">Usuń z listy odbiorców relacji</string>
    <!-- Action button at bottom of SafetyNumberBottomSheetFragment to send anyway -->
    <string name="SafetyNumberBottomSheetFragment__send_anyway">Wyślij mimo to</string>
    <!-- Action button at bottom of SafetyNumberBottomSheetFragment to review connections -->
    <string name="SafetyNumberBottomSheetFragment__review_connections">Przejrzyj kontakty</string>
    <!-- Empty state copy for SafetyNumberBottomSheetFragment -->
    <string name="SafetyNumberBottomSheetFragment__no_more_recipients_to_show">Brak nowych odbiorców do wyświetlenia</string>
    <!-- Done button on safety number review fragment -->
    <string name="SafetyNumberReviewConnectionsFragment__done">Gotowe</string>
    <!-- Title of safety number review fragment -->
    <string name="SafetyNumberReviewConnectionsFragment__safety_number_changes">Zmiany w numerze bezpieczeństwa</string>
    <!-- Message of safety number review fragment -->
    <plurals name="SafetyNumberReviewConnectionsFragment__d_recipients_may_have">
        <item quantity="one">Wśród kontaktów masz %1$d osobę, która mogła ponownie zainstalować aplikację Signal albo zmienić urządzenie. Stuknij w odbiorcę, aby potwierdzić nowy number bezpieczeństwa. Ta czynność jest opcjonalna.</item>
        <item quantity="few">Wśród kontaktów masz osoby (%1$d), które mogły ponownie zainstalować aplikację Signal albo zmienić urządzenie. Stuknij w odbiorcę, aby potwierdzić nowy number bezpieczeństwa. Ta czynność jest opcjonalna.</item>
        <item quantity="many">Wśród kontaktów masz osoby (%1$d), które mogły ponownie zainstalować aplikację Signal albo zmienić urządzenie. Stuknij w odbiorcę, aby potwierdzić nowy number bezpieczeństwa. Ta czynność jest opcjonalna.</item>
        <item quantity="other">Wśród kontaktów masz osoby (%1$d), które mogły ponownie zainstalować aplikację Signal albo zmienić urządzenie. Stuknij w odbiorcę, aby potwierdzić nowy number bezpieczeństwa. Ta czynność jest opcjonalna.</item>
    </plurals>
    <!-- Section header for 1:1 contacts in review fragment -->
    <string name="SafetyNumberBucketRowItem__contacts">Kontakty</string>
    <!-- Context menu label for distribution list headers in review fragment -->
    <string name="SafetyNumberReviewConnectionsFragment__remove_all">Usuń wszystko</string>
    <!-- Context menu label for 1:1 contacts to remove from send -->
    <string name="SafetyNumberReviewConnectionsFragment__remove">Usuń</string>

    <!-- Title of initial My Story settings configuration shown when sending to My Story for the first time -->
    <string name="ChooseInitialMyStoryMembershipFragment__my_story_privacy">Prywatność moich relacji</string>
    <!-- Subtitle of initial My Story settings configuration shown when sending to My Story for the first time -->
    <string name="ChooseInitialMyStoryMembershipFragment__choose_who_can_see_posts_to_my_story_you_can_always_make_changes_in_settings">Zdecyduj, kto może wyświetlać posty w Mojej relacji. Zawsze możesz dokonać zmian w ustawieniach.</string>
    <!-- All connections option for initial My Story settings configuration shown when sending to My Story for the first time -->
    <string name="ChooseInitialMyStoryMembershipFragment__all_signal_connections">Wszystkie kontakty Signal</string>
    <!-- All connections except option for initial My Story settings configuration shown when sending to My Story for the first time -->
    <string name="ChooseInitialMyStoryMembershipFragment__all_except">Wszystkim za wyjątkiem…</string>
    <!-- Only with selected connections option for initial My Story settings configuration shown when sending to My Story for the first time -->
    <string name="ChooseInitialMyStoryMembershipFragment__only_share_with">Udostępnij tylko…</string>

    <!-- Story info header sent heading -->
    <string name="StoryInfoHeader__sent">Wysłano</string>
    <!-- Story info header received heading -->
    <string name="StoryInfoHeader__received">Odebrano</string>
    <!-- Story info header file size heading -->
    <string name="StoryInfoHeader__file_size">Rozmiar pliku</string>
    <!-- Story info "Sent to" header -->
    <string name="StoryInfoBottomSheetDialogFragment__sent_to">Wysłano do:</string>
    <!-- Story info "Sent from" header -->
    <string name="StoryInfoBottomSheetDialogFragment__sent_from">Wysłano przez</string>
    <!-- Story info "Failed" header -->
    <string name="StoryInfoBottomSheetDialogFragment__failed">Błąd</string>
    <!-- Story Info context menu label -->
    <string name="StoryInfoBottomSheetDialogFragment__info">Informacje</string>

    <!-- StoriesPrivacySettingsFragment -->
    <!-- Explanation about how stories are deleted and managed -->
    <string name="StoriesPrivacySettingsFragment__story_updates_automatically_disappear">Aktualizacje relacji znikają automatycznie po 24 godzinach. Decyduj, kto może wyświetlać Twoją relację, lub twórz nowe relacje przeznaczone dla określonych widzów czy grup odbiorców.</string>
    <!-- Preference title to turn off stories -->
    <string name="StoriesPrivacySettingsFragment__turn_off_stories">Wyłącz relacje</string>
    <!-- Preference summary to turn off stories -->
    <string name="StoriesPrivacySettingsFragment__if_you_opt_out">Jeśli wyłączysz tę funkcję, stracisz możliwość udostępniania i wyświetlania relacji.</string>
    <!-- Preference title to turn on stories -->
    <string name="StoriesPrivacySettingsFragment__turn_on_stories">Włącz relacje</string>
    <!-- Preference summary to turn on stories -->
    <string name="StoriesPrivacySettingsFragment__share_and_view">Udostępniaj i oglądaj relacje od innych. Relacje znikają automatycznie po 24 godzinach.</string>
    <!-- Dialog title to turn off stories -->
    <string name="StoriesPrivacySettingsFragment__turn_off_stories_question">Wyłączyć relacje?</string>
    <!-- Dialog message to turn off stories -->
    <string name="StoriesPrivacySettingsFragment__you_will_no_longer_be_able_to_share">Stracisz możliwość udostępniania i wyświetlania relacji. Relacje udostępnione przez Ciebie w ostatnich godzinach również zostaną usunięte.</string>
    <!-- Page title when launched from stories landing screen -->
    <string name="StoriesPrivacySettingsFragment__story_privacy">Prywatność relacji</string>
    <!-- Header for section that lists out stories -->
    <string name="StoriesPrivacySettingsFragment__stories">Relacje</string>
    <!-- Story views header -->
    <string name="StoriesPrivacySettingsFragment__story_views">Wyświetlenia relacji</string>
    <!-- Story view receipts toggle title -->
    <string name="StoriesPrivacySettingsFragment__view_receipts">Wyświetl potwierdzenia</string>
    <!-- Story view receipts toggle message -->
    <string name="StoriesPrivacySettingsFragment__see_and_share">Bądź na bieżąco z liczbą wyświetleń relacji i udostępniaj statystyki innym. Po wyłączeniu tej funkcji stracisz dostęp do informacji o wyświetleniach.</string>

    <!-- NewStoryItem -->
    <string name="NewStoryItem__new_story">Nowa relacja</string>

    <!-- GroupStorySettingsFragment -->
    <!-- Section header for who can view a group story -->
    <string name="GroupStorySettingsFragment__who_can_view_this_story">Kto może wyświetlać tę relację</string>
    <!-- Explanation of who can view a group story -->
    <string name="GroupStorySettingsFragment__members_of_the_group_s">"Członkowie grupy „%1$s” mogą wyświetlać tę relację i na nią odpowiadać. Listę członków grupy możesz edytować."</string>
    <!-- Preference label for removing this group story -->
    <string name="GroupStorySettingsFragment__remove_group_story">Usuń relację grupową</string>

    <!-- Generic title for overflow menus -->
    <string name="OverflowMenu__overflow_menu">Rozwijane menu</string>

    <!-- SMS Export Service -->
    <!-- Displayed in the notification while export is running -->
    <string name="SignalSmsExportService__exporting_messages">Trwa eksport wiadomości…</string>
    <!-- Displayed in the notification title when export completes -->
    <string name="SignalSmsExportService__signal_sms_export_complete">Eksport wiadomości SMS z Signal ukończony</string>
    <!-- Displayed in the notification message when export completes -->
    <string name="SignalSmsExportService__tap_to_return_to_signal">Stuknij, aby wrócić do Signal</string>

    <!-- ExportYourSmsMessagesFragment -->
    <!-- Title of the screen -->
    <string name="ExportYourSmsMessagesFragment__export_your_sms_messages">Eksportuj wiadomości SMS</string>
    <!-- Message of the screen -->
    <string name="ExportYourSmsMessagesFragment__you_can_export_your_sms_messages_to_your_phones_sms_database_and_youll_have_the_option_to_keep_or_remove_them_from_signal">Możesz wyeksportować swoje wiadomości SMS do bazy danych SMS w telefonie, a dodatkowo zachować je w Signal lub usunąć z aplikacji. Dzięki eksporcie wiadomości inne aplikacje do obsługi SMS-ów w Twoim telefonie będą mogły je importować. Nie spowoduje to utworzenia możliwego do udostępniania pliku z historią wiadomości SMS.</string>
    <!-- Button label to begin export -->
    <string name="ExportYourSmsMessagesFragment__continue">Kontynuuj</string>

    <!-- ExportingSmsMessagesFragment -->
    <!-- Title of the screen -->
    <string name="ExportingSmsMessagesFragment__exporting_sms_messages">Trwa eksport wiadomości SMS</string>
    <!-- Message of the screen when exporting sms messages -->
    <string name="ExportingSmsMessagesFragment__this_may_take_awhile">To może zająć chwilę</string>
    <!-- Progress indicator for export -->
    <plurals name="ExportingSmsMessagesFragment__exporting_d_of_d">
        <item quantity="one">Wyeksportowano %1$d z %2$d…</item>
        <item quantity="few">Wyeksportowano %1$d z %2$d…</item>
        <item quantity="many">Wyeksportowano %1$d z %2$d…</item>
        <item quantity="other">Wyeksportowano %1$d z %2$d…</item>
    </plurals>
    <!-- Alert dialog title shown when we think a user may not have enough local storage available to export sms messages -->
    <string name="ExportingSmsMessagesFragment__you_may_not_have_enough_disk_space">Możesz nie mieć wystarczającej ilości miejsca na dysku</string>
    <!-- Alert dialog message shown when we think a user may not have enough local storage available to export sms messages, placeholder is the file size, e.g., 128kB -->
    <string name="ExportingSmsMessagesFragment__you_need_approximately_s_to_export_your_messages_ensure_you_have_enough_space_before_continuing">Aby wyeksportować wiadomości, potrzebujesz około %1$s. Zanim przejdziesz dalej, upewnij się, że masz wystarczająco dużo miejsca.</string>
    <!-- Alert dialog button to continue with exporting sms after seeing the lack of storage warning -->
    <string name="ExportingSmsMessagesFragment__continue_anyway">Kontynuuj mimo to</string>
    <!-- Dialog text shown when Signal isn't granted the sms permission needed to export messages, different than being selected as the sms app -->
    <string name="ExportingSmsMessagesFragment__signal_needs_the_sms_permission_to_be_able_to_export_your_sms_messages">Aby eksportować wiadomości SMS, musisz przyznać aplikacji Signal dostęp do wiadomości SMS.</string>

    <!-- ChooseANewDefaultSmsAppFragment -->
    <!-- Title of the screen -->
    <string name="ChooseANewDefaultSmsAppFragment__choose_a_new">Wybierz nową domyślną aplikację SMS</string>
    <!-- Button label to launch picker -->
    <string name="ChooseANewDefaultSmsAppFragment__continue">Kontynuuj</string>
    <!-- Button label for when done with changing default SMS app -->
    <string name="ChooseANewDefaultSmsAppFragment__done">Gotowe</string>
    <!-- First step number/bullet for choose new default sms app instructions -->
    <string name="ChooseANewDefaultSmsAppFragment__bullet_1">1</string>
    <!-- Second step number/bullet for choose new default sms app instructions -->
    <string name="ChooseANewDefaultSmsAppFragment__bullet_2">2</string>
    <!-- Third step number/bullet for choose new default sms app instructions -->
    <string name="ChooseANewDefaultSmsAppFragment__bullet_3">3</string>
    <!-- Fourth step number/bullet for choose new default sms app instructions -->
    <string name="ChooseANewDefaultSmsAppFragment__bullet_4">4</string>
    <!-- Instruction step for choosing a new default sms app -->
    <string name="ChooseANewDefaultSmsAppFragment__tap_continue_to_open_the_defaults_apps_screen_in_settings">Stuknij „Kontynuuj”, aby otworzyć ekran „Aplikacje domyślne” w Ustawieniach</string>
    <!-- Instruction step for choosing a new default sms app -->
    <string name="ChooseANewDefaultSmsAppFragment__select_sms_app_from_the_list">Wybierz „aplikację SMS” z listy</string>
    <!-- Instruction step for choosing a new default sms app -->
    <string name="ChooseANewDefaultSmsAppFragment__choose_another_app_to_use_for_sms_messaging">Wybierz inną aplikację do obsługi wiadomości SMS</string>
    <!-- Instruction step for choosing a new default sms app -->
    <string name="ChooseANewDefaultSmsAppFragment__return_to_signal">Wróć do Signal</string>
    <!-- Instruction step for choosing a new default sms app -->
    <string name="ChooseANewDefaultSmsAppFragment__open_your_phones_settings_app">Otwórz aplikację Ustawienia w swoim telefonie</string>
    <!-- Instruction step for choosing a new default sms app -->
    <string name="ChooseANewDefaultSmsAppFragment__navigate_to_apps_default_apps_sms_app">Przejdź do „Aplikacje” &gt; „Aplikacje domyślne” &gt; „Aplikacja SMS”</string>

    <!-- RemoveSmsMessagesDialogFragment -->
    <!-- Action button to keep messages -->
    <string name="RemoveSmsMessagesDialogFragment__keep_messages">Zachowaj wiadomości</string>
    <!-- Action button to remove messages -->
    <string name="RemoveSmsMessagesDialogFragment__remove_messages">Usuń wiadomości</string>
    <!-- Title of dialog -->
    <string name="RemoveSmsMessagesDialogFragment__remove_sms_messages">Usunąć wiadomości SMS z Signal?</string>
    <!-- Message of dialog -->
    <string name="RemoveSmsMessagesDialogFragment__you_can_now_remove_sms_messages_from_signal">Od teraz możesz usuwać wiadomości SMS z Signal, aby zwolnić miejsce w pamięci. Nawet jeśli usuniesz wiadomości, nadal będą dostępne w innych aplikacjach do obsługi SMS-ów na Twoim telefonie.</string>

    <!-- SetSignalAsDefaultSmsAppFragment -->
    <!-- Title of the screen -->
    <string name="SetSignalAsDefaultSmsAppFragment__set_signal_as_the_default_sms_app">Ustaw Signal jako domyślną aplikację do obsługi SMS-ów</string>
    <!-- Message of the screen -->
    <string name="SetSignalAsDefaultSmsAppFragment__to_export_your_sms_messages">Aby wyeksportować wiadomości SMS, musisz ustawić Signal jako domyślną aplikację do obsługi SMS-ów.</string>
    <!-- Button label to start export -->
    <string name="SetSignalAsDefaultSmsAppFragment__next">Dalej</string>

    <!-- BackupSchedulePermission Megaphone -->
    <!-- The title on an alert window that explains to the user that we are unable to backup their messages -->
    <string name="BackupSchedulePermissionMegaphone__cant_back_up_chats">Nie można wykonać kopii zapasowej rozmów</string>
    <!-- The body text of an alert window that tells the user that we are unable to backup their messages -->
    <string name="BackupSchedulePermissionMegaphone__your_chats_are_no_longer_being_automatically_backed_up">Twoje rozmowy nie są już automatycznie archiwizowane.</string>
    <!-- The text on a button in an alert window that, when clicked, will take the user to a screen to re-enable backups -->
    <string name="BackupSchedulePermissionMegaphone__back_up_chats">Twórz kopię zapasową rozmów</string>
    <!-- The text on a button in an alert window that, when clicked, will take the user to a screen to re-enable backups -->
    <string name="BackupSchedulePermissionMegaphone__not_now">Nie teraz</string>
    <!-- Re-enable backup permission bottom sheet title -->
    <string name="BackupSchedulePermissionMegaphone__to_reenable_backups">Aby ponownie włączyć kopie zapasowe:</string>
    <!-- Re-enable backups permission bottom sheet instruction 1 text -->
    <string name="BackupSchedulePermissionMegaphone__tap_the_go_to_settings_button_below">Stuknij poniższy przycisk „Przejdź do ustawień”</string>
    <!-- Re-enable backups permission bottom sheet instruction 2 text -->
    <string name="BackupSchedulePermissionMegaphone__turn_on_allow_settings_alarms_and_reminders">Włącz opcję „Zezwalaj na alarmy i przypomnienia”</string>
    <!-- Re-enable backups permission bottom sheet call to action button to open settings -->
    <string name="BackupSchedulePermissionMegaphone__go_to_settings">Przejdź do ustawień</string>

    <!-- SmsExportMegaphoneActivity -->
    <!-- Phase 2 title of full screen megaphone indicating sms will no longer be supported in the near future -->
    <string name="SmsExportMegaphoneActivity__signal_will_no_longer_support_sms">Signal nie będzie już obsługiwać wiadomości SMS</string>
    <!-- Phase 3 title of full screen megaphone indicating sms is longer supported  -->
    <string name="SmsExportMegaphoneActivity__signal_no_longer_supports_sms">Signal przestał obsługiwać wiadomości SMS</string>
    <!-- Phase 2 message describing that sms is going away soon -->
    <string name="SmsExportMegaphoneActivity__signal_will_soon_remove_support_for_sending_sms_messages">Wysyłanie wiadomości SMS wkrótce przestanie być obsługiwane. Powodem jest znaczna przewaga wiadomości Signal nad wiadomościami SMS: są one kompleksowo szyfrowane i zapewniają większą prywatność. Ten krok dodatkowo pozwoli nam ulepszyć obsługę wiadomości Signal.</string>
    <!-- Phase 3 message describing that sms has gone away -->
    <string name="SmsExportMegaphoneActivity__signal_has_removed_support_for_sending_sms_messages">Wysyłanie wiadomości SMS przestało być obsługiwane. Powodem jest znaczna przewaga wiadomości Signal nad wiadomościami SMS: są one kompleksowo szyfrowane i zapewniają większą prywatność. Ten krok dodatkowo pozwoli nam ulepszyć obsługę wiadomości Signal.</string>
    <!-- The text on a button in a popup that, when clicked, will take the user to a screen to export their SMS messages -->
    <string name="SmsExportMegaphoneActivity__export_sms">Eksportuj wiadomości SMS</string>
    <!-- The text on a button in a popup that, when clicked, will dismiss the popup and schedule the prompt to occur at a later time. -->
    <string name="SmsExportMegaphoneActivity__remind_me_later">Przypomnij później</string>
    <!-- The text on a button in a popup that, when clicked, will navigate the user to a web article on SMS removal -->
    <string name="SmsExportMegaphoneActivity__learn_more">Dowiedz się więcej</string>

    <!-- Phase 1 Small megaphone title indicating sms is going away -->
    <string name="SmsExportMegaphone__sms_support_going_away">Koniec obsługiwania wiadomości SMS</string>
    <!-- Phase 1 small megaphone description indicating sms is going away -->
    <string name="SmsExportMegaphone__sms_support_will_be_removed_soon_to_focus_on_encrypted_messaging">Ponieważ chcemy skupić się na wiadomościach szyfrowanych, wkrótce wiadomości SMS przestaną być obsługiwane.</string>
    <!-- Phase 1 small megaphone button that takes the user to the sms export flow -->
    <string name="SmsExportMegaphone__export_sms">Eksportuj wiadomości SMS</string>
    <!-- Title for screen shown after sms export has completed -->
    <string name="ExportSmsCompleteFragment__export_complete">Eksport zakończony</string>
    <!-- Button to continue to next screen -->
    <string name="ExportSmsCompleteFragment__next">Dalej</string>
    <!-- Message showing summary of sms export counts -->
    <plurals name="ExportSmsCompleteFragment__d_of_d_messages_exported">
        <item quantity="one">Wyeksportowano %1$d z %2$d wiadomości</item>
        <item quantity="few">Wyeksportowano %1$d z %2$d wiadomości</item>
        <item quantity="many">Wyeksportowano %1$d z %2$d wiadomości</item>
        <item quantity="other">Wyeksportowano %1$d z %2$d wiadomości</item>
    </plurals>

    <!-- Title of screen shown when some sms messages did not export -->
    <string name="ExportSmsPartiallyComplete__export_partially_complete">Eksport częściowo ukończony</string>
    <!-- Debug step 1 on screen shown when some sms messages did not export -->
    <string name="ExportSmsPartiallyComplete__ensure_you_have_an_additional_s_free_on_your_phone_to_export_your_messages">Upewnij się, że masz w telefonie dodatkowe %1$s wolnego miejsca na wyeksportowanie wiadomości</string>
    <!-- Debug step 2 on screen shown when some sms messages dit not export -->
    <string name="ExportSmsPartiallyComplete__retry_export_which_will_only_retry_messages_that_have_not_yet_been_exported">Ponów eksport — spowoduje to podjęcie ponownej próby eksportu wiadomości, które nie zostały jeszcze wyeksportowane</string>
    <!-- Partial sentence for Debug step 3 on screen shown when some sms messages did not export, is combined with 'contact us' -->
    <string name="ExportSmsPartiallyComplete__if_the_problem_persists">Jeśli problem będzie się powtarzał, </string>
    <!-- Partial sentence for deubg step 3 on screen shown when some sms messages did not export, combined with 'If the problem persists', link text to open contact support view -->
    <string name="ExportSmsPartiallyComplete__contact_us">Skontaktuj się z nami</string>
    <!-- Button text to retry sms export -->
    <string name="ExportSmsPartiallyComplete__retry">Ponów</string>
    <!-- Button text to continue sms export flow and not retry failed message exports -->
    <string name="ExportSmsPartiallyComplete__continue_anyway">Kontynuuj mimo to</string>
    <!-- Title of screen shown when all sms messages failed to export -->
    <string name="ExportSmsFullError__error_exporting_sms_messages">Błąd podczas eksportu wiadomości SMS</string>
    <!-- Helper text shown when all sms messages failed to export -->
    <string name="ExportSmsFullError__please_try_again_if_the_problem_persists">Spróbuj ponownie. Jeśli problem będzie się powtarzał, </string>


    <!-- DonateToSignalFragment -->
    <!-- Title below avatar -->
    <string name="DonateToSignalFragment__powered_by">Funkcjonuje dzięki ludziom takim jak Ty.</string>
    <!-- Continue button label -->
    <string name="DonateToSignalFragment__continue">Kontynuuj</string>
    <!-- Description below title -->
    <string name="DonateToSignalFragment__support_technology">Dołącz do społeczności osób wspierających Signal i wspomagaj razem z nimi technologię stworzoną dla Ciebie, a nie w celu zdobycia Twoich danych.</string>
    <!-- Donation pill toggle monthly text -->
    <string name="DonationPillToggle__monthly">Co miesiąc</string>
    <!-- Donation pill toggle one-time text -->
    <string name="DonationPillToggle__one_time">Jeden raz</string>

    <!-- GatewaySelectorBottomSheet -->
    <!-- Sheet title when subscribing -->
    <string name="GatewaySelectorBottomSheet__donate_s_month_to_signal">Przekaż %1$s/miesięcznie na rzecz Signal</string>
    <!-- Sheet summary when subscribing -->
    <string name="GatewaySelectorBottomSheet__get_a_s_badge">Zdobądź odznakę %1$s</string>
    <!-- Sheet title when giving a one-time donation -->
    <string name="GatewaySelectorBottomSheet__donate_s_to_signal">Przekaż %1$s na rzecz Signal</string>
    <!-- Sheet summary when giving a one-time donation -->
    <plurals name="GatewaySelectorBottomSheet__get_a_s_badge_for_d_days">
        <item quantity="one">Get a %1$s badge for %2$d day</item>
        <item quantity="few">Get a %1$s badge for %2$d days</item>
        <item quantity="many">Get a %1$s badge for %2$d days</item>
        <item quantity="other">Get a %1$s badge for %2$d days</item>
    </plurals>
    <!-- Button label for paying with a credit card -->
    <string name="GatewaySelectorBottomSheet__credit_or_debit_card">Karta kredytowa lub debetowa</string>

    <!-- StripePaymentInProgressFragment -->
    <string name="StripePaymentInProgressFragment__cancelling">Anulowanie…</string>

    <!-- EOF -->

</resources><|MERGE_RESOLUTION|>--- conflicted
+++ resolved
@@ -104,14 +104,9 @@
 
     <!-- AttachmentManager -->
     <string name="AttachmentManager_cant_open_media_selection">Nie można znaleźć aplikacji, aby otworzyć te multimedia.</string>
-<<<<<<< HEAD
     <string name="AttachmentManager_signal_requires_the_external_storage_permission_in_order_to_attach_photos_videos_or_audio">Molly wymaga pozwolenia na przechowywanie w celu dołączania zdjęć, filmów lub dźwięków, ale zostało one na stałe odrzucone. Przejdź do menu ustawień aplikacji, wybierz \"Uprawnienia\" i włącz \"Przechowywanie\".</string>
     <string name="AttachmentManager_signal_requires_contacts_permission_in_order_to_attach_contact_information">Molly wymaga pozwolenia na dostęp do kontaktów w celu dołączenia informacji o kontaktach, ale zostało one na stałe odrzucone. Przejdź do menu ustawień aplikacji, wybierz \"Uprawnienia\" i włącz \"Kontakty\".</string>
     <string name="AttachmentManager_signal_requires_location_information_in_order_to_attach_a_location">Molly wymaga pozwolenia na dostęp do lokalizacji w celu załączenia lokalizacji w wiadomościach, ale zostało one na stałe odrzucone. Przejdź do ustawień aplikacji, wybierz \"Uprawnienia\" i włącz \"Lokalizacja\".</string>
-=======
-    <string name="AttachmentManager_signal_requires_the_external_storage_permission_in_order_to_attach_photos_videos_or_audio">Signal wymaga pozwolenia na przechowywanie w celu dołączania zdjęć, filmów lub dźwięków, ale zostało one na stałe odrzucone. Przejdź do menu ustawień aplikacji, wybierz \"Uprawnienia\" i włącz \"Przechowywanie\".</string>
-    <string name="AttachmentManager_signal_requires_contacts_permission_in_order_to_attach_contact_information">Signal wymaga pozwolenia na dostęp do kontaktów w celu dołączenia informacji o kontaktach, ale zostało one na stałe odrzucone. Przejdź do menu ustawień aplikacji, wybierz \"Uprawnienia\" i włącz \"Kontakty\".</string>
-    <string name="AttachmentManager_signal_requires_location_information_in_order_to_attach_a_location">Signal wymaga pozwolenia na dostęp do lokalizacji w celu załączenia lokalizacji w wiadomościach, ale zostało one na stałe odrzucone. Przejdź do ustawień aplikacji, wybierz \"Uprawnienia\" i włącz \"Lokalizacja\".</string>
     <!-- Alert dialog title to show the recipient has not activated payments -->
     <string name="AttachmentManager__not_activated_payments">%1$s hasn\'t activated Payments </string>
     <!-- Alert dialog description to send the recipient a request to activate payments -->
@@ -120,7 +115,6 @@
     <string name="AttachmentManager__send_request">Send request</string>
     <!-- Alert dialog button to cancel dialog -->
     <string name="AttachmentManager__cancel">Anuluj</string>
->>>>>>> fc3db538
 
     <!-- AttachmentUploadJob -->
     <string name="AttachmentUploadJob_uploading_media">Wysyłanie multimediów…</string>
@@ -1582,7 +1576,7 @@
     <!-- In-conversation update message to indicate that the current contact is sms only and will need to migrate to signal to continue the conversation in signal. -->
     <string name="MessageRecord__you_will_no_longer_be_able_to_send_sms_messages_from_signal_soon">Wkrótce stracisz możliwość wysyłania wiadomości SMS z Signal. Zaproś %1$s do Signal i kontynuujcie rozmowę tutaj.</string>
     <!-- In-conversation update message to indicate that the current contact is sms only and will need to migrate to signal to continue the conversation in signal. -->
-    <string name="MessageRecord__you_can_no_longer_send_sms_messages_in_signal">Aplikacja Signal nie obsługuje już wysyłania wiadomości SMS. Zaproś %1$s do Signal i kontynuujcie rozmowę tutaj.</string>
+    <string name="MessageRecord__you_can_no_longer_send_sms_messages_in_signal">Aplikacja Molly nie obsługuje już wysyłania wiadomości SMS. Zaproś %1$s do Molly i kontynuujcie rozmowę tutaj.</string>
 
     <!-- MessageRequestBottomView -->
     <string name="MessageRequestBottomView_accept">Akceptuj</string>
