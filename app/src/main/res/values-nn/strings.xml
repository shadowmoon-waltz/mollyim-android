<?xml version='1.0' encoding='UTF-8'?>
<resources>
  <string name="yes">Ja</string>
  <string name="no">Nei</string>
  <string name="delete">Slett</string>
  <string name="please_wait">Vent litt …</string>
  <string name="save">Lagra</string>
  <string name="note_to_self">Notat til meg sjølv</string>
  <!--AbstractNotificationBuilder-->
  <string name="AbstractNotificationBuilder_new_message">Ny melding</string>
  <!--AlbumThumbnailView-->
  <!--ApplicationMigrationActivity-->
  <string name="ApplicationMigrationActivity__signal_is_updating">Signal oppdaterer seg …</string>
  <!--ApplicationPreferencesActivity-->
  <string name="ApplicationPreferencesActivity_currently_s">Gjeldande: %s</string>
  <string name="ApplicationPreferenceActivity_you_havent_set_a_passphrase_yet">Du har ikkje valt ein passordfrase endå.</string>
  <string name="ApplicationPreferencesActivity_disable_passphrase">Vil du slå av bruk av passordfrase?</string>
  <string name="ApplicationPreferencesActivity_this_will_permanently_unlock_signal_and_message_notifications">Dette låser opp Molly og meldingsvarsel.</string>
  <string name="ApplicationPreferencesActivity_disable">Slå av</string>
  <string name="ApplicationPreferencesActivity_unregistering">Avregistrerer</string>
  <string name="ApplicationPreferencesActivity_unregistering_from_signal_messages_and_calls">Avregistrerer frå Molly-meldingar og samtalar …</string>
  <string name="ApplicationPreferencesActivity_disable_signal_messages_and_calls">Vil du slå av Molly-meldingar og -samtalar?</string>
  <string name="ApplicationPreferencesActivity_disable_signal_messages_and_calls_by_unregistering">Slå av Molly-meldingar og -samtalar ved å avregistrera deg frå tenaren. Du må registrera telefonnummeret ditt for å kunna finna igjen desse seinare.</string>
  <string name="ApplicationPreferencesActivity_error_connecting_to_server">Det oppstod ein feil under tilkopling til tenar.</string>
  <string name="ApplicationPreferencesActivity_sms_enabled">SMS slått på</string>
  <string name="ApplicationPreferencesActivity_touch_to_change_your_default_sms_app">Trykk for å byta standard SMS-program</string>
  <string name="ApplicationPreferencesActivity_sms_disabled">SMS slått av</string>
  <string name="ApplicationPreferencesActivity_touch_to_make_signal_your_default_sms_app">Trykk for å bruka Signal som standard SMS-program</string>
  <string name="ApplicationPreferencesActivity_on">på</string>
  <string name="ApplicationPreferencesActivity_On">På</string>
  <string name="ApplicationPreferencesActivity_off">av</string>
  <string name="ApplicationPreferencesActivity_Off">Av</string>
  <string name="ApplicationPreferencesActivity_sms_mms_summary">SMS %1$s, MMS %2$s</string>
  <string name="ApplicationPreferencesActivity_privacy_summary">Skjermlås %1$s, registreringslås %2$s</string>
  <string name="ApplicationPreferencesActivity_appearance_summary">Tema %1$s, Språk %2$s</string>
  <string name="ApplicationPreferencesActivity_pins_are_required_for_registration_lock">Du treng ein PIN for å ha registreringslås. For å skru av PIN, må du først skru av registreringslås.</string>
  <string name="ApplicationPreferencesActivity_pin_created">PIN oppretta.</string>
  <string name="ApplicationPreferencesActivity_pin_disabled">PIN skrudd av.</string>
  <string name="ApplicationPreferencesActivity_hide">Skjul</string>
  <string name="ApplicationPreferencesActivity_hide_reminder">Gøym påminning?</string>
  <!--AppProtectionPreferenceFragment-->
  <plurals name="AppProtectionPreferenceFragment_minutes">
    <item quantity="one">%d minutt</item>
    <item quantity="other">%d minutt</item>
  </plurals>
  <!--DraftDatabase-->
  <string name="DraftDatabase_Draft_image_snippet">(bilde)</string>
  <string name="DraftDatabase_Draft_audio_snippet">(lyd)</string>
  <string name="DraftDatabase_Draft_video_snippet">(video)</string>
  <string name="DraftDatabase_Draft_location_snippet">(stad)</string>
  <string name="DraftDatabase_Draft_quote_snippet">(svar)</string>
  <!--AttachmentKeyboard-->
  <string name="AttachmentKeyboard_gallery">Galleri</string>
  <string name="AttachmentKeyboard_gif">GIF</string>
  <string name="AttachmentKeyboard_file">Fil</string>
  <string name="AttachmentKeyboard_contact">Kontakt</string>
  <string name="AttachmentKeyboard_location">Plassering</string>
  <string name="AttachmentKeyboard_Signal_needs_permission_to_show_your_photos_and_videos">Molly treng tilgang for å visa bilde eller film.</string>
  <string name="AttachmentKeyboard_give_access">Gi tilgang</string>
  <!--AttachmentManager-->
  <string name="AttachmentManager_cant_open_media_selection">Fann ingen program for valt medium.</string>
  <string name="AttachmentManager_signal_requires_the_external_storage_permission_in_order_to_attach_photos_videos_or_audio">Molly treng tilgang til lagring for å legga ved bilde, film eller lydklipp, men tilgangen er permanent avslått. Opna app-innstillingsmenyen og vel «Tilgang» – eventuelt «Tillatelser» – og skru på «Lagring».</string>
  <string name="AttachmentManager_signal_requires_contacts_permission_in_order_to_attach_contact_information">Molly treng tilgang til kontaktar for å legga til kontaktinformasjon som vedlegg, men tilgangen er permanent avslått. Opna app-innstillingsmenyen og vel «Tilgang» – eventuelt «Tillatelser» – og skru på «Kontaktar».</string>
  <string name="AttachmentManager_signal_requires_location_information_in_order_to_attach_a_location">Molly treng tilgang til posisjon for å legga til posisjon som vedlegg, men tilgangen er permanent avslått. Opna app-innstillingsmenyen og vel «Tilgang» – eventuelt «Tillatelser» – og skru på «Posisjon».</string>
  <!--AttachmentUploadJob-->
  <string name="AttachmentUploadJob_uploading_media">Lastar opp media …</string>
  <string name="AttachmentUploadJob_compressing_video_start">Komprimerer video …</string>
  <!--BackgroundMessageRetriever-->
  <string name="BackgroundMessageRetriever_checking_for_messages">Ser etter meldingar …</string>
  <!--BlockedUsersActivity-->
  <string name="BlockedUsersActivity__blocked_users">Blokkerte brukarar</string>
  <string name="BlockedUsersActivity__add_blocked_user">Legg til blokkert brukar</string>
  <string name="BlockedUsersActivity__blocked_users_will">Blokkerte brukarar vil ikkje kunna ringa deg eller senda deg meldingar.</string>
  <string name="BlockedUsersActivity__no_blocked_users">Ingen blokkerte brukarar</string>
  <string name="BlockedUsersActivity__block_user">Blokker brukar?</string>
  <string name="BlockedUserActivity__s_will_not_be_able_to">«%1$s» vil ikkje kunna ringa deg eller senda deg meldingar.</string>
  <string name="BlockedUsersActivity__block">Blokker</string>
  <string name="BlockedUsersActivity__unblock_user">Avblokker brukar?</string>
  <string name="BlockedUsersActivity__do_you_want_to_unblock_s">Vil du ikkje lenger blokkera «%1$s»?</string>
  <string name="BlockedUsersActivity__unblock">Fjern blokkering</string>
  <!--BlockUnblockDialog-->
  <string name="BlockUnblockDialog_block_and_leave_s">Blokker og forlat %1$s?</string>
  <string name="BlockUnblockDialog_block_s">Blokker %1$s?</string>
  <string name="BlockUnblockDialog_you_will_no_longer_receive_messages_or_updates">Du vil ikkje lenger motta meldingar eller oppdateringar frå denne gruppa, og medlemmar vil ikkje lenger kunna legga deg til gruppa igjen.</string>
  <string name="BlockUnblockDialog_group_members_wont_be_able_to_add_you">Gruppemedlemmar vil ikkje kunna legga deg til i gruppa igjen.</string>
  <string name="BlockUnblockDialog_group_members_will_be_able_to_add_you">Gruppemedlemmar vil kunna legga deg til i gruppa igjen.</string>
  <string name="BlockUnblockDialog_you_will_be_able_to_call_and_message_each_other">Dokker vil kunna senda meldingar og ringa til kvarandre, og namnet og bildet ditt blir delt med dei.</string>
  <string name="BlockUnblockDialog_blocked_people_wont_be_able_to_call_you_or_send_you_messages">Blokkerte kontaktar vil ikkje kunna ringa deg eller senda deg meldingar.</string>
  <string name="BlockUnblockDialog_unblock_s">Ikkje blokker %1$s?</string>
  <string name="BlockUnblockDialog_block">Blokker</string>
  <string name="BlockUnblockDialog_block_and_leave">Blokker og forlat</string>
  <string name="BlockUnblockDialog_block_and_delete">Blokker og slett</string>
  <!--BucketedThreadMedia-->
  <string name="BucketedThreadMedia_Today">I dag</string>
  <string name="BucketedThreadMedia_Yesterday">I går</string>
  <string name="BucketedThreadMedia_This_week">Denne veka</string>
  <string name="BucketedThreadMedia_This_month">Denne månaden</string>
  <string name="BucketedThreadMedia_Large">Stor</string>
  <string name="BucketedThreadMedia_Medium">Medium</string>
  <string name="BucketedThreadMedia_Small">Liten</string>
  <!--CameraXFragment-->
  <string name="CameraXFragment_tap_for_photo_hold_for_video">Trykk for bilde, hold for video</string>
  <string name="CameraXFragment_capture_description">Ta opp</string>
  <string name="CameraXFragment_change_camera_description">Byt kamera</string>
  <string name="CameraXFragment_open_gallery_description">Opna galleri</string>
  <!--CameraContacts-->
  <string name="CameraContacts_recent_contacts">Nylege kontaktar</string>
  <string name="CameraContacts_signal_contacts">Signal-kontaktar</string>
  <string name="CameraContacts_signal_groups">Signal-grupper</string>
  <string name="CameraContacts_you_can_share_with_a_maximum_of_n_conversations">Du kan dela med maksimalt %d samtalar</string>
  <string name="CameraContacts_select_signal_recipients">Vel Signal-mottakarar</string>
  <string name="CameraContacts_no_signal_contacts">Ingen Signal-kontaktar</string>
  <string name="CameraContacts_you_can_only_use_the_camera_button">Du kan berre bruka kameraknappen til å senda bilde til Signal-kontaktar.</string>
  <string name="CameraContacts_cant_find_who_youre_looking_for">Finn du ikkje den du leitar etter?</string>
  <string name="CameraContacts_invite_a_contact_to_join_signal">Inviter ein kontakt til Molly</string>
  <string name="CameraContacts__menu_search">Søk</string>
  <!--ClearProfileActivity-->
  <string name="ClearProfileActivity_remove">Fjern</string>
  <string name="ClearProfileActivity_remove_profile_photo">Fjern profilbildet?</string>
  <string name="ClearProfileActivity_remove_group_photo">Fjern gruppebildet?</string>
  <!--ClientDeprecatedActivity-->
  <string name="ClientDeprecatedActivity_update_signal">Oppdater Signal</string>
  <string name="ClientDeprecatedActivity_this_version_of_the_app_is_no_longer_supported">Denne utgåva av Signal er ikkje lenger støtta. Oppdater til den seinaste utgåva for å senda og motta meldingar.</string>
  <string name="ClientDeprecatedActivity_update">Oppdater</string>
  <string name="ClientDeprecatedActivity_dont_update">Ikkje oppdater</string>
  <string name="ClientDeprecatedActivity_warning">Åtvaring</string>
  <string name="ClientDeprecatedActivity_your_version_of_signal_has_expired_you_can_view_your_message_history">Denne utgåva av Signal er utdatert. Du kan sjå meldingshistorikken, men du kan ikkje senda eller motta meldingar før du oppdaterer.</string>
  <!--CommunicationActions-->
  <string name="CommunicationActions_no_browser_found">Fann ingen nettlesar.</string>
  <string name="CommunicationActions_send_email">Send e-post</string>
  <string name="CommunicationActions_a_cellular_call_is_already_in_progress">Ein mobilsamtale er alt i gang.</string>
  <string name="CommunicationActions_start_voice_call">Start lydsamtale?</string>
  <string name="CommunicationActions_cancel">Avbryt</string>
  <string name="CommunicationActions_call">Ring</string>
  <string name="CommunicationActions_insecure_call">Usikker samtale</string>
  <string name="CommunicationActions_carrier_charges_may_apply">Kan involvera telekostnader. Nummeret du ringer er ikkje registrert med Signal. Denne samtalen går gjennom teleselskapet ditt, ikkje over internett.</string>
  <!--ConfirmIdentityDialog-->
  <string name="ConfirmIdentityDialog_your_safety_number_with_s_has_changed">Tryggleiksnummeret ditt med %1$s har endra seg. Dette kan tyda på at nokon prøver å overvaka kommunikasjonen, eller at %2$s berre har installert Signal på nytt.</string>
  <string name="ConfirmIdentityDialog_you_may_wish_to_verify_your_safety_number_with_this_contact">Du ynskjer kanskje å stadfesta tryggleiksnummeret ditt med denne kontakten.</string>
  <string name="ConfirmIdentityDialog_accept">Godta</string>
  <!--ContactsCursorLoader-->
  <string name="ContactsCursorLoader_recent_chats">Nylege samtalar</string>
  <string name="ContactsCursorLoader_contacts">Kontaktar</string>
  <string name="ContactsCursorLoader_groups">Grupper</string>
  <string name="ContactsCursorLoader_phone_number_search">Søk etter telefonnummer</string>
  <string name="ContactsCursorLoader_username_search">Søk etter brukarnamn</string>
  <!--ContactsDatabase-->
  <string name="ContactsDatabase_message_s">Melding %s</string>
  <string name="ContactsDatabase_signal_call_s">Signal-anrop %s</string>
  <!--ContactNameEditActivity-->
  <string name="ContactNameEditActivity_given_name">Fornamn</string>
  <string name="ContactNameEditActivity_family_name">Etternamn</string>
  <string name="ContactNameEditActivity_prefix">Prefiks</string>
  <string name="ContactNameEditActivity_suffix">Suffiks</string>
  <string name="ContactNameEditActivity_middle_name">Mellomnamn</string>
  <!--ContactShareEditActivity-->
  <string name="ContactShareEditActivity_type_home">Heim</string>
  <string name="ContactShareEditActivity_type_mobile">Mobil</string>
  <string name="ContactShareEditActivity_type_work">Arbeid</string>
  <string name="ContactShareEditActivity_type_missing">Anna</string>
  <string name="ContactShareEditActivity_invalid_contact">Den valde kontakten er ugyldig</string>
  <!--ConversationItem-->
  <string name="ConversationItem_error_not_sent_tap_for_details">Ikkje sendt, trykk for detaljar</string>
  <string name="ConversationItem_error_partially_not_delivered">Delvis sendt, trykk for detaljar</string>
  <string name="ConversationItem_error_network_not_delivered">Sending feila</string>
  <string name="ConversationItem_received_key_exchange_message_tap_to_process">Melding for nøkkelutveksling motteken. Trykk for å handsama.</string>
  <string name="ConversationItem_group_action_left">%1$s har forlate gruppa.</string>
  <string name="ConversationItem_click_to_approve_unencrypted">Feil ved sending, trykk for å senda med utrygg alternativ metode</string>
  <string name="ConversationItem_click_to_approve_unencrypted_sms_dialog_title">Vil du bruka ukryptert SMS som reserveløysing?</string>
  <string name="ConversationItem_click_to_approve_unencrypted_mms_dialog_title">Vil du bruka ukryptert MMS som reserveløysing?</string>
  <string name="ConversationItem_click_to_approve_unencrypted_dialog_message">Denne meldinga vert <b>ikkje</b> kryptert, fordi mottakaren ikkje bruker Signal lenger.\n\nVil du senda ho ukryptert?</string>
  <string name="ConversationItem_unable_to_open_media">Fann inga program som kan opna dette innhaldet.</string>
  <string name="ConversationItem_copied_text">Kopierte %s</string>
  <string name="ConversationItem_from_s">frå %s</string>
  <string name="ConversationItem_to_s">til %s</string>
  <string name="ConversationItem_read_more">  Les meir</string>
  <string name="ConversationItem_download_more">  Last ned meir</string>
  <string name="ConversationItem_pending">  Ventar</string>
  <string name="ConversationItem_this_message_was_deleted">Meldinga er sletta.</string>
  <string name="ConversationItem_you_deleted_this_message">Du har sletta denne meldinga.</string>
  <!--ConversationActivity-->
  <string name="ConversationActivity_reset_secure_session_question">Vil du tilbakestilla sikker økt?</string>
  <string name="ConversationActivity_this_may_help_if_youre_having_encryption_problems">Dette kan hjelpa viss du har krypteringsproblem med samtalen. Meldingane dine vert ikkje fjerna.</string>
  <string name="ConversationActivity_reset">Tilbakestill</string>
  <string name="ConversationActivity_add_attachment">Legg til vedlegg</string>
  <string name="ConversationActivity_select_contact_info">Vel kontaktinformasjon</string>
  <string name="ConversationActivity_compose_message">Skriv melding</string>
  <string name="ConversationActivity_sorry_there_was_an_error_setting_your_attachment">Det oppstod ein feil under vedlegg av fil.</string>
  <string name="ConversationActivity_recipient_is_not_a_valid_sms_or_email_address_exclamation">Mottakar er ikkje gyldig nummer eller e-postadresse.</string>
  <string name="ConversationActivity_message_is_empty_exclamation">Meldinga er tom.</string>
  <string name="ConversationActivity_group_members">Gruppemedlemmar</string>
  <string name="ConversationActivity__tap_here_to_start_a_group_call">Trykk her for å starta ein gruppesamtale</string>
  <string name="ConversationActivity_invalid_recipient">Ugyldig mottakar.</string>
  <string name="ConversationActivity_added_to_home_screen">Lagt til heimeskjermen</string>
  <string name="ConversationActivity_calls_not_supported">Samtalar er ikkje støtta</string>
  <string name="ConversationActivity_this_device_does_not_appear_to_support_dial_actions">Denne eininga ser ikkje ut til å støtta oppringing.</string>
  <string name="ConversationActivity_transport_insecure_sms">Usikker SMS</string>
  <string name="ConversationActivity_transport_insecure_mms">Usikker MMS</string>
  <string name="ConversationActivity_transport_signal">Signal</string>
  <string name="ConversationActivity_lets_switch_to_signal">La oss byte til Molly %1$s</string>
  <string name="ConversationActivity_specify_recipient">Vel ein kontakt</string>
  <string name="ConversationActivity_unblock">Fjern blokkering</string>
  <string name="ConversationActivity_attachment_exceeds_size_limits">Vedlegg overskrid maksimal storleiksgrense for gjeldande meldingstype.</string>
  <string name="ConversationActivity_unable_to_record_audio">Klarte ikkje å ta opp lydar.</string>
  <string name="ConversationActivity_you_cant_send_messages_to_this_group">Du kan ikkje senda meldingar til denne gruppa sidan du ikkje lenger er medlem.</string>
  <string name="ConversationActivity_there_is_no_app_available_to_handle_this_link_on_your_device">Du har inga program på denne eininga som kan handtera denne lenka.</string>
  <string name="ConversationActivity_your_request_to_join_has_been_sent_to_the_group_admin">Førespurnaden din om å bli med er sendt til gruppeadministratoren. Du får eit varsel når dei gjer noko med det.</string>
  <string name="ConversationActivity_cancel_request">Avslå førespurnad</string>
  <string name="ConversationActivity_to_send_audio_messages_allow_signal_access_to_your_microphone">La Molly få tilgang til mikrofonen for å senda lydmeldingar.</string>
  <string name="ConversationActivity_signal_requires_the_microphone_permission_in_order_to_send_audio_messages">Molly treng tilgang til mikrofonen for å senda lydklipp, men tilgangen er permanent avslått. Opna app-innstillingsmenyen og vel «Tilgang» – eventuelt «Tillatelser» – og skru på «Mikrofon».</string>
  <string name="ConversationActivity_signal_needs_the_microphone_and_camera_permissions_in_order_to_call_s">Molly treng tilgang til mikrofonen og kameraet for å ringa %s, men tilgangen er permanent avslått. Opna app-innstillingsmenyen og vel «Tilgang» – eventuelt «Tillatelser» – og skru på «Mikrofon» og «Kamera»</string>
  <string name="ConversationActivity_to_capture_photos_and_video_allow_signal_access_to_the_camera">Gi Molly tilgang til kameraet for å ta bilde eller videoopptak.</string>
  <string name="ConversationActivity_signal_needs_the_camera_permission_to_take_photos_or_video">Molly treng tilgang til kameraet for å ta bilde eller videoar, men tilgangen er permanent avslått. Opna app-innstillingsmenyen og vel «Tilgang» – eventuelt «Tillatelser» – og skru på «Kamera».</string>
  <string name="ConversationActivity_signal_needs_camera_permissions_to_take_photos_or_video">Molly treng tilgang til kameraet for å ta bilde eller videoopptak</string>
  <string name="ConversationActivity_enable_the_microphone_permission_to_capture_videos_with_sound">Tillat bruk av mikrofonen for å ta opp film med lyd.</string>
  <string name="ConversationActivity_signal_needs_the_recording_permissions_to_capture_video">Molly treng tilgang til mikrofonen for å ta opp filmklipp, men tilgangen er permanent avslått. Opna app-innstillingsmenyen og vel «Tilgang» – eventuelt «Tillatelser» – og skru på «Mikrofon» og «Kamera».</string>
  <string name="ConversationActivity_signal_needs_recording_permissions_to_capture_video">Molly treng tilgang til mikrofonen for å ta opp film.</string>
  <string name="ConversationActivity_quoted_contact_message">%1$s%2$s</string>
  <string name="ConversationActivity_signal_cannot_sent_sms_mms_messages_because_it_is_not_your_default_sms_app">Signal kan ikkje senda SMS/MMS-meldingar utan å vera standard SMS-app. Vil du endra dette no i Android-innstillingane dine?</string>
  <string name="ConversationActivity_yes">Ja</string>
  <string name="ConversationActivity_no">Nei</string>
  <string name="ConversationActivity_search_position">%1$d av %2$d</string>
  <string name="ConversationActivity_no_results">Ingen resultat</string>
  <string name="ConversationActivity_sticker_pack_installed">Klistremerke installert</string>
  <string name="ConversationActivity_new_say_it_with_stickers">Nytt! Sei det med klistremerke</string>
  <string name="ConversationActivity_cancel">Avbryt</string>
  <string name="ConversationActivity_delete_conversation">Vil du sletta samtalen?</string>
  <string name="ConversationActivity_delete_and_leave_group">Slett og fjern gruppa?</string>
  <string name="ConversationActivity_this_conversation_will_be_deleted_from_all_of_your_devices">Denne samtalen blir sletta frå alle einingane dine.</string>
  <string name="ConversationActivity_you_will_leave_this_group_and_it_will_be_deleted_from_all_of_your_devices">Du vil forlata denne gruppa og den blir sletta frå alle einingane dine.</string>
  <string name="ConversationActivity_delete">Slett</string>
  <string name="ConversationActivity_delete_and_leave">Slett og fjern</string>
  <string name="ConversationActivity__to_call_s_signal_needs_access_to_your_microphone">Molly treng tilgang til mikrofonen din for å ringa %1$s</string>
  <string name="ConversationActivity__more_options_now_in_group_settings">Fleire val no i «Gruppeinnstillingar»</string>
  <string name="ConversationActivity_join">Bli med</string>
  <string name="ConversationActivity_full">Fullt</string>
  <string name="ConversationActivity_error_sending_media">Klarte ikkje senda media</string>
  <!--ConversationAdapter-->
  <plurals name="ConversationAdapter_n_unread_messages">
    <item quantity="one">%d ulesen melding</item>
    <item quantity="other">%d ulesne meldingar</item>
  </plurals>
  <!--ConversationFragment-->
  <plurals name="ConversationFragment_delete_selected_messages">
    <item quantity="one">Vil du sletta vald melding?</item>
    <item quantity="other">Vil du sletta valde meldingar?</item>
  </plurals>
  <string name="ConversationFragment_save_to_sd_card">Vil du lagra på eininga?</string>
  <plurals name="ConversationFragment_saving_n_media_to_storage_warning">
    <item quantity="one">Viss du lagrar dette mediet på eininga som ei vanleg fil, kan andre program få tilgang til det.\n\nEr du sikker på at du vil halda fram?</item>
    <item quantity="other">Viss du lagrar desse %1$d media på eininga som vanlege filer, kan andre program få tilgang til dei.\n\nEr du sikker på at du vil halda fram?</item>
  </plurals>
  <plurals name="ConversationFragment_error_while_saving_attachments_to_sd_card">
    <item quantity="one">Det oppstod ein feil under lagring av vedlegg som vanleg fil.</item>
    <item quantity="other">Det oppstod ein feil under lagring av vedlegg som vanlege filer.</item>
  </plurals>
  <string name="ConversationFragment_unable_to_write_to_sd_card_exclamation">Klarte ikkje å skriva til einingslager.</string>
  <plurals name="ConversationFragment_saving_n_attachments">
    <item quantity="one">Lagrar vedlegg</item>
    <item quantity="other">Lagrar %1$d vedlegg</item>
  </plurals>
  <plurals name="ConversationFragment_saving_n_attachments_to_sd_card">
    <item quantity="one">Lagrar vedlegg …</item>
    <item quantity="other">Lagrar %1$d vedlegg …</item>
  </plurals>
  <string name="ConversationFragment_pending">Ventar …</string>
  <string name="ConversationFragment_push">Data (Signal)</string>
  <string name="ConversationFragment_mms">MMS</string>
  <string name="ConversationFragment_sms">SMS</string>
  <string name="ConversationFragment_deleting">Sletter</string>
  <string name="ConversationFragment_deleting_messages">Slettar meldingar …</string>
  <string name="ConversationFragment_delete_for_me">Slett for meg</string>
  <string name="ConversationFragment_delete_for_everyone">Slett for alle</string>
  <string name="ConversationFragment_this_message_will_be_deleted_for_everyone_in_the_conversation">Denne meldinga vil slettast for alle i samtalen viss dei har ei ny utgåve av Signal. Dei vil sjå at du har sletta ei melding.</string>
  <string name="ConversationFragment_quoted_message_not_found">Fann ikkje den opphavlege meldinga</string>
  <string name="ConversationFragment_quoted_message_no_longer_available">Den opphavlege meldinga er ikkje lenger tilgjengeleg</string>
  <string name="ConversationFragment_failed_to_open_message">Klarte ikkje opna meldinga</string>
  <string name="ConversationFragment_you_can_swipe_to_the_right_reply">Du kan sveipa til høgre på ei melding for å svara raskt</string>
  <string name="ConversationFragment_you_can_swipe_to_the_left_reply">Du kan sveipa til venstre på ei melding for å svara raskt</string>
  <string name="ConversationFragment_outgoing_view_once_media_files_are_automatically_removed">Utgåande éi-visnings-mediefiler blir automatisk fjerna etter dei er sende.</string>
  <string name="ConversationFragment_you_already_viewed_this_message">Du har allereie sett denne meldinga</string>
  <string name="ConversationFragment__you_can_add_notes_for_yourself_in_this_conversation">Du kan legga til notat til deg sjølv i denne samtalen.
Viss kontoen din har lenka einingar, så vil nye notat bli synkroniserte.</string>
  <string name="ConversationFragment__d_group_members_have_the_same_name">%1$d gruppemedlemmar har det same namnet.</string>
  <string name="ConversationFragment__tap_to_review">Trykk for å sjå gjennom</string>
  <string name="ConversationFragment__review_requests_carefully">Sjå nøye gjennom førespurnader</string>
  <string name="ConversationFragment__signal_found_another_contact_with_the_same_name">Molly fann ein annan kontakt med det same namnet.</string>
  <string name="ConversationFragment_contact_us">Ta kontakt</string>
  <string name="ConversationFragment_verify">Stadfest</string>
  <string name="ConversationFragment_not_now">Ikkje no</string>
  <string name="ConversationFragment_your_safety_number_with_s_changed">Tryggleiksnummeret ditt med %s har endra seg.</string>
  <string name="ConversationFragment_your_safety_number_with_s_changed_likey_because_they_reinstalled_signal">Tryggleiksnummeret ditt med %s har endra seg; dei har kanskje installert Signal på nytt eller fått ny mobil. Trykk «Stadfest» om du vil godkjenna det nye tryggleiksnummeret. Dette er valfritt.</string>
  <plurals name="ConversationListFragment_delete_selected_conversations">
    <item quantity="one">Vil du sletta vald samtale?</item>
    <item quantity="other">Vil du sletta valde samtalar?</item>
  </plurals>
  <plurals name="ConversationListFragment_this_will_permanently_delete_all_n_selected_conversations">
    <item quantity="one">Denne handlinga slettar vald samtale for godt.</item>
    <item quantity="other">Denne handlinga slettar %1$d valde samtalar for godt.</item>
  </plurals>
  <string name="ConversationListFragment_deleting">Slettar</string>
  <string name="ConversationListFragment_deleting_selected_conversations">Slettar valde samtalar …</string>
  <plurals name="ConversationListFragment_conversations_archived">
    <item quantity="one">Samtale arkivert</item>
    <item quantity="other">%d samtalar arkivert</item>
  </plurals>
  <string name="ConversationListFragment_undo">ANGRA</string>
  <plurals name="ConversationListFragment_moved_conversations_to_inbox">
    <item quantity="one">Flytta samtalen til innboks</item>
    <item quantity="other">Flytta %d samtalar til innboks</item>
  </plurals>
  <!--ConversationListItem-->
  <string name="ConversationListItem_key_exchange_message">Nøkkelutvekslingsmelding</string>
  <!--ConversationListItemAction-->
  <string name="ConversationListItemAction_archived_conversations_d">Arkiverte samtalar (%d)</string>
  <!--ConversationTitleView-->
  <string name="ConversationTitleView_verified">Godkjent</string>
  <string name="ConversationTitleView_you">Du</string>
  <!--CreateGroupActivity-->
  <string name="CreateGroupActivity_some_contacts_cannot_be_in_legacy_groups">Visse kontaktar kan ikkje vera i eldre grupper.</string>
  <!--CreateProfileActivity-->
  <string name="CreateProfileActivity__profile">Profil</string>
  <string name="CreateProfileActivity_error_setting_profile_photo">Klarte ikkje endra profilbildet</string>
  <string name="CreateProfileActivity_problem_setting_profile">Klarte ikkje endra profilen</string>
  <string name="CreateProfileActivity_set_up_your_profile">Lag profilen din</string>
  <string name="CreateProfileActivity_signal_profiles_are_end_to_end_encrypted">Profilen din er ende-til-ende-kryptert. Profilen og endringar i han blir synleg for dine kontaktar, når du startar eller godkjenner nye samtalar, og når du blir med i nye grupper.</string>
  <string name="CreateProfileActivity_set_avatar_description">Vel avatar</string>
  <!--ChooseBackupFragment-->
  <string name="ChooseBackupFragment__restore_from_backup">Gjenopprett frå reservekopi?</string>
  <string name="ChooseBackupFragment__restore_your_messages_and_media">Gjenopprett meldingar og media frå ein lokal reservekopi. Viss du ikkje gjenopprettar no, vil du ikkje få gjenoppretta seinare.</string>
  <string name="ChooseBackupFragment__icon_content_description">Gjenopprett frå reservekopi-ikon</string>
  <string name="ChooseBackupFragment__choose_backup">Vel reservekopi</string>
  <string name="ChooseBackupFragment__learn_more">Lær meir</string>
  <!--RestoreBackupFragment-->
  <string name="RestoreBackupFragment__restore_complete">Gjenoppretting utført</string>
  <string name="RestoreBackupFragment__to_continue_using_backups_please_choose_a_folder">For å fortsetja å ta reservekopiar må du velja ei mappe. Nye kopiar blir lagra der.</string>
  <string name="RestoreBackupFragment__choose_folder">Vel mappe</string>
  <string name="RestoreBackupFragment__not_now">Ikkje no</string>
  <!--BackupsPreferenceFragment-->
  <string name="BackupsPreferenceFragment__chat_backups">Reservekopiar av meldingar</string>
  <string name="BackupsPreferenceFragment__backups_are_encrypted_with_a_passphrase">Reservekopiar er krypterte med ein passordfrase og lagra på eininga di.</string>
  <string name="BackupsPreferenceFragment__create_backup">Lag reservekopi</string>
  <string name="BackupsPreferenceFragment__last_backup">Siste reservekopi: %1$s</string>
  <string name="BackupsPreferenceFragment__backup_folder">Reservekopi-mappe</string>
  <string name="BackupsPreferenceFragment__verify_backup_passphrase">Stadfest passordfrase for reservekopiar</string>
  <string name="BackupsPreferenceFragment__test_your_backup_passphrase">Test passordfrasen for reserverkopiane dine og stadfest at han er rett</string>
  <string name="BackupsPreferenceFragment__turn_on">Skru på</string>
  <string name="BackupsPreferenceFragment__turn_off">Skru av</string>
  <string name="BackupsPreferenceFragment__to_restore_a_backup">For å gjenoppretta ein reservekopi må du installera Molly på nytt eller på ei ny eining. Opna appen og trykk «Gjenopprett reservekopi» og finn kopi-fila. %1$s</string>
  <string name="BackupsPreferenceFragment__learn_more">Lær meir</string>
  <string name="BackupsPreferenceFragment__in_progress">I gang …</string>
  <string name="BackupsPreferenceFragment__d_so_far">%1$d så langt …</string>
  <string name="BackupsPreferenceFragment_signal_requires_external_storage_permission_in_order_to_create_backups">Molly treng tilgang til ekstern lagring for å laga reservekopiar, men tilgangen er permanent avslått. Opna app-innstillingsmenyen og vel «Tilgang» – eventuelt «Tillatelser» – og skru på «Lagring».</string>
  <!--CustomDefaultPreference-->
  <string name="CustomDefaultPreference_using_custom">Bruker sjølvvald: %s</string>
  <string name="CustomDefaultPreference_using_default">Bruker standard: %s</string>
  <string name="CustomDefaultPreference_none">Ingen</string>
  <!--AvatarSelectionBottomSheetDialogFragment-->
  <string name="AvatarSelectionBottomSheetDialogFragment__choose_photo">Vel bilde</string>
  <string name="AvatarSelectionBottomSheetDialogFragment__take_photo">Ta bilde</string>
  <string name="AvatarSelectionBottomSheetDialogFragment__choose_from_gallery">Vel frå galleri</string>
  <string name="AvatarSelectionBottomSheetDialogFragment__remove_photo">Fjern bilde</string>
  <string name="AvatarSelectionBottomSheetDialogFragment__taking_a_photo_requires_the_camera_permission">Du må gi tillating til bruk av kameraet for å ta eit bilde.</string>
  <string name="AvatarSelectionBottomSheetDialogFragment__viewing_your_gallery_requires_the_storage_permission">Du må gi tillating til bruk av lagring for å visa galleriet.</string>
  <!--DateUtils-->
  <string name="DateUtils_just_now">No</string>
  <string name="DateUtils_minutes_ago">%dm</string>
  <string name="DateUtils_today">I dag</string>
  <string name="DateUtils_yesterday">I går</string>
  <!--DecryptionFailedDialog-->
  <string name="DecryptionFailedDialog_chat_session_refreshed">Samtaleøkta er oppfriska</string>
  <string name="DecryptionFailedDialog_signal_uses_end_to_end_encryption">Signal bruker ende-til-ende-kryptering og må av og til oppfriska samtaleøkta. Dette påverkar ikkje tryggleiken til samtalen, men du kan ha gått glipp av ei melding frå denne kontakten, og må kanskje spørja dei om å senda ho på nytt.</string>
  <!--DeviceListActivity-->
  <string name="DeviceListActivity_unlink_s">Vil du kopla frå «%s»?</string>
  <string name="DeviceListActivity_by_unlinking_this_device_it_will_no_longer_be_able_to_send_or_receive">Viss du koplar denne eininga frå tenesta, kan ho ikkje lenger senda eller motta meldingar.</string>
  <string name="DeviceListActivity_network_connection_failed">Klarte ikkje kopla til nettverket</string>
  <string name="DeviceListActivity_try_again">Prøv igjen</string>
  <string name="DeviceListActivity_unlinking_device">Koplar frå eining …</string>
  <string name="DeviceListActivity_unlinking_device_no_ellipsis">Koplar frå eining</string>
  <string name="DeviceListActivity_network_failed">Nettverksfeil!</string>
  <!--DeviceListItem-->
  <string name="DeviceListItem_unnamed_device">Eining utan namn</string>
  <string name="DeviceListItem_linked_s">%s er kopla til</string>
  <string name="DeviceListItem_last_active_s">Sist aktiv %s</string>
  <string name="DeviceListItem_today">I dag</string>
  <!--DocumentView-->
  <string name="DocumentView_unnamed_file">Fil utan namn</string>
  <!--DonateMegaphone-->
  <string name="DonateMegaphone_donate_to_signal">Doner til Signal</string>
  <string name="DonateMegaphone_Signal_is_powered_by_people_like_you_show_your_support_today">Signal er drive av folk som deg. Vis di støtte i dag!</string>
  <string name="DonateMegaphone_donate">Doner</string>
  <string name="DonateMegaphone_no_thanks">Nei takk</string>
  <!--GroupCallingMegaphone-->
  <string name="GroupCallingMegaphone__introducing_group_calls">Her kjem gruppesamtalar</string>
  <string name="GroupCallingMegaphone__open_a_new_group_to_start">Opna ei Ny gruppe for å starta ein kryptert gruppesamtale</string>
  <!--DozeReminder-->
  <string name="DozeReminder_optimize_for_missing_play_services">Optimaliser for manglande Play-tenester</string>
  <string name="DozeReminder_this_device_does_not_support_play_services_tap_to_disable_system_battery">Denne eininga støttar ikkje Play-tenester. Trykk for å skru av batterioptimaliseringane i systemet som hindrar Molly frå å henta meldingar når programmet ikkje er aktivt. </string>
  <!--ExpiredBuildReminder-->
  <string name="ExpiredBuildReminder_this_version_of_signal_has_expired">Denne utgåva av Signal er utdatert. Oppdater no for å senda og motta meldingar.</string>
  <string name="ExpiredBuildReminder_update_now">Oppdater no</string>
  <!--PendingGroupJoinRequestsReminder-->
  <plurals name="PendingGroupJoinRequestsReminder_d_pending_member_requests">
    <item quantity="one">%d ventande medlemsførespurnad.</item>
    <item quantity="other">%d ventande medlemsførespurnader.</item>
  </plurals>
  <string name="PendingGroupJoinRequestsReminder_view">Sjå</string>
  <!--ShareActivity-->
  <string name="ShareActivity_share_with">Del med</string>
  <string name="ShareActivity_multiple_attachments_are_only_supported">Fleire vedlegg er berre støtta for bilde og film</string>
  <!--GcmRefreshJob-->
  <string name="GcmRefreshJob_Permanent_Signal_communication_failure">Varig Signal-kommunikasjonsfeil.</string>
  <string name="GcmRefreshJob_Signal_was_unable_to_register_with_Google_Play_Services">Molly klarte ikkje å registrera seg som Google Play-teneste. Molly-meldingar og samtalar er difor slått av. Prøv å registrera programmet på nytt under Innstillingar &gt; Avansert.</string>
  <!--GiphyActivity-->
  <string name="GiphyActivity_error_while_retrieving_full_resolution_gif">Klarte ikkje henta GIF i full storleik</string>
  <!--GiphyFragmentPageAdapter-->
  <string name="GiphyFragmentPagerAdapter_gifs">GIF-ar</string>
  <string name="GiphyFragmentPagerAdapter_stickers">Klistremerke</string>
  <!--AddToGroupActivity-->
  <string name="AddToGroupActivity_add_member">Legg til medlem?</string>
  <string name="AddToGroupActivity_add_s_to_s">Legg til «%1$s» i «%2$s»?</string>
  <string name="AddToGroupActivity_s_added_to_s">«%1$s» lagt til i «%2$s».</string>
  <string name="AddToGroupActivity_add_to_group">Legg til i gruppe</string>
  <string name="AddToGroupActivity_add_to_groups">Legg til i grupper</string>
  <string name="AddToGroupActivity_this_person_cant_be_added_to_legacy_groups">Denne kontakten kan ikkje vera med i eldre grupper.</string>
  <string name="AddToGroupActivity_add">Legg til</string>
  <!--ChooseNewAdminActivity-->
  <string name="ChooseNewAdminActivity_choose_new_admin">Vel ny administrator.</string>
  <string name="ChooseNewAdminActivity_done">Ferdig</string>
  <string name="ChooseNewAdminActivity_you_left">Du forlét «%1$s».</string>
  <!--GroupMembersDialog-->
  <string name="GroupMembersDialog_you">Du</string>
  <!--GV2 access levels-->
  <string name="GroupManagement_access_level_anyone">Kven som helst</string>
  <string name="GroupManagement_access_level_all_members">Alle medlemmar</string>
  <string name="GroupManagement_access_level_only_admins">Berre administratorar</string>
  <string name="GroupManagement_access_level_no_one">Ingen</string>
  <!--GV2 invites sent-->
  <plurals name="GroupManagement_invitation_sent">
    <item quantity="one">Invitasjon sendt</item>
    <item quantity="other">Sende %d invitasjonar</item>
  </plurals>
  <string name="GroupManagement_invite_single_user">Du kan ikkje automatisk legga til «%1$s» i gruppa.

Dei er invitert inn, og ser inga gruppemeldingar før dei godtek.</string>
  <string name="GroupManagement_invite_multiple_users">Du kan ikkje automatisk legga til desse brukarane i gruppa.

Dei er invitert inn, og ser inga gruppemeldingar før dei godtek.</string>
  <!--GroupsV1MigrationLearnMoreBottomSheetDialogFragment-->
  <string name="GroupsV1MigrationLearnMore_what_are_new_groups">Kva er Nye grupper?</string>
  <string name="GroupsV1MigrationLearnMore_new_groups_have_features_like_mentions">Nye grupper har funksjonar som @nemningar og gruppeadministratorar og vil støtta fleire funksjonar i framtida.</string>
  <string name="GroupsV1MigrationLearnMore_all_message_history_and_media_has_been_kept">All meldingshistorikk og media er teke vare på frå før oppgraderinga.</string>
  <string name="GroupsV1MigrationLearnMore_you_will_need_to_accept_an_invite_to_join_this_group_again">Du må godkjenna ein invitasjon for å bli med i denne gruppa igjen, og vil ikkje motta gruppemeldingar før du godtek.</string>
  <plurals name="GroupsV1MigrationLearnMore_these_members_will_need_to_accept_an_invite">
    <item quantity="one">Denne medlemmen må godkjenna ein invitasjon til denne gruppa igjen og vil ikkje få gruppemeldingar før dei godkjennar:</item>
    <item quantity="other">Desse medlemmane må godkjenna ein invitasjon til denne gruppa igjen og vil ikkje få gruppemeldingar før dei godkjennar:</item>
  </plurals>
  <plurals name="GroupsV1MigrationLearnMore_these_members_were_removed_from_the_group">
    <item quantity="one">Denne medlemmen vart fjerna frå gruppa og vil ikkje kunna bli med igjen før dei oppgraderer:</item>
    <item quantity="other">Desse medlemmane vart fjerna frå gruppa og vil ikkje kunna bli med igjen før dei oppgraderer:</item>
  </plurals>
  <!--GroupsV1MigrationInitiationBottomSheetDialogFragment-->
  <string name="GroupsV1MigrationInitiation_upgrade_to_new_group">Oppgrader til Ny gruppe</string>
  <string name="GroupsV1MigrationInitiation_upgrade_this_group">Oppgrader denne gruppa</string>
  <string name="GroupsV1MigrationInitiation_new_groups_have_features_like_mentions">Nye grupper har funksjonar som @nemningar og gruppeadministratorar og vil støtta fleire funksjonar i framtida.</string>
  <string name="GroupsV1MigrationInitiation_all_message_history_and_media_will_be_kept">All meldingshistorikk og media vil bli teke vare på frå før oppgraderinga</string>
  <string name="GroupsV1MigrationInitiation_encountered_a_network_error">Ein nettverksfeil oppstod. Prøv igjen seinare.</string>
  <string name="GroupsV1MigrationInitiation_failed_to_upgrade">Klarte ikkje å oppgradera.</string>
  <plurals name="GroupsV1MigrationInitiation_these_members_will_need_to_accept_an_invite">
    <item quantity="one">Denne medlemmen må godkjenna ein invitasjon til denne gruppa igjen og vil ikkje få gruppemeldingar før dei godkjennar:</item>
    <item quantity="other">Desse medlemmane må godkjenna ein invitasjon til denne gruppa igjen og vil ikkje få gruppemeldingar før dei godkjennar:</item>
  </plurals>
  <plurals name="GroupsV1MigrationInitiation_these_members_are_not_capable_of_joining_new_groups">
    <item quantity="one">Denne medlemmen kan ikkje bli med i Nye grupper og blir derfor fjerna frå gruppa:</item>
    <item quantity="other">Desse medlemmane kan ikkje bli med i Nye grupper og blir derfor fjerna frå gruppa:</item>
  </plurals>
  <!--GroupsV1MigrationInitiationReminder-->
  <string name="GroupsV1MigrationInitiationReminder_to_access_new_features_like_mentions">Oppgrader denne gruppa for å få nye funksjonar som @nemningar og administratorar.</string>
  <string name="GroupsV1MigrationInitiationReminder_not_now">Ikkje no</string>
  <string name="GroupsV1MigrationInitiationReminder_upgrade_group">Oppgrader gruppa</string>
  <!--GroupsV1MigrationSuggestionsReminder-->
  <plurals name="GroupsV1MigrationSuggestionsReminder_members_couldnt_be_added_to_the_new_group">
    <item quantity="one">%1$d medlem kunne ikkje bli lagt til i den Nye gruppa igjen. Vil du legga dei til no?</item>
    <item quantity="other">%1$d medlemmar kunne ikkje bli lagt til i den Nye gruppa igjen. Vil du legga dei til no?</item>
  </plurals>
  <plurals name="GroupsV1MigrationSuggestionsReminder_add_members">
    <item quantity="one">Legg til medlem</item>
    <item quantity="other">Legg til medlemmar</item>
  </plurals>
  <string name="GroupsV1MigrationSuggestionsReminder_no_thanks">Nei takk</string>
  <!--GroupsV1MigrationSuggestionsDialog-->
  <plurals name="GroupsV1MigrationSuggestionsDialog_add_members_question">
    <item quantity="one">Legg til medlem?</item>
    <item quantity="other">Legg til medlemmar?</item>
  </plurals>
  <plurals name="GroupsV1MigrationSuggestionsDialog_these_members_couldnt_be_automatically_added">
    <item quantity="one">Denne medlemmen kunne ikkje leggast til automatisk i den Nye gruppa då ho vart oppgradert:</item>
    <item quantity="other">Desse medlemmane kunne ikkje leggast til automatisk i den Nye gruppa då ho vart oppgradert:</item>
  </plurals>
  <plurals name="GroupsV1MigrationSuggestionsDialog_add_members">
    <item quantity="one">Legg til medlem</item>
    <item quantity="other">Legg til medlemmar</item>
  </plurals>
  <plurals name="GroupsV1MigrationSuggestionsDialog_failed_to_add_members_try_again_later">
    <item quantity="one">Klarte ikkje legga til medlem. Prøv igjen seinare.</item>
    <item quantity="other">Klarte ikkje legga til medlemmar. Prøv igjen seinare.</item>
  </plurals>
  <plurals name="GroupsV1MigrationSuggestionsDialog_cannot_add_members">
    <item quantity="one">Klarte ikkje legga til medlem.</item>
    <item quantity="other">Klarte ikkje legga til medlemmar.</item>
  </plurals>
  <!--LeaveGroupDialog-->
  <string name="LeaveGroupDialog_leave_group">Vil du forlata gruppa?</string>
  <string name="LeaveGroupDialog_you_will_no_longer_be_able_to_send_or_receive_messages_in_this_group">Du vil ikkje lenger kunna senda eller motta meldingar i denne gruppa.</string>
  <string name="LeaveGroupDialog_leave">Forlat</string>
  <string name="LeaveGroupDialog_choose_new_admin">Vel ny administrator.</string>
  <string name="LeaveGroupDialog_before_you_leave_you_must_choose_at_least_one_new_admin_for_this_group">Før du forlèt gruppa, må du velja minst éin ny administrator.</string>
  <string name="LeaveGroupDialog_choose_admin">Vel administrator.</string>
  <!--LinkPreviewsMegaphone-->
  <string name="LinkPreviewsMegaphone_disable">Slå av</string>
  <string name="LinkPreviewsMegaphone_preview_any_link">Førehandsvis alle lenker</string>
  <string name="LinkPreviewsMegaphone_you_can_now_retrieve_link_previews_directly_from_any_website">Du kan no henta lenkesniktittar direkte frå nettstader for meldingar du sender.</string>
  <!--LinkPreviewView-->
  <string name="LinkPreviewView_no_link_preview_available">Inga lenkesniktitt tilgjengeleg</string>
  <string name="LinkPreviewView_this_group_link_is_not_active">Denne gruppelenka er ikkje aktiv</string>
  <string name="LinkPreviewView_domain_date">%1$s · %2$s</string>
  <!--LinkPreviewRepository-->
  <plurals name="LinkPreviewRepository_d_members">
    <item quantity="one">%1$d medlem</item>
    <item quantity="other">%1$d medlemmar</item>
  </plurals>
  <!--PendingMembersActivity-->
  <string name="PendingMembersActivity_pending_group_invites">Usvarte gruppeinvitasjonar</string>
  <string name="PendingMembersActivity_requests">Førespurnader</string>
  <string name="PendingMembersActivity_invites">Invitasjonar</string>
  <string name="PendingMembersActivity_people_you_invited">Folk du har invitert</string>
  <string name="PendingMembersActivity_you_have_no_pending_invites">Du har ingen usvarte invitasjonar.</string>
  <string name="PendingMembersActivity_invites_by_other_group_members">Invitasjonar av andre gruppemedlemmar.</string>
  <string name="PendingMembersActivity_no_pending_invites_by_other_group_members">Ingen usvarte invitasjonar frå andre gruppemedlemmar.</string>
  <string name="PendingMembersActivity_missing_detail_explanation">Du kan ikkje sjå detaljar om personar som er invitert av andre gruppemedlemmar. Viss dei vel å bli med, vil informasjonen bli delt med gruppa på det tidspunktet. Dei ser ingen av gruppemeldingane før dei blir med.</string>
  <string name="PendingMembersActivity_revoke_invite">Trekk tilbake invitasjon</string>
  <string name="PendingMembersActivity_revoke_invites">Trekk tilbake invitasjonar</string>
  <plurals name="PendingMembersActivity_revoke_d_invites">
    <item quantity="one">Trekk tilbake invitasjon</item>
    <item quantity="other">Trekk tilbake %1$d invitasjonar</item>
  </plurals>
  <plurals name="PendingMembersActivity_error_revoking_invite">
    <item quantity="one">Klarte ikkje trekka tilbake invitasjon</item>
    <item quantity="other">Klarte ikkje trekka tilbake invitasjonar</item>
  </plurals>
  <!--RequestingMembersFragment-->
  <string name="RequestingMembersFragment_pending_member_requests">Ventande medlemsførespurnader</string>
  <string name="RequestingMembersFragment_no_member_requests_to_show">Ingen medlemsførespurnader</string>
  <string name="RequestingMembersFragment_explanation">Personar på denne lista prøver å bli med i gruppa via gruppelenka.</string>
  <string name="RequestingMembersFragment_added_s">La til «%1$s»</string>
  <string name="RequestingMembersFragment_denied_s">Avslo «%1$s»</string>
  <!--AddMembersActivity-->
  <string name="AddMembersActivity__done">Ferdig</string>
  <string name="AddMembersActivity__this_person_cant_be_added_to_legacy_groups">Denne kontakten kan ikkje vera med i eldre grupper.</string>
  <plurals name="AddMembersActivity__add_d_members_to_s">
    <item quantity="one">Legg til %1$s medlem til «%2$s»?</item>
    <item quantity="other">Legg til %3$d medlemmar til «%2$s»?</item>
  </plurals>
  <string name="AddMembersActivity__add">Legg til</string>
  <!--AddGroupDetailsFragment-->
  <string name="AddGroupDetailsFragment__name_this_group">Døyp gruppa</string>
  <string name="AddGroupDetailsFragment__create_group">Lag gruppe</string>
  <string name="AddGroupDetailsFragment__create">Opprett</string>
  <string name="AddGroupDetailsFragment__members">Medlemmar</string>
  <string name="AddGroupDetailsFragment__you_can_add_or_invite_friends_after_creating_this_group">Du kan legga til eller invitera vennar etter at du har oppretta denne gruppa.</string>
  <string name="AddGroupDetailsFragment__group_name_required">Gruppenamn (krevst)</string>
  <string name="AddGroupDetailsFragment__group_name_optional">Gruppenamn (valfritt)</string>
  <string name="AddGroupDetailsFragment__this_field_is_required">Dette feltet er påkravd.</string>
  <string name="AddGroupDetailsFragment__group_creation_failed">Klarte ikkje laga gruppa.</string>
  <string name="AddGroupDetailsFragment__try_again_later">Prøv igjen seinare.</string>
  <string name="AddGroupDetailsFragment__youve_selected_a_contact_that_doesnt">Du har valt ein kontakt som ikkje støttar Signal-grupper, så dette blir ei MMS-gruppe.</string>
  <string name="AddGroupDetailsFragment_custom_mms_group_names_and_photos_will_only_be_visible_to_you">Eigendefinerte namn og bilde på MMS-grupper er berre synlege for deg.</string>
  <string name="AddGroupDetailsFragment__remove">Fjern</string>
  <string name="AddGroupDetailsFragment__sms_contact">SMS-kontakt</string>
  <string name="AddGroupDetailsFragment__remove_s_from_this_group">Fjern %1$s frå denne gruppa?</string>
  <plurals name="AddGroupDetailsFragment__d_members_do_not_support_new_groups">
    <item quantity="one">%d medlem støttar ikkje Nye grupper, så denne gruppa blir ei Eldre gruppe.</item>
    <item quantity="other">%d medlemmar støttar ikkje Nye grupper, så denne gruppa blir ei Eldre gruppe.</item>
  </plurals>
  <plurals name="AddGroupDetailsFragment__d_members_do_not_support_new_groups_so_this_group_cannot_be_created">
    <item quantity="one">%d medlem støttar ikkje Nye grupper, så denne gruppa kan ikkje opprettast.</item>
    <item quantity="other">%d medlemmar støttar ikkje Nye grupper, så denne gruppa kan ikkje opprettast.</item>
  </plurals>
  <!--NonGv2MemberDialog-->
  <string name="NonGv2MemberDialog_single_users_are_non_gv2_capable">Ei Eldre gruppe vart oppretta sidan «%1$s» bruker ei eldre utgåve av Signal. Du kan laga ei Ny gruppe med dei etter at dei har oppdatert Signal, eller fjerna dei før du opprettar gruppa.</string>
  <plurals name="NonGv2MemberDialog_d_users_are_non_gv2_capable">
    <item quantity="one">Ei Eldre gruppe blir oppretta sidan %1$d medlem bruker ei eldre utgåve av Signal. Du kan laga ei Ny gruppe med dei etter at dei har oppdatert Signal, eller fjerna dei før du opprettar gruppa.</item>
    <item quantity="other">Ei Eldre gruppe blir oppretta sidan %1$d medlemmar bruker ei eldre utgåve av Signal. Du kan laga ei Ny gruppe med dei etter at dei har oppdatert Signal, eller fjerna dei før du opprettar gruppa.</item>
  </plurals>
  <string name="NonGv2MemberDialog_single_users_are_non_gv2_capable_forced_migration">Denne gruppa kan ikkje opprettast sidan «%1$s» bruker ei eldre utgåve av Signal. Du må fjerna dei før du opprettar gruppa.</string>
  <plurals name="NonGv2MemberDialog_d_users_are_non_gv2_capable_forced_migration">
    <item quantity="one">Denne gruppa kan ikkje opprettast sidan %1$d medlem bruker ei eldre utgåve av Signal. Du må fjerna dei før du opprettar gruppa.</item>
    <item quantity="other">Denne gruppa kan ikkje opprettast sidan %1$d medlemmar bruker ei eldre utgåve av Signal. Du må fjerna dei før du opprettar gruppa.</item>
  </plurals>
  <!--ManageGroupActivity-->
  <string name="ManageGroupActivity_member_requests_and_invites">Medlemsførespurnader og invitasjonar</string>
  <string name="ManageGroupActivity_add_members">Legg til medlemmar</string>
  <string name="ManageGroupActivity_edit_group_info">Endra gruppeinfo</string>
  <string name="ManageGroupActivity_who_can_add_new_members">Kven kan legga til nye medlemmar?</string>
  <string name="ManageGroupActivity_who_can_edit_this_groups_info">Kven kan redigera infoen til denne gruppa?</string>
  <string name="ManageGroupActivity_group_link">Gruppelenke</string>
  <string name="ManageGroupActivity_block_group">Blokker gruppa</string>
  <string name="ManageGroupActivity_unblock_group">Ikkje blokker gruppe</string>
  <string name="ManageGroupActivity_leave_group">Forlat gruppe</string>
  <string name="ManageGroupActivity_mute_notifications">Ikkje vis varsel</string>
  <string name="ManageGroupActivity_custom_notifications">Eigendefinerte varsel</string>
  <string name="ManageGroupActivity_mentions">Omtalar</string>
  <string name="ManageGroupActivity_chat_wallpaper">Samtalebakgrunnsbilde</string>
  <string name="ManageGroupActivity_until_s">Fram til %1$s</string>
  <string name="ManageGroupActivity_off">Av</string>
  <string name="ManageGroupActivity_on">På</string>
  <string name="ManageGroupActivity_view_all_members">Sjå alle medlemmar</string>
  <string name="ManageGroupActivity_see_all">Vis alle</string>
  <plurals name="ManageGroupActivity_added">
    <item quantity="one">%d medlem lagt til.</item>
    <item quantity="other">%d medlemmar lagt til.</item>
  </plurals>
  <string name="ManageGroupActivity_only_admins_can_enable_or_disable_the_sharable_group_link">Berre administratorar kan skru av eller på den delbare gruppelenka.</string>
  <string name="ManageGroupActivity_only_admins_can_enable_or_disable_the_option_to_approve_new_members">Berre administratorar kan skru av eller på innstillinga om å godkjenna nye medlemmar.</string>
  <string name="ManageGroupActivity_only_admins_can_reset_the_sharable_group_link">Berre administratorar kan nullstilla den delbare gruppelenka.</string>
  <string name="ManageGroupActivity_you_dont_have_the_rights_to_do_this">Du har ikkje rettar til å gjera dette</string>
  <string name="ManageGroupActivity_not_capable">Nokon du la til må oppdatera Signal for å få støtte for nye grupper</string>
  <string name="ManageGroupActivity_failed_to_update_the_group">Klarte ikkje oppdatera gruppa</string>
  <string name="ManageGroupActivity_youre_not_a_member_of_the_group">Du er ikkje medlem av gruppa</string>
  <string name="ManageGroupActivity_failed_to_update_the_group_please_retry_later">Klarte ikkje oppdatera gruppa, prøv igjen seinare</string>
  <string name="ManageGroupActivity_failed_to_update_the_group_due_to_a_network_error_please_retry_later">Klarte ikkje oppdatera gruppa pga. ein nettverksfeil, prøv igjen seinare</string>
  <string name="ManageGroupActivity_edit_name_and_picture">Endra namn og bilde</string>
  <string name="ManageGroupActivity_legacy_group">Eldre gruppe</string>
  <string name="ManageGroupActivity_legacy_group_learn_more">Dette er ei Eldre gruppe. Funksjonalitet som gruppeadministratorar er berre tilgjengeleg for Nye grupper.</string>
  <string name="ManageGroupActivity_legacy_group_upgrade">Dette er ei Eldre gruppe. For å få nye funksjonar som @nemningar og administratorar,</string>
  <string name="ManageGroupActivity_legacy_group_too_large">Denne Eldre gruppa kan ikkje oppgraderast til ei Ny gruppe sidan ho er for stor. Maksimal gruppestorleik er %1$d.</string>
  <string name="ManageGroupActivity_upgrade_this_group">oppgrader denne gruppa.</string>
  <string name="ManageGroupActivity_this_is_an_insecure_mms_group">Dette er ei usikker MMS-gruppe. Inviter kontaktane dine til Signal for å prata privat.</string>
  <string name="ManageGroupActivity_invite_now">Inviter no</string>
  <!--GroupMentionSettingDialog-->
  <string name="GroupMentionSettingDialog_notify_me_for_mentions">Varsla meg ved Omtalar</string>
  <string name="GroupMentionSettingDialog_receive_notifications_when_youre_mentioned_in_muted_chats">Få varsel når du blir nemnt i dempa samtalar?</string>
  <string name="GroupMentionSettingDialog_always_notify_me">Alltid varsla meg</string>
  <string name="GroupMentionSettingDialog_dont_notify_me">Ikkje varsla meg</string>
  <!--ManageProfileFragment-->
  <string name="ManageProfileFragment_profile_name">Profilnamn</string>
  <string name="ManageProfileFragment_username">Brukarnamn</string>
  <string name="ManageProfileFragment_about">Om</string>
  <string name="ManageProfileFragment_write_a_few_words_about_yourself">Skriv nokre ord om deg sjølv</string>
  <string name="ManageProfileFragment_your_name">Namnet ditt</string>
  <string name="ManageProfileFragment_your_username">Brukarnamnet ditt</string>
  <string name="ManageProfileFragment_failed_to_set_avatar">Klarte ikkje endra profilbilde</string>
  <!--ManageRecipientActivity-->
  <string name="ManageRecipientActivity_add_to_system_contacts">Legg til i systemkontaktar</string>
  <string name="ManageRecipientActivity_this_person_is_in_your_contacts">Denne personen er i kontaktlista di</string>
  <string name="ManageRecipientActivity_disappearing_messages">Forsvinnande meldingar</string>
  <string name="ManageRecipientActivity_chat_color">Samtalefarge</string>
  <string name="ManageRecipientActivity_chat_wallpaper">Samtalebakgrunnsbilde</string>
  <string name="ManageRecipientActivity_block">Blokker</string>
  <string name="ManageRecipientActivity_unblock">Fjern blokkering</string>
  <string name="ManageRecipientActivity_view_safety_number">Vis tryggingsnummer</string>
  <string name="ManageRecipientActivity_mute_notifications">Ikkje vis varsel</string>
  <string name="ManageRecipientActivity_custom_notifications">Eigendefinerte varsel</string>
  <string name="ManageRecipientActivity_until_s">Fram til %1$s</string>
  <string name="ManageRecipientActivity_off">Av</string>
  <string name="ManageRecipientActivity_on">På</string>
  <string name="ManageRecipientActivity_add_to_a_group">Legg til i ei gruppe</string>
  <string name="ManageRecipientActivity_view_all_groups">Vis alle grupper</string>
  <string name="ManageRecipientActivity_see_all">Vis alle</string>
  <string name="ManageRecipientActivity_no_groups_in_common">Inga grupper felles</string>
  <plurals name="ManageRecipientActivity_d_groups_in_common">
    <item quantity="one">%d gruppe felles</item>
    <item quantity="other">%d grupper felles</item>
  </plurals>
  <string name="ManageRecipientActivity_message_description">Melding</string>
  <string name="ManageRecipientActivity_voice_call_description">Lydsamtale</string>
  <string name="ManageRecipientActivity_insecure_voice_call_description">Usikra lydsamtale</string>
  <string name="ManageRecipientActivity_video_call_description">Videosamtale</string>
  <plurals name="GroupMemberList_invited">
    <item quantity="one">%1$s inviterte person</item>
    <item quantity="other">%1$s inviterte %2$d personar</item>
  </plurals>
  <!--CustomNotificationsDialogFragment-->
  <string name="CustomNotificationsDialogFragment__custom_notifications">Eigendefinerte varsel</string>
  <string name="CustomNotificationsDialogFragment__messages">Meldingar</string>
  <string name="CustomNotificationsDialogFragment__use_custom_notifications">Bruk eigendefinerte varsel</string>
  <string name="CustomNotificationsDialogFragment__notification_sound">Varslingslyd</string>
  <string name="CustomNotificationsDialogFragment__vibrate">Vibrer</string>
  <string name="CustomNotificationsDialogFragment__call_settings">Samtaleinnstillingar</string>
  <string name="CustomNotificationsDialogFragment__ringtone">Ringetone</string>
  <string name="CustomNotificationsDialogFragment__enabled">Slått på</string>
  <string name="CustomNotificationsDialogFragment__disabled">Slått av</string>
  <string name="CustomNotificationsDialogFragment__default">Standard</string>
  <!--ShareableGroupLinkDialogFragment-->
  <string name="ShareableGroupLinkDialogFragment__shareable_group_link">Delbar gruppelenke</string>
  <string name="ShareableGroupLinkDialogFragment__manage_and_share">Handter &amp; del</string>
  <string name="ShareableGroupLinkDialogFragment__group_link">Gruppelenke</string>
  <string name="ShareableGroupLinkDialogFragment__share">Del</string>
  <string name="ShareableGroupLinkDialogFragment__reset_link">Tilbakestill lenke</string>
  <string name="ShareableGroupLinkDialogFragment__member_requests">Medlemsførespurnader</string>
  <string name="ShareableGroupLinkDialogFragment__approve_new_members">Godkjenn nye medlemmar</string>
  <string name="ShareableGroupLinkDialogFragment__require_an_admin_to_approve_new_members_joining_via_the_group_link">Krev at administrator godkjenner nye medlemmar som kjem via gruppelenka.</string>
  <string name="ShareableGroupLinkDialogFragment__are_you_sure_you_want_to_reset_the_group_link">Er du sikker på at du vil nullstilla gruppelenka? Då kan ingen lenger bli med i gruppa med den noverande lenka.</string>
  <!--GroupLinkShareQrDialogFragment-->
  <string name="GroupLinkShareQrDialogFragment__qr_code">QR-kode</string>
  <string name="GroupLinkShareQrDialogFragment__people_who_scan_this_code_will">Folk som skannar denne koden kan bli med i gruppa. Administratorar må likevel godkjenna nye medlemmar viss du har den innstillinga skrudd på.</string>
  <string name="GroupLinkShareQrDialogFragment__share_code">Del kode</string>
  <!--GV2 Invite Revoke confirmation dialog-->
  <string name="InviteRevokeConfirmationDialog_revoke_own_single_invite">Vil du trekka tilbake invitasjonen du sende til %1$s?</string>
  <plurals name="InviteRevokeConfirmationDialog_revoke_others_invites">
    <item quantity="one">Vil du trekka tilbake invitasjonen sendt av %1$s?</item>
    <item quantity="other">Vil du trekka tilbake %2$d invitasjonar sent av %1$s?</item>
  </plurals>
  <!--GroupJoinBottomSheetDialogFragment-->
  <string name="GroupJoinBottomSheetDialogFragment_you_are_already_a_member">Du er allereie medlem</string>
  <string name="GroupJoinBottomSheetDialogFragment_join">Bli med</string>
  <string name="GroupJoinBottomSheetDialogFragment_request_to_join">Spør om å få bli med</string>
  <string name="GroupJoinBottomSheetDialogFragment_unable_to_join_group_please_try_again_later">Klarte ikkje bli med i gruppa. Prøv igjen seinare.</string>
  <string name="GroupJoinBottomSheetDialogFragment_encountered_a_network_error">Fekk ein nettverksfeil.</string>
  <string name="GroupJoinBottomSheetDialogFragment_this_group_link_is_not_active">Denne gruppelenka er ikkje aktiv</string>
  <string name="GroupJoinBottomSheetDialogFragment_unable_to_get_group_information_please_try_again_later">Klarte ikkje henta gruppeinformasjon, prøv igjen seinare</string>
  <string name="GroupJoinBottomSheetDialogFragment_direct_join">Vil du bli med i denne gruppa og dela namn og bilde med medlemmane?</string>
  <string name="GroupJoinBottomSheetDialogFragment_admin_approval_needed">Ein gruppeadministrator må godkjenna førespurnaden din før du kan bli med i denne gruppa. Når du spør om å bli med, blir namnet og bildet ditt delt med medlemmane.</string>
  <plurals name="GroupJoinBottomSheetDialogFragment_group_dot_d_members">
    <item quantity="one">Group · %1$d medlem</item>
    <item quantity="other">Group · %1$d medlemmar</item>
  </plurals>
  <!--GroupJoinUpdateRequiredBottomSheetDialogFragment-->
  <string name="GroupJoinUpdateRequiredBottomSheetDialogFragment_update_signal_to_use_group_links">Oppdater Signal for å bruka gruppelenker</string>
  <string name="GroupJoinUpdateRequiredBottomSheetDialogFragment_update_message">Utgåva av Signal som du bruker støtter ikkje denne gruppelenka. Oppgrader til seinaste utgåve for å bli med i gruppa via lenka.</string>
  <string name="GroupJoinUpdateRequiredBottomSheetDialogFragment_update_signal">Oppdater Signal</string>
  <string name="GroupJoinUpdateRequiredBottomSheetDialogFragment_update_linked_device_message">Ei eller fleire av dei lenka einingane dine køyrer ei utgåve av Signal som ikkje støtter gruppelenker. Oppdater Signal på dei lenka einingane dine for å bli med i gruppa.</string>
  <string name="GroupJoinUpdateRequiredBottomSheetDialogFragment_group_link_is_not_valid">Gruppelenka er ugyldig</string>
  <!--GroupInviteLinkEnableAndShareBottomSheetDialogFragment-->
  <string name="GroupInviteLinkEnableAndShareBottomSheetDialogFragment_invite_friends">Inviter vennar</string>
  <string name="GroupInviteLinkEnableAndShareBottomSheetDialogFragment_share_a_link_with_friends_to_let_them_quickly_join_this_group">Del ei lenke med vennar for å la dei enkelt bli med i gruppa.</string>
  <string name="GroupInviteLinkEnableAndShareBottomSheetDialogFragment_enable_and_share_link">Skru på og del lenke</string>
  <string name="GroupInviteLinkEnableAndShareBottomSheetDialogFragment_share_link">Del lenke</string>
  <string name="GroupInviteLinkEnableAndShareBottomSheetDialogFragment_unable_to_enable_group_link_please_try_again_later">Klarte ikkje skru på gruppelenka. Prøv igjen seinare.</string>
  <string name="GroupInviteLinkEnableAndShareBottomSheetDialogFragment_encountered_a_network_error">Fekk ein nettverksfeil.</string>
  <string name="GroupInviteLinkEnableAndShareBottomSheetDialogFragment_you_dont_have_the_right_to_enable_group_link">Du har ikkje rett til å skru på gruppelenka. Spør ein administrator.</string>
  <string name="GroupInviteLinkEnableAndShareBottomSheetDialogFragment_you_are_not_currently_a_member_of_the_group">Du er ikkje medlem i gruppa no.</string>
  <!--GV2 Request confirmation dialog-->
  <string name="RequestConfirmationDialog_add_s_to_the_group">Legg til «%1$s» i gruppa?</string>
  <string name="RequestConfirmationDialog_deny_request_from_s">Avslå førespurnad frå «%1$s»?</string>
  <string name="RequestConfirmationDialog_add">Legg til</string>
  <string name="RequestConfirmationDialog_deny">Avslå</string>
  <!--ImageEditorHud-->
  <string name="ImageEditorHud_blur_faces">Gjer ansikt uklare</string>
  <string name="ImageEditorHud_new_blur_faces_or_draw_anywhere_to_blur">Nytt: Gjer ansikt uklare eller teikn for å gjera uklart</string>
  <string name="ImageEditorHud_draw_anywhere_to_blur">Teikn kor som helst for å gjera uklart</string>
  <string name="ImageEditorHud_draw_to_blur_additional_faces_or_areas">Teikn for å gjera andre ansikt/område uklare</string>
  <!--InputPanel-->
  <string name="InputPanel_tap_and_hold_to_record_a_voice_message_release_to_send">Trykk og hald for å spela inn talemelding , slepp for å senda</string>
  <!--InviteActivity-->
  <string name="InviteActivity_share">Del</string>
  <string name="InviteActivity_share_with_contacts">Del med kontaktar</string>
  <string name="InviteActivity_choose_how_to_share">Vel korleis du vil dela</string>
  <string name="InviteActivity_cancel">Avbryt</string>
  <string name="InviteActivity_sending">Sendar …</string>
  <string name="InviteActivity_invitations_sent">Invitasjonar sendt.</string>
  <string name="InviteActivity_invite_to_signal">Inviter til Molly</string>
  <plurals name="InviteActivity_send_sms_to_friends">
    <item quantity="one">SEND SMS TIL %d VENN</item>
    <item quantity="other">SEND SMS TIL %d VENNAR</item>
  </plurals>
  <plurals name="InviteActivity_send_sms_invites">
    <item quantity="one">Send %d SMS-invitasjon?</item>
    <item quantity="other">Send %d SMS-invitasjonar?</item>
  </plurals>
  <string name="InviteActivity_lets_switch_to_signal">La oss byta til Molly. %1$s</string>
  <string name="InviteActivity_no_app_to_share_to">Det ser ut som at du ikkje har nokon program å dela denne informasjonen med.</string>
  <string name="InviteActivity_friends_dont_let_friends_text_unencrypted">Vennar burde ikkje prata ukryptert over nettet.</string>
  <!--LearnMoreTextView-->
  <string name="LearnMoreTextView_learn_more">Lær meir</string>
  <!--LongMessageActivity-->
  <string name="LongMessageActivity_unable_to_find_message">Klarte ikkje finna meldinga</string>
  <string name="LongMessageActivity_message_from_s">Melding frå %1$s</string>
  <string name="LongMessageActivity_your_message">Di melding</string>
  <!--MessageRetrievalService-->
  <string name="MessageRetrievalService_signal">Molly</string>
  <string name="MessageRetrievalService_background_connection_enabled">Bakgrunnstilkopling på</string>
  <!--MmsDownloader-->
  <string name="MmsDownloader_error_reading_mms_settings">Klarte ikkje lesa MMS-oppsettet til teleselskapet</string>
  <!--MediaOverviewActivity-->
  <string name="MediaOverviewActivity_Media">Media</string>
  <string name="MediaOverviewActivity_Files">Filer</string>
  <string name="MediaOverviewActivity_Audio">Lyd</string>
  <string name="MediaOverviewActivity_All">Alt</string>
  <plurals name="MediaOverviewActivity_Media_delete_confirm_title">
    <item quantity="one">Slett valt element?</item>
    <item quantity="other">Slett valde element?</item>
  </plurals>
  <plurals name="MediaOverviewActivity_Media_delete_confirm_message">
    <item quantity="one">Dette vil sletta den valde fila for godt. Om ei tekstmelding er knytt til fila vil ho òg bli sletta.</item>
    <item quantity="other">Dette vil sletta alle %1$d valde filer for godt. Tekstmeldingar knytte til desse filene vil òg bli sletta.</item>
  </plurals>
  <string name="MediaOverviewActivity_Media_delete_progress_title">Slettar</string>
  <string name="MediaOverviewActivity_Media_delete_progress_message">Slettar meldingar …</string>
  <string name="MediaOverviewActivity_Select_all">Vel alle</string>
  <string name="MediaOverviewActivity_collecting_attachments">Hentar vedlegg …</string>
  <string name="MediaOverviewActivity_Sort_by">Sorter etter</string>
  <string name="MediaOverviewActivity_Newest">Nyaste</string>
  <string name="MediaOverviewActivity_Oldest">Eldste</string>
  <string name="MediaOverviewActivity_Storage_used">Lagring brukt</string>
  <string name="MediaOverviewActivity_All_storage_use">All lagringsbruk</string>
  <string name="MediaOverviewActivity_Grid_view_description">Gittervisning</string>
  <string name="MediaOverviewActivity_List_view_description">Listevisning</string>
  <string name="MediaOverviewActivity_Selected_description">Valde</string>
  <plurals name="MediaOverviewActivity_d_items_s">
    <item quantity="one">%1$d element %2$s</item>
    <item quantity="other">%1$d element %2$s</item>
  </plurals>
  <plurals name="MediaOverviewActivity_d_items">
    <item quantity="one">%1$d element</item>
    <item quantity="other">%1$d element</item>
  </plurals>
  <string name="MediaOverviewActivity_file">Fil</string>
  <string name="MediaOverviewActivity_audio">Lyd</string>
  <string name="MediaOverviewActivity_video">Video</string>
  <string name="MediaOverviewActivity_image">Bilde</string>
  <string name="MediaOverviewActivity_sent_by_s">Sent frå %1$s</string>
  <string name="MediaOverviewActivity_sent_by_you">Sent frå deg</string>
  <string name="MediaOverviewActivity_sent_by_s_to_s">Sent frå %1$s til %2$s</string>
  <string name="MediaOverviewActivity_sent_by_you_to_s">Sent frå deg til %1$s</string>
  <!--Megaphones-->
  <string name="Megaphones_introducing_reactions">Her kjem Reaksjonar</string>
  <string name="Megaphones_tap_and_hold_any_message_to_quicky_share_how_you_feel">Trykk og hold på ei melding for å raskt visa korleis du kjenner deg.</string>
  <string name="Megaphones_remind_me_later">Minn meg på det seinare</string>
  <string name="Megaphones_verify_your_signal_pin">Godkjenn Signal-PIN-koden din</string>
  <string name="Megaphones_well_occasionally_ask_you_to_verify_your_pin">Me vil innimellom be deg om å stadfesta PIN-koden din slik at du hugsar han.</string>
  <string name="Megaphones_verify_pin">Stadfest PIN-kode</string>
  <string name="Megaphones_get_started">Kom i gang</string>
  <string name="Megaphones_new_group">Ny gruppe</string>
  <string name="Megaphones_invite_friends">Inviter vennar</string>
  <string name="Megaphones_use_sms">Bruk SMS</string>
  <!--NotificationBarManager-->
  <string name="NotificationBarManager_signal_call_in_progress">Signal-samtale i gang</string>
  <string name="NotificationBarManager__establishing_signal_call">Set opp Signal-anrop</string>
  <string name="NotificationBarManager__incoming_signal_call">Inngåande Signal-anrop</string>
  <string name="NotificationBarManager__deny_call">Avslå anrop</string>
  <string name="NotificationBarManager__answer_call">Svar på anrop</string>
  <string name="NotificationBarManager__end_call">Avslutt samtale</string>
  <string name="NotificationBarManager__cancel_call">Avbryt samtale</string>
  <!--NotificationsMegaphone-->
  <string name="NotificationsMegaphone_turn_on_notifications">Skru på varsel?</string>
  <string name="NotificationsMegaphone_never_miss_a_message">Gå aldri glipp av meldingar frå kontaktane og gruppene dine.</string>
  <string name="NotificationsMegaphone_turn_on">Skru på</string>
  <string name="NotificationsMegaphone_not_now">Ikkje no</string>
  <!--NotificationMmsMessageRecord-->
  <string name="NotificationMmsMessageRecord_multimedia_message">Multimediemelding</string>
  <string name="NotificationMmsMessageRecord_downloading_mms_message">Lastar ned MMS-melding</string>
  <string name="NotificationMmsMessageRecord_error_downloading_mms_message">Klarte ikkje lasta ned MMS-melding, trykk for å prøva igjen</string>
  <!--MediaPickerActivity-->
  <string name="MediaPickerActivity_send_to">Send til %s</string>
  <string name="MediaPickerActivity__menu_open_camera">Opna kamera</string>
  <!--MediaSendActivity-->
  <string name="MediaSendActivity_add_a_caption">Legg til bildetekst …</string>
  <string name="MediaSendActivity_an_item_was_removed_because_it_exceeded_the_size_limit">Eit element vart fjerna fordi det gjekk over storleiksgrensa</string>
  <string name="MediaSendActivity_camera_unavailable">Kamera utilgjengeleg.</string>
  <string name="MediaSendActivity_message_to_s">Melding til %s</string>
  <string name="MediaSendActivity_message">Melding</string>
  <string name="MediaSendActivity_select_recipients">Vel mottakarar</string>
  <string name="MediaSendActivity_signal_needs_access_to_your_contacts">Molly treng tilgang til kontaktane dine for å visa dei.</string>
  <string name="MediaSendActivity_signal_needs_contacts_permission_in_order_to_show_your_contacts_but_it_has_been_permanently_denied">Molly treng tilgang til kontaktar for å visa kontaktar, men tilgangen er permanent avslått. Opna app-innstillingsmenyen og vel «Tilgang» – eventuelt «Tillatelser» – og skru på «Kontaktar».</string>
  <plurals name="MediaSendActivity_cant_share_more_than_n_items">
    <item quantity="one">Du kan ikkje dela meir enn %d element.</item>
    <item quantity="other">Du kan ikkje dela meir enn %d element.</item>
  </plurals>
  <string name="MediaSendActivity_select_recipients_description">Vel mottakarar</string>
  <string name="MediaSendActivity_tap_here_to_make_this_message_disappear_after_it_is_viewed">Trykk her for å få denne meldinga til å forsvinna rett etter at ho er vist.</string>
  <!--MediaRepository-->
  <string name="MediaRepository_all_media">All media</string>
  <string name="MediaRepository__camera">Kamera</string>
  <!--MessageRecord-->
  <string name="MessageRecord_unknown">Ukjend</string>
  <string name="MessageRecord_message_encrypted_with_a_legacy_protocol_version_that_is_no_longer_supported">Mottok ei melding som er kryptert med ein gammal versjon av Signal som ikkje lenger vert støtta. Be avsendaren om å oppdatera til nyaste versjon og senda meldinga på nytt.</string>
  <string name="MessageRecord_left_group">Du har forlate gruppa.</string>
  <string name="MessageRecord_you_updated_group">Du oppdaterte gruppa.</string>
  <string name="MessageRecord_the_group_was_updated">Gruppa vart oppdatert.</string>
  <string name="MessageRecord_you_called_date">Du ringte · %1$s</string>
  <string name="MessageRecord_missed_audio_call_date">Tapt lydanrop · %1$s</string>
  <string name="MessageRecord_missed_video_call_date">Tapt videoanrop · %1$s</string>
  <string name="MessageRecord_s_updated_group">%s oppdaterte gruppa.</string>
  <string name="MessageRecord_s_called_you_date">%1$s ringte deg · %2$s</string>
  <string name="MessageRecord_s_joined_signal">%s er på Signal!</string>
  <string name="MessageRecord_you_disabled_disappearing_messages">Du skrudde av forsvinnande meldingar.</string>
  <string name="MessageRecord_s_disabled_disappearing_messages">%1$sskrudde av forsvinnande meldingar.</string>
  <string name="MessageRecord_you_set_disappearing_message_time_to_s">Du stilte inn utløpstida for forsvinnande meldingar til %1$s</string>
  <string name="MessageRecord_s_set_disappearing_message_time_to_s">%1$s stilte inn utløpstida for forsvinnande meldingar til %2$s</string>
  <string name="MessageRecord_disappearing_message_time_set_to_s">Nedtellinga for forsvinnande meldingar er stilt til %1$s.</string>
  <string name="MessageRecord_this_group_was_updated_to_a_new_group">Denne gruppa blei oppgradert til ei Ny gruppe.</string>
  <string name="MessageRecord_you_couldnt_be_added_to_the_new_group_and_have_been_invited_to_join">Du er ikkje lagt til i den Nye gruppa, men er invitert til å bli med.</string>
  <string name="MessageRecord_chat_session_refreshed">Samtaleøkta er oppfriska</string>
  <plurals name="MessageRecord_members_couldnt_be_added_to_the_new_group_and_have_been_invited">
    <item quantity="one">Ein medlem kunne ikkje leggast til i den Nye gruppa og er invitert med.</item>
    <item quantity="other">%1$s medlemmar kunne ikkje leggast til i den Nye gruppa og er inviterte med.</item>
  </plurals>
  <plurals name="MessageRecord_members_couldnt_be_added_to_the_new_group_and_have_been_removed">
    <item quantity="one">Ein medlem kunne ikkje leggast til i den Nye gruppa og er fjerna.</item>
    <item quantity="other">%1$s medlemmar kunne ikkje leggast til i den Nye gruppa og er fjerna.</item>
  </plurals>
  <!--Profile change updates-->
  <string name="MessageRecord_changed_their_profile_name_to">%1$s endra profilnamnet sitt til %2$s</string>
  <string name="MessageRecord_changed_their_profile_name_from_to">%1$s endra profilnamnet sitt frå %2$s til %3$s.</string>
  <string name="MessageRecord_changed_their_profile">%1$s endra profilen sin.</string>
  <!--GV2 specific-->
  <string name="MessageRecord_you_created_the_group">Du oppretta gruppa.</string>
  <string name="MessageRecord_group_updated">Gruppe oppdatert.</string>
  <string name="MessageRecord_invite_friends_to_this_group">Inviter vennar til denne gruppa med ei gruppelenke</string>
  <!--GV2 member additions-->
  <string name="MessageRecord_you_added_s">Du la til %1$s.</string>
  <string name="MessageRecord_s_added_s">%1$s la til %2$s</string>
  <string name="MessageRecord_s_added_you">%1$s la deg til i gruppa.</string>
  <string name="MessageRecord_you_joined_the_group">Du blei med i gruppa.</string>
  <string name="MessageRecord_s_joined_the_group">%1$s vart med i gruppa.</string>
  <!--GV2 member removals-->
  <string name="MessageRecord_you_removed_s">Du fjerna %1$s.</string>
  <string name="MessageRecord_s_removed_s">%1$s fjerna %2$s.</string>
  <string name="MessageRecord_s_removed_you_from_the_group">%1$s fjerna deg frå gruppa.</string>
  <string name="MessageRecord_you_left_the_group">Du forlét gruppa.</string>
  <string name="MessageRecord_s_left_the_group">%1$s har forlate gruppa.</string>
  <string name="MessageRecord_you_are_no_longer_in_the_group">Du er ikkje lenger med i gruppa.</string>
  <string name="MessageRecord_s_is_no_longer_in_the_group">%1$s er ikkje lenger med i gruppa.</string>
  <!--GV2 role change-->
  <string name="MessageRecord_you_made_s_an_admin">Du gjorde %1$s til administrator.</string>
  <string name="MessageRecord_s_made_s_an_admin">%1$s gjorde %2$s til administrator.</string>
  <string name="MessageRecord_s_made_you_an_admin">%1$s gjorde deg til administrator.</string>
  <string name="MessageRecord_you_revoked_admin_privileges_from_s">Du tok vekk administratorstatusen frå %1$s.</string>
  <string name="MessageRecord_s_revoked_your_admin_privileges">%1$s har trukke tilbake administratorstatusen din.</string>
  <string name="MessageRecord_s_revoked_admin_privileges_from_s">%1$s har trukke tilbake administratorstatusen frå %2$s.</string>
  <string name="MessageRecord_s_is_now_an_admin">%1$s er no administrator.</string>
  <string name="MessageRecord_you_are_now_an_admin">Du er no administrator.</string>
  <string name="MessageRecord_s_is_no_longer_an_admin">%1$s er ikkje lenger administrator.</string>
  <string name="MessageRecord_you_are_no_longer_an_admin">Du er ikkje lenger administrator.</string>
  <!--GV2 invitations-->
  <string name="MessageRecord_you_invited_s_to_the_group">Du inviterte %1$s til gruppa.</string>
  <string name="MessageRecord_s_invited_you_to_the_group">%1$s inviterte deg inn i gruppa.</string>
  <plurals name="MessageRecord_s_invited_members">
    <item quantity="one">%1$s inviterte ein person inn i gruppa.</item>
    <item quantity="other">%1$s inviterte %2$d personar inn i gruppa.</item>
  </plurals>
  <string name="MessageRecord_you_were_invited_to_the_group">Du vart invitert inn i gruppa.</string>
  <plurals name="MessageRecord_d_people_were_invited_to_the_group">
    <item quantity="one">1 person vart invitert inn i gruppa.</item>
    <item quantity="other">%1$d personar vart inviterte inn i gruppa.</item>
  </plurals>
  <!--GV2 invitation revokes-->
  <plurals name="MessageRecord_you_revoked_invites">
    <item quantity="one">Du trekte tilbake ein invitasjon til gruppa.</item>
    <item quantity="other">Du trekte tilbake %1$d invitasjonar til gruppa.</item>
  </plurals>
  <plurals name="MessageRecord_s_revoked_invites">
    <item quantity="one">%1$s trekte tilbake ein invitasjon til gruppa.</item>
    <item quantity="other">%1$s trekte tilbake %2$d invitasjonar til gruppa.</item>
  </plurals>
  <string name="MessageRecord_someone_declined_an_invitation_to_the_group">Nokon avslo ein invitasjon til gruppa.</string>
  <string name="MessageRecord_you_declined_the_invitation_to_the_group">Du avslo invitasjonen til gruppa.</string>
  <string name="MessageRecord_s_revoked_your_invitation_to_the_group">%1$s trekte tilbake din invitasjon til gruppa.</string>
  <string name="MessageRecord_an_admin_revoked_your_invitation_to_the_group">Ein administrator trekte tilbake gruppeinvitasjonen din.</string>
  <plurals name="MessageRecord_d_invitations_were_revoked">
    <item quantity="one">Ein invitasjon til gruppa vart tilbakekalla.</item>
    <item quantity="other">%1$d invitasjonar til gruppa vart tilbakekalla.</item>
  </plurals>
  <!--GV2 invitation acceptance-->
  <string name="MessageRecord_you_accepted_invite">Du godtok invitasjonen til gruppa.</string>
  <string name="MessageRecord_s_accepted_invite">%1$s godtok ein invitasjon til gruppa.</string>
  <string name="MessageRecord_you_added_invited_member_s">Du la til medlem %1$s.</string>
  <string name="MessageRecord_s_added_invited_member_s">%1$s la til invitert medlem %2$s.</string>
  <!--GV2 title change-->
  <string name="MessageRecord_you_changed_the_group_name_to_s">Du endra gruppenamnet til «%1$s».</string>
  <string name="MessageRecord_s_changed_the_group_name_to_s">%1$s endra gruppenamnet til «%2$s».</string>
  <string name="MessageRecord_the_group_name_has_changed_to_s">Gruppenamnet vart endra til «%1$s».</string>
  <!--GV2 avatar change-->
  <string name="MessageRecord_you_changed_the_group_avatar">Du endra gruppebildet.</string>
  <string name="MessageRecord_s_changed_the_group_avatar">%1$s endra gruppebildet.</string>
  <string name="MessageRecord_the_group_group_avatar_has_been_changed">Gruppeavataren er endra.</string>
  <!--GV2 attribute access level change-->
  <string name="MessageRecord_you_changed_who_can_edit_group_info_to_s">Du endra kven som kan redigera gruppeinfo til «%1$s».</string>
  <string name="MessageRecord_s_changed_who_can_edit_group_info_to_s">%1$s endra kven som kan redigera gruppeinfo til «%2$s».</string>
  <string name="MessageRecord_who_can_edit_group_info_has_been_changed_to_s">Kven som kan endra gruppeinfo er endra til «%1$s».</string>
  <!--GV2 membership access level change-->
  <string name="MessageRecord_you_changed_who_can_edit_group_membership_to_s">Du endra kven som kan redigera gruppemedlemskap til «%1$s».</string>
  <string name="MessageRecord_s_changed_who_can_edit_group_membership_to_s">%1$s endra kven som kan redigera gruppemedlemskap til «%2$s».</string>
  <string name="MessageRecord_who_can_edit_group_membership_has_been_changed_to_s">Kven som kan endra gruppemedlemskap er endra til «%1$s».</string>
  <!--GV2 group link invite access level change-->
  <string name="MessageRecord_you_turned_on_the_group_link_with_admin_approval_off">Du aktiverte gruppelenka utan admin-godkjenning.</string>
  <string name="MessageRecord_you_turned_on_the_group_link_with_admin_approval_on">Du aktiverte gruppelenka med admin-godkjenning.</string>
  <string name="MessageRecord_you_turned_off_the_group_link">Du deaktiverte gruppelenka.</string>
  <string name="MessageRecord_s_turned_on_the_group_link_with_admin_approval_off">%1$s skrudde på gruppelenka utan admin-godkjenning.</string>
  <string name="MessageRecord_s_turned_on_the_group_link_with_admin_approval_on">%1$s skrudde på gruppelenka med admin-godkjenning.</string>
  <string name="MessageRecord_s_turned_off_the_group_link">%1$s skrudde av gruppelenka.</string>
  <string name="MessageRecord_the_group_link_has_been_turned_on_with_admin_approval_off">Gruppelenka er aktivert utan admin-godkjenning.</string>
  <string name="MessageRecord_the_group_link_has_been_turned_on_with_admin_approval_on">Gruppelenka er aktivert med admin-godkjenning.</string>
  <string name="MessageRecord_the_group_link_has_been_turned_off">Gruppelenka er deaktivert.</string>
  <string name="MessageRecord_you_turned_off_admin_approval_for_the_group_link">Du skrudde av administratorgodkjenning for gruppelenka.</string>
  <string name="MessageRecord_s_turned_off_admin_approval_for_the_group_link">%1$s skrudde av administratorgodkjenning for gruppelenka.</string>
  <string name="MessageRecord_the_admin_approval_for_the_group_link_has_been_turned_off">Administratorgodkjenning for gruppelenka er skrudd av.</string>
  <string name="MessageRecord_you_turned_on_admin_approval_for_the_group_link">Du skrudde på administratorgodkjenning for gruppelenka.</string>
  <string name="MessageRecord_s_turned_on_admin_approval_for_the_group_link">%1$s skrudde på administratorgodkjenning for gruppelenka.</string>
  <string name="MessageRecord_the_admin_approval_for_the_group_link_has_been_turned_on">Administratorgodkjenning for gruppelenka er skrudd på.</string>
  <!--GV2 group link reset-->
  <string name="MessageRecord_you_reset_the_group_link">Du nullstilte gruppelenka.</string>
  <string name="MessageRecord_s_reset_the_group_link">%1$s nullstilte gruppelenka.</string>
  <string name="MessageRecord_the_group_link_has_been_reset">Gruppelenka er nullstilt.</string>
  <!--GV2 group link joins-->
  <string name="MessageRecord_you_joined_the_group_via_the_group_link">Du blei med i gruppa via gruppelenka.</string>
  <string name="MessageRecord_s_joined_the_group_via_the_group_link">%1$s blei med i gruppa via gruppelenka.</string>
  <!--GV2 group link requests-->
  <string name="MessageRecord_you_sent_a_request_to_join_the_group">Du spurde om å bli med i gruppa.</string>
  <string name="MessageRecord_s_requested_to_join_via_the_group_link">%1$s spurde om å bli med via gruppelenka.</string>
  <!--GV2 group link approvals-->
  <string name="MessageRecord_s_approved_your_request_to_join_the_group">%1$s godkjende førespurnaden din om å bli med i gruppa.</string>
  <string name="MessageRecord_s_approved_a_request_to_join_the_group_from_s">%1$s godkjende førespurnaden frå %2$s om å bli med i gruppa.</string>
  <string name="MessageRecord_you_approved_a_request_to_join_the_group_from_s">Du godkjende ein førespurnad frå %1$s om å bli med i gruppa.</string>
  <string name="MessageRecord_your_request_to_join_the_group_has_been_approved">Førespurnaden din om å bli med i gruppa er godkjend.</string>
  <string name="MessageRecord_a_request_to_join_the_group_from_s_has_been_approved">Førespurnaden frå %1$s om å bli med i gruppa er godkjend.</string>
  <!--GV2 group link deny-->
  <string name="MessageRecord_your_request_to_join_the_group_has_been_denied_by_an_admin">Førespurnaden din om å bli med i gruppa er avslått av ein administrator.</string>
  <string name="MessageRecord_s_denied_a_request_to_join_the_group_from_s">%1$s avslo ein førespurnad frå %2$s om å bli med i gruppa.</string>
  <string name="MessageRecord_a_request_to_join_the_group_from_s_has_been_denied">Ein førespurnad frå %1$s om å bli med i gruppa er avslått.</string>
  <string name="MessageRecord_you_canceled_your_request_to_join_the_group">Du trekte tilbake førespurnaden om å bli med i gruppa.</string>
  <string name="MessageRecord_s_canceled_their_request_to_join_the_group">%1$s trekte tilbake førespurnaden om å bli med i gruppa.</string>
  <!--End of GV2 specific update messages-->
  <string name="MessageRecord_your_safety_number_with_s_has_changed">Tryggleiksnummeret ditt med %s har endra seg.</string>
  <string name="MessageRecord_you_marked_your_safety_number_with_s_verified">Du markerte at tryggleiksnummeret ditt med %s er stadfesta.</string>
  <string name="MessageRecord_you_marked_your_safety_number_with_s_verified_from_another_device">Du markerte at tryggleiksnummeret ditt med %s er stadfesta frå ei anna eining</string>
  <string name="MessageRecord_you_marked_your_safety_number_with_s_unverified">Du markerte at tryggleiksnummeret ditt med %s ikkje er stadfesta.</string>
  <string name="MessageRecord_you_marked_your_safety_number_with_s_unverified_from_another_device">Du markerte at tryggleiksnummeret ditt med %s ikkje er stadfesta frå ei anna eining</string>
  <!--Group Calling update messages-->
  <string name="MessageRecord_s_started_a_group_call_s">%1$s starta ein gruppesamtale · %2$s</string>
  <string name="MessageRecord_s_is_in_the_group_call_s">%1$s er i gruppesamtalen · %2$s</string>
  <string name="MessageRecord_you_are_in_the_group_call_s1">Du er med i gruppesamtalen · %1$s</string>
  <string name="MessageRecord_s_and_s_are_in_the_group_call_s1">%1$s og %2$s er i gruppesamtalen · %3$s</string>
  <string name="MessageRecord_group_call_s">Gruppesamtale · %1$s</string>
  <string name="MessageRecord_s_started_a_group_call">%1$s starta ein gruppesamtale</string>
  <string name="MessageRecord_s_is_in_the_group_call">%1$s er med i gruppesamtalen</string>
  <string name="MessageRecord_you_are_in_the_group_call">Du er med i gruppesamtalen</string>
  <string name="MessageRecord_s_and_s_are_in_the_group_call">%1$s og %2$s er med i gruppesamtalen</string>
  <string name="MessageRecord_group_call">Gruppesamtale</string>
  <string name="MessageRecord_you">Du</string>
  <plurals name="MessageRecord_s_s_and_d_others_are_in_the_group_call_s">
    <item quantity="one">%1$s, %2$s og %3$d til er i gruppesamtalen · %4$s</item>
    <item quantity="other">%1$s, %2$s og %3$d til er i gruppesamtalen · %4$s</item>
  </plurals>
  <plurals name="MessageRecord_s_s_and_d_others_are_in_the_group_call">
    <item quantity="one">%1$s, %2$s og %3$d til er med i gruppesamtalen</item>
    <item quantity="other">%1$s, %2$s og %3$d til er med i gruppesamtalen</item>
  </plurals>
  <!--MessageRequestBottomView-->
  <string name="MessageRequestBottomView_accept">Godta</string>
  <string name="MessageRequestBottomView_continue">Hald fram</string>
  <string name="MessageRequestBottomView_delete">Slett</string>
  <string name="MessageRequestBottomView_block">Blokker</string>
  <string name="MessageRequestBottomView_unblock">Fjern blokkering</string>
  <string name="MessageRequestBottomView_do_you_want_to_let_s_message_you_they_wont_know_youve_seen_their_messages_until_you_accept">Vil du la %1$s senda deg meldingar og dela namnet og bildet ditt med dei? Dei får ikkje vita at du har sett meldinga deira før du godkjenner.</string>
  <string name="MessageRequestBottomView_do_you_want_to_let_s_message_you_wont_receive_any_messages_until_you_unblock_them">Vil du la %1$s senda deg meldingar og dela namnet og bildet ditt med dei? Du får inga meldingar før du avblokkerer dei.</string>
  <string name="MessageRequestBottomView_continue_your_conversation_with_this_group_and_share_your_name_and_photo">Fortset samtalen din med denne gruppa og del namnet og bildet ditt med medlemmane?</string>
  <string name="MessageRequestBottomView_upgrade_this_group_to_activate_new_features">Oppgrader denne gruppa for å få nye funksjonar som @nemningar og administratorar. Medlemmar som ikkje har delt namn eller profilbilde med denne gruppa blir inviterte inn.</string>
  <string name="MessageRequestBottomView_this_legacy_group_can_no_longer_be_used">Denne Eldre gruppa kan ikkje lenger brukast sidan ho er for stor. Maksimal gruppestorleik er %1$d.</string>
  <string name="MessageRequestBottomView_continue_your_conversation_with_s_and_share_your_name_and_photo">Fortset samtalen din med %1$s og del namnet og bildet ditt med dei?</string>
  <string name="MessageRequestBottomView_do_you_want_to_join_this_group_they_wont_know_youve_seen_their_messages_until_you_accept">Vil du bli med i denne gruppa og dela namnet og bildet ditt med medlemmane? Dei får ikkje vita at du har sett meldingane deira før du godkjenner.</string>
  <string name="MessageRequestBottomView_join_this_group_they_wont_know_youve_seen_their_messages_until_you_accept">Bli med i gruppa? Dei vil ikkje vita at du har sett meldingane deira før du godtek.</string>
  <string name="MessageRequestBottomView_unblock_this_group_and_share_your_name_and_photo_with_its_members">Vil du bli avblokkera denne gruppa og dela namnet og bildet ditt med medlemmane? Du får inga meldingar før du avblokkerer dei.</string>
  <string name="MessageRequestProfileView_member_of_one_group">Medlem av %1$s</string>
  <string name="MessageRequestProfileView_member_of_two_groups">Medlem av %1$s og %2$s</string>
  <string name="MessageRequestProfileView_member_of_many_groups">Medlem av %1$s, %2$s og %3$s</string>
  <plurals name="MessageRequestProfileView_members">
    <item quantity="one">%1$d medlem</item>
    <item quantity="other">%1$d medlemmar</item>
  </plurals>
  <plurals name="MessageRequestProfileView_members_and_invited">
    <item quantity="one">%1$d medlem (+ %2$d invitert)</item>
    <item quantity="other">%1$d medlemmar (+ %2$d inviterte)</item>
  </plurals>
  <plurals name="MessageRequestProfileView_member_of_d_additional_groups">
    <item quantity="one">%d gruppe til</item>
    <item quantity="other">%d grupper til</item>
  </plurals>
  <!--PassphraseChangeActivity-->
  <string name="PassphraseChangeActivity_passphrases_dont_match_exclamation">Passordfrasene samsvarer ikkje.</string>
  <string name="PassphraseChangeActivity_incorrect_old_passphrase_exclamation">Du skreiv inn feil gammal passordfrase.</string>
  <string name="PassphraseChangeActivity_enter_new_passphrase_exclamation">Skriv inn ny passordfrase.</string>
  <!--DeviceProvisioningActivity-->
  <string name="DeviceProvisioningActivity_link_this_device">Vil du kopla denne eininga til tenesta?</string>
  <string name="DeviceProvisioningActivity_continue">HALD FRAM</string>
  <string name="DeviceProvisioningActivity_content_intro">Kan i så fall</string>
  <string name="DeviceProvisioningActivity_content_bullets">
• Lesa alle meldingar
\n• Senda meldingar i ditt namn</string>
  <string name="DeviceProvisioningActivity_content_progress_title">Koplar til eining</string>
  <string name="DeviceProvisioningActivity_content_progress_content">Koplar til ny eining …</string>
  <string name="DeviceProvisioningActivity_content_progress_success">Eining godkjent.</string>
  <string name="DeviceProvisioningActivity_content_progress_no_device">Fann inga eining.</string>
  <string name="DeviceProvisioningActivity_content_progress_network_error">Nettverksfeil.</string>
  <string name="DeviceProvisioningActivity_content_progress_key_error">Ugyldig QR-kode.</string>
  <string name="DeviceProvisioningActivity_sorry_you_have_too_many_devices_linked_already">Orsak, du har for mange einingar lenka allereie, prøv å fjerna nokre</string>
  <string name="DeviceActivity_sorry_this_is_not_a_valid_device_link_qr_code">Dette er ikkje ein gyldig QR-kode for einingstilkopling.</string>
  <string name="DeviceProvisioningActivity_link_a_signal_device">Vil du kopla til ei Signal-eining?</string>
  <string name="DeviceProvisioningActivity_it_looks_like_youre_trying_to_link_a_signal_device_using_a_3rd_party_scanner">Det ser ut som at du prøver å kopla ei eining til Signal ved hjelp av ein tredjepartsskannar. For din eigen tryggleik må du skanna koden på nytt via Signal.</string>
  <string name="DeviceActivity_signal_needs_the_camera_permission_in_order_to_scan_a_qr_code">Molly treng tilgang til kameraet for å skanna QR-kodar, men tilgangen er permanent avslått. Opna app-innstillingsmenyen og vel «Tilgang» – eventuelt «Tillatelser» – og skru på «Kamera».</string>
  <string name="DeviceActivity_unable_to_scan_a_qr_code_without_the_camera_permission">Kan ikkje skanna QR-kodar utan tilgang til kameraet</string>
  <!--ExpirationDialog-->
  <string name="ExpirationDialog_disappearing_messages">Utløpstid for meldingar</string>
  <string name="ExpirationDialog_your_messages_will_not_expire">Meldingar går ikkje ut på tid.</string>
  <string name="ExpirationDialog_your_messages_will_disappear_s_after_they_have_been_seen">Meldingar du sender og mottek i denne samtalen forsvinn %s etter at dei er lesne.</string>
  <!--OutdatedBuildReminder-->
  <string name="OutdatedBuildReminder_update_now">Oppdater no</string>
  <string name="OutdatedBuildReminder_your_version_of_signal_will_expire_today">Denne utgåva av Signal går ut på dato i dag. Oppdater til den nyaste utgåva.</string>
  <plurals name="OutdatedBuildReminder_your_version_of_signal_will_expire_in_n_days">
    <item quantity="one">Denne utgåva av Signal går ut på dato i morgon. Oppdater til den nyaste utgåva.</item>
    <item quantity="other">Denne utgåva av Signal har siste forbruksdato om %d dagar. Oppdater til den nyaste utgåva.</item>
  </plurals>
  <!--PassphrasePromptActivity-->
  <string name="PassphrasePromptActivity_enter_passphrase">Skriv inn passordfrase</string>
  <string name="PassphrasePromptActivity_watermark_content_description">Molly-ikon</string>
  <string name="PassphrasePromptActivity_ok_button_content_description">Send inn passordfrase</string>
  <string name="PassphrasePromptActivity_invalid_passphrase_exclamation">Ugyldig passordfrase.</string>
  <string name="PassphrasePromptActivity_unlock_signal">Lås opp Molly</string>
  <string name="PassphrasePromptActivity_signal_android_lock_screen">Signal Android – låseskjerm</string>
  <!--PlacePickerActivity-->
  <string name="PlacePickerActivity_title">Kart</string>
  <string name="PlacePickerActivity_drop_pin">Slepp nåla</string>
  <string name="PlacePickerActivity_accept_address">Godta adresse</string>
  <!--PlayServicesProblemFragment-->
  <string name="PlayServicesProblemFragment_the_version_of_google_play_services_you_have_installed_is_not_functioning">Versjonen av Google Play-tenester som er installert på denne eininga fungerer ikkje skikkeleg. Installer Google Play-tenester på nytt og prøv igjen.</string>
  <!--PinRestoreEntryFragment-->
  <string name="PinRestoreEntryFragment_incorrect_pin">Feil PIN</string>
  <string name="PinRestoreEntryFragment_skip_pin_entry">Hopp over PIN-inntasting?</string>
  <string name="PinRestoreEntryFragment_need_help">Treng du hjelp?</string>
  <string name="PinRestoreEntryFragment_your_pin_is_a_d_digit_code">PIN-en din er ein kode %1$d+ teikn lang som du lagar sjølv. Den kan vera numerisk eller alfanumerisk.

Viss du ikkje klarer å hugsa PIN-en, kan du oppretta ein ny ein. Du kan registrera og bruka kontoen din, men du mistar visse lagra innstillingar, som profilinformasjonen. </string>
  <string name="PinRestoreEntryFragment_if_you_cant_remember_your_pin">Viss du ikkje klarer å hugsa PIN-en, kan du oppretta ein ny ein. Du kan registrera og bruka kontoen din, men du mistar visse lagra innstillingar, som profilinformasjonen. </string>
  <string name="PinRestoreEntryFragment_create_new_pin">Lag ny PIN</string>
  <string name="PinRestoreEntryFragment_contact_support">Kontakt brukarstøtte</string>
  <string name="PinRestoreEntryFragment_cancel">Avbryt</string>
  <string name="PinRestoreEntryFragment_skip">Hopp over</string>
  <plurals name="PinRestoreEntryFragment_you_have_d_attempt_remaining">
    <item quantity="one">Du har %1$d forsøk igjen. Viss du bruker opp forsøka, kan du laga ein ny PIN. Du kan registrera og bruka kontoen din, men du mistar visse lagra innstillingar, som profilinformasjonen. </item>
    <item quantity="other">Du har %1$d forsøk igjen. Viss du bruker opp forsøka, kan du laga ein ny PIN. Du kan registrera og bruka kontoen din, men du mistar visse lagra innstillingar, som profilinformasjonen. </item>
  </plurals>
  <string name="PinRestoreEntryFragment_signal_registration_need_help_with_pin">Signal-registrering – treng hjelp med PIN for Android</string>
  <string name="PinRestoreEntryFragment_enter_alphanumeric_pin">Skriv inn alfanumerisk PIN</string>
  <string name="PinRestoreEntryFragment_enter_numeric_pin">Skriv inn numerisk PIN</string>
  <!--PinRestoreLockedFragment-->
  <string name="PinRestoreLockedFragment_create_your_pin">Lag din PIN</string>
  <string name="PinRestoreLockedFragment_youve_run_out_of_pin_guesses">Du har brukt opp PIN-forsøka, men du kan få tilgang til Signal-kontoen din ved å laga ein ny PIN. For din tryggleik og sikkerheit vil kontoen din bli gjenoppretta utan lagra profilinformasjon eller innstillingar.</string>
  <string name="PinRestoreLockedFragment_create_new_pin">Lag ny PIN</string>
  <!--PinOptOutDialog-->
  <string name="PinOptOutDialog_warning">Åtvaring</string>
  <string name="PinOptOutDialog_if_you_disable_the_pin_you_will_lose_all_data">Viss du skrur av PIN, mistar du all data når du omregistrerer Signal (med mindre du manuelt tar reservekopi og gjenopprettar). Du kan heller ikkje skru på registreringslås utan PIN.</string>
  <string name="PinOptOutDialog_disable_pin">Skru av PIN</string>
  <!--RatingManager-->
  <string name="RatingManager_rate_this_app">Vurder dette programmet</string>
  <string name="RatingManager_if_you_enjoy_using_this_app_please_take_a_moment">Viss du liker dette programmet, vil vi gjerne at du hjelper oss ved å gje vurderinga di.</string>
  <string name="RatingManager_rate_now">Gje vurdering no.</string>
  <string name="RatingManager_no_thanks">Nei takk</string>
  <string name="RatingManager_later">Seinare</string>
  <string name="RatingManager_whoops_the_play_store_app_does_not_appear_to_be_installed">Uff då. Programmet Play Store ser ikkje ut til å vera installert på denne eininga.</string>
  <!--ReactionsBottomSheetDialogFragment-->
  <string name="ReactionsBottomSheetDialogFragment_all">Alle · %1$d</string>
  <!--ReactionsConversationView-->
  <string name="ReactionsConversationView_plus">+%1$d</string>
  <!--ReactionsRecipientAdapter-->
  <string name="ReactionsRecipientAdapter_you">Du</string>
  <!--RecipientPreferencesActivity-->
  <string name="RecipientPreferenceActivity_block">Blokker</string>
  <string name="RecipientPreferenceActivity_unblock">Fjern blokkering</string>
  <!--RecipientProvider-->
  <string name="RecipientProvider_unnamed_group">Gruppe utan namn</string>
  <!--RedPhone-->
  <string name="RedPhone_answering">Svarer …</string>
  <string name="RedPhone_ending_call">Avsluttar samtale …</string>
  <string name="RedPhone_ringing">Ringer …</string>
  <string name="RedPhone_busy">Oppteken</string>
  <string name="RedPhone_recipient_unavailable">Mottakar utilgjengeleg</string>
  <string name="RedPhone_network_failed">Nettverksfeil</string>
  <string name="RedPhone_number_not_registered">Nummer ikkje registrert</string>
  <string name="RedPhone_the_number_you_dialed_does_not_support_secure_voice">Nummeret du ringte støttar ikkje sikker stemme!</string>
  <string name="RedPhone_got_it">Ålreit</string>
  <!--WebRtcCallActivity-->
  <string name="WebRtcCallActivity__tap_here_to_turn_on_your_video">Trykk her for å skru på videoen din</string>
  <string name="WebRtcCallActivity__to_call_s_signal_needs_access_to_your_camera">Molly treng tilgang til kameraet ditt for å ringa %1$s</string>
  <string name="WebRtcCallActivity__signal_s">Molly %1$s</string>
  <string name="WebRtcCallActivity__calling">Ringer …</string>
  <!--WebRtcCallView-->
  <string name="WebRtcCallView__signal_voice_call">Signal-samtale …</string>
  <string name="WebRtcCallView__signal_video_call">Signal-videosamtale …</string>
  <string name="WebRtcCallView__start_call">Start samtale</string>
  <string name="WebRtcCallView__join_call">Bli med på samtalen</string>
  <string name="WebRtcCallView__call_is_full">Samtalen er fylt opp</string>
  <string name="WebRtcCallView__the_maximum_number_of_d_participants_has_been_Reached_for_this_call">Denne samtalen har allereie %1$d medlemmar og har ikkje plass til fleire. Prøv igjen seinare.</string>
  <string name="WebRtcCallView__s_group_call">«%1$s»-gruppesamtale</string>
  <string name="WebRtcCallView__view_participants_list">Vis medlem</string>
  <string name="WebRtcCallView__your_video_is_off">Du har skrudd av video</string>
  <string name="WebRtcCallView__reconnecting">Koplar til på nytt …</string>
  <string name="WebRtcCallView__joining">Blir med …</string>
  <string name="WebRtcCallView__disconnected">Kopla frå</string>
  <string name="WebRtcCallView__no_one_else_is_here">Du er åleine her</string>
  <string name="WebRtcCallView__s_is_in_this_call">%1$s er i denne samtalen</string>
  <string name="WebRtcCallView__s_and_s_are_in_this_call">%1$s og %2$s er i denne samtalen</string>
  <plurals name="WebRtcCallView__s_s_and_d_others_are_in_this_call">
    <item quantity="one">%1$s, %2$s og %3$d til er i denne samtalen</item>
    <item quantity="other">%1$s, %2$s og %3$d til er i denne samtalen</item>
  </plurals>
  <!--CallParticipantsListDialog-->
  <plurals name="CallParticipantsListDialog_in_this_call_d_people">
    <item quantity="one">I denne samtalen · %1$d person</item>
    <item quantity="other">I denne samtalen · %1$d personar</item>
  </plurals>
  <!--CallParticipantView-->
  <string name="CallParticipantView__s_is_blocked">%1$s er blokkert</string>
  <string name="CallParticipantView__more_info">Meir info</string>
  <string name="CallParticipantView__you_wont_receive_their_audio_or_video">Du får ikkje deira lyd eller video, og dei får ikkje din.</string>
  <string name="CallParticipantView__cant_receive_audio_video_from_s">Kan ikkje motta lyd &amp; video frå %1$s</string>
  <string name="CallParticipantView__cant_receive_audio_and_video_from_s">Kan ikkje motta lyd og video frå %1$s</string>
  <string name="CallParticipantView__this_may_be_Because_they_have_not_verified_your_safety_number_change">Dette kan vera fordi dei ikkje har godkjend det nye tryggleiksnummeret ditt, dei har eit problem med eininga si, eller dei har blokkert deg.</string>
  <!--ProxyBottomSheetFragment-->
  <string name="ProxyBottomSheetFragment_proxy_server">Proxy-tenar</string>
  <string name="ProxyBottomSheetFragment_proxy_address">Proxy-adresse</string>
  <string name="ProxyBottomSheetFragment_do_you_want_to_use_this_proxy_address">Vil du bruka denne proxy-adressa?</string>
  <string name="ProxyBottomSheetFragment_use_proxy">Bruk proxy</string>
  <string name="ProxyBottomSheetFragment_successfully_connected_to_proxy">Klarte å kopla til proxy.</string>
  <!--RegistrationActivity-->
  <string name="RegistrationActivity_select_your_country">Vel land</string>
  <string name="RegistrationActivity_you_must_specify_your_country_code">Du må oppgje
landkoden din</string>
  <string name="RegistrationActivity_you_must_specify_your_phone_number">Du må oppgje
telefonnummer</string>
  <string name="RegistrationActivity_invalid_number">Ugyldig nummer</string>
  <string name="RegistrationActivity_the_number_you_specified_s_is_invalid">Nummeret du
skreiv inn (%s) er ugyldig.</string>
  <string name="RegistrationActivity_a_verification_code_will_be_sent_to">Ein stadfestingskode blir send til: </string>
  <string name="RegistrationActivity_you_will_receive_a_call_to_verify_this_number">Du får ei telefonoppringing for å stadfesta dette nummeret.</string>
  <string name="RegistrationActivity_is_your_phone_number_above_correct">Er telefonnummeret ditt over rett?</string>
  <string name="RegistrationActivity_edit_number">Rediger nummer</string>
  <string name="RegistrationActivity_missing_google_play_services">Manglar Google Play-tenester</string>
  <string name="RegistrationActivity_this_device_is_missing_google_play_services">Denne eininga manglar Google Play-tenester. Du kan likevel bruka Signal, men dette oppsettet kan føra til mindre stabilitet eller dårlegare yting.

Viss du ikkje er ein avansert brukar, ikkje køyrer ein sjølvinstallert Android-ROM, eller meiner at det er ein feil at du ser denne meldinga, så ber me deg ta kontakt med support@signal.org for å få hjelp med å løysa problemet.</string>
  <string name="RegistrationActivity_i_understand">Eg forstår</string>
  <string name="RegistrationActivity_play_services_error">Feil med Play-tenester</string>
  <string name="RegistrationActivity_google_play_services_is_updating_or_unavailable">Google Play-tenester oppdaterer seg eller er mellombels utilgjengeleg. Prøv igjen seinare.</string>
  <string name="RegistrationActivity_terms_and_privacy">Vilkår &amp; personvernreglar</string>
  <string name="RegistrationActivity_signal_needs_access_to_your_contacts_and_media_in_order_to_connect_with_friends">Molly treng tilgang til kontaktane dine og media for å ta kontakt med vennar, utveksla meldingar og oppretta trygge samtalar</string>
  <string name="RegistrationActivity_signal_needs_access_to_your_contacts_in_order_to_connect_with_friends">Molly treng tilgang til kontaktane dine for å ta kontakt med vennar, utveksla meldingar og oppretta trygge samtalar</string>
  <string name="RegistrationActivity_rate_limited_to_service">Du har prøvd for mange gongar å registrera dette nummeret. Prøv igjen seinare.</string>
  <string name="RegistrationActivity_unable_to_connect_to_service">Kan ikkje kopla til tenesta. Sjekk nettverkstilkoplinga og prøv igjen.</string>
  <plurals name="RegistrationActivity_debug_log_hint">
    <item quantity="one">Du har no %d steg igjen før du har sendt inn ein feilsøkingslogg.</item>
    <item quantity="other">Du har no %d steg igjen før du har sendt inn ein feilsøkingslogg.</item>
  </plurals>
  <string name="RegistrationActivity_we_need_to_verify_that_youre_human">Me må sjekka om du er eit menneske.</string>
  <string name="RegistrationActivity_next">Neste</string>
  <string name="RegistrationActivity_continue">Hald fram</string>
  <string name="RegistrationActivity_take_privacy_with_you_be_yourself_in_every_message">Ta personvernet ditt med deg.
Ver deg sjølv i kvar einaste melding.</string>
  <string name="RegistrationActivity_enter_your_phone_number_to_get_started">Skriv inn telefonnummeret ditt for å komma i gang</string>
  <string name="RegistrationActivity_enter_your_phone_number">Skriv inn telefonnummeret ditt</string>
  <string name="RegistrationActivity_you_will_receive_a_verification_code">Du vil få ei stadfestingskode. Operatøren din kan ta betalt for meldinga.</string>
  <string name="RegistrationActivity_enter_the_code_we_sent_to_s">Skriv inn koden me sende til %s</string>
  <string name="RegistrationActivity_make_sure_your_phone_has_a_cellular_signal">Pass på at telefonen din har mobilsignal for å motta SMS eller ringa</string>
  <string name="RegistrationActivity_phone_number_description">Telefonnummer</string>
  <string name="RegistrationActivity_country_code_description">Landkode</string>
  <string name="RegistrationActivity_call">Ring</string>
  <!--RegistrationLockV2Dialog-->
  <string name="RegistrationLockV2Dialog_turn_on_registration_lock">Skru på registreringslås?</string>
  <string name="RegistrationLockV2Dialog_turn_off_registration_lock">Skru av registreringslås?</string>
  <string name="RegistrationLockV2Dialog_if_you_forget_your_signal_pin_when_registering_again">Viss du gløymer Signal PIN-en din når du registrerer med Signal igjen, blir du låst ute av kontoen din i 7 dagar.</string>
  <string name="RegistrationLockV2Dialog_turn_on">Skru på</string>
  <string name="RegistrationLockV2Dialog_turn_off">Skru av</string>
  <!--RevealableMessageView-->
  <string name="RevealableMessageView_view_photo">Vis bilde</string>
  <string name="RevealableMessageView_view_video">Vis video</string>
  <string name="RevealableMessageView_viewed">Vist</string>
  <string name="RevealableMessageView_media">Media</string>
  <!--Search-->
  <string name="SearchFragment_no_results">Fann ingen resultat for «%s»</string>
  <string name="SearchFragment_header_conversations">Samtalar</string>
  <string name="SearchFragment_header_contacts">Kontaktar</string>
  <string name="SearchFragment_header_messages">Meldingar</string>
  <!--ShakeToReport-->
  <!--SharedContactDetailsActivity-->
  <string name="SharedContactDetailsActivity_add_to_contacts">Legg til som kontakt</string>
  <string name="SharedContactDetailsActivity_invite_to_signal">Inviter til Molly</string>
  <string name="SharedContactDetailsActivity_signal_message">Signal-melding</string>
  <string name="SharedContactDetailsActivity_signal_call">Signal-anrop</string>
  <!--SharedContactView-->
  <string name="SharedContactView_add_to_contacts">Legg til i kontaktar</string>
  <string name="SharedContactView_invite_to_signal">Inviter til Molly</string>
  <string name="SharedContactView_message">Signal-melding</string>
  <!--SignalPinReminders-->
  <string name="SignalPinReminders_well_remind_you_again_later">Me minner deg på dette igjen seinare.</string>
  <string name="SignalPinReminders_well_remind_you_again_tomorrow">Me minner deg på dette igjen i morgon.</string>
  <string name="SignalPinReminders_well_remind_you_again_in_a_few_days">Me minner deg på dette igjen om nokre dagar.</string>
  <string name="SignalPinReminders_well_remind_you_again_in_a_week">Me minner deg på dette igjen om ei veke.</string>
  <string name="SignalPinReminders_well_remind_you_again_in_a_couple_weeks">Me minner deg på dette igjen om nokre veker.</string>
  <string name="SignalPinReminders_well_remind_you_again_in_a_month">Me minner deg på det igjen om ein månad.</string>
  <!--Slide-->
  <string name="Slide_image">Bilde</string>
  <string name="Slide_sticker">Klistremerke</string>
  <string name="Slide_audio">Lyd</string>
  <string name="Slide_video">Video</string>
  <!--SmsMessageRecord-->
  <string name="SmsMessageRecord_received_corrupted_key_exchange_message">Mottok øydelagt
nøkkelutvekslingsmelding.</string>
  <string name="SmsMessageRecord_received_key_exchange_message_for_invalid_protocol_version">
Mottok nøkkelutvekslingsmelding for ugyldig protokollversjon.</string>
  <string name="SmsMessageRecord_received_message_with_new_safety_number_tap_to_process">Mottok melding med nytt tryggleiksnummer. Trykk for å handsama og visa.</string>
  <string name="SmsMessageRecord_secure_session_reset">Du tilbakestilte sikker økt.</string>
  <string name="SmsMessageRecord_secure_session_reset_s">%s tilbakestilte sikker økt.</string>
  <string name="SmsMessageRecord_duplicate_message">Dupliser melding.</string>
  <string name="SmsMessageRecord_this_message_could_not_be_processed_because_it_was_sent_from_a_newer_version">Kunne ikkje behandla meldinga sidan ho vart sendt frå ei nyare utgåve av Signal. Du kan be kontakten din om å senda denne meldinga på nytt etter at du har oppgradert.</string>
  <string name="SmsMessageRecord_error_handling_incoming_message">Klarte ikkje handtera innkommande melding.</string>
  <!--StickerManagementActivity-->
  <string name="StickerManagementActivity_stickers">Klistremerke</string>
  <!--StickerManagementAdapter-->
  <string name="StickerManagementAdapter_installed_stickers">Installerte klistremerke</string>
  <string name="StickerManagementAdapter_stickers_you_received">Klistremerke du har motteke</string>
  <string name="StickerManagementAdapter_signal_artist_series">Signal artist-serier</string>
  <string name="StickerManagementAdapter_no_stickers_installed">Ingen klistremerke installert enno</string>
  <string name="StickerManagementAdapter_stickers_from_incoming_messages_will_appear_here">Klistremerke frå innkommande meldingar vil dukka opp her</string>
  <string name="StickerManagementAdapter_untitled">Utan namn</string>
  <string name="StickerManagementAdapter_unknown">Ukjend</string>
  <!--StickerPackPreviewActivity-->
  <string name="StickerPackPreviewActivity_untitled">Utan namn</string>
  <string name="StickerPackPreviewActivity_unknown">Ukjend</string>
  <string name="StickerPackPreviewActivity_install">Installer</string>
  <string name="StickerPackPreviewActivity_remove">Fjern</string>
  <string name="StickerPackPreviewActivity_stickers">Klistremerke</string>
  <string name="StickerPackPreviewActivity_failed_to_load_sticker_pack">Klarte ikkje å lasta inn klistremerkepakken</string>
  <!--SubmitDebugLogActivity-->
  <string name="SubmitDebugLogActivity_edit">Endra</string>
  <string name="SubmitDebugLogActivity_done">Ferdig</string>
  <string name="SubmitDebugLogActivity_tap_a_line_to_delete_it">Trykk ei linje for å sletta ho</string>
  <string name="SubmitDebugLogActivity_submit">Send</string>
  <string name="SubmitDebugLogActivity_failed_to_submit_logs">Klarte ikkje senda inn loggar</string>
  <string name="SubmitDebugLogActivity_success">Fullført!</string>
  <string name="SubmitDebugLogActivity_copy_this_url_and_add_it_to_your_issue">Kopier denne URL-en og legg han til feilrapporten eller e-posten til support:\n\n<b>%1$s</b></string>
  <string name="SubmitDebugLogActivity_share">Del</string>
  <!--SupportEmailUtil-->
  <string name="SupportEmailUtil_filter">Filter:</string>
  <string name="SupportEmailUtil_device_info">Einingsinfo:</string>
  <string name="SupportEmailUtil_android_version">Android-utgåve:</string>
  <string name="SupportEmailUtil_signal_version">Molly-utgåve:</string>
  <string name="SupportEmailUtil_signal_package">Molly-pakke:</string>
  <string name="SupportEmailUtil_registration_lock">Registreringslås:</string>
  <string name="SupportEmailUtil_locale">Lokalitet:</string>
  <!--ThreadRecord-->
  <string name="ThreadRecord_group_updated">Grupper oppdatert</string>
  <string name="ThreadRecord_left_the_group">Forlét gruppa</string>
  <string name="ThreadRecord_secure_session_reset">Sikker økt tilbakestilt.</string>
  <string name="ThreadRecord_draft">Utkast:</string>
  <string name="ThreadRecord_called">Du ringte</string>
  <string name="ThreadRecord_called_you">Ringte deg</string>
  <string name="ThreadRecord_missed_audio_call">Tapt lydanrop</string>
  <string name="ThreadRecord_missed_video_call">Tapt videoanrop</string>
  <string name="ThreadRecord_media_message">Mediemelding</string>
  <string name="ThreadRecord_sticker">Klistremerke</string>
  <string name="ThreadRecord_view_once_photo">Éivisningsbilete</string>
  <string name="ThreadRecord_view_once_video">Éivisningsvideo</string>
  <string name="ThreadRecord_view_once_media">Éivisningsmedia</string>
  <string name="ThreadRecord_this_message_was_deleted">Meldinga er sletta</string>
  <string name="ThreadRecord_you_deleted_this_message">Du sletta denne meldinga.</string>
  <string name="ThreadRecord_s_is_on_signal">%s er på Signal!</string>
  <string name="ThreadRecord_disappearing_messages_disabled">Forsvinnande meldingar skrudd av</string>
  <string name="ThreadRecord_disappearing_message_time_updated_to_s">Utløpstid for melding endra til %s</string>
  <string name="ThreadRecord_safety_number_changed">Endra tryggleiksnummer</string>
  <string name="ThreadRecord_your_safety_number_with_s_has_changed">Tryggleiksnummeret ditt med %s har endra seg.</string>
  <string name="ThreadRecord_you_marked_verified">Du markerte som stadfesta</string>
  <string name="ThreadRecord_you_marked_unverified">Du markerte som ikkje stadfesta</string>
  <string name="ThreadRecord_message_could_not_be_processed">Kunne ikkje behandla meldinga</string>
  <string name="ThreadRecord_message_request">Meldingsspørsmål</string>
  <string name="ThreadRecord_photo">Bilde</string>
  <string name="ThreadRecord_gif">GIF</string>
  <string name="ThreadRecord_voice_message">Talemelding</string>
  <string name="ThreadRecord_file">Fil</string>
  <string name="ThreadRecord_video">Video</string>
  <string name="ThreadRecord_chat_session_refreshed">Samtaleøkta er oppfriska</string>
  <!--UpdateApkReadyListener-->
  <string name="UpdateApkReadyListener_Signal_update">Signal-oppdatering</string>
  <string name="UpdateApkReadyListener_a_new_version_of_signal_is_available_tap_to_update">Det finst ei ny utgåve av Signal; trykk for å oppdatera</string>
  <!--UntrustedSendDialog-->
  <string name="UntrustedSendDialog_send_message">Send melding?</string>
  <string name="UntrustedSendDialog_send">Send</string>
  <!--UnverifiedSendDialog-->
  <string name="UnverifiedSendDialog_send_message">Send melding?</string>
  <string name="UnverifiedSendDialog_send">Send</string>
  <!--UsernameEditFragment-->
  <string name="UsernameEditFragment_username">Brukarnamn</string>
  <string name="UsernameEditFragment_delete">Slett</string>
  <string name="UsernameEditFragment_successfully_set_username">Lagra brukarnamnet.</string>
  <string name="UsernameEditFragment_successfully_removed_username">Fjerna brukarnamnet.</string>
  <string name="UsernameEditFragment_encountered_a_network_error">Fekk ein nettverksfeil.</string>
  <string name="UsernameEditFragment_this_username_is_taken">Dette brukarnamnet er allereie brukt.</string>
  <string name="UsernameEditFragment_this_username_is_available">Dette brukarnamnet er tilgjengeleg.</string>
  <string name="UsernameEditFragment_usernames_can_only_include">Brukarnamn kan berre inkludera a–Z, 0–9 og lågstrek.</string>
  <string name="UsernameEditFragment_usernames_cannot_begin_with_a_number">Brukarnamn kan ikkje begynna med siffer.</string>
  <string name="UsernameEditFragment_username_is_invalid">Brukarnamnet er ugyldig.</string>
  <string name="UsernameEditFragment_usernames_must_be_between_a_and_b_characters">Brukarnamn må vera mellom %1$d og %2$d teikn lange.</string>
  <string name="UsernameEditFragment_usernames_on_signal_are_optional">Brukarnamn er valfrie på Signal. Viss du vil laga eit brukarnamn, så kan andre Signal-brukarar finna deg med dette og kontakta deg utan å kjenna til telefonnummeret ditt.</string>
  <plurals name="UserNotificationMigrationJob_d_contacts_are_on_signal">
    <item quantity="one">%d kontakt er på Signal!</item>
    <item quantity="other">%d kontaktar er på Signal!</item>
  </plurals>
  <!--VerifyIdentityActivity-->
  <string name="VerifyIdentityActivity_your_contact_is_running_an_old_version_of_signal">Kontakten din køyrer ein gammal versjon av Signal. Ver venleg og be dei om å oppdatera før du stadfestar tryggleiksnummeret ditt.</string>
  <string name="VerifyIdentityActivity_your_contact_is_running_a_newer_version_of_Signal">Kontakten din køyrer ein nyare versjon av Signal med eit inkompatibelt QR-kodeformat. Ver venleg og oppdater for å samanlikna.</string>
  <string name="VerifyIdentityActivity_the_scanned_qr_code_is_not_a_correctly_formatted_safety_number">Den skanna QR-koden er ikkje ein riktig formatert stadfestingskode. Ver venleg og prøv å skanna på nytt.</string>
  <string name="VerifyIdentityActivity_share_safety_number_via">Del tryggleiksnummeret via …</string>
  <string name="VerifyIdentityActivity_our_signal_safety_number">Vårt Signal-tryggleiksnummer:</string>
  <string name="VerifyIdentityActivity_no_app_to_share_to">Det ser ut som at du ikkje har noko program å dela denne informasjonen med.</string>
  <string name="VerifyIdentityActivity_no_safety_number_to_compare_was_found_in_the_clipboard">Inga tryggleiksnummer å samanlikna vart funne i utklippstavla</string>
  <string name="VerifyIdentityActivity_signal_needs_the_camera_permission_in_order_to_scan_a_qr_code_but_it_has_been_permanently_denied">Molly treng tilgang til kameraet for å skanna QR-kodar, men tilgangen er permanent avslått. Opna app-innstillingsmenyen og vel «Tilgang» – eventuelt «Tillatelser» – og skru på «Kamera».</string>
  <string name="VerifyIdentityActivity_unable_to_scan_qr_code_without_camera_permission">Kan ikkje skanna QR-kodar utan kameratilgang</string>
  <string name="VerifyIdentityActivity_you_must_first_exchange_messages_in_order_to_view">Du må først utveksla meldingar for å sjå tryggleiksnummeret til %1$s</string>
  <!--ViewOnceMessageActivity-->
  <!--AudioView-->
  <!--MessageDisplayHelper-->
  <string name="MessageDisplayHelper_message_encrypted_for_non_existing_session">Melding kryptert for ei økt som ikkje finst</string>
  <!--MmsMessageRecord-->
  <string name="MmsMessageRecord_bad_encrypted_mms_message">Dårleg kryptert MMS-melding</string>
  <string name="MmsMessageRecord_mms_message_encrypted_for_non_existing_session">MMS-melding kryptert for ei økt som ikkje finst</string>
  <!--MuteDialog-->
  <string name="MuteDialog_mute_notifications">Ikkje vis varsel</string>
  <!--ApplicationMigrationService-->
  <string name="ApplicationMigrationService_import_in_progress">Importering i gang</string>
  <string name="ApplicationMigrationService_importing_text_messages">Importerer tekstmeldingar</string>
  <string name="ApplicationMigrationService_import_complete">Ferdig å importera</string>
  <string name="ApplicationMigrationService_system_database_import_is_complete">Ferdig å importera systemdatabasen.</string>
  <!--KeyCachingService-->
  <string name="KeyCachingService_signal_passphrase_cached">Trykk for å opna.</string>
  <string name="KeyCachingService_passphrase_cached">Molly er låst opp</string>
  <string name="KeyCachingService_lock">Lås Molly</string>
  <!--MediaPreviewActivity-->
  <string name="MediaPreviewActivity_you">Deg</string>
  <string name="MediaPreviewActivity_unssuported_media_type">Ustøtta medietype</string>
  <string name="MediaPreviewActivity_draft">Kladd</string>
  <string name="MediaPreviewActivity_signal_needs_the_storage_permission_in_order_to_write_to_external_storage_but_it_has_been_permanently_denied">Molly treng tilgang til lagring for å lagra til eksterne minnekort, men tilgangen er permanent avslått. Opna app-innstillingsmenyen og vel «Tilgang» – eventuelt «Tillatelser» – og skru på «Lagring».</string>
  <string name="MediaPreviewActivity_unable_to_write_to_external_storage_without_permission">Kan ikkje lagra til eksterne minnekort utan tilgang</string>
  <string name="MediaPreviewActivity_media_delete_confirmation_title">Slett melding?</string>
  <string name="MediaPreviewActivity_media_delete_confirmation_message">Dette vil sletta denne meldinga for godt.</string>
  <string name="MediaPreviewActivity_s_to_s">%1$s til %2$s</string>
  <string name="MediaPreviewActivity_media_no_longer_available">Media ikkje tilgjengeleg lenger</string>
  <string name="MediaPreviewActivity_cant_find_an_app_able_to_share_this_media">Klarte ikkje å finna ein app for å dela dette mediet.</string>
  <!--MessageNotifier-->
  <string name="MessageNotifier_d_new_messages_in_d_conversations">%1$d nye meldingar i %2$d samtalar</string>
  <string name="MessageNotifier_most_recent_from_s">Nyaste frå: %1$s</string>
  <string name="MessageNotifier_locked_message">Låst melding</string>
  <string name="MessageNotifier_message_delivery_failed">Feil ved meldingslevering.</string>
  <string name="MessageNotifier_failed_to_deliver_message">Klarte ikkje å levera melding.</string>
  <string name="MessageNotifier_error_delivering_message">Feil under levering av melding.</string>
  <string name="MessageNotifier_mark_all_as_read">Merk alle som lesne</string>
  <string name="MessageNotifier_mark_read">Merk lesen</string>
  <string name="MessageNotifier_turn_off_these_notifications">Skru av desse varsla</string>
  <string name="MessageNotifier_view_once_photo">Éivisningsbilete</string>
  <string name="MessageNotifier_view_once_video">Éivisningsvideo</string>
  <string name="MessageNotifier_reply">Svar</string>
  <string name="MessageNotifier_signal_message">Signal-melding</string>
  <string name="MessageNotifier_unsecured_sms">Usikra SMS</string>
  <string name="MessageNotifier_you_may_have_new_messages">Du har kanskje nye meldingar</string>
  <string name="MessageNotifier_open_signal_to_check_for_recent_notifications">Opna Molly for å sjekka nye varsel</string>
  <string name="MessageNotifier_contact_message">%1$s%2$s</string>
  <string name="MessageNotifier_unknown_contact_message">Kontakt</string>
  <string name="MessageNotifier_reacted_s_to_s">reagerte med %1$s til: «%2$s».</string>
  <string name="MessageNotifier_reacted_s_to_your_video">reagerte med %1$s til videoen din.</string>
  <string name="MessageNotifier_reacted_s_to_your_image">reagerte med %1$s til bildet ditt.</string>
  <string name="MessageNotifier_reacted_s_to_your_file">reagerte med %1$s til fila di.</string>
  <string name="MessageNotifier_reacted_s_to_your_audio">reagerte med %1$s til lyden din.</string>
  <string name="MessageNotifier_reacted_s_to_your_view_once_media">Reagerte med %1$s til éivisningsmediet ditt.</string>
  <string name="MessageNotifier_reacted_s_to_your_sticker">reagerte med %1$s til klistremerket ditt.</string>
  <string name="MessageNotifier_this_message_was_deleted">Meldinga er sletta</string>
  <string name="TurnOffContactJoinedNotificationsActivity__turn_off_contact_joined_signal">Skru av varsel når ein kontakt blir med i Signal? Du kan skru på igjen varselet i Signal &gt; Innstillingar &gt; Varsel.</string>
  <!--Notification Channels-->
  <string name="NotificationChannel_messages">Standard</string>
  <string name="NotificationChannel_calls">Samtalar</string>
  <string name="NotificationChannel_failures">Feil</string>
  <string name="NotificationChannel_backups">Reservekopiar</string>
  <string name="NotificationChannel_locked_status">Låsestatus</string>
  <string name="NotificationChannel_app_updates">Programoppdateringar</string>
  <string name="NotificationChannel_other">Anna</string>
  <string name="NotificationChannel_group_messages">Meldingar</string>
  <string name="NotificationChannel_missing_display_name">Ukjend</string>
  <string name="NotificationChannel_voice_notes">Talenotat</string>
  <!--ProfileEditNameFragment-->
  <!--QuickResponseService-->
  <string name="QuickResponseService_quick_response_unavailable_when_Signal_is_locked">Hurtigsvar er utilgjengeleg når Molly er låst.</string>
  <string name="QuickResponseService_problem_sending_message">Det oppstod eit problem under sending av melding.</string>
  <!--SaveAttachmentTask-->
  <string name="SaveAttachmentTask_saved_to">Lagra til %s</string>
  <string name="SaveAttachmentTask_saved">Lagra</string>
  <!--SearchToolbar-->
  <string name="SearchToolbar_search">Søk</string>
  <string name="SearchToolbar_search_for_conversations_contacts_and_messages">Søk etter samtalar, kontaktar og meldingar</string>
  <!--ShortcutLauncherActivity-->
  <string name="ShortcutLauncherActivity_invalid_shortcut">Ugyldig snarveg</string>
  <!--SingleRecipientNotificationBuilder-->
  <string name="SingleRecipientNotificationBuilder_signal">Molly</string>
  <string name="SingleRecipientNotificationBuilder_new_message">Ny melding</string>
  <!--ThumbnailView-->
  <string name="ThumbnailView_Play_video_description">Snurr film</string>
  <string name="ThumbnailView_Has_a_caption_description">Har bildetekst</string>
  <!--TransferControlView-->
  <plurals name="TransferControlView_n_items">
    <item quantity="one">%delement</item>
    <item quantity="other">%d element</item>
  </plurals>
  <!--UnauthorizedReminder-->
  <string name="UnauthorizedReminder_device_no_longer_registered">Eininga er ikkje lenger registrert</string>
  <string name="UnauthorizedReminder_this_is_likely_because_you_registered_your_phone_number_with_Signal_on_a_different_device">Dette er sannsynlegvis fordi du registrerte telefonnummeret ditt med Signal på ei anna eining. Trykk for å omregistrera.</string>
  <!--WebRtcCallActivity-->
  <string name="WebRtcCallActivity_to_answer_the_call_from_s_give_signal_access_to_your_microphone">Gi Molly tilgang til mikrofonen for å ta imot oppringinga frå %s.</string>
  <string name="WebRtcCallActivity_signal_requires_microphone_and_camera_permissions_in_order_to_make_or_receive_calls">Molly treng tilgang til mikrofon og kamera for å ringa eller ta imot samtalar, men tilgangen er permanent avslått. Opna app-innstillingsmenyen og vel «Tilgang» – eventuelt «Tillatelser» – og skru på «Mikrofon» og «Kamera».</string>
  <string name="WebRtcCallActivity__answered_on_a_linked_device">Svarte på ei tilkopla eining.</string>
  <string name="WebRtcCallActivity__declined_on_a_linked_device">Avslo frå ei tilkopla eining.</string>
  <string name="WebRtcCallActivity__busy_on_a_linked_device">Oppteken på ei tilkopla eining.</string>
  <string name="GroupCallSafetyNumberChangeNotification__someone_has_joined_this_call_with_a_safety_number_that_has_changed">Nokon har blitt med i denne samtalen med eit endra tryggleiksnummer.</string>
  <!--WebRtcCallScreen-->
  <string name="WebRtcCallScreen_swipe_up_to_change_views">Sveip opp for å endra visning</string>
  <!--WebRtcCallScreen V2-->
  <string name="WebRtcCallScreen__decline">Avslå</string>
  <string name="WebRtcCallScreen__answer">Svar</string>
  <string name="WebRtcCallScreen__answer_without_video">Svar utan video</string>
  <!--WebRtcAudioOutputToggle-->
  <string name="WebRtcAudioOutputToggle__audio_output">Lydutgang</string>
  <string name="WebRtcAudioOutputToggle__phone_earpiece">Telefon-øyreplugg</string>
  <string name="WebRtcAudioOutputToggle__speaker">Høgtalar</string>
  <string name="WebRtcAudioOutputToggle__bluetooth">Blåtann</string>
  <string name="WebRtcCallControls_answer_call_description">Svar på anrop</string>
  <string name="WebRtcCallControls_reject_call_description">Avvis samtale</string>
  <!--change_passphrase_activity-->
  <string name="change_passphrase_activity__old_passphrase">Gammal passordfrase</string>
  <string name="change_passphrase_activity__new_passphrase">Ny passordfrase</string>
  <string name="change_passphrase_activity__repeat_new_passphrase">Gjenta ny passordfrase</string>
  <!--contact_selection_activity-->
  <string name="contact_selection_activity__enter_name_or_number">Skriv inn namn eller nummer</string>
  <string name="contact_selection_activity__invite_to_signal">Inviter til Molly</string>
  <string name="contact_selection_activity__new_group">Ny gruppe</string>
  <!--contact_filter_toolbar-->
  <string name="contact_filter_toolbar__clear_entered_text_description">Tøm tekstfeltet</string>
  <string name="contact_filter_toolbar__show_keyboard_description">Vis tastatur</string>
  <string name="contact_filter_toolbar__show_dial_pad_description">Vis nummerskiva</string>
  <!--contact_selection_group_activity-->
  <string name="contact_selection_group_activity__no_contacts">ingen kontaktar.</string>
  <string name="contact_selection_group_activity__finding_contacts">Lastar inn kontaktar …</string>
  <!--single_contact_selection_activity-->
  <string name="SingleContactSelectionActivity_contact_photo">Kontaktfoto</string>
  <!--ContactSelectionListFragment-->
  <string name="ContactSelectionListFragment_signal_requires_the_contacts_permission_in_order_to_display_your_contacts">Molly treng tilgang til kontaktar for å visa kontaktlista, men tilgangen er permanent avslått. Opna app-innstillingsmenyen og vel «Tilgang» – eventuelt «Tillatelser» – og skru på «Kontaktar».</string>
  <string name="ContactSelectionListFragment_error_retrieving_contacts_check_your_network_connection">Klarte ikkje henta kontaktane, sjekk nettverkstilkoplinga di</string>
  <string name="ContactSelectionListFragment_username_not_found">Fann ikkje brukarnamnet</string>
  <string name="ContactSelectionListFragment_s_is_not_a_signal_user">«%1$s» er ikkje ein brukar på Signal. Sjekk brukarnamnet og prøv igjen.</string>
  <string name="ContactSelectionListFragment_you_do_not_need_to_add_yourself_to_the_group">Du treng ikkje legga deg sjølv til i gruppa.</string>
  <string name="ContactSelectionListFragment_maximum_group_size_reached">Maks gruppestorleik nådd</string>
  <string name="ContactSelectionListFragment_signal_groups_can_have_a_maximum_of_d_members">Signal-grupper kan maksimalt ha %1$d medlemmar.</string>
  <string name="ContactSelectionListFragment_recommended_member_limit_reached">Øvste tilrådde gruppestorleik nådd</string>
  <string name="ContactSelectionListFragment_signal_groups_perform_best_with_d_members_or_fewer">Signal-grupper fungerer best med %1$d eller færre medlemmar. Ved fleire medlemmar kan mottak eller sending av meldingar bli forseinka.</string>
  <plurals name="ContactSelectionListFragment_d_members">
    <item quantity="one">%1$d medlem</item>
    <item quantity="other">%1$d medlemmar</item>
  </plurals>
  <!--contact_selection_list_fragment-->
  <string name="contact_selection_list_fragment__signal_needs_access_to_your_contacts_in_order_to_display_them">Molly treng tilgang til kontaktane dine for å visa dei.</string>
  <string name="contact_selection_list_fragment__show_contacts">Vis kontaktar</string>
  <!--contact_selection_list_item-->
  <plurals name="contact_selection_list_item__number_of_members">
    <item quantity="one">%1$d medlem</item>
    <item quantity="other">%1$d medlemmar</item>
  </plurals>
  <!--conversation_activity-->
  <string name="conversation_activity__type_message_push">Signal-melding</string>
  <string name="conversation_activity__type_message_sms_insecure">Usikra SMS</string>
  <string name="conversation_activity__type_message_mms_insecure">Usikra MMS</string>
  <string name="conversation_activity__from_sim_name">Frå %1$s</string>
  <string name="conversation_activity__sim_n">SIM %1$d</string>
  <string name="conversation_activity__send">Send</string>
  <string name="conversation_activity__compose_description">Meldingsskriving</string>
  <string name="conversation_activity__emoji_toggle_description">Vis/skjul emoji-tastatur</string>
  <string name="conversation_activity__attachment_thumbnail">Miniatyrbilde av vedlegg</string>
  <string name="conversation_activity__quick_attachment_drawer_toggle_camera_description">Vis/skjul vedleggspanel for snøggkamera</string>
  <string name="conversation_activity__quick_attachment_drawer_record_and_send_audio_description">Ta opp og senda lydvedlegg</string>
  <string name="conversation_activity__quick_attachment_drawer_lock_record_description">Lås opptak av lydmelding</string>
  <string name="conversation_activity__enable_signal_for_sms">Aktiver Signal for SMS</string>
  <string name="conversation_activity__message_could_not_be_sent">Klarte ikkje senda meldinga. Sjekk tilkoplinga di og prøv igjen.</string>
  <!--conversation_input_panel-->
  <string name="conversation_input_panel__slide_to_cancel">Sveip for å avbryta</string>
  <string name="conversation_input_panel__cancel">Avbryt</string>
  <!--conversation_item-->
  <string name="conversation_item__mms_image_description">Mediemelding</string>
  <string name="conversation_item__secure_message_description">Sikker melding</string>
  <!--conversation_item_sent-->
  <string name="conversation_item_sent__send_failed_indicator_description">Feil ved sending</string>
  <string name="conversation_item_sent__pending_approval_description">Ventar på godkjenning</string>
  <string name="conversation_item_sent__delivered_description">Levert</string>
  <string name="conversation_item_sent__message_read">Melding lesen</string>
  <!--conversation_item_received-->
  <string name="conversation_item_received__contact_photo_description">Kontaktfoto</string>
  <!--ConversationUpdateItem-->
  <string name="ConversationUpdateItem_loading">Lastar</string>
  <string name="ConversationUpdateItem_learn_more">Lær meir</string>
  <string name="ConversationUpdateItem_join_call">Bli med i samtalen</string>
  <string name="ConversationUpdateItem_return_to_call">Tilbake til samtalen</string>
  <string name="ConversationUpdateItem_call_is_full">Samtalen er fylt opp</string>
  <string name="ConversationUpdateItem_invite_friends">Inviter vennar</string>
  <!--audio_view-->
  <string name="audio_view__play_pause_accessibility_description">Spel … pause</string>
  <string name="audio_view__download_accessibility_description">Last ned</string>
  <!--QuoteView-->
  <string name="QuoteView_audio">Lyd</string>
  <string name="QuoteView_video">Video</string>
  <string name="QuoteView_photo">Foto</string>
  <string name="QuoteView_view_once_media">Éivisningsmedia</string>
  <string name="QuoteView_sticker">Klistremerke</string>
  <string name="QuoteView_you">Deg</string>
  <string name="QuoteView_original_missing">Fann ikkje den opphavlege meldinga</string>
  <!--conversation_fragment-->
  <string name="conversation_fragment__scroll_to_the_bottom_content_description">Rull til botnen</string>
  <!--safety_number_change_dialog-->
  <string name="safety_number_change_dialog__safety_number_changes">Endringar med tryggleiksnummer.</string>
  <string name="safety_number_change_dialog__send_anyway">Send uansett</string>
  <string name="safety_number_change_dialog__call_anyway">Ring uansett</string>
  <string name="safety_number_change_dialog__join_call">Bli med i samtalen</string>
  <string name="safety_number_change_dialog__continue_call">Fortset samtalen</string>
  <string name="safety_number_change_dialog__leave_call">Forlat samtalen</string>
  <string name="safety_number_change_dialog__the_following_people_may_have_reinstalled_or_changed_devices">Desse personane kan ha reinstallert eller bytta einingar. Stadfest tryggleiksnummeret ditt med dei for å sikra personvernet.</string>
  <string name="safety_number_change_dialog__view">Sjå</string>
  <string name="safety_number_change_dialog__previous_verified">Tidlegare stadfesta</string>
  <!--country_selection_fragment-->
  <string name="country_selection_fragment__loading_countries">Lastar inn land …</string>
  <string name="country_selection_fragment__search">Søk</string>
  <string name="country_selection_fragment__no_matching_countries">Ingen passande land</string>
  <!--device_add_fragment-->
  <string name="device_add_fragment__scan_the_qr_code_displayed_on_the_device_to_link">Skann QR-koden på eininga for å kopla han til</string>
  <!--device_link_fragment-->
  <string name="device_link_fragment__link_device">Kopla til eining</string>
  <!--device_list_fragment-->
  <string name="device_list_fragment__no_devices_linked">Ingen lenka einingar</string>
  <string name="device_list_fragment__link_new_device">Kopla til ny eining</string>
  <!--expiration-->
  <string name="expiration_off">Av</string>
  <plurals name="expiration_seconds">
    <item quantity="one">%d sekund</item>
    <item quantity="other">%d sekund</item>
  </plurals>
  <string name="expiration_seconds_abbreviated">%ds</string>
  <plurals name="expiration_minutes">
    <item quantity="one">%d minutt</item>
    <item quantity="other">%d minutt</item>
  </plurals>
  <string name="expiration_minutes_abbreviated">%dm</string>
  <plurals name="expiration_hours">
    <item quantity="one">%d time</item>
    <item quantity="other">%d timar</item>
  </plurals>
  <string name="expiration_hours_abbreviated">%dt</string>
  <plurals name="expiration_days">
    <item quantity="one">%d dag</item>
    <item quantity="other">%d dagar</item>
  </plurals>
  <string name="expiration_days_abbreviated">%dd</string>
  <plurals name="expiration_weeks">
    <item quantity="one">%d veke</item>
    <item quantity="other">%d veker</item>
  </plurals>
  <string name="expiration_weeks_abbreviated">%du</string>
  <string name="expiration_combined">%1$s%2$s</string>
  <!--unverified safety numbers-->
  <string name="IdentityUtil_unverified_banner_one">Tryggleiksnummmeret ditt med %s er endra og ikkje lenge stadfesta</string>
  <string name="IdentityUtil_unverified_banner_two">Tryggleiksnummera dine med %1$s og %2$s er ikkje lenger stadfesta</string>
  <string name="IdentityUtil_unverified_banner_many">Tryggleiksnummera dine med %1$s, %2$s og %3$s er ikkje lenger stadfesta</string>
  <string name="IdentityUtil_unverified_dialog_one">Tryggleiksnummmeret ditt med %1$s er endra og ikkje lenge stadfesta. Dette kan anten bety at nokon prøver å overvaka kommunikasjonen din, eller berre at %1$s har installert Signal på nytt.</string>
  <string name="IdentityUtil_unverified_dialog_two">Tryggleiksnummera dine med %1$s og %2$s er endra og ikkje lenge stadfesta. Dette kan anten bety at nokon prøver å overvaka kommunikasjonen din, eller berre at dei har installert Signal på nytt.</string>
  <string name="IdentityUtil_unverified_dialog_many">Tryggleiksnummera dine med %1$s, %2$s og %3$s er endra og ikkje lenge stadfesta. Dette kan anten bety at nokon prøver å overvaka kommunikasjonen din, eller berre at dei har installert Signal på nytt.</string>
  <string name="IdentityUtil_untrusted_dialog_one">Tryggleiksnummeret ditt med %s endra seg nett.</string>
  <string name="IdentityUtil_untrusted_dialog_two">Tryggleiksnummera dine med %1$s og %2$s endra seg nett.</string>
  <string name="IdentityUtil_untrusted_dialog_many">Tryggleiksnummera dine med %1$s, %2$s og %3$s endra seg nett.</string>
  <plurals name="identity_others">
    <item quantity="one">%d annan</item>
    <item quantity="other">%d andre</item>
  </plurals>
  <!--giphy_activity-->
  <string name="giphy_activity_toolbar__search_gifs_and_stickers">Søk Gif-ar og klistremerke</string>
  <!--giphy_fragment-->
  <string name="giphy_fragment__nothing_found">Ikkje noko funne</string>
  <!--log_submit_activity-->
  <string name="log_submit_activity__this_log_will_be_posted_online">Denne loggen vil bli synleg offentleg på nettet slik at bidragsytarar kan sjå han; du kan sjå over og redigera han før du sender han inn.</string>
  <!--database_migration_activity-->
  <string name="database_migration_activity__would_you_like_to_import_your_existing_text_messages">Vil du importera tekstmeldingar som ligg på eininga til Signal sin krypterte database?</string>
  <string name="database_migration_activity__the_default_system_database_will_not_be_modified">Standard systemdatabase vert ikkje endra på nokon måte.</string>
  <string name="database_migration_activity__skip">Hopp over</string>
  <string name="database_migration_activity__import">Importar</string>
  <string name="database_migration_activity__this_could_take_a_moment_please_be_patient">Dette kan ta litt tid. Vêr tålmodig. Vi varslar deg når importeringa er fullført.</string>
  <string name="database_migration_activity__importing">IMPORTERER</string>
  <!--load_more_header-->
  <string name="load_more_header__see_full_conversation">Vis heile samtalen</string>
  <string name="load_more_header__loading">Lastar</string>
  <!--media_overview_activity-->
  <string name="media_overview_activity__no_media">Inga media</string>
  <!--message_recipients_list_item-->
  <string name="message_recipients_list_item__view">VIS</string>
  <string name="message_recipients_list_item__resend">SEND PÅ NYTT</string>
  <!--GroupUtil-->
  <plurals name="GroupUtil_joined_the_group">
    <item quantity="one">%1$s vart med i gruppa.</item>
    <item quantity="other">%1$s vart med i gruppa.</item>
  </plurals>
  <string name="GroupUtil_group_name_is_now">Gruppenamnet er no «%1$s».</string>
  <!--prompt_passphrase_activity-->
  <string name="prompt_passphrase_activity__unlock">Lås opp</string>
  <!--prompt_mms_activity-->
  <string name="prompt_mms_activity__signal_requires_mms_settings_to_deliver_media_and_group_messages">Signal krev MMS-oppsett for å levera media og gruppemeldingar via mobilnett. Eininga di gjer ikkje ikkje denne informasjonen tilgjengeleg. Dette er vanleg på einingar med restriktive oppsett.</string>
  <string name="prompt_mms_activity__to_send_media_and_group_messages_tap_ok">Trykk «OK» og følg rettleiinga viss du vil senda medie- og gruppemeldingar. Du finn vanlegvis MMS-oppsettet for operatøren din ved å søkja på nettet etter «operatøren din APN». Du treng berre å gjera dette éin gong.</string>
  <!--profile_create_activity-->
  <string name="CreateProfileActivity_first_name_required">Fornamn (krevst)</string>
  <string name="CreateProfileActivity_last_name_optional">Etternamn (valfritt)</string>
  <string name="CreateProfileActivity_next">Neste</string>
  <string name="CreateProfileActivity__username">Brukarnamn</string>
  <string name="CreateProfileActivity__create_a_username">Lag eit brukarnamn</string>
  <string name="CreateProfileActivity_custom_mms_group_names_and_photos_will_only_be_visible_to_you">Eigendefinerte namn og bilde på MMS-grupper er berre synlege for deg.</string>
  <!--EditAboutFragment-->
  <string name="EditAboutFragment_about">Om</string>
  <string name="EditAboutFragment_write_a_few_words_about_yourself">Skriv nokre ord om deg sjølv …</string>
  <string name="EditAboutFragment_count">%1$d/%2$d</string>
  <string name="EditAboutFragment_speak_freely">Tal fritt</string>
  <string name="EditAboutFragment_encrypted">Kryptert</string>
  <string name="EditAboutFragment_be_kind">Ver god</string>
  <string name="EditAboutFragment_coffee_lover">Kaffivrak</string>
  <string name="EditAboutFragment_free_to_chat">Fri for ein prat</string>
  <string name="EditAboutFragment_taking_a_break">Tar ein pause</string>
  <string name="EditAboutFragment_working_on_something_new">Jobbar med noko nytt</string>
  <!--EditProfileFragment-->
  <string name="EditProfileFragment__edit_group_name_and_photo">Rediger gruppenamn og bilde</string>
  <string name="EditProfileFragment__group_name">Gruppenamn</string>
  <!--EditProfileNameFragment-->
  <string name="EditProfileNameFragment_your_name">Namnet ditt</string>
  <string name="EditProfileNameFragment_first_name">Fornamn</string>
  <string name="EditProfileNameFragment_last_name_optional">Etternamn (valfritt)</string>
  <string name="EditProfileNameFragment_save">Lagra</string>
  <string name="EditProfileNameFragment_failed_to_save_due_to_network_issues_try_again_later">Klarte ikkje lagra på grunn av nettverksfeil. Prøv igjen seinare.</string>
  <!--recipient_preferences_activity-->
  <string name="recipient_preference_activity__shared_media">Delt media</string>
  <!--recipients_panel-->
  <string name="recipients_panel__to"><small>Skriv inn namn eller nummer</small></string>
  <!--verify_display_fragment-->
  <string name="verify_display_fragment__if_you_wish_to_verify_the_security_of_your_end_to_end_encryption_with_s"><![CDATA[Viss du vil stadfesta tryggleiken på krypteringa di med %s, så kan du samanlikna talet vist over med talet på deira eining. Alternativt kan du skanna koden på telefonen deira, eller be dei om å skanna din kode. <a href="https://signal.org/redirect/safety-numbers">Lær meir.</a>]]></string>
  <string name="verify_display_fragment__tap_to_scan">Trykk for å skanna</string>
  <string name="verify_display_fragment__loading">Lastar …</string>
  <string name="verify_display_fragment__verified">Stadfesta</string>
  <!--verify_identity-->
  <string name="verify_identity__share_safety_number">Del tryggleiksnummeret</string>
  <!--webrtc_answer_decline_button-->
  <string name="webrtc_answer_decline_button__swipe_up_to_answer">Sveip opp for å svara</string>
  <string name="webrtc_answer_decline_button__swipe_down_to_reject">Sveip ned for å avslå</string>
  <!--message_details_header-->
  <string name="message_details_header__issues_need_your_attention">Visse problem treng di merksemd.</string>
  <string name="message_details_header__sent">Sendt</string>
  <string name="message_details_header__received">Motteke</string>
  <string name="message_details_header__disappears">Forsvinn</string>
  <string name="message_details_header__via">Via</string>
  <!--message_details_recipient_header-->
  <string name="message_details_recipient_header__pending_send">På vent</string>
  <string name="message_details_recipient_header__sent_to">Sendt</string>
  <string name="message_details_recipient_header__sent_from">Sendt frå</string>
  <string name="message_details_recipient_header__delivered_to">Levert til</string>
  <string name="message_details_recipient_header__read_by">Lesen av</string>
  <string name="message_details_recipient_header__not_sent">Ikkje sendt</string>
  <!--message_Details_recipient-->
  <string name="message_details_recipient__failed_to_send">Sending mislukkast</string>
  <string name="message_details_recipient__new_safety_number">Nytt tryggingsnummer</string>
  <!--AndroidManifest.xml-->
  <string name="AndroidManifest__create_passphrase">Lag passordfrase</string>
  <string name="AndroidManifest__select_contacts">Vel kontaktar</string>
  <string name="AndroidManifest__change_passphrase">Endra passordfrase</string>
  <string name="AndroidManifest__verify_safety_number">Stadfest tryggleiksnummeret</string>
  <string name="AndroidManifest__log_submit">Send debug-logg</string>
  <string name="AndroidManifest__media_preview">Førehandsvising av media</string>
  <string name="AndroidManifest__message_details">Meldingsdetaljar</string>
  <string name="AndroidManifest__linked_devices">Kopla einingar</string>
  <string name="AndroidManifest__invite_friends">Inviter vennar</string>
  <string name="AndroidManifest_archived_conversations">Lagra samtalar</string>
  <string name="AndroidManifest_remove_photo">Fjern bilde</string>
  <!--Message Requests Megaphone-->
  <string name="MessageRequestsMegaphone__message_requests">Meldingsspørsmål</string>
  <string name="MessageRequestsMegaphone__users_can_now_choose_to_accept">Brukarar kan no velja å godta nye samtalar. Profilnamn lar deg vita kven som tar kontakt.</string>
  <string name="MessageRequestsMegaphone__add_profile_name">Legg til profilnamn</string>
  <!--HelpFragment-->
  <string name="HelpFragment__have_you_read_our_faq_yet">Har du lest Ofte Spurde Spørsmål enno?</string>
  <string name="HelpFragment__next">Neste</string>
  <string name="HelpFragment__contact_us">Ta kontakt</string>
  <string name="HelpFragment__tell_us_whats_going_on">Fortel oss kva som skjer</string>
  <string name="HelpFragment__include_debug_log">Inkluder feilsøkingslogg</string>
  <string name="HelpFragment__whats_this">Kva er dette?</string>
  <string name="HelpFragment__how_do_you_feel">Korleis kjenner du deg? (Valfritt)</string>
  <string name="HelpFragment__support_info">Supportinfo</string>
  <string name="HelpFragment__signal_android_support_request">Signal for Android, supportspørsmål</string>
  <string name="HelpFragment__debug_log">Feilsøkingslogg:</string>
  <string name="HelpFragment__could_not_upload_logs">Klarte ikkje lasta opp loggar</string>
  <string name="HelpFragment__please_be_as_descriptive_as_possible">Beskriv problemet så utfyllande som mogleg slik at me kan forstå kva som skjer.</string>
  <!--ReactWithAnyEmojiBottomSheetDialogFragment-->
  <string name="ReactWithAnyEmojiBottomSheetDialogFragment__this_message">Denne meldinga</string>
  <string name="ReactWithAnyEmojiBottomSheetDialogFragment__recently_used">Nyleg brukt</string>
  <string name="ReactWithAnyEmojiBottomSheetDialogFragment__smileys_and_people">Smil &amp; folk</string>
  <string name="ReactWithAnyEmojiBottomSheetDialogFragment__nature">Natur</string>
  <string name="ReactWithAnyEmojiBottomSheetDialogFragment__food">Mat</string>
  <string name="ReactWithAnyEmojiBottomSheetDialogFragment__activities">Aktivitetar</string>
  <string name="ReactWithAnyEmojiBottomSheetDialogFragment__places">Stader</string>
  <string name="ReactWithAnyEmojiBottomSheetDialogFragment__objects">Objekt</string>
  <string name="ReactWithAnyEmojiBottomSheetDialogFragment__symbols">Symbol</string>
  <string name="ReactWithAnyEmojiBottomSheetDialogFragment__flags">Flagg</string>
  <string name="ReactWithAnyEmojiBottomSheetDialogFragment__emoticons">Emotikon</string>
  <!--arrays.xml-->
  <string name="arrays__use_default">Bruk standard</string>
  <string name="arrays__use_custom">Bruk sjølvvald</string>
  <string name="arrays__mute_for_one_hour">Demp i 1 time</string>
  <string name="arrays__mute_for_two_hours">Demp i 2 timar</string>
  <string name="arrays__mute_for_one_day">Demp i 1 dag</string>
  <string name="arrays__mute_for_seven_days">Demp i 7 dagar</string>
  <string name="arrays__mute_for_one_year">Demp i 1 år</string>
  <string name="arrays__settings_default">Standardoppsett</string>
  <string name="arrays__enabled">Slått på</string>
  <string name="arrays__disabled">Slått av</string>
  <string name="arrays__name_and_message">Namn og melding</string>
  <string name="arrays__name_only">Berre namn</string>
  <string name="arrays__no_name_or_message">Inga namn eller melding</string>
  <string name="arrays__images">Bilde</string>
  <string name="arrays__audio">Lyd</string>
  <string name="arrays__video">Video</string>
  <string name="arrays__documents">Dokument</string>
  <string name="arrays__small">Liten</string>
  <string name="arrays__normal">Normal</string>
  <string name="arrays__large">Stor</string>
  <string name="arrays__extra_large">Veldig stor</string>
  <string name="arrays__default">Standard</string>
  <string name="arrays__high">Høg</string>
  <string name="arrays__max">Maks</string>
  <!--plurals.xml-->
  <plurals name="hours_ago">
    <item quantity="one">%dt</item>
    <item quantity="other">%dt</item>
  </plurals>
  <!--preferences.xml-->
  <string name="preferences__sms_mms">SMS og MMS</string>
  <string name="preferences__pref_all_sms_title">Ta imot alle SMS</string>
  <string name="preferences__pref_all_mms_title">Ta imot alle MMS</string>
  <string name="preferences__use_signal_for_viewing_and_storing_all_incoming_text_messages">Bruk Signal for alle inngåande tekstmeldingar </string>
  <string name="preferences__use_signal_for_viewing_and_storing_all_incoming_multimedia_messages">Bruk Signal for alle inngåande multimediemeldingar </string>
  <string name="preferences__pref_enter_sends_title">Send med linjeskift</string>
  <string name="preferences__pressing_the_enter_key_will_send_text_messages">Bruk linjeskift for å senda tekstmeldingar</string>
  <string name="preferences__pref_use_address_book_photos">Bruk bilde frå adresseboka</string>
  <string name="preferences__display_contact_photos_from_your_address_book_if_available">Vis kontaktbilde frå adresseboka di viss dei finst</string>
  <string name="preferences__generate_link_previews">Lag lenkesniktitt</string>
  <string name="preferences__retrieve_link_previews_from_websites_for_messages">Hent lenkesniktittar direkte frå nettstader for meldingane du sender.</string>
  <string name="preferences__choose_identity">Vel identitet</string>
  <string name="preferences__choose_your_contact_entry_from_the_contacts_list">Vel kontakt frå kontaktliste.</string>
  <string name="preferences__change_passphrase">Endre passordfrase</string>
  <string name="preferences__change_your_passphrase">Endre passordfrase</string>
  <string name="preferences__enable_passphrase">Bruk skjermlås med passordfrase</string>
  <string name="preferences__lock_signal_and_message_notifications_with_a_passphrase">Skjermlås og varslingar med passordfrase</string>
  <string name="preferences__screen_security">Skjermtryggleik</string>
  <string name="preferences__disable_screen_security_to_allow_screen_shots">Ikkje tillat å ta skjermbilde frå sist brukte-lista eller frå programmet</string>
  <string name="preferences__auto_lock_signal_after_a_specified_time_interval_of_inactivity">Lås Signal automatisk etter vald tid utan aktivitet</string>
  <string name="preferences__inactivity_timeout_passphrase">passordfrase ved tidsavbrot</string>
  <string name="preferences__inactivity_timeout_interval">Tidsavbrot ved inaktivitet</string>
  <string name="preferences__notifications">Varsel</string>
  <string name="preferences__led_color">LED-farge</string>
  <string name="preferences__led_color_unknown">Ukjend</string>
  <string name="preferences__pref_led_blink_title">LED-blinkemønster</string>
  <string name="preferences__sound">Lyd</string>
  <string name="preferences__silent">Stille</string>
  <string name="preferences__repeat_alerts">Gjenta varsel</string>
  <string name="preferences__never">Aldri</string>
  <string name="preferences__one_time">Éin gong</string>
  <string name="preferences__two_times">To gongar</string>
  <string name="preferences__three_times">Tre gongar</string>
  <string name="preferences__five_times">Fem gongar</string>
  <string name="preferences__ten_times">Ti gongar</string>
  <string name="preferences__vibrate">Vibrer</string>
  <string name="preferences__green">Grøn</string>
  <string name="preferences__red">Raud</string>
  <string name="preferences__blue">Blå</string>
  <string name="preferences__orange">Oransje</string>
  <string name="preferences__cyan">Cyan</string>
  <string name="preferences__magenta">Magenta</string>
  <string name="preferences__white">Kvit</string>
  <string name="preferences__none">Inga</string>
  <string name="preferences__fast">Snøgg</string>
  <string name="preferences__normal">Normal</string>
  <string name="preferences__slow">Langsam</string>
  <string name="preferences__help">Hjelp</string>
  <string name="preferences__advanced">Avansert</string>
  <string name="preferences__donate_to_signal">Doner til Signal</string>
  <string name="preferences__privacy">Personvern</string>
  <string name="preferences__mms_user_agent">MMS-brukaragent</string>
  <string name="preferences__advanced_mms_access_point_names">Manuelt MMS-oppsett</string>
  <string name="preferences__mmsc_url">MMSC-adresse</string>
  <string name="preferences__mms_proxy_host">MMS-mellomtenarvert</string>
  <string name="preferences__mms_proxy_port">MMS-mellomtenarport</string>
  <string name="preferences__mmsc_username">MMSC-brukarnamn</string>
  <string name="preferences__mmsc_password">MMSC-passord</string>
  <string name="preferences__sms_delivery_reports">SMS-leveringsrapportar </string>
  <string name="preferences__request_a_delivery_report_for_each_sms_message_you_send">Be om leveringsrapport når du sender SMS</string>
  <string name="preferences__data_and_storage">Data og lagring</string>
  <string name="preferences__storage">Lagring</string>
  <string name="preferences__conversation_length_limit">Lengdgrense for samtalar</string>
  <string name="preferences__keep_messages">Spar på meldingar</string>
  <string name="preferences__clear_message_history">Tøm meldingshistorikk</string>
  <string name="preferences__linked_devices">Tilkopla einingar</string>
  <string name="preferences__light_theme">Lys</string>
  <string name="preferences__dark_theme">Mørk</string>
  <string name="preferences__appearance">Utsjåande</string>
  <string name="preferences__theme">Tema</string>
  <string name="preferences__chat_wallpaper">Samtalebakgrunnsbilde</string>
  <string name="preferences__disable_pin">Skru av PIN</string>
  <string name="preferences__enable_pin">Skru på PIN</string>
  <string name="preferences__if_you_disable_the_pin_you_will_lose_all_data">Viss du skrur av PIN, mistar du all data når du omregistrerer Signal (med mindre du manuelt tar reservekopi og gjenopprettar). Du kan heller ikkje skru på registreringslås utan PIN.</string>
  <string name="preferences__pins_keep_information_stored_with_signal_encrypted_so_only_you_can_access_it">Ein PIN held informasjonen som Signal lagrar kryptert, slik at berre du kan få tilgang til han. Profilen, innstillingane og kontaktane dine blir gjenoppretta når du installerer Signal på nytt. Du treng ikkje PIN-en din for å opna appen.</string>
  <string name="preferences__system_default">Systemstandard</string>
  <string name="preferences__language">Språk</string>
  <string name="preferences__signal_messages_and_calls">Signal-meldingar og -samtalar</string>
  <string name="preferences__advanced_pin_settings">Avanserte PIN-innstillingar</string>
  <string name="preferences__free_private_messages_and_calls">Gratis privatmeldingar og -samtalar til Signal-brukarar</string>
  <string name="preferences__submit_debug_log">Send feilsøkingslogg</string>
  <string name="preferences__delete_account">Slett konto</string>
  <string name="preferences__support_wifi_calling">«Wifi-samtale»-tilbakefallsmodus</string>
  <string name="preferences__enable_if_your_device_supports_sms_mms_delivery_over_wifi">Bruk dette viss eininga leverer SMS / MMS over Wifi og «Wifi-samtale» er slått på)</string>
  <string name="preferences__incognito_keyboard">Inkognitotastatur</string>
  <string name="preferences__read_receipts">Lesekvitteringar</string>
  <string name="preferences__if_read_receipts_are_disabled_you_wont_be_able_to_see_read_receipts">Viss du har skrudd av lesekvitteringar, får du heller ikkje sjå andre sine lesekvitteringar.</string>
  <string name="preferences__typing_indicators">Tastevisning</string>
  <string name="preferences__if_typing_indicators_are_disabled_you_wont_be_able_to_see_typing_indicators">Viss tastevisning er av, kan du heller ikkje sjå når andre tastar.</string>
  <string name="preferences__request_keyboard_to_disable_personalized_learning">Be tastaturet om å skru av personleg læring. Denne innstillinga gir ingen garantiar, og tastaturet ditt står fritt til å oversjå han.</string>
  <string name="preferences_app_protection__blocked_users">Blokkerte brukarar</string>
  <string name="preferences_chats__when_using_mobile_data">Ved bruk av mobildata</string>
  <string name="preferences_chats__when_using_wifi">Ved bruk av Wifi</string>
  <string name="preferences_chats__when_roaming">I framandnett</string>
  <string name="preferences_chats__media_auto_download">Automatisk nedlasting av media</string>
  <string name="preferences_chats__message_history">Meldingshistorikk</string>
  <string name="preferences_storage__storage_usage">Lagringsbruk</string>
  <string name="preferences_storage__photos">Bilde</string>
  <string name="preferences_storage__videos">Videoar</string>
  <string name="preferences_storage__files">Filer</string>
  <string name="preferences_storage__audio">Lyd</string>
  <string name="preferences_storage__review_storage">Gå gjennom lagring</string>
  <string name="preferences_storage__delete_older_messages">Slett eldre meldingar?</string>
  <string name="preferences_storage__clear_message_history">Tøm meldingshistorikk?</string>
  <string name="preferences_storage__this_will_permanently_delete_all_message_history_and_media">Dette slettar all meldingshistorikk og media som er eldre enn %1$s frå eininga di for godt.</string>
  <string name="preferences_storage__this_will_permanently_trim_all_conversations_to_the_d_most_recent_messages">Dette vil permanent forkorta alle samtalar til dei %1$s siste meldingane.</string>
  <string name="preferences_storage__this_will_delete_all_message_history_and_media_from_your_device">Dette vil permanent sletta all meldingshistorikk og media frå eininga di.</string>
  <string name="preferences_storage__are_you_sure_you_want_to_delete_all_message_history">Er du sikker på at du vil sletta all meldingshistorikk?</string>
  <string name="preferences_storage__all_message_history_will_be_permanently_removed_this_action_cannot_be_undone">All meldingshistorikk blir permanent sletta. Denne handlinga kan ikkje angrast.</string>
  <string name="preferences_storage__delete_all_now">Slett alt no</string>
  <string name="preferences_storage__forever">For alltid</string>
  <string name="preferences_storage__one_year">1 år</string>
  <string name="preferences_storage__six_months">6 månader</string>
  <string name="preferences_storage__thirty_days">30 dagar</string>
  <string name="preferences_storage__none">Inga</string>
  <string name="preferences_storage__s_messages">%1$s meldingar</string>
  <string name="preferences_storage__custom">Sjølvvald</string>
  <string name="preferences_advanced__use_system_emoji">Bruk emoji på systemet</string>
  <string name="preferences_advanced__disable_signal_built_in_emoji_support">Slå av innebygd emoji-støtte i Signal</string>
  <string name="preferences_advanced__relay_all_calls_through_the_signal_server_to_avoid_revealing_your_ip_address">Vidaresend alle samtalar gjennom Signal-tenaren for å unngå å visa IP-adressa di til kontakten din. Dette vil gi dårlegare samtalekvalitet.</string>
  <string name="preferences_advanced__always_relay_calls">Alltid vidaresend samtalar</string>
  <string name="preferences_app_protection__who_can">Kven kan  …</string>
  <string name="preferences_app_protection__app_access">App-tilgang</string>
  <string name="preferences_app_protection__communication">Kommunikasjon</string>
  <string name="preferences_chats__chats">Samtalar</string>
  <string name="preferences_data_and_storage__manage_storage">Handter lagring</string>
  <string name="preferences_data_and_storage__calls">Samtalar</string>
  <string name="preferences_data_and_storage__use_less_data_for_calls">Bruk mindre data for oppringingar</string>
  <string name="preferences_data_and_storage__never">Aldri</string>
  <string name="preferences_data_and_storage__wifi_and_cellular">Trådlaus og mobildata</string>
  <string name="preferences_data_and_storage__cellular_only">Berre mobildata</string>
  <string name="preference_data_and_storage__using_less_data_may_improve_calls_on_bad_networks">Mindre databruk kan forbetra samtalar på dårlege nettverk</string>
  <string name="preferences_notifications__messages">Meldingar</string>
  <string name="preferences_notifications__events">Hendingar</string>
  <string name="preferences_notifications__in_chat_sounds">Lydar i samtalar</string>
  <string name="preferences_notifications__show">Vis</string>
  <string name="preferences_notifications__calls">Samtalar</string>
  <string name="preferences_notifications__ringtone">Ringetone</string>
  <string name="preferences_chats__show_invitation_prompts">Oppfordring om invitering</string>
  <string name="preferences_chats__display_invitation_prompts_for_contacts_without_signal">Vis oppfordring om å invitera kontaktar som ikkje har Molly</string>
  <string name="preferences_chats__message_text_size">Skriftstorleik i meldingar</string>
  <string name="preferences_events__contact_joined_signal">Ein kontakt tok i bruk Signal!</string>
  <string name="preferences_notifications__priority">Prioritet</string>
  <string name="preferences_communication__category_sealed_sender">Forsegla sendar</string>
  <string name="preferences_communication__sealed_sender_display_indicators">Visingsindikatorar</string>
  <string name="preferences_communication__sealed_sender_display_indicators_description">Vis eit statusikon når du vel «Meldingsdetaljar» på meldingar som vart sende med forsegla sendar.</string>
  <string name="preferences_communication__sealed_sender_allow_from_anyone">Tillat frå alle</string>
  <string name="preferences_communication__sealed_sender_allow_from_anyone_description">Tillat forsegla sendar på meldingar du får frå folk som ikkje er i kontaktlista di, og folk du ikkje har delt profilen din med.</string>
  <string name="preferences_communication__sealed_sender_learn_more">Lær meir</string>
  <string name="preferences_setup_a_username">Lag eit brukarnamn</string>
  <string name="preferences_proxy">Proxy</string>
  <string name="preferences_use_proxy">Bruk proxy</string>
  <string name="preferences_off">Av</string>
  <string name="preferences_on">På</string>
  <string name="preferences_proxy_address">Proxy-adresse</string>
  <string name="preferences_only_use_a_proxy_if">Berre bruk ein proxy dersom du ikkje kan kopla til Signal med mobildata eller trådlausnett.</string>
  <string name="preferences_share">Del</string>
  <string name="preferences_save">Lagra</string>
  <string name="preferences_connecting_to_proxy">Koplar til proxy …</string>
  <string name="preferences_connected_to_proxy">Kopla til proxy</string>
  <string name="preferences_connection_failed">Feil ved tilkopling</string>
  <string name="preferences_couldnt_connect_to_the_proxy">Klarte ikkje kopla til proxyen. Sjekk proxy-adressa og prøv igjen.</string>
  <string name="preferences_you_are_connected_to_the_proxy">Du er kopla til proxyen. Du kan skru av proxyen når som helst frå Innstillingar.</string>
  <string name="preferences_success">Vellykka</string>
  <string name="preferences_failed_to_connect">Klarte ikkje kopla til</string>
  <string name="preferences_enter_proxy_address">Skriv inn proxy-adresse</string>
  <string name="configurable_single_select__customize_option">Endra val</string>
  <!--Internal only preferences-->
  <!--****************************************-->
  <!--menus-->
  <!--****************************************-->
  <!--contact_selection_list-->
  <string name="contact_selection_list__unknown_contact">Ny melding til …</string>
  <string name="contact_selection_list__unknown_contact_block">Blokker brukar</string>
  <string name="contact_selection_list__unknown_contact_add_to_group">Legg til i gruppe</string>
  <!--conversation_callable_insecure-->
  <string name="conversation_callable_insecure__menu_call">Ring</string>
  <!--conversation_callable_secure-->
  <string name="conversation_callable_secure__menu_call">Signal-samtale</string>
  <string name="conversation_callable_secure__menu_video">Signal-videosamtale</string>
  <!--conversation_context-->
  <string name="conversation_context__menu_message_details">Meldingsdetaljar</string>
  <string name="conversation_context__menu_copy_text">Kopier tekst</string>
  <string name="conversation_context__menu_delete_message">Slett melding</string>
  <string name="conversation_context__menu_forward_message">Vidaresend melding</string>
  <string name="conversation_context__menu_resend_message">Send melding på nytt</string>
  <string name="conversation_context__menu_reply_to_message">Svar på meldinga</string>
  <!--conversation_context_reacction-->
  <string name="conversation_context__reaction_multi_select">Vel fleire</string>
  <!--conversation_context_image-->
  <string name="conversation_context_image__save_attachment">Lagra vedlegg</string>
  <!--conversation_expiring_off-->
  <string name="conversation_expiring_off__disappearing_messages">Forsvinnande meldingar</string>
  <!--conversation_expiring_on-->
  <!--conversation_insecure-->
  <string name="conversation_insecure__invite">Inviter</string>
  <!--conversation_list_batch-->
  <string name="conversation_list_batch__menu_delete_selected">Slett utval</string>
  <string name="conversation_list_batch__menu_pin_selected">Fest valde</string>
  <string name="conversation_list_batch__menu_unpin_selected">Slepp valde</string>
  <string name="conversation_list_batch__menu_select_all">Vel alle</string>
  <string name="conversation_list_batch_archive__menu_archive_selected">Arkiver utval</string>
  <string name="conversation_list_batch_unarchive__menu_unarchive_selected">Angra arkivering av utval</string>
  <string name="conversation_list_batch__menu_mark_as_read">Merk som lesne</string>
  <string name="conversation_list_batch__menu_mark_as_unread">Merk som ulesen</string>
  <!--conversation_list-->
  <string name="conversation_list_settings_shortcut">Snarveg til innstillingar</string>
  <string name="conversation_list_search_description">Søk</string>
  <string name="conversation_list__pinned">Festa</string>
  <string name="conversation_list__chats">Samtalar</string>
  <string name="conversation_list__you_can_only_pin_up_to_d_chats">Du kan berre festa opptil %1$d samtalar</string>
  <!--conversation_list_item_view-->
  <string name="conversation_list_item_view__contact_photo_image">Kontaktfoto</string>
  <string name="conversation_list_item_view__archived">Arkivert</string>
  <!--conversation_list_fragment-->
  <string name="conversation_list_fragment__fab_content_description">Ny samtale</string>
  <string name="conversation_list_fragment__open_camera_description">Opna kamera</string>
  <string name="conversation_list_fragment__no_chats_yet_get_started_by_messaging_a_friend">Ingen samtalar enno.
Kom i gang ved å senda ei melding til ein venn.</string>
  <!--conversation_secure_verified-->
  <string name="conversation_secure_verified__menu_reset_secure_session">Tilbakestill sikker økt</string>
  <!--conversation_muted-->
  <string name="conversation_muted__unmute">Vis varsel</string>
  <!--conversation_unmuted-->
  <string name="conversation_unmuted__mute_notifications">Ikkje vis varsel</string>
  <!--conversation-->
  <string name="conversation__menu_group_settings">Gruppeinnstillingar</string>
  <string name="conversation__menu_leave_group">Forlat gruppe</string>
  <string name="conversation__menu_view_all_media">All media</string>
  <string name="conversation__menu_conversation_settings">Samtaleinnstillingar</string>
  <string name="conversation__menu_add_shortcut">Legg til heimeskjermen</string>
  <string name="conversation__menu_create_bubble">Lag boble</string>
  <!--conversation_popup-->
  <string name="conversation_popup__menu_expand_popup">Utvid sprettoppvindauge</string>
  <!--conversation_callable_insecure-->
  <string name="conversation_add_to_contacts__menu_add_to_contacts">Legg til i kontaktar</string>
  <!--conversation_group_options-->
  <string name="convesation_group_options__recipients_list">Mottakarliste</string>
  <string name="conversation_group_options__delivery">Levering</string>
  <string name="conversation_group_options__conversation">Samtale</string>
  <string name="conversation_group_options__broadcast">Kringkast</string>
  <!--text_secure_normal-->
  <string name="text_secure_normal__menu_new_group">Ny gruppe</string>
  <string name="text_secure_normal__menu_settings">Innstillingar</string>
  <string name="text_secure_normal__menu_clear_passphrase">Lås</string>
  <string name="text_secure_normal__mark_all_as_read">Merk alle lesne</string>
  <string name="text_secure_normal__invite_friends">Inviter vennar</string>
  <!--verify_display_fragment-->
  <string name="verify_display_fragment_context_menu__copy_to_clipboard">Kopiera til utklippstavle</string>
  <string name="verify_display_fragment_context_menu__compare_with_clipboard">Samanlikn med utklippstavla</string>
  <!--reminder_header-->
  <string name="reminder_header_sms_import_title">Importer system-SMS</string>
  <string name="reminder_header_sms_import_text">Trykk for å kopiera telefonen sin SMS-meldingar til Signal sin krypterte database.</string>
  <string name="reminder_header_push_title">Slå på Signal-meldingar og -samtalar</string>
  <string name="reminder_header_push_text">Oppgrader kommunikasjonsopplevinga.</string>
  <string name="reminder_header_service_outage_text">Signal har for tida tekniske problem. Me jobbar hardt med å få tilbake tenesta så fort som mogleg.</string>
  <string name="reminder_header_progress">%1$d%%</string>
  <!--media_preview-->
  <string name="media_preview__save_title">Lagra</string>
  <string name="media_preview__forward_title">Vidaresend</string>
  <string name="media_preview__share_title">Del</string>
  <string name="media_preview__all_media_title">All media</string>
  <!--media_preview_activity-->
  <string name="media_preview_activity__media_content_description">Førehandsvising av media</string>
  <!--new_conversation_activity-->
  <string name="new_conversation_activity__refresh">Oppdater</string>
  <!--redphone_audio_popup_menu-->
  <!--Insights-->
  <string name="Insights__percent">%</string>
  <string name="Insights__title">Oversikt</string>
  <string name="InsightsDashboardFragment__title">Oversikt</string>
  <string name="InsightsDashboardFragment__signal_protocol_automatically_protected">Signal-protokollen beskytta automatisk %1$d%% av dei utgåande meldingane dine dei siste %2$d dagane. Samtalar mellom Signal-brukarar er alltid kryptert ende-til-ende.</string>
  <string name="InsightsDashboardFragment__boost_your_signal">Signal-auke</string>
  <string name="InsightsDashboardFragment__not_enough_data">Ikkje nok data</string>
  <string name="InsightsDashboardFragment__your_insights_percentage_is_calculated_based_on">Prosentane i oversikta er rekna ut frå utgåande meldingar dei siste %1$d dagane som ikkje har forsvunne eller blitt sletta.</string>
  <string name="InsightsDashboardFragment__start_a_conversation">Start ein samtale</string>
  <string name="InsightsDashboardFragment__invite_your_contacts">Start å kommunisera trygt og skru på nye funksjonar som går forbi begrensningane til ukrypterte SMS-meldingar, ved å invitera fleire kontaktar til Signal.</string>
  <string name="InsightsDashboardFragment__this_stat_was_generated_locally">Denne statistikken blei generert på di eining, det er berre du som kan sjå han. Den blir aldri sendt nokon stad.</string>
  <string name="InsightsDashboardFragment__encrypted_messages">Krypterte meldingar</string>
  <string name="InsightsDashboardFragment__cancel">Avbryt</string>
  <string name="InsightsDashboardFragment__send">Send</string>
  <string name="InsightsModalFragment__title">Her kjem Oversikt</string>
  <string name="InsightsModalFragment__description">Finn ut kor mange av dine utgåande meldingar som blei sendt trygt, og inviter enkelt nye kontaktar for å auka Signal-prosenten din.</string>
  <string name="InsightsModalFragment__view_insights">Vis Oversikt</string>
  <string name="FirstInviteReminder__title">Inviter til Signal</string>
  <string name="FirstInviteReminder__description">Du kan auka kor mange krypterte meldingar du sender med %1$d%%</string>
  <string name="SecondInviteReminder__title">Auk ditt Signal</string>
  <string name="SecondInviteReminder__description">Inviter %1$s</string>
  <string name="InsightsReminder__view_insights">Vis Oversikt</string>
  <string name="InsightsReminder__invite">Inviter</string>
  <!--Edit KBS Pin-->
  <!--BaseKbsPinFragment-->
  <string name="BaseKbsPinFragment__next">Neste</string>
  <string name="BaseKbsPinFragment__create_alphanumeric_pin">Lag alfanumerisk PIN</string>
  <string name="BaseKbsPinFragment__create_numeric_pin">Lag numerisk PIN</string>
  <!--CreateKbsPinFragment-->
  <plurals name="CreateKbsPinFragment__pin_must_be_at_least_characters">
    <item quantity="one">PIN må vera minst %1$d teikn</item>
    <item quantity="other">PIN må vera minst %1$d teikn</item>
  </plurals>
  <plurals name="CreateKbsPinFragment__pin_must_be_at_least_digits">
    <item quantity="one">PIN må vera minst %1$d siffer</item>
    <item quantity="other">PIN må vera minst %1$d siffer</item>
  </plurals>
  <string name="CreateKbsPinFragment__create_a_new_pin">Lag ny PIN</string>
  <string name="CreateKbsPinFragment__you_can_choose_a_new_pin_as_long_as_this_device_is_registered">Du kan endra PIN-en så lenge denne eininga er registrert.</string>
  <string name="CreateKbsPinFragment__create_your_pin">Lag din PIN</string>
  <string name="CreateKbsPinFragment__pins_keep_information_stored_with_signal_encrypted">Ein PIN held informasjonen som Signal lagrar kryptert, slik at berre du kan få tilgang til han. Profilen, innstillingane og kontaktane dine blir gjenoppretta når du installerer Signal på nytt. Du treng ikkje PIN-en din for å opna appen.</string>
  <string name="CreateKbsPinFragment__choose_a_stronger_pin">Vel ein sterkare PIN</string>
  <!--ConfirmKbsPinFragment-->
  <string name="ConfirmKbsPinFragment__pins_dont_match">PIN-kodane er ulike. Prøv igjen.</string>
  <string name="ConfirmKbsPinFragment__confirm_your_pin">Stadfest din PIN.</string>
  <string name="ConfirmKbsPinFragment__pin_creation_failed">Klarte ikkje laga PIN</string>
  <string name="ConfirmKbsPinFragment__your_pin_was_not_saved">PIN-koden vart ikkje lagra. Me spør deg seinare om å laga ein PIN-kode.</string>
  <string name="ConfirmKbsPinFragment__pin_created">PIN oppretta.</string>
  <string name="ConfirmKbsPinFragment__re_enter_your_pin">Skriv inn PIN-en din på nytt</string>
  <string name="ConfirmKbsPinFragment__creating_pin">Opprettar PIN …</string>
  <!--KbsSplashFragment-->
  <string name="KbsSplashFragment__introducing_pins">Her kjem PIN-kodar</string>
  <string name="KbsSplashFragment__pins_keep_information_stored_with_signal_encrypted">Ein PIN held informasjonen som Signal lagrar kryptert, slik at berre du kan få tilgang til han. Profilen, innstillingane og kontaktane dine blir gjenoppretta når du installerer Signal på nytt. Du treng ikkje PIN-en din for å opna appen.</string>
  <string name="KbsSplashFragment__learn_more">Lær meir</string>
  <string name="KbsSplashFragment__registration_lock_equals_pin">Registreringslås = PIN</string>
  <string name="KbsSplashFragment__your_registration_lock_is_now_called_a_pin">Registreringslåsen er no kalla PIN-kode, og gjer meir enn før. Oppdater no.</string>
  <string name="KbsSplashFragment__update_pin">Oppdater PIN</string>
  <string name="KbsSplashFragment__create_your_pin">Lag din PIN</string>
  <string name="KbsSplashFragment__learn_more_about_pins">Lær meir om PIN-ar</string>
  <string name="KbsSplashFragment__disable_pin">Skru av PIN</string>
  <!--KBS Reminder Dialog-->
  <string name="KbsReminderDialog__enter_your_signal_pin">Skriv inn Signal-PIN-koden din</string>
  <string name="KbsReminderDialog__to_help_you_memorize_your_pin">For å hjelpa deg å hugsa PIN-koden din, spør me innimellom om du kan skriva han inn. Me spør sjeldnare over tid.</string>
  <string name="KbsReminderDialog__skip">Hopp over</string>
  <string name="KbsReminderDialog__submit">Send</string>
  <string name="KbsReminderDialog__forgot_pin">Gløymt PIN-koden?</string>
  <string name="KbsReminderDialog__incorrect_pin_try_again">Feil PIN. Prøv igjen.</string>
  <!--AccountLockedFragment-->
  <string name="AccountLockedFragment__account_locked">Konto låst</string>
  <string name="AccountLockedFragment__your_account_has_been_locked_to_protect_your_privacy">Kontoen din er låst for å beskytta ditt personvern og din tryggleik. Etter %1$d dagar med inaktivitet på kontoen din vil du kunna omregistrera dette telefonnummeret utan å trenga PIN-koden din. Alt innhald blir sletta.</string>
  <string name="AccountLockedFragment__next">Neste</string>
  <string name="AccountLockedFragment__learn_more">Lær meir</string>
  <!--KbsLockFragment-->
  <string name="RegistrationLockFragment__enter_your_pin">Skriv inn PIN-koden din</string>
  <string name="RegistrationLockFragment__enter_the_pin_you_created">Skriv inn PIN-koden du oppretta for kontoen din. Dette er ikkje det same som SMS-stadfestingskoden.</string>
  <string name="RegistrationLockFragment__enter_alphanumeric_pin">Skriv inn alfanumerisk PIN</string>
  <string name="RegistrationLockFragment__enter_numeric_pin">Skriv inn numerisk PIN</string>
  <string name="RegistrationLockFragment__incorrect_pin_try_again">Feil PIN. Prøv igjen.</string>
  <string name="RegistrationLockFragment__forgot_pin">Gløymt PIN-koden?</string>
  <string name="RegistrationLockFragment__incorrect_pin">Feil PIN</string>
  <string name="RegistrationLockFragment__forgot_your_pin">Gløymt PIN-koden?</string>
  <string name="RegistrationLockFragment__not_many_tries_left">Ikkje mange forsøk igjen!</string>
  <string name="RegistrationLockFragment__signal_registration_need_help_with_pin_for_android_v1_pin">Signal-registrering – treng hjelp med PIN for Android (v1 PIN)</string>
  <string name="RegistrationLockFragment__signal_registration_need_help_with_pin_for_android_v2_pin">Signal-registrering – treng hjelp med PIN for Android (v2 PIN)</string>
  <plurals name="RegistrationLockFragment__for_your_privacy_and_security_there_is_no_way_to_recover">
    <item quantity="one">For ditt personvern og din tryggleik er det ingen måte å gjenoppretta PIN-koden. Om du ikkje kan hugsa PIN-koden, kan du stadfesta på nytt med SMS etter %1$d dag med inaktivitet. Om du gjer dette, vil kontoen din bli tømt og alt innhaldet sletta.</item>
    <item quantity="other">For ditt personvern og din tryggleik er det ingen måte å gjenoppretta PIN-koden. Om du ikkje kan hugsa PIN-koden, kan du stadfesta på nytt med SMS etter %1$d dagar med inaktivitet. Om du gjer dette, vil kontoen din bli tømt og alt innhaldet sletta.</item>
  </plurals>
  <plurals name="RegistrationLockFragment__incorrect_pin_d_attempts_remaining">
    <item quantity="one">Feil PIN. %1$d forsøk igjen.</item>
    <item quantity="other">Feil PIN. %1$d forsøk igjen.</item>
  </plurals>
  <plurals name="RegistrationLockFragment__if_you_run_out_of_attempts_your_account_will_be_locked_for_d_days">
    <item quantity="one">Viss du går tom for forsøk blir kontoen din låst i %1$d dag. Etter %1$d dag med inaktivitet kan du omregistrera utan PIN-koden din. Kontoen din blir tømt og alt innhald sletta.</item>
    <item quantity="other">Viss du går tom for forsøk blir kontoen din låst i %1$d dagar. Etter %1$d dagar med inaktivitet kan du omregistrera utan PIN-koden din. Kontoen din blir tømt og alt innhald sletta.</item>
  </plurals>
  <plurals name="RegistrationLockFragment__you_have_d_attempts_remaining">
    <item quantity="one">Du har %1$d forsøk igjen.</item>
    <item quantity="other">Du har %1$d forsøk igjen.</item>
  </plurals>
  <plurals name="RegistrationLockFragment__d_attempts_remaining">
    <item quantity="one">%1$d forsøk igjen.</item>
    <item quantity="other">%1$d forsøk igjen.</item>
  </plurals>
  <!--CalleeMustAcceptMessageRequestDialogFragment-->
  <string name="CalleeMustAcceptMessageRequestDialogFragment__s_will_get_a_message_request_from_you">%1$s får ei meldingsførespurnad frå deg. Du kan ringa når førespurnaden er godteken.</string>
  <!--KBS Megaphone-->
  <string name="KbsMegaphone__create_a_pin">Opprett PIN</string>
  <string name="KbsMegaphone__pins_keep_information_thats_stored_with_signal_encrytped">PIN-ar held informasjonen som signal Signal lagrar kryptert.</string>
  <string name="KbsMegaphone__create_pin">Opprett PIN</string>
  <!--Research Megaphone-->
  <string name="ResearchMegaphone_tell_signal_what_you_think">Fortel Signal kva du synst</string>
  <string name="ResearchMegaphone_to_make_signal_the_best_messaging_app_on_the_planet">For at me skal gjera Signal til den beste meldingsappen på planeten vil me gjerne høyra kva du synst.</string>
  <string name="ResearchMegaphone_learn_more">Lær meir</string>
  <string name="ResearchMegaphone_dismiss">Avslå</string>
  <string name="ResearchMegaphoneDialog_signal_research">Signal-undersøking</string>
  <string name="ResearchMegaphoneDialog_we_believe_in_privacy"><![CDATA[<p><b>Me trur på personvern.</b></p><p>Signal sporer deg ikkje og hentar ikkje data om deg. For å gjera Signal betre for alle, er me avhengig av at brukarar vel å fortelja kva dei synst, <b>og me vil gjerne høyra kva nettopp du synst.</b></p><p>Me har ei spørreundersøking på gang for å forstå korleis du bruker Signal. Undersøkinga hentar ikkje data som vil identifisera deg. Viss du vil gi tilleggsinformasjon, så har du moglegheita til å oppgi kontaktinfo.</p><p>Om du har eit par minutt til overs og litt tilbakemelding å gi, så vil me gjerne høyra frå deg.</p>]]></string>
  <string name="ResearchMegaphoneDialog_take_the_survey">Ta undersøkinga</string>
  <string name="ResearchMegaphoneDialog_no_thanks">Nei takk</string>
  <string name="ResearchMegaphoneDialog_the_survey_is_hosted_by_alchemer_at_the_secure_domain">Denne undersøkinga er administrert av Alchemer på det trygge domenet surveys.signalusers.org</string>
  <!--transport_selection_list_item-->
  <string name="transport_selection_list_item__transport_icon">Transport-ikon</string>
  <string name="ConversationListFragment_loading">Lastar …</string>
  <string name="CallNotificationBuilder_connecting">Koplar til …</string>
  <string name="Permissions_permission_required">Tilgang krevst</string>
  <string name="ConversationActivity_signal_needs_sms_permission_in_order_to_send_an_sms">Signal treng tilgang til SMS for å senda SMS, men tilgangen er permanent avslått. Opna app-innstillingsmenyen og vel «Tilgang» – eventuelt «Tillatelser» – og skru på «SMS».</string>
  <string name="Permissions_continue">Hald fram</string>
  <string name="Permissions_not_now">Ikkje no</string>
  <string name="conversation_activity__enable_signal_messages">SKRU PÅ SIGNAL-MELDINGAR</string>
  <string name="SQLCipherMigrationHelper_migrating_signal_database">Migrerer Signal-databasen</string>
  <string name="PushDecryptJob_new_locked_message">Ny låst melding</string>
  <string name="PushDecryptJob_unlock_to_view_pending_messages">Lås opp for å sjå ulesne meldingar</string>
  <string name="enter_backup_passphrase_dialog__backup_passphrase">Passordfrase til reservekopi</string>
  <string name="backup_enable_dialog__backups_will_be_saved_to_external_storage_and_encrypted_with_the_passphrase_below_you_must_have_this_passphrase_in_order_to_restore_a_backup">Reservekopiar blir lagra til ekstern lagring og krypterte med passordfrasen nedanfor. Du må ha denne passordfrasen for å gjenoppretta frå kopien.</string>
  <string name="backup_enable_dialog__you_must_have_this_passphrase">Du må ha denne passordfrasen for å gjenoppretta ein reservekopi.</string>
  <string name="backup_enable_dialog__folder">Mappe</string>
  <string name="backup_enable_dialog__i_have_written_down_this_passphrase">Eg har skrive ned denne passordfrasen. Utan den vil eg ikkje få gjenoppretta frå reservekopien.</string>
  <string name="registration_activity__restore_backup">Gjenopprett frå reservekopi</string>
  <string name="registration_activity__skip">Hopp over</string>
  <string name="preferences_chats__chat_backups">Reservekopiar av meldingar</string>
  <string name="preferences_chats__backup_chats_to_external_storage">Ta reservekopi av meldingar til ekstern lagring</string>
  <string name="RegistrationActivity_enter_backup_passphrase">Skriv passordfrasen til reservekopien</string>
  <string name="RegistrationActivity_restore">Rett opp igjen</string>
  <string name="RegistrationActivity_backup_failure_downgrade">Kan ikkje importera reservekopiar frå nyare utgåver av Signal</string>
  <string name="RegistrationActivity_incorrect_backup_passphrase">Feil passordfrase til reservekopi</string>
  <string name="RegistrationActivity_checking">Sjekkar …</string>
  <string name="RegistrationActivity_d_messages_so_far">%dmeldingar så langt …</string>
  <string name="RegistrationActivity_restore_from_backup">Gjenopprett frå reservekopi?</string>
  <string name="RegistrationActivity_restore_your_messages_and_media_from_a_local_backup">Gjenopprett meldingar og media frå ein lokal reservekopi. Viss du ikkje gjenopprettar no, vil du ikkje få gjenoppretta seinare.</string>
  <string name="RegistrationActivity_backup_size_s">Storleik på reservekopi: %s</string>
  <string name="RegistrationActivity_backup_timestamp_s">Tidsstempel for reservekopi: %s</string>
  <string name="BackupDialog_enable_local_backups">Skru på lokale reservekopiar?</string>
  <string name="BackupDialog_enable_backups">Skru på reservekopiar</string>
  <string name="BackupDialog_please_acknowledge_your_understanding_by_marking_the_confirmation_check_box">Stadfest at du forstår ved å huka av avkryssingsboksen.</string>
  <string name="BackupDialog_delete_backups">Slett reservekopiar?</string>
  <string name="BackupDialog_disable_and_delete_all_local_backups">Skru av og slett alle lokale reservekopiar?</string>
  <string name="BackupDialog_delete_backups_statement">Slett reservekopiar</string>
  <string name="BackupDialog_to_enable_backups_choose_a_folder">For å skru på reservekopiar må du velja ei mappe. Kopiar blir lagra der.</string>
  <string name="BackupDialog_choose_folder">Vel mappe</string>
  <string name="BackupDialog_copied_to_clipboard">Kopiert til utklippstavla</string>
  <string name="BackupDialog_no_file_picker_available">Fann ingen filveljar</string>
  <string name="BackupDialog_enter_backup_passphrase_to_verify">Skriv inn passordfrasen for reservekopiane dine for å stadfesta</string>
  <string name="BackupDialog_verify">Stadfest</string>
  <string name="BackupDialog_you_successfully_entered_your_backup_passphrase">Du skreiv inn rett passordfrase for reservekopiane dine</string>
  <string name="BackupDialog_passphrase_was_not_correct">Feil passordfrase</string>
  <string name="LocalBackupJob_creating_backup">Opprettar reservekopi …</string>
  <string name="LocalBackupJobApi29_backup_failed">Reservekopiering feila</string>
  <string name="LocalBackupJobApi29_your_backup_directory_has_been_deleted_or_moved">Mappa for reservekopiar er sletta eller flytta.</string>
  <string name="LocalBackupJobApi29_your_backup_file_is_too_large">Reservekopi-fila er for stor til å lagra på denne plasseringa.</string>
  <string name="LocalBackupJobApi29_there_is_not_enough_space">Du har ikkje nok lagringsplass til reservekopien din.</string>
  <string name="LocalBackupJobApi29_tap_to_manage_backups">Trykk for å handtera reserverkopiar.</string>
  <string name="ProgressPreference_d_messages_so_far">%dmeldingar så langt</string>
  <string name="RegistrationActivity_wrong_number">Feil nummer</string>
  <string name="RegistrationActivity_call_me_instead_available_in">Ring meg i staden \n
 (Tilgjengeleg i %1$02d:%2$02d)</string>
  <string name="RegistrationActivity_contact_signal_support">Ta kontakt med Signal brukarstøtte</string>
  <string name="RegistrationActivity_code_support_subject">Signal-registrering – stadfestingskode for Android</string>
  <string name="BackupUtil_never">Aldri</string>
  <string name="BackupUtil_unknown">Ukjend</string>
  <string name="preferences_app_protection__see_my_phone_number">Sjå mitt telefonnummer</string>
  <string name="preferences_app_protection__find_me_by_phone_number">Finna meg via telefonnummer</string>
  <string name="PhoneNumberPrivacy_everyone">Alle</string>
  <string name="PhoneNumberPrivacy_my_contacts">Kontaktane mine</string>
  <string name="PhoneNumberPrivacy_nobody">Ingen</string>
  <string name="PhoneNumberPrivacy_everyone_see_description">Telefonnummeret ditt blir synleg for alle personar og grupper som du melder med.</string>
  <string name="PhoneNumberPrivacy_everyone_find_description">Alle som har telefonnummeret ditt i kontaktlista si kan få deg opp som ein Signal-kontakt. Andre kan finna deg i søk.</string>
  <string name="preferences_app_protection__screen_lock">Skjermlås</string>
  <string name="preferences_app_protection__lock_signal_access_with_android_screen_lock_or_fingerprint">Lås tilgangen til Signal med Androids skjermlås eller fingeravtrykk</string>
  <string name="preferences_app_protection__screen_lock_inactivity_timeout">Tidsgrense for inaktivitet før skjermlås</string>
  <string name="preferences_app_protection__signal_pin">Signal-PIN</string>
  <string name="preferences_app_protection__create_a_pin">Opprett PIN</string>
  <string name="preferences_app_protection__change_your_pin">Endra PIN?</string>
  <string name="preferences_app_protection__pin_reminders">PIN-påminningar</string>
  <string name="preferences_app_protection__pins_keep_information_stored_with_signal_encrypted">PIN-en held informasjonen som signal Signal lagrar kryptert, slik at berre du kan få tilgang til han. Profilen, innstillingane og kontaktane dine blir gjenoppretta når du installerer Signal på nytt.</string>
  <string name="preferences_app_protection__add_extra_security_by_requiring_your_signal_pin_to_register">Få ekstra tryggleik ved å krevja din Signal-PIN for å registrera telefonnummeret ditt med Signal igjen.</string>
  <string name="preferences_app_protection__reminders_help_you_remember_your_pin">Påminningar hjelper deg med å hugsa PIN-en din, sidan han ikkje kan gjenopprettast. Du får færre påminningar over tid.</string>
  <string name="preferences_app_protection__turn_off">Skru av</string>
  <string name="preferences_app_protection__confirm_pin">Stadfest PIN-koden</string>
  <string name="preferences_app_protection__confirm_your_signal_pin">Stadfest Signal-PIN-en din</string>
  <string name="preferences_app_protection__make_sure_you_memorize_or_securely_store_your_pin">Pass på at du lærer PIN-en din utanat, eller lagrar han trygt, sidan han ikkje kan gjenopprettast. Viss du gløymer PIN-en, kan du mista data viss du må gjenoppretta Signal-kontoen din.</string>
  <string name="preferences_app_protection__incorrect_pin_try_again">Feil PIN. Prøv igjen.</string>
  <string name="preferences_app_protection__failed_to_enable_registration_lock">Klarte ikkje skru på registreringslås.</string>
  <string name="preferences_app_protection__failed_to_disable_registration_lock">Klarte ikkje skru av registreringslås.</string>
  <string name="AppProtectionPreferenceFragment_none">Inga</string>
  <string name="preferences_app_protection__registration_lock">Registreringslås</string>
  <string name="RegistrationActivity_you_must_enter_your_registration_lock_PIN">Du må skriva inn PIN-koden for registreringslås</string>
  <string name="RegistrationActivity_your_pin_has_at_least_d_digits_or_characters">PIN-koden din har minst %d siffer eller teikn</string>
  <string name="RegistrationActivity_too_many_attempts">For mange forsøk</string>
  <string name="RegistrationActivity_you_have_made_too_many_incorrect_registration_lock_pin_attempts_please_try_again_in_a_day">Du har skrive PIN-koden for registreringslås feil for mange gongar. Prøv igjen neste dag.</string>
  <string name="RegistrationActivity_you_have_made_too_many_attempts_please_try_again_later">Du har gjort for mange forsøk. Prøv igjen seinare.</string>
  <string name="RegistrationActivity_error_connecting_to_service">Klarte ikkje kopla til tenesta</string>
  <string name="preferences_chats__backups">Reservekopiar</string>
  <string name="prompt_passphrase_activity__signal_is_locked">Molly er låst</string>
  <string name="prompt_passphrase_activity__tap_to_unlock">TRYKK FOR Å LÅSA OPP</string>
  <string name="Recipient_unknown">Ukjend</string>
  <!--RecipientBottomSheet-->
  <string name="RecipientBottomSheet_block">Blokker</string>
  <string name="RecipientBottomSheet_unblock">Fjern blokkering</string>
  <string name="RecipientBottomSheet_add_to_contacts">Legg til i kontaktar</string>
  <string name="RecipientBottomSheet_add_to_a_group">Legg til i ei gruppe</string>
  <string name="RecipientBottomSheet_add_to_another_group">Legg til i ei anna gruppe</string>
  <string name="RecipientBottomSheet_view_safety_number">Vis tryggingsnummer</string>
  <string name="RecipientBottomSheet_make_group_admin">Gjer til gruppeadministrator</string>
  <string name="RecipientBottomSheet_remove_as_admin">Fjern som administrator</string>
  <string name="RecipientBottomSheet_remove_from_group">Fjern frå gruppa</string>
  <string name="RecipientBottomSheet_message_description">Melding</string>
  <string name="RecipientBottomSheet_voice_call_description">Lydsamtale</string>
  <string name="RecipientBottomSheet_insecure_voice_call_description">Usikra lydsamtale</string>
  <string name="RecipientBottomSheet_video_call_description">Videosamtale</string>
  <string name="RecipientBottomSheet_remove_s_as_group_admin">Fjern %1$s som gruppeadministrator?</string>
  <string name="RecipientBottomSheet_s_will_be_able_to_edit_group">«%1$s» vil kunna endra gruppa og medlemmane.</string>
  <string name="RecipientBottomSheet_remove_s_from_the_group">Fjern %1$s frå gruppa?</string>
  <string name="RecipientBottomSheet_remove">Fjern</string>
  <string name="RecipientBottomSheet_copied_to_clipboard">Kopiert til utklippstavla</string>
  <string name="GroupRecipientListItem_admin">Administrator</string>
  <string name="GroupRecipientListItem_approve_description">Godkjenn</string>
  <string name="GroupRecipientListItem_deny_description">Avslå</string>
  <!--GroupsLearnMoreBottomSheetDialogFragment-->
  <string name="GroupsLearnMore_legacy_vs_new_groups">Eldre vs. Nye grupper</string>
  <string name="GroupsLearnMore_what_are_legacy_groups">Kva er Eldre grupper?</string>
  <string name="GroupsLearnMore_paragraph_1">Eldre grupper er grupper som ikkje er kompatible med funksjonane til Nye grupper, slik som administratorar og meir beskrivande gruppeoppdateringar.</string>
  <string name="GroupsLearnMore_can_i_upgrade_a_legacy_group">Kan eg oppgradera ei Eldre gruppe?</string>
  <string name="GroupsLearnMore_paragraph_2">Eldre grupper kan ikkje enno oppgraderast til Nye grupper, men du kan laga ei Ny gruppe med same medlemmar viss dei alle har den seinaste Signal-utgåva.</string>
  <string name="GroupsLearnMore_paragraph_3">Signal vil etter kvart få støtte for å oppgradera Eldre grupper.</string>
  <!--GroupLinkBottomSheetDialogFragment-->
<<<<<<< HEAD
  <string name="GroupLinkBottomSheet_share_via_signal">Del med Molly</string>
=======
  <string name="GroupLinkBottomSheet_share_hint_requiring_approval">Alle som har denne lenka kan sjå gruppenamnet og -bildet, og be om å bli med. Del lenka med dei du stoler på.</string>
  <string name="GroupLinkBottomSheet_share_hint_not_requiring_approval">Alle som har denne lenka kan sjå gruppenamnet og -bildet, og bli med i gruppa. Del lenka med dei du stoler på.</string>
  <string name="GroupLinkBottomSheet_share_via_signal">Del med Signal</string>
>>>>>>> 2be30686
  <string name="GroupLinkBottomSheet_copy">Kopier</string>
  <string name="GroupLinkBottomSheet_qr_code">QR-kode</string>
  <string name="GroupLinkBottomSheet_share">Del</string>
  <string name="GroupLinkBottomSheet_copied_to_clipboard">Kopiert til utklippstavla</string>
  <string name="GroupLinkBottomSheet_the_link_is_not_currently_active">Denne lenka er ikkje aktiv no</string>
  <!--VoiceNotePlaybackPreparer-->
  <!--VoiceNoteMediaDescriptionCompatFactory-->
  <string name="VoiceNoteMediaDescriptionCompatFactory__voice_message">Talemelding · %1$s</string>
  <string name="VoiceNoteMediaDescriptionCompatFactory__s_to_s">%1$s til %2$s</string>
  <!--StorageUtil-->
  <string name="StorageUtil__s_s">%1$s/%2$s</string>
  <string name="BlockedUsersActivity__s_has_been_blocked">«%1$s» er blokkert.</string>
  <string name="BlockedUsersActivity__failed_to_block_s">Klarte ikkje blokkera «%1$s»</string>
  <string name="BlockedUsersActivity__s_has_been_unblocked">«%1$s» er ikkje lenger blokkert.</string>
  <!--ReviewCardDialogFragment-->
  <string name="ReviewCardDialogFragment__review_members">Sjå gjennom medlemmar</string>
  <string name="ReviewCardDialogFragment__review_request">Sjå gjennom førespurnad</string>
  <string name="ReviewCardDialogFragment__d_group_members_have_the_same_name">%1$d gruppemedlemmar har same namn; sjekk medlemmane under og vel ei handling.</string>
  <string name="ReviewCardDialogFragment__if_youre_not_sure">Viss du er usikker på kven førespurnaden er frå kan du gå gjennom kontaktane nedanfor og velja ei handling.</string>
  <string name="ReviewCardDialogFragment__no_other_groups_in_common">Ingen andre grupper felles.</string>
  <string name="ReviewCardDialogFragment__no_groups_in_common">Ingen grupper felles.</string>
  <plurals name="ReviewCardDialogFragment__d_other_groups_in_common">
    <item quantity="one">%d felles gruppe</item>
    <item quantity="other">%d felles grupper</item>
  </plurals>
  <plurals name="ReviewCardDialogFragment__d_groups_in_common">
    <item quantity="one">%d felles gruppe</item>
    <item quantity="other">%d felles grupper</item>
  </plurals>
  <string name="ReviewCardDialogFragment__remove_s_from_group">Fjern %1$s frå gruppa?</string>
  <string name="ReviewCardDialogFragment__remove">Fjern</string>
  <string name="ReviewCardDialogFragment__failed_to_remove_group_member">Klarte ikkje fjerna gruppemedlem.</string>
  <!--ReviewCard-->
  <string name="ReviewCard__member">Medlem</string>
  <string name="ReviewCard__request">Førespurnad</string>
  <string name="ReviewCard__your_contact">Din kontakt</string>
  <string name="ReviewCard__remove_from_group">Fjern frå gruppa</string>
  <string name="ReviewCard__update_contact">Oppdater kontakt</string>
  <string name="ReviewCard__block">Blokker</string>
  <string name="ReviewCard__delete">Slett</string>
  <string name="ReviewCard__recently_changed">Endra nyleg profilnamnet sitt frå %1$s til %2$s</string>
  <!--CallParticipantsListUpdatePopupWindow-->
  <string name="CallParticipantsListUpdatePopupWindow__s_joined">%1$s blei med</string>
  <string name="CallParticipantsListUpdatePopupWindow__s_and_s_joined">%1$s og %2$s blei med</string>
  <string name="CallParticipantsListUpdatePopupWindow__s_s_and_s_joined">%1$s, %2$s og %3$s blei med </string>
  <string name="CallParticipantsListUpdatePopupWindow__s_s_and_d_others_joined">%1$s, %2$s og %3$d til blei med </string>
  <string name="CallParticipantsListUpdatePopupWindow__s_left">%1$s la på</string>
  <string name="CallParticipantsListUpdatePopupWindow__s_and_s_left">%1$s og %2$s la på</string>
  <string name="CallParticipantsListUpdatePopupWindow__s_s_and_s_left">%1$s, %2$s og %3$s la på</string>
  <string name="CallParticipantsListUpdatePopupWindow__s_s_and_d_others_left">%1$s, %2$s og %3$d til la på</string>
  <string name="CallParticipant__you">Du</string>
  <string name="CallParticipant__you_on_another_device">Du (på ei anna eining)</string>
  <string name="CallParticipant__s_on_another_device">%1$s (på ei anna eining)</string>
  <!--DeleteAccountFragment-->
  <string name="DeleteAccountFragment__deleting_your_account_will">Om du slettar kontoen din vil du:</string>
  <string name="DeleteAccountFragment__enter_your_phone_number">Skriv inn telefonnummeret ditt</string>
  <string name="DeleteAccountFragment__delete_account">Slett konto</string>
  <string name="DeleteAccountFragment__delete_your_account_info_and_profile_photo">Sletta kontoinfoen og profilbildet</string>
  <string name="DeleteAccountFragment__delete_all_your_messages">Sletta alle meldingane dine</string>
  <string name="DeleteAccountFragment__no_country_code">Ingen landskode oppgitt</string>
  <string name="DeleteAccountFragment__no_number">Ingen nummer oppgitt</string>
  <string name="DeleteAccountFragment__the_phone_number">Telefonnummeret du skreiv inn er ulikt det som høyrer til kontoen din.</string>
  <string name="DeleteAccountFragment__are_you_sure">Er du heilt sikker på at du vil sletta kontoen din?</string>
  <string name="DeleteAccountFragment__this_will_delete_your_signal_account">Dette vil sletta Signal-kontoen og nullstilla applikasjonen. Appen vil lukka seg etter at prosessen er fullført.</string>
  <string name="DeleteAccountFragment__failed_to_delete_account">Klarte ikkje å sletta kontoen. Har du ei nettverkstilkopling?</string>
  <string name="DeleteAccountFragment__failed_to_delete_local_data">Klarte ikkje å sletta lokal data. Du kan manuelt fjerna det i systemapplikasjonsinnstillingane.</string>
  <string name="DeleteAccountFragment__launch_app_settings">Opna App-innstillingar</string>
  <!--DeleteAccountCountryPickerFragment-->
  <string name="DeleteAccountCountryPickerFragment__search_countries">Søk etter land</string>
  <!--CreateGroupActivity-->
  <string name="CreateGroupActivity__skip">Hopp over</string>
  <!--ShareActivity-->
  <string name="ShareActivity__share">Del</string>
  <string name="ShareActivity__send">Send</string>
  <string name="ShareActivity__s_comma">%1$s,</string>
  <string name="ShareActivity__sharing_to_multiple_chats_is">Sending til fleire samtalar er berre støtta for Signal-meldingar</string>
  <!--MultiShareDialogs-->
  <string name="MultiShareDialogs__failed_to_send_to_some_users">Klarte ikkje senda til visse brukarar</string>
  <string name="MultiShareDialogs__you_can_only_share_with_up_to">Du kan berre dela med opp mot %1$d samtalar</string>
  <!--ShareInterstitialActivity-->
  <string name="ShareInterstitialActivity__forward_message">Vidaresend melding</string>
  <!--ChatWallpaperActivity-->
  <string name="ChatWallpaperActivity__chat_wallpaper">Samtalebakgrunnsbilde</string>
  <!--ChatWallpaperFragment-->
  <string name="ChatWallpaperFragment__set_wallpaper">Vel bakgrunnsbilde</string>
  <string name="ChatWallpaperFragment__dark_theme_dims_wallpaper">Mørkt tema dimmar bakgrunnsbildet</string>
  <string name="ChatWallpaperFragment__clear_wallpaper">Fjern bakgrunnsbildet</string>
  <string name="ChatWallpaperFragment__clear_wallpaper_for_this_chat">Fjern bakgrunnsbildet for denne samtalen?</string>
  <string name="ChatWallpaperFragment__clear_wallpaper_this_will_not">Tøm bakgrunnsbildet? Dette vil ikkje fjerna eigne bakgrunnar du har valt for dine samtalar.</string>
  <string name="ChatWallpaperFragment__reset_all_wallpapers">Nullstill alle bakgrunnsbilde</string>
  <string name="ChatWallpaperFragment__reset_all_wallpapers_including_custom">Fjern alle bakgrunnar, inkludert eigne bakgrunnar du har valt for dine samtalar?</string>
  <string name="ChatWallpaperFragment__contact_name">Kontaktnamn</string>
  <string name="ChatWallpaperFragment__reset">Tilbakestill</string>
  <string name="ChatWallpaperFragment__clear">Fjern</string>
  <string name="ChatWallpaperFragment__wallpaper_preview_description">Førehandsvisning av bakgrunn</string>
  <!--ChatWallpaperSelectionFragment-->
  <string name="ChatWallpaperSelectionFragment__choose_from_photos">Vel frå bilde</string>
  <string name="ChatWallpaperSelectionFragment__presets">Forval</string>
  <!--ChatWallpaperPreviewActivity-->
  <string name="ChatWallpaperPreviewActivity__preview">Førehandsvisning</string>
  <string name="ChatWallpaperPreviewActivity__set_wallpaper">Vel bakgrunnsbilde</string>
  <string name="ChatWallpaperPreviewActivity__swipe_to_preview_more_wallpapers">Sveip for å sjå gjennom fleire bakgrunnar</string>
  <string name="ChatWallpaperPreviewActivity__set_wallpaper_for_all_chats">Vel bakgrunnsbilde for alle samtalar</string>
  <string name="ChatWallpaperPreviewActivity__set_wallpaper_for_s">Vel bakgrunnsbilde for %1$s</string>
  <string name="ChatWallpaperPreviewActivity__viewing_your_gallery_requires_the_storage_permission">Du må gi tillating til bruk av lagring for å visa galleriet.</string>
  <!--WallpaperImageSelectionActivity-->
  <string name="WallpaperImageSelectionActivity__choose_wallpaper_image">Vel bakgrunnsbilde</string>
  <!--WallpaperCropActivity-->
  <string name="WallpaperCropActivity__pinch_to_zoom_drag_to_adjust">Klyp for å zooma inn, dra for å justera</string>
  <string name="WallpaperCropActivity__set_wallpaper_for_all_chats">Vel bakgrunnsbilde for alle samtalar.</string>
  <string name="WallpaperCropActivity__set_wallpaper_for_s">Vel bakgrunnsbilde for %s.</string>
  <string name="WallpaperCropActivity__error_setting_wallpaper">Klarte ikkje endra bakgrunnsbilde.</string>
  <string name="WallpaperCropActivity__blur_photo">Gjer bildet uklart</string>
  <!--EOF-->
</resources><|MERGE_RESOLUTION|>--- conflicted
+++ resolved
@@ -2352,13 +2352,9 @@
   <string name="GroupsLearnMore_paragraph_2">Eldre grupper kan ikkje enno oppgraderast til Nye grupper, men du kan laga ei Ny gruppe med same medlemmar viss dei alle har den seinaste Signal-utgåva.</string>
   <string name="GroupsLearnMore_paragraph_3">Signal vil etter kvart få støtte for å oppgradera Eldre grupper.</string>
   <!--GroupLinkBottomSheetDialogFragment-->
-<<<<<<< HEAD
-  <string name="GroupLinkBottomSheet_share_via_signal">Del med Molly</string>
-=======
   <string name="GroupLinkBottomSheet_share_hint_requiring_approval">Alle som har denne lenka kan sjå gruppenamnet og -bildet, og be om å bli med. Del lenka med dei du stoler på.</string>
   <string name="GroupLinkBottomSheet_share_hint_not_requiring_approval">Alle som har denne lenka kan sjå gruppenamnet og -bildet, og bli med i gruppa. Del lenka med dei du stoler på.</string>
-  <string name="GroupLinkBottomSheet_share_via_signal">Del med Signal</string>
->>>>>>> 2be30686
+  <string name="GroupLinkBottomSheet_share_via_signal">Del med Molly</string>
   <string name="GroupLinkBottomSheet_copy">Kopier</string>
   <string name="GroupLinkBottomSheet_qr_code">QR-kode</string>
   <string name="GroupLinkBottomSheet_share">Del</string>
