<?xml version='1.0' encoding='UTF-8'?>
<resources>
  <string name="yes">Ja</string>
  <string name="no">Nei</string>
  <string name="delete">Slett</string>
  <string name="please_wait">Vent litt …</string>
  <string name="save">Lagra</string>
  <string name="note_to_self">Notat til meg sjølv</string>
  <!--AbstractNotificationBuilder-->
  <string name="AbstractNotificationBuilder_new_message">Ny melding</string>
  <!--AlbumThumbnailView-->
  <!--ApplicationMigrationActivity-->
  <string name="ApplicationMigrationActivity__signal_is_updating">Molly oppdaterer seg …</string>
  <!--ApplicationPreferencesActivity-->
  <string name="ApplicationPreferencesActivity_currently_s">Gjeldande: %s</string>
  <string name="ApplicationPreferenceActivity_you_havent_set_a_passphrase_yet">Du har ikkje valt ein passordfrase endå.</string>
  <string name="ApplicationPreferencesActivity_disable_passphrase">Vil du slå av bruk av passordfrase?</string>
  <string name="ApplicationPreferencesActivity_this_will_permanently_unlock_signal_and_message_notifications">Dette låser opp Molly og meldingsvarsel.</string>
  <string name="ApplicationPreferencesActivity_disable">Slå av</string>
  <string name="ApplicationPreferencesActivity_unregistering">Avregistrerer</string>
  <string name="ApplicationPreferencesActivity_unregistering_from_signal_messages_and_calls">Avregistrerer frå Molly-meldingar og samtalar …</string>
  <string name="ApplicationPreferencesActivity_disable_signal_messages_and_calls">Vil du slå av Molly-meldingar og -samtalar?</string>
  <string name="ApplicationPreferencesActivity_disable_signal_messages_and_calls_by_unregistering">Slå av Molly-meldingar og -samtalar ved å avregistrera deg frå tenaren. Du må registrera telefonnummeret ditt for å kunna finna igjen desse seinare.</string>
  <string name="ApplicationPreferencesActivity_error_connecting_to_server">Det oppstod ein feil under tilkopling til tenar.</string>
  <string name="ApplicationPreferencesActivity_sms_enabled">SMS slått på</string>
  <string name="ApplicationPreferencesActivity_touch_to_change_your_default_sms_app">Trykk for å byta standard SMS-program</string>
  <string name="ApplicationPreferencesActivity_sms_disabled">SMS slått av</string>
  <string name="ApplicationPreferencesActivity_touch_to_make_signal_your_default_sms_app">Trykk for å bruka Signal som standard SMS-program</string>
  <string name="ApplicationPreferencesActivity_on">på</string>
  <string name="ApplicationPreferencesActivity_On">På</string>
  <string name="ApplicationPreferencesActivity_off">av</string>
  <string name="ApplicationPreferencesActivity_Off">Av</string>
  <string name="ApplicationPreferencesActivity_sms_mms_summary">SMS %1$s, MMS %2$s</string>
  <string name="ApplicationPreferencesActivity_privacy_summary">Skjermlås %1$s, registreringslås %2$s</string>
  <string name="ApplicationPreferencesActivity_appearance_summary">Tema %1$s, Språk %2$s</string>
  <string name="ApplicationPreferencesActivity_pins_are_required_for_registration_lock">Du treng ein PIN for å ha registreringslås. For å skru av PIN, må du først skru av registreringslås.</string>
  <string name="ApplicationPreferencesActivity_pin_created">PIN oppretta.</string>
  <string name="ApplicationPreferencesActivity_pin_disabled">PIN skrudd av.</string>
  <string name="ApplicationPreferencesActivity_hide">Skjul</string>
  <string name="ApplicationPreferencesActivity_hide_reminder">Gøym påminning?</string>
  <string name="ApplicationPreferencesActivity_record_payments_recovery_phrase">Skriv inn gjenopprettingsfrase for betalingar</string>
  <string name="ApplicationPreferencesActivity_record_phrase">Skriv inn frase</string>
  <string name="ApplicationPreferencesActivity_before_you_can_disable_your_pin">Før du kan skru av PIN-en din, må du skriva inn gjenopprettingsfrasen for betalingar for å stadfesta at du kan gjenoppretta betalingskontoen din.</string>
  <!--AppProtectionPreferenceFragment-->
  <plurals name="AppProtectionPreferenceFragment_minutes">
    <item quantity="one">%d minutt</item>
    <item quantity="other">%d minutt</item>
  </plurals>
  <!--DraftDatabase-->
  <string name="DraftDatabase_Draft_image_snippet">(bilde)</string>
  <string name="DraftDatabase_Draft_audio_snippet">(lyd)</string>
  <string name="DraftDatabase_Draft_video_snippet">(video)</string>
  <string name="DraftDatabase_Draft_location_snippet">(stad)</string>
  <string name="DraftDatabase_Draft_quote_snippet">(svar)</string>
  <string name="DraftDatabase_Draft_voice_note">(Talemelding)</string>
  <!--AttachmentKeyboard-->
  <string name="AttachmentKeyboard_gallery">Galleri</string>
  <string name="AttachmentKeyboard_file">Fil</string>
  <string name="AttachmentKeyboard_contact">Kontakt</string>
  <string name="AttachmentKeyboard_location">Plassering</string>
  <string name="AttachmentKeyboard_Signal_needs_permission_to_show_your_photos_and_videos">Molly treng tilgang for å visa bilde eller film.</string>
  <string name="AttachmentKeyboard_give_access">Gi tilgang</string>
  <string name="AttachmentKeyboard_payment">Betaling</string>
  <!--AttachmentManager-->
  <string name="AttachmentManager_cant_open_media_selection">Fann ingen program for valt medium.</string>
  <string name="AttachmentManager_signal_requires_the_external_storage_permission_in_order_to_attach_photos_videos_or_audio">Molly treng tilgang til lagring for å legga ved bilde, film eller lydklipp, men tilgangen er permanent avslått. Opna app-innstillingsmenyen og vel «Tilgang» – eventuelt «Tillatelser» – og skru på «Lagring».</string>
  <string name="AttachmentManager_signal_requires_contacts_permission_in_order_to_attach_contact_information">Molly treng tilgang til kontaktar for å legga til kontaktinformasjon som vedlegg, men tilgangen er permanent avslått. Opna app-innstillingsmenyen og vel «Tilgang» – eventuelt «Tillatelser» – og skru på «Kontaktar».</string>
  <string name="AttachmentManager_signal_requires_location_information_in_order_to_attach_a_location">Molly treng tilgang til posisjon for å legga til posisjon som vedlegg, men tilgangen er permanent avslått. Opna app-innstillingsmenyen og vel «Tilgang» – eventuelt «Tillatelser» – og skru på «Posisjon».</string>
  <!--AttachmentUploadJob-->
  <string name="AttachmentUploadJob_uploading_media">Lastar opp media …</string>
  <string name="AttachmentUploadJob_compressing_video_start">Komprimerer video …</string>
  <!--BackgroundMessageRetriever-->
  <string name="BackgroundMessageRetriever_checking_for_messages">Ser etter meldingar …</string>
  <!--BlockedUsersActivity-->
  <string name="BlockedUsersActivity__blocked_users">Blokkerte brukarar</string>
  <string name="BlockedUsersActivity__add_blocked_user">Legg til blokkert brukar</string>
  <string name="BlockedUsersActivity__blocked_users_will">Blokkerte brukarar vil ikkje kunna ringa deg eller senda deg meldingar.</string>
  <string name="BlockedUsersActivity__no_blocked_users">Ingen blokkerte brukarar</string>
  <string name="BlockedUsersActivity__block_user">Blokker brukar?</string>
  <string name="BlockedUserActivity__s_will_not_be_able_to">«%1$s» vil ikkje kunna ringa deg eller senda deg meldingar.</string>
  <string name="BlockedUsersActivity__block">Blokker</string>
  <string name="BlockedUsersActivity__unblock_user">Avblokker brukar?</string>
  <string name="BlockedUsersActivity__do_you_want_to_unblock_s">Vil du ikkje lenger blokkera «%1$s»?</string>
  <string name="BlockedUsersActivity__unblock">Fjern blokkering</string>
  <!--BlockUnblockDialog-->
  <string name="BlockUnblockDialog_block_and_leave_s">Blokker og forlat %1$s?</string>
  <string name="BlockUnblockDialog_block_s">Blokker %1$s?</string>
  <string name="BlockUnblockDialog_you_will_no_longer_receive_messages_or_updates">Du vil ikkje lenger motta meldingar eller oppdateringar frå denne gruppa, og medlemmar vil ikkje lenger kunna legga deg til gruppa igjen.</string>
  <string name="BlockUnblockDialog_group_members_wont_be_able_to_add_you">Gruppemedlemmar vil ikkje kunna legga deg til i gruppa igjen.</string>
  <string name="BlockUnblockDialog_group_members_will_be_able_to_add_you">Gruppemedlemmar vil kunna legga deg til i gruppa igjen.</string>
  <string name="BlockUnblockDialog_you_will_be_able_to_call_and_message_each_other">Dokker vil kunna senda meldingar og ringa til kvarandre, og namnet og bildet ditt blir delt med dei.</string>
  <string name="BlockUnblockDialog_blocked_people_wont_be_able_to_call_you_or_send_you_messages">Blokkerte kontaktar vil ikkje kunna ringa deg eller senda deg meldingar.</string>
  <!--Message shown on block dialog when blocking the Signal release notes recipient-->
  <string name="BlockUnblockDialog_block_getting_signal_updates_and_news">Blokker oppdateringar og nyheiter frå Signal.</string>
  <!--Message shown on unblock dialog when unblocking the Signal release notes recipient-->
  <string name="BlockUnblockDialog_resume_getting_signal_updates_and_news">Få oppdateringar og nyheiter frå Signal igjen.</string>
  <string name="BlockUnblockDialog_unblock_s">Ikkje blokker %1$s?</string>
  <string name="BlockUnblockDialog_block">Blokker</string>
  <string name="BlockUnblockDialog_block_and_leave">Blokker og forlat</string>
  <string name="BlockUnblockDialog_report_spam_and_block">Rapporter som søppel og blokker</string>
  <!--BucketedThreadMedia-->
  <string name="BucketedThreadMedia_Today">I dag</string>
  <string name="BucketedThreadMedia_Yesterday">I går</string>
  <string name="BucketedThreadMedia_This_week">Denne veka</string>
  <string name="BucketedThreadMedia_This_month">Denne månaden</string>
  <string name="BucketedThreadMedia_Large">Stor</string>
  <string name="BucketedThreadMedia_Medium">Medium</string>
  <string name="BucketedThreadMedia_Small">Liten</string>
  <!--CameraXFragment-->
  <string name="CameraXFragment_tap_for_photo_hold_for_video">Trykk for bilde, hold for video</string>
  <string name="CameraXFragment_capture_description">Ta opp</string>
  <string name="CameraXFragment_change_camera_description">Byt kamera</string>
  <string name="CameraXFragment_open_gallery_description">Opna galleri</string>
  <!--CameraContacts-->
  <string name="CameraContacts_recent_contacts">Nylege kontaktar</string>
  <string name="CameraContacts_signal_contacts">Signal-kontaktar</string>
  <string name="CameraContacts_signal_groups">Signal-grupper</string>
  <string name="CameraContacts_you_can_share_with_a_maximum_of_n_conversations">Du kan dela med maksimalt %d samtalar</string>
  <string name="CameraContacts_select_signal_recipients">Vel Signal-mottakarar</string>
  <string name="CameraContacts_no_signal_contacts">Ingen Signal-kontaktar</string>
  <string name="CameraContacts_you_can_only_use_the_camera_button">Du kan berre bruka kameraknappen til å senda bilde til Signal-kontaktar.</string>
  <string name="CameraContacts_cant_find_who_youre_looking_for">Finn du ikkje den du leitar etter?</string>
  <string name="CameraContacts_invite_a_contact_to_join_signal">Inviter ein kontakt til Molly</string>
  <string name="CameraContacts__menu_search">Søk</string>
  <!--ClearProfileActivity-->
  <string name="ClearProfileActivity_remove">Fjern</string>
  <string name="ClearProfileActivity_remove_profile_photo">Fjern profilbildet?</string>
  <string name="ClearProfileActivity_remove_group_photo">Fjern gruppebildet?</string>
  <!--ClientDeprecatedActivity-->
  <string name="ClientDeprecatedActivity_update_signal">Oppdater Molly</string>
  <string name="ClientDeprecatedActivity_this_version_of_the_app_is_no_longer_supported">Denne utgåva av Signal er ikkje lenger støtta. Oppdater til den seinaste utgåva for å senda og motta meldingar.</string>
  <string name="ClientDeprecatedActivity_update">Oppdater</string>
  <string name="ClientDeprecatedActivity_dont_update">Ikkje oppdater</string>
  <string name="ClientDeprecatedActivity_warning">Åtvaring</string>
  <string name="ClientDeprecatedActivity_your_version_of_signal_has_expired_you_can_view_your_message_history">Denne utgåva av Signal er utdatert. Du kan sjå meldingshistorikken, men du kan ikkje senda eller motta meldingar før du oppdaterer.</string>
  <!--CommunicationActions-->
  <string name="CommunicationActions_no_browser_found">Fann ingen nettlesar.</string>
  <string name="CommunicationActions_send_email">Send e-post</string>
  <string name="CommunicationActions_a_cellular_call_is_already_in_progress">Ein mobilsamtale er alt i gang.</string>
  <string name="CommunicationActions_start_voice_call">Start lydsamtale?</string>
  <string name="CommunicationActions_cancel">Avbryt</string>
  <string name="CommunicationActions_call">Ring</string>
  <string name="CommunicationActions_insecure_call">Usikker samtale</string>
  <string name="CommunicationActions_carrier_charges_may_apply">Kan involvera telekostnader. Nummeret du ringer er ikkje registrert med Signal. Denne samtalen går gjennom teleselskapet ditt, ikkje over internett.</string>
  <!--ConfirmIdentityDialog-->
  <string name="ConfirmIdentityDialog_your_safety_number_with_s_has_changed">Tryggleiksnummeret ditt med %1$s har endra seg. Dette kan tyda på at nokon prøver å overvaka kommunikasjonen, eller at %2$s berre har installert Signal på nytt.</string>
  <string name="ConfirmIdentityDialog_you_may_wish_to_verify_your_safety_number_with_this_contact">Du ynskjer kanskje å stadfesta tryggleiksnummeret ditt med denne kontakten.</string>
  <string name="ConfirmIdentityDialog_accept">Godta</string>
  <!--ContactsCursorLoader-->
  <string name="ContactsCursorLoader_recent_chats">Nylege samtalar</string>
  <string name="ContactsCursorLoader_contacts">Kontaktar</string>
  <string name="ContactsCursorLoader_groups">Grupper</string>
  <string name="ContactsCursorLoader_phone_number_search">Søk etter telefonnummer</string>
  <string name="ContactsCursorLoader_username_search">Søk etter brukarnamn</string>
  <!--ContactsDatabase-->
  <string name="ContactsDatabase_message_s">Melding %s</string>
  <string name="ContactsDatabase_signal_call_s">Signal-anrop %s</string>
  <!--ContactNameEditActivity-->
  <string name="ContactNameEditActivity_given_name">Fornamn</string>
  <string name="ContactNameEditActivity_family_name">Etternamn</string>
  <string name="ContactNameEditActivity_prefix">Prefiks</string>
  <string name="ContactNameEditActivity_suffix">Suffiks</string>
  <string name="ContactNameEditActivity_middle_name">Mellomnamn</string>
  <!--ContactShareEditActivity-->
  <string name="ContactShareEditActivity_type_home">Heim</string>
  <string name="ContactShareEditActivity_type_mobile">Mobil</string>
  <string name="ContactShareEditActivity_type_work">Arbeid</string>
  <string name="ContactShareEditActivity_type_missing">Anna</string>
  <string name="ContactShareEditActivity_invalid_contact">Den valde kontakten er ugyldig</string>
  <!--ConversationItem-->
  <string name="ConversationItem_error_not_sent_tap_for_details">Ikkje sendt, trykk for detaljar</string>
  <string name="ConversationItem_error_partially_not_delivered">Delvis sendt, trykk for detaljar</string>
  <string name="ConversationItem_error_network_not_delivered">Sending feila</string>
  <string name="ConversationItem_received_key_exchange_message_tap_to_process">Melding for nøkkelutveksling motteken. Trykk for å behandla.</string>
  <string name="ConversationItem_group_action_left">%1$s har forlate gruppa.</string>
  <string name="ConversationItem_send_paused">Sending på vent</string>
  <string name="ConversationItem_click_to_approve_unencrypted">Feil ved sending, trykk for å senda med utrygg alternativ metode</string>
  <string name="ConversationItem_click_to_approve_unencrypted_sms_dialog_title">Vil du bruka ukryptert SMS som reserveløysing?</string>
  <string name="ConversationItem_click_to_approve_unencrypted_mms_dialog_title">Vil du bruka ukryptert MMS som reserveløysing?</string>
  <string name="ConversationItem_click_to_approve_unencrypted_dialog_message">Denne meldinga vert <b>ikkje</b> kryptert, fordi mottakaren ikkje bruker Signal lenger.\n\nVil du senda ho ukryptert?</string>
  <string name="ConversationItem_unable_to_open_media">Fann inga program som kan opna dette innhaldet.</string>
  <string name="ConversationItem_copied_text">Kopierte %s</string>
  <string name="ConversationItem_from_s">frå %s</string>
  <string name="ConversationItem_to_s">til %s</string>
  <string name="ConversationItem_read_more">  Les meir</string>
  <string name="ConversationItem_download_more">  Last ned meir</string>
  <string name="ConversationItem_pending">  Ventar</string>
  <string name="ConversationItem_this_message_was_deleted">Meldinga er sletta.</string>
  <string name="ConversationItem_you_deleted_this_message">Du har sletta denne meldinga.</string>
  <!--ConversationActivity-->
  <string name="ConversationActivity_add_attachment">Legg til vedlegg</string>
  <string name="ConversationActivity_select_contact_info">Vel kontaktinformasjon</string>
  <string name="ConversationActivity_compose_message">Skriv melding</string>
  <string name="ConversationActivity_sorry_there_was_an_error_setting_your_attachment">Det oppstod ein feil under vedlegg av fil.</string>
  <string name="ConversationActivity_recipient_is_not_a_valid_sms_or_email_address_exclamation">Mottakar er ikkje gyldig nummer eller e-postadresse.</string>
  <string name="ConversationActivity_message_is_empty_exclamation">Meldinga er tom.</string>
  <string name="ConversationActivity_group_members">Gruppemedlemmar</string>
  <string name="ConversationActivity__tap_here_to_start_a_group_call">Trykk her for å starta ein gruppesamtale</string>
  <string name="ConversationActivity_invalid_recipient">Ugyldig mottakar.</string>
  <string name="ConversationActivity_added_to_home_screen">Lagt til heimeskjermen</string>
  <string name="ConversationActivity_calls_not_supported">Samtalar er ikkje støtta</string>
  <string name="ConversationActivity_this_device_does_not_appear_to_support_dial_actions">Denne eininga ser ikkje ut til å støtta oppringing.</string>
  <string name="ConversationActivity_transport_insecure_sms">Usikker SMS</string>
  <string name="ConversationActivity_transport_insecure_mms">Usikker MMS</string>
  <string name="ConversationActivity_transport_signal">Signal</string>
  <string name="ConversationActivity_lets_switch_to_signal">La oss byte til Molly %1$s</string>
  <string name="ConversationActivity_specify_recipient">Vel ein kontakt</string>
  <string name="ConversationActivity_unblock">Fjern blokkering</string>
  <string name="ConversationActivity_attachment_exceeds_size_limits">Vedlegg overskrid maksimal storleiksgrense for gjeldande meldingstype.</string>
  <string name="ConversationActivity_unable_to_record_audio">Klarte ikkje å ta opp lydar.</string>
  <string name="ConversationActivity_you_cant_send_messages_to_this_group">Du kan ikkje senda meldingar til denne gruppa sidan du ikkje lenger er medlem.</string>
  <string name="ConversationActivity_only_s_can_send_messages">Berre %1$s kan senda meldingar.</string>
  <string name="ConversationActivity_admins">administratorar</string>
  <string name="ConversationActivity_message_an_admin">Send melding til ein administrator</string>
  <string name="ConversationActivity_cant_start_group_call">Klarte ikkje starta gruppesamtale</string>
  <string name="ConversationActivity_only_admins_of_this_group_can_start_a_call">Berre gruppeadministratorar kan starta ein samtale.</string>
  <string name="ConversationActivity_there_is_no_app_available_to_handle_this_link_on_your_device">Du har inga program på denne eininga som kan handtera denne lenka.</string>
  <string name="ConversationActivity_your_request_to_join_has_been_sent_to_the_group_admin">Førespurnaden din om å bli med er sendt til gruppeadministratoren. Du får eit varsel når dei gjer noko med det.</string>
  <string name="ConversationActivity_cancel_request">Avslå førespurnad</string>
  <string name="ConversationActivity_to_send_audio_messages_allow_signal_access_to_your_microphone">La Molly få tilgang til mikrofonen for å senda lydmeldingar.</string>
  <string name="ConversationActivity_signal_requires_the_microphone_permission_in_order_to_send_audio_messages">Molly treng tilgang til mikrofonen for å senda lydklipp, men tilgangen er permanent avslått. Opna app-innstillingsmenyen og vel «Tilgang» – eventuelt «Tillatelser» – og skru på «Mikrofon».</string>
  <string name="ConversationActivity_signal_needs_the_microphone_and_camera_permissions_in_order_to_call_s">Molly treng tilgang til mikrofonen og kameraet for å ringa %s, men tilgangen er permanent avslått. Opna app-innstillingsmenyen og vel «Tilgang» – eventuelt «Tillatelser» – og skru på «Mikrofon» og «Kamera»</string>
  <string name="ConversationActivity_to_capture_photos_and_video_allow_signal_access_to_the_camera">Gi Molly tilgang til kameraet for å ta bilde eller videoopptak.</string>
  <string name="ConversationActivity_signal_needs_the_camera_permission_to_take_photos_or_video">Molly treng tilgang til kameraet for å ta bilde eller videoar, men tilgangen er permanent avslått. Opna app-innstillingsmenyen og vel «Tilgang» – eventuelt «Tillatelser» – og skru på «Kamera».</string>
  <string name="ConversationActivity_signal_needs_camera_permissions_to_take_photos_or_video">Molly treng tilgang til kameraet for å ta bilde eller videoopptak</string>
  <string name="ConversationActivity_enable_the_microphone_permission_to_capture_videos_with_sound">Tillat bruk av mikrofonen for å ta opp film med lyd.</string>
  <string name="ConversationActivity_signal_needs_the_recording_permissions_to_capture_video">Molly treng tilgang til mikrofonen for å ta opp filmklipp, men tilgangen er permanent avslått. Opna app-innstillingsmenyen og vel «Tilgang» – eventuelt «Tillatelser» – og skru på «Mikrofon» og «Kamera».</string>
  <string name="ConversationActivity_signal_needs_recording_permissions_to_capture_video">Molly treng tilgang til mikrofonen for å ta opp film.</string>
  <string name="ConversationActivity_quoted_contact_message">%1$s%2$s</string>
  <string name="ConversationActivity_signal_cannot_sent_sms_mms_messages_because_it_is_not_your_default_sms_app">Signal kan ikkje senda SMS/MMS-meldingar utan å vera standard SMS-app. Vil du endra dette no i Android-innstillingane dine?</string>
  <string name="ConversationActivity_yes">Ja</string>
  <string name="ConversationActivity_no">Nei</string>
  <string name="ConversationActivity_search_position">%1$d av %2$d</string>
  <string name="ConversationActivity_no_results">Ingen resultat</string>
  <string name="ConversationActivity_sticker_pack_installed">Klistremerke installert</string>
  <string name="ConversationActivity_new_say_it_with_stickers">Nytt! Sei det med klistremerke</string>
  <string name="ConversationActivity_cancel">Avbryt</string>
  <string name="ConversationActivity_delete_conversation">Vil du sletta samtalen?</string>
  <string name="ConversationActivity_delete_and_leave_group">Slett og fjern gruppa?</string>
  <string name="ConversationActivity_this_conversation_will_be_deleted_from_all_of_your_devices">Denne samtalen blir sletta frå alle einingane dine.</string>
  <string name="ConversationActivity_you_will_leave_this_group_and_it_will_be_deleted_from_all_of_your_devices">Du vil forlata denne gruppa og den blir sletta frå alle einingane dine.</string>
  <string name="ConversationActivity_delete">Slett</string>
  <string name="ConversationActivity_delete_and_leave">Slett og fjern</string>
  <string name="ConversationActivity__to_call_s_signal_needs_access_to_your_microphone">Molly treng tilgang til mikrofonen din for å ringa %1$s</string>
  <string name="ConversationActivity__more_options_now_in_group_settings">Fleire val no i «Gruppeinnstillingar»</string>
  <string name="ConversationActivity_join">Bli med</string>
  <string name="ConversationActivity_full">Fullt</string>
  <string name="ConversationActivity_error_sending_media">Klarte ikkje senda media</string>
  <string name="ConversationActivity__reported_as_spam_and_blocked">Rapportert som søppel og blokkert</string>
  <!--ConversationAdapter-->
  <plurals name="ConversationAdapter_n_unread_messages">
    <item quantity="one">%d ulesen melding</item>
    <item quantity="other">%d ulesne meldingar</item>
  </plurals>
  <!--ConversationFragment-->
  <plurals name="ConversationFragment_delete_selected_messages">
    <item quantity="one">Vil du sletta vald melding?</item>
    <item quantity="other">Vil du sletta valde meldingar?</item>
  </plurals>
  <string name="ConversationFragment_save_to_sd_card">Vil du lagra på eininga?</string>
  <plurals name="ConversationFragment_saving_n_media_to_storage_warning">
    <item quantity="one">Viss du lagrar dette mediet på eininga som ei vanleg fil, kan andre program få tilgang til det.\n\nEr du sikker på at du vil halda fram?</item>
    <item quantity="other">Viss du lagrar desse %1$d media på eininga som vanlege filer, kan andre program få tilgang til dei.\n\nEr du sikker på at du vil halda fram?</item>
  </plurals>
  <plurals name="ConversationFragment_error_while_saving_attachments_to_sd_card">
    <item quantity="one">Det oppstod ein feil under lagring av vedlegg som vanleg fil.</item>
    <item quantity="other">Det oppstod ein feil under lagring av vedlegg som vanlege filer.</item>
  </plurals>
  <string name="ConversationFragment_unable_to_write_to_sd_card_exclamation">Klarte ikkje å skriva til einingslager.</string>
  <plurals name="ConversationFragment_saving_n_attachments">
    <item quantity="one">Lagrar vedlegg</item>
    <item quantity="other">Lagrar %1$d vedlegg</item>
  </plurals>
  <plurals name="ConversationFragment_saving_n_attachments_to_sd_card">
    <item quantity="one">Lagrar vedlegg …</item>
    <item quantity="other">Lagrar %1$d vedlegg …</item>
  </plurals>
  <string name="ConversationFragment_pending">Ventar …</string>
  <string name="ConversationFragment_push">Data (Signal)</string>
  <string name="ConversationFragment_mms">MMS</string>
  <string name="ConversationFragment_sms">SMS</string>
  <string name="ConversationFragment_deleting">Sletter</string>
  <string name="ConversationFragment_deleting_messages">Slettar meldingar …</string>
  <string name="ConversationFragment_delete_for_me">Slett for meg</string>
  <string name="ConversationFragment_delete_for_everyone">Slett for alle</string>
  <string name="ConversationFragment_this_message_will_be_deleted_for_everyone_in_the_conversation">Denne meldinga vil slettast for alle i samtalen viss dei har ei ny utgåve av Signal. Dei vil sjå at du har sletta ei melding.</string>
  <string name="ConversationFragment_quoted_message_not_found">Fann ikkje den opphavlege meldinga</string>
  <string name="ConversationFragment_quoted_message_no_longer_available">Den opphavlege meldinga er ikkje lenger tilgjengeleg</string>
  <string name="ConversationFragment_failed_to_open_message">Klarte ikkje opna meldinga</string>
  <string name="ConversationFragment_you_can_swipe_to_the_right_reply">Du kan sveipa til høgre på ei melding for å svara raskt</string>
  <string name="ConversationFragment_you_can_swipe_to_the_left_reply">Du kan sveipa til venstre på ei melding for å svara raskt</string>
  <string name="ConversationFragment_outgoing_view_once_media_files_are_automatically_removed">Utgåande éi-visnings-mediefiler blir automatisk fjerna etter dei er sende.</string>
  <string name="ConversationFragment_you_already_viewed_this_message">Du har allereie sett denne meldinga</string>
  <string name="ConversationFragment__you_can_add_notes_for_yourself_in_this_conversation">Du kan legga til notat til deg sjølv i denne samtalen.
Viss kontoen din har lenka einingar, så vil nye notat bli synkroniserte.</string>
  <string name="ConversationFragment__d_group_members_have_the_same_name">%1$d gruppemedlemmar har det same namnet.</string>
  <string name="ConversationFragment__tap_to_review">Trykk for å sjå gjennom</string>
  <string name="ConversationFragment__review_requests_carefully">Sjå nøye gjennom førespurnader</string>
  <string name="ConversationFragment__signal_found_another_contact_with_the_same_name">Molly fann ein annan kontakt med det same namnet.</string>
  <string name="ConversationFragment_contact_us">Ta kontakt</string>
  <string name="ConversationFragment_verify">Stadfest</string>
  <string name="ConversationFragment_not_now">Ikkje no</string>
  <string name="ConversationFragment_your_safety_number_with_s_changed">Tryggleiksnummeret ditt med %s har endra seg.</string>
  <string name="ConversationFragment_your_safety_number_with_s_changed_likey_because_they_reinstalled_signal">Tryggleiksnummeret ditt med %s har endra seg; dei har kanskje installert Signal på nytt eller fått ny mobil. Trykk «Stadfest» om du vil godkjenna det nye tryggleiksnummeret. Dette er valfritt.</string>
  <!--Message shown to indicate which notification profile is on/active-->
  <string name="ConversationFragment__s_on">%1$s på</string>
  <plurals name="ConversationListFragment_delete_selected_conversations">
    <item quantity="one">Vil du sletta vald samtale?</item>
    <item quantity="other">Vil du sletta valde samtalar?</item>
  </plurals>
  <plurals name="ConversationListFragment_this_will_permanently_delete_all_n_selected_conversations">
    <item quantity="one">Denne handlinga slettar vald samtale for godt.</item>
    <item quantity="other">Denne handlinga slettar %1$d valde samtalar for godt.</item>
  </plurals>
  <string name="ConversationListFragment_deleting">Slettar</string>
  <string name="ConversationListFragment_deleting_selected_conversations">Slettar valde samtalar …</string>
  <plurals name="ConversationListFragment_conversations_archived">
    <item quantity="one">Samtale arkivert</item>
    <item quantity="other">%d samtalar arkivert</item>
  </plurals>
  <string name="ConversationListFragment_undo">ANGRA</string>
  <plurals name="ConversationListFragment_moved_conversations_to_inbox">
    <item quantity="one">Flytta samtalen til innboks</item>
    <item quantity="other">Flytta %d samtalar til innboks</item>
  </plurals>
  <plurals name="ConversationListFragment_read_plural">
    <item quantity="one">Lesen</item>
    <item quantity="other">Lesne</item>
  </plurals>
  <plurals name="ConversationListFragment_unread_plural">
    <item quantity="one">Ulesen</item>
    <item quantity="other">Ulesne</item>
  </plurals>
  <plurals name="ConversationListFragment_pin_plural">
    <item quantity="one">Fest</item>
    <item quantity="other">Fest</item>
  </plurals>
  <plurals name="ConversationListFragment_unpin_plural">
    <item quantity="one">Ikkje fest</item>
    <item quantity="other">Ikkje fest</item>
  </plurals>
  <plurals name="ConversationListFragment_mute_plural">
    <item quantity="one">Demp</item>
    <item quantity="other">Demp</item>
  </plurals>
  <plurals name="ConversationListFragment_unmute_plural">
    <item quantity="one">Ikkje demp</item>
    <item quantity="other">Ikkje demp</item>
  </plurals>
  <string name="ConversationListFragment_select">Vel</string>
  <plurals name="ConversationListFragment_archive_plural">
    <item quantity="one">Arkiver</item>
    <item quantity="other">Arkiver</item>
  </plurals>
  <plurals name="ConversationListFragment_unarchive_plural">
    <item quantity="one">Uarkiver</item>
    <item quantity="other">Uarkiver</item>
  </plurals>
  <plurals name="ConversationListFragment_delete_plural">
    <item quantity="one">Slett</item>
    <item quantity="other">Slett</item>
  </plurals>
  <string name="ConversationListFragment_select_all">Vel alle</string>
  <plurals name="ConversationListFragment_s_selected">
    <item quantity="one">%d vald</item>
    <item quantity="other">%d valde</item>
  </plurals>
  <!--Show in conversation list overflow menu to open selection bottom sheet-->
  <string name="ConversationListFragment__notification_profile">Varslingsprofil</string>
  <!--Tooltip shown after you have created your first notification profile-->
  <string name="ConversationListFragment__turn_your_notification_profile_on_or_off_here">Skru på eller av varslingsprofilen din her.</string>
  <!--Message shown in top toast to indicate the named profile is on-->
  <string name="ConversationListFragment__s_on">%1$s på</string>
  <!--ConversationListItem-->
  <string name="ConversationListItem_key_exchange_message">Nøkkelutvekslingsmelding</string>
  <!--ConversationListItemAction-->
  <string name="ConversationListItemAction_archived_conversations_d">Arkiverte samtalar (%d)</string>
  <!--ConversationTitleView-->
  <string name="ConversationTitleView_verified">Godkjent</string>
  <string name="ConversationTitleView_you">Du</string>
  <!--ConversationTypingView-->
  <string name="ConversationTypingView__plus_d">+%1$d</string>
  <!--CreateGroupActivity-->
  <string name="CreateGroupActivity_some_contacts_cannot_be_in_legacy_groups">Visse kontaktar kan ikkje vera i eldre grupper.</string>
  <string name="CreateGroupActivity__select_members">Vel medlemmar</string>
  <!--CreateProfileActivity-->
  <string name="CreateProfileActivity__profile">Profil</string>
  <string name="CreateProfileActivity_error_setting_profile_photo">Klarte ikkje endra profilbildet</string>
  <string name="CreateProfileActivity_problem_setting_profile">Klarte ikkje endra profilen</string>
  <string name="CreateProfileActivity_set_up_your_profile">Lag profilen din</string>
  <string name="CreateProfileActivity_signal_profiles_are_end_to_end_encrypted">Profilen din er ende-til-ende-kryptert. Profilen og endringar i han blir synleg for dine kontaktar, når du startar eller godkjenner nye samtalar, og når du blir med i nye grupper.</string>
  <string name="CreateProfileActivity_set_avatar_description">Vel avatar</string>
  <!--ChooseBackupFragment-->
  <string name="ChooseBackupFragment__restore_from_backup">Gjenopprett frå reservekopi?</string>
  <string name="ChooseBackupFragment__restore_your_messages_and_media">Gjenopprett meldingar og media frå ein lokal reservekopi. Viss du ikkje gjenopprettar no, vil du ikkje få gjenoppretta seinare.</string>
  <string name="ChooseBackupFragment__icon_content_description">Gjenopprett frå reservekopi-ikon</string>
  <string name="ChooseBackupFragment__choose_backup">Vel reservekopi</string>
  <string name="ChooseBackupFragment__learn_more">Lær meir</string>
  <string name="ChooseBackupFragment__no_file_browser_available">Fann ingen filveljar</string>
  <!--RestoreBackupFragment-->
  <string name="RestoreBackupFragment__restore_complete">Gjenoppretting utført</string>
  <string name="RestoreBackupFragment__to_continue_using_backups_please_choose_a_folder">For å fortsetja å ta reservekopiar må du velja ei mappe. Nye kopiar blir lagra der.</string>
  <string name="RestoreBackupFragment__choose_folder">Vel mappe</string>
  <string name="RestoreBackupFragment__not_now">Ikkje no</string>
  <!--BackupsPreferenceFragment-->
  <string name="BackupsPreferenceFragment__chat_backups">Reservekopiar av meldingar</string>
  <string name="BackupsPreferenceFragment__backups_are_encrypted_with_a_passphrase">Reservekopiar er krypterte med ein passordfrase og lagra på eininga di.</string>
  <string name="BackupsPreferenceFragment__create_backup">Lag reservekopi</string>
  <string name="BackupsPreferenceFragment__last_backup">Siste reservekopi: %1$s</string>
  <string name="BackupsPreferenceFragment__backup_folder">Reservekopi-mappe</string>
  <string name="BackupsPreferenceFragment__verify_backup_passphrase">Stadfest passordfrase for reservekopiar</string>
  <string name="BackupsPreferenceFragment__test_your_backup_passphrase">Test passordfrasen for reserverkopiane dine og stadfest at han er rett</string>
  <string name="BackupsPreferenceFragment__turn_on">Skru på</string>
  <string name="BackupsPreferenceFragment__turn_off">Skru av</string>
  <string name="BackupsPreferenceFragment__to_restore_a_backup">For å gjenoppretta ein reservekopi må du installera Molly på nytt eller på ei ny eining. Opna appen og trykk «Gjenopprett reservekopi» og finn kopi-fila. %1$s</string>
  <string name="BackupsPreferenceFragment__learn_more">Lær meir</string>
  <string name="BackupsPreferenceFragment__in_progress">I gang …</string>
  <string name="BackupsPreferenceFragment__d_so_far">%1$d så langt …</string>
  <!--Show percentage of completion of backup-->
  <string name="BackupsPreferenceFragment__s_so_far">%1$s%% så langt …</string>
  <string name="BackupsPreferenceFragment_signal_requires_external_storage_permission_in_order_to_create_backups">Molly treng tilgang til ekstern lagring for å laga reservekopiar, men tilgangen er permanent avslått. Opna app-innstillingsmenyen og vel «Tilgang» – eventuelt «Tillatelser» – og skru på «Lagring».</string>
  <!--CustomDefaultPreference-->
  <string name="CustomDefaultPreference_using_custom">Bruker sjølvvald: %s</string>
  <string name="CustomDefaultPreference_using_default">Bruker standard: %s</string>
  <string name="CustomDefaultPreference_none">Ingen</string>
  <!--AvatarSelectionBottomSheetDialogFragment-->
  <string name="AvatarSelectionBottomSheetDialogFragment__choose_photo">Vel bilde</string>
  <string name="AvatarSelectionBottomSheetDialogFragment__take_photo">Ta bilde</string>
  <string name="AvatarSelectionBottomSheetDialogFragment__choose_from_gallery">Vel frå galleri</string>
  <string name="AvatarSelectionBottomSheetDialogFragment__remove_photo">Fjern bilde</string>
  <string name="AvatarSelectionBottomSheetDialogFragment__taking_a_photo_requires_the_camera_permission">Du må gi tillating til bruk av kameraet for å ta eit bilde.</string>
  <string name="AvatarSelectionBottomSheetDialogFragment__viewing_your_gallery_requires_the_storage_permission">Du må gi tillating til bruk av lagring for å visa galleriet.</string>
  <!--DateUtils-->
  <string name="DateUtils_just_now">No</string>
  <string name="DateUtils_minutes_ago">%dm</string>
  <string name="DateUtils_today">I dag</string>
  <string name="DateUtils_yesterday">I går</string>
  <!--DecryptionFailedDialog-->
  <string name="DecryptionFailedDialog_chat_session_refreshed">Samtaleøkta er oppfriska</string>
  <string name="DecryptionFailedDialog_signal_uses_end_to_end_encryption">Signal bruker ende-til-ende-kryptering og må av og til oppfriska samtaleøkta. Dette påverkar ikkje tryggleiken til samtalen, men du kan ha gått glipp av ei melding frå denne kontakten, og må kanskje spørja dei om å senda ho på nytt.</string>
  <!--DeviceListActivity-->
  <string name="DeviceListActivity_unlink_s">Vil du kopla frå «%s»?</string>
  <string name="DeviceListActivity_by_unlinking_this_device_it_will_no_longer_be_able_to_send_or_receive">Viss du koplar denne eininga frå tenesta, kan ho ikkje lenger senda eller motta meldingar.</string>
  <string name="DeviceListActivity_network_connection_failed">Klarte ikkje kopla til nettverket</string>
  <string name="DeviceListActivity_try_again">Prøv igjen</string>
  <string name="DeviceListActivity_unlinking_device">Koplar frå eining …</string>
  <string name="DeviceListActivity_unlinking_device_no_ellipsis">Koplar frå eining</string>
  <string name="DeviceListActivity_network_failed">Nettverksfeil!</string>
  <!--DeviceListItem-->
  <string name="DeviceListItem_unnamed_device">Eining utan namn</string>
  <string name="DeviceListItem_linked_s">%s er kopla til</string>
  <string name="DeviceListItem_last_active_s">Sist aktiv %s</string>
  <string name="DeviceListItem_today">I dag</string>
  <!--DocumentView-->
  <string name="DocumentView_unnamed_file">Fil utan namn</string>
  <!--DozeReminder-->
  <string name="DozeReminder_optimize_for_missing_play_services">Optimaliser for manglande Play-tenester</string>
  <string name="DozeReminder_this_device_does_not_support_play_services_tap_to_disable_system_battery">Denne eininga støttar ikkje Play-tenester. Trykk for å skru av batterioptimaliseringane i systemet som hindrar Molly frå å henta meldingar når programmet ikkje er aktivt. </string>
  <!--ExpiredBuildReminder-->
  <string name="ExpiredBuildReminder_this_version_of_signal_has_expired">Denne utgåva av Signal er utdatert. Oppdater no for å senda og motta meldingar.</string>
  <string name="ExpiredBuildReminder_update_now">Oppdater no</string>
  <!--PendingGroupJoinRequestsReminder-->
  <plurals name="PendingGroupJoinRequestsReminder_d_pending_member_requests">
    <item quantity="one">%d ventande medlemsførespurnad.</item>
    <item quantity="other">%d ventande medlemsførespurnader.</item>
  </plurals>
  <string name="PendingGroupJoinRequestsReminder_view">Sjå</string>
  <!--ShareActivity-->
  <string name="ShareActivity_share_with">Del med</string>
  <string name="ShareActivity_multiple_attachments_are_only_supported">Fleire vedlegg er berre støtta for bilde og film</string>
  <string name="ShareActivity_you_do_not_have_permission_to_send_to_this_group">Du har ikkje tilgang til å senda til denne gruppa</string>
  <!--GcmRefreshJob-->
  <string name="GcmRefreshJob_Permanent_Signal_communication_failure">Varig Signal-kommunikasjonsfeil.</string>
  <string name="GcmRefreshJob_Signal_was_unable_to_register_with_Google_Play_Services">Molly klarte ikkje å registrera seg som Google Play-teneste. Molly-meldingar og samtalar er difor slått av. Prøv å registrera programmet på nytt under Innstillingar &gt; Avansert.</string>
  <!--GiphyActivity-->
  <string name="GiphyActivity_error_while_retrieving_full_resolution_gif">Klarte ikkje henta GIF i full storleik</string>
  <!--GiphyFragmentPageAdapter-->
  <string name="GiphyFragmentPagerAdapter_gifs">GIF-ar</string>
  <string name="GiphyFragmentPagerAdapter_stickers">Klistremerke</string>
  <!--AddToGroupActivity-->
  <string name="AddToGroupActivity_add_member">Legg til medlem?</string>
  <string name="AddToGroupActivity_add_s_to_s">Legg til «%1$s» i «%2$s»?</string>
  <string name="AddToGroupActivity_s_added_to_s">«%1$s» lagt til i «%2$s».</string>
  <string name="AddToGroupActivity_add_to_group">Legg til i gruppe</string>
  <string name="AddToGroupActivity_add_to_groups">Legg til i grupper</string>
  <string name="AddToGroupActivity_this_person_cant_be_added_to_legacy_groups">Denne kontakten kan ikkje vera med i eldre grupper.</string>
  <string name="AddToGroupActivity_add">Legg til</string>
  <string name="AddToGroupActivity_add_to_a_group">Legg til i ei gruppe</string>
  <!--ChooseNewAdminActivity-->
  <string name="ChooseNewAdminActivity_choose_new_admin">Vel ny administrator.</string>
  <string name="ChooseNewAdminActivity_done">Ferdig</string>
  <string name="ChooseNewAdminActivity_you_left">Du forlét «%1$s».</string>
  <!--GroupMembersDialog-->
  <string name="GroupMembersDialog_you">Du</string>
  <!--GV2 access levels-->
  <string name="GroupManagement_access_level_anyone">Kven som helst</string>
  <string name="GroupManagement_access_level_all_members">Alle medlemmar</string>
  <string name="GroupManagement_access_level_only_admins">Berre administratorar</string>
  <string name="GroupManagement_access_level_no_one">Ingen</string>
  <!--GV2 invites sent-->
  <plurals name="GroupManagement_invitation_sent">
    <item quantity="one">Invitasjon sendt</item>
    <item quantity="other">Sende %d invitasjonar</item>
  </plurals>
  <string name="GroupManagement_invite_single_user">Du kan ikkje automatisk legga til «%1$s» i gruppa.

Dei er invitert inn, og ser inga gruppemeldingar før dei godtek.</string>
  <string name="GroupManagement_invite_multiple_users">Du kan ikkje automatisk legga til desse brukarane i gruppa.

Dei er invitert inn, og ser inga gruppemeldingar før dei godtek.</string>
  <!--GroupsV1MigrationLearnMoreBottomSheetDialogFragment-->
  <string name="GroupsV1MigrationLearnMore_what_are_new_groups">Kva er Nye grupper?</string>
  <string name="GroupsV1MigrationLearnMore_new_groups_have_features_like_mentions">Nye grupper har funksjonar som @nemningar og gruppeadministratorar og vil støtta fleire funksjonar i framtida.</string>
  <string name="GroupsV1MigrationLearnMore_all_message_history_and_media_has_been_kept">All meldingshistorikk og media er teke vare på frå før oppgraderinga.</string>
  <string name="GroupsV1MigrationLearnMore_you_will_need_to_accept_an_invite_to_join_this_group_again">Du må godkjenna ein invitasjon for å bli med i denne gruppa igjen, og vil ikkje motta gruppemeldingar før du godtek.</string>
  <plurals name="GroupsV1MigrationLearnMore_these_members_will_need_to_accept_an_invite">
    <item quantity="one">Denne medlemmen må godkjenna ein invitasjon til denne gruppa igjen og vil ikkje få gruppemeldingar før dei godkjennar:</item>
    <item quantity="other">Desse medlemmane må godkjenna ein invitasjon til denne gruppa igjen og vil ikkje få gruppemeldingar før dei godkjennar:</item>
  </plurals>
  <plurals name="GroupsV1MigrationLearnMore_these_members_were_removed_from_the_group">
    <item quantity="one">Denne medlemmen vart fjerna frå gruppa og vil ikkje kunna bli med igjen før dei oppgraderer:</item>
    <item quantity="other">Desse medlemmane vart fjerna frå gruppa og vil ikkje kunna bli med igjen før dei oppgraderer:</item>
  </plurals>
  <!--GroupsV1MigrationInitiationBottomSheetDialogFragment-->
  <string name="GroupsV1MigrationInitiation_upgrade_to_new_group">Oppgrader til Ny gruppe</string>
  <string name="GroupsV1MigrationInitiation_upgrade_this_group">Oppgrader denne gruppa</string>
  <string name="GroupsV1MigrationInitiation_new_groups_have_features_like_mentions">Nye grupper har funksjonar som @nemningar og gruppeadministratorar og vil støtta fleire funksjonar i framtida.</string>
  <string name="GroupsV1MigrationInitiation_all_message_history_and_media_will_be_kept">All meldingshistorikk og media vil bli teke vare på frå før oppgraderinga</string>
  <string name="GroupsV1MigrationInitiation_encountered_a_network_error">Ein nettverksfeil oppstod. Prøv igjen seinare.</string>
  <string name="GroupsV1MigrationInitiation_failed_to_upgrade">Klarte ikkje å oppgradera.</string>
  <plurals name="GroupsV1MigrationInitiation_these_members_will_need_to_accept_an_invite">
    <item quantity="one">Denne medlemmen må godkjenna ein invitasjon til denne gruppa igjen og vil ikkje få gruppemeldingar før dei godkjennar:</item>
    <item quantity="other">Desse medlemmane må godkjenna ein invitasjon til denne gruppa igjen og vil ikkje få gruppemeldingar før dei godkjennar:</item>
  </plurals>
  <plurals name="GroupsV1MigrationInitiation_these_members_are_not_capable_of_joining_new_groups">
    <item quantity="one">Denne medlemmen kan ikkje bli med i Nye grupper og blir derfor fjerna frå gruppa:</item>
    <item quantity="other">Desse medlemmane kan ikkje bli med i Nye grupper og blir derfor fjerna frå gruppa:</item>
  </plurals>
  <!--GroupsV1MigrationSuggestionsReminder-->
  <plurals name="GroupsV1MigrationSuggestionsReminder_members_couldnt_be_added_to_the_new_group">
    <item quantity="one">%1$d medlem kunne ikkje bli lagt til i den Nye gruppa igjen. Vil du legga dei til no?</item>
    <item quantity="other">%1$d medlemmar kunne ikkje bli lagt til i den Nye gruppa igjen. Vil du legga dei til no?</item>
  </plurals>
  <plurals name="GroupsV1MigrationSuggestionsReminder_add_members">
    <item quantity="one">Legg til medlem</item>
    <item quantity="other">Legg til medlemmar</item>
  </plurals>
  <string name="GroupsV1MigrationSuggestionsReminder_no_thanks">Nei takk</string>
  <!--GroupsV1MigrationSuggestionsDialog-->
  <plurals name="GroupsV1MigrationSuggestionsDialog_add_members_question">
    <item quantity="one">Legg til medlem?</item>
    <item quantity="other">Legg til medlemmar?</item>
  </plurals>
  <plurals name="GroupsV1MigrationSuggestionsDialog_these_members_couldnt_be_automatically_added">
    <item quantity="one">Denne medlemmen kunne ikkje leggast til automatisk i den Nye gruppa då ho vart oppgradert:</item>
    <item quantity="other">Desse medlemmane kunne ikkje leggast til automatisk i den Nye gruppa då ho vart oppgradert:</item>
  </plurals>
  <plurals name="GroupsV1MigrationSuggestionsDialog_add_members">
    <item quantity="one">Legg til medlem</item>
    <item quantity="other">Legg til medlemmar</item>
  </plurals>
  <plurals name="GroupsV1MigrationSuggestionsDialog_failed_to_add_members_try_again_later">
    <item quantity="one">Klarte ikkje legga til medlem. Prøv igjen seinare.</item>
    <item quantity="other">Klarte ikkje legga til medlemmar. Prøv igjen seinare.</item>
  </plurals>
  <plurals name="GroupsV1MigrationSuggestionsDialog_cannot_add_members">
    <item quantity="one">Klarte ikkje legga til medlem.</item>
    <item quantity="other">Klarte ikkje legga til medlemmar.</item>
  </plurals>
  <!--LeaveGroupDialog-->
  <string name="LeaveGroupDialog_leave_group">Vil du forlata gruppa?</string>
  <string name="LeaveGroupDialog_you_will_no_longer_be_able_to_send_or_receive_messages_in_this_group">Du vil ikkje lenger kunna senda eller motta meldingar i denne gruppa.</string>
  <string name="LeaveGroupDialog_leave">Forlat</string>
  <string name="LeaveGroupDialog_choose_new_admin">Vel ny administrator.</string>
  <string name="LeaveGroupDialog_before_you_leave_you_must_choose_at_least_one_new_admin_for_this_group">Før du forlèt gruppa, må du velja minst éin ny administrator.</string>
  <string name="LeaveGroupDialog_choose_admin">Vel administrator.</string>
  <!--LinkPreviewView-->
  <string name="LinkPreviewView_no_link_preview_available">Inga lenkesniktitt tilgjengeleg</string>
  <string name="LinkPreviewView_this_group_link_is_not_active">Denne gruppelenka er ikkje aktiv</string>
  <string name="LinkPreviewView_domain_date">%1$s · %2$s</string>
  <!--LinkPreviewRepository-->
  <plurals name="LinkPreviewRepository_d_members">
    <item quantity="one">%1$d medlem</item>
    <item quantity="other">%1$d medlemmar</item>
  </plurals>
  <!--PendingMembersActivity-->
  <string name="PendingMembersActivity_pending_group_invites">Usvarte gruppeinvitasjonar</string>
  <string name="PendingMembersActivity_requests">Førespurnader</string>
  <string name="PendingMembersActivity_invites">Invitasjonar</string>
  <string name="PendingMembersActivity_people_you_invited">Folk du har invitert</string>
  <string name="PendingMembersActivity_you_have_no_pending_invites">Du har ingen usvarte invitasjonar.</string>
  <string name="PendingMembersActivity_invites_by_other_group_members">Invitasjonar av andre gruppemedlemmar.</string>
  <string name="PendingMembersActivity_no_pending_invites_by_other_group_members">Ingen usvarte invitasjonar frå andre gruppemedlemmar.</string>
  <string name="PendingMembersActivity_missing_detail_explanation">Du kan ikkje sjå detaljar om personar som er invitert av andre gruppemedlemmar. Viss dei vel å bli med, vil informasjonen bli delt med gruppa på det tidspunktet. Dei ser ingen av gruppemeldingane før dei blir med.</string>
  <string name="PendingMembersActivity_revoke_invite">Trekk tilbake invitasjon</string>
  <string name="PendingMembersActivity_revoke_invites">Trekk tilbake invitasjonar</string>
  <plurals name="PendingMembersActivity_revoke_d_invites">
    <item quantity="one">Trekk tilbake invitasjon</item>
    <item quantity="other">Trekk tilbake %1$d invitasjonar</item>
  </plurals>
  <plurals name="PendingMembersActivity_error_revoking_invite">
    <item quantity="one">Klarte ikkje trekka tilbake invitasjon</item>
    <item quantity="other">Klarte ikkje trekka tilbake invitasjonar</item>
  </plurals>
  <!--RequestingMembersFragment-->
  <string name="RequestingMembersFragment_pending_member_requests">Ventande medlemsførespurnader</string>
  <string name="RequestingMembersFragment_no_member_requests_to_show">Ingen medlemsførespurnader</string>
  <string name="RequestingMembersFragment_explanation">Personar på denne lista prøver å bli med i gruppa via gruppelenka.</string>
  <string name="RequestingMembersFragment_added_s">La til «%1$s»</string>
  <string name="RequestingMembersFragment_denied_s">Avslo «%1$s»</string>
  <!--AddMembersActivity-->
  <string name="AddMembersActivity__done">Ferdig</string>
  <string name="AddMembersActivity__this_person_cant_be_added_to_legacy_groups">Denne kontakten kan ikkje vera med i eldre grupper.</string>
  <string name="AddMembersActivity__this_person_cant_be_added_to_announcement_groups">Denne personen kan ikkje leggast til kunngjeringsgrupper.</string>
  <plurals name="AddMembersActivity__add_d_members_to_s">
    <item quantity="one">Legg til %1$s medlem til «%2$s»?</item>
    <item quantity="other">Legg til %3$d medlemmar til «%2$s»?</item>
  </plurals>
  <string name="AddMembersActivity__add">Legg til</string>
  <string name="AddMembersActivity__add_members">Legg til medlemmar</string>
  <!--AddGroupDetailsFragment-->
  <string name="AddGroupDetailsFragment__name_this_group">Døyp gruppa</string>
  <string name="AddGroupDetailsFragment__create_group">Lag gruppe</string>
  <string name="AddGroupDetailsFragment__create">Opprett</string>
  <string name="AddGroupDetailsFragment__members">Medlemmar</string>
  <string name="AddGroupDetailsFragment__you_can_add_or_invite_friends_after_creating_this_group">Du kan legga til eller invitera vennar etter at du har oppretta denne gruppa.</string>
  <string name="AddGroupDetailsFragment__group_name_required">Gruppenamn (krevst)</string>
  <string name="AddGroupDetailsFragment__group_name_optional">Gruppenamn (valfritt)</string>
  <string name="AddGroupDetailsFragment__this_field_is_required">Dette feltet er påkravd.</string>
  <string name="AddGroupDetailsFragment__group_creation_failed">Klarte ikkje laga gruppa.</string>
  <string name="AddGroupDetailsFragment__try_again_later">Prøv igjen seinare.</string>
  <string name="AddGroupDetailsFragment__youve_selected_a_contact_that_doesnt">Du har valt ein kontakt som ikkje støttar Signal-grupper, så dette blir ei MMS-gruppe.</string>
  <string name="AddGroupDetailsFragment_custom_mms_group_names_and_photos_will_only_be_visible_to_you">Eigendefinerte namn og bilde på MMS-grupper er berre synlege for deg.</string>
  <string name="AddGroupDetailsFragment__remove">Fjern</string>
  <string name="AddGroupDetailsFragment__sms_contact">SMS-kontakt</string>
  <string name="AddGroupDetailsFragment__remove_s_from_this_group">Fjern %1$s frå denne gruppa?</string>
  <plurals name="AddGroupDetailsFragment__d_members_do_not_support_new_groups">
    <item quantity="one">%d medlem støttar ikkje Nye grupper, så denne gruppa blir ei Eldre gruppe.</item>
    <item quantity="other">%d medlemmar støttar ikkje Nye grupper, så denne gruppa blir ei Eldre gruppe.</item>
  </plurals>
  <plurals name="AddGroupDetailsFragment__d_members_do_not_support_new_groups_so_this_group_cannot_be_created">
    <item quantity="one">%d medlem støttar ikkje Nye grupper, så denne gruppa kan ikkje opprettast.</item>
    <item quantity="other">%d medlemmar støttar ikkje Nye grupper, så denne gruppa kan ikkje opprettast.</item>
  </plurals>
  <!--NonGv2MemberDialog-->
  <string name="NonGv2MemberDialog_single_users_are_non_gv2_capable">Ei Eldre gruppe vart oppretta sidan «%1$s» bruker ei eldre utgåve av Signal. Du kan laga ei Ny gruppe med dei etter at dei har oppdatert Signal, eller fjerna dei før du opprettar gruppa.</string>
  <plurals name="NonGv2MemberDialog_d_users_are_non_gv2_capable">
    <item quantity="one">Ei Eldre gruppe blir oppretta sidan %1$d medlem bruker ei eldre utgåve av Signal. Du kan laga ei Ny gruppe med dei etter at dei har oppdatert Signal, eller fjerna dei før du opprettar gruppa.</item>
    <item quantity="other">Ei Eldre gruppe blir oppretta sidan %1$d medlemmar bruker ei eldre utgåve av Signal. Du kan laga ei Ny gruppe med dei etter at dei har oppdatert Signal, eller fjerna dei før du opprettar gruppa.</item>
  </plurals>
  <string name="NonGv2MemberDialog_single_users_are_non_gv2_capable_forced_migration">Denne gruppa kan ikkje opprettast sidan «%1$s» bruker ei eldre utgåve av Signal. Du må fjerna dei før du opprettar gruppa.</string>
  <plurals name="NonGv2MemberDialog_d_users_are_non_gv2_capable_forced_migration">
    <item quantity="one">Denne gruppa kan ikkje opprettast sidan %1$d medlem bruker ei eldre utgåve av Signal. Du må fjerna dei før du opprettar gruppa.</item>
    <item quantity="other">Denne gruppa kan ikkje opprettast sidan %1$d medlemmar bruker ei eldre utgåve av Signal. Du må fjerna dei før du opprettar gruppa.</item>
  </plurals>
  <!--ManageGroupActivity-->
  <string name="ManageGroupActivity_member_requests_and_invites">Medlemsførespurnader og invitasjonar</string>
  <string name="ManageGroupActivity_add_members">Legg til medlemmar</string>
  <string name="ManageGroupActivity_edit_group_info">Endra gruppeinfo</string>
  <string name="ManageGroupActivity_who_can_add_new_members">Kven kan legga til nye medlemmar?</string>
  <string name="ManageGroupActivity_who_can_edit_this_groups_info">Kven kan redigera infoen til denne gruppa?</string>
  <string name="ManageGroupActivity_group_link">Gruppelenke</string>
  <string name="ManageGroupActivity_block_group">Blokker gruppa</string>
  <string name="ManageGroupActivity_unblock_group">Ikkje blokker gruppe</string>
  <string name="ManageGroupActivity_leave_group">Forlat gruppe</string>
  <string name="ManageGroupActivity_mute_notifications">Ikkje vis varsel</string>
  <string name="ManageGroupActivity_custom_notifications">Eigendefinerte varsel</string>
  <string name="ManageGroupActivity_mentions">Omtalar</string>
  <string name="ManageGroupActivity_chat_color_and_wallpaper">Samtalefarge og -bakgrunnsbilde</string>
  <string name="ManageGroupActivity_until_s">Fram til %1$s</string>
  <string name="ManageGroupActivity_always">Alltid</string>
  <string name="ManageGroupActivity_off">Av</string>
  <string name="ManageGroupActivity_on">På</string>
  <string name="ManageGroupActivity_view_all_members">Sjå alle medlemmar</string>
  <string name="ManageGroupActivity_see_all">Vis alle</string>
  <plurals name="ManageGroupActivity_added">
    <item quantity="one">%d medlem lagt til.</item>
    <item quantity="other">%d medlemmar lagt til.</item>
  </plurals>
  <string name="ManageGroupActivity_only_admins_can_enable_or_disable_the_sharable_group_link">Berre administratorar kan skru av eller på den delbare gruppelenka.</string>
  <string name="ManageGroupActivity_only_admins_can_enable_or_disable_the_option_to_approve_new_members">Berre administratorar kan skru av eller på innstillinga om å godkjenna nye medlemmar.</string>
  <string name="ManageGroupActivity_only_admins_can_reset_the_sharable_group_link">Berre administratorar kan nullstilla den delbare gruppelenka.</string>
  <string name="ManageGroupActivity_you_dont_have_the_rights_to_do_this">Du har ikkje rettar til å gjera dette</string>
  <string name="ManageGroupActivity_not_capable">Nokon du la til må oppdatera Signal for å få støtte for nye grupper</string>
  <string name="ManageGroupActivity_not_announcement_capable">Ein person du la til har ikkje støtte for kunngjeringsgrupper og må oppdatera Signal</string>
  <string name="ManageGroupActivity_failed_to_update_the_group">Klarte ikkje oppdatera gruppa</string>
  <string name="ManageGroupActivity_youre_not_a_member_of_the_group">Du er ikkje medlem av gruppa</string>
  <string name="ManageGroupActivity_failed_to_update_the_group_please_retry_later">Klarte ikkje oppdatera gruppa, prøv igjen seinare</string>
  <string name="ManageGroupActivity_failed_to_update_the_group_due_to_a_network_error_please_retry_later">Klarte ikkje oppdatera gruppa pga. ein nettverksfeil, prøv igjen seinare</string>
  <string name="ManageGroupActivity_edit_name_and_picture">Endra namn og bilde</string>
  <string name="ManageGroupActivity_legacy_group">Eldre gruppe</string>
  <string name="ManageGroupActivity_legacy_group_learn_more">Dette er ei Eldre gruppe. Funksjonalitet som gruppeadministratorar er berre tilgjengeleg for Nye grupper.</string>
  <string name="ManageGroupActivity_legacy_group_upgrade">Dette er ei Eldre gruppe. For å få nye funksjonar som @nemningar og administratorar,</string>
  <string name="ManageGroupActivity_legacy_group_too_large">Denne Eldre gruppa kan ikkje oppgraderast til ei Ny gruppe sidan ho er for stor. Maksimal gruppestorleik er %1$d.</string>
  <string name="ManageGroupActivity_upgrade_this_group">oppgrader denne gruppa.</string>
  <string name="ManageGroupActivity_this_is_an_insecure_mms_group">Dette er ei usikker MMS-gruppe. Inviter kontaktane dine til Signal for å prata privat.</string>
  <string name="ManageGroupActivity_invite_now">Inviter no</string>
  <string name="ManageGroupActivity_more">meir</string>
  <string name="ManageGroupActivity_add_group_description">Legg til gruppeskildring …</string>
  <!--GroupMentionSettingDialog-->
  <string name="GroupMentionSettingDialog_notify_me_for_mentions">Varsla meg ved Omtalar</string>
  <string name="GroupMentionSettingDialog_receive_notifications_when_youre_mentioned_in_muted_chats">Få varsel når du blir nemnt i dempa samtalar?</string>
  <string name="GroupMentionSettingDialog_always_notify_me">Alltid varsla meg</string>
  <string name="GroupMentionSettingDialog_dont_notify_me">Ikkje varsla meg</string>
  <!--ManageProfileFragment-->
  <string name="ManageProfileFragment_profile_name">Profilnamn</string>
  <string name="ManageProfileFragment_username">Brukarnamn</string>
  <string name="ManageProfileFragment_about">Om</string>
  <string name="ManageProfileFragment_write_a_few_words_about_yourself">Skriv nokre ord om deg sjølv</string>
  <string name="ManageProfileFragment_your_name">Namnet ditt</string>
  <string name="ManageProfileFragment_your_username">Brukarnamnet ditt</string>
  <string name="ManageProfileFragment_failed_to_set_avatar">Klarte ikkje endra profilbilde</string>
  <string name="ManageProfileFragment_badges">Merke</string>
  <string name="ManageProfileFragment__edit_photo">Rediger bilde</string>
  <!--ManageRecipientActivity-->
  <string name="ManageRecipientActivity_no_groups_in_common">Inga grupper felles</string>
  <plurals name="ManageRecipientActivity_d_groups_in_common">
    <item quantity="one">%d gruppe felles</item>
    <item quantity="other">%d grupper felles</item>
  </plurals>
  <plurals name="GroupMemberList_invited">
    <item quantity="one">%1$s inviterte person</item>
    <item quantity="other">%1$s inviterte %2$d personar</item>
  </plurals>
  <!--CustomNotificationsDialogFragment-->
  <string name="CustomNotificationsDialogFragment__custom_notifications">Eigendefinerte varsel</string>
  <string name="CustomNotificationsDialogFragment__messages">Meldingar</string>
  <string name="CustomNotificationsDialogFragment__use_custom_notifications">Bruk eigendefinerte varsel</string>
  <string name="CustomNotificationsDialogFragment__notification_sound">Varslingslyd</string>
  <string name="CustomNotificationsDialogFragment__vibrate">Vibrer</string>
  <string name="CustomNotificationsDialogFragment__call_settings">Samtaleinnstillingar</string>
  <string name="CustomNotificationsDialogFragment__ringtone">Ringetone</string>
  <string name="CustomNotificationsDialogFragment__enabled">Slått på</string>
  <string name="CustomNotificationsDialogFragment__disabled">Slått av</string>
  <string name="CustomNotificationsDialogFragment__default">Standard</string>
  <string name="CustomNotificationsDialogFragment__unknown">Ukjend</string>
  <!--ShareableGroupLinkDialogFragment-->
  <string name="ShareableGroupLinkDialogFragment__shareable_group_link">Delbar gruppelenke</string>
  <string name="ShareableGroupLinkDialogFragment__manage_and_share">Handter &amp; del</string>
  <string name="ShareableGroupLinkDialogFragment__group_link">Gruppelenke</string>
  <string name="ShareableGroupLinkDialogFragment__share">Del</string>
  <string name="ShareableGroupLinkDialogFragment__reset_link">Tilbakestill lenke</string>
  <string name="ShareableGroupLinkDialogFragment__member_requests">Medlemsførespurnader</string>
  <string name="ShareableGroupLinkDialogFragment__approve_new_members">Godkjenn nye medlemmar</string>
  <string name="ShareableGroupLinkDialogFragment__require_an_admin_to_approve_new_members_joining_via_the_group_link">Krev at administrator godkjenner nye medlemmar som kjem via gruppelenka.</string>
  <string name="ShareableGroupLinkDialogFragment__are_you_sure_you_want_to_reset_the_group_link">Er du sikker på at du vil nullstilla gruppelenka? Då kan ingen lenger bli med i gruppa med den noverande lenka.</string>
  <!--GroupLinkShareQrDialogFragment-->
  <string name="GroupLinkShareQrDialogFragment__qr_code">QR-kode</string>
  <string name="GroupLinkShareQrDialogFragment__people_who_scan_this_code_will">Folk som skannar denne koden kan bli med i gruppa. Administratorar må likevel godkjenna nye medlemmar viss du har den innstillinga skrudd på.</string>
  <string name="GroupLinkShareQrDialogFragment__share_code">Del kode</string>
  <!--GV2 Invite Revoke confirmation dialog-->
  <string name="InviteRevokeConfirmationDialog_revoke_own_single_invite">Vil du trekka tilbake invitasjonen du sende til %1$s?</string>
  <plurals name="InviteRevokeConfirmationDialog_revoke_others_invites">
    <item quantity="one">Vil du trekka tilbake invitasjonen sendt av %1$s?</item>
    <item quantity="other">Vil du trekka tilbake %2$d invitasjonar sent av %1$s?</item>
  </plurals>
  <!--GroupJoinBottomSheetDialogFragment-->
  <string name="GroupJoinBottomSheetDialogFragment_you_are_already_a_member">Du er allereie medlem</string>
  <string name="GroupJoinBottomSheetDialogFragment_join">Bli med</string>
  <string name="GroupJoinBottomSheetDialogFragment_request_to_join">Spør om å få bli med</string>
  <string name="GroupJoinBottomSheetDialogFragment_unable_to_join_group_please_try_again_later">Klarte ikkje bli med i gruppa. Prøv igjen seinare.</string>
  <string name="GroupJoinBottomSheetDialogFragment_encountered_a_network_error">Fekk ein nettverksfeil.</string>
  <string name="GroupJoinBottomSheetDialogFragment_this_group_link_is_not_active">Denne gruppelenka er ikkje aktiv</string>
  <string name="GroupJoinBottomSheetDialogFragment_unable_to_get_group_information_please_try_again_later">Klarte ikkje henta gruppeinformasjon, prøv igjen seinare</string>
  <string name="GroupJoinBottomSheetDialogFragment_direct_join">Vil du bli med i denne gruppa og dela namn og bilde med medlemmane?</string>
  <string name="GroupJoinBottomSheetDialogFragment_admin_approval_needed">Ein gruppeadministrator må godkjenna førespurnaden din før du kan bli med i denne gruppa. Når du spør om å bli med, blir namnet og bildet ditt delt med medlemmane.</string>
  <plurals name="GroupJoinBottomSheetDialogFragment_group_dot_d_members">
    <item quantity="one">Group · %1$d medlem</item>
    <item quantity="other">Group · %1$d medlemmar</item>
  </plurals>
  <!--GroupJoinUpdateRequiredBottomSheetDialogFragment-->
  <string name="GroupJoinUpdateRequiredBottomSheetDialogFragment_update_signal_to_use_group_links">Oppdater Signal for å bruka gruppelenker</string>
  <string name="GroupJoinUpdateRequiredBottomSheetDialogFragment_update_message">Utgåva av Signal som du bruker støtter ikkje denne gruppelenka. Oppgrader til seinaste utgåve for å bli med i gruppa via lenka.</string>
  <string name="GroupJoinUpdateRequiredBottomSheetDialogFragment_update_signal">Oppdater Signal</string>
  <string name="GroupJoinUpdateRequiredBottomSheetDialogFragment_update_linked_device_message">Ei eller fleire av dei lenka einingane dine køyrer ei utgåve av Signal som ikkje støtter gruppelenker. Oppdater Signal på dei lenka einingane dine for å bli med i gruppa.</string>
  <string name="GroupJoinUpdateRequiredBottomSheetDialogFragment_group_link_is_not_valid">Gruppelenka er ugyldig</string>
  <!--GroupInviteLinkEnableAndShareBottomSheetDialogFragment-->
  <string name="GroupInviteLinkEnableAndShareBottomSheetDialogFragment_invite_friends">Inviter vennar</string>
  <string name="GroupInviteLinkEnableAndShareBottomSheetDialogFragment_share_a_link_with_friends_to_let_them_quickly_join_this_group">Del ei lenke med vennar for å la dei enkelt bli med i gruppa.</string>
  <string name="GroupInviteLinkEnableAndShareBottomSheetDialogFragment_enable_and_share_link">Skru på og del lenke</string>
  <string name="GroupInviteLinkEnableAndShareBottomSheetDialogFragment_share_link">Del lenke</string>
  <string name="GroupInviteLinkEnableAndShareBottomSheetDialogFragment_unable_to_enable_group_link_please_try_again_later">Klarte ikkje skru på gruppelenka. Prøv igjen seinare.</string>
  <string name="GroupInviteLinkEnableAndShareBottomSheetDialogFragment_encountered_a_network_error">Fekk ein nettverksfeil.</string>
  <string name="GroupInviteLinkEnableAndShareBottomSheetDialogFragment_you_dont_have_the_right_to_enable_group_link">Du har ikkje rett til å skru på gruppelenka. Spør ein administrator.</string>
  <string name="GroupInviteLinkEnableAndShareBottomSheetDialogFragment_you_are_not_currently_a_member_of_the_group">Du er ikkje medlem i gruppa no.</string>
  <!--GV2 Request confirmation dialog-->
  <string name="RequestConfirmationDialog_add_s_to_the_group">Legg til «%1$s» i gruppa?</string>
  <string name="RequestConfirmationDialog_deny_request_from_s">Avslå førespurnad frå «%1$s»?</string>
  <string name="RequestConfirmationDialog_add">Legg til</string>
  <string name="RequestConfirmationDialog_deny">Avslå</string>
  <!--ImageEditorHud-->
  <string name="ImageEditorHud_blur_faces">Gjer ansikt uklare</string>
  <string name="ImageEditorHud_new_blur_faces_or_draw_anywhere_to_blur">Nytt: Gjer ansikt uklare eller teikn for å gjera uklart</string>
  <string name="ImageEditorHud_draw_anywhere_to_blur">Teikn kor som helst for å gjera uklart</string>
  <string name="ImageEditorHud_draw_to_blur_additional_faces_or_areas">Teikn for å gjera andre ansikt/område uklare</string>
  <!--InputPanel-->
  <string name="InputPanel_tap_and_hold_to_record_a_voice_message_release_to_send">Trykk og hald for å spela inn talemelding , slepp for å senda</string>
  <!--InviteActivity-->
  <string name="InviteActivity_share">Del</string>
  <string name="InviteActivity_share_with_contacts">Del med kontaktar</string>
  <string name="InviteActivity_share_via">Del via …</string>
  <string name="InviteActivity_cancel">Avbryt</string>
  <string name="InviteActivity_sending">Sendar …</string>
  <string name="InviteActivity_invitations_sent">Invitasjonar sendt.</string>
  <string name="InviteActivity_invite_to_signal">Inviter til Molly</string>
  <string name="InviteActivity_send_sms">Send SMS (%d)</string>
  <plurals name="InviteActivity_send_sms_invites">
    <item quantity="one">Send %d SMS-invitasjon?</item>
    <item quantity="other">Send %d SMS-invitasjonar?</item>
  </plurals>
  <string name="InviteActivity_lets_switch_to_signal">La oss byta til Molly. %1$s</string>
  <string name="InviteActivity_no_app_to_share_to">Det ser ut som at du ikkje har nokon program å dela denne informasjonen med.</string>
  <!--LearnMoreTextView-->
  <string name="LearnMoreTextView_learn_more">Lær meir</string>
  <string name="SpanUtil__read_more">Les meir</string>
  <!--LongMessageActivity-->
  <string name="LongMessageActivity_unable_to_find_message">Klarte ikkje finna meldinga</string>
  <string name="LongMessageActivity_message_from_s">Melding frå %1$s</string>
  <string name="LongMessageActivity_your_message">Di melding</string>
  <!--MessageRetrievalService-->
  <string name="MessageRetrievalService_signal">Molly</string>
  <string name="MessageRetrievalService_background_connection_enabled">Bakgrunnstilkopling på</string>
  <!--MmsDownloader-->
  <string name="MmsDownloader_error_reading_mms_settings">Klarte ikkje lesa MMS-oppsettet til teleselskapet</string>
  <!--MediaOverviewActivity-->
  <string name="MediaOverviewActivity_Media">Media</string>
  <string name="MediaOverviewActivity_Files">Filer</string>
  <string name="MediaOverviewActivity_Audio">Lyd</string>
  <string name="MediaOverviewActivity_All">Alt</string>
  <plurals name="MediaOverviewActivity_Media_delete_confirm_title">
    <item quantity="one">Slett valt element?</item>
    <item quantity="other">Slett valde element?</item>
  </plurals>
  <plurals name="MediaOverviewActivity_Media_delete_confirm_message">
    <item quantity="one">Dette vil sletta den valde fila for godt. Om ei tekstmelding er knytt til fila vil ho òg bli sletta.</item>
    <item quantity="other">Dette vil sletta alle %1$d valde filer for godt. Tekstmeldingar knytte til desse filene vil òg bli sletta.</item>
  </plurals>
  <string name="MediaOverviewActivity_Media_delete_progress_title">Slettar</string>
  <string name="MediaOverviewActivity_Media_delete_progress_message">Slettar meldingar …</string>
  <string name="MediaOverviewActivity_Select_all">Vel alle</string>
  <string name="MediaOverviewActivity_collecting_attachments">Hentar vedlegg …</string>
  <string name="MediaOverviewActivity_Sort_by">Sorter etter</string>
  <string name="MediaOverviewActivity_Newest">Nyaste</string>
  <string name="MediaOverviewActivity_Oldest">Eldste</string>
  <string name="MediaOverviewActivity_Storage_used">Lagring brukt</string>
  <string name="MediaOverviewActivity_All_storage_use">All lagringsbruk</string>
  <string name="MediaOverviewActivity_Grid_view_description">Gittervisning</string>
  <string name="MediaOverviewActivity_List_view_description">Listevisning</string>
  <string name="MediaOverviewActivity_Selected_description">Valde</string>
  <string name="MediaOverviewActivity_select_all">Vel alle</string>
  <plurals name="MediaOverviewActivity_save_plural">
    <item quantity="one">Lagra</item>
    <item quantity="other">Lagra</item>
  </plurals>
  <plurals name="MediaOverviewActivity_delete_plural">
    <item quantity="one">Slett</item>
    <item quantity="other">Slett</item>
  </plurals>
  <plurals name="MediaOverviewActivity_d_selected_s">
    <item quantity="one">%1$d vald (%2$s)</item>
    <item quantity="other">%1$d valde (%2$s)</item>
  </plurals>
  <string name="MediaOverviewActivity_file">Fil</string>
  <string name="MediaOverviewActivity_audio">Lyd</string>
  <string name="MediaOverviewActivity_video">Video</string>
  <string name="MediaOverviewActivity_image">Bilde</string>
  <string name="MediaOverviewActivity_voice_message">Talemelding</string>
  <string name="MediaOverviewActivity_sent_by_s">Sent frå %1$s</string>
  <string name="MediaOverviewActivity_sent_by_you">Sent frå deg</string>
  <string name="MediaOverviewActivity_sent_by_s_to_s">Sent frå %1$s til %2$s</string>
  <string name="MediaOverviewActivity_sent_by_you_to_s">Sent frå deg til %1$s</string>
  <!--Megaphones-->
  <string name="Megaphones_remind_me_later">Minn meg på det seinare</string>
  <string name="Megaphones_verify_your_signal_pin">Godkjenn Signal-PIN-koden din</string>
  <string name="Megaphones_well_occasionally_ask_you_to_verify_your_pin">Me vil innimellom be deg om å stadfesta PIN-koden din slik at du hugsar han.</string>
  <string name="Megaphones_verify_pin">Stadfest PIN-kode</string>
  <string name="Megaphones_get_started">Kom i gang</string>
  <string name="Megaphones_new_group">Ny gruppe</string>
  <string name="Megaphones_invite_friends">Inviter vennar</string>
  <string name="Megaphones_use_sms">Bruk SMS</string>
  <string name="Megaphones_appearance">Utsjåande</string>
  <string name="Megaphones_add_photo">Legg til bilde</string>
  <!--NotificationBarManager-->
  <string name="NotificationBarManager_signal_call_in_progress">Signal-samtale i gang</string>
  <string name="NotificationBarManager__establishing_signal_call">Set opp Signal-anrop</string>
  <string name="NotificationBarManager__incoming_signal_call">Inngåande Signal-anrop</string>
  <string name="NotificationBarManager__incoming_signal_group_call">Inngåande Signal-gruppesamtale</string>
  <string name="NotificationBarManager__stopping_signal_call_service">Stoppar Signal-samtaleteneste</string>
  <string name="NotificationBarManager__decline_call">Avslå anrop</string>
  <string name="NotificationBarManager__answer_call">Svar på anrop</string>
  <string name="NotificationBarManager__end_call">Avslutt samtale</string>
  <string name="NotificationBarManager__cancel_call">Avbryt samtale</string>
  <string name="NotificationBarManager__join_call">Bli med i samtalen</string>
  <!--NotificationsMegaphone-->
  <string name="NotificationsMegaphone_turn_on_notifications">Skru på varsel?</string>
  <string name="NotificationsMegaphone_never_miss_a_message">Gå aldri glipp av meldingar frå kontaktane og gruppene dine.</string>
  <string name="NotificationsMegaphone_turn_on">Skru på</string>
  <string name="NotificationsMegaphone_not_now">Ikkje no</string>
  <!--NotificationMmsMessageRecord-->
  <string name="NotificationMmsMessageRecord_multimedia_message">Multimediemelding</string>
  <string name="NotificationMmsMessageRecord_downloading_mms_message">Lastar ned MMS-melding</string>
  <string name="NotificationMmsMessageRecord_error_downloading_mms_message">Klarte ikkje lasta ned MMS-melding, trykk for å prøva igjen</string>
  <!--MediaPickerActivity-->
  <string name="MediaPickerActivity_send_to">Send til %s</string>
  <string name="MediaPickerActivity__menu_open_camera">Opna kamera</string>
  <!--MediaSendActivity-->
  <string name="MediaSendActivity_add_a_caption">Legg til bildetekst …</string>
  <string name="MediaSendActivity_an_item_was_removed_because_it_exceeded_the_size_limit">Eit element vart fjerna fordi det gjekk over storleiksgrensa</string>
  <string name="MediaSendActivity_an_item_was_removed_because_it_had_an_unknown_type">Eit element vart fjerna fordi det hadde ein ukjend type</string>
  <string name="MediaSendActivity_an_item_was_removed_because_it_exceeded_the_size_limit_or_had_an_unknown_type">Eit element vart fjerna fordi det gjekk over storleiksgrensa eller hadde ein ukjend type</string>
  <string name="MediaSendActivity_camera_unavailable">Kamera utilgjengeleg.</string>
  <string name="MediaSendActivity_message_to_s">Melding til %s</string>
  <string name="MediaSendActivity_message">Melding</string>
  <string name="MediaSendActivity_select_recipients">Vel mottakarar</string>
  <string name="MediaSendActivity_signal_needs_access_to_your_contacts">Molly treng tilgang til kontaktane dine for å visa dei.</string>
  <string name="MediaSendActivity_signal_needs_contacts_permission_in_order_to_show_your_contacts_but_it_has_been_permanently_denied">Molly treng tilgang til kontaktar for å visa kontaktar, men tilgangen er permanent avslått. Opna app-innstillingsmenyen og vel «Tilgang» – eventuelt «Tillatelser» – og skru på «Kontaktar».</string>
  <plurals name="MediaSendActivity_cant_share_more_than_n_items">
    <item quantity="one">Du kan ikkje dela meir enn %d element.</item>
    <item quantity="other">Du kan ikkje dela meir enn %d element.</item>
  </plurals>
  <string name="MediaSendActivity_select_recipients_description">Vel mottakarar</string>
  <string name="MediaSendActivity_tap_here_to_make_this_message_disappear_after_it_is_viewed">Trykk her for å få denne meldinga til å forsvinna rett etter at ho er vist.</string>
  <!--MediaRepository-->
  <string name="MediaRepository_all_media">All media</string>
  <string name="MediaRepository__camera">Kamera</string>
  <!--MessageDecryptionUtil-->
  <string name="MessageDecryptionUtil_failed_to_decrypt_message">Klarte ikkje dekryptera meldinga</string>
  <string name="MessageDecryptionUtil_tap_to_send_a_debug_log">Trykk for å senda feilsøkingsloggen</string>
  <!--MessageRecord-->
  <string name="MessageRecord_unknown">Ukjend</string>
  <string name="MessageRecord_message_encrypted_with_a_legacy_protocol_version_that_is_no_longer_supported">Mottok ei melding som er kryptert med ein gammal versjon av Signal som ikkje lenger vert støtta. Be avsendaren om å oppdatera til nyaste versjon og senda meldinga på nytt.</string>
  <string name="MessageRecord_left_group">Du har forlate gruppa.</string>
  <string name="MessageRecord_you_updated_group">Du oppdaterte gruppa.</string>
  <string name="MessageRecord_the_group_was_updated">Gruppa vart oppdatert.</string>
  <string name="MessageRecord_you_called_date">Du ringte · %1$s</string>
  <string name="MessageRecord_missed_audio_call_date">Tapt lydanrop · %1$s</string>
  <string name="MessageRecord_missed_video_call_date">Tapt videoanrop · %1$s</string>
  <string name="MessageRecord_s_updated_group">%s oppdaterte gruppa.</string>
  <string name="MessageRecord_s_called_you_date">%1$s ringte deg · %2$s</string>
  <string name="MessageRecord_s_joined_signal">%s er på Signal!</string>
  <string name="MessageRecord_you_disabled_disappearing_messages">Du skrudde av forsvinnande meldingar.</string>
  <string name="MessageRecord_s_disabled_disappearing_messages">%1$sskrudde av forsvinnande meldingar.</string>
  <string name="MessageRecord_you_set_disappearing_message_time_to_s">Du stilte inn utløpstida for forsvinnande meldingar til %1$s</string>
  <string name="MessageRecord_s_set_disappearing_message_time_to_s">%1$s stilte inn utløpstida for forsvinnande meldingar til %2$s</string>
  <string name="MessageRecord_disappearing_message_time_set_to_s">Nedtellinga for forsvinnande meldingar er stilt til %1$s.</string>
  <string name="MessageRecord_this_group_was_updated_to_a_new_group">Denne gruppa vart oppgradert til ei Ny gruppe.</string>
  <string name="MessageRecord_you_couldnt_be_added_to_the_new_group_and_have_been_invited_to_join">Du er ikkje lagt til i den Nye gruppa, men er invitert til å bli med.</string>
  <string name="MessageRecord_chat_session_refreshed">Samtaleøkta er oppfriska</string>
  <plurals name="MessageRecord_members_couldnt_be_added_to_the_new_group_and_have_been_invited">
    <item quantity="one">Ein medlem kunne ikkje leggast til i den Nye gruppa og er invitert med.</item>
    <item quantity="other">%1$s medlemmar kunne ikkje leggast til i den Nye gruppa og er inviterte med.</item>
  </plurals>
  <plurals name="MessageRecord_members_couldnt_be_added_to_the_new_group_and_have_been_removed">
    <item quantity="one">Ein medlem kunne ikkje leggast til i den Nye gruppa og er fjerna.</item>
    <item quantity="other">%1$s medlemmar kunne ikkje leggast til i den Nye gruppa og er fjerna.</item>
  </plurals>
  <!--Profile change updates-->
  <string name="MessageRecord_changed_their_profile_name_to">%1$s endra profilnamnet sitt til %2$s</string>
  <string name="MessageRecord_changed_their_profile_name_from_to">%1$s endra profilnamnet sitt frå %2$s til %3$s.</string>
  <string name="MessageRecord_changed_their_profile">%1$s endra profilen sin.</string>
  <!--GV2 specific-->
  <string name="MessageRecord_you_created_the_group">Du oppretta gruppa.</string>
  <string name="MessageRecord_group_updated">Gruppe oppdatert.</string>
  <string name="MessageRecord_invite_friends_to_this_group">Inviter vennar til denne gruppa med ei gruppelenke</string>
  <!--GV2 member additions-->
  <string name="MessageRecord_you_added_s">Du la til %1$s.</string>
  <string name="MessageRecord_s_added_s">%1$s la til %2$s</string>
  <string name="MessageRecord_s_added_you">%1$s la deg til i gruppa.</string>
  <string name="MessageRecord_you_joined_the_group">Du vart med i gruppa.</string>
  <string name="MessageRecord_s_joined_the_group">%1$s vart med i gruppa.</string>
  <!--GV2 member removals-->
  <string name="MessageRecord_you_removed_s">Du fjerna %1$s.</string>
  <string name="MessageRecord_s_removed_s">%1$s fjerna %2$s.</string>
  <string name="MessageRecord_s_removed_you_from_the_group">%1$s fjerna deg frå gruppa.</string>
  <string name="MessageRecord_you_left_the_group">Du forlét gruppa.</string>
  <string name="MessageRecord_s_left_the_group">%1$s har forlate gruppa.</string>
  <string name="MessageRecord_you_are_no_longer_in_the_group">Du er ikkje lenger med i gruppa.</string>
  <string name="MessageRecord_s_is_no_longer_in_the_group">%1$s er ikkje lenger med i gruppa.</string>
  <!--GV2 role change-->
  <string name="MessageRecord_you_made_s_an_admin">Du gjorde %1$s til administrator.</string>
  <string name="MessageRecord_s_made_s_an_admin">%1$s gjorde %2$s til administrator.</string>
  <string name="MessageRecord_s_made_you_an_admin">%1$s gjorde deg til administrator.</string>
  <string name="MessageRecord_you_revoked_admin_privileges_from_s">Du tok vekk administratorstatusen frå %1$s.</string>
  <string name="MessageRecord_s_revoked_your_admin_privileges">%1$s har trukke tilbake administratorstatusen din.</string>
  <string name="MessageRecord_s_revoked_admin_privileges_from_s">%1$s har trukke tilbake administratorstatusen frå %2$s.</string>
  <string name="MessageRecord_s_is_now_an_admin">%1$s er no administrator.</string>
  <string name="MessageRecord_you_are_now_an_admin">Du er no administrator.</string>
  <string name="MessageRecord_s_is_no_longer_an_admin">%1$s er ikkje lenger administrator.</string>
  <string name="MessageRecord_you_are_no_longer_an_admin">Du er ikkje lenger administrator.</string>
  <!--GV2 invitations-->
  <string name="MessageRecord_you_invited_s_to_the_group">Du inviterte %1$s til gruppa.</string>
  <string name="MessageRecord_s_invited_you_to_the_group">%1$s inviterte deg inn i gruppa.</string>
  <plurals name="MessageRecord_s_invited_members">
    <item quantity="one">%1$s inviterte ein person inn i gruppa.</item>
    <item quantity="other">%1$s inviterte %2$d personar inn i gruppa.</item>
  </plurals>
  <string name="MessageRecord_you_were_invited_to_the_group">Du vart invitert inn i gruppa.</string>
  <plurals name="MessageRecord_d_people_were_invited_to_the_group">
    <item quantity="one">1 person vart invitert inn i gruppa.</item>
    <item quantity="other">%1$d personar vart inviterte inn i gruppa.</item>
  </plurals>
  <!--GV2 invitation revokes-->
  <plurals name="MessageRecord_you_revoked_invites">
    <item quantity="one">Du trekte tilbake ein invitasjon til gruppa.</item>
    <item quantity="other">Du trekte tilbake %1$d invitasjonar til gruppa.</item>
  </plurals>
  <plurals name="MessageRecord_s_revoked_invites">
    <item quantity="one">%1$s trekte tilbake ein invitasjon til gruppa.</item>
    <item quantity="other">%1$s trekte tilbake %2$d invitasjonar til gruppa.</item>
  </plurals>
  <string name="MessageRecord_someone_declined_an_invitation_to_the_group">Nokon avslo ein invitasjon til gruppa.</string>
  <string name="MessageRecord_you_declined_the_invitation_to_the_group">Du avslo invitasjonen til gruppa.</string>
  <string name="MessageRecord_s_revoked_your_invitation_to_the_group">%1$s trekte tilbake din invitasjon til gruppa.</string>
  <string name="MessageRecord_an_admin_revoked_your_invitation_to_the_group">Ein administrator trekte tilbake gruppeinvitasjonen din.</string>
  <plurals name="MessageRecord_d_invitations_were_revoked">
    <item quantity="one">Ein invitasjon til gruppa vart tilbakekalla.</item>
    <item quantity="other">%1$d invitasjonar til gruppa vart tilbakekalla.</item>
  </plurals>
  <!--GV2 invitation acceptance-->
  <string name="MessageRecord_you_accepted_invite">Du godtok invitasjonen til gruppa.</string>
  <string name="MessageRecord_s_accepted_invite">%1$s godtok ein invitasjon til gruppa.</string>
  <string name="MessageRecord_you_added_invited_member_s">Du la til medlem %1$s.</string>
  <string name="MessageRecord_s_added_invited_member_s">%1$s la til invitert medlem %2$s.</string>
  <!--GV2 title change-->
  <string name="MessageRecord_you_changed_the_group_name_to_s">Du endra gruppenamnet til «%1$s».</string>
  <string name="MessageRecord_s_changed_the_group_name_to_s">%1$s endra gruppenamnet til «%2$s».</string>
  <string name="MessageRecord_the_group_name_has_changed_to_s">Gruppenamnet vart endra til «%1$s».</string>
  <!--GV2 description change-->
  <string name="MessageRecord_you_changed_the_group_description">Du endra gruppeskildringa.</string>
  <string name="MessageRecord_s_changed_the_group_description">%1$s endra gruppeskildringa.</string>
  <string name="MessageRecord_the_group_description_has_changed">Gruppeskildringa er endra.</string>
  <!--GV2 avatar change-->
  <string name="MessageRecord_you_changed_the_group_avatar">Du endra gruppebildet.</string>
  <string name="MessageRecord_s_changed_the_group_avatar">%1$s endra gruppebildet.</string>
  <string name="MessageRecord_the_group_group_avatar_has_been_changed">Gruppeavataren er endra.</string>
  <!--GV2 attribute access level change-->
  <string name="MessageRecord_you_changed_who_can_edit_group_info_to_s">Du endra kven som kan redigera gruppeinfo til «%1$s».</string>
  <string name="MessageRecord_s_changed_who_can_edit_group_info_to_s">%1$s endra kven som kan redigera gruppeinfo til «%2$s».</string>
  <string name="MessageRecord_who_can_edit_group_info_has_been_changed_to_s">Kven som kan endra gruppeinfo er endra til «%1$s».</string>
  <!--GV2 membership access level change-->
  <string name="MessageRecord_you_changed_who_can_edit_group_membership_to_s">Du endra kven som kan redigera gruppemedlemskap til «%1$s».</string>
  <string name="MessageRecord_s_changed_who_can_edit_group_membership_to_s">%1$s endra kven som kan redigera gruppemedlemskap til «%2$s».</string>
  <string name="MessageRecord_who_can_edit_group_membership_has_been_changed_to_s">Kven som kan endra gruppemedlemskap er endra til «%1$s».</string>
  <!--GV2 announcement group change-->
  <string name="MessageRecord_you_allow_all_members_to_send">Du endra gruppeinnstillingane til å la alle medlemmar senda meldingar.</string>
  <string name="MessageRecord_you_allow_only_admins_to_send">Du endra gruppeinnstillingane til at berre administratorar kan senda meldingar.</string>
  <string name="MessageRecord_s_allow_all_members_to_send">%1$s endra gruppeinnstillingane til å la alle medlemmar senda meldingar.</string>
  <string name="MessageRecord_s_allow_only_admins_to_send">%1$s endra gruppeinnstillingane til at berre administratorar kan senda meldingar.</string>
  <string name="MessageRecord_allow_all_members_to_send">Gruppeinnstillingane vart endra til at alle medlemmar kan senda meldingar.</string>
  <string name="MessageRecord_allow_only_admins_to_send">Gruppeinnstillingane vart endra til at berre administratorar kan senda meldingar.</string>
  <!--GV2 group link invite access level change-->
  <string name="MessageRecord_you_turned_on_the_group_link_with_admin_approval_off">Du aktiverte gruppelenka utan admin-godkjenning.</string>
  <string name="MessageRecord_you_turned_on_the_group_link_with_admin_approval_on">Du aktiverte gruppelenka med admin-godkjenning.</string>
  <string name="MessageRecord_you_turned_off_the_group_link">Du deaktiverte gruppelenka.</string>
  <string name="MessageRecord_s_turned_on_the_group_link_with_admin_approval_off">%1$s skrudde på gruppelenka utan admin-godkjenning.</string>
  <string name="MessageRecord_s_turned_on_the_group_link_with_admin_approval_on">%1$s skrudde på gruppelenka med admin-godkjenning.</string>
  <string name="MessageRecord_s_turned_off_the_group_link">%1$s skrudde av gruppelenka.</string>
  <string name="MessageRecord_the_group_link_has_been_turned_on_with_admin_approval_off">Gruppelenka er aktivert utan admin-godkjenning.</string>
  <string name="MessageRecord_the_group_link_has_been_turned_on_with_admin_approval_on">Gruppelenka er aktivert med admin-godkjenning.</string>
  <string name="MessageRecord_the_group_link_has_been_turned_off">Gruppelenka er deaktivert.</string>
  <string name="MessageRecord_you_turned_off_admin_approval_for_the_group_link">Du skrudde av administratorgodkjenning for gruppelenka.</string>
  <string name="MessageRecord_s_turned_off_admin_approval_for_the_group_link">%1$s skrudde av administratorgodkjenning for gruppelenka.</string>
  <string name="MessageRecord_the_admin_approval_for_the_group_link_has_been_turned_off">Administratorgodkjenning for gruppelenka er skrudd av.</string>
  <string name="MessageRecord_you_turned_on_admin_approval_for_the_group_link">Du skrudde på administratorgodkjenning for gruppelenka.</string>
  <string name="MessageRecord_s_turned_on_admin_approval_for_the_group_link">%1$s skrudde på administratorgodkjenning for gruppelenka.</string>
  <string name="MessageRecord_the_admin_approval_for_the_group_link_has_been_turned_on">Administratorgodkjenning for gruppelenka er skrudd på.</string>
  <!--GV2 group link reset-->
  <string name="MessageRecord_you_reset_the_group_link">Du nullstilte gruppelenka.</string>
  <string name="MessageRecord_s_reset_the_group_link">%1$s nullstilte gruppelenka.</string>
  <string name="MessageRecord_the_group_link_has_been_reset">Gruppelenka er nullstilt.</string>
  <!--GV2 group link joins-->
  <string name="MessageRecord_you_joined_the_group_via_the_group_link">Du vart med i gruppa via gruppelenka.</string>
  <string name="MessageRecord_s_joined_the_group_via_the_group_link">%1$s vart med i gruppa via gruppelenka.</string>
  <!--GV2 group link requests-->
  <string name="MessageRecord_you_sent_a_request_to_join_the_group">Du spurde om å bli med i gruppa.</string>
  <string name="MessageRecord_s_requested_to_join_via_the_group_link">%1$s spurde om å bli med via gruppelenka.</string>
  <!--GV2 group link approvals-->
  <string name="MessageRecord_s_approved_your_request_to_join_the_group">%1$s godkjende førespurnaden din om å bli med i gruppa.</string>
  <string name="MessageRecord_s_approved_a_request_to_join_the_group_from_s">%1$s godkjende førespurnaden frå %2$s om å bli med i gruppa.</string>
  <string name="MessageRecord_you_approved_a_request_to_join_the_group_from_s">Du godkjende ein førespurnad frå %1$s om å bli med i gruppa.</string>
  <string name="MessageRecord_your_request_to_join_the_group_has_been_approved">Førespurnaden din om å bli med i gruppa er godkjend.</string>
  <string name="MessageRecord_a_request_to_join_the_group_from_s_has_been_approved">Førespurnaden frå %1$s om å bli med i gruppa er godkjend.</string>
  <!--GV2 group link deny-->
  <string name="MessageRecord_your_request_to_join_the_group_has_been_denied_by_an_admin">Førespurnaden din om å bli med i gruppa er avslått av ein administrator.</string>
  <string name="MessageRecord_s_denied_a_request_to_join_the_group_from_s">%1$s avslo ein førespurnad frå %2$s om å bli med i gruppa.</string>
  <string name="MessageRecord_a_request_to_join_the_group_from_s_has_been_denied">Ein førespurnad frå %1$s om å bli med i gruppa er avslått.</string>
  <string name="MessageRecord_you_canceled_your_request_to_join_the_group">Du trekte tilbake førespurnaden om å bli med i gruppa.</string>
  <string name="MessageRecord_s_canceled_their_request_to_join_the_group">%1$s trekte tilbake førespurnaden om å bli med i gruppa.</string>
  <!--End of GV2 specific update messages-->
  <string name="MessageRecord_your_safety_number_with_s_has_changed">Tryggleiksnummeret ditt med %s har endra seg.</string>
  <string name="MessageRecord_you_marked_your_safety_number_with_s_verified">Du markerte at tryggleiksnummeret ditt med %s er stadfesta.</string>
  <string name="MessageRecord_you_marked_your_safety_number_with_s_verified_from_another_device">Du markerte at tryggleiksnummeret ditt med %s er stadfesta frå ei anna eining</string>
  <string name="MessageRecord_you_marked_your_safety_number_with_s_unverified">Du markerte at tryggleiksnummeret ditt med %s ikkje er stadfesta.</string>
  <string name="MessageRecord_you_marked_your_safety_number_with_s_unverified_from_another_device">Du markerte at tryggleiksnummeret ditt med %s ikkje er stadfesta frå ei anna eining</string>
  <string name="MessageRecord_a_message_from_s_couldnt_be_delivered">Klarte ikkje å levera ei melding frå %s</string>
  <string name="MessageRecord_s_changed_their_phone_number">%1$s har endra telefonnummeret sitt.</string>
  <!--Update item message shown in the release channel when someone is already a sustainer so we ask them if they want to boost.-->
  <string name="MessageRecord_like_this_new_feature_say_thanks_with_a_boost">Liker du denne nye funksjonen? Sei takk med ein Auke.</string>
  <!--Update item message shown in the release channel when someone is not a sustainer so we ask them to consider becoming one-->
  <string name="MessageRecord_signal_is_powered_by_people_like_you_become_a_sustainer_today">Signal er drive av folk som deg. Bli ein bidragsytar i dag.</string>
  <!--Group Calling update messages-->
  <string name="MessageRecord_s_started_a_group_call_s">%1$s starta ein gruppesamtale · %2$s</string>
  <string name="MessageRecord_s_is_in_the_group_call_s">%1$s er i gruppesamtalen · %2$s</string>
  <string name="MessageRecord_you_are_in_the_group_call_s1">Du er med i gruppesamtalen · %1$s</string>
  <string name="MessageRecord_s_and_s_are_in_the_group_call_s1">%1$s og %2$s er i gruppesamtalen · %3$s</string>
  <string name="MessageRecord_group_call_s">Gruppesamtale · %1$s</string>
  <string name="MessageRecord_s_started_a_group_call">%1$s starta ein gruppesamtale</string>
  <string name="MessageRecord_s_is_in_the_group_call">%1$s er med i gruppesamtalen</string>
  <string name="MessageRecord_you_are_in_the_group_call">Du er med i gruppesamtalen</string>
  <string name="MessageRecord_s_and_s_are_in_the_group_call">%1$s og %2$s er med i gruppesamtalen</string>
  <string name="MessageRecord_group_call">Gruppesamtale</string>
  <string name="MessageRecord_you">Du</string>
  <plurals name="MessageRecord_s_s_and_d_others_are_in_the_group_call_s">
    <item quantity="one">%1$s, %2$s og %3$d til er i gruppesamtalen · %4$s</item>
    <item quantity="other">%1$s, %2$s og %3$d til er i gruppesamtalen · %4$s</item>
  </plurals>
  <plurals name="MessageRecord_s_s_and_d_others_are_in_the_group_call">
    <item quantity="one">%1$s, %2$s og %3$d til er med i gruppesamtalen</item>
    <item quantity="other">%1$s, %2$s og %3$d til er med i gruppesamtalen</item>
  </plurals>
  <!--MessageRequestBottomView-->
  <string name="MessageRequestBottomView_accept">Godta</string>
  <string name="MessageRequestBottomView_continue">Hald fram</string>
  <string name="MessageRequestBottomView_delete">Slett</string>
  <string name="MessageRequestBottomView_block">Blokker</string>
  <string name="MessageRequestBottomView_unblock">Fjern blokkering</string>
  <string name="MessageRequestBottomView_do_you_want_to_let_s_message_you_they_wont_know_youve_seen_their_messages_until_you_accept">Vil du la %1$s senda deg meldingar og dela namnet og bildet ditt med dei? Dei får ikkje vita at du har sett meldinga deira før du godkjenner.</string>
  <string name="MessageRequestBottomView_do_you_want_to_let_s_message_you_wont_receive_any_messages_until_you_unblock_them">Vil du la %1$s senda deg meldingar og dela namnet og bildet ditt med dei? Du får inga meldingar før du avblokkerer dei.</string>
  <string name="MessageRequestBottomView_get_updates_and_news_from_s_you_wont_receive_any_updates_until_you_unblock_them">Få oppdateringar og nyheiter frå %1$s? Du får ingen oppdateringar før du avblokkerer dei.</string>
  <string name="MessageRequestBottomView_continue_your_conversation_with_this_group_and_share_your_name_and_photo">Fortset samtalen din med denne gruppa og del namnet og bildet ditt med medlemmane?</string>
  <string name="MessageRequestBottomView_upgrade_this_group_to_activate_new_features">Oppgrader denne gruppa for å få nye funksjonar som @nemningar og administratorar. Medlemmar som ikkje har delt namn eller profilbilde med denne gruppa blir inviterte inn.</string>
  <string name="MessageRequestBottomView_this_legacy_group_can_no_longer_be_used">Denne Eldre gruppa kan ikkje lenger brukast sidan ho er for stor. Maksimal gruppestorleik er %1$d.</string>
  <string name="MessageRequestBottomView_continue_your_conversation_with_s_and_share_your_name_and_photo">Fortset samtalen din med %1$s og del namnet og bildet ditt med dei?</string>
  <string name="MessageRequestBottomView_do_you_want_to_join_this_group_they_wont_know_youve_seen_their_messages_until_you_accept">Vil du bli med i denne gruppa og dela namnet og bildet ditt med medlemmane? Dei får ikkje vita at du har sett meldingane deira før du godkjenner.</string>
  <string name="MessageRequestBottomView_join_this_group_they_wont_know_youve_seen_their_messages_until_you_accept">Bli med i gruppa? Dei vil ikkje vita at du har sett meldingane deira før du godtek.</string>
  <string name="MessageRequestBottomView_unblock_this_group_and_share_your_name_and_photo_with_its_members">Vil du bli avblokkera denne gruppa og dela namnet og bildet ditt med medlemmane? Du får inga meldingar før du avblokkerer dei.</string>
  <string name="MessageRequestProfileView_view">Vis</string>
  <string name="MessageRequestProfileView_member_of_one_group">Medlem av %1$s</string>
  <string name="MessageRequestProfileView_member_of_two_groups">Medlem av %1$s og %2$s</string>
  <string name="MessageRequestProfileView_member_of_many_groups">Medlem av %1$s, %2$s og %3$s</string>
  <plurals name="MessageRequestProfileView_members">
    <item quantity="one">%1$d medlem</item>
    <item quantity="other">%1$d medlemmar</item>
  </plurals>
  <plurals name="MessageRequestProfileView_members_and_invited">
    <item quantity="one">%1$d medlem (+ %2$d invitert)</item>
    <item quantity="other">%1$d medlemmar (+ %2$d inviterte)</item>
  </plurals>
  <plurals name="MessageRequestProfileView_member_of_d_additional_groups">
    <item quantity="one">%d gruppe til</item>
    <item quantity="other">%d grupper til</item>
  </plurals>
  <!--PassphraseChangeActivity-->
  <string name="PassphraseChangeActivity_passphrases_dont_match_exclamation">Passordfrasene samsvarer ikkje.</string>
  <string name="PassphraseChangeActivity_incorrect_old_passphrase_exclamation">Du skreiv inn feil gammal passordfrase.</string>
  <string name="PassphraseChangeActivity_enter_new_passphrase_exclamation">Skriv inn ny passordfrase.</string>
  <!--DeviceProvisioningActivity-->
  <string name="DeviceProvisioningActivity_link_this_device">Vil du kopla denne eininga til tenesta?</string>
  <string name="DeviceProvisioningActivity_continue">HALD FRAM</string>
  <string name="DeviceProvisioningActivity_content_intro">Kan i så fall</string>
  <string name="DeviceProvisioningActivity_content_bullets">
• Lesa alle meldingar
\n• Senda meldingar i ditt namn</string>
  <string name="DeviceProvisioningActivity_content_progress_title">Koplar til eining</string>
  <string name="DeviceProvisioningActivity_content_progress_content">Koplar til ny eining …</string>
  <string name="DeviceProvisioningActivity_content_progress_success">Eining godkjent.</string>
  <string name="DeviceProvisioningActivity_content_progress_no_device">Fann inga eining.</string>
  <string name="DeviceProvisioningActivity_content_progress_network_error">Nettverksfeil.</string>
  <string name="DeviceProvisioningActivity_content_progress_key_error">Ugyldig QR-kode.</string>
  <string name="DeviceProvisioningActivity_sorry_you_have_too_many_devices_linked_already">Orsak, du har for mange einingar lenka allereie, prøv å fjerna nokre</string>
  <string name="DeviceActivity_sorry_this_is_not_a_valid_device_link_qr_code">Dette er ikkje ein gyldig QR-kode for einingstilkopling.</string>
  <string name="DeviceProvisioningActivity_link_a_signal_device">Vil du kopla til ei Signal-eining?</string>
  <string name="DeviceProvisioningActivity_it_looks_like_youre_trying_to_link_a_signal_device_using_a_3rd_party_scanner">Det ser ut som at du prøver å kopla ei eining til Signal ved hjelp av ein tredjepartsskannar. For din eigen tryggleik må du skanna koden på nytt via Signal.</string>
  <string name="DeviceActivity_signal_needs_the_camera_permission_in_order_to_scan_a_qr_code">Molly treng tilgang til kameraet for å skanna QR-kodar, men tilgangen er permanent avslått. Opna app-innstillingsmenyen og vel «Tilgang» – eventuelt «Tillatelser» – og skru på «Kamera».</string>
  <string name="DeviceActivity_unable_to_scan_a_qr_code_without_the_camera_permission">Kan ikkje skanna QR-kodar utan tilgang til kameraet</string>
  <!--OutdatedBuildReminder-->
  <string name="OutdatedBuildReminder_update_now">Oppdater no</string>
  <string name="OutdatedBuildReminder_your_version_of_signal_will_expire_today">Denne utgåva av Signal går ut på dato i dag. Oppdater til den nyaste utgåva.</string>
  <plurals name="OutdatedBuildReminder_your_version_of_signal_will_expire_in_n_days">
    <item quantity="one">Denne utgåva av Signal går ut på dato i morgon. Oppdater til den nyaste utgåva.</item>
    <item quantity="other">Denne utgåva av Signal har siste forbruksdato om %d dagar. Oppdater til den nyaste utgåva.</item>
  </plurals>
  <!--PassphrasePromptActivity-->
  <string name="PassphrasePromptActivity_enter_passphrase">Skriv inn passordfrase</string>
  <string name="PassphrasePromptActivity_watermark_content_description">Molly-ikon</string>
  <string name="PassphrasePromptActivity_ok_button_content_description">Send inn passordfrase</string>
  <string name="PassphrasePromptActivity_invalid_passphrase_exclamation">Ugyldig passordfrase.</string>
  <string name="PassphrasePromptActivity_unlock_signal">Lås opp Molly</string>
  <string name="PassphrasePromptActivity_signal_android_lock_screen">Signal Android – låseskjerm</string>
  <!--PlacePickerActivity-->
  <string name="PlacePickerActivity_title">Kart</string>
  <string name="PlacePickerActivity_drop_pin">Slepp nåla</string>
  <string name="PlacePickerActivity_accept_address">Godta adresse</string>
  <!--PlayServicesProblemFragment-->
  <string name="PlayServicesProblemFragment_the_version_of_google_play_services_you_have_installed_is_not_functioning">Versjonen av Google Play-tenester som er installert på denne eininga fungerer ikkje skikkeleg. Installer Google Play-tenester på nytt og prøv igjen.</string>
  <!--PinRestoreEntryFragment-->
  <string name="PinRestoreEntryFragment_incorrect_pin">Feil PIN</string>
  <string name="PinRestoreEntryFragment_skip_pin_entry">Hopp over PIN-inntasting?</string>
  <string name="PinRestoreEntryFragment_need_help">Treng du hjelp?</string>
  <string name="PinRestoreEntryFragment_your_pin_is_a_d_digit_code">PIN-en din er ein kode %1$d+ teikn lang som du lagar sjølv. Den kan vera numerisk eller alfanumerisk.

Viss du ikkje klarer å hugsa PIN-en, kan du oppretta ein ny ein. Du kan registrera og bruka kontoen din, men du mistar visse lagra innstillingar, som profilinformasjonen. </string>
  <string name="PinRestoreEntryFragment_if_you_cant_remember_your_pin">Viss du ikkje klarer å hugsa PIN-en, kan du oppretta ein ny ein. Du kan registrera og bruka kontoen din, men du mistar visse lagra innstillingar, som profilinformasjonen. </string>
  <string name="PinRestoreEntryFragment_create_new_pin">Lag ny PIN</string>
  <string name="PinRestoreEntryFragment_contact_support">Kontakt brukarstøtte</string>
  <string name="PinRestoreEntryFragment_cancel">Avbryt</string>
  <string name="PinRestoreEntryFragment_skip">Hopp over</string>
  <plurals name="PinRestoreEntryFragment_you_have_d_attempt_remaining">
    <item quantity="one">Du har %1$d forsøk igjen. Viss du bruker opp forsøka, kan du laga ein ny PIN. Du kan registrera og bruka kontoen din, men du mistar visse lagra innstillingar, som profilinformasjonen. </item>
    <item quantity="other">Du har %1$d forsøk igjen. Viss du bruker opp forsøka, kan du laga ein ny PIN. Du kan registrera og bruka kontoen din, men du mistar visse lagra innstillingar, som profilinformasjonen. </item>
  </plurals>
  <string name="PinRestoreEntryFragment_signal_registration_need_help_with_pin">Signal-registrering – treng hjelp med PIN for Android</string>
  <string name="PinRestoreEntryFragment_enter_alphanumeric_pin">Skriv inn alfanumerisk PIN</string>
  <string name="PinRestoreEntryFragment_enter_numeric_pin">Skriv inn numerisk PIN</string>
  <!--PinRestoreLockedFragment-->
  <string name="PinRestoreLockedFragment_create_your_pin">Lag din PIN</string>
  <string name="PinRestoreLockedFragment_youve_run_out_of_pin_guesses">Du har brukt opp PIN-forsøka, men du kan få tilgang til Signal-kontoen din ved å laga ein ny PIN. For din tryggleik og sikkerheit vil kontoen din bli gjenoppretta utan lagra profilinformasjon eller innstillingar.</string>
  <string name="PinRestoreLockedFragment_create_new_pin">Lag ny PIN</string>
  <!--PinOptOutDialog-->
  <string name="PinOptOutDialog_warning">Åtvaring</string>
  <string name="PinOptOutDialog_if_you_disable_the_pin_you_will_lose_all_data">Viss du skrur av PIN, mistar du all data når du omregistrerer Signal (med mindre du manuelt tar reservekopi og gjenopprettar). Du kan heller ikkje skru på registreringslås utan PIN.</string>
  <string name="PinOptOutDialog_disable_pin">Skru av PIN</string>
  <!--RatingManager-->
  <string name="RatingManager_rate_this_app">Vurder dette programmet</string>
  <string name="RatingManager_if_you_enjoy_using_this_app_please_take_a_moment">Viss du liker dette programmet, vil vi gjerne at du hjelper oss ved å gje vurderinga di.</string>
  <string name="RatingManager_rate_now">Gje vurdering no.</string>
  <string name="RatingManager_no_thanks">Nei takk</string>
  <string name="RatingManager_later">Seinare</string>
  <!--ReactionsBottomSheetDialogFragment-->
  <string name="ReactionsBottomSheetDialogFragment_all">Alle · %1$d</string>
  <!--ReactionsConversationView-->
  <string name="ReactionsConversationView_plus">+%1$d</string>
  <!--ReactionsRecipientAdapter-->
  <string name="ReactionsRecipientAdapter_you">Du</string>
  <!--RecaptchaRequiredBottomSheetFragment-->
  <string name="RecaptchaRequiredBottomSheetFragment_verify_to_continue_messaging">Stadfest for å halda fram med meldingar</string>
  <string name="RecaptchaRequiredBottomSheetFragment_to_help_prevent_spam_on_signal">Fullfør stadfestinga for å hjelpa oss å unngå søppelmeldingar på Molly</string>
  <string name="RecaptchaRequiredBottomSheetFragment_after_verifying_you_can_continue_messaging">Etter stadfesting kan du halda fram med meldingar. Meldingar som er på vent vil bli sende automatisk.</string>
  <!--Recipient-->
  <string name="Recipient_you">Du</string>
  <!--RecipientPreferencesActivity-->
  <string name="RecipientPreferenceActivity_block">Blokker</string>
  <string name="RecipientPreferenceActivity_unblock">Fjern blokkering</string>
  <!--RecipientProvider-->
  <string name="RecipientProvider_unnamed_group">Gruppe utan namn</string>
  <!--RedPhone-->
  <string name="RedPhone_answering">Svarer …</string>
  <string name="RedPhone_ending_call">Avsluttar samtale …</string>
  <string name="RedPhone_ringing">Ringer …</string>
  <string name="RedPhone_busy">Oppteken</string>
  <string name="RedPhone_recipient_unavailable">Mottakar utilgjengeleg</string>
  <string name="RedPhone_network_failed">Nettverksfeil</string>
  <string name="RedPhone_number_not_registered">Nummer ikkje registrert</string>
  <string name="RedPhone_the_number_you_dialed_does_not_support_secure_voice">Nummeret du ringte støttar ikkje sikker stemme!</string>
  <string name="RedPhone_got_it">Ålreit</string>
  <!--Valentine\'s Day Megaphone-->
  <!--Title text for the Valentine\'s Day donation megaphone. The placeholder will always be a heart emoji. Needs to be a placeholder for Android reasons.-->
  <string name="ValentinesDayMegaphone_happy_heart_day">Gledeleg 💜-dag!</string>
  <!--Body text for the Valentine\'s Day donation megaphone.-->
<<<<<<< HEAD
  <string name="ValentinesDayMegaphone_show_your_affection">Del kjærleiken – bli Molly-bidragsytar.</string>
=======
  <string name="ValentinesDayMegaphone_show_your_affection">Del kjærleiken – bli Signal-bidragsytar.</string>
>>>>>>> d80722db
  <!--WebRtcCallActivity-->
  <string name="WebRtcCallActivity__tap_here_to_turn_on_your_video">Trykk her for å skru på videoen din</string>
  <string name="WebRtcCallActivity__to_call_s_signal_needs_access_to_your_camera">Molly treng tilgang til kameraet ditt for å ringa %1$s</string>
  <string name="WebRtcCallActivity__signal_s">Molly %1$s</string>
  <string name="WebRtcCallActivity__calling">Ringer …</string>
  <string name="WebRtcCallActivity__group_is_too_large_to_ring_the_participants">Gruppa er for stor til å ringa alle deltakarane.</string>
  <!--WebRtcCallView-->
  <string name="WebRtcCallView__signal_call">Signal-anrop</string>
  <string name="WebRtcCallView__signal_video_call">Signal-videosamtale</string>
  <string name="WebRtcCallView__start_call">Start samtale</string>
  <string name="WebRtcCallView__join_call">Bli med på samtalen</string>
  <string name="WebRtcCallView__call_is_full">Samtalen er fylt opp</string>
  <string name="WebRtcCallView__the_maximum_number_of_d_participants_has_been_Reached_for_this_call">Denne samtalen har allereie %1$d medlemmar og har ikkje plass til fleire. Prøv igjen seinare.</string>
  <string name="WebRtcCallView__view_participants_list">Vis medlem</string>
  <string name="WebRtcCallView__your_video_is_off">Du har skrudd av video</string>
  <string name="WebRtcCallView__reconnecting">Koplar til på nytt …</string>
  <string name="WebRtcCallView__joining">Blir med …</string>
  <string name="WebRtcCallView__disconnected">Kopla frå</string>
  <string name="WebRtcCallView__signal_will_ring_s">Signal vil ringa til %1$s</string>
  <string name="WebRtcCallView__signal_will_ring_s_and_s">Signal vil ringa til %1$s og %2$s</string>
  <plurals name="WebRtcCallView__signal_will_ring_s_s_and_d_others">
    <item quantity="one">Signal vil ringa til %1$s, %2$s og %3$d til</item>
    <item quantity="other">Signal vil ringa til %1$s, %2$s og %3$d til</item>
  </plurals>
  <string name="WebRtcCallView__s_will_be_notified">%1$s vil få eit varsel</string>
  <string name="WebRtcCallView__s_and_s_will_be_notified">%1$s og %2$s vil bli varsla</string>
  <plurals name="WebRtcCallView__s_s_and_d_others_will_be_notified">
    <item quantity="one">%1$s, %2$s og %3$d til vil bli varsla</item>
    <item quantity="other">%1$s, %2$s og %3$d til vil bli varsla</item>
  </plurals>
  <string name="WebRtcCallView__ringing_s">Ringer til %1$s</string>
  <string name="WebRtcCallView__ringing_s_and_s">Ringer til %1$s og %2$s</string>
  <plurals name="WebRtcCallView__ringing_s_s_and_d_others">
    <item quantity="one">Ringer til %1$s, %2$s og %3$d til</item>
    <item quantity="other">Ringer til %1$s, %2$s og %3$d til</item>
  </plurals>
  <string name="WebRtcCallView__s_is_calling_you">%1$s ringer deg</string>
  <string name="WebRtcCallView__s_is_calling_you_and_s">%1$s ringer deg og %2$s </string>
  <string name="WebRtcCallView__s_is_calling_you_s_and_s">%1$s ringer deg, %2$s og %3$s</string>
  <plurals name="WebRtcCallView__s_is_calling_you_s_s_and_d_others">
    <item quantity="one">%1$s ringer deg, %2$s, %3$s, og %4$d til</item>
    <item quantity="other">%1$s ringer deg, %2$s, %3$s, og %4$d til</item>
  </plurals>
  <string name="WebRtcCallView__no_one_else_is_here">Du er åleine her</string>
  <string name="WebRtcCallView__s_is_in_this_call">%1$s er i denne samtalen</string>
  <string name="WebRtcCallView__s_are_in_this_call">%1$s er i denne samtalen</string>
  <string name="WebRtcCallView__s_and_s_are_in_this_call">%1$s og %2$s er i denne samtalen</string>
  <string name="WebRtcCallView__s_is_presenting">%1$s deler skjerm</string>
  <plurals name="WebRtcCallView__s_s_and_d_others_are_in_this_call">
    <item quantity="one">%1$s, %2$s og %3$d til er i denne samtalen</item>
    <item quantity="other">%1$s, %2$s og %3$d til er i denne samtalen</item>
  </plurals>
  <string name="WebRtcCallView__flip">Vend</string>
  <string name="WebRtcCallView__speaker">Høgtalar</string>
  <string name="WebRtcCallView__camera">Kamera</string>
  <string name="WebRtcCallView__unmute">Ikkje demp</string>
  <string name="WebRtcCallView__mute">Demp</string>
  <string name="WebRtcCallView__ring">Ring</string>
  <string name="WebRtcCallView__end_call">Avslutt samtale</string>
  <!--CallParticipantsListDialog-->
  <plurals name="CallParticipantsListDialog_in_this_call_d_people">
    <item quantity="one">I denne samtalen · %1$d person</item>
    <item quantity="other">I denne samtalen · %1$d personar</item>
  </plurals>
  <!--CallParticipantView-->
  <string name="CallParticipantView__s_is_blocked">%1$s er blokkert</string>
  <string name="CallParticipantView__more_info">Meir info</string>
  <string name="CallParticipantView__you_wont_receive_their_audio_or_video">Du får ikkje deira lyd eller video, og dei får ikkje din.</string>
  <string name="CallParticipantView__cant_receive_audio_video_from_s">Kan ikkje motta lyd &amp; video frå %1$s</string>
  <string name="CallParticipantView__cant_receive_audio_and_video_from_s">Kan ikkje motta lyd og video frå %1$s</string>
  <string name="CallParticipantView__this_may_be_Because_they_have_not_verified_your_safety_number_change">Dette kan vera fordi dei ikkje har godkjend det nye tryggleiksnummeret ditt, dei har eit problem med eininga si, eller dei har blokkert deg.</string>
  <!--CallToastPopupWindow-->
  <string name="CallToastPopupWindow__swipe_to_view_screen_share">Sveip for å visa skjermdeling</string>
  <!--ProxyBottomSheetFragment-->
  <string name="ProxyBottomSheetFragment_proxy_server">Proxy-tenar</string>
  <string name="ProxyBottomSheetFragment_proxy_address">Proxy-adresse</string>
  <string name="ProxyBottomSheetFragment_do_you_want_to_use_this_proxy_address">Vil du bruka denne proxy-adressa?</string>
  <string name="ProxyBottomSheetFragment_use_proxy">Bruk proxy</string>
  <string name="ProxyBottomSheetFragment_successfully_connected_to_proxy">Klarte å kopla til proxy.</string>
  <!--RecaptchaProofActivity-->
  <string name="RecaptchaProofActivity_failed_to_submit">Klarte ikkje senda</string>
  <string name="RecaptchaProofActivity_complete_verification">Fullfør stadfesting</string>
  <!--RegistrationActivity-->
  <string name="RegistrationActivity_select_your_country">Vel land</string>
  <string name="RegistrationActivity_you_must_specify_your_country_code">Du må oppgje
landkoden din</string>
  <string name="RegistrationActivity_you_must_specify_your_phone_number">Du må oppgje
telefonnummer</string>
  <string name="RegistrationActivity_invalid_number">Ugyldig nummer</string>
  <string name="RegistrationActivity_the_number_you_specified_s_is_invalid">Nummeret du
skreiv inn (%s) er ugyldig.</string>
  <string name="RegistrationActivity_a_verification_code_will_be_sent_to">Ein stadfestingskode blir send til: </string>
  <string name="RegistrationActivity_you_will_receive_a_call_to_verify_this_number">Du får ei telefonoppringing for å stadfesta dette nummeret.</string>
  <string name="RegistrationActivity_is_your_phone_number_above_correct">Er telefonnummeret ditt over rett?</string>
  <string name="RegistrationActivity_edit_number">Rediger nummer</string>
  <string name="RegistrationActivity_missing_google_play_services">Manglar Google Play-tenester</string>
  <string name="RegistrationActivity_this_device_is_missing_google_play_services">Denne eininga manglar Google Play-tenester. Du kan likevel bruka Signal, men dette oppsettet kan føra til mindre stabilitet eller dårlegare yting.

Viss du ikkje er ein avansert brukar, ikkje køyrer ein sjølvinstallert Android-ROM, eller meiner at det er ein feil at du ser denne meldinga, så ber me deg ta kontakt med support@signal.org for å få hjelp med å løysa problemet.</string>
  <string name="RegistrationActivity_i_understand">Eg forstår</string>
  <string name="RegistrationActivity_play_services_error">Feil med Play-tenester</string>
  <string name="RegistrationActivity_google_play_services_is_updating_or_unavailable">Google Play-tenester oppdaterer seg eller er mellombels utilgjengeleg. Prøv igjen seinare.</string>
  <string name="RegistrationActivity_terms_and_privacy">Vilkår &amp; personvernreglar</string>
  <string name="RegistrationActivity_signal_needs_access_to_your_contacts_and_media_in_order_to_connect_with_friends">Signal treng tilgang til kontaktar og media for å hjelpa deg med å ta kontakt med vennane dine og senda meldingar. Kontaktane blir lasta opp med Signals private kontaktoppdagingssystem, som betyr at dei er ende-til-ende-krypterte og aldri synlege for Signal-tenesta.</string>
  <string name="RegistrationActivity_signal_needs_access_to_your_contacts_in_order_to_connect_with_friends">Signal treng tilgang til kontaktar for å hjelpa deg med å ta kontakt med vennane dine. Kontaktane blir lasta opp med Signals private kontaktoppdagingssystem, som betyr at dei er ende-til-ende-krypterte og aldri synlege for Signal-tenesta.</string>
  <string name="RegistrationActivity_rate_limited_to_service">Du har prøvd for mange gongar å registrera dette nummeret. Prøv igjen seinare.</string>
  <string name="RegistrationActivity_unable_to_connect_to_service">Kan ikkje kopla til tenesta. Sjekk nettverkstilkoplinga og prøv igjen.</string>
  <string name="RegistrationActivity_non_standard_number_format">Ikkje-standard nummerformat</string>
  <string name="RegistrationActivity_the_number_you_entered_appears_to_be_a_non_standard">Talet du skreiv inn (%1$s) ser ut til å vera uvanleg formatert.

Meinte du %2$s?</string>
  <string name="RegistrationActivity_signal_android_phone_number_format">Molly Android – telefonnummerformat</string>
  <string name="RegistrationActivity_call_requested">Spørsmål om anrop</string>
  <plurals name="RegistrationActivity_debug_log_hint">
    <item quantity="one">Du har no %d steg igjen før du har sendt inn ein feilsøkingslogg.</item>
    <item quantity="other">Du har no %d steg igjen før du har sendt inn ein feilsøkingslogg.</item>
  </plurals>
  <string name="RegistrationActivity_we_need_to_verify_that_youre_human">Me må sjekka om du er eit menneske.</string>
  <string name="RegistrationActivity_next">Neste</string>
  <string name="RegistrationActivity_continue">Hald fram</string>
  <string name="RegistrationActivity_take_privacy_with_you_be_yourself_in_every_message">Ta personvernet ditt med deg.
Ver deg sjølv i kvar einaste melding.</string>
  <string name="RegistrationActivity_enter_your_phone_number_to_get_started">Skriv inn telefonnummeret ditt for å komma i gang</string>
  <string name="RegistrationActivity_enter_your_phone_number">Skriv inn telefonnummeret ditt</string>
  <string name="RegistrationActivity_you_will_receive_a_verification_code">Du vil få ei stadfestingskode. Operatøren din kan ta betalt for meldinga.</string>
  <string name="RegistrationActivity_enter_the_code_we_sent_to_s">Skriv inn koden me sende til %s</string>
  <string name="RegistrationActivity_make_sure_your_phone_has_a_cellular_signal">Pass på at telefonen din har mobilsignal for å motta SMS eller ringa</string>
  <string name="RegistrationActivity_phone_number_description">Telefonnummer</string>
  <string name="RegistrationActivity_country_code_description">Landkode</string>
  <string name="RegistrationActivity_call">Ring</string>
  <!--RegistrationLockV2Dialog-->
  <string name="RegistrationLockV2Dialog_turn_on_registration_lock">Skru på registreringslås?</string>
  <string name="RegistrationLockV2Dialog_turn_off_registration_lock">Skru av registreringslås?</string>
  <string name="RegistrationLockV2Dialog_if_you_forget_your_signal_pin_when_registering_again">Viss du gløymer Signal PIN-en din når du registrerer med Signal igjen, blir du låst ute av kontoen din i 7 dagar.</string>
  <string name="RegistrationLockV2Dialog_turn_on">Skru på</string>
  <string name="RegistrationLockV2Dialog_turn_off">Skru av</string>
  <!--RevealableMessageView-->
  <string name="RevealableMessageView_view_photo">Vis bilde</string>
  <string name="RevealableMessageView_view_video">Vis video</string>
  <string name="RevealableMessageView_viewed">Vist</string>
  <string name="RevealableMessageView_media">Media</string>
  <!--Search-->
  <string name="SearchFragment_no_results">Fann ingen resultat for «%s»</string>
  <string name="SearchFragment_header_conversations">Samtalar</string>
  <string name="SearchFragment_header_contacts">Kontaktar</string>
  <string name="SearchFragment_header_messages">Meldingar</string>
  <!--ShakeToReport-->
  <!--SharedContactDetailsActivity-->
  <string name="SharedContactDetailsActivity_add_to_contacts">Legg til som kontakt</string>
  <string name="SharedContactDetailsActivity_invite_to_signal">Inviter til Molly</string>
  <string name="SharedContactDetailsActivity_signal_message">Signal-melding</string>
  <string name="SharedContactDetailsActivity_signal_call">Signal-anrop</string>
  <!--SharedContactView-->
  <string name="SharedContactView_add_to_contacts">Legg til i kontaktar</string>
  <string name="SharedContactView_invite_to_signal">Inviter til Molly</string>
  <string name="SharedContactView_message">Signal-melding</string>
  <!--SignalBottomActionBar-->
  <string name="SignalBottomActionBar_more">Meir</string>
  <!--SignalPinReminders-->
  <string name="SignalPinReminders_well_remind_you_again_later">Me minner deg på dette igjen seinare.</string>
  <string name="SignalPinReminders_well_remind_you_again_tomorrow">Me minner deg på dette igjen i morgon.</string>
  <string name="SignalPinReminders_well_remind_you_again_in_a_few_days">Me minner deg på dette igjen om nokre dagar.</string>
  <string name="SignalPinReminders_well_remind_you_again_in_a_week">Me minner deg på dette igjen om ei veke.</string>
  <string name="SignalPinReminders_well_remind_you_again_in_a_couple_weeks">Me minner deg på dette igjen om nokre veker.</string>
  <string name="SignalPinReminders_well_remind_you_again_in_a_month">Me minner deg på det igjen om ein månad.</string>
  <!--Slide-->
  <string name="Slide_image">Bilde</string>
  <string name="Slide_sticker">Klistremerke</string>
  <string name="Slide_audio">Lyd</string>
  <string name="Slide_video">Video</string>
  <!--SmsMessageRecord-->
  <string name="SmsMessageRecord_received_corrupted_key_exchange_message">Mottok øydelagt
nøkkelutvekslingsmelding.</string>
  <string name="SmsMessageRecord_received_key_exchange_message_for_invalid_protocol_version">
Mottok nøkkelutvekslingsmelding for ugyldig protokollversjon.</string>
  <string name="SmsMessageRecord_received_message_with_new_safety_number_tap_to_process">Mottok melding med nytt tryggleiksnummer. Trykk for å behandla og visa.</string>
  <string name="SmsMessageRecord_secure_session_reset">Du tilbakestilte sikker økt.</string>
  <string name="SmsMessageRecord_secure_session_reset_s">%s tilbakestilte sikker økt.</string>
  <string name="SmsMessageRecord_duplicate_message">Dupliser melding.</string>
  <string name="SmsMessageRecord_this_message_could_not_be_processed_because_it_was_sent_from_a_newer_version">Kunne ikkje behandla meldinga sidan ho vart sendt frå ei nyare utgåve av Signal. Du kan be kontakten din om å senda denne meldinga på nytt etter at du har oppgradert.</string>
  <string name="SmsMessageRecord_error_handling_incoming_message">Klarte ikkje handtera innkommande melding.</string>
  <!--StickerManagementActivity-->
  <string name="StickerManagementActivity_stickers">Klistremerke</string>
  <!--StickerManagementAdapter-->
  <string name="StickerManagementAdapter_installed_stickers">Installerte klistremerke</string>
  <string name="StickerManagementAdapter_stickers_you_received">Klistremerke du har motteke</string>
  <string name="StickerManagementAdapter_signal_artist_series">Signal artist-serier</string>
  <string name="StickerManagementAdapter_no_stickers_installed">Ingen klistremerke installert enno</string>
  <string name="StickerManagementAdapter_stickers_from_incoming_messages_will_appear_here">Klistremerke frå innkommande meldingar vil dukka opp her</string>
  <string name="StickerManagementAdapter_untitled">Utan namn</string>
  <string name="StickerManagementAdapter_unknown">Ukjend</string>
  <!--StickerPackPreviewActivity-->
  <string name="StickerPackPreviewActivity_untitled">Utan namn</string>
  <string name="StickerPackPreviewActivity_unknown">Ukjend</string>
  <string name="StickerPackPreviewActivity_install">Installer</string>
  <string name="StickerPackPreviewActivity_remove">Fjern</string>
  <string name="StickerPackPreviewActivity_stickers">Klistremerke</string>
  <string name="StickerPackPreviewActivity_failed_to_load_sticker_pack">Klarte ikkje å lasta inn klistremerkepakken</string>
  <!--SubmitDebugLogActivity-->
  <string name="SubmitDebugLogActivity_edit">Endra</string>
  <string name="SubmitDebugLogActivity_done">Ferdig</string>
  <string name="SubmitDebugLogActivity_tap_a_line_to_delete_it">Trykk ei linje for å sletta ho</string>
  <string name="SubmitDebugLogActivity_submit">Send</string>
  <string name="SubmitDebugLogActivity_failed_to_submit_logs">Klarte ikkje senda inn loggar</string>
  <string name="SubmitDebugLogActivity_success">Fullført!</string>
  <string name="SubmitDebugLogActivity_copy_this_url_and_add_it_to_your_issue">Kopier denne URL-en og legg han til feilrapporten eller e-posten til support:\n\n<b>%1$s</b></string>
  <string name="SubmitDebugLogActivity_share">Del</string>
  <string name="SubmitDebugLogActivity_this_log_will_be_posted_publicly_online_for_contributors">Loggen vil bli lagt ut på nett slik at deltakarar i prosjektet kan sjå han. Du kan sjå gjennom han før opplasting.</string>
  <!--SupportEmailUtil-->
  <string name="SupportEmailUtil_filter">Filter:</string>
  <string name="SupportEmailUtil_device_info">Einingsinfo:</string>
  <string name="SupportEmailUtil_android_version">Android-utgåve:</string>
  <string name="SupportEmailUtil_signal_version">Molly-utgåve:</string>
  <string name="SupportEmailUtil_signal_package">Molly-pakke:</string>
  <string name="SupportEmailUtil_registration_lock">Registreringslås:</string>
  <string name="SupportEmailUtil_locale">Lokalitet:</string>
  <!--ThreadRecord-->
  <string name="ThreadRecord_group_updated">Grupper oppdatert</string>
  <string name="ThreadRecord_left_the_group">Forlét gruppa</string>
  <string name="ThreadRecord_secure_session_reset">Sikker økt tilbakestilt.</string>
  <string name="ThreadRecord_draft">Utkast:</string>
  <string name="ThreadRecord_called">Du ringte</string>
  <string name="ThreadRecord_called_you">Ringte deg</string>
  <string name="ThreadRecord_missed_audio_call">Tapt lydanrop</string>
  <string name="ThreadRecord_missed_video_call">Tapt videoanrop</string>
  <string name="ThreadRecord_media_message">Mediemelding</string>
  <string name="ThreadRecord_sticker">Klistremerke</string>
  <string name="ThreadRecord_view_once_photo">Éivisningsbilete</string>
  <string name="ThreadRecord_view_once_video">Éivisningsvideo</string>
  <string name="ThreadRecord_view_once_media">Éivisningsmedia</string>
  <string name="ThreadRecord_this_message_was_deleted">Meldinga er sletta</string>
  <string name="ThreadRecord_you_deleted_this_message">Du sletta denne meldinga.</string>
  <string name="ThreadRecord_s_is_on_signal">%s er på Signal!</string>
  <string name="ThreadRecord_disappearing_messages_disabled">Forsvinnande meldingar skrudd av</string>
  <string name="ThreadRecord_disappearing_message_time_updated_to_s">Utløpstid for melding endra til %s</string>
  <string name="ThreadRecord_safety_number_changed">Endra tryggleiksnummer</string>
  <string name="ThreadRecord_your_safety_number_with_s_has_changed">Tryggleiksnummeret ditt med %s har endra seg.</string>
  <string name="ThreadRecord_you_marked_verified">Du markerte som stadfesta</string>
  <string name="ThreadRecord_you_marked_unverified">Du markerte som ikkje stadfesta</string>
  <string name="ThreadRecord_message_could_not_be_processed">Kunne ikkje behandla meldinga</string>
  <string name="ThreadRecord_delivery_issue">Leveringsfeil</string>
  <string name="ThreadRecord_message_request">Meldingsspørsmål</string>
  <string name="ThreadRecord_photo">Bilde</string>
  <string name="ThreadRecord_gif">GIF</string>
  <string name="ThreadRecord_voice_message">Talemelding</string>
  <string name="ThreadRecord_file">Fil</string>
  <string name="ThreadRecord_video">Video</string>
  <string name="ThreadRecord_chat_session_refreshed">Samtaleøkta er oppfriska</string>
  <!--UpdateApkReadyListener-->
  <string name="UpdateApkReadyListener_Signal_update">Molly-oppdatering</string>
  <string name="UpdateApkReadyListener_a_new_version_of_signal_is_available_tap_to_update">Det finst ei ny utgåve av Molly; trykk for å oppdatera</string>
  <!--UntrustedSendDialog-->
  <string name="UntrustedSendDialog_send_message">Send melding?</string>
  <string name="UntrustedSendDialog_send">Send</string>
  <!--UnverifiedSendDialog-->
  <string name="UnverifiedSendDialog_send_message">Send melding?</string>
  <string name="UnverifiedSendDialog_send">Send</string>
  <!--UsernameEditFragment-->
  <string name="UsernameEditFragment_username">Brukarnamn</string>
  <string name="UsernameEditFragment_delete">Slett</string>
  <string name="UsernameEditFragment_successfully_set_username">Lagra brukarnamnet.</string>
  <string name="UsernameEditFragment_successfully_removed_username">Fjerna brukarnamnet.</string>
  <string name="UsernameEditFragment_encountered_a_network_error">Fekk ein nettverksfeil.</string>
  <string name="UsernameEditFragment_this_username_is_taken">Dette brukarnamnet er allereie brukt.</string>
  <string name="UsernameEditFragment_this_username_is_available">Dette brukarnamnet er tilgjengeleg.</string>
  <string name="UsernameEditFragment_usernames_can_only_include">Brukarnamn kan berre inkludera a–Z, 0–9 og lågstrek.</string>
  <string name="UsernameEditFragment_usernames_cannot_begin_with_a_number">Brukarnamn kan ikkje begynna med siffer.</string>
  <string name="UsernameEditFragment_username_is_invalid">Brukarnamnet er ugyldig.</string>
  <string name="UsernameEditFragment_usernames_must_be_between_a_and_b_characters">Brukarnamn må vera mellom %1$d og %2$d teikn lange.</string>
  <string name="UsernameEditFragment_usernames_on_signal_are_optional">Brukarnamn er valfrie på Signal. Viss du vil laga eit brukarnamn, så kan andre Signal-brukarar finna deg med dette og kontakta deg utan å kjenna til telefonnummeret ditt.</string>
  <plurals name="UserNotificationMigrationJob_d_contacts_are_on_signal">
    <item quantity="one">%d kontakt er på Signal!</item>
    <item quantity="other">%d kontaktar er på Signal!</item>
  </plurals>
  <!--VerifyIdentityActivity-->
  <string name="VerifyIdentityActivity_your_contact_is_running_an_old_version_of_signal">Kontakten din køyrer ein gammal versjon av Signal. Ver venleg og be dei om å oppdatera før du stadfestar tryggleiksnummeret ditt.</string>
  <string name="VerifyIdentityActivity_your_contact_is_running_a_newer_version_of_Signal">Kontakten din køyrer ein nyare versjon av Signal med eit inkompatibelt QR-kodeformat. Ver venleg og oppdater for å samanlikna.</string>
  <string name="VerifyIdentityActivity_the_scanned_qr_code_is_not_a_correctly_formatted_safety_number">Den skanna QR-koden er ikkje ein riktig formatert stadfestingskode. Ver venleg og prøv å skanna på nytt.</string>
  <string name="VerifyIdentityActivity_share_safety_number_via">Del tryggleiksnummeret via …</string>
  <string name="VerifyIdentityActivity_our_signal_safety_number">Vårt Signal-tryggleiksnummer:</string>
  <string name="VerifyIdentityActivity_no_app_to_share_to">Det ser ut som at du ikkje har noko program å dela denne informasjonen med.</string>
  <string name="VerifyIdentityActivity_no_safety_number_to_compare_was_found_in_the_clipboard">Inga tryggleiksnummer å samanlikna vart funne i utklippstavla</string>
  <string name="VerifyIdentityActivity_signal_needs_the_camera_permission_in_order_to_scan_a_qr_code_but_it_has_been_permanently_denied">Molly treng tilgang til kameraet for å skanna QR-kodar, men tilgangen er permanent avslått. Opna app-innstillingsmenyen og vel «Tilgang» – eventuelt «Tillatelser» – og skru på «Kamera».</string>
  <string name="VerifyIdentityActivity_unable_to_scan_qr_code_without_camera_permission">Kan ikkje skanna QR-kodar utan kameratilgang</string>
  <string name="VerifyIdentityActivity_you_must_first_exchange_messages_in_order_to_view">Du må først utveksla meldingar for å sjå tryggleiksnummeret til %1$s</string>
  <!--ViewOnceMessageActivity-->
  <!--AudioView-->
  <!--MessageDisplayHelper-->
  <string name="MessageDisplayHelper_message_encrypted_for_non_existing_session">Melding kryptert for ei økt som ikkje finst</string>
  <!--MmsMessageRecord-->
  <string name="MmsMessageRecord_bad_encrypted_mms_message">Dårleg kryptert MMS-melding</string>
  <string name="MmsMessageRecord_mms_message_encrypted_for_non_existing_session">MMS-melding kryptert for ei økt som ikkje finst</string>
  <!--MuteDialog-->
  <string name="MuteDialog_mute_notifications">Ikkje vis varsel</string>
  <!--ApplicationMigrationService-->
  <string name="ApplicationMigrationService_import_in_progress">Importering i gang</string>
  <string name="ApplicationMigrationService_importing_text_messages">Importerer tekstmeldingar</string>
  <string name="ApplicationMigrationService_import_complete">Ferdig å importera</string>
  <string name="ApplicationMigrationService_system_database_import_is_complete">Ferdig å importera systemdatabasen.</string>
  <!--KeyCachingService-->
  <string name="KeyCachingService_signal_passphrase_cached">Trykk for å opna.</string>
  <string name="KeyCachingService_passphrase_cached">Molly er låst opp</string>
  <string name="KeyCachingService_lock">Lås Molly</string>
  <!--MediaPreviewActivity-->
  <string name="MediaPreviewActivity_you">Deg</string>
  <string name="MediaPreviewActivity_unssuported_media_type">Ustøtta medietype</string>
  <string name="MediaPreviewActivity_draft">Kladd</string>
  <string name="MediaPreviewActivity_signal_needs_the_storage_permission_in_order_to_write_to_external_storage_but_it_has_been_permanently_denied">Molly treng tilgang til lagring for å lagra til eksterne minnekort, men tilgangen er permanent avslått. Opna app-innstillingsmenyen og vel «Tilgang» – eventuelt «Tillatelser» – og skru på «Lagring».</string>
  <string name="MediaPreviewActivity_unable_to_write_to_external_storage_without_permission">Kan ikkje lagra til eksterne minnekort utan tilgang</string>
  <string name="MediaPreviewActivity_media_delete_confirmation_title">Slett melding?</string>
  <string name="MediaPreviewActivity_media_delete_confirmation_message">Dette vil sletta denne meldinga for godt.</string>
  <string name="MediaPreviewActivity_s_to_s">%1$s til %2$s</string>
  <string name="MediaPreviewActivity_media_no_longer_available">Media ikkje tilgjengeleg lenger</string>
  <string name="MediaPreviewActivity_cant_find_an_app_able_to_share_this_media">Klarte ikkje å finna ein app for å dela dette mediet.</string>
  <!--MessageNotifier-->
  <string name="MessageNotifier_d_new_messages_in_d_conversations">%1$d nye meldingar i %2$d samtalar</string>
  <string name="MessageNotifier_most_recent_from_s">Nyaste frå: %1$s</string>
  <string name="MessageNotifier_locked_message">Låst melding</string>
  <string name="MessageNotifier_message_delivery_failed">Feil ved meldingslevering.</string>
  <string name="MessageNotifier_failed_to_deliver_message">Klarte ikkje å levera melding.</string>
  <string name="MessageNotifier_error_delivering_message">Feil under levering av melding.</string>
  <string name="MessageNotifier_message_delivery_paused">Meldingssending på vent.</string>
  <string name="MessageNotifier_verify_to_continue_messaging_on_signal">Stadfest for å halda fram med Molly-meldingar.</string>
  <string name="MessageNotifier_mark_all_as_read">Merk alle som lesne</string>
  <string name="MessageNotifier_mark_read">Merk lesen</string>
  <string name="MessageNotifier_turn_off_these_notifications">Skru av desse varsla</string>
  <string name="MessageNotifier_view_once_photo">Éivisningsbilete</string>
  <string name="MessageNotifier_view_once_video">Éivisningsvideo</string>
  <string name="MessageNotifier_reply">Svar</string>
  <string name="MessageNotifier_signal_message">Signal-melding</string>
  <string name="MessageNotifier_unsecured_sms">Usikra SMS</string>
  <string name="MessageNotifier_you_may_have_new_messages">Du har kanskje nye meldingar</string>
  <string name="MessageNotifier_open_signal_to_check_for_recent_notifications">Opna Molly for å sjekka nye varsel</string>
  <string name="MessageNotifier_contact_message">%1$s%2$s</string>
  <string name="MessageNotifier_unknown_contact_message">Kontakt</string>
  <string name="MessageNotifier_reacted_s_to_s">reagerte med %1$s til: «%2$s».</string>
  <string name="MessageNotifier_reacted_s_to_your_video">reagerte med %1$s til videoen din.</string>
  <string name="MessageNotifier_reacted_s_to_your_image">reagerte med %1$s til bildet ditt.</string>
  <string name="MessageNotifier_reacted_s_to_your_gif">Reagerte med %1$s på din GIF.</string>
  <string name="MessageNotifier_reacted_s_to_your_file">reagerte med %1$s til fila di.</string>
  <string name="MessageNotifier_reacted_s_to_your_audio">reagerte med %1$s til lyden din.</string>
  <string name="MessageNotifier_reacted_s_to_your_view_once_media">Reagerte med %1$s til éivisningsmediet ditt.</string>
  <string name="MessageNotifier_reacted_s_to_your_sticker">reagerte med %1$s til klistremerket ditt.</string>
  <string name="MessageNotifier_this_message_was_deleted">Meldinga er sletta</string>
  <string name="TurnOffContactJoinedNotificationsActivity__turn_off_contact_joined_signal">Skru av varsel når ein kontakt blir med i Signal? Du kan skru på igjen varselet i Signal &gt; Innstillingar &gt; Varsel.</string>
  <!--Notification Channels-->
  <string name="NotificationChannel_channel_messages">Meldingar</string>
  <string name="NotificationChannel_calls">Samtalar</string>
  <string name="NotificationChannel_failures">Feil</string>
  <string name="NotificationChannel_backups">Reservekopiar</string>
  <string name="NotificationChannel_locked_status">Låsestatus</string>
  <string name="NotificationChannel_app_updates">Programoppdateringar</string>
  <string name="NotificationChannel_other">Anna</string>
  <string name="NotificationChannel_group_chats">Samtalar</string>
  <string name="NotificationChannel_missing_display_name">Ukjend</string>
  <string name="NotificationChannel_voice_notes">Talenotat</string>
  <string name="NotificationChannel_contact_joined_signal">Ein kontakt tok i bruk Signal!</string>
  <string name="NotificationChannels__no_activity_available_to_open_notification_channel_settings">Ingen aktivitet tilgjengeleg for å opna innstillingane for varselkanalen.</string>
  <!--ProfileEditNameFragment-->
  <!--QuickResponseService-->
  <string name="QuickResponseService_quick_response_unavailable_when_Signal_is_locked">Hurtigsvar er utilgjengeleg når Molly er låst.</string>
  <string name="QuickResponseService_problem_sending_message">Det oppstod eit problem under sending av melding.</string>
  <!--SaveAttachmentTask-->
  <string name="SaveAttachmentTask_saved_to">Lagra til %s</string>
  <string name="SaveAttachmentTask_saved">Lagra</string>
  <!--SearchToolbar-->
  <string name="SearchToolbar_search">Søk</string>
  <string name="SearchToolbar_search_for_conversations_contacts_and_messages">Søk etter samtalar, kontaktar og meldingar</string>
  <!--ShortcutLauncherActivity-->
  <string name="ShortcutLauncherActivity_invalid_shortcut">Ugyldig snarveg</string>
  <!--SingleRecipientNotificationBuilder-->
  <string name="SingleRecipientNotificationBuilder_signal">Molly</string>
  <string name="SingleRecipientNotificationBuilder_new_message">Ny melding</string>
  <string name="SingleRecipientNotificationBuilder_message_request">Meldingsspørsmål</string>
  <string name="SingleRecipientNotificationBuilder_you">Du</string>
  <!--ThumbnailView-->
  <string name="ThumbnailView_Play_video_description">Snurr film</string>
  <string name="ThumbnailView_Has_a_caption_description">Har bildetekst</string>
  <!--TransferControlView-->
  <plurals name="TransferControlView_n_items">
    <item quantity="one">%delement</item>
    <item quantity="other">%d element</item>
  </plurals>
  <!--UnauthorizedReminder-->
  <string name="UnauthorizedReminder_device_no_longer_registered">Eininga er ikkje lenger registrert</string>
  <string name="UnauthorizedReminder_this_is_likely_because_you_registered_your_phone_number_with_Signal_on_a_different_device">Dette er sannsynlegvis fordi du registrerte telefonnummeret ditt med Signal på ei anna eining. Trykk for å omregistrera.</string>
  <!--WebRtcCallActivity-->
  <string name="WebRtcCallActivity_to_answer_the_call_give_signal_access_to_your_microphone">Gi Molly tilgang til mikrofonen for å ta imot oppringinga.</string>
  <string name="WebRtcCallActivity_to_answer_the_call_from_s_give_signal_access_to_your_microphone">Gi Molly tilgang til mikrofonen for å ta imot oppringinga frå %s.</string>
  <string name="WebRtcCallActivity_signal_requires_microphone_and_camera_permissions_in_order_to_make_or_receive_calls">Molly treng tilgang til mikrofon og kamera for å ringa eller ta imot samtalar, men tilgangen er permanent avslått. Opna app-innstillingsmenyen og vel «Tilgang» – eventuelt «Tillatelser» – og skru på «Mikrofon» og «Kamera».</string>
  <string name="WebRtcCallActivity__answered_on_a_linked_device">Svarte på ei tilkopla eining.</string>
  <string name="WebRtcCallActivity__declined_on_a_linked_device">Avslo frå ei tilkopla eining.</string>
  <string name="WebRtcCallActivity__busy_on_a_linked_device">Oppteken på ei tilkopla eining.</string>
  <string name="GroupCallSafetyNumberChangeNotification__someone_has_joined_this_call_with_a_safety_number_that_has_changed">Nokon har blitt med i denne samtalen med eit endra tryggleiksnummer.</string>
  <!--WebRtcCallScreen-->
  <string name="WebRtcCallScreen_swipe_up_to_change_views">Sveip opp for å endra visning</string>
  <!--WebRtcCallScreen V2-->
  <string name="WebRtcCallScreen__decline">Avslå</string>
  <string name="WebRtcCallScreen__answer">Svar</string>
  <string name="WebRtcCallScreen__answer_without_video">Svar utan video</string>
  <!--WebRtcAudioOutputToggle-->
  <string name="WebRtcAudioOutputToggle__audio_output">Lydutgang</string>
  <string name="WebRtcAudioOutputToggle__phone_earpiece">Telefon-øyreplugg</string>
  <string name="WebRtcAudioOutputToggle__speaker">Høgtalar</string>
  <string name="WebRtcAudioOutputToggle__bluetooth">Blåtann</string>
  <string name="WebRtcCallControls_answer_call_description">Svar på anrop</string>
  <string name="WebRtcCallControls_reject_call_description">Avvis samtale</string>
  <!--change_passphrase_activity-->
  <string name="change_passphrase_activity__old_passphrase">Gammal passordfrase</string>
  <string name="change_passphrase_activity__new_passphrase">Ny passordfrase</string>
  <string name="change_passphrase_activity__repeat_new_passphrase">Gjenta ny passordfrase</string>
  <!--contact_selection_activity-->
  <string name="contact_selection_activity__enter_name_or_number">Skriv inn namn eller nummer</string>
  <string name="contact_selection_activity__invite_to_signal">Inviter til Molly</string>
  <string name="contact_selection_activity__new_group">Ny gruppe</string>
  <!--contact_filter_toolbar-->
  <string name="contact_filter_toolbar__clear_entered_text_description">Tøm tekstfeltet</string>
  <string name="contact_filter_toolbar__show_keyboard_description">Vis tastatur</string>
  <string name="contact_filter_toolbar__show_dial_pad_description">Vis nummerskiva</string>
  <!--contact_selection_group_activity-->
  <string name="contact_selection_group_activity__no_contacts">ingen kontaktar.</string>
  <string name="contact_selection_group_activity__finding_contacts">Lastar inn kontaktar …</string>
  <!--single_contact_selection_activity-->
  <string name="SingleContactSelectionActivity_contact_photo">Kontaktfoto</string>
  <!--ContactSelectionListFragment-->
  <string name="ContactSelectionListFragment_signal_requires_the_contacts_permission_in_order_to_display_your_contacts">Molly treng tilgang til kontaktar for å visa kontaktlista, men tilgangen er permanent avslått. Opna app-innstillingsmenyen og vel «Tilgang» – eventuelt «Tillatelser» – og skru på «Kontaktar».</string>
  <string name="ContactSelectionListFragment_error_retrieving_contacts_check_your_network_connection">Klarte ikkje henta kontaktane, sjekk nettverkstilkoplinga di</string>
  <string name="ContactSelectionListFragment_username_not_found">Fann ikkje brukarnamnet</string>
  <string name="ContactSelectionListFragment_s_is_not_a_signal_user">«%1$s» er ikkje ein brukar på Signal. Sjekk brukarnamnet og prøv igjen.</string>
  <string name="ContactSelectionListFragment_you_do_not_need_to_add_yourself_to_the_group">Du treng ikkje legga deg sjølv til i gruppa.</string>
  <string name="ContactSelectionListFragment_maximum_group_size_reached">Maks gruppestorleik nådd</string>
  <string name="ContactSelectionListFragment_signal_groups_can_have_a_maximum_of_d_members">Signal-grupper kan maksimalt ha %1$d medlemmar.</string>
  <string name="ContactSelectionListFragment_recommended_member_limit_reached">Øvste tilrådde gruppestorleik nådd</string>
  <string name="ContactSelectionListFragment_signal_groups_perform_best_with_d_members_or_fewer">Signal-grupper fungerer best med %1$d eller færre medlemmar. Ved fleire medlemmar kan mottak eller sending av meldingar bli forseinka.</string>
  <plurals name="ContactSelectionListFragment_d_members">
    <item quantity="one">%1$d medlem</item>
    <item quantity="other">%1$d medlemmar</item>
  </plurals>
  <!--contact_selection_list_fragment-->
  <string name="contact_selection_list_fragment__signal_needs_access_to_your_contacts_in_order_to_display_them">Molly treng tilgang til kontaktane dine for å visa dei.</string>
  <string name="contact_selection_list_fragment__show_contacts">Vis kontaktar</string>
  <!--contact_selection_list_item-->
  <plurals name="contact_selection_list_item__number_of_members">
    <item quantity="one">%1$d medlem</item>
    <item quantity="other">%1$d medlemmar</item>
  </plurals>
  <!--conversation_activity-->
  <string name="conversation_activity__type_message_push">Signal-melding</string>
  <string name="conversation_activity__type_message_sms_insecure">Usikra SMS</string>
  <string name="conversation_activity__type_message_mms_insecure">Usikra MMS</string>
  <string name="conversation_activity__from_sim_name">Frå %1$s</string>
  <string name="conversation_activity__sim_n">SIM %1$d</string>
  <string name="conversation_activity__send">Send</string>
  <string name="conversation_activity__compose_description">Meldingsskriving</string>
  <string name="conversation_activity__emoji_toggle_description">Vis/skjul emoji-tastatur</string>
  <string name="conversation_activity__attachment_thumbnail">Miniatyrbilde av vedlegg</string>
  <string name="conversation_activity__quick_attachment_drawer_toggle_camera_description">Vis/skjul vedleggspanel for snøggkamera</string>
  <string name="conversation_activity__quick_attachment_drawer_record_and_send_audio_description">Ta opp og senda lydvedlegg</string>
  <string name="conversation_activity__quick_attachment_drawer_lock_record_description">Lås opptak av lydmelding</string>
  <string name="conversation_activity__enable_signal_for_sms">Aktiver Signal for SMS</string>
  <string name="conversation_activity__message_could_not_be_sent">Klarte ikkje senda meldinga. Sjekk tilkoplinga di og prøv igjen.</string>
  <!--conversation_input_panel-->
  <string name="conversation_input_panel__slide_to_cancel">Sveip for å avbryta</string>
  <string name="conversation_input_panel__cancel">Avbryt</string>
  <!--conversation_item-->
  <string name="conversation_item__mms_image_description">Mediemelding</string>
  <string name="conversation_item__secure_message_description">Sikker melding</string>
  <!--conversation_item_sent-->
  <string name="conversation_item_sent__send_failed_indicator_description">Feil ved sending</string>
  <string name="conversation_item_sent__pending_approval_description">Ventar på godkjenning</string>
  <string name="conversation_item_sent__delivered_description">Levert</string>
  <string name="conversation_item_sent__message_read">Melding lesen</string>
  <!--conversation_item_received-->
  <string name="conversation_item_received__contact_photo_description">Kontaktfoto</string>
  <!--ConversationUpdateItem-->
  <string name="ConversationUpdateItem_loading">Lastar</string>
  <string name="ConversationUpdateItem_learn_more">Lær meir</string>
  <string name="ConversationUpdateItem_join_call">Bli med i samtalen</string>
  <string name="ConversationUpdateItem_return_to_call">Tilbake til samtalen</string>
  <string name="ConversationUpdateItem_call_is_full">Samtalen er fylt opp</string>
  <string name="ConversationUpdateItem_invite_friends">Inviter vennar</string>
  <string name="ConversationUpdateItem_enable_call_notifications">Skru på samtalevarsel</string>
  <string name="ConversationUpdateItem_update_contact">Oppdater kontakt</string>
  <string name="ConversationUpdateItem_no_groups_in_common_review_requests_carefully">Ingen felles grupper. Sjå nøye gjennom førespurnader.</string>
  <string name="ConversationUpdateItem_no_contacts_in_this_group_review_requests_carefully">Ingen kontaktar i denne gruppa. Sjå nøye gjennom førespurnader.</string>
  <string name="ConversationUpdateItem_view">Vis</string>
  <string name="ConversationUpdateItem_the_disappearing_message_time_will_be_set_to_s_when_you_message_them">Utløpstida for meldingar blir endra til %1$s når du sender dei ei melding.</string>
  <!--Update item button text to show to boost a feature-->
  <string name="ConversationUpdateItem_signal_boost">Signal-auke</string>
  <!--Update item button text to show to become a sustainer in the release notes channel-->
  <string name="ConversationUpdateItem_become_a_sustainer">Bli ein bidragsytar</string>
  <!--audio_view-->
  <string name="audio_view__play_pause_accessibility_description">Spel … pause</string>
  <string name="audio_view__download_accessibility_description">Last ned</string>
  <!--QuoteView-->
  <string name="QuoteView_audio">Lyd</string>
  <string name="QuoteView_video">Video</string>
  <string name="QuoteView_photo">Foto</string>
  <string name="QuoteView_gif">GIF</string>
  <string name="QuoteView_view_once_media">Éivisningsmedia</string>
  <string name="QuoteView_sticker">Klistremerke</string>
  <string name="QuoteView_you">Deg</string>
  <string name="QuoteView_original_missing">Fann ikkje den opphavlege meldinga</string>
  <!--conversation_fragment-->
  <string name="conversation_fragment__scroll_to_the_bottom_content_description">Rull til botnen</string>
  <!--BubbleOptOutTooltip-->
  <!--Message to inform the user of what Android chat bubbles are-->
  <string name="BubbleOptOutTooltip__description">Boblar er ein Android-funksjon som du kan skru av for Molly-samtalar.</string>
  <!--Button to dismiss the tooltip for opting out of using Android bubbles-->
  <string name="BubbleOptOutTooltip__not_now">Ikkje no</string>
  <!--Button to move to the system settings to control the use of Android bubbles-->
  <string name="BubbleOptOutTooltip__turn_off">Skru av</string>
  <!--safety_number_change_dialog-->
  <string name="safety_number_change_dialog__safety_number_changes">Endringar med tryggleiksnummer.</string>
  <string name="safety_number_change_dialog__accept">Godta</string>
  <string name="safety_number_change_dialog__send_anyway">Send uansett</string>
  <string name="safety_number_change_dialog__call_anyway">Ring uansett</string>
  <string name="safety_number_change_dialog__join_call">Bli med i samtalen</string>
  <string name="safety_number_change_dialog__continue_call">Fortset samtalen</string>
  <string name="safety_number_change_dialog__leave_call">Forlat samtalen</string>
  <string name="safety_number_change_dialog__the_following_people_may_have_reinstalled_or_changed_devices">Desse personane kan ha reinstallert eller bytta einingar. Stadfest tryggleiksnummeret ditt med dei for å sikra personvernet.</string>
  <string name="safety_number_change_dialog__view">Sjå</string>
  <string name="safety_number_change_dialog__previous_verified">Tidlegare stadfesta</string>
  <!--EnableCallNotificationSettingsDialog__call_notifications_checklist-->
  <string name="EnableCallNotificationSettingsDialog__call_notifications_enabled">Samtalevarsel på.</string>
  <string name="EnableCallNotificationSettingsDialog__enable_call_notifications">Skru på samtalevarsel</string>
  <string name="EnableCallNotificationSettingsDialog__enable_background_activity">Skru på bakgrunnsaktivitet</string>
  <string name="EnableCallNotificationSettingsDialog__everything_looks_good_now">Alt ser bra ut no!</string>
  <string name="EnableCallNotificationSettingsDialog__to_receive_call_notifications_tap_here_and_turn_on_show_notifications">Trykk her og skru på «Vis varsel» for å skru på samtalevarsel</string>
  <string name="EnableCallNotificationSettingsDialog__to_receive_call_notifications_tap_here_and_turn_on_notifications">Trykk her og skru på «Vis varsel», og sjekk at lyd og sprettoppvindauge er på, for å skru på samtalevarsel</string>
  <string name="EnableCallNotificationSettingsDialog__to_receive_call_notifications_tap_here_and_enable_background_activity_in_battery_settings">Trykk her og skru på bakgrunnsaktivitet i Batteriinnstillingane for å motta samtalevarsel.</string>
  <string name="EnableCallNotificationSettingsDialog__settings">Innstillingar</string>
  <string name="EnableCallNotificationSettingsDialog__to_receive_call_notifications_tap_settings_and_turn_on_show_notifications">Trykk på Innstillingar og skru på «Vis varsel» for å motta samtalevarsel.</string>
  <string name="EnableCallNotificationSettingsDialog__to_receive_call_notifications_tap_settings_and_turn_on_notifications">Trykk på Innstillingar og skru på varsel og sjekk at lyd og sprettoppmeldingar er skrudd på for å motta samtalevarsel.</string>
  <string name="EnableCallNotificationSettingsDialog__to_receive_call_notifications_tap_settings_and_enable_background_activity_in_battery_settings">Trykk på Innstillingar og skru på bakgrunnsaktivitet i batteriinnstillingane for å motta samtalevarsel.</string>
  <!--country_selection_fragment-->
  <string name="country_selection_fragment__loading_countries">Lastar inn land …</string>
  <string name="country_selection_fragment__search">Søk</string>
  <string name="country_selection_fragment__no_matching_countries">Ingen passande land</string>
  <!--device_add_fragment-->
  <string name="device_add_fragment__scan_the_qr_code_displayed_on_the_device_to_link">Skann QR-koden på eininga for å kopla han til</string>
  <!--device_link_fragment-->
  <string name="device_link_fragment__link_device">Kopla til eining</string>
  <!--device_list_fragment-->
  <string name="device_list_fragment__no_devices_linked">Ingen lenka einingar</string>
  <string name="device_list_fragment__link_new_device">Kopla til ny eining</string>
  <!--expiration-->
  <string name="expiration_off">Av</string>
  <plurals name="expiration_seconds">
    <item quantity="one">%d sekund</item>
    <item quantity="other">%d sekund</item>
  </plurals>
  <string name="expiration_seconds_abbreviated">%ds</string>
  <plurals name="expiration_minutes">
    <item quantity="one">%d minutt</item>
    <item quantity="other">%d minutt</item>
  </plurals>
  <string name="expiration_minutes_abbreviated">%dm</string>
  <plurals name="expiration_hours">
    <item quantity="one">%d time</item>
    <item quantity="other">%d timar</item>
  </plurals>
  <string name="expiration_hours_abbreviated">%dt</string>
  <plurals name="expiration_days">
    <item quantity="one">%d dag</item>
    <item quantity="other">%d dagar</item>
  </plurals>
  <string name="expiration_days_abbreviated">%dd</string>
  <plurals name="expiration_weeks">
    <item quantity="one">%d veke</item>
    <item quantity="other">%d veker</item>
  </plurals>
  <string name="expiration_weeks_abbreviated">%du</string>
  <string name="expiration_combined">%1$s%2$s</string>
  <!--unverified safety numbers-->
  <string name="IdentityUtil_unverified_banner_one">Tryggleiksnummmeret ditt med %s er endra og ikkje lenge stadfesta</string>
  <string name="IdentityUtil_unverified_banner_two">Tryggleiksnummera dine med %1$s og %2$s er ikkje lenger stadfesta</string>
  <string name="IdentityUtil_unverified_banner_many">Tryggleiksnummera dine med %1$s, %2$s og %3$s er ikkje lenger stadfesta</string>
  <string name="IdentityUtil_unverified_dialog_one">Tryggleiksnummmeret ditt med %1$s er endra og ikkje lenge stadfesta. Dette kan anten bety at nokon prøver å overvaka kommunikasjonen din, eller berre at %1$s har installert Signal på nytt.</string>
  <string name="IdentityUtil_unverified_dialog_two">Tryggleiksnummera dine med %1$s og %2$s er endra og ikkje lenge stadfesta. Dette kan anten bety at nokon prøver å overvaka kommunikasjonen din, eller berre at dei har installert Signal på nytt.</string>
  <string name="IdentityUtil_unverified_dialog_many">Tryggleiksnummera dine med %1$s, %2$s og %3$s er endra og ikkje lenge stadfesta. Dette kan anten bety at nokon prøver å overvaka kommunikasjonen din, eller berre at dei har installert Signal på nytt.</string>
  <string name="IdentityUtil_untrusted_dialog_one">Tryggleiksnummeret ditt med %s endra seg nett.</string>
  <string name="IdentityUtil_untrusted_dialog_two">Tryggleiksnummera dine med %1$s og %2$s endra seg nett.</string>
  <string name="IdentityUtil_untrusted_dialog_many">Tryggleiksnummera dine med %1$s, %2$s og %3$s endra seg nett.</string>
  <plurals name="identity_others">
    <item quantity="one">%d annan</item>
    <item quantity="other">%d andre</item>
  </plurals>
  <!--giphy_activity-->
  <string name="giphy_activity_toolbar__search_gifs">Søk Gif-ar</string>
  <!--giphy_fragment-->
  <string name="giphy_fragment__nothing_found">Ikkje noko funne</string>
  <!--database_migration_activity-->
  <string name="database_migration_activity__would_you_like_to_import_your_existing_text_messages">Vil du importera tekstmeldingar som ligg på eininga til Signal sin krypterte database?</string>
  <string name="database_migration_activity__the_default_system_database_will_not_be_modified">Standard systemdatabase vert ikkje endra på nokon måte.</string>
  <string name="database_migration_activity__skip">Hopp over</string>
  <string name="database_migration_activity__import">Importar</string>
  <string name="database_migration_activity__this_could_take_a_moment_please_be_patient">Dette kan ta litt tid. Vêr tålmodig. Vi varslar deg når importeringa er fullført.</string>
  <string name="database_migration_activity__importing">IMPORTERER</string>
  <!--load_more_header-->
  <string name="load_more_header__see_full_conversation">Vis heile samtalen</string>
  <string name="load_more_header__loading">Lastar</string>
  <!--media_overview_activity-->
  <string name="media_overview_activity__no_media">Inga media</string>
  <!--message_recipients_list_item-->
  <string name="message_recipients_list_item__view">VIS</string>
  <string name="message_recipients_list_item__resend">SEND PÅ NYTT</string>
  <!--GroupUtil-->
  <plurals name="GroupUtil_joined_the_group">
    <item quantity="one">%1$s vart med i gruppa.</item>
    <item quantity="other">%1$s vart med i gruppa.</item>
  </plurals>
  <string name="GroupUtil_group_name_is_now">Gruppenamnet er no «%1$s».</string>
  <!--prompt_passphrase_activity-->
  <string name="prompt_passphrase_activity__unlock">Lås opp</string>
  <!--prompt_mms_activity-->
  <string name="prompt_mms_activity__signal_requires_mms_settings_to_deliver_media_and_group_messages">Signal krev MMS-oppsett for å levera media og gruppemeldingar via mobilnett. Eininga di gjer ikkje ikkje denne informasjonen tilgjengeleg. Dette er vanleg på einingar med restriktive oppsett.</string>
  <string name="prompt_mms_activity__to_send_media_and_group_messages_tap_ok">Trykk «OK» og følg rettleiinga viss du vil senda medie- og gruppemeldingar. Du finn vanlegvis MMS-oppsettet for operatøren din ved å søkja på nettet etter «operatøren din APN». Du treng berre å gjera dette éin gong.</string>
  <!--BadDecryptLearnMoreDialog-->
  <string name="BadDecryptLearnMoreDialog_delivery_issue">Leveringsfeil</string>
  <string name="BadDecryptLearnMoreDialog_couldnt_be_delivered_individual">Klarte ikkje å levera melding/klistremerke/lesekvittering frå %s til deg. Dei kan ha prøvd å senda til deg direkte, eller i ei gruppe.</string>
  <string name="BadDecryptLearnMoreDialog_couldnt_be_delivered_group">Klarte ikkje å levera melding/klistremerke/lesekvittering frå %s til deg.</string>
  <!--profile_create_activity-->
  <string name="CreateProfileActivity_first_name_required">Fornamn (krevst)</string>
  <string name="CreateProfileActivity_last_name_optional">Etternamn (valfritt)</string>
  <string name="CreateProfileActivity_next">Neste</string>
  <string name="CreateProfileActivity__username">Brukarnamn</string>
  <string name="CreateProfileActivity__create_a_username">Lag eit brukarnamn</string>
  <string name="CreateProfileActivity_custom_mms_group_names_and_photos_will_only_be_visible_to_you">Eigendefinerte namn og bilde på MMS-grupper er berre synlege for deg.</string>
  <string name="CreateProfileActivity_group_descriptions_will_be_visible_to_members_of_this_group_and_people_who_have_been_invited">Gruppeskildringar er synlege for medlemmar av gruppa og dei som er inviterte.</string>
  <!--EditAboutFragment-->
  <string name="EditAboutFragment_about">Om</string>
  <string name="EditAboutFragment_write_a_few_words_about_yourself">Skriv nokre ord om deg sjølv …</string>
  <string name="EditAboutFragment_count">%1$d/%2$d</string>
  <string name="EditAboutFragment_speak_freely">Tal fritt</string>
  <string name="EditAboutFragment_encrypted">Kryptert</string>
  <string name="EditAboutFragment_be_kind">Ver god</string>
  <string name="EditAboutFragment_coffee_lover">Kaffivrak</string>
  <string name="EditAboutFragment_free_to_chat">Fri for ein prat</string>
  <string name="EditAboutFragment_taking_a_break">Tar ein pause</string>
  <string name="EditAboutFragment_working_on_something_new">Jobbar med noko nytt</string>
  <!--EditProfileFragment-->
  <string name="EditProfileFragment__edit_group">Rediger gruppa</string>
  <string name="EditProfileFragment__group_name">Gruppenamn</string>
  <string name="EditProfileFragment__group_description">Gruppeskildring</string>
  <!--EditProfileNameFragment-->
  <string name="EditProfileNameFragment_your_name">Namnet ditt</string>
  <string name="EditProfileNameFragment_first_name">Fornamn</string>
  <string name="EditProfileNameFragment_last_name_optional">Etternamn (valfritt)</string>
  <string name="EditProfileNameFragment_save">Lagra</string>
  <string name="EditProfileNameFragment_failed_to_save_due_to_network_issues_try_again_later">Klarte ikkje lagra på grunn av nettverksfeil. Prøv igjen seinare.</string>
  <!--recipient_preferences_activity-->
  <string name="recipient_preference_activity__shared_media">Delt media</string>
  <!--recipients_panel-->
  <string name="recipients_panel__to"><small>Skriv inn namn eller nummer</small></string>
  <!--verify_display_fragment-->
  <string name="verify_display_fragment__to_verify_the_security_of_your_end_to_end_encryption_with_s"><![CDATA[Viss du vil stadfesta tryggleiken på ende-til-ende-krypteringa di med %s, så kan du samanlikna talet vist over med talet på deira eining. Alternativt kan du skanna koden på telefonen deira. <a href="https://signal.org/redirect/safety-numbers">Lær meir.</a>]]></string>
  <string name="verify_display_fragment__tap_to_scan">Trykk for å skanna</string>
  <string name="verify_display_fragment__successful_match">Det blei treff</string>
  <string name="verify_display_fragment__failed_to_verify_safety_number">Klarte ikkje stadfesta tryggleiksnummeret</string>
  <string name="verify_display_fragment__loading">Lastar …</string>
  <string name="verify_display_fragment__mark_as_verified">Marker som godkjent</string>
  <string name="verify_display_fragment__clear_verification">Tøm stadfesting</string>
  <!--verify_identity-->
  <string name="verify_identity__share_safety_number">Del tryggleiksnummeret</string>
  <!--verity_scan_fragment-->
  <string name="verify_scan_fragment__scan_the_qr_code_on_your_contact">Skann QR-koden på eininga til kontakten din.</string>
  <!--webrtc_answer_decline_button-->
  <string name="webrtc_answer_decline_button__swipe_up_to_answer">Sveip opp for å svara</string>
  <string name="webrtc_answer_decline_button__swipe_down_to_reject">Sveip ned for å avslå</string>
  <!--message_details_header-->
  <string name="message_details_header__issues_need_your_attention">Visse problem treng di merksemd.</string>
  <string name="message_details_header__sent">Sendt:</string>
  <string name="message_details_header__received">Motteke:</string>
  <string name="message_details_header__disappears">Forsvinn:</string>
  <string name="message_details_header__via">Via:</string>
  <!--message_details_recipient_header-->
  <string name="message_details_recipient_header__pending_send">På vent</string>
  <string name="message_details_recipient_header__sent_to">Sendt</string>
  <string name="message_details_recipient_header__sent_from">Sendt frå</string>
  <string name="message_details_recipient_header__delivered_to">Levert til</string>
  <string name="message_details_recipient_header__read_by">Lesen av</string>
  <string name="message_details_recipient_header__not_sent">Ikkje sendt</string>
  <string name="message_details_recipient_header__viewed">Sett av</string>
  <!--message_Details_recipient-->
  <string name="message_details_recipient__failed_to_send">Sending mislukkast</string>
  <string name="message_details_recipient__new_safety_number">Nytt tryggingsnummer</string>
  <!--AndroidManifest.xml-->
  <string name="AndroidManifest__create_passphrase">Lag passordfrase</string>
  <string name="AndroidManifest__select_contacts">Vel kontaktar</string>
  <string name="AndroidManifest__change_passphrase">Endra passordfrase</string>
  <string name="AndroidManifest__verify_safety_number">Stadfest tryggleiksnummeret</string>
  <string name="AndroidManifest__log_submit">Send debug-logg</string>
  <string name="AndroidManifest__media_preview">Førehandsvising av media</string>
  <string name="AndroidManifest__message_details">Meldingsdetaljar</string>
  <string name="AndroidManifest__linked_devices">Kopla einingar</string>
  <string name="AndroidManifest__invite_friends">Inviter vennar</string>
  <string name="AndroidManifest_archived_conversations">Lagra samtalar</string>
  <string name="AndroidManifest_remove_photo">Fjern bilde</string>
  <!--Message Requests Megaphone-->
  <string name="MessageRequestsMegaphone__message_requests">Meldingsspørsmål</string>
  <string name="MessageRequestsMegaphone__users_can_now_choose_to_accept">Brukarar kan no velja å godta nye samtalar. Profilnamn lar deg vita kven som tar kontakt.</string>
  <string name="MessageRequestsMegaphone__add_profile_name">Legg til profilnamn</string>
  <!--HelpFragment-->
  <string name="HelpFragment__have_you_read_our_faq_yet">Har du lest Ofte Spurde Spørsmål enno?</string>
  <string name="HelpFragment__next">Neste</string>
  <string name="HelpFragment__contact_us">Ta kontakt</string>
  <string name="HelpFragment__tell_us_whats_going_on">Fortel oss kva som skjer</string>
  <string name="HelpFragment__include_debug_log">Inkluder feilsøkingslogg</string>
  <string name="HelpFragment__whats_this">Kva er dette?</string>
  <string name="HelpFragment__how_do_you_feel">Korleis kjenner du deg? (Valfritt)</string>
  <string name="HelpFragment__tell_us_why_youre_reaching_out">Fortel oss kvifor du tek kontakt.</string>
  <string name="HelpFragment__support_info">Supportinfo</string>
  <string name="HelpFragment__signal_android_support_request">Signal for Android, supportspørsmål</string>
  <string name="HelpFragment__debug_log">Feilsøkingslogg:</string>
  <string name="HelpFragment__could_not_upload_logs">Klarte ikkje lasta opp loggar</string>
  <string name="HelpFragment__please_be_as_descriptive_as_possible">Beskriv problemet så utfyllande som mogleg slik at me kan forstå kva som skjer.</string>
  <string-array name="HelpFragment__categories_3">
    <item>-- Vel eit alternativ --</item>
    <item>Noko fungerer ikkje</item>
    <item>Forslag til funksjonalitet</item>
    <item>Spørsmål</item>
    <item>Tilbakemelding</item>
    <item>Anna</item>
    <item>Betalingar (MobileCoin)</item>
    <item>Bidragsytarar &amp; Signal-auke</item>
  </string-array>
  <!--ReactWithAnyEmojiBottomSheetDialogFragment-->
  <string name="ReactWithAnyEmojiBottomSheetDialogFragment__this_message">Denne meldinga</string>
  <string name="ReactWithAnyEmojiBottomSheetDialogFragment__recently_used">Nyleg brukt</string>
  <string name="ReactWithAnyEmojiBottomSheetDialogFragment__smileys_and_people">Smil &amp; folk</string>
  <string name="ReactWithAnyEmojiBottomSheetDialogFragment__nature">Natur</string>
  <string name="ReactWithAnyEmojiBottomSheetDialogFragment__food">Mat</string>
  <string name="ReactWithAnyEmojiBottomSheetDialogFragment__activities">Aktivitetar</string>
  <string name="ReactWithAnyEmojiBottomSheetDialogFragment__places">Stader</string>
  <string name="ReactWithAnyEmojiBottomSheetDialogFragment__objects">Objekt</string>
  <string name="ReactWithAnyEmojiBottomSheetDialogFragment__symbols">Symbol</string>
  <string name="ReactWithAnyEmojiBottomSheetDialogFragment__flags">Flagg</string>
  <string name="ReactWithAnyEmojiBottomSheetDialogFragment__emoticons">Emotikon</string>
  <string name="ReactWithAnyEmojiBottomSheetDialogFragment__no_results_found">Ingen resultat</string>
  <!--arrays.xml-->
  <string name="arrays__use_default">Bruk standard</string>
  <string name="arrays__use_custom">Bruk sjølvvald</string>
  <string name="arrays__mute_for_one_hour">Demp i 1 time</string>
  <string name="arrays__mute_for_eight_hours">Demp i 8 timar</string>
  <string name="arrays__mute_for_one_day">Demp i 1 dag</string>
  <string name="arrays__mute_for_seven_days">Demp i 7 dagar</string>
  <string name="arrays__always">Alltid</string>
  <string name="arrays__settings_default">Standardoppsett</string>
  <string name="arrays__enabled">Slått på</string>
  <string name="arrays__disabled">Slått av</string>
  <string name="arrays__name_and_message">Namn og melding</string>
  <string name="arrays__name_only">Berre namn</string>
  <string name="arrays__no_name_or_message">Inga namn eller melding</string>
  <string name="arrays__images">Bilde</string>
  <string name="arrays__audio">Lyd</string>
  <string name="arrays__video">Video</string>
  <string name="arrays__documents">Dokument</string>
  <string name="arrays__small">Liten</string>
  <string name="arrays__normal">Normal</string>
  <string name="arrays__large">Stor</string>
  <string name="arrays__extra_large">Veldig stor</string>
  <string name="arrays__default">Standard</string>
  <string name="arrays__high">Høg</string>
  <string name="arrays__max">Maks</string>
  <!--plurals.xml-->
  <plurals name="hours_ago">
    <item quantity="one">%dt</item>
    <item quantity="other">%dt</item>
  </plurals>
  <!--preferences.xml-->
  <string name="preferences_beta">Beta</string>
  <string name="preferences__sms_mms">SMS og MMS</string>
  <string name="preferences__pref_all_sms_title">Ta imot alle SMS</string>
  <string name="preferences__pref_all_mms_title">Ta imot alle MMS</string>
  <string name="preferences__use_signal_for_viewing_and_storing_all_incoming_text_messages">Bruk Signal for alle inngåande tekstmeldingar </string>
  <string name="preferences__use_signal_for_viewing_and_storing_all_incoming_multimedia_messages">Bruk Signal for alle inngåande multimediemeldingar </string>
  <string name="preferences__pref_enter_sends_title">Send med linjeskift</string>
  <string name="preferences__pressing_the_enter_key_will_send_text_messages">Bruk linjeskift for å senda tekstmeldingar</string>
  <string name="preferences__pref_use_address_book_photos">Bruk bilde frå adresseboka</string>
  <string name="preferences__display_contact_photos_from_your_address_book_if_available">Vis kontaktbilde frå adresseboka di viss dei finst</string>
  <string name="preferences__generate_link_previews">Lag lenkesniktitt</string>
  <string name="preferences__retrieve_link_previews_from_websites_for_messages">Hent lenkesniktittar direkte frå nettstader for meldingane du sender.</string>
  <string name="preferences__choose_identity">Vel identitet</string>
  <string name="preferences__choose_your_contact_entry_from_the_contacts_list">Vel kontakt frå kontaktliste.</string>
  <string name="preferences__change_passphrase">Endre passordfrase</string>
  <string name="preferences__change_your_passphrase">Endre passordfrase</string>
  <string name="preferences__enable_passphrase">Bruk skjermlås med passordfrase</string>
  <string name="preferences__lock_signal_and_message_notifications_with_a_passphrase">Skjermlås og varslingar med passordfrase</string>
  <string name="preferences__screen_security">Skjermtryggleik</string>
  <string name="preferences__disable_screen_security_to_allow_screen_shots">Ikkje tillat å ta skjermbilde frå sist brukte-lista eller frå programmet</string>
  <string name="preferences__auto_lock_signal_after_a_specified_time_interval_of_inactivity">Lås Signal automatisk etter vald tid utan aktivitet</string>
  <string name="preferences__inactivity_timeout_passphrase">passordfrase ved tidsavbrot</string>
  <string name="preferences__inactivity_timeout_interval">Tidsavbrot ved inaktivitet</string>
  <string name="preferences__notifications">Varsel</string>
  <string name="preferences__led_color">LED-farge</string>
  <string name="preferences__led_color_unknown">Ukjend</string>
  <string name="preferences__pref_led_blink_title">LED-blinkemønster</string>
  <string name="preferences__sound">Lyd</string>
  <string name="preferences__silent">Stille</string>
  <string name="preferences__default">Standard</string>
  <string name="preferences__repeat_alerts">Gjenta varsel</string>
  <string name="preferences__never">Aldri</string>
  <string name="preferences__one_time">Éin gong</string>
  <string name="preferences__two_times">To gongar</string>
  <string name="preferences__three_times">Tre gongar</string>
  <string name="preferences__five_times">Fem gongar</string>
  <string name="preferences__ten_times">Ti gongar</string>
  <string name="preferences__vibrate">Vibrer</string>
  <string name="preferences__green">Grøn</string>
  <string name="preferences__red">Raud</string>
  <string name="preferences__blue">Blå</string>
  <string name="preferences__orange">Oransje</string>
  <string name="preferences__cyan">Cyan</string>
  <string name="preferences__magenta">Magenta</string>
  <string name="preferences__white">Kvit</string>
  <string name="preferences__none">Inga</string>
  <string name="preferences__fast">Snøgg</string>
  <string name="preferences__normal">Normal</string>
  <string name="preferences__slow">Langsam</string>
  <string name="preferences__help">Hjelp</string>
  <string name="preferences__advanced">Avansert</string>
  <string name="preferences__donate_to_signal">Doner til Molly</string>
  <string name="preferences__subscription">Abonnement</string>
  <string name="preferences__become_a_signal_sustainer">Bli ein bidragsytar til Signal</string>
  <string name="preferences__signal_boost">Signal-auke</string>
  <string name="preferences__privacy">Personvern</string>
  <string name="preferences__mms_user_agent">MMS-brukaragent</string>
  <string name="preferences__advanced_mms_access_point_names">Manuelt MMS-oppsett</string>
  <string name="preferences__mmsc_url">MMSC-adresse</string>
  <string name="preferences__mms_proxy_host">MMS-mellomtenarvert</string>
  <string name="preferences__mms_proxy_port">MMS-mellomtenarport</string>
  <string name="preferences__mmsc_username">MMSC-brukarnamn</string>
  <string name="preferences__mmsc_password">MMSC-passord</string>
  <string name="preferences__sms_delivery_reports">SMS-leveringsrapportar </string>
  <string name="preferences__request_a_delivery_report_for_each_sms_message_you_send">Be om leveringsrapport når du sender SMS</string>
  <string name="preferences__data_and_storage">Data og lagring</string>
  <string name="preferences__storage">Lagring</string>
  <string name="preferences__payments">Betaling</string>
  <string name="preferences__payments_beta">Betaling (Beta)</string>
  <string name="preferences__conversation_length_limit">Lengdgrense for samtalar</string>
  <string name="preferences__keep_messages">Spar på meldingar</string>
  <string name="preferences__clear_message_history">Tøm meldingshistorikk</string>
  <string name="preferences__linked_devices">Tilkopla einingar</string>
  <string name="preferences__light_theme">Lys</string>
  <string name="preferences__dark_theme">Mørk</string>
  <string name="preferences__appearance">Utsjåande</string>
  <string name="preferences__theme">Tema</string>
  <string name="preferences__chat_wallpaper">Samtalebakgrunnsbilde</string>
  <string name="preferences__chat_color_and_wallpaper">Samtalefarge og -bakgrunnsbilde</string>
  <string name="preferences__disable_pin">Skru av PIN</string>
  <string name="preferences__enable_pin">Skru på PIN</string>
  <string name="preferences__if_you_disable_the_pin_you_will_lose_all_data">Viss du skrur av PIN, mistar du all data når du omregistrerer Signal (med mindre du manuelt tar reservekopi og gjenopprettar). Du kan heller ikkje skru på registreringslås utan PIN.</string>
  <string name="preferences__pins_keep_information_stored_with_signal_encrypted_so_only_you_can_access_it">Ein PIN held informasjonen som Signal lagrar kryptert, slik at berre du kan få tilgang til han. Profilen, innstillingane og kontaktane dine blir gjenoppretta når du installerer Signal på nytt. Du treng ikkje PIN-en din for å opna appen.</string>
  <string name="preferences__system_default">Systemstandard</string>
  <string name="preferences__language">Språk</string>
  <string name="preferences__signal_messages_and_calls">Signal-meldingar og -samtalar</string>
  <string name="preferences__advanced_pin_settings">Avanserte PIN-innstillingar</string>
  <string name="preferences__free_private_messages_and_calls">Gratis privatmeldingar og -samtalar til Signal-brukarar</string>
  <string name="preferences__submit_debug_log">Send feilsøkingslogg</string>
  <string name="preferences__delete_account">Slett konto</string>
  <string name="preferences__support_wifi_calling">«Wifi-samtale»-tilbakefallsmodus</string>
  <string name="preferences__enable_if_your_device_supports_sms_mms_delivery_over_wifi">Bruk dette viss eininga leverer SMS / MMS over trådlausnett (og «Wifi-samtale» er slått på)</string>
  <string name="preferences__incognito_keyboard">Inkognitotastatur</string>
  <string name="preferences__read_receipts">Lesekvitteringar</string>
  <string name="preferences__if_read_receipts_are_disabled_you_wont_be_able_to_see_read_receipts">Viss du har skrudd av lesekvitteringar, får du heller ikkje sjå andre sine lesekvitteringar.</string>
  <string name="preferences__typing_indicators">Tastevisning</string>
  <string name="preferences__if_typing_indicators_are_disabled_you_wont_be_able_to_see_typing_indicators">Viss tastevisning er av, kan du heller ikkje sjå når andre tastar.</string>
  <string name="preferences__request_keyboard_to_disable">Be tastaturet om å skru av persontilpassa læring.</string>
  <string name="preferences__this_setting_is_not_a_guarantee">Denne innstillinga er ingen garanti, og tastaturet ditt står fritt til å ignorera ho.</string>
  <string name="preferences_app_protection__blocked_users">Blokkerte brukarar</string>
  <string name="preferences_chats__when_using_mobile_data">Ved bruk av mobildata</string>
  <string name="preferences_chats__when_using_wifi">Ved bruk av trådlausnett</string>
  <string name="preferences_chats__when_roaming">I framandnett</string>
  <string name="preferences_chats__media_auto_download">Automatisk nedlasting av media</string>
  <string name="preferences_chats__message_history">Meldingshistorikk</string>
  <string name="preferences_storage__storage_usage">Lagringsbruk</string>
  <string name="preferences_storage__photos">Bilde</string>
  <string name="preferences_storage__videos">Videoar</string>
  <string name="preferences_storage__files">Filer</string>
  <string name="preferences_storage__audio">Lyd</string>
  <string name="preferences_storage__review_storage">Gå gjennom lagring</string>
  <string name="preferences_storage__delete_older_messages">Slett eldre meldingar?</string>
  <string name="preferences_storage__clear_message_history">Tøm meldingshistorikk?</string>
  <string name="preferences_storage__this_will_permanently_delete_all_message_history_and_media">Dette slettar all meldingshistorikk og media som er eldre enn %1$s frå eininga di for godt.</string>
  <string name="preferences_storage__this_will_permanently_trim_all_conversations_to_the_d_most_recent_messages">Dette vil permanent forkorta alle samtalar til dei %1$s siste meldingane.</string>
  <string name="preferences_storage__this_will_delete_all_message_history_and_media_from_your_device">Dette vil permanent sletta all meldingshistorikk og media frå eininga di.</string>
  <string name="preferences_storage__are_you_sure_you_want_to_delete_all_message_history">Er du sikker på at du vil sletta all meldingshistorikk?</string>
  <string name="preferences_storage__all_message_history_will_be_permanently_removed_this_action_cannot_be_undone">All meldingshistorikk blir permanent sletta. Denne handlinga kan ikkje angrast.</string>
  <string name="preferences_storage__delete_all_now">Slett alt no</string>
  <string name="preferences_storage__forever">For alltid</string>
  <string name="preferences_storage__one_year">1 år</string>
  <string name="preferences_storage__six_months">6 månader</string>
  <string name="preferences_storage__thirty_days">30 dagar</string>
  <string name="preferences_storage__none">Inga</string>
  <string name="preferences_storage__s_messages">%1$s meldingar</string>
  <string name="preferences_storage__custom">Sjølvvald</string>
  <string name="preferences_advanced__use_system_emoji">Bruk emoji på systemet</string>
  <string name="preferences_advanced__disable_signal_built_in_emoji_support">Slå av innebygd emoji-støtte i Signal</string>
  <string name="preferences_advanced__relay_all_calls_through_the_signal_server_to_avoid_revealing_your_ip_address">Vidaresend alle samtalar gjennom Signal-tenaren for å unngå å visa IP-adressa di til kontakten din. Dette vil gi dårlegare samtalekvalitet.</string>
  <string name="preferences_advanced__always_relay_calls">Alltid vidaresend samtalar</string>
  <string name="preferences_app_protection__who_can">Kven kan  …</string>
  <string name="preferences_app_protection__app_access">App-tilgang</string>
  <string name="preferences_app_protection__communication">Kommunikasjon</string>
  <string name="preferences_chats__chats">Samtalar</string>
  <string name="preferences_data_and_storage__manage_storage">Handter lagring</string>
  <string name="preferences_data_and_storage__calls">Samtalar</string>
  <string name="preferences_data_and_storage__use_less_data_for_calls">Bruk mindre data for oppringingar</string>
  <string name="preferences_data_and_storage__never">Aldri</string>
  <string name="preferences_data_and_storage__wifi_and_mobile_data">Wifi og mobildata</string>
  <string name="preferences_data_and_storage__mobile_data_only">Berre mobildata</string>
  <string name="preference_data_and_storage__using_less_data_may_improve_calls_on_bad_networks">Mindre databruk kan forbetra samtalar på dårlege nettverk</string>
  <string name="preferences_notifications__messages">Meldingar</string>
  <string name="preferences_notifications__events">Hendingar</string>
  <string name="preferences_notifications__in_chat_sounds">Lydar i samtalar</string>
  <string name="preferences_notifications__show">Vis</string>
  <string name="preferences_notifications__calls">Samtalar</string>
  <string name="preferences_notifications__ringtone">Ringetone</string>
  <string name="preferences_chats__show_invitation_prompts">Oppfordring om invitering</string>
  <string name="preferences_chats__display_invitation_prompts_for_contacts_without_signal">Vis oppfordring om å invitera kontaktar som ikkje har Signal</string>
  <string name="preferences_chats__message_text_size">Skriftstorleik i meldingar</string>
  <string name="preferences_events__contact_joined_signal">Ein kontakt tok i bruk Signal!</string>
  <string name="preferences_notifications__priority">Prioritet</string>
  <string name="preferences_communication__category_sealed_sender">Forsegla sendar</string>
  <string name="preferences_communication__sealed_sender_display_indicators">Visingsindikatorar</string>
  <string name="preferences_communication__sealed_sender_display_indicators_description">Vis eit statusikon når du vel «Meldingsdetaljar» på meldingar som vart sende med forsegla sendar.</string>
  <string name="preferences_communication__sealed_sender_allow_from_anyone">Tillat frå alle</string>
  <string name="preferences_communication__sealed_sender_allow_from_anyone_description">Tillat forsegla sendar på meldingar du får frå folk som ikkje er i kontaktlista di, og folk du ikkje har delt profilen din med.</string>
  <string name="preferences_communication__sealed_sender_learn_more">Lær meir</string>
  <string name="preferences_setup_a_username">Lag eit brukarnamn</string>
  <string name="preferences_proxy">Proxy</string>
  <string name="preferences_use_proxy">Bruk proxy</string>
  <string name="preferences_off">Av</string>
  <string name="preferences_on">På</string>
  <string name="preferences_proxy_address">Proxy-adresse</string>
  <string name="preferences_only_use_a_proxy_if">Berre bruk ein proxy viss du ikkje kan kopla til Signal over mobildata eller Wifi.</string>
  <string name="preferences_share">Del</string>
  <string name="preferences_save">Lagra</string>
  <string name="preferences_connecting_to_proxy">Koplar til proxy …</string>
  <string name="preferences_connected_to_proxy">Kopla til proxy</string>
  <string name="preferences_connection_failed">Feil ved tilkopling</string>
  <string name="preferences_couldnt_connect_to_the_proxy">Klarte ikkje kopla til proxyen. Sjekk proxy-adressa og prøv igjen.</string>
  <string name="preferences_you_are_connected_to_the_proxy">Du er kopla til proxyen. Du kan skru av proxyen når som helst frå Innstillingar.</string>
  <string name="preferences_success">Vellykka</string>
  <string name="preferences_failed_to_connect">Klarte ikkje kopla til</string>
  <string name="preferences_enter_proxy_address">Skriv inn proxy-adresse</string>
  <string name="configurable_single_select__customize_option">Endra val</string>
  <!--Internal only preferences-->
  <!--Payments-->
  <string name="PaymentsActivityFragment__all_activity">All aktivitet</string>
  <string name="PaymentsAllActivityFragment__all">Alt</string>
  <string name="PaymentsAllActivityFragment__sent">Sendt</string>
  <string name="PaymentsAllActivityFragment__received">Motteken</string>
  <string name="PaymentsHomeFragment__introducing_payments">Her kjem betalingar (Beta)</string>
  <string name="PaymentsHomeFragment__use_signal_to_send_and_receive">Bruk Molly til å senda og motta MobileCoin, ei ny digital mynteining med fokus på personvern. Skru på for å komma i gang.</string>
  <string name="PaymentsHomeFragment__activate_payments">Skru på betalingar</string>
  <string name="PaymentsHomeFragment__activating_payments">Skrur på betalingar …</string>
  <string name="PaymentsHomeFragment__restore_payments_account">Gjenopprett betalingskonto</string>
  <string name="PaymentsHomeFragment__no_recent_activity_yet">Ingen nye hendingar enno</string>
  <string name="PaymentsHomeFragment__pending_requests">Ventande førespurnader</string>
  <string name="PaymentsHomeFragment__recent_activity">Nye hendingar</string>
  <string name="PaymentsHomeFragment__see_all">Vis alle</string>
  <string name="PaymentsHomeFragment__add_funds">Legg til midlar</string>
  <string name="PaymentsHomeFragment__send">Send</string>
  <string name="PaymentsHomeFragment__sent_s">Sende %1$s</string>
  <string name="PaymentsHomeFragment__received_s">Mottok %1$s</string>
  <string name="PaymentsHomeFragment__transfer_to_exchange">Overfør til vekslebørs</string>
  <string name="PaymentsHomeFragment__currency_conversion">Valutakonvertering</string>
  <string name="PaymentsHomeFragment__deactivate_payments">Skru av betalingar</string>
  <string name="PaymentsHomeFragment__recovery_phrase">Gjenopprettingsfrase</string>
  <string name="PaymentsHomeFragment__help">Hjelp</string>
  <string name="PaymentsHomeFragment__coin_cleanup_fee">Myntoppryddingsgebyr</string>
  <string name="PaymentsHomeFragment__sent_payment">Sende betaling</string>
  <string name="PaymentsHomeFragment__received_payment">Mottok betaling</string>
  <string name="PaymentsHomeFragment__processing_payment">Behandlar betaling</string>
  <string name="PaymentsHomeFragment__unknown_amount">---</string>
  <string name="PaymentsHomeFragment__currency_conversion_not_available">Valutakonvertering er utilgjengeleg</string>
  <string name="PaymentsHomeFragment__cant_display_currency_conversion">Kan ikkje visa valutakurs. Sjekk at mobilen er på nett og prøv igjen.</string>
  <string name="PaymentsHomeFragment__payments_is_not_available_in_your_region">Betalingar er ikkje tilgjengeleg i din region.</string>
  <string name="PaymentsHomeFragment__could_not_enable_payments">Klarte ikkje skru på betalingar. Prøv igjen seinare.</string>
  <string name="PaymentsHomeFragment__deactivate_payments_question">Skru av betalingar?</string>
  <string name="PaymentsHomeFragment__you_will_not_be_able_to_send">Du vil ikkje lenger kunna senda eller motta MobileCoin i Molly viss du skrur av betalingar.</string>
  <string name="PaymentsHomeFragment__deactivate">Skru av</string>
  <string name="PaymentsHomeFragment__continue">Hald fram</string>
  <string name="PaymentsHomeFragment__balance_is_not_currently_available">Saldo utilgjengeleg.</string>
  <string name="PaymentsHomeFragment__payments_deactivated">Betalingar skrudd av.</string>
  <string name="PaymentsHomeFragment__payment_failed">Feil ved betaling</string>
  <string name="PaymentsHomeFragment__details">Detaljar</string>
  <string name="PaymentsHomeFragment__you_can_use_signal_to_send">Du kan bruka Molly til å senda og motta MobileCoin. Alle betalingar skjer under bruksvilkåra til MobileCoins og MobileCoin-lommeboka. Dette er ein betafunksjon, så det kan oppstå feil, og betalingar eller saldoar som blir borte kan ikkje gjenopprettast.</string>
  <string name="PaymentsHomeFragment__activate">Skru på</string>
  <string name="PaymentsHomeFragment__view_mobile_coin_terms">Les vilkår for MobileCoin</string>
  <string name="PaymentsHomeFragment__payments_not_available">Betalingar er ikkje lenger tilgjengeleg i Molly. Du kan framleis overføra midlar til ein vekslebørs, men du kan ikkje lenger senda eller motta betalingar eller legga til midlar.</string>
  <!--PaymentsAddMoneyFragment-->
  <string name="PaymentsAddMoneyFragment__add_funds">Legg til midlar</string>
  <string name="PaymentsAddMoneyFragment__your_wallet_address">Lommebokadressa di</string>
  <string name="PaymentsAddMoneyFragment__copy">Kopier</string>
  <string name="PaymentsAddMoneyFragment__copied_to_clipboard">Kopiert til utklippstavla</string>
  <string name="PaymentsAddMoneyFragment__to_add_funds">Send MobileCoin til lommebokadressa di for å legga til midlar. Start ein transaksjon frå kontoen din på ein vekslebørs som støttar MobileCoin, og skann QR-koden eller kopier lommebokadressa di.</string>
  <!--PaymentsDetailsFragment-->
  <string name="PaymentsDetailsFragment__details">Detaljar</string>
  <string name="PaymentsDetailsFragment__status">Status</string>
  <string name="PaymentsDetailsFragment__submitting_payment">Sender inn betaling …</string>
  <string name="PaymentsDetailsFragment__processing_payment">Behandlar betaling …</string>
  <string name="PaymentsDetailsFragment__payment_complete">Betaling fullført</string>
  <string name="PaymentsDetailsFragment__payment_failed">Feil ved betaling</string>
  <string name="PaymentsDetailsFragment__network_fee">Nettverksgebyr</string>
  <string name="PaymentsDetailsFragment__sent_by">Sendt av</string>
  <string name="PaymentsDetailsFragment__sent_to_s">Sendt til %1$s</string>
  <string name="PaymentsDetailsFragment__you_on_s_at_s">Du %1$s kl. %2$s</string>
  <string name="PaymentsDetailsFragment__s_on_s_at_s">%1$s %2$s kl. %3$s</string>
  <string name="PaymentsDetailsFragment__to">Til</string>
  <string name="PaymentsDetailsFragment__from">Frå</string>
  <string name="PaymentsDetailsFragment__information">Transaksjonsdetaljar inkludert betalingssum og transaksjonstid er ein del av rekneskapen i MobileCoin-hovedboka.</string>
  <string name="PaymentsDetailsFragment__coin_cleanup_fee">Myntoppryddingsgebyr</string>
  <string name="PaymentsDetailsFragment__coin_cleanup_information">Du får eit «myntoppryddingsgebyr» når myntane du har ikkje kan kombinerast for å fullføra ein transaksjon. Oppryddinga lar deg halda fram med å senda betalingar.</string>
  <string name="PaymentsDetailsFragment__no_details_available">Ingen fleire detaljar tilgjengeleg for denne transaksjonen</string>
  <string name="PaymentsDetailsFragment__sent_payment">Sende betaling</string>
  <string name="PaymentsDetailsFragment__received_payment">Mottok betaling</string>
  <string name="PaymentsDeatilsFragment__payment_completed_s">Betaling fullført %1$s</string>
  <string name="PaymentsDetailsFragment__block_number">Blokknummer</string>
  <!--PaymentsTransferFragment-->
  <string name="PaymentsTransferFragment__transfer">Overfør</string>
  <string name="PaymentsTransferFragment__scan_qr_code">Skann QR-kode</string>
  <string name="PaymentsTransferFragment__to_scan_or_enter_wallet_address">Til: Skann eller skriv inn lommebokadresse</string>
  <string name="PaymentsTransferFragment__you_can_transfer">Du kan overføra MobileCoin ved å fullføra ei overføring til lommebokadressa gitt av vekslebørsen. Lommebokadressa er ein streng med tal og bokstavar, vanlegvis vist under QR-koden.</string>
  <string name="PaymentsTransferFragment__next">Neste</string>
  <string name="PaymentsTransferFragment__invalid_address">Ugyldig adresse</string>
  <string name="PaymentsTransferFragment__check_the_wallet_address">Kontroller lommebokadressa du prøver å overføra til og prøv igjen.</string>
  <string name="PaymentsTransferFragment__you_cant_transfer_to_your_own_signal_wallet_address">Du kan ikkje overføra til di eiga lommebokadresse på Molly. Skriv inn adressa som høyrer til lommboka til kontoen din på ein støtta vekslebørs.</string>
  <string name="PaymentsTransferFragment__to_scan_a_qr_code_signal_needs">For å skanna ein QR-kode må Molly ha tilgang til kameraet ditt.</string>
  <string name="PaymentsTransferFragment__signal_needs_the_camera_permission_to_capture_qr_code_go_to_settings">Molly treng tilgang til kameraet for å henta ein QR-kode. Opna app-innstillingsmenyen og vel «Tilgang» – eventuelt «Tillatelser» – og skru på «Kamera».</string>
  <string name="PaymentsTransferFragment__to_scan_a_qr_code_signal_needs_access_to_the_camera">For å skanna ein QR-kode må Molly ha tilgang til kameraet ditt.</string>
  <string name="PaymentsTransferFragment__settings">Innstillingar</string>
  <!--PaymentsTransferQrScanFragment-->
  <string name="PaymentsTransferQrScanFragment__scan_address_qr_code">Skann QR-kode for adresse</string>
  <string name="PaymentsTransferQrScanFragment__scan_the_address_qr_code_of_the_payee">Skann QR-koden til mottakaradressa</string>
  <!--CreatePaymentFragment-->
  <string name="CreatePaymentFragment__request">Førespurnad</string>
  <string name="CreatePaymentFragment__pay">Betal</string>
  <string name="CreatePaymentFragment__available_balance_s">Tilgjengeleg saldo: %1$s</string>
  <string name="CreatePaymentFragment__toggle_content_description">Av/på</string>
  <string name="CreatePaymentFragment__1">1</string>
  <string name="CreatePaymentFragment__2">2</string>
  <string name="CreatePaymentFragment__3">3</string>
  <string name="CreatePaymentFragment__4">4</string>
  <string name="CreatePaymentFragment__5">5</string>
  <string name="CreatePaymentFragment__6">6</string>
  <string name="CreatePaymentFragment__7">7</string>
  <string name="CreatePaymentFragment__8">8</string>
  <string name="CreatePaymentFragment__9">9</string>
  <string name="CreatePaymentFragment__decimal">.</string>
  <string name="CreatePaymentFragment__0">0</string>
  <string name="CreatePaymentFragment__lt">&lt;</string>
  <string name="CreatePaymentFragment__backspace">Visk ut</string>
  <string name="CreatePaymentFragment__add_note">Legg til merknad</string>
  <string name="CreatePaymentFragment__conversions_are_just_estimates">Kursar er berre overslag og kan vera unøyaktige.</string>
  <!--EditNoteFragment-->
  <string name="EditNoteFragment_note">Merknad</string>
  <!--ConfirmPaymentFragment-->
  <string name="ConfirmPayment__confirm_payment">Stadfest betaling</string>
  <string name="ConfirmPayment__network_fee">Nettverksgebyr</string>
  <string name="ConfirmPayment__error_getting_fee">Klarte ikkje henta gebyr</string>
  <string name="ConfirmPayment__estimated_s">Anslo %1$s</string>
  <string name="ConfirmPayment__to">Til</string>
  <string name="ConfirmPayment__total_amount">Sum</string>
  <string name="ConfirmPayment__balance_s">Saldo: %1$s</string>
  <string name="ConfirmPayment__submitting_payment">Sender inn betaling …</string>
  <string name="ConfirmPayment__processing_payment">Behandlar betaling …</string>
  <string name="ConfirmPayment__payment_complete">Betaling fullført</string>
  <string name="ConfirmPayment__payment_failed">Feil ved betaling</string>
  <string name="ConfirmPayment__payment_will_continue_processing">Betalinga vil behandlast vidare</string>
  <string name="ConfirmPaymentFragment__invalid_recipient">Ugyldig mottakar</string>
  <string name="ConfirmPaymentFragment__this_person_has_not_activated_payments">Denne personen har ikkje skrudd på betalingar</string>
  <string name="ConfirmPaymentFragment__unable_to_request_a_network_fee">Klarte ikkje henta nettverksgebyr. Trykk OK for å halda fram med betalinga.</string>
  <!--CurrencyAmountFormatter_s_at_s-->
  <string name="CurrencyAmountFormatter_s_at_s">%1$s %2$s</string>
  <!--SetCurrencyFragment-->
  <string name="SetCurrencyFragment__set_currency">Vel valuta</string>
  <string name="SetCurrencyFragment__all_currencies">Alle valutaar</string>
  <!--****************************************-->
  <!--menus-->
  <!--****************************************-->
  <!--contact_selection_list-->
  <string name="contact_selection_list__unknown_contact">Ny melding til …</string>
  <string name="contact_selection_list__unknown_contact_block">Blokker brukar</string>
  <string name="contact_selection_list__unknown_contact_add_to_group">Legg til i gruppe</string>
  <!--conversation_callable_insecure-->
  <string name="conversation_callable_insecure__menu_call">Ring</string>
  <!--conversation_callable_secure-->
  <string name="conversation_callable_secure__menu_call">Signal-samtale</string>
  <string name="conversation_callable_secure__menu_video">Signal-videosamtale</string>
  <!--conversation_context-->
  <!--Heading which shows how many messages are currently selected-->
  <plurals name="conversation_context__s_selected">
    <item quantity="one">%d vald</item>
    <item quantity="other">%d valde</item>
  </plurals>
  <!--conversation_context_image-->
  <!--Button to save a message attachment (image, file etc.)-->
  <string name="conversation_context_image__save_attachment">Lagra</string>
  <!--conversation_expiring_off-->
  <string name="conversation_expiring_off__disappearing_messages">Forsvinnande meldingar</string>
  <!--conversation_selection-->
  <!--Button to view detailed information for a message-->
  <string name="conversation_selection__menu_message_details">Info</string>
  <!--Button to copy a message\'s text to the clipboard-->
  <string name="conversation_selection__menu_copy">Kopier</string>
  <!--Button to delete a message-->
  <string name="conversation_selection__menu_delete">Slett</string>
  <!--Button to forward a message to another person or group chat-->
  <string name="conversation_selection__menu_forward">Vidaresend</string>
  <!--Button to reply to a message-->
  <string name="conversation_selection__menu_reply">Svar</string>
  <!--Button to save a message attachment (image, file etc.)-->
  <string name="conversation_selection__menu_save">Lagra</string>
  <!--Button to retry sending a message-->
  <string name="conversation_selection__menu_resend_message">Send på nytt</string>
  <!--Button to select a message and enter selection mode-->
  <string name="conversation_selection__menu_multi_select">Vel</string>
  <!--conversation_expiring_on-->
  <!--conversation_insecure-->
  <string name="conversation_insecure__invite">Inviter</string>
  <!--conversation_list_batch-->
  <string name="conversation_list_batch__menu_delete_selected">Slett utval</string>
  <string name="conversation_list_batch__menu_pin_selected">Fest valde</string>
  <string name="conversation_list_batch__menu_unpin_selected">Slepp valde</string>
  <string name="conversation_list_batch__menu_select_all">Vel alle</string>
  <string name="conversation_list_batch_archive__menu_archive_selected">Arkiver utval</string>
  <string name="conversation_list_batch_unarchive__menu_unarchive_selected">Angra arkivering av utval</string>
  <string name="conversation_list_batch__menu_mark_as_read">Merk som lesne</string>
  <string name="conversation_list_batch__menu_mark_as_unread">Merk som ulesen</string>
  <!--conversation_list-->
  <string name="conversation_list_settings_shortcut">Snarveg til innstillingar</string>
  <string name="conversation_list_search_description">Søk</string>
  <string name="conversation_list__pinned">Festa</string>
  <string name="conversation_list__chats">Samtalar</string>
  <string name="conversation_list__you_can_only_pin_up_to_d_chats">Du kan berre festa opptil %1$d samtalar</string>
  <!--conversation_list_item_view-->
  <string name="conversation_list_item_view__contact_photo_image">Kontaktfoto</string>
  <string name="conversation_list_item_view__archived">Arkivert</string>
  <!--conversation_list_fragment-->
  <string name="conversation_list_fragment__fab_content_description">Ny samtale</string>
  <string name="conversation_list_fragment__open_camera_description">Opna kamera</string>
  <string name="conversation_list_fragment__no_chats_yet_get_started_by_messaging_a_friend">Ingen samtalar enno.
Kom i gang ved å senda ei melding til ein venn.</string>
  <!--conversation_secure_verified-->
  <string name="conversation_secure_verified__menu_reset_secure_session">Tilbakestill sikker økt</string>
  <!--conversation_muted-->
  <string name="conversation_muted__unmute">Vis varsel</string>
  <!--conversation_unmuted-->
  <string name="conversation_unmuted__mute_notifications">Ikkje vis varsel</string>
  <!--conversation-->
  <string name="conversation__menu_group_settings">Gruppeinnstillingar</string>
  <string name="conversation__menu_leave_group">Forlat gruppe</string>
  <string name="conversation__menu_view_all_media">All media</string>
  <string name="conversation__menu_conversation_settings">Samtaleinnstillingar</string>
  <string name="conversation__menu_add_shortcut">Legg til heimeskjermen</string>
  <string name="conversation__menu_create_bubble">Lag boble</string>
  <!--conversation_popup-->
  <string name="conversation_popup__menu_expand_popup">Utvid sprettoppvindauge</string>
  <!--conversation_callable_insecure-->
  <string name="conversation_add_to_contacts__menu_add_to_contacts">Legg til i kontaktar</string>
  <!--conversation_group_options-->
  <string name="convesation_group_options__recipients_list">Mottakarliste</string>
  <string name="conversation_group_options__delivery">Levering</string>
  <string name="conversation_group_options__conversation">Samtale</string>
  <string name="conversation_group_options__broadcast">Kringkast</string>
  <!--text_secure_normal-->
  <string name="text_secure_normal__menu_new_group">Ny gruppe</string>
  <string name="text_secure_normal__menu_settings">Innstillingar</string>
  <string name="text_secure_normal__menu_clear_passphrase">Lås</string>
  <string name="text_secure_normal__mark_all_as_read">Merk alle lesne</string>
  <string name="text_secure_normal__invite_friends">Inviter vennar</string>
  <!--verify_display_fragment-->
  <string name="verify_display_fragment_context_menu__copy_to_clipboard">Kopiera til utklippstavle</string>
  <string name="verify_display_fragment_context_menu__compare_with_clipboard">Samanlikn med utklippstavla</string>
  <!--reminder_header-->
  <string name="reminder_header_sms_import_title">Importer system-SMS</string>
  <string name="reminder_header_sms_import_text">Trykk for å kopiera telefonen sin SMS-meldingar til Signal sin krypterte database.</string>
  <string name="reminder_header_push_title">Slå på Signal-meldingar og -samtalar</string>
  <string name="reminder_header_push_text">Oppgrader kommunikasjonsopplevinga.</string>
  <string name="reminder_header_service_outage_text">Signal har for tida tekniske problem. Me jobbar hardt med å få tilbake tenesta så fort som mogleg.</string>
  <string name="reminder_header_progress">%1$d%%</string>
  <!--media_preview-->
  <string name="media_preview__save_title">Lagra</string>
  <string name="media_preview__forward_title">Vidaresend</string>
  <string name="media_preview__share_title">Del</string>
  <string name="media_preview__all_media_title">All media</string>
  <!--media_preview_activity-->
  <string name="media_preview_activity__media_content_description">Førehandsvising av media</string>
  <!--new_conversation_activity-->
  <string name="new_conversation_activity__refresh">Oppdater</string>
  <!--redphone_audio_popup_menu-->
  <!--Insights-->
  <string name="Insights__percent">%</string>
  <string name="Insights__title">Oversikt</string>
  <string name="InsightsDashboardFragment__title">Oversikt</string>
  <string name="InsightsDashboardFragment__signal_protocol_automatically_protected">Signal-protokollen beskytta automatisk %1$d%% av dei utgåande meldingane dine dei siste %2$d dagane. Samtalar mellom Signal-brukarar er alltid kryptert ende-til-ende.</string>
  <string name="InsightsDashboardFragment__spread_the_word">Sprei ordet</string>
  <string name="InsightsDashboardFragment__not_enough_data">Ikkje nok data</string>
  <string name="InsightsDashboardFragment__your_insights_percentage_is_calculated_based_on">Prosentane i oversikta er rekna ut frå utgåande meldingar dei siste %1$d dagane som ikkje har forsvunne eller blitt sletta.</string>
  <string name="InsightsDashboardFragment__start_a_conversation">Start ein samtale</string>
  <string name="InsightsDashboardFragment__invite_your_contacts">Start å kommunisera trygt og skru på nye funksjonar som går forbi begrensningane til ukrypterte SMS-meldingar, ved å invitera fleire kontaktar til Signal.</string>
  <string name="InsightsDashboardFragment__this_stat_was_generated_locally">Denne statistikken vart generert på di eining, det er berre du som kan sjå han. Den blir aldri sendt nokon stad.</string>
  <string name="InsightsDashboardFragment__encrypted_messages">Krypterte meldingar</string>
  <string name="InsightsDashboardFragment__cancel">Avbryt</string>
  <string name="InsightsDashboardFragment__send">Send</string>
  <string name="InsightsModalFragment__title">Her kjem Oversikt</string>
  <string name="InsightsModalFragment__description">Finn ut kor mange av dine utgåande meldingar som vart sendt trygt, og inviter enkelt nye kontaktar for å auka Signal-prosenten din.</string>
  <string name="InsightsModalFragment__view_insights">Vis Oversikt</string>
  <string name="FirstInviteReminder__title">Inviter til Signal</string>
  <string name="FirstInviteReminder__description">Du kan auka kor mange krypterte meldingar du sender med %1$d%%</string>
  <string name="SecondInviteReminder__title">Auk ditt Signal</string>
  <string name="SecondInviteReminder__description">Inviter %1$s</string>
  <string name="InsightsReminder__view_insights">Vis Oversikt</string>
  <string name="InsightsReminder__invite">Inviter</string>
  <!--Edit KBS Pin-->
  <!--BaseKbsPinFragment-->
  <string name="BaseKbsPinFragment__next">Neste</string>
  <string name="BaseKbsPinFragment__create_alphanumeric_pin">Lag alfanumerisk PIN</string>
  <string name="BaseKbsPinFragment__create_numeric_pin">Lag numerisk PIN</string>
  <!--CreateKbsPinFragment-->
  <plurals name="CreateKbsPinFragment__pin_must_be_at_least_characters">
    <item quantity="one">PIN må vera minst %1$d teikn</item>
    <item quantity="other">PIN må vera minst %1$d teikn</item>
  </plurals>
  <plurals name="CreateKbsPinFragment__pin_must_be_at_least_digits">
    <item quantity="one">PIN må vera minst %1$d siffer</item>
    <item quantity="other">PIN må vera minst %1$d siffer</item>
  </plurals>
  <string name="CreateKbsPinFragment__create_a_new_pin">Lag ny PIN</string>
  <string name="CreateKbsPinFragment__you_can_choose_a_new_pin_as_long_as_this_device_is_registered">Du kan endra PIN-en så lenge denne eininga er registrert.</string>
  <string name="CreateKbsPinFragment__create_your_pin">Lag din PIN</string>
  <string name="CreateKbsPinFragment__pins_keep_information_stored_with_signal_encrypted">Ein PIN held informasjonen som Signal lagrar kryptert, slik at berre du kan få tilgang til han. Profilen, innstillingane og kontaktane dine blir gjenoppretta når du installerer Signal på nytt. Du treng ikkje PIN-en din for å opna appen.</string>
  <string name="CreateKbsPinFragment__choose_a_stronger_pin">Vel ein sterkare PIN</string>
  <!--ConfirmKbsPinFragment-->
  <string name="ConfirmKbsPinFragment__pins_dont_match">PIN-kodane er ulike. Prøv igjen.</string>
  <string name="ConfirmKbsPinFragment__confirm_your_pin">Stadfest din PIN.</string>
  <string name="ConfirmKbsPinFragment__pin_creation_failed">Klarte ikkje laga PIN</string>
  <string name="ConfirmKbsPinFragment__your_pin_was_not_saved">PIN-koden vart ikkje lagra. Me spør deg seinare om å laga ein PIN-kode.</string>
  <string name="ConfirmKbsPinFragment__pin_created">PIN oppretta.</string>
  <string name="ConfirmKbsPinFragment__re_enter_your_pin">Skriv inn PIN-en din på nytt</string>
  <string name="ConfirmKbsPinFragment__creating_pin">Opprettar PIN …</string>
  <!--KbsSplashFragment-->
  <string name="KbsSplashFragment__introducing_pins">Her kjem PIN-kodar</string>
  <string name="KbsSplashFragment__pins_keep_information_stored_with_signal_encrypted">Ein PIN held informasjonen som Signal lagrar kryptert, slik at berre du kan få tilgang til han. Profilen, innstillingane og kontaktane dine blir gjenoppretta når du installerer Signal på nytt. Du treng ikkje PIN-en din for å opna appen.</string>
  <string name="KbsSplashFragment__learn_more">Lær meir</string>
  <string name="KbsSplashFragment__registration_lock_equals_pin">Registreringslås = PIN</string>
  <string name="KbsSplashFragment__your_registration_lock_is_now_called_a_pin">Registreringslåsen er no kalla PIN-kode, og gjer meir enn før. Oppdater no.</string>
  <string name="KbsSplashFragment__update_pin">Oppdater PIN</string>
  <string name="KbsSplashFragment__create_your_pin">Lag din PIN</string>
  <string name="KbsSplashFragment__learn_more_about_pins">Lær meir om PIN-ar</string>
  <string name="KbsSplashFragment__disable_pin">Skru av PIN</string>
  <!--KBS Reminder Dialog-->
  <string name="KbsReminderDialog__enter_your_signal_pin">Skriv inn Signal-PIN-koden din</string>
  <string name="KbsReminderDialog__to_help_you_memorize_your_pin">For å hjelpa deg å hugsa PIN-koden din, spør me innimellom om du kan skriva han inn. Me spør sjeldnare over tid.</string>
  <string name="KbsReminderDialog__skip">Hopp over</string>
  <string name="KbsReminderDialog__submit">Send</string>
  <string name="KbsReminderDialog__forgot_pin">Gløymt PIN-koden?</string>
  <string name="KbsReminderDialog__incorrect_pin_try_again">Feil PIN. Prøv igjen.</string>
  <!--AccountLockedFragment-->
  <string name="AccountLockedFragment__account_locked">Konto låst</string>
  <string name="AccountLockedFragment__your_account_has_been_locked_to_protect_your_privacy">Kontoen din er låst for å beskytta ditt personvern og din tryggleik. Etter %1$d dagar med inaktivitet på kontoen din vil du kunna omregistrera dette telefonnummeret utan å trenga PIN-koden din. Alt innhald blir sletta.</string>
  <string name="AccountLockedFragment__next">Neste</string>
  <string name="AccountLockedFragment__learn_more">Lær meir</string>
  <!--KbsLockFragment-->
  <string name="RegistrationLockFragment__enter_your_pin">Skriv inn PIN-koden din</string>
  <string name="RegistrationLockFragment__enter_the_pin_you_created">Skriv inn PIN-koden du oppretta for kontoen din. Dette er ikkje det same som SMS-stadfestingskoden.</string>
  <string name="RegistrationLockFragment__enter_alphanumeric_pin">Skriv inn alfanumerisk PIN</string>
  <string name="RegistrationLockFragment__enter_numeric_pin">Skriv inn numerisk PIN</string>
  <string name="RegistrationLockFragment__incorrect_pin_try_again">Feil PIN. Prøv igjen.</string>
  <string name="RegistrationLockFragment__forgot_pin">Gløymt PIN-koden?</string>
  <string name="RegistrationLockFragment__incorrect_pin">Feil PIN</string>
  <string name="RegistrationLockFragment__forgot_your_pin">Gløymt PIN-koden?</string>
  <string name="RegistrationLockFragment__not_many_tries_left">Ikkje mange forsøk igjen!</string>
  <string name="RegistrationLockFragment__signal_registration_need_help_with_pin_for_android_v1_pin">Signal-registrering – treng hjelp med PIN for Android (v1 PIN)</string>
  <string name="RegistrationLockFragment__signal_registration_need_help_with_pin_for_android_v2_pin">Signal-registrering – treng hjelp med PIN for Android (v2 PIN)</string>
  <plurals name="RegistrationLockFragment__for_your_privacy_and_security_there_is_no_way_to_recover">
    <item quantity="one">For ditt personvern og din tryggleik er det ingen måte å gjenoppretta PIN-koden. Om du ikkje kan hugsa PIN-koden, kan du stadfesta på nytt med SMS etter %1$d dag med inaktivitet. Om du gjer dette, vil kontoen din bli tømt og alt innhaldet sletta.</item>
    <item quantity="other">For ditt personvern og din tryggleik er det ingen måte å gjenoppretta PIN-koden. Om du ikkje kan hugsa PIN-koden, kan du stadfesta på nytt med SMS etter %1$d dagar med inaktivitet. Om du gjer dette, vil kontoen din bli tømt og alt innhaldet sletta.</item>
  </plurals>
  <plurals name="RegistrationLockFragment__incorrect_pin_d_attempts_remaining">
    <item quantity="one">Feil PIN. %1$d forsøk igjen.</item>
    <item quantity="other">Feil PIN. %1$d forsøk igjen.</item>
  </plurals>
  <plurals name="RegistrationLockFragment__if_you_run_out_of_attempts_your_account_will_be_locked_for_d_days">
    <item quantity="one">Viss du går tom for forsøk blir kontoen din låst i %1$d dag. Etter %1$d dag med inaktivitet kan du omregistrera utan PIN-koden din. Kontoen din blir tømt og alt innhald sletta.</item>
    <item quantity="other">Viss du går tom for forsøk blir kontoen din låst i %1$d dagar. Etter %1$d dagar med inaktivitet kan du omregistrera utan PIN-koden din. Kontoen din blir tømt og alt innhald sletta.</item>
  </plurals>
  <plurals name="RegistrationLockFragment__you_have_d_attempts_remaining">
    <item quantity="one">Du har %1$d forsøk igjen.</item>
    <item quantity="other">Du har %1$d forsøk igjen.</item>
  </plurals>
  <plurals name="RegistrationLockFragment__d_attempts_remaining">
    <item quantity="one">%1$d forsøk igjen.</item>
    <item quantity="other">%1$d forsøk igjen.</item>
  </plurals>
  <!--CalleeMustAcceptMessageRequestDialogFragment-->
  <string name="CalleeMustAcceptMessageRequestDialogFragment__s_will_get_a_message_request_from_you">%1$s får ei meldingsførespurnad frå deg. Du kan ringa når førespurnaden er godteken.</string>
  <!--KBS Megaphone-->
  <string name="KbsMegaphone__create_a_pin">Opprett PIN</string>
  <string name="KbsMegaphone__pins_keep_information_thats_stored_with_signal_encrytped">PIN-ar held informasjonen som signal Signal lagrar kryptert.</string>
  <string name="KbsMegaphone__create_pin">Opprett PIN</string>
  <!--transport_selection_list_item-->
  <string name="transport_selection_list_item__transport_icon">Transport-ikon</string>
  <string name="ConversationListFragment_loading">Lastar …</string>
  <string name="CallNotificationBuilder_connecting">Koplar til …</string>
  <string name="Permissions_permission_required">Tilgang krevst</string>
  <string name="ConversationActivity_signal_needs_sms_permission_in_order_to_send_an_sms">Signal treng tilgang til SMS for å senda SMS, men tilgangen er permanent avslått. Opna app-innstillingsmenyen og vel «Tilgang» – eventuelt «Tillatelser» – og skru på «SMS».</string>
  <string name="Permissions_continue">Hald fram</string>
  <string name="Permissions_not_now">Ikkje no</string>
  <string name="conversation_activity__enable_signal_messages">SKRU PÅ SIGNAL-MELDINGAR</string>
  <string name="SQLCipherMigrationHelper_migrating_signal_database">Migrerer Signal-databasen</string>
  <string name="PushDecryptJob_new_locked_message">Ny låst melding</string>
  <string name="PushDecryptJob_unlock_to_view_pending_messages">Lås opp for å sjå ulesne meldingar</string>
  <string name="enter_backup_passphrase_dialog__backup_passphrase">Passordfrase til reservekopi</string>
  <string name="backup_enable_dialog__backups_will_be_saved_to_external_storage_and_encrypted_with_the_passphrase_below_you_must_have_this_passphrase_in_order_to_restore_a_backup">Reservekopiar blir lagra til ekstern lagring og krypterte med passordfrasen nedanfor. Du må ha denne passordfrasen for å gjenoppretta frå kopien.</string>
  <string name="backup_enable_dialog__you_must_have_this_passphrase">Du må ha denne passordfrasen for å gjenoppretta ein reservekopi.</string>
  <string name="backup_enable_dialog__folder">Mappe</string>
  <string name="backup_enable_dialog__i_have_written_down_this_passphrase">Eg har skrive ned denne passordfrasen. Utan den vil eg ikkje få gjenoppretta frå reservekopien.</string>
  <string name="registration_activity__restore_backup">Gjenopprett frå reservekopi</string>
  <string name="registration_activity__transfer_or_restore_account">Overfør eller gjenopprett konto</string>
  <string name="registration_activity__transfer_account">Overfør konto</string>
  <string name="registration_activity__skip">Hopp over</string>
  <string name="preferences_chats__chat_backups">Reservekopiar av meldingar</string>
  <string name="preferences_chats__backup_chats_to_external_storage">Ta reservekopi av meldingar til ekstern lagring</string>
  <string name="preferences_chats__transfer_account">Overfør konto</string>
  <string name="preferences_chats__transfer_account_to_a_new_android_device">Overfør konto til ny Android-eining</string>
  <string name="RegistrationActivity_enter_backup_passphrase">Skriv passordfrasen til reservekopien</string>
  <string name="RegistrationActivity_restore">Rett opp igjen</string>
  <string name="RegistrationActivity_backup_failure_downgrade">Kan ikkje importera reservekopiar frå nyare utgåver av Signal</string>
  <string name="RegistrationActivity_incorrect_backup_passphrase">Feil passordfrase til reservekopi</string>
  <string name="RegistrationActivity_checking">Sjekkar …</string>
  <string name="RegistrationActivity_d_messages_so_far">%dmeldingar så langt …</string>
  <string name="RegistrationActivity_restore_from_backup">Gjenopprett frå reservekopi?</string>
  <string name="RegistrationActivity_restore_your_messages_and_media_from_a_local_backup">Gjenopprett meldingar og media frå ein lokal reservekopi. Viss du ikkje gjenopprettar no, vil du ikkje få gjenoppretta seinare.</string>
  <string name="RegistrationActivity_backup_size_s">Storleik på reservekopi: %s</string>
  <string name="RegistrationActivity_backup_timestamp_s">Tidsstempel for reservekopi: %s</string>
  <string name="BackupDialog_enable_local_backups">Skru på lokale reservekopiar?</string>
  <string name="BackupDialog_enable_backups">Skru på reservekopiar</string>
  <string name="BackupDialog_please_acknowledge_your_understanding_by_marking_the_confirmation_check_box">Stadfest at du forstår ved å huka av avkryssingsboksen.</string>
  <string name="BackupDialog_delete_backups">Slett reservekopiar?</string>
  <string name="BackupDialog_disable_and_delete_all_local_backups">Skru av og slett alle lokale reservekopiar?</string>
  <string name="BackupDialog_delete_backups_statement">Slett reservekopiar</string>
  <string name="BackupDialog_to_enable_backups_choose_a_folder">For å skru på reservekopiar må du velja ei mappe. Kopiar blir lagra der.</string>
  <string name="BackupDialog_choose_folder">Vel mappe</string>
  <string name="BackupDialog_copied_to_clipboard">Kopiert til utklippstavla</string>
  <string name="BackupDialog_no_file_picker_available">Fann ingen filveljar</string>
  <string name="BackupDialog_enter_backup_passphrase_to_verify">Skriv inn passordfrasen for reservekopiane dine for å stadfesta</string>
  <string name="BackupDialog_verify">Stadfest</string>
  <string name="BackupDialog_you_successfully_entered_your_backup_passphrase">Du skreiv inn rett passordfrase for reservekopiane dine</string>
  <string name="BackupDialog_passphrase_was_not_correct">Feil passordfrase</string>
  <string name="LocalBackupJob_creating_signal_backup">Opprettar Molly-reservekopi …</string>
  <string name="LocalBackupJobApi29_backup_failed">Reservekopiering feila</string>
  <string name="LocalBackupJobApi29_your_backup_directory_has_been_deleted_or_moved">Mappa for reservekopiar er sletta eller flytta.</string>
  <string name="LocalBackupJobApi29_your_backup_file_is_too_large">Reservekopi-fila er for stor til å lagra på denne plasseringa.</string>
  <string name="LocalBackupJobApi29_there_is_not_enough_space">Du har ikkje nok lagringsplass til reservekopien din.</string>
  <string name="LocalBackupJobApi29_tap_to_manage_backups">Trykk for å handtera reserverkopiar.</string>
  <string name="ProgressPreference_d_messages_so_far">%dmeldingar så langt</string>
  <string name="RegistrationActivity_wrong_number">Feil nummer</string>
  <string name="RegistrationActivity_call_me_instead_available_in">Ring meg i staden \n
 (Tilgjengeleg i %1$02d:%2$02d)</string>
  <string name="RegistrationActivity_contact_signal_support">Ta kontakt med Signal brukarstøtte</string>
  <string name="RegistrationActivity_code_support_subject">Signal-registrering – stadfestingskode for Android</string>
  <string name="RegistrationActivity_incorrect_code">Feil kode</string>
  <string name="BackupUtil_never">Aldri</string>
  <string name="BackupUtil_unknown">Ukjend</string>
  <string name="preferences_app_protection__see_my_phone_number">Sjå mitt telefonnummer</string>
  <string name="preferences_app_protection__find_me_by_phone_number">Finna meg via telefonnummer</string>
  <string name="PhoneNumberPrivacy_everyone">Alle</string>
  <string name="PhoneNumberPrivacy_my_contacts">Kontaktane mine</string>
  <string name="PhoneNumberPrivacy_nobody">Ingen</string>
  <string name="PhoneNumberPrivacy_everyone_see_description">Telefonnummeret ditt blir synleg for alle personar og grupper som du melder med.</string>
  <string name="PhoneNumberPrivacy_everyone_find_description">Alle som har telefonnummeret ditt i kontaktlista si kan få deg opp som ein Signal-kontakt. Andre kan finna deg i søk.</string>
  <string name="preferences_app_protection__screen_lock">Skjermlås</string>
  <string name="preferences_app_protection__lock_signal_access_with_android_screen_lock_or_fingerprint">Lås tilgangen til Signal med Androids skjermlås eller fingeravtrykk</string>
  <string name="preferences_app_protection__screen_lock_inactivity_timeout">Tidsgrense for inaktivitet før skjermlås</string>
  <string name="preferences_app_protection__signal_pin">Signal-PIN</string>
  <string name="preferences_app_protection__create_a_pin">Opprett PIN</string>
  <string name="preferences_app_protection__change_your_pin">Endra PIN?</string>
  <string name="preferences_app_protection__pin_reminders">PIN-påminningar</string>
  <string name="preferences_app_protection__pins_keep_information_stored_with_signal_encrypted">PIN-en held informasjonen som signal Signal lagrar kryptert, slik at berre du kan få tilgang til han. Profilen, innstillingane og kontaktane dine blir gjenoppretta når du installerer Signal på nytt.</string>
  <string name="preferences_app_protection__add_extra_security_by_requiring_your_signal_pin_to_register">Få ekstra tryggleik ved å krevja din Signal-PIN for å registrera telefonnummeret ditt med Signal igjen.</string>
  <string name="preferences_app_protection__reminders_help_you_remember_your_pin">Påminningar hjelper deg med å hugsa PIN-en din, sidan han ikkje kan gjenopprettast. Du får færre påminningar over tid.</string>
  <string name="preferences_app_protection__turn_off">Skru av</string>
  <string name="preferences_app_protection__confirm_pin">Stadfest PIN-koden</string>
  <string name="preferences_app_protection__confirm_your_signal_pin">Stadfest Signal-PIN-en din</string>
  <string name="preferences_app_protection__make_sure_you_memorize_or_securely_store_your_pin">Pass på at du lærer PIN-en din utanat, eller lagrar han trygt, sidan han ikkje kan gjenopprettast. Viss du gløymer PIN-en, kan du mista data viss du må gjenoppretta Signal-kontoen din.</string>
  <string name="preferences_app_protection__incorrect_pin_try_again">Feil PIN. Prøv igjen.</string>
  <string name="preferences_app_protection__failed_to_enable_registration_lock">Klarte ikkje skru på registreringslås.</string>
  <string name="preferences_app_protection__failed_to_disable_registration_lock">Klarte ikkje skru av registreringslås.</string>
  <string name="AppProtectionPreferenceFragment_none">Inga</string>
  <string name="preferences_app_protection__registration_lock">Registreringslås</string>
  <string name="RegistrationActivity_you_must_enter_your_registration_lock_PIN">Du må skriva inn PIN-koden for registreringslås</string>
  <string name="RegistrationActivity_your_pin_has_at_least_d_digits_or_characters">PIN-koden din har minst %d siffer eller teikn</string>
  <string name="RegistrationActivity_too_many_attempts">For mange forsøk</string>
  <string name="RegistrationActivity_you_have_made_too_many_incorrect_registration_lock_pin_attempts_please_try_again_in_a_day">Du har skrive PIN-koden for registreringslås feil for mange gongar. Prøv igjen neste dag.</string>
  <string name="RegistrationActivity_you_have_made_too_many_attempts_please_try_again_later">Du har gjort for mange forsøk. Prøv igjen seinare.</string>
  <string name="RegistrationActivity_error_connecting_to_service">Klarte ikkje kopla til tenesta</string>
  <string name="preferences_chats__backups">Reservekopiar</string>
  <string name="prompt_passphrase_activity__signal_is_locked">Molly er låst</string>
  <string name="prompt_passphrase_activity__tap_to_unlock">TRYKK FOR Å LÅSA OPP</string>
  <string name="Recipient_unknown">Ukjend</string>
  <!--TransferOrRestoreFragment-->
  <string name="TransferOrRestoreFragment__transfer_or_restore_account">Overfør eller gjenopprett konto</string>
  <string name="TransferOrRestoreFragment__if_you_have_previously_registered_a_signal_account">Viss du tidlegare har registrert ein Signal-konto kan du overføra eller gjenoppretta kontoen og meldingane</string>
  <string name="TransferOrRestoreFragment__transfer_from_android_device">Overfør frå Android-eining</string>
  <string name="TransferOrRestoreFragment__transfer_your_account_and_messages_from_your_old_android_device">Overfør kontoen din og meldingane dine frå den gamle Android-eininga di. Du må ha tilgang til den gamle eininga.</string>
  <string name="TransferOrRestoreFragment__you_need_access_to_your_old_device">Du må ha tilgang til den gamle eininga.</string>
  <string name="TransferOrRestoreFragment__restore_from_backup">Gjenopprett frå reservekopi</string>
  <string name="TransferOrRestoreFragment__restore_your_messages_from_a_local_backup">Gjenopprett meldingane dine frå ein lokal reservekopi. Viss du ikkje gjenopprettar no, vil du ikkje kunna gjenoppretta seinare.</string>
  <!--NewDeviceTransferInstructionsFragment-->
  <string name="NewDeviceTransferInstructions__open_signal_on_your_old_android_phone">Opna Signal på den gamle Android-telefonen</string>
  <string name="NewDeviceTransferInstructions__continue">Hald fram</string>
  <string name="NewDeviceTransferInstructions__first_bullet">1.</string>
  <string name="NewDeviceTransferInstructions__tap_on_your_profile_photo_in_the_top_left_to_open_settings">Trykk på profilbildet øverst til venstre for å opna Innstillingar</string>
  <string name="NewDeviceTransferInstructions__second_bullet">2.</string>
  <string name="NewDeviceTransferInstructions__tap_on_account">Trykk på «Konto»</string>
  <string name="NewDeviceTransferInstructions__third_bullet">3.</string>
  <string name="NewDeviceTransferInstructions__tap_transfer_account_and_then_continue_on_both_devices">Trykk «Overfør konto» og så «Hald fram» på begge einingane</string>
  <!--NewDeviceTransferSetupFragment-->
  <string name="NewDeviceTransferSetup__preparing_to_connect_to_old_android_device">Gjer klar tilkopling til gammal Android-eining …</string>
  <string name="NewDeviceTransferSetup__take_a_moment_should_be_ready_soon">Det tar ei stund, bør vera klart snart</string>
  <string name="NewDeviceTransferSetup__waiting_for_old_device_to_connect">Ventar på at den gamle Android-eininga skal kopla til …</string>
  <string name="NewDeviceTransferSetup__signal_needs_the_location_permission_to_discover_and_connect_with_your_old_device">Molly treng tilgang til posisjon for å oppdaga og kopla til den gamle Android-eininga di.</string>
  <string name="NewDeviceTransferSetup__signal_needs_location_services_enabled_to_discover_and_connect_with_your_old_device">Molly treng posisjonstenester skrudd på for å oppdaga og kopla til den gamle Android-eininga di.</string>
  <string name="NewDeviceTransferSetup__signal_needs_wifi_on_to_discover_and_connect_with_your_old_device">Molly treng trådlausnett på for å oppdaga og kopla til den gamle Android-eininga di. Trådlaus må vera på, men treng ikkje vera kopla til eit spesifikt nettverk.</string>
  <string name="NewDeviceTransferSetup__sorry_it_appears_your_device_does_not_support_wifi_direct">Beklagar, det ser ut som eininga di ikkje støttar Wi-Fi Direct. Molly bruker Wi-Fi Direct for å oppdaga og kopla til den gamle Android-eininga di. Du kan likevel gjenoppretta frå ein reservekopi for å overføra data frå den gamle Android-eininga di.</string>
  <string name="NewDeviceTransferSetup__restore_a_backup">Gjenopprett ein reservekopi</string>
  <string name="NewDeviceTransferSetup__an_unexpected_error_occurred_while_attempting_to_connect_to_your_old_device">Fekk ein uventa feil ved tilkopling til den gamle Android-eininga di.</string>
  <!--OldDeviceTransferSetupFragment-->
  <string name="OldDeviceTransferSetup__searching_for_new_android_device">Leitar etter ny Android-eining …</string>
  <string name="OldDeviceTransferSetup__signal_needs_the_location_permission_to_discover_and_connect_with_your_new_device">Molly treng tilgang til posisjon for å oppdaga og kopla til den nye Android-eininga di.</string>
  <string name="OldDeviceTransferSetup__signal_needs_location_services_enabled_to_discover_and_connect_with_your_new_device">Molly treng posisjonstenester skrudd på for å oppdaga og kopla til den nye Android-eininga di.</string>
  <string name="OldDeviceTransferSetup__signal_needs_wifi_on_to_discover_and_connect_with_your_new_device">Molly treng trådlausnett på for å oppdaga og kopla til den nye Android-eininga di. Trådlaus må vera på, men treng ikkje vera kopla til eit spesifikt nettverk.</string>
  <string name="OldDeviceTransferSetup__sorry_it_appears_your_device_does_not_support_wifi_direct">Beklagar, det ser ut som eininga di ikkje støttar Wi-Fi Direct. Molly bruker Wi-Fi Direct for å oppdaga og kopla til den nye Android-eininga di. Du kan likevel gjenoppretta frå ein reservekopi for å overføra data frå den nye Android-eininga di.</string>
  <string name="OldDeviceTransferSetup__create_a_backup">Lag reservekopi</string>
  <string name="OldDeviceTransferSetup__an_unexpected_error_occurred_while_attempting_to_connect_to_your_old_device">Fekk ein uventa feil ved tilkopling til den nye Android-eininga di.</string>
  <!--DeviceTransferSetupFragment-->
  <string name="DeviceTransferSetup__unable_to_open_wifi_settings">Klarte ikkje opna trådlausinnstillingane. Du må skru på trådlausnett sjølv.</string>
  <string name="DeviceTransferSetup__grant_location_permission">Gi tilgang til posisjon</string>
  <string name="DeviceTransferSetup__turn_on_location_services">Skru på posisjonstenester</string>
  <string name="DeviceTransferSetup__unable_to_open_location_settings">Klarte ikkje opna posisjonsinnstillingane.</string>
  <string name="DeviceTransferSetup__turn_on_wifi">Skru på trådlausnett</string>
  <string name="DeviceTransferSetup__error_connecting">Feil ved tilkopling</string>
  <string name="DeviceTransferSetup__retry">Prøv igjen</string>
  <string name="DeviceTransferSetup__submit_debug_logs">Send inn feilloggar</string>
  <string name="DeviceTransferSetup__verify_code">Stadfest kode</string>
  <string name="DeviceTransferSetup__verify_that_the_code_below_matches_on_both_of_your_devices">Stadfest at koden under er lik på begge einingane dine, og trykk Hald fram.</string>
  <string name="DeviceTransferSetup__the_numbers_do_not_match">Tala er ulike</string>
  <string name="DeviceTransferSetup__continue">Hald fram</string>
  <string name="DeviceTransferSetup__number_is_not_the_same">Talet er ulikt</string>
  <string name="DeviceTransferSetup__if_the_numbers_on_your_devices_do_not_match_its_possible_you_connected_to_the_wrong_device">Viss tala på einingane dine er ulike, er det mogleg du har kopla til feil eining. For å retta på dette kan du avbryta overføringa og prøva igjen, og halda einingane nær kvarandre.</string>
  <string name="DeviceTransferSetup__stop_transfer">Stopp overføringa</string>
  <string name="DeviceTransferSetup__unable_to_discover_old_device">Klarte ikkje oppdaga den gamle eininga</string>
  <string name="DeviceTransferSetup__unable_to_discover_new_device">Klarte ikkje oppdaga den nye eininga</string>
  <string name="DeviceTransferSetup__make_sure_the_following_permissions_are_enabled">Sjå til at desse tilgangane og tenestene er skrudd på:</string>
  <string name="DeviceTransferSetup__location_permission">Posisjonstilgang</string>
  <string name="DeviceTransferSetup__location_services">Posisjonstenester</string>
  <string name="DeviceTransferSetup__wifi">Trådlausnett</string>
  <string name="DeviceTransferSetup__on_the_wifi_direct_screen_remove_all_remembered_groups_and_unlink_any_invited_or_connected_devices">På WiFi Direct-skjermen må du fjerna alle hugsa grupper og kopla frå inviterte eller tilkopla einingar.</string>
  <string name="DeviceTransferSetup__wifi_direct_screen">WiFi Direkt-skjerm</string>
  <string name="DeviceTransferSetup__try_turning_wifi_off_and_on_on_both_devices">Prøv å skru trådlausnett av og på, på begge einingar</string>
  <string name="DeviceTransferSetup__make_sure_both_devices_are_in_transfer_mode">Sjå til at begge einingane er i overføringsmodus.</string>
  <string name="DeviceTransferSetup__go_to_support_page">Gå til brukarstøttesida</string>
  <string name="DeviceTransferSetup__try_again">Prøv igjen</string>
  <string name="DeviceTransferSetup__waiting_for_other_device">Ventar på den andre eininga</string>
  <string name="DeviceTransferSetup__tap_continue_on_your_other_device_to_start_the_transfer">Trykk Hald fram på den andre eininga di for å starta overføringa.</string>
  <string name="DeviceTransferSetup__tap_continue_on_your_other_device">Trykk Hald fram på den andre eininga di …</string>
  <!--NewDeviceTransferFragment-->
  <string name="NewDeviceTransfer__cannot_transfer_from_a_newer_version_of_signal">Kan ikkje overføra frå nyare utgåver av Signal</string>
  <!--DeviceTransferFragment-->
  <string name="DeviceTransfer__transferring_data">Overfører data</string>
  <string name="DeviceTransfer__keep_both_devices_near_each_other">Hald einingane nær kvarandre. Ikkje skru av einingane, men la Molly stå open. Overføringa er ende-til-ende-kryptert.</string>
  <string name="DeviceTransfer__d_messages_so_far">%1$d meldingar så langt …</string>
  <!--Filled in with total percentage of messages transferred-->
  <string name="DeviceTransfer__s_of_messages_so_far">%1$s%% meldingar så langt …</string>
  <string name="DeviceTransfer__cancel">Avbryt</string>
  <string name="DeviceTransfer__try_again">Prøv igjen</string>
  <string name="DeviceTransfer__stop_transfer_question">Stopp overføringa?</string>
  <string name="DeviceTransfer__stop_transfer">Stopp overføringa</string>
  <string name="DeviceTransfer__all_transfer_progress_will_be_lost">All overføringsframgang går tapt.</string>
  <string name="DeviceTransfer__transfer_failed">Overføringa feila</string>
  <string name="DeviceTransfer__unable_to_transfer">Klarte ikkje overføra</string>
  <!--OldDeviceTransferInstructionsFragment-->
  <string name="OldDeviceTransferInstructions__transfer_account">Overfør konto</string>
  <string name="OldDeviceTransferInstructions__you_can_transfer_your_signal_account_when_setting_up_signal_on_a_new_android_device">Du kan overføra Signal-kontoen din når du set opp Signal på ei ny Android-eining. Før du går vidare:</string>
  <string name="OldDeviceTransferInstructions__first_bullet">1.</string>
  <string name="OldDeviceTransferInstructions__download_signal_on_your_new_android_device">Last ned Molly på den nye Android-eininga di</string>
  <string name="OldDeviceTransferInstructions__second_bullet">2.</string>
  <string name="OldDeviceTransferInstructions__tap_on_transfer_or_restore_account">Trykk på «Overfør eller gjenopprett konto»</string>
  <string name="OldDeviceTransferInstructions__third_bullet">3.</string>
  <string name="OldDeviceTransferInstructions__select_transfer_from_android_device_when_prompted_and_then_continue">Vel «Overfør frå Android-eining» når du får spørsmål om det og så «Hald fram». Ha begge einingane i nærleiken.</string>
  <string name="OldDeviceTransferInstructions__continue">Hald fram</string>
  <!--OldDeviceTransferComplete-->
  <string name="OldDeviceTransferComplete__transfer_complete">Overføringa er ferdig</string>
  <string name="OldDeviceTransferComplete__go_to_your_new_device">Finn den nye eininga di</string>
  <string name="OldDeviceTransferComplete__your_signal_data_has_Been_transferred_to_your_new_device">Signal-dataen din blir overført til den nye eininga. For å fullføra overføringsprosessen må du registrera deg på den nye eininga di.</string>
  <string name="OldDeviceTransferComplete__close">Lukk</string>
  <!--NewDeviceTransferComplete-->
  <string name="NewDeviceTransferComplete__transfer_successful">Overføring fullført</string>
  <string name="NewDeviceTransferComplete__transfer_complete">Overføringa er ferdig</string>
  <string name="NewDeviceTransferComplete__to_complete_the_transfer_process_you_must_continue_registration">For å fullføra overføringsprosessen må du fortsetja med registrering.</string>
  <string name="NewDeviceTransferComplete__continue_registration">Hald fram med registrering</string>
  <!--DeviceToDeviceTransferService-->
  <string name="DeviceToDeviceTransferService_content_title">Kontooverføring</string>
  <string name="DeviceToDeviceTransferService_status_ready">Gjer klar til å kopla til den andre Android-eininga di …</string>
  <string name="DeviceToDeviceTransferService_status_starting_up">Gjer klar til å kopla til den andre Android-eininga di …</string>
  <string name="DeviceToDeviceTransferService_status_discovery">Leitar etter den andre Android-eininga di …</string>
  <string name="DeviceToDeviceTransferService_status_network_connected">Koplar til den andre Android-eininga di …</string>
  <string name="DeviceToDeviceTransferService_status_verification_required">Treng stadfesting</string>
  <string name="DeviceToDeviceTransferService_status_service_connected">Overfører konto …</string>
  <!--OldDeviceTransferLockedDialog-->
  <string name="OldDeviceTransferLockedDialog__complete_registration_on_your_new_device">Fullfør registrering på den nye eininga di</string>
  <string name="OldDeviceTransferLockedDialog__your_signal_account_has_been_transferred_to_your_new_device">Signal-kontoen din er overført til den nye eininga, men du registrera deg på den nye eininga di for å fortsetja. Signal blir deaktivert på denne eininga.</string>
  <string name="OldDeviceTransferLockedDialog__done">Ferdig</string>
  <string name="OldDeviceTransferLockedDialog__cancel_and_activate_this_device">Avbryt og aktiver denne eininga</string>
  <!--AdvancedPreferenceFragment-->
  <string name="AdvancedPreferenceFragment__transfer_mob_balance">Overfør MOB-saldo?</string>
  <string name="AdvancedPreferenceFragment__you_have_a_balance_of_s">Saldoen din er %1$s. Viss du ikkje overfører midlane dine til ei anna lommebokadresse før du slettar kontoen din, mistar du han for alltid.</string>
  <string name="AdvancedPreferenceFragment__dont_transfer">Ikkje overfør</string>
  <string name="AdvancedPreferenceFragment__transfer">Overfør</string>
  <!--RecipientBottomSheet-->
  <string name="RecipientBottomSheet_block">Blokker</string>
  <string name="RecipientBottomSheet_unblock">Fjern blokkering</string>
  <string name="RecipientBottomSheet_add_to_contacts">Legg til i kontaktar</string>
  <!--Error message that displays when a user tries to tap to view system contact details but has no app that supports it-->
  <string name="RecipientBottomSheet_unable_to_open_contacts">Klarte ikkje finna ein app som kan opna kontaktar.</string>
  <string name="RecipientBottomSheet_add_to_a_group">Legg til i ei gruppe</string>
  <string name="RecipientBottomSheet_add_to_another_group">Legg til i ei anna gruppe</string>
  <string name="RecipientBottomSheet_view_safety_number">Vis tryggingsnummer</string>
  <string name="RecipientBottomSheet_make_admin">Gjer til administrator</string>
  <string name="RecipientBottomSheet_remove_as_admin">Fjern som administrator</string>
  <string name="RecipientBottomSheet_remove_from_group">Fjern frå gruppa</string>
  <string name="RecipientBottomSheet_message_description">Melding</string>
  <string name="RecipientBottomSheet_voice_call_description">Lydsamtale</string>
  <string name="RecipientBottomSheet_insecure_voice_call_description">Usikra lydsamtale</string>
  <string name="RecipientBottomSheet_video_call_description">Videosamtale</string>
  <string name="RecipientBottomSheet_remove_s_as_group_admin">Fjern %1$s som gruppeadministrator?</string>
  <string name="RecipientBottomSheet_s_will_be_able_to_edit_group">«%1$s» vil kunna endra gruppa og medlemmane.</string>
  <string name="RecipientBottomSheet_remove_s_from_the_group">Fjern %1$s frå gruppa?</string>
  <string name="RecipientBottomSheet_remove">Fjern</string>
  <string name="RecipientBottomSheet_copied_to_clipboard">Kopiert til utklippstavla</string>
  <string name="GroupRecipientListItem_admin">Administrator</string>
  <string name="GroupRecipientListItem_approve_description">Godkjenn</string>
  <string name="GroupRecipientListItem_deny_description">Avslå</string>
  <!--GroupsLearnMoreBottomSheetDialogFragment-->
  <string name="GroupsLearnMore_legacy_vs_new_groups">Eldre vs. Nye grupper</string>
  <string name="GroupsLearnMore_what_are_legacy_groups">Kva er Eldre grupper?</string>
  <string name="GroupsLearnMore_paragraph_1">Eldre grupper er grupper som ikkje er kompatible med funksjonane til Nye grupper, slik som administratorar og meir beskrivande gruppeoppdateringar.</string>
  <string name="GroupsLearnMore_can_i_upgrade_a_legacy_group">Kan eg oppgradera ei Eldre gruppe?</string>
  <string name="GroupsLearnMore_paragraph_2">Eldre grupper kan ikkje enno oppgraderast til Nye grupper, men du kan laga ei Ny gruppe med same medlemmar viss dei alle har den seinaste Signal-utgåva.</string>
  <string name="GroupsLearnMore_paragraph_3">Signal vil etter kvart få støtte for å oppgradera Eldre grupper.</string>
  <!--GroupLinkBottomSheetDialogFragment-->
  <string name="GroupLinkBottomSheet_share_hint_requiring_approval">Alle som har denne lenka kan sjå gruppenamnet og -bildet, og be om å bli med. Del lenka med dei du stoler på.</string>
  <string name="GroupLinkBottomSheet_share_hint_not_requiring_approval">Alle som har denne lenka kan sjå gruppenamnet og -bildet, og bli med i gruppa. Del lenka med dei du stoler på.</string>
  <string name="GroupLinkBottomSheet_share_via_signal">Del med Molly</string>
  <string name="GroupLinkBottomSheet_copy">Kopier</string>
  <string name="GroupLinkBottomSheet_qr_code">QR-kode</string>
  <string name="GroupLinkBottomSheet_share">Del</string>
  <string name="GroupLinkBottomSheet_copied_to_clipboard">Kopiert til utklippstavla</string>
  <string name="GroupLinkBottomSheet_the_link_is_not_currently_active">Denne lenka er ikkje aktiv no</string>
  <!--VoiceNotePlaybackPreparer-->
  <string name="VoiceNotePlaybackPreparer__failed_to_play_voice_message">Klarte ikkje spela av talemelding</string>
  <!--VoiceNoteMediaDescriptionCompatFactory-->
  <string name="VoiceNoteMediaItemFactory__voice_message">Talemelding · %1$s</string>
  <string name="VoiceNoteMediaItemFactory__s_to_s">%1$s til %2$s</string>
  <!--StorageUtil-->
  <string name="StorageUtil__s_s">%1$s/%2$s</string>
  <string name="BlockedUsersActivity__s_has_been_blocked">«%1$s» er blokkert.</string>
  <string name="BlockedUsersActivity__failed_to_block_s">Klarte ikkje blokkera «%1$s»</string>
  <string name="BlockedUsersActivity__s_has_been_unblocked">«%1$s» er ikkje lenger blokkert.</string>
  <!--ReviewCardDialogFragment-->
  <string name="ReviewCardDialogFragment__review_members">Sjå gjennom medlemmar</string>
  <string name="ReviewCardDialogFragment__review_request">Sjå gjennom førespurnad</string>
  <string name="ReviewCardDialogFragment__d_group_members_have_the_same_name">%1$d gruppemedlemmar har same namn; sjekk medlemmane under og vel ei handling.</string>
  <string name="ReviewCardDialogFragment__if_youre_not_sure">Viss du er usikker på kven førespurnaden er frå kan du gå gjennom kontaktane nedanfor og velja ei handling.</string>
  <string name="ReviewCardDialogFragment__no_other_groups_in_common">Ingen andre grupper felles.</string>
  <string name="ReviewCardDialogFragment__no_groups_in_common">Ingen grupper felles.</string>
  <plurals name="ReviewCardDialogFragment__d_other_groups_in_common">
    <item quantity="one">%d felles gruppe</item>
    <item quantity="other">%d felles grupper</item>
  </plurals>
  <plurals name="ReviewCardDialogFragment__d_groups_in_common">
    <item quantity="one">%d felles gruppe</item>
    <item quantity="other">%d felles grupper</item>
  </plurals>
  <string name="ReviewCardDialogFragment__remove_s_from_group">Fjern %1$s frå gruppa?</string>
  <string name="ReviewCardDialogFragment__remove">Fjern</string>
  <string name="ReviewCardDialogFragment__failed_to_remove_group_member">Klarte ikkje fjerna gruppemedlem.</string>
  <!--ReviewCard-->
  <string name="ReviewCard__member">Medlem</string>
  <string name="ReviewCard__request">Førespurnad</string>
  <string name="ReviewCard__your_contact">Din kontakt</string>
  <string name="ReviewCard__remove_from_group">Fjern frå gruppa</string>
  <string name="ReviewCard__update_contact">Oppdater kontakt</string>
  <string name="ReviewCard__block">Blokker</string>
  <string name="ReviewCard__delete">Slett</string>
  <string name="ReviewCard__recently_changed">Endra nyleg profilnamnet sitt frå %1$s til %2$s</string>
  <!--CallParticipantsListUpdatePopupWindow-->
  <string name="CallParticipantsListUpdatePopupWindow__s_joined">%1$s vart med</string>
  <string name="CallParticipantsListUpdatePopupWindow__s_and_s_joined">%1$s og %2$s vart med</string>
  <string name="CallParticipantsListUpdatePopupWindow__s_s_and_s_joined">%1$s, %2$s og %3$s vart med </string>
  <string name="CallParticipantsListUpdatePopupWindow__s_s_and_d_others_joined">%1$s, %2$s og %3$d til vart med </string>
  <string name="CallParticipantsListUpdatePopupWindow__s_left">%1$s la på</string>
  <string name="CallParticipantsListUpdatePopupWindow__s_and_s_left">%1$s og %2$s la på</string>
  <string name="CallParticipantsListUpdatePopupWindow__s_s_and_s_left">%1$s, %2$s og %3$s la på</string>
  <string name="CallParticipantsListUpdatePopupWindow__s_s_and_d_others_left">%1$s, %2$s og %3$d til la på</string>
  <string name="CallParticipant__you">Du</string>
  <string name="CallParticipant__you_on_another_device">Du (på ei anna eining)</string>
  <string name="CallParticipant__s_on_another_device">%1$s (på ei anna eining)</string>
  <!--DeleteAccountFragment-->
  <string name="DeleteAccountFragment__deleting_your_account_will">Om du slettar kontoen din vil du:</string>
  <string name="DeleteAccountFragment__enter_your_phone_number">Skriv inn telefonnummeret ditt</string>
  <string name="DeleteAccountFragment__delete_account">Slett konto</string>
  <string name="DeleteAccountFragment__delete_your_account_info_and_profile_photo">Sletta kontoinfoen og profilbildet</string>
  <string name="DeleteAccountFragment__delete_all_your_messages">Sletta alle meldingane dine</string>
  <string name="DeleteAccountFragment__delete_s_in_your_payments_account">Slett %1$s i betalingskontoen</string>
  <string name="DeleteAccountFragment__no_country_code">Ingen landskode oppgitt</string>
  <string name="DeleteAccountFragment__no_number">Ingen nummer oppgitt</string>
  <string name="DeleteAccountFragment__the_phone_number">Telefonnummeret du skreiv inn er ulikt det som høyrer til kontoen din.</string>
  <string name="DeleteAccountFragment__are_you_sure">Er du heilt sikker på at du vil sletta kontoen din?</string>
  <string name="DeleteAccountFragment__this_will_delete_your_signal_account">Dette vil sletta Signal-kontoen og nullstilla applikasjonen. Appen vil lukka seg etter at prosessen er fullført.</string>
  <string name="DeleteAccountFragment__failed_to_delete_account">Klarte ikkje å sletta kontoen. Har du ei nettverkstilkopling?</string>
  <string name="DeleteAccountFragment__failed_to_delete_local_data">Klarte ikkje å sletta lokal data. Du kan manuelt fjerna det i systemapplikasjonsinnstillingane.</string>
  <string name="DeleteAccountFragment__launch_app_settings">Opna App-innstillingar</string>
  <!--Title of progress dialog shown when a user deletes their account and the process is leaving all groups-->
  <string name="DeleteAccountFragment__leaving_groups">Forlèt grupper …</string>
  <!--Title of progress dialog shown when a user deletes their account and the process has left all groups-->
  <string name="DeleteAccountFragment__deleting_account">Slettar konto …</string>
  <!--Message of progress dialog shown when a user deletes their account and the process is leaving groups-->
  <string name="DeleteAccountFragment__depending_on_the_number_of_groups">Dette kan ta nokre minutt, avhengig av kor mange grupper du er med i …</string>
  <!--Message of progress dialog shown when a user deletes their account and the process has left all groups-->
  <string name="DeleteAccountFragment__deleting_all_user_data_and_resetting">Slettar brukardata og nullstillar appen</string>
  <!--Title of error dialog shown when a network error occurs during account deletion-->
  <string name="DeleteAccountFragment__account_not_deleted">Konto ikkje sletta</string>
  <!--Message of error dialog shown when a network error occurs during account deletion-->
  <string name="DeleteAccountFragment__there_was_a_problem">Klarte ikkje fullføra sletteprosessen. Sjekk at du er på nett og prøv igjen.</string>
  <!--DeleteAccountCountryPickerFragment-->
  <string name="DeleteAccountCountryPickerFragment__search_countries">Søk etter land</string>
  <!--CreateGroupActivity-->
  <string name="CreateGroupActivity__skip">Hopp over</string>
  <plurals name="CreateGroupActivity__d_members">
    <item quantity="one">%1$d medlem</item>
    <item quantity="other">%1$d medlemmar</item>
  </plurals>
  <!--ShareActivity-->
  <string name="ShareActivity__share">Del</string>
  <string name="ShareActivity__send">Send</string>
  <string name="ShareActivity__comma_s">, %1$s</string>
  <string name="ShareActivity__sharing_to_multiple_chats_is">Sending til fleire samtalar er berre støtta for Signal-meldingar</string>
  <!--MultiShareDialogs-->
  <string name="MultiShareDialogs__failed_to_send_to_some_users">Klarte ikkje senda til visse brukarar</string>
  <string name="MultiShareDialogs__you_can_only_share_with_up_to">Du kan berre dela med opp mot %1$d samtalar</string>
  <!--ShareInterstitialActivity-->
  <string name="ShareInterstitialActivity__forward_message">Vidaresend melding</string>
  <!--ChatWallpaperActivity-->
  <string name="ChatWallpaperActivity__chat_wallpaper">Samtalebakgrunnsbilde</string>
  <!--ChatWallpaperFragment-->
  <string name="ChatWallpaperFragment__chat_color">Samtalefarge</string>
  <string name="ChatWallpaperFragment__reset_chat_colors">Nullstill samtalefargar</string>
  <string name="ChatWallpaperFragment__reset_chat_color">Nullstill samtalefarge</string>
  <string name="ChatWallpaperFragment__reset_chat_color_question">Nullstill samtalefarge?</string>
  <string name="ChatWallpaperFragment__set_wallpaper">Vel bakgrunnsbilde</string>
  <string name="ChatWallpaperFragment__dark_mode_dims_wallpaper">Mørkt tema dimmar bakgrunnsbildet</string>
  <string name="ChatWallpaperFragment__contact_name">Kontaktnamn</string>
  <string name="ChatWallpaperFragment__reset">Tilbakestill</string>
  <string name="ChatWallpaperFragment__clear">Fjern</string>
  <string name="ChatWallpaperFragment__wallpaper_preview_description">Førehandsvisning av bakgrunn</string>
  <string name="ChatWallpaperFragment__would_you_like_to_override_all_chat_colors">Vil du overstyra alle samtalefargar?</string>
  <string name="ChatWallpaperFragment__would_you_like_to_override_all_wallpapers">Vil du overstyra alle bakgrunnsbilde?</string>
  <string name="ChatWallpaperFragment__reset_default_colors">Nullstill standardfargar</string>
  <string name="ChatWallpaperFragment__reset_all_colors">Nullstill alle fargar</string>
  <string name="ChatWallpaperFragment__reset_default_wallpaper">Nullstill standardbakgrunnsbilde</string>
  <string name="ChatWallpaperFragment__reset_all_wallpapers">Nullstill alle bakgrunnsbilde</string>
  <string name="ChatWallpaperFragment__reset_wallpapers">Nullstill bakgrunnsbilde</string>
  <string name="ChatWallpaperFragment__reset_wallpaper">Nullstill bakgrunnsbilde</string>
  <string name="ChatWallpaperFragment__reset_wallpaper_question">Nullstill bakgrunnsbilde?</string>
  <!--ChatWallpaperSelectionFragment-->
  <string name="ChatWallpaperSelectionFragment__choose_from_photos">Vel frå bilde</string>
  <string name="ChatWallpaperSelectionFragment__presets">Forval</string>
  <!--ChatWallpaperPreviewActivity-->
  <string name="ChatWallpaperPreviewActivity__preview">Førehandsvisning</string>
  <string name="ChatWallpaperPreviewActivity__set_wallpaper">Vel bakgrunnsbilde</string>
  <string name="ChatWallpaperPreviewActivity__swipe_to_preview_more_wallpapers">Sveip for å sjå gjennom fleire bakgrunnar</string>
  <string name="ChatWallpaperPreviewActivity__set_wallpaper_for_all_chats">Vel bakgrunnsbilde for alle samtalar</string>
  <string name="ChatWallpaperPreviewActivity__set_wallpaper_for_s">Vel bakgrunnsbilde for %1$s</string>
  <string name="ChatWallpaperPreviewActivity__viewing_your_gallery_requires_the_storage_permission">Du må gi tillating til bruk av lagring for å visa galleriet.</string>
  <!--WallpaperImageSelectionActivity-->
  <string name="WallpaperImageSelectionActivity__choose_wallpaper_image">Vel bakgrunnsbilde</string>
  <!--WallpaperCropActivity-->
  <string name="WallpaperCropActivity__pinch_to_zoom_drag_to_adjust">Klyp for å zooma inn, dra for å justera</string>
  <string name="WallpaperCropActivity__set_wallpaper_for_all_chats">Vel bakgrunnsbilde for alle samtalar.</string>
  <string name="WallpaperCropActivity__set_wallpaper_for_s">Vel bakgrunnsbilde for %s.</string>
  <string name="WallpaperCropActivity__error_setting_wallpaper">Klarte ikkje endra bakgrunnsbilde.</string>
  <string name="WallpaperCropActivity__blur_photo">Gjer bildet uklart</string>
  <!--InfoCard-->
  <string name="payment_info_card_about_mobilecoin">Om MobileCoin</string>
  <string name="payment_info_card_mobilecoin_is_a_new_privacy_focused_digital_currency">MobileCoin er ein ny digital valuta med fokus på personvern</string>
  <string name="payment_info_card_adding_funds">Legga til midlar</string>
  <string name="payment_info_card_you_can_add_funds_for_use_in">Du kan legga til midlar til bruk i Molly ved å senda MobileCoin til lommebokadressa di.</string>
  <string name="payment_info_card_cashing_out">Ta ut pengar</string>
  <string name="payment_info_card_you_can_cash_out_mobilecoin">Du kan veksla ut MobileCoin når som helst på ein vekslebørs som støttar MobileCoin. Berre overfør til kontoen din på den børsen.</string>
  <string name="payment_info_card_hide_this_card">Gøym dette kortet?</string>
  <string name="payment_info_card_hide">Skjul</string>
  <string name="payment_info_card_record_recovery_phrase">Skriv inn gjenopprettingsfrase</string>
  <string name="payment_info_card_your_recovery_phrase_gives_you">Gjenopprettingsfrasen gir deg ein annan måte å gjenoppretta betalingskontoen din.</string>
  <string name="payment_info_card_record_your_phrase">Skriv inn frasen din</string>
  <string name="payment_info_card_update_your_pin">Oppdater PIN-en din</string>
  <string name="payment_info_card_with_a_high_balance">Med høg saldo vil du kanskje oppdatera til ein alfanumerisk PIN for å beskytta kontoen din.</string>
  <string name="payment_info_card_update_pin">Oppdater PIN</string>
  <!--DeactivateWalletFragment-->
  <string name="DeactivateWalletFragment__deactivate_wallet">Skru av lommebok</string>
  <string name="DeactivateWalletFragment__your_balance">Din saldo</string>
  <string name="DeactivateWalletFragment__its_recommended_that_you">Me tilrår at du overfører midlane dine til ei anna lommebokadresse før du skrur av betalingar. Viss du vel å ikkje overføra midlane no, blir dei verande i lommeboka som er kopla til Molly viss du skrur på igjen betalingar.</string>
  <string name="DeactivateWalletFragment__transfer_remaining_balance">Overfør resten av saldoen</string>
  <string name="DeactivateWalletFragment__deactivate_without_transferring">Skru av utan å overføra</string>
  <string name="DeactivateWalletFragment__deactivate">Skru av</string>
  <string name="DeactivateWalletFragment__deactivate_without_transferring_question">Skru av utan å overføra?</string>
  <string name="DeactivateWalletFragment__your_balance_will_remain">Saldoen din blir verande i lommeboka som er kopla til Molly i tilfelle du vel å skru på igjen betalingar.</string>
  <string name="DeactivateWalletFragment__error_deactivating_wallet">Klarte ikkje skru av lommeboka.</string>
  <!--PaymentsRecoveryStartFragment-->
  <string name="PaymentsRecoveryStartFragment__recovery_phrase">Gjenopprettingsfrase</string>
  <string name="PaymentsRecoveryStartFragment__view_recovery_phrase">Vis gjenopprettingsfrase</string>
  <string name="PaymentsRecoveryStartFragment__enter_recovery_phrase">Skriv inn gjenopprettingsfrase</string>
  <string name="PaymentsRecoveryStartFragment__your_balance_will_automatically_restore">Saldoen din vil automatisk bli gjenoppretta når du installerer Signal på nytt viss du stadfestar Signal PIN-en din. Du kan også gjenoppretta saldoen din med ein gjenopprettingsfrase, som er ein %1$d ord lang frase som er din og berre din. Skriv han ned og ta vare på han på ein trygg stad.</string>
  <string name="PaymentsRecoveryStartFragment__your_recovery_phrase_is_a">Gjenopprettingsfrasen din er ein %1$d ord lang frase som er din og berre din. Bruk denne frasen til å gjenoppretta saldoen din.</string>
  <string name="PaymentsRecoveryStartFragment__start">Start</string>
  <string name="PaymentsRecoveryStartFragment__enter_manually">Skriv inn for hand</string>
  <string name="PaymentsRecoveryStartFragment__paste_from_clipboard">Lim inn frå utklippstavla</string>
  <!--PaymentsRecoveryPasteFragment-->
  <string name="PaymentsRecoveryPasteFragment__paste_recovery_phrase">Lim inn gjenopprettingsfrase</string>
  <string name="PaymentsRecoveryPasteFragment__recovery_phrase">Gjenopprettingsfrase</string>
  <string name="PaymentsRecoveryPasteFragment__next">Neste</string>
  <string name="PaymentsRecoveryPasteFragment__invalid_recovery_phrase">Ugyldig gjenopprettingsfrase</string>
  <string name="PaymentsRecoveryPasteFragment__make_sure">Sjekk at du har skrive inn %1$d ord og prøv igjen.</string>
  <!--PaymentsRecoveryPhraseFragment-->
  <string name="PaymentsRecoveryPhraseFragment__next">Neste</string>
  <string name="PaymentsRecoveryPhraseFragment__edit">Endra</string>
  <string name="PaymentsRecoveryPhraseFragment__previous">Førre</string>
  <string name="PaymentsRecoveryPhraseFragment__your_recovery_phrase">Gjenopprettingsfrasen din</string>
  <string name="PaymentsRecoveryPhraseFragment__write_down_the_following_d_words">Skriv ned desse %1$d orda i rett rekkefølgje. Ta vare på lista på ein trygg stad.</string>
  <string name="PaymentsRecoveryPhraseFragment__make_sure_youve_entered">Sjå til at du har skrive inn frasen korrekt.</string>
  <string name="PaymentsRecoveryPhraseFragment__do_not_screenshot_or_send_by_email">Ikkje ta skjermbilde eller send over e-post.</string>
  <string name="PaymentsRecoveryPhraseFragment__payments_account_restored">Betalingskontoen er gjenoppretta.</string>
  <string name="PaymentsRecoveryPhraseFragment__invalid_recovery_phrase">Ugyldig gjenopprettingsfrase</string>
  <string name="PaymentsRecoveryPhraseFragment__make_sure_youve_entered_your_phrase_correctly_and_try_again">Sjå til at du har skrive inn frasen korrekt og prøv igjen.</string>
  <string name="PaymentsRecoveryPhraseFragment__copy_to_clipboard">Kopier til utklippstavla?</string>
  <string name="PaymentsRecoveryPhraseFragment__if_you_choose_to_store">Viss du lagrar gjenopprettingsfrasen din digitalt, må du sjå til at han er lagra ein stad du stoler på.</string>
  <string name="PaymentsRecoveryPhraseFragment__copy">Kopier</string>
  <!--PaymentsRecoveryPhraseConfirmFragment-->
  <string name="PaymentRecoveryPhraseConfirmFragment__confirm_recovery_phrase">Stadfest gjenopprettingsfrasen</string>
  <string name="PaymentRecoveryPhraseConfirmFragment__enter_the_following_words">Skriv inn desse orda frå gjenopprettingsfrasen.</string>
  <string name="PaymentRecoveryPhraseConfirmFragment__word_d">Ord %1$d</string>
  <string name="PaymentRecoveryPhraseConfirmFragment__see_phrase_again">Vis frasen igjen</string>
  <string name="PaymentRecoveryPhraseConfirmFragment__done">Ferdig</string>
  <string name="PaymentRecoveryPhraseConfirmFragment__recovery_phrase_confirmed">Stadfesta gjenopprettingsfrasen</string>
  <!--PaymentsRecoveryEntryFragment-->
  <string name="PaymentsRecoveryEntryFragment__enter_recovery_phrase">Skriv inn gjenopprettingsfrase</string>
  <string name="PaymentsRecoveryEntryFragment__enter_word_d">Skriv inn ord %1$d</string>
  <string name="PaymentsRecoveryEntryFragment__word_d">Ord %1$d</string>
  <string name="PaymentsRecoveryEntryFragment__next">Neste</string>
  <string name="PaymentsRecoveryEntryFragment__invalid_word">Ugyldig ord</string>
  <!--ClearClipboardAlarmReceiver-->
  <string name="ClearClipboardAlarmReceiver__clipboard_cleared">Utklippstavla er tømt.</string>
  <!--PaymentNotificationsView-->
  <string name="PaymentNotificationsView__view">Vis</string>
  <!--UnreadPayments-->
  <string name="UnreadPayments__s_sent_you_s">%1$s sende deg %2$s</string>
  <string name="UnreadPayments__d_new_payment_notifications">%1$d nye betalingsvarsel</string>
  <!--CanNotSendPaymentDialog-->
  <string name="CanNotSendPaymentDialog__cant_send_payment">Kan ikkje senda betaling</string>
  <string name="CanNotSendPaymentDialog__to_send_a_payment_to_this_user">For å betala til denne brukaren må dei godta ein meldingsførespurnad frå deg. Send ei melding til dei for å laga ein meldingsførespurnad.</string>
  <string name="CanNotSendPaymentDialog__send_a_message">Send ei melding</string>
  <!--GroupsInCommonMessageRequest-->
  <string name="GroupsInCommonMessageRequest__you_have_no_groups_in_common_with_this_person">Du har ingen felles grupper med denne personen. Sjå nøye gjennom førespurnader før du godkjenner for å unngå uønska meldingar.</string>
  <string name="GroupsInCommonMessageRequest__none_of_your_contacts_or_people_you_chat_with_are_in_this_group">Ingen av kontaktane eller personane du pratar med er i denne gruppa. Sjå nøye gjennom førespurnader før du godkjenner for å unngå uønska meldingar.</string>
  <string name="GroupsInCommonMessageRequest__about_message_requests">Om meldingsspørsmål</string>
  <string name="GroupsInCommonMessageRequest__okay">Greitt</string>
  <string name="ChatColorSelectionFragment__heres_a_preview_of_the_chat_color">Her kan du sjå korleis samtalefargen blir.</string>
  <string name="ChatColorSelectionFragment__the_color_is_visible_to_only_you">Denne fargen er berre synleg for deg.</string>
  <!--GroupDescriptionDialog-->
  <string name="GroupDescriptionDialog__group_description">Gruppeskildring</string>
  <!--QualitySelectorBottomSheetDialog-->
  <string name="QualitySelectorBottomSheetDialog__standard">Standard</string>
  <string name="QualitySelectorBottomSheetDialog__faster_less_data">Raskare, mindre data</string>
  <string name="QualitySelectorBottomSheetDialog__high">Høg</string>
  <string name="QualitySelectorBottomSheetDialog__slower_more_data">Treigare, meir data</string>
  <string name="QualitySelectorBottomSheetDialog__photo_quality">Bildekvalitet</string>
  <!--AppSettingsFragment-->
  <string name="AppSettingsFragment__invite_your_friends">Inviter vennane dine</string>
  <!--AccountSettingsFragment-->
  <string name="AccountSettingsFragment__account">Konto</string>
  <string name="AccountSettingsFragment__youll_be_asked_less_frequently">Du blir spurd sjeldnare over tid</string>
  <string name="AccountSettingsFragment__require_your_signal_pin">Be om Signal PIN-en for å registrera telefonnummeret ditt med Signal igjen</string>
  <string name="AccountSettingsFragment__change_phone_number">Endra telefonnummer</string>
  <!--ChangeNumberFragment-->
  <string name="ChangeNumberFragment__use_this_to_change_your_current_phone_number_to_a_new_phone_number">Bruk dette til å endra telefonnummeret ditt til eit nytt telefonnummer. Du kan ikkje gå tilbake på denne endringa.

Før du går vidare, må du sørgja for at det nye nummeret kan ta i mot SMS eller samtalar.</string>
  <string name="ChangeNumberFragment__continue">Hald fram</string>
  <!--Message shown on dialog after your number has been changed successfully.-->
  <string name="ChangeNumber__your_phone_number_has_changed_to_s">Telefonnummeret ditt er endra til %1$s.</string>
  <!--Confirmation button to dismiss number changed dialog-->
  <string name="ChangeNumber__okay">Greitt</string>
  <!--ChangeNumberEnterPhoneNumberFragment-->
  <string name="ChangeNumberEnterPhoneNumberFragment__change_number">Endra nummer</string>
  <string name="ChangeNumberEnterPhoneNumberFragment__your_old_number">Det gamle nummeret ditt</string>
  <string name="ChangeNumberEnterPhoneNumberFragment__old_phone_number">Gammalt telefonnummer</string>
  <string name="ChangeNumberEnterPhoneNumberFragment__your_new_number">Det nye nummeret ditt</string>
  <string name="ChangeNumberEnterPhoneNumberFragment__new_phone_number">Nytt telefonnummer</string>
  <string name="ChangeNumberEnterPhoneNumberFragment__the_phone_number_you_entered_doesnt_match_your_accounts">Telefonnummeret du skreiv inn er ulikt det som høyrer til kontoen din.</string>
  <string name="ChangeNumberEnterPhoneNumberFragment__you_must_specify_your_old_number_country_code">Du må oppgje landkoden til det gamle nummeret ditt</string>
  <string name="ChangeNumberEnterPhoneNumberFragment__you_must_specify_your_old_phone_number">Du må oppgje det gamle telefonnummeret ditt.</string>
  <string name="ChangeNumberEnterPhoneNumberFragment__you_must_specify_your_new_number_country_code">Du må oppgje landet til det nye nummeret ditt</string>
  <string name="ChangeNumberEnterPhoneNumberFragment__you_must_specify_your_new_phone_number">Du må oppgje det nye nummeret ditt</string>
  <!--ChangeNumberVerifyFragment-->
  <string name="ChangeNumberVerifyFragment__change_number">Endra nummer</string>
  <string name="ChangeNumberVerifyFragment__verifying_s">Stadfestar %1$s</string>
  <string name="ChangeNumberVerifyFragment__captcha_required">Captcha krevst</string>
  <!--ChangeNumberConfirmFragment-->
  <string name="ChangeNumberConfirmFragment__change_number">Endra nummer</string>
  <string name="ChangeNumberConfirmFragment__you_are_about_to_change_your_phone_number_from_s_to_s">Du er i ferd med å endra telefonnummeret ditt frå %1$s til %2$s.

Stadfest at nummeret under er korrekt før du går vidare.</string>
  <string name="ChangeNumberConfirmFragment__edit_number">Rediger nummer</string>
  <!--ChangeNumberRegistrationLockFragment-->
  <string name="ChangeNumberRegistrationLockFragment__signal_change_number_need_help_with_pin_for_android_v2_pin">Signal-nummerendring – treng hjelp med PIN for Android (v2 PIN)</string>
  <!--ChangeNumberPinDiffersFragment-->
  <string name="ChangeNumberPinDiffersFragment__pins_do_not_match">PIN-ane er ulike</string>
  <string name="ChangeNumberPinDiffersFragment__the_pin_associated_with_your_new_number_is_different_from_the_pin_associated_with_your_old_one">PIN-en assosiert med det nye nummeret ditt er ulik PIN-en til det gamle. Vil du ta vare på den gamle PIN-en eller oppdatera han.</string>
  <string name="ChangeNumberPinDiffersFragment__keep_old_pin">Ta vare på gammal PIN</string>
  <string name="ChangeNumberPinDiffersFragment__update_pin">Oppdater PIN</string>
  <string name="ChangeNumberPinDiffersFragment__keep_old_pin_question">Ta vare på gammal PIN?</string>
  <!--ChangeNumberLockActivity-->
  <!--Info message shown to user if something crashed the app during the change number attempt and we were unable to confirm the change so we force them into this screen to check before letting them use the app-->
  <string name="ChangeNumberLockActivity__it_looks_like_you_tried_to_change_your_number_but_we_were_unable_to_determine_if_it_was_successful_rechecking_now">Det ser ut som om du prøvde å endra nummeret ditt, men me klarte ikkje å stadfesta om det fungerte.

Sjekkar igjen no …</string>
  <!--Dialog title shown if we were able to confirm your change number status (meaning we now know what the server thinks our number is) after a crash during the regular flow-->
  <string name="ChangeNumberLockActivity__change_status_confirmed">Stadfesta statusendring</string>
  <!--Dialog message shown if we were able to confirm your change number status (meaning we now know what the server thinks our number is) after a crash during the regular flow-->
  <string name="ChangeNumberLockActivity__your_number_has_been_confirmed_as_s">Nummeret ditt er stadfesta som %1$s. Køyr nummerendringa på nytt viss dette ikkje er det nye nummeret ditt.</string>
  <!--Dialog title shown if we were not able to confirm your phone number with the server and thus cannot let leave the change flow yet after a crash during the regular flow-->
  <string name="ChangeNumberLockActivity__change_status_unconfirmed">Endringsstatus ikkje stadfesta</string>
  <!--Dialog message shown when we can\'t verify the phone number on the server, only shown if there was a network error communicating with the server after a crash during the regular flow-->
  <string name="ChangeNumberLockActivity__we_could_not_determine_the_status_of_your_change_number_request">Me klarte ikkje å stadfesta status på nummerendringa di.

(Feil: %1$s)</string>
  <!--Dialog button to retry confirming the number on the server-->
  <string name="ChangeNumberLockActivity__retry">Prøv igjen</string>
  <!--Dialog button shown to leave the app when in the unconfirmed change status after a crash in the regular flow-->
  <string name="ChangeNumberLockActivity__leave">Forlat</string>
  <string name="ChangeNumberLockActivity__submit_debug_log">Send feilsøkingslogg</string>
  <!--ChatsSettingsFragment-->
  <string name="ChatsSettingsFragment__keyboard">Tastatur</string>
  <string name="ChatsSettingsFragment__enter_key_sends">Send med linjeskift</string>
  <!--SmsSettingsFragment-->
  <string name="SmsSettingsFragment__use_as_default_sms_app">Bruk som standard SMS-program</string>
  <!--NotificationsSettingsFragment-->
  <string name="NotificationsSettingsFragment__messages">Meldingar</string>
  <string name="NotificationsSettingsFragment__calls">Samtalar</string>
  <string name="NotificationsSettingsFragment__notify_when">Varsla når …</string>
  <string name="NotificationsSettingsFragment__contact_joins_signal">Kontakt blir med i Signal</string>
  <!--Notification preference header-->
  <string name="NotificationsSettingsFragment__notification_profiles">Varslingsprofilar</string>
  <!--Notification preference option header-->
  <string name="NotificationsSettingsFragment__profiles">Profilar</string>
  <!--Notification preference summary text-->
  <string name="NotificationsSettingsFragment__create_a_profile_to_receive_notifications_only_from_people_and_groups_you_choose">Lag ein profil for å få varsel berre frå dei folka og gruppene du har valt.</string>
  <!--NotificationProfilesFragment-->
  <!--Title for notification profiles screen that shows all existing profiles-->
  <string name="NotificationProfilesFragment__notification_profiles">Varslingsprofilar</string>
  <!--Button text to create a notification profile-->
  <string name="NotificationProfilesFragment__create_profile">Lag profil</string>
  <!--PrivacySettingsFragment-->
  <string name="PrivacySettingsFragment__blocked">Blokkert</string>
  <string name="PrivacySettingsFragment__d_contacts">%1$d kontaktar</string>
  <string name="PrivacySettingsFragment__messaging">Meldingar</string>
  <string name="PrivacySettingsFragment__disappearing_messages">Forsvinnande meldingar</string>
  <string name="PrivacySettingsFragment__app_security">App-tryggleik</string>
  <string name="PrivacySettingsFragment__block_screenshots_in_the_recents_list_and_inside_the_app">Ikkje tillat å ta skjermbilde frå sist brukte-lista eller frå programmet</string>
  <string name="PrivacySettingsFragment__signal_message_and_calls">Signal-meldingar og samtalar, alltid vidaresend samtalar, og forsegla sendar</string>
  <string name="PrivacySettingsFragment__default_timer_for_new_changes">Standard nedtelling for nye samtalar</string>
  <string name="PrivacySettingsFragment__set_a_default_disappearing_message_timer_for_all_new_chats_started_by_you">Lag ei standard utløpstid for meldingar i alle nye samtalar du startar.</string>
  <!--AdvancedPrivacySettingsFragment-->
  <string name="AdvancedPrivacySettingsFragment__show_status_icon">Vis statusikon</string>
  <string name="AdvancedPrivacySettingsFragment__show_an_icon">Vis eit ikon i meldingsdetaljane når dei er leverte med forsegla sendar.</string>
  <!--ExpireTimerSettingsFragment-->
  <string name="ExpireTimerSettingsFragment__when_enabled_new_messages_sent_and_received_in_new_chats_started_by_you_will_disappear_after_they_have_been_seen">Når dette er skrudd på, vil nye meldingar som blir sende og mottekne i nye samtalar som du startar forsvinna etter at dei er lesne.</string>
  <string name="ExpireTimerSettingsFragment__when_enabled_new_messages_sent_and_received_in_this_chat_will_disappear_after_they_have_been_seen">Når dette er skrudd på, vil nye meldingar som blir sende og mottekne i denne samtalen forsvinna etter at dei er lesne.</string>
  <string name="ExpireTimerSettingsFragment__off">Av</string>
  <string name="ExpireTimerSettingsFragment__4_weeks">4 veker</string>
  <string name="ExpireTimerSettingsFragment__1_week">1 veke</string>
  <string name="ExpireTimerSettingsFragment__1_day">1 dag</string>
  <string name="ExpireTimerSettingsFragment__8_hours">8 timar</string>
  <string name="ExpireTimerSettingsFragment__1_hour">1 time</string>
  <string name="ExpireTimerSettingsFragment__5_minutes">5 minutt</string>
  <string name="ExpireTimerSettingsFragment__30_seconds">30 sekund</string>
  <string name="ExpireTimerSettingsFragment__custom_time">Anna intervall</string>
  <string name="ExpireTimerSettingsFragment__set">Vel</string>
  <string name="ExpireTimerSettingsFragment__save">Lagra</string>
  <string name="CustomExpireTimerSelectorView__seconds">sekund</string>
  <string name="CustomExpireTimerSelectorView__minutes">minutt</string>
  <string name="CustomExpireTimerSelectorView__hours">timar</string>
  <string name="CustomExpireTimerSelectorView__days">dagar</string>
  <string name="CustomExpireTimerSelectorView__weeks">veker</string>
  <!--HelpSettingsFragment-->
  <string name="HelpSettingsFragment__support_center">Support-senter</string>
  <string name="HelpSettingsFragment__contact_us">Ta kontakt</string>
  <string name="HelpSettingsFragment__version">Versjon</string>
  <string name="HelpSettingsFragment__debug_log">Feilsøkingslogg</string>
  <string name="HelpSettingsFragment__terms_amp_privacy_policy">Vilkår &amp; personvernreglar</string>
  <string name="HelpFragment__copyright_signal_messenger">Opphavsrett Molly Messenger</string>
  <string name="HelpFragment__licenced_under_the_gplv3">Lisensiert under GPLv3</string>
  <!--DataAndStorageSettingsFragment-->
  <string name="DataAndStorageSettingsFragment__media_quality">Mediekvalitet</string>
  <string name="DataAndStorageSettingsFragment__sent_media_quality">Sendt mediekvalitet</string>
  <string name="DataAndStorageSettingsFragment__sending_high_quality_media_will_use_more_data">Sending av høgkvalitetsmedie vil bruka meir data.</string>
  <string name="DataAndStorageSettingsFragment__high">Høg</string>
  <string name="DataAndStorageSettingsFragment__standard">Standard</string>
  <string name="DataAndStorageSettingsFragment__calls">Samtalar</string>
  <!--ChatColorSelectionFragment-->
  <string name="ChatColorSelectionFragment__auto">Auto</string>
  <string name="ChatColorSelectionFragment__use_custom_colors">Bruk eigne fargar</string>
  <string name="ChatColorSelectionFragment__chat_color">Samtalefarge</string>
  <string name="ChatColorSelectionFragment__edit">Endra</string>
  <string name="ChatColorSelectionFragment__duplicate">Kopier</string>
  <string name="ChatColorSelectionFragment__delete">Slett</string>
  <string name="ChatColorSelectionFragment__delete_color">Slett farge</string>
  <plurals name="ChatColorSelectionFragment__this_custom_color_is_used">
    <item quantity="one">Denne eigenvalde fargen er brukt i %1$d samtale. Vil du sletta han for alle samtalar?</item>
    <item quantity="other">Denne eigenvalde fargen er brukt i %1$d samtalar. Vil du sletta han for alle samtalar?</item>
  </plurals>
  <string name="ChatColorSelectionFragment__delete_chat_color">Slett samtalefarge?</string>
  <!--CustomChatColorCreatorFragment-->
  <string name="CustomChatColorCreatorFragment__solid">Einsfarga</string>
  <string name="CustomChatColorCreatorFragment__gradient">Overgang</string>
  <string name="CustomChatColorCreatorFragment__hue">Tone</string>
  <string name="CustomChatColorCreatorFragment__saturation">Metting</string>
  <!--CustomChatColorCreatorFragmentPage-->
  <string name="CustomChatColorCreatorFragmentPage__save">Lagra</string>
  <string name="CustomChatColorCreatorFragmentPage__edit_color">Endra farge</string>
  <plurals name="CustomChatColorCreatorFragmentPage__this_color_is_used">
    <item quantity="one">Denne fargen er brukt i %1$d samtale. Vil du lagra endringar for alle samtalar?</item>
    <item quantity="other">Denne fargen er brukt i %1$d samtalar. Vil du lagra endringar for alle samtalar?</item>
  </plurals>
  <!--ChatColorGradientTool-->
  <string name="ChatColorGradientTool_top_edge_selector">Toppkantveljar</string>
  <string name="ChatColorGradientTool_bottom_edge_selector">Botnkantveljar</string>
  <!--EditReactionsFragment-->
  <string name="EditReactionsFragment__customize_reactions">Tilpass reaksjonar</string>
  <string name="EditReactionsFragment__tap_to_replace_an_emoji">Trykk for å bytta ut ein emoji</string>
  <string name="EditReactionsFragment__reset">Tilbakestill</string>
  <string name="EditReactionsFragment_save">Lagra</string>
  <string name="ChatColorSelectionFragment__auto_matches_the_color_to_the_wallpaper">Vel automatisk ein farge som passar bakgrunnsbildet</string>
  <string name="CustomChatColorCreatorFragment__drag_to_change_the_direction_of_the_gradient">Dra for å endra retninga på gradienten</string>
  <!--ChatColorsMegaphone-->
  <string name="ChatColorsMegaphone__new_chat_colors">Nye samtalefargar</string>
  <string name="ChatColorsMegaphone__we_switched_up_chat_colors">Me har bytta rundt på samtalefargane for å gi deg fleire val og gjera samtalen lettare å lesa</string>
  <string name="ChatColorsMegaphone__appearance">Utsjåande</string>
  <string name="ChatColorsMegaphone__not_now">Ikkje no</string>
  <!--AddAProfilePhotoMegaphone-->
  <string name="AddAProfilePhotoMegaphone__add_a_profile_photo">Legg til eit profilbilde</string>
  <string name="AddAProfilePhotoMegaphone__choose_a_look_and_color">Vel ein utsjånad og farge eller endra initialane dine.</string>
  <string name="AddAProfilePhotoMegaphone__not_now">Ikkje no</string>
  <string name="AddAProfilePhotoMegaphone__add_photo">Legg til bilde</string>
  <!--BecomeASustainerMegaphone-->
  <string name="BecomeASustainerMegaphone__become_a_sustainer">Bli ein bidragsytar</string>
  <string name="BecomeASustainerMegaphone__signal_is_powered">Signal er driven av folk som deg. Gje eit bidrag og få eit profilmerke.</string>
  <string name="BecomeASustainerMegaphone__no_thanks">Nei takk</string>
  <string name="BecomeASustainerMegaphone__contribute">Bidra</string>
  <!--KeyboardPagerFragment-->
  <string name="KeyboardPagerFragment_emoji">Emoji</string>
  <string name="KeyboardPagerFragment_open_emoji_search">Opna emoji-søk</string>
  <string name="KeyboardPagerFragment_open_sticker_search">Opna klistremerkesøk</string>
  <string name="KeyboardPagerFragment_open_gif_search">Opna gif-søk</string>
  <string name="KeyboardPagerFragment_stickers">Klistremerke</string>
  <string name="KeyboardPagerFragment_backspace">Visk ut</string>
  <string name="KeyboardPagerFragment_gifs">Gif-ar</string>
  <string name="KeyboardPagerFragment_search_emoji">Søk etter emoji</string>
  <string name="KeyboardPagerfragment_back_to_emoji">Tilbake til emoji</string>
  <string name="KeyboardPagerfragment_clear_search_entry">Tøm søkefelt</string>
  <string name="KeyboardPagerFragment_search_giphy">Søk i GIPHY</string>
  <!--StickerSearchDialogFragment-->
  <string name="StickerSearchDialogFragment_search_stickers">Søk etter klistremerke</string>
  <string name="StickerSearchDialogFragment_no_results_found">Ingen resultat</string>
  <string name="EmojiSearchFragment__no_results_found">Ingen resultat</string>
  <string name="NotificationsSettingsFragment__unknown_ringtone">Ukjend ringelyd</string>
  <!--ConversationSettingsFragment-->
  <string name="ConversationSettingsFragment__send_message">Send melding</string>
  <string name="ConversationSettingsFragment__start_video_call">Start videosamtale</string>
  <string name="ConversationSettingsFragment__start_audio_call">Start lydsamtale</string>
  <string name="ConversationSettingsFragment__message">Melding</string>
  <string name="ConversationSettingsFragment__video">Video</string>
  <string name="ConversationSettingsFragment__audio">Lyd</string>
  <string name="ConversationSettingsFragment__call">Ring</string>
  <string name="ConversationSettingsFragment__mute">Demp</string>
  <string name="ConversationSettingsFragment__muted">Dempa</string>
  <string name="ConversationSettingsFragment__search">Søk</string>
  <string name="ConversationSettingsFragment__disappearing_messages">Forsvinnande meldingar</string>
  <string name="ConversationSettingsFragment__sounds_and_notifications">Lydar &amp; varsel</string>
  <string name="ConversationSettingsFragment__contact_details">Kontaktdetaljar</string>
  <string name="ConversationSettingsFragment__view_safety_number">Vis tryggleiksnummer</string>
  <string name="ConversationSettingsFragment__block">Blokker</string>
  <string name="ConversationSettingsFragment__block_group">Blokker gruppa</string>
  <string name="ConversationSettingsFragment__unblock">Fjern blokkering</string>
  <string name="ConversationSettingsFragment__unblock_group">Ikkje blokker gruppe</string>
  <string name="ConversationSettingsFragment__add_to_a_group">Legg til i ei gruppe</string>
  <string name="ConversationSettingsFragment__see_all">Vis alle</string>
  <string name="ConversationSettingsFragment__add_members">Legg til medlemmar</string>
  <string name="ConversationSettingsFragment__permissions">Tillatingar</string>
  <string name="ConversationSettingsFragment__requests_and_invites">Førespurnader &amp; invitasjonar</string>
  <string name="ConversationSettingsFragment__group_link">Gruppelenke</string>
  <string name="ConversationSettingsFragment__add_as_a_contact">Legg til som kontakt</string>
  <string name="ConversationSettingsFragment__unmute">Vis varsel</string>
  <string name="ConversationSettingsFragment__conversation_muted_until_s">Samtalen er dempa fram til %1$s</string>
  <string name="ConversationSettingsFragment__conversation_muted_forever">Samtalen dempa for all framtid</string>
  <string name="ConversationSettingsFragment__copied_phone_number_to_clipboard">Kopierte telefonnummeret til utklippstavla.</string>
  <string name="ConversationSettingsFragment__phone_number">Telefonnummer</string>
  <string name="ConversationSettingsFragment__get_badges">Få merke på profilen din ved å støtta Signal. Trykk på eit merke for å læra meir.</string>
  <!--PermissionsSettingsFragment-->
  <string name="PermissionsSettingsFragment__add_members">Legg til medlemmar</string>
  <string name="PermissionsSettingsFragment__edit_group_info">Endra gruppeinfo</string>
  <string name="PermissionsSettingsFragment__send_messages">Send meldingar</string>
  <string name="PermissionsSettingsFragment__all_members">Alle medlemmar</string>
  <string name="PermissionsSettingsFragment__only_admins">Berre administratorar</string>
  <string name="PermissionsSettingsFragment__who_can_add_new_members">Kven kan legga til nye medlemmar?</string>
  <string name="PermissionsSettingsFragment__who_can_edit_this_groups_info">Kven kan redigera infoen til denne gruppa?</string>
  <string name="PermissionsSettingsFragment__who_can_send_messages">Kven kan senda meldingar?</string>
  <!--SoundsAndNotificationsSettingsFragment-->
  <string name="SoundsAndNotificationsSettingsFragment__mute_notifications">Ikkje vis varsel</string>
  <string name="SoundsAndNotificationsSettingsFragment__not_muted">Ikkje dempa</string>
  <string name="SoundsAndNotificationsSettingsFragment__muted_until_s">Dempa til %1$s</string>
  <string name="SoundsAndNotificationsSettingsFragment__mentions">Omtalar</string>
  <string name="SoundsAndNotificationsSettingsFragment__always_notify">Alltid varsla</string>
  <string name="SoundsAndNotificationsSettingsFragment__do_not_notify">Ikkje varsla</string>
  <string name="SoundsAndNotificationsSettingsFragment__custom_notifications">Eigendefinerte varsel</string>
  <!--StickerKeyboard-->
  <string name="StickerKeyboard__recently_used">Nyleg brukt</string>
  <!--PlaybackSpeedToggleTextView-->
  <string name="PlaybackSpeedToggleTextView__p5x">.5x</string>
  <string name="PlaybackSpeedToggleTextView__1x">1x</string>
  <string name="PlaybackSpeedToggleTextView__1p5x">1.5x</string>
  <string name="PlaybackSpeedToggleTextView__2x">2x</string>
  <!--PaymentRecipientSelectionFragment-->
  <string name="PaymentRecipientSelectionFragment__new_payment">Ny betaling</string>
  <!--NewConversationActivity-->
  <string name="NewConversationActivity__new_message">Ny melding</string>
  <!--ContactFilterView-->
  <string name="ContactFilterView__search_name_or_number">Søk etter namn eller nummer</string>
  <!--VoiceNotePlayerView-->
  <string name="VoiceNotePlayerView__dot_s">· %1$s</string>
  <string name="VoiceNotePlayerView__stop_voice_message">Stopp talemelding</string>
  <string name="VoiceNotePlayerView__change_voice_message_speed">Endra hastigheit på talemelding</string>
  <string name="VoiceNotePlayerView__pause_voice_message">Set talemelding på pause</string>
  <string name="VoiceNotePlayerView__play_voice_message">Spel av talemelding</string>
  <string name="VoiceNotePlayerView__navigate_to_voice_message">Naviger til talemelding</string>
  <!--AvatarPickerFragment-->
  <string name="AvatarPickerFragment__avatar_preview">Førehandsvising av avatar</string>
  <string name="AvatarPickerFragment__camera">Kamera</string>
  <string name="AvatarPickerFragment__take_a_picture">Ta eit bilde</string>
  <string name="AvatarPickerFragment__choose_a_photo">Vel eit bilde</string>
  <string name="AvatarPickerFragment__photo">Bilde</string>
  <string name="AvatarPickerFragment__text">Tekst</string>
  <string name="AvatarPickerFragment__save">Lagra</string>
  <string name="AvatarPickerFragment__select_an_avatar">Vel ein avatar</string>
  <string name="AvatarPickerFragment__clear_avatar">Fjern avatar</string>
  <string name="AvatarPickerFragment__edit">Endra</string>
  <string name="AvatarPickerRepository__failed_to_save_avatar">Klarte ikkje lagra avatar</string>
  <!--TextAvatarCreationFragment-->
  <string name="TextAvatarCreationFragment__preview">Førehandsvisning</string>
  <string name="TextAvatarCreationFragment__done">Ferdig</string>
  <string name="TextAvatarCreationFragment__text">Tekst</string>
  <string name="TextAvatarCreationFragment__color">Farge</string>
  <!--VectorAvatarCreationFragment-->
  <string name="VectorAvatarCreationFragment__select_a_color">Vel ein farge</string>
  <!--ContactSelectionListItem-->
  <string name="ContactSelectionListItem__sms">SMS</string>
  <string name="ContactSelectionListItem__dot_s">· %1$s</string>
  <!--DSLSettingsToolbar-->
  <string name="DSLSettingsToolbar__navigate_up">Naviger opp</string>
  <string name="MultiselectForwardFragment__forward_to">Vidaresend til</string>
  <string name="MultiselectForwardFragment__add_a_message">Legg til melding</string>
  <string name="MultiselectForwardFragment__faster_forwards">Kjappare vidaresending</string>
  <string name="MultiselectForwardFragment__forwarded_messages_are_now">Vidaresende meldingar blir no sende umiddelbart.</string>
  <plurals name="MultiselectForwardFragment_send_d_messages">
    <item quantity="one">Send %1$d melding</item>
    <item quantity="other">Send %1$d meldingar</item>
  </plurals>
  <plurals name="MultiselectForwardFragment_messages_sent">
    <item quantity="one">Melding sendt</item>
    <item quantity="other">Meldingar sende</item>
  </plurals>
  <plurals name="MultiselectForwardFragment_messages_failed_to_send">
    <item quantity="one">Klarte ikkje senda meldinga</item>
    <item quantity="other">Klarte ikkje senda meldingane</item>
  </plurals>
  <plurals name="MultiselectForwardFragment__couldnt_forward_messages">
    <item quantity="one">Kunne ikkje vidaresenda meldinga sidan ho ikkje lenger er til å få tak i.</item>
    <item quantity="other">Kunne ikkje vidaresenda meldingane sidan dei ikkje lenger er til å få tak i.</item>
  </plurals>
  <string name="MultiselectForwardFragment__limit_reached">Grense nådd</string>
  <!--Media V2-->
  <string name="MediaReviewFragment__add_a_message">Legg til melding</string>
  <string name="MediaReviewFragment__add_a_reply">Legg til svar</string>
  <string name="MediaReviewFragment__send_to">Send til</string>
  <string name="MediaReviewFragment__view_once_message">Éivisningsmelding</string>
  <string name="MediaReviewFragment__one_or_more_items_were_too_large">Eitt eller fleire element var for store</string>
  <string name="MediaReviewFragment__one_or_more_items_were_invalid">Eitt eller fleire element var for ugyldige</string>
  <string name="MediaReviewFragment__too_many_items_selected">For mange valde element</string>
  <string name="ImageEditorHud__cancel">Avbryt</string>
  <string name="ImageEditorHud__draw">Teikn</string>
  <string name="ImageEditorHud__write_text">Skriv tekst</string>
  <string name="ImageEditorHud__add_a_sticker">Legg til klistremerke</string>
  <string name="ImageEditorHud__blur">Gjer uklar</string>
  <string name="ImageEditorHud__done_editing">Ferdig å endra</string>
  <string name="ImageEditorHud__clear_all">Tøm alt</string>
  <string name="ImageEditorHud__undo">Angra</string>
  <string name="ImageEditorHud__toggle_between_marker_and_highlighter">Skift mellom tusj og merketusj</string>
  <string name="ImageEditorHud__delete">Slett</string>
  <string name="ImageEditorHud__toggle_between_text_styles">Byt mellom tekststilar</string>
  <string name="MediaCountIndicatorButton__send">Send</string>
  <string name="MediaReviewSelectedItem__tap_to_remove">Trykk for å fjerna</string>
  <string name="MediaReviewSelectedItem__tap_to_select">Trykk for å velja</string>
  <string name="MediaReviewImagePageFragment__discard">Forkast</string>
  <string name="MediaReviewImagePageFragment__discard_changes">Forkast endringane?</string>
  <string name="MediaReviewImagePageFragment__youll_lose_any_changes">Du mister alle endringane du har gjort på dette bildet</string>
  <string name="CameraFragment__failed_to_open_camera">Klarte ikkje opna kameraet</string>
  <string name="BadgesOverviewFragment__my_badges">Mine merke</string>
  <string name="BadgesOverviewFragment__featured_badge">Vist merke</string>
  <string name="BadgesOverviewFragment__display_badges_on_profile">Vis merke på profilen</string>
  <string name="BadgesOverviewFragment__failed_to_update_profile">Klarte ikkje oppdatera profilen</string>
  <string name="BadgeSelectionFragment__select_badges">Vel merke</string>
  <string name="SelectFeaturedBadgeFragment__preview">Førehandsvisning</string>
  <string name="SelectFeaturedBadgeFragment__select_a_badge">Vel eit merke</string>
  <string name="SelectFeaturedBadgeFragment__you_must_select_a_badge">Du må velja eit merke</string>
  <string name="SelectFeaturedBadgeFragment__failed_to_update_profile">Klarte ikkje oppdatera profilen</string>
  <string name="ViewBadgeBottomSheetDialogFragment__become_a_sustainer">Bli ein bidragsytar</string>
  <string name="ImageView__badge">Merke</string>
  <string name="SubscribeFragment__signal_is_powered_by_people_like_you">Signal er bygd av folk som deg.</string>
  <string name="SubscribeFragment__support_technology_that_is_built_for_you">Støtt teknologi som er bygd for deg – ikkje for dine data – ved å bli med og støtta det.</string>
  <string name="SubscribeFragment__support_technology_that_is_built_for_you_not">Støtt teknologi som er bygd for deg – ikkje for dine data – ved å bli med i fellesskapet som held Signal i gang.</string>
  <string name="SubscribeFragment__currency">Valuta</string>
  <string name="SubscribeFragment__more_payment_options">Fleire betalingsmoglegheiter</string>
  <string name="SubscribeFragment__cancel_subscription">Avslutt abonnement</string>
  <string name="SubscribeFragment__confirm_cancellation">Stadfest avslutning?</string>
  <string name="SubscribeFragment__you_wont_be_charged_again">Du blir ikkje trukke igjen. Merket blir fjerna frå profilen din på slutten av betalingsperioden.</string>
  <string name="SubscribeFragment__not_now">Ikkje no</string>
  <string name="SubscribeFragment__confirm">Stadfest</string>
  <string name="SubscribeFragment__update_subscription">Oppdater abonnement</string>
  <string name="SubscribeFragment__your_subscription_has_been_cancelled">Abonnementet ditt er avslutta.</string>
  <string name="SubscribeFragment__update_subscription_question">Oppdater abonnement?</string>
  <string name="SubscribeFragment__update">Oppdater</string>
  <string name="SubscribeFragment__you_will_be_charged_the_full_amount">Heile beløpet for det nye abonnementet blir trekt i dag. Abonnementet blir fornya %1$s.</string>
  <string name="SubscribeFragment__you_will_be_charged_the_full_amount_s_of">Heile beløpet (%1$s) for det nye abonnementet blir trekt i dag. Abonnementet blir fornya månadleg.</string>
  <string name="Subscription__s_per_month">%s/månad</string>
  <string name="Subscription__s_per_month_dot_renews_s">%1$s/månad · Fornyar %2$s</string>
  <string name="Subscription__s_per_month_dot_expires_s">%1$s/månad · Går ut %2$s</string>
  <string name="SubscribeLearnMoreBottomSheetDialogFragment__signal_is_a_non_profit_with_no">Signal er ein ideell organisasjon utan reklame eller investorar, berre finansiert av dei som bruker og verdset det. Gje eit månadleg bidrag og få eit profilmerke som viser at du støtter Signal.</string>
  <string name="SubscribeLearnMoreBottomSheetDialogFragment__why_contribute">Kvifor bidra?</string>
  <string name="SubscribeLearnMoreBottomSheetDialogFragment__signal_is_committed_to_developing">Signal er forplikta til å utvikle personvernteknologi med open kjeldekode som vernar om ytringsfridom og gjer sikker global kommunikasjon mogleg.</string>
  <string name="SubscribeLearnMoreBottomSheetDialogFragment__your_contribution">Bidraget ditt driv denne saka og betaler for utvikling og drift av ein app som blir brukt av millionar av menneske til privat kommunikasjon. Ingen reklame. Ingen sporing. Ikkje noko tull.</string>
  <string name="SubscribeThanksForYourSupportBottomSheetDialogFragment__thanks_for_your_support">Takk for støtta!</string>
  <string name="SubscribeThanksForYourSupportBottomSheetDialogFragment__thanks_for_the_boost">Takk for auken!</string>
  <string name="SubscribeThanksForYourSupportBottomSheetDialogFragment__youve_earned_s_badge_help_signal">Du har fortent %s-merket! Hjelp Signal med å spreia merksemd om det ved å visa merket på profilen din.</string>
  <string name="SubscribeThanksForYourSupportBottomSheetDialogFragment__youve_earned_a_boost_badge_help_signal">Du har fortent eit Auke-merke! Hjelp Signal med å spreia merksemd om det ved å visa merket på profilen din.</string>
  <string name="SubscribeThanksForYourSupportBottomSheetDialogFragment__you_can_also">Du kan også</string>
  <string name="SubscribeThanksForYourSupportBottomSheetDialogFragment__become_a_montly_sustainer">bli ein månadleg bidragsytar.</string>
  <string name="SubscribeThanksForYourSupportBottomSheetDialogFragment__display_on_profile">Vis på profilen</string>
  <string name="SubscribeThanksForYourSupportBottomSheetDialogFragment__make_featured_badge">Lag eit merke å visa fram</string>
  <string name="SubscribeThanksForYourSupportBottomSheetDialogFragment__done">Ferdig</string>
  <string name="ThanksForYourSupportBottomSheetFragment__when_you_have_more">Når du har meir enn eitt merke, kan du velja kva for eitt som skal visast på profilen.</string>
  <string name="BecomeASustainerFragment__get_badges">Få merke på profilen din ved å støtta Signal.</string>
  <string name="BecomeASustainerFragment__signal_is_a_non_profit">Signal er ein ideell organisasjon utan reklamefinansiering eller investorar, berre støtta av slike som deg.</string>
  <string name="ManageDonationsFragment__my_support">Mi støtte</string>
  <string name="ManageDonationsFragment__manage_subscription">Handter abonnement</string>
  <string name="ManageDonationsFragment__badges">Merke</string>
  <string name="ManageDonationsFragment__subscription_faq">Ofte spurde spørsmål om abonnement</string>
  <string name="ManageDonationsFragment__error_getting_subscription">Klarte ikkje henta abonnement</string>
  <string name="BoostFragment__give_signal_a_boost">Gi Signal ein auke</string>
  <string name="BoostFragment__say_thanks_and_earn">Sei «Takk!» og få Signal-auke-merket i %1$d dagar.</string>
  <string name="Boost__enter_custom_amount">Vel beløp sjølv</string>
  <string name="Boost__one_time_contribution">Enkeltbidrag</string>
  <string name="MySupportPreference__add_a_signal_boost">Få ein Signal-auke</string>
  <string name="MySupportPreference__s_per_month">%1$s/månad</string>
  <string name="MySupportPreference__renews_s">Fornyar %1$s</string>
  <string name="MySupportPreference__processing_transaction">Behandlar transaksjon …</string>
  <!--Displayed on "My Support" screen when user badge failed to be added to their account-->
  <string name="MySupportPreference__couldnt_add_badge_s">Klarte ikkje legga til merke. %1$s</string>
  <string name="MySupportPreference__please_contact_support">Ta kontakt med brukarstøtte.</string>
  <string name="ExpiredBadgeBottomSheetDialogFragment__your_badge_has_expired">Merket ditt er utgått</string>
  <string name="ExpiredBadgeBottomSheetDialogFragment__badge_expired">Merke utløpt</string>
  <string name="ExpiredBadgeBottomSheetDialogFragment__subscription_cancelled">Abonnement avslutta</string>
  <string name="ExpiredBadgeBottomSheetDialogFragment__your_boost_badge_has_expired">Auke-merket ditt er utløpt, og er ikkje lenger synleg for andre på profilen din.</string>
  <string name="ExpiredBadgeBottomSheetDialogFragment__you_can_reactivate">Du kan gjenaktivera Auke-merket ditt i 30 dagar til med eit eingongsbeløp.</string>
  <string name="ExpiredBadgeBottomSheetDialogFragment__to_continue_supporting_technology">Vurder å bli ein månadleg bidragsytar for å fortsetja å støtta teknologi som er bygd for deg.</string>
  <string name="ExpiredBadgeBottomSheetDialogFragment__become_a_sustainer">Bli ein bidragsytar</string>
  <string name="ExpiredBadgeBottomSheetDialogFragment__add_a_boost">Få ein Signal-auke</string>
  <string name="ExpiredBadgeBottomSheetDialogFragment__not_now">Ikkje no</string>
  <!--Copy displayed when badge expires after user inactivity-->
  <string name="ExpiredBadgeBottomSheetDialogFragment__your_sustainer_subscription_was_automatically">Bidragsytar-abonnementet ditt blei automatisk avslutta sidan du var inaktiv for lenge. %1$s-merket ditt er ikkje lenger synleg på profilen din.</string>
  <!--Copy displayed when badge expires after payment failure-->
  <string name="ExpiredBadgeBottomSheetDialogFragment__your_sustainer_subscription_was_canceled">Bidragsytar-abonnementet ditt vart automatisk avslutta sidan me ikkje kunne behandla betalinga di. Merket ditt er ikkje lenger synleg på profilen din.</string>
  <string name="ExpiredBadgeBottomSheetDialogFragment__you_can">Du kan halda fram med å bruka Signal, men du må fornya for å fortsetja å støtta appen og gjenaktivera merket.</string>
  <string name="ExpiredBadgeBottomSheetDialogFragment__renew_subscription">Forny abonnement</string>
  <string name="CantProcessSubscriptionPaymentBottomSheetDialogFragment__cant_process_subscription_payment">Klarte ikkje behandla abonnementsbetalinga</string>
  <string name="CantProcessSubscriptionPaymentBottomSheetDialogFragment__were_having_trouble">Me har problem med å henta Signal Bidragsytar-betalinga di. Sjekk at betalingsmetoden din er oppdatert. Oppdater han eventuelt i Google Pay. Signal vil prøva å behandla betalinga igjen om nokre dagar.</string>
  <string name="CantProcessSubscriptionPaymentBottomSheetDialogFragment__dont_show_this_again">Ikkje vis dette igjen</string>
  <string name="Subscription__please_contact_support_for_more_information">Ta kontakt med brukarstøtte for meir informasjon.</string>
  <string name="Subscription__contact_support">Kontakt brukarstøtte</string>
  <string name="Subscription__earn_a_s_badge">Få eit %1$s-merke</string>
  <string name="SubscribeFragment__processing_payment">Behandlar betaling …</string>
  <!--Displayed in notification when user payment fails to process on Stripe-->
  <string name="DonationsErrors__error_processing_payment">Klarte ikkje handsama betaling</string>
  <!--Displayed on "My Support" screen when user subscription payment method failed.-->
  <string name="DonationsErrors__error_processing_payment_s">Klarte ikkje behandla betaling. %1$s</string>
  <string name="DonationsErrors__your_badge_could_not_be_added">Klarte ikkje legga til merket på kontoen din, men beløpet kan ha bli trukke. Ta kontakt med brukarstøtte.</string>
  <string name="DonationsErrors__your_payment">Klarte ikkje prosessera betalinga di og beløpet har ikkje blitt trekt. Prøv igjen.</string>
  <string name="DonationsErrors__still_processing">Behandlar enno</string>
  <string name="DonationsErrors__couldnt_add_badge">Klarte ikkje legga til merke</string>
  <string name="DonationsErrors__your_badge_could_not">Klarte ikkje legga til merket på kontoen din, men beløpet kan ha bli trukke. Ta kontakt med brukarstøtte.</string>
  <string name="DonationsErrors__your_payment_is_still">Me behandlar betalinga di. Dette kan ta nokre minutt avhengig av tilkoplinga di.</string>
  <string name="DonationsErrors__google_pay_unavailable">Google Pay er utilgjengeleg</string>
  <string name="DonationsErrors__you_have_to_set_up_google_pay_to_donate_in_app">Du må setja opp Google Pay for å donera frå appen.</string>
  <string name="DonationsErrors__failed_to_cancel_subscription">Klarte ikkje avslutta abonnementet</string>
  <string name="DonationsErrors__subscription_cancellation_requires_an_internet_connection">Du må vera på nett for å avslutta abonnementet.</string>
  <string name="ViewBadgeBottomSheetDialogFragment__your_device_doesn_t_support_google_pay_so_you_can_t_subscribe_to_earn_a_badge_you_can_still_support_signal_by_making_a_donation_on_our_website">Eininga di støttar ikkje Google Pay, så du kan ikkje abonnera for å få eit merke. Du kan likevel støtta Signal ved å donera via nettsidene våre.</string>
  <string name="NetworkFailure__network_error_check_your_connection_and_try_again">Nettverksfeil. Sjekk tilkoplinga di og prøv igjen.</string>
  <string name="NetworkFailure__retry">Prøv igjen</string>
  <!--Stripe decline code generic_failure-->
  <string name="DeclineCode__try_another_payment_method_or_contact_your_bank">Prøv ein annan betalingsmetode eller ta kontakt med banken din for meir informasjon.</string>
  <!--Stripe decline code verify on Google Pay and try again-->
  <string name="DeclineCode__verify_your_payment_method_is_up_to_date_in_google_pay_and_try_again">Stadfest at betalingsmetoden din er oppdatert i Google Pay og prøv igjen.</string>
  <!--Stripe decline code learn more action label-->
  <string name="DeclineCode__learn_more">Lær meir</string>
  <!--Stripe decline code contact issuer-->
  <string name="DeclineCode__verify_your_payment_method_is_up_to_date_in_google_pay_and_try_again_if_the_problem">Stadfest at betalingsmetoden din er oppdatert i Google Pay og prøv igjen. Ta kontakt med banken din viss problemet held fram.</string>
  <!--Stripe decline code purchase not supported-->
  <string name="DeclineCode__your_card_does_not_support_this_type_of_purchase">Kortet ditt støttar ikkje denne typen betaling. Prøv ein annan betalingsmetode.</string>
  <!--Stripe decline code your card has expired-->
  <string name="DeclineCode__your_card_has_expired">Kortet ditt er utløpt. Oppdater betalingsmetoden i Google Pay og prøv igjen.</string>
  <!--Stripe decline code go to google pay action label-->
  <string name="DeclineCode__go_to_google_pay">Gå til Google Pay</string>
  <!--Stripe decline code incorrect card number-->
  <string name="DeclineCode__your_card_number_is_incorrect">Kortnummeret ditt er feil. Oppdater det i Google Pay og prøv igjen.</string>
  <!--Stripe decline code incorrect cvc-->
  <string name="DeclineCode__your_cards_cvc_number_is_incorrect">CVC-nummeret på kortet ditt er feil. Oppdater det i Google Pay og prøv igjen.</string>
  <!--Stripe decline code insufficient funds-->
  <string name="DeclineCode__your_card_does_not_have_sufficient_funds">Kortet ditt har for låg saldo for å fullføra denne betalinga. Prøv ein annan betalingsmetode.</string>
  <!--Stripe decline code incorrect expiration month-->
  <string name="DeclineCode__the_expiration_month">Utløpsmånaden på betalingsmetoden din er feil. Oppdater det i Google Pay og prøv igjen.</string>
  <!--Stripe decline code incorrect expiration year-->
  <string name="DeclineCode__the_expiration_year">Utløpsåret på betalingsmetoden din er feil. Oppdater det i Google Pay og prøv igjen.</string>
  <!--Stripe decline code issuer not available-->
  <string name="DeclineCode__try_completing_the_payment_again">Prøv å betala ferdig igjen eller ta kontakt med banken din for meir informasjon.</string>
  <!--Stripe decline code processing error-->
  <string name="DeclineCode__try_again">Prøv igjen eller ta kontakt med banken din for meir informasjon.</string>
  <!--Title of create notification profile screen-->
  <string name="EditNotificationProfileFragment__name_your_profile">Gje namn til profilen</string>
  <!--Hint text for create/edit notification profile name-->
  <string name="EditNotificationProfileFragment__profile_name">Profilnamn</string>
  <!--Name has a max length, this shows how many characters are used out of the max-->
  <string name="EditNotificationProfileFragment__count">%1$d/%2$d</string>
  <!--Call to action button to continue to the next step-->
  <string name="EditNotificationProfileFragment__next">Neste</string>
  <!--Call to action button once the profile is named to create the profile and continue to the customization steps-->
  <string name="EditNotificationProfileFragment__create">Opprett</string>
  <!--Call to action button once the profile name is edited-->
  <string name="EditNotificationProfileFragment__save">Lagra</string>
  <!--Title of edit notification profile screen-->
  <string name="EditNotificationProfileFragment__edit_this_profile">Rediger denne profilen</string>
  <!--Error message shown when attempting to create or edit a profile name to an existing profile name-->
  <string name="EditNotificationProfileFragment__a_profile_with_this_name_already_exists">Det finst alt ein profil med dette namnet</string>
  <!--Preset selectable name for a profile name, shown as list in edit/create screen-->
  <string name="EditNotificationProfileFragment__work">Arbeid</string>
  <!--Preset selectable name for a profile name, shown as list in edit/create screen-->
  <string name="EditNotificationProfileFragment__sleep">Sovetid</string>
  <!--Preset selectable name for a profile name, shown as list in edit/create screen-->
  <string name="EditNotificationProfileFragment__driving">Bil</string>
  <!--Preset selectable name for a profile name, shown as list in edit/create screen-->
  <string name="EditNotificationProfileFragment__downtime">Nedetid</string>
  <!--Preset selectable name for a profile name, shown as list in edit/create screen-->
  <string name="EditNotificationProfileFragment__focus">Fokus</string>
  <!--Error message shown when attempting to next/save without a profile name-->
  <string name="EditNotificationProfileFragment__profile_must_have_a_name">Treng eit namn</string>
  <!--Title for add recipients to notification profile screen in create flow-->
  <string name="AddAllowedMembers__allowed_notifications">Tillatne varsel</string>
  <!--Description of what the user should be doing with this screen-->
  <string name="AddAllowedMembers__add_people_and_groups_you_want_notifications_and_calls_from_when_this_profile_is_on">Legg til dei folka og gruppene du vil ha varsel og oppringingar frå når denne profilen er på.</string>
  <!--Button text that launches the contact picker to select from-->
  <string name="AddAllowedMembers__add_people_or_groups">Legg til kontaktar eller grupper</string>
  <!--Call to action button on contact picker for adding to profile-->
  <string name="SelectRecipientsFragment__add">Legg til</string>
  <!--Notification profiles home fragment, shown when no profiles have been created yet-->
  <string name="NotificationProfilesFragment__create_a_profile_to_receive_notifications_and_calls_only_from_the_people_and_groups_you_want_to_hear_from">Lag ein profil for å berre få varsel og oppringingar frå dei folka og gruppene du har valt.</string>
  <!--Header shown above list of all notification profiles-->
  <string name="NotificationProfilesFragment__profiles">Profilar</string>
  <!--Button that starts the create new notification profile flow-->
  <string name="NotificationProfilesFragment__new_profile">Ny profil</string>
  <!--Profile active status, indicating the current profile is on for an unknown amount of time-->
  <string name="NotificationProfilesFragment__on">På</string>
  <!--Button use to permanently delete a notification profile-->
  <string name="NotificationProfileDetails__delete_profile">Fjern profil</string>
  <!--Snakbar message shown when removing a recipient from a profile-->
  <string name="NotificationProfileDetails__s_removed">«%1$s» fjerna</string>
  <!--Snackbar button text that will undo the recipient remove-->
  <string name="NotificationProfileDetails__undo">Angra</string>
  <!--Dialog message shown to confirm deleting a profile-->
  <string name="NotificationProfileDetails__permanently_delete_profile">Slett profil for godt?</string>
  <!--Dialog button to delete profile-->
  <string name="NotificationProfileDetails__delete">Slett</string>
  <!--Title/accessibility text for edit icon to edit profile emoji/name-->
  <string name="NotificationProfileDetails__edit_notification_profile">Rediger varslingsprofil</string>
  <!--Schedule description if all days are selected-->
  <string name="NotificationProfileDetails__everyday">Kvar dag</string>
  <!--Profile status on if it is the active profile-->
  <string name="NotificationProfileDetails__on">På</string>
  <!--Profile status on if it is not the active profile-->
  <string name="NotificationProfileDetails__off">Av</string>
  <!--Description of hours for schedule (start to end) times-->
  <string name="NotificationProfileDetails__s_to_s">%1$s til %2$s</string>
  <!--Section header for exceptions to the notification profile-->
  <string name="NotificationProfileDetails__exceptions">Unntak</string>
  <!--Profile exception to allow all calls through the profile restrictions-->
  <string name="NotificationProfileDetails__allow_all_calls">Tillat alle oppringingar</string>
  <!--Profile exception to allow all @mentions through the profile restrictions-->
  <string name="NotificationProfileDetails__notify_for_all_mentions">Varsla ved alle omtalar</string>
  <!--Section header for showing schedule information-->
  <string name="NotificationProfileDetails__schedule">Tidsplan</string>
  <!--If member list is long, will truncate the list and show an option to then see all when tapped-->
  <string name="NotificationProfileDetails__see_all">Vis alle</string>
  <!--Title for add schedule to profile in create flow-->
  <string name="EditNotificationProfileSchedule__add_a_schedule">Legg til tidsplan</string>
  <!--Descriptor text indicating what the user can do with this screen-->
  <string name="EditNotificationProfileSchedule__set_up_a_schedule_to_enable_this_notification_profile_automatically">Lag ein tidsplan for å skru på denne varslingsprofilen automatisk.</string>
  <!--Text shown next to toggle switch to enable/disable schedule-->
  <string name="EditNotificationProfileSchedule__schedule">Tidsplan</string>
  <!--Label for showing the start time for the schedule-->
  <string name="EditNotificationProfileSchedule__start">Start</string>
  <!--Label for showing the end time for the schedule-->
  <string name="EditNotificationProfileSchedule__end">Slutt</string>
  <!--First letter of Sunday-->
  <string name="EditNotificationProfileSchedule__sunday_first_letter">S</string>
  <!--First letter of Monday-->
  <string name="EditNotificationProfileSchedule__monday_first_letter">M</string>
  <!--First letter of Tuesday-->
  <string name="EditNotificationProfileSchedule__tuesday_first_letter">T</string>
  <!--First letter of Wednesday-->
  <string name="EditNotificationProfileSchedule__wednesday_first_letter">O</string>
  <!--First letter of Thursday-->
  <string name="EditNotificationProfileSchedule__thursday_first_letter">T</string>
  <!--First letter of Friday-->
  <string name="EditNotificationProfileSchedule__friday_first_letter">F</string>
  <!--First letter of Saturday-->
  <string name="EditNotificationProfileSchedule__saturday_first_letter">L</string>
  <!--Title of select time dialog shown when setting start time for schedule-->
  <string name="EditNotificationProfileSchedule__set_start_time">Vel starttid</string>
  <!--Title of select time dialog shown when setting end time for schedule-->
  <string name="EditNotificationProfileSchedule__set_end_time">Vel sluttid</string>
  <!--If in edit mode, call to action button text show to save schedule to profile-->
  <string name="EditNotificationProfileSchedule__save">Lagra</string>
  <!--If in create mode, call to action button text to show to skip enabling a schedule-->
  <string name="EditNotificationProfileSchedule__skip">Hopp over</string>
  <!--If in create mode, call to action button text to show to use the enabled schedule and move to the next screen-->
  <string name="EditNotificationProfileSchedule__next">Neste</string>
  <!--Error message shown if trying to save/use a schedule with no days selected-->
  <string name="EditNotificationProfileSchedule__schedule_must_have_at_least_one_day">Tidsplanen må ha minst éin dag</string>
  <!--Title for final screen shown after completing a profile creation-->
  <string name="NotificationProfileCreated__profile_created">Profil oppretta</string>
  <!--Call to action button to press to close the created screen and move to the profile details screen-->
  <string name="NotificationProfileCreated__done">Ferdig</string>
  <!--Descriptor text shown to indicate how to manually turn a profile on/off-->
  <string name="NotificationProfileCreated__you_can_turn_your_profile_on_or_off_manually_via_the_menu_on_the_chat_list">Du kan nå skru profilen av eller på frå menyen i samtalelista.</string>
  <!--Descriptor text shown to indicate you can add a schedule later since you did not add one during create flow-->
  <string name="NotificationProfileCreated__add_a_schedule_in_settings_to_automate_your_profile">Legg til ein tidsplan i innstillingane for å automatisera profilen.</string>
  <!--Descriptor text shown to indicate your profile will follow the schedule set during create flow-->
  <string name="NotificationProfileCreated__your_profile_will_turn_on_and_off_automatically_according_to_your_schedule">Profilen vil bli skrudd av og på automatisk i følgje planen din.</string>
  <!--Button text shown in profile selection bottom sheet to create a new profile-->
  <string name="NotificationProfileSelection__new_profile">Ny profil</string>
  <!--Manual enable option to manually enable a profile for 1 hour-->
  <string name="NotificationProfileSelection__for_1_hour">I 1 time</string>
  <!--Manual enable option to manually enable a profile until a set time (currently 6pm or 8am depending on what is next)-->
  <string name="NotificationProfileSelection__until_s">Fram til %1$s</string>
  <!--Option to view profile details-->
  <string name="NotificationProfileSelection__view_settings">Vis innstillingar</string>
  <!--Descriptor text indicating how long a profile will be on when there is a time component associated with it-->
  <string name="NotificationProfileSelection__on_until_s">På fram til %1$s</string>
  <!--Title for notification profile megaphone-->
  <string name="NotificationProfilesMegaphone__notification_profiles">Varslingsprofilar</string>
  <!--Description for notification profile megaphone-->
  <string name="NotificationProfilesMegaphone__only_get_notifications_from_the_people_and_groups_you_choose">Berre få varsel frå dei folka og gruppene du har valt.</string>
  <!--Call to action button to create a profile from megaphone-->
  <string name="NotificationProfilesMegaphone__create_a_profile">Opprett ein profil</string>
  <!--Button to dismiss notification profile megaphone-->
  <string name="NotificationProfilesMegaphone__not_now">Ikkje no</string>
  <!--Displayed in a toast when we fail to open the ringtone picker-->
  <string name="NotificationSettingsFragment__failed_to_open_picker">Klarte ikkje opna veljar.</string>
  <!--Description shown for the Signal Release Notes channel-->
  <string name="ReleaseNotes__signal_release_notes_and_news">Signal versjonsnotat og nyheiter</string>
  <!--EOF-->
</resources><|MERGE_RESOLUTION|>--- conflicted
+++ resolved
@@ -1257,11 +1257,7 @@
   <!--Title text for the Valentine\'s Day donation megaphone. The placeholder will always be a heart emoji. Needs to be a placeholder for Android reasons.-->
   <string name="ValentinesDayMegaphone_happy_heart_day">Gledeleg 💜-dag!</string>
   <!--Body text for the Valentine\'s Day donation megaphone.-->
-<<<<<<< HEAD
   <string name="ValentinesDayMegaphone_show_your_affection">Del kjærleiken – bli Molly-bidragsytar.</string>
-=======
-  <string name="ValentinesDayMegaphone_show_your_affection">Del kjærleiken – bli Signal-bidragsytar.</string>
->>>>>>> d80722db
   <!--WebRtcCallActivity-->
   <string name="WebRtcCallActivity__tap_here_to_turn_on_your_video">Trykk her for å skru på videoen din</string>
   <string name="WebRtcCallActivity__to_call_s_signal_needs_access_to_your_camera">Molly treng tilgang til kameraet ditt for å ringa %1$s</string>
