<?xml version='1.0' encoding='UTF-8'?>
<resources>
  <string name="yes">Так</string>
  <string name="no">Ні</string>
  <string name="delete">Видалити</string>
  <string name="please_wait">Будь ласка, зачекайте…</string>
  <string name="save">Зберегти</string>
  <string name="note_to_self">Примітка для себе</string>
  <!--AbstractNotificationBuilder-->
  <string name="AbstractNotificationBuilder_new_message">Нове повідомлення</string>
  <!--AlbumThumbnailView-->
  <!--ApplicationMigrationActivity-->
  <string name="ApplicationMigrationActivity__signal_is_updating">Molly оновлюється…</string>
  <!--ApplicationPreferencesActivity-->
  <string name="ApplicationPreferencesActivity_currently_s">Поточний: %s</string>
  <string name="ApplicationPreferenceActivity_you_havent_set_a_passphrase_yet">Ви ще не встановили фразу-пароль!</string>
  <string name="ApplicationPreferencesActivity_disable_passphrase">Вимкнути фразу-пароль?</string>
  <string name="ApplicationPreferencesActivity_this_will_permanently_unlock_signal_and_message_notifications">Це назавжди розблокує Molly та сповіщення повідомлень.</string>
  <string name="ApplicationPreferencesActivity_disable">Вимкнути</string>
  <string name="ApplicationPreferencesActivity_unregistering">Скасувати реєстрацію</string>
  <string name="ApplicationPreferencesActivity_unregistering_from_signal_messages_and_calls">Скасування реєстрації на повідомлення та виклики Molly…</string>
  <string name="ApplicationPreferencesActivity_disable_signal_messages_and_calls">Вимкнути повідомлення та виклики Molly?</string>
  <string name="ApplicationPreferencesActivity_disable_signal_messages_and_calls_by_unregistering">Скасування реєстрації на сервері вимкне повідомлення та виклики Molly. Вам знадобиться знову зареєструвати ваш номер телефону, щоб користуватися ними в майбутньому.</string>
  <string name="ApplicationPreferencesActivity_error_connecting_to_server">Помилка підключення до сервера!</string>
  <string name="ApplicationPreferencesActivity_sms_enabled">SMS увімкнено</string>
  <string name="ApplicationPreferencesActivity_touch_to_change_your_default_sms_app">Торкніться, щоб змінити типову програму для SMS</string>
  <string name="ApplicationPreferencesActivity_sms_disabled">SMS вимкнено</string>
  <string name="ApplicationPreferencesActivity_touch_to_make_signal_your_default_sms_app">Торкніться, щоб зробити Signal типовою програмою для SMS</string>
  <string name="ApplicationPreferencesActivity_on">увімк.</string>
  <string name="ApplicationPreferencesActivity_On">Увімк.</string>
  <string name="ApplicationPreferencesActivity_off">вимк.</string>
  <string name="ApplicationPreferencesActivity_Off">Вимк.</string>
  <string name="ApplicationPreferencesActivity_sms_mms_summary">SMS %1$s, MMS %2$s</string>
  <string name="ApplicationPreferencesActivity_privacy_summary">Блокування екрану %1$s, блокування реєстрації %2$s</string>
  <string name="ApplicationPreferencesActivity_appearance_summary">Тема %1$s, Мова %2$s</string>
  <string name="ApplicationPreferencesActivity_pins_are_required_for_registration_lock">PIN-коди, необхідні для блокування реєстрації. Щоб відключити PIN-коди, будь ласка, відключіть блокування реєстрації.</string>
  <string name="ApplicationPreferencesActivity_pin_created">PIN створений.</string>
  <string name="ApplicationPreferencesActivity_pin_disabled">PIN вимкнений.</string>
  <string name="ApplicationPreferencesActivity_hide">Сховати</string>
  <string name="ApplicationPreferencesActivity_hide_reminder">Сховати нагадування?</string>
  <string name="ApplicationPreferencesActivity_record_payments_recovery_phrase">Записати кодову фразу для платежів</string>
  <string name="ApplicationPreferencesActivity_record_phrase">Кодова фраза</string>
  <string name="ApplicationPreferencesActivity_before_you_can_disable_your_pin">Перед вимкненням PIN-коду ви маєте створити кодову фразу, щоб упевнитись, що ви зможете відновити ваш платіжний обліковий запис.</string>
  <!--AppProtectionPreferenceFragment-->
  <plurals name="AppProtectionPreferenceFragment_minutes">
    <item quantity="one">%d хвилина</item>
    <item quantity="few">%d хвилин</item>
    <item quantity="many">%d хвилин</item>
    <item quantity="other">%d хвилин</item>
  </plurals>
  <!--DraftDatabase-->
  <string name="DraftDatabase_Draft_image_snippet">(зображення)</string>
  <string name="DraftDatabase_Draft_audio_snippet">(звук)</string>
  <string name="DraftDatabase_Draft_video_snippet">(відео)</string>
  <string name="DraftDatabase_Draft_location_snippet">(розташування)</string>
  <string name="DraftDatabase_Draft_quote_snippet">(відповісти)</string>
  <string name="DraftDatabase_Draft_voice_note">(Голосове повідомлення)</string>
  <!--AttachmentKeyboard-->
  <string name="AttachmentKeyboard_gallery">Галерея</string>
  <string name="AttachmentKeyboard_file">Файл</string>
  <string name="AttachmentKeyboard_contact">Контакт</string>
  <string name="AttachmentKeyboard_location">Розташування</string>
  <string name="AttachmentKeyboard_Signal_needs_permission_to_show_your_photos_and_videos">Molly потребує дозволів щоб показувати ваші фото та відео.</string>
  <string name="AttachmentKeyboard_give_access">Надати доступ</string>
  <string name="AttachmentKeyboard_payment">Платіж</string>
  <!--AttachmentManager-->
  <string name="AttachmentManager_cant_open_media_selection">Неможливо знайти програму для обрання медіа.</string>
  <string name="AttachmentManager_signal_requires_the_external_storage_permission_in_order_to_attach_photos_videos_or_audio">Molly потребує дозволу \"Зберігання\" для прикріплення фото, відео та аудіо, але наразі доступу немає. Будь ласка, перейдіть до налаштувань додатку, оберіть \"Дозволи\", та увімкніть \"Зберігання\".</string>
  <string name="AttachmentManager_signal_requires_contacts_permission_in_order_to_attach_contact_information">Molly потребує дозволу \"Контакти\", щоб прикріпити контакт, але наразі доступу немає. Будь ласка, перейдіть до налаштувань додатку, оберіть \"Дозволи\", та увімкніть \"Контакти\".</string>
  <string name="AttachmentManager_signal_requires_location_information_in_order_to_attach_a_location">Molly потребує дозволу \"Геодані\", щоб прикріпити дані про розташування, але наразі доступу немає. Будь ласка, перейдіть до налаштувань додатку, оберіть \"Дозволи\", та увімкніть \"Геодані\".</string>
  <!--AttachmentUploadJob-->
  <string name="AttachmentUploadJob_uploading_media">Вивантаження медіа…</string>
  <string name="AttachmentUploadJob_compressing_video_start">Стиснення відео…</string>
  <!--BackgroundMessageRetriever-->
  <string name="BackgroundMessageRetriever_checking_for_messages">Перевірка нових повідомлень…</string>
  <!--BlockedUsersActivity-->
  <string name="BlockedUsersActivity__blocked_users">Заблоковані користувачі</string>
  <string name="BlockedUsersActivity__add_blocked_user">Додати заблокованого користувача</string>
  <string name="BlockedUsersActivity__blocked_users_will">Заблоковані користувачі не зможуть вам телефонувати чи надсилати повідомлення.</string>
  <string name="BlockedUsersActivity__no_blocked_users">Немає заблокованих користувачів</string>
  <string name="BlockedUsersActivity__block_user">Заблокувати користувача?</string>
  <string name="BlockedUserActivity__s_will_not_be_able_to">\"%1$s\" більше не зможе Вам дзвонити та відправляти повідомлення.</string>
  <string name="BlockedUsersActivity__block">Заблокувати</string>
  <string name="BlockedUsersActivity__unblock_user">Розблокувати користувача?</string>
  <string name="BlockedUsersActivity__do_you_want_to_unblock_s">Ви хочете розблокувати \"%1$s\"?</string>
  <string name="BlockedUsersActivity__unblock">Розблокувати</string>
  <!--BlockUnblockDialog-->
  <string name="BlockUnblockDialog_block_and_leave_s">Заблокувати і покинути %1$s?</string>
  <string name="BlockUnblockDialog_block_s">Заблокувати %1$s?</string>
  <string name="BlockUnblockDialog_you_will_no_longer_receive_messages_or_updates">Ви більше не отримуватимете повідомлень чи оновлень з цієї групи, та її учасники не зможуть додати Вас до цієї групи знов.</string>
  <string name="BlockUnblockDialog_group_members_wont_be_able_to_add_you">Учасники групи більше не зможуть додавати Вас до цієї групи.</string>
  <string name="BlockUnblockDialog_group_members_will_be_able_to_add_you">Учасники групи зможуть знову додати вас в неї.</string>
  <string name="BlockUnblockDialog_you_will_be_able_to_call_and_message_each_other">Ви зможете обмінюватись повідомленнями та дзвінками, а також вони зможуть бачити ваше ім\'я та фото.</string>
  <string name="BlockUnblockDialog_blocked_people_wont_be_able_to_call_you_or_send_you_messages">Заблоковані люди не зможуть подзвонити чи відправити Вам повідомлення.</string>
  <!--Message shown on block dialog when blocking the Signal release notes recipient-->
  <string name="BlockUnblockDialog_block_getting_signal_updates_and_news">Вимкнути отримання оновлень та новин Signal.</string>
  <!--Message shown on unblock dialog when unblocking the Signal release notes recipient-->
  <string name="BlockUnblockDialog_resume_getting_signal_updates_and_news">Увімкнути отримання оновлень та новин Signal.</string>
  <string name="BlockUnblockDialog_unblock_s">Розблокувати %1$s?</string>
  <string name="BlockUnblockDialog_block">Заблокувати</string>
  <string name="BlockUnblockDialog_block_and_leave">Заблокувати і покинути</string>
  <string name="BlockUnblockDialog_report_spam_and_block">Повідомити про спам та заблокувати</string>
  <!--BucketedThreadMedia-->
  <string name="BucketedThreadMedia_Today">Сьогодні</string>
  <string name="BucketedThreadMedia_Yesterday">Вчора</string>
  <string name="BucketedThreadMedia_This_week">Цього тижня</string>
  <string name="BucketedThreadMedia_This_month">Цього місяця</string>
  <string name="BucketedThreadMedia_Large">Великий</string>
  <string name="BucketedThreadMedia_Medium">Середній</string>
  <string name="BucketedThreadMedia_Small">Малий</string>
  <!--CameraXFragment-->
  <string name="CameraXFragment_tap_for_photo_hold_for_video">Натисніть для фото, тримайте для відео</string>
  <string name="CameraXFragment_capture_description">Захопити</string>
  <string name="CameraXFragment_change_camera_description">Змінити камеру</string>
  <string name="CameraXFragment_open_gallery_description">Відкрити Галерею</string>
  <!--CameraContacts-->
  <string name="CameraContacts_recent_contacts">Нещодавні контакти</string>
  <string name="CameraContacts_signal_contacts">Контакти Signal</string>
  <string name="CameraContacts_signal_groups">Групи Signal</string>
  <string name="CameraContacts_you_can_share_with_a_maximum_of_n_conversations">Ви можете поділитись із щонайбільше %dрозмовами . </string>
  <string name="CameraContacts_select_signal_recipients">Оберіть одержувача Signal</string>
  <string name="CameraContacts_no_signal_contacts">Немає контактів Signal</string>
  <string name="CameraContacts_you_can_only_use_the_camera_button">Ви можете використовувати кнопку Камера лише щоб відправити фото до контактів Signal.</string>
  <string name="CameraContacts_cant_find_who_youre_looking_for">Не можете знайти, кого шукали?</string>
  <string name="CameraContacts_invite_a_contact_to_join_signal">Запросити контакт приєднатися до Molly</string>
  <string name="CameraContacts__menu_search">Пошук</string>
  <!--ClearProfileActivity-->
  <string name="ClearProfileActivity_remove">Вилучити</string>
  <string name="ClearProfileActivity_remove_profile_photo">Видалити фото профіля?</string>
  <string name="ClearProfileActivity_remove_group_photo">Видалити фото групи?</string>
  <!--ClientDeprecatedActivity-->
  <string name="ClientDeprecatedActivity_update_signal">Оновити Molly</string>
  <string name="ClientDeprecatedActivity_this_version_of_the_app_is_no_longer_supported">Ця версія застосунку більше не підтримується. Щоб продовжити надсилати та отримувати повідомлення, оновіться до останньої версії.</string>
  <string name="ClientDeprecatedActivity_update">Оновити</string>
  <string name="ClientDeprecatedActivity_dont_update">Не оновлювати</string>
  <string name="ClientDeprecatedActivity_warning">Попередження</string>
  <string name="ClientDeprecatedActivity_your_version_of_signal_has_expired_you_can_view_your_message_history">Ваша версія Signal застаріла. Ви можете переглядати історію Ваших повідомлень, але Ви не зможете надсилати чи отримувати повідомлення допоки Ви не оновите застосунок.</string>
  <!--CommunicationActions-->
  <string name="CommunicationActions_no_browser_found">Браузера не знайдено.</string>
  <string name="CommunicationActions_send_email">Відправити електронний лист</string>
  <string name="CommunicationActions_a_cellular_call_is_already_in_progress">Наразі триває стільниковий дзвінок.</string>
  <string name="CommunicationActions_start_voice_call">Почати голосовий дзвінок?</string>
  <string name="CommunicationActions_cancel">Скасувати</string>
  <string name="CommunicationActions_call">Виклик</string>
  <string name="CommunicationActions_insecure_call">Незахищений дзвінок</string>
  <string name="CommunicationActions_carrier_charges_may_apply">Оператор може стягувати оплату. Номер, за яким Ви телефонуєте, не зареєстровано у Signal. Цей дзвінок буде здійснено через мобільного оператора, а не через інтернет.</string>
  <!--ConfirmIdentityDialog-->
  <string name="ConfirmIdentityDialog_your_safety_number_with_s_has_changed">Ваш номер безпеки із %1$s змінився. Це може означати або те, що хтось намагається перехопити вашу розмову, або те, що %2$s просто перевстановив Signal.</string>
  <string name="ConfirmIdentityDialog_you_may_wish_to_verify_your_safety_number_with_this_contact">Можливо, ви хочете перевірити ваш номер безпеки із цим контактом.</string>
  <string name="ConfirmIdentityDialog_accept">Прийняти</string>
  <!--ContactsCursorLoader-->
  <string name="ContactsCursorLoader_recent_chats">Недавні розмови</string>
  <string name="ContactsCursorLoader_contacts">Контакти</string>
  <string name="ContactsCursorLoader_groups">Групи</string>
  <string name="ContactsCursorLoader_phone_number_search">Пошук за номером</string>
  <string name="ContactsCursorLoader_username_search">Пошук на ім\'я</string>
  <!--ContactsDatabase-->
  <string name="ContactsDatabase_message_s">Повідомлення %s</string>
  <string name="ContactsDatabase_signal_call_s">Виклик Signal %s</string>
  <!--ContactNameEditActivity-->
  <string name="ContactNameEditActivity_given_name">Ім\'я</string>
  <string name="ContactNameEditActivity_family_name">Прізвище</string>
  <string name="ContactNameEditActivity_prefix">Звання</string>
  <string name="ContactNameEditActivity_suffix">Титул</string>
  <string name="ContactNameEditActivity_middle_name">Друге ім\'я</string>
  <!--ContactShareEditActivity-->
  <string name="ContactShareEditActivity_type_home">Домашній</string>
  <string name="ContactShareEditActivity_type_mobile">Мобільний</string>
  <string name="ContactShareEditActivity_type_work">Робочий</string>
  <string name="ContactShareEditActivity_type_missing">Інший</string>
  <string name="ContactShareEditActivity_invalid_contact">Обраний контакт недійсний</string>
  <!--ConversationItem-->
  <string name="ConversationItem_error_not_sent_tap_for_details">Не відправлено, торкніться для деталей</string>
  <string name="ConversationItem_error_partially_not_delivered">Частково надіслано, торкніться для деталей</string>
  <string name="ConversationItem_error_network_not_delivered">Не вдалося надіслати</string>
  <string name="ConversationItem_received_key_exchange_message_tap_to_process">Отримано повідомлення обміну ключами, торкніться, щоб продовжити.</string>
  <string name="ConversationItem_group_action_left">%1$s покидає групу.</string>
  <string name="ConversationItem_send_paused">Надіслання призупинене</string>
  <string name="ConversationItem_click_to_approve_unencrypted">Не надіслано, натисніть щоб надіслати незахищеним</string>
  <string name="ConversationItem_click_to_approve_unencrypted_sms_dialog_title">Скористатися незашифрованим SMS як запасним варіантом?</string>
  <string name="ConversationItem_click_to_approve_unencrypted_mms_dialog_title">Скористатися незашифрованим MMS як запасним варіантом?</string>
  <string name="ConversationItem_click_to_approve_unencrypted_dialog_message">Це повідомлення <b>не</b> буде зашифровано, оскільки одержувач більше не користується Signal.\n\nНадіслати незахищене повідомлення?</string>
  <string name="ConversationItem_unable_to_open_media">Неможливо знайти застосунок для відкриття цього медіа.</string>
  <string name="ConversationItem_copied_text">Скопійовано %s</string>
  <string name="ConversationItem_from_s">від %s</string>
  <string name="ConversationItem_to_s">до %s</string>
  <string name="ConversationItem_read_more">  Читати ще</string>
  <string name="ConversationItem_download_more">  Завантажити ще</string>
  <string name="ConversationItem_pending">  Очікування</string>
  <string name="ConversationItem_this_message_was_deleted">Це повідомлення було видалено.</string>
  <string name="ConversationItem_you_deleted_this_message">Ви видалили це повідомлення.</string>
  <!--ConversationActivity-->
  <string name="ConversationActivity_add_attachment">Додати вкладення</string>
  <string name="ConversationActivity_select_contact_info">Оберіть інформацію контакту</string>
  <string name="ConversationActivity_compose_message">Написати повідомлення</string>
  <string name="ConversationActivity_sorry_there_was_an_error_setting_your_attachment">Вибачте, сталася помилка при обробці вкладення.</string>
  <string name="ConversationActivity_recipient_is_not_a_valid_sms_or_email_address_exclamation">Адреса одержувача SMS чи e-mail хибна!</string>
  <string name="ConversationActivity_message_is_empty_exclamation">Повідомлення порожнє!</string>
  <string name="ConversationActivity_group_members">Учасники групи</string>
  <string name="ConversationActivity__tap_here_to_start_a_group_call">Натисніть сюди, щоб почати груповий дзвінок</string>
  <string name="ConversationActivity_invalid_recipient">Неприпустимий отримувач!</string>
  <string name="ConversationActivity_added_to_home_screen">Додано до домашнього екрану</string>
  <string name="ConversationActivity_calls_not_supported">Дзвінки не підтримуються</string>
  <string name="ConversationActivity_this_device_does_not_appear_to_support_dial_actions">Здається, цей пристрій не підтримує виклики.</string>
  <string name="ConversationActivity_transport_insecure_sms">Незахищене SMS</string>
  <string name="ConversationActivity_transport_insecure_mms">Незахищене MMS</string>
  <string name="ConversationActivity_transport_signal">Signal</string>
  <string name="ConversationActivity_lets_switch_to_signal">Перейдімо до Molly %1$s</string>
  <string name="ConversationActivity_specify_recipient">Будь ласка, виберіть контакт</string>
  <string name="ConversationActivity_unblock">Розблокувати</string>
  <string name="ConversationActivity_attachment_exceeds_size_limits">Вкладення перевищує обмеження за розміром для типу повідомлення, яке ви надсилаєте.</string>
  <string name="ConversationActivity_unable_to_record_audio">Не вдалося записати аудіо!</string>
  <string name="ConversationActivity_you_cant_send_messages_to_this_group">Ви не зможете надсилати повідомлення в цю групу, оскільки Ви більше не є її членом.</string>
  <string name="ConversationActivity_only_s_can_send_messages">Тільки %1$s можуть відправляти повідомлення.</string>
  <string name="ConversationActivity_admins">адміністратори</string>
  <string name="ConversationActivity_message_an_admin">Написати повідомлення адміністратору</string>
  <string name="ConversationActivity_cant_start_group_call">Неможливо почати дзвінок у групі</string>
  <string name="ConversationActivity_only_admins_of_this_group_can_start_a_call">Лише адміністратори цієї групи можуть почати дзвінок.</string>
  <string name="ConversationActivity_there_is_no_app_available_to_handle_this_link_on_your_device">Немає програми на вашому пристрої, що може відкрити це посилання.</string>
  <string name="ConversationActivity_your_request_to_join_has_been_sent_to_the_group_admin">Ваш запит на приєднання надіслано до адміністраторів групи. Ви отримаєте повідомлення, коли вони відреагують.</string>
  <string name="ConversationActivity_cancel_request">Відмінити запит</string>
  <string name="ConversationActivity_to_send_audio_messages_allow_signal_access_to_your_microphone">Щоб надсилати аудіо повідомлення, дозвольте Molly доступ до мікрофона.</string>
  <string name="ConversationActivity_signal_requires_the_microphone_permission_in_order_to_send_audio_messages">Molly потребує дозволу \"Мікрофон\", щоб надсилати аудіоповідомлення але наразі доступу немає. Будь ласка, перейдіть до налаштувань додатку, оберіть \"Дозволи\", та увімкніть \"Мікрофон\".</string>
  <string name="ConversationActivity_signal_needs_the_microphone_and_camera_permissions_in_order_to_call_s">Molly потребує дозволів \"Мікрофон\" та \"Камера\", щоб подзвонити до %s, але наразі доступу немає. Будь ласка, перейдіть до налаштувань додатку, оберіть \"Дозволи\", та увімкніть \"Мікрофон\" та \"Камера\".</string>
  <string name="ConversationActivity_to_capture_photos_and_video_allow_signal_access_to_the_camera">Щоб фотографувати або знімати відео дозвольте Molly доступ до камери.</string>
  <string name="ConversationActivity_signal_needs_the_camera_permission_to_take_photos_or_video">Molly потребує дозволу \"Камера\", щоб фотографувати або знімати відео,  але наразі доступу немає. Будь ласка, перейдіть до налаштувань додатку, оберіть \"Дозволи\", та увімкніть \"Камера\".</string>
  <string name="ConversationActivity_signal_needs_camera_permissions_to_take_photos_or_video">Molly потребує дозволу \"Камера\", щоб фотографувати або фільмувати.</string>
  <string name="ConversationActivity_enable_the_microphone_permission_to_capture_videos_with_sound">Надайте доступ до мікрофону, щоб записувати відео зі звуком.</string>
  <string name="ConversationActivity_signal_needs_the_recording_permissions_to_capture_video">Molly потрібен дозвіл на доступ до мікрофона, щоб знімати відео, але воно було вами відхилено. Будь ласка, натисніть «Продовжити», щоб перейти в налаштування програми, відкрийте \"Дозволи\" і включіть \"Мікрофон\" та \"Камера\". </string>
  <string name="ConversationActivity_signal_needs_recording_permissions_to_capture_video">Molly потребує доступу до мікрофона для запису відео.</string>
  <string name="ConversationActivity_quoted_contact_message">%1$s %2$s</string>
  <string name="ConversationActivity_signal_cannot_sent_sms_mms_messages_because_it_is_not_your_default_sms_app">Signal не може відправити SMS/MMS тому що це не стандартна програма для SMS. Чи бажаєте змінити це в налаштуваннях Android?</string>
  <string name="ConversationActivity_yes">Так</string>
  <string name="ConversationActivity_no">Ні</string>
  <string name="ConversationActivity_search_position">%1$d з %2$d</string>
  <string name="ConversationActivity_no_results">Нічого не знайдено</string>
  <string name="ConversationActivity_sticker_pack_installed">Встановлений Набір стікерів</string>
  <string name="ConversationActivity_new_say_it_with_stickers">Новинка! Скажіть це стікерами</string>
  <string name="ConversationActivity_cancel">Скасувати</string>
  <string name="ConversationActivity_delete_conversation">Видалити розмову?</string>
  <string name="ConversationActivity_delete_and_leave_group">Видалити та покинути групу?</string>
  <string name="ConversationActivity_this_conversation_will_be_deleted_from_all_of_your_devices">Цю розмову буде видалено з усіх ваших пристроїв.</string>
  <string name="ConversationActivity_you_will_leave_this_group_and_it_will_be_deleted_from_all_of_your_devices">Ви покинете цю групу, та її буде видалено з усіх ваших пристроїв.</string>
  <string name="ConversationActivity_delete">Видалити</string>
  <string name="ConversationActivity_delete_and_leave">Видалити і покинути</string>
  <string name="ConversationActivity__to_call_s_signal_needs_access_to_your_microphone">Щоб зателефонувати %1$s, Molly має отримати доступ до мікрофона</string>
  <string name="ConversationActivity__more_options_now_in_group_settings">У «Налаштування групи» відтепер є більше опцій</string>
  <string name="ConversationActivity_join">Приєднатись</string>
  <string name="ConversationActivity_full">Переповнено</string>
  <string name="ConversationActivity_error_sending_media">Помилка відправлення медіа</string>
  <string name="ConversationActivity__reported_as_spam_and_blocked">Помічено як спам та заблоковано.</string>
  <!--ConversationAdapter-->
  <plurals name="ConversationAdapter_n_unread_messages">
    <item quantity="one">%d непрочитане повідомлення</item>
    <item quantity="few">%d непрочитаних повідомлень</item>
    <item quantity="many">%d непрочитаних повідомлень</item>
    <item quantity="other">%d непрочитаних повідомлень</item>
  </plurals>
  <!--ConversationFragment-->
  <plurals name="ConversationFragment_delete_selected_messages">
    <item quantity="one">Видалити обране повідомлення?</item>
    <item quantity="few">Видалити обрані повідомлення?</item>
    <item quantity="many">Видалити обрані повідомлення?</item>
    <item quantity="other">Видалити обрані повідомлення?</item>
  </plurals>
  <string name="ConversationFragment_save_to_sd_card">Зберегти на носій?</string>
  <plurals name="ConversationFragment_saving_n_media_to_storage_warning">
    <item quantity="one">Збереження цього файлу до пам\'яті пристрою зробить його доступним іншим програмам на вашому пристрої.\n\nПродовжити?</item>
    <item quantity="few">Збереження всіх %1$d файлів до пам\'яті пристрою зробить їх доступними для інших програм на вашому пристрої.\n\nПродовжити?</item>
    <item quantity="many">Збереження всіх %1$d файлів до пам\'яті пристрою зробить їх доступними для інших програм на вашому пристрої.\n\nПродовжити?</item>
    <item quantity="other">Збереження всіх %1$d файлів до пам\'яті пристрою зробить їх доступними для інших програм на вашому пристрої.\n\nПродовжити?</item>
  </plurals>
  <plurals name="ConversationFragment_error_while_saving_attachments_to_sd_card">
    <item quantity="one">Під час збереження вкладення до сховища сталася помилка!</item>
    <item quantity="few">Під час збереження вкладень до сховища сталася помилка!</item>
    <item quantity="many">Під час збереження вкладень до сховища сталася помилка!</item>
    <item quantity="other">Під час збереження вкладень до сховища сталася помилка!</item>
  </plurals>
  <string name="ConversationFragment_unable_to_write_to_sd_card_exclamation">Неможливо записати до сховища!</string>
  <plurals name="ConversationFragment_saving_n_attachments">
    <item quantity="one">Збереження вкладення</item>
    <item quantity="few">Збереження %1$d вкладень</item>
    <item quantity="many">Збереження %1$d вкладень</item>
    <item quantity="other">Збереження %1$d вкладень</item>
  </plurals>
  <plurals name="ConversationFragment_saving_n_attachments_to_sd_card">
    <item quantity="one">Збереження вкладення до сховища…</item>
    <item quantity="few">Збереження %1$d вкладень до сховища…</item>
    <item quantity="many">Збереження %1$d вкладень до сховища…</item>
    <item quantity="other">Збереження %1$d вкладень до сховища…</item>
  </plurals>
  <string name="ConversationFragment_pending">Очікування…</string>
  <string name="ConversationFragment_push">Дані (Signal)</string>
  <string name="ConversationFragment_mms">MMS</string>
  <string name="ConversationFragment_sms">SMS</string>
  <string name="ConversationFragment_deleting">Видалення</string>
  <string name="ConversationFragment_deleting_messages">Видалення повідомлень…</string>
  <string name="ConversationFragment_delete_for_me">Видалити для мене</string>
  <string name="ConversationFragment_delete_for_everyone">Видалити для всіх</string>
  <string name="ConversationFragment_this_message_will_be_deleted_for_everyone_in_the_conversation">Це повідомлення буде видалено для усіх у розмові, якщо вони використовують найновішу версію Signal. Вони зможуть побачити, що ви видалили повідомлення.</string>
  <string name="ConversationFragment_quoted_message_not_found">Оригінальне повідомлення не знайдено</string>
  <string name="ConversationFragment_quoted_message_no_longer_available">Оригінальне повідомлення більше не доступно</string>
  <string name="ConversationFragment_failed_to_open_message">Не вдалося відкрити повідомлення</string>
  <string name="ConversationFragment_you_can_swipe_to_the_right_reply">Ви можете потягнути будь-яке повідомлення праворуч для швидкої відповіді</string>
  <string name="ConversationFragment_you_can_swipe_to_the_left_reply">Ви можете потягнути будь-яке повідомлення ліворуч для швидкої відповіді</string>
  <string name="ConversationFragment_outgoing_view_once_media_files_are_automatically_removed">Вихідні одноразові медіа-файли автоматично видаляються після того, як були відправлені</string>
  <string name="ConversationFragment_you_already_viewed_this_message">Ви вже переглянули це повідомлення</string>
  <string name="ConversationFragment__you_can_add_notes_for_yourself_in_this_conversation">Ви можете додавати замітки для себе в цій розмові.\nЯкщо у вашого облікового запису є прив\'язані пристрою, тоді нові замітки будуть синхронізовані.</string>
  <string name="ConversationFragment__d_group_members_have_the_same_name">%1$d учасників групи мають однакові імена.</string>
  <string name="ConversationFragment__tap_to_review">Натисніть для перегляду</string>
  <string name="ConversationFragment__review_requests_carefully">Переглядайте запити уважно</string>
  <string name="ConversationFragment__signal_found_another_contact_with_the_same_name">Molly знайшов іншого користувача з цим ім\'ям.</string>
  <string name="ConversationFragment_contact_us">Напишіть нам</string>
  <string name="ConversationFragment_verify">Підтвердження</string>
  <string name="ConversationFragment_not_now">Не зараз</string>
  <string name="ConversationFragment_your_safety_number_with_s_changed">Ваш код безпеки із %s змінився</string>
  <string name="ConversationFragment_your_safety_number_with_s_changed_likey_because_they_reinstalled_signal">Ваш код безпеки з %s змінився, ймовірно тому що цей користувач перевстановив Signal або змінив пристрій. Торкніться «Підтвердити» щоб підтвердити новий код безпеки. Це необов\'язково.</string>
  <!--Message shown to indicate which notification profile is on/active-->
  <string name="ConversationFragment__s_on">%1$s увімкнено</string>
  <plurals name="ConversationListFragment_delete_selected_conversations">
    <item quantity="one">Видалити обрану бесіду?</item>
    <item quantity="few">Видалити обрані бесіди?</item>
    <item quantity="many">Видалити обрані бесіди?</item>
    <item quantity="other">Видалити обрані розмови?</item>
  </plurals>
  <plurals name="ConversationListFragment_this_will_permanently_delete_all_n_selected_conversations">
    <item quantity="one">Це остаточно видалить обрану бесіду.</item>
    <item quantity="few">Це остаточно видалить усі %1$d обрані бесіди.</item>
    <item quantity="many">Це остаточно видалить усі %1$d обрані бесіди.</item>
    <item quantity="other">Це остаточно видалить усі %1$d обрані розмови.</item>
  </plurals>
  <string name="ConversationListFragment_deleting">Видалення</string>
  <string name="ConversationListFragment_deleting_selected_conversations">Видалення обраних розмов…</string>
  <plurals name="ConversationListFragment_conversations_archived">
    <item quantity="one">Розмову заархівовано</item>
    <item quantity="few">%d розмови заархівовано</item>
    <item quantity="many">%d розмов заархівовано</item>
    <item quantity="other">%d розмов заархівовано</item>
  </plurals>
  <string name="ConversationListFragment_undo">СКАСУВАТИ</string>
  <plurals name="ConversationListFragment_moved_conversations_to_inbox">
    <item quantity="one">Розмову переміщено до вхідних</item>
    <item quantity="few">%d розмови переміщено до вхідних</item>
    <item quantity="many">%d розмов переміщено до вхідних</item>
    <item quantity="other">%d розмов переміщено до вхідних</item>
  </plurals>
  <plurals name="ConversationListFragment_read_plural">
    <item quantity="one">Прочитане</item>
    <item quantity="few">Прочитане</item>
    <item quantity="many">Прочитане</item>
    <item quantity="other">Прочитане</item>
  </plurals>
  <plurals name="ConversationListFragment_unread_plural">
    <item quantity="one">Непрочитане</item>
    <item quantity="few">Непрочитане</item>
    <item quantity="many">Непрочитане</item>
    <item quantity="other">Непрочитане</item>
  </plurals>
  <plurals name="ConversationListFragment_pin_plural">
    <item quantity="one">Закріпити</item>
    <item quantity="few">Закріпити</item>
    <item quantity="many">Закріпити</item>
    <item quantity="other">Закріпити</item>
  </plurals>
  <plurals name="ConversationListFragment_unpin_plural">
    <item quantity="one">Відкріпити</item>
    <item quantity="few">Відкріпити</item>
    <item quantity="many">Відкріпити</item>
    <item quantity="other">Відкріпити</item>
  </plurals>
  <plurals name="ConversationListFragment_mute_plural">
    <item quantity="one">Не сповіщати</item>
    <item quantity="few">Не сповіщати</item>
    <item quantity="many">Не сповіщати</item>
    <item quantity="other">Не сповіщати</item>
  </plurals>
  <plurals name="ConversationListFragment_unmute_plural">
    <item quantity="one">Сповіщати</item>
    <item quantity="few">Сповіщати</item>
    <item quantity="many">Сповіщати</item>
    <item quantity="other">Сповіщати</item>
  </plurals>
  <string name="ConversationListFragment_select">Вибрати</string>
  <plurals name="ConversationListFragment_archive_plural">
    <item quantity="one">Архівувати</item>
    <item quantity="few">Архівувати</item>
    <item quantity="many">Архівувати</item>
    <item quantity="other">Архівувати</item>
  </plurals>
  <plurals name="ConversationListFragment_unarchive_plural">
    <item quantity="one">Розархівувати</item>
    <item quantity="few">Розархівувати</item>
    <item quantity="many">Розархівувати</item>
    <item quantity="other">Розархівувати</item>
  </plurals>
  <plurals name="ConversationListFragment_delete_plural">
    <item quantity="one">Видалити</item>
    <item quantity="few">Видалити</item>
    <item quantity="many">Видалити</item>
    <item quantity="other">Видалити</item>
  </plurals>
  <string name="ConversationListFragment_select_all">Обрати все</string>
  <plurals name="ConversationListFragment_s_selected">
    <item quantity="one">%d обрано</item>
    <item quantity="few">%d обрано</item>
    <item quantity="many">%d обрано</item>
    <item quantity="other">%d обрано</item>
  </plurals>
  <!--Show in conversation list overflow menu to open selection bottom sheet-->
  <string name="ConversationListFragment__notification_profile">Профіль сповіщень</string>
  <!--Tooltip shown after you have created your first notification profile-->
  <string name="ConversationListFragment__turn_your_notification_profile_on_or_off_here">Вмикайте та вимикайте профілі сповіщень тут.</string>
  <!--Message shown in top toast to indicate the named profile is on-->
  <string name="ConversationListFragment__s_on">%1$s увімкнено</string>
  <!--ConversationListItem-->
  <string name="ConversationListItem_key_exchange_message">Повідомлення обміну ключам</string>
  <!--ConversationListItemAction-->
  <string name="ConversationListItemAction_archived_conversations_d">Архівовані розмови (%d)</string>
  <!--ConversationTitleView-->
  <string name="ConversationTitleView_verified">Завірено</string>
  <string name="ConversationTitleView_you">Ви</string>
  <!--ConversationTypingView-->
  <string name="ConversationTypingView__plus_d">+%1$d</string>
  <!--CreateGroupActivity-->
  <string name="CreateGroupActivity_some_contacts_cannot_be_in_legacy_groups">Деякі контакти не можуть перебувати в застарілих групах.</string>
  <string name="CreateGroupActivity__select_members">Виберіть учасників</string>
  <!--CreateProfileActivity-->
  <string name="CreateProfileActivity__profile">Профіль</string>
  <string name="CreateProfileActivity_error_setting_profile_photo">Не вдалося встановити фото профілю</string>
  <string name="CreateProfileActivity_problem_setting_profile">Не вдалося встановити профіль</string>
  <string name="CreateProfileActivity_set_up_your_profile">Налаштувати ваш профайл</string>
  <string name="CreateProfileActivity_signal_profiles_are_end_to_end_encrypted">Ваш профіль захищено наскрізним шифрованням. Ваш профіль та зміни у ньому будуть доступні для ваших контактів, коли ви розпочинаєте або підтверджуєте нову розмову та коли приєднуєтесь до нових груп.</string>
  <string name="CreateProfileActivity_set_avatar_description">Встановити фото профілю</string>
  <!--ChooseBackupFragment-->
  <string name="ChooseBackupFragment__restore_from_backup">Відновити резервну копію?</string>
  <string name="ChooseBackupFragment__restore_your_messages_and_media">Відновити ваші повідомлення та медіа-файли із локальної резервної копії. Якщо Ви не бажаєте цього робити зараз, це можна зробити потім.</string>
  <string name="ChooseBackupFragment__icon_content_description">Значок відновлення з резервної копії</string>
  <string name="ChooseBackupFragment__choose_backup">Обрати резервну копію</string>
  <string name="ChooseBackupFragment__learn_more">Дізнатись більше</string>
  <string name="ChooseBackupFragment__no_file_browser_available">Немає менеджера файлів</string>
  <!--RestoreBackupFragment-->
  <string name="RestoreBackupFragment__restore_complete">Відновлення завершено</string>
  <string name="RestoreBackupFragment__to_continue_using_backups_please_choose_a_folder">Щоб продовжити резервне копіювання, будь ласка, виберіть папку. Нові резервні копії будуть зберігатися в ній.</string>
  <string name="RestoreBackupFragment__choose_folder">Обрати папку</string>
  <string name="RestoreBackupFragment__not_now">Не зараз</string>
  <!--BackupsPreferenceFragment-->
  <string name="BackupsPreferenceFragment__chat_backups">Резервні копії чату</string>
  <string name="BackupsPreferenceFragment__backups_are_encrypted_with_a_passphrase">Резервні копії шифруються парольною фразою і зберігаються на вашому пристрої. </string>
  <string name="BackupsPreferenceFragment__create_backup">Створити резервну копію</string>
  <string name="BackupsPreferenceFragment__last_backup">Остання резервна копія: %1$s</string>
  <string name="BackupsPreferenceFragment__backup_folder">Резервна папка</string>
  <string name="BackupsPreferenceFragment__verify_backup_passphrase">Перевірити фразу-пароль резервної копії</string>
  <string name="BackupsPreferenceFragment__test_your_backup_passphrase">Випробуйте парольну фразу своєї резервної копії і переконайтеся, що вона збігається</string>
  <string name="BackupsPreferenceFragment__turn_on">Відключити Блокування Реєстрації?</string>
  <string name="BackupsPreferenceFragment__turn_off">Відключити</string>
  <string name="BackupsPreferenceFragment__to_restore_a_backup">Щоб відновити з резервної копії, встановіть нову копію Molly. Відкрийте програму та натисніть \"Відновити резервну копію\", потім виберіть файл резервної копії. %1$s</string>
  <string name="BackupsPreferenceFragment__learn_more">Дізнатись більше</string>
  <string name="BackupsPreferenceFragment__in_progress">В процесі…</string>
  <string name="BackupsPreferenceFragment__d_so_far">%1$d на цей час…</string>
  <!--Show percentage of completion of backup-->
  <string name="BackupsPreferenceFragment__s_so_far">%1$s%% на цей час…</string>
  <string name="BackupsPreferenceFragment_signal_requires_external_storage_permission_in_order_to_create_backups">Molly потребує дозволу \"Зберігання\", щоб створювати резервні копії, але наразі доступу немає. Будь ласка, перейдіть до налаштувань додатку, оберіть \"Дозволи\", та увімкніть \"Зберігання\".</string>
  <!--CustomDefaultPreference-->
  <string name="CustomDefaultPreference_using_custom">Використання власного: %s</string>
  <string name="CustomDefaultPreference_using_default">Використання типового: %s</string>
  <string name="CustomDefaultPreference_none">Жодного</string>
  <!--AvatarSelectionBottomSheetDialogFragment-->
  <string name="AvatarSelectionBottomSheetDialogFragment__choose_photo">Вибрати фото</string>
  <string name="AvatarSelectionBottomSheetDialogFragment__take_photo">Зробити фото</string>
  <string name="AvatarSelectionBottomSheetDialogFragment__choose_from_gallery">Вибрати з Галереї</string>
  <string name="AvatarSelectionBottomSheetDialogFragment__remove_photo">Видалати світлину</string>
  <string name="AvatarSelectionBottomSheetDialogFragment__taking_a_photo_requires_the_camera_permission">Щоб зробити фото, потрібен дозвіл на доступ до камери. </string>
  <string name="AvatarSelectionBottomSheetDialogFragment__viewing_your_gallery_requires_the_storage_permission">Для перегляду галереї потрібен дозвіл на доступ до сховища.</string>
  <!--DateUtils-->
  <string name="DateUtils_just_now">Зараз</string>
  <string name="DateUtils_minutes_ago">%dхв</string>
  <string name="DateUtils_today">Сьогодні</string>
  <string name="DateUtils_yesterday">Вчора</string>
  <!--DecryptionFailedDialog-->
  <string name="DecryptionFailedDialog_chat_session_refreshed">Сесію чату оновлено</string>
  <string name="DecryptionFailedDialog_signal_uses_end_to_end_encryption">Signal використовує наскрізне шифровання, що подекуди призводить до оновлення сесій чатів. Це не впливає на безпеку чату, хоча надіслане контактом повідомлення може не дійти і вам потрібно буде попросити надіслати його знов.</string>
  <!--DeviceListActivity-->
  <string name="DeviceListActivity_unlink_s">Від\'єднати \'%s\'?</string>
  <string name="DeviceListActivity_by_unlinking_this_device_it_will_no_longer_be_able_to_send_or_receive">Після від\'єднання цього пристрою він більше не зможе відправляти та одержувати повідомлення.</string>
  <string name="DeviceListActivity_network_connection_failed">Проблема з\'єднання</string>
  <string name="DeviceListActivity_try_again">Спробуйте ще</string>
  <string name="DeviceListActivity_unlinking_device">Від\'єднання пристрою…</string>
  <string name="DeviceListActivity_unlinking_device_no_ellipsis">Від\'єднання пристрою</string>
  <string name="DeviceListActivity_network_failed">Помилка мережі!</string>
  <!--DeviceListItem-->
  <string name="DeviceListItem_unnamed_device">Неназваний пристрій</string>
  <string name="DeviceListItem_linked_s">З\'язано %s</string>
  <string name="DeviceListItem_last_active_s">Остання активність %s</string>
  <string name="DeviceListItem_today">Сьогодні</string>
  <!--DocumentView-->
  <string name="DocumentView_unnamed_file">Безіменний файл</string>
  <!--DozeReminder-->
  <string name="DozeReminder_optimize_for_missing_play_services">Оптимізувати для випадку відсутності служб Google Play</string>
  <string name="DozeReminder_this_device_does_not_support_play_services_tap_to_disable_system_battery">Цей пристрій не підтримує служби Google Play. Торкніться, щоб вимкнути режим ощадливого споживання енергії Molly і отримувати повідомлення коли Molly працює у фоні.</string>
  <!--ExpiredBuildReminder-->
  <string name="ExpiredBuildReminder_this_version_of_signal_has_expired">Ваша версія Signal застаріла. Оновіть зараз, щоб приймати і надсилати повідомлення.</string>
  <string name="ExpiredBuildReminder_update_now">Оновити зараз</string>
  <!--PendingGroupJoinRequestsReminder-->
  <plurals name="PendingGroupJoinRequestsReminder_d_pending_member_requests">
    <item quantity="one">%d запит учасникав, що очікує розгляд.</item>
    <item quantity="few">%d запитів учасників, що очікують розгляду.</item>
    <item quantity="many">%d запитів учасників, що очікують розгляду.</item>
    <item quantity="other">%d запитів учасників, що очікують розгляду.</item>
  </plurals>
  <string name="PendingGroupJoinRequestsReminder_view">Детальніше</string>
  <!--ShareActivity-->
  <string name="ShareActivity_share_with">Поділитися із</string>
  <string name="ShareActivity_multiple_attachments_are_only_supported">Кілька вкладень підтримуються тільки для зображень і відео</string>
  <string name="ShareActivity_you_do_not_have_permission_to_send_to_this_group">Ви не можете відправляти повідомлення в цю групу</string>
  <!--GcmRefreshJob-->
  <string name="GcmRefreshJob_Permanent_Signal_communication_failure">Постійний збій зв\'язку Signal!</string>
  <string name="GcmRefreshJob_Signal_was_unable_to_register_with_Google_Play_Services">Molly не зміг зареєструватись у сервісах Google Play. Виклики та повідомлення Molly наразі вимкнено, спробуйте перереєструватися у Налаштуваннях &gt; Додатково.</string>
  <!--GiphyActivity-->
  <string name="GiphyActivity_error_while_retrieving_full_resolution_gif">Помилка при отриманні GIF у повному розширенні</string>
  <!--GiphyFragmentPageAdapter-->
  <string name="GiphyFragmentPagerAdapter_gifs">GIF</string>
  <string name="GiphyFragmentPagerAdapter_stickers">Наліпки</string>
  <!--AddToGroupActivity-->
  <string name="AddToGroupActivity_add_member">Додати учасника?</string>
  <string name="AddToGroupActivity_add_s_to_s">Додати \"%1$s\" до \"%2$s\"?</string>
  <string name="AddToGroupActivity_s_added_to_s">\"%1$s\" доданий до \"%2$s\".</string>
  <string name="AddToGroupActivity_add_to_group">Додати до групи</string>
  <string name="AddToGroupActivity_add_to_groups">Додати до груп</string>
  <string name="AddToGroupActivity_this_person_cant_be_added_to_legacy_groups">Ця людина не може бути додана до застарілих груп.</string>
  <string name="AddToGroupActivity_add">Додати</string>
  <string name="AddToGroupActivity_add_to_a_group">Додати до групи</string>
  <!--ChooseNewAdminActivity-->
  <string name="ChooseNewAdminActivity_choose_new_admin">Виберіть нового адміністратора</string>
  <string name="ChooseNewAdminActivity_done">Готово</string>
  <string name="ChooseNewAdminActivity_you_left">Ви залишили \"%1$s.\"</string>
  <!--GroupMembersDialog-->
  <string name="GroupMembersDialog_you">Ви</string>
  <!--GV2 access levels-->
  <string name="GroupManagement_access_level_anyone">Будь-хто</string>
  <string name="GroupManagement_access_level_all_members">Всі учасники</string>
  <string name="GroupManagement_access_level_only_admins">Тільки адміністратори</string>
  <string name="GroupManagement_access_level_no_one">Ніхто</string>
  <!--GV2 invites sent-->
  <plurals name="GroupManagement_invitation_sent">
    <item quantity="one">Запрошення надіслано</item>
    <item quantity="few">%d запрошень надіслано</item>
    <item quantity="many">%d запрошень надіслано</item>
    <item quantity="other">%d запрошень надіслано</item>
  </plurals>
  <string name="GroupManagement_invite_single_user">Ви не можете автоматично додати \"%1$s\" в цю групу.\n\nЙому (їй) було відправлено запрошення приєднатися, і він (-а) не побачить повідомлення в групі, поки не прийме запрошення.</string>
  <string name="GroupManagement_invite_multiple_users">Ви не можете автоматично додати цих користувачів до цієї групи.\n\nЇм було відправлено запрошення приєднатися, і вони не побачать повідомлення в групі, поки не приймуть запрошення. </string>
  <!--GroupsV1MigrationLearnMoreBottomSheetDialogFragment-->
  <string name="GroupsV1MigrationLearnMore_what_are_new_groups">Що таке Нові Групи?</string>
  <string name="GroupsV1MigrationLearnMore_new_groups_have_features_like_mentions">Нові групи мають такі можливості як @згадки, адміністраторів груп, та підтримуватимуть більше можливостей у майбутньому.</string>
  <string name="GroupsV1MigrationLearnMore_all_message_history_and_media_has_been_kept">Уся історія повідомлень та медіа були збережені під час оновлення.</string>
  <string name="GroupsV1MigrationLearnMore_you_will_need_to_accept_an_invite_to_join_this_group_again">Вам потрібно прийняти запит, щоб приєднатись до цієї групи знов. Ви не отримуватимете повідомлень від групи поки не приймете запит.</string>
  <plurals name="GroupsV1MigrationLearnMore_these_members_will_need_to_accept_an_invite">
    <item quantity="one">Цьому користувачу потрібно прийняти запит, щоб приєднатись до цієї групи знов. Він не отримуватиме повідомлень від групи поки не прийме запит:</item>
    <item quantity="few">Цьому користувачу потрібно прийняти запит, щоб приєднатись до цієї групи знов. Він не отримуватиме повідомлень від групи поки не прийме запит:</item>
    <item quantity="many">Цим користувачам потрібно прийняти запит, щоб приєднатись до групи знов. Вони не отримуватимуть повідомлень від групи поки не приймуть запит:</item>
    <item quantity="other">Цим користувачам потрібно прийняти запит, щоб приєднатись до групи знов. Вони не отримуватимуть повідомлень від групи поки не приймуть запит:</item>
  </plurals>
  <plurals name="GroupsV1MigrationLearnMore_these_members_were_removed_from_the_group">
    <item quantity="one">Цього користувача було видалено з групи, та він не зможе приєднатись поки не оновить застосунок:</item>
    <item quantity="few">Цього користувача було видалено з групи, та він не зможе приєднатись поки не оновить застосунок:</item>
    <item quantity="many">Цих користувачів було видалено з групи, та вони не зможуть приєднатись поки не оновлять застосунок:</item>
    <item quantity="other">Цих користувачів було видалено з групи, та вони не зможуть приєднатись поки не оновлять застосунок:</item>
  </plurals>
  <!--GroupsV1MigrationInitiationBottomSheetDialogFragment-->
  <string name="GroupsV1MigrationInitiation_upgrade_to_new_group">Оновити до Нової групи</string>
  <string name="GroupsV1MigrationInitiation_upgrade_this_group">Оновити цю групу</string>
  <string name="GroupsV1MigrationInitiation_new_groups_have_features_like_mentions">Нові групи мають такі можливості як @згадки, адміністраторів груп, та підтримуватимуть більше можливостей у майбутньому.</string>
  <string name="GroupsV1MigrationInitiation_all_message_history_and_media_will_be_kept">Уся історія повідомлень та медіа будуть збережені під час оновлення.</string>
  <string name="GroupsV1MigrationInitiation_encountered_a_network_error">Виникла помилка мережі. Спробуйте пізніше.</string>
  <string name="GroupsV1MigrationInitiation_failed_to_upgrade">Помилка оновлення.</string>
  <plurals name="GroupsV1MigrationInitiation_these_members_will_need_to_accept_an_invite">
    <item quantity="one">Цьому користувачу потрібно прийняти запит, щоб приєднатись до цієї групи знов. Він не отримуватиме повідомлень від групи поки не прийме запит:</item>
    <item quantity="few">Цим користувачам потрібно прийняти запит, щоб приєднатись до групи знов. Вони не отримуватимуть повідомлень від групи поки не приймуть запит:</item>
    <item quantity="many">Цим користувачам потрібно прийняти запит, щоб приєднатись до групи знов. Вони не отримуватимуть повідомлень від групи поки не приймуть запит:</item>
    <item quantity="other">Цим користувачам потрібно прийняти запит, щоб приєднатись до групи знов. Вони не отримуватимуть повідомлень від групи поки не приймуть запит:</item>
  </plurals>
  <plurals name="GroupsV1MigrationInitiation_these_members_are_not_capable_of_joining_new_groups">
    <item quantity="one">Цей учасник не може приєднуватись до Нових груп, та його буде видалено з групи:</item>
    <item quantity="few">Ці учасники не можуть приєднуватись до Нових груп, та їх буде видалено з групи:</item>
    <item quantity="many">Ці учасники не можуть приєднуватись до Нових груп, та їх буде видалено з групи:</item>
    <item quantity="other">Ці учасники не можуть приєднуватись до Нових Груп, та їх буде видалено з групи:</item>
  </plurals>
  <!--GroupsV1MigrationSuggestionsReminder-->
  <plurals name="GroupsV1MigrationSuggestionsReminder_members_couldnt_be_added_to_the_new_group">
    <item quantity="one">%1$d учасника не вдалось повторно додати до Нової групи. Бажаєте додати його зараз?</item>
    <item quantity="few">Не вдалось повторно додати до Нової групи користувачів: %1$d Бажаєте додати їх зараз?</item>
    <item quantity="many">Не вдалось повторно додати до Нової групи користувачів: %1$d Бажаєте додати їх зараз?</item>
    <item quantity="other">Не вдалось повторно додати до Нової групи користувачів: %1$d Бажаєте додати їх зараз?</item>
  </plurals>
  <plurals name="GroupsV1MigrationSuggestionsReminder_add_members">
    <item quantity="one">Додати учасника</item>
    <item quantity="few">Додати учасників</item>
    <item quantity="many">Додати учасників</item>
    <item quantity="other">Додати учасників</item>
  </plurals>
  <string name="GroupsV1MigrationSuggestionsReminder_no_thanks">Ні, дякую</string>
  <!--GroupsV1MigrationSuggestionsDialog-->
  <plurals name="GroupsV1MigrationSuggestionsDialog_add_members_question">
    <item quantity="one">Додати учасника?</item>
    <item quantity="few">Додати учасників?</item>
    <item quantity="many">Додати учасників?</item>
    <item quantity="other">Додати учасників?</item>
  </plurals>
  <plurals name="GroupsV1MigrationSuggestionsDialog_these_members_couldnt_be_automatically_added">
    <item quantity="one">Цей учасник (-ця) не може бути автоматично доданий (-а) до нової групи під час її оновлення:</item>
    <item quantity="few">Цей учасник (-ця) не може бути автоматично доданий (-а) до нової групи під час її оновлення:</item>
    <item quantity="many">Ці учасники не можуть бути автоматично додані до нової групи під час її оновлення:</item>
    <item quantity="other">Ці учасники не можуть бути автоматично додані до нової групи під час її оновлення:</item>
  </plurals>
  <plurals name="GroupsV1MigrationSuggestionsDialog_add_members">
    <item quantity="one">Додати учасника</item>
    <item quantity="few">Додати учасників</item>
    <item quantity="many">Додати учасників</item>
    <item quantity="other">Додати учасників</item>
  </plurals>
  <plurals name="GroupsV1MigrationSuggestionsDialog_failed_to_add_members_try_again_later">
    <item quantity="one">Не вдалось додати учасника. Спробуйте пізніше.</item>
    <item quantity="few">Не вдалось додати учасників. Спробуйте пізніше.</item>
    <item quantity="many">Не вдалось додати учасників. Спробуйте пізніше.</item>
    <item quantity="other">Не вдалось додати учасників. Спробуйте пізніше.</item>
  </plurals>
  <plurals name="GroupsV1MigrationSuggestionsDialog_cannot_add_members">
    <item quantity="one">Не вдалось додати учасника.</item>
    <item quantity="few">Не вдалось додати учасників.</item>
    <item quantity="many">Не вдалось додати учасників.</item>
    <item quantity="other">Не вдалось додати учасників.</item>
  </plurals>
  <!--LeaveGroupDialog-->
  <string name="LeaveGroupDialog_leave_group">Покинути групу?</string>
  <string name="LeaveGroupDialog_you_will_no_longer_be_able_to_send_or_receive_messages_in_this_group">Ви не зможете надсилати чи одержувати повідомлення в цій групі.</string>
  <string name="LeaveGroupDialog_leave">Покинути</string>
  <string name="LeaveGroupDialog_choose_new_admin">Виберіть нового адміністратора</string>
  <string name="LeaveGroupDialog_before_you_leave_you_must_choose_at_least_one_new_admin_for_this_group">Перш ніж покинути цю групу, необхідно обрати щонайменше одного нового адміністратора для цієї групи.</string>
  <string name="LeaveGroupDialog_choose_admin">Вибрати адміністратора </string>
  <!--LinkPreviewView-->
  <string name="LinkPreviewView_no_link_preview_available">Немає попереднього перегляду посилання</string>
  <string name="LinkPreviewView_this_group_link_is_not_active">Посилання групи неактивне</string>
  <string name="LinkPreviewView_domain_date">%1$s · %2$s</string>
  <!--LinkPreviewRepository-->
  <plurals name="LinkPreviewRepository_d_members">
    <item quantity="one">%1$d учасник</item>
    <item quantity="few">%1$d учасник</item>
    <item quantity="many">%1$d учасники</item>
    <item quantity="other">%1$d учасники</item>
  </plurals>
  <!--PendingMembersActivity-->
  <string name="PendingMembersActivity_pending_group_invites">Очікуванні запрошення в групу</string>
  <string name="PendingMembersActivity_requests">Запити</string>
  <string name="PendingMembersActivity_invites">Запрошення</string>
  <string name="PendingMembersActivity_people_you_invited">Люди, яких ви запросили</string>
  <string name="PendingMembersActivity_you_have_no_pending_invites">У вас немає запрошень, які очікують рішення.</string>
  <string name="PendingMembersActivity_invites_by_other_group_members">Запрошення від інших учасників групи</string>
  <string name="PendingMembersActivity_no_pending_invites_by_other_group_members">Немає запрошень, які очікують рішення, відправлених іншими учасниками.</string>
  <string name="PendingMembersActivity_missing_detail_explanation">Деталі людей не показуються, запрошених іншими учасниками групи. Якщо запрошені вирішать приєднатися, їх інформація з того часу стане доступна групі. Вони не зможуть бачити ніяких повідомлень в групі до того, як приєднаються.</string>
  <string name="PendingMembersActivity_revoke_invite">Відкликати запрошення </string>
  <string name="PendingMembersActivity_revoke_invites">Відкликати запрошення</string>
  <plurals name="PendingMembersActivity_revoke_d_invites">
    <item quantity="one">Відкликати запрошення </item>
    <item quantity="few">Відкликати %1$d запрошення </item>
    <item quantity="many">Відкликати %1$d запрошення </item>
    <item quantity="other">Відкликати %1$d запрошення </item>
  </plurals>
  <plurals name="PendingMembersActivity_error_revoking_invite">
    <item quantity="one">Помилка відкликання запрошення</item>
    <item quantity="few">Помилка відкликання запрошення</item>
    <item quantity="many">Помилка відкликання запрошень</item>
    <item quantity="other">Помилка відкликання запрошень</item>
  </plurals>
  <!--RequestingMembersFragment-->
  <string name="RequestingMembersFragment_pending_member_requests">Запити на участь, які очікують рішення</string>
  <string name="RequestingMembersFragment_no_member_requests_to_show">Немає запитів на участь.</string>
  <string name="RequestingMembersFragment_explanation">Люди в цьому списку намагаються приєднатися до цієї групи за посиланням на групу.</string>
  <string name="RequestingMembersFragment_added_s">Додано \"%1$s\"</string>
  <string name="RequestingMembersFragment_denied_s">Відхилено \"%1$s\"</string>
  <!--AddMembersActivity-->
  <string name="AddMembersActivity__done">Готово</string>
  <string name="AddMembersActivity__this_person_cant_be_added_to_legacy_groups">Ця людина не може бути додана до застарілих груп.</string>
  <string name="AddMembersActivity__this_person_cant_be_added_to_announcement_groups">Ця людина не може бути додана в групи з оголошеннями.</string>
  <plurals name="AddMembersActivity__add_d_members_to_s">
    <item quantity="one">Додати \"%1$s\" учасника (-цю) в \"%2$s\"?</item>
    <item quantity="few">Додати %3$d учасника (-цю) в \"%2$s\"?</item>
    <item quantity="many">Додати %3$d учасників в \"%2$s\"?</item>
    <item quantity="other">Додати %3$d учасників в \"%2$s\"?</item>
  </plurals>
  <string name="AddMembersActivity__add">Додати</string>
  <string name="AddMembersActivity__add_members">Додати учасників</string>
  <!--AddGroupDetailsFragment-->
  <string name="AddGroupDetailsFragment__name_this_group">Дати ім\'я групі</string>
  <string name="AddGroupDetailsFragment__create_group">Створити групу</string>
  <string name="AddGroupDetailsFragment__create">Створити</string>
  <string name="AddGroupDetailsFragment__members">Учасники</string>
  <string name="AddGroupDetailsFragment__you_can_add_or_invite_friends_after_creating_this_group">Після створення групи ви зможете додати чи запросити до неї друзів.</string>
  <string name="AddGroupDetailsFragment__group_name_required">Ім\'я групи (обов\'язково)</string>
  <string name="AddGroupDetailsFragment__group_name_optional">Назва групи (за бажанням)</string>
  <string name="AddGroupDetailsFragment__this_field_is_required">Це обов\'язкове поле.</string>
  <string name="AddGroupDetailsFragment__group_creation_failed">Не вдалось створити групу.</string>
  <string name="AddGroupDetailsFragment__try_again_later">Спробуйте знову пізніше.</string>
  <string name="AddGroupDetailsFragment__youve_selected_a_contact_that_doesnt">Ви вибрали контакт, який не підтримує групи Signal, тому ця група буде перетворена в MMS.</string>
  <string name="AddGroupDetailsFragment_custom_mms_group_names_and_photos_will_only_be_visible_to_you">Імена та фото MMS-груп будуть видні тільки вам. </string>
  <string name="AddGroupDetailsFragment__remove">Вилучити</string>
  <string name="AddGroupDetailsFragment__sms_contact">SMS контакт</string>
  <string name="AddGroupDetailsFragment__remove_s_from_this_group">Видалити %1$s з цієї групи?</string>
  <plurals name="AddGroupDetailsFragment__d_members_do_not_support_new_groups">
    <item quantity="one">%d учасник не підтримує Нові Групи, тому ця група буде застарілою Групою.</item>
    <item quantity="few">%d учасник не підтримує Нові Групи, тому ця група буде застарілою Групою.</item>
    <item quantity="many">%d  учасників не підтримують Нові Групи, тому ця група буде застарілою Групою.</item>
    <item quantity="other">%d учасників не підтримують Нові Групи, тому ця група буде застарілою Групою.</item>
  </plurals>
  <plurals name="AddGroupDetailsFragment__d_members_do_not_support_new_groups_so_this_group_cannot_be_created">
    <item quantity="one">%d учасник не підтримує Нові Групи, тому ця група не може бути створеною.</item>
    <item quantity="few">%d учасник не підтримує Нові Групи, тому ця група не може бути створеною.</item>
    <item quantity="many">%d учасників не підтримують Нові Групи, тому ця група не може бути створеною.</item>
    <item quantity="other">%d учасників не підтримують Нові Групи, тому ця група не може бути створеною.</item>
  </plurals>
  <!--NonGv2MemberDialog-->
  <string name="NonGv2MemberDialog_single_users_are_non_gv2_capable">Буде створена Застаріла Група, тому що \"%1$s\" використовує застарілу версію Signal. Ви зможете створити групу нового типу після того, як ця людина оновить Signal. Або ви можете видалити його перед створенням групи.</string>
  <plurals name="NonGv2MemberDialog_d_users_are_non_gv2_capable">
    <item quantity="one">Буде створено Застарілу Групу, оскільки учасник %1$d використовує стару версію Signal. Ви можете створити з ним Групу Нового Стилю після того, як він оновить Signal, або видаліть його перед створенням групи.</item>
    <item quantity="few">Буде створено Застарілу Групу, оскільки учасник %1$d використовує стару версію Signal. Ви можете створити з ним Групу Нового Стилю після того, як він оновить Signal, або видаліть його перед створенням групи.</item>
    <item quantity="many">Буде створено Застарілу Групу, оскільки учасники %1$d використовують стару версію Signal. Ви можете створити з ними Групу Нового Стилю після того, як вони оновлять Signal, або видаліть їх перед створенням групи.</item>
    <item quantity="other">Буде створено Застарілу Групу, оскільки учасники %1$d використовують стару версію Signal. Ви можете створити з ними Групу Нового Стилю після того, як вони оновлять Signal, або видаліть їх перед створенням групи.</item>
  </plurals>
  <string name="NonGv2MemberDialog_single_users_are_non_gv2_capable_forced_migration">Ця група не може бути створена, тому що \"%1$s\" використовує застарілу версію Signal. Ви повинні видалити цього учасника перед створенням групи.</string>
  <plurals name="NonGv2MemberDialog_d_users_are_non_gv2_capable_forced_migration">
    <item quantity="one">Ця група не може бути створена, тому що \"%1$d\" учасник (-ця) використовує застарілу версію Signal. Ви повинні видалити його (-її) перед створенням групи.</item>
    <item quantity="few">Ця група не може бути створена, тому що \"%1$d\" учасник (-ця) використовує застарілу версію Signal. Ви повинні видалити його (-її) перед створенням групи.</item>
    <item quantity="many">Ця група не може бути створена, тому що \"%1$d\" учасників використовують застарілу версію Signal. Ви повинні видалити їх перед створенням групи.</item>
    <item quantity="other">Ця група не може бути створена, тому що \"%1$d\" учасників використовують застарілу версію Signal. Ви повинні видалити їх перед створенням групи.</item>
  </plurals>
  <!--ManageGroupActivity-->
  <string name="ManageGroupActivity_member_requests_and_invites">Запити і запрошення учасника</string>
  <string name="ManageGroupActivity_add_members">Додати учасників</string>
  <string name="ManageGroupActivity_edit_group_info">Редагувати інфо про групу</string>
  <string name="ManageGroupActivity_who_can_add_new_members">Хто може додати нових учасників?</string>
  <string name="ManageGroupActivity_who_can_edit_this_groups_info">Хто може редагувати інформацію цієї групи?</string>
  <string name="ManageGroupActivity_group_link">Групове посилання</string>
  <string name="ManageGroupActivity_block_group">Блокувати групу</string>
  <string name="ManageGroupActivity_unblock_group">Розблокувати групу</string>
  <string name="ManageGroupActivity_leave_group">Вийти з групи</string>
  <string name="ManageGroupActivity_mute_notifications">Вимкнути звук сповіщень</string>
  <string name="ManageGroupActivity_custom_notifications">Власні повідомлення</string>
  <string name="ManageGroupActivity_mentions">Згадати</string>
  <string name="ManageGroupActivity_chat_color_and_wallpaper">Колір і шпалери чату </string>
  <string name="ManageGroupActivity_until_s">Доки %1$s</string>
  <string name="ManageGroupActivity_always">Завжди</string>
  <string name="ManageGroupActivity_off">Вимк.</string>
  <string name="ManageGroupActivity_on">Увімк.</string>
  <string name="ManageGroupActivity_view_all_members">Переглянути всіх учасників</string>
  <string name="ManageGroupActivity_see_all">Побачити все</string>
  <plurals name="ManageGroupActivity_added">
    <item quantity="one">%d учасник доданий.</item>
    <item quantity="few">%d учасників додано.</item>
    <item quantity="many">%d учасників додано.</item>
    <item quantity="other">%d учасників додано.</item>
  </plurals>
  <string name="ManageGroupActivity_only_admins_can_enable_or_disable_the_sharable_group_link">Тільки адміністратори можуть включати або виключати посилання на групу. </string>
  <string name="ManageGroupActivity_only_admins_can_enable_or_disable_the_option_to_approve_new_members">Тільки адміністратори можуть включати або відключати опцію схвалення нових учасників. </string>
  <string name="ManageGroupActivity_only_admins_can_reset_the_sharable_group_link">Тільки адміністратори можуть скидати посилання на групу. </string>
  <string name="ManageGroupActivity_you_dont_have_the_rights_to_do_this">У нас немає прав на цю дію</string>
  <string name="ManageGroupActivity_not_capable">Хтось із тих, кого ви додали, не підтримує нові групи і повинен (-на) оновити Signal </string>
  <string name="ManageGroupActivity_not_announcement_capable">Хтось із тих, кого ви додали, не підтримує групи з оголошеннями і повинен (-на) оновити Signal</string>
  <string name="ManageGroupActivity_failed_to_update_the_group">Не вдалось оновити групу</string>
  <string name="ManageGroupActivity_youre_not_a_member_of_the_group">Ви не учасник цієї групи</string>
  <string name="ManageGroupActivity_failed_to_update_the_group_please_retry_later">Не вдалося оновити групу, будь ласка, спробуйте пізніше </string>
  <string name="ManageGroupActivity_failed_to_update_the_group_due_to_a_network_error_please_retry_later">Не вдалося оновити групу через помилку мережі, будь ласка, спробуйте пізніше </string>
  <string name="ManageGroupActivity_edit_name_and_picture">Редагувати назву та картинку</string>
  <string name="ManageGroupActivity_legacy_group">Спадкована Група</string>
  <string name="ManageGroupActivity_legacy_group_learn_more">Це Застаріла Група. Такі функції, як адміністратори груп, доступні тільки для Нових Груп.</string>
  <string name="ManageGroupActivity_legacy_group_upgrade">Це Застаріла Група. Щоб отримати доступ до таких функцій, як @згадування і адміністратори груп, </string>
  <string name="ManageGroupActivity_legacy_group_too_large">Ця Застаріла Група не може бути оновлена до Нової Групи, тому що вона занадто велика. Максимальний розмір групи це - %1$d.</string>
  <string name="ManageGroupActivity_upgrade_this_group">оновити цю групу. </string>
  <string name="ManageGroupActivity_this_is_an_insecure_mms_group">Це незахищена MMS Група. Щоб спілкуватися конфіденційно, запросіть своїх контактів в Signal.</string>
  <string name="ManageGroupActivity_invite_now">Запросити зараз</string>
  <string name="ManageGroupActivity_more">більше</string>
  <string name="ManageGroupActivity_add_group_description">Додати опис групи…</string>
  <!--GroupMentionSettingDialog-->
  <string name="GroupMentionSettingDialog_notify_me_for_mentions">Сповіщати мене про згадування</string>
  <string name="GroupMentionSettingDialog_receive_notifications_when_youre_mentioned_in_muted_chats">Отримувати сповіщення, якщо вас згадали у чатах з вимкнутими сповіщеннями?</string>
  <string name="GroupMentionSettingDialog_always_notify_me">Завжди сповіщати</string>
  <string name="GroupMentionSettingDialog_dont_notify_me">Не сповіщати</string>
  <!--ManageProfileFragment-->
  <string name="ManageProfileFragment_profile_name">Ім’я облікового запису</string>
  <string name="ManageProfileFragment_username">Ім\'я користувача</string>
  <string name="ManageProfileFragment_about">Про додаток</string>
  <string name="ManageProfileFragment_write_a_few_words_about_yourself">Напишіть декілька слів про себе</string>
  <string name="ManageProfileFragment_your_name">Ваше ім\'я</string>
  <string name="ManageProfileFragment_your_username">Ваше ім\'я користувача</string>
  <string name="ManageProfileFragment_failed_to_set_avatar">Не вдалось встановити фото профілю</string>
  <string name="ManageProfileFragment_badges">Емблеми</string>
  <string name="ManageProfileFragment__edit_photo">Редагувати фото</string>
  <!--ManageRecipientActivity-->
  <string name="ManageRecipientActivity_no_groups_in_common">Спільних груп немає</string>
  <plurals name="ManageRecipientActivity_d_groups_in_common">
    <item quantity="one">%d спільна група</item>
    <item quantity="few">%d спільних груп</item>
    <item quantity="many">%d спільних груп</item>
    <item quantity="other">%d спільних груп</item>
  </plurals>
  <plurals name="GroupMemberList_invited">
    <item quantity="one">%1$s запросив 1 особу</item>
    <item quantity="few">%1$s запросив %2$d осіб</item>
    <item quantity="many">%1$s запросив %2$d осіб</item>
    <item quantity="other">%1$s запросив %2$d осіб</item>
  </plurals>
  <!--CustomNotificationsDialogFragment-->
  <string name="CustomNotificationsDialogFragment__custom_notifications">Власні повідомлення</string>
  <string name="CustomNotificationsDialogFragment__messages">Повідомлення</string>
  <string name="CustomNotificationsDialogFragment__use_custom_notifications">Використовувати власні сповіщення</string>
  <string name="CustomNotificationsDialogFragment__notification_sound">Звук сповіщення</string>
  <string name="CustomNotificationsDialogFragment__vibrate">Вібрація</string>
  <string name="CustomNotificationsDialogFragment__call_settings">Налаштування дзвінків</string>
  <string name="CustomNotificationsDialogFragment__ringtone">Мелодія дзвінка</string>
  <string name="CustomNotificationsDialogFragment__enabled">Увімкнено</string>
  <string name="CustomNotificationsDialogFragment__disabled">Вимкнено</string>
  <string name="CustomNotificationsDialogFragment__default">Системна</string>
  <string name="CustomNotificationsDialogFragment__unknown">Невідомо</string>
  <!--ShareableGroupLinkDialogFragment-->
  <string name="ShareableGroupLinkDialogFragment__shareable_group_link">Посилання групи, яким можна поділитись</string>
  <string name="ShareableGroupLinkDialogFragment__manage_and_share">Керувати &amp; ділитись</string>
  <string name="ShareableGroupLinkDialogFragment__group_link">Групове посилання</string>
  <string name="ShareableGroupLinkDialogFragment__share">Поділитися</string>
  <string name="ShareableGroupLinkDialogFragment__reset_link">Скинути посилання</string>
  <string name="ShareableGroupLinkDialogFragment__member_requests">Запити учасників</string>
  <string name="ShareableGroupLinkDialogFragment__approve_new_members">Схвалити запити нових користувачів</string>
  <string name="ShareableGroupLinkDialogFragment__require_an_admin_to_approve_new_members_joining_via_the_group_link">Потрібно, щоб адміністратор затвердив нових членів, які приєднуються за посиланням групи.</string>
  <string name="ShareableGroupLinkDialogFragment__are_you_sure_you_want_to_reset_the_group_link">Ви впевнені, що бажаєте скинути посилання на групу? Люди більше не зможуть приєднуватись до групи за цим посиланням.</string>
  <!--GroupLinkShareQrDialogFragment-->
  <string name="GroupLinkShareQrDialogFragment__qr_code">QR-код</string>
  <string name="GroupLinkShareQrDialogFragment__people_who_scan_this_code_will">Люди, які сканують цей код, зможуть приєднатися до вашої групи. Адміністраторам все одно доведеться затверджувати нових учасників, якщо ви ввімкнули це налаштування.</string>
  <string name="GroupLinkShareQrDialogFragment__share_code">Ділитись кодом</string>
  <!--GV2 Invite Revoke confirmation dialog-->
  <string name="InviteRevokeConfirmationDialog_revoke_own_single_invite">Ви бажаєте відкликати запрошення, яке ви надіслали %1$s?</string>
  <plurals name="InviteRevokeConfirmationDialog_revoke_others_invites">
    <item quantity="one">Ви хочете відкликати запрошення від %1$s?</item>
    <item quantity="few">Ви хочете відкликати %2$d запрошення від %1$s?</item>
    <item quantity="many">Ви хочете відкликати %2$d запрошень від %1$s?</item>
    <item quantity="other">Ви хочете відкликати %2$d запрошень від %1$s?</item>
  </plurals>
  <!--GroupJoinBottomSheetDialogFragment-->
  <string name="GroupJoinBottomSheetDialogFragment_you_are_already_a_member">Ви вже учасник</string>
  <string name="GroupJoinBottomSheetDialogFragment_join">Приєднатись</string>
  <string name="GroupJoinBottomSheetDialogFragment_request_to_join">Запит на приєднання</string>
  <string name="GroupJoinBottomSheetDialogFragment_unable_to_join_group_please_try_again_later">Не вдалось приєднатись до групи. Будь ласка, спробуйте пізніше</string>
  <string name="GroupJoinBottomSheetDialogFragment_encountered_a_network_error">Виникла помилка мережі.</string>
  <string name="GroupJoinBottomSheetDialogFragment_this_group_link_is_not_active">Посилання групи неактивне</string>
  <string name="GroupJoinBottomSheetDialogFragment_unable_to_get_group_information_please_try_again_later">Не вдалось отримати інформацію про групу, будь ласка, спробуйте пізніше</string>
  <string name="GroupJoinBottomSheetDialogFragment_direct_join">Ви бажаєте приєднатися до цієї групи і поширити ваше ім\'я і фото серед її учасників?</string>
  <string name="GroupJoinBottomSheetDialogFragment_admin_approval_needed">Адміністратор цієї групи повинен прийняти ваш запит, перш ніж ви зможете приєднатися до неї. Коли ви відправите запит, ваші ім\'я та фото стануть доступні учасникам цієї групи. </string>
  <plurals name="GroupJoinBottomSheetDialogFragment_group_dot_d_members">
    <item quantity="one">Група · %1$d учасник</item>
    <item quantity="few">Група · %1$d учасників</item>
    <item quantity="many">Група · %1$d учасників</item>
    <item quantity="other">Група · %1$d учасників</item>
  </plurals>
  <!--GroupJoinUpdateRequiredBottomSheetDialogFragment-->
  <string name="GroupJoinUpdateRequiredBottomSheetDialogFragment_update_signal_to_use_group_links">Оновіть Signal для використання посилань груп</string>
  <string name="GroupJoinUpdateRequiredBottomSheetDialogFragment_update_message">Версія Signal, яку ви використовуєте, не підтримує це посилання на групу. Оновіть до новішої версії, щоб приєднатися до цієї групи за посиланням. </string>
  <string name="GroupJoinUpdateRequiredBottomSheetDialogFragment_update_signal">Оновити Signal</string>
  <string name="GroupJoinUpdateRequiredBottomSheetDialogFragment_update_linked_device_message">Як мінімум одне з ваших прив\'язаних пристроїв використовує версію Signal, яка не підтримує посилання на групи. Оновіть Signal на прив\'язаних пристроях (-ї), щоб приєднатися до цієї групи. </string>
  <string name="GroupJoinUpdateRequiredBottomSheetDialogFragment_group_link_is_not_valid">Посилання групи недійсне</string>
  <!--GroupInviteLinkEnableAndShareBottomSheetDialogFragment-->
  <string name="GroupInviteLinkEnableAndShareBottomSheetDialogFragment_invite_friends">Запросити друзів</string>
  <string name="GroupInviteLinkEnableAndShareBottomSheetDialogFragment_share_a_link_with_friends_to_let_them_quickly_join_this_group">Поділіться посиланням з друзями, щоб вони змогли швидко приєднатися до цієї групи. </string>
  <string name="GroupInviteLinkEnableAndShareBottomSheetDialogFragment_enable_and_share_link">Включити і поділитися посиланням</string>
  <string name="GroupInviteLinkEnableAndShareBottomSheetDialogFragment_share_link">Поділитися посиланням</string>
  <string name="GroupInviteLinkEnableAndShareBottomSheetDialogFragment_unable_to_enable_group_link_please_try_again_later">Не вдалося включити посилання на групу. Будь ласка, спробуйте ще раз пізніше </string>
  <string name="GroupInviteLinkEnableAndShareBottomSheetDialogFragment_encountered_a_network_error">Виникла помилка мережі.</string>
  <string name="GroupInviteLinkEnableAndShareBottomSheetDialogFragment_you_dont_have_the_right_to_enable_group_link">У вас немає права включати посилання на групу. Будь ласка, попросіть адміністратора групи. </string>
  <string name="GroupInviteLinkEnableAndShareBottomSheetDialogFragment_you_are_not_currently_a_member_of_the_group">В даний момент ви не є учасником групи.</string>
  <!--GV2 Request confirmation dialog-->
  <string name="RequestConfirmationDialog_add_s_to_the_group">Додати «%1$s» до групи?</string>
  <string name="RequestConfirmationDialog_deny_request_from_s">Відхилити запит від «%1$s»?</string>
  <string name="RequestConfirmationDialog_add">Додати</string>
  <string name="RequestConfirmationDialog_deny">Відхилити</string>
  <!--ImageEditorHud-->
  <string name="ImageEditorHud_blur_faces">Розмити обличчя</string>
  <string name="ImageEditorHud_new_blur_faces_or_draw_anywhere_to_blur">Нове: Розмити обличчя або розмити будь-що.</string>
  <string name="ImageEditorHud_draw_anywhere_to_blur">Малюй щоб розмити</string>
  <string name="ImageEditorHud_draw_to_blur_additional_faces_or_areas">Малюй щоб розмити обличчя або області</string>
  <!--InputPanel-->
  <string name="InputPanel_tap_and_hold_to_record_a_voice_message_release_to_send">Торкніться і утримуйте для запису голосового повідомлення, відпустіть, щоб надіслати</string>
  <!--InviteActivity-->
  <string name="InviteActivity_share">Поділитися</string>
  <string name="InviteActivity_share_with_contacts">Поділитись з контактами</string>
  <string name="InviteActivity_share_via">Поділитись через…</string>
  <string name="InviteActivity_cancel">Скасувати</string>
  <string name="InviteActivity_sending">Надсилання…</string>
  <string name="InviteActivity_invitations_sent">Запрошення надіслано!</string>
  <string name="InviteActivity_invite_to_signal">Запросити до Molly</string>
  <string name="InviteActivity_send_sms">Відправити SMS (%d)</string>
  <plurals name="InviteActivity_send_sms_invites">
    <item quantity="one">Надіслати %d SMS запрошення?</item>
    <item quantity="few">Надіслати %d SMS запрошень?</item>
    <item quantity="many">Надіслати %d SMS запрошень?</item>
    <item quantity="other">Надіслати %d SMS запрошень?</item>
  </plurals>
  <string name="InviteActivity_lets_switch_to_signal">Давай перейдемо на Molly: %1$s</string>
  <string name="InviteActivity_no_app_to_share_to">Схоже, що у вас немає програм, щоб поділитися.</string>
  <!--LearnMoreTextView-->
  <string name="LearnMoreTextView_learn_more">Дізнатись більше</string>
  <string name="SpanUtil__read_more">Дізнатись більше</string>
  <!--LongMessageActivity-->
  <string name="LongMessageActivity_unable_to_find_message">Неможливо знайти повідомлення</string>
  <string name="LongMessageActivity_message_from_s">Повідомлення від %1$s</string>
  <string name="LongMessageActivity_your_message">Ваше повідомлення</string>
  <!--MessageRetrievalService-->
  <string name="MessageRetrievalService_signal">Molly</string>
  <string name="MessageRetrievalService_background_connection_enabled">Фонове підключення активоване</string>
  <!--MmsDownloader-->
  <string name="MmsDownloader_error_reading_mms_settings">Помилка читання налаштувань MMS провайдера</string>
  <!--MediaOverviewActivity-->
  <string name="MediaOverviewActivity_Media">Медіа</string>
  <string name="MediaOverviewActivity_Files">Файли</string>
  <string name="MediaOverviewActivity_Audio">Аудіо</string>
  <string name="MediaOverviewActivity_All">Всі</string>
  <plurals name="MediaOverviewActivity_Media_delete_confirm_title">
    <item quantity="one">Видалити вибраний елемент? </item>
    <item quantity="few">Видалити вибраний елемент? </item>
    <item quantity="many">Видалити вибрані елементи?</item>
    <item quantity="other">Видалити вибрані елементи?</item>
  </plurals>
  <plurals name="MediaOverviewActivity_Media_delete_confirm_message">
    <item quantity="one">Це назавжди видалить вибраний файл. Текст повідомлення, пов\'язаного з цим елементом, також буде видалений. </item>
    <item quantity="few">Це назавжди видалить %1$d вибраний файл. Текст повідомлення, пов\'язаного з цим елементом, також буде видалений. </item>
    <item quantity="many">Це назавжди видалить %1$d вибраних файлів. Текст повідомлень, пов\'язаних з цими елементами, також буде видалений. </item>
    <item quantity="other">Це назавжди видалить %1$d вибраних файлів. Текст повідомлень, пов\'язаних з цими елементами, також буде видалений. </item>
  </plurals>
  <string name="MediaOverviewActivity_Media_delete_progress_title">Видалення</string>
  <string name="MediaOverviewActivity_Media_delete_progress_message">Видалення повідомлень…</string>
  <string name="MediaOverviewActivity_Select_all">Обрати все</string>
  <string name="MediaOverviewActivity_collecting_attachments">Збираю вкладення…</string>
  <string name="MediaOverviewActivity_Sort_by">Сортувати як</string>
  <string name="MediaOverviewActivity_Newest">Новіші</string>
  <string name="MediaOverviewActivity_Oldest">Старіші</string>
  <string name="MediaOverviewActivity_Storage_used">Використання сховища</string>
  <string name="MediaOverviewActivity_All_storage_use">Загальне використання сховища</string>
  <string name="MediaOverviewActivity_Grid_view_description">Сітка</string>
  <string name="MediaOverviewActivity_List_view_description">Список</string>
  <string name="MediaOverviewActivity_Selected_description">Обрані</string>
  <string name="MediaOverviewActivity_select_all">Обрати все</string>
  <plurals name="MediaOverviewActivity_save_plural">
    <item quantity="one">Зберегти</item>
    <item quantity="few">Зберегти</item>
    <item quantity="many">Зберегти</item>
    <item quantity="other">Зберегти</item>
  </plurals>
  <plurals name="MediaOverviewActivity_delete_plural">
    <item quantity="one">Видалити</item>
    <item quantity="few">Видалити</item>
    <item quantity="many">Видалити</item>
    <item quantity="other">Видалити</item>
  </plurals>
  <plurals name="MediaOverviewActivity_d_selected_s">
    <item quantity="one">%1$d обрав (%2$s)</item>
    <item quantity="few">%1$d обрав (%2$s)</item>
    <item quantity="many">%1$d обрав (%2$s)</item>
    <item quantity="other">%1$d обрав (%2$s)</item>
  </plurals>
  <string name="MediaOverviewActivity_file">Файл</string>
  <string name="MediaOverviewActivity_audio">Аудіо</string>
  <string name="MediaOverviewActivity_video">Відео</string>
  <string name="MediaOverviewActivity_image">Зображення</string>
  <string name="MediaOverviewActivity_voice_message">Голосове повідомлення</string>
  <string name="MediaOverviewActivity_sent_by_s">Надіслано %1$s</string>
  <string name="MediaOverviewActivity_sent_by_you">Надіслано вами</string>
  <string name="MediaOverviewActivity_sent_by_s_to_s">Надіслано %1$s до %2$s</string>
  <string name="MediaOverviewActivity_sent_by_you_to_s">Надіслано вами до %1$s</string>
  <!--Megaphones-->
  <string name="Megaphones_remind_me_later">Нагадати пізніше</string>
  <string name="Megaphones_verify_your_signal_pin">Підтвердіть свій PIN-код Signal</string>
  <string name="Megaphones_well_occasionally_ask_you_to_verify_your_pin">Іноді ми будемо просити вас підтвердити PIN-код, щоб ви його не забували.</string>
  <string name="Megaphones_verify_pin">Підтвердити PIN-код</string>
  <string name="Megaphones_get_started">Давайте почнемо</string>
  <string name="Megaphones_new_group">Нова група</string>
  <string name="Megaphones_invite_friends">Запросити друзів</string>
  <string name="Megaphones_use_sms">Використовувати SMS </string>
  <string name="Megaphones_appearance">Вигляд</string>
  <string name="Megaphones_add_photo">Додати Фото</string>
  <!--NotificationBarManager-->
  <string name="NotificationBarManager_signal_call_in_progress">Відбувається виклик Signal</string>
  <string name="NotificationBarManager__establishing_signal_call">Встановлення виклику Signal</string>
  <string name="NotificationBarManager__incoming_signal_call">Вхідний виклик Signal</string>
  <string name="NotificationBarManager__incoming_signal_group_call">Вхідний груповий виклик Signal</string>
  <string name="NotificationBarManager__stopping_signal_call_service">Зупиняємо дзвінки сервісного центру Signal </string>
  <string name="NotificationBarManager__decline_call">Відхилити виклик</string>
  <string name="NotificationBarManager__answer_call">Відповісти на виклик</string>
  <string name="NotificationBarManager__end_call">Завершити виклик</string>
  <string name="NotificationBarManager__cancel_call">Скасувати виклик</string>
  <string name="NotificationBarManager__join_call">Приєднатися до дзвінка</string>
  <!--NotificationsMegaphone-->
  <string name="NotificationsMegaphone_turn_on_notifications">Увімкнути сповіщення?</string>
  <string name="NotificationsMegaphone_never_miss_a_message">Ніколи не пропускайте повідомлення від ваших контактів та груп.</string>
  <string name="NotificationsMegaphone_turn_on">Увімкнути</string>
  <string name="NotificationsMegaphone_not_now">Не зараз</string>
  <!--NotificationMmsMessageRecord-->
  <string name="NotificationMmsMessageRecord_multimedia_message">Мультимедійне повідомлення</string>
  <string name="NotificationMmsMessageRecord_downloading_mms_message">Завантаження MMS…</string>
  <string name="NotificationMmsMessageRecord_error_downloading_mms_message">Виникла помилка при завантаженні MMS, натисніть щоб повторити</string>
  <!--MediaPickerActivity-->
  <string name="MediaPickerActivity_send_to">Відправити %s</string>
  <string name="MediaPickerActivity__menu_open_camera">Відкрити камеру</string>
  <!--MediaSendActivity-->
  <string name="MediaSendActivity_add_a_caption">Додати підпис…</string>
  <string name="MediaSendActivity_an_item_was_removed_because_it_exceeded_the_size_limit">Елемент був видалений із-за перевищення обмеження розміру</string>
  <string name="MediaSendActivity_an_item_was_removed_because_it_had_an_unknown_type">Елемент був видалений із-за невідомого типу</string>
  <string name="MediaSendActivity_an_item_was_removed_because_it_exceeded_the_size_limit_or_had_an_unknown_type">Елемент був прибраний із-за перевищення обмеження розміру або із-за невідомого типу </string>
  <string name="MediaSendActivity_camera_unavailable">Камера не доступна</string>
  <string name="MediaSendActivity_message_to_s">Відправити до %s</string>
  <string name="MediaSendActivity_message">Повідомлення</string>
  <string name="MediaSendActivity_select_recipients">Обрати одержувачів</string>
  <string name="MediaSendActivity_signal_needs_access_to_your_contacts">Molly потребує дозволів \"Контакти\", щоб показати контакти.</string>
  <string name="MediaSendActivity_signal_needs_contacts_permission_in_order_to_show_your_contacts_but_it_has_been_permanently_denied">Molly потребує дозволу \"Контакти\", але наразі дозволу немає. Будь-ласка, перейдіть до налаштувань додатку, оберіть \"Дозволи\" та дозвольте \"Контакти\".</string>
  <plurals name="MediaSendActivity_cant_share_more_than_n_items">
    <item quantity="one">Ви не можете поділитись більше ніж %d зображенням.</item>
    <item quantity="few">Ви не можете поділитись більше ніж %d зображенням.</item>
    <item quantity="many">Ви не можете поділитись більше ніж %d зображеннями.</item>
    <item quantity="other">Ви не можете поділитись більше ніж %d зображеннями.</item>
  </plurals>
  <string name="MediaSendActivity_select_recipients_description">Обрати одержувачів</string>
  <string name="MediaSendActivity_tap_here_to_make_this_message_disappear_after_it_is_viewed">Натисніть тут, щоб ваше повідомлення зникло після того, як буде переглянуто.</string>
  <!--MediaRepository-->
  <string name="MediaRepository_all_media">Всі медіа-файли
Всі зображення</string>
  <string name="MediaRepository__camera">Камера</string>
  <!--MessageDecryptionUtil-->
  <string name="MessageDecryptionUtil_failed_to_decrypt_message">Не вдалось розшифрувати повідомлення</string>
  <string name="MessageDecryptionUtil_tap_to_send_a_debug_log">Натисніть, щоб відправити журнал налагодження</string>
  <!--MessageRecord-->
  <string name="MessageRecord_unknown">Невідомо</string>
  <string name="MessageRecord_message_encrypted_with_a_legacy_protocol_version_that_is_no_longer_supported">Отримано повідомлення, яке зашифроване старою версією Signal, яка вже не підтримується. Попросіть друга оновитися до останньої версії та надіслати повідомлення знову.</string>
  <string name="MessageRecord_left_group">Ви покинули групу.</string>
  <string name="MessageRecord_you_updated_group">Ви оновили групу.</string>
  <string name="MessageRecord_the_group_was_updated">Групу оновлено.</string>
  <string name="MessageRecord_you_called_date">Ви телефонували · %1$s</string>
  <string name="MessageRecord_missed_audio_call_date">Пропущений голосовий дзвінок · %1$s</string>
  <string name="MessageRecord_missed_video_call_date">Пропущений відеодзвінок · %1$s</string>
  <string name="MessageRecord_s_updated_group">%s оновив групу.</string>
  <string name="MessageRecord_s_called_you_date">%1$s телефонував вам · %2$s</string>
  <string name="MessageRecord_s_joined_signal">%s приєднався до Signal!</string>
  <string name="MessageRecord_you_disabled_disappearing_messages">Ви заборонили зникаючі повідомлення</string>
  <string name="MessageRecord_s_disabled_disappearing_messages">%1$s вимкнув зникаючі повідомлення.</string>
  <string name="MessageRecord_you_set_disappearing_message_time_to_s">Ви встановлюєте час зникнення повідомлення на %1$s.</string>
  <string name="MessageRecord_s_set_disappearing_message_time_to_s">%1$sвстановлює час зникання повідомлень на %2$s.</string>
  <string name="MessageRecord_disappearing_message_time_set_to_s">Таймер часу зникнення повідомлення було встановлено на %1$s.</string>
  <string name="MessageRecord_this_group_was_updated_to_a_new_group">Цю групу оновлено до Нової групи.</string>
  <string name="MessageRecord_you_couldnt_be_added_to_the_new_group_and_have_been_invited_to_join">Вас не вдалось додати до Нової групи, а тому було запрошено приєднатись.</string>
  <string name="MessageRecord_chat_session_refreshed">Сесію чату оновлено</string>
  <plurals name="MessageRecord_members_couldnt_be_added_to_the_new_group_and_have_been_invited">
    <item quantity="one">Не вдалось додати учасника до Нової Групи: тому його було запрошено приєднатись.</item>
    <item quantity="few">Не вдалось додати учасника до Нової Групи: %1$s тому його було запрошено приєднатись.</item>
    <item quantity="many">Не вдалось додати учасників до Нової Групи: %1$s тому їх було запрошено приєднатись.</item>
    <item quantity="other">Не вдалось додати учасників до Нової Групи: %1$s тому їх було запрошено приєднатись.</item>
  </plurals>
  <plurals name="MessageRecord_members_couldnt_be_added_to_the_new_group_and_have_been_removed">
    <item quantity="one">Не вдалось додати учасника до Нової Групи: тому його було видалено.</item>
    <item quantity="few">Не вдалось додати учасника до Нової Групи: %1$s тому його було видалено.</item>
    <item quantity="many">Не вдалось додати учасників до Нової Групи: %1$s тому вони були видалені.</item>
    <item quantity="other">Не вдалось додати учасників до Нової Групи: %1$s тому вони були видалені.</item>
  </plurals>
  <!--Profile change updates-->
  <string name="MessageRecord_changed_their_profile_name_to">У %1$s ім\'я профілю змінено на %2$s.</string>
  <string name="MessageRecord_changed_their_profile_name_from_to">У %1$s ім\'я профілю змінено з %2$s на %3$s.</string>
  <string name="MessageRecord_changed_their_profile">%1$s змінив (-а) свій профіль. </string>
  <!--GV2 specific-->
  <string name="MessageRecord_you_created_the_group">Ви створили групу.</string>
  <string name="MessageRecord_group_updated">Групу оновлено.</string>
  <string name="MessageRecord_invite_friends_to_this_group">Запрошуйте друзів до цієї групи використовуючи посилання групи</string>
  <!--GV2 member additions-->
  <string name="MessageRecord_you_added_s">Ви додали %1$s.</string>
  <string name="MessageRecord_s_added_s">%1$s додав %2$s.</string>
  <string name="MessageRecord_s_added_you">%1$s додав (-ла) вас до групи.</string>
  <string name="MessageRecord_you_joined_the_group">Ви приєдналися до групи.</string>
  <string name="MessageRecord_s_joined_the_group">%1$s приєдналися до групи.</string>
  <!--GV2 member removals-->
  <string name="MessageRecord_you_removed_s">Ви видалили %1$s.</string>
  <string name="MessageRecord_s_removed_s">%1$s видалив %2$s.</string>
  <string name="MessageRecord_s_removed_you_from_the_group">%1$s видалив вас з групи.</string>
  <string name="MessageRecord_you_left_the_group">Ви покинули групу.</string>
  <string name="MessageRecord_s_left_the_group">%1$s покинув групу.</string>
  <string name="MessageRecord_you_are_no_longer_in_the_group">Ви більше не у групі.</string>
  <string name="MessageRecord_s_is_no_longer_in_the_group">%1$s більше не у групі.</string>
  <!--GV2 role change-->
  <string name="MessageRecord_you_made_s_an_admin">Ви створили %1$s адміністратора. </string>
  <string name="MessageRecord_s_made_s_an_admin">%1$s зробив (-ла) %2$s адміністратором.</string>
  <string name="MessageRecord_s_made_you_an_admin">%1$s зробив (-ла) вас адміністратором.</string>
  <string name="MessageRecord_you_revoked_admin_privileges_from_s">Ви відкликали привілеї адміністратора у %1$s.</string>
  <string name="MessageRecord_s_revoked_your_admin_privileges">%1$s відкликав ваші привілеї адміністратора.</string>
  <string name="MessageRecord_s_revoked_admin_privileges_from_s">%1$s відкликав (-ла) привілеї адміністратора від %2$s.</string>
  <string name="MessageRecord_s_is_now_an_admin">%1$s тепер адміністратор.</string>
  <string name="MessageRecord_you_are_now_an_admin">Ви тепер адміністратор.</string>
  <string name="MessageRecord_s_is_no_longer_an_admin">%1$s тепер вже не адміністратор.</string>
  <string name="MessageRecord_you_are_no_longer_an_admin">Ви більше не адміністратор.</string>
  <!--GV2 invitations-->
  <string name="MessageRecord_you_invited_s_to_the_group">Ви запросили %1$s в групу.</string>
  <string name="MessageRecord_s_invited_you_to_the_group">%1$s запросив (-ла) вас до групи.</string>
  <plurals name="MessageRecord_s_invited_members">
    <item quantity="one">%1$s запросив (-ла)  людину в групу.</item>
    <item quantity="few">%1$s запросила %2$d людину в групу.</item>
    <item quantity="many"> %1$s запросили %2$d людей в групу.</item>
    <item quantity="other">%1$s запросили %2$d людей в групу.</item>
  </plurals>
  <string name="MessageRecord_you_were_invited_to_the_group">Ви були запрошені в групу.</string>
  <plurals name="MessageRecord_d_people_were_invited_to_the_group">
    <item quantity="one">1 людину було запрошено до групи.</item>
    <item quantity="few">%1$d людину було запрошено до групи.</item>
    <item quantity="many">%1$dлюдей було запрошено до групи.</item>
    <item quantity="other">%1$d людей було запрошено до групи.</item>
  </plurals>
  <!--GV2 invitation revokes-->
  <plurals name="MessageRecord_you_revoked_invites">
    <item quantity="one"> Ви відкликали ваше запрошення в групу.</item>
    <item quantity="few"> Ви відкликали %1$d ваше запрошення в групу.</item>
    <item quantity="many"> Ви відкликали %1$d ваші запрошення в групу.</item>
    <item quantity="other"> Ви відкликали %1$d ваші запрошення в групу.</item>
  </plurals>
  <plurals name="MessageRecord_s_revoked_invites">
    <item quantity="one">%1$s відкликали запрошення в групу.</item>
    <item quantity="few"> %1$s відкликали %2$d запрошення в групу.</item>
    <item quantity="many">%1$s відкликали %2$dзапрошення в групу.</item>
    <item quantity="other">%1$s відкликали %2$d запрошення в групу.</item>
  </plurals>
  <string name="MessageRecord_someone_declined_an_invitation_to_the_group">Хтось відхилив (-ла) запрошення в групу.</string>
  <string name="MessageRecord_you_declined_the_invitation_to_the_group">Ви відхилили запрошення в групу.</string>
  <string name="MessageRecord_s_revoked_your_invitation_to_the_group">%1$s відкликав(-а) ваше запрошення в групу.</string>
  <string name="MessageRecord_an_admin_revoked_your_invitation_to_the_group">Адміністратор відкликав (-ла) ваше запрошення в групу.</string>
  <plurals name="MessageRecord_d_invitations_were_revoked">
    <item quantity="one">Запрошення в групу було відкликано.</item>
    <item quantity="few">%1$d запрошення в групу було відкликано.</item>
    <item quantity="many">%1$d запрошення в групу було відкликано.</item>
    <item quantity="other">%1$d запрошення в групу було відкликано.</item>
  </plurals>
  <!--GV2 invitation acceptance-->
  <string name="MessageRecord_you_accepted_invite">Ви прийняли запрошення в групу.</string>
  <string name="MessageRecord_s_accepted_invite">%1$s прийняв (-ла) запрошення в групу.</string>
  <string name="MessageRecord_you_added_invited_member_s">Ви додали запрошеного учасника %1$s.</string>
  <string name="MessageRecord_s_added_invited_member_s">%1$s додано запрошеного учасника %2$s.</string>
  <!--GV2 title change-->
  <string name="MessageRecord_you_changed_the_group_name_to_s">Ви змінили ім\'я групи на \"%1$s\".</string>
  <string name="MessageRecord_s_changed_the_group_name_to_s">%1$s змінив (-ла) ім\'я групи на \"%2$s\".</string>
  <string name="MessageRecord_the_group_name_has_changed_to_s">Ім\'я групи змінено на \"%1$s\".</string>
  <!--GV2 description change-->
  <string name="MessageRecord_you_changed_the_group_description">Ви змінили опис групи.</string>
  <string name="MessageRecord_s_changed_the_group_description">%1$s змінено опис групи.</string>
  <string name="MessageRecord_the_group_description_has_changed">Ви змінили опис групи.</string>
  <!--GV2 avatar change-->
  <string name="MessageRecord_you_changed_the_group_avatar">Ви змінили аватар групи.</string>
  <string name="MessageRecord_s_changed_the_group_avatar">%1$s змінено аватар групи.</string>
  <string name="MessageRecord_the_group_group_avatar_has_been_changed">Аватар групи було змінено.</string>
  <!--GV2 attribute access level change-->
  <string name="MessageRecord_you_changed_who_can_edit_group_info_to_s">Ви вибрали, хто може редагувати інформацію групи, на \"%1$s\".</string>
  <string name="MessageRecord_s_changed_who_can_edit_group_info_to_s">%1$s змінив (-ла), хто може редагувати інформацію групи, на \"%2$s\".</string>
  <string name="MessageRecord_who_can_edit_group_info_has_been_changed_to_s">Той хто може редагувати інформацію групи, змінив (-ла) на \"%1$s\".</string>
  <!--GV2 membership access level change-->
  <string name="MessageRecord_you_changed_who_can_edit_group_membership_to_s">Ви вибрали, хто може редагувати членство в групі, на \"%1$s\".</string>
  <string name="MessageRecord_s_changed_who_can_edit_group_membership_to_s">%1$s змінив (-ла), хто може редагувати членство в групі, на \"%2$s\".</string>
  <string name="MessageRecord_who_can_edit_group_membership_has_been_changed_to_s">Той хто може редагувати інформацію групи, змінив (-ла) на \"%1$s\".</string>
  <!--GV2 announcement group change-->
  <string name="MessageRecord_you_allow_all_members_to_send">Ви змінили налаштування групи, щоб усі користувачі мали змогу відправляти повідомлення.</string>
  <string name="MessageRecord_you_allow_only_admins_to_send">Ви змінили налаштування групи, щоб лише адміністратори мали змогу відправляти повідомлення.</string>
  <string name="MessageRecord_s_allow_all_members_to_send">%1$s змінено налаштування групи, щоб усі користувачі мали змогу відправляти повідомлення.</string>
  <string name="MessageRecord_s_allow_only_admins_to_send">%1$s змінили налаштування групи, щоб лише адміністратори мали змогу відправляти повідомлення.</string>
  <string name="MessageRecord_allow_all_members_to_send">Налаштування групи змінені, щоб усі користувачі мали змогу відправляти повідомлення.</string>
  <string name="MessageRecord_allow_only_admins_to_send">Налаштування групи змінені, щоб лише адміністратори мали змогу відправляти повідомлення.</string>
  <!--GV2 group link invite access level change-->
  <string name="MessageRecord_you_turned_on_the_group_link_with_admin_approval_off">Ви увімкнули посилання групи з вимкненим схваленням адміністратором.</string>
  <string name="MessageRecord_you_turned_on_the_group_link_with_admin_approval_on">Ви увімкнули посилання групи з увімкненим схваленням адміністратором.</string>
  <string name="MessageRecord_you_turned_off_the_group_link">Ви вимкнули посилання на групу.</string>
  <string name="MessageRecord_s_turned_on_the_group_link_with_admin_approval_off">%1$s увімкнув посилання групи з вимкненим схваленням адміністратором.</string>
  <string name="MessageRecord_s_turned_on_the_group_link_with_admin_approval_on">%1$s увімкнули посилання групи з увімкненим схваленням адміністратором.</string>
  <string name="MessageRecord_s_turned_off_the_group_link">%1$s вимкнув посилання групи.</string>
  <string name="MessageRecord_the_group_link_has_been_turned_on_with_admin_approval_off">Посилання групи було увімкнено з вимкненим схваленням адміністратором.</string>
  <string name="MessageRecord_the_group_link_has_been_turned_on_with_admin_approval_on">Посилання групи було увімкнена з увімкненим схваленням адміністратором.</string>
  <string name="MessageRecord_the_group_link_has_been_turned_off">Посилання групи було вимкнуто.</string>
  <string name="MessageRecord_you_turned_off_admin_approval_for_the_group_link">Ви вимкнули схвалення адміністратором для посилання групи.</string>
  <string name="MessageRecord_s_turned_off_admin_approval_for_the_group_link">%1$s вимкнув схвалення адміністратором для посилання групи.</string>
  <string name="MessageRecord_the_admin_approval_for_the_group_link_has_been_turned_off">Схвалення адміністратора для посилання на групу було відключено.</string>
  <string name="MessageRecord_you_turned_on_admin_approval_for_the_group_link">Ви увімкнули схвалення адміністратором для цього посилання групи.</string>
  <string name="MessageRecord_s_turned_on_admin_approval_for_the_group_link">%1$s вимкнув схвалення адміністратором для посилання групи.</string>
  <string name="MessageRecord_the_admin_approval_for_the_group_link_has_been_turned_on">Схвалення адміністратора для посилання на групу було відключено.</string>
  <!--GV2 group link reset-->
  <string name="MessageRecord_you_reset_the_group_link">Ви скинули посилання на групу.</string>
  <string name="MessageRecord_s_reset_the_group_link">%1$s скинув (-ла) посилання групи.</string>
  <string name="MessageRecord_the_group_link_has_been_reset">Посилання на групу була скинуто. </string>
  <!--GV2 group link joins-->
  <string name="MessageRecord_you_joined_the_group_via_the_group_link">Ви приєднались до групи за допомогою посилання.</string>
  <string name="MessageRecord_s_joined_the_group_via_the_group_link">%1$s приєднався (-лась) до групи за допомогою посилання.</string>
  <!--GV2 group link requests-->
  <string name="MessageRecord_you_sent_a_request_to_join_the_group">Ви надіслали запит на приєднання до групи.</string>
  <string name="MessageRecord_s_requested_to_join_via_the_group_link">%1$s запит на приєднання за допомогою посилання.</string>
  <!--GV2 group link approvals-->
  <string name="MessageRecord_s_approved_your_request_to_join_the_group">%1$s схвалив (-а) ваш запит на приєднання до групи.</string>
  <string name="MessageRecord_s_approved_a_request_to_join_the_group_from_s">%1$s схвалив (-а) запит на приєднання до групи від %2$s.</string>
  <string name="MessageRecord_you_approved_a_request_to_join_the_group_from_s">Ви схвалили запит на приєднання до групи від %1$s.</string>
  <string name="MessageRecord_your_request_to_join_the_group_has_been_approved">Ваш запит на приєднання до групи було прийнято.</string>
  <string name="MessageRecord_a_request_to_join_the_group_from_s_has_been_approved">Запит на приєднання до групи від %1$s було прийнято.</string>
  <!--GV2 group link deny-->
  <string name="MessageRecord_your_request_to_join_the_group_has_been_denied_by_an_admin">Ваш запит на приєднання до групи був відхилений адміністратором.</string>
  <string name="MessageRecord_s_denied_a_request_to_join_the_group_from_s">%1$s відхилив запит на приєднання до групи від %2$s.</string>
  <string name="MessageRecord_a_request_to_join_the_group_from_s_has_been_denied">Запит на приєднання до групи від %1$s був відхилений.</string>
  <string name="MessageRecord_you_canceled_your_request_to_join_the_group">Ви скасували надіслання запиту на приєднання до групи.</string>
  <string name="MessageRecord_s_canceled_their_request_to_join_the_group">%1$s скасував їхній запит на приєднання до групи.</string>
  <!--End of GV2 specific update messages-->
  <string name="MessageRecord_your_safety_number_with_s_has_changed">Ваш номер безпеки із %s змінився.</string>
  <string name="MessageRecord_you_marked_your_safety_number_with_s_verified">Ви підтвердили ваш номер безпеки із %s</string>
  <string name="MessageRecord_you_marked_your_safety_number_with_s_verified_from_another_device">Ви підтвердили ваш номер безпеки із %sз іншого пристрою</string>
  <string name="MessageRecord_you_marked_your_safety_number_with_s_unverified">Ваш номер безпеки із %s є НЕперевіреним</string>
  <string name="MessageRecord_you_marked_your_safety_number_with_s_unverified_from_another_device">Ваш номер безпеки із %s є НЕперевіреним</string>
  <string name="MessageRecord_a_message_from_s_couldnt_be_delivered">Повідомлення від %s неможливо доставити </string>
  <string name="MessageRecord_s_changed_their_phone_number">%1$s змінив номер телефону.</string>
  <!--Update item message shown in the release channel when someone is already a sustainer so we ask them if they want to boost.-->
  <string name="MessageRecord_like_this_new_feature_say_thanks_with_a_boost">Подобається нова можливість? Подякуйте Boost\'ом.</string>
  <!--Update item message shown in the release channel when someone is not a sustainer so we ask them to consider becoming one-->
  <string name="MessageRecord_signal_is_powered_by_people_like_you_become_a_sustainer_today">Signal працює завдяки таким людям, як ви. Підтримайте нас сьогодні.</string>
  <!--Group Calling update messages-->
  <string name="MessageRecord_s_started_a_group_call_s">%1$s розпочав груповий дзвінок · %2$s</string>
  <string name="MessageRecord_s_is_in_the_group_call_s">%1$s бере участь у груповому дзвінку · %2$s</string>
  <string name="MessageRecord_you_are_in_the_group_call_s1">Ви у груповому дзвінку · %1$s</string>
  <string name="MessageRecord_s_and_s_are_in_the_group_call_s1">%1$s і %2$s бере участь у груповому дзвінку · %3$s</string>
  <string name="MessageRecord_group_call_s">Груповий дзвінок · %1$s</string>
  <string name="MessageRecord_s_started_a_group_call">%1$s розпочав груповий дзвінок</string>
  <string name="MessageRecord_s_is_in_the_group_call">%1$s бере участь у груповому дзвінку</string>
  <string name="MessageRecord_you_are_in_the_group_call">Ви у груповому дзвінку</string>
  <string name="MessageRecord_s_and_s_are_in_the_group_call">%1$s і %2$s беруть участь у груповому дзвінку</string>
  <string name="MessageRecord_group_call">Груповий дзвінок</string>
  <string name="MessageRecord_you">Ви</string>
  <plurals name="MessageRecord_s_s_and_d_others_are_in_the_group_call_s">
    <item quantity="one">%1$s, %2$s, та %3$d інші у цьому груповому дзвінку · %4$s</item>
    <item quantity="few">%1$s, %2$s, та %3$d інші у цьому груповому дзвінку · %4$s</item>
    <item quantity="many">%1$s,%2$s, та %3$d а інші у цьому груповому дзвінку · %4$s</item>
    <item quantity="other">%1$s, %2$s, та%3$d а інші у цьому груповому дзвінку · %4$s</item>
  </plurals>
  <plurals name="MessageRecord_s_s_and_d_others_are_in_the_group_call">
    <item quantity="one">%1$s, %2$s, та%3$d  інший у цьому груповому дзвінку</item>
    <item quantity="few">%1$s, %2$s, та%3$d інші у цьому груповому дзвінку</item>
    <item quantity="many">%1$s, %2$s, та%3$d  інші у цьому груповому дзвінку</item>
    <item quantity="other">%1$s, %2$s, та%3$d інші у цьому груповому дзвінку</item>
  </plurals>
  <!--MessageRequestBottomView-->
  <string name="MessageRequestBottomView_accept">Прийняти</string>
  <string name="MessageRequestBottomView_continue">Продовжити</string>
  <string name="MessageRequestBottomView_delete">Видалити</string>
  <string name="MessageRequestBottomView_block">Заблокувати</string>
  <string name="MessageRequestBottomView_unblock">Розблокувати</string>
  <string name="MessageRequestBottomView_do_you_want_to_let_s_message_you_they_wont_know_youve_seen_their_messages_until_you_accept">Дозволити %1$s писати вам та ділитись з ним своїм ім\'ям та фото? Користувач не знатиме, що ви бачили його повідомлення, допоки ви не схвалите запит.</string>
  <string name="MessageRequestBottomView_do_you_want_to_let_s_message_you_wont_receive_any_messages_until_you_unblock_them">Дозволити %1$s надсилати вам повідомлення та ділитись ім\'ям та фото з цим користувачем? Ви не отримаєте повідомлень, допоки не розблокуєте цього користувача.</string>
  <string name="MessageRequestBottomView_get_updates_and_news_from_s_you_wont_receive_any_updates_until_you_unblock_them">Отримуєте оновлення та новини від %1$s? Ви не отримуватимете жодних оновлень допоки не увімкнете їх.</string>
  <string name="MessageRequestBottomView_continue_your_conversation_with_this_group_and_share_your_name_and_photo">Продовжувати спілкуватися з цією групою та ділитися своїм ім’ям та фото з її учасниками?</string>
  <string name="MessageRequestBottomView_upgrade_this_group_to_activate_new_features">Оновіть цю групу, щоб отримати доступ до нових можливостей як-до @згадування та адміністратори. Учасники, які не поділились своїми іменами чи фотографіями у цій групі, будуть запрошені приєднатись.</string>
  <string name="MessageRequestBottomView_this_legacy_group_can_no_longer_be_used">Ця Застаріла Група більше не може використовуватись, тому що вона занадто велика. Максимальний розмір групи це - %1$d.</string>
  <string name="MessageRequestBottomView_continue_your_conversation_with_s_and_share_your_name_and_photo">Продовжити вашу розмову з %1$s і відкрити ваше ім\'я і фото для цієї людини?</string>
  <string name="MessageRequestBottomView_do_you_want_to_join_this_group_they_wont_know_youve_seen_their_messages_until_you_accept">Приєднатися до цієї групи та поділитися своїм ім’ям та фото з її учасниками? Вони не знатимуть, що ви бачили їхні повідомлення, поки ви не приймете.</string>
  <string name="MessageRequestBottomView_join_this_group_they_wont_know_youve_seen_their_messages_until_you_accept">Приєднатись до групи? Вони не дізнаються, що ви бачили їх повідомлення допоки ви не приймете запит.</string>
  <string name="MessageRequestBottomView_unblock_this_group_and_share_your_name_and_photo_with_its_members">Розблокувати цю групу та поділитися своїм ім’ям та фото з її учасниками? Ви не отримаєте жодного повідомлення, поки не розблокуєте їх.</string>
  <string name="MessageRequestProfileView_view">Детальніше</string>
  <string name="MessageRequestProfileView_member_of_one_group">Полягає в %1$s</string>
  <string name="MessageRequestProfileView_member_of_two_groups">Полягає в %1$s і %2$s</string>
  <string name="MessageRequestProfileView_member_of_many_groups">Полягає в %1$s, %2$s,  і %3$s</string>
  <plurals name="MessageRequestProfileView_members">
    <item quantity="one">%1$d учасник</item>
    <item quantity="few">%1$d учасник</item>
    <item quantity="many">%1$d учасники</item>
    <item quantity="other">%1$d учасники</item>
  </plurals>
  <plurals name="MessageRequestProfileView_members_and_invited">
    <item quantity="one">%1$d учасник (+%2$d запрошений)</item>
    <item quantity="few">%1$d учасник (+%2$dзапрошений)</item>
    <item quantity="many">%1$d учасники (+%2$dзапрошені)</item>
    <item quantity="other">%1$d учасники (+%2$dзапрошені)</item>
  </plurals>
  <plurals name="MessageRequestProfileView_member_of_d_additional_groups">
    <item quantity="one">%d додаткова група</item>
    <item quantity="few">%d додаткова група</item>
    <item quantity="many">%d додаткові групи</item>
    <item quantity="other">%d додаткові групи</item>
  </plurals>
  <!--PassphraseChangeActivity-->
  <string name="PassphraseChangeActivity_passphrases_dont_match_exclamation">Фрази-паролі не збігаються!</string>
  <string name="PassphraseChangeActivity_incorrect_old_passphrase_exclamation">Хибна стара фраза-пароль!</string>
  <string name="PassphraseChangeActivity_enter_new_passphrase_exclamation">Введіть нову фразу-пароль!</string>
  <!--DeviceProvisioningActivity-->
  <string name="DeviceProvisioningActivity_link_this_device">З\'язати цей пристрій?</string>
  <string name="DeviceProvisioningActivity_continue">ПРОДОВЖИТИ</string>
  <string name="DeviceProvisioningActivity_content_intro">Він зможе</string>
  <string name="DeviceProvisioningActivity_content_bullets">
• Читати усі ваші повідомлення
\n• Надсилати повідомлення від вашого імені
 </string>
  <string name="DeviceProvisioningActivity_content_progress_title">З\'язування пристрою</string>
  <string name="DeviceProvisioningActivity_content_progress_content">З\'язування нового пристрою…</string>
  <string name="DeviceProvisioningActivity_content_progress_success">Пристрій затверджено!</string>
  <string name="DeviceProvisioningActivity_content_progress_no_device">Пристрій не знайдено.</string>
  <string name="DeviceProvisioningActivity_content_progress_network_error">Помилка мережі.</string>
  <string name="DeviceProvisioningActivity_content_progress_key_error">Хибний QR-код.</string>
  <string name="DeviceProvisioningActivity_sorry_you_have_too_many_devices_linked_already">Вибачте, Ви вже з\'язали забагато пристроїв, спробуйте видалити декілька</string>
  <string name="DeviceActivity_sorry_this_is_not_a_valid_device_link_qr_code">Вибачте, це хибний QR код для з\'язування пристрою.</string>
  <string name="DeviceProvisioningActivity_link_a_signal_device">З\'язати пристрій Signal?</string>
  <string name="DeviceProvisioningActivity_it_looks_like_youre_trying_to_link_a_signal_device_using_a_3rd_party_scanner">Здається, ви намагаєтеся з\'язати пристрій Signal, використовуючи сканер від 3-ї особи. Для вашого захисту, відскануйте код знову, використовуючи Signal.</string>
  <string name="DeviceActivity_signal_needs_the_camera_permission_in_order_to_scan_a_qr_code">Molly потребує дозволу \"Камера\", щоб сканувати QR коди,  але наразі доступу немає. Будь ласка, перейдіть до налаштувань додатку, оберіть \"Дозволи\", та увімкніть \"Камера\".</string>
  <string name="DeviceActivity_unable_to_scan_a_qr_code_without_the_camera_permission">Для сканування QR коду необхідний доступ до Камери</string>
  <!--OutdatedBuildReminder-->
  <string name="OutdatedBuildReminder_update_now">Оновитись зараз</string>
  <string name="OutdatedBuildReminder_your_version_of_signal_will_expire_today">Вашу версію Signal перестануть підтримувати сьогодні. Торкніться, щоб оновити до останньої версії.</string>
  <plurals name="OutdatedBuildReminder_your_version_of_signal_will_expire_in_n_days">
    <item quantity="one">Завтра ця версія Signal перестане підтримуватись. Торкніться, щоб оновити до останньої версії.</item>
    <item quantity="few">Ця версія Signal перестане підтримуватись через %d день. Торкніться, щоб оновити до останньої версії.</item>
    <item quantity="many">Ця версія Signal перестане підтримуватись через %d днів. Торкніться, щоб оновити до останньої версії.</item>
    <item quantity="other">Ця версія Signal перестане підтримуватись через %d днів. Торкніться, щоб оновити до останньої версії.</item>
  </plurals>
  <!--PassphrasePromptActivity-->
  <string name="PassphrasePromptActivity_enter_passphrase">Введіть фразу-пароль</string>
  <string name="PassphrasePromptActivity_watermark_content_description">Значок Molly</string>
  <string name="PassphrasePromptActivity_ok_button_content_description">Ввести фразу-пароль</string>
  <string name="PassphrasePromptActivity_invalid_passphrase_exclamation">Хибна фраза-пароль!</string>
  <string name="PassphrasePromptActivity_unlock_signal">Розблокувати Molly</string>
  <string name="PassphrasePromptActivity_signal_android_lock_screen">Signal Android - Екран блокування</string>
  <!--PlacePickerActivity-->
  <string name="PlacePickerActivity_title">Карта</string>
  <string name="PlacePickerActivity_drop_pin">Поставити мітку </string>
  <string name="PlacePickerActivity_accept_address">Прийняти адреса </string>
  <!--PlayServicesProblemFragment-->
  <string name="PlayServicesProblemFragment_the_version_of_google_play_services_you_have_installed_is_not_functioning">Встановлена версія сервісів Google Play працює некоректно. Перевстановіть сервіси Google Play та спробуйте знову.</string>
  <!--PinRestoreEntryFragment-->
  <string name="PinRestoreEntryFragment_incorrect_pin">Неправельний PIN-код</string>
  <string name="PinRestoreEntryFragment_skip_pin_entry">Пропустити введення PIN-коду? </string>
  <string name="PinRestoreEntryFragment_need_help">Потрібна допомога?</string>
  <string name="PinRestoreEntryFragment_your_pin_is_a_d_digit_code">Ваш PIN-код – це %1$d + цифровий код, який Ви створили та який може бути цифровим або буквено-цифровим. Якщо Ви не пам’ятаєте свій PIN-код, Ви можете створити новий. Ви можете зареєструватись і використовувати свій обліковий запис, але Ви втратите деякі збережені налаштування, як-от інформацію профілю.</string>
  <string name="PinRestoreEntryFragment_if_you_cant_remember_your_pin">Якщо ви не можете згадати свій PIN-код, ви можете створити новий. Ви зможете зареєструватися та використовувати свій обліковий запис, але втратите деякі збережені настройки, наприклад інформацію вашого профілю.</string>
  <string name="PinRestoreEntryFragment_create_new_pin">Створити Новий PIN-код</string>
  <string name="PinRestoreEntryFragment_contact_support">Зверніться в службу підтримки</string>
  <string name="PinRestoreEntryFragment_cancel">Скасувати</string>
  <string name="PinRestoreEntryFragment_skip">Пропустити</string>
  <plurals name="PinRestoreEntryFragment_you_have_d_attempt_remaining">
    <item quantity="one">У вас залишилась %1$d спроба. Якщо ви вичерпаєте спроби, ви зможете створити новий PIN-код. Ви зможете зареєструватися та використовувати свій обліковий запис, але втратите деякі збережені настройки, наприклад інформацію вашого профілю.</item>
    <item quantity="few">У вас залишилась %1$d спроба. Якщо ви вичерпаєте спроби, ви зможете створити новий PIN-код. Ви зможете зареєструватися та використовувати свій обліковий запис, але втратите деякі збережені настройки, наприклад інформацію вашого профілю.</item>
    <item quantity="many">У вас залишилось %1$d спроб. Якщо ви вичерпаєте спроби, ви зможете створити новий PIN-код. Ви зможете зареєструватися та використовувати свій обліковий запис, але втратите деякі збережені настройки, наприклад інформацію вашого профілю.</item>
    <item quantity="other">У вас залишилось %1$d спроб. Якщо ви вичерпаєте спроби, ви зможете створити новий PIN-код. Ви зможете зареєструватися та використовувати свій обліковий запис, але втратите деякі збережені настройки, наприклад інформацію вашого профілю.</item>
  </plurals>
  <string name="PinRestoreEntryFragment_signal_registration_need_help_with_pin">Реєстрація в Signal - Потрібна допомога з PIN-кодом для Android</string>
  <string name="PinRestoreEntryFragment_enter_alphanumeric_pin">Введіть буквено-цифровий PIN-код</string>
  <string name="PinRestoreEntryFragment_enter_numeric_pin">Введіть цифровий PIN-код</string>
  <!--PinRestoreLockedFragment-->
  <string name="PinRestoreLockedFragment_create_your_pin">Створити PIN-код</string>
  <string name="PinRestoreLockedFragment_youve_run_out_of_pin_guesses">У вас закінчилися спроби введення PIN-коду, але ви все одно можете отримати доступ до свого облікового запису Signal, створивши новий PIN-код. Для вашої конфіденційності та безпеки ваш обліковий запис буде відновлено без будь-якої збереженої інформації профілю або налаштувань.</string>
  <string name="PinRestoreLockedFragment_create_new_pin">Створити новий PIN-код</string>
  <!--PinOptOutDialog-->
  <string name="PinOptOutDialog_warning">Попередження</string>
  <string name="PinOptOutDialog_if_you_disable_the_pin_you_will_lose_all_data">Якщо ви вимкнете PIN-код, то при перевстановленні Signal втратите всі дані, якщо ви заздалегідь  вручну  не створите резервну копію. При відключенному PIN-коді неможна буде включити блокування реєстрації.</string>
  <string name="PinOptOutDialog_disable_pin">Вимкнути PIN</string>
  <!--RatingManager-->
  <string name="RatingManager_rate_this_app">Оцінити Signal</string>
  <string name="RatingManager_if_you_enjoy_using_this_app_please_take_a_moment">Якщо вам сподобався Signal, будь-ласка, оцініть його.</string>
  <string name="RatingManager_rate_now">Оцінити зараз!</string>
  <string name="RatingManager_no_thanks">Ні, дякую</string>
  <string name="RatingManager_later">Пізніше</string>
  <!--ReactionsBottomSheetDialogFragment-->
  <string name="ReactionsBottomSheetDialogFragment_all">Всі · %1$d</string>
  <!--ReactionsConversationView-->
  <string name="ReactionsConversationView_plus">+%1$d</string>
  <!--ReactionsRecipientAdapter-->
  <string name="ReactionsRecipientAdapter_you">Ви</string>
  <!--RecaptchaRequiredBottomSheetFragment-->
  <string name="RecaptchaRequiredBottomSheetFragment_verify_to_continue_messaging">Підтвердити для продовження спілкування</string>
  <string name="RecaptchaRequiredBottomSheetFragment_to_help_prevent_spam_on_signal">Для запобігання поширення спаму у Molly, будь ласка, здійсніть підтвердження особи.</string>
  <string name="RecaptchaRequiredBottomSheetFragment_after_verifying_you_can_continue_messaging">Після підтвердження ви зможете продовжити спілкування. Усі призупинені повідомлення відправляться автоматично.</string>
  <!--Recipient-->
  <string name="Recipient_you">Ви</string>
  <!--RecipientPreferencesActivity-->
  <string name="RecipientPreferenceActivity_block">Заблокувати</string>
  <string name="RecipientPreferenceActivity_unblock">Розблокувати</string>
  <!--RecipientProvider-->
  <string name="RecipientProvider_unnamed_group">Неназвана група</string>
  <!--RedPhone-->
  <string name="RedPhone_answering">Відповідаємо…</string>
  <string name="RedPhone_ending_call">Завершення дзвінка…</string>
  <string name="RedPhone_ringing">Дзвонимо…</string>
  <string name="RedPhone_busy">Зайнято</string>
  <string name="RedPhone_recipient_unavailable">Одержувач недоступний</string>
  <string name="RedPhone_network_failed">Помилка мережі!</string>
  <string name="RedPhone_number_not_registered">Номер не зареєстровано!</string>
  <string name="RedPhone_the_number_you_dialed_does_not_support_secure_voice">Набраний номер не підтримує безпечні дзвінки!</string>
  <string name="RedPhone_got_it">Ясно</string>
  <!--Valentine\'s Day Megaphone-->
  <!--Title text for the Valentine\'s Day donation megaphone. The placeholder will always be a heart emoji. Needs to be a placeholder for Android reasons.-->
  <string name="ValentinesDayMegaphone_happy_heart_day">З Днем усіх 💜!</string>
  <!--Body text for the Valentine\'s Day donation megaphone.-->
<<<<<<< HEAD
  <string name="ValentinesDayMegaphone_show_your_affection">Продемонструйте свою любов та підтримайте Molly.</string>
=======
  <string name="ValentinesDayMegaphone_show_your_affection">Продемонструйте свою любов та підтримайте Signal.</string>
>>>>>>> d80722db
  <!--WebRtcCallActivity-->
  <string name="WebRtcCallActivity__tap_here_to_turn_on_your_video">Щоб увімкнути відео натисніть тут</string>
  <string name="WebRtcCallActivity__to_call_s_signal_needs_access_to_your_camera">Щоб зателефонувати %1$s, Molly має отримати доступ до камери</string>
  <string name="WebRtcCallActivity__signal_s">Molly %1$s</string>
  <string name="WebRtcCallActivity__calling">Телефонуємо…</string>
  <string name="WebRtcCallActivity__group_is_too_large_to_ring_the_participants">Група завелика для дзвінків її учасникам.</string>
  <!--WebRtcCallView-->
  <string name="WebRtcCallView__signal_call">Дзвінок Signal</string>
  <string name="WebRtcCallView__signal_video_call">Відеодзвінок Signal</string>
  <string name="WebRtcCallView__start_call">Почати дзвінок</string>
  <string name="WebRtcCallView__join_call">Приєднатись</string>
  <string name="WebRtcCallView__call_is_full">Дзвінок повний</string>
  <string name="WebRtcCallView__the_maximum_number_of_d_participants_has_been_Reached_for_this_call">Максимальна кількість учасників — %1$d — досягнута для цього дзвінка. Спробуйте пізніше.</string>
  <string name="WebRtcCallView__view_participants_list">Переглянути учасників</string>
  <string name="WebRtcCallView__your_video_is_off">Відео вимкнено</string>
  <string name="WebRtcCallView__reconnecting">Повторне з’єднання…</string>
  <string name="WebRtcCallView__joining">Приєднання…</string>
  <string name="WebRtcCallView__disconnected">Від\'єднано</string>
  <string name="WebRtcCallView__signal_will_ring_s">Signal викликатиме %1$s</string>
  <string name="WebRtcCallView__signal_will_ring_s_and_s">Signal викликатиме %1$s та %2$s</string>
  <plurals name="WebRtcCallView__signal_will_ring_s_s_and_d_others">
    <item quantity="one">Signal зателефонує %1$s, %2$s та %3$d іншому</item>
    <item quantity="few">Signal зателефонує %1$s, %2$s, та %3$d іншим</item>
    <item quantity="many">Signal зателефонує %1$s, %2$s, та %3$d іншим</item>
    <item quantity="other">Signal зателефонує %1$s, %2$s та %3$d іншим</item>
  </plurals>
  <string name="WebRtcCallView__s_will_be_notified">%1$s буде сповіщено</string>
  <string name="WebRtcCallView__s_and_s_will_be_notified">%1$s та %2$s будуть сповіщені</string>
  <plurals name="WebRtcCallView__s_s_and_d_others_will_be_notified">
    <item quantity="one">%1$s, %2$s та %3$d інший будуть оповіщені</item>
    <item quantity="few">%1$s, %2$s та %3$d інших будуть оповіщені</item>
    <item quantity="many">%1$s, %2$s та %3$d інших будуть оповіщені</item>
    <item quantity="other">%1$s, %2$s та %3$d інших будуть оповіщені</item>
  </plurals>
  <string name="WebRtcCallView__ringing_s">Телефонуємо %1$s</string>
  <string name="WebRtcCallView__ringing_s_and_s">Телефонуємо %1$s та %2$s</string>
  <plurals name="WebRtcCallView__ringing_s_s_and_d_others">
    <item quantity="one">Телефонуємо %1$s, %2$s та %3$d іншому</item>
    <item quantity="few">Телефонуємо %1$s, %2$s та %3$d іншим</item>
    <item quantity="many">Телефонуємо %1$s, %2$s, та %3$d іншим</item>
    <item quantity="other">Телефонуємо %1$s, %2$s, та %3$d іншим</item>
  </plurals>
  <string name="WebRtcCallView__s_is_calling_you">%1$s телефонує вам</string>
  <string name="WebRtcCallView__s_is_calling_you_and_s">%1$s викликає вас та %2$s</string>
  <string name="WebRtcCallView__s_is_calling_you_s_and_s">%1$s викликає вас, %2$s та %3$s</string>
  <plurals name="WebRtcCallView__s_is_calling_you_s_s_and_d_others">
    <item quantity="one">%1$s викликає вас, %2$s, %3$s, та інших %4$d</item>
    <item quantity="few">%1$s викликає вас, %2$s, %3$s, та інших %4$d</item>
    <item quantity="many">%1$s викликає вас, %2$s, %3$s, та інших %4$d</item>
    <item quantity="other">%1$s викликає вас, %2$s, %3$s та інших %4$d</item>
  </plurals>
  <string name="WebRtcCallView__no_one_else_is_here">Тут більше нікого немає</string>
  <string name="WebRtcCallView__s_is_in_this_call">%1$s у цьому дзвінку</string>
  <string name="WebRtcCallView__s_are_in_this_call">%1$s у цьому виклику</string>
  <string name="WebRtcCallView__s_and_s_are_in_this_call">%1$s та %2$s у цьому дзвінку</string>
  <string name="WebRtcCallView__s_is_presenting">%1$s поширює свій екран</string>
  <plurals name="WebRtcCallView__s_s_and_d_others_are_in_this_call">
    <item quantity="one">%1$s, %2$s, та %3$d інший у цьому дзвінку</item>
    <item quantity="few">%1$s, %2$s, та %3$d інший у цьому дзвінку</item>
    <item quantity="many">%1$s, %2$s та інші %3$d у цьому дзвінку</item>
    <item quantity="other">%1$s, %2$s та інші %3$d у цьому дзвінку</item>
  </plurals>
  <string name="WebRtcCallView__flip">Гортати</string>
  <string name="WebRtcCallView__speaker">Динамік</string>
  <string name="WebRtcCallView__camera">Камера</string>
  <string name="WebRtcCallView__unmute">Сповіщати</string>
  <string name="WebRtcCallView__mute">Без сповіщень</string>
  <string name="WebRtcCallView__ring">Телефонувати</string>
  <string name="WebRtcCallView__end_call">Завершити виклик</string>
  <!--CallParticipantsListDialog-->
  <plurals name="CallParticipantsListDialog_in_this_call_d_people">
    <item quantity="one">У цьому дзвінку · %1$d осіб</item>
    <item quantity="few">У цьому дзвінку · %1$d особа</item>
    <item quantity="many">У цьому дзвінку · %1$d осіб</item>
    <item quantity="other">У цьому дзвінку · %1$d осіб</item>
  </plurals>
  <!--CallParticipantView-->
  <string name="CallParticipantView__s_is_blocked">%1$s заблокований (-а)</string>
  <string name="CallParticipantView__more_info">Детальніше</string>
  <string name="CallParticipantView__you_wont_receive_their_audio_or_video">Ви не отримаєте аудіо або відео від цього користувача, а користувач не отримає ваші.</string>
  <string name="CallParticipantView__cant_receive_audio_video_from_s">Не вдається отримати аудіо та підсилювач; відео з %1$s</string>
  <string name="CallParticipantView__cant_receive_audio_and_video_from_s">Неможливо отримати аудіо та відео від %1$s</string>
  <string name="CallParticipantView__this_may_be_Because_they_have_not_verified_your_safety_number_change">Це могло статись через те, що користувач не підтвердив вашу зміну коду безпеки, виникла проблема з пристроєм користувача, або цей користувач вас заблокував.</string>
  <!--CallToastPopupWindow-->
  <string name="CallToastPopupWindow__swipe_to_view_screen_share">Потягніть вгору, щоб побачити поширення екрану</string>
  <!--ProxyBottomSheetFragment-->
  <string name="ProxyBottomSheetFragment_proxy_server">Проксі-сервер</string>
  <string name="ProxyBottomSheetFragment_proxy_address">Проксі адреса</string>
  <string name="ProxyBottomSheetFragment_do_you_want_to_use_this_proxy_address">Бажаєте використовувати цю проксі адресу?</string>
  <string name="ProxyBottomSheetFragment_use_proxy">Використати проксі</string>
  <string name="ProxyBottomSheetFragment_successfully_connected_to_proxy">Успішне з\'єднання з проксі.</string>
  <!--RecaptchaProofActivity-->
  <string name="RecaptchaProofActivity_failed_to_submit">Не вдалось передати</string>
  <string name="RecaptchaProofActivity_complete_verification">Завершити підтвердження особи</string>
  <!--RegistrationActivity-->
  <string name="RegistrationActivity_select_your_country">Оберіть вашу країну</string>
  <string name="RegistrationActivity_you_must_specify_your_country_code">Ви повинні вказати
код вашої країни
 </string>
  <string name="RegistrationActivity_you_must_specify_your_phone_number">Ви повинні вказати
номер вашого телефону
 </string>
  <string name="RegistrationActivity_invalid_number">Хибний номер</string>
  <string name="RegistrationActivity_the_number_you_specified_s_is_invalid">Номер, що ви
ввели (%s) хибний.
 </string>
  <string name="RegistrationActivity_a_verification_code_will_be_sent_to">Код підтвердження буде відправлений на:</string>
  <string name="RegistrationActivity_you_will_receive_a_call_to_verify_this_number">Ви отримаєте дзвінок, щоб перевірити цей номер.</string>
  <string name="RegistrationActivity_is_your_phone_number_above_correct">Чи правильний ваш номер телефону вище?</string>
  <string name="RegistrationActivity_edit_number">Редагувати номер</string>
  <string name="RegistrationActivity_missing_google_play_services">Відсутні сервіси Google Play</string>
  <string name="RegistrationActivity_this_device_is_missing_google_play_services">На цьому пристрої не встановлені сервіси Google Play. То ж ви можете не отримувати оновлення своєчасно.</string>
  <string name="RegistrationActivity_i_understand">Я розумію</string>
  <string name="RegistrationActivity_play_services_error">Помилка служби Google Play</string>
  <string name="RegistrationActivity_google_play_services_is_updating_or_unavailable">Google Play Services оновлюються або тимчасово недоступні. Будь-ласка, спробуйте знов.</string>
  <string name="RegistrationActivity_terms_and_privacy">Умови та Політика конфіденційності</string>
  <string name="RegistrationActivity_signal_needs_access_to_your_contacts_and_media_in_order_to_connect_with_friends">Signal потребує дозволів на перегляд контактів та медіа, щоб допомогти вам зв’язуватися з друзями та надсилати повідомлення. Ваші контакти завантажуються за допомогою функції виявлення приватних контактів Signal, що означає, що вони зашифровані наскрізним методом і є невидимі для служби Signal.</string>
  <string name="RegistrationActivity_signal_needs_access_to_your_contacts_in_order_to_connect_with_friends">Signal потребує дозволу для перегляду контактів, щоб допомогти вам зв’язатися з друзями. Ваші контакти завантажуються за допомогою функції виявлення приватних контактів Signal, що означає, що вони наскрізне зашифровані і ніколи не відображаються службою Signal.</string>
  <string name="RegistrationActivity_rate_limited_to_service">Ви зробили надто багато спроб зареєструвати цей номер. Будь ласка, спробуйте ще раз пізніше.</string>
  <string name="RegistrationActivity_unable_to_connect_to_service">Немає з\'єднання із сервером. Перевірте чи наявність доступу до Інтернет та спробуйте знову.</string>
  <string name="RegistrationActivity_non_standard_number_format">Нестандартний формат номеру</string>
  <string name="RegistrationActivity_the_number_you_entered_appears_to_be_a_non_standard">Введене число (%1$s) виглядає нестандартним.\n\nВи мали на увазі %2$s?</string>
  <string name="RegistrationActivity_signal_android_phone_number_format">Molly Android — Формат телефонних номерів</string>
  <string name="RegistrationActivity_call_requested">Запит на дзвінок надіслано</string>
  <plurals name="RegistrationActivity_debug_log_hint">
    <item quantity="one">Ви в %d кроці від відправки журналу налагодження</item>
    <item quantity="few">Ви в %d кроках від відправки журналу налагодження</item>
    <item quantity="many">Ви в %d кроках від відправки журналу налагодження</item>
    <item quantity="other">Ви в %d кроках від відправки журналу налагодження</item>
  </plurals>
  <string name="RegistrationActivity_we_need_to_verify_that_youre_human">Нам потрібно підтвердження що Ви людина.</string>
  <string name="RegistrationActivity_next">Далі</string>
  <string name="RegistrationActivity_continue">Продовжити</string>
  <string name="RegistrationActivity_take_privacy_with_you_be_yourself_in_every_message">Візьміть конфіденційність з собою. \ n-разів Будьте собою в кожному повідомленні.</string>
  <string name="RegistrationActivity_enter_your_phone_number_to_get_started">Введіть Ваш номер телефону щоб почати</string>
  <string name="RegistrationActivity_enter_your_phone_number">Введіть ваш номер телефону</string>
  <string name="RegistrationActivity_you_will_receive_a_verification_code">Ви отримаєте код підтвердження. Можливе списання з оператором</string>
  <string name="RegistrationActivity_enter_the_code_we_sent_to_s">Введіть код, який ми відправили на %s</string>
  <string name="RegistrationActivity_make_sure_your_phone_has_a_cellular_signal">Переконайтеся, що ваш телефон знаходиться в зоні дії мережі і зможе прийняти SMS або дзвінок</string>
  <string name="RegistrationActivity_phone_number_description">Номер телефону</string>
  <string name="RegistrationActivity_country_code_description">Код Країни</string>
  <string name="RegistrationActivity_call">Виклик</string>
  <!--RegistrationLockV2Dialog-->
  <string name="RegistrationLockV2Dialog_turn_on_registration_lock">Включити блокування реєстрації?</string>
  <string name="RegistrationLockV2Dialog_turn_off_registration_lock">Відключити Блокування Реєстрації?</string>
  <string name="RegistrationLockV2Dialog_if_you_forget_your_signal_pin_when_registering_again">Якщо ви забудете свій PIN-код Signal, при повторній реєстрації в Signal, ви втратите доступ до свого облікового запису на 7 днів.</string>
  <string name="RegistrationLockV2Dialog_turn_on">Увімкнути</string>
  <string name="RegistrationLockV2Dialog_turn_off">Відключити</string>
  <!--RevealableMessageView-->
  <string name="RevealableMessageView_view_photo">Переглянути фото</string>
  <string name="RevealableMessageView_view_video">Переглянути відео</string>
  <string name="RevealableMessageView_viewed">Переглянуто</string>
  <string name="RevealableMessageView_media">Медіа</string>
  <!--Search-->
  <string name="SearchFragment_no_results">Не знайдено результатів для \'%s\'</string>
  <string name="SearchFragment_header_conversations">Розмови</string>
  <string name="SearchFragment_header_contacts">Контакти</string>
  <string name="SearchFragment_header_messages">Повідомлення</string>
  <!--ShakeToReport-->
  <!--SharedContactDetailsActivity-->
  <string name="SharedContactDetailsActivity_add_to_contacts">Додати до контактів</string>
  <string name="SharedContactDetailsActivity_invite_to_signal">Запросити до Molly</string>
  <string name="SharedContactDetailsActivity_signal_message">Повідомлення Signal</string>
  <string name="SharedContactDetailsActivity_signal_call">Виклик Signal</string>
  <!--SharedContactView-->
  <string name="SharedContactView_add_to_contacts">Додати до контактів</string>
  <string name="SharedContactView_invite_to_signal">Запросити до Molly</string>
  <string name="SharedContactView_message">Повідомлення Signal</string>
  <!--SignalBottomActionBar-->
  <string name="SignalBottomActionBar_more">Більше</string>
  <!--SignalPinReminders-->
  <string name="SignalPinReminders_well_remind_you_again_later">Ми нагадаємо вам пізніше.</string>
  <string name="SignalPinReminders_well_remind_you_again_tomorrow">Ми нагадаємо вам знов завтра.</string>
  <string name="SignalPinReminders_well_remind_you_again_in_a_few_days">Ми нагадаємо вам знов за декілька днів.</string>
  <string name="SignalPinReminders_well_remind_you_again_in_a_week">Ми нагадаємо вам знов за тиждень.</string>
  <string name="SignalPinReminders_well_remind_you_again_in_a_couple_weeks">Ми нагадаємо вам знов за декілька тижнів.</string>
  <string name="SignalPinReminders_well_remind_you_again_in_a_month">Ми нагадаємо вам знов за місяць.</string>
  <!--Slide-->
  <string name="Slide_image">Зображення</string>
  <string name="Slide_sticker">Наліпка</string>
  <string name="Slide_audio">Аудіо</string>
  <string name="Slide_video">Відео</string>
  <!--SmsMessageRecord-->
  <string name="SmsMessageRecord_received_corrupted_key_exchange_message">Отримано пошкоджене 
повідомлення обміну ключами!</string>
  <string name="SmsMessageRecord_received_key_exchange_message_for_invalid_protocol_version">
Отримано повідомлення обміну ключами для хибної версії протоколу.
 </string>
  <string name="SmsMessageRecord_received_message_with_new_safety_number_tap_to_process">Отримано повідомлення із новим номером безпеки. Натисніть для відображення.</string>
  <string name="SmsMessageRecord_secure_session_reset">Ви скинули безпечний сеанс.</string>
  <string name="SmsMessageRecord_secure_session_reset_s">%s скидає безпечний сеанс.</string>
  <string name="SmsMessageRecord_duplicate_message">Дублікат повідомлення.</string>
  <string name="SmsMessageRecord_this_message_could_not_be_processed_because_it_was_sent_from_a_newer_version">Це повідомлення не вдалось опрацювати, оскільки його надіслано з новішої версії Signal. Попросіть ваш контакт надіслати це повідомлення знов, щойно ви оновите застосунок.</string>
  <string name="SmsMessageRecord_error_handling_incoming_message">Помилка прийому вхідного повідомлення.</string>
  <!--StickerManagementActivity-->
  <string name="StickerManagementActivity_stickers">Наліпки</string>
  <!--StickerManagementAdapter-->
  <string name="StickerManagementAdapter_installed_stickers">Встановлені наліпки</string>
  <string name="StickerManagementAdapter_stickers_you_received">Отримані Вами Стікери</string>
  <string name="StickerManagementAdapter_signal_artist_series">Стікери від Художників Signal</string>
  <string name="StickerManagementAdapter_no_stickers_installed">Встановлені наліпки відсутні</string>
  <string name="StickerManagementAdapter_stickers_from_incoming_messages_will_appear_here">Наліпки від вхідних дзвінків з\'являться тут</string>
  <string name="StickerManagementAdapter_untitled">Без назви</string>
  <string name="StickerManagementAdapter_unknown">Невідомо</string>
  <!--StickerPackPreviewActivity-->
  <string name="StickerPackPreviewActivity_untitled">Без назви</string>
  <string name="StickerPackPreviewActivity_unknown">Невідомо</string>
  <string name="StickerPackPreviewActivity_install">Встановити</string>
  <string name="StickerPackPreviewActivity_remove">Вилучити</string>
  <string name="StickerPackPreviewActivity_stickers">Наліпки</string>
  <string name="StickerPackPreviewActivity_failed_to_load_sticker_pack">Не вдалося завантажити набір стікерів </string>
  <!--SubmitDebugLogActivity-->
  <string name="SubmitDebugLogActivity_edit">Редагувати</string>
  <string name="SubmitDebugLogActivity_done">Готово</string>
  <string name="SubmitDebugLogActivity_tap_a_line_to_delete_it">Торкніться рядка, щоб видалити його</string>
  <string name="SubmitDebugLogActivity_submit">Надіслати</string>
  <string name="SubmitDebugLogActivity_failed_to_submit_logs">Не вдалось передати логи</string>
  <string name="SubmitDebugLogActivity_success">Успішно!</string>
  <string name="SubmitDebugLogActivity_copy_this_url_and_add_it_to_your_issue">Скопіюйте цей URL-адресу та додайте його до звіту про проблему або до листа в службу підтримки:\ n\n <b>%1$s</b></string>
  <string name="SubmitDebugLogActivity_share">Поділитися</string>
  <string name="SubmitDebugLogActivity_this_log_will_be_posted_publicly_online_for_contributors">Цей журнал буде доступний онлайн для перегляду розробниками. Ви можете перевірити його перед завантаженням.</string>
  <!--SupportEmailUtil-->
  <string name="SupportEmailUtil_filter">Фільтр:</string>
  <string name="SupportEmailUtil_device_info">Про пристрій:</string>
  <string name="SupportEmailUtil_android_version">Версія Android:</string>
  <string name="SupportEmailUtil_signal_version">Версія Molly:</string>
  <string name="SupportEmailUtil_signal_package">Збірка Molly:</string>
  <string name="SupportEmailUtil_registration_lock">Блокування реєстрації:</string>
  <string name="SupportEmailUtil_locale">Мова:</string>
  <!--ThreadRecord-->
  <string name="ThreadRecord_group_updated">Групу оновлено</string>
  <string name="ThreadRecord_left_the_group">Покинути групу</string>
  <string name="ThreadRecord_secure_session_reset">Скидання безпечного сеансу.</string>
  <string name="ThreadRecord_draft">Чернетка:</string>
  <string name="ThreadRecord_called">Ви телефонували</string>
  <string name="ThreadRecord_called_you">Вам телефонували</string>
  <string name="ThreadRecord_missed_audio_call">Пропущений аудіодзвінок</string>
  <string name="ThreadRecord_missed_video_call">Пропущений відеодзвінок</string>
  <string name="ThreadRecord_media_message">Медіаповідомлення</string>
  <string name="ThreadRecord_sticker">Наліпка</string>
  <string name="ThreadRecord_view_once_photo">Фото вже переглянуто</string>
  <string name="ThreadRecord_view_once_video">Відео вже переглянуто</string>
  <string name="ThreadRecord_view_once_media">Медіа вже переглянуто</string>
  <string name="ThreadRecord_this_message_was_deleted">Це повідомлення було видалено.</string>
  <string name="ThreadRecord_you_deleted_this_message">Ви видалили це повідомлення.</string>
  <string name="ThreadRecord_s_is_on_signal">%s приєднався до Signal!</string>
  <string name="ThreadRecord_disappearing_messages_disabled">Зникаючі повідомлення заборонені</string>
  <string name="ThreadRecord_disappearing_message_time_updated_to_s">Час зникнення повідомлень встановлено на %s</string>
  <string name="ThreadRecord_safety_number_changed">Номер безпеки змінено</string>
  <string name="ThreadRecord_your_safety_number_with_s_has_changed">Ваш номер безпеки із %s змінився.</string>
  <string name="ThreadRecord_you_marked_verified">Ви перевірили</string>
  <string name="ThreadRecord_you_marked_unverified"> Номер безпеки є НЕперевіреним</string>
  <string name="ThreadRecord_message_could_not_be_processed">Не вдалось опрацювати повідомлення</string>
  <string name="ThreadRecord_delivery_issue">Проблема з доставленням</string>
  <string name="ThreadRecord_message_request">Запит спілкування</string>
  <string name="ThreadRecord_photo">Світлини</string>
  <string name="ThreadRecord_gif">GIF</string>
  <string name="ThreadRecord_voice_message">Голосове Повідомлення</string>
  <string name="ThreadRecord_file">Файл</string>
  <string name="ThreadRecord_video">Відео</string>
  <string name="ThreadRecord_chat_session_refreshed">Сесію чату оновлено</string>
  <!--UpdateApkReadyListener-->
  <string name="UpdateApkReadyListener_Signal_update">Оновлення Molly</string>
  <string name="UpdateApkReadyListener_a_new_version_of_signal_is_available_tap_to_update">Нова версія Molly доступна, натисніть для оновлення</string>
  <!--UntrustedSendDialog-->
  <string name="UntrustedSendDialog_send_message">Надіслати повідомлення?</string>
  <string name="UntrustedSendDialog_send">Надіслати</string>
  <!--UnverifiedSendDialog-->
  <string name="UnverifiedSendDialog_send_message">Надіслати повідомлення?</string>
  <string name="UnverifiedSendDialog_send">Надіслати</string>
  <!--UsernameEditFragment-->
  <string name="UsernameEditFragment_username">Ім\'я користувача</string>
  <string name="UsernameEditFragment_delete">Видалити</string>
  <string name="UsernameEditFragment_successfully_set_username">Псевдонім успішно встановлено.</string>
  <string name="UsernameEditFragment_successfully_removed_username">Псевдонім успішно видалено.</string>
  <string name="UsernameEditFragment_encountered_a_network_error">Виникла помилка мережі.</string>
  <string name="UsernameEditFragment_this_username_is_taken">Цей псевдонім вже використовується.</string>
  <string name="UsernameEditFragment_this_username_is_available">Цей псевдонім доступний.</string>
  <string name="UsernameEditFragment_usernames_can_only_include">Псевдоніми можуть мати лише такі символи: a–Z, 0–9 та нижнє підкреслювання.</string>
  <string name="UsernameEditFragment_usernames_cannot_begin_with_a_number">Псевдонім не може починатися з цифри.</string>
  <string name="UsernameEditFragment_username_is_invalid">Псевдонім невірний.</string>
  <string name="UsernameEditFragment_usernames_must_be_between_a_and_b_characters">Псевдонім складається з символів кількістю від %1$d до %2$d.</string>
  <string name="UsernameEditFragment_usernames_on_signal_are_optional">Псевдоніми в Signal необов\'язкові. Якщо ви вирішите створити псевдонім, інші користувачі Signal зможуть знайти вас під цим псевдонімом та зв\'язатися з вами, не знаючи ваш номер телефону.</string>
  <plurals name="UserNotificationMigrationJob_d_contacts_are_on_signal">
    <item quantity="one">%d контакт у Signal!</item>
    <item quantity="few">%d контактів у Signal!</item>
    <item quantity="many">%d контактів у Signal!</item>
    <item quantity="other">%d контактів у Signal!</item>
  </plurals>
  <!--VerifyIdentityActivity-->
  <string name="VerifyIdentityActivity_your_contact_is_running_an_old_version_of_signal">Ваш контакт працює на давнішій версії Signal. Будь ласка, попросіть його/її оновитися перед перевіркою вашого номера безпеки.</string>
  <string name="VerifyIdentityActivity_your_contact_is_running_a_newer_version_of_Signal">Ваш контакт працює на новішій версії Signal із несумісним форматом QR-коду. Будь ласка, оновіться, щоб порівняти.</string>
  <string name="VerifyIdentityActivity_the_scanned_qr_code_is_not_a_correctly_formatted_safety_number">Сканований QR-код хибно форматований код підтвердження номера безпеки. Будь ласка, спробуйте сканувати знову.</string>
  <string name="VerifyIdentityActivity_share_safety_number_via">Поділитися номером безпеки через…</string>
  <string name="VerifyIdentityActivity_our_signal_safety_number">Наш номер безпеки Signal:</string>
  <string name="VerifyIdentityActivity_no_app_to_share_to">Схоже, що у вас немає програм, щоб поділитися.</string>
  <string name="VerifyIdentityActivity_no_safety_number_to_compare_was_found_in_the_clipboard">У буфері обміну не було знайдено номеру безпеки для порівняння</string>
  <string name="VerifyIdentityActivity_signal_needs_the_camera_permission_in_order_to_scan_a_qr_code_but_it_has_been_permanently_denied">Molly потребує доступу \"Камера\", щоб сканувати QR коди, але наразі доступу немає. Будь ласка, перейдіть до налаштувань додатку, оберіть \"Дозволи\", та увімкніть \"Камера\".</string>
  <string name="VerifyIdentityActivity_unable_to_scan_qr_code_without_camera_permission">Для сканування QR коду необхідний доступ до Камери</string>
  <string name="VerifyIdentityActivity_you_must_first_exchange_messages_in_order_to_view">Щоб переглянути код безпеки %1$s, вам потрібно спочатку обмінятися повідомленнями.</string>
  <!--ViewOnceMessageActivity-->
  <!--AudioView-->
  <!--MessageDisplayHelper-->
  <string name="MessageDisplayHelper_message_encrypted_for_non_existing_session">Повідомлення зашифроване для неіснуючої сесії</string>
  <!--MmsMessageRecord-->
  <string name="MmsMessageRecord_bad_encrypted_mms_message">Погано зашифроване MMS повідомлення</string>
  <string name="MmsMessageRecord_mms_message_encrypted_for_non_existing_session">MMS повідомлення зашифроване для неіснуючої сесії</string>
  <!--MuteDialog-->
  <string name="MuteDialog_mute_notifications">Вимкнути звук сповіщень</string>
  <!--ApplicationMigrationService-->
  <string name="ApplicationMigrationService_import_in_progress">Імпортування</string>
  <string name="ApplicationMigrationService_importing_text_messages">Імпортування текстових повідомлень</string>
  <string name="ApplicationMigrationService_import_complete">Імпорт завершено</string>
  <string name="ApplicationMigrationService_system_database_import_is_complete">Імпорт системної бази даних завершено.</string>
  <!--KeyCachingService-->
  <string name="KeyCachingService_signal_passphrase_cached">Торкніться, щоб відкрити.</string>
  <string name="KeyCachingService_passphrase_cached">Molly розблоковано</string>
  <string name="KeyCachingService_lock">Заблокувати Molly</string>
  <!--MediaPreviewActivity-->
  <string name="MediaPreviewActivity_you">Ви</string>
  <string name="MediaPreviewActivity_unssuported_media_type">Непідтримуваний тип медіа</string>
  <string name="MediaPreviewActivity_draft">Чернетка</string>
  <string name="MediaPreviewActivity_signal_needs_the_storage_permission_in_order_to_write_to_external_storage_but_it_has_been_permanently_denied">Molly потребує дозволу \"Зберігання\", щоб зберігати файли,  але наразі доступу немає. Будь ласка, перейдіть до налаштувань додатку, оберіть \"Дозволи\", та увімкніть \"Зберігання\".</string>
  <string name="MediaPreviewActivity_unable_to_write_to_external_storage_without_permission">Без доступу до файлової системи зберегти файли неможливо</string>
  <string name="MediaPreviewActivity_media_delete_confirmation_title">Видалити повідомлення?</string>
  <string name="MediaPreviewActivity_media_delete_confirmation_message">Це назавжди видалить це повідомлення.</string>
  <string name="MediaPreviewActivity_s_to_s">%1$s до %2$s</string>
  <string name="MediaPreviewActivity_media_no_longer_available">Мультимедійний більше не доступний.</string>
  <string name="MediaPreviewActivity_cant_find_an_app_able_to_share_this_media">Неможливо знайти програму для того щоб поділитись цим медіафайлом.</string>
  <!--MessageNotifier-->
  <string name="MessageNotifier_d_new_messages_in_d_conversations">%1$d нових повідомлень у %2$d розмовах</string>
  <string name="MessageNotifier_most_recent_from_s">Останнє від: %1$s</string>
  <string name="MessageNotifier_locked_message">Заблоковане повідомлення</string>
  <string name="MessageNotifier_message_delivery_failed">Збій доставки повідомлення.</string>
  <string name="MessageNotifier_failed_to_deliver_message">Не вдалось доставити повідомлення.</string>
  <string name="MessageNotifier_error_delivering_message">Помилка доставки повідомлення.</string>
  <string name="MessageNotifier_message_delivery_paused">Доставку повідомлення призупинено.</string>
  <string name="MessageNotifier_verify_to_continue_messaging_on_signal">Підтвердьте, щоб продовжувати обмін повідомленнями на Molly.</string>
  <string name="MessageNotifier_mark_all_as_read">Позначити все як прочитане</string>
  <string name="MessageNotifier_mark_read">Позначити як прочитане</string>
  <string name="MessageNotifier_turn_off_these_notifications">Вимкніть ці сповіщення</string>
  <string name="MessageNotifier_view_once_photo">Фото вже переглянуто</string>
  <string name="MessageNotifier_view_once_video">Відео вже переглянуто</string>
  <string name="MessageNotifier_reply">Відповісти</string>
  <string name="MessageNotifier_signal_message">Повідомлення Signal</string>
  <string name="MessageNotifier_unsecured_sms">Незахищене SMS</string>
  <string name="MessageNotifier_you_may_have_new_messages">Можливо, у вас є нові повідомлення</string>
  <string name="MessageNotifier_open_signal_to_check_for_recent_notifications">Відкрийте Molly, щоб перевірити наявність нових сповіщень.</string>
  <string name="MessageNotifier_contact_message">%1$s %2$s</string>
  <string name="MessageNotifier_unknown_contact_message">Контакт</string>
  <string name="MessageNotifier_reacted_s_to_s">Відреагував (-ла)  %1$sна: \"%2$s\".</string>
  <string name="MessageNotifier_reacted_s_to_your_video">Відреагував (-ла) %1$s на ваше відео.</string>
  <string name="MessageNotifier_reacted_s_to_your_image">Відреагував (-ла) %1$s на ваше зображення.</string>
  <string name="MessageNotifier_reacted_s_to_your_gif">Відреагував %1$s на вашу GIF.</string>
  <string name="MessageNotifier_reacted_s_to_your_file">Відреагував (-ла) %1$s на ваш файл.</string>
  <string name="MessageNotifier_reacted_s_to_your_audio">Відреагував (-ла) %1$s на ваше аудіо.</string>
  <string name="MessageNotifier_reacted_s_to_your_view_once_media">Відреагував (-ла) %1$s на ваше одноразове медіа</string>
  <string name="MessageNotifier_reacted_s_to_your_sticker">Відреагував (-ла) %1$s на ваш стікер.</string>
  <string name="MessageNotifier_this_message_was_deleted">Це повідомлення було видалено.</string>
  <string name="TurnOffContactJoinedNotificationsActivity__turn_off_contact_joined_signal">Вимкнути сповіщення \"Контакт приєднався до Signal\"? Ви можете заново включити їх в Signal &gt; Налаштування &gt; Сповіщення. </string>
  <!--Notification Channels-->
  <string name="NotificationChannel_channel_messages">Повідомлення</string>
  <string name="NotificationChannel_calls">Виклики</string>
  <string name="NotificationChannel_failures">Відмови</string>
  <string name="NotificationChannel_backups">Резервні копії</string>
  <string name="NotificationChannel_locked_status">Статус блокування</string>
  <string name="NotificationChannel_app_updates">Оновлення додатку</string>
  <string name="NotificationChannel_other">Інший</string>
  <string name="NotificationChannel_group_chats">Чати</string>
  <string name="NotificationChannel_missing_display_name">Невідомо</string>
  <string name="NotificationChannel_voice_notes">Голосові нотатки</string>
  <string name="NotificationChannel_contact_joined_signal">Контакт приєднався до Signal</string>
  <string name="NotificationChannels__no_activity_available_to_open_notification_channel_settings">Немає доступної активності для відкриття налаштувань категорій повідомлень.</string>
  <!--ProfileEditNameFragment-->
  <!--QuickResponseService-->
  <string name="QuickResponseService_quick_response_unavailable_when_Signal_is_locked">Швидка відповідь неможлива, коли Molly заблоковано!</string>
  <string name="QuickResponseService_problem_sending_message">Проблема під час надсилання повідомлення!</string>
  <!--SaveAttachmentTask-->
  <string name="SaveAttachmentTask_saved_to">Збережено до %s</string>
  <string name="SaveAttachmentTask_saved">Збережено</string>
  <!--SearchToolbar-->
  <string name="SearchToolbar_search">Пошук</string>
  <string name="SearchToolbar_search_for_conversations_contacts_and_messages">Пошук бесід, контактів та повідомлень</string>
  <!--ShortcutLauncherActivity-->
  <string name="ShortcutLauncherActivity_invalid_shortcut">Неприпустимий ярлик</string>
  <!--SingleRecipientNotificationBuilder-->
  <string name="SingleRecipientNotificationBuilder_signal">Molly</string>
  <string name="SingleRecipientNotificationBuilder_new_message">Нове повідомлення</string>
  <string name="SingleRecipientNotificationBuilder_message_request">Запит на листування</string>
  <string name="SingleRecipientNotificationBuilder_you">Ви</string>
  <!--ThumbnailView-->
  <string name="ThumbnailView_Play_video_description">Відтворити відео</string>
  <string name="ThumbnailView_Has_a_caption_description">Має назву</string>
  <!--TransferControlView-->
  <plurals name="TransferControlView_n_items">
    <item quantity="one">%d Елемент</item>
    <item quantity="few">%d Елемент</item>
    <item quantity="many">%d Елементи</item>
    <item quantity="other">%d Елементи</item>
  </plurals>
  <!--UnauthorizedReminder-->
  <string name="UnauthorizedReminder_device_no_longer_registered">Цей пристрій більше не зареєстровано</string>
  <string name="UnauthorizedReminder_this_is_likely_because_you_registered_your_phone_number_with_Signal_on_a_different_device">Скоріше за все це через те, що ви зареєстрували свій телефонний номер на іншому пристрої. Торкніться щоб перереєструвати.</string>
  <!--WebRtcCallActivity-->
  <string name="WebRtcCallActivity_to_answer_the_call_give_signal_access_to_your_microphone">Для відповіді на дзвінок надайте Molly доступ до мікрофона.</string>
  <string name="WebRtcCallActivity_to_answer_the_call_from_s_give_signal_access_to_your_microphone">Щоб відповісти нв дзвінок від %s, Molly потребує доступ до вашого мікрофону.</string>
  <string name="WebRtcCallActivity_signal_requires_microphone_and_camera_permissions_in_order_to_make_or_receive_calls">Molly потребує дозволів \"Мікрофон\" та \"Камера\", щоб здійснювати виклики, але наразі доступу немає. Будь ласка, перейдіть до налаштувань додатку, оберіть \"Дозволи\", та увімкніть \"Мікрофон\" та \"Камера\".</string>
  <string name="WebRtcCallActivity__answered_on_a_linked_device">Розмову прийнято на прив\'язаному пристрої. </string>
  <string name="WebRtcCallActivity__declined_on_a_linked_device">Відхилений на прив\'язаному пристрої.</string>
  <string name="WebRtcCallActivity__busy_on_a_linked_device">Зайнято на прив\'язаному пристрої.</string>
  <string name="GroupCallSafetyNumberChangeNotification__someone_has_joined_this_call_with_a_safety_number_that_has_changed">Хтось щойно приєднався до дзвінка зі зміненим кодом безпеки.</string>
  <!--WebRtcCallScreen-->
  <string name="WebRtcCallScreen_swipe_up_to_change_views">Потягніть вгору для зміни вигляду</string>
  <!--WebRtcCallScreen V2-->
  <string name="WebRtcCallScreen__decline">Відхилити</string>
  <string name="WebRtcCallScreen__answer">Відповісти</string>
  <string name="WebRtcCallScreen__answer_without_video">Відповісти без відео</string>
  <!--WebRtcAudioOutputToggle-->
  <string name="WebRtcAudioOutputToggle__audio_output">Аудіо вивід</string>
  <string name="WebRtcAudioOutputToggle__phone_earpiece">Телефонний динамік</string>
  <string name="WebRtcAudioOutputToggle__speaker">Динамік</string>
  <string name="WebRtcAudioOutputToggle__bluetooth">Bluetooth</string>
  <string name="WebRtcCallControls_answer_call_description">Відповісти на виклик</string>
  <string name="WebRtcCallControls_reject_call_description">Відхилити виклик </string>
  <!--change_passphrase_activity-->
  <string name="change_passphrase_activity__old_passphrase">Стара фраза-пароль</string>
  <string name="change_passphrase_activity__new_passphrase">Нова фраза-пароль</string>
  <string name="change_passphrase_activity__repeat_new_passphrase">Повторіть нову фразу-пароль</string>
  <!--contact_selection_activity-->
  <string name="contact_selection_activity__enter_name_or_number">Ввести ім\'я або номер</string>
  <string name="contact_selection_activity__invite_to_signal">Запросити до Molly</string>
  <string name="contact_selection_activity__new_group">Нова група</string>
  <!--contact_filter_toolbar-->
  <string name="contact_filter_toolbar__clear_entered_text_description">Стерти введений текст</string>
  <string name="contact_filter_toolbar__show_keyboard_description">Показати клавіатуру</string>
  <string name="contact_filter_toolbar__show_dial_pad_description">Показати клавіатуру набору номеру</string>
  <!--contact_selection_group_activity-->
  <string name="contact_selection_group_activity__no_contacts">Контактів не знайдено.</string>
  <string name="contact_selection_group_activity__finding_contacts">Завантаження контактів…</string>
  <!--single_contact_selection_activity-->
  <string name="SingleContactSelectionActivity_contact_photo">Фото контакту</string>
  <!--ContactSelectionListFragment-->
  <string name="ContactSelectionListFragment_signal_requires_the_contacts_permission_in_order_to_display_your_contacts">Molly потребує дозволів \"Контакти\", щоб показати контакти, але наразі доступу немає. Будь ласка, перейдіть до налаштувань додатку, оберіть \"Дозволи\", та увімкніть \"Контакти\".</string>
  <string name="ContactSelectionListFragment_error_retrieving_contacts_check_your_network_connection">Не вдалося отримати список контактів, перевірте з\'єднання</string>
  <string name="ContactSelectionListFragment_username_not_found">Ім\'я користувача не знайдено</string>
  <string name="ContactSelectionListFragment_s_is_not_a_signal_user">\"%1$s\" - не є користувачем Signal. Будь ласка, перевірте ім\'я користувача і спробуйте ще раз. </string>
  <string name="ContactSelectionListFragment_you_do_not_need_to_add_yourself_to_the_group">Вам не потрібно додавати себе в групу</string>
  <string name="ContactSelectionListFragment_maximum_group_size_reached">Досягнуто максимального розміру групи</string>
  <string name="ContactSelectionListFragment_signal_groups_can_have_a_maximum_of_d_members">У групах Signal можуть перебувати максимум %1$d учасників.</string>
  <string name="ContactSelectionListFragment_recommended_member_limit_reached">Досягнуто ліміт на рекомендовану кількість користувачів у групі</string>
  <string name="ContactSelectionListFragment_signal_groups_perform_best_with_d_members_or_fewer">Групи Signal працюють найкраще з %1$d учасників або менше. Додавання більшої кількості учасників призведе до затримок при відправці і отриманні повідомлень.</string>
  <plurals name="ContactSelectionListFragment_d_members">
    <item quantity="one">%1$d  учасник</item>
    <item quantity="few">%1$d учасник</item>
    <item quantity="many">%1$d учасники</item>
    <item quantity="other">%1$d учасники</item>
  </plurals>
  <!--contact_selection_list_fragment-->
  <string name="contact_selection_list_fragment__signal_needs_access_to_your_contacts_in_order_to_display_them">Molly потребує дозволів \"Контакти\", щоб показати контакти.</string>
  <string name="contact_selection_list_fragment__show_contacts">Показати контакти</string>
  <!--contact_selection_list_item-->
  <plurals name="contact_selection_list_item__number_of_members">
    <item quantity="one">%1$d учасник</item>
    <item quantity="few">%1$d учасник</item>
    <item quantity="many">%1$d учасники</item>
    <item quantity="other">%1$d учасники</item>
  </plurals>
  <!--conversation_activity-->
  <string name="conversation_activity__type_message_push">Повідомлення Signal</string>
  <string name="conversation_activity__type_message_sms_insecure">Незахищене SMS</string>
  <string name="conversation_activity__type_message_mms_insecure">Незахищене MMS</string>
  <string name="conversation_activity__from_sim_name">Від %1$s</string>
  <string name="conversation_activity__sim_n">SIM %1$d</string>
  <string name="conversation_activity__send">Надіслати</string>
  <string name="conversation_activity__compose_description">Написання повідомлення</string>
  <string name="conversation_activity__emoji_toggle_description">Відрити клавіатуру emoji</string>
  <string name="conversation_activity__attachment_thumbnail">Мініатюра вкладення</string>
  <string name="conversation_activity__quick_attachment_drawer_toggle_camera_description">Увімк/вимк скриньку вкладень камери</string>
  <string name="conversation_activity__quick_attachment_drawer_record_and_send_audio_description">Записати та надіслати аудіо вкладення</string>
  <string name="conversation_activity__quick_attachment_drawer_lock_record_description">Заблокувати запис аудіо вкладення</string>
  <string name="conversation_activity__enable_signal_for_sms">Дозволити Signal обробляти SMS</string>
  <string name="conversation_activity__message_could_not_be_sent">Не вдалось відправити повідомлення. Перевірте ваше підключення до інтернету і спробуйте ще раз. </string>
  <!--conversation_input_panel-->
  <string name="conversation_input_panel__slide_to_cancel">Проведіть для скасування</string>
  <string name="conversation_input_panel__cancel">Скасувати</string>
  <!--conversation_item-->
  <string name="conversation_item__mms_image_description">Медіа повідомлення</string>
  <string name="conversation_item__secure_message_description">Захищене повідомлення</string>
  <!--conversation_item_sent-->
  <string name="conversation_item_sent__send_failed_indicator_description">Не вдалося відправити</string>
  <string name="conversation_item_sent__pending_approval_description">Очікує підтвердження</string>
  <string name="conversation_item_sent__delivered_description">Доставлено</string>
  <string name="conversation_item_sent__message_read">Повідомлення прочитане</string>
  <!--conversation_item_received-->
  <string name="conversation_item_received__contact_photo_description">Фото контакту</string>
  <!--ConversationUpdateItem-->
  <string name="ConversationUpdateItem_loading">Завантаження</string>
  <string name="ConversationUpdateItem_learn_more">Дізнатись більше</string>
  <string name="ConversationUpdateItem_join_call">Приєднатися до дзвінка</string>
  <string name="ConversationUpdateItem_return_to_call">Повернутись до виклику</string>
  <string name="ConversationUpdateItem_call_is_full">Дзвінок повний</string>
  <string name="ConversationUpdateItem_invite_friends">Запросити друзів</string>
  <string name="ConversationUpdateItem_enable_call_notifications">Увімкнути сповіщення про нові дзвінки</string>
  <string name="ConversationUpdateItem_update_contact">Оновити контакт</string>
  <string name="ConversationUpdateItem_no_groups_in_common_review_requests_carefully">Спільних груп немає. Переглядайте запити уважно.</string>
  <string name="ConversationUpdateItem_no_contacts_in_this_group_review_requests_carefully">У цій групі немає контактів. Переглядайте запити уважно.</string>
  <string name="ConversationUpdateItem_view">Детальніше</string>
  <string name="ConversationUpdateItem_the_disappearing_message_time_will_be_set_to_s_when_you_message_them">Час зникання повідомлення буде встановлено на %1$s, коли ви його відправите їм.</string>
  <!--Update item button text to show to boost a feature-->
  <string name="ConversationUpdateItem_signal_boost">Розвиток Signal</string>
  <!--Update item button text to show to become a sustainer in the release notes channel-->
  <string name="ConversationUpdateItem_become_a_sustainer">Стати прихильником</string>
  <!--audio_view-->
  <string name="audio_view__play_pause_accessibility_description">Відтворення … Пауза </string>
  <string name="audio_view__download_accessibility_description">Завантажити</string>
  <!--QuoteView-->
  <string name="QuoteView_audio">Аудіо</string>
  <string name="QuoteView_video">Відео</string>
  <string name="QuoteView_photo">Фото</string>
  <string name="QuoteView_gif">GIF</string>
  <string name="QuoteView_view_once_media">Одноразове медіа</string>
  <string name="QuoteView_sticker">Наліпка</string>
  <string name="QuoteView_you">Ви</string>
  <string name="QuoteView_original_missing">Оригінальне повідомлення не знайдено</string>
  <!--conversation_fragment-->
  <string name="conversation_fragment__scroll_to_the_bottom_content_description">Прокрутить до самого низу</string>
  <!--BubbleOptOutTooltip-->
  <!--Message to inform the user of what Android chat bubbles are-->
  <string name="BubbleOptOutTooltip__description">Бульбашки — особливість Android, що можна вимкнути для чатів Molly.</string>
  <!--Button to dismiss the tooltip for opting out of using Android bubbles-->
  <string name="BubbleOptOutTooltip__not_now">Не зараз</string>
  <!--Button to move to the system settings to control the use of Android bubbles-->
  <string name="BubbleOptOutTooltip__turn_off">Відключити</string>
  <!--safety_number_change_dialog-->
  <string name="safety_number_change_dialog__safety_number_changes">Змінені коди безпеки</string>
  <string name="safety_number_change_dialog__accept">Прийняти</string>
  <string name="safety_number_change_dialog__send_anyway">Усе одно надіслати</string>
  <string name="safety_number_change_dialog__call_anyway">Усе одно зателефонувати</string>
  <string name="safety_number_change_dialog__join_call">Приєднатися до дзвінка</string>
  <string name="safety_number_change_dialog__continue_call">Продовжити дзвінок</string>
  <string name="safety_number_change_dialog__leave_call">Покинути дзвінок</string>
  <string name="safety_number_change_dialog__the_following_people_may_have_reinstalled_or_changed_devices">Ці користувачі, ймовірно, перевстановили застосунок чи змінили пристрої. Підтвердіть ваші коди безпеки, щоб впевнитись у приватності.</string>
  <string name="safety_number_change_dialog__view">Детальніше</string>
  <string name="safety_number_change_dialog__previous_verified">Попереднє підтверджено</string>
  <!--EnableCallNotificationSettingsDialog__call_notifications_checklist-->
  <string name="EnableCallNotificationSettingsDialog__call_notifications_enabled">Повідомлення про дзвінки включені. </string>
  <string name="EnableCallNotificationSettingsDialog__enable_call_notifications">Увімкнути сповіщення про дзвінки</string>
  <string name="EnableCallNotificationSettingsDialog__enable_background_activity">Увімкніть фонову активність</string>
  <string name="EnableCallNotificationSettingsDialog__everything_looks_good_now">Тепер все добре!</string>
  <string name="EnableCallNotificationSettingsDialog__to_receive_call_notifications_tap_here_and_turn_on_show_notifications">Щоб отримувати повідомлення про дзвінки, натисніть тут і включіть \"Включити повідомлення\".</string>
  <string name="EnableCallNotificationSettingsDialog__to_receive_call_notifications_tap_here_and_turn_on_notifications">Щоб отримувати сповіщення про дзвінки, натисніть тут і включіть сповіщення та переконайтеся, що Звук і спливаюче вікно увімкнено.</string>
  <string name="EnableCallNotificationSettingsDialog__to_receive_call_notifications_tap_here_and_enable_background_activity_in_battery_settings">Щоб отримувати повідомлення про дзвінки, натисніть тут і включіть фонову активність в настройках батареї.</string>
  <string name="EnableCallNotificationSettingsDialog__settings">Налаштування</string>
  <string name="EnableCallNotificationSettingsDialog__to_receive_call_notifications_tap_settings_and_turn_on_show_notifications">Щоб отримувати повідомлення про дзвінки, натисніть Налаштування і включіть \"Показувати сповіщення\".</string>
  <string name="EnableCallNotificationSettingsDialog__to_receive_call_notifications_tap_settings_and_turn_on_notifications">Щоб отримувати сповіщення про дзвінки, натисніть Налаштування і включіть сповіщення та переконайтеся, що Звук і спливаюче вікно увімкнено.</string>
  <string name="EnableCallNotificationSettingsDialog__to_receive_call_notifications_tap_settings_and_enable_background_activity_in_battery_settings">Щоб отримувати повідомлення про дзвінки, натисніть Налаштування і включіть фонову активність в \"настройках Батареї\".</string>
  <!--country_selection_fragment-->
  <string name="country_selection_fragment__loading_countries">Завантаження країн…</string>
  <string name="country_selection_fragment__search">Пошук</string>
  <string name="country_selection_fragment__no_matching_countries">Немає відповідних країн</string>
  <!--device_add_fragment-->
  <string name="device_add_fragment__scan_the_qr_code_displayed_on_the_device_to_link">Проскануйте QR код на пристрої, щоб зв\'язати його</string>
  <!--device_link_fragment-->
  <string name="device_link_fragment__link_device">Зв\'язати пристрій</string>
  <!--device_list_fragment-->
  <string name="device_list_fragment__no_devices_linked">Немає зв\'язаних пристроїв</string>
  <string name="device_list_fragment__link_new_device">Зв\'язати новий пристрій</string>
  <!--expiration-->
  <string name="expiration_off">Вимкнено</string>
  <plurals name="expiration_seconds">
    <item quantity="one">%d секунда</item>
    <item quantity="few">%d секунд</item>
    <item quantity="many">%d секунд</item>
    <item quantity="other">%d секунд</item>
  </plurals>
  <string name="expiration_seconds_abbreviated">%dс</string>
  <plurals name="expiration_minutes">
    <item quantity="one">%d хвилина</item>
    <item quantity="few">%d хвилин</item>
    <item quantity="many">%d хвилин</item>
    <item quantity="other">%d хвилин</item>
  </plurals>
  <string name="expiration_minutes_abbreviated">%dхв</string>
  <plurals name="expiration_hours">
    <item quantity="one">%d година</item>
    <item quantity="few">%d годин</item>
    <item quantity="many">%d годин</item>
    <item quantity="other">%d годин</item>
  </plurals>
  <string name="expiration_hours_abbreviated">%dг</string>
  <plurals name="expiration_days">
    <item quantity="one">%d день</item>
    <item quantity="few">%d днів</item>
    <item quantity="many">%d днів</item>
    <item quantity="other">%d днів</item>
  </plurals>
  <string name="expiration_days_abbreviated">%dд</string>
  <plurals name="expiration_weeks">
    <item quantity="one">%d тиждень</item>
    <item quantity="few">%d тижнів</item>
    <item quantity="many">%d тижнів</item>
    <item quantity="other">%d тижнів</item>
  </plurals>
  <string name="expiration_weeks_abbreviated">%dт</string>
  <string name="expiration_combined">%1$s %2$s</string>
  <!--unverified safety numbers-->
  <string name="IdentityUtil_unverified_banner_one">Ваш номер безпеки із %s змінився і наразі є НЕперевіреним</string>
  <string name="IdentityUtil_unverified_banner_two">Ваші номери безпеки із %1$s та %2$s більше не є перевіреними</string>
  <string name="IdentityUtil_unverified_banner_many">Ваші номери безпеки із %1$s ,%2$s та %3$sбільше не є перевіреними</string>
  <string name="IdentityUtil_unverified_dialog_one">Ваш номер безпеки із %1$s змінився. Це може означати, що хтось намагається перехопити вашу розмову, або те, що %1$sпросто перевстановив Signal.</string>
  <string name="IdentityUtil_unverified_dialog_two">Ваш номер безпеки із %1$s та %2$sзмінився. Це може означати, що хтось намагається перехопити вашу розмову, або те, що вони просто перевстановили Сигнал.</string>
  <string name="IdentityUtil_unverified_dialog_many">Ваш номер безпеки із %1$s, %2$sта %3$sзмінився. Це може означати, що хтось намагається перехопити вашу розмову, або те, що вони просто перевстановили Сигнал.</string>
  <string name="IdentityUtil_untrusted_dialog_one">Ваш номер безпеки із %s щойно змінився.</string>
  <string name="IdentityUtil_untrusted_dialog_two">Ваші номери безпеки із %1$s та %2$s щойно змінилися.</string>
  <string name="IdentityUtil_untrusted_dialog_many">Ваші номери безпеки із %1$s,%2$s та %3$sщойно змінилися.</string>
  <plurals name="identity_others">
    <item quantity="one">%d інший</item>
    <item quantity="few">%d інших</item>
    <item quantity="many">%d інших</item>
    <item quantity="other">%d інших</item>
  </plurals>
  <!--giphy_activity-->
  <string name="giphy_activity_toolbar__search_gifs">Пошук GIF-файлів</string>
  <!--giphy_fragment-->
  <string name="giphy_fragment__nothing_found">Нічого не знайдено</string>
  <!--database_migration_activity-->
  <string name="database_migration_activity__would_you_like_to_import_your_existing_text_messages">Імпорутвати ваші SMS повідомлення у зашифровану базу даних Signal?</string>
  <string name="database_migration_activity__the_default_system_database_will_not_be_modified">Системна база даних не буде порушена.</string>
  <string name="database_migration_activity__skip">Пропустити</string>
  <string name="database_migration_activity__import">Імпорт</string>
  <string name="database_migration_activity__this_could_take_a_moment_please_be_patient">Це може зайняти якийсь час. Будь ласка, наберіться терпіння, ми вам повідомимо, коли імпортування завершиться.</string>
  <string name="database_migration_activity__importing">ІМПОРТУВАННЯ</string>
  <!--load_more_header-->
  <string name="load_more_header__see_full_conversation">Переглянути всю розмову</string>
  <string name="load_more_header__loading">Завантаження</string>
  <!--media_overview_activity-->
  <string name="media_overview_activity__no_media">Без медіа</string>
  <!--message_recipients_list_item-->
  <string name="message_recipients_list_item__view">ВИГЛЯД</string>
  <string name="message_recipients_list_item__resend">НАДІСЛАТИ ЗНОВУ</string>
  <!--GroupUtil-->
  <plurals name="GroupUtil_joined_the_group">
    <item quantity="one">%1$s приєднується до групи.</item>
    <item quantity="few">%1$s приєдналися до групи.</item>
    <item quantity="many">%1$s приєдналися до групи.</item>
    <item quantity="other">%1$s приєдналися до групи.</item>
  </plurals>
  <string name="GroupUtil_group_name_is_now">Назва групи тепер «%1$s».</string>
  <!--prompt_passphrase_activity-->
  <string name="prompt_passphrase_activity__unlock">Розблокувати</string>
  <!--prompt_mms_activity-->
  <string name="prompt_mms_activity__signal_requires_mms_settings_to_deliver_media_and_group_messages">Для надсилання MMS-повідомлень Signal необхідно знати налаштування APN вашого оператора. Однак ваш пристрій не надає цієї інформації — перевірте налаштування доступу до цих параметрів.</string>
  <string name="prompt_mms_activity__to_send_media_and_group_messages_tap_ok">Щоб мати можливість відправляти MMS-повідомлення, введіть інформацію про APN нижче. Потрібні значення для вашого оператора можна знайти в інтернеті за запитом \'оператор APN\' або в його службі підтримки. Це потрібно зробити тільки один раз.</string>
  <!--BadDecryptLearnMoreDialog-->
  <string name="BadDecryptLearnMoreDialog_delivery_issue">Проблема з доставленням</string>
  <string name="BadDecryptLearnMoreDialog_couldnt_be_delivered_individual">Не вдалось доставити повідомлення, стікер, реакцію або повідомлення про прочитання від %sдо вас. Ця людина могла відправити вищевказане безпосередньо вам або в яку-небудь групу.</string>
  <string name="BadDecryptLearnMoreDialog_couldnt_be_delivered_group">Не  вдалося доставити повідомлення, стікер, реакцію або повідомлення про прочитання від %s  вам. </string>
  <!--profile_create_activity-->
  <string name="CreateProfileActivity_first_name_required">Ім\'я (обов\'язково)</string>
  <string name="CreateProfileActivity_last_name_optional">Прізвище (за бажанням)</string>
  <string name="CreateProfileActivity_next">Далі</string>
  <string name="CreateProfileActivity__username">Ім\'я користувача</string>
  <string name="CreateProfileActivity__create_a_username">Створити ім\'я користувача</string>
  <string name="CreateProfileActivity_custom_mms_group_names_and_photos_will_only_be_visible_to_you">Імена та фото MMS-груп будуть видні тільки вам. </string>
  <string name="CreateProfileActivity_group_descriptions_will_be_visible_to_members_of_this_group_and_people_who_have_been_invited">Опис групи побачать учасники цієї групи та запрошені особи.</string>
  <!--EditAboutFragment-->
  <string name="EditAboutFragment_about">Про себе</string>
  <string name="EditAboutFragment_write_a_few_words_about_yourself">Напишіть декілька слів про себе…</string>
  <string name="EditAboutFragment_count">%1$d/%2$d</string>
  <string name="EditAboutFragment_speak_freely">Готовий до розмов</string>
  <string name="EditAboutFragment_encrypted">Шифруюсь</string>
  <string name="EditAboutFragment_be_kind">Будьте милими</string>
  <string name="EditAboutFragment_coffee_lover">Люблю каву</string>
  <string name="EditAboutFragment_free_to_chat">Вільний для листування</string>
  <string name="EditAboutFragment_taking_a_break">На перерві</string>
  <string name="EditAboutFragment_working_on_something_new">Працюю над чимось новим</string>
  <!--EditProfileFragment-->
  <string name="EditProfileFragment__edit_group">Редагувати групу</string>
  <string name="EditProfileFragment__group_name">Назва групи</string>
  <string name="EditProfileFragment__group_description">Опис групи</string>
  <!--EditProfileNameFragment-->
  <string name="EditProfileNameFragment_your_name">Ваше ім\'я</string>
  <string name="EditProfileNameFragment_first_name">Ім\'я</string>
  <string name="EditProfileNameFragment_last_name_optional">Прізвище (за бажанням)</string>
  <string name="EditProfileNameFragment_save">Зберегти</string>
  <string name="EditProfileNameFragment_failed_to_save_due_to_network_issues_try_again_later">Не вдалось зберегти через мережеву помилку. Спробуйте пізніше.</string>
  <!--recipient_preferences_activity-->
  <string name="recipient_preference_activity__shared_media">Спільні медіа</string>
  <!--recipients_panel-->
  <string name="recipients_panel__to"><small>Введіть ім\'я або номер</small></string>
  <!--verify_display_fragment-->
  <string name="verify_display_fragment__to_verify_the_security_of_your_end_to_end_encryption_with_s"><![CDATA[Щоб перевірити безпеку вашого наскрізного шифрування з %s, порівняйте наведені вище числа з їхнім пристроєм. Ви також можете відсканувати код на їхньому телефоні. <a href="https://signal.org/redirect/safety-numbers">Докладніше.</a>]]></string>
  <string name="verify_display_fragment__tap_to_scan">Натисніть, щоб сканувати</string>
  <string name="verify_display_fragment__successful_match">Збіг вдалий</string>
  <string name="verify_display_fragment__failed_to_verify_safety_number">Не вдалось підтвердити код безпеки</string>
  <string name="verify_display_fragment__loading">Завантаження…</string>
  <string name="verify_display_fragment__mark_as_verified">Позначити перевіреним</string>
  <string name="verify_display_fragment__clear_verification">Чітка верифікація</string>
  <!--verify_identity-->
  <string name="verify_identity__share_safety_number">Поділитися номером безпеки</string>
  <!--verity_scan_fragment-->
  <string name="verify_scan_fragment__scan_the_qr_code_on_your_contact">Відскануйте QR-код на пристрої вашого контакту.</string>
  <!--webrtc_answer_decline_button-->
  <string name="webrtc_answer_decline_button__swipe_up_to_answer">Потягніть вгору для відповіді</string>
  <string name="webrtc_answer_decline_button__swipe_down_to_reject">Потягніть вниз для відхилення</string>
  <!--message_details_header-->
  <string name="message_details_header__issues_need_your_attention">Є деякі проблеми, що потребують вашої уваги.</string>
  <string name="message_details_header__sent">Надіслано:</string>
  <string name="message_details_header__received">Отримано:</string>
  <string name="message_details_header__disappears">Зникне:</string>
  <string name="message_details_header__via">Через:</string>
  <!--message_details_recipient_header-->
  <string name="message_details_recipient_header__pending_send">Очікування</string>
  <string name="message_details_recipient_header__sent_to">Надіслано до</string>
  <string name="message_details_recipient_header__sent_from">Надіслано з</string>
  <string name="message_details_recipient_header__delivered_to">Доставлено</string>
  <string name="message_details_recipient_header__read_by">Прочитано</string>
  <string name="message_details_recipient_header__not_sent">Не надіслано</string>
  <string name="message_details_recipient_header__viewed">Переглянули</string>
  <!--message_Details_recipient-->
  <string name="message_details_recipient__failed_to_send">Не вдалося надіслати</string>
  <string name="message_details_recipient__new_safety_number">Новий код безпеки</string>
  <!--AndroidManifest.xml-->
  <string name="AndroidManifest__create_passphrase">Створити фразу-пароль</string>
  <string name="AndroidManifest__select_contacts">Обрати контакти</string>
  <string name="AndroidManifest__change_passphrase">Змінити фразу-пароль</string>
  <string name="AndroidManifest__verify_safety_number">Перевірити номер безпеки</string>
  <string name="AndroidManifest__log_submit">Відіслати журнал відлагодження</string>
  <string name="AndroidManifest__media_preview">Попередній перегляд медіа</string>
  <string name="AndroidManifest__message_details">Деталі повідомлення</string>
  <string name="AndroidManifest__linked_devices">Зв\'язані пристрої</string>
  <string name="AndroidManifest__invite_friends">Запросити друзів</string>
  <string name="AndroidManifest_archived_conversations">Архівовані розмови</string>
  <string name="AndroidManifest_remove_photo">Видалити фото</string>
  <!--Message Requests Megaphone-->
  <string name="MessageRequestsMegaphone__message_requests">Запити на листування</string>
  <string name="MessageRequestsMegaphone__users_can_now_choose_to_accept">Тепер користувачі можуть вибирати, чи розпочинати нову розмову. Імена у профілях дозволяють людям знати, хто відправляє їм повідомлення. </string>
  <string name="MessageRequestsMegaphone__add_profile_name">Додати ім\'я облікового запису</string>
  <!--HelpFragment-->
  <string name="HelpFragment__have_you_read_our_faq_yet">Розведіть чи зведіть два пальці для зміни масштабу, потягніть для зміни положення.</string>
  <string name="HelpFragment__next">Далі</string>
  <string name="HelpFragment__contact_us">Напишіть нам</string>
  <string name="HelpFragment__tell_us_whats_going_on">Опишіть, що сталось</string>
  <string name="HelpFragment__include_debug_log">Долучити журнал відладки.</string>
  <string name="HelpFragment__whats_this">Що це?</string>
  <string name="HelpFragment__how_do_you_feel">Який у вас настрій?</string>
  <string name="HelpFragment__tell_us_why_youre_reaching_out">Опишіть вашу проблему.</string>
  <string name="HelpFragment__support_info">Допоміжна інформація</string>
  <string name="HelpFragment__signal_android_support_request">Запит на підтримку Signal на Android</string>
  <string name="HelpFragment__debug_log">Журнал відладки:</string>
  <string name="HelpFragment__could_not_upload_logs">Не вдалося вивантажити логи</string>
  <string name="HelpFragment__please_be_as_descriptive_as_possible">Будь ласка, пишіть якомога детальніше, щоб допомогти нам зрозуміти проблему. </string>
  <string-array name="HelpFragment__categories_3">
    <item>\-\- Виберіть варіант \-\-</item>
    <item>Щось не працює</item>
    <item>Запит на функцію</item>
    <item>Запитання</item>
    <item>Відгук</item>
    <item>Інше</item>
    <item>Платежі (MobileCoin)</item>
    <item>Прихильники &amp; Signal Boost</item>
  </string-array>
  <!--ReactWithAnyEmojiBottomSheetDialogFragment-->
  <string name="ReactWithAnyEmojiBottomSheetDialogFragment__this_message">Це повідомлення</string>
  <string name="ReactWithAnyEmojiBottomSheetDialogFragment__recently_used">Недавні</string>
  <string name="ReactWithAnyEmojiBottomSheetDialogFragment__smileys_and_people">Посмішки &amp;  Люди</string>
  <string name="ReactWithAnyEmojiBottomSheetDialogFragment__nature">Природа</string>
  <string name="ReactWithAnyEmojiBottomSheetDialogFragment__food">Їжа</string>
  <string name="ReactWithAnyEmojiBottomSheetDialogFragment__activities">Активність</string>
  <string name="ReactWithAnyEmojiBottomSheetDialogFragment__places">Місця</string>
  <string name="ReactWithAnyEmojiBottomSheetDialogFragment__objects">Предмети</string>
  <string name="ReactWithAnyEmojiBottomSheetDialogFragment__symbols">Символи</string>
  <string name="ReactWithAnyEmojiBottomSheetDialogFragment__flags">Прапори</string>
  <string name="ReactWithAnyEmojiBottomSheetDialogFragment__emoticons">Смайлики</string>
  <string name="ReactWithAnyEmojiBottomSheetDialogFragment__no_results_found">Нічого не знайдено</string>
  <!--arrays.xml-->
  <string name="arrays__use_default">Використовувати типово</string>
  <string name="arrays__use_custom">Використовувати власні</string>
  <string name="arrays__mute_for_one_hour">Вимкнути звук на 1 годину</string>
  <string name="arrays__mute_for_eight_hours">Вимкнути звук на 8 годин</string>
  <string name="arrays__mute_for_one_day">Вимкнути звук на 1 день</string>
  <string name="arrays__mute_for_seven_days">Вимкнути звук на 7 днів</string>
  <string name="arrays__always">Завжди</string>
  <string name="arrays__settings_default">Типові налаштування</string>
  <string name="arrays__enabled">Увімкнено</string>
  <string name="arrays__disabled">Вимкнено</string>
  <string name="arrays__name_and_message">Ім\'я та повідомлення</string>
  <string name="arrays__name_only">Тільки ім\'я</string>
  <string name="arrays__no_name_or_message">Немає імені чи повідомлення</string>
  <string name="arrays__images">Зображення</string>
  <string name="arrays__audio">Аудіо</string>
  <string name="arrays__video">Відео</string>
  <string name="arrays__documents">Документи</string>
  <string name="arrays__small">Малий</string>
  <string name="arrays__normal">Звичайний</string>
  <string name="arrays__large">Великий</string>
  <string name="arrays__extra_large">Дуже великий</string>
  <string name="arrays__default">Типово</string>
  <string name="arrays__high">Великий</string>
  <string name="arrays__max">Максимум</string>
  <!--plurals.xml-->
  <plurals name="hours_ago">
    <item quantity="one">%dгодину</item>
    <item quantity="few">%dгодину</item>
    <item quantity="many">%dгодин</item>
    <item quantity="other">%dгодин</item>
  </plurals>
  <!--preferences.xml-->
  <string name="preferences_beta">Бета</string>
  <string name="preferences__sms_mms">SMS і MMS</string>
  <string name="preferences__pref_all_sms_title">Отримати усі SMS</string>
  <string name="preferences__pref_all_mms_title">Отримати усі MMS</string>
  <string name="preferences__use_signal_for_viewing_and_storing_all_incoming_text_messages">Використовувати Signal для усіх вхідних текстових повідомлень</string>
  <string name="preferences__use_signal_for_viewing_and_storing_all_incoming_multimedia_messages">Використовувати Signal для усіх вхідних мультимедійних повідомлень</string>
  <string name="preferences__pref_enter_sends_title">Enter надсилає повідомлення</string>
  <string name="preferences__pressing_the_enter_key_will_send_text_messages">Натиснення кнопки Enter відправить повідомлення</string>
  <string name="preferences__pref_use_address_book_photos">Використовуйте фотографії з адресної книги</string>
  <string name="preferences__display_contact_photos_from_your_address_book_if_available">Показувати фотографії контактів з вашої адресної книги, якщо вони доступні</string>
  <string name="preferences__generate_link_previews">Генерувати посилання попереднього перегляду </string>
  <string name="preferences__retrieve_link_previews_from_websites_for_messages">Для надісланих повідомлень отримувати дані попереднього перегляду посилань напряму з веб-сайтів.</string>
  <string name="preferences__choose_identity">Обрати особистість</string>
  <string name="preferences__choose_your_contact_entry_from_the_contacts_list">Оберіть себе зі списку контактів.</string>
  <string name="preferences__change_passphrase">Змінити фразу-пароль</string>
  <string name="preferences__change_your_passphrase">Змінить вашу фразу-пароль</string>
  <string name="preferences__enable_passphrase">Увімкнути фразу-пароль</string>
  <string name="preferences__lock_signal_and_message_notifications_with_a_passphrase">Захистити Сигнал та сповіщення повідомлень фразою-паролем</string>
  <string name="preferences__screen_security">Безпека екрану</string>
  <string name="preferences__disable_screen_security_to_allow_screen_shots">Блокувати знімки екрану в списку недавніх та в програмі</string>
  <string name="preferences__auto_lock_signal_after_a_specified_time_interval_of_inactivity">Автоблокувати Signal після певного часу неактивності</string>
  <string name="preferences__inactivity_timeout_passphrase">Фраза-пароль після спливання часу неактивності</string>
  <string name="preferences__inactivity_timeout_interval">Інтервал часу неактивності</string>
  <string name="preferences__notifications">Сповіщення</string>
  <string name="preferences__led_color">Колір LED</string>
  <string name="preferences__led_color_unknown">Невідомо</string>
  <string name="preferences__pref_led_blink_title">Шаблон мерехтіння LED</string>
  <string name="preferences__sound">Звук</string>
  <string name="preferences__silent">Беззвучно</string>
  <string name="preferences__default">Системна</string>
  <string name="preferences__repeat_alerts">Повторити сигнал</string>
  <string name="preferences__never">Ніколи</string>
  <string name="preferences__one_time">Один раз</string>
  <string name="preferences__two_times">Два рази</string>
  <string name="preferences__three_times">Три рази</string>
  <string name="preferences__five_times">П\'ять разів</string>
  <string name="preferences__ten_times">Десять разів</string>
  <string name="preferences__vibrate">Вібрувати</string>
  <string name="preferences__green">Зелений</string>
  <string name="preferences__red">Червоний</string>
  <string name="preferences__blue">Синій</string>
  <string name="preferences__orange">Помаранчевий</string>
  <string name="preferences__cyan">Бірюзовий</string>
  <string name="preferences__magenta">Фіолетовий</string>
  <string name="preferences__white">Білий</string>
  <string name="preferences__none">Жодного</string>
  <string name="preferences__fast">Швидко</string>
  <string name="preferences__normal">Звичайний</string>
  <string name="preferences__slow">Повільно</string>
  <string name="preferences__help">Допомога</string>
  <string name="preferences__advanced">Розширені</string>
  <string name="preferences__donate_to_signal">Підтримати Molly</string>
  <string name="preferences__subscription">Передплата</string>
  <string name="preferences__become_a_signal_sustainer">Стати підтримувачем Signal</string>
  <string name="preferences__signal_boost">Пришвидшити Signal</string>
  <string name="preferences__privacy">Приватність</string>
  <string name="preferences__mms_user_agent">MMS User Agent</string>
  <string name="preferences__advanced_mms_access_point_names">Власні налаштування MMS</string>
  <string name="preferences__mmsc_url">MMSC URL</string>
  <string name="preferences__mms_proxy_host">Хост MMS проксі</string>
  <string name="preferences__mms_proxy_port">Порт MMS проксі</string>
  <string name="preferences__mmsc_username">Користувач MMSC</string>
  <string name="preferences__mmsc_password">Пароль MMSC</string>
  <string name="preferences__sms_delivery_reports">Звіти про доставку SMS</string>
  <string name="preferences__request_a_delivery_report_for_each_sms_message_you_send">Запитувати звіт про доставку для кожного відісланого вами SMS</string>
  <string name="preferences__data_and_storage">Дані та сховище</string>
  <string name="preferences__storage">Сховище</string>
  <string name="preferences__payments">Платежі</string>
  <string name="preferences__payments_beta">Платежі (Бета)</string>
  <string name="preferences__conversation_length_limit">Обмеження довжини розмови</string>
  <string name="preferences__keep_messages">Зберігати повідомлення</string>
  <string name="preferences__clear_message_history">Очистити історію повідомлень</string>
  <string name="preferences__linked_devices">Прив\'язані пристрої</string>
  <string name="preferences__light_theme">Світла</string>
  <string name="preferences__dark_theme">Темна</string>
  <string name="preferences__appearance">Вигляд</string>
  <string name="preferences__theme">Тема</string>
  <string name="preferences__chat_wallpaper">Шпалери чату</string>
  <string name="preferences__chat_color_and_wallpaper">Колір і шпалери чату </string>
  <string name="preferences__disable_pin">Вимкнути PIN</string>
  <string name="preferences__enable_pin">Ввімкнути PIN</string>
  <string name="preferences__if_you_disable_the_pin_you_will_lose_all_data">Якщо ви вимкнете PIN-код, то при перевстановленні Signal втратите всі дані, якщо ви заздалегідь  вручну  не створите резервну копію. При відключенному PIN-коді неможна буде включити блокування реєстрації.</string>
  <string name="preferences__pins_keep_information_stored_with_signal_encrypted_so_only_you_can_access_it">PIN-коди зберігають інформацію в Signal зашифрованою, тому тільки ви можете отримати до неї доступ. Ваш профіль, налаштування та контакти буде відновлено, коли ви встановите застосунок знов. PIN-код не потрібен, щоб відкрити застосунок.</string>
  <string name="preferences__system_default">За замовчуванням</string>
  <string name="preferences__language">Мова</string>
  <string name="preferences__signal_messages_and_calls">Повідомлення та виклики Signal</string>
  <string name="preferences__advanced_pin_settings">Розширені налаштування PIN-коду</string>
  <string name="preferences__free_private_messages_and_calls">Безкоштовні приватні повідомлення та виклики для користувачів Signal</string>
  <string name="preferences__submit_debug_log">Надіслати журнал відладки</string>
  <string name="preferences__delete_account">Видалити обліковий запис</string>
  <string name="preferences__support_wifi_calling">Режим сумісності \'WiFi Calling\'</string>
  <string name="preferences__enable_if_your_device_supports_sms_mms_delivery_over_wifi">Увімкніть, якщо ваш пристрій використовує доставку SMS/MMS через WiFi (вмикайте лише якщо «WiFi Calling» увімкнені на вашому пристрої)</string>
  <string name="preferences__incognito_keyboard">Клавіатура в режимі «інкогніто»</string>
  <string name="preferences__read_receipts">Звіти про прочитання</string>
  <string name="preferences__if_read_receipts_are_disabled_you_wont_be_able_to_see_read_receipts">Якщо звіти про прочитання вимкнено, ви не бачитимете ці звіти від інших.</string>
  <string name="preferences__typing_indicators">Індикатори набору тексту</string>
  <string name="preferences__if_typing_indicators_are_disabled_you_wont_be_able_to_see_typing_indicators">Якщо індикатори набору тексту вимкнено, ви не бачитимете їх від інших користувачів.</string>
  <string name="preferences__request_keyboard_to_disable">Запитати клавіатуру, щоб вимкнути персоналізоване навчання</string>
  <string name="preferences__this_setting_is_not_a_guarantee">Це налаштування може не спрацювати, бо ваша клавіатура може його ігнорувати.</string>
  <string name="preferences_app_protection__blocked_users">Заблоковані користувачі</string>
  <string name="preferences_chats__when_using_mobile_data">При використанні мобільних даних</string>
  <string name="preferences_chats__when_using_wifi">При використанні Wi-Fi</string>
  <string name="preferences_chats__when_roaming">Під час роумінгу</string>
  <string name="preferences_chats__media_auto_download">Автозавантаження медіа</string>
  <string name="preferences_chats__message_history">Історія повідомлень</string>
  <string name="preferences_storage__storage_usage">Використання сховища</string>
  <string name="preferences_storage__photos">Фото</string>
  <string name="preferences_storage__videos">Відео</string>
  <string name="preferences_storage__files">Файли</string>
  <string name="preferences_storage__audio">Аудіо</string>
  <string name="preferences_storage__review_storage">Переглянути сховище файлів</string>
  <string name="preferences_storage__delete_older_messages">Видаляти старіші повідомлення?</string>
  <string name="preferences_storage__clear_message_history">Очистити історію повідомлень?</string>
  <string name="preferences_storage__this_will_permanently_delete_all_message_history_and_media">Всі повідомлення і медіа, які старіші ніж %1$s, будуть безповоротно видалені з вашого пристрою.</string>
  <string name="preferences_storage__this_will_permanently_trim_all_conversations_to_the_d_most_recent_messages">Це назавжди скоротить всі розмови до %1$s останніх повідомлень</string>
  <string name="preferences_storage__this_will_delete_all_message_history_and_media_from_your_device">Всі повідомлення та медіа файли будуть безповоротно видалені з вашого пристрою. </string>
  <string name="preferences_storage__are_you_sure_you_want_to_delete_all_message_history">Ви дійсно хочете видалити вcю історію повідомлень?</string>
  <string name="preferences_storage__all_message_history_will_be_permanently_removed_this_action_cannot_be_undone">Вся історію повідомлень буде безповоротно видалено. Цю дію неможливо скасувати.</string>
  <string name="preferences_storage__delete_all_now">Видалити усе негайно</string>
  <string name="preferences_storage__forever">Назавжди</string>
  <string name="preferences_storage__one_year">1 рік</string>
  <string name="preferences_storage__six_months">6 місяців</string>
  <string name="preferences_storage__thirty_days">30 днів</string>
  <string name="preferences_storage__none">Жодного</string>
  <string name="preferences_storage__s_messages">%1$s повідомлень</string>
  <string name="preferences_storage__custom">Користувацький</string>
  <string name="preferences_advanced__use_system_emoji">Використовувати системні emoji</string>
  <string name="preferences_advanced__disable_signal_built_in_emoji_support">Вимкнути вбудовану в Signal підтримку emoji</string>
  <string name="preferences_advanced__relay_all_calls_through_the_signal_server_to_avoid_revealing_your_ip_address">Ретранслювати всі дзвінки через сервер Signal щоб уникнути розкриття вашого IP-адреси контакту. Включення знизить якість дзвінка.</string>
  <string name="preferences_advanced__always_relay_calls">Завжди ретранслювати дзвінки</string>
  <string name="preferences_app_protection__who_can">Хто може..</string>
  <string name="preferences_app_protection__app_access">Доступ до додатка</string>
  <string name="preferences_app_protection__communication">Спілкування</string>
  <string name="preferences_chats__chats">Чати</string>
  <string name="preferences_data_and_storage__manage_storage">Керувати сховищем </string>
  <string name="preferences_data_and_storage__calls">Виклики</string>
  <string name="preferences_data_and_storage__use_less_data_for_calls">Економити трафік для дзвінків</string>
  <string name="preferences_data_and_storage__never">Ніколи</string>
  <string name="preferences_data_and_storage__wifi_and_mobile_data">Wi-Fi і мобільні дані</string>
  <string name="preferences_data_and_storage__mobile_data_only">Тільки мобільні дані</string>
  <string name="preference_data_and_storage__using_less_data_may_improve_calls_on_bad_networks">Використання обмеженої кількості даних може покращити якість дзвінків у мережах з поганим зв\'язком</string>
  <string name="preferences_notifications__messages">Повідомлення</string>
  <string name="preferences_notifications__events">Події</string>
  <string name="preferences_notifications__in_chat_sounds">Звуки чату</string>
  <string name="preferences_notifications__show">Показувати</string>
  <string name="preferences_notifications__calls">Виклики</string>
  <string name="preferences_notifications__ringtone">Мелодія дзвінка</string>
  <string name="preferences_chats__show_invitation_prompts">Відображати пропозиції запрошення</string>
  <string name="preferences_chats__display_invitation_prompts_for_contacts_without_signal">Відображати пропозиції запрошення для контактів, що не мають Signal</string>
  <string name="preferences_chats__message_text_size">Розмір шрифту повідомлень</string>
  <string name="preferences_events__contact_joined_signal">Контакт приєднався до Signal</string>
  <string name="preferences_notifications__priority">Пріоритет</string>
  <string name="preferences_communication__category_sealed_sender">Прихований відправник</string>
  <string name="preferences_communication__sealed_sender_display_indicators">Показувати індикатори </string>
  <string name="preferences_communication__sealed_sender_display_indicators_description">Показувати значок статусу, коли ви натискаєте на \"Деталі повідомлення\" для повідомлень, які відправив прихований відправник.</string>
  <string name="preferences_communication__sealed_sender_allow_from_anyone">Дозволити від будь-кого</string>
  <string name="preferences_communication__sealed_sender_allow_from_anyone_description">Отримувати повідомлення від прихованих відправників, які не з вашого списку контактів, або з якими ви не поділились профілем.</string>
  <string name="preferences_communication__sealed_sender_learn_more">Дізнатись більше</string>
  <string name="preferences_setup_a_username">Створити ім\'я користувача</string>
  <string name="preferences_proxy">Проксі</string>
  <string name="preferences_use_proxy">Використати проксі</string>
  <string name="preferences_off">Вимк.</string>
  <string name="preferences_on">Увімк.</string>
  <string name="preferences_proxy_address">Адреса проксі</string>
  <string name="preferences_only_use_a_proxy_if">Використовуйте проксі тільки якщо ви не можете підключитися до Signal через мобільні дані або Wi-Fi.</string>
  <string name="preferences_share">Поділитися</string>
  <string name="preferences_save">Зберегти</string>
  <string name="preferences_connecting_to_proxy">Підключаємося до проксі… </string>
  <string name="preferences_connected_to_proxy">Під\'єднано до проксі</string>
  <string name="preferences_connection_failed">З\'єднання не вдалася!</string>
  <string name="preferences_couldnt_connect_to_the_proxy">Помилка з\'єднання із проксі. Перевірте адресу проксі і спробуйте ще раз.</string>
  <string name="preferences_you_are_connected_to_the_proxy">Помилка з\'єднання із проксі. Ви можете відключити проксі в будь-який час в настройках.</string>
  <string name="preferences_success">Успіх</string>
  <string name="preferences_failed_to_connect">Не вдалось підключитися</string>
  <string name="preferences_enter_proxy_address">Введіть адресу проксі </string>
  <string name="configurable_single_select__customize_option">Налаштувати опцію </string>
  <!--Internal only preferences-->
  <!--Payments-->
  <string name="PaymentsActivityFragment__all_activity">Вся активність</string>
  <string name="PaymentsAllActivityFragment__all">Всі</string>
  <string name="PaymentsAllActivityFragment__sent">Надіслано</string>
  <string name="PaymentsAllActivityFragment__received">Одержано</string>
  <string name="PaymentsHomeFragment__introducing_payments">Представляємо платежі (Бета)</string>
  <string name="PaymentsHomeFragment__use_signal_to_send_and_receive">Використовуйте Molly для переказу та отримання MobileCoin — нової цифрової валюти, націленої на безпеку. Увімкніть, щоб почати.</string>
  <string name="PaymentsHomeFragment__activate_payments">Увімкнути платежі</string>
  <string name="PaymentsHomeFragment__activating_payments">Вмикаємо платежі…</string>
  <string name="PaymentsHomeFragment__restore_payments_account">Відновити платіжний обліковий запис</string>
  <string name="PaymentsHomeFragment__no_recent_activity_yet">Жодної активності останнім часом</string>
  <string name="PaymentsHomeFragment__pending_requests">Запити, що очікують</string>
  <string name="PaymentsHomeFragment__recent_activity">Недавня активність</string>
  <string name="PaymentsHomeFragment__see_all">Побачити все</string>
  <string name="PaymentsHomeFragment__add_funds">Додати кошти</string>
  <string name="PaymentsHomeFragment__send">Відправити</string>
  <string name="PaymentsHomeFragment__sent_s">Відправлено %1$s</string>
  <string name="PaymentsHomeFragment__received_s">Отримано %1$s</string>
  <string name="PaymentsHomeFragment__transfer_to_exchange">Перекажіть на обмін</string>
  <string name="PaymentsHomeFragment__currency_conversion">Курс обміну валюти</string>
  <string name="PaymentsHomeFragment__deactivate_payments">Вимкнути платежі</string>
  <string name="PaymentsHomeFragment__recovery_phrase">Кодова фраза</string>
  <string name="PaymentsHomeFragment__help">Допомога</string>
  <string name="PaymentsHomeFragment__coin_cleanup_fee">Плата за очищення монет</string>
  <string name="PaymentsHomeFragment__sent_payment">Надісланий платіж</string>
  <string name="PaymentsHomeFragment__received_payment">Отриманий платіж</string>
  <string name="PaymentsHomeFragment__processing_payment">Обробка платежу</string>
  <string name="PaymentsHomeFragment__unknown_amount">---</string>
  <string name="PaymentsHomeFragment__currency_conversion_not_available">Обмін валют недоступний</string>
  <string name="PaymentsHomeFragment__cant_display_currency_conversion">Не вдалось відобразити курс обміну валют. Перевірте з’єднання телефону та повторіть спробу.</string>
  <string name="PaymentsHomeFragment__payments_is_not_available_in_your_region">Платежі недоступні у вашому регіоні.</string>
  <string name="PaymentsHomeFragment__could_not_enable_payments">Не вдалося увімкнути платежі. Спробуйте пізніше. </string>
  <string name="PaymentsHomeFragment__deactivate_payments_question">Вимкнути платежі?</string>
  <string name="PaymentsHomeFragment__you_will_not_be_able_to_send">Ви не зможете відправляти або отримувати MobileCoin в Molly, якщо вимкнете платежі.</string>
  <string name="PaymentsHomeFragment__deactivate">Вимкнути</string>
  <string name="PaymentsHomeFragment__continue">Продовжити</string>
  <string name="PaymentsHomeFragment__balance_is_not_currently_available">Баланс в даний момент недоступний. </string>
  <string name="PaymentsHomeFragment__payments_deactivated">Платежі вимкнено.</string>
  <string name="PaymentsHomeFragment__payment_failed">Платіж не вдався</string>
  <string name="PaymentsHomeFragment__details">Деталі</string>
  <string name="PaymentsHomeFragment__you_can_use_signal_to_send">Ви можете використовувати Molly щоб відправляти та отримувати MobileCoin. Усі платежі здійснюються відповідно до Умов користування MobileCoin та Гаманцем MobileCoin. Ця можливість перебуває у стадії бета, а тому можливі певні проблеми, зокрема платежі чи гроші на балансі можна втратити без можливості повернення.</string>
  <string name="PaymentsHomeFragment__activate">Активувати</string>
  <string name="PaymentsHomeFragment__view_mobile_coin_terms">Дивитись умови використання MobileCoin</string>
  <string name="PaymentsHomeFragment__payments_not_available">Платежі у Molly більше недоступні. Ви все ще можете переказати кошти на обмін, але більше не зможете надсилати та отримувати платежі, поповнювати рахунок.</string>
  <!--PaymentsAddMoneyFragment-->
  <string name="PaymentsAddMoneyFragment__add_funds">Додати кошти</string>
  <string name="PaymentsAddMoneyFragment__your_wallet_address">Адреса вашого гаманця</string>
  <string name="PaymentsAddMoneyFragment__copy">Копіювати</string>
  <string name="PaymentsAddMoneyFragment__copied_to_clipboard">Скопійовано до буфера обміну</string>
  <string name="PaymentsAddMoneyFragment__to_add_funds">Щоб додати кошти — надішліть MobileCoin на адресу вашого гаманця. Розпочніть платіж з вашого облікового запису на біржі, що підтримує MobileCoin, зіскануйте QR-код, а потім скопіюйте адресу вашого гаманця.</string>
  <!--PaymentsDetailsFragment-->
  <string name="PaymentsDetailsFragment__details">Деталі</string>
  <string name="PaymentsDetailsFragment__status">Стан</string>
  <string name="PaymentsDetailsFragment__submitting_payment">Платіж відправляється… </string>
  <string name="PaymentsDetailsFragment__processing_payment">Обробка платежу…</string>
  <string name="PaymentsDetailsFragment__payment_complete">Платіж завершено</string>
  <string name="PaymentsDetailsFragment__payment_failed">Платіж не вдався</string>
  <string name="PaymentsDetailsFragment__network_fee">Комісія мережі</string>
  <string name="PaymentsDetailsFragment__sent_by">Надіслано</string>
  <string name="PaymentsDetailsFragment__sent_to_s">Надіслано до %1$s</string>
  <string name="PaymentsDetailsFragment__you_on_s_at_s">Ви %1$s в %2$s</string>
  <string name="PaymentsDetailsFragment__s_on_s_at_s">%1$s%2$s в %3$s</string>
  <string name="PaymentsDetailsFragment__to">Кому</string>
  <string name="PaymentsDetailsFragment__from">Від</string>
  <string name="PaymentsDetailsFragment__information">Деталі транзакції, зокрема сума платежу та час транзакції, є частиною особового рахунку MobileCoin.</string>
  <string name="PaymentsDetailsFragment__coin_cleanup_fee">Плата за очищення монет</string>
  <string name="PaymentsDetailsFragment__coin_cleanup_information">«Плата за очищення монет» стягується коли ваші монети неможливо сполучити для завершення транзакції. Очищення дозволить надсилати платежі далі.</string>
  <string name="PaymentsDetailsFragment__no_details_available">Деталі цієї транзакції недоступні</string>
  <string name="PaymentsDetailsFragment__sent_payment">Надісланий платіж</string>
  <string name="PaymentsDetailsFragment__received_payment">Отриманий платіж</string>
  <string name="PaymentsDeatilsFragment__payment_completed_s">Платіж завершено %1$s</string>
  <string name="PaymentsDetailsFragment__block_number">Номер блока</string>
  <!--PaymentsTransferFragment-->
  <string name="PaymentsTransferFragment__transfer">Переказ</string>
  <string name="PaymentsTransferFragment__scan_qr_code">Сканувати QR-код</string>
  <string name="PaymentsTransferFragment__to_scan_or_enter_wallet_address">До: відскануйте або введіть адресу гаманця</string>
  <string name="PaymentsTransferFragment__you_can_transfer">Ви можете переказувати MobileCoin платежем на адресу гаманця, що його було надано біржею. Адреса гаманця — це рядок цифр та літер, який зазвичай розміщується під QR-кодом.</string>
  <string name="PaymentsTransferFragment__next">Далі</string>
  <string name="PaymentsTransferFragment__invalid_address">Неправильна адреса</string>
  <string name="PaymentsTransferFragment__check_the_wallet_address">Перевірте адресу гаманця, на який ви намагаєтеся переказати кошти, і спробуйте ще раз. </string>
  <string name="PaymentsTransferFragment__you_cant_transfer_to_your_own_signal_wallet_address">Ви не можете переказати на власну адресу гаманця Molly. Введіть адресу гаманця зі свого облікового запису на підтримуваній біржі.</string>
  <string name="PaymentsTransferFragment__to_scan_a_qr_code_signal_needs">Щоб сканувати QR-код, Molly необхідний доступ до камери.</string>
  <string name="PaymentsTransferFragment__signal_needs_the_camera_permission_to_capture_qr_code_go_to_settings">Molly потрібен дозвіл на доступ до камери для сканування QR-коду. Перейдіть в налаштування, виберіть «Дозволи» і включіть «Камера»</string>
  <string name="PaymentsTransferFragment__to_scan_a_qr_code_signal_needs_access_to_the_camera">Щоб сканувати QR-код, Molly необхідний доступ до камери.</string>
  <string name="PaymentsTransferFragment__settings">Налаштування</string>
  <!--PaymentsTransferQrScanFragment-->
  <string name="PaymentsTransferQrScanFragment__scan_address_qr_code">Сканувати QR-код адреси</string>
  <string name="PaymentsTransferQrScanFragment__scan_the_address_qr_code_of_the_payee">Скануйте QR-код адреси одержувача платежу. </string>
  <!--CreatePaymentFragment-->
  <string name="CreatePaymentFragment__request">Запит</string>
  <string name="CreatePaymentFragment__pay">Переказати</string>
  <string name="CreatePaymentFragment__available_balance_s">Доступний баланс: %1$s</string>
  <string name="CreatePaymentFragment__toggle_content_description">Переключити </string>
  <string name="CreatePaymentFragment__1">1</string>
  <string name="CreatePaymentFragment__2">2</string>
  <string name="CreatePaymentFragment__3">3</string>
  <string name="CreatePaymentFragment__4">4</string>
  <string name="CreatePaymentFragment__5">5</string>
  <string name="CreatePaymentFragment__6">6</string>
  <string name="CreatePaymentFragment__7">7</string>
  <string name="CreatePaymentFragment__8">8</string>
  <string name="CreatePaymentFragment__9">9</string>
  <string name="CreatePaymentFragment__decimal">.</string>
  <string name="CreatePaymentFragment__0">0</string>
  <string name="CreatePaymentFragment__lt">&lt;</string>
  <string name="CreatePaymentFragment__backspace">Повернутись</string>
  <string name="CreatePaymentFragment__add_note">Додати примітку</string>
  <string name="CreatePaymentFragment__conversions_are_just_estimates">Курси обміну валют приблизні та можуть не відображати остаточну суму.</string>
  <!--EditNoteFragment-->
  <string name="EditNoteFragment_note">Примітка</string>
  <!--ConfirmPaymentFragment-->
  <string name="ConfirmPayment__confirm_payment">Підтвердити платіж</string>
  <string name="ConfirmPayment__network_fee">Комісія мережі</string>
  <string name="ConfirmPayment__error_getting_fee">Помилка отримання комісії</string>
  <string name="ConfirmPayment__estimated_s">Приблизно %1$s</string>
  <string name="ConfirmPayment__to">Кому</string>
  <string name="ConfirmPayment__total_amount">Загальний баланс</string>
  <string name="ConfirmPayment__balance_s">Баланс: %1$s</string>
  <string name="ConfirmPayment__submitting_payment">Платіж відправляється… </string>
  <string name="ConfirmPayment__processing_payment">Обробка платежу…</string>
  <string name="ConfirmPayment__payment_complete">Платіж завершено</string>
  <string name="ConfirmPayment__payment_failed">Платіж не вдався</string>
  <string name="ConfirmPayment__payment_will_continue_processing">Обробка оплати продовжуватиметься</string>
  <string name="ConfirmPaymentFragment__invalid_recipient">Неправильний отримувач</string>
  <string name="ConfirmPaymentFragment__this_person_has_not_activated_payments">Ця особа не активувала платежі</string>
  <string name="ConfirmPaymentFragment__unable_to_request_a_network_fee">Не вдалося запросити комісію мережі. Щоб продовжити цей платіж, натисніть \"ОК\", щоб спробувати ще раз. </string>
  <!--CurrencyAmountFormatter_s_at_s-->
  <string name="CurrencyAmountFormatter_s_at_s">%1$s в %2$s</string>
  <!--SetCurrencyFragment-->
  <string name="SetCurrencyFragment__set_currency">Обрати валюту</string>
  <string name="SetCurrencyFragment__all_currencies">Усі валюти</string>
  <!--****************************************-->
  <!--menus-->
  <!--****************************************-->
  <!--contact_selection_list-->
  <string name="contact_selection_list__unknown_contact">Нове повідомлення для…</string>
  <string name="contact_selection_list__unknown_contact_block">Заблокувати користувача </string>
  <string name="contact_selection_list__unknown_contact_add_to_group">Додати до групи</string>
  <!--conversation_callable_insecure-->
  <string name="conversation_callable_insecure__menu_call">Виклик</string>
  <!--conversation_callable_secure-->
  <string name="conversation_callable_secure__menu_call">Виклик через Signal </string>
  <string name="conversation_callable_secure__menu_video">Відеодзвінок Signal</string>
  <!--conversation_context-->
  <!--Heading which shows how many messages are currently selected-->
  <plurals name="conversation_context__s_selected">
    <item quantity="one">%d обрано</item>
    <item quantity="few">%d обрано</item>
    <item quantity="many">%d обрано</item>
    <item quantity="other">%d обрано</item>
  </plurals>
  <!--conversation_context_image-->
  <!--Button to save a message attachment (image, file etc.)-->
  <string name="conversation_context_image__save_attachment">Зберегти</string>
  <!--conversation_expiring_off-->
  <string name="conversation_expiring_off__disappearing_messages">Зникнення повідомлень</string>
  <!--conversation_selection-->
  <!--Button to view detailed information for a message-->
  <string name="conversation_selection__menu_message_details">Інформація</string>
  <!--Button to copy a message\'s text to the clipboard-->
  <string name="conversation_selection__menu_copy">Копіювати</string>
  <!--Button to delete a message-->
  <string name="conversation_selection__menu_delete">Видалити</string>
  <!--Button to forward a message to another person or group chat-->
  <string name="conversation_selection__menu_forward">Переслати</string>
  <!--Button to reply to a message-->
  <string name="conversation_selection__menu_reply">Відповісти</string>
  <!--Button to save a message attachment (image, file etc.)-->
  <string name="conversation_selection__menu_save">Зберегти</string>
  <!--Button to retry sending a message-->
  <string name="conversation_selection__menu_resend_message">Надіслати знову</string>
  <!--Button to select a message and enter selection mode-->
  <string name="conversation_selection__menu_multi_select">Вибрати</string>
  <!--conversation_expiring_on-->
  <!--conversation_insecure-->
  <string name="conversation_insecure__invite">Запросити</string>
  <!--conversation_list_batch-->
  <string name="conversation_list_batch__menu_delete_selected">Видалити обране</string>
  <string name="conversation_list_batch__menu_pin_selected">Прикріпити обрані </string>
  <string name="conversation_list_batch__menu_unpin_selected">Відмінити обрані закріпленні </string>
  <string name="conversation_list_batch__menu_select_all">Обрати все</string>
  <string name="conversation_list_batch_archive__menu_archive_selected">Архівувати обране</string>
  <string name="conversation_list_batch_unarchive__menu_unarchive_selected">Розархівувати обране</string>
  <string name="conversation_list_batch__menu_mark_as_read">Позначити як прочитане</string>
  <string name="conversation_list_batch__menu_mark_as_unread">Позначити непрочитаним</string>
  <!--conversation_list-->
  <string name="conversation_list_settings_shortcut">Ярлик налаштувань </string>
  <string name="conversation_list_search_description">Пошук</string>
  <string name="conversation_list__pinned">Закріплено</string>
  <string name="conversation_list__chats">Чати</string>
  <string name="conversation_list__you_can_only_pin_up_to_d_chats">Ви можете прикріпити тільки до %1$d чатів</string>
  <!--conversation_list_item_view-->
  <string name="conversation_list_item_view__contact_photo_image">Зображення контакту</string>
  <string name="conversation_list_item_view__archived">Архівовано</string>
  <!--conversation_list_fragment-->
  <string name="conversation_list_fragment__fab_content_description">Нова розмова</string>
  <string name="conversation_list_fragment__open_camera_description">Відкрити Камеру</string>
  <string name="conversation_list_fragment__no_chats_yet_get_started_by_messaging_a_friend">Ще немає чатів.\n Створіть перший, почавши листування з другом.</string>
  <!--conversation_secure_verified-->
  <string name="conversation_secure_verified__menu_reset_secure_session">Скинути безпечний сеанс</string>
  <!--conversation_muted-->
  <string name="conversation_muted__unmute">Увімкнути звук</string>
  <!--conversation_unmuted-->
  <string name="conversation_unmuted__mute_notifications">Вимкнути звук сповіщень</string>
  <!--conversation-->
  <string name="conversation__menu_group_settings">Налаштування групи</string>
  <string name="conversation__menu_leave_group">Вийти з групи</string>
  <string name="conversation__menu_view_all_media">Всі медіа-файли
Всі зображення</string>
  <string name="conversation__menu_conversation_settings">Налаштування розмови</string>
  <string name="conversation__menu_add_shortcut">Додати до домашнього екрану</string>
  <string name="conversation__menu_create_bubble">Створити бульбашку</string>
  <!--conversation_popup-->
  <string name="conversation_popup__menu_expand_popup">Розгорнути спливаюче вікно</string>
  <!--conversation_callable_insecure-->
  <string name="conversation_add_to_contacts__menu_add_to_contacts">Додати до контактів</string>
  <!--conversation_group_options-->
  <string name="convesation_group_options__recipients_list">Список одержувачів</string>
  <string name="conversation_group_options__delivery">Доставка</string>
  <string name="conversation_group_options__conversation">Розмова</string>
  <string name="conversation_group_options__broadcast">Трансляція</string>
  <!--text_secure_normal-->
  <string name="text_secure_normal__menu_new_group">Нова група</string>
  <string name="text_secure_normal__menu_settings">Налаштування</string>
  <string name="text_secure_normal__menu_clear_passphrase">Заблокувати</string>
  <string name="text_secure_normal__mark_all_as_read">Позначити усі як прочитані</string>
  <string name="text_secure_normal__invite_friends">Запросити друзів</string>
  <!--verify_display_fragment-->
  <string name="verify_display_fragment_context_menu__copy_to_clipboard">Скопіювати до буфера обміну</string>
  <string name="verify_display_fragment_context_menu__compare_with_clipboard">Порівняти із буфером обміну</string>
  <!--reminder_header-->
  <string name="reminder_header_sms_import_title">Імпортувати системну базу SMS?</string>
  <string name="reminder_header_sms_import_text">Торкніться, щоб імпортувати ваші SMS повідомлення у зашифровану базу даних Signal.</string>
  <string name="reminder_header_push_title">Увімкнути повідомлення та виклики Signal</string>
  <string name="reminder_header_push_text">Оновіть досвід вашого спілкування.</string>
  <string name="reminder_header_service_outage_text">Signal зазнав технічних труднощів. Ми тяжко працюємо щоб відновити сервіс якомога швидше.</string>
  <string name="reminder_header_progress">%1$d%%</string>
  <!--media_preview-->
  <string name="media_preview__save_title">Зберегти</string>
  <string name="media_preview__forward_title">Переслати</string>
  <string name="media_preview__share_title">Поділитися</string>
  <string name="media_preview__all_media_title">Всі медіа-файли
Всі зображення</string>
  <!--media_preview_activity-->
  <string name="media_preview_activity__media_content_description">Попередній перегляд медіа</string>
  <!--new_conversation_activity-->
  <string name="new_conversation_activity__refresh">Оновити</string>
  <!--redphone_audio_popup_menu-->
  <!--Insights-->
  <string name="Insights__percent">%</string>
  <string name="Insights__title">Висновки</string>
  <string name="InsightsDashboardFragment__title">Висновки</string>
  <string name="InsightsDashboardFragment__signal_protocol_automatically_protected">Signal Protocol автоматично захистив %1$d%% від ваших вихідних повідомлень за останні %2$d днів. Розмови між користувачами Signal завжди захищені наскрізним шифруванням.</string>
  <string name="InsightsDashboardFragment__spread_the_word">Поширити</string>
  <string name="InsightsDashboardFragment__not_enough_data">Недостатньо даних</string>
  <string name="InsightsDashboardFragment__your_insights_percentage_is_calculated_based_on">Ваш відсоток в \"Висновках\" вважається на основі вихідних повідомлень, які не зникли або не були видалені за останні %1$d </string>
  <string name="InsightsDashboardFragment__start_a_conversation">Почніть розмову</string>
  <string name="InsightsDashboardFragment__invite_your_contacts">Почніть спілкуватися безпечно і включіть нові функції, які виходять за межі обмежень незашифрованих SMS, запрошуючи більше контактів приєднатися до Signal.</string>
  <string name="InsightsDashboardFragment__this_stat_was_generated_locally">Ця статистика була згенерована локально на вашому пристрої і її видно тільки вам. Вона ніколи нікуди не передається.</string>
  <string name="InsightsDashboardFragment__encrypted_messages">Зашифровані повідомлення</string>
  <string name="InsightsDashboardFragment__cancel">Скасувати</string>
  <string name="InsightsDashboardFragment__send">Надіслати</string>
  <string name="InsightsModalFragment__title">Представляємо \"Висновки\" </string>
  <string name="InsightsModalFragment__description">Дізнайтеся, скільки з ваших вихідних повідомлень було відправлено безпечно, а потім швидко запросіть нові контакти, щоб збільшити ваш Signal відсоток . </string>
  <string name="InsightsModalFragment__view_insights">Показати Висновки</string>
  <string name="FirstInviteReminder__title">Запросити до Signal</string>
  <string name="FirstInviteReminder__description">Ви могли б збільшити кількість відправлених вами зашифрованих повідомлень на %1$d%%</string>
  <string name="SecondInviteReminder__title">Поліпшіть свій Signal </string>
  <string name="SecondInviteReminder__description">Запросити %1$s</string>
  <string name="InsightsReminder__view_insights">Показати Висновки</string>
  <string name="InsightsReminder__invite">Запросити</string>
  <!--Edit KBS Pin-->
  <!--BaseKbsPinFragment-->
  <string name="BaseKbsPinFragment__next">Далі</string>
  <string name="BaseKbsPinFragment__create_alphanumeric_pin">Створити Буквенно-Цифровий PIN-код</string>
  <string name="BaseKbsPinFragment__create_numeric_pin">Створити цифровий PIN-код</string>
  <!--CreateKbsPinFragment-->
  <plurals name="CreateKbsPinFragment__pin_must_be_at_least_characters">
    <item quantity="one">PIN-код повинен бути не коротшим %1$d символа</item>
    <item quantity="few">PIN-код повинен бути не коротшим %1$d символа</item>
    <item quantity="many">PIN-код повинен бути не коротшим %1$d символів</item>
    <item quantity="other">PIN-код повинен бути не коротшим %1$d символів</item>
  </plurals>
  <plurals name="CreateKbsPinFragment__pin_must_be_at_least_digits">
    <item quantity="one">PIN-код повинен бути не коротшим %1$d цифри</item>
    <item quantity="few">PIN-код повинен бути не коротшим %1$d цифри</item>
    <item quantity="many">PIN-код повинен бути не коротшим %1$d цифр</item>
    <item quantity="other">PIN-код повинен бути не коротшим %1$d цифр</item>
  </plurals>
  <string name="CreateKbsPinFragment__create_a_new_pin">Створити новий PIN-код</string>
  <string name="CreateKbsPinFragment__you_can_choose_a_new_pin_as_long_as_this_device_is_registered">Ви можете змінити свій PIN-код, поки цей пристрій зареєстровано.</string>
  <string name="CreateKbsPinFragment__create_your_pin">Створити PIN-код</string>
  <string name="CreateKbsPinFragment__pins_keep_information_stored_with_signal_encrypted">PIN-коди зберігають інформацію в Signal зашифрованою, тому тільки ви можете отримати до неї доступ. Ваш профіль, налаштування та контакти буде відновлено, коли ви встановите застосунок знов. PIN-код не потрібен, щоб відкрити застосунок.</string>
  <string name="CreateKbsPinFragment__choose_a_stronger_pin">Виберіть більш надійний PIN-код</string>
  <!--ConfirmKbsPinFragment-->
  <string name="ConfirmKbsPinFragment__pins_dont_match">PIN-коди не збігаються. Спробуйте ще раз.</string>
  <string name="ConfirmKbsPinFragment__confirm_your_pin">Підтвердьте ваш ПІН.</string>
  <string name="ConfirmKbsPinFragment__pin_creation_failed">Не вдалося створити PIN-код</string>
  <string name="ConfirmKbsPinFragment__your_pin_was_not_saved">Ваш PIN-код не був збережений. Ми попросимо вас  пізніше створити PIN-код. </string>
  <string name="ConfirmKbsPinFragment__pin_created">PIN створений.</string>
  <string name="ConfirmKbsPinFragment__re_enter_your_pin">Введіть PIN-код ще раз</string>
  <string name="ConfirmKbsPinFragment__creating_pin">Створення PIN-коду…</string>
  <!--KbsSplashFragment-->
  <string name="KbsSplashFragment__introducing_pins">Представляємо PIN-коди</string>
  <string name="KbsSplashFragment__pins_keep_information_stored_with_signal_encrypted">PIN-коди зберігають інформацію в Signal зашифрованою, тому тільки ви можете отримати до неї доступ. Ваш профіль, налаштування та контакти буде відновлено, коли ви встановите застосунок знов. PIN-код не потрібен, щоб відкрити застосунок.</string>
  <string name="KbsSplashFragment__learn_more">Дізнатися більше</string>
  <string name="KbsSplashFragment__registration_lock_equals_pin">Блокування реєстрації = PIN-код</string>
  <string name="KbsSplashFragment__your_registration_lock_is_now_called_a_pin">Блокування реєстрації - тепер називається PIN-код і може більше. Оновіть його прямо зараз.</string>
  <string name="KbsSplashFragment__update_pin">Оновити PIN-код</string>
  <string name="KbsSplashFragment__create_your_pin">Створити PIN-код</string>
  <string name="KbsSplashFragment__learn_more_about_pins">Дізнатися більше про PIN-коди</string>
  <string name="KbsSplashFragment__disable_pin">Вимкнути PIN</string>
  <!--KBS Reminder Dialog-->
  <string name="KbsReminderDialog__enter_your_signal_pin">Введіть свій PIN-код Signal</string>
  <string name="KbsReminderDialog__to_help_you_memorize_your_pin">Щоб допомогти вам запам\'ятати свій PIN-код, ми будемо просити вас вводити його періодично. Згодом це буде відбуватися рідше.</string>
  <string name="KbsReminderDialog__skip">Пропустити</string>
  <string name="KbsReminderDialog__submit">Надіслати</string>
  <string name="KbsReminderDialog__forgot_pin">Забули PIN?</string>
  <string name="KbsReminderDialog__incorrect_pin_try_again">Неправильний PIN-код. Будь ласка спробуйте ще раз.</string>
  <!--AccountLockedFragment-->
  <string name="AccountLockedFragment__account_locked">Обліковий запис заблоковано</string>
  <string name="AccountLockedFragment__your_account_has_been_locked_to_protect_your_privacy">Ваш обліковий запис заблоковано для захисту Вашої конфіденційності та безпеки. Через %1$d днів бездіяльності у Вашому аккаунті Ви зможете перереєструвати цей номер телефону, без PIN-коду. Весь вміст буде видалено.</string>
  <string name="AccountLockedFragment__next">Далі</string>
  <string name="AccountLockedFragment__learn_more">Дізнатися більше</string>
  <!--KbsLockFragment-->
  <string name="RegistrationLockFragment__enter_your_pin">Введіть свій PIN-код</string>
  <string name="RegistrationLockFragment__enter_the_pin_you_created">Введіть PIN-код, який ви створили для свого облікового запису. Це не те ж саме. що код перевірки з SMS.</string>
  <string name="RegistrationLockFragment__enter_alphanumeric_pin">Введіть буквено-цифровий PIN-код</string>
  <string name="RegistrationLockFragment__enter_numeric_pin">Введіть цифровий PIN-код</string>
  <string name="RegistrationLockFragment__incorrect_pin_try_again">Неправильний PIN-код. Будь ласка спробуйте ще раз.</string>
  <string name="RegistrationLockFragment__forgot_pin">Забули PIN?</string>
  <string name="RegistrationLockFragment__incorrect_pin">Неправельний PIN-код</string>
  <string name="RegistrationLockFragment__forgot_your_pin">Забули свій PIN-код?</string>
  <string name="RegistrationLockFragment__not_many_tries_left">Залишилося не так багато спроб!</string>
  <string name="RegistrationLockFragment__signal_registration_need_help_with_pin_for_android_v1_pin">Реєстрація в Signal - Потрібна допомога з PIN-кодом для Android (v1 PIN)</string>
  <string name="RegistrationLockFragment__signal_registration_need_help_with_pin_for_android_v2_pin">Реєстрація в Signal - Потрібна допомога з PIN-кодом для Android (v2 PIN)</string>
  <plurals name="RegistrationLockFragment__for_your_privacy_and_security_there_is_no_way_to_recover">
    <item quantity="one">Для вашої конфіденційності та безпеки відновлення PIN-коду не передбачається. Якщо ви не зможете згадати свій PIN-код, ви зможете наново зареєструватися через SMS, якщо впродовж %1$d дня не буде активності. При цьому ваш обліковий запис буде витерто, а весь вміст видалено.</item>
    <item quantity="few">Для вашої конфіденційності та безпеки відновлення PIN-коду не передбачається. Якщо ви не зможете згадати свій PIN-код, ви зможете наново зареєструватися через SMS, якщо впродовж %1$d днів не буде активності. При цьому ваш обліковий запис буде витерто, а весь вміст видалено.</item>
    <item quantity="many">Для вашої конфіденційності та безпеки відновлення PIN-коду не передбачається. Якщо ви не зможете згадати свій PIN-код, ви зможете наново зареєструватися через SMS, якщо впродовж %1$d днів не буде активності. При цьому ваш обліковий запис буде витерто, а весь вміст видалено.</item>
    <item quantity="other">Для вашої конфіденційності та безпеки відновлення PIN-коду не передбачається. Якщо ви не зможете згадати свій PIN-код, ви зможете наново зареєструватися через SMS, якщо впродовж %1$d днів не буде активності. При цьому ваш обліковий запис буде витерто, а весь вміст видалено.</item>
  </plurals>
  <plurals name="RegistrationLockFragment__incorrect_pin_d_attempts_remaining">
    <item quantity="one">Невірний PIN-код. Залишилась %1$d спроба.</item>
    <item quantity="few">Невірний PIN-код. Залишилось %1$d спроб.</item>
    <item quantity="many">Невірний PIN-код. Залишилось %1$d спроб.</item>
    <item quantity="other">Невірний PIN-код. Залишилось %1$d спроб.</item>
  </plurals>
  <plurals name="RegistrationLockFragment__if_you_run_out_of_attempts_your_account_will_be_locked_for_d_days">
    <item quantity="one">Якщо ви вичерпаєте спроби, ваш обліковий запис буде заблоковано на %1$d день. Якщо впродовж %1$d день в ньому не буде активності, ви зможете зареєструватися знову без введення PIN-коду. При цьому обліковий запис буде витерто, а весь вміст видалено.</item>
    <item quantity="few">Якщо ви вичерпаєте спроби, ваш обліковий запис буде заблоковано на %1$d день. Якщо впродовж %1$d дня в ньому не буде активності, ви зможете зареєструватися знову без введення PIN-коду. При цьому обліковий запис буде витерто, а весь вміст видалено.</item>
    <item quantity="many">Якщо ви вичерпаєте спроби, ваш обліковий запис буде заблоковано на %1$d днів. Якщо впродовж %1$d днів в ньому не буде активності, ви зможете зареєструватися знову без введення PIN-коду. При цьому обліковий запис буде витерто, а весь вміст видалено.</item>
    <item quantity="other">Якщо ви вичерпаєте спроби, ваш обліковий запис буде заблоковано на %1$d днів. Якщо впродовж %1$d днів в ньому не буде активності, ви зможете зареєструватися знову без введення PIN-коду. При цьому обліковий запис буде витерто, а весь вміст видалено.</item>
  </plurals>
  <plurals name="RegistrationLockFragment__you_have_d_attempts_remaining">
    <item quantity="one">У вас залишилась %1$d спроба.</item>
    <item quantity="few">У вас залишилась %1$d спроба.</item>
    <item quantity="many">У вас залишилась %1$d спроба.</item>
    <item quantity="other">У вас залишилося %1$d спроб.</item>
  </plurals>
  <plurals name="RegistrationLockFragment__d_attempts_remaining">
    <item quantity="one">Залишилось %1$d спроба.</item>
    <item quantity="few">Залишилось %1$d спроб.</item>
    <item quantity="many">Залишилось %1$d спроб.</item>
    <item quantity="other">Залишилось %1$d спроб.</item>
  </plurals>
  <!--CalleeMustAcceptMessageRequestDialogFragment-->
  <string name="CalleeMustAcceptMessageRequestDialogFragment__s_will_get_a_message_request_from_you">%1$s отримає запит з повідомленням від вас. Ви зможете подзвонити коли ваше повідомлення запиту приймуть.</string>
  <!--KBS Megaphone-->
  <string name="KbsMegaphone__create_a_pin">Створіть PIN-код</string>
  <string name="KbsMegaphone__pins_keep_information_thats_stored_with_signal_encrytped">PIN-коди зберігають інформацію в сервісі Signal зашифровано.</string>
  <string name="KbsMegaphone__create_pin">Створити PIN-код</string>
  <!--transport_selection_list_item-->
  <string name="transport_selection_list_item__transport_icon">Логотип типу зв\'язку</string>
  <string name="ConversationListFragment_loading">Завантаження…</string>
  <string name="CallNotificationBuilder_connecting">З’єднання…</string>
  <string name="Permissions_permission_required">Необхідний дозвіл</string>
  <string name="ConversationActivity_signal_needs_sms_permission_in_order_to_send_an_sms">Signal потребує дозволу \"SMS\", але наразі дозволу немає. Будь-ласка, перейдіть до налаштувань додатку, оберіть \"Дозволи\" та увімкніть \"SMS\".</string>
  <string name="Permissions_continue">Продовжити</string>
  <string name="Permissions_not_now">Не зараз</string>
  <string name="conversation_activity__enable_signal_messages">Дозволити повідомлення Signal</string>
  <string name="SQLCipherMigrationHelper_migrating_signal_database">Міграція бази даних Signal</string>
  <string name="PushDecryptJob_new_locked_message">Нове заблоковане повідомлення</string>
  <string name="PushDecryptJob_unlock_to_view_pending_messages">Розблокуйте, щоб побачити нові повідомлення</string>
  <string name="enter_backup_passphrase_dialog__backup_passphrase">Фраза-пароль резервної копії</string>
  <string name="backup_enable_dialog__backups_will_be_saved_to_external_storage_and_encrypted_with_the_passphrase_below_you_must_have_this_passphrase_in_order_to_restore_a_backup">Резервна копія буду збережена у зовнішньому сховищі та зашифрована за допомогою наведеної нижче фрази-паролю. Ви повинні використати її для відновлення резервної копії.</string>
  <string name="backup_enable_dialog__you_must_have_this_passphrase">Вам знадобиться ця фраза пароль, щоб відновити резервну копію. </string>
  <string name="backup_enable_dialog__folder">Папка</string>
  <string name="backup_enable_dialog__i_have_written_down_this_passphrase">Я записав цю фразу-пароль. Без неї я не зможу відновити резервну копію.</string>
  <string name="registration_activity__restore_backup">Відновити резервну копію</string>
  <string name="registration_activity__transfer_or_restore_account">Перенесення або відновлення облікового запису</string>
  <string name="registration_activity__transfer_account">Перенести обліковий запис</string>
  <string name="registration_activity__skip">Пропустити</string>
  <string name="preferences_chats__chat_backups">Резервні копії чату</string>
  <string name="preferences_chats__backup_chats_to_external_storage">Зберегти розмови на зовнішній носій</string>
  <string name="preferences_chats__transfer_account">Перенести обліковий запис</string>
  <string name="preferences_chats__transfer_account_to_a_new_android_device">Перенесіть обліковий запис на новий пристрій Android</string>
  <string name="RegistrationActivity_enter_backup_passphrase">Введіть фразу-пароль</string>
  <string name="RegistrationActivity_restore">Відновити</string>
  <string name="RegistrationActivity_backup_failure_downgrade">Неможливо імпортувати резервну копію з новіших версій Signal</string>
  <string name="RegistrationActivity_incorrect_backup_passphrase">Хибна фраза-пароль!</string>
  <string name="RegistrationActivity_checking">Перевірка…</string>
  <string name="RegistrationActivity_d_messages_so_far">Залишилось %d повідомлень…</string>
  <string name="RegistrationActivity_restore_from_backup">Відновити резервну копію?</string>
  <string name="RegistrationActivity_restore_your_messages_and_media_from_a_local_backup">Відновити ваші повідомлення та медіа-файли із локальної резервної копії. Якщо Ви не бажаєте цього робити зараз, це можна зробити потім.</string>
  <string name="RegistrationActivity_backup_size_s">Розмір резервної копії: %s</string>
  <string name="RegistrationActivity_backup_timestamp_s">Мітка часу резервної копії: %s</string>
  <string name="BackupDialog_enable_local_backups">Увімкнути локальні резервні копії?</string>
  <string name="BackupDialog_enable_backups">Увімкнути резервні копії</string>
  <string name="BackupDialog_please_acknowledge_your_understanding_by_marking_the_confirmation_check_box">Підтвердіть, що ви розумієте про що йдеться поставивши галочку</string>
  <string name="BackupDialog_delete_backups">Видалити резервні копії?</string>
  <string name="BackupDialog_disable_and_delete_all_local_backups">Вимкнути та видалити усі локальні резервні копії?</string>
  <string name="BackupDialog_delete_backups_statement">Видалити резервні копії</string>
  <string name="BackupDialog_to_enable_backups_choose_a_folder">Щоб включити резервне копіювання, будь ласка, виберіть папку. Нові резервні копії будуть зберігатися в ній.</string>
  <string name="BackupDialog_choose_folder">Обрати папку</string>
  <string name="BackupDialog_copied_to_clipboard">Скопійовано до буфера обміну</string>
  <string name="BackupDialog_no_file_picker_available">Відсутня програма для вибору файлів.</string>
  <string name="BackupDialog_enter_backup_passphrase_to_verify">Введіть вашу резервну копію фрази-паролю щоб перевірити її </string>
  <string name="BackupDialog_verify">Підтвердження</string>
  <string name="BackupDialog_you_successfully_entered_your_backup_passphrase">Ви успішно ввели фразу-пароль своєї резервної копії </string>
  <string name="BackupDialog_passphrase_was_not_correct">Фраза-пароль була неправильна</string>
  <string name="LocalBackupJob_creating_signal_backup">Створення резервної копії Molly…</string>
  <string name="LocalBackupJobApi29_backup_failed">Створення резервної копії не вдалось</string>
  <string name="LocalBackupJobApi29_your_backup_directory_has_been_deleted_or_moved">Ваша папка для резервних копій була видалена або переміщена.</string>
  <string name="LocalBackupJobApi29_your_backup_file_is_too_large">Ваш файл резервної копії занадто великий для зберігання на цьому носії. </string>
  <string name="LocalBackupJobApi29_there_is_not_enough_space">Недостатньо місця, щоб зберегти вашу резервну копію. </string>
  <string name="LocalBackupJobApi29_tap_to_manage_backups">Натисніть, щоб керувати резервним копіюванням. </string>
  <string name="ProgressPreference_d_messages_so_far">Залишилось %d повідомлень</string>
  <string name="RegistrationActivity_wrong_number">Недоступний номер</string>
  <string name="RegistrationActivity_call_me_instead_available_in">Подзвони мені взамін \n (Доступний о%1$02d:%2$02d)</string>
  <string name="RegistrationActivity_contact_signal_support">Зверніться в службу підтримки Signal</string>
  <string name="RegistrationActivity_code_support_subject">Реєстрація в Signal - код підтвердження для Android</string>
  <string name="RegistrationActivity_incorrect_code">Невірний код</string>
  <string name="BackupUtil_never">Ніколи</string>
  <string name="BackupUtil_unknown">Невідомо</string>
  <string name="preferences_app_protection__see_my_phone_number">Бачити мій номер телефону</string>
  <string name="preferences_app_protection__find_me_by_phone_number">Шукати мене за номером телефону</string>
  <string name="PhoneNumberPrivacy_everyone">Всі</string>
  <string name="PhoneNumberPrivacy_my_contacts">Мої контакти</string>
  <string name="PhoneNumberPrivacy_nobody">Ніхто</string>
  <string name="PhoneNumberPrivacy_everyone_see_description">Ваш номер телефону буде видно всім людям і групам, яким ви відправляєте повідомлення. </string>
  <string name="PhoneNumberPrivacy_everyone_find_description">Усі, у кого збережено ваш номер телефону, побачать вас у списку контактів Signal. Інші зможуть вас відшукати у пошуку.</string>
  <string name="preferences_app_protection__screen_lock">Блокування екрану</string>
  <string name="preferences_app_protection__lock_signal_access_with_android_screen_lock_or_fingerprint">Заблокувати доступ до Signal через налаштування Андроїд</string>
  <string name="preferences_app_protection__screen_lock_inactivity_timeout">Затримка блокування екрану при бездіяльності</string>
  <string name="preferences_app_protection__signal_pin">PIN Signal</string>
  <string name="preferences_app_protection__create_a_pin">Створіть PIN-код</string>
  <string name="preferences_app_protection__change_your_pin">Змінити PIN-код</string>
  <string name="preferences_app_protection__pin_reminders">Нагадування PIN-коду</string>
  <string name="preferences_app_protection__pins_keep_information_stored_with_signal_encrypted">PIN-коди зберігають інформацію в сервісі Signal зашифрованою, так що тільки ви можете отримати до неї доступ.</string>
  <string name="preferences_app_protection__add_extra_security_by_requiring_your_signal_pin_to_register">Поліпшіть безпеку, захотівши вводити ваш PIN-код Signal при повторній реєстрації вашого номера телефону в Signal.</string>
  <string name="preferences_app_protection__reminders_help_you_remember_your_pin">Нагадування допомагають вам запам\'ятати свій PIN-код, так як він не може бути відновлений. Нагадування будуть з\'являтися рідше з плином часу.</string>
  <string name="preferences_app_protection__turn_off">Відключити</string>
  <string name="preferences_app_protection__confirm_pin">Підтвердити PIN</string>
  <string name="preferences_app_protection__confirm_your_signal_pin">Підтвердіть свій PIN-код Signal</string>
  <string name="preferences_app_protection__make_sure_you_memorize_or_securely_store_your_pin">Обов’язково запам’ятайте або надійно збережіть свій PIN-код, оскільки його неможливо відновити. Якщо ви забудете свій PIN-код, ви можете втратити дані при перереєстрації свого облікового запису Signal.</string>
  <string name="preferences_app_protection__incorrect_pin_try_again">Неправильний PIN-код. Будь ласка спробуйте ще раз.</string>
  <string name="preferences_app_protection__failed_to_enable_registration_lock">Не вдалось включити блокування реєстрації.</string>
  <string name="preferences_app_protection__failed_to_disable_registration_lock">Не вдалось відключити блокування реєстрації.</string>
  <string name="AppProtectionPreferenceFragment_none">Жодного</string>
  <string name="preferences_app_protection__registration_lock">Блокування доступу</string>
  <string name="RegistrationActivity_you_must_enter_your_registration_lock_PIN">Ви повинні ввести Ваш ПІН блокування доступу</string>
  <string name="RegistrationActivity_your_pin_has_at_least_d_digits_or_characters">Ваш PIN-код містить не менше %d цифр або символів</string>
  <string name="RegistrationActivity_too_many_attempts">Забагато спроб</string>
  <string name="RegistrationActivity_you_have_made_too_many_incorrect_registration_lock_pin_attempts_please_try_again_in_a_day">Ви зробили забагато невдалих спроб введення ПІН блокування доступу. Будь ласка, спробуйте ще через день.</string>
  <string name="RegistrationActivity_you_have_made_too_many_attempts_please_try_again_later">Ви зробили надто багато спроб. Будь ласка, спробуйте ще раз пізніше</string>
  <string name="RegistrationActivity_error_connecting_to_service">Помилка підключення до сервісу</string>
  <string name="preferences_chats__backups">Резервні копії</string>
  <string name="prompt_passphrase_activity__signal_is_locked">Molly заблоковано</string>
  <string name="prompt_passphrase_activity__tap_to_unlock">НАТИСНІТЬ ДЛЯ РОЗБЛОКУВАННЯ</string>
  <string name="Recipient_unknown">Невідомо</string>
  <!--TransferOrRestoreFragment-->
  <string name="TransferOrRestoreFragment__transfer_or_restore_account">Перенесення або выдновлення аккаунта</string>
  <string name="TransferOrRestoreFragment__if_you_have_previously_registered_a_signal_account">Якщо Ви вже зареєстрували обліковий запис Signal, ви можете перенести або відновити свій обліковий запис і повідомлення</string>
  <string name="TransferOrRestoreFragment__transfer_from_android_device">Перенести з пристрою Android</string>
  <string name="TransferOrRestoreFragment__transfer_your_account_and_messages_from_your_old_android_device">Перенести обліковий запис і повідомлення з вашого старого Android-пристрою. У вас повинен бути доступ до свого старого пристрою.</string>
  <string name="TransferOrRestoreFragment__you_need_access_to_your_old_device">У вас повинен бути доступ до свого старого пристрою.</string>
  <string name="TransferOrRestoreFragment__restore_from_backup">Відновити резервну копію</string>
  <string name="TransferOrRestoreFragment__restore_your_messages_from_a_local_backup">Відновити ваші повідомлення із локальної резервної копії. Якщо ви не бажаєте зробити це зараз, ви не зможете відновити їх пізніше.</string>
  <!--NewDeviceTransferInstructionsFragment-->
  <string name="NewDeviceTransferInstructions__open_signal_on_your_old_android_phone">Відкрийте Signal на своєму старому Android-телефоні</string>
  <string name="NewDeviceTransferInstructions__continue">Продовжити</string>
  <string name="NewDeviceTransferInstructions__first_bullet">1.</string>
  <string name="NewDeviceTransferInstructions__tap_on_your_profile_photo_in_the_top_left_to_open_settings">Натисніть фото свого профілю в лівому верхньому кутку, щоб відкрити Настройки </string>
  <string name="NewDeviceTransferInstructions__second_bullet">2.</string>
  <string name="NewDeviceTransferInstructions__tap_on_account">Натисніть \"Обліковий запис\"</string>
  <string name="NewDeviceTransferInstructions__third_bullet">3.</string>
  <string name="NewDeviceTransferInstructions__tap_transfer_account_and_then_continue_on_both_devices">Натисніть \"Перенести обліковий запис\", а потім \"Продовжити\" на обох пристроях</string>
  <!--NewDeviceTransferSetupFragment-->
  <string name="NewDeviceTransferSetup__preparing_to_connect_to_old_android_device">Готуємося до підключення до вашого старого Android-пристрою… </string>
  <string name="NewDeviceTransferSetup__take_a_moment_should_be_ready_soon">Ще трохи, скоро закінчимо</string>
  <string name="NewDeviceTransferSetup__waiting_for_old_device_to_connect">Очікуємо підключення старого Android-пристрою… </string>
  <string name="NewDeviceTransferSetup__signal_needs_the_location_permission_to_discover_and_connect_with_your_old_device">Molly потрібен дозвіл на доступ до місця вашого розташування, щоб виявити ваш старий Android-пристрій і підключитися до нього.</string>
  <string name="NewDeviceTransferSetup__signal_needs_location_services_enabled_to_discover_and_connect_with_your_old_device">Служби геолокації повинні бути включені, щоб Molly зміг виявити ваш старий Android-пристрій і з\'єднатися з ним.</string>
  <string name="NewDeviceTransferSetup__signal_needs_wifi_on_to_discover_and_connect_with_your_old_device">Wi-Fi повинен бути включений, щоб Molly зміг виявити ваш старий Android-пристрій і з\'єднатися з ним. При цьому підключатися до будь-якої мережі Wi-Fi не обов\'язково. </string>
  <string name="NewDeviceTransferSetup__sorry_it_appears_your_device_does_not_support_wifi_direct">Вибачте, але схоже, що цей пристрій не підтримує Wi-Fi Direct. Molly використовує Wi-Fi Direct, щоб виявити ваш старий Android-пристрій і з\'єднатися з ним. Однак ви можете відновити свій обліковий запис з резервної копії. </string>
  <string name="NewDeviceTransferSetup__restore_a_backup">Відновити резервну копію</string>
  <string name="NewDeviceTransferSetup__an_unexpected_error_occurred_while_attempting_to_connect_to_your_old_device">При спробі підключення до вашого старого Android-пристрою сталась несподівана помилка.</string>
  <!--OldDeviceTransferSetupFragment-->
  <string name="OldDeviceTransferSetup__searching_for_new_android_device">Пошук нового Android пристрою…</string>
  <string name="OldDeviceTransferSetup__signal_needs_the_location_permission_to_discover_and_connect_with_your_new_device">Molly потрібен дозвіл на доступ до місця вашого розташування, щоб з\'єднатись з вашим старим Android пристроєм і підключитися до нього.</string>
  <string name="OldDeviceTransferSetup__signal_needs_location_services_enabled_to_discover_and_connect_with_your_new_device">Служби геолокації повинні бути включені, щоб Molly зміг з\'єднатися з вашим новим Android пристроєм.</string>
  <string name="OldDeviceTransferSetup__signal_needs_wifi_on_to_discover_and_connect_with_your_new_device">Wi-Fi повинен бути включений, щоб Molly зміг виявити ваш новий Android-пристрій і з\'єднатися з ним. При цьому підключатися до будь-якої мережі Wi-Fi не обов\'язково. </string>
  <string name="OldDeviceTransferSetup__sorry_it_appears_your_device_does_not_support_wifi_direct">Вибачте, але схоже, що цей пристрій не підтримує Wi-Fi Direct. Molly використовує Wi-Fi Direct, щоб виявити ваш новий Android-пристрій і з\'єднатися з ним. Ви все одно можете створити резервну копію, щоб відновити свій обліковий запис на своєму новому Android-пристрої.</string>
  <string name="OldDeviceTransferSetup__create_a_backup">Створити резервну копію</string>
  <string name="OldDeviceTransferSetup__an_unexpected_error_occurred_while_attempting_to_connect_to_your_old_device">При спробі підключення до вашого нового Android-пристрою сталась несподівана помилка.</string>
  <!--DeviceTransferSetupFragment-->
  <string name="DeviceTransferSetup__unable_to_open_wifi_settings">Не вдалося відкрити настройки Wi-Fi. Будь-ласка, включіть Wi-Fi вручну. </string>
  <string name="DeviceTransferSetup__grant_location_permission">Надайте дозвіл на доступ до місця розташування</string>
  <string name="DeviceTransferSetup__turn_on_location_services">Увімкніть служби геолокації</string>
  <string name="DeviceTransferSetup__unable_to_open_location_settings">Не вдалося відкрити настройки місцеположення.</string>
  <string name="DeviceTransferSetup__turn_on_wifi">Увімкнути Wi-Fi</string>
  <string name="DeviceTransferSetup__error_connecting">Приєднання З\'єднання</string>
  <string name="DeviceTransferSetup__retry">Повторити</string>
  <string name="DeviceTransferSetup__submit_debug_logs">Відіслати журнали налагодження</string>
  <string name="DeviceTransferSetup__verify_code">Перевірити код</string>
  <string name="DeviceTransferSetup__verify_that_the_code_below_matches_on_both_of_your_devices">Перевірте, що вказаний нижче код однаковий на обох ваших пристроях. Потім натисніть \"Продовжити\". </string>
  <string name="DeviceTransferSetup__the_numbers_do_not_match">Цифри не збігаються</string>
  <string name="DeviceTransferSetup__continue">Продовжити</string>
  <string name="DeviceTransferSetup__number_is_not_the_same">Число не однакове</string>
  <string name="DeviceTransferSetup__if_the_numbers_on_your_devices_do_not_match_its_possible_you_connected_to_the_wrong_device">Якщо цифри на ваших пристроях не збігаються, можливо, ви підключилися не до того пристрою. Щоб виправити це, зупиніть перенесення і спробуйте ще раз, тримаючи обидва ваших пристрою близько один до одного.</string>
  <string name="DeviceTransferSetup__stop_transfer">Зупинити перенесення</string>
  <string name="DeviceTransferSetup__unable_to_discover_old_device">Неможливо знайти старий пристрій </string>
  <string name="DeviceTransferSetup__unable_to_discover_new_device">Неможливо знайти новий пристрій </string>
  <string name="DeviceTransferSetup__make_sure_the_following_permissions_are_enabled">Переконайтеся, що наступні дозволи та сервіси включені:</string>
  <string name="DeviceTransferSetup__location_permission">Дозвіл на доступ до місця розташування</string>
  <string name="DeviceTransferSetup__location_services">Служби геолокації</string>
  <string name="DeviceTransferSetup__wifi">Wi-Fi</string>
  <string name="DeviceTransferSetup__on_the_wifi_direct_screen_remove_all_remembered_groups_and_unlink_any_invited_or_connected_devices">На екрані Wi-Fi Direct, видаліть всі групи які запам\'ятались і від\'єднайте будь-які запрошені або з\'єднані пристрої. </string>
  <string name="DeviceTransferSetup__wifi_direct_screen">Екран Wi-Fi Direct</string>
  <string name="DeviceTransferSetup__try_turning_wifi_off_and_on_on_both_devices">Спробуйте відключити і включити Wi-Fi на обох пристроях.</string>
  <string name="DeviceTransferSetup__make_sure_both_devices_are_in_transfer_mode">Переконайтеся, що обидва пристрої знаходяться в режимі переносу.</string>
  <string name="DeviceTransferSetup__go_to_support_page">Перейти на сторінку підтримки</string>
  <string name="DeviceTransferSetup__try_again">Спробувати знову</string>
  <string name="DeviceTransferSetup__waiting_for_other_device">Очікування інших пристроїв.</string>
  <string name="DeviceTransferSetup__tap_continue_on_your_other_device_to_start_the_transfer">Натисніть \"Продовжити\" на вашому іншому пристрої, щоб почати передачу. </string>
  <string name="DeviceTransferSetup__tap_continue_on_your_other_device">Натисніть \"Продовжити\" на іншому пристрої…</string>
  <!--NewDeviceTransferFragment-->
  <string name="NewDeviceTransfer__cannot_transfer_from_a_newer_version_of_signal">Неможливо перенести з новіших версій Signal</string>
  <!--DeviceTransferFragment-->
  <string name="DeviceTransfer__transferring_data">Передача даних</string>
  <string name="DeviceTransfer__keep_both_devices_near_each_other">Тримайте обидва пристрої поруч один з одним. Не вимикайте ні один з пристроїв і залишайте Molly відкритим. Перекази захищені наскрізним шифруванням.</string>
  <string name="DeviceTransfer__d_messages_so_far">Залишилось %1$d повідомлень…</string>
  <!--Filled in with total percentage of messages transferred-->
  <string name="DeviceTransfer__s_of_messages_so_far">%1$s%% повідомлень на цей час…</string>
  <string name="DeviceTransfer__cancel">Скасувати</string>
  <string name="DeviceTransfer__try_again">Спробувати знову</string>
  <string name="DeviceTransfer__stop_transfer_question">Зупинити перенесення?</string>
  <string name="DeviceTransfer__stop_transfer">Зупинити перенесення</string>
  <string name="DeviceTransfer__all_transfer_progress_will_be_lost">Весь прогрес перенесення буде втрачено.</string>
  <string name="DeviceTransfer__transfer_failed">Помилка перенесення</string>
  <string name="DeviceTransfer__unable_to_transfer">Не вдалось перенести</string>
  <!--OldDeviceTransferInstructionsFragment-->
  <string name="OldDeviceTransferInstructions__transfer_account">Перенесення облікового запису</string>
  <string name="OldDeviceTransferInstructions__you_can_transfer_your_signal_account_when_setting_up_signal_on_a_new_android_device">Ви можете перенести свій обліковий запис Signal під час налаштування Signal на новому Android-пристрої. Перед тим як продовжити:</string>
  <string name="OldDeviceTransferInstructions__first_bullet">1.</string>
  <string name="OldDeviceTransferInstructions__download_signal_on_your_new_android_device">Завантажте Molly на своєму новому Android-пристрої</string>
  <string name="OldDeviceTransferInstructions__second_bullet">2.</string>
  <string name="OldDeviceTransferInstructions__tap_on_transfer_or_restore_account">Натисніть на «Перенести або відновити обліковий запис»</string>
  <string name="OldDeviceTransferInstructions__third_bullet">3.</string>
  <string name="OldDeviceTransferInstructions__select_transfer_from_android_device_when_prompted_and_then_continue">Виберіть «Перенести з Android-пристрою», коли буде запропоновано, а потім «Продовжити». Тримайте обидва пристрої поруч один з одним.</string>
  <string name="OldDeviceTransferInstructions__continue">Продовжити</string>
  <!--OldDeviceTransferComplete-->
  <string name="OldDeviceTransferComplete__transfer_complete">Перенесення завершено</string>
  <string name="OldDeviceTransferComplete__go_to_your_new_device">Перейдіть до вашого нового пристрою</string>
  <string name="OldDeviceTransferComplete__your_signal_data_has_Been_transferred_to_your_new_device">Ваші дані Signal були перенесені на новий пристрій. Щоб завершити процес перенесення, вам необхідно продовжити реєстрацію на своєму новому пристрої.</string>
  <string name="OldDeviceTransferComplete__close">Закрити</string>
  <!--NewDeviceTransferComplete-->
  <string name="NewDeviceTransferComplete__transfer_successful">Перенесення успішне</string>
  <string name="NewDeviceTransferComplete__transfer_complete">Перенесення завершено</string>
  <string name="NewDeviceTransferComplete__to_complete_the_transfer_process_you_must_continue_registration">Щоб завершити процес перенесення, вам необхідно продовжити реєстрацію.</string>
  <string name="NewDeviceTransferComplete__continue_registration">Продовжити реєстрацію</string>
  <!--DeviceToDeviceTransferService-->
  <string name="DeviceToDeviceTransferService_content_title">Перенести обліковий запис</string>
  <string name="DeviceToDeviceTransferService_status_ready">Підготовка до підключення до вашого іншого Android-пристрою… </string>
  <string name="DeviceToDeviceTransferService_status_starting_up">Підготовка до підключення до вашого іншого Android-пристрою… </string>
  <string name="DeviceToDeviceTransferService_status_discovery">Пошук іншого Android-пристрою…</string>
  <string name="DeviceToDeviceTransferService_status_network_connected">Підключення до вашого іншого Android-пристрою… </string>
  <string name="DeviceToDeviceTransferService_status_verification_required">Необхідна перевірка</string>
  <string name="DeviceToDeviceTransferService_status_service_connected">Перенесення облікового запису…</string>
  <!--OldDeviceTransferLockedDialog-->
  <string name="OldDeviceTransferLockedDialog__complete_registration_on_your_new_device">Завершіть реєстрацію на своєму новому пристрої</string>
  <string name="OldDeviceTransferLockedDialog__your_signal_account_has_been_transferred_to_your_new_device">Ваш обліковий запис Signal був перенесений на новий пристрій, але тепер вам потрібно завершити реєстрацію на ньому. На цьому пристрої Signal буде неактивний.</string>
  <string name="OldDeviceTransferLockedDialog__done">Готово</string>
  <string name="OldDeviceTransferLockedDialog__cancel_and_activate_this_device">Скасувати і активувати цей пристрій</string>
  <!--AdvancedPreferenceFragment-->
  <string name="AdvancedPreferenceFragment__transfer_mob_balance">Перенести MOB баланс?</string>
  <string name="AdvancedPreferenceFragment__you_have_a_balance_of_s">На вашому балансі: %1$s. Якщо ви не перекажете ваші кошти на адресу іншого гаманця перед видаленням вашого облікового запису, ви втратите їх назавжди.</string>
  <string name="AdvancedPreferenceFragment__dont_transfer">Не переказувати</string>
  <string name="AdvancedPreferenceFragment__transfer">Переказати</string>
  <!--RecipientBottomSheet-->
  <string name="RecipientBottomSheet_block">Заблокувати</string>
  <string name="RecipientBottomSheet_unblock">Розблокувати</string>
  <string name="RecipientBottomSheet_add_to_contacts">Додати до контактів</string>
  <!--Error message that displays when a user tries to tap to view system contact details but has no app that supports it-->
  <string name="RecipientBottomSheet_unable_to_open_contacts">Неможливо знайти застосунок для відкриття контактів.</string>
  <string name="RecipientBottomSheet_add_to_a_group">Додати до групи</string>
  <string name="RecipientBottomSheet_add_to_another_group">Додати до іншої групи</string>
  <string name="RecipientBottomSheet_view_safety_number">Перевірити номер безпеки</string>
  <string name="RecipientBottomSheet_make_admin">Призначити адміністратором</string>
  <string name="RecipientBottomSheet_remove_as_admin">Видалити як адміністратора</string>
  <string name="RecipientBottomSheet_remove_from_group">Видалити з групи</string>
  <string name="RecipientBottomSheet_message_description">Повідомлення</string>
  <string name="RecipientBottomSheet_voice_call_description">Голосовий дзвінок</string>
  <string name="RecipientBottomSheet_insecure_voice_call_description">Незахищений голосовий дзвінок</string>
  <string name="RecipientBottomSheet_video_call_description">Відеодзвінок</string>
  <string name="RecipientBottomSheet_remove_s_as_group_admin">Видалити %1$s як адміністратора групи?</string>
  <string name="RecipientBottomSheet_s_will_be_able_to_edit_group">«%1$s»  зможе змінювати цю групу і її учасників.</string>
  <string name="RecipientBottomSheet_remove_s_from_the_group">Видалити %1$s з цієї групи?</string>
  <string name="RecipientBottomSheet_remove">Вилучити</string>
  <string name="RecipientBottomSheet_copied_to_clipboard">Скопійовано до буфера обміну</string>
  <string name="GroupRecipientListItem_admin">Адміністратор</string>
  <string name="GroupRecipientListItem_approve_description">Прийняти</string>
  <string name="GroupRecipientListItem_deny_description">Відхилити</string>
  <!--GroupsLearnMoreBottomSheetDialogFragment-->
  <string name="GroupsLearnMore_legacy_vs_new_groups">Успадковані та Нові групи</string>
  <string name="GroupsLearnMore_what_are_legacy_groups">Що таке Успадковані групи?</string>
  <string name="GroupsLearnMore_paragraph_1">Успадковані групи — це групи, що не є сумісними з можливостями Нових груп, як-от адміністратори та більш детальні оновлення груп.</string>
  <string name="GroupsLearnMore_can_i_upgrade_a_legacy_group">Чи можу я оновити успадковану групу?</string>
  <string name="GroupsLearnMore_paragraph_2">Успадковані групи поки не можуть бути оновлені до Нових груп, але ви можете створити Нову групу з тими ж учасниками, якщо вони використовують найновішу версію Signal.</string>
  <string name="GroupsLearnMore_paragraph_3">В майбутньому Signal надасть можливість оновлювати Успадковані групи.</string>
  <!--GroupLinkBottomSheetDialogFragment-->
  <string name="GroupLinkBottomSheet_share_hint_requiring_approval">З цим посиланням будь-хто може переглядати назву і фото та подавати запит на приєднання. Діліться ним з людьми, яким ви довіряєте.</string>
  <string name="GroupLinkBottomSheet_share_hint_not_requiring_approval">Будь-хто у кого є це посилання, може переглянути ім\'я та фото цієї групи та приєднатися до неї. Діліться ним з людьми, яким ви довіряєте.</string>
  <string name="GroupLinkBottomSheet_share_via_signal">Поділитись через Molly</string>
  <string name="GroupLinkBottomSheet_copy">Копіювати</string>
  <string name="GroupLinkBottomSheet_qr_code">QR-код</string>
  <string name="GroupLinkBottomSheet_share">Поділитися</string>
  <string name="GroupLinkBottomSheet_copied_to_clipboard">Скопійовано до буфера обміну</string>
  <string name="GroupLinkBottomSheet_the_link_is_not_currently_active">Це посилання в даний момент не доступне</string>
  <!--VoiceNotePlaybackPreparer-->
  <string name="VoiceNotePlaybackPreparer__failed_to_play_voice_message">Не вдалося відтворити голосове повідомлення</string>
  <!--VoiceNoteMediaDescriptionCompatFactory-->
  <string name="VoiceNoteMediaItemFactory__voice_message">Голосове повідомлення · %1$s</string>
  <string name="VoiceNoteMediaItemFactory__s_to_s">%1$s до %2$s</string>
  <!--StorageUtil-->
  <string name="StorageUtil__s_s">%1$s/%2$s</string>
  <string name="BlockedUsersActivity__s_has_been_blocked">Заблоковано «%1$s».</string>
  <string name="BlockedUsersActivity__failed_to_block_s">Не вдалося заблокувати «%1$s»</string>
  <string name="BlockedUsersActivity__s_has_been_unblocked">Розблоковано «%1$s».</string>
  <!--ReviewCardDialogFragment-->
  <string name="ReviewCardDialogFragment__review_members">Перегляд учасників</string>
  <string name="ReviewCardDialogFragment__review_request">Переглянути запит</string>
  <string name="ReviewCardDialogFragment__d_group_members_have_the_same_name">%1$d учасники групи мають однакові імена, перегляньте учасників нижче та оберіть дію.</string>
  <string name="ReviewCardDialogFragment__if_youre_not_sure">Якщо ви не впевнені, від кого надійшов запит, перегляньте контакти нижче та прийміть рішення.</string>
  <string name="ReviewCardDialogFragment__no_other_groups_in_common">Інших спільних груп немає.</string>
  <string name="ReviewCardDialogFragment__no_groups_in_common">Немає спільних груп.</string>
  <plurals name="ReviewCardDialogFragment__d_other_groups_in_common">
    <item quantity="one">%d спільна група</item>
    <item quantity="few">%d спільних група</item>
    <item quantity="many">%d спільних груп</item>
    <item quantity="other">%d спільних груп</item>
  </plurals>
  <plurals name="ReviewCardDialogFragment__d_groups_in_common">
    <item quantity="one">%d спільна група</item>
    <item quantity="few">%d спільних група</item>
    <item quantity="many">%d спільних груп</item>
    <item quantity="other">%d спільних груп</item>
  </plurals>
  <string name="ReviewCardDialogFragment__remove_s_from_group">Видалити %1$s з групи?</string>
  <string name="ReviewCardDialogFragment__remove">Видалити</string>
  <string name="ReviewCardDialogFragment__failed_to_remove_group_member">Не вдалося видалити учасника групи.</string>
  <!--ReviewCard-->
  <string name="ReviewCard__member">Учасник</string>
  <string name="ReviewCard__request">Запит</string>
  <string name="ReviewCard__your_contact">Серед ваших контактів</string>
  <string name="ReviewCard__remove_from_group">Видалити з групи</string>
  <string name="ReviewCard__update_contact">Оновити контакт</string>
  <string name="ReviewCard__block">Заблокувати</string>
  <string name="ReviewCard__delete">Видалити</string>
  <string name="ReviewCard__recently_changed">Нещодавно змінили назву свого профілю з %1$s на %2$s</string>
  <!--CallParticipantsListUpdatePopupWindow-->
  <string name="CallParticipantsListUpdatePopupWindow__s_joined">Приєднався: %1$s</string>
  <string name="CallParticipantsListUpdatePopupWindow__s_and_s_joined">%1$s та %2$s приєднались</string>
  <string name="CallParticipantsListUpdatePopupWindow__s_s_and_s_joined">%1$s, %2$s і %3$s приєднались</string>
  <string name="CallParticipantsListUpdatePopupWindow__s_s_and_d_others_joined">%1$s, %2$s та %3$d інші приєднались</string>
  <string name="CallParticipantsListUpdatePopupWindow__s_left">Залишив розмову: %1$s</string>
  <string name="CallParticipantsListUpdatePopupWindow__s_and_s_left">%1$s та %2$s покинули розмову</string>
  <string name="CallParticipantsListUpdatePopupWindow__s_s_and_s_left">%1$s,%2$s та %3$s покинули розмову</string>
  <string name="CallParticipantsListUpdatePopupWindow__s_s_and_d_others_left">%1$s, %2$s та %3$d інші покинули розмову</string>
  <string name="CallParticipant__you">Ви</string>
  <string name="CallParticipant__you_on_another_device">Ви (на іншому пристрої)</string>
  <string name="CallParticipant__s_on_another_device">%1$s (на іншому пристрої)</string>
  <!--DeleteAccountFragment-->
  <string name="DeleteAccountFragment__deleting_your_account_will">Видалення вашого облікового запису призведе до:</string>
  <string name="DeleteAccountFragment__enter_your_phone_number">Введіть ваш номер телефону</string>
  <string name="DeleteAccountFragment__delete_account">Видалити обліковий запис</string>
  <string name="DeleteAccountFragment__delete_your_account_info_and_profile_photo">Видалення даних вашого облікового запису та зображення профілю</string>
  <string name="DeleteAccountFragment__delete_all_your_messages">Видалити всі ваші повідомлення зараз</string>
  <string name="DeleteAccountFragment__delete_s_in_your_payments_account">Видаліть %1$s зі свого платіжного рахунку</string>
  <string name="DeleteAccountFragment__no_country_code">Код країни не вказано</string>
  <string name="DeleteAccountFragment__no_number">Номер не вказано</string>
  <string name="DeleteAccountFragment__the_phone_number">Наданий номер телефону не належить до вашого облікового запису.</string>
  <string name="DeleteAccountFragment__are_you_sure">Ви дійсно хочете видалити обліковий запис?</string>
  <string name="DeleteAccountFragment__this_will_delete_your_signal_account">Ця дія видалить ваш обліковий запис Signal та скине додаток. Після завершення цього процесу додаток закриється.</string>
  <string name="DeleteAccountFragment__failed_to_delete_account">Обліковий запис не вдалося видалити. Перевірили підключення до мережі?</string>
  <string name="DeleteAccountFragment__failed_to_delete_local_data">Не вдалося видалити локальні дані. Ви можете видалити їх вручну в системних налаштуваннях програми.</string>
  <string name="DeleteAccountFragment__launch_app_settings">Відкрийте Налаштування програми</string>
  <!--Title of progress dialog shown when a user deletes their account and the process is leaving all groups-->
  <string name="DeleteAccountFragment__leaving_groups">Залишаємо групи…</string>
  <!--Title of progress dialog shown when a user deletes their account and the process has left all groups-->
  <string name="DeleteAccountFragment__deleting_account">Видаляємо обліковий запис…</string>
  <!--Message of progress dialog shown when a user deletes their account and the process is leaving groups-->
  <string name="DeleteAccountFragment__depending_on_the_number_of_groups">В залежності від кількості груп це може зайняти декілька хвилин</string>
  <!--Message of progress dialog shown when a user deletes their account and the process has left all groups-->
  <string name="DeleteAccountFragment__deleting_all_user_data_and_resetting">Видаляємо дані користувача та скидаємо застосунок</string>
  <!--Title of error dialog shown when a network error occurs during account deletion-->
  <string name="DeleteAccountFragment__account_not_deleted">Обліковий запис не видалено</string>
  <!--Message of error dialog shown when a network error occurs during account deletion-->
  <string name="DeleteAccountFragment__there_was_a_problem">Сталася помилка під час завершення процесу видалення. Перевірте з\'єднання з мережею та спробуйте ще.</string>
  <!--DeleteAccountCountryPickerFragment-->
  <string name="DeleteAccountCountryPickerFragment__search_countries">Пошук країн</string>
  <!--CreateGroupActivity-->
  <string name="CreateGroupActivity__skip">Пропустити</string>
  <plurals name="CreateGroupActivity__d_members">
    <item quantity="one">%1$d учасник</item>
    <item quantity="few">%1$d учасник</item>
    <item quantity="many">%1$d учасники</item>
    <item quantity="other">%1$d учасники</item>
  </plurals>
  <!--ShareActivity-->
  <string name="ShareActivity__share">Поділитися</string>
  <string name="ShareActivity__send">Відправити</string>
  <string name="ShareActivity__comma_s">, %1$s</string>
  <string name="ShareActivity__sharing_to_multiple_chats_is">Відправлення до декількох чатів підтримується лише для повідомлень Signal</string>
  <!--MultiShareDialogs-->
  <string name="MultiShareDialogs__failed_to_send_to_some_users">Не вдалося відправити деяким користувачам</string>
  <string name="MultiShareDialogs__you_can_only_share_with_up_to">Ви можете поділитися до %1$d бесідами</string>
  <!--ShareInterstitialActivity-->
  <string name="ShareInterstitialActivity__forward_message">Переслати повідомлення</string>
  <!--ChatWallpaperActivity-->
  <string name="ChatWallpaperActivity__chat_wallpaper">Шпалери чату</string>
  <!--ChatWallpaperFragment-->
  <string name="ChatWallpaperFragment__chat_color">Колір чату</string>
  <string name="ChatWallpaperFragment__reset_chat_colors">Скинути кольори чату</string>
  <string name="ChatWallpaperFragment__reset_chat_color">Скинути колір чату</string>
  <string name="ChatWallpaperFragment__reset_chat_color_question">Скинути колір чату?</string>
  <string name="ChatWallpaperFragment__set_wallpaper">Встановити шпалери</string>
  <string name="ChatWallpaperFragment__dark_mode_dims_wallpaper">Темний режим затемнює шпалери</string>
  <string name="ChatWallpaperFragment__contact_name">Ім\'я контакту</string>
  <string name="ChatWallpaperFragment__reset">Скинути</string>
  <string name="ChatWallpaperFragment__clear">Видалити</string>
  <string name="ChatWallpaperFragment__wallpaper_preview_description">Попередній перегляд шпалер</string>
  <string name="ChatWallpaperFragment__would_you_like_to_override_all_chat_colors">Бажаєте замінити колір усіх чатів?</string>
  <string name="ChatWallpaperFragment__would_you_like_to_override_all_wallpapers">Бажаєте замінити усі шпалери?</string>
  <string name="ChatWallpaperFragment__reset_default_colors">Скинути кольори за замовчуванням</string>
  <string name="ChatWallpaperFragment__reset_all_colors">Скинути усі кольори</string>
  <string name="ChatWallpaperFragment__reset_default_wallpaper">Скинути шпалери за замовчуванням</string>
  <string name="ChatWallpaperFragment__reset_all_wallpapers">Скинути всі шпалери</string>
  <string name="ChatWallpaperFragment__reset_wallpapers">Скинути всі шпалери</string>
  <string name="ChatWallpaperFragment__reset_wallpaper">Скинути шпалери</string>
  <string name="ChatWallpaperFragment__reset_wallpaper_question">Скинути шпалери?</string>
  <!--ChatWallpaperSelectionFragment-->
  <string name="ChatWallpaperSelectionFragment__choose_from_photos">Обрати з фотографій</string>
  <string name="ChatWallpaperSelectionFragment__presets">Шаблони</string>
  <!--ChatWallpaperPreviewActivity-->
  <string name="ChatWallpaperPreviewActivity__preview">Попередній перегляд</string>
  <string name="ChatWallpaperPreviewActivity__set_wallpaper">Встановити шпалери</string>
  <string name="ChatWallpaperPreviewActivity__swipe_to_preview_more_wallpapers">Гортайте, щоб побачити більше шпалер</string>
  <string name="ChatWallpaperPreviewActivity__set_wallpaper_for_all_chats">Встановити шпалери для усіх чатів</string>
  <string name="ChatWallpaperPreviewActivity__set_wallpaper_for_s">Задати шпалери для %1$s</string>
  <string name="ChatWallpaperPreviewActivity__viewing_your_gallery_requires_the_storage_permission">Для перегляду галереї потрібен дозвіл на доступ до сховища.</string>
  <!--WallpaperImageSelectionActivity-->
  <string name="WallpaperImageSelectionActivity__choose_wallpaper_image">Оберіть зображення шпалери</string>
  <!--WallpaperCropActivity-->
  <string name="WallpaperCropActivity__pinch_to_zoom_drag_to_adjust">Розведіть чи зведіть два пальці для зміни масштабу, потягніть для зміни положення.</string>
  <string name="WallpaperCropActivity__set_wallpaper_for_all_chats">Встановити шпалери для усіх чатів.</string>
  <string name="WallpaperCropActivity__set_wallpaper_for_s">Задати шпалери для %s.</string>
  <string name="WallpaperCropActivity__error_setting_wallpaper">Помилка встановлення шпалери.</string>
  <string name="WallpaperCropActivity__blur_photo">Розмити фото</string>
  <!--InfoCard-->
  <string name="payment_info_card_about_mobilecoin">Про MobileCoin</string>
  <string name="payment_info_card_mobilecoin_is_a_new_privacy_focused_digital_currency">MobileCoin — нова цифрова валюта, націлена на конфіденційність.</string>
  <string name="payment_info_card_adding_funds">Додавання коштів</string>
  <string name="payment_info_card_you_can_add_funds_for_use_in">Ви можете додавати кошти для використання у Molly надсилаючи MobileCoin на адресу вашого гаманця.</string>
  <string name="payment_info_card_cashing_out">Виведення коштів</string>
  <string name="payment_info_card_you_can_cash_out_mobilecoin">Ви можете вивести MobileCoin у будь-який час на біржах, які підтримують MobileCoin. Лише здійсніть переказ коштів на свій рахунок на такій біржі.</string>
  <string name="payment_info_card_hide_this_card">Сховати цю картку? </string>
  <string name="payment_info_card_hide">Сховати</string>
  <string name="payment_info_card_record_recovery_phrase">Записати кодову фразу</string>
  <string name="payment_info_card_your_recovery_phrase_gives_you">Кодова фраза надає ще один спосіб відновлення вашого платіжного облікового запису.</string>
  <string name="payment_info_card_record_your_phrase">Записати вашу кодову фразу</string>
  <string name="payment_info_card_update_your_pin">Оновити PIN-код</string>
  <string name="payment_info_card_with_a_high_balance">Якщо ви маєте високий баланс, пропонуємо створити літерно-цифровий PIN-код для більшої безпеки вашого облікового запису.</string>
  <string name="payment_info_card_update_pin">Оновити PIN-код</string>
  <!--DeactivateWalletFragment-->
  <string name="DeactivateWalletFragment__deactivate_wallet">Вимкнути гаманець</string>
  <string name="DeactivateWalletFragment__your_balance">Ваш баланс</string>
  <string name="DeactivateWalletFragment__its_recommended_that_you">Перш ніж відключати платежі, ми рекомендуємо перевести кошти на інший гаманець. Якщо ви вирішите не передавати свої кошти зараз, вони залишаться у вашому Гаманці, прив\'язаного з Molly, якщо ви знову активуєте платежі.</string>
  <string name="DeactivateWalletFragment__transfer_remaining_balance">Перевести кошти, що залишились на балансі</string>
  <string name="DeactivateWalletFragment__deactivate_without_transferring">Вимкнути без переводу коштів</string>
  <string name="DeactivateWalletFragment__deactivate">Вимкнути</string>
  <string name="DeactivateWalletFragment__deactivate_without_transferring_question">Вимкнути без переводу коштів?</string>
  <string name="DeactivateWalletFragment__your_balance_will_remain">Баланс залишиться на рахунку, який додано до Molly, якщо ви вирішите знов увімкнути платежі.</string>
  <string name="DeactivateWalletFragment__error_deactivating_wallet">Помилка при вимкненні гаманця.</string>
  <!--PaymentsRecoveryStartFragment-->
  <string name="PaymentsRecoveryStartFragment__recovery_phrase">Кодова фраза</string>
  <string name="PaymentsRecoveryStartFragment__view_recovery_phrase">Огляд кодової фрази</string>
  <string name="PaymentsRecoveryStartFragment__enter_recovery_phrase">Ввести кодову фразу</string>
  <string name="PaymentsRecoveryStartFragment__your_balance_will_automatically_restore">Ваш баланс автоматично відновиться, коли ви знову встановите Signal  та підтвердите ваш Signal PIN-код. Ви можете відновити ваш баланс за використання кодової фрази, яка складається з %1$d -слів і яку знаєте лише ви. Запишіть її та зберігайте у надійному місці.</string>
  <string name="PaymentsRecoveryStartFragment__your_recovery_phrase_is_a">Ваша кодова фраза — це %1$d -слів, що є унікальними для вас. Використайте для відновлення балансу.</string>
  <string name="PaymentsRecoveryStartFragment__start">Почати</string>
  <string name="PaymentsRecoveryStartFragment__enter_manually">Ввести власноруч</string>
  <string name="PaymentsRecoveryStartFragment__paste_from_clipboard">Вставити з буферу обміну</string>
  <!--PaymentsRecoveryPasteFragment-->
  <string name="PaymentsRecoveryPasteFragment__paste_recovery_phrase">Вставити кодову фразу</string>
  <string name="PaymentsRecoveryPasteFragment__recovery_phrase">Кодова фраза</string>
  <string name="PaymentsRecoveryPasteFragment__next">Далі</string>
  <string name="PaymentsRecoveryPasteFragment__invalid_recovery_phrase">Хибна кодова фраза</string>
  <string name="PaymentsRecoveryPasteFragment__make_sure">Перевірте, чи ви ввели %1$d слова, і повторіть спробу.</string>
  <!--PaymentsRecoveryPhraseFragment-->
  <string name="PaymentsRecoveryPhraseFragment__next">Далі</string>
  <string name="PaymentsRecoveryPhraseFragment__edit">Редагувати</string>
  <string name="PaymentsRecoveryPhraseFragment__previous">Назад</string>
  <string name="PaymentsRecoveryPhraseFragment__your_recovery_phrase">Ваша кодова фраза</string>
  <string name="PaymentsRecoveryPhraseFragment__write_down_the_following_d_words">Запишіть наступні %1$d слова одне за одним. Зберігайте записане у надійному місці.</string>
  <string name="PaymentsRecoveryPhraseFragment__make_sure_youve_entered">Переконайтесь, що ви правильно ввели фразу.</string>
  <string name="PaymentsRecoveryPhraseFragment__do_not_screenshot_or_send_by_email">Не робіть знімків екрану та не відправляйте електронною поштою.</string>
  <string name="PaymentsRecoveryPhraseFragment__payments_account_restored">Обліковий запис платежів відновлено.</string>
  <string name="PaymentsRecoveryPhraseFragment__invalid_recovery_phrase">Неправильна кодова фраза</string>
  <string name="PaymentsRecoveryPhraseFragment__make_sure_youve_entered_your_phrase_correctly_and_try_again">Переконайтесь, що ви ввели правильно фразу і повторіть спробу.</string>
  <string name="PaymentsRecoveryPhraseFragment__copy_to_clipboard">Копіювати до буферу обміну?</string>
  <string name="PaymentsRecoveryPhraseFragment__if_you_choose_to_store">Якщо ви оберете цифровий спосіб збереження кодової фрази — упевніться, що вона надійно зберігається у місці, якому ви довіряєте.</string>
  <string name="PaymentsRecoveryPhraseFragment__copy">Копіювати</string>
  <!--PaymentsRecoveryPhraseConfirmFragment-->
  <string name="PaymentRecoveryPhraseConfirmFragment__confirm_recovery_phrase">Підтвердження кодової фрази</string>
  <string name="PaymentRecoveryPhraseConfirmFragment__enter_the_following_words">Введіть наступні слова з вашої кодової фрази.</string>
  <string name="PaymentRecoveryPhraseConfirmFragment__word_d">Слово %1$d</string>
  <string name="PaymentRecoveryPhraseConfirmFragment__see_phrase_again">Подивитись кодову фразу ще раз</string>
  <string name="PaymentRecoveryPhraseConfirmFragment__done">Готово</string>
  <string name="PaymentRecoveryPhraseConfirmFragment__recovery_phrase_confirmed">Кодову фразу підтверджено</string>
  <!--PaymentsRecoveryEntryFragment-->
  <string name="PaymentsRecoveryEntryFragment__enter_recovery_phrase">Ввести кодову фразу</string>
  <string name="PaymentsRecoveryEntryFragment__enter_word_d">Ввести слово %1$d</string>
  <string name="PaymentsRecoveryEntryFragment__word_d">Слово %1$d</string>
  <string name="PaymentsRecoveryEntryFragment__next">Далі</string>
  <string name="PaymentsRecoveryEntryFragment__invalid_word">Хибне слово</string>
  <!--ClearClipboardAlarmReceiver-->
  <string name="ClearClipboardAlarmReceiver__clipboard_cleared">Буфер обміну очищено.</string>
  <!--PaymentNotificationsView-->
  <string name="PaymentNotificationsView__view">Детальніше</string>
  <!--UnreadPayments-->
  <string name="UnreadPayments__s_sent_you_s">%1$s переказав вам %2$s</string>
  <string name="UnreadPayments__d_new_payment_notifications">%1$d нове сповіщення про платіж</string>
  <!--CanNotSendPaymentDialog-->
  <string name="CanNotSendPaymentDialog__cant_send_payment">Неможливо відправити платіж</string>
  <string name="CanNotSendPaymentDialog__to_send_a_payment_to_this_user">Для відправки платежу цьому користувачу, йому потрібно схвалити ваш запит на листування. Надішліть йому повідомлення для створення цього запиту.</string>
  <string name="CanNotSendPaymentDialog__send_a_message">Відправити повідомлення</string>
  <!--GroupsInCommonMessageRequest-->
  <string name="GroupsInCommonMessageRequest__you_have_no_groups_in_common_with_this_person">У вас немає спільних груп з цією особою. Уважно розглядайте запити перед тим, як їх прийняти, щоб уникнути небажаних повідомлень.</string>
  <string name="GroupsInCommonMessageRequest__none_of_your_contacts_or_people_you_chat_with_are_in_this_group">Жоден із ваших контактів або людей, з якими ви спілкуєтесь, не входить до цієї групи. Двічі перевірте всі запити на контакт, перш ніж їх прийняти, щоб уникнути небажаних повідомлень.</string>
  <string name="GroupsInCommonMessageRequest__about_message_requests">Про запити на листування</string>
  <string name="GroupsInCommonMessageRequest__okay">Добре</string>
  <string name="ChatColorSelectionFragment__heres_a_preview_of_the_chat_color">Ось таким буде колір чату.</string>
  <string name="ChatColorSelectionFragment__the_color_is_visible_to_only_you">Цей колір бачите лише ви.</string>
  <!--GroupDescriptionDialog-->
  <string name="GroupDescriptionDialog__group_description">Опис групи</string>
  <!--QualitySelectorBottomSheetDialog-->
  <string name="QualitySelectorBottomSheetDialog__standard">Стандартне</string>
  <string name="QualitySelectorBottomSheetDialog__faster_less_data">Швидше, менше даних</string>
  <string name="QualitySelectorBottomSheetDialog__high">Великий</string>
  <string name="QualitySelectorBottomSheetDialog__slower_more_data">Повільніше, більше даних</string>
  <string name="QualitySelectorBottomSheetDialog__photo_quality">Якість фото</string>
  <!--AppSettingsFragment-->
  <string name="AppSettingsFragment__invite_your_friends">Запросити ваших друзів</string>
  <!--AccountSettingsFragment-->
  <string name="AccountSettingsFragment__account">Обліковий запис</string>
  <string name="AccountSettingsFragment__youll_be_asked_less_frequently">З часом питання буде з\'являтися все рідше</string>
  <string name="AccountSettingsFragment__require_your_signal_pin">Щоб повторно зареєструвати свій номер телефону в Signal, необхідний PIN-код Signal</string>
  <string name="AccountSettingsFragment__change_phone_number">Змінити номер телефону</string>
  <!--ChangeNumberFragment-->
  <string name="ChangeNumberFragment__use_this_to_change_your_current_phone_number_to_a_new_phone_number">Скористайтесь цим, аби змінити свій поточний номер телефону на новий. Ви не можете скасувати цю зміну.\n\nПерш ніж продовжити, переконайтеся, що ваш новий номер може отримувати SMS або дзвінки.</string>
  <string name="ChangeNumberFragment__continue">Продовжити</string>
  <!--Message shown on dialog after your number has been changed successfully.-->
  <string name="ChangeNumber__your_phone_number_has_changed_to_s">Ваш номер телефона змінено на %1$s</string>
  <!--Confirmation button to dismiss number changed dialog-->
  <string name="ChangeNumber__okay">Добре</string>
  <!--ChangeNumberEnterPhoneNumberFragment-->
  <string name="ChangeNumberEnterPhoneNumberFragment__change_number">Змінити номер</string>
  <string name="ChangeNumberEnterPhoneNumberFragment__your_old_number">Ваш старий номер</string>
  <string name="ChangeNumberEnterPhoneNumberFragment__old_phone_number">Старий номер телефону</string>
  <string name="ChangeNumberEnterPhoneNumberFragment__your_new_number">Ваш новий номер</string>
  <string name="ChangeNumberEnterPhoneNumberFragment__new_phone_number">Новий номер телефону</string>
  <string name="ChangeNumberEnterPhoneNumberFragment__the_phone_number_you_entered_doesnt_match_your_accounts">Наданий номер телефону не належить до вашого облікового запису.</string>
  <string name="ChangeNumberEnterPhoneNumberFragment__you_must_specify_your_old_number_country_code">Потрібно вказати країну вашого старого номеру телефону</string>
  <string name="ChangeNumberEnterPhoneNumberFragment__you_must_specify_your_old_phone_number">Потрібно вказати ваш старий номер телефону</string>
  <string name="ChangeNumberEnterPhoneNumberFragment__you_must_specify_your_new_number_country_code">Потрібно вказати країну вашого нового номеру телефону</string>
  <string name="ChangeNumberEnterPhoneNumberFragment__you_must_specify_your_new_phone_number">Потрібно вказати ваш новий номер телефону</string>
  <!--ChangeNumberVerifyFragment-->
  <string name="ChangeNumberVerifyFragment__change_number">Змінити номер</string>
  <string name="ChangeNumberVerifyFragment__verifying_s">Перевірка %1$s</string>
  <string name="ChangeNumberVerifyFragment__captcha_required">Потрібно ввести капчу</string>
  <!--ChangeNumberConfirmFragment-->
  <string name="ChangeNumberConfirmFragment__change_number">Змінити номер</string>
  <string name="ChangeNumberConfirmFragment__you_are_about_to_change_your_phone_number_from_s_to_s">Ви збираєтеся змінити свій номер телефону з %1$s на %2$s.\n\nПерш ніж продовжити, переконайтеся, що вказаний нижче номер правильний.</string>
  <string name="ChangeNumberConfirmFragment__edit_number">Редагувати номер</string>
  <!--ChangeNumberRegistrationLockFragment-->
  <string name="ChangeNumberRegistrationLockFragment__signal_change_number_need_help_with_pin_for_android_v2_pin">Зміна номеру в Signal – потрібна допомога щодо PIN-коду для Android (PIN-код v2)</string>
  <!--ChangeNumberPinDiffersFragment-->
  <string name="ChangeNumberPinDiffersFragment__pins_do_not_match">PIN-коди не збігаються</string>
  <string name="ChangeNumberPinDiffersFragment__the_pin_associated_with_your_new_number_is_different_from_the_pin_associated_with_your_old_one">PIN-код, пов’язаний з вашим новим номером, відрізняється від PIN-коду, пов’язаного зі старим. Бажаєте зберегти свій старий PIN-код чи оновити його?</string>
  <string name="ChangeNumberPinDiffersFragment__keep_old_pin">Залишити старий PIN</string>
  <string name="ChangeNumberPinDiffersFragment__update_pin">Оновити PIN-код</string>
  <string name="ChangeNumberPinDiffersFragment__keep_old_pin_question">Залишити старий PIN?</string>
  <!--ChangeNumberLockActivity-->
  <!--Info message shown to user if something crashed the app during the change number attempt and we were unable to confirm the change so we force them into this screen to check before letting them use the app-->
  <string name="ChangeNumberLockActivity__it_looks_like_you_tried_to_change_your_number_but_we_were_unable_to_determine_if_it_was_successful_rechecking_now">Схоже, ви намагалися змінити свій номер, але ми не змогли визначити, чи це вдалося.\n\nПовторна перевірка…</string>
  <!--Dialog title shown if we were able to confirm your change number status (meaning we now know what the server thinks our number is) after a crash during the regular flow-->
  <string name="ChangeNumberLockActivity__change_status_confirmed">Зміна статусу підтверджена</string>
  <!--Dialog message shown if we were able to confirm your change number status (meaning we now know what the server thinks our number is) after a crash during the regular flow-->
  <string name="ChangeNumberLockActivity__your_number_has_been_confirmed_as_s">Ваш номер підтверджено як %1$s. Якщо це не ваш новий номер, перезапустіть процес зміни номера.</string>
  <!--Dialog title shown if we were not able to confirm your phone number with the server and thus cannot let leave the change flow yet after a crash during the regular flow-->
  <string name="ChangeNumberLockActivity__change_status_unconfirmed">Зміна статусу не підтверджена</string>
  <!--Dialog message shown when we can\'t verify the phone number on the server, only shown if there was a network error communicating with the server after a crash during the regular flow-->
  <string name="ChangeNumberLockActivity__we_could_not_determine_the_status_of_your_change_number_request">Нам не вдалося визначити статус вашого запиту на зміну номера.\n\n(Помилка: %1$s)</string>
  <!--Dialog button to retry confirming the number on the server-->
  <string name="ChangeNumberLockActivity__retry">Повторити</string>
  <!--Dialog button shown to leave the app when in the unconfirmed change status after a crash in the regular flow-->
  <string name="ChangeNumberLockActivity__leave">Покинути</string>
  <string name="ChangeNumberLockActivity__submit_debug_log">Надіслати журнал відладки</string>
  <!--ChatsSettingsFragment-->
  <string name="ChatsSettingsFragment__keyboard">Клавіатура</string>
  <string name="ChatsSettingsFragment__enter_key_sends">Enter надсилає повідомлення</string>
  <!--SmsSettingsFragment-->
  <string name="SmsSettingsFragment__use_as_default_sms_app">Використовувати як типову програму для SMS</string>
  <!--NotificationsSettingsFragment-->
  <string name="NotificationsSettingsFragment__messages">Повідомлення</string>
  <string name="NotificationsSettingsFragment__calls">Виклики</string>
  <string name="NotificationsSettingsFragment__notify_when">Сповіщати коли…</string>
  <string name="NotificationsSettingsFragment__contact_joins_signal">Контакт приєднвся до Signal</string>
  <!--Notification preference header-->
  <string name="NotificationsSettingsFragment__notification_profiles">Профілі сповіщень</string>
  <!--Notification preference option header-->
  <string name="NotificationsSettingsFragment__profiles">Профілі</string>
  <!--Notification preference summary text-->
  <string name="NotificationsSettingsFragment__create_a_profile_to_receive_notifications_only_from_people_and_groups_you_choose">Створіть профіль для отримання сповіщень лише від людей та груп, яких ви обираєте.</string>
  <!--NotificationProfilesFragment-->
  <!--Title for notification profiles screen that shows all existing profiles-->
  <string name="NotificationProfilesFragment__notification_profiles">Профілі сповіщень</string>
  <!--Button text to create a notification profile-->
  <string name="NotificationProfilesFragment__create_profile">Створити профіль</string>
  <!--PrivacySettingsFragment-->
  <string name="PrivacySettingsFragment__blocked">Заблоковано</string>
  <string name="PrivacySettingsFragment__d_contacts">%1$d контактів</string>
  <string name="PrivacySettingsFragment__messaging">Листування</string>
  <string name="PrivacySettingsFragment__disappearing_messages">Зникаючі повідомлення </string>
  <string name="PrivacySettingsFragment__app_security">Безпека програми</string>
  <string name="PrivacySettingsFragment__block_screenshots_in_the_recents_list_and_inside_the_app">Блокувати знімки екрану в списку недавніх та в програмі</string>
  <string name="PrivacySettingsFragment__signal_message_and_calls">Signal повідомлення та дзвінки, завжди ретранслювати дзвінки та прихований відправник</string>
  <string name="PrivacySettingsFragment__default_timer_for_new_changes">Таймер за умовчанням для нових чатів</string>
  <string name="PrivacySettingsFragment__set_a_default_disappearing_message_timer_for_all_new_chats_started_by_you">Встановіть таймер зникнення повідомлень за замовчуванням для усіх нових чатів, які ви створите.</string>
  <!--AdvancedPrivacySettingsFragment-->
  <string name="AdvancedPrivacySettingsFragment__show_status_icon">Показати значок статусу</string>
  <string name="AdvancedPrivacySettingsFragment__show_an_icon">Показувати піктограму в деталях повідомлення, доставлених за допомогою прихованого відправника.</string>
  <!--ExpireTimerSettingsFragment-->
  <string name="ExpireTimerSettingsFragment__when_enabled_new_messages_sent_and_received_in_new_chats_started_by_you_will_disappear_after_they_have_been_seen">Якщо ввімкнути цю функцію, нові повідомлення, надіслані та отримані в нових розмовах, розпочатих вами, зникнуть, коли вони будуть прочитані.</string>
  <string name="ExpireTimerSettingsFragment__when_enabled_new_messages_sent_and_received_in_this_chat_will_disappear_after_they_have_been_seen">Якщо увімкнути — нові надіслані та отримані повідомлення у цій розмові, що їх було прочитано, зникатимуть після перегляду.</string>
  <string name="ExpireTimerSettingsFragment__off">Вимк.</string>
  <string name="ExpireTimerSettingsFragment__4_weeks">4 тижні</string>
  <string name="ExpireTimerSettingsFragment__1_week">1 тиждень</string>
  <string name="ExpireTimerSettingsFragment__1_day">1 день</string>
  <string name="ExpireTimerSettingsFragment__8_hours">8 годин</string>
  <string name="ExpireTimerSettingsFragment__1_hour">1 година</string>
  <string name="ExpireTimerSettingsFragment__5_minutes">5 хвилин</string>
  <string name="ExpireTimerSettingsFragment__30_seconds">30 секунд</string>
  <string name="ExpireTimerSettingsFragment__custom_time">Власний час</string>
  <string name="ExpireTimerSettingsFragment__set">Задати</string>
  <string name="ExpireTimerSettingsFragment__save">Зберегти</string>
  <string name="CustomExpireTimerSelectorView__seconds">секунди</string>
  <string name="CustomExpireTimerSelectorView__minutes">хвилин</string>
  <string name="CustomExpireTimerSelectorView__hours">годин</string>
  <string name="CustomExpireTimerSelectorView__days">дні</string>
  <string name="CustomExpireTimerSelectorView__weeks">тижні</string>
  <!--HelpSettingsFragment-->
  <string name="HelpSettingsFragment__support_center">Центр підтримки</string>
  <string name="HelpSettingsFragment__contact_us">Напишіть нам</string>
  <string name="HelpSettingsFragment__version">Версія</string>
  <string name="HelpSettingsFragment__debug_log">Журнал відладки</string>
  <string name="HelpSettingsFragment__terms_amp_privacy_policy">Умови та Політика конфіденційності</string>
  <string name="HelpFragment__copyright_signal_messenger">Права захищено Molly Messenger</string>
  <string name="HelpFragment__licenced_under_the_gplv3">Ліцензовано за GPLv3</string>
  <!--DataAndStorageSettingsFragment-->
  <string name="DataAndStorageSettingsFragment__media_quality">Якість медіа</string>
  <string name="DataAndStorageSettingsFragment__sent_media_quality">Якість відправлених медіа</string>
  <string name="DataAndStorageSettingsFragment__sending_high_quality_media_will_use_more_data">Відправлення медіа високої якості споживатиме більше даних.</string>
  <string name="DataAndStorageSettingsFragment__high">Великий</string>
  <string name="DataAndStorageSettingsFragment__standard">Стандартне</string>
  <string name="DataAndStorageSettingsFragment__calls">Виклики</string>
  <!--ChatColorSelectionFragment-->
  <string name="ChatColorSelectionFragment__auto">Авто</string>
  <string name="ChatColorSelectionFragment__use_custom_colors">Використовуйте власні кольори</string>
  <string name="ChatColorSelectionFragment__chat_color">Колір чату</string>
  <string name="ChatColorSelectionFragment__edit">Редагувати</string>
  <string name="ChatColorSelectionFragment__duplicate">Створити копію</string>
  <string name="ChatColorSelectionFragment__delete">Видалити</string>
  <string name="ChatColorSelectionFragment__delete_color">Видалити колір</string>
  <plurals name="ChatColorSelectionFragment__this_custom_color_is_used">
    <item quantity="one">Цей власний колір використовується в чаті: %1$d Бажаєте його видалити для усіх чатів?</item>
    <item quantity="few">Цей власний колір використовується в чаті: %1$d Бажаєте його видалити для усіх чатів?</item>
    <item quantity="many">Цей власний колір використовується в чатах: %1$d. Бажаєте його видалити для усіх чатів?</item>
    <item quantity="other">Цей власний колір використовується в чатах: %1$d. Бажаєте його видалити для усіх чатів?</item>
  </plurals>
  <string name="ChatColorSelectionFragment__delete_chat_color">Видалити колір чату?</string>
  <!--CustomChatColorCreatorFragment-->
  <string name="CustomChatColorCreatorFragment__solid">Суцільний колір</string>
  <string name="CustomChatColorCreatorFragment__gradient">Градієнт</string>
  <string name="CustomChatColorCreatorFragment__hue">Відтінок</string>
  <string name="CustomChatColorCreatorFragment__saturation">Насиченість</string>
  <!--CustomChatColorCreatorFragmentPage-->
  <string name="CustomChatColorCreatorFragmentPage__save">Зберегти</string>
  <string name="CustomChatColorCreatorFragmentPage__edit_color">Редагувати колір</string>
  <plurals name="CustomChatColorCreatorFragmentPage__this_color_is_used">
    <item quantity="one">Цей колір використовується в %1$d чаті. Бажаєте зберегти зміни для усіх чатів?</item>
    <item quantity="few">Цей колір використовується в %1$d чаті. Бажаєте зберегти зміни для усіх чатів?</item>
    <item quantity="many">Цей колір використовується в %1$d чатах. Бажаєте зберегти зміни для усіх чатів?</item>
    <item quantity="other">Цей колір використовується в %1$d чатах. Бажаєте зберегти зміни для усіх чатів?</item>
  </plurals>
  <!--ChatColorGradientTool-->
  <string name="ChatColorGradientTool_top_edge_selector">Верхній селектор</string>
  <string name="ChatColorGradientTool_bottom_edge_selector">Селектор нижнього краю</string>
  <!--EditReactionsFragment-->
  <string name="EditReactionsFragment__customize_reactions">Налаштуйте реакції</string>
  <string name="EditReactionsFragment__tap_to_replace_an_emoji">Торкніться, щоб замінити смайлик</string>
  <string name="EditReactionsFragment__reset">Скинути</string>
  <string name="EditReactionsFragment_save">Зберегти</string>
  <string name="ChatColorSelectionFragment__auto_matches_the_color_to_the_wallpaper">Автоматично припасувати колір до шпалер</string>
  <string name="CustomChatColorCreatorFragment__drag_to_change_the_direction_of_the_gradient">Потягніть для зміни напрямку градієнту</string>
  <!--ChatColorsMegaphone-->
  <string name="ChatColorsMegaphone__new_chat_colors">Нові кольори чату</string>
  <string name="ChatColorsMegaphone__we_switched_up_chat_colors">Ми змінили кольори чату, щоб дати вам більше можливостей і полегшити читання розмов.</string>
  <string name="ChatColorsMegaphone__appearance">Вигляд</string>
  <string name="ChatColorsMegaphone__not_now">Не зараз</string>
  <!--AddAProfilePhotoMegaphone-->
  <string name="AddAProfilePhotoMegaphone__add_a_profile_photo">Додати фото профілю</string>
  <string name="AddAProfilePhotoMegaphone__choose_a_look_and_color">Оберіть вид та колір, або налаштуйте під себе ініціали.</string>
  <string name="AddAProfilePhotoMegaphone__not_now">Не зараз</string>
  <string name="AddAProfilePhotoMegaphone__add_photo">Додати фото</string>
  <!--BecomeASustainerMegaphone-->
  <string name="BecomeASustainerMegaphone__become_a_sustainer">Стати підтримувачем</string>
  <string name="BecomeASustainerMegaphone__signal_is_powered">Signal працює завдяки таким людям, як ви. Зробіть внесок та отримайте емблему.</string>
  <string name="BecomeASustainerMegaphone__no_thanks">Ні, дякую</string>
  <string name="BecomeASustainerMegaphone__contribute">Зробити внесок</string>
  <!--KeyboardPagerFragment-->
  <string name="KeyboardPagerFragment_emoji">Емоджі</string>
  <string name="KeyboardPagerFragment_open_emoji_search">Відкрийте пошук емоджі</string>
  <string name="KeyboardPagerFragment_open_sticker_search">Відкрийте пошук наліпок</string>
  <string name="KeyboardPagerFragment_open_gif_search">Відкрийте програму пошуку GIF</string>
  <string name="KeyboardPagerFragment_stickers">Наліпки</string>
  <string name="KeyboardPagerFragment_backspace">Backspace</string>
  <string name="KeyboardPagerFragment_gifs">GIF-файли</string>
  <string name="KeyboardPagerFragment_search_emoji">Пошук смайликів</string>
  <string name="KeyboardPagerfragment_back_to_emoji">Повернутись до смайликів</string>
  <string name="KeyboardPagerfragment_clear_search_entry">Очистити пошук введених даних</string>
  <string name="KeyboardPagerFragment_search_giphy">Пошук GIF-файлів</string>
  <!--StickerSearchDialogFragment-->
  <string name="StickerSearchDialogFragment_search_stickers">Показати наліпки</string>
  <string name="StickerSearchDialogFragment_no_results_found">Нічого не знайдено</string>
  <string name="EmojiSearchFragment__no_results_found">Нічого не знайдено</string>
  <string name="NotificationsSettingsFragment__unknown_ringtone">Невідомий дзвінок</string>
  <!--ConversationSettingsFragment-->
  <string name="ConversationSettingsFragment__send_message">Надіслати повідомлення</string>
  <string name="ConversationSettingsFragment__start_video_call">Почати відео дзвінок</string>
  <string name="ConversationSettingsFragment__start_audio_call">Почати аудіо дзвінок</string>
  <string name="ConversationSettingsFragment__message">Повідомлення</string>
  <string name="ConversationSettingsFragment__video">Відео</string>
  <string name="ConversationSettingsFragment__audio">Аудіо</string>
  <string name="ConversationSettingsFragment__call">Виклик</string>
  <string name="ConversationSettingsFragment__mute">Без сповіщень</string>
  <string name="ConversationSettingsFragment__muted">Сповіщення вимкнені</string>
  <string name="ConversationSettingsFragment__search">Пошук</string>
  <string name="ConversationSettingsFragment__disappearing_messages">Зникаючі повідомлення </string>
  <string name="ConversationSettingsFragment__sounds_and_notifications">Звуки &amp; сповіщення</string>
  <string name="ConversationSettingsFragment__contact_details">Деталі контакту</string>
  <string name="ConversationSettingsFragment__view_safety_number">Перевірити номер безпеки</string>
  <string name="ConversationSettingsFragment__block">Заблокувати</string>
  <string name="ConversationSettingsFragment__block_group">Блокувати групу</string>
  <string name="ConversationSettingsFragment__unblock">Розблокувати</string>
  <string name="ConversationSettingsFragment__unblock_group">Розблокувати групу</string>
  <string name="ConversationSettingsFragment__add_to_a_group">Додати до групи</string>
  <string name="ConversationSettingsFragment__see_all">Побачити все</string>
  <string name="ConversationSettingsFragment__add_members">Додати учасників</string>
  <string name="ConversationSettingsFragment__permissions">Дозволи</string>
  <string name="ConversationSettingsFragment__requests_and_invites">Запити на прийняття; запрошення</string>
  <string name="ConversationSettingsFragment__group_link">Групове посилання</string>
  <string name="ConversationSettingsFragment__add_as_a_contact">Додати як контакт</string>
  <string name="ConversationSettingsFragment__unmute">Сповіщати</string>
  <string name="ConversationSettingsFragment__conversation_muted_until_s">Звук для розмови вимкнено до поки %1$s</string>
  <string name="ConversationSettingsFragment__conversation_muted_forever">Звук для розмови вимкнено назавжди</string>
  <string name="ConversationSettingsFragment__copied_phone_number_to_clipboard">Номер телефону скопійовано в буфер обміну.</string>
  <string name="ConversationSettingsFragment__phone_number">Номер телефону</string>
  <string name="ConversationSettingsFragment__get_badges">Отримайте значки для свого профілю, підтримуючи Signal. Торкніться значка, щоб дізнатися більше.</string>
  <!--PermissionsSettingsFragment-->
  <string name="PermissionsSettingsFragment__add_members">Додати учасників</string>
  <string name="PermissionsSettingsFragment__edit_group_info">Редагувати інфо про групу</string>
  <string name="PermissionsSettingsFragment__send_messages">Відправити повідомлення</string>
  <string name="PermissionsSettingsFragment__all_members">Всі учасники</string>
  <string name="PermissionsSettingsFragment__only_admins">Тільки адміністратори</string>
  <string name="PermissionsSettingsFragment__who_can_add_new_members">Хто може додати нових учасників?</string>
  <string name="PermissionsSettingsFragment__who_can_edit_this_groups_info">Хто може редагувати інформацію цієї групи?</string>
  <string name="PermissionsSettingsFragment__who_can_send_messages">Хто може надсилати повідомлення?</string>
  <!--SoundsAndNotificationsSettingsFragment-->
  <string name="SoundsAndNotificationsSettingsFragment__mute_notifications">Вимкнути звук сповіщень</string>
  <string name="SoundsAndNotificationsSettingsFragment__not_muted">Сповіщення увімкнені</string>
  <string name="SoundsAndNotificationsSettingsFragment__muted_until_s">Стишено до %1$s</string>
  <string name="SoundsAndNotificationsSettingsFragment__mentions">Згадати</string>
  <string name="SoundsAndNotificationsSettingsFragment__always_notify">Завжди повідомляти</string>
  <string name="SoundsAndNotificationsSettingsFragment__do_not_notify">Не повідомляти</string>
  <string name="SoundsAndNotificationsSettingsFragment__custom_notifications">Власні повідомлення</string>
  <!--StickerKeyboard-->
  <string name="StickerKeyboard__recently_used">Нещодавно використані </string>
  <!--PlaybackSpeedToggleTextView-->
  <string name="PlaybackSpeedToggleTextView__p5x">.5x</string>
  <string name="PlaybackSpeedToggleTextView__1x">1x</string>
  <string name="PlaybackSpeedToggleTextView__1p5x">1.5x</string>
  <string name="PlaybackSpeedToggleTextView__2x">2x</string>
  <!--PaymentRecipientSelectionFragment-->
  <string name="PaymentRecipientSelectionFragment__new_payment">Новий платіж</string>
  <!--NewConversationActivity-->
  <string name="NewConversationActivity__new_message">Нове повідомлення</string>
  <!--ContactFilterView-->
  <string name="ContactFilterView__search_name_or_number">Пошук імені чи номеру</string>
  <!--VoiceNotePlayerView-->
  <string name="VoiceNotePlayerView__dot_s">· %1$s</string>
  <string name="VoiceNotePlayerView__stop_voice_message">Зупинити голосове повідомлення</string>
  <string name="VoiceNotePlayerView__change_voice_message_speed">Змінити швидкість відтворення голосового повідомлення</string>
  <string name="VoiceNotePlayerView__pause_voice_message">Призупинити голосове повідомлення</string>
  <string name="VoiceNotePlayerView__play_voice_message">Відтворити голосове повідомлення</string>
  <string name="VoiceNotePlayerView__navigate_to_voice_message">Перейти до голосового повідомлення</string>
  <!--AvatarPickerFragment-->
  <string name="AvatarPickerFragment__avatar_preview">Попередній перегляд фото профілю</string>
  <string name="AvatarPickerFragment__camera">Камера</string>
  <string name="AvatarPickerFragment__take_a_picture">Зробити фото</string>
  <string name="AvatarPickerFragment__choose_a_photo">Вибрати фото</string>
  <string name="AvatarPickerFragment__photo">Світлина</string>
  <string name="AvatarPickerFragment__text">Опис</string>
  <string name="AvatarPickerFragment__save">Зберегти</string>
  <string name="AvatarPickerFragment__select_an_avatar">Обрати фото профілю</string>
  <string name="AvatarPickerFragment__clear_avatar">Витерти фото профілю</string>
  <string name="AvatarPickerFragment__edit">Редагувати</string>
  <string name="AvatarPickerRepository__failed_to_save_avatar">Помилка збереження фото профілю</string>
  <!--TextAvatarCreationFragment-->
  <string name="TextAvatarCreationFragment__preview">Попередній перегляд</string>
  <string name="TextAvatarCreationFragment__done">Готово</string>
  <string name="TextAvatarCreationFragment__text">Опис</string>
  <string name="TextAvatarCreationFragment__color">Колір</string>
  <!--VectorAvatarCreationFragment-->
  <string name="VectorAvatarCreationFragment__select_a_color">Вибрати колір</string>
  <!--ContactSelectionListItem-->
  <string name="ContactSelectionListItem__sms">SMS</string>
  <string name="ContactSelectionListItem__dot_s">· %1$s</string>
  <!--DSLSettingsToolbar-->
  <string name="DSLSettingsToolbar__navigate_up">Перейти вгору</string>
  <string name="MultiselectForwardFragment__forward_to">Переслати до</string>
  <string name="MultiselectForwardFragment__add_a_message">Додати повідомлення</string>
  <string name="MultiselectForwardFragment__faster_forwards">Швидше пересилання</string>
  <string name="MultiselectForwardFragment__forwarded_messages_are_now">Переслані повідомлення тепер відправляються миттєво.</string>
  <plurals name="MultiselectForwardFragment_send_d_messages">
    <item quantity="one">Відправити повідомлення %1$d</item>
    <item quantity="few">Відправити повідомлень %1$d</item>
    <item quantity="many">Відправити повідомлень %1$d</item>
    <item quantity="other">Відправити повідомлень %1$d</item>
  </plurals>
  <plurals name="MultiselectForwardFragment_messages_sent">
    <item quantity="one">Повідомлення надіслано</item>
    <item quantity="few">Повідомлення надіслані</item>
    <item quantity="many">Повідомлення надіслані</item>
    <item quantity="other">Повідомлення надіслані</item>
  </plurals>
  <plurals name="MultiselectForwardFragment_messages_failed_to_send">
    <item quantity="one">Не вдалось відправити повідомлення</item>
    <item quantity="few">Не вдалось відправити повідомлення</item>
    <item quantity="many">Не вдалось відправити повідомлення</item>
    <item quantity="other">Не вдалось відправити повідомлення</item>
  </plurals>
  <plurals name="MultiselectForwardFragment__couldnt_forward_messages">
    <item quantity="one">Не вдалось переслати повідомлення тому що воно більше недоступне.</item>
    <item quantity="few">Не вдалось переслати повідомлення тому що вони більше недоступні.</item>
    <item quantity="many">Не вдалось переслати повідомлення тому що вони більше недоступні.</item>
    <item quantity="other">Не вдалось переслати повідомлення тому що вони більше недоступні.</item>
  </plurals>
  <string name="MultiselectForwardFragment__limit_reached">Ліміт досягнуто</string>
  <!--Media V2-->
  <string name="MediaReviewFragment__add_a_message">Додати повідомлення</string>
  <string name="MediaReviewFragment__add_a_reply">Додати відповідь</string>
  <string name="MediaReviewFragment__send_to">Надіслати</string>
  <string name="MediaReviewFragment__view_once_message">Одноразове повідомлення</string>
  <string name="MediaReviewFragment__one_or_more_items_were_too_large">Один або більше елементів були завеликими</string>
  <string name="MediaReviewFragment__one_or_more_items_were_invalid">Один або кілька елементів були недійсними</string>
  <string name="MediaReviewFragment__too_many_items_selected">Обрано забагато елементів</string>
  <string name="ImageEditorHud__cancel">Скасувати</string>
  <string name="ImageEditorHud__draw">Малювати</string>
  <string name="ImageEditorHud__write_text">Додати текст</string>
  <string name="ImageEditorHud__add_a_sticker">Додати наліпку</string>
  <string name="ImageEditorHud__blur">Розмити</string>
  <string name="ImageEditorHud__done_editing">Завершити редагування</string>
  <string name="ImageEditorHud__clear_all">Очистити все</string>
  <string name="ImageEditorHud__undo">Відмінити</string>
  <string name="ImageEditorHud__toggle_between_marker_and_highlighter">Перемкнутись між маркером та маркером для виділення тексту</string>
  <string name="ImageEditorHud__delete">Видалити</string>
  <string name="ImageEditorHud__toggle_between_text_styles">Перемкнутись між стилями тексту</string>
  <string name="MediaCountIndicatorButton__send">Надіслати</string>
  <string name="MediaReviewSelectedItem__tap_to_remove">Натисніть для видалення</string>
  <string name="MediaReviewSelectedItem__tap_to_select">Нажміть щоб обрати</string>
  <string name="MediaReviewImagePageFragment__discard">Відхилити</string>
  <string name="MediaReviewImagePageFragment__discard_changes">Відхилити зміни?</string>
  <string name="MediaReviewImagePageFragment__youll_lose_any_changes">Ви втратите усі зміни, що зробили з цим фото.</string>
  <string name="CameraFragment__failed_to_open_camera">Не вдалось відкрити камеру</string>
  <string name="BadgesOverviewFragment__my_badges">Мої емблеми</string>
  <string name="BadgesOverviewFragment__featured_badge">Запропоновані емблеми</string>
  <string name="BadgesOverviewFragment__display_badges_on_profile">Показувати емблеми в обліковому записі</string>
  <string name="BadgesOverviewFragment__failed_to_update_profile">Не вдалось оновити обліковий запис</string>
  <string name="BadgeSelectionFragment__select_badges">Обрати емблеми</string>
  <string name="SelectFeaturedBadgeFragment__preview">Попередній перегляд</string>
  <string name="SelectFeaturedBadgeFragment__select_a_badge">Обрати емблему</string>
  <string name="SelectFeaturedBadgeFragment__you_must_select_a_badge">Ви маєте обрати емблему</string>
  <string name="SelectFeaturedBadgeFragment__failed_to_update_profile">Не вдалось оновити обліковий запис</string>
  <string name="ViewBadgeBottomSheetDialogFragment__become_a_sustainer">Стати підтримувачем</string>
  <string name="ImageView__badge">Емблема</string>
  <string name="SubscribeFragment__signal_is_powered_by_people_like_you">Signal працює завдяки таким людям як ви.</string>
  <string name="SubscribeFragment__support_technology_that_is_built_for_you">Підтримайте технологію, що побудована для вас, а не для ваших даних, долучившись до спільноти людей, які підтримують її.</string>
  <string name="SubscribeFragment__support_technology_that_is_built_for_you_not">Підтримайте технологію, що побудована для вас, а не для ваших даних, долучившись до спільноти, яка підтримує Signal.</string>
  <string name="SubscribeFragment__currency">Валюта</string>
  <string name="SubscribeFragment__more_payment_options">Більше опцій для сплати</string>
  <string name="SubscribeFragment__cancel_subscription">Скасувати передплату</string>
  <string name="SubscribeFragment__confirm_cancellation">Підтвердити скасування?</string>
  <string name="SubscribeFragment__you_wont_be_charged_again">Плата більше не стягуватиметься. Вашу емблему буде видалено з облікового запису після закінчення строку дії підписки.</string>
  <string name="SubscribeFragment__not_now">Не зараз</string>
  <string name="SubscribeFragment__confirm">Підтвердження</string>
  <string name="SubscribeFragment__update_subscription">Оновити передплату</string>
  <string name="SubscribeFragment__your_subscription_has_been_cancelled">Вашу передплату скасовано.</string>
  <string name="SubscribeFragment__update_subscription_question">Оновити передплату?</string>
  <string name="SubscribeFragment__update">Оновити</string>
  <string name="SubscribeFragment__you_will_be_charged_the_full_amount">Сьогодні з вас буде стягнуто повну суму передплати. Ваша передплата поновиться %1$s.</string>
  <string name="SubscribeFragment__you_will_be_charged_the_full_amount_s_of">Сьогодні з вас буде стягнуто повну суму (%1$s) передплати. Ваша передплата поновлюватиметься щомісяця.</string>
  <string name="Subscription__s_per_month">%s/місяць</string>
  <string name="Subscription__s_per_month_dot_renews_s">%1$s/місяць  · Оновлюється %2$s</string>
  <string name="Subscription__s_per_month_dot_expires_s">%1$s/місяць · Спливає %2$s</string>
  <string name="SubscribeLearnMoreBottomSheetDialogFragment__signal_is_a_non_profit_with_no">Signal — некомерційний, без рекламодавців чи інвесторів, підтримуваний лише людьми, які його використовують та цінують. Зробіть регулярний щомісячний внесок та отримайте емблему облікового запису, розказавши про свою підтримку.</string>
  <string name="SubscribeLearnMoreBottomSheetDialogFragment__why_contribute">Навіщо робити внесок?</string>
  <string name="SubscribeLearnMoreBottomSheetDialogFragment__signal_is_committed_to_developing">Signal прагне розвивати технологію конфіденційності з відкритим вихідним кодом, яка захищає свободу слова і забезпечує безпечне глобальне спілкування.</string>
  <string name="SubscribeLearnMoreBottomSheetDialogFragment__your_contribution">Ваш внесок сприяє цій справі й оплачує розробку й роботу застосунка, який використовується мільйонами для приватного спілкування. Без реклами. Без трекерів. Без жартів.</string>
  <string name="SubscribeThanksForYourSupportBottomSheetDialogFragment__thanks_for_your_support">Дякуємо за вашу підтримку!</string>
  <string name="SubscribeThanksForYourSupportBottomSheetDialogFragment__thanks_for_the_boost">Дякуємо за пришвидшення!</string>
  <string name="SubscribeThanksForYourSupportBottomSheetDialogFragment__youve_earned_s_badge_help_signal">Ви заробили емблему %s! Допоможіть Signal у розвитку обізнаності, та дозвольте показувати емблему у себе в обліковому записі.</string>
  <string name="SubscribeThanksForYourSupportBottomSheetDialogFragment__youve_earned_a_boost_badge_help_signal">Ви заробили емблему пришвидшення! Допоможіть Signal у розвитку обізнаності, та дозвольте показувати її у себе в обліковому записі.</string>
  <string name="SubscribeThanksForYourSupportBottomSheetDialogFragment__you_can_also">Ви також можете</string>
  <string name="SubscribeThanksForYourSupportBottomSheetDialogFragment__become_a_montly_sustainer">стати підтримувачем щомісячно.</string>
  <string name="SubscribeThanksForYourSupportBottomSheetDialogFragment__display_on_profile">Показувати в обліковому записі</string>
  <string name="SubscribeThanksForYourSupportBottomSheetDialogFragment__make_featured_badge">Створити головний значок</string>
  <string name="SubscribeThanksForYourSupportBottomSheetDialogFragment__done">Готово</string>
  <string name="ThanksForYourSupportBottomSheetFragment__when_you_have_more">Коли у вас більше однієї емблеми, ви можете обирати, яку саме демонструвати у своєму обліковому записі.</string>
  <string name="BecomeASustainerFragment__get_badges">Отримайте емблеми для свого облікового запису підтримуючи Signal.</string>
  <string name="BecomeASustainerFragment__signal_is_a_non_profit">Signal — неприбутковий, без рекламодавців чи інвесторів, що підтримується лише такими людьми, як ви.</string>
  <string name="ManageDonationsFragment__my_support">Моя підтримка</string>
  <string name="ManageDonationsFragment__manage_subscription">Керувати передплатою</string>
  <string name="ManageDonationsFragment__badges">Емблеми</string>
  <string name="ManageDonationsFragment__subscription_faq">Підписка ЧАП</string>
  <string name="ManageDonationsFragment__error_getting_subscription">Помилка отримання передплати.</string>
  <string name="BoostFragment__give_signal_a_boost">Пришвидшити Signal</string>
  <string name="BoostFragment__say_thanks_and_earn">Скажіть «Дякую!» та отримайте емблему пришвидшення на %1$d днів.</string>
  <string name="Boost__enter_custom_amount">Власна сума</string>
  <string name="Boost__one_time_contribution">Одноразовий внесок</string>
  <string name="MySupportPreference__add_a_signal_boost">Додати Signal пришвидшення</string>
  <string name="MySupportPreference__s_per_month">%1$s/місяць</string>
  <string name="MySupportPreference__renews_s">Оновлюється %1$s</string>
  <string name="MySupportPreference__processing_transaction">Обробка транзакції…</string>
  <!--Displayed on "My Support" screen when user badge failed to be added to their account-->
  <string name="MySupportPreference__couldnt_add_badge_s">Не вдалось додати емблему. %1$s</string>
  <string name="MySupportPreference__please_contact_support">Будь ласка, зверніться до служби підтримки.</string>
  <string name="ExpiredBadgeBottomSheetDialogFragment__your_badge_has_expired">Строк дії вашої емблеми сплив</string>
  <string name="ExpiredBadgeBottomSheetDialogFragment__badge_expired">Строк дії емблеми сплив</string>
  <string name="ExpiredBadgeBottomSheetDialogFragment__subscription_cancelled">Передплату скасовано</string>
  <string name="ExpiredBadgeBottomSheetDialogFragment__your_boost_badge_has_expired">Термін дії вашого значка Boost закінчився, і його більше не бачать інші особи у вашому профілі.</string>
  <string name="ExpiredBadgeBottomSheetDialogFragment__you_can_reactivate">Ви можете повторно активувати свій значок Boost ще на 30 днів за допомогою одноразового внеску.</string>
  <string name="ExpiredBadgeBottomSheetDialogFragment__to_continue_supporting_technology">Щоб продовжувати підтримувати технологію, створену для вас, будь ласка, обміркуйте можливість стати щомісячним Прихильником.</string>
  <string name="ExpiredBadgeBottomSheetDialogFragment__become_a_sustainer">Стати прихильником</string>
  <string name="ExpiredBadgeBottomSheetDialogFragment__add_a_boost">Додати пришвидшення</string>
  <string name="ExpiredBadgeBottomSheetDialogFragment__not_now">Не зараз</string>
  <!--Copy displayed when badge expires after user inactivity-->
  <string name="ExpiredBadgeBottomSheetDialogFragment__your_sustainer_subscription_was_automatically">Вашу підписку Прихильника було автоматично скасовано, оскільки ви занадто довго були неактивні. Значок %1$s більше не відображається у вашому профілі.</string>
  <!--Copy displayed when badge expires after payment failure-->
  <string name="ExpiredBadgeBottomSheetDialogFragment__your_sustainer_subscription_was_canceled">Вашу передплату Підтримувача скасовано, оскільки ми не змогли опрацювати ваш платіж. Емблема більше не показується у профілі.</string>
  <string name="ExpiredBadgeBottomSheetDialogFragment__you_can">Ви можете продовжувати використовувати Signal, але щоб підтримати застосунок та повторно активувати свій значок, поновіть зараз.</string>
  <string name="ExpiredBadgeBottomSheetDialogFragment__renew_subscription">Поновити передплату</string>
  <string name="CantProcessSubscriptionPaymentBottomSheetDialogFragment__cant_process_subscription_payment">Неможливо опрацювати платіж передплати</string>
  <string name="CantProcessSubscriptionPaymentBottomSheetDialogFragment__were_having_trouble">У нас виникли проблеми зі списанням платежу Підтримувача Signal. Упевніться, що дані платіжного засобу вірні. Якщо ні — оновіть їх у Google Pay. Signal ще раз спробує здійснити списання коштів за декілька днів.</string>
  <string name="CantProcessSubscriptionPaymentBottomSheetDialogFragment__dont_show_this_again">Не показувати знов</string>
  <string name="Subscription__please_contact_support_for_more_information">Будь ласка, зв\'яжіться з підтримкою для додаткової інформації.</string>
  <string name="Subscription__contact_support">Зверніться в службу підтримки</string>
  <string name="Subscription__earn_a_s_badge">Отримайте емблему %1$s</string>
  <string name="SubscribeFragment__processing_payment">Обробка платежу…</string>
  <!--Displayed in notification when user payment fails to process on Stripe-->
  <string name="DonationsErrors__error_processing_payment">Помилка обробки платежу</string>
  <!--Displayed on "My Support" screen when user subscription payment method failed.-->
  <string name="DonationsErrors__error_processing_payment_s">Помилка обробки платежу. %1$s</string>
  <string name="DonationsErrors__your_badge_could_not_be_added">Емблему не вдалося додати до вашого облікового запису, але, можливо, з вас було стягнуто плату. Зверніться до служби підтримки.</string>
  <string name="DonationsErrors__your_payment">Не вдалося обробити ваш платіж, і з вас не стягнуто кошти. Будь ласка, спробуйте ще раз.</string>
  <string name="DonationsErrors__still_processing">Ще обробляється</string>
  <string name="DonationsErrors__couldnt_add_badge">Не вдалось додати емблему</string>
  <string name="DonationsErrors__your_badge_could_not">Емблему не вдалося додати до вашого облікового запису, але, можливо, з вас було стягнуто плату. Зверніться до служби підтримки.</string>
  <string name="DonationsErrors__your_payment_is_still">Ваш платіж ще обробляється. Це може зайняти декілька хвилин в залежності від швидкості інтернету.</string>
  <string name="DonationsErrors__google_pay_unavailable">Google Pay недоступний</string>
  <string name="DonationsErrors__you_have_to_set_up_google_pay_to_donate_in_app">Щоб пожертвувати в застосунку, потрібно налаштувати Google Pay.</string>
  <string name="DonationsErrors__failed_to_cancel_subscription">Не вдалось скасувати передплату</string>
  <string name="DonationsErrors__subscription_cancellation_requires_an_internet_connection">Скасування передплати потребує інтернет з\'єднання.</string>
  <string name="ViewBadgeBottomSheetDialogFragment__your_device_doesn_t_support_google_pay_so_you_can_t_subscribe_to_earn_a_badge_you_can_still_support_signal_by_making_a_donation_on_our_website">Ваш пристрій не підтримує Google Pay, тому ви не можете підписатися, щоб отримати значок. Ви все ще можете підтримати Signal, зробивши пожертву на нашому веб-сайті.</string>
  <string name="NetworkFailure__network_error_check_your_connection_and_try_again">Помилка мережі. Перевірте з\'єднання та спробуйте ще.</string>
  <string name="NetworkFailure__retry">Повторити</string>
  <!--Stripe decline code generic_failure-->
  <string name="DeclineCode__try_another_payment_method_or_contact_your_bank">Спробуйте інший спосіб платежу, або зв\'яжіться зі своїм банком для додаткової інформації.</string>
  <!--Stripe decline code verify on Google Pay and try again-->
  <string name="DeclineCode__verify_your_payment_method_is_up_to_date_in_google_pay_and_try_again">Упевніться, що дані вашого способу платежу оновлено у Google Pay та спробуйте знов.</string>
  <!--Stripe decline code learn more action label-->
  <string name="DeclineCode__learn_more">Дізнатись більше</string>
  <!--Stripe decline code contact issuer-->
  <string name="DeclineCode__verify_your_payment_method_is_up_to_date_in_google_pay_and_try_again_if_the_problem">Упевніться, що дані вашого способу платежу оновлено у Google Pay та спробуйте знов. Якщо проблема не зникає, зв\'яжіться зі своїм банком.</string>
  <!--Stripe decline code purchase not supported-->
  <string name="DeclineCode__your_card_does_not_support_this_type_of_purchase">Ваша картка не підтримує цей тип покупки. Спробуйте інший спосіб платежу.</string>
  <!--Stripe decline code your card has expired-->
  <string name="DeclineCode__your_card_has_expired">Строк дії вашої картки скінчився. Оновіть спосіб платежу у Google Pay та спробуйте знов.</string>
  <!--Stripe decline code go to google pay action label-->
  <string name="DeclineCode__go_to_google_pay">До Google Pay</string>
  <!--Stripe decline code incorrect card number-->
  <string name="DeclineCode__your_card_number_is_incorrect">Номер картки невірний. Оновіть його у Google Pay та спробуйте знов.</string>
  <!--Stripe decline code incorrect cvc-->
  <string name="DeclineCode__your_cards_cvc_number_is_incorrect">Код CVC вашої картки невірний. Оновіть його у Google Pay та спробуйте знов.</string>
  <!--Stripe decline code insufficient funds-->
  <string name="DeclineCode__your_card_does_not_have_sufficient_funds">На картці недостатньо коштів для здійснення цієї покупки. Спробуйте інший спосіб платежу.</string>
  <!--Stripe decline code incorrect expiration month-->
  <string name="DeclineCode__the_expiration_month">Місяць закінчення строку дії картки невірний. Оновіть його у Google Pay та спробуйте знов.</string>
  <!--Stripe decline code incorrect expiration year-->
  <string name="DeclineCode__the_expiration_year">Рік закінчення строку дії картки невірний. Оновіть його у Google Pay та спробуйте знов.</string>
  <!--Stripe decline code issuer not available-->
  <string name="DeclineCode__try_completing_the_payment_again">Спробуйте зробити платіж знов, або зв\'яжіться зі своїм банком для додаткової інформації.</string>
  <!--Stripe decline code processing error-->
  <string name="DeclineCode__try_again">Спробуйте знов, або зв\'яжіться зі своїм банком для додаткової інформації.</string>
  <!--Title of create notification profile screen-->
  <string name="EditNotificationProfileFragment__name_your_profile">Ім\'я профілю</string>
  <!--Hint text for create/edit notification profile name-->
  <string name="EditNotificationProfileFragment__profile_name">Ім’я облікового запису</string>
  <!--Name has a max length, this shows how many characters are used out of the max-->
  <string name="EditNotificationProfileFragment__count">%1$d/%2$d</string>
  <!--Call to action button to continue to the next step-->
  <string name="EditNotificationProfileFragment__next">Далі</string>
  <!--Call to action button once the profile is named to create the profile and continue to the customization steps-->
  <string name="EditNotificationProfileFragment__create">Створити</string>
  <!--Call to action button once the profile name is edited-->
  <string name="EditNotificationProfileFragment__save">Зберегти</string>
  <!--Title of edit notification profile screen-->
  <string name="EditNotificationProfileFragment__edit_this_profile">Редагувати цей профіль</string>
  <!--Error message shown when attempting to create or edit a profile name to an existing profile name-->
  <string name="EditNotificationProfileFragment__a_profile_with_this_name_already_exists">Профіль з таким ім\'ям вже існує</string>
  <!--Preset selectable name for a profile name, shown as list in edit/create screen-->
  <string name="EditNotificationProfileFragment__work">Робочий</string>
  <!--Preset selectable name for a profile name, shown as list in edit/create screen-->
  <string name="EditNotificationProfileFragment__sleep">Сон</string>
  <!--Preset selectable name for a profile name, shown as list in edit/create screen-->
  <string name="EditNotificationProfileFragment__driving">Кермування авто</string>
  <!--Preset selectable name for a profile name, shown as list in edit/create screen-->
  <string name="EditNotificationProfileFragment__downtime">Відпочинок</string>
  <!--Preset selectable name for a profile name, shown as list in edit/create screen-->
  <string name="EditNotificationProfileFragment__focus">Концентрація</string>
  <!--Error message shown when attempting to next/save without a profile name-->
  <string name="EditNotificationProfileFragment__profile_must_have_a_name">Має мати ім\'я</string>
  <!--Title for add recipients to notification profile screen in create flow-->
  <string name="AddAllowedMembers__allowed_notifications">Дозволені сповіщення</string>
  <!--Description of what the user should be doing with this screen-->
  <string name="AddAllowedMembers__add_people_and_groups_you_want_notifications_and_calls_from_when_this_profile_is_on">Додайте людей та групи, від яких бажаєте отримувати сповіщення, коли цей профіль увімкнено</string>
  <!--Button text that launches the contact picker to select from-->
  <string name="AddAllowedMembers__add_people_or_groups">Додати людей чи групи</string>
  <!--Call to action button on contact picker for adding to profile-->
  <string name="SelectRecipientsFragment__add">Додати</string>
  <!--Notification profiles home fragment, shown when no profiles have been created yet-->
  <string name="NotificationProfilesFragment__create_a_profile_to_receive_notifications_and_calls_only_from_the_people_and_groups_you_want_to_hear_from">Створіть профіль сповіщень для отримання сповіщень та викликів лише від людей та груп, від яких бажаєте їх отримувати.</string>
  <!--Header shown above list of all notification profiles-->
  <string name="NotificationProfilesFragment__profiles">Профілі</string>
  <!--Button that starts the create new notification profile flow-->
  <string name="NotificationProfilesFragment__new_profile">Новий профіль</string>
  <!--Profile active status, indicating the current profile is on for an unknown amount of time-->
  <string name="NotificationProfilesFragment__on">Увімк.</string>
  <!--Button use to permanently delete a notification profile-->
  <string name="NotificationProfileDetails__delete_profile">Видалити профіль</string>
  <!--Snakbar message shown when removing a recipient from a profile-->
  <string name="NotificationProfileDetails__s_removed">«%1$s» видалено.</string>
  <!--Snackbar button text that will undo the recipient remove-->
  <string name="NotificationProfileDetails__undo">Відмінити</string>
  <!--Dialog message shown to confirm deleting a profile-->
  <string name="NotificationProfileDetails__permanently_delete_profile">Видалити профіль назавжди?</string>
  <!--Dialog button to delete profile-->
  <string name="NotificationProfileDetails__delete">Видалити</string>
  <!--Title/accessibility text for edit icon to edit profile emoji/name-->
  <string name="NotificationProfileDetails__edit_notification_profile">Редагувати профіль сповіщень</string>
  <!--Schedule description if all days are selected-->
  <string name="NotificationProfileDetails__everyday">Кожен день</string>
  <!--Profile status on if it is the active profile-->
  <string name="NotificationProfileDetails__on">Увімк.</string>
  <!--Profile status on if it is not the active profile-->
  <string name="NotificationProfileDetails__off">Вимк.</string>
  <!--Description of hours for schedule (start to end) times-->
  <string name="NotificationProfileDetails__s_to_s">%1$s до %2$s</string>
  <!--Section header for exceptions to the notification profile-->
  <string name="NotificationProfileDetails__exceptions">Виключення</string>
  <!--Profile exception to allow all calls through the profile restrictions-->
  <string name="NotificationProfileDetails__allow_all_calls">Дозволити усі виклики</string>
  <!--Profile exception to allow all @mentions through the profile restrictions-->
  <string name="NotificationProfileDetails__notify_for_all_mentions">Сповіщати про усі згадування</string>
  <!--Section header for showing schedule information-->
  <string name="NotificationProfileDetails__schedule">Розклад</string>
  <!--If member list is long, will truncate the list and show an option to then see all when tapped-->
  <string name="NotificationProfileDetails__see_all">Дивитись усі</string>
  <!--Title for add schedule to profile in create flow-->
  <string name="EditNotificationProfileSchedule__add_a_schedule">Додати розклад</string>
  <!--Descriptor text indicating what the user can do with this screen-->
  <string name="EditNotificationProfileSchedule__set_up_a_schedule_to_enable_this_notification_profile_automatically">Створити розклад для автоматичного вмикання цього профілю сповіщень.</string>
  <!--Text shown next to toggle switch to enable/disable schedule-->
  <string name="EditNotificationProfileSchedule__schedule">Розклад</string>
  <!--Label for showing the start time for the schedule-->
  <string name="EditNotificationProfileSchedule__start">Початок</string>
  <!--Label for showing the end time for the schedule-->
  <string name="EditNotificationProfileSchedule__end">Кінець</string>
  <!--First letter of Sunday-->
  <string name="EditNotificationProfileSchedule__sunday_first_letter">Н</string>
  <!--First letter of Monday-->
  <string name="EditNotificationProfileSchedule__monday_first_letter">П</string>
  <!--First letter of Tuesday-->
  <string name="EditNotificationProfileSchedule__tuesday_first_letter">В</string>
  <!--First letter of Wednesday-->
  <string name="EditNotificationProfileSchedule__wednesday_first_letter">С</string>
  <!--First letter of Thursday-->
  <string name="EditNotificationProfileSchedule__thursday_first_letter">Ч</string>
  <!--First letter of Friday-->
  <string name="EditNotificationProfileSchedule__friday_first_letter">П</string>
  <!--First letter of Saturday-->
  <string name="EditNotificationProfileSchedule__saturday_first_letter">С</string>
  <!--Title of select time dialog shown when setting start time for schedule-->
  <string name="EditNotificationProfileSchedule__set_start_time">Час початку</string>
  <!--Title of select time dialog shown when setting end time for schedule-->
  <string name="EditNotificationProfileSchedule__set_end_time">Час закінчення</string>
  <!--If in edit mode, call to action button text show to save schedule to profile-->
  <string name="EditNotificationProfileSchedule__save">Зберегти</string>
  <!--If in create mode, call to action button text to show to skip enabling a schedule-->
  <string name="EditNotificationProfileSchedule__skip">Пропустити</string>
  <!--If in create mode, call to action button text to show to use the enabled schedule and move to the next screen-->
  <string name="EditNotificationProfileSchedule__next">Далі</string>
  <!--Error message shown if trying to save/use a schedule with no days selected-->
  <string name="EditNotificationProfileSchedule__schedule_must_have_at_least_one_day">Розклад має мати хоча б один день</string>
  <!--Title for final screen shown after completing a profile creation-->
  <string name="NotificationProfileCreated__profile_created">Профіль створено</string>
  <!--Call to action button to press to close the created screen and move to the profile details screen-->
  <string name="NotificationProfileCreated__done">Готово</string>
  <!--Descriptor text shown to indicate how to manually turn a profile on/off-->
  <string name="NotificationProfileCreated__you_can_turn_your_profile_on_or_off_manually_via_the_menu_on_the_chat_list">Ви можете вмикати та вимикати профіль вручну через меню у списку чатів.</string>
  <!--Descriptor text shown to indicate you can add a schedule later since you did not add one during create flow-->
  <string name="NotificationProfileCreated__add_a_schedule_in_settings_to_automate_your_profile">Додайте розклад у налаштуваннях для автоматизації свого профілю.</string>
  <!--Descriptor text shown to indicate your profile will follow the schedule set during create flow-->
  <string name="NotificationProfileCreated__your_profile_will_turn_on_and_off_automatically_according_to_your_schedule">Профіль вмикатиметься та вимикатиметься автоматично за розкладом.</string>
  <!--Button text shown in profile selection bottom sheet to create a new profile-->
  <string name="NotificationProfileSelection__new_profile">Новий профіль</string>
  <!--Manual enable option to manually enable a profile for 1 hour-->
  <string name="NotificationProfileSelection__for_1_hour">На 1 годину</string>
  <!--Manual enable option to manually enable a profile until a set time (currently 6pm or 8am depending on what is next)-->
  <string name="NotificationProfileSelection__until_s">До %1$s</string>
  <!--Option to view profile details-->
  <string name="NotificationProfileSelection__view_settings">Дивитись налаштування</string>
  <!--Descriptor text indicating how long a profile will be on when there is a time component associated with it-->
  <string name="NotificationProfileSelection__on_until_s">До %1$s</string>
  <!--Title for notification profile megaphone-->
  <string name="NotificationProfilesMegaphone__notification_profiles">Профілі сповіщень</string>
  <!--Description for notification profile megaphone-->
  <string name="NotificationProfilesMegaphone__only_get_notifications_from_the_people_and_groups_you_choose">Отримуйте сповіщення від людей та груп, яких ви оберете.</string>
  <!--Call to action button to create a profile from megaphone-->
  <string name="NotificationProfilesMegaphone__create_a_profile">Створити профіль</string>
  <!--Button to dismiss notification profile megaphone-->
  <string name="NotificationProfilesMegaphone__not_now">Не зараз</string>
  <!--Displayed in a toast when we fail to open the ringtone picker-->
  <string name="NotificationSettingsFragment__failed_to_open_picker">Не вдалося відкрити вибір.</string>
  <!--Description shown for the Signal Release Notes channel-->
  <string name="ReleaseNotes__signal_release_notes_and_news">Що нового &amp; Новини Signal</string>
  <!--EOF-->
</resources><|MERGE_RESOLUTION|>--- conflicted
+++ resolved
@@ -1388,11 +1388,7 @@
   <!--Title text for the Valentine\'s Day donation megaphone. The placeholder will always be a heart emoji. Needs to be a placeholder for Android reasons.-->
   <string name="ValentinesDayMegaphone_happy_heart_day">З Днем усіх 💜!</string>
   <!--Body text for the Valentine\'s Day donation megaphone.-->
-<<<<<<< HEAD
   <string name="ValentinesDayMegaphone_show_your_affection">Продемонструйте свою любов та підтримайте Molly.</string>
-=======
-  <string name="ValentinesDayMegaphone_show_your_affection">Продемонструйте свою любов та підтримайте Signal.</string>
->>>>>>> d80722db
   <!--WebRtcCallActivity-->
   <string name="WebRtcCallActivity__tap_here_to_turn_on_your_video">Щоб увімкнути відео натисніть тут</string>
   <string name="WebRtcCallActivity__to_call_s_signal_needs_access_to_your_camera">Щоб зателефонувати %1$s, Molly має отримати доступ до камери</string>
