--- conflicted
+++ resolved
@@ -261,17 +261,10 @@
         <item name="android:textColorSecondary">@color/text_color_secondary_light_theme</item>
         <item name="android:windowBackground">?attr/colorSurface</item>
         <item name="android:windowContentOverlay">@null</item>
-<<<<<<< HEAD
         <item name="alertDialogTheme">@style/ThemeOverlay.Signal.MaterialAlertDialog</item>
         <item name="android:alertDialogTheme">@style/ThemeOverlay.Signal.MaterialAlertDialog</item>
-        <item name="homeAsUpIndicator">@drawable/ic_arrow_left_24</item>
-        <item name="android:homeAsUpIndicator">@drawable/ic_arrow_left_24</item>
-=======
-        <item name="alertDialogTheme">@style/AppCompatAlertDialogStyleLight</item>
-        <item name="android:alertDialogTheme">@style/AppCompatDialogStyleLight</item>
         <item name="homeAsUpIndicator">@drawable/symbol_arrow_start_24</item>
         <item name="android:homeAsUpIndicator">@drawable/symbol_arrow_start_24</item>
->>>>>>> 9f54de8b
 
         <item name="settingsToolbarStyle">@style/TextSecure.LightActionBar.Settings</item>
 
@@ -430,17 +423,10 @@
         <item name="android:colorControlHighlight" tools:ignore="NewApi">@color/transparent_white_10</item>
         <item name="android:windowBackground">?attr/colorSurface</item>
         <item name="android:windowContentOverlay">@null</item>
-<<<<<<< HEAD
         <item name="alertDialogTheme">@style/ThemeOverlay.Signal.MaterialAlertDialog</item>
         <item name="android:alertDialogTheme">@style/ThemeOverlay.Signal.MaterialAlertDialog</item>
-        <item name="homeAsUpIndicator">@drawable/ic_arrow_left_24</item>
-        <item name="android:homeAsUpIndicator">@drawable/ic_arrow_left_24</item>
-=======
-        <item name="alertDialogTheme">@style/AppCompatAlertDialogStyleDark</item>
-        <item name="android:alertDialogTheme">@style/AppCompatDialogStyleDark</item>
         <item name="homeAsUpIndicator">@drawable/symbol_arrow_start_24</item>
         <item name="android:homeAsUpIndicator">@drawable/symbol_arrow_start_24</item>
->>>>>>> 9f54de8b
 
         <item name="settingsToolbarStyle">@style/TextSecure.DarkActionBar.Settings</item>
 
