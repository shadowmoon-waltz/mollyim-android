--- conflicted
+++ resolved
@@ -68,16 +68,6 @@
 
         <item name="android:textColorHint">#cc000000</item>
         <item name="android:windowBackground">@color/white</item>
-<<<<<<< HEAD
-        <item name="ic_visibility">@drawable/ic_visibility_grey600_24dp</item>
-        <item name="ic_visibility_off">@drawable/ic_visibility_off_grey600_24dp</item>
-
-        <item name="login_top_background">@color/core_ultramarine</item>
-        <item name="login_floating_background">@drawable/rounded_rectangle_white</item>
-
-        <item name="dialog_alert_icon">@drawable/ic_warning_light</item>
-=======
->>>>>>> 918497fb
     </style>
 
     <style name="TextSecure.DarkIntroTheme" parent="@style/Theme.AppCompat">
@@ -87,36 +77,7 @@
         <item name="colorAccent">@color/core_ultramarine_light</item>
 
         <item name="android:textColorHint">@color/white</item>
-<<<<<<< HEAD
-        <item name="centered_app_title_color">@color/core_grey_25</item>
-        <item name="ic_arrow_forward">@drawable/ic_arrow_forward_dark</item>
-        <item name="lockscreen_watermark">@drawable/lockscreen_watermark_dark</item>
-        <item name="android:windowBackground">@color/core_black</item>
-        <item name="ic_visibility">@drawable/ic_visibility_white_24dp</item>
-        <item name="ic_visibility_off">@drawable/ic_visibility_off_white_24dp</item>
-
-        <item name="login_top_background">@color/black</item>
-        <item name="login_floating_background">@drawable/rounded_rectangle_dark</item>
-
-        <item name="dialog_alert_icon">@drawable/ic_warning_dark</item>
-    </style>
-
-    <style name="PopupAnimation" parent="@android:style/Animation">
-        <item name="android:windowEnterAnimation">@anim/slide_from_top</item>
-        <item name="android:windowExitAnimation">@anim/slide_to_top</item>
-    </style>
-
-    <style name="FadeScale" parent="@android:style/Animation">
-        <item name="android:windowEnterAnimation">@anim/fade_scale_in</item>
-        <item name="android:windowExitAnimation">@anim/fade_scale_out</item>
-    </style>
-
-    <style name="StickerPopupAnimation" parent="@android:style/Animation">
-        <item name="android:windowEnterAnimation">@anim/fade_in</item>
-        <item name="android:windowExitAnimation">@anim/fade_out</item>
-=======
         <item name="android:windowBackground">@color/core_grey_95</item>
->>>>>>> 918497fb
     </style>
 
     <style name="TextSecure.LightTheme.Popup" parent="TextSecure.LightTheme">
@@ -161,269 +122,6 @@
         <item name="android:alertDialogTheme">@style/AppCompatDialogStyleLight</item>
         <item name="homeAsUpIndicator">@drawable/ic_arrow_left_24</item>
         <item name="android:homeAsUpIndicator">@drawable/ic_arrow_left_24</item>
-<<<<<<< HEAD
-        <!--<item name="android:windowContentOverlay">@drawable/compat_actionbar_shadow_background</item>-->
-
-        <item name="radio_theme">@style/Widget.Signal.CompoundButton.RadioButton.Light</item>
-
-        <item name="kbs_splash_image">@drawable/ic_kbs_splash_light_svg</item>
-        <item name="kbs_confirm_lottie_loading">@raw/lottie_kbs_loading_light</item>
-        <item name="kbs_confirm_lottie_success">@raw/lottie_kbs_success_light</item>
-        <item name="kbs_confirm_lottie_failure">@raw/lottie_kbs_fail_light</item>
-
-        <item name="attachment_type_selector_background">@color/white</item>
-        <item name="attachment_document_icon_small">@drawable/ic_document_small_light</item>
-        <item name="attachment_document_icon_large">@drawable/ic_document_large_light</item>
-
-        <item name="attachment_keyboard_button_background">@drawable/attachment_keyboard_button_background_light</item>
-        <item name="attachment_keyboard_button_foreground">@color/core_grey_65</item>
-
-        <item name="compose_icon_tint">?icon_tint</item>
-
-        <item name="contact_filter_toolbar_icon_tint">?icon_tint</item>
-        <item name="contact_filter_toolbar_keyboard_icon">@drawable/ic_keyboard_outline_contact_filter_24</item>
-
-        <item name="conversation_list_item_background">@drawable/conversation_list_item_background</item>
-        <item name="conversation_list_item_contact_color">@color/core_grey_90</item>
-        <item name="conversation_list_item_subject_color">@color/core_grey_60</item>
-        <item name="conversation_list_item_delivery_icon_color">@color/core_grey_60</item>
-        <item name="conversation_list_item_date_color">@color/core_grey_60</item>
-        <item name="conversation_list_item_unread_color">@color/core_black</item>
-        <item name="conversation_list_item_unread_background">@drawable/unread_count_background_light</item>
-        <item name="conversation_list_item_divider">@drawable/conversation_list_divider_shape</item>
-        <item name="conversation_list_toolbar_background">@null</item>
-        <item name="conversation_list_typing_tint">@color/core_grey_60</item>
-        <item name="conversation_list_camera_icon_tint">@color/core_grey_60</item>
-        <item name="conversation_list_compose_icon_tint">@color/core_white</item>
-        <item name="conversation_list_camera_button_background">@color/core_white</item>
-
-        <item name="camera_icon_background_tint">@color/core_grey_02</item>
-
-        <item name="fab_color">@color/core_ultramarine</item>
-        <item name="lower_right_divet">@drawable/divet_lower_right_dark</item>
-
-        <item name="conversation_group_member_name">#99000000</item>
-
-        <item name="help_emoji_radio_background">@drawable/help_fragment_emoji_radio_background_light</item>
-        <item name="help_next_background">@color/help_fragment_next_light</item>
-        <item name="help_problem_background">@drawable/help_fragment_problem_background_light</item>
-
-        <item name="conversation_background">@color/core_white</item>
-        <item name="conversation_editor_background">#22000000</item>
-        <item name="conversation_editor_text_color">#ff111111</item>
-        <item name="conversation_input_background">@drawable/compose_background_light</item>
-        <item name="conversation_input_inline_attach_icon_tint">@color/core_grey_60</item>
-        <item name="conversation_transport_sms_indicator">@drawable/ic_send_unlock_24</item>
-        <item name="conversation_transport_push_indicator">@drawable/ic_send_lock_24</item>
-        <item name="conversation_transport_popup_background">@color/white</item>
-        <item name="conversation_emoji_toggle">@drawable/ic_emoji_smiley_outline_24</item>
-        <item name="conversation_sticker_toggle">@drawable/ic_sticker_outline_24</item>
-        <item name="conversation_keyboard_toggle">@drawable/ic_keyboard_outline_24</item>
-        <item name="conversation_attach_camera">@drawable/ic_camera_outline_24</item>
-        <item name="conversation_attach_image">@drawable/ic_image_light</item>
-        <item name="conversation_attach_video">@drawable/ic_movie_creation_light</item>
-        <item name="conversation_attach_sound">@drawable/ic_volume_up_light</item>
-        <item name="conversation_attach_contact_info">@drawable/ic_account_box_light</item>
-        <item name="conversation_attach">@drawable/ic_attach_grey600_24dp</item>
-        <item name="conversation_number_picker_text_color_normal">@color/core_grey_65</item>
-        <item name="conversation_number_picker_text_color_selected">@color/black</item>
-        <item name="conversation_sticker_footer_text_color">@color/core_grey_60</item>
-        <item name="conversation_sticker_footer_icon_color">@color/core_grey_60</item>
-        <item name="conversation_footer_sent_reveal_dot_color">@color/core_grey_60</item>
-        <item name="conversation_sticker_author_color">@color/core_black</item>
-        <item name="conversation_popup_theme">@style/ThemeOverlay.AppCompat.Light</item>
-        <item name="conversation_title_color">@color/white</item>
-        <item name="conversation_subtitle_color">@color/transparent_white_90</item>
-        <item name="conversation_mention_background_color">@color/core_grey_20</item>
-
-        <item name="low_priority_button_text_color">@color/core_grey_70</item>
-
-        <item name="mention_picker_background_color">@color/core_white</item>
-
-        <item name="safety_number_change_dialog_button_background">@color/core_grey_05</item>
-        <item name="safety_number_change_dialog_button_text_color">@color/core_ultramarine</item>
-
-        <item name="tinted_circle_background">@drawable/tinted_circle_light</item>
-
-        <item name="contact_list_divider">@drawable/contact_list_divider_light</item>
-
-        <item name="debuglog_color_none">@color/debuglog_light_none</item>
-        <item name="debuglog_color_verbose">@color/debuglog_light_verbose</item>
-        <item name="debuglog_color_debug">@color/debuglog_light_debug</item>
-        <item name="debuglog_color_info">@color/debuglog_light_info</item>
-        <item name="debuglog_color_warn">@color/debuglog_light_warn</item>
-        <item name="debuglog_color_error">@color/debuglog_light_error</item>
-
-        <item name="verification_background">@color/core_grey_05</item>
-
-        <item name="emoji_tab_strip_background">@color/core_grey_05</item>
-        <item name="emoji_tab_indicator">#66555555</item>
-        <item name="emoji_tab_underline">#44555555</item>
-        <item name="emoji_tab_seperator">@color/core_grey_20</item>
-        <item name="emoji_drawer_background">@color/core_grey_02</item>
-        <item name="emoji_text_color">@color/black</item>
-
-        <item name="emoji_category_recent">@drawable/ic_recent_light_20</item>
-        <item name="emoji_category_people">@drawable/ic_emoji_people_light_20</item>
-        <item name="emoji_category_nature">@drawable/ic_emoji_animal_light_20</item>
-        <item name="emoji_category_foods">@drawable/ic_emoji_food_light_20</item>
-        <item name="emoji_category_activity">@drawable/ic_emoji_activity_light_20</item>
-        <item name="emoji_category_places">@drawable/ic_emoji_travel_light_20</item>
-        <item name="emoji_category_objects">@drawable/ic_emoji_object_light_20</item>
-        <item name="emoji_category_symbols">@drawable/ic_emoji_symbol_light_20</item>
-        <item name="emoji_category_flags">@drawable/ic_emoji_flag_light_20</item>
-        <item name="emoji_category_emoticons">@drawable/ic_emoji_emoticon_light_20</item>
-        <item name="emoji_variation_selector_background">@drawable/emoji_variation_selector_background_light</item>
-
-        <item name="reactions_overlay_toolbar_icon_tint">?icon_tint</item>
-        <item name="reactions_overlay_toolbar_overflow_style">@style/Signal.Toolbar.Overflow.Light</item>
-        <item name="reactions_overlay_toolbar_background_color">@color/core_white</item>
-        <item name="reactions_overlay_custom_emoji_icon">@drawable/ic_any_emoji_32_light</item>
-        <item name="reactions_overlay_old_background">@drawable/reactions_old_background_light</item>
-        <item name="reactions_overlay_scrubber_background">@drawable/conversation_reaction_overlay_background_light</item>
-        <item name="reactions_bottom_dialog_fragment_emoji_selected">@drawable/reactions_bottom_sheet_dialog_fragment_emoji_item_selected_light</item>
-        <item name="reactions_pill_background">@drawable/reaction_pill_background_light</item>
-        <item name="reactions_pill_selected_background">@drawable/reaction_pill_background_selected_light</item>
-        <item name="reactions_pill_text_color">@color/core_grey_60</item>
-        <item name="reactions_pill_selected_text_color">@color/core_grey_75</item>
-        <item name="reactions_screen_shade_color">@color/transparent_black_40</item>
-
-        <item name="conversation_item_bubble_background">@color/core_grey_05</item>
-        <item name="conversation_item_sent_text_primary_color">@color/core_grey_90</item>
-        <item name="conversation_item_sent_text_secondary_color">@color/core_grey_60</item>
-        <item name="conversation_item_sent_icon_color">@color/core_grey_60</item>
-        <item name="conversation_item_sent_download_icon_color">@color/core_grey_60</item>
-        <item name="conversation_item_sent_text_indicator_tab_color">#99000000</item>
-        <item name="conversation_item_received_text_primary_color">@color/core_white</item>
-        <item name="conversation_item_received_text_secondary_color">@color/transparent_white_80</item>
-        <item name="conversation_item_update_text_color">@color/core_grey_60</item>
-        <item name="conversation_item_last_seen_text_color">?attr/title_text_color_primary</item>
-        <item name="conversation_item_last_seen_line_color">@color/core_grey_45</item>
-        <item name="conversation_item_date_line_color">@color/core_grey_25</item>
-        <item name="conversation_item_quote_text_color">@color/core_grey_90</item>
-        <item name="conversation_item_sticky_date_background">@drawable/sticky_date_header_background_light</item>
-        <item name="conversation_item_sticky_date_text_color">@color/core_grey_60</item>
-        <item name="conversation_item_image_outline_color">@color/transparent_black_20</item>
-        <item name="conversation_item_reveal_viewed_background_color">?conversation_background</item>
-        <item name="conversation_item_delete_for_everyone_text_color">@color/core_grey_90</item>
-        <item name="conversation_item_mention_pulse_color">@color/transparent_black</item>
-        <item name="conversation_scroll_to_bottom_background">@drawable/scroll_to_bottom_background_light</item>
-        <item name="conversation_scroll_to_bottom_foreground_color">@color/grey_600</item>
-
-        <item name="quick_camera_icon">@drawable/ic_camera_outline_24</item>
-        <item name="quick_mic_icon">@drawable/ic_mic_outline_24</item>
-
-        <item name="conversation_item_sent_indicator_text_background">@drawable/conversation_item_sent_indicator_text_shape</item>
-
-        <item name="dialog_info_icon">@drawable/ic_info_outline_light</item>
-        <item name="dialog_alert_icon">@drawable/ic_warning_light</item>
-        <item name="dialog_background_color">@color/background_material_light</item>
-
-        <item name="device_link_item_card_background">@color/device_link_item_background_light</item>
-
-        <item name="import_export_item_background_color">@color/import_export_item_background_light</item>
-        <item name="import_export_item_background_shadow_color">@color/import_export_item_background_shadow_light</item>
-        <item name="import_export_item_card_background">@drawable/clickable_card_light</item>
-
-        <item name="linkpreview_background_color">@color/core_white</item>
-        <item name="linkpreview_primary_text_color">@color/core_black</item>
-        <item name="linkpreview_secondary_text_color">@color/core_grey_60</item>
-        <item name="linkpreview_divider_color">@color/core_grey_25</item>
-
-        <item name="media_keyboard_button_color">@color/core_grey_60</item>
-
-        <item name="megaphone_background">@color/core_grey_05</item>
-        <item name="megaphone_background_shadow">@drawable/megaphone_background_shadow</item>
-        <item name="megaphone_body_text_color">@color/core_grey_65</item>
-        <item name="megaphone_reactions_shade">@color/core_grey_02</item>
-        <item name="megaphone_reactions_close_tint">@color/core_black</item>
-
-        <item name="menu_new_conversation_icon">@drawable/ic_add_white_24dp</item>
-        <item name="menu_group_icon">@drawable/ic_group_solid_24</item>
-        <item name="menu_search_icon">@drawable/ic_search_24</item>
-        <item name="menu_call_icon">@drawable/ic_phone_right_unlock_solid_24</item>
-        <item name="menu_popup_expand">@drawable/ic_launch_white_24dp</item>
-        <item name="menu_unlock_icon">@drawable/ic_unlocked_white_24dp</item>
-        <item name="menu_lock_icon">@drawable/ic_lock_white_24dp</item>
-        <item name="menu_lock_icon_small">@drawable/ic_lock_white_18dp</item>
-        <item name="menu_trash_icon">@drawable/ic_trash_outline_24</item>
-        <item name="menu_selectall_icon">@drawable/ic_select_all_white_24dp</item>
-        <item name="menu_split_icon">@drawable/ic_call_split_white_24dp</item>
-        <item name="menu_accept_icon">@drawable/ic_check_24</item>
-        <item name="menu_refresh_directory">@drawable/ic_refresh_white_24dp</item>
-        <item name="menu_copy_icon">@drawable/ic_copy_outline_24</item>
-        <item name="menu_info_icon">@drawable/ic_info_outline_white_24</item>
-        <item name="menu_forward_icon">@drawable/ic_forward_outline_24</item>
-        <item name="menu_save_icon">@drawable/ic_save_24</item>
-        <item name="menu_reply_icon">@drawable/ic_reply_outline_24</item>
-        <item name="menu_multi_select_icon">@drawable/ic_select_24</item>
-        <item name="menu_archive_icon">@drawable/ic_archive_white_24dp</item>
-        <item name="menu_edit_icon">@drawable/ic_compose_outline_tinted_24</item>
-        <item name="menu_pin_icon">@drawable/ic_pin_outline_24</item>
-        <item name="menu_unpin_icon">@drawable/ic_unpin_outline_24</item>
-
-        <item name="message_icon">@drawable/ic_message_outline_tinted_bitmap_24</item>
-        <item name="notifications_icon">@drawable/ic_bell_outline_24</item>
-        <item name="privacy_icon">@drawable/ic_lock_outline_24</item>
-        <item name="appearance_icon">@drawable/ic_appearance_outline_24</item>
-        <item name="chats_and_media_icon">@drawable/ic_photo_outline_24</item>
-        <item name="data_and_storage_icon">@drawable/ic_archive_outline_24dp</item>
-        <item name="linked_devices_icon">@drawable/ic_linked_devices_24</item>
-        <item name="advanced_icon">@drawable/ic_advanced_24</item>
-        <item name="safety_number_icon">@drawable/ic_safety_number_outline_24</item>
-        <item name="help_icon">@drawable/ic_help_outline_24</item>
-        <item name="donate_icon">@drawable/ic_heart_outline_24</item>
-        <item name="message_request_dialog_button_background">@drawable/message_request_button_background_light</item>
-        <item name="message_request_text_color_primary">@color/core_grey_90</item>
-        <item name="message_request_text_color_secondary">@color/core_grey_60</item>
-
-        <item name="outlined_action_button">@style/Widget.Signal.Button.OutlinedAction.Light</item>
-        <item name="paragraph_marker">@drawable/paragraph_marker_light</item>
-
-        <item name="avatar_selection_take_photo">@drawable/ic_camera_outline_24</item>
-        <item name="avatar_selection_pick_photo">@drawable/ic_photo_outline_24</item>
-        <item name="avatar_selection_remove_photo">@drawable/ic_trash_outline_24</item>
-
-        <item name="conversation_icon_attach_audio">@drawable/ic_audio_light</item>
-        <item name="conversation_icon_attach_video">@drawable/ic_video_light</item>
-
-        <item name="registration_lock_reminder_view_pin_text_color">@color/core_black</item>
-
-        <item name="reminder_header_background">#ff1d85d7</item>
-
-        <item name="sticker_management_icon">@drawable/sticker_button_light</item>
-        <item name="sticker_management_divider_color">@color/core_grey_15</item>
-        <item name="sticker_management_empty_background_color">@color/core_grey_05</item>
-        <item name="sticker_management_action_button_color">@color/core_grey_90</item>
-        <item name="sticker_management_item_background">@drawable/selectable_background_light</item>
-        <item name="sticker_popup_background">@color/transparent_white_60</item>
-        <item name="sticker_preview_toolbar_background">@color/core_white</item>
-        <item name="sticker_preview_status_bar_color">@color/core_grey_05</item>
-        <item name="sticker_view_missing_background">@drawable/sticker_missing_background_light</item>
-
-        <item name="tooltip_default_color">@color/core_white</item>
-
-        <item name="dangerous_button_color">@color/core_red_highlight</item>
-        <item name="pref_icon_tint">?attr/icon_tint</item>
-
-        <item name="pref_divider">@drawable/preference_divider_light</item>
-
-        <item name="preference_username_background">@drawable/preference_username_background_light</item>
-
-        <item name="quote_missing_icon_color">@color/core_grey_60</item>
-        <item name="quote_dismiss_button_tint">@color/core_grey_70</item>
-
-        <item name="group_members_dialog_icon">@drawable/ic_group_outline_24</item>
-        <item name="manage_group_add_members_icon">@drawable/ic_add_members_circle_light</item>
-        <item name="manage_group_view_all_icon">@drawable/ic_view_all_circle_light</item>
-        <item name="preferenceTheme">@style/PreferenceThemeOverlay.Fix</item>
-
-        <item name="search_toolbar_background">@color/white</item>
-        <item name="search_background">@color/white</item>
-        <item name="invite_edit_text_background">@drawable/invite_edit_text_background_light</item>
-        <item name="invite_share_icon">@drawable/ic_share_outline_24</item>
-=======
->>>>>>> 918497fb
 
         <item name="contact_filter_toolbar_icon_tint">@color/signal_icon_tint_primary</item>
 
@@ -478,264 +176,7 @@
         <item name="homeAsUpIndicator">@drawable/ic_arrow_left_24</item>
         <item name="android:homeAsUpIndicator">@drawable/ic_arrow_left_24</item>
 
-<<<<<<< HEAD
-        <item name="radio_theme">@style/Widget.Signal.CompoundButton.RadioButton</item>
-
-        <item name="tinted_circle_background">@drawable/tinted_circle_dark</item>
-
-        <item name="kbs_splash_image">@drawable/ic_kbs_splash_dark_svg</item>
-        <item name="kbs_confirm_lottie_loading">@raw/lottie_kbs_loading_dark</item>
-        <item name="kbs_confirm_lottie_success">@raw/lottie_kbs_success_dark</item>
-        <item name="kbs_confirm_lottie_failure">@raw/lottie_kbs_fail_dark</item>
-
-        <item name="attachment_type_selector_background">@color/core_black</item>
-        <item name="attachment_document_icon_small">@drawable/ic_document_small_dark</item>
-        <item name="attachment_document_icon_large">@drawable/ic_document_large_dark</item>
-
-        <item name="attachment_keyboard_button_background">@drawable/attachment_keyboard_button_background_dark</item>
-        <item name="attachment_keyboard_button_foreground">@color/core_grey_05</item>
-
-        <item name="compose_icon_tint">?icon_tint</item>
-
-        <item name="contact_filter_toolbar_icon_tint">?icon_tint</item>
-        <item name="contact_filter_toolbar_keyboard_icon">@drawable/ic_keyboard_solid_contact_filter_24</item>
-
-        <item name="conversation_list_item_background">@drawable/conversation_list_item_background_dark</item>
-        <item name="conversation_list_item_contact_color">#ffdddddd</item>
-        <item name="conversation_list_item_subject_color">#ffdddddd</item>
-        <item name="conversation_list_item_delivery_icon_color">@color/core_grey_25</item>
-        <item name="conversation_list_item_date_color">#ffdddddd</item>
-        <item name="conversation_list_item_unread_color">@color/core_white</item>
-        <item name="conversation_list_item_unread_background">@drawable/unread_count_background_dark</item>
-        <item name="conversation_list_item_divider">@drawable/conversation_list_divider_shape_dark</item>
-        <item name="conversation_list_toolbar_background">@null</item>
-        <item name="conversation_list_typing_tint">@color/core_white</item>
-        <item name="conversation_list_camera_icon_tint">@color/core_white</item>
-        <item name="conversation_list_compose_icon_tint">@color/core_white</item>
-        <item name="conversation_list_camera_button_background">@color/core_grey_85</item>
-
-        <item name="camera_icon_background_tint">@color/core_grey_75</item>
-
-        <item name="conversation_group_member_name">#99ffffff</item>
-
-        <item name="conversation_item_bubble_background">@color/core_grey_75</item>
-        <item name="conversation_item_sent_text_primary_color">@color/core_grey_05</item>
-        <item name="conversation_item_sent_text_secondary_color">@color/core_grey_25</item>
-        <item name="conversation_item_sent_icon_color">@color/core_grey_25</item>
-        <item name="conversation_item_sent_download_icon_color">@color/core_white</item>
-        <item name="conversation_item_sent_text_indicator_tab_color">#99ffffff</item>
-        <item name="conversation_item_received_text_primary_color">@color/transparent_white_90</item>
-        <item name="conversation_item_received_text_secondary_color">@color/transparent_white_60</item>
-        <item name="conversation_item_sent_indicator_text_background">@drawable/conversation_item_sent_indicator_text_shape_dark</item>
-        <item name="conversation_item_update_text_color">@color/core_grey_45</item>
-        <item name="conversation_item_last_seen_text_color">?title_text_color_primary</item>
-        <item name="conversation_item_last_seen_line_color">@color/core_grey_45</item>
-        <item name="conversation_item_date_line_color">@color/core_grey_45</item>
-        <item name="conversation_item_quote_text_color">@color/core_grey_05</item>
-        <item name="conversation_item_sticky_date_background">@drawable/sticky_date_header_background_dark</item>
-        <item name="conversation_item_sticky_date_text_color">@color/core_grey_25</item>
-        <item name="conversation_item_image_outline_color">@color/transparent_white_20</item>
-        <item name="conversation_item_reveal_viewed_background_color">?conversation_background</item>
-        <item name="conversation_item_delete_for_everyone_text_color">@color/core_grey_15</item>
-        <item name="conversation_item_mention_pulse_color">@color/transparent</item>
-        <item name="outlined_action_button">@style/Widget.Signal.Button.OutlinedAction.Dark</item>
-        <item name="paragraph_marker">@drawable/paragraph_marker_dark</item>
-
-        <item name="safety_number_change_dialog_button_background">@color/core_grey_75</item>
-        <item name="safety_number_change_dialog_button_text_color">@color/core_grey_05</item>
-
-        <item name="contact_list_divider">@drawable/contact_list_divider_dark</item>
-
-        <item name="debuglog_color_none">@color/debuglog_dark_none</item>
-        <item name="debuglog_color_verbose">@color/debuglog_dark_verbose</item>
-        <item name="debuglog_color_debug">@color/debuglog_dark_debug</item>
-        <item name="debuglog_color_info">@color/debuglog_dark_info</item>
-        <item name="debuglog_color_warn">@color/debuglog_dark_warn</item>
-        <item name="debuglog_color_error">@color/debuglog_dark_error</item>
-
-        <item name="verification_background">@color/core_black</item>
-
-        <item name="dialog_info_icon">@drawable/ic_info_outline_dark</item>
-        <item name="dialog_alert_icon">@drawable/ic_warning_dark</item>
-        <item name="dialog_background_color">@color/background_material_dark</item>
-
-        <item name="device_link_item_card_background">@color/device_link_item_background_dark</item>
-
-        <item name="import_export_item_background_color">@color/import_export_item_background_dark</item>
-        <item name="import_export_item_background_shadow_color">@color/import_export_item_background_shadow_dark</item>
-        <item name="import_export_item_card_background">@drawable/clickable_card_dark</item>
-
-        <item name="fab_color">@color/core_ultramarine</item>
-        <item name="lower_right_divet">@drawable/divet_lower_right_light</item>
-
-        <item name="help_emoji_radio_background">@drawable/help_fragment_emoji_radio_background_dark</item>
-        <item name="help_next_background">@color/help_fragment_next_dark</item>
-        <item name="help_problem_background">@drawable/help_fragment_problem_background_dark</item>
-
-        <item name="conversation_background">@color/core_black</item>
-        <item name="conversation_editor_background">#22ffffff</item>
-        <item name="conversation_editor_text_color">#ffeeeeee</item>
-        <item name="conversation_input_background">@drawable/compose_background_dark</item>
-        <item name="conversation_input_inline_attach_icon_tint">@color/core_grey_05</item>
-        <item name="conversation_transport_sms_indicator">@drawable/ic_send_unlock_24</item>
-        <item name="conversation_transport_push_indicator">@drawable/ic_send_lock_24</item>
-        <item name="conversation_transport_popup_background">@color/black</item>
-        <item name="conversation_emoji_toggle">@drawable/ic_emoji_smiley_solid_24</item>
-        <item name="conversation_sticker_toggle">@drawable/ic_sticker_solid_24</item>
-        <item name="conversation_keyboard_toggle">@drawable/ic_keyboard_solid_24</item>
-        <item name="conversation_attach_camera">@drawable/ic_camera_solid_24</item>
-        <item name="conversation_attach_image">@drawable/ic_image_dark</item>
-        <item name="conversation_attach_video">@drawable/ic_movie_creation_dark</item>
-        <item name="conversation_attach_sound">@drawable/ic_volume_up_dark</item>
-        <item name="conversation_attach_contact_info">@drawable/ic_account_box_dark</item>
-        <item name="conversation_attach">@drawable/ic_attach_white_24dp</item>
-        <item name="conversation_number_picker_text_color_normal">@color/core_grey_30</item>
-        <item name="conversation_number_picker_text_color_selected">@color/white</item>
-        <item name="conversation_sticker_footer_text_color">@color/core_grey_25</item>
-        <item name="conversation_sticker_footer_icon_color">@color/core_grey_25</item>
-        <item name="conversation_footer_sent_reveal_dot_color">@color/core_grey_25</item>
-        <item name="conversation_sticker_author_color">@color/core_grey_05</item>
-        <item name="conversation_popup_theme">@style/ThemeOverlay.AppCompat.Dark</item>
-        <item name="conversation_title_color">@color/transparent_white_90</item>
-        <item name="conversation_subtitle_color">@color/transparent_white_80</item>
-        <item name="conversation_mention_background_color">@color/core_grey_60</item>
-        <item name="conversation_scroll_to_bottom_background">@drawable/scroll_to_bottom_background_dark</item>
-        <item name="conversation_scroll_to_bottom_foreground_color">@color/core_white</item>
-
-        <item name="low_priority_button_text_color">@color/core_grey_50</item>
-
-        <item name="mention_picker_background_color">@color/core_grey_90</item>
-
-        <item name="reactions_overlay_toolbar_icon_tint">@color/core_white</item>
-        <item name="reactions_overlay_toolbar_overflow_style">@style/Signal.Toolbar.Overflow</item>
-        <item name="reactions_overlay_toolbar_background_color">@color/action_mode_status_bar</item>
-        <item name="reactions_overlay_custom_emoji_icon">@drawable/ic_any_emoji_32_dark</item>
-        <item name="reactions_overlay_old_background">@drawable/reactions_old_background_dark</item>
-        <item name="reactions_overlay_scrubber_background">@drawable/conversation_reaction_overlay_background_dark</item>
-        <item name="reactions_bottom_dialog_fragment_emoji_selected">@drawable/reactions_bottom_sheet_dialog_fragment_emoji_item_selected_dark</item>
-        <item name="reactions_pill_background">@drawable/reaction_pill_background_dark</item>
-        <item name="reactions_pill_selected_background">@drawable/reaction_pill_background_selected_dark</item>
-        <item name="reactions_pill_text_color">@color/core_grey_35</item>
-        <item name="reactions_pill_selected_text_color">@color/core_grey_15</item>
-        <item name="reactions_screen_shade_color">@color/transparent_black_60</item>
-
-        <item name="emoji_tab_strip_background">@color/core_grey_85</item>
-        <item name="emoji_tab_indicator">@color/core_grey_65</item>
-        <item name="emoji_tab_underline">@color/core_grey_75</item>
-        <item name="emoji_tab_seperator">@color/core_grey_70</item>
-        <item name="emoji_drawer_background">@color/core_black</item>
-        <item name="emoji_text_color">@color/white</item>
-
-        <item name="emoji_category_recent">@drawable/ic_recent_dark_20</item>
-        <item name="emoji_category_people">@drawable/ic_emoji_people_dark_20</item>
-        <item name="emoji_category_nature">@drawable/ic_emoji_animal_dark_20</item>
-        <item name="emoji_category_foods">@drawable/ic_emoji_food_dark_20</item>
-        <item name="emoji_category_activity">@drawable/ic_emoji_activity_dark_20</item>
-        <item name="emoji_category_places">@drawable/ic_emoji_travel_dark_20</item>
-        <item name="emoji_category_objects">@drawable/ic_emoji_object_dark_20</item>
-        <item name="emoji_category_symbols">@drawable/ic_emoji_symbol_dark_20</item>
-        <item name="emoji_category_flags">@drawable/ic_emoji_flag_dark_20</item>
-        <item name="emoji_category_emoticons">@drawable/ic_emoji_emoticon_dark_20</item>
-        <item name="emoji_variation_selector_background">@drawable/emoji_variation_selector_background_dark</item>
-
-        <item name="linkpreview_background_color">@color/core_black</item>
-        <item name="linkpreview_primary_text_color">@color/core_white</item>
-        <item name="linkpreview_secondary_text_color">@color/core_grey_25</item>
-        <item name="linkpreview_divider_color">@color/core_grey_60</item>
-
-        <item name="quick_camera_icon">@drawable/ic_camera_solid_24</item>
-        <item name="quick_mic_icon">@drawable/ic_mic_solid_24</item>
-
-        <item name="media_keyboard_button_color">@color/core_grey_25</item>
-
-        <item name="megaphone_background">@color/core_grey_75</item>
-        <item name="megaphone_background_shadow">@null</item>
-        <item name="megaphone_body_text_color">@color/core_grey_25</item>
-        <item name="megaphone_reactions_shade">@color/core_grey_70</item>
-        <item name="megaphone_reactions_close_tint">@color/core_grey_15</item>
-
-        <item name="menu_new_conversation_icon">@drawable/ic_add_white_24dp</item>
-        <item name="menu_group_icon">@drawable/ic_group_solid_24</item>
-        <item name="menu_search_icon">@drawable/ic_search_24</item>
-        <item name="menu_call_icon">@drawable/ic_phone_right_unlock_solid_24</item>
-        <item name="menu_popup_expand">@drawable/ic_launch_white_24dp</item>
-        <item name="menu_unlock_icon">@drawable/ic_unlocked_white_24dp</item>
-        <item name="menu_lock_icon">@drawable/ic_lock_white_24dp</item>
-        <item name="menu_lock_icon_small">@drawable/ic_lock_white_18dp</item>
-        <item name="menu_trash_icon">@drawable/ic_trash_solid_24</item>
-        <item name="menu_selectall_icon">@drawable/ic_select_all_white_24dp</item>
-        <item name="menu_split_icon">@drawable/ic_call_split_white_24dp</item>
-        <item name="menu_accept_icon">@drawable/ic_check_24</item>
-        <item name="menu_refresh_directory">@drawable/ic_refresh_white_24dp</item>
-        <item name="menu_copy_icon">@drawable/ic_copy_solid_24</item>
-        <item name="menu_info_icon">@drawable/ic_info_solid_24</item>
-        <item name="menu_forward_icon">@drawable/ic_forward_solid_24</item>
-        <item name="menu_save_icon">@drawable/ic_save_24</item>
-        <item name="menu_reply_icon">@drawable/ic_reply_solid_24</item>
-        <item name="menu_multi_select_icon">@drawable/ic_select_24</item>
-        <item name="menu_archive_icon">@drawable/ic_archive_white_24dp</item>
-        <item name="menu_edit_icon">@drawable/ic_compose_solid_tinted_24</item>
-        <item name="menu_pin_icon">@drawable/ic_pin_solid_24</item>
-        <item name="menu_unpin_icon">@drawable/ic_unpin_solid_24</item>
-
-        <item name="message_icon">@drawable/ic_message_solid_tinted_bitmap_24</item>
-        <item name="notifications_icon">@drawable/ic_bell_solid_24</item>
-        <item name="privacy_icon">@drawable/ic_lock_solid_24</item>
-        <item name="appearance_icon">@drawable/ic_appearance_solid_24</item>
-        <item name="chats_and_media_icon">@drawable/ic_photo_solid_24</item>
-        <item name="data_and_storage_icon">@drawable/ic_archive_solid_24dp</item>
-        <item name="linked_devices_icon">@drawable/ic_linked_devices_24</item>
-        <item name="advanced_icon">@drawable/ic_advanced_24</item>
-        <item name="safety_number_icon">@drawable/ic_safety_number_solid_24</item>
-        <item name="help_icon">@drawable/ic_help_solid_24</item>
-        <item name="donate_icon">@drawable/ic_heart_solid_24</item>
-        <item name="message_request_dialog_button_background">@drawable/message_request_button_background_dark</item>
-        <item name="message_request_text_color_primary">@color/core_grey_05</item>
-        <item name="message_request_text_color_secondary">@color/core_grey_25</item>
-
-        <item name="avatar_selection_take_photo">@drawable/ic_camera_solid_24</item>
-        <item name="avatar_selection_pick_photo">@drawable/ic_photo_solid_24</item>
-        <item name="avatar_selection_remove_photo">@drawable/ic_trash_solid_24</item>
-
-        <item name="conversation_icon_attach_audio">@drawable/ic_audio_dark</item>
-        <item name="conversation_icon_attach_video">@drawable/ic_video_dark</item>
-
-        <item name="registration_lock_reminder_view_pin_text_color">@color/core_white</item>
-
-        <item name="reminder_header_background">@color/core_ultramarine</item>
-
-        <item name="sticker_management_icon">@drawable/sticker_button_dark</item>
-        <item name="sticker_management_divider_color">@color/core_grey_75</item>
-        <item name="sticker_management_empty_background_color">@color/core_grey_85</item>
-        <item name="sticker_management_action_button_color">@color/core_grey_25</item>
-        <item name="sticker_management_item_background">@drawable/selectable_background_dark</item>
-        <item name="sticker_popup_background">@color/transparent_black_60</item>
-        <item name="sticker_preview_toolbar_background">@color/core_black</item>
-        <item name="sticker_preview_status_bar_color">@color/core_grey_85</item>
-        <item name="sticker_view_missing_background">@drawable/sticker_missing_background_dark</item>
-
-        <item name="tooltip_default_color">@color/core_grey_75</item>
-
-        <item name="dangerous_button_color">@color/core_red</item>
-
-        <item name="pref_icon_tint">?attr/icon_tint</item>
-
-        <item name="pref_divider">@drawable/preference_divider_dark</item>
-
-        <item name="preference_username_background">@drawable/preference_username_background_dark</item>
-
-        <item name="quote_missing_icon_color">@color/core_grey_05</item>
-        <item name="quote_dismiss_button_tint">@color/core_white</item>
-
-        <item name="group_members_dialog_icon">@drawable/ic_group_solid_24</item>
-        <item name="manage_group_add_members_icon">@drawable/ic_add_members_circle_dark</item>
-        <item name="manage_group_view_all_icon">@drawable/ic_view_all_circle_dark</item>
-        <item name="preferenceTheme">@style/PreferenceThemeOverlay.Fix</item>
-        <item name="search_toolbar_background">@color/core_black</item>
-        <item name="search_background">@color/black</item>
-=======
         <item name="contact_filter_toolbar_icon_tint">@color/signal_icon_tint_primary</item>
->>>>>>> 918497fb
 
         <item name="emoji_category_recent">@drawable/ic_recent_20</item>
         <item name="emoji_category_people">@drawable/ic_emoji_people_20</item>
