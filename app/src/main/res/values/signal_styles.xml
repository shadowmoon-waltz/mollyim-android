--- conflicted
+++ resolved
@@ -225,15 +225,7 @@
         <item name="android:backgroundDimEnabled">false</item>
         <item name="android:windowIsTranslucent">false</item>
     </style>
-<<<<<<< HEAD
-
-    <style name="Signal.Media.Dialog.AddMessageDialog" parent="TextSecure.MediaPreview">
-        <item name="android:windowAnimationStyle">@style/TextSecure.Animation.AddMessageDialog</item>
-    </style>
-
-=======
-    
->>>>>>> c7145644
+
     <style name="ThemeOverlay.Signal.MaterialAlertDialog" parent="@style/ThemeOverlay.Material3.MaterialAlertDialog">
         <item name="alertDialogStyle">@style/Signal.MaterialAlertDialog</item>
         <item name="android:background">@color/signal_colorSurface1</item>
