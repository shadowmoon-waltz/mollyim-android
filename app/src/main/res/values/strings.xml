--- conflicted
+++ resolved
@@ -1451,11 +1451,7 @@
     <!-- Title text for the Valentine\'s Day donation megaphone. The placeholder will always be a heart emoji. Needs to be a placeholder for Android reasons. -->
     <string name="ValentinesDayMegaphone_happy_heart_day">Happy 💜 Day!</string>
     <!-- Body text for the Valentine\'s Day donation megaphone. -->
-<<<<<<< HEAD
     <string name="ValentinesDayMegaphone_show_your_affection">Show your affection by becoming a Molly sustainer.</string>
-=======
-    <string name="ValentinesDayMegaphone_show_your_affection">Show your affection by becoming a Signal sustainer.</string>
->>>>>>> d80722db
 
     <!-- WebRtcCallActivity -->
     <string name="WebRtcCallActivity__tap_here_to_turn_on_your_video">Tap here to turn on your video</string>
