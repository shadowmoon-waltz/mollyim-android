--- conflicted
+++ resolved
@@ -75,16 +75,9 @@
 
     <!-- AttachmentManager -->
     <string name="AttachmentManager_cant_open_media_selection">Can\'t find an app to select media.</string>
-<<<<<<< HEAD
     <string name="AttachmentManager_signal_requires_the_external_storage_permission_in_order_to_attach_photos_videos_or_audio">Molly requires the Storage permission in order to attach photos, videos, or audio, but it has been permanently denied. Please continue to the app settings menu, select \"Permissions\", and enable \"Storage\".</string>
     <string name="AttachmentManager_signal_requires_contacts_permission_in_order_to_attach_contact_information">Molly requires Contacts permission in order to attach contact information, but it has been permanently denied. Please continue to the app settings menu, select \"Permissions\", and enable \"Contacts\".</string>
     <string name="AttachmentManager_signal_requires_location_information_in_order_to_attach_a_location">Molly requires Location permission in order to attach a location, but it has been permanently denied. Please continue to the app settings menu, select \"Permissions\", and enable \"Location\".</string>
-    <string name="AttachmentManager_signal_requires_the_camera_permission_in_order_to_take_photos_but_it_has_been_permanently_denied">Molly requires the Camera permission in order to take photos, but it has been permanently denied. Please continue to the app settings menu, select \"Permissions\", and enable \"Camera\".</string>
-=======
-    <string name="AttachmentManager_signal_requires_the_external_storage_permission_in_order_to_attach_photos_videos_or_audio">Signal requires the Storage permission in order to attach photos, videos, or audio, but it has been permanently denied. Please continue to the app settings menu, select \"Permissions\", and enable \"Storage\".</string>
-    <string name="AttachmentManager_signal_requires_contacts_permission_in_order_to_attach_contact_information">Signal requires Contacts permission in order to attach contact information, but it has been permanently denied. Please continue to the app settings menu, select \"Permissions\", and enable \"Contacts\".</string>
-    <string name="AttachmentManager_signal_requires_location_information_in_order_to_attach_a_location">Signal requires Location permission in order to attach a location, but it has been permanently denied. Please continue to the app settings menu, select \"Permissions\", and enable \"Location\".</string>
->>>>>>> 5852a508
 
     <!-- AttachmentUploadJob -->
     <string name="AttachmentUploadJob_uploading_media">Uploading media…</string>
@@ -273,12 +266,7 @@
     <string name="ConversationActivity_you_will_leave_this_group_and_it_will_be_deleted_from_all_of_your_devices">You will leave this group, and it will be deleted from all your devices.</string>
     <string name="ConversationActivity_delete">Delete</string>
     <string name="ConversationActivity_delete_and_leave">Delete and leave</string>
-<<<<<<< HEAD
     <string name="ConversationActivity__to_call_s_signal_needs_access_to_your_microphone">To call %1$s, Molly needs access to your microphone</string>
-    <string name="ConversationActivity__to_call_s_signal_needs_access_to_your_microphone_and_camera">To call %1$s, Molly needs access to your microphone and camera.</string>
-=======
-    <string name="ConversationActivity__to_call_s_signal_needs_access_to_your_microphone">To call %1$s, Signal needs access to your microphone</string>
->>>>>>> 5852a508
 
     <string name="ConversationActivity__more_options_now_in_group_settings">More options now in \"Group settings\"</string>
 
@@ -1430,21 +1418,11 @@
     <string name="RegistrationActivity_play_services_error">Play Services Error</string>
     <string name="RegistrationActivity_google_play_services_is_updating_or_unavailable">Google Play Services is updating or temporarily unavailable. Please try again.</string>
     <string name="RegistrationActivity_terms_and_privacy">Terms &amp; Privacy Policy</string>
-<<<<<<< HEAD
-    <string name="RegistrationActivity_no_browser">Unable to open this link. No web browser found.</string>
-    <string name="RegistrationActivity_more_information">More information</string>
-    <string name="RegistrationActivity_less_information">Less information</string>
     <string name="RegistrationActivity_signal_needs_access_to_your_contacts_and_media_in_order_to_connect_with_friends">Molly needs access to your contacts and media in order to connect with friends, exchange messages, and make secure calls</string>
     <string name="RegistrationActivity_signal_needs_access_to_your_contacts_in_order_to_connect_with_friends">Molly needs access to your contacts in order to connect with friends, exchange messages, and make secure calls</string>
     <string name="RegistrationActivity_rate_limited_to_service">You\'ve made too many attempts to register this number. Please try again later.</string>
     <string name="RegistrationActivity_unable_to_connect_to_service">Unable to connect to service. Please check network connection and try again.</string>
     <string name="RegistrationActivity_to_easily_verify_your_phone_number_signal_can_automatically_detect_your_verification_code">To easily verify your phone number, Molly can automatically detect your verification code if you allow Molly to view SMS messages.</string>
-=======
-    <string name="RegistrationActivity_signal_needs_access_to_your_contacts_and_media_in_order_to_connect_with_friends">Signal needs access to your contacts and media in order to connect with friends, exchange messages, and make secure calls</string>
-    <string name="RegistrationActivity_signal_needs_access_to_your_contacts_in_order_to_connect_with_friends">Signal needs access to your contacts in order to connect with friends, exchange messages, and make secure calls</string>
-    <string name="RegistrationActivity_rate_limited_to_service">You\'ve made too many attempts to register this number. Please try again later.</string>
-    <string name="RegistrationActivity_unable_to_connect_to_service">Unable to connect to service. Please check network connection and try again.</string>
->>>>>>> 5852a508
     <plurals name="RegistrationActivity_debug_log_hint">
         <item quantity="one">You are now %d step away from submitting a debug log.</item>
         <item quantity="other">You are now %d steps away from submitting a debug log.</item>
@@ -1559,14 +1537,8 @@
     <string name="SubmitDebugLogActivity_share">Share</string>
 
     <!-- SupportEmailUtil -->
-<<<<<<< HEAD
     <string name="SupportEmailUtil_support_email" translatable="false">support@molly.im</string>
-    <string name="SupportEmailUtil_subject">Subject:</string>
-    <string name="SupportEmailUtil_signal_android_support_request">Molly Android Support Request</string>
-=======
-    <string name="SupportEmailUtil_support_email" translatable="false">support@signal.org</string>
     <string name="SupportEmailUtil_filter">Filter:</string>
->>>>>>> 5852a508
     <string name="SupportEmailUtil_device_info">Device info:</string>
     <string name="SupportEmailUtil_android_version">Android version:</string>
     <string name="SupportEmailUtil_signal_version">Molly version:</string>
@@ -1673,14 +1645,8 @@
 
     <!-- KeyCachingService -->
     <string name="KeyCachingService_signal_passphrase_cached">Touch to open.</string>
-<<<<<<< HEAD
-    <string name="KeyCachingService_signal_passphrase_cached_with_lock">Touch to open, or touch the lock to close.</string>
     <string name="KeyCachingService_passphrase_cached">Molly is unlocked</string>
     <string name="KeyCachingService_lock">Lock Molly</string>
-=======
-    <string name="KeyCachingService_passphrase_cached">Signal is unlocked</string>
-    <string name="KeyCachingService_lock">Lock Signal</string>
->>>>>>> 5852a508
 
     <!-- MediaPreviewActivity -->
     <string name="MediaPreviewActivity_you">You</string>
@@ -2062,18 +2028,6 @@
     <!-- recipient_preferences_activity -->
     <string name="recipient_preference_activity__shared_media">Shared media</string>
 
-<<<<<<< HEAD
-    <!--- redphone_call_controls -->
-    <string name="redphone_call_card__signal_call">Signal Call</string>
-
-    <!-- registration_activity -->
-    <string name="registration_activity__phone_number">PHONE NUMBER</string>
-    <string name="registration_activity__registration_will_transmit_some_contact_information_to_the_server_temporariliy">Molly makes it easy to communicate by using your existing phone number and address book. Friends and contacts who already know how to contact you by phone will be able to easily get in touch by Molly.\n\nRegistration transmits some contact information to the server. It is not stored.</string>
-    <string name="registration_activity__verify_your_number">Verify Your Number</string>
-    <string name="registration_activity__please_enter_your_mobile_number_to_receive_a_verification_code_carrier_rates_may_apply">Please enter your mobile number to receive a verification code. Carrier rates may apply.</string>
-
-=======
->>>>>>> 5852a508
     <!-- recipients_panel -->
     <string name="recipients_panel__to"><small>Enter a name or number</small></string>
 
@@ -2501,14 +2455,8 @@
     <string name="reminder_header_sms_import_text">Tap to copy your phone\'s SMS messages into Signal\'s encrypted database.</string>
     <string name="reminder_header_push_title">Enable Signal messages and calls</string>
     <string name="reminder_header_push_text">Upgrade your communication experience.</string>
-<<<<<<< HEAD
-    <string name="reminder_header_invite_title">Invite to Molly</string>
-    <string name="reminder_header_invite_text">Take your conversation with %1$s to the next level.</string>
-    <string name="reminder_header_share_title">Invite your friends!</string>
-    <string name="reminder_header_share_text">The more friends use Molly, the better it gets.</string>
-=======
->>>>>>> 5852a508
-    <string name="reminder_header_service_outage_text">Signal is experiencing technical difficulties. We are working hard to restore service as quickly as possible.</string>
+    <string name="reminder_header_service_outage_text">Signal is
+        experiencing technical difficulties. We are working hard to restore service as quickly as possible.</string>
     <string name="reminder_header_progress">%1$d%%</string>
 
     <!-- media_preview -->
@@ -2672,10 +2620,6 @@
     <string name="ConversationActivity_signal_needs_sms_permission_in_order_to_send_an_sms">Signal needs SMS permission in order to send an SMS, but it has been permanently denied. Please continue to app settings, select \"Permissions\" and enable \"SMS\".</string>
     <string name="Permissions_continue">Continue</string>
     <string name="Permissions_not_now">Not now</string>
-<<<<<<< HEAD
-    <string name="ConversationListActivity_signal_needs_contacts_permission_in_order_to_search_your_contacts_but_it_has_been_permanently_denied">Molly needs Contacts permission in order to search your contacts, but it has been permanently denied. Please continue to app settings, select \"Permissions\", and enable \"Contacts\".</string>
-=======
->>>>>>> 5852a508
     <string name="conversation_activity__enable_signal_messages">ENABLE SIGNAL MESSAGES</string>
     <string name="SQLCipherMigrationHelper_migrating_signal_database">Migrating Signal database</string>
     <string name="PushDecryptJob_new_locked_message">New locked message</string>
@@ -2713,12 +2657,6 @@
     <string name="BackupDialog_verify">Verify</string>
     <string name="BackupDialog_you_successfully_entered_your_backup_passphrase">You successfully entered your backup passphrase</string>
     <string name="BackupDialog_passphrase_was_not_correct">Passphrase was not correct</string>
-<<<<<<< HEAD
-    <string name="ChatsPreferenceFragment_signal_requires_external_storage_permission_in_order_to_create_backups">Molly requires external storage permission in order to create backups, but it has been permanently denied. Please continue to app settings, select \"Permissions\" and enable \"Storage\".</string>
-    <string name="ChatsPreferenceFragment_last_backup_s">Last backup: %s</string>
-    <string name="ChatsPreferenceFragment_in_progress">In progress</string>
-=======
->>>>>>> 5852a508
     <string name="LocalBackupJob_creating_backup">Creating backup…</string>
     <string name="LocalBackupJobApi29_backup_failed">Backup failed</string>
     <string name="LocalBackupJobApi29_your_backup_directory_has_been_deleted_or_moved">Your backup directory has been deleted or moved.</string>
