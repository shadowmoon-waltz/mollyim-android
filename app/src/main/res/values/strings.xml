--- conflicted
+++ resolved
@@ -1945,13 +1945,9 @@
     <string name="preferences_app_protection__pin">PIN</string>
     <string name="preferences_app_protection__change">Change</string>
     <string name="preferences_app_protection__create">Create</string>
-<<<<<<< HEAD
-    <string name="preferences_app_protection__your_pin_adds_an_extra_layer_of_security_and_backs">Your PIN adds an extra layer of security and backs up your account. You\'ll be asked for it when you register your phone number with Signal. If you forget your PIN, you\'ll be locked out of your account for 7 days.</string>
+    <string name="preferences_app_protection__your_pin_adds_an_extra_layer_of_security_to_your_account">Your PIN adds an extra layer of security to your account. You\'ll be asked for it when you register your phone number with Signal. If you forget your PIN, you\'ll be locked out of your account for 7 days.</string>
     <string name="preferences_app_protection__disable_pinv2_reminders">Disable PIN reminders</string>
     <string name="preferences_app_protection__disable_pinv2_reminders_summary">Do not prompt to enter your PIN periodically</string>
-=======
-    <string name="preferences_app_protection__your_pin_adds_an_extra_layer_of_security_to_your_account">Your PIN adds an extra layer of security to your account. You\'ll be asked for it when you register your phone number with Signal. If you forget your PIN, you\'ll be locked out of your account for 7 days.</string>
->>>>>>> 82305ce2
     <string name="AppProtectionPreferenceFragment_none">None</string>
     <string name="registration_activity__the_registration_lock_pin_is_not_the_same_as_the_sms_verification_code_you_just_received_please_enter_the_pin_you_previously_configured_in_the_application">The Registration Lock PIN is not the same as the SMS verification code you just received. Please enter the PIN you previously configured in the application.</string>
     <string name="registration_activity__registration_lock_pin">Registration Lock PIN</string>
