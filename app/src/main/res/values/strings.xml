<?xml version="1.0" encoding="utf-8"?>
<!-- smartling.instruction_comments_enabled = on -->
<resources>
    <!-- <string name="app_name" translatable="false">Signal</string> -->

    <string name="install_url" translatable="false">https://molly.im/install</string>
    <string name="donate_url" translatable="false">https://opencollective.com/mollyim</string>
    <string name="backup_support_url" translatable="false">https://support.signal.org/hc/articles/360007059752</string>
    <string name="transfer_support_url" translatable="false">https://support.signal.org/hc/articles/360007059752</string>
    <string name="support_center_url" translatable="false">https://support.signal.org/</string>
    <string name="terms_and_privacy_policy_url" translatable="false">https://signal.org/legal</string>
    <string name="sustainer_boost_and_badges" translatable="false">https://support.signal.org/hc/articles/4408365318426</string>
    <string name="google_pay_url" translatable="false">https://pay.google.com</string>
    <string name="donation_decline_code_error_url" translatable="false">https://support.signal.org/hc/articles/4408365318426#errors</string>
    <string name="sms_export_url" translatable="false">https://support.signal.org/hc/articles/360007321171</string>
    <string name="signal_me_username_url" translatable="false">https://signal.me/#u/%1$s</string>
    <string name="signal_me_username_url_no_scheme" translatable="false">signal.me/#u/%1$s</string>

    <string name="yes">Yes</string>
    <string name="no">No</string>
    <string name="delete">Delete</string>
    <string name="please_wait">Please wait…</string>
    <string name="save">Save</string>
    <string name="note_to_self">Note to Self</string>

    <!-- AbstractNotificationBuilder -->
    <string name="AbstractNotificationBuilder_new_message">New message</string>

    <!-- AlbumThumbnailView -->
    <string name="AlbumThumbnailView_plus" translatable="false">\+%d</string>

    <!-- ApplicationMigrationActivity -->
    <string name="ApplicationMigrationActivity__signal_is_updating">Molly is updating…</string>

    <!-- ApplicationPreferencesActivity -->
    <string name="ApplicationPreferencesActivity_currently_s">Currently: %s</string>
    <string name="ApplicationPreferenceActivity_you_havent_set_a_passphrase_yet">You haven\'t set a passphrase yet!</string>
    <string name="ApplicationPreferencesActivity_disable_passphrase">Disable passphrase?</string>
    <string name="ApplicationPreferencesActivity_this_will_permanently_unlock_signal_and_message_notifications">This will permanently unlock Molly and message notifications.</string>
    <string name="ApplicationPreferencesActivity_disable">Disable</string>
    <string name="ApplicationPreferencesActivity_unregistering">Unregistering</string>
    <string name="ApplicationPreferencesActivity_unregistering_from_signal_messages_and_calls">Unregistering from Molly messages and calls…</string>
    <string name="ApplicationPreferencesActivity_disable_signal_messages_and_calls">Disable Molly messages and calls?</string>
    <string name="ApplicationPreferencesActivity_disable_signal_messages_and_calls_by_unregistering">Disable Molly messages and calls by unregistering from the server. You will need to re-register your phone number to use them again in the future.</string>
    <string name="ApplicationPreferencesActivity_error_connecting_to_server">Error connecting to server!</string>
    <string name="ApplicationPreferencesActivity_sms_enabled">SMS Enabled</string>
    <string name="ApplicationPreferencesActivity_touch_to_change_your_default_sms_app">Touch to change your default SMS app</string>
    <string name="ApplicationPreferencesActivity_sms_disabled">SMS Disabled</string>
    <string name="ApplicationPreferencesActivity_touch_to_make_signal_your_default_sms_app">Touch to make Signal your default SMS app</string>
    <string name="ApplicationPreferencesActivity_on">on</string>
    <string name="ApplicationPreferencesActivity_On">On</string>
    <string name="ApplicationPreferencesActivity_off">off</string>
    <string name="ApplicationPreferencesActivity_Off">Off</string>
    <string name="ApplicationPreferencesActivity_sms_mms_summary">SMS %1$s, MMS %2$s</string>
    <string name="ApplicationPreferencesActivity_privacy_summary">Screen lock %1$s, Registration lock %2$s</string>
    <string name="ApplicationPreferencesActivity_appearance_summary">Theme %1$s, Language %2$s</string>
    <string name="ApplicationPreferencesActivity_pins_are_required_for_registration_lock">PINs are required for registration lock. To disable PINs, please first disable registration lock.</string>
    <string name="ApplicationPreferencesActivity_pin_created">PIN created.</string>
    <string name="ApplicationPreferencesActivity_pin_disabled">PIN disabled.</string>
    <string name="ApplicationPreferencesActivity_hide">Hide</string>
    <string name="ApplicationPreferencesActivity_hide_reminder">Hide reminder?</string>
    <string name="ApplicationPreferencesActivity_record_payments_recovery_phrase">Record payments recovery phrase</string>
    <string name="ApplicationPreferencesActivity_record_phrase">Record phrase</string>
    <string name="ApplicationPreferencesActivity_before_you_can_disable_your_pin">Before you can disable your PIN, you must record your payments recovery phrase to ensure you can recover your payments account.</string>

    <!-- NumericKeyboardView -->
    <string name="NumericKeyboardView__1" translatable="false">1</string>
    <string name="NumericKeyboardView__2" translatable="false">2</string>
    <string name="NumericKeyboardView__3" translatable="false">3</string>
    <string name="NumericKeyboardView__4" translatable="false">4</string>
    <string name="NumericKeyboardView__5" translatable="false">5</string>
    <string name="NumericKeyboardView__6" translatable="false">6</string>
    <string name="NumericKeyboardView__7" translatable="false">7</string>
    <string name="NumericKeyboardView__8" translatable="false">8</string>
    <string name="NumericKeyboardView__9" translatable="false">9</string>
    <string name="NumericKeyboardView__0" translatable="false">0</string>
    <!-- Back button on numeric keyboard -->
    <string name="NumericKeyboardView__backspace">Backspace</string>

    <!-- AppProtectionPreferenceFragment -->
    <plurals name="AppProtectionPreferenceFragment_minutes">
        <item quantity="one">%d minute</item>
        <item quantity="other">%d minutes</item>
    </plurals>

    <!-- DraftDatabase -->
    <string name="DraftDatabase_Draft_image_snippet">(image)</string>
    <string name="DraftDatabase_Draft_audio_snippet">(audio)</string>
    <string name="DraftDatabase_Draft_video_snippet">(video)</string>
    <string name="DraftDatabase_Draft_location_snippet">(location)</string>
    <string name="DraftDatabase_Draft_quote_snippet">(reply)</string>
    <string name="DraftDatabase_Draft_voice_note">(Voice message)</string>

    <!-- AttachmentKeyboard -->
    <string name="AttachmentKeyboard_gallery">Gallery</string>
    <string name="AttachmentKeyboard_file">File</string>
    <string name="AttachmentKeyboard_contact">Contact</string>
    <string name="AttachmentKeyboard_location">Location</string>
    <string name="AttachmentKeyboard_Signal_needs_permission_to_show_your_photos_and_videos">Molly needs permission to show your photos and videos.</string>
    <string name="AttachmentKeyboard_give_access">Give Access</string>
    <string name="AttachmentKeyboard_payment">Payment</string>

    <!-- AttachmentManager -->
    <string name="AttachmentManager_cant_open_media_selection">Can\'t find an app to select media.</string>
    <string name="AttachmentManager_signal_requires_the_external_storage_permission_in_order_to_attach_photos_videos_or_audio">Molly requires the Storage permission in order to attach photos, videos, or audio, but it has been permanently denied. Please continue to the app settings menu, select \"Permissions\", and enable \"Storage\".</string>
    <string name="AttachmentManager_signal_requires_contacts_permission_in_order_to_attach_contact_information">Molly requires Contacts permission in order to attach contact information, but it has been permanently denied. Please continue to the app settings menu, select \"Permissions\", and enable \"Contacts\".</string>
    <string name="AttachmentManager_signal_requires_location_information_in_order_to_attach_a_location">Molly requires Location permission in order to attach a location, but it has been permanently denied. Please continue to the app settings menu, select \"Permissions\", and enable \"Location\".</string>
    <!-- Alert dialog title to show the recipient has not activated payments -->
    <string name="AttachmentManager__not_activated_payments">%1$s hasn\'t activated Payments </string>
    <!-- Alert dialog description to send the recipient a request to activate payments -->
    <string name="AttachmentManager__request_to_activate_payments">Do you want to send them a request to activate Payments?</string>
    <!-- Alert dialog button to send request -->
    <string name="AttachmentManager__send_request">Send request</string>
    <!-- Alert dialog button to cancel dialog -->
    <string name="AttachmentManager__cancel">Cancel</string>

    <!-- AttachmentUploadJob -->
    <string name="AttachmentUploadJob_uploading_media">Uploading media…</string>
    <string name="AttachmentUploadJob_compressing_video_start">Compressing video…</string>

    <!-- BackgroundMessageRetriever -->
    <string name="BackgroundMessageRetriever_checking_for_messages">Checking for messages…</string>

    <!-- BlockedUsersActivity -->
    <string name="BlockedUsersActivity__blocked_users">Blocked users</string>
    <string name="BlockedUsersActivity__add_blocked_user">Add blocked user</string>
    <string name="BlockedUsersActivity__blocked_users_will">Blocked users will not be able to call you or send you messages.</string>
    <string name="BlockedUsersActivity__no_blocked_users">No blocked users</string>
    <string name="BlockedUsersActivity__block_user">Block user?</string>
    <string name="BlockedUserActivity__s_will_not_be_able_to">\"%1$s\" will not be able to call you or send you messages.</string>
    <string name="BlockedUsersActivity__block">Block</string>
    <string name="BlockedUsersActivity__unblock_user">Unblock user?</string>
    <string name="BlockedUsersActivity__do_you_want_to_unblock_s">Do you want to unblock \"%1$s\"?</string>
    <string name="BlockedUsersActivity__unblock">Unblock</string>

    <!-- CreditCardFragment -->
    <!-- Title of fragment detailing the donation amount for one-time donation, displayed above the credit card text fields -->
    <string name="CreditCardFragment__donation_amount_s">Donation amount: %1$s</string>
    <!-- Title of fragment detailing the donation amount for monthly donation, displayed above the credit card text fields -->
    <string name="CreditCardFragment__donation_amount_s_per_month">Donation amount: %1$s/month</string>
    <!-- Explanation of how to fill in the form, displayed above the credit card text fields -->
    <string name="CreditCardFragment__enter_your_card_information_below">Enter your card information below</string>
    <!-- Explanation of how to fill in the form and a note about pii, displayed above the credit card text fields -->
    <string name="CreditCardFragment__enter_your_card_details">Enter your card details. Signal does not collect or store your personal information.</string>
    <!-- Displayed as a hint in the card number text field -->
    <string name="CreditCardFragment__card_number">Card number</string>
    <!-- Displayed as a hint in the card expiry text field -->
    <string name="CreditCardFragment__mm_yy">MM/YY</string>
    <!-- Displayed as a hint in the card cvv text field -->
    <string name="CreditCardFragment__cvv">CVV</string>
    <!-- Error displayed under the card number text field when there is an invalid card number entered -->
    <string name="CreditCardFragment__invalid_card_number">Invalid card number</string>
    <!-- Error displayed under the card expiry text field when the card is expired -->
    <string name="CreditCardFragment__card_has_expired">Card has expired</string>
    <!-- Error displayed under the card cvv text field when the cvv is too short -->
    <string name="CreditCardFragment__code_is_too_short">Code is too short</string>
    <!-- Error displayed under the card cvv text field when the cvv is too long -->
    <string name="CreditCardFragment__code_is_too_long">Code is too long</string>
    <!-- Error displayed under the card cvv text field when the cvv is invalid -->
    <string name="CreditCardFragment__invalid_code">Invalid code</string>
    <!-- Error displayed under the card expiry text field when the expiry month is invalid -->
    <string name="CreditCardFragment__invalid_month">Invalid month</string>
    <!-- Error displayed under the card expiry text field when the expiry is missing the year -->
    <string name="CreditCardFragment__year_required">Year required</string>
    <!-- Error displayed under the card expiry text field when the expiry year is invalid -->
    <string name="CreditCardFragment__invalid_year">Invalid year</string>
    <!-- Button label to confirm credit card input and proceed with payment -->
    <string name="CreditCardFragment__continue">Continue</string>

    <!-- BlockUnblockDialog -->
    <string name="BlockUnblockDialog_block_and_leave_s">Block and leave %1$s?</string>
    <string name="BlockUnblockDialog_block_s">Block %1$s?</string>
    <string name="BlockUnblockDialog_you_will_no_longer_receive_messages_or_updates">You will no longer receive messages or updates from this group, and members won\'t be able to add you to this group again.</string>
    <string name="BlockUnblockDialog_group_members_wont_be_able_to_add_you">Group members won\'t be able to add you to this group again.</string>
    <string name="BlockUnblockDialog_group_members_will_be_able_to_add_you">Group members will be able to add you to this group again.</string>
    <!-- Text that is shown when unblocking a Signal contact -->
    <string name="BlockUnblockDialog_you_will_be_able_to_call_and_message_each_other">You will be able to message and call each other and your name and photo will be shared with them.</string>
    <!-- Text that is shown when unblocking an SMS contact -->
    <string name="BlockUnblockDialog_you_will_be_able_to_message_each_other">You will be able to message each other.</string>
    <string name="BlockUnblockDialog_blocked_people_wont_be_able_to_call_you_or_send_you_messages">Blocked people won\'t be able to call you or send you messages.</string>
    <string name="BlockUnblockDialog_blocked_people_wont_be_able_to_send_you_messages">Blocked people won\'t be able to send you messages.</string>
    <!-- Message shown on block dialog when blocking the Signal release notes recipient -->
    <string name="BlockUnblockDialog_block_getting_signal_updates_and_news">Block getting Signal updates and news.</string>
    <!-- Message shown on unblock dialog when unblocking the Signal release notes recipient -->
    <string name="BlockUnblockDialog_resume_getting_signal_updates_and_news">Resume getting Signal updates and news.</string>
    <string name="BlockUnblockDialog_unblock_s">Unblock %1$s?</string>
    <string name="BlockUnblockDialog_block">Block</string>
    <string name="BlockUnblockDialog_block_and_leave">Block and Leave</string>
    <string name="BlockUnblockDialog_report_spam_and_block">Report spam and block</string>

    <!-- BucketedThreadMedia -->
    <string name="BucketedThreadMedia_Today">Today</string>
    <string name="BucketedThreadMedia_Yesterday">Yesterday</string>
    <string name="BucketedThreadMedia_This_week">This week</string>
    <string name="BucketedThreadMedia_This_month">This month</string>
    <string name="BucketedThreadMedia_Large">Large</string>
    <string name="BucketedThreadMedia_Medium">Medium</string>
    <string name="BucketedThreadMedia_Small">Small</string>

    <!-- CameraXFragment -->
    <string name="CameraXFragment_tap_for_photo_hold_for_video">Tap for photo, hold for video</string>
    <string name="CameraXFragment_capture_description">Capture</string>
    <string name="CameraXFragment_change_camera_description">Change camera</string>
    <string name="CameraXFragment_open_gallery_description">Open gallery</string>

    <!-- CameraContacts -->
    <string name="CameraContacts_recent_contacts">Recent contacts</string>
    <string name="CameraContacts_signal_contacts">Signal contacts</string>
    <string name="CameraContacts_signal_groups">Signal groups</string>
    <string name="CameraContacts_you_can_share_with_a_maximum_of_n_conversations">You can share with a maximum of %d conversations.</string>
    <string name="CameraContacts_select_signal_recipients">Select Signal recipients</string>
    <string name="CameraContacts_no_signal_contacts">No Signal contacts</string>
    <string name="CameraContacts_you_can_only_use_the_camera_button">You can only use the camera button to send photos to Signal contacts. </string>
    <string name="CameraContacts_cant_find_who_youre_looking_for">Can\'t find who you\'re looking for?</string>
    <string name="CameraContacts_invite_a_contact_to_join_signal">Invite a contact to join Molly</string>
    <string name="CameraContacts__menu_search">Search</string>

    <!-- Censorship Circumvention Megaphone -->
    <!-- Title for an alert that shows at the bottom of the chat list letting people know that circumvention is no longer needed -->
    <string name="CensorshipCircumventionMegaphone_turn_off_censorship_circumvention">Turn off censorship circumvention?</string>
    <!-- Body for an alert that shows at the bottom of the chat list letting people know that circumvention is no longer needed -->
    <string name="CensorshipCircumventionMegaphone_you_can_now_connect_to_the_signal_service">You can now connect to the Signal service directly for a better experience.</string>
    <!-- Action to prompt the user to disable circumvention since it is no longer needed -->
    <string name="CensorshipCircumventionMegaphone_turn_off">Turn off</string>
    <!-- Action to prompt the user to dismiss the alert at the bottom of the chat list -->
    <string name="CensorshipCircumventionMegaphone_no_thanks">No thanks</string>

    <!-- ClearProfileActivity -->
    <string name="ClearProfileActivity_remove">Remove</string>
    <string name="ClearProfileActivity_remove_profile_photo">Remove profile photo?</string>
    <string name="ClearProfileActivity_remove_group_photo">Remove group photo?</string>

    <!-- ClientDeprecatedActivity -->
    <string name="ClientDeprecatedActivity_update_signal">Update Molly</string>
    <string name="ClientDeprecatedActivity_this_version_of_the_app_is_no_longer_supported">This version of the app is no longer supported. To continue sending and receiving messages, update to the latest version.</string>
    <string name="ClientDeprecatedActivity_update">Update</string>
    <string name="ClientDeprecatedActivity_dont_update">Don\'t Update</string>
    <string name="ClientDeprecatedActivity_warning">Warning</string>
    <string name="ClientDeprecatedActivity_your_version_of_signal_has_expired_you_can_view_your_message_history">Your version of Signal has expired. You can view your message history but you won\'t be able to send or receive messages until you update.</string>

    <!-- CommunicationActions -->
    <string name="CommunicationActions_no_browser_found">No web browser found.</string>
    <string name="CommunicationActions_send_email">Send email</string>
    <string name="CommunicationActions_a_cellular_call_is_already_in_progress">A cellular call is already in progress.</string>
    <string name="CommunicationActions_start_voice_call">Start voice call?</string>
    <string name="CommunicationActions_cancel">Cancel</string>
    <string name="CommunicationActions_call">Call</string>
    <string name="CommunicationActions_insecure_call">Insecure call</string>
    <string name="CommunicationActions_carrier_charges_may_apply">Carrier charges may apply. The number you are calling is not registered with Signal. This call will be placed through your mobile carrier, not over the internet.</string>

    <!-- ConfirmIdentityDialog -->
    <string name="ConfirmIdentityDialog_your_safety_number_with_s_has_changed">Your safety number with %1$s has changed. This could either mean that someone is trying to intercept your communication, or that %2$s simply reinstalled Signal.</string>
    <string name="ConfirmIdentityDialog_you_may_wish_to_verify_your_safety_number_with_this_contact">You may wish to verify your safety number with this contact.</string>
    <string name="ConfirmIdentityDialog_accept">Accept</string>

    <!-- ContactsCursorLoader -->
    <string name="ContactsCursorLoader_recent_chats">Recent chats</string>
    <string name="ContactsCursorLoader_contacts">Contacts</string>
    <string name="ContactsCursorLoader_groups">Groups</string>
    <string name="ContactsCursorLoader_phone_number_search">Phone number search</string>
    <!-- Header for username search -->
    <string name="ContactsCursorLoader_find_by_username">Find by username</string>
    <!-- Label for my stories when selecting who to send media to -->
    <string name="ContactsCursorLoader_my_stories">My Stories</string>
    <!-- Text for a button that brings up a bottom sheet to create a new story. -->
    <string name="ContactsCursorLoader_new">New</string>

    <!-- ContactsDatabase -->
    <string name="ContactsDatabase_message_s">Message %s</string>
    <string name="ContactsDatabase_signal_call_s">Signal Call %s</string>

    <!-- ContactNameEditActivity -->
    <!-- Toolbar title for contact name edit activity -->
    <string name="ContactNameEditActivity__edit_name">Edit name</string>
    <string name="ContactNameEditActivity_given_name">Given name</string>
    <string name="ContactNameEditActivity_family_name">Family name</string>
    <string name="ContactNameEditActivity_prefix">Prefix</string>
    <string name="ContactNameEditActivity_suffix">Suffix</string>
    <string name="ContactNameEditActivity_middle_name">Middle name</string>

    <!-- ContactShareEditActivity -->
    <!-- ContactShareEditActivity toolbar title -->
    <string name="ContactShareEditActivity__send_contact">Send contact</string>
    <string name="ContactShareEditActivity_type_home">Home</string>
    <string name="ContactShareEditActivity_type_mobile">Mobile</string>
    <string name="ContactShareEditActivity_type_work">Work</string>
    <string name="ContactShareEditActivity_type_missing">Other</string>
    <string name="ContactShareEditActivity_invalid_contact">Selected contact was invalid</string>
    <!-- Content descrption for name edit button on contact share edit activity -->
    <string name="ContactShareEditActivity__edit_name">Edit name</string>
    <!-- Content description for user avatar in edit activity -->
    <string name="ContactShareEditActivity__avatar">Avatar</string>

    <!-- ConversationItem -->
    <string name="ConversationItem_error_not_sent_tap_for_details">Not sent, tap for details</string>
    <string name="ConversationItem_error_partially_not_delivered">Partially sent, tap for details</string>
    <string name="ConversationItem_error_network_not_delivered">Send failed</string>
    <string name="ConversationItem_received_key_exchange_message_tap_to_process">Received key exchange message, tap to process.</string>
    <string name="ConversationItem_group_action_left">%1$s has left the group.</string>
    <string name="ConversationItem_send_paused">Send paused</string>
    <string name="ConversationItem_click_to_approve_unencrypted">Send failed, tap for unsecured fallback</string>
    <string name="ConversationItem_click_to_approve_unencrypted_sms_dialog_title">Fallback to unencrypted SMS?</string>
    <string name="ConversationItem_click_to_approve_unencrypted_mms_dialog_title">Fallback to unencrypted MMS?</string>
    <string name="ConversationItem_click_to_approve_unencrypted_dialog_message">This message will <b>not</b> be encrypted because the recipient is no longer a Signal user.\n\nSend unsecured message?</string>
    <string name="ConversationItem_unable_to_open_media">Can\'t find an app able to open this media.</string>
    <string name="ConversationItem_copied_text">Copied %s</string>
    <string name="ConversationItem_from_s">from %s</string>
    <string name="ConversationItem_to_s">to %s</string>
    <string name="ConversationItem_read_more">&#160; Read More</string>
    <string name="ConversationItem_download_more">&#160; Download More</string>
    <string name="ConversationItem_pending">&#160; Pending</string>
    <string name="ConversationItem_this_message_was_deleted">This message was deleted.</string>
    <string name="ConversationItem_you_deleted_this_message">You deleted this message.</string>
    <!-- Dialog error message shown when user can't download a message from someone else due to a permanent failure (e.g., unable to decrypt), placeholder is other's name -->
    <string name="ConversationItem_cant_download_message_s_will_need_to_send_it_again">Can\'t download message. %1$s will need to send it again.</string>
    <!-- Dialog error message shown when user can't download an image message from someone else due to a permanent failure (e.g., unable to decrypt), placeholder is other's name -->
    <string name="ConversationItem_cant_download_image_s_will_need_to_send_it_again">Can\'t download image. %1$s will need to send it again.</string>
    <!-- Dialog error message shown when user can't download a video message from someone else due to a permanent failure (e.g., unable to decrypt), placeholder is other's name -->
    <string name="ConversationItem_cant_download_video_s_will_need_to_send_it_again">Can\'t download video. %1$s will need to send it again.</string>
    <!-- Dialog error message shown when user can't download a their own message via a linked device due to a permanent failure (e.g., unable to decrypt) -->
    <string name="ConversationItem_cant_download_message_you_will_need_to_send_it_again">Can\'t download message. You will need to send it again.</string>
    <!-- Dialog error message shown when user can't download a their own image message via a linked device due to a permanent failure (e.g., unable to decrypt) -->
    <string name="ConversationItem_cant_download_image_you_will_need_to_send_it_again">Can\'t download image. You will need to send it again.</string>
    <!-- Dialog error message shown when user can't download a their own video message via a linked device due to a permanent failure (e.g., unable to decrypt) -->
    <string name="ConversationItem_cant_download_video_you_will_need_to_send_it_again">Can\'t download video. You will need to send it again.</string>

    <!-- ConversationActivity -->
    <string name="ConversationActivity_add_attachment">Add attachment</string>
    <string name="ConversationActivity_select_contact_info">Select contact info</string>
    <string name="ConversationActivity_compose_message">Compose message</string>
    <string name="ConversationActivity_sorry_there_was_an_error_setting_your_attachment">Sorry, there was an error setting your attachment.</string>
    <string name="ConversationActivity_recipient_is_not_a_valid_sms_or_email_address_exclamation">Recipient is not a valid SMS or email address!</string>
    <string name="ConversationActivity_message_is_empty_exclamation">Message is empty!</string>
    <string name="ConversationActivity_group_members">Group members</string>
    <string name="ConversationActivity__tap_here_to_start_a_group_call">Tap here to start a group call</string>

    <string name="ConversationActivity_invalid_recipient">Invalid recipient!</string>
    <string name="ConversationActivity_added_to_home_screen">Added to home screen</string>
    <string name="ConversationActivity_calls_not_supported">Calls not supported</string>
    <string name="ConversationActivity_this_device_does_not_appear_to_support_dial_actions">This device does not appear to support dial actions.</string>
    <string name="ConversationActivity_transport_insecure_sms">Insecure SMS</string>
    <!-- A title for the option to send an SMS with a placeholder to put the name of their SIM card -->
    <string name="ConversationActivity_transport_insecure_sms_with_sim">Insecure SMS (%1$s)</string>
    <string name="ConversationActivity_transport_insecure_mms">Insecure MMS</string>
    <!-- A title for the option to send an SMS with a placeholder to put the name of their SIM card -->
    <string name="ConversationActivity_transport_insecure_mms_with_sim">Insecure MMS (%1$s)</string>
    <string name="ConversationActivity_transport_signal">Signal message</string>
    <string name="ConversationActivity_lets_switch_to_signal">Let\'s switch to Molly %1$s</string>
    <string name="ConversationActivity_specify_recipient">Please choose a contact</string>
    <string name="ConversationActivity_unblock">Unblock</string>
    <string name="ConversationActivity_attachment_exceeds_size_limits">Attachment exceeds size limits for the type of message you\'re sending.</string>
    <string name="ConversationActivity_unable_to_record_audio">Unable to record audio!</string>
    <string name="ConversationActivity_you_cant_send_messages_to_this_group">You can\'t send messages to this group because you\'re no longer a member.</string>
    <string name="ConversationActivity_only_s_can_send_messages">Only %1$s can send messages.</string>
    <string name="ConversationActivity_admins">admins</string>
    <string name="ConversationActivity_message_an_admin">Message an admin</string>
    <string name="ConversationActivity_cant_start_group_call">Can\'t start group call</string>
    <string name="ConversationActivity_only_admins_of_this_group_can_start_a_call">Only admins of this group can start a call.</string>
    <string name="ConversationActivity_there_is_no_app_available_to_handle_this_link_on_your_device">There is no app available to handle this link on your device.</string>
    <string name="ConversationActivity_your_request_to_join_has_been_sent_to_the_group_admin">Your request to join has been sent to the group admin. You\'ll be notified when they take action.</string>
    <string name="ConversationActivity_cancel_request">Cancel Request</string>

    <string name="ConversationActivity_to_send_audio_messages_allow_signal_access_to_your_microphone">To send audio messages, allow Molly access to your microphone.</string>
    <string name="ConversationActivity_signal_requires_the_microphone_permission_in_order_to_send_audio_messages">Molly requires the Microphone permission in order to send audio messages, but it has been permanently denied. Please continue to app settings, select \"Permissions\", and enable \"Microphone\".</string>
    <string name="ConversationActivity_signal_needs_the_microphone_and_camera_permissions_in_order_to_call_s">Molly needs the Microphone and Camera permissions in order to call %s, but they have been permanently denied. Please continue to app settings, select \"Permissions\", and enable \"Microphone\" and \"Camera\".</string>
    <string name="ConversationActivity_to_capture_photos_and_video_allow_signal_access_to_the_camera">To capture photos and video, allow Molly access to the camera.</string>
    <string name="ConversationActivity_signal_needs_the_camera_permission_to_take_photos_or_video">Molly needs the Camera permission to take photos or video, but it has been permanently denied. Please continue to app settings, select \"Permissions\", and enable \"Camera\".</string>
    <string name="ConversationActivity_signal_needs_camera_permissions_to_take_photos_or_video">Molly needs Camera permissions to take photos or video</string>
    <string name="ConversationActivity_enable_the_microphone_permission_to_capture_videos_with_sound">Enable the microphone permission to capture videos with sound.</string>
    <string name="ConversationActivity_signal_needs_the_recording_permissions_to_capture_video">Molly needs microphone permissions to record videos, but they have been denied. Please continue to app settings, select \"Permissions\", and enable \"Microphone\" and \"Camera\".</string>
    <string name="ConversationActivity_signal_needs_recording_permissions_to_capture_video">Molly needs microphone permissions to record videos.</string>

    <string name="ConversationActivity_quoted_contact_message">%1$s %2$s</string>
    <string name="ConversationActivity_signal_cannot_sent_sms_mms_messages_because_it_is_not_your_default_sms_app">Signal cannot send SMS/MMS messages because it is not your default SMS app. Would you like to change this in your Android settings?</string>
    <string name="ConversationActivity_yes">Yes</string>
    <string name="ConversationActivity_no">No</string>
    <string name="ConversationActivity_search_position">%1$d of %2$d</string>
    <string name="ConversationActivity_no_results">No results</string>

    <string name="ConversationActivity_sticker_pack_installed">Sticker pack installed</string>
    <string name="ConversationActivity_new_say_it_with_stickers">New! Say it with stickers</string>

    <string name="ConversationActivity_cancel">Cancel</string>
    <string name="ConversationActivity_delete_conversation">Delete conversation?</string>
    <string name="ConversationActivity_delete_and_leave_group">Delete and leave group?</string>
    <string name="ConversationActivity_this_conversation_will_be_deleted_from_all_of_your_devices">This conversation will be deleted from all of your devices.</string>
    <string name="ConversationActivity_you_will_leave_this_group_and_it_will_be_deleted_from_all_of_your_devices">You will leave this group, and it will be deleted from all your devices.</string>
    <string name="ConversationActivity_delete">Delete</string>
    <string name="ConversationActivity_delete_and_leave">Delete and leave</string>
    <string name="ConversationActivity__to_call_s_signal_needs_access_to_your_microphone">To call %1$s, Molly needs access to your microphone</string>

    <string name="ConversationActivity__more_options_now_in_group_settings">More options now in \"Group settings\"</string>

    <string name="ConversationActivity_join">Join</string>
    <string name="ConversationActivity_full">Full</string>

    <string name="ConversationActivity_error_sending_media">Error sending media</string>

    <string name="ConversationActivity__reported_as_spam_and_blocked">Reported as spam and blocked.</string>

    <!-- Message shown when opening an SMS conversation with SMS disabled and they have unexported sms messages -->
    <string name="ConversationActivity__sms_messaging_is_currently_disabled_you_can_export_your_messages_to_another_app_on_your_phone">SMS messaging is currently disabled. You can export your messages to another app on your phone.</string>
    <!-- Message shown when opening an SMS conversation with SMS disabled and they have unexported sms messages -->
    <string name="ConversationActivity__sms_messaging_is_no_longer_supported_in_signal_you_can_export_your_messages_to_another_app_on_your_phone">SMS messaging is no longer supported in Signal. You can export your messages to another app on your phone.</string>
    <!-- Action button shown when in sms conversation, sms is disabled, and unexported sms messages are present -->
    <string name="ConversationActivity__export_sms_messages">Export SMS messages</string>
    <!-- Message shown when opening an SMS conversation with SMS disabled and there are no exported messages -->
    <string name="ConversationActivity__sms_messaging_is_currently_disabled_invite_s_to_to_signal_to_keep_the_conversation_here">SMS messaging is currently disabled. Invite %1$s to Signal to keep the conversation here.</string>
    <!-- Message shown when opening an SMS conversation with SMS disabled and there are no exported messages -->
    <string name="ConversationActivity__sms_messaging_is_no_longer_supported_in_signal_invite_s_to_to_signal_to_keep_the_conversation_here">SMS messaging is no longer supported in Signal. Invite %1$s to Signal to keep the conversation here.</string>
    <!-- Action button shown when opening an SMS conversation with SMS disabled and there are no exported messages -->
    <string name="ConversationActivity__invite_to_signal">Invite to Signal</string>
    <!-- Snackbar message shown after dismissing the full screen sms export megaphone indicating we'll do it again soon -->
    <string name="ConversationActivity__you_will_be_reminded_again_soon">You will be reminded again soon.</string>

    <!-- ConversationAdapter -->
    <plurals name="ConversationAdapter_n_unread_messages">
        <item quantity="one">%d unread message</item>
        <item quantity="other">%d unread messages</item>
    </plurals>

    <!-- ConversationFragment -->
    <!-- Toast text when contacts activity is not found -->
    <string name="ConversationFragment__contacts_app_not_found">Contacts app not found.</string>
    <plurals name="ConversationFragment_delete_selected_messages">
        <item quantity="one">Delete selected message?</item>
        <item quantity="other">Delete selected messages?</item>
    </plurals>
    <string name="ConversationFragment_save_to_sd_card">Save to storage?</string>
    <plurals name="ConversationFragment_saving_n_media_to_storage_warning">
        <item quantity="one">Saving this media to storage will allow any other apps on your device to access it.\n\nContinue?</item>
        <item quantity="other">Saving all %1$d media to storage will allow any other apps on your device to access them.\n\nContinue?</item>
    </plurals>
    <plurals name="ConversationFragment_error_while_saving_attachments_to_sd_card">
        <item quantity="one">Error while saving attachment to storage!</item>
        <item quantity="other">Error while saving attachments to storage!</item>
    </plurals>
    <string name="ConversationFragment_unable_to_write_to_sd_card_exclamation">Unable to write to storage!</string>
    <plurals name="ConversationFragment_saving_n_attachments">
        <item quantity="one">Saving attachment</item>
        <item quantity="other">Saving %1$d attachments</item>
    </plurals>
    <plurals name="ConversationFragment_saving_n_attachments_to_sd_card">
        <item quantity="one">Saving attachment to storage…</item>
        <item quantity="other">Saving %1$d attachments to storage…</item>
    </plurals>
    <string name="ConversationFragment_pending">Pending…</string>
    <string name="ConversationFragment_push">Data (Signal)</string>
    <string name="ConversationFragment_mms">MMS</string>
    <string name="ConversationFragment_sms">SMS</string>
    <string name="ConversationFragment_deleting">Deleting</string>
    <string name="ConversationFragment_deleting_messages">Deleting messages…</string>
    <string name="ConversationFragment_delete_for_me">Delete for me</string>
    <string name="ConversationFragment_delete_for_everyone">Delete for everyone</string>
    <!-- Dialog button for deleting one or more note-to-self messages only on this device, leaving that same message intact on other devices. -->
    <string name="ConversationFragment_delete_on_this_device">Delete on this device</string>
    <!-- Dialog button for deleting one or more note-to-self messages on all linked devices. -->
    <string name="ConversationFragment_delete_everywhere">Delete everywhere</string>
    <string name="ConversationFragment_this_message_will_be_deleted_for_everyone_in_the_conversation">This message will be deleted for everyone in the conversation if they’re on a recent version of Signal. They will be able to see that you deleted a message.</string>
    <string name="ConversationFragment_quoted_message_not_found">Original message not found</string>
    <string name="ConversationFragment_quoted_message_no_longer_available">Original message no longer available</string>
    <string name="ConversationFragment_failed_to_open_message">Failed to open message</string>
    <string name="ConversationFragment_you_can_swipe_to_the_right_reply">You can swipe to the right on any message to quickly reply</string>
    <string name="ConversationFragment_you_can_swipe_to_the_left_reply">You can swipe to the left on any message to quickly reply</string>
    <string name="ConversationFragment_outgoing_view_once_media_files_are_automatically_removed">Outgoing view-once media files are automatically removed after they are sent</string>
    <string name="ConversationFragment_you_already_viewed_this_message">You already viewed this message</string>
    <string name="ConversationFragment__you_can_add_notes_for_yourself_in_this_conversation">You can add notes for yourself in this conversation.\nIf your account has any linked devices, new notes will be synced.</string>
    <string name="ConversationFragment__d_group_members_have_the_same_name">%1$d group members have the same name.</string>
    <string name="ConversationFragment__tap_to_review">Tap to review</string>
    <string name="ConversationFragment__review_requests_carefully">Review requests carefully</string>
    <string name="ConversationFragment__signal_found_another_contact_with_the_same_name">Molly found another contact with the same name.</string>
    <string name="ConversationFragment_contact_us">Contact us</string>
    <string name="ConversationFragment_verify">Verify</string>
    <string name="ConversationFragment_not_now">Not now</string>
    <string name="ConversationFragment_your_safety_number_with_s_changed">Your safety number with %s changed</string>
    <string name="ConversationFragment_your_safety_number_with_s_changed_likey_because_they_reinstalled_signal">Your safety number with %s changed, likely because they reinstalled Signal or changed devices. Tap Verify to confirm the new safety number. This is optional.</string>
    <!-- Message shown to indicate which notification profile is on/active -->
    <string name="ConversationFragment__s_on">%1$s on</string>
    <!-- Dialog title for block group link join requests -->
    <string name="ConversationFragment__block_request">Block request?</string>
    <!-- Dialog message for block group link join requests -->
    <string name="ConversationFragment__s_will_not_be_able_to_join_or_request_to_join_this_group_via_the_group_link">%1$s will not be able to join or request to join this group via the group link. They can still be added to the group manually.</string>
    <!-- Dialog confirm block request button -->
    <string name="ConversationFragment__block_request_button">Block request</string>
    <!-- Dialog cancel block request button -->
    <string name="ConversationFragment__cancel">Cancel</string>
    <!-- Message shown after successfully blocking join requests for a user -->
    <string name="ConversationFragment__blocked">Blocked</string>

    <plurals name="ConversationListFragment_delete_selected_conversations">
        <item quantity="one">Delete selected conversation?</item>
        <item quantity="other">Delete selected conversations?</item>
    </plurals>
    <plurals name="ConversationListFragment_this_will_permanently_delete_all_n_selected_conversations">
        <item quantity="one">This will permanently delete the selected conversation.</item>
        <item quantity="other">This will permanently delete all %1$d selected conversations.</item>
    </plurals>
    <string name="ConversationListFragment_deleting">Deleting</string>
    <string name="ConversationListFragment_deleting_selected_conversations">Deleting selected conversations…</string>
    <plurals name="ConversationListFragment_conversations_archived">
        <item quantity="one">Conversation archived</item>
        <item quantity="other">%d conversations archived</item>
    </plurals>
    <string name="ConversationListFragment_undo">Undo</string>
    <plurals name="ConversationListFragment_moved_conversations_to_inbox">
        <item quantity="one">Moved conversation to inbox</item>
        <item quantity="other">Moved %d conversations to inbox</item>
    </plurals>
    <plurals name="ConversationListFragment_read_plural">
        <item quantity="one">Read</item>
        <item quantity="other">Read</item>
    </plurals>
    <plurals name="ConversationListFragment_unread_plural">
        <item quantity="one">Unread</item>
        <item quantity="other">Unread</item>
    </plurals>
    <plurals name="ConversationListFragment_pin_plural">
        <item quantity="one">Pin</item>
        <item quantity="other">Pin</item>
    </plurals>
    <plurals name="ConversationListFragment_unpin_plural">
        <item quantity="one">Unpin</item>
        <item quantity="other">Unpin</item>
    </plurals>
    <plurals name="ConversationListFragment_mute_plural">
        <item quantity="one">Mute</item>
        <item quantity="other">Mute</item>
    </plurals>
    <plurals name="ConversationListFragment_unmute_plural">
        <item quantity="one">Unmute</item>
        <item quantity="other">Unmute</item>
    </plurals>
    <string name="ConversationListFragment_select">Select</string>
    <plurals name="ConversationListFragment_archive_plural">
        <item quantity="one">Archive</item>
        <item quantity="other">Archive</item>
    </plurals>
    <plurals name="ConversationListFragment_unarchive_plural">
        <item quantity="one">Unarchive</item>
        <item quantity="other">Unarchive</item>
    </plurals>
    <plurals name="ConversationListFragment_delete_plural">
        <item quantity="one">Delete</item>
        <item quantity="other">Delete</item>
    </plurals>
    <string name="ConversationListFragment_select_all">Select all</string>
    <plurals name="ConversationListFragment_s_selected">
        <item quantity="one">%d selected</item>
        <item quantity="other">%d selected</item>
    </plurals>

    <!-- Show in conversation list overflow menu to open selection bottom sheet -->
    <string name="ConversationListFragment__notification_profile">Notification profile</string>
    <!-- Tooltip shown after you have created your first notification profile -->
    <string name="ConversationListFragment__turn_your_notification_profile_on_or_off_here">Turn your notification profile on or off here.</string>
    <!-- Message shown in top toast to indicate the named profile is on -->
    <string name="ConversationListFragment__s_on">%1$s on</string>

    <!-- ConversationListItem -->
    <string name="ConversationListItem_key_exchange_message">Key exchange message</string>

    <!-- ConversationListItemAction -->
    <string name="ConversationListItemAction_archived_conversations_d">Archived conversations (%d)</string>

    <!-- ConversationTitleView -->
    <string name="ConversationTitleView_verified">Verified</string>
    <string name="ConversationTitleView_you">You</string>

    <!-- ConversationTypingView -->
    <string name="ConversationTypingView__plus_d">+%1$d</string>

    <!-- CreateGroupActivity -->
    <string name="CreateGroupActivity__select_members">Select members</string>

    <!-- CreateProfileActivity -->
    <string name="CreateProfileActivity__profile">Profile</string>
    <string name="CreateProfileActivity_error_setting_profile_photo">Error setting profile photo</string>
    <string name="CreateProfileActivity_problem_setting_profile">Problem setting profile</string>
    <string name="CreateProfileActivity_set_up_your_profile">Set up your profile</string>
    <string name="CreateProfileActivity_signal_profiles_are_end_to_end_encrypted">Your profile and changes to it will be visible to people you message, contacts, and groups.</string>
    <string name="CreateProfileActivity_set_avatar_description">Set avatar</string>

    <!-- ProfileCreateFragment -->
    <!-- Displayed at the top of the screen and explains how profiles can be viewed. -->
    <string name="ProfileCreateFragment__profiles_are_visible_to_contacts_and_people_you_message">Profiles are visible to people you message, contacts, and groups.</string>
    <!-- Title of clickable row to select phone number privacy settings -->
    <string name="ProfileCreateFragment__who_can_find_me">Who can find me by number?</string>

    <!-- WhoCanSeeMyPhoneNumberFragment -->
    <!-- Toolbar title for this screen -->
    <string name="WhoCanSeeMyPhoneNumberFragment__who_can_find_me_by_number">Who can find me by number?</string>
    <!-- Description for radio item stating anyone can see your phone number -->
    <string name="WhoCanSeeMyPhoneNumberFragment__anyone_who_has">Anyone who has your phone number in their contacts will see you as a contact on Signal. Others will be able to find you with your number in search.</string>
    <!-- Description for radio item stating no one will be able to see your phone number -->
    <string name="WhoCanSeeMyPhoneNumberFragment__nobody_on_signal">Nobody on Signal will be able to find you with your phone number.</string>

    <!-- ChooseBackupFragment -->
    <string name="ChooseBackupFragment__restore_from_backup">Restore from backup?</string>
    <string name="ChooseBackupFragment__restore_your_messages_and_media">Restore your messages and media from a local backup. If you don\'t restore now, you won\'t be able to restore later.</string>
    <string name="ChooseBackupFragment__icon_content_description">Restore from backup icon</string>
    <string name="ChooseBackupFragment__choose_backup">Choose backup</string>
    <string name="ChooseBackupFragment__learn_more">Learn more</string>
    <string name="ChooseBackupFragment__no_file_browser_available">No file browser available</string>

    <!-- RestoreBackupFragment -->
    <string name="RestoreBackupFragment__restore_complete">Restore complete</string>
    <string name="RestoreBackupFragment__to_continue_using_backups_please_choose_a_folder">To continue using backups, please choose a folder. New backups will be saved to this location.</string>
    <string name="RestoreBackupFragment__choose_folder">Choose folder</string>
    <string name="RestoreBackupFragment__not_now">Not now</string>
    <!-- Couldn\'t find the selected backup -->
    <string name="RestoreBackupFragment__backup_not_found">Backup not found.</string>
    <!-- Couldn\'t read the selected backup -->
    <string name="RestoreBackupFragment__backup_could_not_be_read">Backup could not be read.</string>
    <!-- Backup has an unsupported file extension -->
    <string name="RestoreBackupFragment__backup_has_a_bad_extension">Backup has a bad extension.</string>

    <!-- BackupsPreferenceFragment -->
    <string name="BackupsPreferenceFragment__chat_backups">Chat backups</string>
    <string name="BackupsPreferenceFragment__backups_are_encrypted_with_a_passphrase">Backups are encrypted with a passphrase and stored on your device.</string>
    <string name="BackupsPreferenceFragment__create_backup">Create backup</string>
    <string name="BackupsPreferenceFragment__last_backup">Last backup: %1$s</string>
    <string name="BackupsPreferenceFragment__backup_folder">Backup folder</string>
    <string name="BackupsPreferenceFragment__verify_backup_passphrase">Verify backup passphrase</string>
    <string name="BackupsPreferenceFragment__test_your_backup_passphrase">Test your backup passphrase and verify that it matches</string>
    <string name="BackupsPreferenceFragment__turn_on">Turn on</string>
    <string name="BackupsPreferenceFragment__turn_off">Turn off</string>
    <string name="BackupsPreferenceFragment__to_restore_a_backup">To restore a backup, install a new copy of Molly. Open the app and tap "Restore backup", then locate a backup file. %1$s</string>
    <string name="BackupsPreferenceFragment__learn_more">Learn more</string>
    <string name="BackupsPreferenceFragment__in_progress">In progress…</string>
    <!-- Status text shown in backup preferences when verifying a backup -->
    <string name="BackupsPreferenceFragment__verifying_backup">Verifying backup…</string>
    <string name="BackupsPreferenceFragment__d_so_far">%1$d so far…</string>
    <!-- Show percentage of completion of backup -->
    <string name="BackupsPreferenceFragment__s_so_far">%1$s%% so far…</string>
    <string name="BackupsPreferenceFragment_signal_requires_external_storage_permission_in_order_to_create_backups">Molly requires external storage permission in order to create backups, but it has been permanently denied. Please continue to app settings, select \"Permissions\" and enable \"Storage\".</string>


    <!-- CustomDefaultPreference -->
    <string name="CustomDefaultPreference_using_custom">Using custom: %s</string>
    <string name="CustomDefaultPreference_using_default">Using default: %s</string>
    <string name="CustomDefaultPreference_none">None</string>

    <!-- AvatarSelectionBottomSheetDialogFragment -->
    <string name="AvatarSelectionBottomSheetDialogFragment__choose_photo">Choose photo</string>
    <string name="AvatarSelectionBottomSheetDialogFragment__take_photo">Take photo</string>
    <string name="AvatarSelectionBottomSheetDialogFragment__choose_from_gallery">Choose from gallery</string>
    <string name="AvatarSelectionBottomSheetDialogFragment__remove_photo">Remove photo</string>
    <string name="AvatarSelectionBottomSheetDialogFragment__taking_a_photo_requires_the_camera_permission">Taking a photo requires the camera permission.</string>
    <string name="AvatarSelectionBottomSheetDialogFragment__viewing_your_gallery_requires_the_storage_permission">Viewing your gallery requires the storage permission.</string>

    <!-- DateUtils -->
    <string name="DateUtils_just_now">Now</string>
    <string name="DateUtils_minutes_ago">%dm</string>
    <string name="DateUtils_today">Today</string>
    <string name="DateUtils_yesterday">Yesterday</string>

    <!-- DecryptionFailedDialog -->
    <string name="DecryptionFailedDialog_chat_session_refreshed">Chat session refreshed</string>
    <string name="DecryptionFailedDialog_signal_uses_end_to_end_encryption">Signal uses end-to-end encryption and it may need to refresh your chat session sometimes. This doesn\'t affect your chat\'s security, but you may have missed a message from this contact, and you can ask them to resend it.</string>

    <!-- DeviceListActivity -->
    <string name="DeviceListActivity_unlink_s">Unlink \'%s\'?</string>
    <string name="DeviceListActivity_by_unlinking_this_device_it_will_no_longer_be_able_to_send_or_receive">By unlinking this device, it will no longer be able to send or receive messages.</string>
    <string name="DeviceListActivity_network_connection_failed">Network connection failed</string>
    <string name="DeviceListActivity_try_again">Try again</string>
    <string name="DeviceListActivity_unlinking_device">Unlinking device…</string>
    <string name="DeviceListActivity_unlinking_device_no_ellipsis">Unlinking device</string>
    <string name="DeviceListActivity_network_failed">Network failed!</string>

    <!-- DeviceListItem -->
    <string name="DeviceListItem_unnamed_device">Unnamed device</string>
    <string name="DeviceListItem_linked_s">Linked %s</string>
    <string name="DeviceListItem_last_active_s">Last active %s</string>
    <string name="DeviceListItem_today">Today</string>

    <!-- DocumentView -->
    <string name="DocumentView_unnamed_file">Unnamed file</string>

    <!-- DozeReminder -->
    <string name="DozeReminder_optimize_for_missing_play_services">Optimize for missing Play Services</string>
    <string name="DozeReminder_this_device_does_not_support_play_services_tap_to_disable_system_battery">This device does not support Play Services. Tap to disable system battery optimizations that prevent Molly from retrieving messages while inactive.</string>

    <!-- ExpiredBuildReminder -->
    <string name="ExpiredBuildReminder_this_version_of_signal_has_expired">This version of Signal has expired. Update now to send and receive messages.</string>
    <string name="ExpiredBuildReminder_update_now">Update now</string>

    <!-- PendingGroupJoinRequestsReminder -->
    <plurals name="PendingGroupJoinRequestsReminder_d_pending_member_requests">
        <item quantity="one">%d pending member request.</item>
        <item quantity="other">%d pending member requests.</item>
    </plurals>
    <string name="PendingGroupJoinRequestsReminder_view">View</string>

    <!-- GcmRefreshJob -->
    <string name="GcmRefreshJob_Permanent_Signal_communication_failure">Permanent Signal communication failure!</string>
    <string name="GcmRefreshJob_Signal_was_unable_to_register_with_Google_Play_Services">Molly was unable to register with Google Play Services. Molly messages and calls have been disabled, please try re-registering in Settings &gt; Advanced.</string>


    <!-- GiphyActivity -->
    <string name="GiphyActivity_error_while_retrieving_full_resolution_gif">Error while retrieving full resolution GIF</string>

    <!-- GiphyFragmentPageAdapter -->
    <string name="GiphyFragmentPagerAdapter_gifs">GIFs</string>
    <string name="GiphyFragmentPagerAdapter_stickers">Stickers</string>

    <!-- AddToGroupActivity -->
    <string name="AddToGroupActivity_add_member">Add member?</string>
    <string name="AddToGroupActivity_add_s_to_s">Add \"%1$s\" to \"%2$s\"?</string>
    <string name="AddToGroupActivity_s_added_to_s">\"%1$s\" added to \"%2$s\".</string>
    <string name="AddToGroupActivity_add_to_group">Add to group</string>
    <string name="AddToGroupActivity_add_to_groups">Add to groups</string>
    <string name="AddToGroupActivity_this_person_cant_be_added_to_legacy_groups">This person can\'t be added to legacy groups.</string>
    <string name="AddToGroupActivity_add">Add</string>
    <string name="AddToGroupActivity_add_to_a_group">Add to a group</string>

    <!-- ChooseNewAdminActivity -->
    <string name="ChooseNewAdminActivity_choose_new_admin">Choose new admin</string>
    <string name="ChooseNewAdminActivity_done">Done</string>
    <string name="ChooseNewAdminActivity_you_left">You left \"%1$s.\"</string>

    <!-- GroupMembersDialog -->
    <string name="GroupMembersDialog_you">You</string>

    <!-- GV2 access levels -->
    <string name="GroupManagement_access_level_anyone">Anyone</string>
    <string name="GroupManagement_access_level_all_members">All members</string>
    <string name="GroupManagement_access_level_only_admins">Only admins</string>
    <string name="GroupManagement_access_level_no_one">No one</string>
    <string name="GroupManagement_access_level_unknown" translatable="false">Unknown</string>
    <array name="GroupManagement_edit_group_membership_choices">
        <item>@string/GroupManagement_access_level_all_members</item>
        <item>@string/GroupManagement_access_level_only_admins</item>
    </array>
    <array name="GroupManagement_edit_group_info_choices">
        <item>@string/GroupManagement_access_level_all_members</item>
        <item>@string/GroupManagement_access_level_only_admins</item>
    </array>

    <!-- GV2 invites sent -->
    <plurals name="GroupManagement_invitation_sent">
        <item quantity="one">Invitation sent</item>
        <item quantity="other">%d invitations sent</item>
    </plurals>
    <string name="GroupManagement_invite_single_user">“%1$s” can’t be automatically added to this group by you.\n\nThey’ve been invited to join, and won’t see any group messages until they accept.</string>
    <string name="GroupManagement_invite_multiple_users">These users can’t be automatically added to this group by you.\n\nThey’ve been invited to join the group, and won’t see any group messages until they accept.</string>

    <!-- GroupsV1MigrationLearnMoreBottomSheetDialogFragment -->
    <string name="GroupsV1MigrationLearnMore_what_are_new_groups">What are New Groups?</string>
    <string name="GroupsV1MigrationLearnMore_new_groups_have_features_like_mentions">New Groups have features like @mentions and group admins, and will support more features in the future.</string>
    <string name="GroupsV1MigrationLearnMore_all_message_history_and_media_has_been_kept">All message history and media has been kept from before the upgrade.</string>
    <string name="GroupsV1MigrationLearnMore_you_will_need_to_accept_an_invite_to_join_this_group_again">You will need to accept an invite to join this group again, and will not receive group messages until you accept.</string>
    <plurals name="GroupsV1MigrationLearnMore_these_members_will_need_to_accept_an_invite">
        <item quantity="one">This member will need to accept an invite to join this group again and will not receive group messages until they accept:</item>
        <item quantity="other">These members will need to accept an invite to join this group again and will not receive group messages until they accept:</item>
    </plurals>
    <plurals name="GroupsV1MigrationLearnMore_these_members_were_removed_from_the_group">
        <item quantity="one">This member was removed from the group and will not be able to rejoin until they upgrade:</item>
        <item quantity="other">These members were removed from the group and will not be able to rejoin until they upgrade:</item>
    </plurals>

    <!-- GroupsV1MigrationInitiationBottomSheetDialogFragment -->
    <string name="GroupsV1MigrationInitiation_upgrade_to_new_group">Upgrade to New Group</string>
    <string name="GroupsV1MigrationInitiation_upgrade_this_group">Upgrade this group</string>
    <string name="GroupsV1MigrationInitiation_new_groups_have_features_like_mentions">New Groups have features like @mentions and group admins, and will support more features in the future.</string>
    <string name="GroupsV1MigrationInitiation_all_message_history_and_media_will_be_kept">All message history and media will be kept from before the upgrade.</string>
    <string name="GroupsV1MigrationInitiation_encountered_a_network_error">Encountered a network error. Try again later.</string>
    <string name="GroupsV1MigrationInitiation_failed_to_upgrade">Failed to upgrade.</string>
    <plurals name="GroupsV1MigrationInitiation_these_members_will_need_to_accept_an_invite">
        <item quantity="one">This member will need to accept an invite to join this group again and will not receive group messages until they accept:</item>
        <item quantity="other">These members will need to accept an invite to join this group again and will not receive group messages until they accept:</item>
    </plurals>
    <plurals name="GroupsV1MigrationInitiation_these_members_are_not_capable_of_joining_new_groups">
        <item quantity="one">This member is not capable of joining New Groups, and will be removed from the group:</item>
        <item quantity="other">These members are not capable of joining New Groups, and will be removed from the group:</item>
    </plurals>

    <!-- GroupsV1MigrationSuggestionsReminder -->
    <plurals name="GroupsV1MigrationSuggestionsReminder_members_couldnt_be_added_to_the_new_group">
        <item quantity="one">%1$d member couldn\'t be re-added to the New Group. Do you want to add them now?</item>
        <item quantity="other">%1$d members couldn\'t be re-added to the New Group. Do you want to add them now?</item>
    </plurals>
    <plurals name="GroupsV1MigrationSuggestionsReminder_add_members">
        <item quantity="one">Add member</item>
        <item quantity="other">Add members</item>
    </plurals>
    <string name="GroupsV1MigrationSuggestionsReminder_no_thanks">No thanks</string>

    <!-- GroupsV1MigrationSuggestionsDialog -->
    <plurals name="GroupsV1MigrationSuggestionsDialog_add_members_question">
        <item quantity="one">Add member?</item>
        <item quantity="other">Add members?</item>
    </plurals>
    <plurals name="GroupsV1MigrationSuggestionsDialog_these_members_couldnt_be_automatically_added">
        <item quantity="one">This member couldn\'t be automatically added to the New Group when it was upgraded:</item>
        <item quantity="other">These members couldn\'t be automatically added to the New Group when it was upgraded:</item>
    </plurals>
    <plurals name="GroupsV1MigrationSuggestionsDialog_add_members">
        <item quantity="one">Add member</item>
        <item quantity="other">Add members</item>
    </plurals>
    <plurals name="GroupsV1MigrationSuggestionsDialog_failed_to_add_members_try_again_later">
        <item quantity="one">Failed to add member. Try again later.</item>
        <item quantity="other">Failed to add members. Try again later.</item>
    </plurals>
    <plurals name="GroupsV1MigrationSuggestionsDialog_cannot_add_members">
        <item quantity="one">Cannot add member.</item>
        <item quantity="other">Cannot add members.</item>
    </plurals>

    <!-- LeaveGroupDialog -->
    <string name="LeaveGroupDialog_leave_group">Leave group?</string>
    <string name="LeaveGroupDialog_you_will_no_longer_be_able_to_send_or_receive_messages_in_this_group">You will no longer be able to send or receive messages in this group.</string>
    <string name="LeaveGroupDialog_leave">Leave</string>
    <string name="LeaveGroupDialog_choose_new_admin">Choose new admin</string>
    <string name="LeaveGroupDialog_before_you_leave_you_must_choose_at_least_one_new_admin_for_this_group">Before you leave, you must choose at least one new admin for this group.</string>
    <string name="LeaveGroupDialog_choose_admin">Choose admin</string>

    <!-- LinkPreviewView -->
    <string name="LinkPreviewView_no_link_preview_available">No link preview available</string>
    <string name="LinkPreviewView_this_group_link_is_not_active">This group link is not active</string>
    <string name="LinkPreviewView_domain_date">%1$s · %2$s</string>

    <!-- LinkPreviewRepository -->
    <plurals name="LinkPreviewRepository_d_members">
        <item quantity="one">%1$d member</item>
        <item quantity="other">%1$d members</item>
    </plurals>

    <!-- PendingMembersActivity -->
    <string name="PendingMembersActivity_pending_group_invites">Pending group invites</string>
    <string name="PendingMembersActivity_requests">Requests</string>
    <string name="PendingMembersActivity_invites">Invites</string>
    <string name="PendingMembersActivity_people_you_invited">People you invited</string>
    <string name="PendingMembersActivity_you_have_no_pending_invites">You have no pending invites.</string>
    <string name="PendingMembersActivity_invites_by_other_group_members">Invites by other group members</string>
    <string name="PendingMembersActivity_no_pending_invites_by_other_group_members">No pending invites by other group members.</string>
    <string name="PendingMembersActivity_missing_detail_explanation">Details of people invited by other group members are not shown. If invitees choose to join, their information will be shared with the group at that time. They will not see any messages in the group until they join.</string>

    <string name="PendingMembersActivity_revoke_invite">Revoke invite</string>
    <string name="PendingMembersActivity_revoke_invites">Revoke invites</string>
    <plurals name="PendingMembersActivity_revoke_d_invites">
        <item quantity="one">Revoke invite</item>
        <item quantity="other">Revoke %1$d invites</item>
    </plurals>
    <plurals name="PendingMembersActivity_error_revoking_invite">
        <item quantity="one">Error revoking invite</item>
        <item quantity="other">Error revoking invites</item>
    </plurals>

    <!-- RequestingMembersFragment -->
    <string name="RequestingMembersFragment_pending_member_requests">Pending member requests</string>
    <string name="RequestingMembersFragment_no_member_requests_to_show">No member requests to show.</string>
    <string name="RequestingMembersFragment_explanation">People on this list are attempting to join this group via the group link.</string>
    <string name="RequestingMembersFragment_added_s">Added "%1$s"</string>
    <string name="RequestingMembersFragment_denied_s">Denied "%1$s"</string>

    <!-- AddMembersActivity -->
    <string name="AddMembersActivity__done">Done</string>
    <string name="AddMembersActivity__this_person_cant_be_added_to_legacy_groups">This person can\'t be added to legacy groups.</string>
    <string name="AddMembersActivity__this_person_cant_be_added_to_announcement_groups">This person can\'t be added to announcement groups.</string>
    <plurals name="AddMembersActivity__add_d_members_to_s">
        <item quantity="one">Add \"%1$s\" to \"%2$s\"?</item>
        <item quantity="other">Add %3$d members to \"%2$s\"?</item>
    </plurals>
    <string name="AddMembersActivity__add">Add</string>
    <string name="AddMembersActivity__add_members">Add members</string>

    <!-- AddGroupDetailsFragment -->
    <string name="AddGroupDetailsFragment__name_this_group">Name this group</string>
    <string name="AddGroupDetailsFragment__create_group">Create group</string>
    <string name="AddGroupDetailsFragment__create">Create</string>
    <string name="AddGroupDetailsFragment__members">Members</string>
    <string name="AddGroupDetailsFragment__you_can_add_or_invite_friends_after_creating_this_group">You can add or invite friends after creating this group.</string>
    <string name="AddGroupDetailsFragment__group_name_required">Group name (required)</string>
    <string name="AddGroupDetailsFragment__group_name_optional">Group name (optional)</string>
    <string name="AddGroupDetailsFragment__this_field_is_required">This field is required.</string>
    <string name="AddGroupDetailsFragment__group_creation_failed">Group creation failed.</string>
    <string name="AddGroupDetailsFragment__try_again_later">Try again later.</string>
    <string name="AddGroupDetailsFragment__remove">Remove</string>
    <string name="AddGroupDetailsFragment__sms_contact">SMS contact</string>
    <string name="AddGroupDetailsFragment__remove_s_from_this_group">Remove %1$s from this group?</string>
    <!-- Info message shown in the middle of the screen, displayed when adding group details to an MMS Group -->
    <string name="AddGroupDetailsFragment__youve_selected_a_contact_that_doesnt_support">You\'ve selected a contact that doesn\'t support Signal groups, so this group will be MMS. Custom MMS group names and photos will only be visible to you.</string>
    <!-- Info message shown in the middle of the screen, displayed when adding group details to an MMS Group after SMS Phase 0 -->
    <string name="AddGroupDetailsFragment__youve_selected_a_contact_that_doesnt_support_signal_groups_mms_removal">You\'ve selected a contact that doesn\'t support Signal groups, this group will be MMS. Custom MMS group names and photos will only be visible to you. Support for MMS groups will be removed soon to focus on encrypted messaging.</string>

    <!-- ManageGroupActivity -->
    <string name="ManageGroupActivity_member_requests_and_invites">Member requests &amp; invites</string>
    <string name="ManageGroupActivity_add_members">Add members</string>
    <string name="ManageGroupActivity_edit_group_info">Edit group info</string>
    <string name="ManageGroupActivity_who_can_add_new_members">Who can add new members?</string>
    <string name="ManageGroupActivity_who_can_edit_this_groups_info">Who can edit this group\'s info?</string>
    <string name="ManageGroupActivity_group_link">Group link</string>
    <string name="ManageGroupActivity_block_group">Block group</string>
    <string name="ManageGroupActivity_unblock_group">Unblock group</string>
    <string name="ManageGroupActivity_leave_group">Leave group</string>
    <string name="ManageGroupActivity_mute_notifications">Mute notifications</string>
    <string name="ManageGroupActivity_custom_notifications">Custom notifications</string>
    <string name="ManageGroupActivity_mentions">Mentions</string>
    <string name="ManageGroupActivity_chat_color_and_wallpaper">Chat color &amp; wallpaper</string>
    <string name="ManageGroupActivity_until_s">Until %1$s</string>
    <string name="ManageGroupActivity_always">Always</string>
    <string name="ManageGroupActivity_off">Off</string>
    <string name="ManageGroupActivity_on">On</string>
    <string name="ManageGroupActivity_view_all_members">View all members</string>
    <string name="ManageGroupActivity_see_all">See all</string>

    <plurals name="ManageGroupActivity_added">
        <item quantity="one">%d member added.</item>
        <item quantity="other">%d members added.</item>
    </plurals>

    <string name="ManageGroupActivity_only_admins_can_enable_or_disable_the_sharable_group_link">Only admins can enable or disable the sharable group link.</string>
    <string name="ManageGroupActivity_only_admins_can_enable_or_disable_the_option_to_approve_new_members">Only admins can enable or disable the option to approve new members.</string>
    <string name="ManageGroupActivity_only_admins_can_reset_the_sharable_group_link">Only admins can reset the sharable group link.</string>

    <string name="ManageGroupActivity_you_dont_have_the_rights_to_do_this">You don\'t have the rights to do this</string>
    <string name="ManageGroupActivity_not_capable">Someone you added does not support new groups and needs to update Signal</string>
    <string name="ManageGroupActivity_not_announcement_capable">Someone you added does not support announcement groups and needs to update Signal</string>
    <string name="ManageGroupActivity_failed_to_update_the_group">Failed to update the group</string>
    <string name="ManageGroupActivity_youre_not_a_member_of_the_group">You\'re not a member of the group</string>
    <string name="ManageGroupActivity_failed_to_update_the_group_please_retry_later">Failed to update the group please retry later</string>
    <string name="ManageGroupActivity_failed_to_update_the_group_due_to_a_network_error_please_retry_later">Failed to update the group due to a network error, please retry later</string>

    <string name="ManageGroupActivity_edit_name_and_picture">Edit name and picture</string>
    <string name="ManageGroupActivity_legacy_group">Legacy Group</string>
    <string name="ManageGroupActivity_legacy_group_learn_more">This is a Legacy Group. Features like group admins are only available for New Groups.</string>
    <string name="ManageGroupActivity_legacy_group_upgrade">This is a Legacy Group. To access new features like @mentions and admins,</string>
    <string name="ManageGroupActivity_legacy_group_too_large">This Legacy Group can’t be upgraded to a New Group because it is too large. The maximum group size is %1$d.</string>
    <string name="ManageGroupActivity_upgrade_this_group">upgrade this group.</string>
    <string name="ManageGroupActivity_this_is_an_insecure_mms_group">This is an insecure MMS Group. To chat privately, invite your contacts to Signal.</string>
    <string name="ManageGroupActivity_invite_now">Invite now</string>
    <string name="ManageGroupActivity_more">more</string>
    <string name="ManageGroupActivity_add_group_description">Add group description…</string>

    <!-- GroupMentionSettingDialog -->
    <string name="GroupMentionSettingDialog_notify_me_for_mentions">Notify me for Mentions</string>
    <string name="GroupMentionSettingDialog_receive_notifications_when_youre_mentioned_in_muted_chats">Receive notifications when you’re mentioned in muted chats?</string>
    <string name="GroupMentionSettingDialog_always_notify_me">Always notify me</string>
    <string name="GroupMentionSettingDialog_dont_notify_me">Don\'t notify me</string>

    <!-- ManageProfileFragment -->
    <string name="ManageProfileFragment_profile_name">Profile name</string>
    <string name="ManageProfileFragment_username">Username</string>
    <string name="ManageProfileFragment_about">About</string>
    <string name="ManageProfileFragment_write_a_few_words_about_yourself">Write a few words about yourself</string>
    <string name="ManageProfileFragment_your_name">Your name</string>
    <string name="ManageProfileFragment_your_username">Your username</string>
    <string name="ManageProfileFragment_failed_to_set_avatar">Failed to set avatar</string>
    <string name="ManageProfileFragment_badges">Badges</string>
    <string name="ManageProfileFragment__edit_photo">Edit photo</string>
    <!-- Snackbar message after creating username -->
    <string name="ManageProfileFragment__username_created">Username created</string>
    <!-- Snackbar message after copying username -->
    <string name="ManageProfileFragment__username_copied">Username copied</string>


    <!-- ManageRecipientActivity -->
    <string name="ManageRecipientActivity_no_groups_in_common">No groups in common</string>
    <plurals name="ManageRecipientActivity_d_groups_in_common">
        <item quantity="one">%d group in common</item>
        <item quantity="other">%d groups in common</item>
    </plurals>

    <plurals name="GroupMemberList_invited">
        <item quantity="one">%1$s invited 1 person</item>
        <item quantity="other">%1$s invited %2$d people</item>
    </plurals>

    <!-- CustomNotificationsDialogFragment -->
    <string name="CustomNotificationsDialogFragment__custom_notifications">Custom notifications</string>
    <string name="CustomNotificationsDialogFragment__messages">Messages</string>
    <string name="CustomNotificationsDialogFragment__use_custom_notifications">Use custom notifications</string>
    <string name="CustomNotificationsDialogFragment__notification_sound">Notification sound</string>
    <string name="CustomNotificationsDialogFragment__vibrate">Vibrate</string>
    <!-- Button text for customizing notification options -->
    <string name="CustomNotificationsDialogFragment__customize">Customize</string>
    <string name="CustomNotificationsDialogFragment__change_sound_and_vibration">Change sound and vibration</string>
    <string name="CustomNotificationsDialogFragment__call_settings">Call settings</string>
    <string name="CustomNotificationsDialogFragment__ringtone">Ringtone</string>
    <string name="CustomNotificationsDialogFragment__enabled">Enabled</string>
    <string name="CustomNotificationsDialogFragment__disabled">Disabled</string>
    <string name="CustomNotificationsDialogFragment__default">Default</string>
    <string name="CustomNotificationsDialogFragment__unknown">Unknown</string>

    <!-- ShareableGroupLinkDialogFragment -->
    <string name="ShareableGroupLinkDialogFragment__shareable_group_link">Shareable group link</string>
    <string name="ShareableGroupLinkDialogFragment__manage_and_share">Manage &amp; share</string>
    <string name="ShareableGroupLinkDialogFragment__group_link">Group link</string>
    <string name="ShareableGroupLinkDialogFragment__share">Share</string>
    <string name="ShareableGroupLinkDialogFragment__reset_link">Reset link</string>
    <string name="ShareableGroupLinkDialogFragment__member_requests">Member requests</string>
    <string name="ShareableGroupLinkDialogFragment__approve_new_members">Approve new members</string>
    <string name="ShareableGroupLinkDialogFragment__require_an_admin_to_approve_new_members_joining_via_the_group_link">Require an admin to approve new members joining via the group link.</string>
    <string name="ShareableGroupLinkDialogFragment__are_you_sure_you_want_to_reset_the_group_link">Are you sure you want to reset the group link? People will no longer be able to join the group using the current link.</string>

    <!-- GroupLinkShareQrDialogFragment -->
    <string name="GroupLinkShareQrDialogFragment__qr_code">QR code</string>
    <string name="GroupLinkShareQrDialogFragment__people_who_scan_this_code_will">People who scan this code will be able to join your group. Admins will still need to approve new members if you have that setting turned on.</string>
    <string name="GroupLinkShareQrDialogFragment__share_code">Share code</string>

    <!-- GV2 Invite Revoke confirmation dialog -->
    <string name="InviteRevokeConfirmationDialog_revoke_own_single_invite">Do you want to revoke the invite you sent to %1$s?</string>
    <plurals name="InviteRevokeConfirmationDialog_revoke_others_invites">
        <item quantity="one">Do you want to revoke the invite sent by %1$s?</item>
        <item quantity="other">Do you want to revoke %2$d invites sent by %1$s?</item>
    </plurals>

    <!-- GroupJoinBottomSheetDialogFragment -->
    <string name="GroupJoinBottomSheetDialogFragment_you_are_already_a_member">You are already a member</string>
    <string name="GroupJoinBottomSheetDialogFragment_join">Join</string>
    <string name="GroupJoinBottomSheetDialogFragment_request_to_join">Request to join</string>
    <string name="GroupJoinBottomSheetDialogFragment_unable_to_join_group_please_try_again_later">Unable to join group. Please try again later</string>
    <string name="GroupJoinBottomSheetDialogFragment_encountered_a_network_error">Encountered a network error.</string>
    <string name="GroupJoinBottomSheetDialogFragment_this_group_link_is_not_active">This group link is not active</string>
    <!-- Title shown when there was an known issue getting group information from a group link -->
    <string name="GroupJoinBottomSheetDialogFragment_cant_join_group">Can\'t join group</string>
    <!-- Message shown when you try to get information for a group via link but an admin has removed you -->
    <string name="GroupJoinBottomSheetDialogFragment_you_cant_join_this_group_via_the_group_link_because_an_admin_removed_you">You can\'t join this group via the group link because an admin removed you.</string>
    <!-- Message shown when you try to get information for a group via link but the link is no longer valid -->
    <string name="GroupJoinBottomSheetDialogFragment_this_group_link_is_no_longer_valid">This group link is no longer valid.</string>
    <!-- Title shown when there was an unknown issue getting group information from a group link -->
    <string name="GroupJoinBottomSheetDialogFragment_link_error">Link error</string>
    <!-- Message shown when you try to get information for a group via link but an unknown issue occurred -->
    <string name="GroupJoinBottomSheetDialogFragment_joining_via_this_link_failed_try_joining_again_later">Joining via this link failed. Try joining again later.</string>

    <string name="GroupJoinBottomSheetDialogFragment_direct_join">Do you want to join this group and share your name and photo with its members?</string>
    <string name="GroupJoinBottomSheetDialogFragment_admin_approval_needed">An admin of this group must approve your request before you can join this group. When you request to join, your name and photo will be shared with its members.</string>
    <plurals name="GroupJoinBottomSheetDialogFragment_group_dot_d_members">
        <item quantity="one">Group · %1$d member</item>
        <item quantity="other">Group · %1$d members</item>
    </plurals>

    <!-- GroupJoinUpdateRequiredBottomSheetDialogFragment -->
    <string name="GroupJoinUpdateRequiredBottomSheetDialogFragment_update_signal_to_use_group_links">Update Signal to use group links</string>
    <string name="GroupJoinUpdateRequiredBottomSheetDialogFragment_update_message">The version of Signal you’re using does not support this group link. Update to the latest version to join this group via link.</string>
    <string name="GroupJoinUpdateRequiredBottomSheetDialogFragment_update_signal">Update Signal</string>
    <string name="GroupJoinUpdateRequiredBottomSheetDialogFragment_update_linked_device_message">One or more of your linked devices are running a version of Signal that doesn\'t support group links. Update Signal on your linked device(s) to join this group.</string>
    <string name="GroupJoinUpdateRequiredBottomSheetDialogFragment_group_link_is_not_valid">Group link is not valid</string>

    <!-- GroupInviteLinkEnableAndShareBottomSheetDialogFragment -->
    <string name="GroupInviteLinkEnableAndShareBottomSheetDialogFragment_invite_friends">Invite friends</string>
    <string name="GroupInviteLinkEnableAndShareBottomSheetDialogFragment_share_a_link_with_friends_to_let_them_quickly_join_this_group">Share a link with friends to let them quickly join this group.</string>

    <string name="GroupInviteLinkEnableAndShareBottomSheetDialogFragment_enable_and_share_link">Enable and share link</string>
    <string name="GroupInviteLinkEnableAndShareBottomSheetDialogFragment_share_link">Share link</string>

    <string name="GroupInviteLinkEnableAndShareBottomSheetDialogFragment_unable_to_enable_group_link_please_try_again_later">Unable to enable group link. Please try again later</string>
    <string name="GroupInviteLinkEnableAndShareBottomSheetDialogFragment_encountered_a_network_error">Encountered a network error.</string>
    <string name="GroupInviteLinkEnableAndShareBottomSheetDialogFragment_you_dont_have_the_right_to_enable_group_link">You don\'t have the right to enable the group link. Please ask an admin.</string>
    <string name="GroupInviteLinkEnableAndShareBottomSheetDialogFragment_you_are_not_currently_a_member_of_the_group">You are not currently a member of the group.</string>

    <!-- GV2 Request confirmation dialog -->
    <string name="RequestConfirmationDialog_add_s_to_the_group">Add “%1$s” to the group?</string>
    <string name="RequestConfirmationDialog_deny_request_from_s">Deny request from “%1$s”?</string>
    <!-- Confirm dialog message shown when deny a group link join request and group link is enabled. -->
    <string name="RequestConfirmationDialog_deny_request_from_s_they_will_not_be_able_to_request">Deny request from “%1$s”? They will not be able to request to join via the group link again.</string>
    <string name="RequestConfirmationDialog_add">Add</string>
    <string name="RequestConfirmationDialog_deny">Deny</string>

    <!-- ImageEditorHud -->
    <string name="ImageEditorHud_blur_faces">Blur faces</string>
    <string name="ImageEditorHud_new_blur_faces_or_draw_anywhere_to_blur">New: Blur faces or draw anywhere to blur</string>
    <string name="ImageEditorHud_draw_anywhere_to_blur">Draw anywhere to blur</string>
    <string name="ImageEditorHud_draw_to_blur_additional_faces_or_areas">Draw to blur additional faces or areas</string>

    <!-- InputPanel -->
    <string name="InputPanel_tap_and_hold_to_record_a_voice_message_release_to_send">Tap and hold to record a voice message, release to send</string>
    <!-- Message shown if the user tries to switch a conversation from Signal to SMS -->
    <string name="InputPanel__sms_messaging_is_no_longer_supported_in_signal">SMS messaging is no longer supported in Signal.</string>

    <!-- InviteActivity -->
    <string name="InviteActivity_share">Share</string>
    <string name="InviteActivity_share_with_contacts">Share with contacts</string>
    <string name="InviteActivity_share_via">Share via…</string>

    <string name="InviteActivity_cancel">Cancel</string>
    <string name="InviteActivity_sending">Sending…</string>
    <string name="InviteActivity_invitations_sent">Invitations sent!</string>
    <string name="InviteActivity_invite_to_signal">Invite to Molly</string>
    <string name="InviteActivity_send_sms">Send SMS (%d)</string>
    <plurals name="InviteActivity_send_sms_invites">
        <item quantity="one">Send %d SMS invite?</item>
        <item quantity="other">Send %d SMS invites?</item>
    </plurals>
    <string name="InviteActivity_lets_switch_to_signal">Let\'s switch to Molly: %1$s</string>
    <string name="InviteActivity_no_app_to_share_to">It looks like you don\'t have any apps to share to.</string>

    <!-- LearnMoreTextView -->
    <string name="LearnMoreTextView_learn_more">Learn more</string>

    <string name="SpanUtil__read_more">Read more</string>

    <!-- LongMessageActivity -->
    <string name="LongMessageActivity_unable_to_find_message">Unable to find message</string>
    <string name="LongMessageActivity_message_from_s">Message from %1$s</string>
    <string name="LongMessageActivity_your_message">Your message</string>

    <!-- MessageRetrievalService -->
    <string name="MessageRetrievalService_signal">Molly</string>
    <string name="MessageRetrievalService_background_connection_enabled">Background connection enabled</string>

    <!-- MmsDownloader -->
    <string name="MmsDownloader_error_reading_mms_settings">Error reading wireless provider MMS settings</string>

    <!-- MediaOverviewActivity -->
    <string name="MediaOverviewActivity_Media">Media</string>
    <string name="MediaOverviewActivity_Files">Files</string>
    <string name="MediaOverviewActivity_Audio">Audio</string>
    <string name="MediaOverviewActivity_All">All</string>
    <plurals name="MediaOverviewActivity_Media_delete_confirm_title">
        <item quantity="one">Delete selected item?</item>
        <item quantity="other">Delete selected items?</item>
    </plurals>
    <plurals name="MediaOverviewActivity_Media_delete_confirm_message">
        <item quantity="one">This will permanently delete the selected file. Any message text associated with this item will also be deleted.</item>
        <item quantity="other">This will permanently delete all %1$d selected files. Any message text associated with these items will also be deleted.</item>
    </plurals>
    <string name="MediaOverviewActivity_Media_delete_progress_title">Deleting</string>
    <string name="MediaOverviewActivity_Media_delete_progress_message">Deleting messages…</string>
    <string name="MediaOverviewActivity_Select_all">Select all</string>
    <string name="MediaOverviewActivity_collecting_attachments">Collecting attachments…</string>
    <string name="MediaOverviewActivity_Sort_by">Sort by</string>
    <string name="MediaOverviewActivity_Newest">Newest</string>
    <string name="MediaOverviewActivity_Oldest">Oldest</string>
    <string name="MediaOverviewActivity_Storage_used">Storage used</string>
    <string name="MediaOverviewActivity_All_storage_use">All storage use</string>
    <string name="MediaOverviewActivity_Grid_view_description">Grid view</string>
    <string name="MediaOverviewActivity_List_view_description">List view</string>
    <string name="MediaOverviewActivity_Selected_description">Selected</string>
    <string name="MediaOverviewActivity_select_all">Select all</string>
    <plurals name="MediaOverviewActivity_save_plural">
        <item quantity="one">Save</item>
        <item quantity="other">Save</item>
    </plurals>
    <plurals name="MediaOverviewActivity_delete_plural">
        <item quantity="one">Delete</item>
        <item quantity="other">Delete</item>
    </plurals>

    <plurals name="MediaOverviewActivity_d_selected_s">
        <item quantity="one">%1$d selected (%2$s)</item>
        <item quantity="other">%1$d selected (%2$s)</item>
    </plurals>
    <string name="MediaOverviewActivity_file">File</string>
    <string name="MediaOverviewActivity_audio">Audio</string>
    <string name="MediaOverviewActivity_video">Video</string>
    <string name="MediaOverviewActivity_image">Image</string>
    <string name="MediaOverviewActivity_detail_line_2_part" translatable="false">%1$s &#183; %2$s</string>
    <string name="MediaOverviewActivity_detail_line_3_part" translatable="false">%1$s &#183; %2$s &#183; %3$s</string>
    <string name="MediaOverviewActivity_voice_message">Voice message</string>

    <string name="MediaOverviewActivity_sent_by_s">Sent by %1$s</string>
    <string name="MediaOverviewActivity_sent_by_you">Sent by you</string>
    <string name="MediaOverviewActivity_sent_by_s_to_s">Sent by %1$s to %2$s</string>
    <string name="MediaOverviewActivity_sent_by_you_to_s">Sent by you to %1$s</string>

    <!-- Megaphones -->
    <string name="Megaphones_remind_me_later">Remind me later</string>
    <string name="Megaphones_verify_your_signal_pin">Verify your Signal PIN</string>
    <string name="Megaphones_well_occasionally_ask_you_to_verify_your_pin">We\'ll occasionally ask you to verify your PIN so that you remember it.</string>
    <string name="Megaphones_verify_pin">Verify PIN</string>
    <string name="Megaphones_get_started">Get started</string>
    <string name="Megaphones_new_group">New group</string>
    <string name="Megaphones_invite_friends">Invite friends</string>
    <string name="Megaphones_use_sms">Use SMS</string>
    <string name="Megaphones_appearance">Appearance</string>
    <string name="Megaphones_add_photo">Add photo</string>

    <!-- Title of a bottom sheet to render messages that all quote a specific message -->
    <string name="MessageQuotesBottomSheet_replies">Replies</string>

    <!-- NotificationBarManager -->
    <string name="NotificationBarManager_signal_call_in_progress">Signal call in progress</string>
    <string name="NotificationBarManager__establishing_signal_call">Establishing Signal call</string>
    <string name="NotificationBarManager__incoming_signal_call">Incoming Signal call</string>
    <string name="NotificationBarManager__incoming_signal_group_call">Incoming Signal group call</string>
    <!-- Temporary notification shown when starting the calling service -->
    <string name="NotificationBarManager__starting_signal_call_service">Starting Molly call service</string>
    <string name="NotificationBarManager__stopping_signal_call_service">Stopping Molly call service</string>
    <string name="NotificationBarManager__decline_call">Decline call</string>
    <string name="NotificationBarManager__answer_call">Answer call</string>
    <string name="NotificationBarManager__end_call">End call</string>
    <string name="NotificationBarManager__cancel_call">Cancel call</string>
    <string name="NotificationBarManager__join_call">Join call</string>

    <!-- NotificationsMegaphone -->
    <string name="NotificationsMegaphone_turn_on_notifications">Turn on Notifications?</string>
    <string name="NotificationsMegaphone_never_miss_a_message">Never miss a message from your contacts and groups.</string>
    <string name="NotificationsMegaphone_turn_on">Turn on</string>
    <string name="NotificationsMegaphone_not_now">Not now</string>

    <!-- NotificationMmsMessageRecord -->
    <string name="NotificationMmsMessageRecord_multimedia_message">Multimedia message</string>
    <string name="NotificationMmsMessageRecord_downloading_mms_message">Downloading MMS message</string>
    <string name="NotificationMmsMessageRecord_error_downloading_mms_message">Error downloading MMS message, tap to retry</string>

    <!-- MediaPickerActivity -->
    <string name="MediaPickerActivity_send_to">Send to %s</string>
    <string name="MediaPickerActivity__menu_open_camera">Open camera</string>

    <!-- MediaSendActivity -->
    <string name="MediaSendActivity_add_a_caption">Add a caption…</string>
    <string name="MediaSendActivity_an_item_was_removed_because_it_exceeded_the_size_limit">An item was removed because it exceeded the size limit</string>
    <string name="MediaSendActivity_an_item_was_removed_because_it_had_an_unknown_type">An item was removed because it had an unknown type</string>
    <string name="MediaSendActivity_an_item_was_removed_because_it_exceeded_the_size_limit_or_had_an_unknown_type">An item was removed because it exceeded the size limit or had an unknown type</string>
    <string name="MediaSendActivity_camera_unavailable">Camera unavailable.</string>
    <string name="MediaSendActivity_message_to_s">Message to %s</string>
    <string name="MediaSendActivity_message">Message</string>
    <string name="MediaSendActivity_select_recipients">Select recipients</string>
    <string name="MediaSendActivity_signal_needs_access_to_your_contacts">Molly needs access to your contacts in order to display them.</string>
    <string name="MediaSendActivity_signal_needs_contacts_permission_in_order_to_show_your_contacts_but_it_has_been_permanently_denied">Molly needs Contacts permission in order to show your contacts, but it has been permanently denied. Please continue to app settings, select \"Permissions\", and enable \"Contacts\".</string>
    <plurals name="MediaSendActivity_cant_share_more_than_n_items">
        <item quantity="one">You can\'t share more than %d item.</item>
        <item quantity="other">You can\'t share more than %d items.</item>
    </plurals>
    <string name="MediaSendActivity_select_recipients_description">Select recipients</string>
    <string name="MediaSendActivity_tap_here_to_make_this_message_disappear_after_it_is_viewed">Tap here to make this message disappear after it is viewed.</string>

    <!-- MediaRepository -->
    <string name="MediaRepository_all_media">All media</string>
    <string name="MediaRepository__camera">Camera</string>

    <!-- MessageDecryptionUtil -->
    <string name="MessageDecryptionUtil_failed_to_decrypt_message">Failed to decrypt message</string>
    <string name="MessageDecryptionUtil_tap_to_send_a_debug_log">Tap to send a debug log</string>

    <!-- MessageRecord -->
    <string name="MessageRecord_unknown">Unknown</string>
    <string name="MessageRecord_message_encrypted_with_a_legacy_protocol_version_that_is_no_longer_supported">Received a message encrypted using an old version of Signal that is no longer supported. Please ask the sender to update to the most recent version and resend the message.</string>
    <string name="MessageRecord_left_group">You have left the group.</string>
    <string name="MessageRecord_you_updated_group">You updated the group.</string>
    <string name="MessageRecord_the_group_was_updated">The group was updated.</string>
    <string name="MessageRecord_you_called_date">You called · %1$s</string>
    <string name="MessageRecord_missed_audio_call_date">Missed audio call · %1$s</string>
    <string name="MessageRecord_missed_video_call_date">Missed video call · %1$s</string>
    <string name="MessageRecord_s_updated_group">%s updated the group.</string>
    <string name="MessageRecord_s_called_you_date">%1$s called you · %2$s</string>
    <string name="MessageRecord_s_joined_signal">%s is on Signal!</string>
    <string name="MessageRecord_you_disabled_disappearing_messages">You disabled disappearing messages.</string>
    <string name="MessageRecord_s_disabled_disappearing_messages">%1$s disabled disappearing messages.</string>
    <string name="MessageRecord_you_set_disappearing_message_time_to_s">You set the disappearing message timer to %1$s.</string>
    <string name="MessageRecord_s_set_disappearing_message_time_to_s">%1$s set the disappearing message timer to %2$s.</string>
    <string name="MessageRecord_disappearing_message_time_set_to_s">The disappearing message timer has been set to %1$s.</string>
    <string name="MessageRecord_this_group_was_updated_to_a_new_group">This group was updated to a New Group.</string>
    <string name="MessageRecord_you_couldnt_be_added_to_the_new_group_and_have_been_invited_to_join">You couldn\'t be added to the New Group and have been invited to join.</string>
    <string name="MessageRecord_chat_session_refreshed">Chat session refreshed</string>
    <plurals name="MessageRecord_members_couldnt_be_added_to_the_new_group_and_have_been_invited">
        <item quantity="one">A member couldn\'t be added to the New Group and has been invited to join.</item>
        <item quantity="other">%1$s members couldn\'t be added to the New Group and have been invited to join.</item>
    </plurals>

    <plurals name="MessageRecord_members_couldnt_be_added_to_the_new_group_and_have_been_removed">
        <item quantity="one">A member couldn\'t be added to the New Group and has been removed.</item>
        <item quantity="other">%1$s members couldn\'t be added to the New Group and have been removed.</item>
    </plurals>

    <!-- Profile change updates -->
    <string name="MessageRecord_changed_their_profile_name_to">%1$s changed their profile name to %2$s.</string>
    <string name="MessageRecord_changed_their_profile_name_from_to">%1$s changed their profile name from %2$s to %3$s.</string>
    <string name="MessageRecord_changed_their_profile">%1$s changed their profile.</string>

    <!-- GV2 specific -->
    <string name="MessageRecord_you_created_the_group">You created the group.</string>
    <string name="MessageRecord_group_updated">Group updated.</string>
    <string name="MessageRecord_invite_friends_to_this_group">Invite friends to this group via a group link</string>

    <!-- GV2 member additions -->
    <string name="MessageRecord_you_added_s">You added %1$s.</string>
    <string name="MessageRecord_s_added_s">%1$s added %2$s.</string>
    <string name="MessageRecord_s_added_you">%1$s added you to the group.</string>
    <string name="MessageRecord_you_joined_the_group">You joined the group.</string>
    <string name="MessageRecord_s_joined_the_group">%1$s joined the group.</string>

    <!-- GV2 member removals -->
    <string name="MessageRecord_you_removed_s">You removed %1$s.</string>
    <string name="MessageRecord_s_removed_s">%1$s removed %2$s.</string>
    <string name="MessageRecord_s_removed_you_from_the_group">%1$s removed you from the group.</string>
    <string name="MessageRecord_you_left_the_group">You left the group.</string>
    <string name="MessageRecord_s_left_the_group">%1$s left the group.</string>
    <string name="MessageRecord_you_are_no_longer_in_the_group">You are no longer in the group.</string>
    <string name="MessageRecord_s_is_no_longer_in_the_group">%1$s is no longer in the group.</string>

    <!-- GV2 role change -->
    <string name="MessageRecord_you_made_s_an_admin">You made %1$s an admin.</string>
    <string name="MessageRecord_s_made_s_an_admin">%1$s made %2$s an admin.</string>
    <string name="MessageRecord_s_made_you_an_admin">%1$s made you an admin.</string>
    <string name="MessageRecord_you_revoked_admin_privileges_from_s">You revoked admin privileges from %1$s.</string>
    <string name="MessageRecord_s_revoked_your_admin_privileges">%1$s revoked your admin privileges.</string>
    <string name="MessageRecord_s_revoked_admin_privileges_from_s">%1$s revoked admin privileges from %2$s.</string>
    <string name="MessageRecord_s_is_now_an_admin">%1$s is now an admin.</string>
    <string name="MessageRecord_you_are_now_an_admin">You are now an admin.</string>
    <string name="MessageRecord_s_is_no_longer_an_admin">%1$s is no longer an admin.</string>
    <string name="MessageRecord_you_are_no_longer_an_admin">You are no longer an admin.</string>

    <!-- GV2 invitations -->
    <string name="MessageRecord_you_invited_s_to_the_group">You invited %1$s to the group.</string>
    <string name="MessageRecord_s_invited_you_to_the_group">%1$s invited you to the group.</string>
    <plurals name="MessageRecord_s_invited_members">
        <item quantity="one">%1$s invited 1 person to the group.</item>
        <item quantity="other">%1$s invited %2$d people to the group.</item>
    </plurals>
    <string name="MessageRecord_you_were_invited_to_the_group">You were invited to the group.</string>
    <plurals name="MessageRecord_d_people_were_invited_to_the_group">
        <item quantity="one">1 person was invited to the group.</item>
        <item quantity="other">%1$d people were invited to the group.</item>
    </plurals>

    <!-- GV2 invitation revokes -->
    <plurals name="MessageRecord_you_revoked_invites">
      <item quantity="one">You revoked an invitation to the group.</item>
      <item quantity="other">You revoked %1$d invitations to the group.</item>
    </plurals>
    <plurals name="MessageRecord_s_revoked_invites">
      <item quantity="one">%1$s revoked an invitation to the group.</item>
      <item quantity="other">%1$s revoked %2$d invitations to the group.</item>
    </plurals>
    <string name="MessageRecord_someone_declined_an_invitation_to_the_group">Someone declined an invitation to the group.</string>
    <string name="MessageRecord_you_declined_the_invitation_to_the_group">You declined the invitation to the group.</string>
    <string name="MessageRecord_s_revoked_your_invitation_to_the_group">%1$s revoked your invitation to the group.</string>
    <string name="MessageRecord_an_admin_revoked_your_invitation_to_the_group">An admin revoked your invitation to the group.</string>
    <plurals name="MessageRecord_d_invitations_were_revoked">
      <item quantity="one">An invitation to the group was revoked.</item>
      <item quantity="other">%1$d invitations to the group were revoked.</item>
    </plurals>

    <!-- GV2 invitation acceptance -->
    <string name="MessageRecord_you_accepted_invite">You accepted the invitation to the group.</string>
    <string name="MessageRecord_s_accepted_invite">%1$s accepted an invitation to the group.</string>
    <string name="MessageRecord_you_added_invited_member_s">You added invited member %1$s.</string>
    <string name="MessageRecord_s_added_invited_member_s">%1$s added invited member %2$s.</string>

    <!-- GV2 title change -->
    <string name="MessageRecord_you_changed_the_group_name_to_s">You changed the group name to \"%1$s\".</string>
    <string name="MessageRecord_s_changed_the_group_name_to_s">%1$s changed the group name to \"%2$s\".</string>
    <string name="MessageRecord_the_group_name_has_changed_to_s">The group name has changed to \"%1$s\".</string>

    <!-- GV2 description change -->
    <string name="MessageRecord_you_changed_the_group_description">You changed the group description.</string>
    <string name="MessageRecord_s_changed_the_group_description">%1$s changed the group description.</string>
    <string name="MessageRecord_the_group_description_has_changed">The group description has changed.</string>

    <!-- GV2 avatar change -->
    <string name="MessageRecord_you_changed_the_group_avatar">You changed the group avatar.</string>
    <string name="MessageRecord_s_changed_the_group_avatar">%1$s changed the group avatar.</string>
    <string name="MessageRecord_the_group_group_avatar_has_been_changed">The group avatar has been changed.</string>

    <!-- GV2 attribute access level change -->
    <string name="MessageRecord_you_changed_who_can_edit_group_info_to_s">You changed who can edit group info to \"%1$s\".</string>
    <string name="MessageRecord_s_changed_who_can_edit_group_info_to_s">%1$s changed who can edit group info to \"%2$s\".</string>
    <string name="MessageRecord_who_can_edit_group_info_has_been_changed_to_s">Who can edit group info has been changed to \"%1$s\".</string>

    <!-- GV2 membership access level change -->
    <string name="MessageRecord_you_changed_who_can_edit_group_membership_to_s">You changed who can edit group membership to \"%1$s\".</string>
    <string name="MessageRecord_s_changed_who_can_edit_group_membership_to_s">%1$s changed who can edit group membership to \"%2$s\".</string>
    <string name="MessageRecord_who_can_edit_group_membership_has_been_changed_to_s">Who can edit group membership has been changed to \"%1$s\".</string>

    <!-- GV2 announcement group change -->
    <string name="MessageRecord_you_allow_all_members_to_send">You changed the group settings to allow all members to send messages.</string>
    <string name="MessageRecord_you_allow_only_admins_to_send">You changed the group settings to only allow admins to send messages.</string>
    <string name="MessageRecord_s_allow_all_members_to_send">%1$s changed the group settings to allow all members to send messages.</string>
    <string name="MessageRecord_s_allow_only_admins_to_send">%1$s changed the group settings to only allow admins to send messages.</string>
    <string name="MessageRecord_allow_all_members_to_send">The group settings were changed to allow all members to send messages.</string>
    <string name="MessageRecord_allow_only_admins_to_send">The group settings were changed to only allow admins to send messages.</string>

    <!-- GV2 group link invite access level change -->
    <string name="MessageRecord_you_turned_on_the_group_link_with_admin_approval_off">You turned on the group link with admin approval off.</string>
    <string name="MessageRecord_you_turned_on_the_group_link_with_admin_approval_on">You turned on the group link with admin approval on.</string>
    <string name="MessageRecord_you_turned_off_the_group_link">You turned off the group link.</string>
    <string name="MessageRecord_s_turned_on_the_group_link_with_admin_approval_off">%1$s turned on the group link with admin approval off.</string>
    <string name="MessageRecord_s_turned_on_the_group_link_with_admin_approval_on">%1$s turned on the group link with admin approval on.</string>
    <string name="MessageRecord_s_turned_off_the_group_link">%1$s turned off the group link.</string>
    <string name="MessageRecord_the_group_link_has_been_turned_on_with_admin_approval_off">The group link has been turned on with admin approval off.</string>
    <string name="MessageRecord_the_group_link_has_been_turned_on_with_admin_approval_on">The group link has been turned on with admin approval on.</string>
    <string name="MessageRecord_the_group_link_has_been_turned_off">The group link has been turned off.</string>
    <string name="MessageRecord_you_turned_off_admin_approval_for_the_group_link">You turned off admin approval for the group link.</string>
    <string name="MessageRecord_s_turned_off_admin_approval_for_the_group_link">%1$s turned off admin approval for the group link.</string>
    <string name="MessageRecord_the_admin_approval_for_the_group_link_has_been_turned_off">The admin approval for the group link has been turned off.</string>
    <string name="MessageRecord_you_turned_on_admin_approval_for_the_group_link">You turned on admin approval for the group link.</string>
    <string name="MessageRecord_s_turned_on_admin_approval_for_the_group_link">%1$s turned on admin approval for the group link.</string>
    <string name="MessageRecord_the_admin_approval_for_the_group_link_has_been_turned_on">The admin approval for the group link has been turned on.</string>

    <!-- GV2 group link reset -->
    <string name="MessageRecord_you_reset_the_group_link">You reset the group link.</string>
    <string name="MessageRecord_s_reset_the_group_link">%1$s reset the group link.</string>
    <string name="MessageRecord_the_group_link_has_been_reset">The group link has been reset.</string>

    <!-- GV2 group link joins -->
    <string name="MessageRecord_you_joined_the_group_via_the_group_link">You joined the group via the group link.</string>
    <string name="MessageRecord_s_joined_the_group_via_the_group_link">%1$s joined the group via the group link.</string>

    <!-- GV2 group link requests -->
    <string name="MessageRecord_you_sent_a_request_to_join_the_group">You sent a request to join the group.</string>
    <string name="MessageRecord_s_requested_to_join_via_the_group_link">%1$s requested to join via the group link.</string>
    <!-- Update message shown when someone requests to join via group link and cancels the request back to back -->
    <plurals name="MessageRecord_s_requested_and_cancelled_their_request_to_join_via_the_group_link">
        <item quantity="one">%1$s requested and cancelled their request to join via the group link.</item>
        <item quantity="other">%1$s requested and cancelled %2$d requests to join via the group link.</item>
    </plurals>

    <!-- GV2 group link approvals -->
    <string name="MessageRecord_s_approved_your_request_to_join_the_group">%1$s approved your request to join the group.</string>
    <string name="MessageRecord_s_approved_a_request_to_join_the_group_from_s">%1$s approved a request to join the group from %2$s.</string>
    <string name="MessageRecord_you_approved_a_request_to_join_the_group_from_s">You approved a request to join the group from %1$s.</string>
    <string name="MessageRecord_your_request_to_join_the_group_has_been_approved">Your request to join the group has been approved.</string>
    <string name="MessageRecord_a_request_to_join_the_group_from_s_has_been_approved">A request to join the group from %1$s has been approved.</string>

    <!-- GV2 group link deny -->
    <string name="MessageRecord_your_request_to_join_the_group_has_been_denied_by_an_admin">Your request to join the group has been denied by an admin.</string>
    <string name="MessageRecord_s_denied_a_request_to_join_the_group_from_s">%1$s denied a request to join the group from %2$s.</string>
    <string name="MessageRecord_a_request_to_join_the_group_from_s_has_been_denied">A request to join the group from %1$s has been denied.</string>
    <string name="MessageRecord_you_canceled_your_request_to_join_the_group">You canceled your request to join the group.</string>
    <string name="MessageRecord_s_canceled_their_request_to_join_the_group">%1$s canceled their request to join the group.</string>

    <!-- End of GV2 specific update messages -->

    <string name="MessageRecord_your_safety_number_with_s_has_changed">Your safety number with %s has changed.</string>
    <string name="MessageRecord_you_marked_your_safety_number_with_s_verified">You marked your safety number with %s verified</string>
    <string name="MessageRecord_you_marked_your_safety_number_with_s_verified_from_another_device">You marked your safety number with %s verified from another device</string>
    <string name="MessageRecord_you_marked_your_safety_number_with_s_unverified">You marked your safety number with %s unverified</string>
    <string name="MessageRecord_you_marked_your_safety_number_with_s_unverified_from_another_device">You marked your safety number with %s unverified from another device</string>
    <string name="MessageRecord_a_message_from_s_couldnt_be_delivered">A message from %s couldn\'t be delivered</string>
    <string name="MessageRecord_s_changed_their_phone_number">%1$s changed their phone number.</string>
    <!-- Update item message shown in the release channel when someone is already a sustainer so we ask them if they want to boost. -->
    <string name="MessageRecord_like_this_new_feature_help_support_signal_with_a_one_time_donation">Like this new feature? Help support Signal with a one-time donation.</string>
    <!-- Update item message shown when we merge two threads together -->
    <string name="MessageRecord_your_message_history_with_s_and_their_number_s_has_been_merged">Your message history with %1$s and their number %2$s has been merged.</string>
    <!-- Update item message shown when we merge two threads together and we don't know the phone number of the other thread -->
    <string name="MessageRecord_your_message_history_with_s_and_another_chat_has_been_merged">Your message history with %1$s and another chat that belonged to them has been merged.</string>
    <!-- Message to notify sender that activate payments request has been sent to the recipient -->
    <string name="MessageRecord_you_sent_request">You sent %s a request to activate Payments</string>
    <!-- Request message from recipient to activate payments -->
    <string name="MessageRecord_wants_you_to_activate_payments">%s wants you to activate Payments. Only send payments to people you trust.</string>
    <!-- Message to inform user that payments was activated-->
    <string name="MessageRecord_you_activated_payments">You activated Payments</string>
    <!-- Message to inform sender that recipient can now accept payments -->
    <string name="MessageRecord_can_accept_payments">%s can now accept Payments</string>

    <!-- Group Calling update messages -->
    <string name="MessageRecord_s_started_a_group_call_s">%1$s started a group call · %2$s</string>
    <string name="MessageRecord_s_is_in_the_group_call_s">%1$s is in the group call · %2$s</string>
    <string name="MessageRecord_you_are_in_the_group_call_s1">You are in the group call · %1$s</string>
    <string name="MessageRecord_s_and_s_are_in_the_group_call_s1">%1$s and %2$s are in the group call · %3$s</string>
    <string name="MessageRecord_group_call_s">Group call · %1$s</string>

    <string name="MessageRecord_s_started_a_group_call">%1$s started a group call</string>
    <string name="MessageRecord_s_is_in_the_group_call">%1$s is in the group call</string>
    <string name="MessageRecord_you_are_in_the_group_call">You are in the group call</string>
    <string name="MessageRecord_s_and_s_are_in_the_group_call">%1$s and %2$s are in the group call</string>
    <string name="MessageRecord_group_call">Group call</string>

    <string name="MessageRecord_you">You</string>

    <plurals name="MessageRecord_s_s_and_d_others_are_in_the_group_call_s">
        <item quantity="one">%1$s, %2$s, and %3$d other are in the group call · %4$s</item>
        <item quantity="other">%1$s, %2$s, and %3$d others are in the group call · %4$s</item>
    </plurals>

    <plurals name="MessageRecord_s_s_and_d_others_are_in_the_group_call">
        <item quantity="one">%1$s, %2$s, and %3$d other are in the group call</item>
        <item quantity="other">%1$s, %2$s, and %3$d others are in the group call</item>
    </plurals>

    <!-- In-conversation update message to indicate that the current contact is sms only and will need to migrate to signal to continue the conversation in signal. -->
    <string name="MessageRecord__you_will_no_longer_be_able_to_send_sms_messages_from_signal_soon">You will no longer be able to send SMS messages from Signal soon. Invite %1$s to Signal to keep the conversation here.</string>
    <!-- In-conversation update message to indicate that the current contact is sms only and will need to migrate to signal to continue the conversation in signal. -->
<<<<<<< HEAD
    <string name="MessageRecord__you_can_no_longer_send_sms_messages_in_signal">You can no longer send SMS messages in Molly. Invite %1$s to Molly to keep the conversation here.</string>
=======
    <string name="MessageRecord__you_can_no_longer_send_sms_messages_in_signal">You can no longer send SMS messages in Signal. Invite %1$s to Signal to keep the conversation here.</string>
    <!-- Body for quote when message being quoted is an in-app payment message -->
    <string name="MessageRecord__payment_s">Payment: %1$s</string>
>>>>>>> 09afb1be

    <!-- MessageRequestBottomView -->
    <string name="MessageRequestBottomView_accept">Accept</string>
    <string name="MessageRequestBottomView_continue">Continue</string>
    <string name="MessageRequestBottomView_delete">Delete</string>
    <string name="MessageRequestBottomView_block">Block</string>
    <string name="MessageRequestBottomView_unblock">Unblock</string>
    <string name="MessageRequestBottomView_do_you_want_to_let_s_message_you_they_wont_know_youve_seen_their_messages_until_you_accept">Let %1$s message you and share your name and photo with them? They won\'t know you\'ve seen their message until you accept.</string>
    <!-- Shown in message request flow. Describes what will happen if you unblock a Signal user -->
    <string name="MessageRequestBottomView_do_you_want_to_let_s_message_you_wont_receive_any_messages_until_you_unblock_them">Let %1$s message you and share your name and photo with them? You won\'t receive any messages until you unblock them.</string>
    <!-- Shown in message request flow. Describes what will happen if you unblock an SMS user -->
    <string name="MessageRequestBottomView_do_you_want_to_let_s_message_you_wont_receive_any_messages_until_you_unblock_them_SMS">Let %1$s message you? You won\'t receive any messages until you unblock them.</string>
    <string name="MessageRequestBottomView_get_updates_and_news_from_s_you_wont_receive_any_updates_until_you_unblock_them">Get updates and news from %1$s? You won\'t receive any updates until you unblock them.</string>
    <string name="MessageRequestBottomView_continue_your_conversation_with_this_group_and_share_your_name_and_photo">Continue your conversation with this group and share your name and photo with its members?</string>
    <string name="MessageRequestBottomView_upgrade_this_group_to_activate_new_features">Upgrade this group to activate new features like @mentions and admins. Members who have not shared their name or photo in this group will be invited to join.</string>
    <string name="MessageRequestBottomView_this_legacy_group_can_no_longer_be_used">This Legacy Group can no longer be used because it is too large. The maximum group size is %1$d.</string>
    <string name="MessageRequestBottomView_continue_your_conversation_with_s_and_share_your_name_and_photo">Continue your conversation with %1$s and share your name and photo with them?</string>
    <string name="MessageRequestBottomView_do_you_want_to_join_this_group_they_wont_know_youve_seen_their_messages_until_you_accept">Join this group and share your name and photo with its members? They won\'t know you\'ve seen their messages until you accept.</string>
    <string name="MessageRequestBottomView_do_you_want_to_join_this_group_you_wont_see_their_messages">Join this group and share your name and photo with its members? You won\'t see their messages until you accept.</string>
    <string name="MessageRequestBottomView_join_this_group_they_wont_know_youve_seen_their_messages_until_you_accept">Join this group? They won’t know you’ve seen their messages until you accept.</string>
    <string name="MessageRequestBottomView_unblock_this_group_and_share_your_name_and_photo_with_its_members">Unblock this group and share your name and photo with its members? You won\'t receive any messages until you unblock them.</string>
    <string name="MessageRequestBottomView_legacy_learn_more_url" translatable="false">https://support.signal.org/hc/articles/360007459591</string>
    <string name="MessageRequestProfileView_view">View</string>
    <string name="MessageRequestProfileView_member_of_one_group">Member of %1$s</string>
    <string name="MessageRequestProfileView_member_of_two_groups">Member of %1$s and %2$s</string>
    <string name="MessageRequestProfileView_member_of_many_groups">Member of %1$s, %2$s, and %3$s</string>
    <plurals name="MessageRequestProfileView_members">
        <item quantity="one">%1$d member</item>
        <item quantity="other">%1$d members</item>
    </plurals>
    <!-- Describes the number of members in a group. The string MessageRequestProfileView_invited is nested in the parentheses. -->
    <plurals name="MessageRequestProfileView_members_and_invited">
        <item quantity="one">%1$d member (%2$s)</item>
        <item quantity="other">%1$d members (%2$s)</item>
    </plurals>
    <!-- Describes the number of people invited to a group. Nested inside of the string MessageRequestProfileView_members_and_invited -->
    <plurals name="MessageRequestProfileView_invited">
        <item quantity="one">+%1$d invited</item>
        <item quantity="other">+%1$d invited</item>
    </plurals>
    <plurals name="MessageRequestProfileView_member_of_d_additional_groups">
        <item quantity="one">%d additional group</item>
        <item quantity="other">%d additional groups</item>
    </plurals>

    <!-- PassphraseChangeActivity -->
    <string name="PassphraseChangeActivity_passphrases_dont_match_exclamation">Passphrases don\'t match!</string>
    <string name="PassphraseChangeActivity_incorrect_old_passphrase_exclamation">Incorrect old passphrase!</string>
    <string name="PassphraseChangeActivity_enter_new_passphrase_exclamation">Enter new passphrase!</string>

    <!-- DeviceProvisioningActivity -->
    <string name="DeviceProvisioningActivity_link_this_device">Link this device?</string>
    <string name="DeviceProvisioningActivity_continue">CONTINUE</string>

    <string name="DeviceProvisioningActivity_content_intro">It will be able to</string>
    <string name="DeviceProvisioningActivity_content_bullets">
        • Read all your messages
        \n• Send messages in your name
    </string>
    <string name="DeviceProvisioningActivity_content_progress_title">Linking device</string>
    <string name="DeviceProvisioningActivity_content_progress_content">Linking new device…</string>
    <string name="DeviceProvisioningActivity_content_progress_success">Device approved!</string>
    <string name="DeviceProvisioningActivity_content_progress_no_device">No device found.</string>
    <string name="DeviceProvisioningActivity_content_progress_network_error">Network error.</string>
    <string name="DeviceProvisioningActivity_content_progress_key_error">Invalid QR code.</string>
    <string name="DeviceProvisioningActivity_sorry_you_have_too_many_devices_linked_already">Sorry, you have too many devices linked already, try removing some</string>
    <string name="DeviceActivity_sorry_this_is_not_a_valid_device_link_qr_code">Sorry, this is not a valid device link QR code.</string>
    <string name="DeviceProvisioningActivity_link_a_signal_device">Link a Signal device?</string>
    <string name="DeviceProvisioningActivity_it_looks_like_youre_trying_to_link_a_signal_device_using_a_3rd_party_scanner">It looks like you\'re trying to link a Signal device using a 3rd party scanner.  For your protection, please scan the code again from within Signal.</string>

    <string name="DeviceActivity_signal_needs_the_camera_permission_in_order_to_scan_a_qr_code">Molly needs the Camera permission in order to scan a QR code, but it has been permanently denied. Please continue to app settings, select \"Permissions\", and enable \"Camera\".</string>
    <string name="DeviceActivity_unable_to_scan_a_qr_code_without_the_camera_permission">Unable to scan a QR code without the Camera permission</string>

    <!-- OutdatedBuildReminder -->
    <string name="OutdatedBuildReminder_update_now">Update now</string>
    <string name="OutdatedBuildReminder_your_version_of_signal_will_expire_today">This version of Signal will expire today. Update to the most recent version.</string>
    <plurals name="OutdatedBuildReminder_your_version_of_signal_will_expire_in_n_days">
        <item quantity="one">This version of Signal will expire tomorrow. Update to the most recent version.</item>
        <item quantity="other">This version of Signal will expire in %d days. Update to the most recent version.</item>
    </plurals>

    <!-- PassphrasePromptActivity -->
    <string name="PassphrasePromptActivity_enter_passphrase">Enter passphrase</string>
    <string name="PassphrasePromptActivity_watermark_content_description">Molly icon</string>
    <string name="PassphrasePromptActivity_ok_button_content_description">Submit passphrase</string>
    <string name="PassphrasePromptActivity_invalid_passphrase_exclamation">Invalid passphrase!</string>
    <string name="PassphrasePromptActivity_unlock_signal">Unlock Molly</string>
    <string name="PassphrasePromptActivity_signal_android_lock_screen">Molly Android - Lock Screen</string>

    <!-- PlacePickerActivity -->
    <string name="PlacePickerActivity_title">Map</string>

    <string name="PlacePickerActivity_drop_pin">Drop pin</string>
    <string name="PlacePickerActivity_accept_address">Accept address</string>

    <!-- PlayServicesProblemFragment -->
    <string name="PlayServicesProblemFragment_the_version_of_google_play_services_you_have_installed_is_not_functioning">The version of Google Play Services you have installed is not functioning correctly.  Please reinstall Google Play Services and try again.</string>

    <!-- PinRestoreEntryFragment -->
    <string name="PinRestoreEntryFragment_incorrect_pin">Incorrect PIN</string>
    <string name="PinRestoreEntryFragment_skip_pin_entry">Skip PIN entry?</string>
    <string name="PinRestoreEntryFragment_need_help">Need help?</string>
    <string name="PinRestoreEntryFragment_your_pin_is_a_d_digit_code">Your PIN is a %1$d+ digit code you created that can be numeric or alphanumeric.\n\nIf you can’t remember your PIN, you can create a new one. You can register and use your account but you’ll lose some saved settings like your profile information.</string>
    <string name="PinRestoreEntryFragment_if_you_cant_remember_your_pin">If you can’t remember your PIN, you can create a new one. You can register and use your account but you’ll lose some saved settings like your profile information.</string>
    <string name="PinRestoreEntryFragment_create_new_pin">Create New PIN</string>
    <string name="PinRestoreEntryFragment_contact_support">Contact Support</string>
    <string name="PinRestoreEntryFragment_cancel">Cancel</string>
    <string name="PinRestoreEntryFragment_skip">Skip</string>
    <plurals name="PinRestoreEntryFragment_you_have_d_attempt_remaining">
        <item quantity="one">You have %1$d attempt remaining. If you run out of attempts, you can create a new PIN. You can register and use your account but you\'ll lose some saved settings like your profile information.</item>
        <item quantity="other">You have %1$d attempts remaining. If you run out of attempts, you can create a new PIN. You can register and use your account but you\'ll lose some saved settings like your profile information.</item>
    </plurals>
    <string name="PinRestoreEntryFragment_signal_registration_need_help_with_pin">Signal Registration - Need Help with PIN for Android</string>
    <string name="PinRestoreEntryFragment_enter_alphanumeric_pin">Enter alphanumeric PIN</string>
    <string name="PinRestoreEntryFragment_enter_numeric_pin">Enter numeric PIN</string>

    <!-- PinRestoreLockedFragment -->
    <string name="PinRestoreLockedFragment_create_your_pin">Create your PIN</string>
    <string name="PinRestoreLockedFragment_youve_run_out_of_pin_guesses">You\'ve run out of PIN guesses, but you can still access your Signal account by creating a new PIN. For your privacy and security your account will be restored without any saved profile information or settings.</string>
    <string name="PinRestoreLockedFragment_create_new_pin">Create new PIN</string>
    <string name="PinRestoreLockedFragment_learn_more_url" translatable="false">https://support.signal.org/hc/articles/360007059792</string>

    <!-- PinOptOutDialog -->
    <string name="PinOptOutDialog_warning">Warning</string>
    <string name="PinOptOutDialog_if_you_disable_the_pin_you_will_lose_all_data">If you disable the PIN, you will lose all data when you re-register Signal unless you manually back up and restore. You can not turn on Registration Lock while the PIN is disabled.</string>
    <string name="PinOptOutDialog_disable_pin">Disable PIN</string>

    <!-- RatingManager -->
    <string name="RatingManager_rate_this_app">Rate this app</string>
    <string name="RatingManager_if_you_enjoy_using_this_app_please_take_a_moment">If you enjoy using this app, please take a moment to help us by rating it.</string>
    <string name="RatingManager_rate_now">Rate now!</string>
    <string name="RatingManager_no_thanks">No thanks</string>
    <string name="RatingManager_later">Later</string>

    <!-- ReactionsBottomSheetDialogFragment -->
    <string name="ReactionsBottomSheetDialogFragment_all">All &#183; %1$d</string>

    <!-- ReactionsConversationView -->
    <string name="ReactionsConversationView_plus">+%1$d</string>

    <!-- ReactionsRecipientAdapter -->
    <string name="ReactionsRecipientAdapter_you">You</string>

    <!-- RecaptchaRequiredBottomSheetFragment -->
    <string name="RecaptchaRequiredBottomSheetFragment_verify_to_continue_messaging">Verify to continue messaging</string>
    <string name="RecaptchaRequiredBottomSheetFragment_to_help_prevent_spam_on_signal">To help prevent spam on Molly, please complete verification.</string>
    <string name="RecaptchaRequiredBottomSheetFragment_after_verifying_you_can_continue_messaging">After verifying, you can continue messaging. Any paused messages will automatically be sent.</string>

    <!-- Recipient -->
    <string name="Recipient_you">You</string>
    <!-- Name of recipient representing user\'s \'My Story\' -->
    <string name="Recipient_my_story">My Story</string>

    <!-- RecipientPreferencesActivity -->
    <string name="RecipientPreferenceActivity_block">Block</string>
    <string name="RecipientPreferenceActivity_unblock">Unblock</string>

    <!-- RecipientProvider -->
    <string name="RecipientProvider_unnamed_group">Unnamed group</string>

    <!-- RedPhone -->
    <string name="RedPhone_answering">Answering…</string>
    <string name="RedPhone_ending_call">Ending call…</string>
    <string name="RedPhone_ringing">Ringing…</string>
    <string name="RedPhone_busy">Busy</string>
    <string name="RedPhone_recipient_unavailable">Recipient unavailable</string>
    <string name="RedPhone_network_failed">Network failed!</string>
    <string name="RedPhone_number_not_registered">Number not registered!</string>
    <string name="RedPhone_the_number_you_dialed_does_not_support_secure_voice">The number you dialed does not support secure voice!</string>
    <string name="RedPhone_got_it">Got it</string>

    <!-- Valentine\'s Day Megaphone -->
    <!-- Title text for the Valentine\'s Day donation megaphone. The placeholder will always be a heart emoji. Needs to be a placeholder for Android reasons. -->
    <string name="ValentinesDayMegaphone_happy_heart_day">Happy 💜 Day!</string>
    <!-- Body text for the Valentine\'s Day donation megaphone. -->
    <string name="ValentinesDayMegaphone_show_your_affection">Show your affection by becoming a Molly sustainer.</string>

    <!-- WebRtcCallActivity -->
    <string name="WebRtcCallActivity__tap_here_to_turn_on_your_video">Tap here to turn on your video</string>
    <string name="WebRtcCallActivity__to_call_s_signal_needs_access_to_your_camera">To call %1$s, Molly needs access to your camera</string>
    <string name="WebRtcCallActivity__signal_s">Molly %1$s</string>
    <string name="WebRtcCallActivity__calling">Calling…</string>
    <string name="WebRtcCallActivity__group_is_too_large_to_ring_the_participants">Group is too large to ring the participants.</string>
    <!-- Call status shown when an active call was disconnected (e.g., network hiccup) and is trying to reconnect -->
    <string name="WebRtcCallActivity__reconnecting">Reconnecting…</string>
    <!-- Title for dialog warning about lacking bluetooth permissions during a call -->
    <string name="WebRtcCallActivity__bluetooth_permission_denied">Bluetooth permission denied</string>
    <!-- Message for dialog warning about lacking bluetooth permissions during a call and references the permission needed by name -->
    <string name="WebRtcCallActivity__please_enable_the_nearby_devices_permission_to_use_bluetooth_during_a_call">Please enable the \"Nearby devices\" permission to use bluetooth during a call.</string>
    <!-- Positive action for bluetooth warning dialog to open settings -->
    <string name="WebRtcCallActivity__open_settings">Open settings</string>
    <!-- Negative aciton for bluetooth warning dialog to dismiss dialog -->
    <string name="WebRtcCallActivity__not_now">Not now</string>

    <!-- WebRtcCallView -->
    <string name="WebRtcCallView__signal_call">Signal Call</string>
    <string name="WebRtcCallView__signal_video_call">Signal Video Call</string>
    <string name="WebRtcCallView__start_call">Start Call</string>
    <string name="WebRtcCallView__join_call">Join Call</string>
    <string name="WebRtcCallView__call_is_full">Call is full</string>
    <string name="WebRtcCallView__the_maximum_number_of_d_participants_has_been_Reached_for_this_call">The maximum number of %1$d participants has been reached for this call. Try again later.</string>
    <string name="WebRtcCallView__view_participants_list">View participants</string>
    <string name="WebRtcCallView__your_video_is_off">Your video is off</string>
    <string name="WebRtcCallView__reconnecting">Reconnecting…</string>
    <string name="WebRtcCallView__joining">Joining…</string>
    <string name="WebRtcCallView__disconnected">Disconnected</string>

    <string name="WebRtcCallView__signal_will_ring_s">Signal will ring %1$s</string>
    <string name="WebRtcCallView__signal_will_ring_s_and_s">Signal will ring %1$s and %2$s</string>
    <plurals name="WebRtcCallView__signal_will_ring_s_s_and_d_others">
        <item quantity="one">Signal will ring %1$s, %2$s, and %3$d other</item>
        <item quantity="other">Signal will ring %1$s, %2$s, and %3$d others</item>
    </plurals>

    <string name="WebRtcCallView__s_will_be_notified">%1$s will be notified</string>
    <string name="WebRtcCallView__s_and_s_will_be_notified">%1$s and %2$s will be notified</string>
    <plurals name="WebRtcCallView__s_s_and_d_others_will_be_notified">
        <item quantity="one">%1$s, %2$s, and %3$d other will be notified</item>
        <item quantity="other">%1$s, %2$s, and %3$d others will be notified</item>
    </plurals>

    <string name="WebRtcCallView__ringing_s">Ringing %1$s</string>
    <string name="WebRtcCallView__ringing_s_and_s">Ringing %1$s and %2$s</string>
    <plurals name="WebRtcCallView__ringing_s_s_and_d_others">
        <item quantity="one">Ringing %1$s, %2$s, and %3$d other</item>
        <item quantity="other">Ringing %1$s, %2$s, and %3$d others</item>
    </plurals>

    <string name="WebRtcCallView__s_is_calling_you">%1$s is calling you</string>
    <string name="WebRtcCallView__s_is_calling_you_and_s">%1$s is calling you and %2$s</string>
    <string name="WebRtcCallView__s_is_calling_you_s_and_s">%1$s is calling you, %2$s, and %3$s</string>
    <plurals name="WebRtcCallView__s_is_calling_you_s_s_and_d_others">
        <item quantity="one">%1$s is calling you, %2$s, %3$s, and %4$d other</item>
        <item quantity="other">%1$s is calling you, %2$s, %3$s, and %4$d others</item>
    </plurals>

    <string name="WebRtcCallView__no_one_else_is_here">No one else is here</string>
    <string name="WebRtcCallView__s_is_in_this_call">%1$s is in this call</string>
    <string name="WebRtcCallView__s_are_in_this_call">%1$s are in this call</string>
    <string name="WebRtcCallView__s_and_s_are_in_this_call">%1$s and %2$s are in this call</string>
    <string name="WebRtcCallView__s_is_presenting">%1$s is presenting</string>

    <plurals name="WebRtcCallView__s_s_and_d_others_are_in_this_call">
        <item quantity="one">%1$s, %2$s, and %3$d other are in this call</item>
        <item quantity="other">%1$s, %2$s, and %3$d others are in this call</item>
    </plurals>

    <string name="WebRtcCallView__flip">Flip</string>
    <string name="WebRtcCallView__speaker">Speaker</string>
    <string name="WebRtcCallView__camera">Camera</string>
    <string name="WebRtcCallView__unmute">Unmute</string>
    <string name="WebRtcCallView__mute">Mute</string>
    <string name="WebRtcCallView__ring">Ring</string>
    <string name="WebRtcCallView__end_call">End call</string>

    <!-- CallParticipantsListDialog -->
    <plurals name="CallParticipantsListDialog_in_this_call_d_people">
        <item quantity="one">In this call · %1$d person</item>
        <item quantity="other">In this call · %1$d people</item>
    </plurals>

    <!-- CallParticipantView -->
    <string name="CallParticipantView__s_is_blocked">%1$s is blocked</string>
    <string name="CallParticipantView__more_info">More Info</string>
    <string name="CallParticipantView__you_wont_receive_their_audio_or_video">You won\'t receive their audio or video and they won\'t receive yours.</string>
    <string name="CallParticipantView__cant_receive_audio_video_from_s">Can\'t receive audio &amp; video from %1$s</string>
    <string name="CallParticipantView__cant_receive_audio_and_video_from_s">Can\'t receive audio and video from %1$s</string>
    <string name="CallParticipantView__this_may_be_Because_they_have_not_verified_your_safety_number_change">This may be because they have not verified your safety number change, there\'s a problem with their device, or they have blocked you.</string>

    <!-- CallToastPopupWindow -->
    <string name="CallToastPopupWindow__swipe_to_view_screen_share">Swipe to view screen share</string>

    <!-- ProxyBottomSheetFragment -->
    <string name="ProxyBottomSheetFragment_proxy_server">Proxy server</string>
    <string name="ProxyBottomSheetFragment_proxy_address">Proxy address</string>
    <string name="ProxyBottomSheetFragment_do_you_want_to_use_this_proxy_address">Do you want to use this proxy address?</string>
    <string name="ProxyBottomSheetFragment_use_proxy">Use proxy</string>
    <string name="ProxyBottomSheetFragment_successfully_connected_to_proxy">Successfully connected to proxy.</string>

    <!-- RecaptchaProofActivity -->
    <string name="RecaptchaProofActivity_failed_to_submit">Failed to submit</string>
    <string name="RecaptchaProofActivity_complete_verification">Complete verification</string>

    <!-- RegistrationActivity -->
    <string name="RegistrationActivity_select_your_country">Select your country</string>
    <string name="RegistrationActivity_you_must_specify_your_country_code">You must specify your
        country code
    </string>
    <string name="RegistrationActivity_you_must_specify_your_phone_number">You must specify your
        phone number
    </string>
    <string name="RegistrationActivity_invalid_number">Invalid number</string>
    <string name="RegistrationActivity_the_number_you_specified_s_is_invalid">The number you
        specified (%s) is invalid.
    </string>
    <string name="RegistrationActivity_a_verification_code_will_be_sent_to">A verification code will be sent to:</string>
    <string name="RegistrationActivity_you_will_receive_a_call_to_verify_this_number">You\'ll receive a call to verify this number.</string>
    <string name="RegistrationActivity_is_your_phone_number_above_correct">Is your phone number above correct?</string>
    <string name="RegistrationActivity_edit_number">Edit number</string>
    <string name="RegistrationActivity_missing_google_play_services">Missing Google Play Services</string>
    <string name="RegistrationActivity_this_device_is_missing_google_play_services">This device is missing Google Play Services. You can still use Molly, but this configuration may result in reduced reliability or performance.\n\nIf you are not an advanced user, are not running an aftermarket Android ROM, or believe that you are seeing this in error, please contact support@molly.im for help troubleshooting.</string>
    <string name="RegistrationActivity_i_understand">I understand</string>
    <string name="RegistrationActivity_play_services_error">Play Services Error</string>
    <string name="RegistrationActivity_google_play_services_is_updating_or_unavailable">Google Play Services is updating or temporarily unavailable. Please try again.</string>
    <string name="RegistrationActivity_terms_and_privacy">Terms &amp; Privacy Policy</string>
    <string name="RegistrationActivity_signal_needs_access_to_your_contacts_and_media_in_order_to_connect_with_friends">Signal needs the contacts and media permissions to help you connect with friends and send messages. Your contacts are uploaded using Signal\'s private contact discovery, which means they are end-to-end encrypted and never visible to the Signal service.</string>
    <string name="RegistrationActivity_signal_needs_access_to_your_contacts_in_order_to_connect_with_friends">Signal needs the contacts permission to help you connect with friends. Your contacts are uploaded using Signal\'s private contact discovery, which means they are end-to-end encrypted and never visible to the Signal service.</string>
    <string name="RegistrationActivity_rate_limited_to_service">You\'ve made too many attempts to register this number. Please try again later.</string>
    <string name="RegistrationActivity_unable_to_connect_to_service">Unable to connect to service. Please check network connection and try again.</string>
    <string name="RegistrationActivity_non_standard_number_format">Non-standard number format</string>
    <string name="RegistrationActivity_the_number_you_entered_appears_to_be_a_non_standard">The number you entered (%1$s) appears to be a non-standard format.\n\nDid you mean %2$s?</string>
    <string name="RegistrationActivity_signal_android_phone_number_format">Molly Android - Phone Number Format</string>
    <string name="RegistrationActivity_call_requested">Call requested</string>
    <plurals name="RegistrationActivity_debug_log_hint">
        <item quantity="one">You are now %d step away from submitting a debug log.</item>
        <item quantity="other">You are now %d steps away from submitting a debug log.</item>
    </plurals>
    <string name="RegistrationActivity_we_need_to_verify_that_youre_human">We need to verify that you\'re human.</string>
    <string name="RegistrationActivity_next">Next</string>
    <string name="RegistrationActivity_continue">Continue</string>
    <string name="RegistrationActivity_take_privacy_with_you_be_yourself_in_every_message">Take privacy with you.\nBe yourself in every message.</string>
    <string name="RegistrationActivity_enter_your_phone_number_to_get_started">Enter your phone number to get started</string>
    <string name="RegistrationActivity_enter_your_phone_number">Enter your phone number</string>
    <string name="RegistrationActivity_you_will_receive_a_verification_code">You will receive a verification code. Carrier rates may apply.</string>
    <string name="RegistrationActivity_enter_the_code_we_sent_to_s">Enter the code we sent to %s</string>
    <string name="RegistrationActivity_make_sure_your_phone_has_a_cellular_signal">Make sure your phone has a cellular signal to receive your SMS or call</string>

    <string name="RegistrationActivity_phone_number_description">Phone number</string>
    <string name="RegistrationActivity_country_code_description">Country code</string>
    <string name="RegistrationActivity_call">Call</string>

    <!-- RegistrationLockV2Dialog -->
    <string name="RegistrationLockV2Dialog_turn_on_registration_lock">Turn on Registration Lock?</string>
    <string name="RegistrationLockV2Dialog_turn_off_registration_lock">Turn off Registration Lock?</string>
    <string name="RegistrationLockV2Dialog_if_you_forget_your_signal_pin_when_registering_again">If you forget your Signal PIN when registering with Signal again, you’ll be locked out of your account for 7 days.</string>
    <string name="RegistrationLockV2Dialog_turn_on">Turn on</string>
    <string name="RegistrationLockV2Dialog_turn_off">Turn off</string>

    <!-- RevealableMessageView -->
    <string name="RevealableMessageView_view_photo">View Photo</string>
    <string name="RevealableMessageView_view_video">View Video</string>
    <string name="RevealableMessageView_viewed">Viewed</string>
    <string name="RevealableMessageView_media">Media</string>

    <!-- Search -->
    <string name="SearchFragment_no_results">No results found for \'%s\'</string>
    <string name="SearchFragment_header_conversations">Conversations</string>
    <string name="SearchFragment_header_contacts">Contacts</string>
    <string name="SearchFragment_header_messages">Messages</string>

    <!-- ShakeToReport -->
    <string name="ShakeToReport_shake_detected" translatable="false">Shake detected</string>
    <string name="ShakeToReport_submit_debug_log" translatable="false">Submit debug log?</string>
    <string name="ShakeToReport_submit" translatable="false">Submit</string>
    <string name="ShakeToReport_failed_to_submit" translatable="false">Failed to submit :(</string>
    <string name="ShakeToReport_success" translatable="false">Success!</string>
    <string name="ShakeToReport_share" translatable="false">Share</string>

    <!-- SharedContactDetailsActivity -->
    <string name="SharedContactDetailsActivity_add_to_contacts">Add to Contacts</string>
    <string name="SharedContactDetailsActivity_invite_to_signal">Invite to Molly</string>
    <string name="SharedContactDetailsActivity_signal_message">Signal Message</string>
    <string name="SharedContactDetailsActivity_signal_call">Signal Call</string>

    <!-- SharedContactView -->
    <string name="SharedContactView_add_to_contacts">Add to Contacts</string>
    <string name="SharedContactView_invite_to_signal">Invite to Molly</string>
    <string name="SharedContactView_message">Signal Message</string>

    <!-- SignalBottomActionBar -->
    <string name="SignalBottomActionBar_more">More</string>

    <!-- SignalPinReminders -->
    <string name="SignalPinReminders_well_remind_you_again_later">PIN verified successfully. We\'ll remind you again later.</string>
    <string name="SignalPinReminders_well_remind_you_again_tomorrow">PIN verified successfully. We\'ll remind you again tomorrow.</string>
    <string name="SignalPinReminders_well_remind_you_again_in_a_few_days">PIN verified successfully. We\'ll remind you again in a few days.</string>
    <string name="SignalPinReminders_well_remind_you_again_in_a_week">PIN verified successfully. We\'ll remind you again in a week.</string>
    <string name="SignalPinReminders_well_remind_you_again_in_a_couple_weeks">PIN verified successfully. We\'ll remind you again in a couple weeks.</string>
    <string name="SignalPinReminders_well_remind_you_again_in_a_month">PIN verified successfully. We\'ll remind you again in a month.</string>

    <!-- Slide -->
    <string name="Slide_image">Image</string>
    <string name="Slide_sticker">Sticker</string>
    <string name="Slide_audio">Audio</string>
    <string name="Slide_video">Video</string>

    <!-- SmsMessageRecord -->
    <string name="SmsMessageRecord_received_corrupted_key_exchange_message">Received corrupted key
        exchange message!
    </string>
    <string name="SmsMessageRecord_received_key_exchange_message_for_invalid_protocol_version">
        Received key exchange message for invalid protocol version.
    </string>
    <string name="SmsMessageRecord_received_message_with_new_safety_number_tap_to_process">Received message with new safety number. Tap to process and display.</string>
    <string name="SmsMessageRecord_secure_session_reset">You reset the secure session.</string>
    <string name="SmsMessageRecord_secure_session_reset_s">%s reset the secure session.</string>
    <string name="SmsMessageRecord_duplicate_message">Duplicate message.</string>
    <string name="SmsMessageRecord_this_message_could_not_be_processed_because_it_was_sent_from_a_newer_version">This message could not be processed because it was sent from a newer version of Signal. You can ask your contact to send this message again after you update.</string>
    <string name="SmsMessageRecord_error_handling_incoming_message">Error handling incoming message.</string>

    <!-- StickerManagementActivity -->
    <string name="StickerManagementActivity_stickers">Stickers</string>

    <!-- StickerManagementAdapter -->
    <string name="StickerManagementAdapter_installed_stickers">Installed Stickers</string>
    <string name="StickerManagementAdapter_stickers_you_received">Stickers You Received</string>
    <string name="StickerManagementAdapter_signal_artist_series">Signal Artist Series</string>
    <string name="StickerManagementAdapter_no_stickers_installed">No stickers installed</string>
    <string name="StickerManagementAdapter_stickers_from_incoming_messages_will_appear_here">Stickers from incoming messages will appear here</string>
    <string name="StickerManagementAdapter_untitled">Untitled</string>
    <string name="StickerManagementAdapter_unknown">Unknown</string>

    <!-- StickerPackPreviewActivity -->
    <string name="StickerPackPreviewActivity_untitled">Untitled</string>
    <string name="StickerPackPreviewActivity_unknown">Unknown</string>
    <string name="StickerPackPreviewActivity_install">Install</string>
    <string name="StickerPackPreviewActivity_remove">Remove</string>
    <string name="StickerPackPreviewActivity_stickers">Stickers</string>
    <string name="StickerPackPreviewActivity_failed_to_load_sticker_pack">Failed to load sticker pack</string>

    <!-- SubmitDebugLogActivity -->
    <string name="SubmitDebugLogActivity_edit">Edit</string>
    <string name="SubmitDebugLogActivity_done">Done</string>
    <!-- Menu option to save a debug log file to disk. -->
    <string name="SubmitDebugLogActivity_save">Save</string>
    <!-- Error that is show in a toast when we fail to save a debug log file to disk. -->
    <string name="SubmitDebugLogActivity_failed_to_save">Failed to save</string>
    <!-- Toast that is show to notify that we have saved the debug log file to disk. -->
    <string name="SubmitDebugLogActivity_save_complete">Save complete</string>
    <string name="SubmitDebugLogActivity_tap_a_line_to_delete_it">Tap a line to delete it</string>
    <string name="SubmitDebugLogActivity_submit">Submit</string>
    <string name="SubmitDebugLogActivity_failed_to_submit_logs">Failed to submit logs</string>
    <string name="SubmitDebugLogActivity_success">Success!</string>
    <string name="SubmitDebugLogActivity_copy_this_url_and_add_it_to_your_issue">Copy this URL and add it to your issue report or support email:\n\n<b>%1$s</b></string>
    <string name="SubmitDebugLogActivity_share">Share</string>
    <string name="SubmitDebugLogActivity_this_log_will_be_posted_publicly_online_for_contributors">This log will be posted publicly online for contributors to view. You may examine it before uploading.</string>

    <!-- SupportEmailUtil -->
    <string name="SupportEmailUtil_support_email" translatable="false">support@molly.im</string>
    <string name="SupportEmailUtil_filter">Filter:</string>
    <string name="SupportEmailUtil_device_info">Device info:</string>
    <string name="SupportEmailUtil_android_version">Android version:</string>
    <string name="SupportEmailUtil_signal_version">Molly version:</string>
    <string name="SupportEmailUtil_signal_package">Molly package:</string>
    <string name="SupportEmailUtil_registration_lock">Registration lock:</string>
    <string name="SupportEmailUtil_locale">Locale:</string>

    <!-- ThreadRecord -->
    <string name="ThreadRecord_group_updated">Group updated</string>
    <string name="ThreadRecord_left_the_group">Left the group</string>
    <string name="ThreadRecord_secure_session_reset">Secure session reset.</string>
    <string name="ThreadRecord_draft">Draft:</string>
    <string name="ThreadRecord_called">You called</string>
    <string name="ThreadRecord_called_you">Called you</string>
    <string name="ThreadRecord_missed_audio_call">Missed audio call</string>
    <string name="ThreadRecord_missed_video_call">Missed video call</string>
    <string name="ThreadRecord_media_message">Media message</string>
    <string name="ThreadRecord_sticker">Sticker</string>
    <string name="ThreadRecord_view_once_photo">View-once photo</string>
    <string name="ThreadRecord_view_once_video">View-once video</string>
    <string name="ThreadRecord_view_once_media">View-once media</string>
    <string name="ThreadRecord_this_message_was_deleted">This message was deleted.</string>
    <string name="ThreadRecord_you_deleted_this_message">You deleted this message.</string>
    <!-- Displayed in the notification when the user sends a request to activate payments -->
    <string name="ThreadRecord_you_sent_request">You sent a request to activate Payments</string>
    <!-- Displayed in the notification when the recipient wants to activate payments -->
    <string name="ThreadRecord_wants_you_to_activate_payments">%s wants you to activate Payments</string>
    <!-- Displayed in the notification when the user activates payments -->
    <string name="ThreadRecord_you_activated_payments">You activated Payments</string>
    <!-- Displayed in the notification when the recipient can accept payments -->
    <string name="ThreadRecord_can_accept_payments">%s can now accept Payments</string>
    <string name="ThreadRecord_s_is_on_signal">%s is on Signal!</string>
    <string name="ThreadRecord_disappearing_messages_disabled">Disappearing messages disabled</string>
    <string name="ThreadRecord_disappearing_message_time_updated_to_s">Disappearing message time set to %s</string>
    <string name="ThreadRecord_safety_number_changed">Safety number changed</string>
    <string name="ThreadRecord_your_safety_number_with_s_has_changed">Your safety number with %s has changed.</string>
    <string name="ThreadRecord_you_marked_verified">You marked verified</string>
    <string name="ThreadRecord_you_marked_unverified">You marked unverified</string>
    <string name="ThreadRecord_message_could_not_be_processed">Message could not be processed</string>
    <string name="ThreadRecord_delivery_issue">Delivery issue</string>
    <string name="ThreadRecord_message_request">Message Request</string>
    <string name="ThreadRecord_photo">Photo</string>
    <string name="ThreadRecord_gif">GIF</string>
    <string name="ThreadRecord_voice_message">Voice Message</string>
    <string name="ThreadRecord_file">File</string>
    <string name="ThreadRecord_video">Video</string>
    <string name="ThreadRecord_chat_session_refreshed">Chat session refreshed</string>
    <!-- Displayed in the notification when the user is sent a gift -->
    <string name="ThreadRecord__you_received_a_gift">You received a gift</string>
    <!-- Displayed in the notification when the user sends a gift -->
    <string name="ThreadRecord__you_sent_a_gift">You sent a gift</string>
    <!-- Displayed in the notification when the user has opened a received gift -->
    <string name="ThreadRecord__you_redeemed_a_gift_badge">You redeemed a gift badge</string>
    <!-- Displayed in the conversation list when someone reacted to your story -->
    <string name="ThreadRecord__reacted_s_to_your_story">Reacted %1$s to your story</string>
    <!-- Displayed in the conversation list when you reacted to someone\'s story -->
    <string name="ThreadRecord__reacted_s_to_their_story">Reacted %1$s to their story</string>
    <!-- Displayed in the conversation list when your most recent message is a payment to or from the person the conversation is with -->
    <string name="ThreadRecord_payment">Payment</string>

    <!-- UpdateApkReadyListener -->
    <string name="UpdateApkReadyListener_Signal_update">Molly update</string>
    <string name="UpdateApkReadyListener_a_new_version_of_signal_is_available_tap_to_update">A new version of Molly is available, tap to update</string>

    <!-- UntrustedSendDialog -->
    <string name="UntrustedSendDialog_send_message">Send message?</string>
    <string name="UntrustedSendDialog_send">Send</string>

    <!-- UnverifiedSendDialog -->
    <string name="UnverifiedSendDialog_send_message">Send message?</string>
    <string name="UnverifiedSendDialog_send">Send</string>

    <!-- UsernameEditFragment -->
    <!-- Toolbar title when entering from registration -->
    <string name="UsernameEditFragment__add_a_username">Add a username</string>
    <!-- Instructional text at the top of the username edit screen -->
    <string name="UsernameEditFragment__choose_your_username">Choose your username</string>
    <string name="UsernameEditFragment_username">Username</string>
    <string name="UsernameEditFragment_delete">Delete</string>
    <string name="UsernameEditFragment_successfully_set_username">Successfully set username.</string>
    <string name="UsernameEditFragment_successfully_removed_username">Successfully removed username.</string>
    <string name="UsernameEditFragment_encountered_a_network_error">Encountered a network error.</string>
    <string name="UsernameEditFragment_this_username_is_taken">This username is taken.</string>
    <string name="UsernameEditFragment_this_username_is_available">This username is available.</string>
    <string name="UsernameEditFragment_usernames_can_only_include">Usernames can only include a–Z, 0–9, and underscores.</string>
    <string name="UsernameEditFragment_usernames_cannot_begin_with_a_number">Usernames cannot begin with a number.</string>
    <string name="UsernameEditFragment_username_is_invalid">Username is invalid.</string>
    <string name="UsernameEditFragment_usernames_must_be_between_a_and_b_characters">Usernames must be between %1$d and %2$d characters.</string>
    <!-- Explanation about what usernames provide -->
    <string name="UsernameEditFragment__usernames_let_others_message">Usernames let others message you without needing your phone number. They are paired with a set of digits to help keep your address private.</string>
    <!-- Dialog title for explanation about numbers at the end of the username -->
    <string name="UsernameEditFragment__what_is_this_number">What is this number?</string>
    <string name="UsernameEditFragment__these_digits_help_keep">These digits help keep your username private so you can avoid unwanted messages. Share your username with only the people and groups you\'d like to chat with. If you change usernames you\'ll get a new set of digits.</string>
    <!-- Button to allow user to skip -->
    <string name="UsernameEditFragment__skip">Skip</string>
    <!-- Content description for done button -->
    <string name="UsernameEditFragment__done">Done</string>

    <plurals name="UserNotificationMigrationJob_d_contacts_are_on_signal">
        <item quantity="one">%d contact is on Signal!</item>
        <item quantity="other">%d contacts are on Signal!</item>
    </plurals>

    <!-- UsernameShareBottomSheet -->
    <!-- Explanation of what the sheet enables the user to do -->
    <string name="UsernameShareBottomSheet__copy_or_share_a_username_link">Copy or share a username link</string>

    <!-- VerifyIdentityActivity -->
    <string name="VerifyIdentityActivity_your_contact_is_running_an_old_version_of_signal">Your contact is running an old version of Signal. Please ask them to update before verifying your safety number.</string>
    <string name="VerifyIdentityActivity_your_contact_is_running_a_newer_version_of_Signal">Your contact is running a newer version of Signal with an incompatible QR code format. Please update to compare.</string>
    <string name="VerifyIdentityActivity_the_scanned_qr_code_is_not_a_correctly_formatted_safety_number">The scanned QR code is not a correctly formatted safety number verification code. Please try scanning again.</string>
    <string name="VerifyIdentityActivity_share_safety_number_via">Share safety number via…</string>
    <string name="VerifyIdentityActivity_our_signal_safety_number">Our Signal safety number:</string>
    <string name="VerifyIdentityActivity_no_app_to_share_to">It looks like you don\'t have any apps to share to.</string>
    <string name="VerifyIdentityActivity_no_safety_number_to_compare_was_found_in_the_clipboard">No safety number to compare was found in the clipboard</string>
    <string name="VerifyIdentityActivity_signal_needs_the_camera_permission_in_order_to_scan_a_qr_code_but_it_has_been_permanently_denied">Molly needs the Camera permission in order to scan a QR code, but it has been permanently denied. Please continue to app settings, select \"Permissions\", and enable \"Camera\".</string>
    <string name="VerifyIdentityActivity_unable_to_scan_qr_code_without_camera_permission">Unable to scan QR code without Camera permission</string>
    <string name="VerifyIdentityActivity_you_must_first_exchange_messages_in_order_to_view">You must first exchange messages in order to view %1$s\'s safety number.</string>

    <!-- ViewOnceMessageActivity -->
    <string name="ViewOnceMessageActivity_video_duration" translatable="false">%1$02d:%2$02d</string>

    <!-- AudioView -->
    <string name="AudioView_duration" translatable="false">%1$d:%2$02d</string>

    <!-- MessageDisplayHelper -->
    <string name="MessageDisplayHelper_message_encrypted_for_non_existing_session">Message encrypted for non-existing session</string>

    <!-- MmsMessageRecord -->
    <string name="MmsMessageRecord_bad_encrypted_mms_message">Bad encrypted MMS message</string>
    <string name="MmsMessageRecord_mms_message_encrypted_for_non_existing_session">MMS message encrypted for non-existing session</string>

    <!-- MuteDialog -->
    <string name="MuteDialog_mute_notifications">Mute notifications</string>

    <!-- ApplicationMigrationService -->
    <string name="ApplicationMigrationService_import_in_progress">Import in progress</string>
    <string name="ApplicationMigrationService_importing_text_messages">Importing text messages</string>
    <string name="ApplicationMigrationService_import_complete">Import complete</string>
    <string name="ApplicationMigrationService_system_database_import_is_complete">System database import is complete.</string>

    <!-- KeyCachingService -->
    <string name="KeyCachingService_signal_passphrase_cached">Touch to open.</string>
    <string name="KeyCachingService_passphrase_cached">Molly is unlocked</string>
    <string name="KeyCachingService_lock">Lock Molly</string>

    <!-- MediaPreviewActivity -->
    <string name="MediaPreviewActivity_you">You</string>
    <string name="MediaPreviewActivity_unssuported_media_type">Unsupported media type</string>
    <string name="MediaPreviewActivity_draft">Draft</string>
    <string name="MediaPreviewActivity_signal_needs_the_storage_permission_in_order_to_write_to_external_storage_but_it_has_been_permanently_denied">Molly needs the Storage permission in order to save to external storage, but it has been permanently denied. Please continue to app settings, select \"Permissions\", and enable \"Storage\".</string>
    <string name="MediaPreviewActivity_unable_to_write_to_external_storage_without_permission">Unable to save to external storage without permissions</string>
    <string name="MediaPreviewActivity_media_delete_confirmation_title">Delete message?</string>
    <string name="MediaPreviewActivity_media_delete_confirmation_message">This will permanently delete this message.</string>
    <string name="MediaPreviewActivity_s_to_s">%1$s to %2$s</string>
    <!-- All media preview title when viewing media send by you to another recipient (allows changing of \'You\' based on context) -->
    <string name="MediaPreviewActivity_you_to_s">You to %1$s</string>
    <!-- All media preview title when viewing media sent by another recipient to you (allows changing of \'You\' based on context) -->
    <string name="MediaPreviewActivity_s_to_you">%1$s to you</string>
    <string name="MediaPreviewActivity_media_no_longer_available">Media no longer available.</string>
    <string name="MediaPreviewActivity_cant_find_an_app_able_to_share_this_media">Can\'t find an app able to share this media.</string>
    <string name="MediaPreviewActivity_dismiss_due_to_error">Close</string>
    <string name="MediaPreviewFragment_edit_media_error">Media Error</string>

    <!-- MessageNotifier -->
    <string name="MessageNotifier_d_new_messages_in_d_conversations">%1$d new messages in %2$d conversations</string>
    <string name="MessageNotifier_most_recent_from_s">Most recent from: %1$s</string>
    <string name="MessageNotifier_locked_message">Locked message</string>
    <string name="MessageNotifier_message_delivery_failed">Message delivery failed.</string>
    <string name="MessageNotifier_failed_to_deliver_message">Failed to deliver message.</string>
    <string name="MessageNotifier_error_delivering_message">Error delivering message.</string>
    <string name="MessageNotifier_message_delivery_paused">Message delivery paused.</string>
    <string name="MessageNotifier_verify_to_continue_messaging_on_signal">Verify to continue messaging on Molly.</string>
    <string name="MessageNotifier_mark_all_as_read">Mark all as read</string>
    <string name="MessageNotifier_mark_read">Mark read</string>
    <string name="MessageNotifier_turn_off_these_notifications">Turn off these notifications</string>
    <string name="MessageNotifier_view_once_photo">View-once photo</string>
    <string name="MessageNotifier_view_once_video">View-once video</string>
    <string name="MessageNotifier_reply">Reply</string>
    <string name="MessageNotifier_signal_message">Signal Message</string>
    <string name="MessageNotifier_unsecured_sms">Unsecured SMS</string>
    <string name="MessageNotifier_you_may_have_new_messages">You may have new messages</string>
    <string name="MessageNotifier_open_signal_to_check_for_recent_notifications">Open Molly to check for recent notifications.</string>
    <string name="MessageNotifier_contact_message">%1$s %2$s</string>
    <string name="MessageNotifier_unknown_contact_message">Contact</string>
    <string name="MessageNotifier_reacted_s_to_s">Reacted %1$s to: \"%2$s\".</string>
    <string name="MessageNotifier_reacted_s_to_your_video">Reacted %1$s to your video.</string>
    <string name="MessageNotifier_reacted_s_to_your_image">Reacted %1$s to your image.</string>
    <string name="MessageNotifier_reacted_s_to_your_gif">Reacted %1$s to your GIF.</string>
    <string name="MessageNotifier_reacted_s_to_your_file">Reacted %1$s to your file.</string>
    <string name="MessageNotifier_reacted_s_to_your_audio">Reacted %1$s to your audio.</string>
    <string name="MessageNotifier_reacted_s_to_your_view_once_media">Reacted %1$s to your view-once media.</string>
    <string name="MessageNotifier_reacted_s_to_your_sticker">Reacted %1$s to your sticker.</string>
    <string name="MessageNotifier_this_message_was_deleted">This message was deleted.</string>

    <string name="TurnOffContactJoinedNotificationsActivity__turn_off_contact_joined_signal">Turn off contact joined Signal notifications? You can enable them again in Signal > Settings > Notifications.</string>

    <!-- Notification Channels -->
    <string name="NotificationChannel_channel_messages">Messages</string>
    <string name="NotificationChannel_calls">Calls</string>
    <string name="NotificationChannel_failures">Failures</string>
    <string name="NotificationChannel_backups">Backups</string>
    <string name="NotificationChannel_locked_status">Lock status</string>
    <string name="NotificationChannel_app_updates">App updates</string>
    <string name="NotificationChannel_other">Other</string>
    <string name="NotificationChannel_group_chats">Chats</string>
    <string name="NotificationChannel_missing_display_name">Unknown</string>
    <string name="NotificationChannel_voice_notes">Voice Notes</string>
    <string name="NotificationChannel_contact_joined_signal">Contact joined Signal</string>
    <string name="NotificationChannels__no_activity_available_to_open_notification_channel_settings">No activity available to open notification channel settings.</string>
    <!-- Notification channel name for showing persistent background connection on devices without push notifications -->
    <string name="NotificationChannel_background_connection">Background connection</string>
    <!-- Notification channel name for showing call status information (like connection, ongoing, etc.) Not ringing. -->
    <string name="NotificationChannel_call_status">Call status</string>
    <!-- Notification channel name for occasional alerts to the user. Will appear in the system notification settings as the title of this notification channel. -->
    <string name="NotificationChannel_critical_app_alerts">Critical app alerts</string>

    <!-- ProfileEditNameFragment -->

    <!-- QuickResponseService -->
    <string name="QuickResponseService_quick_response_unavailable_when_Signal_is_locked">Quick response unavailable when Molly is locked!</string>
    <string name="QuickResponseService_problem_sending_message">Problem sending message!</string>

    <!-- SaveAttachmentTask -->
    <string name="SaveAttachmentTask_saved_to">Saved to %s</string>
    <string name="SaveAttachmentTask_saved">Saved</string>

    <!-- SearchToolbar -->
    <string name="SearchToolbar_search">Search</string>
    <string name="SearchToolbar_search_for_conversations_contacts_and_messages">Search for conversations, contacts, and messages</string>

    <!-- Material3 Search Toolbar -->
    <string name="Material3SearchToolbar__close">Close</string>
    <string name="Material3SearchToolbar__clear">Clear</string>

    <!-- ShortcutLauncherActivity -->
    <string name="ShortcutLauncherActivity_invalid_shortcut">Invalid shortcut</string>

    <!-- SingleRecipientNotificationBuilder -->
    <string name="SingleRecipientNotificationBuilder_signal">Molly</string>
    <string name="SingleRecipientNotificationBuilder_new_message">New message</string>
    <string name="SingleRecipientNotificationBuilder_message_request">Message request</string>
    <string name="SingleRecipientNotificationBuilder_you">You</string>
    <!-- Notification subtext for group stories -->
    <string name="SingleRecipientNotificationBuilder__s_dot_story">%1$s &#8226; Story</string>

    <!-- ThumbnailView -->
    <string name="ThumbnailView_Play_video_description">Play video</string>
    <string name="ThumbnailView_Has_a_caption_description">Has a caption</string>

    <!-- TransferControlView -->
    <plurals name="TransferControlView_n_items">
        <item quantity="one">%d Item</item>
        <item quantity="other">%d Items</item>
    </plurals>

    <!-- UnauthorizedReminder -->
    <string name="UnauthorizedReminder_device_no_longer_registered">Device no longer registered</string>
    <string name="UnauthorizedReminder_this_is_likely_because_you_registered_your_phone_number_with_Signal_on_a_different_device">This is likely because you registered your phone number with Signal on a different device. Tap to re-register.</string>

    <!-- EnclaveFailureReminder -->
    <!-- Banner message to update app to use payments -->
    <string name="EnclaveFailureReminder_update_signal">Update Signal to continue using payments. Your balance may not be up-to-date.</string>
    <!-- Banner button to update now -->
    <string name="EnclaveFailureReminder_update_now">Update now</string>

    <!-- WebRtcCallActivity -->
    <string name="WebRtcCallActivity_to_answer_the_call_give_signal_access_to_your_microphone">To answer the call, give Molly access to your microphone.</string>
    <string name="WebRtcCallActivity_to_answer_the_call_from_s_give_signal_access_to_your_microphone">To answer the call from %s, give Molly access to your microphone.</string>
    <string name="WebRtcCallActivity_signal_requires_microphone_and_camera_permissions_in_order_to_make_or_receive_calls">Molly requires Microphone and Camera permissions in order to make or receive calls, but they have been permanently denied. Please continue to app settings, select \"Permissions\", and enable \"Microphone\" and \"Camera\".</string>
    <string name="WebRtcCallActivity__answered_on_a_linked_device">Answered on a linked device.</string>
    <string name="WebRtcCallActivity__declined_on_a_linked_device">Declined on a linked device.</string>
    <string name="WebRtcCallActivity__busy_on_a_linked_device">Busy on a linked device.</string>

    <string name="GroupCallSafetyNumberChangeNotification__someone_has_joined_this_call_with_a_safety_number_that_has_changed">Someone has joined this call with a safety number that has changed.</string>

    <!-- WebRtcCallScreen -->
    <string name="WebRtcCallScreen_swipe_up_to_change_views">Swipe up to change views</string>

    <!-- WebRtcCallScreen V2 -->
    <string name="WebRtcCallScreen__decline">Decline</string>
    <string name="WebRtcCallScreen__answer">Answer</string>
    <string name="WebRtcCallScreen__answer_without_video">Answer without video</string>

    <!-- WebRtcAudioOutputToggle -->
    <string name="WebRtcAudioOutputToggle__audio_output">Audio output</string>
    <string name="WebRtcAudioOutputToggle__phone_earpiece">Phone earpiece</string>
    <string name="WebRtcAudioOutputToggle__speaker">Speaker</string>
    <string name="WebRtcAudioOutputToggle__bluetooth">Bluetooth</string>

    <string name="WebRtcCallControls_answer_call_description">Answer call</string>
    <string name="WebRtcCallControls_reject_call_description">Reject call</string>

    <!-- change_passphrase_activity -->
    <string name="change_passphrase_activity__old_passphrase">Old passphrase</string>
    <string name="change_passphrase_activity__new_passphrase">New passphrase</string>
    <string name="change_passphrase_activity__repeat_new_passphrase">Repeat new passphrase</string>

    <!-- contact_selection_activity -->
    <string name="contact_selection_activity__enter_name_or_number">Enter name or number</string>
    <string name="contact_selection_activity__invite_to_signal">Invite to Molly</string>
    <string name="contact_selection_activity__new_group">New group</string>

    <!-- contact_filter_toolbar -->
    <string name="contact_filter_toolbar__clear_entered_text_description">Clear entered text</string>
    <string name="contact_filter_toolbar__show_keyboard_description">Show keyboard</string>
    <string name="contact_filter_toolbar__show_dial_pad_description">Show dialpad</string>

    <!-- contact_selection_group_activity -->
    <string name="contact_selection_group_activity__no_contacts">No contacts.</string>
    <string name="contact_selection_group_activity__finding_contacts">Loading contacts&#8230;</string>

    <!-- single_contact_selection_activity -->
    <string name="SingleContactSelectionActivity_contact_photo">Contact Photo</string>

    <!-- ContactSelectionListFragment-->
    <string name="ContactSelectionListFragment_signal_requires_the_contacts_permission_in_order_to_display_your_contacts">Molly requires the Contacts permission in order to display your contacts, but it has been permanently denied. Please continue to the app settings menu, select \"Permissions\", and enable \"Contacts\".</string>
    <string name="ContactSelectionListFragment_error_retrieving_contacts_check_your_network_connection">Error retrieving contacts, check your network connection</string>
    <string name="ContactSelectionListFragment_username_not_found">Username not found</string>
    <string name="ContactSelectionListFragment_s_is_not_a_signal_user">"%1$s" is not a Signal user. Please check the username and try again.</string>
    <string name="ContactSelectionListFragment_you_do_not_need_to_add_yourself_to_the_group">You do not need to add yourself to the group</string>
    <string name="ContactSelectionListFragment_maximum_group_size_reached">Maximum group size reached</string>
    <string name="ContactSelectionListFragment_signal_groups_can_have_a_maximum_of_d_members">Signal groups can have a maximum of %1$d members.</string>
    <string name="ContactSelectionListFragment_recommended_member_limit_reached">Recommended member limit reached</string>
    <string name="ContactSelectionListFragment_signal_groups_perform_best_with_d_members_or_fewer">Signal groups perform best with %1$d members or fewer. Adding more members will cause delays sending and receiving messages.</string>
    <plurals name="ContactSelectionListFragment_d_members">
        <item quantity="one">%1$d member</item>
        <item quantity="other">%1$d members</item>
    </plurals>

    <!-- contact_selection_list_fragment -->
    <string name="contact_selection_list_fragment__signal_needs_access_to_your_contacts_in_order_to_display_them">Molly needs access to your contacts in order to display them.</string>
    <string name="contact_selection_list_fragment__show_contacts">Show Contacts</string>

    <!-- contact_selection_list_item -->
    <plurals name="contact_selection_list_item__number_of_members">
        <item quantity="one">%1$d member</item>
        <item quantity="other">%1$d members</item>
    </plurals>
    <!-- Displays number of viewers for a story -->
    <plurals name="contact_selection_list_item__number_of_viewers">
        <item quantity="one">%1$d viewer</item>
        <item quantity="other">%1$d viewers</item>
    </plurals>

    <!-- conversation_activity -->
    <string name="conversation_activity__type_message_push">Signal message</string>
    <string name="conversation_activity__type_message_sms_insecure">Unsecured SMS</string>
    <string name="conversation_activity__type_message_mms_insecure">Unsecured MMS</string>
    <string name="conversation_activity__from_sim_name">From %1$s</string>
    <string name="conversation_activity__sim_n">SIM %1$d</string>
    <string name="conversation_activity__send">Send</string>
    <string name="conversation_activity__compose_description">Message composition</string>
    <string name="conversation_activity__emoji_toggle_description">Toggle emoji keyboard</string>
    <string name="conversation_activity__attachment_thumbnail">Attachment Thumbnail</string>
    <string name="conversation_activity__quick_attachment_drawer_toggle_camera_description">Toggle quick camera attachment drawer</string>
    <string name="conversation_activity__quick_attachment_drawer_record_and_send_audio_description">Record and send audio attachment</string>
    <string name="conversation_activity__quick_attachment_drawer_lock_record_description">Lock recording of audio attachment</string>
    <string name="conversation_activity__enable_signal_for_sms">Enable Signal for SMS</string>
    <string name="conversation_activity__message_could_not_be_sent">Message could not be sent. Check your connection and try again.</string>

    <!-- conversation_input_panel -->
    <string name="conversation_input_panel__slide_to_cancel">Slide to cancel</string>
    <string name="conversation_input_panel__cancel">Cancel</string>

    <!-- conversation_item -->
    <string name="conversation_item__mms_image_description">Media message</string>
    <string name="conversation_item__secure_message_description">Secure message</string>

    <!-- conversation_item_sent -->
    <string name="conversation_item_sent__send_failed_indicator_description">Send Failed</string>
    <string name="conversation_item_sent__pending_approval_description">Pending Approval</string>
    <string name="conversation_item_sent__delivered_description">Delivered</string>
    <string name="conversation_item_sent__message_read">Message read</string>

    <!-- conversation_item_received -->
    <string name="conversation_item_received__contact_photo_description">Contact photo</string>

    <!-- ConversationUpdateItem -->
    <string name="ConversationUpdateItem_loading">Loading</string>
    <string name="ConversationUpdateItem_learn_more">Learn more</string>
    <string name="ConversationUpdateItem_join_call">Join call</string>
    <string name="ConversationUpdateItem_return_to_call">Return to call</string>
    <string name="ConversationUpdateItem_call_is_full">Call is full</string>
    <string name="ConversationUpdateItem_invite_friends">Invite friends</string>
    <string name="ConversationUpdateItem_enable_call_notifications">Enable Call Notifications</string>
    <string name="ConversationUpdateItem_update_contact">Update contact</string>
    <!-- Update item button text to show to block a recipient from requesting to join via group link -->
    <string name="ConversationUpdateItem_block_request">Block request</string>
    <string name="ConversationUpdateItem_no_groups_in_common_review_requests_carefully">No groups in common. Review requests carefully.</string>
    <string name="ConversationUpdateItem_no_contacts_in_this_group_review_requests_carefully">No contacts in this group. Review requests carefully.</string>
    <string name="ConversationUpdateItem_view">View</string>
    <string name="ConversationUpdateItem_the_disappearing_message_time_will_be_set_to_s_when_you_message_them">The disappearing message time will be set to %1$s when you message them.</string>
    <!-- Update item button text to show to boost a feature -->
    <string name="ConversationUpdateItem_donate">Donate</string>
    <!-- Update item button text to send payment -->
    <string name="ConversationUpdateItem_send_payment">Send payment</string>
    <!-- Update item button text to activate payments -->
    <string name="ConversationUpdateItem_activate_payments">Activate payments</string>


    <!-- audio_view -->
    <string name="audio_view__play_pause_accessibility_description">Play … Pause</string>
    <string name="audio_view__download_accessibility_description">Download</string>

    <!-- QuoteView -->
    <string name="QuoteView_audio">Audio</string>
    <string name="QuoteView_video">Video</string>
    <string name="QuoteView_photo">Photo</string>
    <string name="QuoteView_gif">GIF</string>
    <string name="QuoteView_view_once_media">View-once media</string>
    <string name="QuoteView_sticker">Sticker</string>
    <string name="QuoteView_you">You</string>
    <string name="QuoteView_original_missing">Original message not found</string>
    <!-- Author formatting for group stories -->
    <string name="QuoteView_s_story">%1$s · Story</string>
    <!-- Label indicating that a quote is for a reply to a story you created -->
    <string name="QuoteView_your_story">You · Story</string>
    <!-- Label indicating that the story being replied to no longer exists -->
    <string name="QuoteView_no_longer_available">No longer available</string>
    <!-- Label for quoted gift -->
    <string name="QuoteView__gift">Gift</string>

    <!-- conversation_fragment -->
    <string name="conversation_fragment__scroll_to_the_bottom_content_description">Scroll to the bottom</string>

    <!-- BubbleOptOutTooltip -->
    <!-- Message to inform the user of what Android chat bubbles are -->
    <string name="BubbleOptOutTooltip__description">Bubbles are an Android feature that you can turn off for Molly chats.</string>
    <!-- Button to dismiss the tooltip for opting out of using Android bubbles -->
    <string name="BubbleOptOutTooltip__not_now">Not now</string>
    <!-- Button to move to the system settings to control the use of Android bubbles -->
    <string name="BubbleOptOutTooltip__turn_off">Turn off</string>

    <!-- safety_number_change_dialog -->
    <string name="safety_number_change_dialog__safety_number_changes">Safety Number Changes</string>
    <string name="safety_number_change_dialog__accept">Accept</string>
    <string name="safety_number_change_dialog__send_anyway">Send anyway</string>
    <string name="safety_number_change_dialog__call_anyway">Call anyway</string>
    <string name="safety_number_change_dialog__join_call">Join call</string>
    <string name="safety_number_change_dialog__continue_call">Continue call</string>
    <string name="safety_number_change_dialog__leave_call">Leave call</string>
    <string name="safety_number_change_dialog__the_following_people_may_have_reinstalled_or_changed_devices">The following people may have reinstalled or changed devices. Verify your safety number with them to ensure privacy.</string>
    <string name="safety_number_change_dialog__view">View</string>
    <string name="safety_number_change_dialog__previous_verified">Previous verified</string>

    <!-- EnableCallNotificationSettingsDialog__call_notifications_checklist -->
    <string name="EnableCallNotificationSettingsDialog__call_notifications_enabled">Call notifications enabled.</string>
    <string name="EnableCallNotificationSettingsDialog__enable_call_notifications">Enable call notifications</string>
    <string name="EnableCallNotificationSettingsDialog__enable_background_activity">Enable background activity</string>
    <string name="EnableCallNotificationSettingsDialog__everything_looks_good_now">Everything looks good now!</string>
    <string name="EnableCallNotificationSettingsDialog__to_receive_call_notifications_tap_here_and_turn_on_show_notifications">To receive call notifications, tap here and turn on \"Show notifications.\"</string>
    <string name="EnableCallNotificationSettingsDialog__to_receive_call_notifications_tap_here_and_turn_on_notifications">To receive call notifications, tap here and turn on notifications and make sure Sound and Pop-up are enabled.</string>
    <string name="EnableCallNotificationSettingsDialog__to_receive_call_notifications_tap_here_and_enable_background_activity_in_battery_settings">To receive call notifications, tap here and enable background activity in \"Battery\" settings. </string>
    <string name="EnableCallNotificationSettingsDialog__settings">Settings</string>
    <string name="EnableCallNotificationSettingsDialog__to_receive_call_notifications_tap_settings_and_turn_on_show_notifications">To receive call notifications, tap Settings and turn on \"Show notifications.\"</string>
    <string name="EnableCallNotificationSettingsDialog__to_receive_call_notifications_tap_settings_and_turn_on_notifications">To receive call notifications, tap Settings and turn on notifications and make sure Sound and Pop-up are enabled.</string>
    <string name="EnableCallNotificationSettingsDialog__to_receive_call_notifications_tap_settings_and_enable_background_activity_in_battery_settings">To receive call notifications, tap Settings and enable background activity in \"Battery\" settings.</string>

    <!-- country_selection_fragment -->
    <string name="country_selection_fragment__loading_countries">Loading countries…</string>
    <string name="country_selection_fragment__search">Search</string>
    <string name="country_selection_fragment__no_matching_countries">No matching countries</string>

    <!-- device_add_fragment -->
    <string name="device_add_fragment__scan_the_qr_code_displayed_on_the_device_to_link">Scan the QR code displayed on the device to link</string>

    <!-- device_link_fragment -->
    <string name="device_link_fragment__link_device">Link device</string>

    <!-- device_list_fragment -->
    <string name="device_list_fragment__no_devices_linked">No devices linked</string>
    <string name="device_list_fragment__link_new_device">Link new device</string>

    <!-- expiration -->
    <string name="expiration_off">Off</string>

    <plurals name="expiration_seconds">
        <item quantity="one">%d second</item>
        <item quantity="other">%d seconds</item>
    </plurals>

    <string name="expiration_seconds_abbreviated">%ds</string>

    <plurals name="expiration_minutes">
        <item quantity="one">%d minute</item>
        <item quantity="other">%d minutes</item>
    </plurals>

    <string name="expiration_minutes_abbreviated">%dm</string>

    <plurals name="expiration_hours">
        <item quantity="one">%d hour</item>
        <item quantity="other">%d hours</item>
    </plurals>

    <string name="expiration_hours_abbreviated">%dh</string>

    <plurals name="expiration_days">
        <item quantity="one">%d day</item>
        <item quantity="other">%d days</item>
    </plurals>

    <string name="expiration_days_abbreviated">%dd</string>

    <plurals name="expiration_weeks">
        <item quantity="one">%d week</item>
        <item quantity="other">%d weeks</item>
    </plurals>

    <string name="expiration_weeks_abbreviated">%dw</string>
    <string name="expiration_combined">%1$s %2$s</string>

    <!-- unverified safety numbers -->
    <string name="IdentityUtil_unverified_banner_one">Your safety number with %s has changed and is no longer verified</string>
    <string name="IdentityUtil_unverified_banner_two">Your safety numbers with %1$s and %2$s are no longer verified</string>
    <string name="IdentityUtil_unverified_banner_many">Your safety numbers with %1$s, %2$s, and %3$s are no longer verified</string>

    <string name="IdentityUtil_unverified_dialog_one">Your safety number with %1$s has changed and is no longer verified. This could either mean that someone is trying to intercept your communication, or that %1$s simply reinstalled Signal.</string>
    <string name="IdentityUtil_unverified_dialog_two">Your safety numbers with %1$s and %2$s are no longer verified. This could either mean that someone is trying to intercept your communication, or that they simply reinstalled Signal.</string>
    <string name="IdentityUtil_unverified_dialog_many">Your safety numbers with %1$s, %2$s, and %3$s are no longer verified. This could either mean that someone is trying to intercept your communication, or that they simply reinstalled Signal.</string>

    <string name="IdentityUtil_untrusted_dialog_one">Your safety number with %s just changed.</string>
    <string name="IdentityUtil_untrusted_dialog_two">Your safety numbers with %1$s and %2$s just changed.</string>
    <string name="IdentityUtil_untrusted_dialog_many">Your safety numbers with %1$s, %2$s, and %3$s just changed.</string>

    <plurals name="identity_others">
        <item quantity="one">%d other</item>
        <item quantity="other">%d others</item>
    </plurals>

    <!-- giphy_activity -->
    <string name="giphy_activity_toolbar__search_gifs">Search GIFs</string>

    <!-- giphy_fragment -->
    <string name="giphy_fragment__nothing_found">Nothing found</string>

    <!-- database_migration_activity -->
    <string name="database_migration_activity__would_you_like_to_import_your_existing_text_messages">Would you like to import your existing text messages into Signal\'s encrypted database?</string>
    <string name="database_migration_activity__the_default_system_database_will_not_be_modified">The default system database will not be modified or altered in any way.</string>
    <string name="database_migration_activity__skip">Skip</string>
    <string name="database_migration_activity__import">Import</string>
    <string name="database_migration_activity__this_could_take_a_moment_please_be_patient">This could take a moment. Please be patient, we\'ll notify you when the import is complete.</string>
    <string name="database_migration_activity__importing">IMPORTING</string>


    <!-- load_more_header -->
    <string name="load_more_header__see_full_conversation">See full conversation</string>
    <string name="load_more_header__loading">Loading</string>

    <!-- media_overview_activity -->
    <string name="media_overview_activity__no_media">No media</string>

    <!-- message_recipients_list_item -->
    <string name="message_recipients_list_item__view">View</string>
    <string name="message_recipients_list_item__resend">Resend</string>

    <!-- Displayed in a toast when user long presses an item in MyStories -->
    <string name="MyStoriesFragment__copied_sent_timestamp_to_clipboard">Copied sent timestamp to clipboard.</string>
    <!-- Displayed when there are no outgoing stories -->
    <string name="MyStoriesFragment__updates_to_your_story_will_show_up_here">Updates to your story will show up here.</string>

    <!-- GroupUtil -->
    <plurals name="GroupUtil_joined_the_group">
        <item quantity="one">%1$s joined the group.</item>
        <item quantity="other">%1$s joined the group.</item>
    </plurals>
    <string name="GroupUtil_group_name_is_now">Group name is now \'%1$s\'.</string>

    <!-- prompt_passphrase_activity -->
    <string name="prompt_passphrase_activity__unlock">Unlock</string>

    <!-- prompt_mms_activity -->
    <string name="prompt_mms_activity__signal_requires_mms_settings_to_deliver_media_and_group_messages">Signal requires MMS settings to deliver media and group messages through your wireless carrier. Your device does not make this information available, which is occasionally true for locked devices and other restrictive configurations.</string>
    <string name="prompt_mms_activity__to_send_media_and_group_messages_tap_ok">To send media and group messages, tap \'OK\' and complete the requested settings. The MMS settings for your carrier can generally be located by searching for \'your carrier APN\'. You will only need to do this once.</string>

    <!-- BadDecryptLearnMoreDialog -->
    <string name="BadDecryptLearnMoreDialog_delivery_issue">Delivery Issue</string>
    <string name="BadDecryptLearnMoreDialog_couldnt_be_delivered_individual">A message, sticker, reaction, or read receipt couldn\'t be delivered to you from %s. They may have tried sending it to you directly, or in a group.</string>
    <string name="BadDecryptLearnMoreDialog_couldnt_be_delivered_group">A message, sticker, reaction, or read receipt couldn\'t be delivered to you from %s.</string>

    <!-- profile_create_activity -->
    <string name="CreateProfileActivity_first_name_required">First name (required)</string>
    <string name="CreateProfileActivity_last_name_optional">Last name (optional)</string>
    <string name="CreateProfileActivity_next">Next</string>
    <string name="CreateProfileActivity__username">Username</string>
    <string name="CreateProfileActivity__create_a_username">Create a username</string>
    <string name="CreateProfileActivity_custom_mms_group_names_and_photos_will_only_be_visible_to_you">Custom MMS group names and photos will only be visible to you.</string>
    <string name="CreateProfileActivity_group_descriptions_will_be_visible_to_members_of_this_group_and_people_who_have_been_invited">Group descriptions will be visible to members of this group and people who have been invited.</string>

    <!-- EditAboutFragment -->
    <string name="EditAboutFragment_about">About</string>
    <string name="EditAboutFragment_write_a_few_words_about_yourself">Write a few words about yourself…</string>
    <string name="EditAboutFragment_count">%1$d/%2$d</string>
    <string name="EditAboutFragment_speak_freely">Speak freely</string>
    <string name="EditAboutFragment_encrypted">Encrypted</string>
    <string name="EditAboutFragment_be_kind">Be kind</string>
    <string name="EditAboutFragment_coffee_lover">Coffee lover</string>
    <string name="EditAboutFragment_free_to_chat">Free to chat</string>
    <string name="EditAboutFragment_taking_a_break">Taking a break</string>
    <string name="EditAboutFragment_working_on_something_new">Working on something new</string>

    <!-- EditProfileFragment -->
    <string name="EditProfileFragment__edit_group">Edit group</string>
    <string name="EditProfileFragment__group_name">Group name</string>
    <string name="EditProfileFragment__group_description">Group description</string>
    <string name="EditProfileFragment__support_link" translatable="false">https://support.signal.org/hc/articles/360007459591</string>

    <!-- EditProfileNameFragment -->
    <string name="EditProfileNameFragment_your_name">Your name</string>
    <string name="EditProfileNameFragment_first_name">First name</string>
    <string name="EditProfileNameFragment_last_name_optional">Last name (optional)</string>
    <string name="EditProfileNameFragment_save">Save</string>
    <string name="EditProfileNameFragment_failed_to_save_due_to_network_issues_try_again_later">Failed to save due to network issues. Try again later.</string>

    <!-- recipient_preferences_activity -->
    <string name="recipient_preference_activity__shared_media">Shared media</string>

    <!-- recipients_panel -->
    <string name="recipients_panel__to"><small>Enter a name or number</small></string>

    <!-- verify_display_fragment -->
    <string name="verify_display_fragment__to_verify_the_security_of_your_end_to_end_encryption_with_s"><![CDATA[To verify the security of your end-to-end encryption with %s, compare the numbers above with their device. You can also scan the code on their phone. <a href="https://signal.org/redirect/safety-numbers">Learn more.</a>]]></string>
    <string name="verify_display_fragment__tap_to_scan">Tap to scan</string>
    <string name="verify_display_fragment__successful_match">Successful match</string>
    <string name="verify_display_fragment__failed_to_verify_safety_number">Failed to verify safety number</string>
    <string name="verify_display_fragment__loading">Loading…</string>
    <string name="verify_display_fragment__mark_as_verified">Mark as verified</string>
    <string name="verify_display_fragment__clear_verification">Clear verification</string>

    <!-- verify_identity -->
    <string name="verify_identity__share_safety_number">Share safety number</string>

    <!-- verity_scan_fragment -->
    <string name="verify_scan_fragment__scan_the_qr_code_on_your_contact">Scan the QR Code on your contact\'s device.</string>

    <!-- webrtc_answer_decline_button -->
    <string name="webrtc_answer_decline_button__swipe_up_to_answer">Swipe up to answer</string>
    <string name="webrtc_answer_decline_button__swipe_down_to_reject">Swipe down to reject</string>

    <!-- message_details_header -->
    <string name="message_details_header__issues_need_your_attention">Some issues need your attention.</string>
    <string name="message_details_header_sent">Sent</string>
    <string name="message_details_header_received">Received</string>
    <string name="message_details_header_disappears">Disappears</string>
    <string name="message_details_header_via">Via</string>

    <!-- message_details_recipient_header -->
    <string name="message_details_recipient_header__pending_send">Pending</string>
    <string name="message_details_recipient_header__sent_to">Sent to</string>
    <string name="message_details_recipient_header__sent_from">Sent from</string>
    <string name="message_details_recipient_header__delivered_to">Delivered to</string>
    <string name="message_details_recipient_header__read_by">Read by</string>
    <string name="message_details_recipient_header__not_sent">Not sent</string>
    <string name="message_details_recipient_header__viewed">Viewed by</string>
    <string name="message_details_recipient_header__skipped">Skipped</string>

    <!-- message_Details_recipient -->
    <string name="message_details_recipient__failed_to_send">Failed to send</string>
    <string name="message_details_recipient__new_safety_number">New safety number</string>

    <!-- AndroidManifest.xml -->
    <string name="AndroidManifest__create_passphrase">Create passphrase</string>
    <string name="AndroidManifest__select_contacts">Select contacts</string>
    <string name="AndroidManifest__change_passphrase">Change passphrase</string>
    <string name="AndroidManifest__verify_safety_number">Verify safety number</string>
    <string name="AndroidManifest__log_submit">Submit debug log</string>
    <string name="AndroidManifest__media_preview">Media preview</string>
    <string name="AndroidManifest__message_details">Message details</string>
    <string name="AndroidManifest__linked_devices">Linked devices</string>
    <string name="AndroidManifest__invite_friends">Invite friends</string>
    <string name="AndroidManifest_archived_conversations">Archived conversations</string>
    <string name="AndroidManifest_remove_photo">Remove photo</string>

    <!-- Message Requests Megaphone -->
    <string name="MessageRequestsMegaphone__message_requests">Message requests</string>
    <string name="MessageRequestsMegaphone__users_can_now_choose_to_accept">Users can now choose to accept a new conversation. Profile names let people know who\'s messaging them.</string>
    <string name="MessageRequestsMegaphone__add_profile_name">Add profile name</string>

    <!-- HelpFragment -->
    <string name="HelpFragment__have_you_read_our_faq_yet">Have you read our FAQ yet?</string>
    <string name="HelpFragment__next">Next</string>
    <string name="HelpFragment__contact_us">Contact us</string>
    <string name="HelpFragment__tell_us_whats_going_on">Tell us what\'s going on</string>
    <string name="HelpFragment__include_debug_log">Include debug log.</string>
    <string name="HelpFragment__whats_this">What\'s this?</string>
    <string name="HelpFragment__how_do_you_feel">How do you feel? (Optional)</string>
    <string name="HelpFragment__tell_us_why_youre_reaching_out">Tell us why you\'re reaching out.</string>
    <string name="HelpFragment__emoji_5" translatable="false">emoji_5</string>
    <string name="HelpFragment__emoji_4" translatable="false">emoji_4</string>
    <string name="HelpFragment__emoji_3" translatable="false">emoji_3</string>
    <string name="HelpFragment__emoji_2" translatable="false">emoji_2</string>
    <string name="HelpFragment__emoji_1" translatable="false">emoji_1</string>
    <string name="HelpFragment__link__debug_info" translatable="false">https://support.signal.org/hc/articles/360007318591</string>
    <string name="HelpFragment__link__faq" translatable="false">https://support.signal.org</string>
    <string name="HelpFragment__support_info">Support Info</string>
    <string name="HelpFragment__signal_android_support_request">Signal Android Support Request</string>
    <string name="HelpFragment__debug_log">Debug Log:</string>
    <string name="HelpFragment__could_not_upload_logs">Could not upload logs</string>
    <string name="HelpFragment__please_be_as_descriptive_as_possible">Please be as descriptive as possible to help us understand the issue.</string>
    <string-array name="HelpFragment__categories_5">
        <item>\-\- Please select an option \-\-</item>
        <item>Something\'s Not Working</item>
        <item>Feature Request</item>
        <item>Question</item>
        <item>Feedback</item>
        <item>Other</item>
    </string-array>

    <!-- ReactWithAnyEmojiBottomSheetDialogFragment -->
    <string name="ReactWithAnyEmojiBottomSheetDialogFragment__this_message">This Message</string>
    <string name="ReactWithAnyEmojiBottomSheetDialogFragment__recently_used">Recently Used</string>
    <string name="ReactWithAnyEmojiBottomSheetDialogFragment__smileys_and_people">Smileys &amp; People</string>
    <string name="ReactWithAnyEmojiBottomSheetDialogFragment__nature">Nature</string>
    <string name="ReactWithAnyEmojiBottomSheetDialogFragment__food">Food</string>
    <string name="ReactWithAnyEmojiBottomSheetDialogFragment__activities">Activities</string>
    <string name="ReactWithAnyEmojiBottomSheetDialogFragment__places">Places</string>
    <string name="ReactWithAnyEmojiBottomSheetDialogFragment__objects">Objects</string>
    <string name="ReactWithAnyEmojiBottomSheetDialogFragment__symbols">Symbols</string>
    <string name="ReactWithAnyEmojiBottomSheetDialogFragment__flags">Flags</string>
    <string name="ReactWithAnyEmojiBottomSheetDialogFragment__emoticons">Emoticons</string>
    <string name="ReactWithAnyEmojiBottomSheetDialogFragment__no_results_found">No results found</string>

    <!-- arrays.xml -->
    <string name="arrays__use_default">Use default</string>
    <string name="arrays__use_custom">Use custom</string>

    <string name="arrays__mute_for_one_hour">Mute for 1 hour</string>
    <string name="arrays__mute_for_eight_hours">Mute for 8 hours</string>
    <string name="arrays__mute_for_one_day">Mute for 1 day</string>
    <string name="arrays__mute_for_seven_days">Mute for 7 days</string>
    <string name="arrays__always">Always</string>

    <string name="arrays__settings_default">Settings default</string>
    <string name="arrays__enabled">Enabled</string>
    <string name="arrays__disabled">Disabled</string>

    <string name="arrays__name_and_message">Name and message</string>
    <string name="arrays__name_only">Name only</string>
    <string name="arrays__no_name_or_message">No name or message</string>

    <string name="arrays__images">Images</string>
    <string name="arrays__audio">Audio</string>
    <string name="arrays__video">Video</string>
    <string name="arrays__documents">Documents</string>

    <string name="arrays__small">Small</string>
    <string name="arrays__normal">Normal</string>
    <string name="arrays__large">Large</string>
    <string name="arrays__extra_large">Extra large</string>

    <string name="arrays__default">Default</string>
    <string name="arrays__high">High</string>
    <string name="arrays__max">Max</string>

    <!-- plurals.xml -->
    <plurals name="hours_ago">
        <item quantity="one">%dh</item>
        <item quantity="other">%dh</item>
    </plurals>

    <!-- preferences.xml -->
    <string name="preferences_beta">Beta</string>
    <string name="preferences__sms_mms">SMS and MMS</string>
    <string name="preferences__pref_all_sms_title">Receive all SMS</string>
    <string name="preferences__pref_all_mms_title">Receive all MMS</string>
    <string name="preferences__use_signal_for_viewing_and_storing_all_incoming_text_messages">Use Signal for all incoming text messages</string>
    <string name="preferences__use_signal_for_viewing_and_storing_all_incoming_multimedia_messages">Use Signal for all incoming multimedia messages</string>
    <string name="preferences__pref_enter_sends_title">Enter key sends</string>
    <string name="preferences__pressing_the_enter_key_will_send_text_messages">Pressing the Enter key will send text messages</string>
    <string name="preferences__pref_use_address_book_photos">Use address book photos</string>
    <string name="preferences__display_contact_photos_from_your_address_book_if_available">Display contact photos from your address book if available</string>
    <!-- Preference menu item title for a toggle switch for preserving the archived state of muted chats. -->
    <string name="preferences__pref_keep_muted_chats_archived">Keep Muted Chats Archived</string>
    <!-- Preference menu item description for a toggle switch for preserving the archived state of muted chats. -->
    <string name="preferences__muted_chats_that_are_archived_will_remain_archived">Muted chats that are archived will remain archived when a new message arrives.</string>
    <string name="preferences__generate_link_previews">Generate link previews</string>
    <string name="preferences__retrieve_link_previews_from_websites_for_messages">Retrieve link previews directly from websites for messages you send.</string>
    <string name="preferences__choose_identity">Choose identity</string>
    <string name="preferences__choose_your_contact_entry_from_the_contacts_list">Choose your contact entry from the contacts list.</string>
    <string name="preferences__change_passphrase">Change passphrase</string>
    <string name="preferences__change_your_passphrase">Change your passphrase</string>
    <string name="preferences__enable_passphrase">Enable passphrase screen lock</string>
    <string name="preferences__lock_signal_and_message_notifications_with_a_passphrase">Lock screen and notifications with a passphrase</string>
    <string name="preferences__screen_security">Screen security</string>
    <string name="preferences__disable_screen_security_to_allow_screen_shots">Block screenshots in the recents list and inside the app</string>
    <string name="preferences__auto_lock_signal_after_a_specified_time_interval_of_inactivity">Auto-lock Signal after a specified time interval of inactivity</string>
    <string name="preferences__inactivity_timeout_passphrase">Inactivity timeout passphrase</string>
    <string name="preferences__inactivity_timeout_interval">Inactivity timeout interval</string>
    <string name="preferences__notifications">Notifications</string>
    <string name="preferences__led_color">LED color</string>
    <string name="preferences__led_color_unknown">Unknown</string>
    <string name="preferences__pref_led_blink_title">LED blink pattern</string>
    <string name="preferences__customize">Customize</string>
    <string name="preferences__change_sound_and_vibration">Change sound and vibration</string>
    <string name="preferences__sound">Sound</string>
    <string name="preferences__silent">Silent</string>
    <string name="preferences__default">Default</string>
    <string name="preferences__repeat_alerts">Repeat alerts</string>
    <string name="preferences__never">Never</string>
    <string name="preferences__one_time">One time</string>
    <string name="preferences__two_times">Two times</string>
    <string name="preferences__three_times">Three times</string>
    <string name="preferences__five_times">Five times</string>
    <string name="preferences__ten_times">Ten times</string>
    <string name="preferences__vibrate">Vibrate</string>
    <string name="preferences__green">Green</string>
    <string name="preferences__red">Red</string>
    <string name="preferences__blue">Blue</string>
    <string name="preferences__orange">Orange</string>
    <string name="preferences__cyan">Cyan</string>
    <string name="preferences__magenta">Magenta</string>
    <string name="preferences__white">White</string>
    <string name="preferences__none">None</string>
    <string name="preferences__fast">Fast</string>
    <string name="preferences__normal">Normal</string>
    <string name="preferences__slow">Slow</string>
    <string name="preferences__help">Help</string>
    <string name="preferences__advanced">Advanced</string>
    <string name="preferences__donate_to_signal">Donate to Molly</string>
    <!-- Preference label for making one-time donations to Signal -->
    <string name="preferences__one_time_donation">One-time Donation</string>
    <string name="preferences__privacy">Privacy</string>
    <!-- Preference label for stories -->
    <string name="preferences__stories">Stories</string>
    <string name="preferences__mms_user_agent">MMS User Agent</string>
    <string name="preferences__advanced_mms_access_point_names">Manual MMS settings</string>
    <string name="preferences__mmsc_url">MMSC URL</string>
    <string name="preferences__mms_proxy_host">MMS Proxy Host</string>
    <string name="preferences__mms_proxy_port">MMS Proxy Port</string>
    <string name="preferences__mmsc_username">MMSC Username</string>
    <string name="preferences__mmsc_password">MMSC Password</string>
    <string name="preferences__sms_delivery_reports">SMS delivery reports</string>
    <string name="preferences__request_a_delivery_report_for_each_sms_message_you_send">Request a delivery report for each SMS message you send</string>
    <string name="preferences__data_and_storage">Data and storage</string>
    <string name="preferences__storage">Storage</string>
    <string name="preferences__payments">Payments</string>
    <!-- Privacy settings payments section description -->
    <string name="preferences__payment_lock">Payment lock</string>
    <string name="preferences__payments_beta">Payments (Beta)</string>
    <string name="preferences__conversation_length_limit">Conversation length limit</string>
    <string name="preferences__keep_messages">Keep messages</string>
    <string name="preferences__clear_message_history">Clear message history</string>
    <string name="preferences__linked_devices">Linked devices</string>
    <string name="preferences__light_theme">Light</string>
    <string name="preferences__dark_theme">Dark</string>
    <string name="preferences__appearance">Appearance</string>
    <string name="preferences__theme">Theme</string>
    <string name="preferences__chat_wallpaper">Chat wallpaper</string>
    <string name="preferences__chat_color_and_wallpaper">Chat color &amp; wallpaper</string>
    <string name="preferences__disable_pin">Disable PIN</string>
    <string name="preferences__enable_pin">Enable PIN</string>
    <string name="preferences__if_you_disable_the_pin_you_will_lose_all_data">If you disable the PIN, you will lose all data when you re-register Signal unless you manually back up and restore. You can not turn on Registration Lock while the PIN is disabled.</string>
    <string name="preferences__pins_keep_information_stored_with_signal_encrypted_so_only_you_can_access_it">PINs keep information stored with Signal encrypted so only you can access it. Your profile, settings, and contacts will restore when you reinstall. You won’t need your PIN to open the app.</string>
    <string name="preferences__system_default">System default</string>
    <string name="preferences__language">Language</string>
    <string name="preferences__signal_messages_and_calls">Signal messages and calls</string>
    <string name="preferences__advanced_pin_settings">Advanced PIN settings</string>
    <string name="preferences__free_private_messages_and_calls">Free private messages and calls to Signal users</string>
    <string name="preferences__submit_debug_log">Submit debug log</string>
    <string name="preferences__delete_account">Delete account</string>
    <string name="preferences__support_wifi_calling">\'WiFi Calling\' compatibility mode</string>
    <string name="preferences__enable_if_your_device_supports_sms_mms_delivery_over_wifi">Enable if your device uses SMS/MMS delivery over WiFi (only enable when \'WiFi Calling\' is enabled on your device)</string>
    <string name="preferences__incognito_keyboard">Incognito keyboard</string>
    <string name="preferences__read_receipts">Read receipts</string>
    <string name="preferences__if_read_receipts_are_disabled_you_wont_be_able_to_see_read_receipts">If read receipts are disabled, you won\'t be able to see read receipts from others.</string>
    <string name="preferences__typing_indicators">Typing indicators</string>
    <string name="preferences__if_typing_indicators_are_disabled_you_wont_be_able_to_see_typing_indicators">If typing indicators are disabled, you won\'t be able to see typing indicators from others.</string>
    <string name="preferences__request_keyboard_to_disable">Request keyboard to disable personalized learning.</string>
    <string name="preferences__this_setting_is_not_a_guarantee">This setting is not a guarantee, and your keyboard may ignore it.</string>
    <string name="preferences__incognito_keyboard_learn_more" translatable="false">https://support.signal.org/hc/articles/360055276112</string>
    <string name="preferences_app_protection__blocked_users">Blocked users</string>
    <string name="preferences_chats__when_using_mobile_data">When using mobile data</string>
    <string name="preferences_chats__when_using_wifi">When using Wi-Fi</string>
    <string name="preferences_chats__when_roaming">When roaming</string>
    <string name="preferences_chats__media_auto_download">Media auto-download</string>
    <string name="preferences_chats__message_history">Message history</string>
    <string name="preferences_storage__storage_usage">Storage usage</string>
    <string name="preferences_storage__photos">Photos</string>
    <string name="preferences_storage__videos">Videos</string>
    <string name="preferences_storage__files">Files</string>
    <string name="preferences_storage__audio">Audio</string>
    <string name="preferences_storage__review_storage">Review storage</string>
    <string name="preferences_storage__delete_older_messages">Delete older messages?</string>
    <string name="preferences_storage__clear_message_history">Clear message history?</string>
    <string name="preferences_storage__this_will_permanently_delete_all_message_history_and_media">This will permanently delete all message history and media from your device that are older than %1$s.</string>
    <string name="preferences_storage__this_will_permanently_trim_all_conversations_to_the_d_most_recent_messages">This will permanently trim all conversations to the %1$s most recent messages.</string>
    <string name="preferences_storage__this_will_delete_all_message_history_and_media_from_your_device">This will permanently delete all message history and media from your device.</string>
    <string name="preferences_storage__are_you_sure_you_want_to_delete_all_message_history">Are you sure you want to delete all message history?</string>
    <string name="preferences_storage__all_message_history_will_be_permanently_removed_this_action_cannot_be_undone">All message history will be permanently removed. This action cannot be undone.</string>
    <string name="preferences_storage__delete_all_now">Delete all now</string>
    <string name="preferences_storage__forever">Forever</string>
    <string name="preferences_storage__one_year">1 year</string>
    <string name="preferences_storage__six_months">6 months</string>
    <string name="preferences_storage__thirty_days">30 days</string>
    <string name="preferences_storage__none">None</string>
    <string name="preferences_storage__s_messages">%1$s messages</string>
    <string name="preferences_storage__custom">Custom</string>
    <string name="preferences_advanced__use_system_emoji">Use system emoji</string>
    <string name="preferences_advanced__disable_signal_built_in_emoji_support">Disable Signal\'s built-in emoji support</string>
    <string name="preferences_advanced__relay_all_calls_through_the_signal_server_to_avoid_revealing_your_ip_address">Relay all calls through the Signal server to avoid revealing your IP address to your contact. Enabling will reduce call quality.</string>
    <string name="preferences_advanced__always_relay_calls">Always relay calls</string>
    <string name="preferences_app_protection__who_can">Who can…</string>
    <string name="preferences_app_protection__app_access">App access</string>
    <string name="preferences_app_protection__communication">Communication</string>
    <!-- Privacy settings payments section title -->
    <string name="preferences_app_protection__payments">Payments</string>
    <string name="preferences_chats__chats">Chats</string>
    <string name="preferences_data_and_storage__manage_storage">Manage storage</string>
    <string name="preferences_data_and_storage__calls">Calls</string>
    <string name="preferences_data_and_storage__use_less_data_for_calls">Use less data for calls</string>
    <string name="preferences_data_and_storage__never">Never</string>
    <string name="preferences_data_and_storage__wifi_and_mobile_data">WiFi and mobile data</string>
    <string name="preferences_data_and_storage__mobile_data_only">Mobile data only</string>
    <string name="preference_data_and_storage__using_less_data_may_improve_calls_on_bad_networks">Using less data may improve calls on bad networks</string>
    <string name="preferences_notifications__messages">Messages</string>
    <string name="preferences_notifications__events">Events</string>
    <string name="preferences_notifications__in_chat_sounds">In-chat sounds</string>
    <string name="preferences_notifications__show">Show</string>
    <string name="preferences_notifications__calls">Calls</string>
    <string name="preferences_notifications__ringtone">Ringtone</string>
    <string name="preferences_chats__show_invitation_prompts">Show invitation prompts</string>
    <string name="preferences_chats__display_invitation_prompts_for_contacts_without_signal">Display invitation prompts for contacts without Signal</string>
    <string name="preferences_chats__message_text_size">Message font size</string>
    <string name="preferences_events__contact_joined_signal">Contact joined Signal</string>
    <string name="preferences_notifications__priority">Priority</string>
    <!-- Heading for the \'censorship circumvention\' section of privacy preferences -->
    <string name="preferences_communication__category_censorship_circumvention">Censorship circumvention</string>
    <!-- Title of the \'censorship circumvention\' toggle switch -->
    <string name="preferences_communication__censorship_circumvention">Censorship circumvention</string>
    <string name="preferences_communication__censorship_circumvention_if_enabled_signal_will_attempt_to_circumvent_censorship">If enabled, Signal will attempt to circumvent censorship. Do not enable this feature unless you are in a location where Signal is censored.</string>
    <!-- Summary text for \'censorship circumvention\' toggle. Indicates that we automatically enabled it because we believe you\'re in a censored country -->
    <string name="preferences_communication__censorship_circumvention_has_been_activated_based_on_your_accounts_phone_number">Censorship circumvention has been activated based on your account\'s phone number.</string>
    <!-- Summary text for \'censorship circumvention\' toggle. Indicates that you disabled it even though we believe you\'re in a censored country -->
    <string name="preferences_communication__censorship_circumvention_you_have_manually_disabled">You have manually disabled censorship circumvention.</string>
    <!-- Summary text for \'censorship circumvention\' toggle. Indicates that you cannot use it because you\'re already connected to the Signal service -->
    <string name="preferences_communication__censorship_circumvention_is_not_necessary_you_are_already_connected">Censorship circumvention is not necessary; you are already connected to the Signal service.</string>
    <!-- Summary text for \'censorship circumvention\' toggle. Indicates that you cannot use it because you\'re not connected to the internet -->
    <string name="preferences_communication__censorship_circumvention_can_only_be_activated_when_connected_to_the_internet">Censorship circumvention can only be activated when connected to the internet.</string>
    <string name="preferences_communication__category_sealed_sender">Sealed Sender</string>
    <string name="preferences_communication__sealed_sender_display_indicators">Display indicators</string>
    <string name="preferences_communication__sealed_sender_display_indicators_description">Show a status icon when you select "Message details" on messages that were delivered using sealed sender.</string>
    <string name="preferences_communication__sealed_sender_allow_from_anyone">Allow from anyone</string>
    <string name="preferences_communication__sealed_sender_allow_from_anyone_description">Enable sealed sender for incoming messages from non-contacts and people with whom you have not shared your profile.</string>
    <string name="preferences_communication__sealed_sender_learn_more">Learn more</string>
    <string name="preferences_setup_a_username">Setup a username</string>
    <string name="preferences_proxy">Proxy</string>
    <string name="preferences_use_proxy">Use proxy</string>
    <string name="preferences_off">Off</string>
    <string name="preferences_on">On</string>
    <string name="preferences_proxy_address">Proxy address</string>
    <string name="preferences_only_use_a_proxy_if">Only use a proxy if you\'re not able to connect to Signal on mobile data or Wi-Fi.</string>
    <string name="preferences_share">Share</string>
    <string name="preferences_save">Save</string>
    <string name="preferences_connecting_to_proxy">Connecting to proxy…</string>
    <string name="preferences_connected_to_proxy">Connected to proxy</string>
    <string name="preferences_connection_failed">Connection failed</string>
    <string name="preferences_couldnt_connect_to_the_proxy">Couldn\'t connect to the proxy. Check the proxy address and try again.</string>
    <string name="preferences_you_are_connected_to_the_proxy">You are connected to the proxy. You can turn the proxy off at any time from Settings.</string>
    <string name="preferences_success">Success</string>
    <string name="preferences_failed_to_connect">Failed to connect</string>
    <string name="preferences_enter_proxy_address">Enter proxy address</string>


    <string name="configurable_single_select__customize_option">Customize option</string>

    <!-- Internal only preferences -->
    <string name="preferences__internal_preferences" translatable="false">Internal Preferences</string>
    <string name="preferences__internal_details" translatable="false">Internal Details</string>
    <string name="preferences__internal_stories_dialog_launcher" translatable="false">Stories dialog launcher</string>


    <!-- Payments -->
    <string name="PaymentsActivityFragment__all_activity">All activity</string>
    <string name="PaymentsAllActivityFragment__all">All</string>
    <string name="PaymentsAllActivityFragment__sent">Sent</string>
    <string name="PaymentsAllActivityFragment__received">Received</string>

    <string name="PaymentsHomeFragment__introducing_payments">Introducing payments (Beta)</string>
    <string name="PaymentsHomeFragment__use_signal_to_send_and_receive">Use Molly to send and receive MobileCoin, a new privacy focused digital currency. Activate to get started.</string>
    <string name="PaymentsHomeFragment__activate_payments">Activate Payments</string>
    <string name="PaymentsHomeFragment__activating_payments">Activating payments…</string>
    <string name="PaymentsHomeFragment__restore_payments_account">Restore payments account</string>
    <string name="PaymentsHomeFragment__no_recent_activity_yet">No recent activity yet</string>
    <string name="PaymentsHomeFragment__pending_requests">Pending requests</string>
    <string name="PaymentsHomeFragment__recent_activity">Recent activity</string>
    <string name="PaymentsHomeFragment__see_all">See all</string>
    <string name="PaymentsHomeFragment__add_funds">Add funds</string>
    <string name="PaymentsHomeFragment__send">Send</string>
    <string name="PaymentsHomeFragment__sent_s">Sent %1$s</string>
    <string name="PaymentsHomeFragment__received_s">Received %1$s</string>
    <string name="PaymentsHomeFragment__transfer_to_exchange">Transfer to exchange</string>
    <string name="PaymentsHomeFragment__currency_conversion">Currency conversion</string>
    <string name="PaymentsHomeFragment__deactivate_payments">Deactivate payments</string>
    <string name="PaymentsHomeFragment__recovery_phrase">Recovery phrase</string>
    <string name="PaymentsHomeFragment__help">Help</string>
    <string name="PaymentsHomeFragment__coin_cleanup_fee">Coin cleanup fee</string>
    <string name="PaymentsHomeFragment__sent_payment">Sent payment</string>
    <string name="PaymentsHomeFragment__received_payment">Received payment</string>
    <string name="PaymentsHomeFragment__processing_payment">Processing payment</string>
    <string name="PaymentsHomeFragment__unknown_amount">---</string>
    <string name="PaymentsHomeFragment__currency_conversion_not_available">Currency conversion not available</string>
    <string name="PaymentsHomeFragment__cant_display_currency_conversion">Can\'t display currency conversion. Check your phone\'s connection and try again.</string>
    <string name="PaymentsHomeFragment__payments_is_not_available_in_your_region">Payments is not available in your region.</string>
    <string name="PaymentsHomeFragment__could_not_enable_payments">Could not enable payments. Try again later.</string>
    <string name="PaymentsHomeFragment__deactivate_payments_question">Deactivate Payments?</string>
    <string name="PaymentsHomeFragment__you_will_not_be_able_to_send">You will not be able to send or receive MobileCoin in Molly if you deactivate payments.</string>
    <string name="PaymentsHomeFragment__deactivate">Deactivate</string>
    <string name="PaymentsHomeFragment__continue">Continue</string>
    <string name="PaymentsHomeFragment__balance_is_not_currently_available">Balance is not currently available.</string>
    <string name="PaymentsHomeFragment__payments_deactivated">Payments deactivated.</string>
    <string name="PaymentsHomeFragment__payment_failed">Payment failed</string>
    <string name="PaymentsHomeFragment__details">Details</string>
    <string name="PaymentsHomeFragment__learn_more__activate_payments" translatable="false">https://support.signal.org/hc/articles/360057625692#payments_activate </string>
    <string name="PaymentsHomeFragment__you_can_use_signal_to_send">You can use Molly to send and receive MobileCoin. All payments are subject to the Terms of Use for MobileCoins and the MobileCoin Wallet. This is a beta feature so you may encounter some issues and payments or balances you may lose can\'t be recovered. </string>
    <string name="PaymentsHomeFragment__activate">Activate</string>
    <string name="PaymentsHomeFragment__view_mobile_coin_terms">View MobileCoin terms</string>
    <string name="PaymentsHomeFragment__payments_not_available">Payments in Molly is no longer available. You can still transfer funds to an exchange but you can no longer send and receive payments or add funds.</string>

    <string name="PaymentsHomeFragment__mobile_coin_terms_url" translatable="false">https://www.mobilecoin.com/terms-of-use.html</string>
    <!-- Alert dialog title which shows up after a payment to turn on payment lock -->
    <string name="PaymentsHomeFragment__turn_on">Turn on Payment Lock for future sends?</string>
    <!-- Alert dialog description for why payment lock should be enabled before sending payments -->
    <string name="PaymentsHomeFragment__add_an_additional_layer">Add an additional layer of security and require Android screen lock or fingerprint to transfer funds.</string>
    <!-- Alert dialog button to enable payment lock -->
    <string name="PaymentsHomeFragment__enable">Turn On</string>
    <!-- Alert dialog button to not enable payment lock for now -->
    <string name="PaymentsHomeFragment__not_now">Not Now</string>
    <!-- Alert dialog title which shows up to update app to send payments -->
    <string name="PaymentsHomeFragment__update_required">Update required</string>
    <!-- Alert dialog description that app update is required to send payments-->
    <string name="PaymentsHomeFragment__an_update_is_required">An update is required to continue sending and receiving payments, and to view your up-to-date payment balance.</string>
    <!-- Alert dialog button to cancel -->
    <string name="PaymentsHomeFragment__cancel">Cancel</string>
    <!-- Alert dialog button to update now -->
    <string name="PaymentsHomeFragment__update_now">Update now</string>

    <!-- PaymentsSecuritySetupFragment -->
    <!-- Toolbar title -->
    <string name="PaymentsSecuritySetupFragment__security_setup">Security setup</string>
    <!-- Title to enable payment lock -->
    <string name="PaymentsSecuritySetupFragment__protect_your_funds">Protect your funds</string>
    <!-- Description as to why payment lock is required -->
    <string name="PaymentsSecuritySetupFragment__help_prevent">Help prevent a person with your phone from accessing your funds by adding another layer of security. You can disable this option in Settings.</string>
    <!-- Option to enable payment lock -->
    <string name="PaymentsSecuritySetupFragment__enable_payment_lock">Enable payment lock</string>
    <!-- Option to cancel -->
    <string name="PaymentsSecuritySetupFragment__not_now">Not now</string>
    <!-- Dialog title to confirm skipping the step -->
    <string name="PaymentsSecuritySetupFragment__skip_this_step">Skip this step?</string>
    <!-- Dialog description to let users know why payment lock is required -->
    <string name="PaymentsSecuritySetupFragment__skipping_this_step">Skipping this step could allow anyone who has physical access to your phone to transfer funds or view your recovery phrase.</string>
    <!-- Dialog option to cancel -->
    <string name="PaymentsSecuritySetupFragment__cancel">Cancel</string>
    <!-- Dialog option to skip -->
    <string name="PaymentsSecuritySetupFragment__skip">Skip</string>

    <!-- PaymentsAddMoneyFragment -->
    <string name="PaymentsAddMoneyFragment__add_funds">Add funds</string>
    <string name="PaymentsAddMoneyFragment__your_wallet_address">Your Wallet Address</string>
    <string name="PaymentsAddMoneyFragment__copy">Copy</string>
    <string name="PaymentsAddMoneyFragment__copied_to_clipboard">Copied to clipboard</string>
    <string name="PaymentsAddMoneyFragment__to_add_funds">To add funds, send MobileCoin to your wallet address. Start a transaction from your account on an exchange that supports MobileCoin, then scan the QR code or copy your wallet address.</string>
    <string name="PaymentsAddMoneyFragment__learn_more__information" translatable="false">https://support.signal.org/hc/articles/360057625692#payments_transfer_from_exchange</string>

    <!-- PaymentsDetailsFragment -->
    <string name="PaymentsDetailsFragment__details">Details</string>
    <string name="PaymentsDetailsFragment__status">Status</string>
    <string name="PaymentsDetailsFragment__submitting_payment">Submitting payment…</string>
    <string name="PaymentsDetailsFragment__processing_payment">Processing payment…</string>
    <string name="PaymentsDetailsFragment__payment_complete">Payment complete</string>
    <string name="PaymentsDetailsFragment__payment_failed">Payment failed</string>
    <string name="PaymentsDetailsFragment__network_fee">Network fee</string>
    <string name="PaymentsDetailsFragment__sent_by">Sent by</string>
    <string name="PaymentsDetailsFragment__sent_to_s">Sent to %1$s</string>
    <string name="PaymentsDetailsFragment__you_on_s_at_s">You on %1$s at %2$s</string>
    <string name="PaymentsDetailsFragment__s_on_s_at_s">%1$s on %2$s at %3$s</string>
    <string name="PaymentsDetailsFragment__to">To</string>
    <string name="PaymentsDetailsFragment__from">From</string>
    <string name="PaymentsDetailsFragment__information">Transaction details including the payment amount and time of transaction are part of the MobileCoin Ledger.</string>
    <string name="PaymentsDetailsFragment__coin_cleanup_fee">Coin cleanup fee</string>
    <string name="PaymentsDetailsFragment__coin_cleanup_information">A “coin cleanup fee” is charged when the coins in your possession can not be combined to complete a transaction. Cleanup will allow you to continue sending payments.</string>
    <string name="PaymentsDetailsFragment__no_details_available">No further details available for this transaction</string>
    <string name="PaymentsDetailsFragment__learn_more__information" translatable="false">https://support.signal.org/hc/articles/360057625692#payments_details</string>
    <string name="PaymentsDetailsFragment__learn_more__cleanup_fee" translatable="false">https://support.signal.org/hc/articles/360057625692#payments_details_fees</string>
    <string name="PaymentsDetailsFragment__sent_payment">Sent payment</string>
    <string name="PaymentsDetailsFragment__received_payment">Received payment</string>
    <string name="PaymentsDeatilsFragment__payment_completed_s">Payment completed %1$s</string>
    <string name="PaymentsDetailsFragment__block_number">Block number</string>

    <!-- PaymentsTransferFragment -->
    <string name="PaymentsTransferFragment__transfer">Transfer</string>
    <string name="PaymentsTransferFragment__scan_qr_code">Scan QR Code</string>
    <string name="PaymentsTransferFragment__to_scan_or_enter_wallet_address">To: Scan or enter wallet address</string>
    <string name="PaymentsTransferFragment__you_can_transfer">You can transfer MobileCoin by completing a transfer to the wallet address provided by the exchange. The wallet address is the string of numbers and letters most commonly below the QR code.</string>
    <string name="PaymentsTransferFragment__next">Next</string>
    <string name="PaymentsTransferFragment__invalid_address">Invalid address</string>
    <string name="PaymentsTransferFragment__check_the_wallet_address">Check the wallet address you\'re attempting to transfer to and try again.</string>
    <string name="PaymentsTransferFragment__you_cant_transfer_to_your_own_signal_wallet_address">You can\'t transfer to your own Molly wallet address. Enter the wallet address from your account at a supported exchange.</string>
    <string name="PaymentsTransferFragment__to_scan_a_qr_code_signal_needs">To scan a QR code, Molly needs access to the camera.</string>
    <string name="PaymentsTransferFragment__signal_needs_the_camera_permission_to_capture_qr_code_go_to_settings">Molly needs the Camera permission to capture a QR code. Go to settings, select \"Permissions\", and enable \"Camera\".</string>
    <string name="PaymentsTransferFragment__to_scan_a_qr_code_signal_needs_access_to_the_camera">To scan a QR code, Molly needs access to the camera.</string>
    <string name="PaymentsTransferFragment__settings">Settings</string>

    <!-- PaymentsTransferQrScanFragment -->
    <string name="PaymentsTransferQrScanFragment__scan_address_qr_code">Scan Address QR Code</string>
    <string name="PaymentsTransferQrScanFragment__scan_the_address_qr_code_of_the_payee">Scan the address QR code of the payee</string>

    <!-- CreatePaymentFragment -->
    <string name="CreatePaymentFragment__request">Request</string>
    <string name="CreatePaymentFragment__pay">Pay</string>
    <string name="CreatePaymentFragment__available_balance_s">Available balance: %1$s</string>
    <string name="CreatePaymentFragment__toggle_content_description">Toggle</string>
    <string name="CreatePaymentFragment__1">1</string>
    <string name="CreatePaymentFragment__2">2</string>
    <string name="CreatePaymentFragment__3">3</string>
    <string name="CreatePaymentFragment__4">4</string>
    <string name="CreatePaymentFragment__5">5</string>
    <string name="CreatePaymentFragment__6">6</string>
    <string name="CreatePaymentFragment__7">7</string>
    <string name="CreatePaymentFragment__8">8</string>
    <string name="CreatePaymentFragment__9">9</string>
    <string name="CreatePaymentFragment__decimal">.</string>
    <string name="CreatePaymentFragment__0">0</string>
    <string name="CreatePaymentFragment__lt">&lt;</string>
    <string name="CreatePaymentFragment__backspace">Backspace</string>
    <string name="CreatePaymentFragment__add_note">Add note</string>
    <string name="CreatePaymentFragment__conversions_are_just_estimates">Conversions are just estimates and may not be accurate.</string>
    <string name="CreatePaymentFragment__learn_more__conversions" translatable="false">https://support.signal.org/hc/articles/360057625692#payments_currency_conversion</string>

    <!-- EditNoteFragment -->
    <string name="EditNoteFragment_note">Note</string>

    <!-- ConfirmPaymentFragment -->
    <string name="ConfirmPayment__confirm_payment">Confirm payment</string>
    <string name="ConfirmPayment__network_fee">Network fee</string>
    <string name="ConfirmPayment__error_getting_fee">Error getting fee</string>
    <string name="ConfirmPayment__estimated_s">Estimated %1$s</string>
    <string name="ConfirmPayment__to">To</string>
    <string name="ConfirmPayment__total_amount">Total amount</string>
    <string name="ConfirmPayment__balance_s">Balance: %1$s</string>
    <string name="ConfirmPayment__submitting_payment">Submitting payment…</string>
    <string name="ConfirmPayment__processing_payment">Processing payment…</string>
    <string name="ConfirmPayment__payment_complete">Payment complete</string>
    <string name="ConfirmPayment__payment_failed">Payment failed</string>
    <string name="ConfirmPayment__payment_will_continue_processing">Payment will continue processing</string>
    <string name="ConfirmPaymentFragment__invalid_recipient">Invalid recipient</string>
    <!-- Title of a dialog show when we were unable to present the user\'s screenlock before sending a payment -->
    <string name="ConfirmPaymentFragment__failed_to_show_payment_lock">Failed to show payment lock</string>
    <!-- Body of a dialog show when we were unable to present the user\'s screenlock before sending a payment -->
    <string name="ConfirmPaymentFragment__you_enabled_payment_lock_in_the_settings">You enabled payment lock in the settings, but it cannot be shown.</string>
    <!-- Button in a dialog that will take the user to the privacy settings -->
    <string name="ConfirmPaymentFragment__go_to_settings">Go to settings</string>
    <string name="ConfirmPaymentFragment__this_person_has_not_activated_payments">This person has not activated payments</string>
    <string name="ConfirmPaymentFragment__unable_to_request_a_network_fee">Unable to request a network fee. To continue this payment tap okay to try again.</string>

    <!-- BiometricDeviceAuthentication -->
    <!-- Biometric/Device authentication prompt title -->
    <string name="BiometricDeviceAuthentication__signal">Signal</string>


    <!-- CurrencyAmountFormatter_s_at_s -->
    <string name="CurrencyAmountFormatter_s_at_s">%1$s at %2$s</string>

    <!-- SetCurrencyFragment -->
    <string name="SetCurrencyFragment__set_currency">Set Currency</string>
    <string name="SetCurrencyFragment__all_currencies">All Currencies</string>

    <!-- **************************************** -->
    <!-- menus -->
    <!-- **************************************** -->

    <!-- contact_selection_list -->
    <string name="contact_selection_list__unknown_contact">New message to…</string>
    <string name="contact_selection_list__unknown_contact_block">Block user</string>
    <string name="contact_selection_list__unknown_contact_add_to_group">Add to group</string>

    <!-- conversation_callable_insecure -->
    <string name="conversation_callable_insecure__menu_call">Call</string>

    <!-- conversation_callable_secure -->
    <string name="conversation_callable_secure__menu_call">Signal call</string>
    <string name="conversation_callable_secure__menu_video">Signal video call</string>

    <!-- conversation_context -->

    <!-- Heading which shows how many messages are currently selected -->
    <plurals name="conversation_context__s_selected">
        <item quantity="one">%d selected</item>
        <item quantity="other">%d selected</item>
    </plurals>

    <!-- conversation_context_image -->
    <!-- Button to save a message attachment (image, file etc.) -->
    <string name="conversation_context_image__save_attachment">Save</string>

    <!-- conversation_expiring_off -->
    <string name="conversation_expiring_off__disappearing_messages">Disappearing messages</string>

    <!-- conversation_selection -->
    <!-- Button to view detailed information for a message -->
    <string name="conversation_selection__menu_message_details">Info</string>
    <!-- Button to copy a message\'s text to the clipboard -->
    <string name="conversation_selection__menu_copy">Copy</string>
    <!-- Button to delete a message -->
    <string name="conversation_selection__menu_delete">Delete</string>
    <!-- Button to forward a message to another person or group chat -->
    <string name="conversation_selection__menu_forward">Forward</string>
    <!-- Button to reply to a message -->
    <string name="conversation_selection__menu_reply">Reply</string>
    <!-- Button to save a message attachment (image, file etc.) -->
    <string name="conversation_selection__menu_save">Save</string>
    <!-- Button to retry sending a message -->
    <string name="conversation_selection__menu_resend_message">Resend</string>
    <!-- Button to select a message and enter selection mode -->
    <string name="conversation_selection__menu_multi_select">Select</string>
    <!-- Button to view a in-chat payment message's full payment details -->
    <string name="conversation_selection__menu_payment_details">Payment details</string>

    <!-- conversation_expiring_on -->

    <!-- conversation_insecure -->
    <string name="conversation_insecure__invite">Invite</string>

    <!-- conversation_list_batch -->
    <string name="conversation_list_batch__menu_delete_selected">Delete selected</string>
    <string name="conversation_list_batch__menu_pin_selected">Pin selected</string>
    <string name="conversation_list_batch__menu_unpin_selected">Unpin selected</string>
    <string name="conversation_list_batch__menu_select_all">Select all</string>
    <string name="conversation_list_batch_archive__menu_archive_selected">Archive selected</string>
    <string name="conversation_list_batch_unarchive__menu_unarchive_selected">Unarchive selected</string>
    <string name="conversation_list_batch__menu_mark_as_read">Mark as read</string>
    <string name="conversation_list_batch__menu_mark_as_unread">Mark as unread</string>

    <!-- conversation_list -->
    <string name="conversation_list_settings_shortcut">Settings shortcut</string>
    <string name="conversation_list_search_description">Search</string>
    <string name="conversation_list__pinned">Pinned</string>
    <string name="conversation_list__chats">Chats</string>
    <string name="conversation_list__you_can_only_pin_up_to_d_chats">You can only pin up to %1$d chats</string>

    <!-- conversation_list_item_view -->
    <string name="conversation_list_item_view__contact_photo_image">Contact Photo Image</string>
    <string name="conversation_list_item_view__archived">Archived</string>


    <!-- conversation_list_fragment -->
    <string name="conversation_list_fragment__fab_content_description">New conversation</string>
    <string name="conversation_list_fragment__open_camera_description">Open Camera</string>
    <string name="conversation_list_fragment__no_chats_yet_get_started_by_messaging_a_friend">No chats yet.\nGet started by messaging a friend.</string>


    <!-- conversation_secure_verified -->
    <string name="conversation_secure_verified__menu_reset_secure_session">Reset secure session</string>

    <!-- conversation_muted -->
    <string name="conversation_muted__unmute">Unmute</string>

    <!-- conversation_unmuted -->
    <string name="conversation_unmuted__mute_notifications">Mute notifications</string>

    <!-- conversation -->
    <string name="conversation__menu_group_settings">Group settings</string>
    <string name="conversation__menu_leave_group">Leave group</string>
    <string name="conversation__menu_view_all_media">All media</string>
    <string name="conversation__menu_conversation_settings">Conversation settings</string>
    <string name="conversation__menu_add_shortcut">Add to home screen</string>
    <string name="conversation__menu_create_bubble">Create bubble</string>

    <!-- conversation_popup -->
    <string name="conversation_popup__menu_expand_popup">Expand popup</string>

    <!-- conversation_callable_insecure -->
    <string name="conversation_add_to_contacts__menu_add_to_contacts">Add to contacts</string>

    <!-- conversation_group_options -->
    <string name="convesation_group_options__recipients_list">Recipients list</string>
    <string name="conversation_group_options__delivery">Delivery</string>
    <string name="conversation_group_options__conversation">Conversation</string>
    <string name="conversation_group_options__broadcast">Broadcast</string>

    <!-- text_secure_normal -->
    <string name="text_secure_normal__menu_new_group">New group</string>
    <string name="text_secure_normal__menu_settings">Settings</string>
    <string name="text_secure_normal__menu_clear_passphrase">Lock</string>
    <string name="text_secure_normal__mark_all_as_read">Mark all read</string>
    <string name="text_secure_normal__invite_friends">Invite friends</string>

    <!-- verify_display_fragment -->
    <string name="verify_display_fragment_context_menu__copy_to_clipboard">Copy to clipboard</string>
    <string name="verify_display_fragment_context_menu__compare_with_clipboard">Compare with clipboard</string>

    <!-- reminder_header -->
    <string name="reminder_header_sms_import_title">Import system SMS</string>
    <string name="reminder_header_sms_import_text">Tap to copy your phone\'s SMS messages into Signal\'s encrypted database.</string>
    <string name="reminder_header_push_title">Enable Signal messages and calls</string>
    <string name="reminder_header_push_text">Upgrade your communication experience.</string>
    <string name="reminder_header_service_outage_text">Signal is experiencing technical difficulties. We are working hard to restore service as quickly as possible.</string>
    <string name="reminder_header_progress">%1$d%%</string>
    <!-- Body text of a banner that will show at the top of the chat list when we temporarily cannot process the user's contacts -->
    <string name="reminder_cds_warning_body">Signal\'s private contact discovery temporarily can\'t process your phone\'s contacts.</string>
    <!-- Label for a button in a banner to learn more about why we temporarily can't process the user's contacts -->
    <string name="reminder_cds_warning_learn_more">Learn more</string>
    <!-- Body text of a banner that will show at the top of the chat list when the user has so many contacts that we cannot ever process them -->
    <string name="reminder_cds_permanent_error_body">Signal\'s private contact discovery can\'t process your phone\'s contacts.</string>
    <!-- Label for a button in a banner to learn more about why we cannot process the user's contacts -->
    <string name="reminder_cds_permanent_error_learn_more">Learn more</string>

    <!-- media_preview -->
    <string name="media_preview__save_title">Save</string>
    <string name="media_preview__forward_title">Forward</string>
    <string name="media_preview__share_title">Share</string>
    <string name="media_preview__all_media_title">All media</string>
    <string name="media_preview__edit_title">Edit</string>


    <!-- media_preview_activity -->
    <string name="media_preview_activity__media_content_description">Media preview</string>

    <!-- new_conversation_activity -->
    <string name="new_conversation_activity__refresh">Refresh</string>
    <!-- redphone_audio_popup_menu -->

    <!-- Insights -->
    <string name="Insights__percent">%</string>
    <string name="Insights__title">Insights</string>
    <string name="InsightsDashboardFragment__title">Insights</string>
    <string name="InsightsDashboardFragment__signal_protocol_automatically_protected">Signal Protocol automatically protected %1$d%% of your outgoing messages over the past %2$d days. Conversations between Signal users are always end-to-end encrypted.</string>
    <string name="InsightsDashboardFragment__spread_the_word">Spread the word</string>
    <string name="InsightsDashboardFragment__not_enough_data">Not enough data</string>
    <string name="InsightsDashboardFragment__your_insights_percentage_is_calculated_based_on">Your Insights percentage is calculated based on outgoing messages within the past %1$d days that have not disappeared or been deleted.</string>
    <string name="InsightsDashboardFragment__start_a_conversation">Start a conversation</string>
    <string name="InsightsDashboardFragment__invite_your_contacts">Start communicating securely and enable new features that go beyond the limitations of unencrypted SMS messages by inviting more contacts to join Signal.</string>
    <string name="InsightsDashboardFragment__this_stat_was_generated_locally">These statistics were locally generated on your device and can only be seen by you. They are never transmitted anywhere.</string>
    <string name="InsightsDashboardFragment__encrypted_messages">Encrypted messages</string>
    <string name="InsightsDashboardFragment__cancel">Cancel</string>
    <string name="InsightsDashboardFragment__send">Send</string>
    <string name="InsightsModalFragment__title">Introducing Insights</string>
    <string name="InsightsModalFragment__description">Find out how many of your outgoing messages were sent securely, then quickly invite new contacts to boost your Signal percentage.</string>
    <string name="InsightsModalFragment__view_insights">View Insights</string>

    <string name="FirstInviteReminder__title">Invite to Signal</string>
    <string name="FirstInviteReminder__description">You could increase the number of encrypted messages you send by %1$d%%</string>
    <string name="SecondInviteReminder__title">Boost your Signal</string>
    <string name="SecondInviteReminder__description">Invite %1$s</string>
    <string name="InsightsReminder__view_insights">View Insights</string>
    <string name="InsightsReminder__invite">Invite</string>

    <!-- Edit KBS Pin -->

    <!-- BaseKbsPinFragment -->
    <string name="BaseKbsPinFragment__next">Next</string>
    <string name="BaseKbsPinFragment__create_alphanumeric_pin">Create alphanumeric PIN</string>
    <string name="BaseKbsPinFragment__create_numeric_pin">Create numeric PIN</string>
    <string name="BaseKbsPinFragment__learn_more_url" translatable="false">https://support.signal.org/hc/articles/360007059792</string>

    <!-- CreateKbsPinFragment -->
    <plurals name="CreateKbsPinFragment__pin_must_be_at_least_characters">
        <item quantity="one">PIN must be at least %1$d character</item>
        <item quantity="other">PIN must be at least %1$d characters</item>
    </plurals>
    <plurals name="CreateKbsPinFragment__pin_must_be_at_least_digits">
        <item quantity="one">PIN must be at least %1$d digit</item>
        <item quantity="other">PIN must be at least %1$d digits</item>
    </plurals>
    <string name="CreateKbsPinFragment__create_a_new_pin">Create a new PIN</string>
    <string name="CreateKbsPinFragment__you_can_choose_a_new_pin_as_long_as_this_device_is_registered">You can change your PIN as long as this device is registered.</string>
    <string name="CreateKbsPinFragment__create_your_pin">Create your PIN</string>
    <string name="CreateKbsPinFragment__pins_keep_information_stored_with_signal_encrypted">PINs keep information stored with Signal encrypted so only you can access it. Your profile, settings, and contacts will restore when you reinstall. You won\'t need your PIN to open the app.</string>
    <string name="CreateKbsPinFragment__choose_a_stronger_pin">Choose a stronger PIN</string>

    <!-- ConfirmKbsPinFragment -->
    <string name="ConfirmKbsPinFragment__pins_dont_match">PINs don\'t match. Try again.</string>
    <string name="ConfirmKbsPinFragment__confirm_your_pin">Confirm your PIN.</string>
    <string name="ConfirmKbsPinFragment__pin_creation_failed">PIN creation failed</string>
    <string name="ConfirmKbsPinFragment__your_pin_was_not_saved">Your PIN was not saved. We\'ll prompt you to create a PIN later.</string>
    <string name="ConfirmKbsPinFragment__pin_created">PIN created.</string>
    <string name="ConfirmKbsPinFragment__re_enter_your_pin">Re-enter your PIN</string>
    <string name="ConfirmKbsPinFragment__creating_pin">Creating PIN…</string>

    <!-- KbsSplashFragment -->
    <string name="KbsSplashFragment__introducing_pins">Introducing PINs</string>
    <string name="KbsSplashFragment__pins_keep_information_stored_with_signal_encrypted">PINs keep information stored with Signal encrypted so only you can access it. Your profile, settings, and contacts will restore when you reinstall. You won\'t need your PIN to open the app.</string>
    <string name="KbsSplashFragment__learn_more">Learn More</string>
    <string name="KbsSplashFragment__learn_more_link" translatable="false">https://support.signal.org/hc/articles/360007059792</string>
    <string name="KbsSplashFragment__registration_lock_equals_pin">Registration Lock = PIN</string>
    <string name="KbsSplashFragment__your_registration_lock_is_now_called_a_pin">Your Registration Lock is now called a PIN, and it does more. Update it now.</string>
    <string name="KbsSplashFragment__update_pin">Update PIN</string>
    <string name="KbsSplashFragment__create_your_pin">Create your PIN</string>
    <string name="KbsSplashFragment__learn_more_about_pins">Learn more about PINs</string>
    <string name="KbsSplashFragment__disable_pin">Disable PIN</string>

    <!-- KBS Reminder Dialog -->
    <string name="KbsReminderDialog__enter_your_signal_pin">Enter your Signal PIN</string>
    <string name="KbsReminderDialog__to_help_you_memorize_your_pin">To help you memorize your PIN, we\'ll ask you to enter it periodically. We ask you less over time.</string>
    <string name="KbsReminderDialog__skip">Skip</string>
    <string name="KbsReminderDialog__submit">Submit</string>
    <string name="KbsReminderDialog__forgot_pin">Forgot PIN?</string>
    <string name="KbsReminderDialog__incorrect_pin_try_again">Incorrect PIN. Try again.</string>

    <!-- AccountLockedFragment -->
    <string name="AccountLockedFragment__account_locked">Account locked</string>
    <string name="AccountLockedFragment__your_account_has_been_locked_to_protect_your_privacy">Your account has been locked to protect your privacy and security. After %1$d days of inactivity in your account you\'ll be able to re-register this phone number without needing your PIN. All content will be deleted.</string>
    <string name="AccountLockedFragment__next">Next</string>
    <string name="AccountLockedFragment__learn_more">Learn More</string>
    <string name="AccountLockedFragment__learn_more_url" translatable="false">https://support.signal.org/hc/articles/360007059792</string>

    <!-- KbsLockFragment -->
    <string name="RegistrationLockFragment__enter_your_pin">Enter your PIN</string>
    <string name="RegistrationLockFragment__enter_the_pin_you_created">Enter the PIN you created for your account. This is different from your SMS verification code.</string>
    <string name="RegistrationLockFragment__enter_alphanumeric_pin">Enter alphanumeric PIN</string>
    <string name="RegistrationLockFragment__enter_numeric_pin">Enter numeric PIN</string>
    <string name="RegistrationLockFragment__incorrect_pin_try_again">Incorrect PIN. Try again.</string>
    <string name="RegistrationLockFragment__forgot_pin">Forgot PIN?</string>
    <string name="RegistrationLockFragment__incorrect_pin">Incorrect PIN</string>
    <string name="RegistrationLockFragment__forgot_your_pin">Forgot your PIN?</string>
    <string name="RegistrationLockFragment__not_many_tries_left">Not many tries left!</string>
    <string name="RegistrationLockFragment__signal_registration_need_help_with_pin_for_android_v1_pin">Signal Registration - Need Help with PIN for Android (v1 PIN)</string>
    <string name="RegistrationLockFragment__signal_registration_need_help_with_pin_for_android_v2_pin">Signal Registration - Need Help with PIN for Android (v2 PIN)</string>

    <plurals name="RegistrationLockFragment__for_your_privacy_and_security_there_is_no_way_to_recover">
        <item quantity="one">For your privacy and security, there is no way to recover your PIN. If you can\'t remember your PIN, you can re-verify with SMS after %1$d day of inactivity. In this case, your account will be wiped and all content deleted.</item>
        <item quantity="other">For your privacy and security, there is no way to recover your PIN. If you can\'t remember your PIN, you can re-verify with SMS after %1$d days of inactivity. In this case, your account will be wiped and all content deleted.</item>
    </plurals>

    <plurals name="RegistrationLockFragment__incorrect_pin_d_attempts_remaining">
        <item quantity="one">Incorrect PIN. %1$d attempt remaining.</item>
        <item quantity="other">Incorrect PIN. %1$d attempts remaining.</item>
    </plurals>

    <plurals name="RegistrationLockFragment__if_you_run_out_of_attempts_your_account_will_be_locked_for_d_days">
        <item quantity="one">If you run out of attempts your account will be locked for %1$d day. After %1$d day of inactivity, you can re-register without your PIN. Your account will be wiped and all content deleted.</item>
        <item quantity="other">If you run out of attempts your account will be locked for %1$d days. After %1$d days of inactivity, you can re-register without your PIN. Your account will be wiped and all content deleted.</item>
    </plurals>

    <plurals name="RegistrationLockFragment__you_have_d_attempts_remaining">
        <item quantity="one">You have %1$d attempt remaining.</item>
        <item quantity="other">You have %1$d attempts remaining.</item>
    </plurals>

    <plurals name="RegistrationLockFragment__d_attempts_remaining">
        <item quantity="one">%1$d attempt remaining.</item>
        <item quantity="other">%1$d attempts remaining.</item>
    </plurals>

    <!-- CalleeMustAcceptMessageRequestDialogFragment -->
    <string name="CalleeMustAcceptMessageRequestDialogFragment__s_will_get_a_message_request_from_you">%1$s will get a message request from you. You can call once your message request is accepted.</string>

    <!-- KBS Megaphone -->
    <string name="KbsMegaphone__create_a_pin">Create a PIN</string>
    <string name="KbsMegaphone__pins_keep_information_thats_stored_with_signal_encrytped">PINs keep information that’s stored with Signal encrypted.</string>
    <string name="KbsMegaphone__create_pin">Create PIN</string>

    <!-- transport_selection_list_item -->
    <string name="transport_selection_list_item__transport_icon">Transport icon</string>
    <string name="ConversationListFragment_loading">Loading…</string>
    <string name="CallNotificationBuilder_connecting">Connecting…</string>
    <string name="Permissions_permission_required">Permission required</string>
    <string name="ConversationActivity_signal_needs_sms_permission_in_order_to_send_an_sms">Signal needs SMS permission in order to send an SMS, but it has been permanently denied. Please continue to app settings, select \"Permissions\" and enable \"SMS\".</string>
    <string name="Permissions_continue">Continue</string>
    <string name="Permissions_not_now">Not now</string>
    <string name="conversation_activity__enable_signal_messages">ENABLE SIGNAL MESSAGES</string>
    <string name="SQLCipherMigrationHelper_migrating_signal_database">Migrating Signal database</string>
    <string name="PushDecryptJob_new_locked_message">New locked message</string>
    <string name="PushDecryptJob_unlock_to_view_pending_messages">Unlock to view pending messages</string>
    <string name="enter_backup_passphrase_dialog__backup_passphrase">Backup passphrase</string>
    <string name="backup_enable_dialog__backups_will_be_saved_to_external_storage_and_encrypted_with_the_passphrase_below_you_must_have_this_passphrase_in_order_to_restore_a_backup">Backups will be saved to external storage and encrypted with the passphrase below. You must have this passphrase in order to restore a backup.</string>
    <string name="backup_enable_dialog__you_must_have_this_passphrase">You must have this passphrase in order to restore a backup.</string>
    <string name="backup_enable_dialog__folder">Folder</string>
    <string name="backup_enable_dialog__i_have_written_down_this_passphrase">I have written down this passphrase. Without it, I will be unable to restore a backup.</string>
    <string name="registration_activity__restore_backup">Restore backup</string>
    <string name="registration_activity__transfer_or_restore_account">Transfer or restore account</string>
    <string name="registration_activity__transfer_account">Transfer account</string>
    <string name="registration_activity__skip">Skip</string>
    <string name="preferences_chats__chat_backups">Chat backups</string>
    <string name="preferences_chats__backup_chats_to_external_storage">Backup chats to external storage</string>
    <string name="preferences_chats__transfer_account">Transfer account</string>
    <string name="preferences_chats__transfer_account_to_a_new_android_device">Transfer account to a new Android device</string>
    <string name="RegistrationActivity_enter_backup_passphrase">Enter backup passphrase</string>
    <string name="RegistrationActivity_restore">Restore</string>
    <string name="RegistrationActivity_backup_failure_downgrade">Cannot import backups from newer versions of Signal</string>
    <string name="RegistrationActivity_incorrect_backup_passphrase">Incorrect backup passphrase</string>
    <string name="RegistrationActivity_checking">Checking…</string>
    <string name="RegistrationActivity_d_messages_so_far">%d messages so far…</string>
    <string name="RegistrationActivity_restore_from_backup">Restore from backup?</string>
    <string name="RegistrationActivity_restore_your_messages_and_media_from_a_local_backup">Restore your messages and media from a local backup. If you don\'t restore now, you won\'t be able to restore later.</string>
    <string name="RegistrationActivity_backup_size_s">Backup size: %s</string>
    <string name="RegistrationActivity_backup_timestamp_s">Backup timestamp: %s</string>
    <string name="BackupDialog_enable_local_backups">Enable local backups?</string>
    <string name="BackupDialog_enable_backups">Enable backups</string>
    <string name="BackupDialog_please_acknowledge_your_understanding_by_marking_the_confirmation_check_box">Please acknowledge your understanding by marking the confirmation check box.</string>
    <string name="BackupDialog_delete_backups">Delete backups?</string>
    <string name="BackupDialog_disable_and_delete_all_local_backups">Disable and delete all local backups?</string>
    <string name="BackupDialog_delete_backups_statement">Delete backups</string>
    <string name="BackupDialog_to_enable_backups_choose_a_folder">To enable backups, choose a folder. Backups will be saved to this location.</string>
    <string name="BackupDialog_choose_folder">Choose folder</string>
    <string name="BackupDialog_copied_to_clipboard">Copied to clipboard</string>
    <string name="BackupDialog_no_file_picker_available">No file picker available.</string>
    <string name="BackupDialog_enter_backup_passphrase_to_verify">Enter your backup passphrase to verify</string>
    <string name="BackupDialog_verify">Verify</string>
    <string name="BackupDialog_you_successfully_entered_your_backup_passphrase">You successfully entered your backup passphrase</string>
    <string name="BackupDialog_passphrase_was_not_correct">Passphrase was not correct</string>
    <string name="LocalBackupJob_creating_signal_backup">Creating Molly backup…</string>
    <!-- Title for progress notification shown in a system notification while verifying a recent backup. -->
    <string name="LocalBackupJob_verifying_signal_backup">Verifying Molly backup…</string>
    <string name="LocalBackupJobApi29_backup_failed">Backup failed</string>
    <string name="LocalBackupJobApi29_your_backup_directory_has_been_deleted_or_moved">Your backup directory has been deleted or moved.</string>
    <string name="LocalBackupJobApi29_your_backup_file_is_too_large">Your backup file is too large to store on this volume.</string>
    <string name="LocalBackupJobApi29_there_is_not_enough_space">There is not enough space to store your backup.</string>
    <!-- Error message shown if a newly created backup could not be verified as accurate -->
    <string name="LocalBackupJobApi29_your_backup_could_not_be_verified">Your recent backup could not be created and verified. Please create a new one.</string>
    <!-- Error message shown if a very large attachment is encountered during the backup creation and causes the backup to fail -->
    <string name="LocalBackupJobApi29_your_backup_contains_a_very_large_file">Your backup contains a very large file that cannot be backed up. Please delete it and create a new backup.</string>
    <string name="LocalBackupJobApi29_tap_to_manage_backups">Tap to manage backups.</string>
    <string name="ProgressPreference_d_messages_so_far">%d messages so far</string>
    <string name="RegistrationActivity_wrong_number">Wrong number</string>
    <string name="RegistrationActivity_call_me_instead_available_in">Call me instead \n (Available in %1$02d:%2$02d)</string>
    <string name="RegistrationActivity_contact_signal_support">Contact Signal Support</string>
    <string name="RegistrationActivity_code_support_subject">Signal Registration - Verification Code for Android</string>
    <string name="RegistrationActivity_incorrect_code">Incorrect code</string>
    <string name="BackupUtil_never">Never</string>
    <string name="BackupUtil_unknown">Unknown</string>
    <string name="preferences_app_protection__see_my_phone_number">See my phone number</string>
    <string name="preferences_app_protection__find_me_by_phone_number">Find me by phone number</string>
    <string name="PhoneNumberPrivacy_everyone">Everyone</string>
    <string name="PhoneNumberPrivacy_my_contacts">My contacts</string>
    <string name="PhoneNumberPrivacy_nobody">Nobody</string>
    <string name="PhoneNumberPrivacy_everyone_see_description">Your phone number will be visible to all people and groups you message.</string>
    <string name="PhoneNumberPrivacy_everyone_find_description">Anyone who has your phone number in their contacts will see you as a contact on Signal. Others will be able to find you in search.</string>
    <string name="preferences_app_protection__screen_lock">Screen lock</string>
    <string name="preferences_app_protection__lock_signal_access_with_android_screen_lock_or_fingerprint">Lock Signal access with Android screen lock or fingerprint</string>
    <string name="preferences_app_protection__screen_lock_inactivity_timeout">Screen lock inactivity timeout</string>
    <string name="preferences_app_protection__signal_pin">Signal PIN</string>
    <string name="preferences_app_protection__create_a_pin">Create a PIN</string>
    <string name="preferences_app_protection__change_your_pin">Change your PIN</string>
    <string name="preferences_app_protection__pin_reminders">PIN reminders</string>
    <string name="preferences_app_protection__pins_keep_information_stored_with_signal_encrypted">PINs keep information stored with Signal encrypted so only you can access it. Your profile, settings, and contacts will restore when you reinstall Signal.</string>
    <string name="preferences_app_protection__add_extra_security_by_requiring_your_signal_pin_to_register">Add extra security by requiring your Signal PIN to register your phone number with Signal again.</string>
    <string name="preferences_app_protection__reminders_help_you_remember_your_pin">Reminders help you remember your PIN since it can\'t be recovered. You\'ll be asked less frequently over time.</string>
    <string name="preferences_app_protection__turn_off">Turn off</string>
    <string name="preferences_app_protection__confirm_pin">Confirm PIN</string>
    <string name="preferences_app_protection__confirm_your_signal_pin">Confirm your Signal PIN</string>
    <string name="preferences_app_protection__make_sure_you_memorize_or_securely_store_your_pin">Make sure you memorize or securely store your PIN as it can\'t be recovered. If you forget your PIN, you may lose data when re-registering your Signal account.</string>
    <string name="preferences_app_protection__incorrect_pin_try_again">Incorrect PIN. Try again.</string>
    <string name="preferences_app_protection__failed_to_enable_registration_lock">Failed to enable registration lock.</string>
    <string name="preferences_app_protection__failed_to_disable_registration_lock">Failed to disable registration lock.</string>
    <string name="AppProtectionPreferenceFragment_none">None</string>
    <string name="preferences_app_protection__registration_lock">Registration Lock</string>
    <string name="RegistrationActivity_you_must_enter_your_registration_lock_PIN">You must enter your Registration Lock PIN</string>
    <string name="RegistrationActivity_your_pin_has_at_least_d_digits_or_characters">Your PIN has at least %d digits or characters</string>
    <string name="RegistrationActivity_too_many_attempts">Too many attempts</string>
    <string name="RegistrationActivity_you_have_made_too_many_incorrect_registration_lock_pin_attempts_please_try_again_in_a_day">You\'ve made too many incorrect Registration Lock PIN attempts. Please try again in a day.</string>
    <string name="RegistrationActivity_you_have_made_too_many_attempts_please_try_again_later">You\'ve made too many attempts. Please try again later.</string>
    <string name="RegistrationActivity_error_connecting_to_service">Error connecting to service</string>
    <string name="preferences_chats__backups">Backups</string>
    <string name="prompt_passphrase_activity__signal_is_locked">Molly is locked</string>
    <string name="prompt_passphrase_activity__tap_to_unlock">TAP TO UNLOCK</string>
    <string name="Recipient_unknown">Unknown</string>

    <!-- TransferOrRestoreFragment -->
    <string name="TransferOrRestoreFragment__transfer_or_restore_account">Transfer or restore account</string>
    <string name="TransferOrRestoreFragment__if_you_have_previously_registered_a_signal_account">If you have previously registered a Signal account, you can transfer or restore your account and messages</string>
    <string name="TransferOrRestoreFragment__transfer_from_android_device">Transfer from Android device</string>
    <string name="TransferOrRestoreFragment__transfer_your_account_and_messages_from_your_old_android_device">Transfer your account and messages from your old Android device. You need access to your old device.</string>
    <string name="TransferOrRestoreFragment__you_need_access_to_your_old_device">You need access to your old device.</string>
    <string name="TransferOrRestoreFragment__restore_from_backup">Restore from backup</string>
    <string name="TransferOrRestoreFragment__restore_your_messages_from_a_local_backup">Restore your messages from a local backup. If you don’t restore now, you won\'t be able to restore later.</string>

    <!-- NewDeviceTransferInstructionsFragment -->
    <string name="NewDeviceTransferInstructions__open_signal_on_your_old_android_phone">Open Signal on your old Android phone</string>
    <string name="NewDeviceTransferInstructions__continue">Continue</string>
    <string name="NewDeviceTransferInstructions__first_bullet">1.</string>
    <string name="NewDeviceTransferInstructions__tap_on_your_profile_photo_in_the_top_left_to_open_settings">Tap on your profile photo in the top left to open Settings</string>
    <string name="NewDeviceTransferInstructions__second_bullet">2.</string>
    <string name="NewDeviceTransferInstructions__tap_on_account">Tap on "Account"</string>
    <string name="NewDeviceTransferInstructions__third_bullet">3.</string>
    <string name="NewDeviceTransferInstructions__tap_transfer_account_and_then_continue_on_both_devices">Tap "Transfer Account" and then "Continue" on both devices</string>

    <!-- NewDeviceTransferSetupFragment -->
    <string name="NewDeviceTransferSetup__preparing_to_connect_to_old_android_device">Preparing to connect to old Android device…</string>
    <string name="NewDeviceTransferSetup__take_a_moment_should_be_ready_soon">Taking a moment, should be ready soon</string>
    <string name="NewDeviceTransferSetup__waiting_for_old_device_to_connect">Waiting for old Android device to connect…</string>
    <string name="NewDeviceTransferSetup__signal_needs_the_location_permission_to_discover_and_connect_with_your_old_device">Molly needs the location permission to discover and connect to your old Android device.</string>
    <string name="NewDeviceTransferSetup__signal_needs_location_services_enabled_to_discover_and_connect_with_your_old_device">Molly needs location services enabled to discover and connect with your old Android device.</string>
    <string name="NewDeviceTransferSetup__signal_needs_wifi_on_to_discover_and_connect_with_your_old_device">Molly needs Wi-Fi on to discover and connect with your old Android device. Wi-Fi needs to be on but it does not have to be connected to a Wi-Fi network.</string>
    <string name="NewDeviceTransferSetup__sorry_it_appears_your_device_does_not_support_wifi_direct">Sorry, it appears this device does not support Wi-Fi Direct. Molly uses Wi-Fi Direct to discover and connect with your old Android device. You can still restore a backup to restore your account from your old Android device.</string>
    <string name="NewDeviceTransferSetup__restore_a_backup">Restore a backup</string>
    <string name="NewDeviceTransferSetup__an_unexpected_error_occurred_while_attempting_to_connect_to_your_old_device">An unexpected error occurred while attempting to connect to your old Android device.</string>

    <!-- OldDeviceTransferSetupFragment -->
    <string name="OldDeviceTransferSetup__searching_for_new_android_device">Searching for new Android device…</string>
    <string name="OldDeviceTransferSetup__signal_needs_the_location_permission_to_discover_and_connect_with_your_new_device">Molly needs the location permission to discover and connect to your new Android device.</string>
    <string name="OldDeviceTransferSetup__signal_needs_location_services_enabled_to_discover_and_connect_with_your_new_device">Molly needs location services enabled to discover and connect with your new Android device.</string>
    <string name="OldDeviceTransferSetup__signal_needs_wifi_on_to_discover_and_connect_with_your_new_device">Molly needs Wi-Fi on to discover and connect with your new Android device. Wi-Fi needs to be on but it does not have to be connected to a Wi-Fi network.</string>
    <string name="OldDeviceTransferSetup__sorry_it_appears_your_device_does_not_support_wifi_direct">Sorry, it appears this device does not support Wi-Fi Direct. Molly uses Wi-Fi Direct to discover and connect with your new Android device. You can still create a backup to restore your account on your new Android device.</string>
    <string name="OldDeviceTransferSetup__create_a_backup">Create a backup</string>
    <string name="OldDeviceTransferSetup__an_unexpected_error_occurred_while_attempting_to_connect_to_your_old_device">An unexpected error occurred while attempting to connect to your new Android device.</string>

    <!-- DeviceTransferSetupFragment -->
    <string name="DeviceTransferSetup__unable_to_open_wifi_settings">Unable to open Wi-Fi Settings. Please turn on Wi-Fi manually.</string>
    <string name="DeviceTransferSetup__grant_location_permission">Grant location permission</string>
    <string name="DeviceTransferSetup__turn_on_location_services">Turn on location services</string>
    <string name="DeviceTransferSetup__unable_to_open_location_settings">Unable to open location settings.</string>
    <string name="DeviceTransferSetup__turn_on_wifi">Turn on Wi-Fi</string>
    <string name="DeviceTransferSetup__error_connecting">Error Connecting</string>
    <string name="DeviceTransferSetup__retry">Retry</string>
    <string name="DeviceTransferSetup__submit_debug_logs">Submit debug logs</string>
    <string name="DeviceTransferSetup__verify_code">Verify code</string>
    <string name="DeviceTransferSetup__verify_that_the_code_below_matches_on_both_of_your_devices">Verify that the code below matches on both of your devices. Then tap continue.</string>
    <string name="DeviceTransferSetup__the_numbers_do_not_match">The numbers do not match</string>
    <string name="DeviceTransferSetup__continue">Continue</string>
    <string name="DeviceTransferSetup__number_is_not_the_same">Number is not the same</string>
    <string name="DeviceTransferSetup__if_the_numbers_on_your_devices_do_not_match_its_possible_you_connected_to_the_wrong_device">If the numbers on your devices do not match, it\'s possible you connected to the wrong device. To fix this, stop the transfer and try again, and keep both of your devices close.</string>
    <string name="DeviceTransferSetup__stop_transfer">Stop transfer</string>
    <string name="DeviceTransferSetup__unable_to_discover_old_device">Unable to discover old device</string>
    <string name="DeviceTransferSetup__unable_to_discover_new_device">Unable to discover new device</string>
    <string name="DeviceTransferSetup__make_sure_the_following_permissions_are_enabled">Make sure the following permissions and services are enabled:</string>
    <string name="DeviceTransferSetup__location_permission">Location permission</string>
    <string name="DeviceTransferSetup__location_services">Location services</string>
    <string name="DeviceTransferSetup__wifi">Wi-Fi</string>
    <string name="DeviceTransferSetup__on_the_wifi_direct_screen_remove_all_remembered_groups_and_unlink_any_invited_or_connected_devices">On the WiFi Direct screen, remove all remembered groups and unlink any invited or connected devices.</string>
    <string name="DeviceTransferSetup__wifi_direct_screen">WiFi Direct screen</string>
    <string name="DeviceTransferSetup__try_turning_wifi_off_and_on_on_both_devices">Try turning Wi-Fi off and on, on both devices.</string>
    <string name="DeviceTransferSetup__make_sure_both_devices_are_in_transfer_mode">Make sure both devices are in transfer mode.</string>
    <string name="DeviceTransferSetup__go_to_support_page">Go to support page</string>
    <string name="DeviceTransferSetup__try_again">Try again</string>
    <string name="DeviceTransferSetup__waiting_for_other_device">Waiting for other device</string>
    <string name="DeviceTransferSetup__tap_continue_on_your_other_device_to_start_the_transfer">Tap Continue on your other device to start the transfer.</string>
    <string name="DeviceTransferSetup__tap_continue_on_your_other_device">Tap Continue on your other device…</string>

    <!-- NewDeviceTransferFragment -->
    <string name="NewDeviceTransfer__cannot_transfer_from_a_newer_version_of_signal">Cannot transfer from a newer versions of Signal</string>

    <!-- DeviceTransferFragment -->
    <string name="DeviceTransfer__transferring_data">Transferring data</string>
    <string name="DeviceTransfer__keep_both_devices_near_each_other">Keep both devices near each other. Do not turn off the devices and keep Molly open. Transfers are end-to-end encrypted.</string>
    <string name="DeviceTransfer__d_messages_so_far">%1$d messages so far…</string>
    <!-- Filled in with total percentage of messages transferred -->
    <string name="DeviceTransfer__s_of_messages_so_far">%1$s%% of messages so far…</string>
    <string name="DeviceTransfer__cancel">Cancel</string>
    <string name="DeviceTransfer__try_again">Try again</string>
    <string name="DeviceTransfer__stop_transfer_question">Stop transfer?</string>
    <string name="DeviceTransfer__stop_transfer">Stop transfer</string>
    <string name="DeviceTransfer__all_transfer_progress_will_be_lost">All transfer progress will be lost.</string>
    <string name="DeviceTransfer__transfer_failed">Transfer failed</string>
    <string name="DeviceTransfer__unable_to_transfer">Unable to transfer</string>

    <!-- OldDeviceTransferInstructionsFragment -->
    <string name="OldDeviceTransferInstructions__transfer_account">Transfer Account</string>
    <string name="OldDeviceTransferInstructions__you_can_transfer_your_signal_account_when_setting_up_signal_on_a_new_android_device">You can transfer your Signal account when setting up Signal on a new Android device. Before continuing:</string>
    <string name="OldDeviceTransferInstructions__first_bullet">1.</string>
    <string name="OldDeviceTransferInstructions__download_signal_on_your_new_android_device">Download Molly on your new Android device</string>
    <string name="OldDeviceTransferInstructions__second_bullet">2.</string>
    <string name="OldDeviceTransferInstructions__tap_on_transfer_or_restore_account">Tap on "Transfer or restore account"</string>
    <string name="OldDeviceTransferInstructions__third_bullet">3.</string>
    <string name="OldDeviceTransferInstructions__select_transfer_from_android_device_when_prompted_and_then_continue">Select "Transfer from Android device" when prompted and then "Continue". Keep both devices nearby.</string>
    <string name="OldDeviceTransferInstructions__continue">Continue</string>

    <!-- OldDeviceTransferComplete -->
    <string name="OldDeviceTransferComplete__transfer_complete">Transfer complete</string>
    <string name="OldDeviceTransferComplete__go_to_your_new_device">Go to your new device</string>
    <string name="OldDeviceTransferComplete__your_signal_data_has_Been_transferred_to_your_new_device">Your Signal data has been transferred to your new device. To complete the transfer process, you must continue registration on your new device.</string>
    <string name="OldDeviceTransferComplete__close">Close</string>

    <!-- NewDeviceTransferComplete -->
    <string name="NewDeviceTransferComplete__transfer_successful">Transfer successful</string>
    <string name="NewDeviceTransferComplete__transfer_complete">Transfer complete</string>
    <string name="NewDeviceTransferComplete__to_complete_the_transfer_process_you_must_continue_registration">To complete the transfer process, you must continue registration.</string>
    <string name="NewDeviceTransferComplete__continue_registration">Continue registration</string>

    <!-- DeviceToDeviceTransferService -->
    <string name="DeviceToDeviceTransferService_content_title">Account transfer</string>
    <string name="DeviceToDeviceTransferService_status_ready">Preparing to connect to your other Android device…</string>
    <string name="DeviceToDeviceTransferService_status_starting_up">Preparing to connect to your other Android device…</string>
    <string name="DeviceToDeviceTransferService_status_discovery">Searching for your other Android device…</string>
    <string name="DeviceToDeviceTransferService_status_network_connected">Connecting to your other Android device…</string>
    <string name="DeviceToDeviceTransferService_status_verification_required">Verification required</string>
    <string name="DeviceToDeviceTransferService_status_service_connected">Transferring account…</string>

    <!-- OldDeviceTransferLockedDialog -->
    <string name="OldDeviceTransferLockedDialog__complete_registration_on_your_new_device">Complete registration on your new device</string>
    <string name="OldDeviceTransferLockedDialog__your_signal_account_has_been_transferred_to_your_new_device">Your Signal account has been transferred to your new device, but you must complete registration on it to continue. Signal will be inactive on this device.</string>
    <string name="OldDeviceTransferLockedDialog__done">Done</string>
    <string name="OldDeviceTransferLockedDialog__cancel_and_activate_this_device">Cancel and activate this device</string>

    <!-- AdvancedPreferenceFragment -->
    <string name="AdvancedPreferenceFragment__transfer_mob_balance">Transfer MOB balance?</string>
    <string name="AdvancedPreferenceFragment__you_have_a_balance_of_s">You have a balance of %1$s. If you do not transfer your funds to another wallet address before deleting your account, you will lose it forever.</string>
    <string name="AdvancedPreferenceFragment__dont_transfer">Don\'t transfer</string>
    <string name="AdvancedPreferenceFragment__transfer">Transfer</string>

    <!-- RecipientBottomSheet -->
    <string name="RecipientBottomSheet_block">Block</string>
    <string name="RecipientBottomSheet_unblock">Unblock</string>
    <string name="RecipientBottomSheet_add_to_contacts">Add to contacts</string>
    <!-- Error message that displays when a user tries to tap to view system contact details but has no app that supports it -->
    <string name="RecipientBottomSheet_unable_to_open_contacts">Can\'t find an app able to open contacts.</string>
    <string name="RecipientBottomSheet_add_to_a_group">Add to a group</string>
    <string name="RecipientBottomSheet_add_to_another_group">Add to another group</string>
    <string name="RecipientBottomSheet_view_safety_number">View safety number</string>
    <string name="RecipientBottomSheet_make_admin">Make admin</string>
    <string name="RecipientBottomSheet_remove_as_admin">Remove as admin</string>
    <string name="RecipientBottomSheet_remove_from_group">Remove from group</string>
    <string name="RecipientBottomSheet_message_description">Message</string>
    <string name="RecipientBottomSheet_voice_call_description">Voice call</string>
    <string name="RecipientBottomSheet_insecure_voice_call_description">Insecure voice call</string>
    <string name="RecipientBottomSheet_video_call_description">Video call</string>

    <string name="RecipientBottomSheet_remove_s_as_group_admin">Remove %1$s as group admin?</string>
    <string name="RecipientBottomSheet_s_will_be_able_to_edit_group">"%1$s" will be able to edit this group and its members.</string>

    <string name="RecipientBottomSheet_remove_s_from_the_group">Remove %1$s from the group?</string>
    <!-- Dialog message shown when removing someone from a group with group link being active to indicate they will not be able to rejoin -->
    <string name="RecipientBottomSheet_remove_s_from_the_group_they_will_not_be_able_to_rejoin">Remove %1$s from the group? They will not be able to rejoin via the group link.</string>
    <string name="RecipientBottomSheet_remove">Remove</string>
    <string name="RecipientBottomSheet_copied_to_clipboard">Copied to clipboard</string>

    <string name="GroupRecipientListItem_admin">Admin</string>
    <string name="GroupRecipientListItem_approve_description">Approve</string>
    <string name="GroupRecipientListItem_deny_description">Deny</string>


    <!-- GroupsLearnMoreBottomSheetDialogFragment -->
    <string name="GroupsLearnMore_legacy_vs_new_groups">Legacy vs. New Groups</string>
    <string name="GroupsLearnMore_what_are_legacy_groups">What are Legacy Groups?</string>
    <string name="GroupsLearnMore_paragraph_1">Legacy Groups are groups that are not compatible with New Group features like admins and more descriptive group updates.</string>
    <string name="GroupsLearnMore_can_i_upgrade_a_legacy_group">Can I upgrade a Legacy Group?</string>
    <string name="GroupsLearnMore_paragraph_2">Legacy Groups can\'t yet be upgraded to New Groups, but you can create a New Group with the same members if they\'re on the latest version of Signal.</string>
    <string name="GroupsLearnMore_paragraph_3">Signal will offer a way to upgrade Legacy Groups in the future.</string>

    <!-- GroupLinkBottomSheetDialogFragment -->
    <string name="GroupLinkBottomSheet_share_hint_requiring_approval">Anyone with this link can view the group\'s name and photo and request to join. Share it with people you trust.</string>
    <string name="GroupLinkBottomSheet_share_hint_not_requiring_approval">Anyone with this link can view the group\'s name and photo and join the group. Share it with people you trust.</string>
    <string name="GroupLinkBottomSheet_share_via_signal">Share via Molly</string>
    <string name="GroupLinkBottomSheet_copy">Copy</string>
    <string name="GroupLinkBottomSheet_qr_code">QR Code</string>
    <string name="GroupLinkBottomSheet_share">Share</string>
    <string name="GroupLinkBottomSheet_copied_to_clipboard">Copied to clipboard</string>
    <string name="GroupLinkBottomSheet_the_link_is_not_currently_active">The link is not currently active</string>

    <!-- VoiceNotePlaybackPreparer -->
    <string name="VoiceNotePlaybackPreparer__failed_to_play_voice_message">Failed to play voice message</string>

    <!-- VoiceNoteMediaDescriptionCompatFactory -->
    <string name="VoiceNoteMediaItemFactory__voice_message">Voice message &#183; %1$s</string>
    <string name="VoiceNoteMediaItemFactory__s_to_s">%1$s to %2$s</string>

    <!-- StorageUtil -->
    <string name="StorageUtil__s_s">%1$s/%2$s</string>
    <string name="BlockedUsersActivity__s_has_been_blocked">\"%1$s\" has been blocked.</string>
    <string name="BlockedUsersActivity__failed_to_block_s">Failed to block \"%1$s\"</string>
    <string name="BlockedUsersActivity__s_has_been_unblocked">\"%1$s\" has been unblocked.</string>

    <!-- ReviewCardDialogFragment -->
    <string name="ReviewCardDialogFragment__review_members">Review Members</string>
    <string name="ReviewCardDialogFragment__review_request">Review Request</string>
    <string name="ReviewCardDialogFragment__d_group_members_have_the_same_name">%1$d group members have the same name, review the members below and choose to take action.</string>
    <string name="ReviewCardDialogFragment__if_youre_not_sure">If you\'re not sure who the request is from, review the contacts below and take action.</string>
    <string name="ReviewCardDialogFragment__no_other_groups_in_common">No other groups in common.</string>
    <string name="ReviewCardDialogFragment__no_groups_in_common">No groups in common.</string>
    <plurals name="ReviewCardDialogFragment__d_other_groups_in_common">
        <item quantity="one">%d group in common</item>
        <item quantity="other">%d groups in common</item>
    </plurals>
    <plurals name="ReviewCardDialogFragment__d_groups_in_common">
        <item quantity="one">%d group in common</item>
        <item quantity="other">%d groups in common</item>
    </plurals>
    <string name="ReviewCardDialogFragment__remove_s_from_group">Remove %1$s from group?</string>
    <string name="ReviewCardDialogFragment__remove">Remove</string>
    <string name="ReviewCardDialogFragment__failed_to_remove_group_member">Failed to remove group member.</string>

    <!-- ReviewCard -->
    <string name="ReviewCard__member">Member</string>
    <string name="ReviewCard__request">Request</string>
    <string name="ReviewCard__your_contact">Your contact</string>
    <string name="ReviewCard__remove_from_group">Remove from group</string>
    <string name="ReviewCard__update_contact">Update contact</string>
    <string name="ReviewCard__block">Block</string>
    <string name="ReviewCard__delete">Delete</string>
    <string name="ReviewCard__recently_changed">Recently changed their profile name from %1$s to %2$s</string>

    <!-- CallParticipantsListUpdatePopupWindow -->
    <string name="CallParticipantsListUpdatePopupWindow__s_joined">%1$s joined</string>
    <string name="CallParticipantsListUpdatePopupWindow__s_and_s_joined">%1$s and %2$s joined</string>
    <string name="CallParticipantsListUpdatePopupWindow__s_s_and_s_joined">%1$s, %2$s and %3$s joined</string>
    <string name="CallParticipantsListUpdatePopupWindow__s_s_and_d_others_joined">%1$s, %2$s and %3$d others joined</string>
    <string name="CallParticipantsListUpdatePopupWindow__s_left">%1$s left</string>
    <string name="CallParticipantsListUpdatePopupWindow__s_and_s_left">%1$s and %2$s left</string>
    <string name="CallParticipantsListUpdatePopupWindow__s_s_and_s_left">%1$s, %2$s and %3$s left</string>
    <string name="CallParticipantsListUpdatePopupWindow__s_s_and_d_others_left">%1$s, %2$s and %3$d others left</string>

    <string name="CallParticipant__you">You</string>
    <string name="CallParticipant__you_on_another_device">You (on another device)</string>
    <string name="CallParticipant__s_on_another_device">%1$s (on another device)</string>

    <!-- WifiToCellularPopupWindow -->
    <!-- Message shown during a call when the WiFi network is unusable, and cellular data starts to be used for the call instead. -->
    <string name="WifiToCellularPopupWindow__weak_wifi_switched_to_cellular">Weak Wi-Fi. Switched to cellular.</string>

    <!-- DeleteAccountFragment -->
    <string name="DeleteAccountFragment__deleting_your_account_will">Deleting your account will:</string>
    <string name="DeleteAccountFragment__enter_your_phone_number">Enter your phone number</string>
    <string name="DeleteAccountFragment__delete_account">Delete account</string>
    <string name="DeleteAccountFragment__delete_your_account_info_and_profile_photo">Delete your account info and profile photo</string>
    <string name="DeleteAccountFragment__delete_all_your_messages">Delete all your messages</string>
    <string name="DeleteAccountFragment__delete_s_in_your_payments_account">Delete %1$s in your payments account</string>
    <string name="DeleteAccountFragment__no_country_code">No country code specified</string>
    <string name="DeleteAccountFragment__no_number">No number specified</string>
    <string name="DeleteAccountFragment__the_phone_number">The phone number you entered doesn\'t match your account\'s.</string>
    <string name="DeleteAccountFragment__are_you_sure">Are you sure you want to delete your account?</string>
    <string name="DeleteAccountFragment__this_will_delete_your_signal_account">This will delete your Signal account and reset the application. The app will close after the process is complete.</string>
    <string name="DeleteAccountFragment__failed_to_delete_account">Failed to delete account. Do you have a network connection?</string>
    <string name="DeleteAccountFragment__failed_to_delete_local_data">Failed to delete local data. You can manually clear it in the system application settings.</string>
    <string name="DeleteAccountFragment__launch_app_settings">Launch App Settings</string>
    <!-- Title of progress dialog shown when a user deletes their account and the process is leaving all groups -->
    <string name="DeleteAccountFragment__leaving_groups">Leaving groups…</string>
    <!-- Title of progress dialog shown when a user deletes their account and the process has left all groups -->
    <string name="DeleteAccountFragment__deleting_account">Deleting account…</string>
    <!-- Message of progress dialog shown when a user deletes their account and the process is canceling their subscription -->
    <string name="DeleteAccountFragment__canceling_your_subscription">Canceling your subscription…</string>
    <!-- Message of progress dialog shown when a user deletes their account and the process is leaving groups -->
    <string name="DeleteAccountFragment__depending_on_the_number_of_groups">Depending on the number of groups you\'re in, this might take a few minutes</string>
    <!-- Message of progress dialog shown when a user deletes their account and the process has left all groups -->
    <string name="DeleteAccountFragment__deleting_all_user_data_and_resetting">Deleting user data and resetting the app</string>
    <!-- Title of error dialog shown when a network error occurs during account deletion -->
    <string name="DeleteAccountFragment__account_not_deleted">Account Not Deleted</string>
    <!-- Message of error dialog shown when a network error occurs during account deletion -->
    <string name="DeleteAccountFragment__there_was_a_problem">There was a problem completing the deletion process. Check your network connection and try again.</string>

    <!-- DeleteAccountCountryPickerFragment -->
    <string name="DeleteAccountCountryPickerFragment__search_countries">Search Countries</string>

    <!-- CreateGroupActivity -->
    <string name="CreateGroupActivity__skip">Skip</string>
    <plurals name="CreateGroupActivity__d_members">
        <item quantity="one">%1$d member</item>
        <item quantity="other">%1$d members</item>
    </plurals>

    <!-- ShareActivity -->
    <string name="ShareActivity__share">Share</string>
    <string name="ShareActivity__send">Send</string>
    <string name="ShareActivity__comma_s">, %1$s</string>
    <string name="ShareActivity__sharing_to_multiple_chats_is">Sharing to multiple chats is only supported for Signal messages</string>
    <!-- Toast when the incoming intent is invalid -->
    <string name="ShareActivity__could_not_get_share_data_from_intent">Could not get share data from intent.</string>

    <!-- MultiShareDialogs -->
    <string name="MultiShareDialogs__failed_to_send_to_some_users">Failed to send to some users</string>
    <string name="MultiShareDialogs__you_can_only_share_with_up_to">You can only share with up to %1$d chats</string>

    <!-- ChatWallpaperActivity -->
    <string name="ChatWallpaperActivity__chat_wallpaper">Chat wallpaper</string>

    <!-- ChatWallpaperFragment -->
    <string name="ChatWallpaperFragment__chat_color">Chat color</string>
    <string name="ChatWallpaperFragment__reset_chat_colors">Reset chat colors</string>
    <string name="ChatWallpaperFragment__reset_chat_color">Reset chat color</string>
    <string name="ChatWallpaperFragment__reset_chat_color_question">Reset chat color?</string>
    <string name="ChatWallpaperFragment__set_wallpaper">Set wallpaper</string>
    <string name="ChatWallpaperFragment__dark_mode_dims_wallpaper">Dark mode dims wallpaper</string>
    <string name="ChatWallpaperFragment__contact_name">Contact name</string>
    <string name="ChatWallpaperFragment__reset">Reset</string>
    <string name="ChatWallpaperFragment__clear">Clear</string>
    <string name="ChatWallpaperFragment__wallpaper_preview_description">Wallpaper preview</string>
    <string name="ChatWallpaperFragment__would_you_like_to_override_all_chat_colors">Would you like to override all chat colors?</string>
    <string name="ChatWallpaperFragment__would_you_like_to_override_all_wallpapers">Would you like to override all wallpapers?</string>
    <string name="ChatWallpaperFragment__reset_default_colors">Reset default colors</string>
    <string name="ChatWallpaperFragment__reset_all_colors">Reset all colors</string>
    <string name="ChatWallpaperFragment__reset_default_wallpaper">Reset default wallpaper</string>
    <string name="ChatWallpaperFragment__reset_all_wallpapers">Reset all wallpapers</string>
    <string name="ChatWallpaperFragment__reset_wallpapers">Reset wallpapers</string>
    <string name="ChatWallpaperFragment__reset_wallpaper">Reset wallpaper</string>
    <string name="ChatWallpaperFragment__reset_wallpaper_question">Reset wallpaper?</string>

    <!-- ChatWallpaperSelectionFragment -->
    <string name="ChatWallpaperSelectionFragment__choose_from_photos">Choose from photos</string>
    <string name="ChatWallpaperSelectionFragment__presets">Presets</string>

    <!-- ChatWallpaperPreviewActivity -->
    <string name="ChatWallpaperPreviewActivity__preview">Preview</string>
    <string name="ChatWallpaperPreviewActivity__set_wallpaper">Set wallpaper</string>
    <string name="ChatWallpaperPreviewActivity__swipe_to_preview_more_wallpapers">Swipe to preview more wallpapers</string>
    <string name="ChatWallpaperPreviewActivity__set_wallpaper_for_all_chats">Set wallpaper for all chats</string>
    <string name="ChatWallpaperPreviewActivity__set_wallpaper_for_s">Set wallpaper for %1$s</string>
    <string name="ChatWallpaperPreviewActivity__viewing_your_gallery_requires_the_storage_permission">Viewing your gallery requires the storage permission.</string>

    <!-- WallpaperImageSelectionActivity -->
    <string name="WallpaperImageSelectionActivity__choose_wallpaper_image">Choose wallpaper image</string>

    <!-- WallpaperCropActivity -->
    <string name="WallpaperCropActivity__pinch_to_zoom_drag_to_adjust">Pinch to zoom, drag to adjust.</string>
    <string name="WallpaperCropActivity__set_wallpaper_for_all_chats">Set wallpaper for all chats.</string>
    <string name="WallpaperCropActivity__set_wallpaper_for_s">Set wallpaper for %s.</string>
    <string name="WallpaperCropActivity__error_setting_wallpaper">Error setting wallpaper.</string>
    <string name="WallpaperCropActivity__blur_photo">Blur photo</string>

    <!-- InfoCard -->
    <string name="payment_info_card_about_mobilecoin">About MobileCoin</string>
    <string name="payment_info_card_mobilecoin_is_a_new_privacy_focused_digital_currency">MobileCoin is a new privacy focused digital currency.</string>
    <string name="payment_info_card_adding_funds">Adding funds</string>
    <string name="payment_info_card_you_can_add_funds_for_use_in">You can add funds for use in Molly by sending MobileCoin to your wallet address.</string>
    <string name="payment_info_card_cashing_out">Cashing out</string>
    <string name="payment_info_card_you_can_cash_out_mobilecoin">You can cash out MobileCoin anytime on an exchange that supports MobileCoin. Just make a transfer to your account at that exchange.</string>
    <string name="payment_info_card_hide_this_card">Hide this card?</string>
    <string name="payment_info_card_hide">Hide</string>
    <!-- Title of save recovery phrase card -->
    <string name="payment_info_card_save_recovery_phrase">Save recovery phrase</string>
    <string name="payment_info_card_your_recovery_phrase_gives_you">Your recovery phrase gives you another way to restore your payments account.</string>
    <!-- Button in save recovery phrase card -->
    <string name="payment_info_card_save_your_phrase">Save your phrase</string>
    <string name="payment_info_card_update_your_pin">Update your PIN</string>
    <string name="payment_info_card_with_a_high_balance">With a high balance, you may want to update to an alphanumeric PIN to add more protection to your account.</string>
    <string name="payment_info_card_update_pin">Update PIN</string>

    <string name="payment_info_card__learn_more__about_mobilecoin" translatable="false">https://support.signal.org/hc/articles/360057625692#payments_which_ones</string>
    <string name="payment_info_card__learn_more__adding_to_your_wallet" translatable="false">https://support.signal.org/hc/articles/360057625692#payments_transfer_from_exchange</string>
    <string name="payment_info_card__learn_more__cashing_out" translatable="false">https://support.signal.org/hc/articles/360057625692#payments_transfer_to_exchange</string>

    <!-- DeactivateWalletFragment -->
    <string name="DeactivateWalletFragment__deactivate_wallet">Deactivate Wallet</string>
    <string name="DeactivateWalletFragment__your_balance">Your balance</string>
    <string name="DeactivateWalletFragment__its_recommended_that_you">It\'s recommended that you transfer your funds to another wallet address before deactivating payments. If you choose not to transfer your funds now, they will remain in your wallet linked to Molly if you reactivate payments.</string>
    <string name="DeactivateWalletFragment__transfer_remaining_balance">Transfer remaining balance</string>
    <string name="DeactivateWalletFragment__deactivate_without_transferring">Deactivate without transferring</string>
    <string name="DeactivateWalletFragment__deactivate">Deactivate</string>
    <string name="DeactivateWalletFragment__deactivate_without_transferring_question">Deactivate without transferring?</string>
    <string name="DeactivateWalletFragment__your_balance_will_remain">Your balance will remain in your wallet linked to Molly if you choose to reactivate payments.</string>
    <string name="DeactivateWalletFragment__error_deactivating_wallet">Error deactivating wallet.</string>
    <string name="DeactivateWalletFragment__learn_more__we_recommend_transferring_your_funds" translatable="false">https://support.signal.org/hc/articles/360057625692#payments_deactivate</string>

    <!-- PaymentsRecoveryStartFragment -->
    <string name="PaymentsRecoveryStartFragment__recovery_phrase">Recovery phrase</string>
    <string name="PaymentsRecoveryStartFragment__view_recovery_phrase">View recovery phrase</string>
    <!-- Title in save recovery phrase screen -->
    <string name="PaymentsRecoveryStartFragment__save_recovery_phrase">Save recovery phrase</string>
    <string name="PaymentsRecoveryStartFragment__enter_recovery_phrase">Enter recovery phrase</string>
    <plurals name="PaymentsRecoveryStartFragment__your_balance_will_automatically_restore">
        <item quantity="one">Your balance will automatically restore when you reinstall Signal if you confirm your Signal PIN. You can also restore your balance using a recovery phrase, which is a %1$d-word phrase unique to you. Write it down and store it in a safe place.</item>
        <item quantity="other">Your balance will automatically restore when you reinstall Signal if you confirm your Signal PIN. You can also restore your balance using a recovery phrase, which is a %1$d-word phrase unique to you. Write it down and store it in a safe place.</item>
    </plurals>
    <!-- Description in save recovery phrase screen which shows up when user has non zero balance -->
    <string name="PaymentsRecoveryStartFragment__got_balance">You’ve got a balance! Time to save your recovery phrase—a 24-word key you can use to restore your balance.</string>
    <!-- Description in save recovery phrase screen which shows up when user navigates from info card -->
    <string name="PaymentsRecoveryStartFragment__time_to_save">Time to save your recovery phrase—a 24-word key you can use to restore your balance. Learn more</string>
    <string name="PaymentsRecoveryStartFragment__your_recovery_phrase_is_a">Your recovery phrase is a %1$d-word phrase unique to you. Use this phrase to restore your balance.</string>
    <string name="PaymentsRecoveryStartFragment__start">Start</string>
    <string name="PaymentsRecoveryStartFragment__enter_manually">Enter manually</string>
    <string name="PaymentsRecoveryStartFragment__paste_from_clipboard">Paste from clipboard</string>
    <!-- Alert dialog title which asks before going back if user wants to save recovery phrase -->
    <string name="PaymentsRecoveryStartFragment__continue_without_saving">Continue Without Saving?</string>
    <!-- Alert dialog description to let user know why recovery phrase needs to be saved -->
    <string name="PaymentsRecoveryStartFragment__your_recovery_phrase">Your recovery phrase lets you restore your balance in a worst-case scenario. We strongly recommend you save it.</string>
    <!-- Alert dialog option to skip recovery phrase -->
    <string name="PaymentsRecoveryStartFragment__skip_recovery_phrase">Skip Recovery Phrase</string>
    <!-- Alert dialog option to cancel dialog-->
    <string name="PaymentsRecoveryStartFragment__cancel">Cancel</string>

    <!-- PaymentsRecoveryPasteFragment -->
    <string name="PaymentsRecoveryPasteFragment__paste_recovery_phrase">Paste recovery phrase</string>
    <string name="PaymentsRecoveryPasteFragment__recovery_phrase">Recovery phrase</string>
    <string name="PaymentsRecoveryPasteFragment__next">Next</string>
    <string name="PaymentsRecoveryPasteFragment__invalid_recovery_phrase">Invalid recovery phrase</string>
    <string name="PaymentsRecoveryPasteFragment__make_sure">Make sure you\'ve entered %1$d words and try again.</string>

    <string name="PaymentsRecoveryStartFragment__learn_more__view" translatable="false">https://support.signal.org/hc/articles/360057625692#payments_wallet_view_passphrase</string>
    <string name="PaymentsRecoveryStartFragment__learn_more__restore" translatable="false">https://support.signal.org/hc/articles/360057625692#payments_wallet_restore_passphrase</string>

    <!-- PaymentsRecoveryPhraseFragment -->
    <string name="PaymentsRecoveryPhraseFragment__next">Next</string>
    <string name="PaymentsRecoveryPhraseFragment__edit">Edit</string>
    <string name="PaymentsRecoveryPhraseFragment__previous">Previous</string>
    <string name="PaymentsRecoveryPhraseFragment__your_recovery_phrase">Your recovery phrase</string>
    <string name="PaymentsRecoveryPhraseFragment__write_down_the_following_d_words">Write down the following %1$d words in order. Store your list in a secure place.</string>
    <string name="PaymentsRecoveryPhraseFragment__make_sure_youve_entered">Make sure you\'ve entered your phrase correctly.</string>
    <string name="PaymentsRecoveryPhraseFragment__do_not_screenshot_or_send_by_email">Do not screenshot or send by email.</string>
    <string name="PaymentsRecoveryPhraseFragment__payments_account_restored">Payments account restored.</string>
    <string name="PaymentsRecoveryPhraseFragment__invalid_recovery_phrase">Invalid recovery phrase</string>
    <string name="PaymentsRecoveryPhraseFragment__make_sure_youve_entered_your_phrase_correctly_and_try_again">Make sure you\'ve entered your phrase correctly and try again.</string>
    <string name="PaymentsRecoveryPhraseFragment__copy_to_clipboard">Copy to clipboard?</string>
    <string name="PaymentsRecoveryPhraseFragment__if_you_choose_to_store">If you choose to store your recovery phrase digitally, ensure it is securely stored somewhere you trust.</string>
    <string name="PaymentsRecoveryPhraseFragment__copy">Copy</string>

    <!-- PaymentsRecoveryPhraseConfirmFragment -->
    <string name="PaymentRecoveryPhraseConfirmFragment__confirm_recovery_phrase">Confirm recovery phrase</string>
    <string name="PaymentRecoveryPhraseConfirmFragment__enter_the_following_words">Enter the following words from your recovery phrase.</string>
    <string name="PaymentRecoveryPhraseConfirmFragment__word_d">Word %1$d</string>
    <string name="PaymentRecoveryPhraseConfirmFragment__see_phrase_again">See phrase again</string>
    <string name="PaymentRecoveryPhraseConfirmFragment__done">Done</string>
    <string name="PaymentRecoveryPhraseConfirmFragment__recovery_phrase_confirmed">Recovery phrase confirmed</string>

    <!-- PaymentsRecoveryEntryFragment -->
    <string name="PaymentsRecoveryEntryFragment__enter_recovery_phrase">Enter recovery phrase</string>
    <string name="PaymentsRecoveryEntryFragment__enter_word_d">Enter word %1$d</string>
    <string name="PaymentsRecoveryEntryFragment__word_d">Word %1$d</string>
    <string name="PaymentsRecoveryEntryFragment__next">Next</string>
    <string name="PaymentsRecoveryEntryFragment__invalid_word">Invalid word</string>

    <!-- ClearClipboardAlarmReceiver -->
    <string name="ClearClipboardAlarmReceiver__clipboard_cleared">Clipboard cleared.</string>

    <!-- PaymentNotificationsView -->
    <string name="PaymentNotificationsView__view">View</string>

    <!-- UnreadPayments -->
    <string name="UnreadPayments__s_sent_you_s">%1$s sent you %2$s</string>
    <string name="UnreadPayments__d_new_payment_notifications">%1$d new payment notifications</string>

    <!-- CanNotSendPaymentDialog -->
    <string name="CanNotSendPaymentDialog__cant_send_payment">Can\'t send payment</string>
    <string name="CanNotSendPaymentDialog__to_send_a_payment_to_this_user">To send a payment to this user they need to accept a message request from you. Send them a message to create a message request.</string>
    <string name="CanNotSendPaymentDialog__send_a_message">Send a message</string>

    <!-- GroupsInCommonMessageRequest -->
    <string name="GroupsInCommonMessageRequest__you_have_no_groups_in_common_with_this_person">You have no groups in common with this person. Review requests carefully before accepting to avoid unwanted messages.</string>
    <string name="GroupsInCommonMessageRequest__none_of_your_contacts_or_people_you_chat_with_are_in_this_group">None of your contacts or people you chat with are in this group. Review requests carefully before accepting to avoid unwanted messages.</string>
    <string name="GroupsInCommonMessageRequest__about_message_requests">About message requests</string>
    <string name="GroupsInCommonMessageRequest__okay">Okay</string>
    <string name="GroupsInCommonMessageRequest__support_article" translatable="false">https://support.signal.org/hc/articles/360007459591</string>
    <string name="ChatColorSelectionFragment__heres_a_preview_of_the_chat_color">Here\'s a preview of the chat color.</string>
    <string name="ChatColorSelectionFragment__the_color_is_visible_to_only_you">The color is visible to only you.</string>

    <!-- GroupDescriptionDialog -->
    <string name="GroupDescriptionDialog__group_description">Group description</string>

    <!-- QualitySelectorBottomSheetDialog -->
    <string name="QualitySelectorBottomSheetDialog__standard">Standard</string>
    <string name="QualitySelectorBottomSheetDialog__faster_less_data">Faster, less data</string>
    <string name="QualitySelectorBottomSheetDialog__high">High</string>
    <string name="QualitySelectorBottomSheetDialog__slower_more_data">Slower, more data</string>
    <string name="QualitySelectorBottomSheetDialog__photo_quality">Photo quality</string>

    <!-- AppSettingsFragment -->
    <string name="AppSettingsFragment__invite_your_friends">Invite your friends</string>
    <string name="AppSettingsFragment__copied_subscriber_id_to_clipboard">Copied subscriber id to clipboard</string>

    <!-- AccountSettingsFragment -->
    <string name="AccountSettingsFragment__account">Account</string>
    <string name="AccountSettingsFragment__youll_be_asked_less_frequently">You\'ll be asked less frequently over time</string>
    <string name="AccountSettingsFragment__require_your_signal_pin">Require your Signal PIN to register your phone number with Signal again</string>
    <string name="AccountSettingsFragment__change_phone_number">Change phone number</string>

    <!-- ChangeNumberFragment -->
    <string name="ChangeNumberFragment__use_this_to_change_your_current_phone_number_to_a_new_phone_number">Use this to change your current phone number to a new phone number. You can’t undo this change.\n\nBefore continuing, make sure your new number can receive SMS or calls.</string>
    <string name="ChangeNumberFragment__continue">Continue</string>
    <!-- Message shown on dialog after your number has been changed successfully. -->
    <string name="ChangeNumber__your_phone_number_has_changed_to_s">Your phone number has been changed to %1$s</string>
    <!-- Confirmation button to dismiss number changed dialog -->
    <string name="ChangeNumber__okay">Okay</string>

    <!-- ChangeNumberEnterPhoneNumberFragment -->
    <string name="ChangeNumberEnterPhoneNumberFragment__change_number">Change Number</string>
    <string name="ChangeNumberEnterPhoneNumberFragment__your_old_number">Your old number</string>
    <string name="ChangeNumberEnterPhoneNumberFragment__old_phone_number">Old phone number</string>
    <string name="ChangeNumberEnterPhoneNumberFragment__your_new_number">Your new number</string>
    <string name="ChangeNumberEnterPhoneNumberFragment__new_phone_number">New phone number</string>
    <string name="ChangeNumberEnterPhoneNumberFragment__the_phone_number_you_entered_doesnt_match_your_accounts">The phone number you entered doesn\'t match your account\'s.</string>
    <string name="ChangeNumberEnterPhoneNumberFragment__you_must_specify_your_old_number_country_code">You must specify your old number\'s country code</string>
    <string name="ChangeNumberEnterPhoneNumberFragment__you_must_specify_your_old_phone_number">You must specify your old phone number</string>
    <string name="ChangeNumberEnterPhoneNumberFragment__you_must_specify_your_new_number_country_code">You must specify your new number\'s country code</string>
    <string name="ChangeNumberEnterPhoneNumberFragment__you_must_specify_your_new_phone_number">You must specify your new phone number</string>

    <!-- ChangeNumberVerifyFragment -->
    <string name="ChangeNumberVerifyFragment__change_number">Change Number</string>
    <string name="ChangeNumberVerifyFragment__verifying_s">Verifying %1$s</string>
    <string name="ChangeNumberVerifyFragment__captcha_required">Captcha required</string>

    <!-- ChangeNumberConfirmFragment -->
    <string name="ChangeNumberConfirmFragment__change_number">Change number</string>
    <string name="ChangeNumberConfirmFragment__you_are_about_to_change_your_phone_number_from_s_to_s">You are about to change your phone number from %1$s to %2$s.\n\nBefore proceeding, please verify that the below number is correct.</string>
    <string name="ChangeNumberConfirmFragment__edit_number">Edit number</string>

    <!-- ChangeNumberRegistrationLockFragment -->
    <string name="ChangeNumberRegistrationLockFragment__signal_change_number_need_help_with_pin_for_android_v2_pin">Signal Change Number - Need Help with PIN for Android (v2 PIN)</string>

    <!-- ChangeNumberPinDiffersFragment -->
    <string name="ChangeNumberPinDiffersFragment__pins_do_not_match">PINs do not match</string>
    <string name="ChangeNumberPinDiffersFragment__the_pin_associated_with_your_new_number_is_different_from_the_pin_associated_with_your_old_one">The PIN associated with your new number is different from the PIN associated with your old one. Would you like to keep your old PIN or update it?</string>
    <string name="ChangeNumberPinDiffersFragment__keep_old_pin">Keep old PIN</string>
    <string name="ChangeNumberPinDiffersFragment__update_pin">Update PIN</string>
    <string name="ChangeNumberPinDiffersFragment__keep_old_pin_question">Keep old pin?</string>

    <!-- ChangeNumberLockActivity -->
    <!-- Info message shown to user if something crashed the app during the change number attempt and we were unable to confirm the change so we force them into this screen to check before letting them use the app -->
    <string name="ChangeNumberLockActivity__it_looks_like_you_tried_to_change_your_number_but_we_were_unable_to_determine_if_it_was_successful_rechecking_now">It looks like you tried to change your number but we were unable to determine if it was successful.\n\nRechecking now…</string>
    <!-- Dialog title shown if we were able to confirm your change number status (meaning we now know what the server thinks our number is) after a crash during the regular flow -->
    <string name="ChangeNumberLockActivity__change_status_confirmed">Change status confirmed</string>
    <!-- Dialog message shown if we were able to confirm your change number status (meaning we now know what the server thinks our number is) after a crash during the regular flow -->
    <string name="ChangeNumberLockActivity__your_number_has_been_confirmed_as_s">Your number has been confirmed as %1$s. If this is not your new number, please restart the change number process.</string>
    <!-- Dialog title shown if we were not able to confirm your phone number with the server and thus cannot let leave the change flow yet after a crash during the regular flow -->
    <string name="ChangeNumberLockActivity__change_status_unconfirmed">Change status unconfirmed</string>
    <!-- Dialog message shown when we can\'t verify the phone number on the server, only shown if there was a network error communicating with the server after a crash during the regular flow -->
    <string name="ChangeNumberLockActivity__we_could_not_determine_the_status_of_your_change_number_request">We could not determine the status of your change number request.\n\n(Error: %1$s)</string>
    <!-- Dialog button to retry confirming the number on the server -->
    <string name="ChangeNumberLockActivity__retry">Retry</string>
    <!-- Dialog button shown to leave the app when in the unconfirmed change status after a crash in the regular flow -->
    <string name="ChangeNumberLockActivity__leave">Leave</string>
    <string name="ChangeNumberLockActivity__submit_debug_log">Submit debug log</string>

    <!-- ChatsSettingsFragment -->
    <string name="ChatsSettingsFragment__keyboard">Keyboard</string>
    <string name="ChatsSettingsFragment__enter_key_sends">Enter key sends</string>

    <!--SmsSettingsFragment -->
    <string name="SmsSettingsFragment__use_as_default_sms_app">Use as default SMS app</string>
    <!-- Preference title to export sms -->
    <string name="SmsSettingsFragment__export_sms_messages">Export SMS messages</string>
    <!-- Preference title to delete sms -->
    <string name="SmsSettingsFragment__remove_sms_messages">Remove SMS messages</string>
    <!-- Snackbar text to confirm deletion -->
    <string name="SmsSettingsFragment__removing_sms_messages_from_signal">Removing SMS messages from Signal…</string>
    <!-- Snackbar text to indicate can delete later -->
    <string name="SmsSettingsFragment__you_can_remove_sms_messages_from_signal_in_settings">You can remove SMS messages from Signal in Settings at any time.</string>
    <!-- Description for export sms preference -->
    <string name="SmsSettingsFragment__you_can_export_your_sms_messages_to_your_phones_sms_database">You can export your SMS messages to your phone\'s SMS database</string>
    <!-- Description for remove sms preference -->
    <string name="SmsSettingsFragment__remove_sms_messages_from_signal_to_clear_up_storage_space">Remove SMS messages from Signal to clear up storage space.</string>
    <!-- Information message shown at the top of sms settings to indicate it is being removed soon. -->
    <string name="SmsSettingsFragment__sms_support_will_be_removed_soon_to_focus_on_encrypted_messaging">SMS support will be removed soon to focus on encrypted messaging.</string>

    <!-- NotificationsSettingsFragment -->
    <string name="NotificationsSettingsFragment__messages">Messages</string>
    <string name="NotificationsSettingsFragment__calls">Calls</string>
    <string name="NotificationsSettingsFragment__notify_when">Notify when…</string>
    <string name="NotificationsSettingsFragment__contact_joins_signal">Contact joins Signal</string>
    <!-- Notification preference header -->
    <string name="NotificationsSettingsFragment__notification_profiles">Notification profiles</string>
    <!-- Notification preference option header -->
    <string name="NotificationsSettingsFragment__profiles">Profiles</string>
    <!-- Notification preference summary text -->
    <string name="NotificationsSettingsFragment__create_a_profile_to_receive_notifications_only_from_people_and_groups_you_choose">Create a profile to receive notifications only from people and groups you choose.</string>

    <!-- NotificationProfilesFragment -->
    <!-- Title for notification profiles screen that shows all existing profiles -->
    <string name="NotificationProfilesFragment__notification_profiles">Notification profiles</string>
    <!-- Button text to create a notification profile -->
    <string name="NotificationProfilesFragment__create_profile">Create profile</string>

    <!-- PrivacySettingsFragment -->
    <string name="PrivacySettingsFragment__blocked">Blocked</string>
    <string name="PrivacySettingsFragment__d_contacts">%1$d contacts</string>
    <string name="PrivacySettingsFragment__messaging">Messaging</string>
    <string name="PrivacySettingsFragment__disappearing_messages">Disappearing messages</string>
    <string name="PrivacySettingsFragment__app_security">App security</string>
    <string name="PrivacySettingsFragment__block_screenshots_in_the_recents_list_and_inside_the_app">Block screenshots in the recents list and inside the app</string>
    <string name="PrivacySettingsFragment__signal_message_and_calls">Signal messages and calls, always relay calls, and sealed sender</string>
    <string name="PrivacySettingsFragment__default_timer_for_new_changes">Default timer for new chats</string>
    <string name="PrivacySettingsFragment__set_a_default_disappearing_message_timer_for_all_new_chats_started_by_you">Set a default disappearing message timer for all new chats started by you.</string>
    <!-- Summary for stories preference to launch into story privacy settings -->
    <string name="PrivacySettingsFragment__manage_your_stories">Manage your stories and who can view them</string>
    <string name="PrivacySettingsFragment__payment_lock_require_lock">Require Android screen lock or fingerprint to transfer funds</string>
    <!-- Alert dialog title when payment lock cannot be enabled -->
    <string name="PrivacySettingsFragment__cant_enable_title">Can\’t enable payment lock</string>
    <!-- Alert dialog description to setup screen lock or fingerprint in phone settings -->
    <string name="PrivacySettingsFragment__cant_enable_description">To use Payment Lock, you must first enable a screen lock or fingerprint ID in your phone’s settings.</string>
    <!-- Shown in a toast when we can\'t navigate to the user\'s system fingerprint settings -->
    <string name="PrivacySettingsFragment__failed_to_navigate_to_system_settings">Failed to navigate to system settings</string>
    <!-- Alert dialog button to go to phone settings -->
    <string name="PrivacySettingsFragment__go_to_settings">Go to settings</string>
    <!-- Alert dialog button to cancel the dialog -->
    <string name="PrivacySettingsFragment__cancel">Cancel</string>

    <!-- AdvancedPrivacySettingsFragment -->
    <string name="AdvancedPrivacySettingsFragment__sealed_sender_link" translatable="false">https://signal.org/blog/sealed-sender</string>
    <string name="AdvancedPrivacySettingsFragment__show_status_icon">Show status icon</string>
    <string name="AdvancedPrivacySettingsFragment__show_an_icon">Show an icon in message details when they were delivered using sealed sender.</string>

    <!-- ExpireTimerSettingsFragment -->
    <string name="ExpireTimerSettingsFragment__when_enabled_new_messages_sent_and_received_in_new_chats_started_by_you_will_disappear_after_they_have_been_seen">When enabled, new messages sent and received in new chats started by you will disappear after they have been seen.</string>
    <string name="ExpireTimerSettingsFragment__when_enabled_new_messages_sent_and_received_in_this_chat_will_disappear_after_they_have_been_seen">When enabled, new messages sent and received in this chat will disappear after they have been seen.</string>
    <string name="ExpireTimerSettingsFragment__off">Off</string>
    <string name="ExpireTimerSettingsFragment__4_weeks">4 weeks</string>
    <string name="ExpireTimerSettingsFragment__1_week">1 week</string>
    <string name="ExpireTimerSettingsFragment__1_day">1 day</string>
    <string name="ExpireTimerSettingsFragment__8_hours">8 hours</string>
    <string name="ExpireTimerSettingsFragment__1_hour">1 hour</string>
    <string name="ExpireTimerSettingsFragment__5_minutes">5 minutes</string>
    <string name="ExpireTimerSettingsFragment__30_seconds">30 seconds</string>
    <string name="ExpireTimerSettingsFragment__custom_time">Custom time</string>
    <string name="ExpireTimerSettingsFragment__set">Set</string>
    <string name="ExpireTimerSettingsFragment__save">Save</string>

    <string name="CustomExpireTimerSelectorView__seconds">seconds</string>
    <string name="CustomExpireTimerSelectorView__minutes">minutes</string>
    <string name="CustomExpireTimerSelectorView__hours">hours</string>
    <string name="CustomExpireTimerSelectorView__days">days</string>
    <string name="CustomExpireTimerSelectorView__weeks">weeks</string>

    <!-- HelpSettingsFragment -->
    <string name="HelpSettingsFragment__support_center">Support center</string>
    <string name="HelpSettingsFragment__contact_us">Contact us</string>
    <string name="HelpSettingsFragment__version">Version</string>
    <string name="HelpSettingsFragment__debug_log">Debug log</string>
    <string name="HelpSettingsFragment__terms_amp_privacy_policy">Terms &amp; Privacy Policy</string>
    <string name="HelpFragment__copyright_signal_messenger">Copyright Molly Messenger</string>
    <string name="HelpFragment__licenced_under_the_gplv3">Licensed under the GPLv3</string>

    <!-- DataAndStorageSettingsFragment -->
    <string name="DataAndStorageSettingsFragment__media_quality">Media quality</string>
    <string name="DataAndStorageSettingsFragment__sent_media_quality">Sent media quality</string>
    <string name="DataAndStorageSettingsFragment__sending_high_quality_media_will_use_more_data">Sending high quality media will use more data.</string>
    <string name="DataAndStorageSettingsFragment__high">High</string>
    <string name="DataAndStorageSettingsFragment__standard">Standard</string>
    <string name="DataAndStorageSettingsFragment__calls">Calls</string>

    <!-- ChatColorSelectionFragment -->
    <string name="ChatColorSelectionFragment__auto">Auto</string>
    <string name="ChatColorSelectionFragment__use_custom_colors">Use custom colors</string>
    <string name="ChatColorSelectionFragment__chat_color">Chat color</string>
    <string name="ChatColorSelectionFragment__edit">Edit</string>
    <string name="ChatColorSelectionFragment__duplicate">Duplicate</string>
    <string name="ChatColorSelectionFragment__delete">Delete</string>
    <string name="ChatColorSelectionFragment__delete_color">Delete color</string>
    <plurals name="ChatColorSelectionFragment__this_custom_color_is_used">
        <item quantity="one">This custom color is used in %1$d chat. Do you want to delete it for all chats?</item>
        <item quantity="other">This custom color is used in %1$d chats. Do you want to delete it for all chats?</item>
    </plurals>
    <string name="ChatColorSelectionFragment__delete_chat_color">Delete chat color?</string>

    <!-- CustomChatColorCreatorFragment -->
    <string name="CustomChatColorCreatorFragment__solid">Solid</string>
    <string name="CustomChatColorCreatorFragment__gradient">Gradient</string>
    <string name="CustomChatColorCreatorFragment__hue">Hue</string>
    <string name="CustomChatColorCreatorFragment__saturation">Saturation</string>

    <!-- CustomChatColorCreatorFragmentPage -->
    <string name="CustomChatColorCreatorFragmentPage__save">Save</string>
    <string name="CustomChatColorCreatorFragmentPage__edit_color">Edit color</string>
    <plurals name="CustomChatColorCreatorFragmentPage__this_color_is_used">
        <item quantity="one">This color is used in %1$d chat. Do you want to save changes for all chats?</item>
        <item quantity="other">This color is used in %1$d chats. Do you want to save changes for all chats?</item>
    </plurals>

    <!-- ChatColorGradientTool -->
    <string name="ChatColorGradientTool_top_edge_selector">Top edge selector</string>
    <string name="ChatColorGradientTool_bottom_edge_selector">Bottom edge selector</string>

    <!-- Title text for prompt to donate. Shown in a popup at the bottom of the chat list. -->
    <string name="Donate2022Q2Megaphone_donate_to_signal">Donate to Signal</string>
    <!-- Body text for prompt to donate. Shown in a popup at the bottom of the chat list. -->
    <string name="Donate2022Q2Megaphone_signal_is_powered_by_people_like_you">Signal is powered by people like you. Donate monthly and receive a badge.</string>
    <!-- Button label that brings a user to the donate screen. Shown in a popup at the bottom of the chat list. -->
    <string name="Donate2022Q2Megaphone_donate">Donate</string>
    <!-- Button label that dismissed a prompt to donate. Shown in a popup at the bottom of the chat list. -->
    <string name="Donate2022Q2Megaphone_not_now">Not now</string>

    <!-- EditReactionsFragment -->
    <string name="EditReactionsFragment__customize_reactions">Customize reactions</string>
    <string name="EditReactionsFragment__tap_to_replace_an_emoji">Tap to replace an emoji</string>
    <string name="EditReactionsFragment__reset">Reset</string>
    <string name="EditReactionsFragment_save">Save</string>
    <string name="ChatColorSelectionFragment__auto_matches_the_color_to_the_wallpaper">Auto matches the color to the wallpaper</string>
    <string name="CustomChatColorCreatorFragment__drag_to_change_the_direction_of_the_gradient">Drag to change the direction of the gradient</string>

    <!-- AddAProfilePhotoMegaphone -->
    <string name="AddAProfilePhotoMegaphone__add_a_profile_photo">Add a profile photo</string>
    <string name="AddAProfilePhotoMegaphone__choose_a_look_and_color">Choose a look and color or customize your initials.</string>
    <string name="AddAProfilePhotoMegaphone__not_now">Not now</string>
    <string name="AddAProfilePhotoMegaphone__add_photo">Add photo</string>

    <!-- BecomeASustainerMegaphone -->
    <string name="BecomeASustainerMegaphone__become_a_sustainer">Become a Sustainer</string>
    <!-- Displayed in the Become a Sustainer megaphone -->
    <string name="BecomeASustainerMegaphone__signal_is_powered_by">Signal is powered by people like you. Donate and receive a badge.</string>
    <string name="BecomeASustainerMegaphone__not_now">Not now</string>
    <string name="BecomeASustainerMegaphone__donate">Donate</string>

    <!-- KeyboardPagerFragment -->
    <string name="KeyboardPagerFragment_emoji">Emoji</string>
    <string name="KeyboardPagerFragment_open_emoji_search">Open emoji search</string>
    <string name="KeyboardPagerFragment_open_sticker_search">Open sticker search</string>
    <string name="KeyboardPagerFragment_open_gif_search">Open gif search</string>
    <string name="KeyboardPagerFragment_stickers">Stickers</string>
    <string name="KeyboardPagerFragment_backspace">Backspace</string>
    <string name="KeyboardPagerFragment_gifs">Gifs</string>
    <string name="KeyboardPagerFragment_search_emoji">Search emoji</string>
    <string name="KeyboardPagerfragment_back_to_emoji">Back to emoji</string>
    <string name="KeyboardPagerfragment_clear_search_entry">Clear search entry</string>
    <string name="KeyboardPagerFragment_search_giphy">Search GIPHY</string>

    <!-- StickerSearchDialogFragment -->
    <string name="StickerSearchDialogFragment_search_stickers">Search stickers</string>
    <string name="StickerSearchDialogFragment_no_results_found">No results found</string>
    <string name="EmojiSearchFragment__no_results_found">No results found</string>
    <string name="NotificationsSettingsFragment__unknown_ringtone">Unknown ringtone</string>

    <!-- ConversationSettingsFragment -->
    <!-- Error toasted when no activity can handle the add contact intent -->
    <string name="ConversationSettingsFragment__contacts_app_not_found">Contacts app not found</string>
    <string name="ConversationSettingsFragment__send_message">Send message</string>
    <string name="ConversationSettingsFragment__start_video_call">Start video call</string>
    <string name="ConversationSettingsFragment__start_audio_call">Start audio call</string>
    <string name="ConversationSettingsFragment__message">Message</string>
    <string name="ConversationSettingsFragment__video">Video</string>
    <string name="ConversationSettingsFragment__audio">Audio</string>
    <string name="ConversationSettingsFragment__call">Call</string>
    <string name="ConversationSettingsFragment__mute">Mute</string>
    <string name="ConversationSettingsFragment__muted">Muted</string>
    <string name="ConversationSettingsFragment__search">Search</string>
    <string name="ConversationSettingsFragment__disappearing_messages">Disappearing messages</string>
    <string name="ConversationSettingsFragment__sounds_and_notifications">Sounds &amp; notifications</string>
    <string name="ConversationSettingsFragment__internal_details" translatable="false">Internal details</string>
    <string name="ConversationSettingsFragment__contact_details">Contact details</string>
    <string name="ConversationSettingsFragment__view_safety_number">View safety number</string>
    <string name="ConversationSettingsFragment__block">Block</string>
    <string name="ConversationSettingsFragment__block_group">Block group</string>
    <string name="ConversationSettingsFragment__unblock">Unblock</string>
    <string name="ConversationSettingsFragment__unblock_group">Unblock group</string>
    <string name="ConversationSettingsFragment__add_to_a_group">Add to a group</string>
    <string name="ConversationSettingsFragment__see_all">See all</string>
    <string name="ConversationSettingsFragment__add_members">Add members</string>
    <string name="ConversationSettingsFragment__permissions">Permissions</string>
    <string name="ConversationSettingsFragment__requests_and_invites">Requests &amp; invites</string>
    <string name="ConversationSettingsFragment__group_link">Group link</string>
    <string name="ConversationSettingsFragment__add_as_a_contact">Add as a contact</string>
    <string name="ConversationSettingsFragment__unmute">Unmute</string>
    <string name="ConversationSettingsFragment__conversation_muted_until_s">Conversation muted until %1$s</string>
    <string name="ConversationSettingsFragment__conversation_muted_forever">Conversation muted forever</string>
    <string name="ConversationSettingsFragment__copied_phone_number_to_clipboard">Copied phone number to clipboard.</string>
    <string name="ConversationSettingsFragment__phone_number">Phone number</string>
    <string name="ConversationSettingsFragment__get_badges">Get badges for your profile by supporting Signal. Tap on a badge to learn more.</string>

    <!-- PermissionsSettingsFragment -->
    <string name="PermissionsSettingsFragment__add_members">Add members</string>
    <string name="PermissionsSettingsFragment__edit_group_info">Edit group info</string>
    <string name="PermissionsSettingsFragment__send_messages">Send messages</string>
    <string name="PermissionsSettingsFragment__all_members">All members</string>
    <string name="PermissionsSettingsFragment__only_admins">Only admins</string>
    <string name="PermissionsSettingsFragment__who_can_add_new_members">Who can add new members?</string>
    <string name="PermissionsSettingsFragment__who_can_edit_this_groups_info">Who can edit this group\'s info?</string>
    <string name="PermissionsSettingsFragment__who_can_send_messages">Who can send messages?</string>

    <!-- SoundsAndNotificationsSettingsFragment -->
    <string name="SoundsAndNotificationsSettingsFragment__mute_notifications">Mute notifications</string>
    <string name="SoundsAndNotificationsSettingsFragment__not_muted">Not muted</string>
    <string name="SoundsAndNotificationsSettingsFragment__muted_until_s">Muted until %1$s</string>
    <string name="SoundsAndNotificationsSettingsFragment__mentions">Mentions</string>
    <string name="SoundsAndNotificationsSettingsFragment__always_notify">Always notify</string>
    <string name="SoundsAndNotificationsSettingsFragment__do_not_notify">Do not notify</string>
    <string name="SoundsAndNotificationsSettingsFragment__custom_notifications">Custom notifications</string>

    <!-- StickerKeyboard -->
    <string name="StickerKeyboard__recently_used">Recently used</string>

    <!-- PlaybackSpeedToggleTextView -->
    <string name="PlaybackSpeedToggleTextView__p5x">.5x</string>
    <string name="PlaybackSpeedToggleTextView__1x">1x</string>
    <string name="PlaybackSpeedToggleTextView__1p5x">1.5x</string>
    <string name="PlaybackSpeedToggleTextView__2x">2x</string>

    <!-- PaymentRecipientSelectionFragment -->
    <string name="PaymentRecipientSelectionFragment__new_payment">New payment</string>

    <!-- NewConversationActivity -->
    <string name="NewConversationActivity__new_message">New message</string>
    <!-- Context menu item message -->
    <string name="NewConversationActivity__message">Message</string>
    <!-- Context menu item audio call -->
    <string name="NewConversationActivity__audio_call">Audio call</string>
    <!-- Context menu item video call -->
    <string name="NewConversationActivity__video_call">Video call</string>
    <!-- Context menu item remove -->
    <string name="NewConversationActivity__remove">Remove</string>
    <!-- Context menu item block -->
    <string name="NewConversationActivity__block">Block</string>
    <!-- Dialog title when removing a contact -->
    <string name="NewConversationActivity__remove_s">Remove %1$s?</string>
    <!-- Dialog message when removing a contact -->
    <string name="NewConversationActivity__you_wont_see_this_person">You won\'t see this person when searching. You\'ll get a message request if they message you in the future.</string>
    <!-- Snackbar message after removing a contact -->
    <string name="NewConversationActivity__s_has_been_removed">%1$s has been removed</string>
    <!-- Snackbar message after blocking a contact -->
    <string name="NewConversationActivity__s_has_been_blocked">%1$s has been blocked</string>
    <!-- Dialog title when remove target contact is in system contacts -->
    <string name="NewConversationActivity__unable_to_remove_s">Unable to remove %1$s</string>
    <!-- Dialog message when remove target contact is in system contacts -->
    <string name="NewConversationActivity__this_person_is_saved_to_your">This person is saved to your device\'s Contacts. Delete them from your Contacts and try again.</string>
    <!-- Dialog action to view contact when they can't be removed otherwise -->
    <string name="NewConversationActivity__view_contact">View contact</string>
    <!-- Error message shown when looking up a person by phone number and that phone number is not associated with a signal account -->
    <string name="NewConversationActivity__s_is_not_a_signal_user">%1$s is not a Signal user</string>

    <!-- ContactFilterView -->
    <string name="ContactFilterView__search_name_or_number">Search name or number</string>

    <!-- VoiceNotePlayerView -->
    <string name="VoiceNotePlayerView__dot_s">· %1$s</string>
    <string name="VoiceNotePlayerView__stop_voice_message">Stop voice message</string>
    <string name="VoiceNotePlayerView__change_voice_message_speed">Change voice message speed</string>
    <string name="VoiceNotePlayerView__pause_voice_message">Pause voice message</string>
    <string name="VoiceNotePlayerView__play_voice_message">Play voice message</string>
    <string name="VoiceNotePlayerView__navigate_to_voice_message">Navigate to voice message</string>


    <!-- AvatarPickerFragment -->
    <string name="AvatarPickerFragment__avatar_preview">Avatar preview</string>
    <string name="AvatarPickerFragment__camera">Camera</string>
    <string name="AvatarPickerFragment__take_a_picture">Take a picture</string>
    <string name="AvatarPickerFragment__choose_a_photo">Choose a photo</string>
    <string name="AvatarPickerFragment__photo">Photo</string>
    <string name="AvatarPickerFragment__text">Text</string>
    <string name="AvatarPickerFragment__save">Save</string>
    <string name="AvatarPickerFragment__select_an_avatar">Select an avatar</string>
    <string name="AvatarPickerFragment__clear_avatar">Clear avatar</string>
    <string name="AvatarPickerFragment__edit">Edit</string>
    <string name="AvatarPickerRepository__failed_to_save_avatar">Failed to save avatar</string>

    <!-- TextAvatarCreationFragment -->
    <string name="TextAvatarCreationFragment__preview">Preview</string>
    <string name="TextAvatarCreationFragment__done">Done</string>
    <string name="TextAvatarCreationFragment__text">Text</string>
    <string name="TextAvatarCreationFragment__color">Color</string>

    <!-- VectorAvatarCreationFragment -->
    <string name="VectorAvatarCreationFragment__select_a_color">Select a color</string>

    <!-- ContactSelectionListItem -->
    <string name="ContactSelectionListItem__sms">SMS</string>
    <string name="ContactSelectionListItem__dot_s">· %1$s</string>

    <!-- Displayed in the toolbar when externally sharing text to multiple recipients -->
    <string name="ShareInterstitialActivity__share">Share</string>

    <!-- DSLSettingsToolbar -->
    <string name="DSLSettingsToolbar__navigate_up">Navigate up</string>
    <string name="MultiselectForwardFragment__forward_to">Forward to</string>
    <!-- Displayed when sharing content via the fragment -->
    <string name="MultiselectForwardFragment__share_with">Share with</string>
    <string name="MultiselectForwardFragment__add_a_message">Add a message</string>
    <string name="MultiselectForwardFragment__faster_forwards">Faster forwards</string>
    <!-- Displayed when user selects a video that will be clipped before sharing to a story -->
    <string name="MultiselectForwardFragment__videos_will_be_trimmed">Videos will be trimmed to 30s clips and sent as multiple Stories.</string>
    <!-- Displayed when user selects a video that cannot be sent as a story -->
    <string name="MultiselectForwardFragment__videos_sent_to_stories_cant">Videos sent to Stories can\'t be longer than 30s.</string>
    <string name="MultiselectForwardFragment__forwarded_messages_are_now">Forwarded messages are now sent immediately.</string>
    <plurals name="MultiselectForwardFragment_send_d_messages">
        <item quantity="one">Send %1$d message</item>
        <item quantity="other">Send %1$d messages</item>
    </plurals>
    <plurals name="MultiselectForwardFragment_messages_sent">
        <item quantity="one">Message sent</item>
        <item quantity="other">Messages sent</item>
    </plurals>
    <plurals name="MultiselectForwardFragment_messages_failed_to_send">
        <item quantity="one">Message failed to send</item>
        <item quantity="other">Messages failed to send</item>
    </plurals>
    <plurals name="MultiselectForwardFragment__couldnt_forward_messages">
        <item quantity="one">Couldn\'t forward message because it\'s no longer available.</item>
        <item quantity="other">Couldn\'t forward messages because they\'re no longer available.</item>
    </plurals>
    <!-- Error message shown when attempting to select a group to forward/share but it\'s announcement only and you are not an admin -->
    <string name="MultiselectForwardFragment__only_admins_can_send_messages_to_this_group">Only admins can send messages to this group.</string>
    <string name="MultiselectForwardFragment__limit_reached">Limit reached</string>

    <!-- Media V2 -->
    <string name="MediaReviewFragment__add_a_message">Add a message</string>
    <string name="MediaReviewFragment__add_a_reply">Add a reply</string>
    <string name="MediaReviewFragment__send_to">Send to</string>
    <string name="MediaReviewFragment__view_once_message">View once message</string>
    <string name="MediaReviewFragment__one_or_more_items_were_too_large">One or more items were too large</string>
    <string name="MediaReviewFragment__one_or_more_items_were_invalid">One or more items were invalid</string>
    <string name="MediaReviewFragment__too_many_items_selected">Too many items selected</string>

    <string name="ImageEditorHud__cancel">Cancel</string>
    <string name="ImageEditorHud__draw">Draw</string>
    <string name="ImageEditorHud__write_text">Write text</string>
    <string name="ImageEditorHud__add_a_sticker">Add a sticker</string>
    <string name="ImageEditorHud__blur">Blur</string>
    <string name="ImageEditorHud__done_editing">Done editing</string>
    <string name="ImageEditorHud__clear_all">Clear all</string>
    <string name="ImageEditorHud__undo">Undo</string>
    <string name="ImageEditorHud__toggle_between_marker_and_highlighter">Toggle between marker and highlighter</string>
    <string name="ImageEditorHud__delete">Delete</string>
    <string name="ImageEditorHud__toggle_between_text_styles">Toggle between text styles</string>

    <string name="MediaCountIndicatorButton__send">Send</string>

    <string name="MediaReviewSelectedItem__tap_to_remove">Tap to remove</string>
    <string name="MediaReviewSelectedItem__tap_to_select">Tap to select</string>

    <string name="MediaReviewImagePageFragment__discard">Discard</string>
    <string name="MediaReviewImagePageFragment__discard_changes">Discard changes?</string>
    <string name="MediaReviewImagePageFragment__youll_lose_any_changes">You\'ll lose any changes you\'ve made to this photo.</string>

    <string name="CameraFragment__failed_to_open_camera">Failed to open camera</string>

    <string name="BadgesOverviewFragment__my_badges">My badges</string>
    <string name="BadgesOverviewFragment__featured_badge">Featured badge</string>
    <string name="BadgesOverviewFragment__display_badges_on_profile">Display badges on profile</string>
    <string name="BadgesOverviewFragment__failed_to_update_profile">Failed to update profile</string>


    <string name="BadgeSelectionFragment__select_badges">Select badges</string>

    <string name="SelectFeaturedBadgeFragment__preview">Preview</string>
    <string name="SelectFeaturedBadgeFragment__select_a_badge">Select a badge</string>
    <string name="SelectFeaturedBadgeFragment__you_must_select_a_badge">You must select a badge</string>
    <string name="SelectFeaturedBadgeFragment__failed_to_update_profile">Failed to update profile</string>

    <string name="ViewBadgeBottomSheetDialogFragment__become_a_sustainer">Become a sustainer</string>
    <!-- Title of a page in the bottom sheet. Placeholder is a user's short-name -->
    <string name="ViewBadgeBottomSheetDialogFragment__s_supports_signal">%1$s supports Signal</string>
    <!-- Description of a page in the bottom sheet of a monthly badge. Placeholder is a user's short-name -->
    <string name="ViewBadgeBottomSheetDialogFragment__s_supports_signal_with_a_monthly">%1$s supports Signal with a monthly donation. Signal is a nonprofit with no advertisers or investors, supported only by people like you.</string>
    <!-- Description of a page in the bottom sheet of a one-time badge. Placeholder is a user's short-name -->
    <string name="ViewBadgeBottomSheetDialogFragment__s_supports_signal_with_a_donation">%1$s supports Signal with a donation. Signal is a nonprofit with no advertisers or investors, supported only by people like you.</string>

    <string name="ImageView__badge">Badge</string>

    <string name="SubscribeFragment__support_technology_that_is_built_for_you">Support technology that is built for you—not for your data—by joining the community of people that sustain it.</string>
    <string name="SubscribeFragment__support_technology_that_is_built_for_you_not">Support technology that is built for you, not for your data, by joining the community that sustains Signal.</string>
    <string name="SubscribeFragment__currency">Currency</string>
    <string name="SubscribeFragment__more_payment_options">More Payment Options</string>
    <string name="SubscribeFragment__cancel_subscription">Cancel Subscription</string>
    <string name="SubscribeFragment__confirm_cancellation">Confirm Cancellation?</string>
    <string name="SubscribeFragment__you_wont_be_charged_again">You won\'t be charged again. Your badge will be removed from your profile at the end of your billing period.</string>
    <string name="SubscribeFragment__not_now">Not now</string>
    <string name="SubscribeFragment__confirm">Confirm</string>
    <string name="SubscribeFragment__update_subscription">Update Subscription</string>
    <string name="SubscribeFragment__your_subscription_has_been_cancelled">Your subscription has been cancelled.</string>
    <string name="SubscribeFragment__update_subscription_question">Update subscription?</string>
    <string name="SubscribeFragment__update">Update</string>
    <string name="SubscribeFragment__you_will_be_charged_the_full_amount_s_of">You will be charged the full amount (%1$s) of the new subscription price today. Your subscription will renew monthly.</string>

    <string name="Subscription__s_per_month">%s/month</string>
    <!-- Shown when a subscription is active and isn't going to expire at the end of the term -->
    <string name="Subscription__renews_s">Renews %1$s</string>
    <!-- Shown when a subscription is active and is going to expire at the end of the term -->
    <string name="Subscription__expires_s">Expires %1$s</string>

    <!-- Title of learn more sheet -->
    <string name="SubscribeLearnMoreBottomSheetDialogFragment__signal_is_different">Signal is different.</string>
    <!-- First small text blurb on learn more sheet -->
    <string name="SubscribeLearnMoreBottomSheetDialogFragment__private_messaging">Private messaging. No ads, no trackers, no surveillance.</string>
    <!-- Second small text blurb on learn more sheet -->
    <string name="SubscribeLearnMoreBottomSheetDialogFragment__signal_is_supported_by">Signal is supported by donations, meaning that your privacy is at the center of everything we do. Signal is built for you; not your data and not for profit.</string>
    <!-- Third small text blurb on learn more sheet -->
    <string name="SubscribeLearnMoreBottomSheetDialogFragment__if_you_can">If you can, please donate today to keep Signal fun, dependable, and available for everyone.</string>

    <string name="SubscribeThanksForYourSupportBottomSheetDialogFragment__thanks_for_your_support">Thanks for your Support!</string>
    <!-- Subtext underneath the dialog title on the thanks sheet -->
    <string name="SubscribeThanksForYourSupportBottomSheetDialogFragment__youve_earned_a_donor_badge">You\'ve earned a donor badge from Signal! Display it on your profile to show off your support.</string>
    <string name="SubscribeThanksForYourSupportBottomSheetDialogFragment__you_can_also">You can also</string>
    <string name="SubscribeThanksForYourSupportBottomSheetDialogFragment__become_a_montly_sustainer">become a monthly Sustainer.</string>
    <string name="SubscribeThanksForYourSupportBottomSheetDialogFragment__display_on_profile">Display on Profile</string>
    <string name="SubscribeThanksForYourSupportBottomSheetDialogFragment__make_featured_badge">Make featured badge</string>
    <string name="SubscribeThanksForYourSupportBottomSheetDialogFragment__continue">Continue</string>
    <string name="ThanksForYourSupportBottomSheetFragment__when_you_have_more">When you have more than one badge, you can choose one to feature for others to see on your profile.</string>

    <string name="BecomeASustainerFragment__get_badges">Get badges for your profile by supporting Signal.</string>
    <string name="BecomeASustainerFragment__signal_is_a_non_profit">Signal is a nonprofit with no advertisers or investors, supported only by people like you.</string>

    <!-- Button label for creating a donation -->
    <string name="ManageDonationsFragment__donate_to_signal">Donate to Signal</string>
    <!-- Heading for more area of manage subscriptions page -->
    <string name="ManageDonationsFragment__more">More</string>
    <!-- Heading for receipts area of manage subscriptions page -->
    <string name="ManageDonationsFragment__receipts">Receipts</string>
    <!-- Heading for my subscription area of manage subscriptions page -->
    <string name="ManageDonationsFragment__my_support">My support</string>
    <string name="ManageDonationsFragment__manage_subscription">Manage subscription</string>
    <!-- Label for Donation Receipts button -->
    <string name="ManageDonationsFragment__donation_receipts">Donation Receipts</string>
    <string name="ManageDonationsFragment__badges">Badges</string>
    <string name="ManageDonationsFragment__subscription_faq">Subscription FAQ</string>
    <string name="ManageDonationsFragment__error_getting_subscription">Error getting subscription.</string>
    <!-- Preference heading for other ways to donate -->
    <string name="ManageDonationsFragment__other_ways_to_give">Other ways to give</string>
    <!-- Preference label to launch badge gifting -->
    <string name="ManageDonationsFragment__gift_a_badge">Gift a badge</string>

    <string name="Boost__enter_custom_amount">Enter Custom Amount</string>
    <string name="Boost__one_time_contribution">One-time contribution</string>

    <string name="MySupportPreference__add_a_signal_boost">Add a Signal Boost</string>
    <string name="MySupportPreference__s_per_month">%1$s/month</string>
    <string name="MySupportPreference__renews_s">Renews %1$s</string>
    <string name="MySupportPreference__processing_transaction">Processing transaction…</string>
    <!-- Displayed on "My Support" screen when user badge failed to be added to their account -->
    <string name="MySupportPreference__couldnt_add_badge_s">Couldn\'t add badge. %1$s</string>
    <string name="MySupportPreference__please_contact_support">Please contact support.</string>

    <!-- Title of expiry sheet when boost badge falls off profile unexpectedly. -->
    <string name="ExpiredBadgeBottomSheetDialogFragment__boost_badge_expired">Boost Badge Expired</string>
    <!-- Displayed in the bottom sheet if a monthly donation badge unexpectedly falls off the user\'s profile -->
    <string name="ExpiredBadgeBottomSheetDialogFragment__monthly_donation_cancelled">Monthly Donation Cancelled</string>
    <!-- Displayed in the bottom sheet when a boost badge expires -->
    <string name="ExpiredBadgeBottomSheetDialogFragment__your_boost_badge_has_expired_and">Your Boost badge has expired and is no longer visible on your profile.</string>
    <string name="ExpiredBadgeBottomSheetDialogFragment__you_can_reactivate">You can reactivate your Boost badge for another 30 days with a one-time contribution.</string>
    <!-- Displayed when we do not think the user is a subscriber when their boost expires -->
    <string name="ExpiredBadgeBottomSheetDialogFragment__you_can_keep">You can keep using Signal but to support technology that is built for you, consider becoming a sustainer by making a monthly donation.</string>
    <string name="ExpiredBadgeBottomSheetDialogFragment__become_a_sustainer">Become a Sustainer</string>
    <string name="ExpiredBadgeBottomSheetDialogFragment__add_a_boost">Add a Boost</string>
    <string name="ExpiredBadgeBottomSheetDialogFragment__not_now">Not now</string>
    <!-- Copy displayed when badge expires after user inactivity -->
    <string name="ExpiredBadgeBottomSheetDialogFragment__your_recurring_monthly_donation_was_automatically">Your recurring monthly donation was automatically cancelled because you were inactive for too long. Your %1$s badge is no longer visible on your profile.</string>
    <!-- Copy displayed when badge expires after payment failure -->
    <string name="ExpiredBadgeBottomSheetDialogFragment__your_recurring_monthly_donation_was_canceled">Your recurring monthly donation was cancelled because we couldn\'t process your payment. Your badge is no longer visible on your profile.</string>
    <!-- Copy displayed when badge expires after a payment failure and we have a displayable charge failure reason -->
    <string name="ExpiredBadgeBottomSheetDialogFragment__your_recurring_monthly_donation_was_canceled_s">Your recurring monthly donation was cancelled. %1$s Your %2$s badge is no longer visible on your profile.</string>
    <string name="ExpiredBadgeBottomSheetDialogFragment__you_can">You can keep using Signal but to support the app and reactivate your badge, renew now.</string>
    <string name="ExpiredBadgeBottomSheetDialogFragment__renew_subscription">Renew subscription</string>
    <!-- Button label to send user to Google Pay website -->
    <string name="ExpiredBadgeBottomSheetDialogFragment__go_to_google_pay">Go to Google Pay</string>

    <string name="CantProcessSubscriptionPaymentBottomSheetDialogFragment__cant_process_subscription_payment">Can\'t process subscription payment</string>
    <string name="CantProcessSubscriptionPaymentBottomSheetDialogFragment__were_having_trouble">We\'re having trouble collecting your Signal Sustainer payment. Make sure your payment method is up to date. If it isn\'t, update it in Google Pay. Signal will try to process the payment again in a few days.</string>
    <string name="CantProcessSubscriptionPaymentBottomSheetDialogFragment__dont_show_this_again">Don\'t show this again</string>

    <string name="Subscription__please_contact_support_for_more_information">Please contact support for more information.</string>
    <string name="Subscription__contact_support">Contact Support</string>
    <string name="Subscription__get_a_s_badge">Get a %1$s badge</string>

    <string name="SubscribeFragment__processing_payment">Processing payment…</string>
    <!-- Displayed in notification when user payment fails to process on Stripe -->
    <string name="DonationsErrors__error_processing_payment">Error processing payment</string>
    <!-- Displayed on "My Support" screen when user subscription payment method failed. -->
    <string name="DonationsErrors__error_processing_payment_s">Error processing payment. %1$s</string>
    <string name="DonationsErrors__your_badge_could_not_be_added">Your badge could not be added to your account, but you may have been charged. Please contact support.</string>
    <string name="DonationsErrors__your_payment">Your payment couldn\'t be processed and you have not been charged. Please try again.</string>
    <string name="DonationsErrors__still_processing">Still processing</string>
    <string name="DonationsErrors__couldnt_add_badge">Couldn\'t add badge</string>
    <!-- Displayed when badge credential couldn\'t be verified -->
    <string name="DonationsErrors__failed_to_validate_badge">Failed to validate badge</string>
    <!-- Displayed when badge credential couldn\'t be verified -->
    <string name="DonationsErrors__could_not_validate">Could not validate server response. Please contact support.</string>
    <!-- Displayed as title when some generic error happens during gift badge sending -->
    <string name="DonationsErrors__failed_to_send_gift_badge">Failed to send gift badge</string>
    <!-- Displayed as message when some generic error happens during gift badge sending -->
    <string name="DonationsErrors__could_not_send_gift_badge">Could not send gift badge. Please contact support.</string>
    <string name="DonationsErrors__your_badge_could_not">Your badge could not be added to your account, but you may have been charged. Please contact support.</string>
    <string name="DonationsErrors__your_payment_is_still">Your payment is still being processed. This can take a few minutes depending on your connection.</string>
    <string name="DonationsErrors__google_pay_unavailable">Google Pay Unavailable</string>
    <string name="DonationsErrors__you_have_to_set_up_google_pay_to_donate_in_app">You have to set up Google Pay to donate in-app.</string>
    <string name="DonationsErrors__failed_to_cancel_subscription">Failed to cancel subscription</string>
    <string name="DonationsErrors__subscription_cancellation_requires_an_internet_connection">Subscription cancellation requires an internet connection.</string>
    <string name="ViewBadgeBottomSheetDialogFragment__your_device_doesn_t_support_google_pay_so_you_can_t_subscribe_to_earn_a_badge_you_can_still_support_signal_by_making_a_donation_on_our_website">Your device doesn\'t support Google Pay, so you can\'t subscribe to earn a badge. You can still support Signal by making a donation on our website.</string>
    <string name="NetworkFailure__network_error_check_your_connection_and_try_again">Network error. Check your connection and try again.</string>
    <string name="NetworkFailure__retry">Retry</string>
    <!-- Displayed as a dialog title when the selected recipient for a gift doesn\'t support gifting -->
    <string name="DonationsErrors__cant_send_gift">Can\'t send gift</string>
    <!-- Displayed as a dialog message when the selected recipient for a gift doesn\'t support gifting -->
    <string name="DonationsErrors__target_does_not_support_gifting">This recipient is using a version of Signal that can\'t receive gift badges. They\'ll be able to receive gifts when they update to the latest version.</string>
    <!-- Displayed as a dialog title when the user\'s profile could not be fetched, likely due to lack of internet -->
    <string name="DonationsErrors__couldnt_send_gift">Couldn\'t send gift</string>
    <!-- Displayed as a dialog message when the user\'s profile could not be fetched, likely due to lack of internet -->
    <string name="DonationsErrors__please_check_your_network_connection">Your gift could not be sent because of a network error. Check your connection and try again.</string>

    <!-- Gift message view title -->
    <string name="GiftMessageView__gift_badge">Gift badge</string>
    <!-- Gift message view expiry information -->
    <plurals name="GiftMessageView__lasts_for_d_months">
        <item quantity="one">Lasts for %1$d month</item>
        <item quantity="other">Lasts for %1$d months</item>
    </plurals>
    <!-- Gift badge redeem action label -->
    <string name="GiftMessageView__redeem">Redeem</string>
    <!-- Gift badge view action label -->
    <string name="GiftMessageView__view">View</string>
    <!-- Gift badge redeeming action label -->
    <string name="GiftMessageView__redeeming">Redeeming…</string>
    <!-- Gift badge redeemed label -->
    <string name="GiftMessageView__redeemed">Redeemed</string>

    <string name="Boost__thank_you_for_your_donation" translatable="false">Thank you for your donation. Your contribution helps fuel the mission of developing open source privacy technology that protects free expression and enables secure global communication for millions around the world. Signal Technology Foundation is a tax-exempt nonprofit organization in the United States under section 501c3 of the Internal Revenue Code. Our Federal Tax ID is 82-4506840. No goods or services were provided in exchange for this donation. Please retain this receipt for your tax records.</string>

    <!-- Stripe decline code generic_failure -->
    <string name="DeclineCode__try_another_payment_method_or_contact_your_bank">Try another payment method or contact your bank for more information.</string>
    <!-- Stripe decline code verify on Google Pay and try again -->
    <string name="DeclineCode__verify_your_payment_method_is_up_to_date_in_google_pay_and_try_again">Verify your payment method is up to date in Google Pay and try again.</string>
    <!-- Stripe decline code learn more action label -->
    <string name="DeclineCode__learn_more">Learn more</string>
    <!-- Stripe decline code contact issuer -->
    <string name="DeclineCode__verify_your_payment_method_is_up_to_date_in_google_pay_and_try_again_if_the_problem">Verify your payment method is up to date in Google Pay and try again. If the problem continues, contact your bank.</string>
    <!-- Stripe decline code purchase not supported -->
    <string name="DeclineCode__your_card_does_not_support_this_type_of_purchase">Your card does not support this type of purchase. Try another payment method.</string>
    <!-- Stripe decline code your card has expired -->
    <string name="DeclineCode__your_card_has_expired">Your card has expired. Update your payment method in Google Pay and try again.</string>
    <!-- Stripe decline code go to google pay action label -->
    <string name="DeclineCode__go_to_google_pay">Go to Google Pay</string>
    <!-- Stripe decline code incorrect card number -->
    <string name="DeclineCode__your_card_number_is_incorrect">Your card number is incorrect. Update it in Google Pay and try again.</string>
    <!-- Stripe decline code incorrect cvc -->
    <string name="DeclineCode__your_cards_cvc_number_is_incorrect">Your card\'s CVC number is incorrect. Update it in Google Pay and try again.</string>
    <!-- Stripe decline code insufficient funds -->
    <string name="DeclineCode__your_card_does_not_have_sufficient_funds">Your card does not have sufficient funds to complete this purchase. Try another payment method.</string>
    <!-- Stripe decline code incorrect expiration month -->
    <string name="DeclineCode__the_expiration_month">The expiration month on your payment method is incorrect. Update it in Google Pay and try again.</string>
    <!-- Stripe decline code incorrect expiration year -->
    <string name="DeclineCode__the_expiration_year">The expiration year on your payment method is incorrect. Update it in Google Pay and try again.</string>
    <!-- Stripe decline code issuer not available -->
    <string name="DeclineCode__try_completing_the_payment_again">Try completing the payment again or contact your bank for more information.</string>
    <!-- Stripe decline code processing error -->
    <string name="DeclineCode__try_again">Try again or contact your bank for more information.</string>

    <!-- Title of create notification profile screen -->
    <string name="EditNotificationProfileFragment__name_your_profile">Name your profile</string>
    <!-- Hint text for create/edit notification profile name -->
    <string name="EditNotificationProfileFragment__profile_name">Profile name</string>
    <!-- Name has a max length, this shows how many characters are used out of the max -->
    <string name="EditNotificationProfileFragment__count">%1$d/%2$d</string>
    <!-- Call to action button to continue to the next step -->
    <string name="EditNotificationProfileFragment__next">Next</string>
    <!-- Call to action button once the profile is named to create the profile and continue to the customization steps -->
    <string name="EditNotificationProfileFragment__create">Create</string>
    <!-- Call to action button once the profile name is edited -->
    <string name="EditNotificationProfileFragment__save">Save</string>
    <!-- Title of edit notification profile screen -->
    <string name="EditNotificationProfileFragment__edit_this_profile">Edit this profile</string>
    <!-- Error message shown when attempting to create or edit a profile name to an existing profile name -->
    <string name="EditNotificationProfileFragment__a_profile_with_this_name_already_exists">A profile with this name already exists</string>
    <!-- Preset selectable name for a profile name, shown as list in edit/create screen -->
    <string name="EditNotificationProfileFragment__work">Work</string>
    <!-- Preset selectable name for a profile name, shown as list in edit/create screen -->
    <string name="EditNotificationProfileFragment__sleep">Sleep</string>
    <!-- Preset selectable name for a profile name, shown as list in edit/create screen -->
    <string name="EditNotificationProfileFragment__driving">Driving</string>
    <!-- Preset selectable name for a profile name, shown as list in edit/create screen -->
    <string name="EditNotificationProfileFragment__downtime">Downtime</string>
    <!-- Preset selectable name for a profile name, shown as list in edit/create screen -->
    <string name="EditNotificationProfileFragment__focus">Focus</string>
    <!-- Error message shown when attempting to next/save without a profile name -->
    <string name="EditNotificationProfileFragment__profile_must_have_a_name">Must have a name</string>

    <!-- Title for add recipients to notification profile screen in create flow -->
    <string name="AddAllowedMembers__allowed_notifications">Allowed notifications</string>
    <!-- Description of what the user should be doing with this screen -->
    <string name="AddAllowedMembers__add_people_and_groups_you_want_notifications_and_calls_from_when_this_profile_is_on">Add people and groups you want notifications and calls from when this profile is on</string>
    <!-- Button text that launches the contact picker to select from -->
    <string name="AddAllowedMembers__add_people_or_groups">Add people or groups</string>

    <!-- Call to action button on contact picker for adding to profile -->
    <string name="SelectRecipientsFragment__add">Add</string>

    <!-- Notification profiles home fragment, shown when no profiles have been created yet -->
    <string name="NotificationProfilesFragment__create_a_profile_to_receive_notifications_and_calls_only_from_the_people_and_groups_you_want_to_hear_from">Create a profile to receive notifications and calls only from the people and groups you want to hear from.</string>
    <!-- Header shown above list of all notification profiles -->
    <string name="NotificationProfilesFragment__profiles">Profiles</string>
    <!-- Button that starts the create new notification profile flow -->
    <string name="NotificationProfilesFragment__new_profile">New profile</string>
    <!-- Profile active status, indicating the current profile is on for an unknown amount of time -->
    <string name="NotificationProfilesFragment__on">On</string>

    <!-- Button use to permanently delete a notification profile -->
    <string name="NotificationProfileDetails__delete_profile">Delete profile</string>
    <!-- Snakbar message shown when removing a recipient from a profile -->
    <string name="NotificationProfileDetails__s_removed">\"%1$s\" removed.</string>
    <!-- Snackbar button text that will undo the recipient remove -->
    <string name="NotificationProfileDetails__undo">Undo</string>
    <!-- Dialog message shown to confirm deleting a profile -->
    <string name="NotificationProfileDetails__permanently_delete_profile">Permanently delete profile?</string>
    <!-- Dialog button to delete profile -->
    <string name="NotificationProfileDetails__delete">Delete</string>
    <!-- Title/accessibility text for edit icon to edit profile emoji/name -->
    <string name="NotificationProfileDetails__edit_notification_profile">Edit notification profile</string>
    <!-- Schedule description if all days are selected -->
    <string name="NotificationProfileDetails__everyday">Everyday</string>
    <!-- Profile status on if it is the active profile -->
    <string name="NotificationProfileDetails__on">On</string>
    <!-- Profile status on if it is not the active profile -->
    <string name="NotificationProfileDetails__off">Off</string>
    <!-- Description of hours for schedule (start to end) times -->
    <string name="NotificationProfileDetails__s_to_s">%1$s to %2$s</string>
    <!-- Section header for exceptions to the notification profile -->
    <string name="NotificationProfileDetails__exceptions">Exceptions</string>
    <!-- Profile exception to allow all calls through the profile restrictions -->
    <string name="NotificationProfileDetails__allow_all_calls">Allow all calls</string>
    <!-- Profile exception to allow all @mentions through the profile restrictions -->
    <string name="NotificationProfileDetails__notify_for_all_mentions">Notify for all mentions</string>
    <!-- Section header for showing schedule information -->
    <string name="NotificationProfileDetails__schedule">Schedule</string>
    <!-- If member list is long, will truncate the list and show an option to then see all when tapped -->
    <string name="NotificationProfileDetails__see_all">See all</string>

    <!-- Title for add schedule to profile in create flow -->
    <string name="EditNotificationProfileSchedule__add_a_schedule">Add a schedule</string>
    <!-- Descriptor text indicating what the user can do with this screen -->
    <string name="EditNotificationProfileSchedule__set_up_a_schedule_to_enable_this_notification_profile_automatically">Set up a schedule to enable this notification profile automatically.</string>
    <!-- Text shown next to toggle switch to enable/disable schedule -->
    <string name="EditNotificationProfileSchedule__schedule">Schedule</string>
    <!-- Label for showing the start time for the schedule -->
    <string name="EditNotificationProfileSchedule__start">Start</string>
    <!-- Label for showing the end time for the schedule -->
    <string name="EditNotificationProfileSchedule__end">End</string>
    <!-- First letter of Sunday -->
    <string name="EditNotificationProfileSchedule__sunday_first_letter">S</string>
    <!-- First letter of Monday -->
    <string name="EditNotificationProfileSchedule__monday_first_letter">M</string>
    <!-- First letter of Tuesday -->
    <string name="EditNotificationProfileSchedule__tuesday_first_letter">T</string>
    <!-- First letter of Wednesday -->
    <string name="EditNotificationProfileSchedule__wednesday_first_letter">W</string>
    <!-- First letter of Thursday -->
    <string name="EditNotificationProfileSchedule__thursday_first_letter">T</string>
    <!-- First letter of Friday -->
    <string name="EditNotificationProfileSchedule__friday_first_letter">F</string>
    <!-- First letter of Saturday -->
    <string name="EditNotificationProfileSchedule__saturday_first_letter">S</string>
    <!-- Title of select time dialog shown when setting start time for schedule -->
    <string name="EditNotificationProfileSchedule__set_start_time">Set start time</string>
    <!-- Title of select time dialog shown when setting end time for schedule -->
    <string name="EditNotificationProfileSchedule__set_end_time">Set end time</string>
    <!-- If in edit mode, call to action button text show to save schedule to profile -->
    <string name="EditNotificationProfileSchedule__save">Save</string>
    <!-- If in create mode, call to action button text to show to skip enabling a schedule -->
    <string name="EditNotificationProfileSchedule__skip">Skip</string>
    <!-- If in create mode, call to action button text to show to use the enabled schedule and move to the next screen -->
    <string name="EditNotificationProfileSchedule__next">Next</string>
    <!-- Error message shown if trying to save/use a schedule with no days selected -->
    <string name="EditNotificationProfileSchedule__schedule_must_have_at_least_one_day">Schedule must have at least one day</string>

    <!-- Title for final screen shown after completing a profile creation -->
    <string name="NotificationProfileCreated__profile_created">Profile created</string>
    <!-- Call to action button to press to close the created screen and move to the profile details screen -->
    <string name="NotificationProfileCreated__done">Done</string>
    <!-- Descriptor text shown to indicate how to manually turn a profile on/off -->
    <string name="NotificationProfileCreated__you_can_turn_your_profile_on_or_off_manually_via_the_menu_on_the_chat_list">You can turn your profile on or off manually via the menu on the chat list.</string>
    <!-- Descriptor text shown to indicate you can add a schedule later since you did not add one during create flow -->
    <string name="NotificationProfileCreated__add_a_schedule_in_settings_to_automate_your_profile">Add a schedule in settings to automate your profile.</string>
    <!-- Descriptor text shown to indicate your profile will follow the schedule set during create flow -->
    <string name="NotificationProfileCreated__your_profile_will_turn_on_and_off_automatically_according_to_your_schedule">Your profile will turn on and off automatically according to your schedule.</string>

    <!-- Button text shown in profile selection bottom sheet to create a new profile -->
    <string name="NotificationProfileSelection__new_profile">New profile</string>
    <!-- Manual enable option to manually enable a profile for 1 hour -->
    <string name="NotificationProfileSelection__for_1_hour">For 1 hour</string>
    <!-- Manual enable option to manually enable a profile until a set time (currently 6pm or 8am depending on what is next) -->
    <string name="NotificationProfileSelection__until_s">Until %1$s</string>
    <!-- Option to view profile details -->
    <string name="NotificationProfileSelection__view_settings">View settings</string>
    <!-- Descriptor text indicating how long a profile will be on when there is a time component associated with it -->
    <string name="NotificationProfileSelection__on_until_s">On until %1$s</string>

    <!-- Displayed in a toast when we fail to open the ringtone picker -->
    <string name="NotificationSettingsFragment__failed_to_open_picker">Failed to open picker.</string>

    <!-- Description shown for the Signal Release Notes channel -->
    <string name="ReleaseNotes__signal_release_notes_and_news">Signal Release Notes &amp; News</string>

    <!-- Donation receipts activity title -->
    <string name="DonationReceiptListFragment__all_activity">All activity</string>
    <!-- Donation receipts all tab label -->
    <string name="DonationReceiptListFragment__all">All</string>
    <!-- Donation receipts recurring tab label -->
    <string name="DonationReceiptListFragment__recurring">Recurring</string>
    <!-- Donation receipts one-time tab label -->
    <string name="DonationReceiptListFragment__one_time">One-time</string>
    <!-- Donation receipts gift tab label -->
    <string name="DonationReceiptListFragment__gift">Gift</string>
    <!-- Donation receipts boost row label -->
    <string name="DonationReceiptListFragment__boost">Boost</string>
    <!-- Donation receipts details title -->
    <string name="DonationReceiptDetailsFragment__details">Details</string>
    <!-- Donation receipts donation type heading -->
    <string name="DonationReceiptDetailsFragment__donation_type">Donation type</string>
    <!-- Donation receipts date paid heading -->
    <string name="DonationReceiptDetailsFragment__date_paid">Date paid</string>
    <!-- Donation receipts share PNG -->
    <string name="DonationReceiptDetailsFragment__share_receipt">Share receipt</string>
    <!-- Donation receipts list end note -->
    <string name="DonationReceiptListFragment__if_you_have">If you have reinstalled Signal, receipts from previous donations will not be available.</string>
    <!-- Donation receipts document title -->
    <string name="DonationReceiptDetailsFragment__donation_receipt">Donation receipt</string>
    <!-- Donation receipts amount title -->
    <string name="DonationReceiptDetailsFragment__amount">Amount</string>
    <!-- Donation receipts thanks -->
    <string name="DonationReceiptDetailsFragment__thank_you_for_supporting">Thank you for supporting Signal. Your contribution helps fuel the mission of developing open source privacy technology that protects free expression and enables secure global communication for millions around the world. If you’re a resident of the United States, please retain this receipt for your tax records. Signal Technology Foundation is a tax–exempt nonprofit organization in the United States under section 501c3 of the Internal Revenue Code. Our Federal Tax ID is 82–4506840.</string>
    <!-- Donation receipt type -->
    <string name="DonationReceiptDetailsFragment__s_dash_s">%1$s - %2$s</string>
    <!-- Donation reciepts screen empty state title -->
    <string name="DonationReceiptListFragment__no_receipts">No receipts</string>

    <!-- region "Stories Tab" -->

    <!-- Label for Chats tab in home app screen -->
    <string name="ConversationListTabs__chats">Chats</string>
    <!-- Label for Stories tab in home app screen -->
    <string name="ConversationListTabs__stories">Stories</string>
    <!-- String for counts above 99 in conversation list tabs -->
    <string name="ConversationListTabs__99p">99+</string>
    <!-- Menu item on stories landing page -->
    <string name="StoriesLandingFragment__story_privacy">Story privacy</string>
    <!-- Title for "My Stories" row item in Stories landing page -->
    <string name="StoriesLandingFragment__my_stories">My Stories</string>
    <!-- Subtitle for "My Stories" row item when user has not added stories -->
    <string name="StoriesLandingFragment__tap_to_add">Tap to add</string>
    <!-- Displayed when there are no stories to display -->
    <string name="StoriesLandingFragment__no_recent_updates_to_show_right_now">No recent updates to show right now.</string>
    <!-- Context menu option to hide a story -->
    <string name="StoriesLandingItem__hide_story">Hide story</string>
    <!-- Context menu option to unhide a story -->
    <string name="StoriesLandingItem__unhide_story">Unhide story</string>
    <!-- Context menu option to forward a story -->
    <string name="StoriesLandingItem__forward">Forward</string>
    <!-- Context menu option to share a story -->
    <string name="StoriesLandingItem__share">Share…</string>
    <!-- Context menu option to go to story chat -->
    <string name="StoriesLandingItem__go_to_chat">Go to chat</string>
    <!-- Context menu option to go to story info -->
    <string name="StoriesLandingItem__info">Info</string>
    <!-- Label when a story is pending sending -->
    <string name="StoriesLandingItem__sending">Sending…</string>
    <!-- Label when multiple stories are pending sending -->
    <string name="StoriesLandingItem__sending_d">Sending %1$d…</string>
    <!-- Label when a story fails to send due to networking -->
    <string name="StoriesLandingItem__send_failed">Send failed</string>
    <!-- Label when a story fails to send due to identity mismatch -->
    <string name="StoriesLandingItem__partially_sent">Partially sent</string>
    <!-- Status label when a story fails to send indicating user action to retry -->
    <string name="StoriesLandingItem__tap_to_retry">Tap to retry</string>
    <!-- Title of dialog confirming decision to hide a story -->
    <string name="StoriesLandingFragment__hide_story">Hide story?</string>
    <!-- Message of dialog confirming decision to hide a story -->
    <string name="StoriesLandingFragment__new_story_updates">New story updates from %1$s won\'t appear at the top of the stories list anymore.</string>
    <!-- Positive action of dialog confirming decision to hide a story -->
    <string name="StoriesLandingFragment__hide">Hide</string>
    <!-- Displayed in Snackbar after story is hidden -->
    <string name="StoriesLandingFragment__story_hidden">Story hidden</string>
    <!-- Section header for hidden stories -->
    <string name="StoriesLandingFragment__hidden_stories">Hidden stories</string>
    <!-- Displayed on each sent story under My Stories -->
    <plurals name="MyStories__d_views">
        <item quantity="one">%1$d view</item>
        <item quantity="other">%1$d views</item>
    </plurals>
    <!-- Forward story label, displayed in My Stories context menu -->
    <string name="MyStories_forward">Forward</string>
    <!-- Label for stories for a single user. Format is {given name}\'s Story -->
    <string name="MyStories__ss_story">%1$s\'s Story</string>
    <!-- Title of dialog to confirm deletion of story -->
    <string name="MyStories__delete_story">Delete story?</string>
    <!-- Message of dialog to confirm deletion of story -->
    <string name="MyStories__this_story_will_be_deleted">This story will be deleted for you and everyone who received it.</string>
    <!-- Toast shown when story media cannot be saved -->
    <string name="MyStories__unable_to_save">Unable to save</string>
    <!-- Displayed at bottom of story viewer when current item has views -->
    <plurals name="StoryViewerFragment__d_views">
        <item quantity="one">%1$d view</item>
        <item quantity="other">%1$d views</item>
    </plurals>
    <!-- Displayed at bottom of story viewer when current item has replies -->
    <plurals name="StoryViewerFragment__d_replies">
        <item quantity="one">%1$d reply</item>
        <item quantity="other">%1$d replies</item>
    </plurals>
    <!-- Used when view receipts are disabled -->
    <string name="StoryViewerPageFragment__views_off">Views off</string>
    <!-- Used to join views and replies when both exist on a story item -->
    <string name="StoryViewerFragment__s_s">%1$s %2$s</string>
    <!-- Displayed when viewing a post you sent -->
    <string name="StoryViewerPageFragment__you">You</string>
    <!-- Displayed when viewing a post displayed to a group -->
    <string name="StoryViewerPageFragment__s_to_s">%1$s to %2$s</string>
    <!-- Displayed when viewing a post from another user with no replies -->
    <string name="StoryViewerPageFragment__reply">Reply</string>
    <!-- Displayed when viewing a post that has failed to send to some users -->
    <string name="StoryViewerPageFragment__partially_sent">Partially sent. Tap for details</string>
    <!-- Displayed when viewing a post that has failed to send -->
    <string name="StoryViewerPageFragment__send_failed">Send failed. Tap to retry</string>
    <!-- Label for the reply button in story viewer, which will launch the group story replies bottom sheet. -->
    <string name="StoryViewerPageFragment__reply_to_group">Reply to group</string>
    <!-- Displayed when a story has no views -->
    <string name="StoryViewsFragment__no_views_yet">No views yet</string>
    <!-- Displayed when user has disabled receipts -->
    <string name="StoryViewsFragment__enable_view_receipts_to_see_whos_viewed_your_story">Enable view receipts to see who\'s viewed your stories.</string>
    <!-- Button label displayed when user has disabled receipts -->
    <string name="StoryViewsFragment__go_to_settings">Go to settings</string>
    <!-- Dialog action to remove viewer from a story -->
    <string name="StoryViewsFragment__remove">Remove</string>
    <!-- Dialog title when removing a viewer from a story -->
    <string name="StoryViewsFragment__remove_viewer">Remove viewer?</string>
    <!-- Dialog message when removing a viewer from a story -->
    <string name="StoryViewsFragment__s_will_still_be_able">%1$s will still be able to view this post, but will not be able to view any future posts you share to %2$s.</string>
    <!-- Story View context menu action to remove them from a story -->
    <string name="StoryViewItem__remove_viewer">Remove viewer</string>
    <!-- Displayed when a story has no replies yet -->
    <string name="StoryGroupReplyFragment__no_replies_yet">No replies yet</string>
    <!-- Displayed when no longer a group member -->
    <string name="StoryGroupReplyFragment__you_cant_reply">You can\'t reply to this story because you\'re no longer a member of this group.</string>
    <!-- Displayed for each user that reacted to a story when viewing replies -->
    <string name="StoryGroupReactionReplyItem__reacted_to_the_story">Reacted to the story</string>
    <!-- Label for story views tab -->
    <string name="StoryViewsAndRepliesDialogFragment__views">Views</string>
    <!-- Label for story replies tab -->
    <string name="StoryViewsAndRepliesDialogFragment__replies">Replies</string>
    <!-- Description of action for reaction button -->
    <string name="StoryReplyComposer__react_to_this_story">React to this story</string>
    <!-- Displayed when the user is replying privately to someone who replied to one of their stories -->
    <string name="StoryReplyComposer__replying_privately_to_s">Replying privately to %1$s</string>
    <!-- Context menu item to privately reply to a story response -->
    <string name="StoryGroupReplyItem__private_reply">Private Reply</string>
    <!-- Context menu item to copy a story response -->
    <string name="StoryGroupReplyItem__copy">Copy</string>
    <!-- Context menu item to delete a story response -->
    <string name="StoryGroupReplyItem__delete">Delete</string>
    <!-- Page title for My Story options -->
    <string name="MyStorySettingsFragment__my_story">My Story</string>
    <!-- Number of total signal connections displayed in "All connections" row item -->
    <plurals name="MyStorySettingsFragment__viewers">
        <item quantity="one">%1$d viewer</item>
        <item quantity="other">%1$d viewers</item>
    </plurals>
    <!-- Button on all signal connections row to view all signal connections. Please keep as short as possible. -->
    <string name="MyStorySettingsFragment__view">View</string>
    <!-- Section heading for story visibility -->
    <string name="MyStorySettingsFragment__who_can_view_this_story">Who can view this story</string>
    <!-- Clickable option for selecting people to hide your story from -->
    <string name="MyStorySettingsFragment__hide_story_from">Hide story from</string>
    <!-- Privacy setting title for sending stories to all your signal connections -->
    <string name="MyStorySettingsFragment__all_signal_connections">All Signal connections</string>
    <!-- Privacy setting description for sending stories to all your signal connections -->
    <string name="MyStorySettingsFragment__share_with_all_connections">Share with all connections</string>
    <!-- Privacy setting title for sending stories to all except the specified connections -->
    <string name="MyStorySettingsFragment__all_except">All except…</string>
    <!-- Privacy setting description for sending stories to all except the specified connections -->
    <string name="MyStorySettingsFragment__hide_your_story_from_specific_people">Hide your story from specific people</string>
    <!-- Summary of clickable option displaying how many people you have excluded from your story -->
    <plurals name="MyStorySettingsFragment__d_people_excluded">
        <item quantity="one">%1$d person excluded</item>
        <item quantity="other">%1$d people excluded</item>
    </plurals>
    <!-- Privacy setting title for only sharing your story with specified connections -->
    <string name="MyStorySettingsFragment__only_share_with">Only share with…</string>
    <!-- Privacy setting description for only sharing your story with specified connections -->
    <string name="MyStorySettingsFragment__only_share_with_selected_people">Only share with selected people</string>
    <!-- Summary of clickable option displaying how many people you have included to send to in your story -->
    <plurals name="MyStorySettingsFragment__d_people">
        <item quantity="one">%1$d person</item>
        <item quantity="other">%1$d people</item>
    </plurals>
    <!-- My story privacy fine print about what the privacy settings are for -->
    <string name="MyStorySettingsFragment__choose_who_can_view_your_story">Choose who can view your story. Changes won\'t affect stories you\'ve already sent.</string>
    <!-- Section header for options related to replies and reactions -->
    <string name="MyStorySettingsFragment__replies_amp_reactions">Replies &amp; reactions</string>
    <!-- Switchable option for allowing replies and reactions on your stories -->
    <string name="MyStorySettingsFragment__allow_replies_amp_reactions">Allow replies &amp; reactions</string>
    <!-- Summary for switchable option allowing replies and reactions on your story -->
    <string name="MyStorySettingsFragment__let_people_who_can_view_your_story_react_and_reply">Let people who can view your story react and reply</string>
    <!-- Signal connections bolded text in the Signal Connections sheet -->
    <string name="SignalConnectionsBottomSheet___signal_connections">Signal Connections</string>
    <!-- Displayed at the top of the signal connections sheet. Please remember to insert strong tag as required. -->
    <string name="SignalConnectionsBottomSheet__signal_connections_are_people">Signal Connections are people you\'ve chosen to trust, either by:</string>
    <!-- Signal connections sheet bullet point 1 -->
    <string name="SignalConnectionsBottomSheet__starting_a_conversation">Starting a conversation</string>
    <!-- Signal connections sheet bullet point 2 -->
    <string name="SignalConnectionsBottomSheet__accepting_a_message_request">Accepting a message request</string>
    <!-- Signal connections sheet bullet point 3 -->
    <string name="SignalConnectionsBottomSheet__having_them_in_your_system_contacts">Having them in your system contacts</string>
    <!-- Note at the bottom of the Signal connections sheet -->
    <string name="SignalConnectionsBottomSheet__your_connections_can_see_your_name">Your connections can see your name and photo, and can see posts to "My Story" unless you hide it from them.</string>
    <!-- Clickable option to add a viewer to a custom story -->
    <string name="PrivateStorySettingsFragment__add_viewer">Add viewer</string>
    <!-- Clickable option to delete a custom story -->
    <string name="PrivateStorySettingsFragment__delete_custom_story">Delete custom story</string>
    <!-- Dialog title when attempting to remove someone from a custom story -->
    <string name="PrivateStorySettingsFragment__remove_s">Remove %1$s?</string>
    <!-- Dialog message when attempting to remove someone from a custom story -->
    <string name="PrivateStorySettingsFragment__this_person_will_no_longer">This person will no longer see your story.</string>
    <!-- Positive action label when attempting to remove someone from a custom story -->
    <string name="PrivateStorySettingsFragment__remove">Remove</string>
    <!-- Dialog title when deleting a custom story -->
    <string name="PrivateStorySettingsFragment__are_you_sure">Are you sure?</string>
    <!-- Dialog message when deleting a custom story -->
    <string name="PrivateStorySettingsFragment__this_action_cannot">This action cannot be undone.</string>
    <!-- Page title for editing a custom story name -->
    <string name="EditPrivateStoryNameFragment__edit_story_name">Edit story name</string>
    <!-- Input field hint when editing a custom story name -->
    <string name="EditPrivateStoryNameFragment__story_name">Story name</string>
    <!-- Save button label when editing a custom story name -->
    <string name="EditPrivateStoryNameFragment__save">Save</string>
    <!-- Displayed in text post creator before user enters text -->
    <string name="TextStoryPostCreationFragment__tap_to_add_text">Tap to add text</string>
    <!-- Button label for changing font when creating a text post -->
    <string name="TextStoryPostTextEntryFragment__aa">Aa</string>
    <!-- Displayed in text post creator when prompting user to enter text -->
    <string name="TextStoryPostTextEntryFragment__add_text">Add text</string>
    <!-- Content description for \'done\' button when adding text to a story post -->
    <string name="TextStoryPostTextEntryFragment__done_adding_text">Done adding text</string>
    <!-- Text label for media selection toggle -->
    <string name="MediaSelectionActivity__text">Text</string>
    <!-- Camera label for media selection toggle -->
    <string name="MediaSelectionActivity__camera">Camera</string>
    <!-- Hint for entering a URL for a text post -->
    <string name="TextStoryPostLinkEntryFragment__type_or_paste_a_url">Type or paste a URL</string>
    <!-- Displayed prior to the user entering a URL for a text post -->
    <string name="TextStoryPostLinkEntryFragment__share_a_link_with_viewers_of_your_story">Share a link with viewers of your story</string>
    <!-- Hint text for searching for a story text post recipient. -->
    <string name="TextStoryPostSendFragment__search">Search</string>
    <!-- Toast shown when an unexpected error occurs while sending a text story -->
    <string name="TextStoryPostSendFragment__an_unexpected_error_occurred_try_again">An unexpected error occurred</string>
    <!-- Toast shown when a trying to add a link preview to a text story post and the link/url is not valid (e.g., missing .com at the end) -->
    <string name="TextStoryPostSendFragment__please_enter_a_valid_link">Please enter a valid link.</string>
    <!-- Title for screen allowing user to exclude "My Story" entries from specific people -->
    <string name="ChangeMyStoryMembershipFragment__all_except">All except…</string>
    <!-- Title for screen allowing user to only share "My Story" entries with specific people -->
    <string name="ChangeMyStoryMembershipFragment__only_share_with">Only share with…</string>
    <!-- Done button label for hide story from screen -->
    <string name="HideStoryFromFragment__done">Done</string>
    <!-- Dialog title for removing a group story -->
    <string name="StoryDialogs__remove_group_story">Remove group story?</string>
    <!-- Dialog message for removing a group story -->
    <string name="StoryDialogs__s_will_be_removed">\"%1$s\" will be removed.</string>
    <!-- Dialog positive action for removing a group story -->
    <string name="StoryDialogs__remove">Remove</string>
    <!-- Dialog title for deleting a custom story -->
    <string name="StoryDialogs__delete_custom_story">Delete custom story?</string>
    <!-- Dialog message for deleting a custom story -->
    <string name="StoryDialogs__s_and_updates_shared">\"%1$s\" and updates shared to this story will be deleted.</string>
    <!-- Dialog positive action for deleting a custom story -->
    <string name="StoryDialogs__delete">Delete</string>
    <!-- Dialog title for first time sending something to a beta story -->
    <string name="StoryDialogs__stories_is_available_to">Stories is available to Signal beta users only.</string>
    <!-- Dialog message for first time sending something to a beta story -->
    <string name="StoryDialogs__if_you_share_a_story">If you share a story, it will only be available to people who are on Signal beta.</string>
    <!-- Dialog title for first time adding something to a story -->
    <string name="StoryDialogs__add_to_story_q">Add to story?</string>
    <!-- Dialog message for first time adding something to a story -->
    <string name="StoryDialogs__adding_content">Adding content to your story allows your Signal connections to view it for 24 hours. You can change who can view your story in Setttings.</string>
    <!-- First time share to story dialog: Positive action to go ahead and add to story -->
    <string name="StoryDialogs__add_to_story">Add to story</string>
    <!-- First time share to story dialog: Neutral action to edit who can view "My Story" -->
    <string name="StoryDialogs__edit_viewers">Edit viewers</string>
    <!-- Error message shown when a failure occurs during story send -->
    <string name="StoryDialogs__story_could_not_be_sent">Story could not be sent. Check your connection and try again.</string>
    <!-- Error message dialog button to resend a previously failed story send -->
    <string name="StoryDialogs__send">Send</string>
    <!-- Action button for turning off stories when stories are present on the device -->
    <string name="StoryDialogs__turn_off_and_delete">Turn off and delete</string>
    <!-- Privacy Settings toggle title for stories -->
    <string name="PrivacySettingsFragment__share_and_view_stories">Share &amp; View Stories</string>
    <!-- Privacy Settings toggle summary for stories -->
    <string name="PrivacySettingsFragment__you_will_no_longer_be_able">You will no longer be able to share or view Stories when this option is turned off.</string>
    <!-- New story viewer selection screen title -->
    <string name="CreateStoryViewerSelectionFragment__choose_viewers">Choose viewers</string>
    <!-- New story viewer selection action button label -->
    <string name="CreateStoryViewerSelectionFragment__next">Next</string>
    <!-- New story viewer selection screen title as recipients are selected -->
    <plurals name="SelectViewersFragment__d_viewers">
        <item quantity="one">%1$d viewer</item>
        <item quantity="other">%1$d viewers</item>
    </plurals>
    <!-- Name story screen title -->
    <string name="CreateStoryWithViewersFragment__name_story">Name story</string>
    <!-- Name story screen note under text field -->
    <string name="CreateStoryWithViewersFragment__only_you_can">Only you can see the name of this story.</string>
    <!-- Name story screen label hint -->
    <string name="CreateStoryWithViewersFragment__story_name_required">Story name (required)</string>
    <!-- Name story screen viewers subheading -->
    <string name="CreateStoryWithViewersFragment__viewers">Viewers</string>
    <!-- Name story screen create button label -->
    <string name="CreateStoryWithViewersFragment__create">Create</string>
    <!-- Name story screen error when save attempted with no label -->
    <string name="CreateStoryWithViewersFragment__this_field_is_required">This field is required.</string>
    <!-- Name story screen error when save attempted but label is duplicate -->
    <string name="CreateStoryWithViewersFragment__there_is_already_a_story_with_this_name">There is already a story with this name.</string>
    <!-- Text for select all action when editing recipients for a story -->
    <string name="BaseStoryRecipientSelectionFragment__select_all">Select all</string>
    <!-- Choose story type bottom sheet title -->
    <string name="ChooseStoryTypeBottomSheet__choose_your_story_type">Choose your story type</string>
    <!-- Choose story type bottom sheet new story row title -->
    <string name="ChooseStoryTypeBottomSheet__new_custom_story">New custom story</string>
    <!-- Choose story type bottom sheet new story row summary -->
    <string name="ChooseStoryTypeBottomSheet__visible_only_to">Visible only to specific people</string>
    <!-- Choose story type bottom sheet group story title -->
    <string name="ChooseStoryTypeBottomSheet__group_story">Group story</string>
    <!-- Choose story type bottom sheet group story summary -->
    <string name="ChooseStoryTypeBottomSheet__share_to_an_existing_group">Share to an existing group</string>
    <!-- Choose groups bottom sheet title -->
    <string name="ChooseGroupStoryBottomSheet__choose_groups">Choose groups</string>
    <!-- Displayed when copying group story reply text to clipboard -->
    <string name="StoryGroupReplyFragment__copied_to_clipboard">Copied to clipboard</string>
    <!-- Displayed in story caption when content is longer than 5 lines -->
    <string name="StoryViewerPageFragment__see_more">… See More</string>
    <!-- Displayed in toast after sending a direct reply -->
    <string name="StoryDirectReplyDialogFragment__sending_reply">Sending reply…</string>
    <!-- Displayed in the viewer when a story is no longer available -->
    <string name="StorySlateView__this_story_is_no_longer_available">This story is no longer available.</string>
    <!-- Displayed in the viewer when a story has permanently failed to download. -->
    <string name="StorySlateView__cant_download_story_s_will_need_to_share_it_again">Can\'t download story. %1$s will need to share it again.</string>
    <!-- Displayed in the viewer when the network is not available -->
    <string name="StorySlateView__no_internet_connection">No Internet Connection</string>
    <!-- Displayed in the viewer when network is available but content could not be downloaded -->
    <string name="StorySlateView__couldnt_load_content">Couldn\'t Load Content</string>
    <!-- Toasted when the user externally shares to a text story successfully -->
    <string name="TextStoryPostCreationFragment__sent_story">Sent story</string>
    <!-- Toasted when the user external share to a text story fails -->
    <string name="TextStoryPostCreationFragment__failed_to_send_story">Failed to send story</string>
    <!-- Displayed in a dialog to let the user select a given users story -->
    <string name="StoryDialogs__view_story">View story</string>
    <!-- Displayed in a dialog to let the user select a given users profile photo -->
    <string name="StoryDialogs__view_profile_photo">View profile photo</string>

    <!-- Title for a notification at the bottom of the chat list suggesting that the user disable censorship circumvention because the service has become reachable -->
    <string name="TurnOffCircumventionMegaphone_turn_off_censorship_circumvention">Turn off censorship circumvention?</string>
    <!-- Body for a notification at the bottom of the chat list suggesting that the user disable censorship circumvention because the service has become reachable -->
    <string name="TurnOffCircumventionMegaphone_you_can_now_connect_to_the_signal_service_directly">You can now connect to the Signal service directly for a better experience.</string>
    <!-- Label for a button to dismiss a notification at the bottom of the chat list suggesting that the user disable censorship circumvention because the service has become reachable -->
    <string name="TurnOffCircumventionMegaphone_no_thanks">No thanks</string>
    <!-- Label for a button in a notification at the bottom of the chat list to turn off censorship circumvention -->
    <string name="TurnOffCircumventionMegaphone_turn_off">Turn off</string>

    <!-- Conversation Item label for when you react to someone else\'s story -->
    <string name="ConversationItem__you_reacted_to_s_story">You reacted to %1$s\'s story</string>
    <!-- Conversation Item label for reactions to your story -->
    <string name="ConversationItem__reacted_to_your_story">Reacted to your story</string>
    <!-- Conversation Item label for reactions to an unavailable story -->
    <string name="ConversationItem__reacted_to_a_story">Reacted to a story</string>

    <!-- endregion -->
    <!-- Content description for expand contacts chevron -->
    <string name="ExpandModel__view_more">View more</string>
    <string name="StoriesLinkPopup__visit_link">Visit link</string>

    <!-- Gift price and duration, formatted as: {price} dot {n} day duration -->
    <plurals name="GiftRowItem_s_dot_d_day_duration">
        <item quantity="one">%1$s · %2$d day duration</item>
        <item quantity="other">%1$s · %2$d day duration</item>
    </plurals>
    <!-- Tagline for gift row items -->
    <string name="GiftRowItem__send_a_gift_badge">Send a gift badge</string>
    <!-- Headline text on start fragment for gifting a badge -->
    <string name="GiftFlowStartFragment__gift_a_badge">Gift a Badge</string>
    <!-- Description text on start fragment for gifting a badge -->
    <string name="GiftFlowStartFragment__gift_someone_a_badge">Gift someone a badge by making a donation to Signal in their name. They\'ll get a badge to display on their profile photo.</string>
    <!-- Action button label for start fragment for gifting a badge -->
    <string name="GiftFlowStartFragment__next">Next</string>
    <!-- Title text on choose recipient page for badge gifting -->
    <string name="GiftFlowRecipientSelectionFragment__choose_recipient">Choose recipient</string>
    <!-- Title text on confirm gift page -->
    <string name="GiftFlowConfirmationFragment__confirm_gift">Confirm gift</string>
    <!-- Heading text specifying who the gift will be sent to -->
    <string name="GiftFlowConfirmationFragment__send_to">Send to</string>
    <!-- Text explaining that gift will be sent to the chosen recipient -->
    <string name="GiftFlowConfirmationFragment__your_gift_will_be_sent_in">Your gift will be sent in a 1 on 1 message to the recipient. Add your own message below.</string>
    <!-- Text explaining that this gift is a one time donation -->
    <string name="GiftFlowConfirmationFragment__one_time_donation">One-time donation</string>
    <!-- Hint for add message input -->
    <string name="GiftFlowConfirmationFragment__add_a_message">Add a message</string>
    <!-- Displayed in the dialog while verifying the chosen recipient -->
    <string name="GiftFlowConfirmationFragment__verifying_recipient">Verifying recipient…</string>
    <!-- Title for sheet shown when opening a redeemed gift -->
    <string name="ViewReceivedGiftBottomSheet__s_sent_you_a_gift">%1$s sent you a gift</string>
    <!-- Title for sheet shown when opening a sent gift -->
    <string name="ViewSentGiftBottomSheet__thanks_for_your_support">Thanks for your support!</string>
    <!-- Description for sheet shown when opening a redeemed gift -->
    <string name="ViewReceivedGiftBottomSheet__youve_received_a_gift_badge">You\'ve received a gift badge from %1$s! Help Signal build awareness by displaying this badge on your profile.</string>
    <!-- Description for sheet shown when opening a sent gift -->
    <string name="ViewSentGiftBottomSheet__youve_gifted_a_badge">You\'ve gifted a badge to %1$s. When they accept, they\'ll be given a choice to show or hide their badge.</string>
    <!-- Primary action for pending gift sheet to redeem badge now -->
    <string name="ViewReceivedGiftSheet__redeem">Redeem</string>
    <!-- Primary action for pending gift sheet to redeem badge later -->
    <string name="ViewReceivedGiftSheet__not_now">Not now</string>
    <!-- Dialog text while redeeming a gift -->
    <string name="ViewReceivedGiftSheet__redeeming_gift">Redeeming gift…</string>
    <!-- Snackbar text when user presses "not now" on redemption sheet -->
    <string name="ConversationFragment__you_can_redeem_your_badge_later">You can redeem your badge later.</string>
    <!-- Description text in gift thanks sheet -->
    <string name="GiftThanksSheet__youve_gifted_a_badge_to_s">You\'ve gifted a badge to %1$s. When they accept, they\'ll be given a choice to show or hide their badge.</string>
    <!-- Expired gift sheet title -->
    <string name="ExpiredGiftSheetConfiguration__your_gift_badge_has_expired">Your gift badge has expired</string>
    <!-- Expired gift sheet top description text -->
    <string name="ExpiredGiftSheetConfiguration__your_gift_badge_has_expired_and_is">Your gift badge has expired, and is no longer visible to others on your profile.</string>
    <!-- Expired gift sheet bottom description text -->
    <string name="ExpiredGiftSheetConfiguration__to_continue">To continue supporting technology that is built for you, please consider becoming a monthly Sustainer.</string>
    <!-- Expired gift sheet make a monthly donation button -->
    <string name="ExpiredGiftSheetConfiguration__make_a_monthly_donation">Make a monthly donation</string>
    <!-- Expired gift sheet not now button -->
    <string name="ExpiredGiftSheetConfiguration__not_now">Not now</string>
    <!-- My Story label designating that we will only share with the selected viewers. -->
    <string name="ContactSearchItems__only_share_with">Only share with</string>
    <!-- Label under name for custom stories -->
    <plurals name="ContactSearchItems__custom_story_d_viewers">
        <item quantity="one">Custom story · %1$d viewer</item>
        <item quantity="other">Custom story · %1$d viewers</item>
    </plurals>
    <!-- Label under name for group stories -->
    <plurals name="ContactSearchItems__group_story_d_viewers">
        <item quantity="one">Group story · %1$d viewer</item>
        <item quantity="other">Group story · %1$d viewers</item>
    </plurals>
    <!-- Label under name for groups -->
    <plurals name="ContactSearchItems__group_d_members">
        <item quantity="one">%1$d member</item>
        <item quantity="other">%1$d members</item>
    </plurals>
    <!-- Label under name for my story -->
    <plurals name="ContactSearchItems__my_story_s_dot_d_viewers">
        <item quantity="one">%1$s · %2$d viewer</item>
        <item quantity="other">%1$s · %2$d viewers</item>
    </plurals>
    <!-- Label under name for My Story when first sending to my story -->
    <string name="ContactSearchItems__tap_to_choose_your_viewers">Tap to choose your viewers</string>
    <!-- Label for context menu item to open story settings -->
    <string name="ContactSearchItems__story_settings">Story settings</string>
    <!-- Label for context menu item to remove a group story from contact results -->
    <string name="ContactSearchItems__remove_story">Remove story</string>
    <!-- Label for context menu item to delete a custom story -->
    <string name="ContactSearchItems__delete_story">Delete story</string>
    <!-- Dialog title for removing a group story -->
    <string name="ContactSearchMediator__remove_group_story">Remove group story?</string>
    <!-- Dialog message for removing a group story -->
    <string name="ContactSearchMediator__this_will_remove">This will remove the story from this list. You will still be able to view stories from this group.</string>
    <!-- Dialog action item for removing a group story -->
    <string name="ContactSearchMediator__remove">Remove</string>
    <!-- Dialog title for deleting a custom story -->
    <string name="ContactSearchMediator__delete_story">Delete story?</string>
    <!-- Dialog message for deleting a custom story -->
    <string name="ContactSearchMediator__delete_the_custom">Delete the custom story \"%1$s\"?</string>
    <!-- Dialog action item for deleting a custom story -->
    <string name="ContactSearchMediator__delete">Delete</string>
    <!-- Gift expiry days remaining -->
    <plurals name="Gifts__d_days_remaining">
        <item quantity="one">%1$d days remaining</item>
        <item quantity="other">%1$d days remaining</item>
    </plurals>
    <!-- Gift expiry hours remaining -->
    <plurals name="Gifts__d_hours_remaining">
        <item quantity="one">%1$d hours remaining</item>
        <item quantity="other">%1$d hours remaining</item>
    </plurals>
    <!-- Gift expiry minutes remaining -->
    <plurals name="Gifts__d_minutes_remaining">
        <item quantity="one">%1$d minute remaining</item>
        <item quantity="other">%1$d minutes remaining</item>
    </plurals>
    <!-- Gift expiry expired -->
    <string name="Gifts__expired">Expired</string>

    <!-- Label indicating that a user can tap to advance to the next post in a story -->
    <string name="StoryFirstTimeNavigationView__tap_to_advance">Tap to advance</string>
    <!-- Label indicating swipe direction to skip current story -->
    <string name="StoryFirstTimeNavigationView__swipe_up_to_skip">Swipe up to skip</string>
    <!-- Label indicating swipe direction to exit story viewer -->
    <string name="StoryFirstTimeNavigationView__swipe_right_to_exit">Swipe right to exit</string>
    <!-- Button label to confirm understanding of story navigation -->
    <string name="StoryFirstTimeNagivationView__got_it">Got it</string>
    <!-- Content description for vertical context menu button in safety number sheet rows -->
    <string name="SafetyNumberRecipientRowItem__open_context_menu">Open context menu</string>
    <!-- Sub-line when a user is verified. -->
    <string name="SafetyNumberRecipientRowItem__s_dot_verified">%1$s · Verified</string>
    <!-- Sub-line when a user is verified. -->
    <string name="SafetyNumberRecipientRowItem__verified">Verified</string>
    <!-- Title of safety number changes bottom sheet when showing individual records -->
    <string name="SafetyNumberBottomSheetFragment__safety_number_changes">Safety number changes</string>
    <!-- Message of safety number changes bottom sheet when showing individual records -->
    <string name="SafetyNumberBottomSheetFragment__the_following_people">The following people may have reinstalled Signal or changed devices. Tap a recipient to confirm the new safety number. This is optional.</string>
    <!-- Title of safety number changes bottom sheet when not showing individual records -->
    <string name="SafetyNumberBottomSheetFragment__safety_number_checkup">Safety number checkup</string>
    <!-- Title of safety number changes bottom sheet when not showing individual records and user has seen review screen -->
    <string name="SafetyNumberBottomSheetFragment__safety_number_checkup_complete">Safety number checkup complete</string>
    <!-- Message of safety number changes bottom sheet when not showing individual records and user has seen review screen -->
    <string name="SafetyNumberBottomSheetFragment__all_connections_have_been_reviewed">All connections have been reviewed, tap send to continue.</string>
    <!-- Message of safety number changes bottom sheet when not showing individual records -->
    <string name="SafetyNumberBottomSheetFragment__you_have_d_connections">You have %1$d connections who may have reinstalled Signal or changed devices. Before sharing your story with them review their safety numbers or consider removing them from your story.</string>
    <!-- Menu action to launch safety number verification screen -->
    <string name="SafetyNumberBottomSheetFragment__verify_safety_number">Verify safety number</string>
    <!-- Menu action to remove user from story -->
    <string name="SafetyNumberBottomSheetFragment__remove_from_story">Remove from story</string>
    <!-- Action button at bottom of SafetyNumberBottomSheetFragment to send anyway -->
    <string name="SafetyNumberBottomSheetFragment__send_anyway">Send anyway</string>
    <!-- Action button at bottom of SafetyNumberBottomSheetFragment to review connections -->
    <string name="SafetyNumberBottomSheetFragment__review_connections">Review connections</string>
    <!-- Empty state copy for SafetyNumberBottomSheetFragment -->
    <string name="SafetyNumberBottomSheetFragment__no_more_recipients_to_show">No more recipients to show</string>
    <!-- Done button on safety number review fragment -->
    <string name="SafetyNumberReviewConnectionsFragment__done">Done</string>
    <!-- Title of safety number review fragment -->
    <string name="SafetyNumberReviewConnectionsFragment__safety_number_changes">Safety number changes</string>
    <!-- Message of safety number review fragment -->
    <plurals name="SafetyNumberReviewConnectionsFragment__d_recipients_may_have">
        <item quantity="one">%1$d recipient may have reinstalled Signal or changed devices. Tap a recipient to confirm the new safety number. This is optional.</item>
        <item quantity="other">%1$d recipients may have reinstalled Signal or changed devices. Tap a recipient to confirm the new safety number. This is optional.</item>
    </plurals>
    <!-- Section header for 1:1 contacts in review fragment -->
    <string name="SafetyNumberBucketRowItem__contacts">Contacts</string>
    <!-- Context menu label for distribution list headers in review fragment -->
    <string name="SafetyNumberReviewConnectionsFragment__remove_all">Remove all</string>
    <!-- Context menu label for 1:1 contacts to remove from send -->
    <string name="SafetyNumberReviewConnectionsFragment__remove">Remove</string>

    <!-- Title of initial My Story settings configuration shown when sending to My Story for the first time -->
    <string name="ChooseInitialMyStoryMembershipFragment__my_story_privacy">My Story Privacy</string>
    <!-- Subtitle of initial My Story settings configuration shown when sending to My Story for the first time -->
    <string name="ChooseInitialMyStoryMembershipFragment__choose_who_can_see_posts_to_my_story_you_can_always_make_changes_in_settings">Choose who can see posts to My Story. You can always make changes in settings.</string>
    <!-- All connections option for initial My Story settings configuration shown when sending to My Story for the first time -->
    <string name="ChooseInitialMyStoryMembershipFragment__all_signal_connections">All Signal connections</string>
    <!-- All connections except option for initial My Story settings configuration shown when sending to My Story for the first time -->
    <string name="ChooseInitialMyStoryMembershipFragment__all_except">All except…</string>
    <!-- Only with selected connections option for initial My Story settings configuration shown when sending to My Story for the first time -->
    <string name="ChooseInitialMyStoryMembershipFragment__only_share_with">Only share with…</string>

    <!-- Story info header sent heading -->
    <string name="StoryInfoHeader__sent">Sent</string>
    <!-- Story info header received heading -->
    <string name="StoryInfoHeader__received">Received</string>
    <!-- Story info header file size heading -->
    <string name="StoryInfoHeader__file_size">File size</string>
    <!-- Story info "Sent to" header -->
    <string name="StoryInfoBottomSheetDialogFragment__sent_to">Sent to</string>
    <!-- Story info "Sent from" header -->
    <string name="StoryInfoBottomSheetDialogFragment__sent_from">Sent from</string>
    <!-- Story info "Failed" header -->
    <string name="StoryInfoBottomSheetDialogFragment__failed">Failed</string>
    <!-- Story Info context menu label -->
    <string name="StoryInfoBottomSheetDialogFragment__info">Info</string>

    <!-- StoriesPrivacySettingsFragment -->
    <!-- Explanation about how stories are deleted and managed -->
    <string name="StoriesPrivacySettingsFragment__story_updates_automatically_disappear">Story updates automatically disappear after 24 hours. Choose who can view your story or create new stories with specific viewers or groups.</string>
    <!-- Preference title to turn off stories -->
    <string name="StoriesPrivacySettingsFragment__turn_off_stories">Turn off stories</string>
    <!-- Preference summary to turn off stories -->
    <string name="StoriesPrivacySettingsFragment__if_you_opt_out">If you opt out of stories you will no longer be able to share or view stories.</string>
    <!-- Preference title to turn on stories -->
    <string name="StoriesPrivacySettingsFragment__turn_on_stories">Turn on stories</string>
    <!-- Preference summary to turn on stories -->
    <string name="StoriesPrivacySettingsFragment__share_and_view">Share and view stories from others. Stories automatically disappear after 24 hours.</string>
    <!-- Dialog title to turn off stories -->
    <string name="StoriesPrivacySettingsFragment__turn_off_stories_question">Turn off stories?</string>
    <!-- Dialog message to turn off stories -->
    <string name="StoriesPrivacySettingsFragment__you_will_no_longer_be_able_to_share">You will no longer be able to share or view stories. Story updates you have recently shared will also be deleted.</string>
    <!-- Page title when launched from stories landing screen -->
    <string name="StoriesPrivacySettingsFragment__story_privacy">Story privacy</string>
    <!-- Header for section that lists out stories -->
    <string name="StoriesPrivacySettingsFragment__stories">Stories</string>
    <!-- Story views header -->
    <string name="StoriesPrivacySettingsFragment__story_views">Story views</string>
    <!-- Story view receipts toggle title -->
    <string name="StoriesPrivacySettingsFragment__view_receipts">View receipts</string>
    <!-- Story view receipts toggle message -->
    <string name="StoriesPrivacySettingsFragment__see_and_share">See and share when stories are viewed. If disabled, you won\'t see when others view your story.</string>

    <!-- NewStoryItem -->
    <string name="NewStoryItem__new_story">New story</string>

    <!-- GroupStorySettingsFragment -->
    <!-- Section header for who can view a group story -->
    <string name="GroupStorySettingsFragment__who_can_view_this_story">Who can view this story</string>
    <!-- Explanation of who can view a group story -->
    <string name="GroupStorySettingsFragment__members_of_the_group_s">Members of the group "%1$s" can view and reply to this story. You can update the membership for this chat in the group.</string>
    <!-- Preference label for removing this group story -->
    <string name="GroupStorySettingsFragment__remove_group_story">Remove group story</string>

    <!-- Generic title for overflow menus -->
    <string name="OverflowMenu__overflow_menu">Overflow menu</string>

    <!-- SMS Export Service -->
    <!-- Displayed in the notification while export is running -->
    <string name="SignalSmsExportService__exporting_messages">Exporting messages…</string>
    <!-- Displayed in the notification title when export completes -->
    <string name="SignalSmsExportService__signal_sms_export_complete">Signal SMS Export Complete</string>
    <!-- Displayed in the notification message when export completes -->
    <string name="SignalSmsExportService__tap_to_return_to_signal">Tap to return to Signal</string>

    <!-- ExportYourSmsMessagesFragment -->
    <!-- Title of the screen -->
    <string name="ExportYourSmsMessagesFragment__export_your_sms_messages">Export your SMS messages</string>
    <!-- Message of the screen -->
    <string name="ExportYourSmsMessagesFragment__you_can_export_your_sms_messages_to_your_phones_sms_database_and_youll_have_the_option_to_keep_or_remove_them_from_signal">You can export your SMS messages to your phone\'s SMS database and you\'ll have the option to keep or remove them from Signal. This allows other SMS apps on your phone to import them. This does not create a shareable file of your SMS history.</string>
    <!-- Button label to begin export -->
    <string name="ExportYourSmsMessagesFragment__continue">Continue</string>

    <!-- ExportingSmsMessagesFragment -->
    <!-- Title of the screen -->
    <string name="ExportingSmsMessagesFragment__exporting_sms_messages">Exporting SMS messages</string>
    <!-- Message of the screen when exporting sms messages -->
    <string name="ExportingSmsMessagesFragment__this_may_take_awhile">This may take awhile</string>
    <!-- Progress indicator for export -->
    <plurals name="ExportingSmsMessagesFragment__exporting_d_of_d">
        <item quantity="one">Exporting %1$d of %2$d…</item>
        <item quantity="other">Exporting %1$d of %2$d…</item>
    </plurals>
    <!-- Alert dialog title shown when we think a user may not have enough local storage available to export sms messages -->
    <string name="ExportingSmsMessagesFragment__you_may_not_have_enough_disk_space">You may not have enough disk space</string>
    <!-- Alert dialog message shown when we think a user may not have enough local storage available to export sms messages, placeholder is the file size, e.g., 128kB -->
    <string name="ExportingSmsMessagesFragment__you_need_approximately_s_to_export_your_messages_ensure_you_have_enough_space_before_continuing">You need approximately %1$s to export your messages, ensure you have enough space before continuing.</string>
    <!-- Alert dialog button to continue with exporting sms after seeing the lack of storage warning -->
    <string name="ExportingSmsMessagesFragment__continue_anyway">Continue anyway</string>
    <!-- Dialog text shown when Signal isn't granted the sms permission needed to export messages, different than being selected as the sms app -->
    <string name="ExportingSmsMessagesFragment__signal_needs_the_sms_permission_to_be_able_to_export_your_sms_messages">Signal needs the SMS permission to be able to export your SMS messages.</string>

    <!-- ChooseANewDefaultSmsAppFragment -->
    <!-- Title of the screen -->
    <string name="ChooseANewDefaultSmsAppFragment__choose_a_new">Choose a new default SMS app</string>
    <!-- Button label to launch picker -->
    <string name="ChooseANewDefaultSmsAppFragment__continue">Continue</string>
    <!-- Button label for when done with changing default SMS app -->
    <string name="ChooseANewDefaultSmsAppFragment__done">Done</string>
    <!-- First step number/bullet for choose new default sms app instructions -->
    <string name="ChooseANewDefaultSmsAppFragment__bullet_1">1</string>
    <!-- Second step number/bullet for choose new default sms app instructions -->
    <string name="ChooseANewDefaultSmsAppFragment__bullet_2">2</string>
    <!-- Third step number/bullet for choose new default sms app instructions -->
    <string name="ChooseANewDefaultSmsAppFragment__bullet_3">3</string>
    <!-- Fourth step number/bullet for choose new default sms app instructions -->
    <string name="ChooseANewDefaultSmsAppFragment__bullet_4">4</string>
    <!-- Instruction step for choosing a new default sms app -->
    <string name="ChooseANewDefaultSmsAppFragment__tap_continue_to_open_the_defaults_apps_screen_in_settings">Tap \"Continue\" to open the \"Default apps\" screen in Settings</string>
    <!-- Instruction step for choosing a new default sms app -->
    <string name="ChooseANewDefaultSmsAppFragment__select_sms_app_from_the_list">Select \"SMS app\" from the list</string>
    <!-- Instruction step for choosing a new default sms app -->
    <string name="ChooseANewDefaultSmsAppFragment__choose_another_app_to_use_for_sms_messaging">Choose another app to use for SMS messaging</string>
    <!-- Instruction step for choosing a new default sms app -->
    <string name="ChooseANewDefaultSmsAppFragment__return_to_signal">Return to Signal</string>
    <!-- Instruction step for choosing a new default sms app -->
    <string name="ChooseANewDefaultSmsAppFragment__open_your_phones_settings_app">Open your phone\'s Settings app</string>
    <!-- Instruction step for choosing a new default sms app -->
    <string name="ChooseANewDefaultSmsAppFragment__navigate_to_apps_default_apps_sms_app">Navigate to \"Apps\" > \"Default apps\" > \"SMS app\"</string>

    <!-- RemoveSmsMessagesDialogFragment -->
    <!-- Action button to keep messages -->
    <string name="RemoveSmsMessagesDialogFragment__keep_messages">Keep messages</string>
    <!-- Action button to remove messages -->
    <string name="RemoveSmsMessagesDialogFragment__remove_messages">Remove messages</string>
    <!-- Title of dialog -->
    <string name="RemoveSmsMessagesDialogFragment__remove_sms_messages">Remove SMS messages from Signal?</string>
    <!-- Message of dialog -->
    <string name="RemoveSmsMessagesDialogFragment__you_can_now_remove_sms_messages_from_signal">You can now remove SMS messages from Signal to clear up storage space. They will still be available to other SMS apps on your phone even if you remove them.</string>

    <!-- SetSignalAsDefaultSmsAppFragment -->
    <!-- Title of the screen -->
    <string name="SetSignalAsDefaultSmsAppFragment__set_signal_as_the_default_sms_app">Set Signal as the default SMS app</string>
    <!-- Message of the screen -->
    <string name="SetSignalAsDefaultSmsAppFragment__to_export_your_sms_messages">To export your SMS messages, you need to set Signal as the default SMS app.</string>
    <!-- Button label to start export -->
    <string name="SetSignalAsDefaultSmsAppFragment__next">Next</string>

    <!-- BackupSchedulePermission Megaphone -->
    <!-- The title on an alert window that explains to the user that we are unable to backup their messages -->
    <string name="BackupSchedulePermissionMegaphone__cant_back_up_chats">Can\'t back up chats</string>
    <!-- The body text of an alert window that tells the user that we are unable to backup their messages -->
    <string name="BackupSchedulePermissionMegaphone__your_chats_are_no_longer_being_automatically_backed_up">Your chats are no longer being automatically backed up.</string>
    <!-- The text on a button in an alert window that, when clicked, will take the user to a screen to re-enable backups -->
    <string name="BackupSchedulePermissionMegaphone__back_up_chats">Back up chats</string>
    <!-- The text on a button in an alert window that, when clicked, will take the user to a screen to re-enable backups -->
    <string name="BackupSchedulePermissionMegaphone__not_now">Not now</string>
    <!-- Re-enable backup permission bottom sheet title -->
    <string name="BackupSchedulePermissionMegaphone__to_reenable_backups">To re-enable backups:</string>
    <!-- Re-enable backups permission bottom sheet instruction 1 text -->
    <string name="BackupSchedulePermissionMegaphone__tap_the_go_to_settings_button_below">Tap the \"Go to settings\" button below</string>
    <!-- Re-enable backups permission bottom sheet instruction 2 text -->
    <string name="BackupSchedulePermissionMegaphone__turn_on_allow_settings_alarms_and_reminders">Turn on \"Allow settings alarms and reminders.\"</string>
    <!-- Re-enable backups permission bottom sheet call to action button to open settings -->
    <string name="BackupSchedulePermissionMegaphone__go_to_settings">Go to settings</string>

    <!-- SmsExportMegaphoneActivity -->
    <!-- Phase 2 title of full screen megaphone indicating sms will no longer be supported in the near future -->
    <string name="SmsExportMegaphoneActivity__signal_will_no_longer_support_sms">Signal will no longer support SMS</string>
    <!-- Phase 3 title of full screen megaphone indicating sms is longer supported  -->
    <string name="SmsExportMegaphoneActivity__signal_no_longer_supports_sms">Signal no longer supports SMS</string>
    <!-- Phase 2 message describing that sms is going away soon -->
    <string name="SmsExportMegaphoneActivity__signal_will_soon_remove_support_for_sending_sms_messages">Signal will soon remove support for sending SMS messages because Signal messages provide end-to-end encryption and strong privacy that SMS messages don\'t. This will also allow us to improve the Signal messaging experience.</string>
    <!-- Phase 3 message describing that sms has gone away -->
    <string name="SmsExportMegaphoneActivity__signal_has_removed_support_for_sending_sms_messages">Signal has removed support for sending SMS messages because Signal messages provide end-to-end encryption and strong privacy that SMS messages don\'t. This will also allow us to improve the Signal messaging experience.</string>
    <!-- The text on a button in a popup that, when clicked, will take the user to a screen to export their SMS messages -->
    <string name="SmsExportMegaphoneActivity__export_sms">Export SMS</string>
    <!-- The text on a button in a popup that, when clicked, will dismiss the popup and schedule the prompt to occur at a later time. -->
    <string name="SmsExportMegaphoneActivity__remind_me_later">Remind me later</string>
    <!-- The text on a button in a popup that, when clicked, will navigate the user to a web article on SMS removal -->
    <string name="SmsExportMegaphoneActivity__learn_more">Learn more</string>

    <!-- Phase 1 Small megaphone title indicating sms is going away -->
    <string name="SmsExportMegaphone__sms_support_going_away">SMS support going away</string>
    <!-- Phase 1 small megaphone description indicating sms is going away -->
    <string name="SmsExportMegaphone__sms_support_will_be_removed_soon_to_focus_on_encrypted_messaging">SMS support will be removed soon to focus on encrypted messaging.</string>
    <!-- Phase 1 small megaphone button that takes the user to the sms export flow -->
    <string name="SmsExportMegaphone__export_sms">Export SMS</string>
    <!-- Title for screen shown after sms export has completed -->
    <string name="ExportSmsCompleteFragment__export_complete">Export Complete</string>
    <!-- Button to continue to next screen -->
    <string name="ExportSmsCompleteFragment__next">Next</string>
    <!-- Message showing summary of sms export counts -->
    <plurals name="ExportSmsCompleteFragment__d_of_d_messages_exported">
        <item quantity="one">%1$d of %2$d message exported</item>
        <item quantity="other">%1$d of %2$d messages exported</item>
    </plurals>

    <!-- Title of screen shown when some sms messages did not export -->
    <string name="ExportSmsPartiallyComplete__export_partially_complete">Export partially complete</string>
    <!-- Debug step 1 on screen shown when some sms messages did not export -->
    <string name="ExportSmsPartiallyComplete__ensure_you_have_an_additional_s_free_on_your_phone_to_export_your_messages">Ensure you have an additional %1$s free on your phone to export your messages</string>
    <!-- Debug step 2 on screen shown when some sms messages dit not export -->
    <string name="ExportSmsPartiallyComplete__retry_export_which_will_only_retry_messages_that_have_not_yet_been_exported">Retry export, which will only retry messages that have not yet been exported</string>
    <!-- Partial sentence for Debug step 3 on screen shown when some sms messages did not export, is combined with 'contact us' -->
    <string name="ExportSmsPartiallyComplete__if_the_problem_persists">If the problem persists, </string>
    <!-- Partial sentence for deubg step 3 on screen shown when some sms messages did not export, combined with 'If the problem persists', link text to open contact support view -->
    <string name="ExportSmsPartiallyComplete__contact_us">contact us</string>
    <!-- Button text to retry sms export -->
    <string name="ExportSmsPartiallyComplete__retry">Retry</string>
    <!-- Button text to continue sms export flow and not retry failed message exports -->
    <string name="ExportSmsPartiallyComplete__continue_anyway">Continue anyway</string>
    <!-- Title of screen shown when all sms messages failed to export -->
    <string name="ExportSmsFullError__error_exporting_sms_messages">Error exporting SMS messages</string>
    <!-- Helper text shown when all sms messages failed to export -->
    <string name="ExportSmsFullError__please_try_again_if_the_problem_persists">Please try again. If the problem persists, </string>


    <!-- DonateToSignalFragment -->
    <!-- Title below avatar -->
    <string name="DonateToSignalFragment__privacy_over_profit">Privacy over profit</string>
    <!-- Continue button label -->
    <string name="DonateToSignalFragment__continue">Continue</string>
    <!-- Description below title -->
    <string name="DonateToSignalFragment__private_messaging">Private messaging, funded by you. No ads, no tracking, no compromise. Donate now to support Signal.</string>
    <!-- Donation pill toggle monthly text -->
    <string name="DonationPillToggle__monthly">Monthly</string>
    <!-- Donation pill toggle one-time text -->
    <string name="DonationPillToggle__one_time">One-time</string>

    <!-- GatewaySelectorBottomSheet -->
    <!-- Sheet title when subscribing -->
    <string name="GatewaySelectorBottomSheet__donate_s_month_to_signal">Donate %1$s/month to Signal</string>
    <!-- Sheet summary when subscribing -->
    <string name="GatewaySelectorBottomSheet__get_a_s_badge">Get a %1$s badge</string>
    <!-- Sheet title when giving a one-time donation -->
    <string name="GatewaySelectorBottomSheet__donate_s_to_signal">Donate %1$s to Signal</string>
    <!-- Sheet summary when giving a one-time donation -->
    <plurals name="GatewaySelectorBottomSheet__get_a_s_badge_for_d_days">
        <item quantity="one">Get a %1$s badge for %2$d day</item>
        <item quantity="other">Get a %1$s badge for %2$d days</item>
    </plurals>
    <!-- Button label for paying with a credit card -->
    <string name="GatewaySelectorBottomSheet__credit_or_debit_card">Credit or debit card</string>

    <!-- StripePaymentInProgressFragment -->
    <string name="StripePaymentInProgressFragment__cancelling">Cancelling…</string>

    <!-- The title of a bottom sheet dialog that tells the user we temporarily can't process their contacts. -->
    <string name="CdsTemporaryErrorBottomSheet_title">Too many contacts have been processed</string>
    <!-- The first part of the body text in a bottom sheet dialog that tells the user we temporarily can't process their contacts. The placeholder represents the number of days the user will have to wait until they can again. -->
    <plurals name="CdsTemporaryErrorBottomSheet_body1">
        <item quantity="one">Another attempt to process your contacts will be made within %1$d day.</item>
        <item quantity="other">Another attempt to process your contacts will be made within %1$d days.</item>
    </plurals>
    <!-- The second part of the body text in a bottom sheet dialog that advises the user to remove contacts from their phone to fix the issue. -->
    <string name="CdsTemporaryErrorBottomSheet_body2">To resolve this issue sooner, you can consider removing contacts or accounts on your phone that are syncing a lot of contacts.</string>
    <!-- A button label in a bottom sheet that will navigate the user to their contacts settings. -->
    <string name="CdsTemporaryErrorBottomSheet_contacts_button">Open contacts</string>
    <!-- A toast that will be shown if we are unable to open the user's default contacts app. -->
    <string name="CdsTemporaryErrorBottomSheet_no_contacts_toast">No contacts app found</string>

    <!-- The title of a bottom sheet dialog that tells the user we can't process their contacts. -->
    <string name="CdsPermanentErrorBottomSheet_title">Your contacts can\'t be processed</string>
    <!-- The first part of the body text in a bottom sheet dialog that tells the user we can't process their contacts. -->
    <string name="CdsPermanentErrorBottomSheet_body">The number of contacts on your phone exceeds the limit Signal can process. To find contacts on Signal, consider removing contacts or accounts on your phone that are syncing a lot of contacts.</string>
    <!-- The first part of the body text in a bottom sheet dialog that tells the user we can't process their contacts. -->
    <string name="CdsPermanentErrorBottomSheet_learn_more">Learn more</string>
    <!-- A button label in a bottom sheet that will navigate the user to their contacts settings. -->
    <string name="CdsPermanentErrorBottomSheet_contacts_button">Open contacts</string>
    <!-- A toast that will be shown if we are unable to open the user's default contacts app. -->
    <string name="CdsPermanentErrorBottomSheet_no_contacts_toast">No contacts app found</string>

    <!-- PaymentMessageView -->
    <!-- In-chat conversation message shown when you sent a payment to another person, placeholder is the other person name -->
    <string name="PaymentMessageView_you_sent_s">You sent %1$s</string>
    <!-- In-chat conversation message shown when another person sent a payment to you, placeholder is the other person name -->
    <string name="PaymentMessageView_s_sent_you">%1$s sent you</string>

    <!-- YourInformationIsPrivateBottomSheet -->
    <string name="YourInformationIsPrivateBottomSheet__your_information_is_private">Your information is private</string>
    <string name="YourInformationIsPrivateBottomSheet__signal_does_not_collect">Signal does not collect or store any of your personal information when you make a donation.</string>
    <string name="YourInformationIsPrivateBottomSheet__we_use_stripe">We use Stripe as our payment processor to receive your donations. We don\'t access, store, or save any of the information you provide to them.</string>
    <string name="YourInformationIsPrivateBottomSheet__signal_does_not_and_cannot">Signal does not and cannot connect your donation to your Signal account.</string>
    <string name="YourInformationIsPrivateBottomSheet__thank_you">Thank you for your support!</string>

    <!-- EOF -->

</resources><|MERGE_RESOLUTION|>--- conflicted
+++ resolved
@@ -1464,13 +1464,9 @@
     <!-- In-conversation update message to indicate that the current contact is sms only and will need to migrate to signal to continue the conversation in signal. -->
     <string name="MessageRecord__you_will_no_longer_be_able_to_send_sms_messages_from_signal_soon">You will no longer be able to send SMS messages from Signal soon. Invite %1$s to Signal to keep the conversation here.</string>
     <!-- In-conversation update message to indicate that the current contact is sms only and will need to migrate to signal to continue the conversation in signal. -->
-<<<<<<< HEAD
     <string name="MessageRecord__you_can_no_longer_send_sms_messages_in_signal">You can no longer send SMS messages in Molly. Invite %1$s to Molly to keep the conversation here.</string>
-=======
-    <string name="MessageRecord__you_can_no_longer_send_sms_messages_in_signal">You can no longer send SMS messages in Signal. Invite %1$s to Signal to keep the conversation here.</string>
     <!-- Body for quote when message being quoted is an in-app payment message -->
     <string name="MessageRecord__payment_s">Payment: %1$s</string>
->>>>>>> 09afb1be
 
     <!-- MessageRequestBottomView -->
     <string name="MessageRequestBottomView_accept">Accept</string>
