<?xml version="1.0" encoding="utf-8"?>
<resources>
    <!-- <string name="app_name" translatable="false">Signal</string> -->

    <string name="install_url" translatable="false">https://molly.im/install</string>
    <string name="donate_url" translatable="false">https://opencollective.com/mollyim</string>
    <string name="backup_support_url" translatable="false">https://support.signal.org/hc/articles/360007059752</string>
    <string name="transfer_support_url" translatable="false">https://support.signal.org/hc/articles/360007059752</string>
    <string name="support_center_url" translatable="false">https://support.signal.org/</string>
    <string name="terms_and_privacy_policy_url" translatable="false">https://signal.org/legal</string>
    <string name="sustainer_boost_and_badges" translatable="false">https://support.signal.org/hc/articles/4408365318426</string>

    <string name="yes">Yes</string>
    <string name="no">No</string>
    <string name="delete">Delete</string>
    <string name="please_wait">Please wait…</string>
    <string name="save">Save</string>
    <string name="note_to_self">Note to Self</string>

    <!-- AbstractNotificationBuilder -->
    <string name="AbstractNotificationBuilder_new_message">New message</string>

    <!-- AlbumThumbnailView -->
    <string name="AlbumThumbnailView_plus" translatable="false">\+%d</string>

    <!-- ApplicationMigrationActivity -->
    <string name="ApplicationMigrationActivity__signal_is_updating">Molly is updating…</string>

    <!-- ApplicationPreferencesActivity -->
    <string name="ApplicationPreferencesActivity_currently_s">Currently: %s</string>
    <string name="ApplicationPreferenceActivity_you_havent_set_a_passphrase_yet">You haven\'t set a passphrase yet!</string>
    <string name="ApplicationPreferencesActivity_disable_passphrase">Disable passphrase?</string>
    <string name="ApplicationPreferencesActivity_this_will_permanently_unlock_signal_and_message_notifications">This will permanently unlock Molly and message notifications.</string>
    <string name="ApplicationPreferencesActivity_disable">Disable</string>
    <string name="ApplicationPreferencesActivity_unregistering">Unregistering</string>
    <string name="ApplicationPreferencesActivity_unregistering_from_signal_messages_and_calls">Unregistering from Molly messages and calls…</string>
    <string name="ApplicationPreferencesActivity_disable_signal_messages_and_calls">Disable Molly messages and calls?</string>
    <string name="ApplicationPreferencesActivity_disable_signal_messages_and_calls_by_unregistering">Disable Molly messages and calls by unregistering from the server. You will need to re-register your phone number to use them again in the future.</string>
    <string name="ApplicationPreferencesActivity_error_connecting_to_server">Error connecting to server!</string>
    <string name="ApplicationPreferencesActivity_sms_enabled">SMS Enabled</string>
    <string name="ApplicationPreferencesActivity_touch_to_change_your_default_sms_app">Touch to change your default SMS app</string>
    <string name="ApplicationPreferencesActivity_sms_disabled">SMS Disabled</string>
    <string name="ApplicationPreferencesActivity_touch_to_make_signal_your_default_sms_app">Touch to make Signal your default SMS app</string>
    <string name="ApplicationPreferencesActivity_on">on</string>
    <string name="ApplicationPreferencesActivity_On">On</string>
    <string name="ApplicationPreferencesActivity_off">off</string>
    <string name="ApplicationPreferencesActivity_Off">Off</string>
    <string name="ApplicationPreferencesActivity_sms_mms_summary">SMS %1$s, MMS %2$s</string>
    <string name="ApplicationPreferencesActivity_privacy_summary">Screen lock %1$s, Registration lock %2$s</string>
    <string name="ApplicationPreferencesActivity_appearance_summary">Theme %1$s, Language %2$s</string>
    <string name="ApplicationPreferencesActivity_pins_are_required_for_registration_lock">PINs are required for registration lock. To disable PINs, please first disable registration lock.</string>
    <string name="ApplicationPreferencesActivity_pin_created">PIN created.</string>
    <string name="ApplicationPreferencesActivity_pin_disabled">PIN disabled.</string>
    <string name="ApplicationPreferencesActivity_hide">Hide</string>
    <string name="ApplicationPreferencesActivity_hide_reminder">Hide reminder?</string>
    <string name="ApplicationPreferencesActivity_record_payments_recovery_phrase">Record payments recovery phrase</string>
    <string name="ApplicationPreferencesActivity_record_phrase">Record phrase</string>
    <string name="ApplicationPreferencesActivity_before_you_can_disable_your_pin">Before you can disable your PIN, you must record your payments recovery phrase to ensure you can recover your payments account.</string>

    <!-- AppProtectionPreferenceFragment -->
    <plurals name="AppProtectionPreferenceFragment_minutes">
        <item quantity="one">%d minute</item>
        <item quantity="other">%d minutes</item>
    </plurals>

    <!-- DraftDatabase -->
    <string name="DraftDatabase_Draft_image_snippet">(image)</string>
    <string name="DraftDatabase_Draft_audio_snippet">(audio)</string>
    <string name="DraftDatabase_Draft_video_snippet">(video)</string>
    <string name="DraftDatabase_Draft_location_snippet">(location)</string>
    <string name="DraftDatabase_Draft_quote_snippet">(reply)</string>
    <string name="DraftDatabase_Draft_voice_note">(Voice message)</string>

    <!-- AttachmentKeyboard -->
    <string name="AttachmentKeyboard_gallery">Gallery</string>
    <string name="AttachmentKeyboard_file">File</string>
    <string name="AttachmentKeyboard_contact">Contact</string>
    <string name="AttachmentKeyboard_location">Location</string>
    <string name="AttachmentKeyboard_Signal_needs_permission_to_show_your_photos_and_videos">Molly needs permission to show your photos and videos.</string>
    <string name="AttachmentKeyboard_give_access">Give Access</string>
    <string name="AttachmentKeyboard_payment">Payment</string>

    <!-- AttachmentManager -->
    <string name="AttachmentManager_cant_open_media_selection">Can\'t find an app to select media.</string>
    <string name="AttachmentManager_signal_requires_the_external_storage_permission_in_order_to_attach_photos_videos_or_audio">Molly requires the Storage permission in order to attach photos, videos, or audio, but it has been permanently denied. Please continue to the app settings menu, select \"Permissions\", and enable \"Storage\".</string>
    <string name="AttachmentManager_signal_requires_contacts_permission_in_order_to_attach_contact_information">Molly requires Contacts permission in order to attach contact information, but it has been permanently denied. Please continue to the app settings menu, select \"Permissions\", and enable \"Contacts\".</string>
    <string name="AttachmentManager_signal_requires_location_information_in_order_to_attach_a_location">Molly requires Location permission in order to attach a location, but it has been permanently denied. Please continue to the app settings menu, select \"Permissions\", and enable \"Location\".</string>

    <!-- AttachmentUploadJob -->
    <string name="AttachmentUploadJob_uploading_media">Uploading media…</string>
    <string name="AttachmentUploadJob_compressing_video_start">Compressing video…</string>

    <!-- BackgroundMessageRetriever -->
    <string name="BackgroundMessageRetriever_checking_for_messages">Checking for messages…</string>

    <!-- BlockedUsersActivity -->
    <string name="BlockedUsersActivity__blocked_users">Blocked users</string>
    <string name="BlockedUsersActivity__add_blocked_user">Add blocked user</string>
    <string name="BlockedUsersActivity__blocked_users_will">Blocked users will not be able to call you or send you messages.</string>
    <string name="BlockedUsersActivity__no_blocked_users">No blocked users</string>
    <string name="BlockedUsersActivity__block_user">Block user?</string>
    <string name="BlockedUserActivity__s_will_not_be_able_to">\"%1$s\" will not be able to call you or send you messages.</string>
    <string name="BlockedUsersActivity__block">Block</string>
    <string name="BlockedUsersActivity__unblock_user">Unblock user?</string>
    <string name="BlockedUsersActivity__do_you_want_to_unblock_s">Do you want to unblock \"%1$s\"?</string>
    <string name="BlockedUsersActivity__unblock">Unblock</string>


    <!-- BlockUnblockDialog -->
    <string name="BlockUnblockDialog_block_and_leave_s">Block and leave %1$s?</string>
    <string name="BlockUnblockDialog_block_s">Block %1$s?</string>
    <string name="BlockUnblockDialog_you_will_no_longer_receive_messages_or_updates">You will no longer receive messages or updates from this group, and members won\'t be able to add you to this group again.</string>
    <string name="BlockUnblockDialog_group_members_wont_be_able_to_add_you">Group members won\'t be able to add you to this group again.</string>
    <string name="BlockUnblockDialog_group_members_will_be_able_to_add_you">Group members will be able to add you to this group again.</string>
    <string name="BlockUnblockDialog_you_will_be_able_to_call_and_message_each_other">You will be able to message and call each other and your name and photo will be shared with them.</string>
    <string name="BlockUnblockDialog_blocked_people_wont_be_able_to_call_you_or_send_you_messages">Blocked people won\'t be able to call you or send you messages.</string>
    <string name="BlockUnblockDialog_unblock_s">Unblock %1$s?</string>
    <string name="BlockUnblockDialog_block">Block</string>
    <string name="BlockUnblockDialog_block_and_leave">Block and Leave</string>
    <string name="BlockUnblockDialog_report_spam_and_block">Report spam and block</string>

    <!-- BucketedThreadMedia -->
    <string name="BucketedThreadMedia_Today">Today</string>
    <string name="BucketedThreadMedia_Yesterday">Yesterday</string>
    <string name="BucketedThreadMedia_This_week">This week</string>
    <string name="BucketedThreadMedia_This_month">This month</string>
    <string name="BucketedThreadMedia_Large">Large</string>
    <string name="BucketedThreadMedia_Medium">Medium</string>
    <string name="BucketedThreadMedia_Small">Small</string>

    <!-- CameraXFragment -->
    <string name="CameraXFragment_tap_for_photo_hold_for_video">Tap for photo, hold for video</string>
    <string name="CameraXFragment_capture_description">Capture</string>
    <string name="CameraXFragment_change_camera_description">Change camera</string>
    <string name="CameraXFragment_open_gallery_description">Open gallery</string>

    <!-- CameraContacts -->
    <string name="CameraContacts_recent_contacts">Recent contacts</string>
    <string name="CameraContacts_signal_contacts">Signal contacts</string>
    <string name="CameraContacts_signal_groups">Signal groups</string>
    <string name="CameraContacts_you_can_share_with_a_maximum_of_n_conversations">You can share with a maximum of %d conversations.</string>
    <string name="CameraContacts_select_signal_recipients">Select Signal recipients</string>
    <string name="CameraContacts_no_signal_contacts">No Signal contacts</string>
    <string name="CameraContacts_you_can_only_use_the_camera_button">You can only use the camera button to send photos to Signal contacts. </string>
    <string name="CameraContacts_cant_find_who_youre_looking_for">Can\'t find who you\'re looking for?</string>
    <string name="CameraContacts_invite_a_contact_to_join_signal">Invite a contact to join Molly</string>
    <string name="CameraContacts__menu_search">Search</string>

    <!-- ClearProfileActivity -->
    <string name="ClearProfileActivity_remove">Remove</string>
    <string name="ClearProfileActivity_remove_profile_photo">Remove profile photo?</string>
    <string name="ClearProfileActivity_remove_group_photo">Remove group photo?</string>

    <!-- ClientDeprecatedActivity -->
    <string name="ClientDeprecatedActivity_update_signal">Update Molly</string>
    <string name="ClientDeprecatedActivity_this_version_of_the_app_is_no_longer_supported">This version of the app is no longer supported. To continue sending and receiving messages, update to the latest version.</string>
    <string name="ClientDeprecatedActivity_update">Update</string>
    <string name="ClientDeprecatedActivity_dont_update">Don\'t Update</string>
    <string name="ClientDeprecatedActivity_warning">Warning</string>
    <string name="ClientDeprecatedActivity_your_version_of_signal_has_expired_you_can_view_your_message_history">Your version of Signal has expired. You can view your message history but you won\'t be able to send or receive messages until you update.</string>

    <!-- CommunicationActions -->
    <string name="CommunicationActions_no_browser_found">No web browser found.</string>
    <string name="CommunicationActions_send_email">Send email</string>
    <string name="CommunicationActions_a_cellular_call_is_already_in_progress">A cellular call is already in progress.</string>
    <string name="CommunicationActions_start_voice_call">Start voice call?</string>
    <string name="CommunicationActions_cancel">Cancel</string>
    <string name="CommunicationActions_call">Call</string>
    <string name="CommunicationActions_insecure_call">Insecure call</string>
    <string name="CommunicationActions_carrier_charges_may_apply">Carrier charges may apply. The number you are calling is not registered with Signal. This call will be placed through your mobile carrier, not over the internet.</string>

    <!-- ConfirmIdentityDialog -->
    <string name="ConfirmIdentityDialog_your_safety_number_with_s_has_changed">Your safety number with %1$s has changed. This could either mean that someone is trying to intercept your communication, or that %2$s simply reinstalled Signal.</string>
    <string name="ConfirmIdentityDialog_you_may_wish_to_verify_your_safety_number_with_this_contact">You may wish to verify your safety number with this contact.</string>
    <string name="ConfirmIdentityDialog_accept">Accept</string>

    <!-- ContactsCursorLoader -->
    <string name="ContactsCursorLoader_recent_chats">Recent chats</string>
    <string name="ContactsCursorLoader_contacts">Contacts</string>
    <string name="ContactsCursorLoader_groups">Groups</string>
    <string name="ContactsCursorLoader_phone_number_search">Phone number search</string>
    <string name="ContactsCursorLoader_username_search">Username search</string>

    <!-- ContactsDatabase -->
    <string name="ContactsDatabase_message_s">Message %s</string>
    <string name="ContactsDatabase_signal_call_s">Signal Call %s</string>

    <!-- ContactNameEditActivity -->
    <string name="ContactNameEditActivity_given_name">Given name</string>
    <string name="ContactNameEditActivity_family_name">Family name</string>
    <string name="ContactNameEditActivity_prefix">Prefix</string>
    <string name="ContactNameEditActivity_suffix">Suffix</string>
    <string name="ContactNameEditActivity_middle_name">Middle name</string>

    <!-- ContactShareEditActivity -->
    <string name="ContactShareEditActivity_type_home">Home</string>
    <string name="ContactShareEditActivity_type_mobile">Mobile</string>
    <string name="ContactShareEditActivity_type_work">Work</string>
    <string name="ContactShareEditActivity_type_missing">Other</string>
    <string name="ContactShareEditActivity_invalid_contact">Selected contact was invalid</string>

    <!-- ConversationItem -->
    <string name="ConversationItem_error_not_sent_tap_for_details">Not sent, tap for details</string>
    <string name="ConversationItem_error_partially_not_delivered">Partially sent, tap for details</string>
    <string name="ConversationItem_error_network_not_delivered">Send failed</string>
    <string name="ConversationItem_received_key_exchange_message_tap_to_process">Received key exchange message, tap to process.</string>
    <string name="ConversationItem_group_action_left">%1$s has left the group.</string>
    <string name="ConversationItem_send_paused">Send paused</string>
    <string name="ConversationItem_click_to_approve_unencrypted">Send failed, tap for unsecured fallback</string>
    <string name="ConversationItem_click_to_approve_unencrypted_sms_dialog_title">Fallback to unencrypted SMS?</string>
    <string name="ConversationItem_click_to_approve_unencrypted_mms_dialog_title">Fallback to unencrypted MMS?</string>
    <string name="ConversationItem_click_to_approve_unencrypted_dialog_message">This message will <b>not</b> be encrypted because the recipient is no longer a Signal user.\n\nSend unsecured message?</string>
    <string name="ConversationItem_unable_to_open_media">Can\'t find an app able to open this media.</string>
    <string name="ConversationItem_copied_text">Copied %s</string>
    <string name="ConversationItem_from_s">from %s</string>
    <string name="ConversationItem_to_s">to %s</string>
    <string name="ConversationItem_read_more">&#160; Read More</string>
    <string name="ConversationItem_download_more">&#160; Download More</string>
    <string name="ConversationItem_pending">&#160; Pending</string>
    <string name="ConversationItem_this_message_was_deleted">This message was deleted.</string>
    <string name="ConversationItem_you_deleted_this_message">You deleted this message.</string>

    <!-- ConversationActivity -->
    <string name="ConversationActivity_add_attachment">Add attachment</string>
    <string name="ConversationActivity_select_contact_info">Select contact info</string>
    <string name="ConversationActivity_compose_message">Compose message</string>
    <string name="ConversationActivity_sorry_there_was_an_error_setting_your_attachment">Sorry, there was an error setting your attachment.</string>
    <string name="ConversationActivity_recipient_is_not_a_valid_sms_or_email_address_exclamation">Recipient is not a valid SMS or email address!</string>
    <string name="ConversationActivity_message_is_empty_exclamation">Message is empty!</string>
    <string name="ConversationActivity_group_members">Group members</string>
    <string name="ConversationActivity__tap_here_to_start_a_group_call">Tap here to start a group call</string>

    <string name="ConversationActivity_invalid_recipient">Invalid recipient!</string>
    <string name="ConversationActivity_added_to_home_screen">Added to home screen</string>
    <string name="ConversationActivity_calls_not_supported">Calls not supported</string>
    <string name="ConversationActivity_this_device_does_not_appear_to_support_dial_actions">This device does not appear to support dial actions.</string>
    <string name="ConversationActivity_transport_insecure_sms">Insecure SMS</string>
    <string name="ConversationActivity_transport_insecure_mms">Insecure MMS</string>
    <string name="ConversationActivity_transport_signal">Signal</string>
    <string name="ConversationActivity_lets_switch_to_signal">Let\'s switch to Molly %1$s</string>
    <string name="ConversationActivity_specify_recipient">Please choose a contact</string>
    <string name="ConversationActivity_unblock">Unblock</string>
    <string name="ConversationActivity_attachment_exceeds_size_limits">Attachment exceeds size limits for the type of message you\'re sending.</string>
    <string name="ConversationActivity_unable_to_record_audio">Unable to record audio!</string>
    <string name="ConversationActivity_you_cant_send_messages_to_this_group">You can\'t send messages to this group because you\'re no longer a member.</string>
    <string name="ConversationActivity_only_s_can_send_messages">Only %1$s can send messages.</string>
    <string name="ConversationActivity_admins">admins</string>
    <string name="ConversationActivity_message_an_admin">Message an admin</string>
    <string name="ConversationActivity_cant_start_group_call">Can\'t start group call</string>
    <string name="ConversationActivity_only_admins_of_this_group_can_start_a_call">Only admins of this group can start a call.</string>
    <string name="ConversationActivity_there_is_no_app_available_to_handle_this_link_on_your_device">There is no app available to handle this link on your device.</string>
    <string name="ConversationActivity_your_request_to_join_has_been_sent_to_the_group_admin">Your request to join has been sent to the group admin. You\'ll be notified when they take action.</string>
    <string name="ConversationActivity_cancel_request">Cancel Request</string>

    <string name="ConversationActivity_to_send_audio_messages_allow_signal_access_to_your_microphone">To send audio messages, allow Molly access to your microphone.</string>
    <string name="ConversationActivity_signal_requires_the_microphone_permission_in_order_to_send_audio_messages">Molly requires the Microphone permission in order to send audio messages, but it has been permanently denied. Please continue to app settings, select \"Permissions\", and enable \"Microphone\".</string>
    <string name="ConversationActivity_signal_needs_the_microphone_and_camera_permissions_in_order_to_call_s">Molly needs the Microphone and Camera permissions in order to call %s, but they have been permanently denied. Please continue to app settings, select \"Permissions\", and enable \"Microphone\" and \"Camera\".</string>
    <string name="ConversationActivity_to_capture_photos_and_video_allow_signal_access_to_the_camera">To capture photos and video, allow Molly access to the camera.</string>
    <string name="ConversationActivity_signal_needs_the_camera_permission_to_take_photos_or_video">Molly needs the Camera permission to take photos or video, but it has been permanently denied. Please continue to app settings, select \"Permissions\", and enable \"Camera\".</string>
    <string name="ConversationActivity_signal_needs_camera_permissions_to_take_photos_or_video">Molly needs Camera permissions to take photos or video</string>
    <string name="ConversationActivity_enable_the_microphone_permission_to_capture_videos_with_sound">Enable the microphone permission to capture videos with sound.</string>
    <string name="ConversationActivity_signal_needs_the_recording_permissions_to_capture_video">Molly needs microphone permissions to record videos, but they have been denied. Please continue to app settings, select \"Permissions\", and enable \"Microphone\" and \"Camera\".</string>
    <string name="ConversationActivity_signal_needs_recording_permissions_to_capture_video">Molly needs microphone permissions to record videos.</string>

    <string name="ConversationActivity_quoted_contact_message">%1$s %2$s</string>
    <string name="ConversationActivity_signal_cannot_sent_sms_mms_messages_because_it_is_not_your_default_sms_app">Signal cannot send SMS/MMS messages because it is not your default SMS app. Would you like to change this in your Android settings?</string>
    <string name="ConversationActivity_yes">Yes</string>
    <string name="ConversationActivity_no">No</string>
    <string name="ConversationActivity_search_position">%1$d of %2$d</string>
    <string name="ConversationActivity_no_results">No results</string>

    <string name="ConversationActivity_sticker_pack_installed">Sticker pack installed</string>
    <string name="ConversationActivity_new_say_it_with_stickers">New! Say it with stickers</string>

    <string name="ConversationActivity_cancel">Cancel</string>
    <string name="ConversationActivity_delete_conversation">Delete conversation?</string>
    <string name="ConversationActivity_delete_and_leave_group">Delete and leave group?</string>
    <string name="ConversationActivity_this_conversation_will_be_deleted_from_all_of_your_devices">This conversation will be deleted from all of your devices.</string>
    <string name="ConversationActivity_you_will_leave_this_group_and_it_will_be_deleted_from_all_of_your_devices">You will leave this group, and it will be deleted from all your devices.</string>
    <string name="ConversationActivity_delete">Delete</string>
    <string name="ConversationActivity_delete_and_leave">Delete and leave</string>
    <string name="ConversationActivity__to_call_s_signal_needs_access_to_your_microphone">To call %1$s, Molly needs access to your microphone</string>

    <string name="ConversationActivity__more_options_now_in_group_settings">More options now in \"Group settings\"</string>

    <string name="ConversationActivity_join">Join</string>
    <string name="ConversationActivity_full">Full</string>

    <string name="ConversationActivity_error_sending_media">Error sending media</string>

    <string name="ConversationActivity__reported_as_spam_and_blocked">Reported as spam and blocked.</string>

    <!-- ConversationAdapter -->
    <plurals name="ConversationAdapter_n_unread_messages">
        <item quantity="one">%d unread message</item>
        <item quantity="other">%d unread messages</item>
    </plurals>

    <!-- ConversationFragment -->
    <plurals name="ConversationFragment_delete_selected_messages">
        <item quantity="one">Delete selected message?</item>
        <item quantity="other">Delete selected messages?</item>
    </plurals>
    <string name="ConversationFragment_save_to_sd_card">Save to storage?</string>
    <plurals name="ConversationFragment_saving_n_media_to_storage_warning">
        <item quantity="one">Saving this media to storage will allow any other apps on your device to access it.\n\nContinue?</item>
        <item quantity="other">Saving all %1$d media to storage will allow any other apps on your device to access them.\n\nContinue?</item>
    </plurals>
    <plurals name="ConversationFragment_error_while_saving_attachments_to_sd_card">
        <item quantity="one">Error while saving attachment to storage!</item>
        <item quantity="other">Error while saving attachments to storage!</item>
    </plurals>
    <string name="ConversationFragment_unable_to_write_to_sd_card_exclamation">Unable to write to storage!</string>
    <plurals name="ConversationFragment_saving_n_attachments">
        <item quantity="one">Saving attachment</item>
        <item quantity="other">Saving %1$d attachments</item>
    </plurals>
    <plurals name="ConversationFragment_saving_n_attachments_to_sd_card">
        <item quantity="one">Saving attachment to storage…</item>
        <item quantity="other">Saving %1$d attachments to storage…</item>
    </plurals>
    <string name="ConversationFragment_pending">Pending…</string>
    <string name="ConversationFragment_push">Data (Signal)</string>
    <string name="ConversationFragment_mms">MMS</string>
    <string name="ConversationFragment_sms">SMS</string>
    <string name="ConversationFragment_deleting">Deleting</string>
    <string name="ConversationFragment_deleting_messages">Deleting messages…</string>
    <string name="ConversationFragment_delete_for_me">Delete for me</string>
    <string name="ConversationFragment_delete_for_everyone">Delete for everyone</string>
    <string name="ConversationFragment_this_message_will_be_deleted_for_everyone_in_the_conversation">This message will be deleted for everyone in the conversation if they’re on a recent version of Signal. They will be able to see that you deleted a message.</string>
    <string name="ConversationFragment_quoted_message_not_found">Original message not found</string>
    <string name="ConversationFragment_quoted_message_no_longer_available">Original message no longer available</string>
    <string name="ConversationFragment_failed_to_open_message">Failed to open message</string>
    <string name="ConversationFragment_you_can_swipe_to_the_right_reply">You can swipe to the right on any message to quickly reply</string>
    <string name="ConversationFragment_you_can_swipe_to_the_left_reply">You can swipe to the left on any message to quickly reply</string>
    <string name="ConversationFragment_outgoing_view_once_media_files_are_automatically_removed">Outgoing view-once media files are automatically removed after they are sent</string>
    <string name="ConversationFragment_you_already_viewed_this_message">You already viewed this message</string>
    <string name="ConversationFragment__you_can_add_notes_for_yourself_in_this_conversation">You can add notes for yourself in this conversation.\nIf your account has any linked devices, new notes will be synced.</string>
    <string name="ConversationFragment__d_group_members_have_the_same_name">%1$d group members have the same name.</string>
    <string name="ConversationFragment__tap_to_review">Tap to review</string>
    <string name="ConversationFragment__review_requests_carefully">Review requests carefully</string>
    <string name="ConversationFragment__signal_found_another_contact_with_the_same_name">Molly found another contact with the same name.</string>
    <string name="ConversationFragment_contact_us">Contact us</string>
    <string name="ConversationFragment_verify">Verify</string>
    <string name="ConversationFragment_not_now">Not now</string>
    <string name="ConversationFragment_your_safety_number_with_s_changed">Your safety number with %s changed</string>
    <string name="ConversationFragment_your_safety_number_with_s_changed_likey_because_they_reinstalled_signal">Your safety number with %s changed, likely because they reinstalled Signal or changed devices. Tap Verify to confirm the new safety number. This is optional.</string>

    <plurals name="ConversationListFragment_delete_selected_conversations">
        <item quantity="one">Delete selected conversation?</item>
        <item quantity="other">Delete selected conversations?</item>
    </plurals>
    <plurals name="ConversationListFragment_this_will_permanently_delete_all_n_selected_conversations">
        <item quantity="one">This will permanently delete the selected conversation.</item>
        <item quantity="other">This will permanently delete all %1$d selected conversations.</item>
    </plurals>
    <string name="ConversationListFragment_deleting">Deleting</string>
    <string name="ConversationListFragment_deleting_selected_conversations">Deleting selected conversations…</string>
    <plurals name="ConversationListFragment_conversations_archived">
        <item quantity="one">Conversation archived</item>
        <item quantity="other">%d conversations archived</item>
    </plurals>
    <string name="ConversationListFragment_undo">UNDO</string>
    <plurals name="ConversationListFragment_moved_conversations_to_inbox">
        <item quantity="one">Moved conversation to inbox</item>
        <item quantity="other">Moved %d conversations to inbox</item>
    </plurals>
    <plurals name="ConversationListFragment_read_plural">
        <item quantity="one">Read</item>
        <item quantity="other">Read</item>
    </plurals>
    <plurals name="ConversationListFragment_unread_plural">
        <item quantity="one">Unread</item>
        <item quantity="other">Unread</item>
    </plurals>
    <plurals name="ConversationListFragment_pin_plural">
        <item quantity="one">Pin</item>
        <item quantity="other">Pin</item>
    </plurals>
    <plurals name="ConversationListFragment_unpin_plural">
        <item quantity="one">Unpin</item>
        <item quantity="other">Unpin</item>
    </plurals>
    <plurals name="ConversationListFragment_mute_plural">
        <item quantity="one">Mute</item>
        <item quantity="other">Mute</item>
    </plurals>
    <plurals name="ConversationListFragment_unmute_plural">
        <item quantity="one">Unmute</item>
        <item quantity="other">Unmute</item>
    </plurals>
    <string name="ConversationListFragment_select">Select</string>
    <plurals name="ConversationListFragment_archive_plural">
        <item quantity="one">Archive</item>
        <item quantity="other">Archive</item>
    </plurals>
    <plurals name="ConversationListFragment_unarchive_plural">
        <item quantity="one">Unarchive</item>
        <item quantity="other">Unarchive</item>
    </plurals>
    <plurals name="ConversationListFragment_delete_plural">
        <item quantity="one">Delete</item>
        <item quantity="other">Delete</item>
    </plurals>
    <string name="ConversationListFragment_select_all">Select all</string>
    <plurals name="ConversationListFragment_s_selected">
        <item quantity="one">%d selected</item>
        <item quantity="other">%d selected</item>
    </plurals>

    <!-- ConversationListItem -->
    <string name="ConversationListItem_key_exchange_message">Key exchange message</string>

    <!-- ConversationListItemAction -->
    <string name="ConversationListItemAction_archived_conversations_d">Archived conversations (%d)</string>

    <!-- ConversationTitleView -->
    <string name="ConversationTitleView_verified">Verified</string>
    <string name="ConversationTitleView_you">You</string>

    <!-- ConversationTypingView -->
    <string name="ConversationTypingView__plus_d">+%1$d</string>

    <!-- CreateGroupActivity -->
    <string name="CreateGroupActivity_some_contacts_cannot_be_in_legacy_groups">Some contacts cannot be in legacy groups.</string>
    <string name="CreateGroupActivity__select_members">Select members</string>

    <!-- CreateProfileActivity -->
    <string name="CreateProfileActivity__profile">Profile</string>
    <string name="CreateProfileActivity_error_setting_profile_photo">Error setting profile photo</string>
    <string name="CreateProfileActivity_problem_setting_profile">Problem setting profile</string>
    <string name="CreateProfileActivity_set_up_your_profile">Set up your profile</string>
    <string name="CreateProfileActivity_signal_profiles_are_end_to_end_encrypted">Your profile is end-to-end encrypted. Your profile and changes to it will be visible to your contacts, when you initiate or accept new conversations, and when you join new groups.</string>
    <string name="CreateProfileActivity_set_avatar_description">Set avatar</string>

    <!-- ChooseBackupFragment -->
    <string name="ChooseBackupFragment__restore_from_backup">Restore from backup?</string>
    <string name="ChooseBackupFragment__restore_your_messages_and_media">Restore your messages and media from a local backup. If you don\'t restore now, you won\'t be able to restore later.</string>
    <string name="ChooseBackupFragment__icon_content_description">Restore from backup icon</string>
    <string name="ChooseBackupFragment__choose_backup">Choose backup</string>
    <string name="ChooseBackupFragment__learn_more">Learn more</string>
    <string name="ChooseBackupFragment__no_file_browser_available">No file browser available</string>

    <!-- RestoreBackupFragment -->
    <string name="RestoreBackupFragment__restore_complete">Restore complete</string>
    <string name="RestoreBackupFragment__to_continue_using_backups_please_choose_a_folder">To continue using backups, please choose a folder. New backups will be saved to this location.</string>
    <string name="RestoreBackupFragment__choose_folder">Choose folder</string>
    <string name="RestoreBackupFragment__not_now">Not now</string>

    <!-- BackupsPreferenceFragment -->
    <string name="BackupsPreferenceFragment__chat_backups">Chat backups</string>
    <string name="BackupsPreferenceFragment__backups_are_encrypted_with_a_passphrase">Backups are encrypted with a passphrase and stored on your device.</string>
    <string name="BackupsPreferenceFragment__create_backup">Create backup</string>
    <string name="BackupsPreferenceFragment__last_backup">Last backup: %1$s</string>
    <string name="BackupsPreferenceFragment__backup_folder">Backup folder</string>
    <string name="BackupsPreferenceFragment__verify_backup_passphrase">Verify backup passphrase</string>
    <string name="BackupsPreferenceFragment__test_your_backup_passphrase">Test your backup passphrase and verify that it matches</string>
    <string name="BackupsPreferenceFragment__turn_on">Turn on</string>
    <string name="BackupsPreferenceFragment__turn_off">Turn off</string>
    <string name="BackupsPreferenceFragment__to_restore_a_backup">To restore a backup, install a new copy of Molly. Open the app and tap "Restore backup", then locate a backup file. %1$s</string>
    <string name="BackupsPreferenceFragment__learn_more">Learn more</string>
    <string name="BackupsPreferenceFragment__in_progress">In progress…</string>
    <string name="BackupsPreferenceFragment__d_so_far">%1$d so far…</string>
    <string name="BackupsPreferenceFragment_signal_requires_external_storage_permission_in_order_to_create_backups">Molly requires external storage permission in order to create backups, but it has been permanently denied. Please continue to app settings, select \"Permissions\" and enable \"Storage\".</string>


    <!-- CustomDefaultPreference -->
    <string name="CustomDefaultPreference_using_custom">Using custom: %s</string>
    <string name="CustomDefaultPreference_using_default">Using default: %s</string>
    <string name="CustomDefaultPreference_none">None</string>

    <!-- AvatarSelectionBottomSheetDialogFragment -->
    <string name="AvatarSelectionBottomSheetDialogFragment__choose_photo">Choose photo</string>
    <string name="AvatarSelectionBottomSheetDialogFragment__take_photo">Take photo</string>
    <string name="AvatarSelectionBottomSheetDialogFragment__choose_from_gallery">Choose from gallery</string>
    <string name="AvatarSelectionBottomSheetDialogFragment__remove_photo">Remove photo</string>
    <string name="AvatarSelectionBottomSheetDialogFragment__taking_a_photo_requires_the_camera_permission">Taking a photo requires the camera permission.</string>
    <string name="AvatarSelectionBottomSheetDialogFragment__viewing_your_gallery_requires_the_storage_permission">Viewing your gallery requires the storage permission.</string>

    <!-- DateUtils -->
    <string name="DateUtils_just_now">Now</string>
    <string name="DateUtils_minutes_ago">%dm</string>
    <string name="DateUtils_today">Today</string>
    <string name="DateUtils_yesterday">Yesterday</string>

    <!-- DecryptionFailedDialog -->
    <string name="DecryptionFailedDialog_chat_session_refreshed">Chat session refreshed</string>
    <string name="DecryptionFailedDialog_signal_uses_end_to_end_encryption">Signal uses end-to-end encryption and it may need to refresh your chat session sometimes. This doesn\'t affect your chat\'s security, but you may have missed a message from this contact, and you can ask them to resend it.</string>

    <!-- DeviceListActivity -->
    <string name="DeviceListActivity_unlink_s">Unlink \'%s\'?</string>
    <string name="DeviceListActivity_by_unlinking_this_device_it_will_no_longer_be_able_to_send_or_receive">By unlinking this device, it will no longer be able to send or receive messages.</string>
    <string name="DeviceListActivity_network_connection_failed">Network connection failed</string>
    <string name="DeviceListActivity_try_again">Try again</string>
    <string name="DeviceListActivity_unlinking_device">Unlinking device…</string>
    <string name="DeviceListActivity_unlinking_device_no_ellipsis">Unlinking device</string>
    <string name="DeviceListActivity_network_failed">Network failed!</string>

    <!-- DeviceListItem -->
    <string name="DeviceListItem_unnamed_device">Unnamed device</string>
    <string name="DeviceListItem_linked_s">Linked %s</string>
    <string name="DeviceListItem_last_active_s">Last active %s</string>
    <string name="DeviceListItem_today">Today</string>

    <!-- DocumentView -->
    <string name="DocumentView_unnamed_file">Unnamed file</string>

<<<<<<< HEAD

    <!-- DonateMegaphone -->
    <string name="DonateMegaphone_donate_to_signal">Donate to Molly</string>
    <string name="DonateMegaphone_Signal_is_powered_by_people_like_you_show_your_support_today">Molly is powered by people like you. Show your support today!</string>
    <string name="DonateMegaphone_donate">Donate</string>
    <string name="DonateMegaphone_no_thanks">No Thanks</string>

=======
>>>>>>> 182a112c
    <!-- GroupCallingMegaphone -->
    <string name="GroupCallingMegaphone__introducing_group_calls">Introducing Group Calls</string>
    <string name="GroupCallingMegaphone__open_a_new_group_to_start">Open a New Group to start a free encrypted group call</string>

    <!-- DozeReminder -->
    <string name="DozeReminder_optimize_for_missing_play_services">Optimize for missing Play Services</string>
    <string name="DozeReminder_this_device_does_not_support_play_services_tap_to_disable_system_battery">This device does not support Play Services. Tap to disable system battery optimizations that prevent Molly from retrieving messages while inactive.</string>

    <!-- ExpiredBuildReminder -->
    <string name="ExpiredBuildReminder_this_version_of_signal_has_expired">This version of Signal has expired. Update now to send and receive messages.</string>
    <string name="ExpiredBuildReminder_update_now">Update now</string>

    <!-- PendingGroupJoinRequestsReminder -->
    <plurals name="PendingGroupJoinRequestsReminder_d_pending_member_requests">
        <item quantity="one">%d pending member request.</item>
        <item quantity="other">%d pending member requests.</item>
    </plurals>
    <string name="PendingGroupJoinRequestsReminder_view">View</string>

    <!-- ShareActivity -->
    <string name="ShareActivity_share_with">Share with</string>
    <string name="ShareActivity_multiple_attachments_are_only_supported">Multiple attachments are only supported for images and videos</string>
    <string name="ShareActivity_you_do_not_have_permission_to_send_to_this_group">You do not have permission to send to this group</string>

    <!-- GcmRefreshJob -->
    <string name="GcmRefreshJob_Permanent_Signal_communication_failure">Permanent Signal communication failure!</string>
    <string name="GcmRefreshJob_Signal_was_unable_to_register_with_Google_Play_Services">Molly was unable to register with Google Play Services. Molly messages and calls have been disabled, please try re-registering in Settings &gt; Advanced.</string>


    <!-- GiphyActivity -->
    <string name="GiphyActivity_error_while_retrieving_full_resolution_gif">Error while retrieving full resolution GIF</string>

    <!-- GiphyFragmentPageAdapter -->
    <string name="GiphyFragmentPagerAdapter_gifs">GIFs</string>
    <string name="GiphyFragmentPagerAdapter_stickers">Stickers</string>

    <!-- AddToGroupActivity -->
    <string name="AddToGroupActivity_add_member">Add member?</string>
    <string name="AddToGroupActivity_add_s_to_s">Add \"%1$s\" to \"%2$s\"?</string>
    <string name="AddToGroupActivity_s_added_to_s">\"%1$s\" added to \"%2$s\".</string>
    <string name="AddToGroupActivity_add_to_group">Add to group</string>
    <string name="AddToGroupActivity_add_to_groups">Add to groups</string>
    <string name="AddToGroupActivity_this_person_cant_be_added_to_legacy_groups">This person can\'t be added to legacy groups.</string>
    <string name="AddToGroupActivity_add">Add</string>
    <string name="AddToGroupActivity_add_to_a_group">Add to a group</string>

    <!-- ChooseNewAdminActivity -->
    <string name="ChooseNewAdminActivity_choose_new_admin">Choose new admin</string>
    <string name="ChooseNewAdminActivity_done">Done</string>
    <string name="ChooseNewAdminActivity_you_left">You left \"%1$s.\"</string>

    <!-- GroupMembersDialog -->
    <string name="GroupMembersDialog_you">You</string>

    <!-- GV2 access levels -->
    <string name="GroupManagement_access_level_anyone">Anyone</string>
    <string name="GroupManagement_access_level_all_members">All members</string>
    <string name="GroupManagement_access_level_only_admins">Only admins</string>
    <string name="GroupManagement_access_level_no_one">No one</string>
    <string name="GroupManagement_access_level_unknown" translatable="false">Unknown</string>
    <array name="GroupManagement_edit_group_membership_choices">
        <item>@string/GroupManagement_access_level_all_members</item>
        <item>@string/GroupManagement_access_level_only_admins</item>
    </array>
    <array name="GroupManagement_edit_group_info_choices">
        <item>@string/GroupManagement_access_level_all_members</item>
        <item>@string/GroupManagement_access_level_only_admins</item>
    </array>

    <!-- GV2 invites sent -->
    <plurals name="GroupManagement_invitation_sent">
        <item quantity="one">Invitation sent</item>
        <item quantity="other">%d invitations sent</item>
    </plurals>
    <string name="GroupManagement_invite_single_user">“%1$s” can’t be automatically added to this group by you.\n\nThey’ve been invited to join, and won’t see any group messages until they accept.</string>
    <string name="GroupManagement_invite_multiple_users">These users can’t be automatically added to this group by you.\n\nThey’ve been invited to join the group, and won’t see any group messages until they accept.</string>

    <!-- GroupsV1MigrationLearnMoreBottomSheetDialogFragment -->
    <string name="GroupsV1MigrationLearnMore_what_are_new_groups">What are New Groups?</string>
    <string name="GroupsV1MigrationLearnMore_new_groups_have_features_like_mentions">New Groups have features like @mentions and group admins, and will support more features in the future.</string>
    <string name="GroupsV1MigrationLearnMore_all_message_history_and_media_has_been_kept">All message history and media has been kept from before the upgrade.</string>
    <string name="GroupsV1MigrationLearnMore_you_will_need_to_accept_an_invite_to_join_this_group_again">You will need to accept an invite to join this group again, and will not receive group messages until you accept.</string>
    <plurals name="GroupsV1MigrationLearnMore_these_members_will_need_to_accept_an_invite">
        <item quantity="one">This member will need to accept an invite to join this group again and will not receive group messages until they accept:</item>
        <item quantity="other">These members will need to accept an invite to join this group again and will not receive group messages until they accept:</item>
    </plurals>
    <plurals name="GroupsV1MigrationLearnMore_these_members_were_removed_from_the_group">
        <item quantity="one">This member was removed from the group and will not be able to rejoin until they upgrade:</item>
        <item quantity="other">These members were removed from the group and will not be able to rejoin until they upgrade:</item>
    </plurals>

    <!-- GroupsV1MigrationInitiationBottomSheetDialogFragment -->
    <string name="GroupsV1MigrationInitiation_upgrade_to_new_group">Upgrade to New Group</string>
    <string name="GroupsV1MigrationInitiation_upgrade_this_group">Upgrade this group</string>
    <string name="GroupsV1MigrationInitiation_new_groups_have_features_like_mentions">New Groups have features like @mentions and group admins, and will support more features in the future.</string>
    <string name="GroupsV1MigrationInitiation_all_message_history_and_media_will_be_kept">All message history and media will be kept from before the upgrade.</string>
    <string name="GroupsV1MigrationInitiation_encountered_a_network_error">Encountered a network error. Try again later.</string>
    <string name="GroupsV1MigrationInitiation_failed_to_upgrade">Failed to upgrade.</string>
    <plurals name="GroupsV1MigrationInitiation_these_members_will_need_to_accept_an_invite">
        <item quantity="one">This member will need to accept an invite to join this group again and will not receive group messages until they accept:</item>
        <item quantity="other">These members will need to accept an invite to join this group again and will not receive group messages until they accept:</item>
    </plurals>
    <plurals name="GroupsV1MigrationInitiation_these_members_are_not_capable_of_joining_new_groups">
        <item quantity="one">This member is not capable of joining New Groups, and will be removed from the group:</item>
        <item quantity="other">These members are not capable of joining New Groups, and will be removed from the group:</item>
    </plurals>

    <!-- GroupsV1MigrationSuggestionsReminder -->
    <plurals name="GroupsV1MigrationSuggestionsReminder_members_couldnt_be_added_to_the_new_group">
        <item quantity="one">%1$d member couldn\'t be re-added to the New Group. Do you want to add them now?</item>
        <item quantity="other">%1$d members couldn\'t be re-added to the New Group. Do you want to add them now?</item>
    </plurals>
    <plurals name="GroupsV1MigrationSuggestionsReminder_add_members">
        <item quantity="one">Add member</item>
        <item quantity="other">Add members</item>
    </plurals>
    <string name="GroupsV1MigrationSuggestionsReminder_no_thanks">No thanks</string>

    <!-- GroupsV1MigrationSuggestionsDialog -->
    <plurals name="GroupsV1MigrationSuggestionsDialog_add_members_question">
        <item quantity="one">Add member?</item>
        <item quantity="other">Add members?</item>
    </plurals>
    <plurals name="GroupsV1MigrationSuggestionsDialog_these_members_couldnt_be_automatically_added">
        <item quantity="one">This member couldn\'t be automatically added to the New Group when it was upgraded:</item>
        <item quantity="other">These members couldn\'t be automatically added to the New Group when it was upgraded:</item>
    </plurals>
    <plurals name="GroupsV1MigrationSuggestionsDialog_add_members">
        <item quantity="one">Add member</item>
        <item quantity="other">Add members</item>
    </plurals>
    <plurals name="GroupsV1MigrationSuggestionsDialog_failed_to_add_members_try_again_later">
        <item quantity="one">Failed to add member. Try again later.</item>
        <item quantity="other">Failed to add members. Try again later.</item>
    </plurals>
    <plurals name="GroupsV1MigrationSuggestionsDialog_cannot_add_members">
        <item quantity="one">Cannot add member.</item>
        <item quantity="other">Cannot add members.</item>
    </plurals>

    <!-- LeaveGroupDialog -->
    <string name="LeaveGroupDialog_leave_group">Leave group?</string>
    <string name="LeaveGroupDialog_you_will_no_longer_be_able_to_send_or_receive_messages_in_this_group">You will no longer be able to send or receive messages in this group.</string>
    <string name="LeaveGroupDialog_leave">Leave</string>
    <string name="LeaveGroupDialog_choose_new_admin">Choose new admin</string>
    <string name="LeaveGroupDialog_before_you_leave_you_must_choose_at_least_one_new_admin_for_this_group">Before you leave, you must choose at least one new admin for this group.</string>
    <string name="LeaveGroupDialog_choose_admin">Choose admin</string>

    <!-- LinkPreviewsMegaphone -->
    <string name="LinkPreviewsMegaphone_disable">Disable</string>
    <string name="LinkPreviewsMegaphone_preview_any_link">Preview any link</string>
    <string name="LinkPreviewsMegaphone_you_can_now_retrieve_link_previews_directly_from_any_website">You can now retrieve link previews directly from any website for messages you send.</string>

    <!-- LinkPreviewView -->
    <string name="LinkPreviewView_no_link_preview_available">No link preview available</string>
    <string name="LinkPreviewView_this_group_link_is_not_active">This group link is not active</string>
    <string name="LinkPreviewView_domain_date">%1$s · %2$s</string>

    <!-- LinkPreviewRepository -->
    <plurals name="LinkPreviewRepository_d_members">
        <item quantity="one">%1$d member</item>
        <item quantity="other">%1$d members</item>
    </plurals>

    <!-- PendingMembersActivity -->
    <string name="PendingMembersActivity_pending_group_invites">Pending group invites</string>
    <string name="PendingMembersActivity_requests">Requests</string>
    <string name="PendingMembersActivity_invites">Invites</string>
    <string name="PendingMembersActivity_people_you_invited">People you invited</string>
    <string name="PendingMembersActivity_you_have_no_pending_invites">You have no pending invites.</string>
    <string name="PendingMembersActivity_invites_by_other_group_members">Invites by other group members</string>
    <string name="PendingMembersActivity_no_pending_invites_by_other_group_members">No pending invites by other group members.</string>
    <string name="PendingMembersActivity_missing_detail_explanation">Details of people invited by other group members are not shown. If invitees choose to join, their information will be shared with the group at that time. They will not see any messages in the group until they join.</string>

    <string name="PendingMembersActivity_revoke_invite">Revoke invite</string>
    <string name="PendingMembersActivity_revoke_invites">Revoke invites</string>
    <plurals name="PendingMembersActivity_revoke_d_invites">
        <item quantity="one">Revoke invite</item>
        <item quantity="other">Revoke %1$d invites</item>
    </plurals>
    <plurals name="PendingMembersActivity_error_revoking_invite">
        <item quantity="one">Error revoking invite</item>
        <item quantity="other">Error revoking invites</item>
    </plurals>

    <!-- RequestingMembersFragment -->
    <string name="RequestingMembersFragment_pending_member_requests">Pending member requests</string>
    <string name="RequestingMembersFragment_no_member_requests_to_show">No member requests to show.</string>
    <string name="RequestingMembersFragment_explanation">People on this list are attempting to join this group via the group link.</string>
    <string name="RequestingMembersFragment_added_s">Added "%1$s"</string>
    <string name="RequestingMembersFragment_denied_s">Denied "%1$s"</string>

    <!-- AddMembersActivity -->
    <string name="AddMembersActivity__done">Done</string>
    <string name="AddMembersActivity__this_person_cant_be_added_to_legacy_groups">This person can\'t be added to legacy groups.</string>
    <string name="AddMembersActivity__this_person_cant_be_added_to_announcement_groups">This person can\'t be added to announcement groups.</string>
    <plurals name="AddMembersActivity__add_d_members_to_s">
        <item quantity="one">Add \"%1$s\" to \"%2$s\"?</item>
        <item quantity="other">Add %3$d members to \"%2$s\"?</item>
    </plurals>
    <string name="AddMembersActivity__add">Add</string>
    <string name="AddMembersActivity__add_members">Add members</string>

    <!-- AddGroupDetailsFragment -->
    <string name="AddGroupDetailsFragment__name_this_group">Name this group</string>
    <string name="AddGroupDetailsFragment__create_group">Create group</string>
    <string name="AddGroupDetailsFragment__create">Create</string>
    <string name="AddGroupDetailsFragment__members">Members</string>
    <string name="AddGroupDetailsFragment__you_can_add_or_invite_friends_after_creating_this_group">You can add or invite friends after creating this group.</string>
    <string name="AddGroupDetailsFragment__group_name_required">Group name (required)</string>
    <string name="AddGroupDetailsFragment__group_name_optional">Group name (optional)</string>
    <string name="AddGroupDetailsFragment__this_field_is_required">This field is required.</string>
    <string name="AddGroupDetailsFragment__group_creation_failed">Group creation failed.</string>
    <string name="AddGroupDetailsFragment__try_again_later">Try again later.</string>
    <string name="AddGroupDetailsFragment__youve_selected_a_contact_that_doesnt">You\'ve selected a contact that doesn\'t support Signal groups, so this group will be MMS.</string>
    <string name="AddGroupDetailsFragment_custom_mms_group_names_and_photos_will_only_be_visible_to_you">Custom MMS group names and photos will only be visible to you.</string>
    <string name="AddGroupDetailsFragment__remove">Remove</string>
    <string name="AddGroupDetailsFragment__sms_contact">SMS contact</string>
    <string name="AddGroupDetailsFragment__remove_s_from_this_group">Remove %1$s from this group?</string>
    <plurals name="AddGroupDetailsFragment__d_members_do_not_support_new_groups">
        <item quantity="one">%d member does not support New Groups, so this will be a Legacy Group.</item>
        <item quantity="other">%d members do not support New Groups, so this group will be a Legacy Group.</item>
    </plurals>
    <plurals name="AddGroupDetailsFragment__d_members_do_not_support_new_groups_so_this_group_cannot_be_created">
        <item quantity="one">%d member does not support New Groups, so this group cannot be created.</item>
        <item quantity="other">%d members do not support New Groups, so this group cannot be created.</item>
    </plurals>

    <!-- NonGv2MemberDialog -->
    <string name="NonGv2MemberDialog_single_users_are_non_gv2_capable">A Legacy Group will be created because “%1$s” is using an old version of Signal. You can create a New Style Group with them after they update Signal, or remove them before creating the group.</string>
    <plurals name="NonGv2MemberDialog_d_users_are_non_gv2_capable">
        <item quantity="one">A Legacy Group will be created because %1$d member is using an old version of Signal. You can create a New Style Group with them after they update Signal, or remove them before creating the group.</item>
        <item quantity="other">A Legacy Group will be created because %1$d members are using an old version of Signal. You can create a New Style Group with them after they update Signal, or remove them before creating the group.</item>
    </plurals>
    <string name="NonGv2MemberDialog_single_users_are_non_gv2_capable_forced_migration">This group cannot be created because “%1$s” is using an old version of Signal. You must remove them before creating the group.</string>
    <plurals name="NonGv2MemberDialog_d_users_are_non_gv2_capable_forced_migration">
        <item quantity="one">This group cannot be created because %1$d member is using an old version of Signal. You must remove them before creating the group.</item>
        <item quantity="other">This group cannot be created because %1$d members are using an old version of Signal. You must remove them before creating the group.</item>
    </plurals>

    <!-- ManageGroupActivity -->
    <string name="ManageGroupActivity_member_requests_and_invites">Member requests &amp; invites</string>
    <string name="ManageGroupActivity_add_members">Add members</string>
    <string name="ManageGroupActivity_edit_group_info">Edit group info</string>
    <string name="ManageGroupActivity_who_can_add_new_members">Who can add new members?</string>
    <string name="ManageGroupActivity_who_can_edit_this_groups_info">Who can edit this group\'s info?</string>
    <string name="ManageGroupActivity_group_link">Group link</string>
    <string name="ManageGroupActivity_block_group">Block group</string>
    <string name="ManageGroupActivity_unblock_group">Unblock group</string>
    <string name="ManageGroupActivity_leave_group">Leave group</string>
    <string name="ManageGroupActivity_mute_notifications">Mute notifications</string>
    <string name="ManageGroupActivity_custom_notifications">Custom notifications</string>
    <string name="ManageGroupActivity_mentions">Mentions</string>
    <string name="ManageGroupActivity_chat_color_and_wallpaper">Chat color &amp; wallpaper</string>
    <string name="ManageGroupActivity_until_s">Until %1$s</string>
    <string name="ManageGroupActivity_always">Always</string>
    <string name="ManageGroupActivity_off">Off</string>
    <string name="ManageGroupActivity_on">On</string>
    <string name="ManageGroupActivity_view_all_members">View all members</string>
    <string name="ManageGroupActivity_see_all">See all</string>

    <plurals name="ManageGroupActivity_added">
        <item quantity="one">%d member added.</item>
        <item quantity="other">%d members added.</item>
    </plurals>

    <string name="ManageGroupActivity_only_admins_can_enable_or_disable_the_sharable_group_link">Only admins can enable or disable the sharable group link.</string>
    <string name="ManageGroupActivity_only_admins_can_enable_or_disable_the_option_to_approve_new_members">Only admins can enable or disable the option to approve new members.</string>
    <string name="ManageGroupActivity_only_admins_can_reset_the_sharable_group_link">Only admins can reset the sharable group link.</string>

    <string name="ManageGroupActivity_you_dont_have_the_rights_to_do_this">You don\'t have the rights to do this</string>
    <string name="ManageGroupActivity_not_capable">Someone you added does not support new groups and needs to update Signal</string>
    <string name="ManageGroupActivity_not_announcement_capable">Someone you added does not support announcement groups and needs to update Signal</string>
    <string name="ManageGroupActivity_failed_to_update_the_group">Failed to update the group</string>
    <string name="ManageGroupActivity_youre_not_a_member_of_the_group">You\'re not a member of the group</string>
    <string name="ManageGroupActivity_failed_to_update_the_group_please_retry_later">Failed to update the group please retry later</string>
    <string name="ManageGroupActivity_failed_to_update_the_group_due_to_a_network_error_please_retry_later">Failed to update the group due to a network error, please retry later</string>

    <string name="ManageGroupActivity_edit_name_and_picture">Edit name and picture</string>
    <string name="ManageGroupActivity_legacy_group">Legacy Group</string>
    <string name="ManageGroupActivity_legacy_group_learn_more">This is a Legacy Group. Features like group admins are only available for New Groups.</string>
    <string name="ManageGroupActivity_legacy_group_upgrade">This is a Legacy Group. To access new features like @mentions and admins,</string>
    <string name="ManageGroupActivity_legacy_group_too_large">This Legacy Group can’t be upgraded to a New Group because it is too large. The maximum group size is %1$d.</string>
    <string name="ManageGroupActivity_upgrade_this_group">upgrade this group.</string>
    <string name="ManageGroupActivity_this_is_an_insecure_mms_group">This is an insecure MMS Group. To chat privately, invite your contacts to Signal.</string>
    <string name="ManageGroupActivity_invite_now">Invite now</string>
    <string name="ManageGroupActivity_more">more</string>
    <string name="ManageGroupActivity_add_group_description">Add group description…</string>

    <!-- GroupMentionSettingDialog -->
    <string name="GroupMentionSettingDialog_notify_me_for_mentions">Notify me for Mentions</string>
    <string name="GroupMentionSettingDialog_receive_notifications_when_youre_mentioned_in_muted_chats">Receive notifications when you’re mentioned in muted chats?</string>
    <string name="GroupMentionSettingDialog_always_notify_me">Always notify me</string>
    <string name="GroupMentionSettingDialog_dont_notify_me">Don\'t notify me</string>

    <!-- ManageProfileFragment -->
    <string name="ManageProfileFragment_profile_name">Profile name</string>
    <string name="ManageProfileFragment_username">Username</string>
    <string name="ManageProfileFragment_about">About</string>
    <string name="ManageProfileFragment_write_a_few_words_about_yourself">Write a few words about yourself</string>
    <string name="ManageProfileFragment_your_name">Your name</string>
    <string name="ManageProfileFragment_your_username">Your username</string>
    <string name="ManageProfileFragment_failed_to_set_avatar">Failed to set avatar</string>
    <string name="ManageProfileFragment_badges">Badges</string>
    <string name="ManageProfileFragment__edit_photo">Edit photo</string>

    <!-- ManageRecipientActivity -->
    <string name="ManageRecipientActivity_no_groups_in_common">No groups in common</string>
    <plurals name="ManageRecipientActivity_d_groups_in_common">
        <item quantity="one">%d group in common</item>
        <item quantity="other">%d groups in common</item>
    </plurals>

    <plurals name="GroupMemberList_invited">
        <item quantity="one">%1$s invited 1 person</item>
        <item quantity="other">%1$s invited %2$d people</item>
    </plurals>

    <!-- CustomNotificationsDialogFragment -->
    <string name="CustomNotificationsDialogFragment__custom_notifications">Custom notifications</string>
    <string name="CustomNotificationsDialogFragment__messages">Messages</string>
    <string name="CustomNotificationsDialogFragment__use_custom_notifications">Use custom notifications</string>
    <string name="CustomNotificationsDialogFragment__notification_sound">Notification sound</string>
    <string name="CustomNotificationsDialogFragment__vibrate">Vibrate</string>
    <string name="CustomNotificationsDialogFragment__call_settings">Call settings</string>
    <string name="CustomNotificationsDialogFragment__ringtone">Ringtone</string>
    <string name="CustomNotificationsDialogFragment__enabled">Enabled</string>
    <string name="CustomNotificationsDialogFragment__disabled">Disabled</string>
    <string name="CustomNotificationsDialogFragment__default">Default</string>
    <string name="CustomNotificationsDialogFragment__unknown">Unknown</string>

    <!-- ShareableGroupLinkDialogFragment -->
    <string name="ShareableGroupLinkDialogFragment__shareable_group_link">Shareable group link</string>
    <string name="ShareableGroupLinkDialogFragment__manage_and_share">Manage &amp; share</string>
    <string name="ShareableGroupLinkDialogFragment__group_link">Group link</string>
    <string name="ShareableGroupLinkDialogFragment__share">Share</string>
    <string name="ShareableGroupLinkDialogFragment__reset_link">Reset link</string>
    <string name="ShareableGroupLinkDialogFragment__member_requests">Member requests</string>
    <string name="ShareableGroupLinkDialogFragment__approve_new_members">Approve new members</string>
    <string name="ShareableGroupLinkDialogFragment__require_an_admin_to_approve_new_members_joining_via_the_group_link">Require an admin to approve new members joining via the group link.</string>
    <string name="ShareableGroupLinkDialogFragment__are_you_sure_you_want_to_reset_the_group_link">Are you sure you want to reset the group link? People will no longer be able to join the group using the current link.</string>

    <!-- GroupLinkShareQrDialogFragment -->
    <string name="GroupLinkShareQrDialogFragment__qr_code">QR code</string>
    <string name="GroupLinkShareQrDialogFragment__people_who_scan_this_code_will">People who scan this code will be able to join your group. Admins will still need to approve new members if you have that setting turned on.</string>
    <string name="GroupLinkShareQrDialogFragment__share_code">Share code</string>

    <!-- GV2 Invite Revoke confirmation dialog -->
    <string name="InviteRevokeConfirmationDialog_revoke_own_single_invite">Do you want to revoke the invite you sent to %1$s?</string>
    <plurals name="InviteRevokeConfirmationDialog_revoke_others_invites">
        <item quantity="one">Do you want to revoke the invite sent by %1$s?</item>
        <item quantity="other">Do you want to revoke %2$d invites sent by %1$s?</item>
    </plurals>

    <!-- GroupJoinBottomSheetDialogFragment -->
    <string name="GroupJoinBottomSheetDialogFragment_you_are_already_a_member">You are already a member</string>
    <string name="GroupJoinBottomSheetDialogFragment_join">Join</string>
    <string name="GroupJoinBottomSheetDialogFragment_request_to_join">Request to join</string>
    <string name="GroupJoinBottomSheetDialogFragment_unable_to_join_group_please_try_again_later">Unable to join group. Please try again later</string>
    <string name="GroupJoinBottomSheetDialogFragment_encountered_a_network_error">Encountered a network error.</string>
    <string name="GroupJoinBottomSheetDialogFragment_this_group_link_is_not_active">This group link is not active</string>

    <string name="GroupJoinBottomSheetDialogFragment_unable_to_get_group_information_please_try_again_later">Unable to get group information, please try again later</string>
    <string name="GroupJoinBottomSheetDialogFragment_direct_join">Do you want to join this group and share your name and photo with its members?</string>
    <string name="GroupJoinBottomSheetDialogFragment_admin_approval_needed">An admin of this group must approve your request before you can join this group. When you request to join, your name and photo will be shared with its members.</string>
    <plurals name="GroupJoinBottomSheetDialogFragment_group_dot_d_members">
        <item quantity="one">Group · %1$d member</item>
        <item quantity="other">Group · %1$d members</item>
    </plurals>

    <!-- GroupJoinUpdateRequiredBottomSheetDialogFragment -->
    <string name="GroupJoinUpdateRequiredBottomSheetDialogFragment_update_signal_to_use_group_links">Update Signal to use group links</string>
    <string name="GroupJoinUpdateRequiredBottomSheetDialogFragment_update_message">The version of Signal you’re using does not support this group link. Update to the latest version to join this group via link.</string>
    <string name="GroupJoinUpdateRequiredBottomSheetDialogFragment_update_signal">Update Signal</string>
    <string name="GroupJoinUpdateRequiredBottomSheetDialogFragment_update_linked_device_message">One or more of your linked devices are running a version of Signal that doesn\'t support group links. Update Signal on your linked device(s) to join this group.</string>
    <string name="GroupJoinUpdateRequiredBottomSheetDialogFragment_group_link_is_not_valid">Group link is not valid</string>

    <!-- GroupInviteLinkEnableAndShareBottomSheetDialogFragment -->
    <string name="GroupInviteLinkEnableAndShareBottomSheetDialogFragment_invite_friends">Invite friends</string>
    <string name="GroupInviteLinkEnableAndShareBottomSheetDialogFragment_share_a_link_with_friends_to_let_them_quickly_join_this_group">Share a link with friends to let them quickly join this group.</string>

    <string name="GroupInviteLinkEnableAndShareBottomSheetDialogFragment_enable_and_share_link">Enable and share link</string>
    <string name="GroupInviteLinkEnableAndShareBottomSheetDialogFragment_share_link">Share link</string>

    <string name="GroupInviteLinkEnableAndShareBottomSheetDialogFragment_unable_to_enable_group_link_please_try_again_later">Unable to enable group link. Please try again later</string>
    <string name="GroupInviteLinkEnableAndShareBottomSheetDialogFragment_encountered_a_network_error">Encountered a network error.</string>
    <string name="GroupInviteLinkEnableAndShareBottomSheetDialogFragment_you_dont_have_the_right_to_enable_group_link">You don\'t have the right to enable the group link. Please ask an admin.</string>
    <string name="GroupInviteLinkEnableAndShareBottomSheetDialogFragment_you_are_not_currently_a_member_of_the_group">You are not currently a member of the group.</string>

    <!-- GV2 Request confirmation dialog -->
    <string name="RequestConfirmationDialog_add_s_to_the_group">Add “%1$s” to the group?</string>
    <string name="RequestConfirmationDialog_deny_request_from_s">Deny request from “%1$s”?</string>
    <string name="RequestConfirmationDialog_add">Add</string>
    <string name="RequestConfirmationDialog_deny">Deny</string>

    <!-- ImageEditorHud -->
    <string name="ImageEditorHud_blur_faces">Blur faces</string>
    <string name="ImageEditorHud_new_blur_faces_or_draw_anywhere_to_blur">New: Blur faces or draw anywhere to blur</string>
    <string name="ImageEditorHud_draw_anywhere_to_blur">Draw anywhere to blur</string>
    <string name="ImageEditorHud_draw_to_blur_additional_faces_or_areas">Draw to blur additional faces or areas</string>

    <!-- InputPanel -->
    <string name="InputPanel_tap_and_hold_to_record_a_voice_message_release_to_send">Tap and hold to record a voice message, release to send</string>

    <!-- InviteActivity -->
    <string name="InviteActivity_share">Share</string>
    <string name="InviteActivity_share_with_contacts">Share with contacts</string>
    <string name="InviteActivity_share_via">Share via…</string>

    <string name="InviteActivity_cancel">Cancel</string>
    <string name="InviteActivity_sending">Sending…</string>
    <string name="InviteActivity_invitations_sent">Invitations sent!</string>
    <string name="InviteActivity_invite_to_signal">Invite to Molly</string>
    <string name="InviteActivity_send_sms">Send SMS (%d)</string>
    <plurals name="InviteActivity_send_sms_invites">
        <item quantity="one">Send %d SMS invite?</item>
        <item quantity="other">Send %d SMS invites?</item>
    </plurals>
    <string name="InviteActivity_lets_switch_to_signal">Let\'s switch to Molly: %1$s</string>
    <string name="InviteActivity_no_app_to_share_to">It looks like you don\'t have any apps to share to.</string>

    <!-- LearnMoreTextView -->
    <string name="LearnMoreTextView_learn_more">Learn more</string>

    <string name="SpanUtil__read_more">Read more</string>

    <!-- LongMessageActivity -->
    <string name="LongMessageActivity_unable_to_find_message">Unable to find message</string>
    <string name="LongMessageActivity_message_from_s">Message from %1$s</string>
    <string name="LongMessageActivity_your_message">Your message</string>

    <!-- MessageRetrievalService -->
    <string name="MessageRetrievalService_signal">Molly</string>
    <string name="MessageRetrievalService_background_connection_enabled">Background connection enabled</string>

    <!-- MmsDownloader -->
    <string name="MmsDownloader_error_reading_mms_settings">Error reading wireless provider MMS settings</string>

    <!-- MediaOverviewActivity -->
    <string name="MediaOverviewActivity_Media">Media</string>
    <string name="MediaOverviewActivity_Files">Files</string>
    <string name="MediaOverviewActivity_Audio">Audio</string>
    <string name="MediaOverviewActivity_All">All</string>
    <plurals name="MediaOverviewActivity_Media_delete_confirm_title">
        <item quantity="one">Delete selected item?</item>
        <item quantity="other">Delete selected items?</item>
    </plurals>
    <plurals name="MediaOverviewActivity_Media_delete_confirm_message">
        <item quantity="one">This will permanently delete the selected file. Any message text associated with this item will also be deleted.</item>
        <item quantity="other">This will permanently delete all %1$d selected files. Any message text associated with these items will also be deleted.</item>
    </plurals>
    <string name="MediaOverviewActivity_Media_delete_progress_title">Deleting</string>
    <string name="MediaOverviewActivity_Media_delete_progress_message">Deleting messages…</string>
    <string name="MediaOverviewActivity_Select_all">Select all</string>
    <string name="MediaOverviewActivity_collecting_attachments">Collecting attachments…</string>
    <string name="MediaOverviewActivity_Sort_by">Sort by</string>
    <string name="MediaOverviewActivity_Newest">Newest</string>
    <string name="MediaOverviewActivity_Oldest">Oldest</string>
    <string name="MediaOverviewActivity_Storage_used">Storage used</string>
    <string name="MediaOverviewActivity_All_storage_use">All storage use</string>
    <string name="MediaOverviewActivity_Grid_view_description">Grid view</string>
    <string name="MediaOverviewActivity_List_view_description">List view</string>
    <string name="MediaOverviewActivity_Selected_description">Selected</string>
    <string name="MediaOverviewActivity_select_all">Select all</string>
    <plurals name="MediaOverviewActivity_save_plural">
        <item quantity="one">Save</item>
        <item quantity="other">Save</item>
    </plurals>
    <plurals name="MediaOverviewActivity_delete_plural">
        <item quantity="one">Delete</item>
        <item quantity="other">Delete</item>
    </plurals>

    <plurals name="MediaOverviewActivity_d_selected_s">
        <item quantity="one">%1$d selected (%2$s)</item>
        <item quantity="other">%1$d selected (%2$s)</item>
    </plurals>
    <string name="MediaOverviewActivity_file">File</string>
    <string name="MediaOverviewActivity_audio">Audio</string>
    <string name="MediaOverviewActivity_video">Video</string>
    <string name="MediaOverviewActivity_image">Image</string>
    <string name="MediaOverviewActivity_detail_line_2_part" translatable="false">%1$s &#183; %2$s</string>
    <string name="MediaOverviewActivity_detail_line_3_part" translatable="false">%1$s &#183; %2$s &#183; %3$s</string>
    <string name="MediaOverviewActivity_voice_message">Voice message</string>

    <string name="MediaOverviewActivity_sent_by_s">Sent by %1$s</string>
    <string name="MediaOverviewActivity_sent_by_you">Sent by you</string>
    <string name="MediaOverviewActivity_sent_by_s_to_s">Sent by %1$s to %2$s</string>
    <string name="MediaOverviewActivity_sent_by_you_to_s">Sent by you to %1$s</string>

    <!-- Megaphones -->
    <string name="Megaphones_introducing_reactions">Introducing Reactions</string>
    <string name="Megaphones_tap_and_hold_any_message_to_quicky_share_how_you_feel">Tap and hold any message to quickly share how you feel.</string>
    <string name="Megaphones_remind_me_later">Remind me later</string>
    <string name="Megaphones_verify_your_signal_pin">Verify your Signal PIN</string>
    <string name="Megaphones_well_occasionally_ask_you_to_verify_your_pin">We\'ll occasionally ask you to verify your PIN so that you remember it.</string>
    <string name="Megaphones_verify_pin">Verify PIN</string>
    <string name="Megaphones_get_started">Get started</string>
    <string name="Megaphones_new_group">New group</string>
    <string name="Megaphones_invite_friends">Invite friends</string>
    <string name="Megaphones_use_sms">Use SMS</string>
    <string name="Megaphones_appearance">Appearance</string>
    <string name="Megaphones_add_photo">Add photo</string>

    <!-- NotificationBarManager -->
    <string name="NotificationBarManager_signal_call_in_progress">Signal call in progress</string>
    <string name="NotificationBarManager__establishing_signal_call">Establishing Signal call</string>
    <string name="NotificationBarManager__incoming_signal_call">Incoming Signal call</string>
    <string name="NotificationBarManager__incoming_signal_group_call">Incoming Signal group call</string>
    <string name="NotificationBarManager__stopping_signal_call_service">Stopping Signal call service</string>
    <string name="NotificationBarManager__decline_call">Decline call</string>
    <string name="NotificationBarManager__answer_call">Answer call</string>
    <string name="NotificationBarManager__end_call">End call</string>
    <string name="NotificationBarManager__cancel_call">Cancel call</string>
    <string name="NotificationBarManager__join_call">Join call</string>

    <!-- NotificationsMegaphone -->
    <string name="NotificationsMegaphone_turn_on_notifications">Turn on Notifications?</string>
    <string name="NotificationsMegaphone_never_miss_a_message">Never miss a message from your contacts and groups.</string>
    <string name="NotificationsMegaphone_turn_on">Turn on</string>
    <string name="NotificationsMegaphone_not_now">Not now</string>

    <!-- NotificationMmsMessageRecord -->
    <string name="NotificationMmsMessageRecord_multimedia_message">Multimedia message</string>
    <string name="NotificationMmsMessageRecord_downloading_mms_message">Downloading MMS message</string>
    <string name="NotificationMmsMessageRecord_error_downloading_mms_message">Error downloading MMS message, tap to retry</string>

    <!-- MediaPickerActivity -->
    <string name="MediaPickerActivity_send_to">Send to %s</string>
    <string name="MediaPickerActivity__menu_open_camera">Open camera</string>

    <!-- MediaSendActivity -->
    <string name="MediaSendActivity_add_a_caption">Add a caption…</string>
    <string name="MediaSendActivity_an_item_was_removed_because_it_exceeded_the_size_limit">An item was removed because it exceeded the size limit</string>
    <string name="MediaSendActivity_an_item_was_removed_because_it_had_an_unknown_type">An item was removed because it had an unknown type</string>
    <string name="MediaSendActivity_an_item_was_removed_because_it_exceeded_the_size_limit_or_had_an_unknown_type">An item was removed because it exceeded the size limit or had an unknown type</string>
    <string name="MediaSendActivity_camera_unavailable">Camera unavailable.</string>
    <string name="MediaSendActivity_message_to_s">Message to %s</string>
    <string name="MediaSendActivity_message">Message</string>
    <string name="MediaSendActivity_select_recipients">Select recipients</string>
    <string name="MediaSendActivity_signal_needs_access_to_your_contacts">Molly needs access to your contacts in order to display them.</string>
    <string name="MediaSendActivity_signal_needs_contacts_permission_in_order_to_show_your_contacts_but_it_has_been_permanently_denied">Molly needs Contacts permission in order to show your contacts, but it has been permanently denied. Please continue to app settings, select \"Permissions\", and enable \"Contacts\".</string>
    <plurals name="MediaSendActivity_cant_share_more_than_n_items">
        <item quantity="one">You can\'t share more than %d item.</item>
        <item quantity="other">You can\'t share more than %d items.</item>
    </plurals>
    <string name="MediaSendActivity_select_recipients_description">Select recipients</string>
    <string name="MediaSendActivity_tap_here_to_make_this_message_disappear_after_it_is_viewed">Tap here to make this message disappear after it is viewed.</string>

    <!-- MediaRepository -->
    <string name="MediaRepository_all_media">All media</string>
    <string name="MediaRepository__camera">Camera</string>

    <!-- MessageDecryptionUtil -->
    <string name="MessageDecryptionUtil_failed_to_decrypt_message">Failed to decrypt message</string>
    <string name="MessageDecryptionUtil_tap_to_send_a_debug_log">Tap to send a debug log</string>

    <!-- MessageRecord -->
    <string name="MessageRecord_unknown">Unknown</string>
    <string name="MessageRecord_message_encrypted_with_a_legacy_protocol_version_that_is_no_longer_supported">Received a message encrypted using an old version of Signal that is no longer supported. Please ask the sender to update to the most recent version and resend the message.</string>
    <string name="MessageRecord_left_group">You have left the group.</string>
    <string name="MessageRecord_you_updated_group">You updated the group.</string>
    <string name="MessageRecord_the_group_was_updated">The group was updated.</string>
    <string name="MessageRecord_you_called_date">You called · %1$s</string>
    <string name="MessageRecord_missed_audio_call_date">Missed audio call · %1$s</string>
    <string name="MessageRecord_missed_video_call_date">Missed video call · %1$s</string>
    <string name="MessageRecord_s_updated_group">%s updated the group.</string>
    <string name="MessageRecord_s_called_you_date">%1$s called you · %2$s</string>
    <string name="MessageRecord_s_joined_signal">%s is on Signal!</string>
    <string name="MessageRecord_you_disabled_disappearing_messages">You disabled disappearing messages.</string>
    <string name="MessageRecord_s_disabled_disappearing_messages">%1$s disabled disappearing messages.</string>
    <string name="MessageRecord_you_set_disappearing_message_time_to_s">You set the disappearing message timer to %1$s.</string>
    <string name="MessageRecord_s_set_disappearing_message_time_to_s">%1$s set the disappearing message timer to %2$s.</string>
    <string name="MessageRecord_disappearing_message_time_set_to_s">The disappearing message timer has been set to %1$s.</string>
    <string name="MessageRecord_this_group_was_updated_to_a_new_group">This group was updated to a New Group.</string>
    <string name="MessageRecord_you_couldnt_be_added_to_the_new_group_and_have_been_invited_to_join">You couldn\'t be added to the New Group and have been invited to join.</string>
    <string name="MessageRecord_chat_session_refreshed">Chat session refreshed</string>
    <plurals name="MessageRecord_members_couldnt_be_added_to_the_new_group_and_have_been_invited">
        <item quantity="one">A member couldn\'t be added to the New Group and has been invited to join.</item>
        <item quantity="other">%1$s members couldn\'t be added to the New Group and have been invited to join.</item>
    </plurals>

    <plurals name="MessageRecord_members_couldnt_be_added_to_the_new_group_and_have_been_removed">
        <item quantity="one">A member couldn\'t be added to the New Group and has been removed.</item>
        <item quantity="other">%1$s members couldn\'t be added to the New Group and have been removed.</item>
    </plurals>

    <!-- Profile change updates -->
    <string name="MessageRecord_changed_their_profile_name_to">%1$s changed their profile name to %2$s.</string>
    <string name="MessageRecord_changed_their_profile_name_from_to">%1$s changed their profile name from %2$s to %3$s.</string>
    <string name="MessageRecord_changed_their_profile">%1$s changed their profile.</string>

    <!-- GV2 specific -->
    <string name="MessageRecord_you_created_the_group">You created the group.</string>
    <string name="MessageRecord_group_updated">Group updated.</string>
    <string name="MessageRecord_invite_friends_to_this_group">Invite friends to this group via a group link</string>

    <!-- GV2 member additions -->
    <string name="MessageRecord_you_added_s">You added %1$s.</string>
    <string name="MessageRecord_s_added_s">%1$s added %2$s.</string>
    <string name="MessageRecord_s_added_you">%1$s added you to the group.</string>
    <string name="MessageRecord_you_joined_the_group">You joined the group.</string>
    <string name="MessageRecord_s_joined_the_group">%1$s joined the group.</string>

    <!-- GV2 member removals -->
    <string name="MessageRecord_you_removed_s">You removed %1$s.</string>
    <string name="MessageRecord_s_removed_s">%1$s removed %2$s.</string>
    <string name="MessageRecord_s_removed_you_from_the_group">%1$s removed you from the group.</string>
    <string name="MessageRecord_you_left_the_group">You left the group.</string>
    <string name="MessageRecord_s_left_the_group">%1$s left the group.</string>
    <string name="MessageRecord_you_are_no_longer_in_the_group">You are no longer in the group.</string>
    <string name="MessageRecord_s_is_no_longer_in_the_group">%1$s is no longer in the group.</string>

    <!-- GV2 role change -->
    <string name="MessageRecord_you_made_s_an_admin">You made %1$s an admin.</string>
    <string name="MessageRecord_s_made_s_an_admin">%1$s made %2$s an admin.</string>
    <string name="MessageRecord_s_made_you_an_admin">%1$s made you an admin.</string>
    <string name="MessageRecord_you_revoked_admin_privileges_from_s">You revoked admin privileges from %1$s.</string>
    <string name="MessageRecord_s_revoked_your_admin_privileges">%1$s revoked your admin privileges.</string>
    <string name="MessageRecord_s_revoked_admin_privileges_from_s">%1$s revoked admin privileges from %2$s.</string>
    <string name="MessageRecord_s_is_now_an_admin">%1$s is now an admin.</string>
    <string name="MessageRecord_you_are_now_an_admin">You are now an admin.</string>
    <string name="MessageRecord_s_is_no_longer_an_admin">%1$s is no longer an admin.</string>
    <string name="MessageRecord_you_are_no_longer_an_admin">You are no longer an admin.</string>

    <!-- GV2 invitations -->
    <string name="MessageRecord_you_invited_s_to_the_group">You invited %1$s to the group.</string>
    <string name="MessageRecord_s_invited_you_to_the_group">%1$s invited you to the group.</string>
    <plurals name="MessageRecord_s_invited_members">
        <item quantity="one">%1$s invited 1 person to the group.</item>
        <item quantity="other">%1$s invited %2$d people to the group.</item>
    </plurals>
    <string name="MessageRecord_you_were_invited_to_the_group">You were invited to the group.</string>
    <plurals name="MessageRecord_d_people_were_invited_to_the_group">
        <item quantity="one">1 person was invited to the group.</item>
        <item quantity="other">%1$d people were invited to the group.</item>
    </plurals>

    <!-- GV2 invitation revokes -->
    <plurals name="MessageRecord_you_revoked_invites">
      <item quantity="one">You revoked an invitation to the group.</item>
      <item quantity="other">You revoked %1$d invitations to the group.</item>
    </plurals>
    <plurals name="MessageRecord_s_revoked_invites">
      <item quantity="one">%1$s revoked an invitation to the group.</item>
      <item quantity="other">%1$s revoked %2$d invitations to the group.</item>
    </plurals>
    <string name="MessageRecord_someone_declined_an_invitation_to_the_group">Someone declined an invitation to the group.</string>
    <string name="MessageRecord_you_declined_the_invitation_to_the_group">You declined the invitation to the group.</string>
    <string name="MessageRecord_s_revoked_your_invitation_to_the_group">%1$s revoked your invitation to the group.</string>
    <string name="MessageRecord_an_admin_revoked_your_invitation_to_the_group">An admin revoked your invitation to the group.</string>
    <plurals name="MessageRecord_d_invitations_were_revoked">
      <item quantity="one">An invitation to the group was revoked.</item>
      <item quantity="other">%1$d invitations to the group were revoked.</item>
    </plurals>

    <!-- GV2 invitation acceptance -->
    <string name="MessageRecord_you_accepted_invite">You accepted the invitation to the group.</string>
    <string name="MessageRecord_s_accepted_invite">%1$s accepted an invitation to the group.</string>
    <string name="MessageRecord_you_added_invited_member_s">You added invited member %1$s.</string>
    <string name="MessageRecord_s_added_invited_member_s">%1$s added invited member %2$s.</string>

    <!-- GV2 title change -->
    <string name="MessageRecord_you_changed_the_group_name_to_s">You changed the group name to \"%1$s\".</string>
    <string name="MessageRecord_s_changed_the_group_name_to_s">%1$s changed the group name to \"%2$s\".</string>
    <string name="MessageRecord_the_group_name_has_changed_to_s">The group name has changed to \"%1$s\".</string>

    <!-- GV2 description change -->
    <string name="MessageRecord_you_changed_the_group_description">You changed the group description.</string>
    <string name="MessageRecord_s_changed_the_group_description">%1$s changed the group description.</string>
    <string name="MessageRecord_the_group_description_has_changed">The group description has changed.</string>

    <!-- GV2 avatar change -->
    <string name="MessageRecord_you_changed_the_group_avatar">You changed the group avatar.</string>
    <string name="MessageRecord_s_changed_the_group_avatar">%1$s changed the group avatar.</string>
    <string name="MessageRecord_the_group_group_avatar_has_been_changed">The group avatar has been changed.</string>

    <!-- GV2 attribute access level change -->
    <string name="MessageRecord_you_changed_who_can_edit_group_info_to_s">You changed who can edit group info to \"%1$s\".</string>
    <string name="MessageRecord_s_changed_who_can_edit_group_info_to_s">%1$s changed who can edit group info to \"%2$s\".</string>
    <string name="MessageRecord_who_can_edit_group_info_has_been_changed_to_s">Who can edit group info has been changed to \"%1$s\".</string>

    <!-- GV2 membership access level change -->
    <string name="MessageRecord_you_changed_who_can_edit_group_membership_to_s">You changed who can edit group membership to \"%1$s\".</string>
    <string name="MessageRecord_s_changed_who_can_edit_group_membership_to_s">%1$s changed who can edit group membership to \"%2$s\".</string>
    <string name="MessageRecord_who_can_edit_group_membership_has_been_changed_to_s">Who can edit group membership has been changed to \"%1$s\".</string>

    <!-- GV2 announcement group change -->
    <string name="MessageRecord_you_allow_all_members_to_send">You changed the group settings to allow all members to send messages.</string>
    <string name="MessageRecord_you_allow_only_admins_to_send">You changed the group settings to only allow admins to send messages.</string>
    <string name="MessageRecord_s_allow_all_members_to_send">%1$s changed the group settings to allow all members to send messages.</string>
    <string name="MessageRecord_s_allow_only_admins_to_send">%1$s changed the group settings to only allow admins to send messages.</string>
    <string name="MessageRecord_allow_all_members_to_send">The group settings were changed to allow all members to send messages.</string>
    <string name="MessageRecord_allow_only_admins_to_send">The group settings were changed to only allow admins to send messages.</string>

    <!-- GV2 group link invite access level change -->
    <string name="MessageRecord_you_turned_on_the_group_link_with_admin_approval_off">You turned on the group link with admin approval off.</string>
    <string name="MessageRecord_you_turned_on_the_group_link_with_admin_approval_on">You turned on the group link with admin approval on.</string>
    <string name="MessageRecord_you_turned_off_the_group_link">You turned off the group link.</string>
    <string name="MessageRecord_s_turned_on_the_group_link_with_admin_approval_off">%1$s turned on the group link with admin approval off.</string>
    <string name="MessageRecord_s_turned_on_the_group_link_with_admin_approval_on">%1$s turned on the group link with admin approval on.</string>
    <string name="MessageRecord_s_turned_off_the_group_link">%1$s turned off the group link.</string>
    <string name="MessageRecord_the_group_link_has_been_turned_on_with_admin_approval_off">The group link has been turned on with admin approval off.</string>
    <string name="MessageRecord_the_group_link_has_been_turned_on_with_admin_approval_on">The group link has been turned on with admin approval on.</string>
    <string name="MessageRecord_the_group_link_has_been_turned_off">The group link has been turned off.</string>
    <string name="MessageRecord_you_turned_off_admin_approval_for_the_group_link">You turned off admin approval for the group link.</string>
    <string name="MessageRecord_s_turned_off_admin_approval_for_the_group_link">%1$s turned off admin approval for the group link.</string>
    <string name="MessageRecord_the_admin_approval_for_the_group_link_has_been_turned_off">The admin approval for the group link has been turned off.</string>
    <string name="MessageRecord_you_turned_on_admin_approval_for_the_group_link">You turned on admin approval for the group link.</string>
    <string name="MessageRecord_s_turned_on_admin_approval_for_the_group_link">%1$s turned on admin approval for the group link.</string>
    <string name="MessageRecord_the_admin_approval_for_the_group_link_has_been_turned_on">The admin approval for the group link has been turned on.</string>

    <!-- GV2 group link reset -->
    <string name="MessageRecord_you_reset_the_group_link">You reset the group link.</string>
    <string name="MessageRecord_s_reset_the_group_link">%1$s reset the group link.</string>
    <string name="MessageRecord_the_group_link_has_been_reset">The group link has been reset.</string>

    <!-- GV2 group link joins -->
    <string name="MessageRecord_you_joined_the_group_via_the_group_link">You joined the group via the group link.</string>
    <string name="MessageRecord_s_joined_the_group_via_the_group_link">%1$s joined the group via the group link.</string>

    <!-- GV2 group link requests -->
    <string name="MessageRecord_you_sent_a_request_to_join_the_group">You sent a request to join the group.</string>
    <string name="MessageRecord_s_requested_to_join_via_the_group_link">%1$s requested to join via the group link.</string>

    <!-- GV2 group link approvals -->
    <string name="MessageRecord_s_approved_your_request_to_join_the_group">%1$s approved your request to join the group.</string>
    <string name="MessageRecord_s_approved_a_request_to_join_the_group_from_s">%1$s approved a request to join the group from %2$s.</string>
    <string name="MessageRecord_you_approved_a_request_to_join_the_group_from_s">You approved a request to join the group from %1$s.</string>
    <string name="MessageRecord_your_request_to_join_the_group_has_been_approved">Your request to join the group has been approved.</string>
    <string name="MessageRecord_a_request_to_join_the_group_from_s_has_been_approved">A request to join the group from %1$s has been approved.</string>

    <!-- GV2 group link deny -->
    <string name="MessageRecord_your_request_to_join_the_group_has_been_denied_by_an_admin">Your request to join the group has been denied by an admin.</string>
    <string name="MessageRecord_s_denied_a_request_to_join_the_group_from_s">%1$s denied a request to join the group from %2$s.</string>
    <string name="MessageRecord_a_request_to_join_the_group_from_s_has_been_denied">A request to join the group from %1$s has been denied.</string>
    <string name="MessageRecord_you_canceled_your_request_to_join_the_group">You canceled your request to join the group.</string>
    <string name="MessageRecord_s_canceled_their_request_to_join_the_group">%1$s canceled their request to join the group.</string>

    <!-- End of GV2 specific update messages -->

    <string name="MessageRecord_your_safety_number_with_s_has_changed">Your safety number with %s has changed.</string>
    <string name="MessageRecord_you_marked_your_safety_number_with_s_verified">You marked your safety number with %s verified</string>
    <string name="MessageRecord_you_marked_your_safety_number_with_s_verified_from_another_device">You marked your safety number with %s verified from another device</string>
    <string name="MessageRecord_you_marked_your_safety_number_with_s_unverified">You marked your safety number with %s unverified</string>
    <string name="MessageRecord_you_marked_your_safety_number_with_s_unverified_from_another_device">You marked your safety number with %s unverified from another device</string>
    <string name="MessageRecord_a_message_from_s_couldnt_be_delivered">A message from %s couldn\'t be delivered</string>
    <string name="MessageRecord_s_changed_their_number_to_a_new_number">%1$s changed their number to a new number.</string>

    <!-- Group Calling update messages -->
    <string name="MessageRecord_s_started_a_group_call_s">%1$s started a group call · %2$s</string>
    <string name="MessageRecord_s_is_in_the_group_call_s">%1$s is in the group call · %2$s</string>
    <string name="MessageRecord_you_are_in_the_group_call_s1">You are in the group call · %1$s</string>
    <string name="MessageRecord_s_and_s_are_in_the_group_call_s1">%1$s and %2$s are in the group call · %3$s</string>
    <string name="MessageRecord_group_call_s">Group call · %1$s</string>

    <string name="MessageRecord_s_started_a_group_call">%1$s started a group call</string>
    <string name="MessageRecord_s_is_in_the_group_call">%1$s is in the group call</string>
    <string name="MessageRecord_you_are_in_the_group_call">You are in the group call</string>
    <string name="MessageRecord_s_and_s_are_in_the_group_call">%1$s and %2$s are in the group call</string>
    <string name="MessageRecord_group_call">Group call</string>

    <string name="MessageRecord_you">You</string>

    <plurals name="MessageRecord_s_s_and_d_others_are_in_the_group_call_s">
        <item quantity="one">%1$s, %2$s, and %3$d other are in the group call · %4$s</item>
        <item quantity="other">%1$s, %2$s, and %3$d others are in the group call · %4$s</item>
    </plurals>

    <plurals name="MessageRecord_s_s_and_d_others_are_in_the_group_call">
        <item quantity="one">%1$s, %2$s, and %3$d other are in the group call</item>
        <item quantity="other">%1$s, %2$s, and %3$d others are in the group call</item>
    </plurals>

    <!-- MessageRequestBottomView -->
    <string name="MessageRequestBottomView_accept">Accept</string>
    <string name="MessageRequestBottomView_continue">Continue</string>
    <string name="MessageRequestBottomView_delete">Delete</string>
    <string name="MessageRequestBottomView_block">Block</string>
    <string name="MessageRequestBottomView_unblock">Unblock</string>
    <string name="MessageRequestBottomView_do_you_want_to_let_s_message_you_they_wont_know_youve_seen_their_messages_until_you_accept">Let %1$s message you and share your name and photo with them? They won\'t know you\'ve seen their message until you accept.</string>
    <string name="MessageRequestBottomView_do_you_want_to_let_s_message_you_wont_receive_any_messages_until_you_unblock_them">Let %1$s message you and share your name and photo with them? You won\'t receive any messages until you unblock them.</string>
    <string name="MessageRequestBottomView_continue_your_conversation_with_this_group_and_share_your_name_and_photo">Continue your conversation with this group and share your name and photo with its members?</string>
    <string name="MessageRequestBottomView_upgrade_this_group_to_activate_new_features">Upgrade this group to activate new features like @mentions and admins. Members who have not shared their name or photo in this group will be invited to join.</string>
    <string name="MessageRequestBottomView_this_legacy_group_can_no_longer_be_used">This Legacy Group can no longer be used because it is too large. The maximum group size is %1$d.</string>
    <string name="MessageRequestBottomView_continue_your_conversation_with_s_and_share_your_name_and_photo">Continue your conversation with %1$s and share your name and photo with them?</string>
    <string name="MessageRequestBottomView_do_you_want_to_join_this_group_they_wont_know_youve_seen_their_messages_until_you_accept">Join this group and share your name and photo with its members? They won\'t know you\'ve seen their messages until you accept.</string>
    <string name="MessageRequestBottomView_join_this_group_they_wont_know_youve_seen_their_messages_until_you_accept">Join this group? They won’t know you’ve seen their messages until you accept.</string>
    <string name="MessageRequestBottomView_unblock_this_group_and_share_your_name_and_photo_with_its_members">Unblock this group and share your name and photo with its members? You won\'t receive any messages until you unblock them.</string>
    <string name="MessageRequestBottomView_legacy_learn_more_url" translatable="false">https://support.signal.org/hc/articles/360007459591</string>
    <string name="MessageRequestProfileView_view">View</string>
    <string name="MessageRequestProfileView_member_of_one_group">Member of %1$s</string>
    <string name="MessageRequestProfileView_member_of_two_groups">Member of %1$s and %2$s</string>
    <string name="MessageRequestProfileView_member_of_many_groups">Member of %1$s, %2$s, and %3$s</string>
    <plurals name="MessageRequestProfileView_members">
        <item quantity="one">%1$d member</item>
        <item quantity="other">%1$d members</item>
    </plurals>
    <plurals name="MessageRequestProfileView_members_and_invited">
        <item quantity="one">%1$d member (+%2$d invited)</item>
        <item quantity="other">%1$d members (+%2$d invited)</item>
    </plurals>
    <plurals name="MessageRequestProfileView_member_of_d_additional_groups">
        <item quantity="one">%d additional group</item>
        <item quantity="other">%d additional groups</item>
    </plurals>

    <!-- PassphraseChangeActivity -->
    <string name="PassphraseChangeActivity_passphrases_dont_match_exclamation">Passphrases don\'t match!</string>
    <string name="PassphraseChangeActivity_incorrect_old_passphrase_exclamation">Incorrect old passphrase!</string>
    <string name="PassphraseChangeActivity_enter_new_passphrase_exclamation">Enter new passphrase!</string>

    <!-- DeviceProvisioningActivity -->
    <string name="DeviceProvisioningActivity_link_this_device">Link this device?</string>
    <string name="DeviceProvisioningActivity_continue">CONTINUE</string>

    <string name="DeviceProvisioningActivity_content_intro">It will be able to</string>
    <string name="DeviceProvisioningActivity_content_bullets">
        • Read all your messages
        \n• Send messages in your name
    </string>
    <string name="DeviceProvisioningActivity_content_progress_title">Linking device</string>
    <string name="DeviceProvisioningActivity_content_progress_content">Linking new device…</string>
    <string name="DeviceProvisioningActivity_content_progress_success">Device approved!</string>
    <string name="DeviceProvisioningActivity_content_progress_no_device">No device found.</string>
    <string name="DeviceProvisioningActivity_content_progress_network_error">Network error.</string>
    <string name="DeviceProvisioningActivity_content_progress_key_error">Invalid QR code.</string>
    <string name="DeviceProvisioningActivity_sorry_you_have_too_many_devices_linked_already">Sorry, you have too many devices linked already, try removing some</string>
    <string name="DeviceActivity_sorry_this_is_not_a_valid_device_link_qr_code">Sorry, this is not a valid device link QR code.</string>
    <string name="DeviceProvisioningActivity_link_a_signal_device">Link a Signal device?</string>
    <string name="DeviceProvisioningActivity_it_looks_like_youre_trying_to_link_a_signal_device_using_a_3rd_party_scanner">It looks like you\'re trying to link a Signal device using a 3rd party scanner.  For your protection, please scan the code again from within Signal.</string>

    <string name="DeviceActivity_signal_needs_the_camera_permission_in_order_to_scan_a_qr_code">Molly needs the Camera permission in order to scan a QR code, but it has been permanently denied. Please continue to app settings, select \"Permissions\", and enable \"Camera\".</string>
    <string name="DeviceActivity_unable_to_scan_a_qr_code_without_the_camera_permission">Unable to scan a QR code without the Camera permission</string>

    <!-- OutdatedBuildReminder -->
    <string name="OutdatedBuildReminder_update_now">Update now</string>
    <string name="OutdatedBuildReminder_your_version_of_signal_will_expire_today">This version of Signal will expire today. Update to the most recent version.</string>
    <plurals name="OutdatedBuildReminder_your_version_of_signal_will_expire_in_n_days">
        <item quantity="one">This version of Signal will expire tomorrow. Update to the most recent version.</item>
        <item quantity="other">This version of Signal will expire in %d days. Update to the most recent version.</item>
    </plurals>

    <!-- PassphrasePromptActivity -->
    <string name="PassphrasePromptActivity_enter_passphrase">Enter passphrase</string>
    <string name="PassphrasePromptActivity_watermark_content_description">Molly icon</string>
    <string name="PassphrasePromptActivity_ok_button_content_description">Submit passphrase</string>
    <string name="PassphrasePromptActivity_invalid_passphrase_exclamation">Invalid passphrase!</string>
    <string name="PassphrasePromptActivity_unlock_signal">Unlock Molly</string>
    <string name="PassphrasePromptActivity_signal_android_lock_screen">Signal Android - Lock Screen</string>

    <!-- PlacePickerActivity -->
    <string name="PlacePickerActivity_title">Map</string>

    <string name="PlacePickerActivity_drop_pin">Drop pin</string>
    <string name="PlacePickerActivity_accept_address">Accept address</string>

    <!-- PlayServicesProblemFragment -->
    <string name="PlayServicesProblemFragment_the_version_of_google_play_services_you_have_installed_is_not_functioning">The version of Google Play Services you have installed is not functioning correctly.  Please reinstall Google Play Services and try again.</string>

    <!-- PinRestoreEntryFragment -->
    <string name="PinRestoreEntryFragment_incorrect_pin">Incorrect PIN</string>
    <string name="PinRestoreEntryFragment_skip_pin_entry">Skip PIN entry?</string>
    <string name="PinRestoreEntryFragment_need_help">Need help?</string>
    <string name="PinRestoreEntryFragment_your_pin_is_a_d_digit_code">Your PIN is a %1$d+ digit code you created that can be numeric or alphanumeric.\n\nIf you can’t remember your PIN, you can create a new one. You can register and use your account but you’ll lose some saved settings like your profile information.</string>
    <string name="PinRestoreEntryFragment_if_you_cant_remember_your_pin">If you can’t remember your PIN, you can create a new one. You can register and use your account but you’ll lose some saved settings like your profile information.</string>
    <string name="PinRestoreEntryFragment_create_new_pin">Create New PIN</string>
    <string name="PinRestoreEntryFragment_contact_support">Contact Support</string>
    <string name="PinRestoreEntryFragment_cancel">Cancel</string>
    <string name="PinRestoreEntryFragment_skip">Skip</string>
    <plurals name="PinRestoreEntryFragment_you_have_d_attempt_remaining">
        <item quantity="one">You have %1$d attempt remaining. If you run out of attempts, you can create a new PIN. You can register and use your account but you\'ll lose some saved settings like your profile information.</item>
        <item quantity="other">You have %1$d attempts remaining. If you run out of attempts, you can create a new PIN. You can register and use your account but you\'ll lose some saved settings like your profile information.</item>
    </plurals>
    <string name="PinRestoreEntryFragment_signal_registration_need_help_with_pin">Signal Registration - Need Help with PIN for Android</string>
    <string name="PinRestoreEntryFragment_enter_alphanumeric_pin">Enter alphanumeric PIN</string>
    <string name="PinRestoreEntryFragment_enter_numeric_pin">Enter numeric PIN</string>

    <!-- PinRestoreLockedFragment -->
    <string name="PinRestoreLockedFragment_create_your_pin">Create your PIN</string>
    <string name="PinRestoreLockedFragment_youve_run_out_of_pin_guesses">You\'ve run out of PIN guesses, but you can still access your Signal account by creating a new PIN. For your privacy and security your account will be restored without any saved profile information or settings.</string>
    <string name="PinRestoreLockedFragment_create_new_pin">Create new PIN</string>
    <string name="PinRestoreLockedFragment_learn_more_url" translatable="false">https://support.signal.org/hc/articles/360007059792</string>

    <!-- PinOptOutDialog -->
    <string name="PinOptOutDialog_warning">Warning</string>
    <string name="PinOptOutDialog_if_you_disable_the_pin_you_will_lose_all_data">If you disable the PIN, you will lose all data when you re-register Signal unless you manually back up and restore. You can not turn on Registration Lock while the PIN is disabled.</string>
    <string name="PinOptOutDialog_disable_pin">Disable PIN</string>

    <!-- RatingManager -->
    <string name="RatingManager_rate_this_app">Rate this app</string>
    <string name="RatingManager_if_you_enjoy_using_this_app_please_take_a_moment">If you enjoy using this app, please take a moment to help us by rating it.</string>
    <string name="RatingManager_rate_now">Rate now!</string>
    <string name="RatingManager_no_thanks">No thanks</string>
    <string name="RatingManager_later">Later</string>

    <!-- ReactionsBottomSheetDialogFragment -->
    <string name="ReactionsBottomSheetDialogFragment_all">All &#183; %1$d</string>

    <!-- ReactionsConversationView -->
    <string name="ReactionsConversationView_plus">+%1$d</string>

    <!-- ReactionsRecipientAdapter -->
    <string name="ReactionsRecipientAdapter_you">You</string>

    <!-- RecaptchaRequiredBottomSheetFragment -->
    <string name="RecaptchaRequiredBottomSheetFragment_verify_to_continue_messaging">Verify to continue messaging</string>
    <string name="RecaptchaRequiredBottomSheetFragment_to_help_prevent_spam_on_signal">To help prevent spam on Molly, please complete verification.</string>
    <string name="RecaptchaRequiredBottomSheetFragment_after_verifying_you_can_continue_messaging">After verifying, you can continue messaging. Any paused messages will automatically be sent.</string>

    <!-- Recipient -->
    <string name="Recipient_you">You</string>

    <!-- RecipientPreferencesActivity -->
    <string name="RecipientPreferenceActivity_block">Block</string>
    <string name="RecipientPreferenceActivity_unblock">Unblock</string>

    <!-- RecipientProvider -->
    <string name="RecipientProvider_unnamed_group">Unnamed group</string>

    <!-- RedPhone -->
    <string name="RedPhone_answering">Answering…</string>
    <string name="RedPhone_ending_call">Ending call…</string>
    <string name="RedPhone_ringing">Ringing…</string>
    <string name="RedPhone_busy">Busy</string>
    <string name="RedPhone_recipient_unavailable">Recipient unavailable</string>
    <string name="RedPhone_network_failed">Network failed!</string>
    <string name="RedPhone_number_not_registered">Number not registered!</string>
    <string name="RedPhone_the_number_you_dialed_does_not_support_secure_voice">The number you dialed does not support secure voice!</string>
    <string name="RedPhone_got_it">Got it</string>

    <!-- WebRtcCallActivity -->
    <string name="WebRtcCallActivity__tap_here_to_turn_on_your_video">Tap here to turn on your video</string>
    <string name="WebRtcCallActivity__to_call_s_signal_needs_access_to_your_camera">To call %1$s, Molly needs access to your camera</string>
    <string name="WebRtcCallActivity__signal_s">Molly %1$s</string>
    <string name="WebRtcCallActivity__calling">Calling…</string>
    <string name="WebRtcCallActivity__group_is_too_large_to_ring_the_participants">Group is too large to ring the participants.</string>

    <!-- WebRtcCallView -->
    <string name="WebRtcCallView__signal_call">Signal Call</string>
    <string name="WebRtcCallView__signal_video_call">Signal Video Call</string>
    <string name="WebRtcCallView__start_call">Start Call</string>
    <string name="WebRtcCallView__join_call">Join Call</string>
    <string name="WebRtcCallView__call_is_full">Call is full</string>
    <string name="WebRtcCallView__the_maximum_number_of_d_participants_has_been_Reached_for_this_call">The maximum number of %1$d participants has been reached for this call. Try again later.</string>
    <string name="WebRtcCallView__view_participants_list">View participants</string>
    <string name="WebRtcCallView__your_video_is_off">Your video is off</string>
    <string name="WebRtcCallView__reconnecting">Reconnecting…</string>
    <string name="WebRtcCallView__joining">Joining…</string>
    <string name="WebRtcCallView__disconnected">Disconnected</string>

    <string name="WebRtcCallView__signal_will_ring_s">Signal will ring %1$s</string>
    <string name="WebRtcCallView__signal_will_ring_s_and_s">Signal will ring %1$s and %2$s</string>
    <plurals name="WebRtcCallView__signal_will_ring_s_s_and_d_others">
        <item quantity="one">Signal will ring %1$s, %2$s, and %3$d other</item>
        <item quantity="other">Signal will ring %1$s, %2$s, and %3$d others</item>
    </plurals>

    <string name="WebRtcCallView__s_will_be_notified">%1$s will be notified</string>
    <string name="WebRtcCallView__s_and_s_will_be_notified">%1$s and %2$s will be notified</string>
    <plurals name="WebRtcCallView__s_s_and_d_others_will_be_notified">
        <item quantity="one">%1$s, %2$s, and %3$d other will be notified</item>
        <item quantity="other">%1$s, %2$s, and %3$d others will be notified</item>
    </plurals>

    <string name="WebRtcCallView__ringing_s">Ringing %1$s</string>
    <string name="WebRtcCallView__ringing_s_and_s">Ringing %1$s and %2$s</string>
    <plurals name="WebRtcCallView__ringing_s_s_and_d_others">
        <item quantity="one">Ringing %1$s, %2$s, and %3$d other</item>
        <item quantity="other">Ringing %1$s, %2$s, and %3$d others</item>
    </plurals>

    <string name="WebRtcCallView__s_is_calling_you">%1$s is calling you</string>
    <string name="WebRtcCallView__s_is_calling_you_and_s">%1$s is calling you and %2$s</string>
    <string name="WebRtcCallView__s_is_calling_you_s_and_s">%1$s is calling you, %2$s, and %3$s</string>
    <plurals name="WebRtcCallView__s_is_calling_you_s_s_and_d_others">
        <item quantity="one">%1$s is calling you, %2$s, %3$s, and %4$d other</item>
        <item quantity="other">%1$s is calling you, %2$s, %3$s, and %4$d others</item>
    </plurals>

    <string name="WebRtcCallView__no_one_else_is_here">No one else is here</string>
    <string name="WebRtcCallView__s_is_in_this_call">%1$s is in this call</string>
    <string name="WebRtcCallView__s_are_in_this_call">%1$s are in this call</string>
    <string name="WebRtcCallView__s_and_s_are_in_this_call">%1$s and %2$s are in this call</string>
    <string name="WebRtcCallView__s_is_presenting">%1$s is presenting</string>

    <plurals name="WebRtcCallView__s_s_and_d_others_are_in_this_call">
        <item quantity="one">%1$s, %2$s, and %3$d other are in this call</item>
        <item quantity="other">%1$s, %2$s, and %3$d others are in this call</item>
    </plurals>

    <string name="WebRtcCallView__flip">Flip</string>
    <string name="WebRtcCallView__speaker">Speaker</string>
    <string name="WebRtcCallView__camera">Camera</string>
    <string name="WebRtcCallView__mute">Mute</string>
    <string name="WebRtcCallView__ring">Ring</string>
    <string name="WebRtcCallView__end_call">End call</string>

    <!-- CallParticipantsListDialog -->
    <plurals name="CallParticipantsListDialog_in_this_call_d_people">
        <item quantity="one">In this call · %1$d person</item>
        <item quantity="other">In this call · %1$d people</item>
    </plurals>

    <!-- CallParticipantView -->
    <string name="CallParticipantView__s_is_blocked">%1$s is blocked</string>
    <string name="CallParticipantView__more_info">More Info</string>
    <string name="CallParticipantView__you_wont_receive_their_audio_or_video">You won\'t receive their audio or video and they won\'t receive yours.</string>
    <string name="CallParticipantView__cant_receive_audio_video_from_s">Can\'t receive audio &amp; video from %1$s</string>
    <string name="CallParticipantView__cant_receive_audio_and_video_from_s">Can\'t receive audio and video from %1$s</string>
    <string name="CallParticipantView__this_may_be_Because_they_have_not_verified_your_safety_number_change">This may be because they have not verified your safety number change, there\'s a problem with their device, or they have blocked you.</string>

    <!-- CallToastPopupWindow -->
    <string name="CallToastPopupWindow__swipe_to_view_screen_share">Swipe to view screen share</string>

    <!-- ProxyBottomSheetFragment -->
    <string name="ProxyBottomSheetFragment_proxy_server">Proxy server</string>
    <string name="ProxyBottomSheetFragment_proxy_address">Proxy address</string>
    <string name="ProxyBottomSheetFragment_do_you_want_to_use_this_proxy_address">Do you want to use this proxy address?</string>
    <string name="ProxyBottomSheetFragment_use_proxy">Use proxy</string>
    <string name="ProxyBottomSheetFragment_successfully_connected_to_proxy">Successfully connected to proxy.</string>

    <!-- RecaptchaProofActivity -->
    <string name="RecaptchaProofActivity_failed_to_submit">Failed to submit</string>
    <string name="RecaptchaProofActivity_complete_verification">Complete verification</string>

    <!-- RegistrationActivity -->
    <string name="RegistrationActivity_select_your_country">Select your country</string>
    <string name="RegistrationActivity_you_must_specify_your_country_code">You must specify your
        country code
    </string>
    <string name="RegistrationActivity_you_must_specify_your_phone_number">You must specify your
        phone number
    </string>
    <string name="RegistrationActivity_invalid_number">Invalid number</string>
    <string name="RegistrationActivity_the_number_you_specified_s_is_invalid">The number you
        specified (%s) is invalid.
    </string>
    <string name="RegistrationActivity_a_verification_code_will_be_sent_to">A verification code will be sent to:</string>
    <string name="RegistrationActivity_you_will_receive_a_call_to_verify_this_number">You\'ll receive a call to verify this number.</string>
    <string name="RegistrationActivity_is_your_phone_number_above_correct">Is your phone number above correct?</string>
    <string name="RegistrationActivity_edit_number">Edit number</string>
    <string name="RegistrationActivity_missing_google_play_services">Missing Google Play Services</string>
    <string name="RegistrationActivity_this_device_is_missing_google_play_services">This device is missing Google Play Services. You can still use Molly, but this configuration may result in reduced reliability or performance.\n\nIf you are not an advanced user, are not running an aftermarket Android ROM, or believe that you are seeing this in error, please contact support@molly.im for help troubleshooting.</string>
    <string name="RegistrationActivity_i_understand">I understand</string>
    <string name="RegistrationActivity_play_services_error">Play Services Error</string>
    <string name="RegistrationActivity_google_play_services_is_updating_or_unavailable">Google Play Services is updating or temporarily unavailable. Please try again.</string>
    <string name="RegistrationActivity_terms_and_privacy">Terms &amp; Privacy Policy</string>
    <string name="RegistrationActivity_signal_needs_access_to_your_contacts_and_media_in_order_to_connect_with_friends">Molly needs access to your contacts and media in order to connect with friends, exchange messages, and make secure calls</string>
    <string name="RegistrationActivity_signal_needs_access_to_your_contacts_in_order_to_connect_with_friends">Molly needs access to your contacts in order to connect with friends, exchange messages, and make secure calls</string>
    <string name="RegistrationActivity_rate_limited_to_service">You\'ve made too many attempts to register this number. Please try again later.</string>
    <string name="RegistrationActivity_unable_to_connect_to_service">Unable to connect to service. Please check network connection and try again.</string>
    <string name="RegistrationActivity_non_standard_number_format">Non-standard number format</string>
    <string name="RegistrationActivity_the_number_you_entered_appears_to_be_a_non_standard">The number you entered (%1$s) appears to be a non-standard format.\n\nDid you mean %2$s?</string>
    <string name="RegistrationActivity_signal_android_phone_number_format">Molly Android - Phone Number Format</string>
    <string name="RegistrationActivity_call_requested">Call requested</string>
    <plurals name="RegistrationActivity_debug_log_hint">
        <item quantity="one">You are now %d step away from submitting a debug log.</item>
        <item quantity="other">You are now %d steps away from submitting a debug log.</item>
    </plurals>
    <string name="RegistrationActivity_we_need_to_verify_that_youre_human">We need to verify that you\'re human.</string>
    <string name="RegistrationActivity_next">Next</string>
    <string name="RegistrationActivity_continue">Continue</string>
    <string name="RegistrationActivity_take_privacy_with_you_be_yourself_in_every_message">Take privacy with you.\nBe yourself in every message.</string>
    <string name="RegistrationActivity_enter_your_phone_number_to_get_started">Enter your phone number to get started</string>
    <string name="RegistrationActivity_enter_your_phone_number">Enter your phone number</string>
    <string name="RegistrationActivity_you_will_receive_a_verification_code">You will receive a verification code. Carrier rates may apply.</string>
    <string name="RegistrationActivity_enter_the_code_we_sent_to_s">Enter the code we sent to %s</string>
    <string name="RegistrationActivity_make_sure_your_phone_has_a_cellular_signal">Make sure your phone has a cellular signal to receive your SMS or call</string>

    <string name="RegistrationActivity_phone_number_description">Phone number</string>
    <string name="RegistrationActivity_country_code_description">Country code</string>
    <string name="RegistrationActivity_call">Call</string>

    <!-- RegistrationLockV2Dialog -->
    <string name="RegistrationLockV2Dialog_turn_on_registration_lock">Turn on Registration Lock?</string>
    <string name="RegistrationLockV2Dialog_turn_off_registration_lock">Turn off Registration Lock?</string>
    <string name="RegistrationLockV2Dialog_if_you_forget_your_signal_pin_when_registering_again">If you forget your Signal PIN when registering with Signal again, you’ll be locked out of your account for 7 days.</string>
    <string name="RegistrationLockV2Dialog_turn_on">Turn on</string>
    <string name="RegistrationLockV2Dialog_turn_off">Turn off</string>

    <!-- RevealableMessageView -->
    <string name="RevealableMessageView_view_photo">View Photo</string>
    <string name="RevealableMessageView_view_video">View Video</string>
    <string name="RevealableMessageView_viewed">Viewed</string>
    <string name="RevealableMessageView_media">Media</string>

    <!-- Search -->
    <string name="SearchFragment_no_results">No results found for \'%s\'</string>
    <string name="SearchFragment_header_conversations">Conversations</string>
    <string name="SearchFragment_header_contacts">Contacts</string>
    <string name="SearchFragment_header_messages">Messages</string>

    <!-- ShakeToReport -->
    <string name="ShakeToReport_shake_detected" translatable="false">Shake detected</string>
    <string name="ShakeToReport_submit_debug_log" translatable="false">Submit debug log?</string>
    <string name="ShakeToReport_submit" translatable="false">Submit</string>
    <string name="ShakeToReport_failed_to_submit" translatable="false">Failed to submit :(</string>
    <string name="ShakeToReport_success" translatable="false">Success!</string>
    <string name="ShakeToReport_share" translatable="false">Share</string>

    <!-- SharedContactDetailsActivity -->
    <string name="SharedContactDetailsActivity_add_to_contacts">Add to Contacts</string>
    <string name="SharedContactDetailsActivity_invite_to_signal">Invite to Molly</string>
    <string name="SharedContactDetailsActivity_signal_message">Signal Message</string>
    <string name="SharedContactDetailsActivity_signal_call">Signal Call</string>

    <!-- SharedContactView -->
    <string name="SharedContactView_add_to_contacts">Add to Contacts</string>
    <string name="SharedContactView_invite_to_signal">Invite to Molly</string>
    <string name="SharedContactView_message">Signal Message</string>

    <!-- SignalBottomActionBar -->
    <string name="SignalBottomActionBar_more">More</string>

    <!-- SignalPinReminders -->
    <string name="SignalPinReminders_well_remind_you_again_later">We\'ll remind you again later.</string>
    <string name="SignalPinReminders_well_remind_you_again_tomorrow">We\'ll remind you again tomorrow.</string>
    <string name="SignalPinReminders_well_remind_you_again_in_a_few_days">We\'ll remind you again in a few days.</string>
    <string name="SignalPinReminders_well_remind_you_again_in_a_week">We\'ll remind you again in a week.</string>
    <string name="SignalPinReminders_well_remind_you_again_in_a_couple_weeks">We\'ll remind you again in a couple weeks.</string>
    <string name="SignalPinReminders_well_remind_you_again_in_a_month">We\'ll remind you again in a month.</string>

    <!-- Slide -->
    <string name="Slide_image">Image</string>
    <string name="Slide_sticker">Sticker</string>
    <string name="Slide_audio">Audio</string>
    <string name="Slide_video">Video</string>

    <!-- SmsMessageRecord -->
    <string name="SmsMessageRecord_received_corrupted_key_exchange_message">Received corrupted key
        exchange message!
    </string>
    <string name="SmsMessageRecord_received_key_exchange_message_for_invalid_protocol_version">
        Received key exchange message for invalid protocol version.
    </string>
    <string name="SmsMessageRecord_received_message_with_new_safety_number_tap_to_process">Received message with new safety number. Tap to process and display.</string>
    <string name="SmsMessageRecord_secure_session_reset">You reset the secure session.</string>
    <string name="SmsMessageRecord_secure_session_reset_s">%s reset the secure session.</string>
    <string name="SmsMessageRecord_duplicate_message">Duplicate message.</string>
    <string name="SmsMessageRecord_this_message_could_not_be_processed_because_it_was_sent_from_a_newer_version">This message could not be processed because it was sent from a newer version of Signal. You can ask your contact to send this message again after you update.</string>
    <string name="SmsMessageRecord_error_handling_incoming_message">Error handling incoming message.</string>

    <!-- StickerManagementActivity -->
    <string name="StickerManagementActivity_stickers">Stickers</string>

    <!-- StickerManagementAdapter -->
    <string name="StickerManagementAdapter_installed_stickers">Installed Stickers</string>
    <string name="StickerManagementAdapter_stickers_you_received">Stickers You Received</string>
    <string name="StickerManagementAdapter_signal_artist_series">Signal Artist Series</string>
    <string name="StickerManagementAdapter_no_stickers_installed">No stickers installed</string>
    <string name="StickerManagementAdapter_stickers_from_incoming_messages_will_appear_here">Stickers from incoming messages will appear here</string>
    <string name="StickerManagementAdapter_untitled">Untitled</string>
    <string name="StickerManagementAdapter_unknown">Unknown</string>

    <!-- StickerPackPreviewActivity -->
    <string name="StickerPackPreviewActivity_untitled">Untitled</string>
    <string name="StickerPackPreviewActivity_unknown">Unknown</string>
    <string name="StickerPackPreviewActivity_install">Install</string>
    <string name="StickerPackPreviewActivity_remove">Remove</string>
    <string name="StickerPackPreviewActivity_stickers">Stickers</string>
    <string name="StickerPackPreviewActivity_failed_to_load_sticker_pack">Failed to load sticker pack</string>

    <!-- SubmitDebugLogActivity -->
    <string name="SubmitDebugLogActivity_edit">Edit</string>
    <string name="SubmitDebugLogActivity_done">Done</string>
    <string name="SubmitDebugLogActivity_tap_a_line_to_delete_it">Tap a line to delete it</string>
    <string name="SubmitDebugLogActivity_submit">Submit</string>
    <string name="SubmitDebugLogActivity_failed_to_submit_logs">Failed to submit logs</string>
    <string name="SubmitDebugLogActivity_success">Success!</string>
    <string name="SubmitDebugLogActivity_copy_this_url_and_add_it_to_your_issue">Copy this URL and add it to your issue report or support email:\n\n<b>%1$s</b></string>
    <string name="SubmitDebugLogActivity_share">Share</string>
    <string name="SubmitDebugLogActivity_this_log_will_be_posted_publicly_online_for_contributors">This log will be posted publicly online for contributors to view. You may examine it before uploading.</string>

    <!-- SupportEmailUtil -->
    <string name="SupportEmailUtil_support_email" translatable="false">support@molly.im</string>
    <string name="SupportEmailUtil_filter">Filter:</string>
    <string name="SupportEmailUtil_device_info">Device info:</string>
    <string name="SupportEmailUtil_android_version">Android version:</string>
    <string name="SupportEmailUtil_signal_version">Molly version:</string>
    <string name="SupportEmailUtil_signal_package">Molly package:</string>
    <string name="SupportEmailUtil_registration_lock">Registration lock:</string>
    <string name="SupportEmailUtil_locale">Locale:</string>

    <!-- ThreadRecord -->
    <string name="ThreadRecord_group_updated">Group updated</string>
    <string name="ThreadRecord_left_the_group">Left the group</string>
    <string name="ThreadRecord_secure_session_reset">Secure session reset.</string>
    <string name="ThreadRecord_draft">Draft:</string>
    <string name="ThreadRecord_called">You called</string>
    <string name="ThreadRecord_called_you">Called you</string>
    <string name="ThreadRecord_missed_audio_call">Missed audio call</string>
    <string name="ThreadRecord_missed_video_call">Missed video call</string>
    <string name="ThreadRecord_media_message">Media message</string>
    <string name="ThreadRecord_sticker">Sticker</string>
    <string name="ThreadRecord_view_once_photo">View-once photo</string>
    <string name="ThreadRecord_view_once_video">View-once video</string>
    <string name="ThreadRecord_view_once_media">View-once media</string>
    <string name="ThreadRecord_this_message_was_deleted">This message was deleted.</string>
    <string name="ThreadRecord_you_deleted_this_message">You deleted this message.</string>
    <string name="ThreadRecord_s_is_on_signal">%s is on Signal!</string>
    <string name="ThreadRecord_disappearing_messages_disabled">Disappearing messages disabled</string>
    <string name="ThreadRecord_disappearing_message_time_updated_to_s">Disappearing message time set to %s</string>
    <string name="ThreadRecord_safety_number_changed">Safety number changed</string>
    <string name="ThreadRecord_your_safety_number_with_s_has_changed">Your safety number with %s has changed.</string>
    <string name="ThreadRecord_you_marked_verified">You marked verified</string>
    <string name="ThreadRecord_you_marked_unverified">You marked unverified</string>
    <string name="ThreadRecord_message_could_not_be_processed">Message could not be processed</string>
    <string name="ThreadRecord_delivery_issue">Delivery issue</string>
    <string name="ThreadRecord_message_request">Message Request</string>
    <string name="ThreadRecord_photo">Photo</string>
    <string name="ThreadRecord_gif">GIF</string>
    <string name="ThreadRecord_voice_message">Voice Message</string>
    <string name="ThreadRecord_file">File</string>
    <string name="ThreadRecord_video">Video</string>
    <string name="ThreadRecord_chat_session_refreshed">Chat session refreshed</string>

    <!-- UpdateApkReadyListener -->
    <string name="UpdateApkReadyListener_Signal_update">Molly update</string>
    <string name="UpdateApkReadyListener_a_new_version_of_signal_is_available_tap_to_update">A new version of Molly is available, tap to update</string>

    <!-- UntrustedSendDialog -->
    <string name="UntrustedSendDialog_send_message">Send message?</string>
    <string name="UntrustedSendDialog_send">Send</string>

    <!-- UnverifiedSendDialog -->
    <string name="UnverifiedSendDialog_send_message">Send message?</string>
    <string name="UnverifiedSendDialog_send">Send</string>

    <!-- UsernameEditFragment -->
    <string name="UsernameEditFragment_username">Username</string>
    <string name="UsernameEditFragment_delete">Delete</string>
    <string name="UsernameEditFragment_successfully_set_username">Successfully set username.</string>
    <string name="UsernameEditFragment_successfully_removed_username">Successfully removed username.</string>
    <string name="UsernameEditFragment_encountered_a_network_error">Encountered a network error.</string>
    <string name="UsernameEditFragment_this_username_is_taken">This username is taken.</string>
    <string name="UsernameEditFragment_this_username_is_available">This username is available.</string>
    <string name="UsernameEditFragment_usernames_can_only_include">Usernames can only include a–Z, 0–9, and underscores.</string>
    <string name="UsernameEditFragment_usernames_cannot_begin_with_a_number">Usernames cannot begin with a number.</string>
    <string name="UsernameEditFragment_username_is_invalid">Username is invalid.</string>
    <string name="UsernameEditFragment_usernames_must_be_between_a_and_b_characters">Usernames must be between %1$d and %2$d characters.</string>
    <string name="UsernameEditFragment_usernames_on_signal_are_optional">Usernames on Signal are optional. If you choose to create a username, other Signal users will be able to find you by this username and contact you without knowing your phone number.</string>

    <plurals name="UserNotificationMigrationJob_d_contacts_are_on_signal">
        <item quantity="one">%d contact is on Signal!</item>
        <item quantity="other">%d contacts are on Signal!</item>
    </plurals>

    <!-- VerifyIdentityActivity -->
    <string name="VerifyIdentityActivity_your_contact_is_running_an_old_version_of_signal">Your contact is running an old version of Signal. Please ask them to update before verifying your safety number.</string>
    <string name="VerifyIdentityActivity_your_contact_is_running_a_newer_version_of_Signal">Your contact is running a newer version of Signal with an incompatible QR code format. Please update to compare.</string>
    <string name="VerifyIdentityActivity_the_scanned_qr_code_is_not_a_correctly_formatted_safety_number">The scanned QR code is not a correctly formatted safety number verification code. Please try scanning again.</string>
    <string name="VerifyIdentityActivity_share_safety_number_via">Share safety number via…</string>
    <string name="VerifyIdentityActivity_our_signal_safety_number">Our Signal safety number:</string>
    <string name="VerifyIdentityActivity_no_app_to_share_to">It looks like you don\'t have any apps to share to.</string>
    <string name="VerifyIdentityActivity_no_safety_number_to_compare_was_found_in_the_clipboard">No safety number to compare was found in the clipboard</string>
    <string name="VerifyIdentityActivity_signal_needs_the_camera_permission_in_order_to_scan_a_qr_code_but_it_has_been_permanently_denied">Molly needs the Camera permission in order to scan a QR code, but it has been permanently denied. Please continue to app settings, select \"Permissions\", and enable \"Camera\".</string>
    <string name="VerifyIdentityActivity_unable_to_scan_qr_code_without_camera_permission">Unable to scan QR code without Camera permission</string>
    <string name="VerifyIdentityActivity_you_must_first_exchange_messages_in_order_to_view">You must first exchange messages in order to view %1$s\'s safety number.</string>

    <!-- ViewOnceMessageActivity -->
    <string name="ViewOnceMessageActivity_video_duration" translatable="false">%1$02d:%2$02d</string>

    <!-- AudioView -->
    <string name="AudioView_duration" translatable="false">%1$d:%2$02d</string>

    <!-- MessageDisplayHelper -->
    <string name="MessageDisplayHelper_message_encrypted_for_non_existing_session">Message encrypted for non-existing session</string>

    <!-- MmsMessageRecord -->
    <string name="MmsMessageRecord_bad_encrypted_mms_message">Bad encrypted MMS message</string>
    <string name="MmsMessageRecord_mms_message_encrypted_for_non_existing_session">MMS message encrypted for non-existing session</string>

    <!-- MuteDialog -->
    <string name="MuteDialog_mute_notifications">Mute notifications</string>

    <!-- ApplicationMigrationService -->
    <string name="ApplicationMigrationService_import_in_progress">Import in progress</string>
    <string name="ApplicationMigrationService_importing_text_messages">Importing text messages</string>
    <string name="ApplicationMigrationService_import_complete">Import complete</string>
    <string name="ApplicationMigrationService_system_database_import_is_complete">System database import is complete.</string>

    <!-- KeyCachingService -->
    <string name="KeyCachingService_signal_passphrase_cached">Touch to open.</string>
    <string name="KeyCachingService_passphrase_cached">Molly is unlocked</string>
    <string name="KeyCachingService_lock">Lock Molly</string>

    <!-- MediaPreviewActivity -->
    <string name="MediaPreviewActivity_you">You</string>
    <string name="MediaPreviewActivity_unssuported_media_type">Unsupported media type</string>
    <string name="MediaPreviewActivity_draft">Draft</string>
    <string name="MediaPreviewActivity_signal_needs_the_storage_permission_in_order_to_write_to_external_storage_but_it_has_been_permanently_denied">Molly needs the Storage permission in order to save to external storage, but it has been permanently denied. Please continue to app settings, select \"Permissions\", and enable \"Storage\".</string>
    <string name="MediaPreviewActivity_unable_to_write_to_external_storage_without_permission">Unable to save to external storage without permissions</string>
    <string name="MediaPreviewActivity_media_delete_confirmation_title">Delete message?</string>
    <string name="MediaPreviewActivity_media_delete_confirmation_message">This will permanently delete this message.</string>
    <string name="MediaPreviewActivity_s_to_s">%1$s to %2$s</string>
    <string name="MediaPreviewActivity_media_no_longer_available">Media no longer available.</string>
    <string name="MediaPreviewActivity_cant_find_an_app_able_to_share_this_media">Can\'t find an app able to share this media.</string>

    <!-- MessageNotifier -->
    <string name="MessageNotifier_d_new_messages_in_d_conversations">%1$d new messages in %2$d conversations</string>
    <string name="MessageNotifier_most_recent_from_s">Most recent from: %1$s</string>
    <string name="MessageNotifier_locked_message">Locked message</string>
    <string name="MessageNotifier_message_delivery_failed">Message delivery failed.</string>
    <string name="MessageNotifier_failed_to_deliver_message">Failed to deliver message.</string>
    <string name="MessageNotifier_error_delivering_message">Error delivering message.</string>
    <string name="MessageNotifier_message_delivery_paused">Message delivery paused.</string>
    <string name="MessageNotifier_verify_to_continue_messaging_on_signal">Verify to continue messaging on Molly.</string>
    <string name="MessageNotifier_mark_all_as_read">Mark all as read</string>
    <string name="MessageNotifier_mark_read">Mark read</string>
    <string name="MessageNotifier_turn_off_these_notifications">Turn off these notifications</string>
    <string name="MessageNotifier_view_once_photo">View-once photo</string>
    <string name="MessageNotifier_view_once_video">View-once video</string>
    <string name="MessageNotifier_reply">Reply</string>
    <string name="MessageNotifier_signal_message">Signal Message</string>
    <string name="MessageNotifier_unsecured_sms">Unsecured SMS</string>
    <string name="MessageNotifier_you_may_have_new_messages">You may have new messages</string>
    <string name="MessageNotifier_open_signal_to_check_for_recent_notifications">Open Molly to check for recent notifications.</string>
    <string name="MessageNotifier_contact_message">%1$s %2$s</string>
    <string name="MessageNotifier_unknown_contact_message">Contact</string>
    <string name="MessageNotifier_reacted_s_to_s">Reacted %1$s to: \"%2$s\".</string>
    <string name="MessageNotifier_reacted_s_to_your_video">Reacted %1$s to your video.</string>
    <string name="MessageNotifier_reacted_s_to_your_image">Reacted %1$s to your image.</string>
    <string name="MessageNotifier_reacted_s_to_your_gif">Reacted %1$s to your GIF.</string>
    <string name="MessageNotifier_reacted_s_to_your_file">Reacted %1$s to your file.</string>
    <string name="MessageNotifier_reacted_s_to_your_audio">Reacted %1$s to your audio.</string>
    <string name="MessageNotifier_reacted_s_to_your_view_once_media">Reacted %1$s to your view-once media.</string>
    <string name="MessageNotifier_reacted_s_to_your_sticker">Reacted %1$s to your sticker.</string>
    <string name="MessageNotifier_this_message_was_deleted">This message was deleted.</string>

    <string name="TurnOffContactJoinedNotificationsActivity__turn_off_contact_joined_signal">Turn off contact joined Signal notifications? You can enable them again in Signal > Settings > Notifications.</string>

    <!-- Notification Channels -->
    <string name="NotificationChannel_channel_messages">Messages</string>
    <string name="NotificationChannel_calls">Calls</string>
    <string name="NotificationChannel_failures">Failures</string>
    <string name="NotificationChannel_backups">Backups</string>
    <string name="NotificationChannel_locked_status">Lock status</string>
    <string name="NotificationChannel_app_updates">App updates</string>
    <string name="NotificationChannel_other">Other</string>
    <string name="NotificationChannel_group_chats">Chats</string>
    <string name="NotificationChannel_missing_display_name">Unknown</string>
    <string name="NotificationChannel_voice_notes">Voice Notes</string>
    <string name="NotificationChannel_contact_joined_signal">Contact joined Signal</string>
    <string name="NotificationChannels__no_activity_available_to_open_notification_channel_settings">No activity available to open notification channel settings.</string>
    <!-- ProfileEditNameFragment -->

    <!-- QuickResponseService -->
    <string name="QuickResponseService_quick_response_unavailable_when_Signal_is_locked">Quick response unavailable when Molly is locked!</string>
    <string name="QuickResponseService_problem_sending_message">Problem sending message!</string>

    <!-- SaveAttachmentTask -->
    <string name="SaveAttachmentTask_saved_to">Saved to %s</string>
    <string name="SaveAttachmentTask_saved">Saved</string>

    <!-- SearchToolbar -->
    <string name="SearchToolbar_search">Search</string>
    <string name="SearchToolbar_search_for_conversations_contacts_and_messages">Search for conversations, contacts, and messages</string>

    <!-- ShortcutLauncherActivity -->
    <string name="ShortcutLauncherActivity_invalid_shortcut">Invalid shortcut</string>

    <!-- SingleRecipientNotificationBuilder -->
    <string name="SingleRecipientNotificationBuilder_signal">Molly</string>
    <string name="SingleRecipientNotificationBuilder_new_message">New message</string>
    <string name="SingleRecipientNotificationBuilder_message_request">Message request</string>
    <string name="SingleRecipientNotificationBuilder_you">You</string>

    <!-- ThumbnailView -->
    <string name="ThumbnailView_Play_video_description">Play video</string>
    <string name="ThumbnailView_Has_a_caption_description">Has a caption</string>

    <!-- TransferControlView -->
    <plurals name="TransferControlView_n_items">
        <item quantity="one">%d Item</item>
        <item quantity="other">%d Items</item>
    </plurals>

    <!-- UnauthorizedReminder -->
    <string name="UnauthorizedReminder_device_no_longer_registered">Device no longer registered</string>
    <string name="UnauthorizedReminder_this_is_likely_because_you_registered_your_phone_number_with_Signal_on_a_different_device">This is likely because you registered your phone number with Signal on a different device. Tap to re-register.</string>

    <!-- WebRtcCallActivity -->
    <string name="WebRtcCallActivity_to_answer_the_call_from_s_give_signal_access_to_your_microphone">To answer the call from %s, give Molly access to your microphone.</string>
    <string name="WebRtcCallActivity_signal_requires_microphone_and_camera_permissions_in_order_to_make_or_receive_calls">Molly requires Microphone and Camera permissions in order to make or receive calls, but they have been permanently denied. Please continue to app settings, select \"Permissions\", and enable \"Microphone\" and \"Camera\".</string>
    <string name="WebRtcCallActivity__answered_on_a_linked_device">Answered on a linked device.</string>
    <string name="WebRtcCallActivity__declined_on_a_linked_device">Declined on a linked device.</string>
    <string name="WebRtcCallActivity__busy_on_a_linked_device">Busy on a linked device.</string>

    <string name="GroupCallSafetyNumberChangeNotification__someone_has_joined_this_call_with_a_safety_number_that_has_changed">Someone has joined this call with a safety number that has changed.</string>

    <!-- WebRtcCallScreen -->
    <string name="WebRtcCallScreen_swipe_up_to_change_views">Swipe up to change views</string>

    <!-- WebRtcCallScreen V2 -->
    <string name="WebRtcCallScreen__decline">Decline</string>
    <string name="WebRtcCallScreen__answer">Answer</string>
    <string name="WebRtcCallScreen__answer_without_video">Answer without video</string>

    <!-- WebRtcAudioOutputToggle -->
    <string name="WebRtcAudioOutputToggle__audio_output">Audio output</string>
    <string name="WebRtcAudioOutputToggle__phone_earpiece">Phone earpiece</string>
    <string name="WebRtcAudioOutputToggle__speaker">Speaker</string>
    <string name="WebRtcAudioOutputToggle__bluetooth">Bluetooth</string>

    <string name="WebRtcCallControls_answer_call_description">Answer call</string>
    <string name="WebRtcCallControls_reject_call_description">Reject call</string>

    <!-- change_passphrase_activity -->
    <string name="change_passphrase_activity__old_passphrase">Old passphrase</string>
    <string name="change_passphrase_activity__new_passphrase">New passphrase</string>
    <string name="change_passphrase_activity__repeat_new_passphrase">Repeat new passphrase</string>

    <!-- contact_selection_activity -->
    <string name="contact_selection_activity__enter_name_or_number">Enter name or number</string>
    <string name="contact_selection_activity__invite_to_signal">Invite to Molly</string>
    <string name="contact_selection_activity__new_group">New group</string>

    <!-- contact_filter_toolbar -->
    <string name="contact_filter_toolbar__clear_entered_text_description">Clear entered text</string>
    <string name="contact_filter_toolbar__show_keyboard_description">Show keyboard</string>
    <string name="contact_filter_toolbar__show_dial_pad_description">Show dialpad</string>

    <!-- contact_selection_group_activity -->
    <string name="contact_selection_group_activity__no_contacts">No contacts.</string>
    <string name="contact_selection_group_activity__finding_contacts">Loading contacts&#8230;</string>

    <!-- single_contact_selection_activity -->
    <string name="SingleContactSelectionActivity_contact_photo">Contact Photo</string>

    <!-- ContactSelectionListFragment-->
    <string name="ContactSelectionListFragment_signal_requires_the_contacts_permission_in_order_to_display_your_contacts">Molly requires the Contacts permission in order to display your contacts, but it has been permanently denied. Please continue to the app settings menu, select \"Permissions\", and enable \"Contacts\".</string>
    <string name="ContactSelectionListFragment_error_retrieving_contacts_check_your_network_connection">Error retrieving contacts, check your network connection</string>
    <string name="ContactSelectionListFragment_username_not_found">Username not found</string>
    <string name="ContactSelectionListFragment_s_is_not_a_signal_user">"%1$s" is not a Signal user. Please check the username and try again.</string>
    <string name="ContactSelectionListFragment_you_do_not_need_to_add_yourself_to_the_group">You do not need to add yourself to the group</string>
    <string name="ContactSelectionListFragment_maximum_group_size_reached">Maximum group size reached</string>
    <string name="ContactSelectionListFragment_signal_groups_can_have_a_maximum_of_d_members">Signal groups can have a maximum of %1$d members.</string>
    <string name="ContactSelectionListFragment_recommended_member_limit_reached">Recommended member limit reached</string>
    <string name="ContactSelectionListFragment_signal_groups_perform_best_with_d_members_or_fewer">Signal groups perform best with %1$d members or fewer. Adding more members will cause delays sending and receiving messages.</string>
    <plurals name="ContactSelectionListFragment_d_members">
        <item quantity="one">%1$d member</item>
        <item quantity="other">%1$d members</item>
    </plurals>

    <!-- contact_selection_list_fragment -->
    <string name="contact_selection_list_fragment__signal_needs_access_to_your_contacts_in_order_to_display_them">Molly needs access to your contacts in order to display them.</string>
    <string name="contact_selection_list_fragment__show_contacts">Show Contacts</string>

    <!-- contact_selection_list_item -->
    <plurals name="contact_selection_list_item__number_of_members">
        <item quantity="one">%1$d member</item>
        <item quantity="other">%1$d members</item>
    </plurals>

    <!-- conversation_activity -->
    <string name="conversation_activity__type_message_push">Signal message</string>
    <string name="conversation_activity__type_message_sms_insecure">Unsecured SMS</string>
    <string name="conversation_activity__type_message_mms_insecure">Unsecured MMS</string>
    <string name="conversation_activity__from_sim_name">From %1$s</string>
    <string name="conversation_activity__sim_n">SIM %1$d</string>
    <string name="conversation_activity__send">Send</string>
    <string name="conversation_activity__compose_description">Message composition</string>
    <string name="conversation_activity__emoji_toggle_description">Toggle emoji keyboard</string>
    <string name="conversation_activity__attachment_thumbnail">Attachment Thumbnail</string>
    <string name="conversation_activity__quick_attachment_drawer_toggle_camera_description">Toggle quick camera attachment drawer</string>
    <string name="conversation_activity__quick_attachment_drawer_record_and_send_audio_description">Record and send audio attachment</string>
    <string name="conversation_activity__quick_attachment_drawer_lock_record_description">Lock recording of audio attachment</string>
    <string name="conversation_activity__enable_signal_for_sms">Enable Signal for SMS</string>
    <string name="conversation_activity__message_could_not_be_sent">Message could not be sent. Check your connection and try again.</string>

    <!-- conversation_input_panel -->
    <string name="conversation_input_panel__slide_to_cancel">Slide to cancel</string>
    <string name="conversation_input_panel__cancel">Cancel</string>

    <!-- conversation_item -->
    <string name="conversation_item__mms_image_description">Media message</string>
    <string name="conversation_item__secure_message_description">Secure message</string>

    <!-- conversation_item_sent -->
    <string name="conversation_item_sent__send_failed_indicator_description">Send Failed</string>
    <string name="conversation_item_sent__pending_approval_description">Pending Approval</string>
    <string name="conversation_item_sent__delivered_description">Delivered</string>
    <string name="conversation_item_sent__message_read">Message read</string>

    <!-- conversation_item_received -->
    <string name="conversation_item_received__contact_photo_description">Contact photo</string>

    <!-- ConversationUpdateItem -->
    <string name="ConversationUpdateItem_loading">Loading</string>
    <string name="ConversationUpdateItem_learn_more">Learn more</string>
    <string name="ConversationUpdateItem_join_call">Join call</string>
    <string name="ConversationUpdateItem_return_to_call">Return to call</string>
    <string name="ConversationUpdateItem_call_is_full">Call is full</string>
    <string name="ConversationUpdateItem_invite_friends">Invite friends</string>
    <string name="ConversationUpdateItem_enable_call_notifications">Enable Call Notifications</string>
    <string name="ConversationUpdateItem_update_contact">Update contact</string>
    <string name="ConversationUpdateItem_no_groups_in_common_review_requests_carefully">No groups in common. Review requests carefully.</string>
    <string name="ConversationUpdateItem_no_contacts_in_this_group_review_requests_carefully">No contacts in this group. Review requests carefully.</string>
    <string name="ConversationUpdateItem_view">View</string>
    <string name="ConversationUpdateItem_the_disappearing_message_time_will_be_set_to_s_when_you_message_them">The disappearing message time will be set to %1$s when you message them.</string>

    <!-- audio_view -->
    <string name="audio_view__play_pause_accessibility_description">Play … Pause</string>
    <string name="audio_view__download_accessibility_description">Download</string>

    <!-- QuoteView -->
    <string name="QuoteView_audio">Audio</string>
    <string name="QuoteView_video">Video</string>
    <string name="QuoteView_photo">Photo</string>
    <string name="QuoteView_gif">GIF</string>
    <string name="QuoteView_view_once_media">View-once media</string>
    <string name="QuoteView_sticker">Sticker</string>
    <string name="QuoteView_you">You</string>
    <string name="QuoteView_original_missing">Original message not found</string>

    <!-- conversation_fragment -->
    <string name="conversation_fragment__scroll_to_the_bottom_content_description">Scroll to the bottom</string>

    <!-- safety_number_change_dialog -->
    <string name="safety_number_change_dialog__safety_number_changes">Safety Number Changes</string>
    <string name="safety_number_change_dialog__accept">Accept</string>
    <string name="safety_number_change_dialog__send_anyway">Send anyway</string>
    <string name="safety_number_change_dialog__call_anyway">Call anyway</string>
    <string name="safety_number_change_dialog__join_call">Join call</string>
    <string name="safety_number_change_dialog__continue_call">Continue call</string>
    <string name="safety_number_change_dialog__leave_call">Leave call</string>
    <string name="safety_number_change_dialog__the_following_people_may_have_reinstalled_or_changed_devices">The following people may have reinstalled or changed devices. Verify your safety number with them to ensure privacy.</string>
    <string name="safety_number_change_dialog__view">View</string>
    <string name="safety_number_change_dialog__previous_verified">Previous verified</string>

    <!-- EnableCallNotificationSettingsDialog__call_notifications_checklist -->
    <string name="EnableCallNotificationSettingsDialog__call_notifications_enabled">Call notifications enabled.</string>
    <string name="EnableCallNotificationSettingsDialog__enable_call_notifications">Enable call notifications</string>
    <string name="EnableCallNotificationSettingsDialog__enable_background_activity">Enable background activity</string>
    <string name="EnableCallNotificationSettingsDialog__everything_looks_good_now">Everything looks good now!</string>
    <string name="EnableCallNotificationSettingsDialog__to_receive_call_notifications_tap_here_and_turn_on_show_notifications">To receive call notifications, tap here and turn on \"Show notifications.\"</string>
    <string name="EnableCallNotificationSettingsDialog__to_receive_call_notifications_tap_here_and_turn_on_notifications">To receive call notifications, tap here and turn on notifications and make sure Sound and Pop-up are enabled.</string>
    <string name="EnableCallNotificationSettingsDialog__to_receive_call_notifications_tap_here_and_enable_background_activity_in_battery_settings">To receive call notifications, tap here and enable background activity in \"Battery\" settings. </string>
    <string name="EnableCallNotificationSettingsDialog__settings">Settings</string>
    <string name="EnableCallNotificationSettingsDialog__to_receive_call_notifications_tap_settings_and_turn_on_show_notifications">To receive call notifications, tap Settings and turn on \"Show notifications.\"</string>
    <string name="EnableCallNotificationSettingsDialog__to_receive_call_notifications_tap_settings_and_turn_on_notifications">To receive call notifications, tap Settings and turn on notifications and make sure Sound and Pop-up are enabled.</string>
    <string name="EnableCallNotificationSettingsDialog__to_receive_call_notifications_tap_settings_and_enable_background_activity_in_battery_settings">To receive call notifications, tap Settings and enable background activity in \"Battery\" settings.</string>

    <!-- country_selection_fragment -->
    <string name="country_selection_fragment__loading_countries">Loading countries…</string>
    <string name="country_selection_fragment__search">Search</string>
    <string name="country_selection_fragment__no_matching_countries">No matching countries</string>

    <!-- device_add_fragment -->
    <string name="device_add_fragment__scan_the_qr_code_displayed_on_the_device_to_link">Scan the QR code displayed on the device to link</string>

    <!-- device_link_fragment -->
    <string name="device_link_fragment__link_device">Link device</string>

    <!-- device_list_fragment -->
    <string name="device_list_fragment__no_devices_linked">No devices linked</string>
    <string name="device_list_fragment__link_new_device">Link new device</string>

    <!-- expiration -->
    <string name="expiration_off">Off</string>

    <plurals name="expiration_seconds">
        <item quantity="one">%d second</item>
        <item quantity="other">%d seconds</item>
    </plurals>

    <string name="expiration_seconds_abbreviated">%ds</string>

    <plurals name="expiration_minutes">
        <item quantity="one">%d minute</item>
        <item quantity="other">%d minutes</item>
    </plurals>

    <string name="expiration_minutes_abbreviated">%dm</string>

    <plurals name="expiration_hours">
        <item quantity="one">%d hour</item>
        <item quantity="other">%d hours</item>
    </plurals>

    <string name="expiration_hours_abbreviated">%dh</string>

    <plurals name="expiration_days">
        <item quantity="one">%d day</item>
        <item quantity="other">%d days</item>
    </plurals>

    <string name="expiration_days_abbreviated">%dd</string>

    <plurals name="expiration_weeks">
        <item quantity="one">%d week</item>
        <item quantity="other">%d weeks</item>
    </plurals>

    <string name="expiration_weeks_abbreviated">%dw</string>
    <string name="expiration_combined">%1$s %2$s</string>

    <!-- unverified safety numbers -->
    <string name="IdentityUtil_unverified_banner_one">Your safety number with %s has changed and is no longer verified</string>
    <string name="IdentityUtil_unverified_banner_two">Your safety numbers with %1$s and %2$s are no longer verified</string>
    <string name="IdentityUtil_unverified_banner_many">Your safety numbers with %1$s, %2$s, and %3$s are no longer verified</string>

    <string name="IdentityUtil_unverified_dialog_one">Your safety number with %1$s has changed and is no longer verified. This could either mean that someone is trying to intercept your communication, or that %1$s simply reinstalled Signal.</string>
    <string name="IdentityUtil_unverified_dialog_two">Your safety numbers with %1$s and %2$s are no longer verified. This could either mean that someone is trying to intercept your communication, or that they simply reinstalled Signal.</string>
    <string name="IdentityUtil_unverified_dialog_many">Your safety numbers with %1$s, %2$s, and %3$s are no longer verified. This could either mean that someone is trying to intercept your communication, or that they simply reinstalled Signal.</string>

    <string name="IdentityUtil_untrusted_dialog_one">Your safety number with %s just changed.</string>
    <string name="IdentityUtil_untrusted_dialog_two">Your safety numbers with %1$s and %2$s just changed.</string>
    <string name="IdentityUtil_untrusted_dialog_many">Your safety numbers with %1$s, %2$s, and %3$s just changed.</string>

    <plurals name="identity_others">
        <item quantity="one">%d other</item>
        <item quantity="other">%d others</item>
    </plurals>

    <!-- giphy_activity -->
    <string name="giphy_activity_toolbar__search_gifs">Search GIFs</string>

    <!-- giphy_fragment -->
    <string name="giphy_fragment__nothing_found">Nothing found</string>

    <!-- database_migration_activity -->
    <string name="database_migration_activity__would_you_like_to_import_your_existing_text_messages">Would you like to import your existing text messages into Signal\'s encrypted database?</string>
    <string name="database_migration_activity__the_default_system_database_will_not_be_modified">The default system database will not be modified or altered in any way.</string>
    <string name="database_migration_activity__skip">Skip</string>
    <string name="database_migration_activity__import">Import</string>
    <string name="database_migration_activity__this_could_take_a_moment_please_be_patient">This could take a moment. Please be patient, we\'ll notify you when the import is complete.</string>
    <string name="database_migration_activity__importing">IMPORTING</string>


    <!-- load_more_header -->
    <string name="load_more_header__see_full_conversation">See full conversation</string>
    <string name="load_more_header__loading">Loading</string>

    <!-- media_overview_activity -->
    <string name="media_overview_activity__no_media">No media</string>

    <!-- message_recipients_list_item -->
    <string name="message_recipients_list_item__view">VIEW</string>
    <string name="message_recipients_list_item__resend">RESEND</string>

    <!-- GroupUtil -->
    <plurals name="GroupUtil_joined_the_group">
        <item quantity="one">%1$s joined the group.</item>
        <item quantity="other">%1$s joined the group.</item>
    </plurals>
    <string name="GroupUtil_group_name_is_now">Group name is now \'%1$s\'.</string>

    <!-- prompt_passphrase_activity -->
    <string name="prompt_passphrase_activity__unlock">Unlock</string>

    <!-- prompt_mms_activity -->
    <string name="prompt_mms_activity__signal_requires_mms_settings_to_deliver_media_and_group_messages">Signal requires MMS settings to deliver media and group messages through your wireless carrier. Your device does not make this information available, which is occasionally true for locked devices and other restrictive configurations.</string>
    <string name="prompt_mms_activity__to_send_media_and_group_messages_tap_ok">To send media and group messages, tap \'OK\' and complete the requested settings. The MMS settings for your carrier can generally be located by searching for \'your carrier APN\'. You will only need to do this once.</string>

    <!-- BadDecryptLearnMoreDialog -->
    <string name="BadDecryptLearnMoreDialog_delivery_issue">Delivery Issue</string>
    <string name="BadDecryptLearnMoreDialog_couldnt_be_delivered_individual">A message, sticker, reaction, or read receipt couldn\'t be delivered to you from %s. They may have tried sending it to you directly, or in a group.</string>
    <string name="BadDecryptLearnMoreDialog_couldnt_be_delivered_group">A message, sticker, reaction, or read receipt couldn\'t be delivered to you from %s.</string>

    <!-- profile_create_activity -->
    <string name="CreateProfileActivity_first_name_required">First name (required)</string>
    <string name="CreateProfileActivity_last_name_optional">Last name (optional)</string>
    <string name="CreateProfileActivity_next">Next</string>
    <string name="CreateProfileActivity__username">Username</string>
    <string name="CreateProfileActivity__create_a_username">Create a username</string>
    <string name="CreateProfileActivity_custom_mms_group_names_and_photos_will_only_be_visible_to_you">Custom MMS group names and photos will only be visible to you.</string>
    <string name="CreateProfileActivity_group_descriptions_will_be_visible_to_members_of_this_group_and_people_who_have_been_invited">Group descriptions will be visible to members of this group and people who have been invited.</string>

    <!-- EditAboutFragment -->
    <string name="EditAboutFragment_about">About</string>
    <string name="EditAboutFragment_write_a_few_words_about_yourself">Write a few words about yourself…</string>
    <string name="EditAboutFragment_count">%1$d/%2$d</string>
    <string name="EditAboutFragment_speak_freely">Speak freely</string>
    <string name="EditAboutFragment_encrypted">Encrypted</string>
    <string name="EditAboutFragment_be_kind">Be kind</string>
    <string name="EditAboutFragment_coffee_lover">Coffee lover</string>
    <string name="EditAboutFragment_free_to_chat">Free to chat</string>
    <string name="EditAboutFragment_taking_a_break">Taking a break</string>
    <string name="EditAboutFragment_working_on_something_new">Working on something new</string>

    <!-- EditProfileFragment -->
    <string name="EditProfileFragment__edit_group">Edit group</string>
    <string name="EditProfileFragment__group_name">Group name</string>
    <string name="EditProfileFragment__group_description">Group description</string>
    <string name="EditProfileFragment__support_link" translatable="false">https://support.signal.org/hc/articles/360007459591</string>

    <!-- EditProfileNameFragment -->
    <string name="EditProfileNameFragment_your_name">Your name</string>
    <string name="EditProfileNameFragment_first_name">First name</string>
    <string name="EditProfileNameFragment_last_name_optional">Last name (optional)</string>
    <string name="EditProfileNameFragment_save">Save</string>
    <string name="EditProfileNameFragment_failed_to_save_due_to_network_issues_try_again_later">Failed to save due to network issues. Try again later.</string>

    <!-- recipient_preferences_activity -->
    <string name="recipient_preference_activity__shared_media">Shared media</string>

    <!-- recipients_panel -->
    <string name="recipients_panel__to"><small>Enter a name or number</small></string>

    <!-- verify_display_fragment -->
    <string name="verify_display_fragment__to_verify_the_security_of_your_end_to_end_encryption_with_s"><![CDATA[To verify the security of your end-to-end encryption with %s, compare the numbers above with their device. You can also scan the code on their phone. <a href="https://signal.org/redirect/safety-numbers">Learn more.</a>]]></string>
    <string name="verify_display_fragment__tap_to_scan">Tap to scan</string>
    <string name="verify_display_fragment__successful_match">Successful match</string>
    <string name="verify_display_fragment__failed_to_verify_safety_number">Failed to verify safety number</string>
    <string name="verify_display_fragment__loading">Loading…</string>
    <string name="verify_display_fragment__mark_as_verified">Mark as verified</string>
    <string name="verify_display_fragment__clear_verification">Clear verification</string>

    <!-- verify_identity -->
    <string name="verify_identity__share_safety_number">Share safety number</string>

    <!-- verity_scan_fragment -->
    <string name="verify_scan_fragment__scan_the_qr_code_on_your_contact">Scan the QR Code on your contact\'s device.</string>

    <!-- webrtc_answer_decline_button -->
    <string name="webrtc_answer_decline_button__swipe_up_to_answer">Swipe up to answer</string>
    <string name="webrtc_answer_decline_button__swipe_down_to_reject">Swipe down to reject</string>

    <!-- message_details_header -->
    <string name="message_details_header__issues_need_your_attention">Some issues need your attention.</string>
    <string name="message_details_header__sent">Sent:</string>
    <string name="message_details_header__received">Received:</string>
    <string name="message_details_header__disappears">Disappears:</string>
    <string name="message_details_header__via">Via:</string>

    <!-- message_details_recipient_header -->
    <string name="message_details_recipient_header__pending_send">Pending</string>
    <string name="message_details_recipient_header__sent_to">Sent to</string>
    <string name="message_details_recipient_header__sent_from">Sent from</string>
    <string name="message_details_recipient_header__delivered_to">Delivered to</string>
    <string name="message_details_recipient_header__read_by">Read by</string>
    <string name="message_details_recipient_header__not_sent">Not sent</string>
    <string name="message_details_recipient_header__viewed">Viewed by</string>

    <!-- message_Details_recipient -->
    <string name="message_details_recipient__failed_to_send">Failed to send</string>
    <string name="message_details_recipient__new_safety_number">New safety number</string>

    <!-- AndroidManifest.xml -->
    <string name="AndroidManifest__create_passphrase">Create passphrase</string>
    <string name="AndroidManifest__select_contacts">Select contacts</string>
    <string name="AndroidManifest__change_passphrase">Change passphrase</string>
    <string name="AndroidManifest__verify_safety_number">Verify safety number</string>
    <string name="AndroidManifest__log_submit">Submit debug log</string>
    <string name="AndroidManifest__media_preview">Media preview</string>
    <string name="AndroidManifest__message_details">Message details</string>
    <string name="AndroidManifest__linked_devices">Linked devices</string>
    <string name="AndroidManifest__invite_friends">Invite friends</string>
    <string name="AndroidManifest_archived_conversations">Archived conversations</string>
    <string name="AndroidManifest_remove_photo">Remove photo</string>

    <!-- Message Requests Megaphone -->
    <string name="MessageRequestsMegaphone__message_requests">Message requests</string>
    <string name="MessageRequestsMegaphone__users_can_now_choose_to_accept">Users can now choose to accept a new conversation. Profile names let people know who\'s messaging them.</string>
    <string name="MessageRequestsMegaphone__add_profile_name">Add profile name</string>

    <!-- HelpFragment -->
    <string name="HelpFragment__have_you_read_our_faq_yet">Have you read our FAQ yet?</string>
    <string name="HelpFragment__next">Next</string>
    <string name="HelpFragment__contact_us">Contact us</string>
    <string name="HelpFragment__tell_us_whats_going_on">Tell us what\'s going on</string>
    <string name="HelpFragment__include_debug_log">Include debug log.</string>
    <string name="HelpFragment__whats_this">What\'s this?</string>
    <string name="HelpFragment__how_do_you_feel">How do you feel? (Optional)</string>
    <string name="HelpFragment__tell_us_why_youre_reaching_out">Tell us why you\'re reaching out.</string>
    <string name="HelpFragment__emoji_5" translatable="false">emoji_5</string>
    <string name="HelpFragment__emoji_4" translatable="false">emoji_4</string>
    <string name="HelpFragment__emoji_3" translatable="false">emoji_3</string>
    <string name="HelpFragment__emoji_2" translatable="false">emoji_2</string>
    <string name="HelpFragment__emoji_1" translatable="false">emoji_1</string>
    <string name="HelpFragment__link__debug_info" translatable="false">https://support.signal.org/hc/articles/360007318591</string>
    <string name="HelpFragment__link__faq" translatable="false">https://support.signal.org</string>
    <string name="HelpFragment__support_info">Support Info</string>
    <string name="HelpFragment__signal_android_support_request">Signal Android Support Request</string>
    <string name="HelpFragment__debug_log">Debug Log:</string>
    <string name="HelpFragment__could_not_upload_logs">Could not upload logs</string>
    <string name="HelpFragment__please_be_as_descriptive_as_possible">Please be as descriptive as possible to help us understand the issue.</string>
    <string-array name="HelpFragment__categories_3">
        <item>\-\- Please select an option \-\-</item>
        <item>Something\'s Not Working</item>
        <item>Feature Request</item>
        <item>Question</item>
        <item>Feedback</item>
        <item>Other</item>
        <item>Payments (MobileCoin)</item>
        <item>Sustainers &amp; Signal Boost</item>
    </string-array>

    <!-- ReactWithAnyEmojiBottomSheetDialogFragment -->
    <string name="ReactWithAnyEmojiBottomSheetDialogFragment__this_message">This Message</string>
    <string name="ReactWithAnyEmojiBottomSheetDialogFragment__recently_used">Recently Used</string>
    <string name="ReactWithAnyEmojiBottomSheetDialogFragment__smileys_and_people">Smileys &amp; People</string>
    <string name="ReactWithAnyEmojiBottomSheetDialogFragment__nature">Nature</string>
    <string name="ReactWithAnyEmojiBottomSheetDialogFragment__food">Food</string>
    <string name="ReactWithAnyEmojiBottomSheetDialogFragment__activities">Activities</string>
    <string name="ReactWithAnyEmojiBottomSheetDialogFragment__places">Places</string>
    <string name="ReactWithAnyEmojiBottomSheetDialogFragment__objects">Objects</string>
    <string name="ReactWithAnyEmojiBottomSheetDialogFragment__symbols">Symbols</string>
    <string name="ReactWithAnyEmojiBottomSheetDialogFragment__flags">Flags</string>
    <string name="ReactWithAnyEmojiBottomSheetDialogFragment__emoticons">Emoticons</string>
    <string name="ReactWithAnyEmojiBottomSheetDialogFragment__no_results_found">No results found</string>

    <!-- arrays.xml -->
    <string name="arrays__use_default">Use default</string>
    <string name="arrays__use_custom">Use custom</string>

    <string name="arrays__mute_for_one_hour">Mute for 1 hour</string>
    <string name="arrays__mute_for_eight_hours">Mute for 8 hours</string>
    <string name="arrays__mute_for_one_day">Mute for 1 day</string>
    <string name="arrays__mute_for_seven_days">Mute for 7 days</string>
    <string name="arrays__always">Always</string>

    <string name="arrays__settings_default">Settings default</string>
    <string name="arrays__enabled">Enabled</string>
    <string name="arrays__disabled">Disabled</string>

    <string name="arrays__name_and_message">Name and message</string>
    <string name="arrays__name_only">Name only</string>
    <string name="arrays__no_name_or_message">No name or message</string>

    <string name="arrays__images">Images</string>
    <string name="arrays__audio">Audio</string>
    <string name="arrays__video">Video</string>
    <string name="arrays__documents">Documents</string>

    <string name="arrays__small">Small</string>
    <string name="arrays__normal">Normal</string>
    <string name="arrays__large">Large</string>
    <string name="arrays__extra_large">Extra large</string>

    <string name="arrays__default">Default</string>
    <string name="arrays__high">High</string>
    <string name="arrays__max">Max</string>

    <!-- plurals.xml -->
    <plurals name="hours_ago">
        <item quantity="one">%dh</item>
        <item quantity="other">%dh</item>
    </plurals>

    <!-- preferences.xml -->
    <string name="preferences_beta">Beta</string>
    <string name="preferences__sms_mms">SMS and MMS</string>
    <string name="preferences__pref_all_sms_title">Receive all SMS</string>
    <string name="preferences__pref_all_mms_title">Receive all MMS</string>
    <string name="preferences__use_signal_for_viewing_and_storing_all_incoming_text_messages">Use Signal for all incoming text messages</string>
    <string name="preferences__use_signal_for_viewing_and_storing_all_incoming_multimedia_messages">Use Signal for all incoming multimedia messages</string>
    <string name="preferences__pref_enter_sends_title">Enter key sends</string>
    <string name="preferences__pressing_the_enter_key_will_send_text_messages">Pressing the Enter key will send text messages</string>
    <string name="preferences__pref_use_address_book_photos">Use address book photos</string>
    <string name="preferences__display_contact_photos_from_your_address_book_if_available">Display contact photos from your address book if available</string>
    <string name="preferences__generate_link_previews">Generate link previews</string>
    <string name="preferences__retrieve_link_previews_from_websites_for_messages">Retrieve link previews directly from websites for messages you send.</string>
    <string name="preferences__choose_identity">Choose identity</string>
    <string name="preferences__choose_your_contact_entry_from_the_contacts_list">Choose your contact entry from the contacts list.</string>
    <string name="preferences__change_passphrase">Change passphrase</string>
    <string name="preferences__change_your_passphrase">Change your passphrase</string>
    <string name="preferences__enable_passphrase">Enable passphrase screen lock</string>
    <string name="preferences__lock_signal_and_message_notifications_with_a_passphrase">Lock screen and notifications with a passphrase</string>
    <string name="preferences__screen_security">Screen security</string>
    <string name="preferences__disable_screen_security_to_allow_screen_shots">Block screenshots in the recents list and inside the app</string>
    <string name="preferences__auto_lock_signal_after_a_specified_time_interval_of_inactivity">Auto-lock Signal after a specified time interval of inactivity</string>
    <string name="preferences__inactivity_timeout_passphrase">Inactivity timeout passphrase</string>
    <string name="preferences__inactivity_timeout_interval">Inactivity timeout interval</string>
    <string name="preferences__notifications">Notifications</string>
    <string name="preferences__led_color">LED color</string>
    <string name="preferences__led_color_unknown">Unknown</string>
    <string name="preferences__pref_led_blink_title">LED blink pattern</string>
    <string name="preferences__sound">Sound</string>
    <string name="preferences__silent">Silent</string>
    <string name="preferences__default">Default</string>
    <string name="preferences__repeat_alerts">Repeat alerts</string>
    <string name="preferences__never">Never</string>
    <string name="preferences__one_time">One time</string>
    <string name="preferences__two_times">Two times</string>
    <string name="preferences__three_times">Three times</string>
    <string name="preferences__five_times">Five times</string>
    <string name="preferences__ten_times">Ten times</string>
    <string name="preferences__vibrate">Vibrate</string>
    <string name="preferences__green">Green</string>
    <string name="preferences__red">Red</string>
    <string name="preferences__blue">Blue</string>
    <string name="preferences__orange">Orange</string>
    <string name="preferences__cyan">Cyan</string>
    <string name="preferences__magenta">Magenta</string>
    <string name="preferences__white">White</string>
    <string name="preferences__none">None</string>
    <string name="preferences__fast">Fast</string>
    <string name="preferences__normal">Normal</string>
    <string name="preferences__slow">Slow</string>
    <string name="preferences__help">Help</string>
    <string name="preferences__advanced">Advanced</string>
    <string name="preferences__donate_to_signal">Donate to Molly</string>
    <string name="preferences__subscription">Subscription</string>
    <string name="preferences__become_a_signal_sustainer">Become a Signal Sustainer</string>
    <string name="preferences__signal_boost">Signal Boost</string>
    <string name="preferences__privacy">Privacy</string>
    <string name="preferences__mms_user_agent">MMS User Agent</string>
    <string name="preferences__advanced_mms_access_point_names">Manual MMS settings</string>
    <string name="preferences__mmsc_url">MMSC URL</string>
    <string name="preferences__mms_proxy_host">MMS Proxy Host</string>
    <string name="preferences__mms_proxy_port">MMS Proxy Port</string>
    <string name="preferences__mmsc_username">MMSC Username</string>
    <string name="preferences__mmsc_password">MMSC Password</string>
    <string name="preferences__sms_delivery_reports">SMS delivery reports</string>
    <string name="preferences__request_a_delivery_report_for_each_sms_message_you_send">Request a delivery report for each SMS message you send</string>
    <string name="preferences__data_and_storage">Data and storage</string>
    <string name="preferences__storage">Storage</string>
    <string name="preferences__payments">Payments</string>
    <string name="preferences__payments_beta">Payments (Beta)</string>
    <string name="preferences__conversation_length_limit">Conversation length limit</string>
    <string name="preferences__keep_messages">Keep messages</string>
    <string name="preferences__clear_message_history">Clear message history</string>
    <string name="preferences__linked_devices">Linked devices</string>
    <string name="preferences__light_theme">Light</string>
    <string name="preferences__dark_theme">Dark</string>
    <string name="preferences__appearance">Appearance</string>
    <string name="preferences__theme">Theme</string>
    <string name="preferences__chat_wallpaper">Chat wallpaper</string>
    <string name="preferences__chat_color_and_wallpaper">Chat color &amp; wallpaper</string>
    <string name="preferences__disable_pin">Disable PIN</string>
    <string name="preferences__enable_pin">Enable PIN</string>
    <string name="preferences__if_you_disable_the_pin_you_will_lose_all_data">If you disable the PIN, you will lose all data when you re-register Signal unless you manually back up and restore. You can not turn on Registration Lock while the PIN is disabled.</string>
    <string name="preferences__pins_keep_information_stored_with_signal_encrypted_so_only_you_can_access_it">PINs keep information stored with Signal encrypted so only you can access it. Your profile, settings, and contacts will restore when you reinstall. You won’t need your PIN to open the app.</string>
    <string name="preferences__system_default">System default</string>
    <string name="preferences__language">Language</string>
    <string name="preferences__signal_messages_and_calls">Signal messages and calls</string>
    <string name="preferences__advanced_pin_settings">Advanced PIN settings</string>
    <string name="preferences__free_private_messages_and_calls">Free private messages and calls to Signal users</string>
    <string name="preferences__submit_debug_log">Submit debug log</string>
    <string name="preferences__delete_account">Delete account</string>
    <string name="preferences__support_wifi_calling">\'WiFi Calling\' compatibility mode</string>
    <string name="preferences__enable_if_your_device_supports_sms_mms_delivery_over_wifi">Enable if your device uses SMS/MMS delivery over WiFi (only enable when \'WiFi Calling\' is enabled on your device)</string>
    <string name="preferences__incognito_keyboard">Incognito keyboard</string>
    <string name="preferences__read_receipts">Read receipts</string>
    <string name="preferences__if_read_receipts_are_disabled_you_wont_be_able_to_see_read_receipts">If read receipts are disabled, you won\'t be able to see read receipts from others.</string>
    <string name="preferences__typing_indicators">Typing indicators</string>
    <string name="preferences__if_typing_indicators_are_disabled_you_wont_be_able_to_see_typing_indicators">If typing indicators are disabled, you won\'t be able to see typing indicators from others.</string>
    <string name="preferences__request_keyboard_to_disable">Request keyboard to disable personalized learning.</string>
    <string name="preferences__this_setting_is_not_a_guarantee">This setting is not a guarantee, and your keyboard may ignore it.</string>
    <string name="preferences__incognito_keyboard_learn_more" translatable="false">https://support.signal.org/hc/articles/360055276112</string>
    <string name="preferences_app_protection__blocked_users">Blocked users</string>
    <string name="preferences_chats__when_using_mobile_data">When using mobile data</string>
    <string name="preferences_chats__when_using_wifi">When using Wi-Fi</string>
    <string name="preferences_chats__when_roaming">When roaming</string>
    <string name="preferences_chats__media_auto_download">Media auto-download</string>
    <string name="preferences_chats__message_history">Message history</string>
    <string name="preferences_storage__storage_usage">Storage usage</string>
    <string name="preferences_storage__photos">Photos</string>
    <string name="preferences_storage__videos">Videos</string>
    <string name="preferences_storage__files">Files</string>
    <string name="preferences_storage__audio">Audio</string>
    <string name="preferences_storage__review_storage">Review storage</string>
    <string name="preferences_storage__delete_older_messages">Delete older messages?</string>
    <string name="preferences_storage__clear_message_history">Clear message history?</string>
    <string name="preferences_storage__this_will_permanently_delete_all_message_history_and_media">This will permanently delete all message history and media from your device that are older than %1$s.</string>
    <string name="preferences_storage__this_will_permanently_trim_all_conversations_to_the_d_most_recent_messages">This will permanently trim all conversations to the %1$s most recent messages.</string>
    <string name="preferences_storage__this_will_delete_all_message_history_and_media_from_your_device">This will permanently delete all message history and media from your device.</string>
    <string name="preferences_storage__are_you_sure_you_want_to_delete_all_message_history">Are you sure you want to delete all message history?</string>
    <string name="preferences_storage__all_message_history_will_be_permanently_removed_this_action_cannot_be_undone">All message history will be permanently removed. This action cannot be undone.</string>
    <string name="preferences_storage__delete_all_now">Delete all now</string>
    <string name="preferences_storage__forever">Forever</string>
    <string name="preferences_storage__one_year">1 year</string>
    <string name="preferences_storage__six_months">6 months</string>
    <string name="preferences_storage__thirty_days">30 days</string>
    <string name="preferences_storage__none">None</string>
    <string name="preferences_storage__s_messages">%1$s messages</string>
    <string name="preferences_storage__custom">Custom</string>
    <string name="preferences_advanced__use_system_emoji">Use system emoji</string>
    <string name="preferences_advanced__disable_signal_built_in_emoji_support">Disable Signal\'s built-in emoji support</string>
    <string name="preferences_advanced__relay_all_calls_through_the_signal_server_to_avoid_revealing_your_ip_address">Relay all calls through the Signal server to avoid revealing your IP address to your contact. Enabling will reduce call quality.</string>
    <string name="preferences_advanced__always_relay_calls">Always relay calls</string>
    <string name="preferences_app_protection__who_can">Who can…</string>
    <string name="preferences_app_protection__app_access">App access</string>
    <string name="preferences_app_protection__communication">Communication</string>
    <string name="preferences_chats__chats">Chats</string>
    <string name="preferences_data_and_storage__manage_storage">Manage storage</string>
    <string name="preferences_data_and_storage__calls">Calls</string>
    <string name="preferences_data_and_storage__use_less_data_for_calls">Use less data for calls</string>
    <string name="preferences_data_and_storage__never">Never</string>
    <string name="preferences_data_and_storage__wifi_and_mobile_data">WiFi and mobile data</string>
    <string name="preferences_data_and_storage__mobile_data_only">Mobile data only</string>
    <string name="preference_data_and_storage__using_less_data_may_improve_calls_on_bad_networks">Using less data may improve calls on bad networks</string>
    <string name="preferences_notifications__messages">Messages</string>
    <string name="preferences_notifications__events">Events</string>
    <string name="preferences_notifications__in_chat_sounds">In-chat sounds</string>
    <string name="preferences_notifications__show">Show</string>
    <string name="preferences_notifications__calls">Calls</string>
    <string name="preferences_notifications__ringtone">Ringtone</string>
    <string name="preferences_chats__show_invitation_prompts">Show invitation prompts</string>
    <string name="preferences_chats__display_invitation_prompts_for_contacts_without_signal">Display invitation prompts for contacts without Signal</string>
    <string name="preferences_chats__message_text_size">Message font size</string>
    <string name="preferences_events__contact_joined_signal">Contact joined Signal</string>
    <string name="preferences_notifications__priority">Priority</string>
    <string name="preferences_communication__category_sealed_sender">Sealed Sender</string>
    <string name="preferences_communication__sealed_sender_display_indicators">Display indicators</string>
    <string name="preferences_communication__sealed_sender_display_indicators_description">Show a status icon when you select "Message details" on messages that were delivered using sealed sender.</string>
    <string name="preferences_communication__sealed_sender_allow_from_anyone">Allow from anyone</string>
    <string name="preferences_communication__sealed_sender_allow_from_anyone_description">Enable sealed sender for incoming messages from non-contacts and people with whom you have not shared your profile.</string>
    <string name="preferences_communication__sealed_sender_learn_more">Learn more</string>
    <string name="preferences_setup_a_username">Setup a username</string>
    <string name="preferences_proxy">Proxy</string>
    <string name="preferences_use_proxy">Use proxy</string>
    <string name="preferences_off">Off</string>
    <string name="preferences_on">On</string>
    <string name="preferences_proxy_address">Proxy address</string>
    <string name="preferences_only_use_a_proxy_if">Only use a proxy if you\'re not able to connect to Signal on mobile data or Wi-Fi.</string>
    <string name="preferences_share">Share</string>
    <string name="preferences_save">Save</string>
    <string name="preferences_connecting_to_proxy">Connecting to proxy…</string>
    <string name="preferences_connected_to_proxy">Connected to proxy</string>
    <string name="preferences_connection_failed">Connection failed</string>
    <string name="preferences_couldnt_connect_to_the_proxy">Couldn\'t connect to the proxy. Check the proxy address and try again.</string>
    <string name="preferences_you_are_connected_to_the_proxy">You are connected to the proxy. You can turn the proxy off at any time from Settings.</string>
    <string name="preferences_success">Success</string>
    <string name="preferences_failed_to_connect">Failed to connect</string>
    <string name="preferences_enter_proxy_address">Enter proxy address</string>


    <string name="configurable_single_select__customize_option">Customize option</string>

    <!-- Internal only preferences -->
    <string name="preferences__internal_preferences" translatable="false">Internal Preferences</string>
    <string name="preferences__internal_preferences_groups_v2" translatable="false">Groups V2</string>
    <string name="preferences__internal_preferences_groups_v1_migration" translatable="false">Groups V1 Migration</string>
    <string name="preferences__internal_do_not_create_gv2" translatable="false">Do not create GV2 groups</string>
    <string name="preferences__internal_do_not_create_gv2_description" translatable="false">Do not attempt to create GV2 groups, i.e. will force creation of GV1 or MMS groups.</string>
    <string name="preferences__internal_force_gv2_invites" translatable="false">Force Invites</string>
    <string name="preferences__internal_force_gv2_invites_description" translatable="false">Members will not be added directly to a GV2 even if they could be.</string>
    <string name="preferences__internal_ignore_gv2_server_changes" translatable="false">Ignore server changes</string>
    <string name="preferences__internal_ignore_gv2_server_changes_description" translatable="false">Changes in server\'s response will be ignored, causing passive voice update messages if P2P is also ignored.</string>
    <string name="preferences__internal_ignore_gv2_p2p_changes" translatable="false">Ignore P2P changes</string>
    <string name="preferences__internal_ignore_gv2_p2p_changes_description" translatable="false">Changes sent P2P will be ignored. In conjunction with ignoring server changes, will cause passive voice.</string>
    <string name="preferences__internal_do_not_initiate_automigrate" translatable="false">Disable Auto-Migration Initiation</string>
    <string name="preferences__internal_do_not_initiate_automigrate_description" translatable="false">Do not attempt to initiate an auto-migration. You will still recognize migrated groups.</string>
    <string name="preferences__internal_do_not_notify_automigrate" translatable="false">Disable Auto-Migration Notification</string>
    <string name="preferences__internal_do_not_notify_automigrate_description" translatable="false">Do not attempt to notify other users of an auto-migration. They will have to discover it on their own.</string>
    <string name="preferences__internal_payments" translatable="false">Payments</string>
    <string name="preferences__internal_payment_copy_data" translatable="false">Copy payments data</string>
    <string name="preferences__internal_payment_copy_data_description" translatable="false">Copy all payment records to clipboard.</string>
    <string name="preferences__internal_account" translatable="false">Account</string>
    <string name="preferences__internal_refresh_attributes" translatable="false">Refresh attributes</string>
    <string name="preferences__internal_refresh_attributes_description" translatable="false">Forces a write of capabilities on to the server followed by a read.</string>
    <string name="preferences__internal_rotate_profile_key" translatable="false">Rotate profile key</string>
    <string name="preferences__internal_rotate_profile_key_description" translatable="false">Creates a new versioned profile, and triggers an update of any GV2 group you belong to.</string>
    <string name="preferences__internal_refresh_remote_config" translatable="false">Refresh remote config</string>
    <string name="preferences__internal_refresh_remote_config_description" translatable="false">Forces a refresh of the remote config locally instead of waiting for the elapsed time.</string>
    <string name="preferences__internal_misc" translatable="false">Miscellaneous</string>
    <string name="preferences__internal_user_details" translatable="false">\'Internal Details\' button</string>
    <string name="preferences__internal_user_details_description" translatable="false">Show a button in conversation settings that lets you see more information about a user.</string>
    <string name="preferences__internal_shake_to_report" translatable="false">Shake to Report</string>
    <string name="preferences__internal_shake_to_report_description" translatable="false">Shake your phone to easily submit and share a debug log.</string>
    <string name="preferences__internal_storage_service" translatable="false">Storage service</string>
    <string name="preferences__internal_disable_storage_service" translatable="false">Disable syncing</string>
    <string name="preferences__internal_disable_storage_service_description" translatable="false">Prevent syncing any data to/from storage service.</string>
    <string name="preferences__internal_force_storage_service_sync" translatable="false">Overwrite remote data</string>
    <string name="preferences__internal_force_storage_service_sync_description" translatable="false">Forces remote storage to match the local device state.</string>
    <string name="preferences__internal_network" translatable="false">Network</string>
    <string name="preferences__internal_force_censorship" translatable="false">Force censorship</string>
    <string name="preferences__internal_force_censorship_description" translatable="false">Force the app to behave as if it is in a country where Signal is censored.</string>
    <string name="preferences__internal_conversations_and_shortcuts" translatable="false">Conversations and Shortcuts</string>
    <string name="preferences__internal_emoji" translatable="false">Emoji</string>
    <string name="preferences__internal_use_built_in_emoji_set" translatable="false">Use built-in emoji set</string>
    <string name="preferences__internal_force_emoji_download" translatable="false">Force emoji download</string>
    <string name="preferences__internal_force_emoji_download_description" translatable="false">Download the latest emoji set if it\'s newer than what we have.</string>
    <string name="preferences__internal_current_version_builtin" translatable="false">Current version: Built-In</string>
    <string name="preferences__internal_current_version_d_at_density_s" translatable="false">Current version: %1$d at density %2$s</string>
    <string name="preferences__internal_delete_all_dynamic_shortcuts" translatable="false">Delete all dynamic shortcuts</string>
    <string name="preferences__internal_click_to_delete_all_dynamic_shortcuts" translatable="false">Click to delete all dynamic shortcuts</string>
    <string name="preferences__internal_details" translatable="false">Internal Details</string>
    <string name="preferences__internal_disable_profile_sharing" translatable="false">Disable Profile Sharing</string>
    <string name="preferences__internal_delete_session" translatable="false">Delete Session</string>
    <string name="preferences__internal_sender_key" translatable="false">Sender Key</string>
    <string name="preferences__internal_clear_all_state" translatable="false">Clear all state</string>
    <string name="preferences__internal_click_to_delete_all_sender_key_state" translatable="false">Click to delete all sender key state</string>
    <string name="preferences__internal_clear_shared_state" translatable="false">Clear shared state</string>
    <string name="preferences__internal_click_to_delete_all_sharing_state" translatable="false">Click to delete all sharing state</string>
    <string name="preferences__internal_remove_two_person_minimum" translatable="false">Remove 2 person minimum</string>
    <string name="preferences__internal_remove_the_requirement_that_you_need" translatable="false">Remove the requirement that you  need at least 2 recipients to use sender key.</string>
    <string name="preferences__internal_delay_resends" translatable="false">Delay resends</string>
    <string name="preferences__internal_delay_resending_messages_in_response_to_retry_receipts" translatable="false">Delay resending messages in response to retry receipts by 10 seconds.</string>
    <string name="preferences__internal_local_metrics" translatable="false">Local Metrics</string>
    <string name="preferences__internal_clear_local_metrics" translatable="false">Clear local metrics</string>
    <string name="preferences__internal_click_to_clear_all_local_metrics_state" translatable="false">Click to clear all local metrics state.</string>
    <string name="preferences__internal_calling" translatable="false">Group call server</string>
    <string name="preferences__internal_calling_default" translatable="false">Default</string>
    <string name="preferences__internal_calling_s_server" translatable="false">%1$s server</string>
    <string name="preferences__internal_badges" translatable="false">Badges</string>
    <string name="preferences__internal_badges_enqueue_redemption" translatable="false">Enqueue redemption.</string>


    <!-- Payments -->
    <string name="PaymentsActivityFragment__all_activity">All activity</string>
    <string name="PaymentsAllActivityFragment__all">All</string>
    <string name="PaymentsAllActivityFragment__sent">Sent</string>
    <string name="PaymentsAllActivityFragment__received">Received</string>

    <string name="PaymentsHomeFragment__introducing_payments">Introducing payments (Beta)</string>
    <string name="PaymentsHomeFragment__use_signal_to_send_and_receive">Use Molly to send and receive MobileCoin, a new privacy focused digital currency. Activate to get started.</string>
    <string name="PaymentsHomeFragment__activate_payments">Activate Payments</string>
    <string name="PaymentsHomeFragment__activating_payments">Activating payments…</string>
    <string name="PaymentsHomeFragment__restore_payments_account">Restore payments account</string>
    <string name="PaymentsHomeFragment__no_recent_activity_yet">No recent activity yet</string>
    <string name="PaymentsHomeFragment__pending_requests">Pending requests</string>
    <string name="PaymentsHomeFragment__recent_activity">Recent activity</string>
    <string name="PaymentsHomeFragment__see_all">See all</string>
    <string name="PaymentsHomeFragment__add_funds">Add funds</string>
    <string name="PaymentsHomeFragment__send">Send</string>
    <string name="PaymentsHomeFragment__sent_s">Sent %1$s</string>
    <string name="PaymentsHomeFragment__received_s">Received %1$s</string>
    <string name="PaymentsHomeFragment__transfer_to_exchange">Transfer to exchange</string>
    <string name="PaymentsHomeFragment__currency_conversion">Currency conversion</string>
    <string name="PaymentsHomeFragment__deactivate_payments">Deactivate payments</string>
    <string name="PaymentsHomeFragment__recovery_phrase">Recovery phrase</string>
    <string name="PaymentsHomeFragment__help">Help</string>
    <string name="PaymentsHomeFragment__coin_cleanup_fee">Coin cleanup fee</string>
    <string name="PaymentsHomeFragment__sent_payment">Sent payment</string>
    <string name="PaymentsHomeFragment__received_payment">Received payment</string>
    <string name="PaymentsHomeFragment__processing_payment">Processing payment</string>
    <string name="PaymentsHomeFragment__unknown_amount">---</string>
    <string name="PaymentsHomeFragment__currency_conversion_not_available">Currency conversion not available</string>
    <string name="PaymentsHomeFragment__cant_display_currency_conversion">Can\'t display currency conversion. Check your phone\'s connection and try again.</string>
    <string name="PaymentsHomeFragment__payments_is_not_available_in_your_region">Payments is not available in your region.</string>
    <string name="PaymentsHomeFragment__could_not_enable_payments">Could not enable payments. Try again later.</string>
    <string name="PaymentsHomeFragment__deactivate_payments_question">Deactivate Payments?</string>
    <string name="PaymentsHomeFragment__you_will_not_be_able_to_send">You will not be able to send or receive MobileCoin in Molly if you deactivate payments.</string>
    <string name="PaymentsHomeFragment__deactivate">Deactivate</string>
    <string name="PaymentsHomeFragment__continue">Continue</string>
    <string name="PaymentsHomeFragment__balance_is_not_currently_available">Balance is not currently available.</string>
    <string name="PaymentsHomeFragment__payments_deactivated">Payments deactivated.</string>
    <string name="PaymentsHomeFragment__payment_failed">Payment failed</string>
    <string name="PaymentsHomeFragment__details">Details</string>
    <string name="PaymentsHomeFragment__learn_more__activate_payments" translatable="false">https://support.signal.org/hc/articles/360057625692#payments_activate </string>
    <string name="PaymentsHomeFragment__you_can_use_signal_to_send">You can use Molly to send and receive MobileCoin. All payments are subject to the Terms of Use for MobileCoins and the MobileCoin Wallet. This is a beta feature so you may encounter some issues and payments or balances you may lose can\'t be recovered. </string>
    <string name="PaymentsHomeFragment__activate">Activate</string>
    <string name="PaymentsHomeFragment__view_mobile_coin_terms">View MobileCoin terms</string>
    <string name="PaymentsHomeFragment__payments_not_available">Payments in Molly is no longer available. You can still transfer funds to an exchange but you can no longer send and receive payments or add funds.</string>

    <string name="PaymentsHomeFragment__mobile_coin_terms_url" translatable="false">https://www.mobilecoin.com/terms-of-use.html</string>

    <!-- PaymentsAddMoneyFragment -->
    <string name="PaymentsAddMoneyFragment__add_funds">Add funds</string>
    <string name="PaymentsAddMoneyFragment__your_wallet_address">Your Wallet Address</string>
    <string name="PaymentsAddMoneyFragment__copy">Copy</string>
    <string name="PaymentsAddMoneyFragment__copied_to_clipboard">Copied to clipboard</string>
    <string name="PaymentsAddMoneyFragment__to_add_funds">To add funds, send MobileCoin to your wallet address. Start a transaction from your account on an exchange that supports MobileCoin, then scan the QR code or copy your wallet address.</string>
    <string name="PaymentsAddMoneyFragment__learn_more__information" translatable="false">https://support.signal.org/hc/articles/360057625692#payments_transfer_from_exchange</string>
    
    <!-- PaymentsDetailsFragment -->
    <string name="PaymentsDetailsFragment__details">Details</string>
    <string name="PaymentsDetailsFragment__status">Status</string>
    <string name="PaymentsDetailsFragment__submitting_payment">Submitting payment…</string>
    <string name="PaymentsDetailsFragment__processing_payment">Processing payment…</string>
    <string name="PaymentsDetailsFragment__payment_complete">Payment complete</string>
    <string name="PaymentsDetailsFragment__payment_failed">Payment failed</string>
    <string name="PaymentsDetailsFragment__network_fee">Network fee</string>
    <string name="PaymentsDetailsFragment__sent_by">Sent by</string>
    <string name="PaymentsDetailsFragment__sent_to_s">Sent to %1$s</string>
    <string name="PaymentsDetailsFragment__you_on_s_at_s">You on %1$s at %2$s</string>
    <string name="PaymentsDetailsFragment__s_on_s_at_s">%1$s on %2$s at %3$s</string>
    <string name="PaymentsDetailsFragment__to">To</string>
    <string name="PaymentsDetailsFragment__from">From</string>
    <string name="PaymentsDetailsFragment__information">Transaction details including the payment amount and time of transaction are part of the MobileCoin Ledger.</string>
    <string name="PaymentsDetailsFragment__coin_cleanup_fee">Coin cleanup fee</string>
    <string name="PaymentsDetailsFragment__coin_cleanup_information">A “coin cleanup fee” is charged when the coins in your possession can not be combined to complete a transaction. Cleanup will allow you to continue sending payments.</string>
    <string name="PaymentsDetailsFragment__no_details_available">No further details available for this transaction</string>
    <string name="PaymentsDetailsFragment__learn_more__information" translatable="false">https://support.signal.org/hc/articles/360057625692#payments_details</string>
    <string name="PaymentsDetailsFragment__learn_more__cleanup_fee" translatable="false">https://support.signal.org/hc/articles/360057625692#payments_details_fees</string>
    <string name="PaymentsDetailsFragment__sent_payment">Sent payment</string>
    <string name="PaymentsDetailsFragment__received_payment">Received payment</string>
    <string name="PaymentsDeatilsFragment__payment_completed_s">Payment completed %1$s</string>
    <string name="PaymentsDetailsFragment__block_number">Block number</string>

    <!-- PaymentsTransferFragment -->
    <string name="PaymentsTransferFragment__transfer">Transfer</string>
    <string name="PaymentsTransferFragment__scan_qr_code">Scan QR Code</string>
    <string name="PaymentsTransferFragment__to_scan_or_enter_wallet_address">To: Scan or enter wallet address</string>
    <string name="PaymentsTransferFragment__you_can_transfer">You can transfer MobileCoin by completing a transfer to the wallet address provided by the exchange. The wallet address is the string of numbers and letters most commonly below the QR code.</string>
    <string name="PaymentsTransferFragment__next">Next</string>
    <string name="PaymentsTransferFragment__invalid_address">Invalid address</string>
    <string name="PaymentsTransferFragment__check_the_wallet_address">Check the wallet address you\'re attempting to transfer to and try again.</string>
    <string name="PaymentsTransferFragment__you_cant_transfer_to_your_own_signal_wallet_address">You can\'t transfer to your own Molly wallet address. Enter the wallet address from your account at a supported exchange.</string>
    <string name="PaymentsTransferFragment__to_scan_a_qr_code_signal_needs">To scan a QR code, Molly needs access to the camera.</string>
    <string name="PaymentsTransferFragment__signal_needs_the_camera_permission_to_capture_qr_code_go_to_settings">Molly needs the Camera permission to capture a QR code. Go to settings, select \"Permissions\", and enable \"Camera\".</string>
    <string name="PaymentsTransferFragment__to_scan_a_qr_code_signal_needs_access_to_the_camera">To scan a QR code, Molly needs access to the camera.</string>
    <string name="PaymentsTransferFragment__settings">Settings</string>

    <!-- PaymentsTransferQrScanFragment -->
    <string name="PaymentsTransferQrScanFragment__scan_address_qr_code">Scan Address QR Code</string>
    <string name="PaymentsTransferQrScanFragment__scan_the_address_qr_code_of_the_payee">Scan the address QR code of the payee</string>

    <!-- CreatePaymentFragment -->
    <string name="CreatePaymentFragment__request">Request</string>
    <string name="CreatePaymentFragment__pay">Pay</string>
    <string name="CreatePaymentFragment__available_balance_s">Available balance: %1$s</string>
    <string name="CreatePaymentFragment__toggle_content_description">Toggle</string>
    <string name="CreatePaymentFragment__1">1</string>
    <string name="CreatePaymentFragment__2">2</string>
    <string name="CreatePaymentFragment__3">3</string>
    <string name="CreatePaymentFragment__4">4</string>
    <string name="CreatePaymentFragment__5">5</string>
    <string name="CreatePaymentFragment__6">6</string>
    <string name="CreatePaymentFragment__7">7</string>
    <string name="CreatePaymentFragment__8">8</string>
    <string name="CreatePaymentFragment__9">9</string>
    <string name="CreatePaymentFragment__decimal">.</string>
    <string name="CreatePaymentFragment__0">0</string>
    <string name="CreatePaymentFragment__lt">&lt;</string>
    <string name="CreatePaymentFragment__backspace">Backspace</string>
    <string name="CreatePaymentFragment__add_note">Add note</string>
    <string name="CreatePaymentFragment__conversions_are_just_estimates">Conversions are just estimates and may not be accurate.</string>
    <string name="CreatePaymentFragment__learn_more__conversions" translatable="false">https://support.signal.org/hc/articles/360057625692#payments_currency_conversion</string>

    <!-- EditNoteFragment -->
    <string name="EditNoteFragment_note">Note</string>

    <!-- ConfirmPaymentFragment -->
    <string name="ConfirmPayment__confirm_payment">Confirm payment</string>
    <string name="ConfirmPayment__network_fee">Network fee</string>
    <string name="ConfirmPayment__error_getting_fee">Error getting fee</string>
    <string name="ConfirmPayment__estimated_s">Estimated %1$s</string>
    <string name="ConfirmPayment__to">To</string>
    <string name="ConfirmPayment__total_amount">Total amount</string>
    <string name="ConfirmPayment__balance_s">Balance: %1$s</string>
    <string name="ConfirmPayment__submitting_payment">Submitting payment…</string>
    <string name="ConfirmPayment__processing_payment">Processing payment…</string>
    <string name="ConfirmPayment__payment_complete">Payment complete</string>
    <string name="ConfirmPayment__payment_failed">Payment failed</string>
    <string name="ConfirmPayment__payment_will_continue_processing">Payment will continue processing</string>
    <string name="ConfirmPaymentFragment__invalid_recipient">Invalid recipient</string>
    <string name="ConfirmPaymentFragment__this_person_has_not_activated_payments">This person has not activated payments</string>
    <string name="ConfirmPaymentFragment__unable_to_request_a_network_fee">Unable to request a network fee. To continue this payment tap okay to try again.</string>

    <!-- CurrencyAmountFormatter_s_at_s -->
    <string name="CurrencyAmountFormatter_s_at_s">%1$s at %2$s</string>

    <!-- SetCurrencyFragment -->
    <string name="SetCurrencyFragment__set_currency">Set Currency</string>
    <string name="SetCurrencyFragment__all_currencies">All Currencies</string>

    <!-- **************************************** -->
    <!-- menus -->
    <!-- **************************************** -->

    <!-- contact_selection_list -->
    <string name="contact_selection_list__unknown_contact">New message to…</string>
    <string name="contact_selection_list__unknown_contact_block">Block user</string>
    <string name="contact_selection_list__unknown_contact_add_to_group">Add to group</string>

    <!-- conversation_callable_insecure -->
    <string name="conversation_callable_insecure__menu_call">Call</string>

    <!-- conversation_callable_secure -->
    <string name="conversation_callable_secure__menu_call">Signal call</string>
    <string name="conversation_callable_secure__menu_video">Signal video call</string>

    <!-- conversation_context -->
    <string name="conversation_context__menu_message_details">Message details</string>
    <string name="conversation_context__menu_copy_text">Copy text</string>
    <string name="conversation_context__menu_delete_message">Delete message</string>
    <string name="conversation_context__menu_forward_message">Forward message</string>
    <string name="conversation_context__menu_resend_message">Resend message</string>
    <string name="conversation_context__menu_reply_to_message">Reply to message</string>

    <!-- conversation_context_reacction -->
    <string name="conversation_context__reaction_multi_select">Select multiple</string>

    <!-- conversation_context_image -->
    <string name="conversation_context_image__save_attachment">Save attachment</string>

    <!-- conversation_expiring_off -->
    <string name="conversation_expiring_off__disappearing_messages">Disappearing messages</string>

    <!-- conversation_expiring_on -->

    <!-- conversation_insecure -->
    <string name="conversation_insecure__invite">Invite</string>

    <!-- conversation_list_batch -->
    <string name="conversation_list_batch__menu_delete_selected">Delete selected</string>
    <string name="conversation_list_batch__menu_pin_selected">Pin selected</string>
    <string name="conversation_list_batch__menu_unpin_selected">Unpin selected</string>
    <string name="conversation_list_batch__menu_select_all">Select all</string>
    <string name="conversation_list_batch_archive__menu_archive_selected">Archive selected</string>
    <string name="conversation_list_batch_unarchive__menu_unarchive_selected">Unarchive selected</string>
    <string name="conversation_list_batch__menu_mark_as_read">Mark as read</string>
    <string name="conversation_list_batch__menu_mark_as_unread">Mark as unread</string>

    <!-- conversation_list -->
    <string name="conversation_list_settings_shortcut">Settings shortcut</string>
    <string name="conversation_list_search_description">Search</string>
    <string name="conversation_list__pinned">Pinned</string>
    <string name="conversation_list__chats">Chats</string>
    <string name="conversation_list__you_can_only_pin_up_to_d_chats">You can only pin up to %1$d chats</string>

    <!-- conversation_list_item_view -->
    <string name="conversation_list_item_view__contact_photo_image">Contact Photo Image</string>
    <string name="conversation_list_item_view__archived">Archived</string>


    <!-- conversation_list_fragment -->
    <string name="conversation_list_fragment__fab_content_description">New conversation</string>
    <string name="conversation_list_fragment__open_camera_description">Open Camera</string>
    <string name="conversation_list_fragment__no_chats_yet_get_started_by_messaging_a_friend">No chats yet.\nGet started by messaging a friend.</string>


    <!-- conversation_secure_verified -->
    <string name="conversation_secure_verified__menu_reset_secure_session">Reset secure session</string>

    <!-- conversation_muted -->
    <string name="conversation_muted__unmute">Unmute</string>

    <!-- conversation_unmuted -->
    <string name="conversation_unmuted__mute_notifications">Mute notifications</string>

    <!-- conversation -->
    <string name="conversation__menu_group_settings">Group settings</string>
    <string name="conversation__menu_leave_group">Leave group</string>
    <string name="conversation__menu_view_all_media">All media</string>
    <string name="conversation__menu_conversation_settings">Conversation settings</string>
    <string name="conversation__menu_add_shortcut">Add to home screen</string>
    <string name="conversation__menu_create_bubble">Create bubble</string>

    <!-- conversation_popup -->
    <string name="conversation_popup__menu_expand_popup">Expand popup</string>

    <!-- conversation_callable_insecure -->
    <string name="conversation_add_to_contacts__menu_add_to_contacts">Add to contacts</string>

    <!-- conversation_group_options -->
    <string name="convesation_group_options__recipients_list">Recipients list</string>
    <string name="conversation_group_options__delivery">Delivery</string>
    <string name="conversation_group_options__conversation">Conversation</string>
    <string name="conversation_group_options__broadcast">Broadcast</string>

    <!-- text_secure_normal -->
    <string name="text_secure_normal__menu_new_group">New group</string>
    <string name="text_secure_normal__menu_settings">Settings</string>
    <string name="text_secure_normal__menu_clear_passphrase">Lock</string>
    <string name="text_secure_normal__mark_all_as_read">Mark all read</string>
    <string name="text_secure_normal__invite_friends">Invite friends</string>

    <!-- verify_display_fragment -->
    <string name="verify_display_fragment_context_menu__copy_to_clipboard">Copy to clipboard</string>
    <string name="verify_display_fragment_context_menu__compare_with_clipboard">Compare with clipboard</string>

    <!-- reminder_header -->
    <string name="reminder_header_sms_import_title">Import system SMS</string>
    <string name="reminder_header_sms_import_text">Tap to copy your phone\'s SMS messages into Signal\'s encrypted database.</string>
    <string name="reminder_header_push_title">Enable Signal messages and calls</string>
    <string name="reminder_header_push_text">Upgrade your communication experience.</string>
    <string name="reminder_header_service_outage_text">Signal is experiencing technical difficulties. We are working hard to restore service as quickly as possible.</string>
    <string name="reminder_header_progress">%1$d%%</string>

    <!-- media_preview -->
    <string name="media_preview__save_title">Save</string>
    <string name="media_preview__forward_title">Forward</string>
    <string name="media_preview__share_title">Share</string>
    <string name="media_preview__all_media_title">All media</string>

    <!-- media_preview_activity -->
    <string name="media_preview_activity__media_content_description">Media preview</string>

    <!-- new_conversation_activity -->
    <string name="new_conversation_activity__refresh">Refresh</string>
    <!-- redphone_audio_popup_menu -->

    <!-- Insights -->
    <string name="Insights__percent">%</string>
    <string name="Insights__title">Insights</string>
    <string name="InsightsDashboardFragment__title">Insights</string>
    <string name="InsightsDashboardFragment__signal_protocol_automatically_protected">Signal Protocol automatically protected %1$d%% of your outgoing messages over the past %2$d days. Conversations between Signal users are always end-to-end encrypted.</string>
    <string name="InsightsDashboardFragment__spread_the_word">Spread the word</string>
    <string name="InsightsDashboardFragment__not_enough_data">Not enough data</string>
    <string name="InsightsDashboardFragment__your_insights_percentage_is_calculated_based_on">Your Insights percentage is calculated based on outgoing messages within the past %1$d days that have not disappeared or been deleted.</string>
    <string name="InsightsDashboardFragment__start_a_conversation">Start a conversation</string>
    <string name="InsightsDashboardFragment__invite_your_contacts">Start communicating securely and enable new features that go beyond the limitations of unencrypted SMS messages by inviting more contacts to join Signal.</string>
    <string name="InsightsDashboardFragment__this_stat_was_generated_locally">These statistics were locally generated on your device and can only be seen by you. They are never transmitted anywhere.</string>
    <string name="InsightsDashboardFragment__encrypted_messages">Encrypted messages</string>
    <string name="InsightsDashboardFragment__cancel">Cancel</string>
    <string name="InsightsDashboardFragment__send">Send</string>
    <string name="InsightsModalFragment__title">Introducing Insights</string>
    <string name="InsightsModalFragment__description">Find out how many of your outgoing messages were sent securely, then quickly invite new contacts to boost your Signal percentage.</string>
    <string name="InsightsModalFragment__view_insights">View Insights</string>

    <string name="FirstInviteReminder__title">Invite to Signal</string>
    <string name="FirstInviteReminder__description">You could increase the number of encrypted messages you send by %1$d%%</string>
    <string name="SecondInviteReminder__title">Boost your Signal</string>
    <string name="SecondInviteReminder__description">Invite %1$s</string>
    <string name="InsightsReminder__view_insights">View Insights</string>
    <string name="InsightsReminder__invite">Invite</string>

    <!-- Edit KBS Pin -->

    <!-- BaseKbsPinFragment -->
    <string name="BaseKbsPinFragment__next">Next</string>
    <string name="BaseKbsPinFragment__create_alphanumeric_pin">Create alphanumeric PIN</string>
    <string name="BaseKbsPinFragment__create_numeric_pin">Create numeric PIN</string>
    <string name="BaseKbsPinFragment__learn_more_url" translatable="false">https://support.signal.org/hc/articles/360007059792</string>

    <!-- CreateKbsPinFragment -->
    <plurals name="CreateKbsPinFragment__pin_must_be_at_least_characters">
        <item quantity="one">PIN must be at least %1$d character</item>
        <item quantity="other">PIN must be at least %1$d characters</item>
    </plurals>
    <plurals name="CreateKbsPinFragment__pin_must_be_at_least_digits">
        <item quantity="one">PIN must be at least %1$d digit</item>
        <item quantity="other">PIN must be at least %1$d digits</item>
    </plurals>
    <string name="CreateKbsPinFragment__create_a_new_pin">Create a new PIN</string>
    <string name="CreateKbsPinFragment__you_can_choose_a_new_pin_as_long_as_this_device_is_registered">You can change your PIN as long as this device is registered.</string>
    <string name="CreateKbsPinFragment__create_your_pin">Create your PIN</string>
    <string name="CreateKbsPinFragment__pins_keep_information_stored_with_signal_encrypted">PINs keep information stored with Signal encrypted so only you can access it. Your profile, settings, and contacts will restore when you reinstall. You won\'t need your PIN to open the app.</string>
    <string name="CreateKbsPinFragment__choose_a_stronger_pin">Choose a stronger PIN</string>

    <!-- ConfirmKbsPinFragment -->
    <string name="ConfirmKbsPinFragment__pins_dont_match">PINs don\'t match. Try again.</string>
    <string name="ConfirmKbsPinFragment__confirm_your_pin">Confirm your PIN.</string>
    <string name="ConfirmKbsPinFragment__pin_creation_failed">PIN creation failed</string>
    <string name="ConfirmKbsPinFragment__your_pin_was_not_saved">Your PIN was not saved. We\'ll prompt you to create a PIN later.</string>
    <string name="ConfirmKbsPinFragment__pin_created">PIN created.</string>
    <string name="ConfirmKbsPinFragment__re_enter_your_pin">Re-enter your PIN</string>
    <string name="ConfirmKbsPinFragment__creating_pin">Creating PIN…</string>

    <!-- KbsSplashFragment -->
    <string name="KbsSplashFragment__introducing_pins">Introducing PINs</string>
    <string name="KbsSplashFragment__pins_keep_information_stored_with_signal_encrypted">PINs keep information stored with Signal encrypted so only you can access it. Your profile, settings, and contacts will restore when you reinstall. You won\'t need your PIN to open the app.</string>
    <string name="KbsSplashFragment__learn_more">Learn More</string>
    <string name="KbsSplashFragment__learn_more_link" translatable="false">https://support.signal.org/hc/articles/360007059792</string>
    <string name="KbsSplashFragment__registration_lock_equals_pin">Registration Lock = PIN</string>
    <string name="KbsSplashFragment__your_registration_lock_is_now_called_a_pin">Your Registration Lock is now called a PIN, and it does more. Update it now.</string>
    <string name="KbsSplashFragment__update_pin">Update PIN</string>
    <string name="KbsSplashFragment__create_your_pin">Create your PIN</string>
    <string name="KbsSplashFragment__learn_more_about_pins">Learn more about PINs</string>
    <string name="KbsSplashFragment__disable_pin">Disable PIN</string>

    <!-- KBS Reminder Dialog -->
    <string name="KbsReminderDialog__enter_your_signal_pin">Enter your Signal PIN</string>
    <string name="KbsReminderDialog__to_help_you_memorize_your_pin">To help you memorize your PIN, we\'ll ask you to enter it periodically. We ask you less over time.</string>
    <string name="KbsReminderDialog__skip">Skip</string>
    <string name="KbsReminderDialog__submit">Submit</string>
    <string name="KbsReminderDialog__forgot_pin">Forgot PIN?</string>
    <string name="KbsReminderDialog__incorrect_pin_try_again">Incorrect PIN. Try again.</string>

    <!-- AccountLockedFragment -->
    <string name="AccountLockedFragment__account_locked">Account locked</string>
    <string name="AccountLockedFragment__your_account_has_been_locked_to_protect_your_privacy">Your account has been locked to protect your privacy and security. After %1$d days of inactivity in your account you\'ll be able to re-register this phone number without needing your PIN. All content will be deleted.</string>
    <string name="AccountLockedFragment__next">Next</string>
    <string name="AccountLockedFragment__learn_more">Learn More</string>
    <string name="AccountLockedFragment__learn_more_url" translatable="false">https://support.signal.org/hc/articles/360007059792</string>

    <!-- KbsLockFragment -->
    <string name="RegistrationLockFragment__enter_your_pin">Enter your PIN</string>
    <string name="RegistrationLockFragment__enter_the_pin_you_created">Enter the PIN you created for your account. This is different from your SMS verification code.</string>
    <string name="RegistrationLockFragment__enter_alphanumeric_pin">Enter alphanumeric PIN</string>
    <string name="RegistrationLockFragment__enter_numeric_pin">Enter numeric PIN</string>
    <string name="RegistrationLockFragment__incorrect_pin_try_again">Incorrect PIN. Try again.</string>
    <string name="RegistrationLockFragment__forgot_pin">Forgot PIN?</string>
    <string name="RegistrationLockFragment__incorrect_pin">Incorrect PIN</string>
    <string name="RegistrationLockFragment__forgot_your_pin">Forgot your PIN?</string>
    <string name="RegistrationLockFragment__not_many_tries_left">Not many tries left!</string>
    <string name="RegistrationLockFragment__signal_registration_need_help_with_pin_for_android_v1_pin">Signal Registration - Need Help with PIN for Android (v1 PIN)</string>
    <string name="RegistrationLockFragment__signal_registration_need_help_with_pin_for_android_v2_pin">Signal Registration - Need Help with PIN for Android (v2 PIN)</string>

    <plurals name="RegistrationLockFragment__for_your_privacy_and_security_there_is_no_way_to_recover">
        <item quantity="one">For your privacy and security, there is no way to recover your PIN. If you can\'t remember your PIN, you can re-verify with SMS after %1$d day of inactivity. In this case, your account will be wiped and all content deleted.</item>
        <item quantity="other">For your privacy and security, there is no way to recover your PIN. If you can\'t remember your PIN, you can re-verify with SMS after %1$d days of inactivity. In this case, your account will be wiped and all content deleted.</item>
    </plurals>

    <plurals name="RegistrationLockFragment__incorrect_pin_d_attempts_remaining">
        <item quantity="one">Incorrect PIN. %1$d attempt remaining.</item>
        <item quantity="other">Incorrect PIN. %1$d attempts remaining.</item>
    </plurals>

    <plurals name="RegistrationLockFragment__if_you_run_out_of_attempts_your_account_will_be_locked_for_d_days">
        <item quantity="one">If you run out of attempts your account will be locked for %1$d day. After %1$d day of inactivity, you can re-register without your PIN. Your account will be wiped and all content deleted.</item>
        <item quantity="other">If you run out of attempts your account will be locked for %1$d days. After %1$d days of inactivity, you can re-register without your PIN. Your account will be wiped and all content deleted.</item>
    </plurals>

    <plurals name="RegistrationLockFragment__you_have_d_attempts_remaining">
        <item quantity="one">You have %1$d attempt remaining.</item>
        <item quantity="other">You have %1$d attempts remaining.</item>
    </plurals>

    <plurals name="RegistrationLockFragment__d_attempts_remaining">
        <item quantity="one">%1$d attempt remaining.</item>
        <item quantity="other">%1$d attempts remaining.</item>
    </plurals>

    <!-- CalleeMustAcceptMessageRequestDialogFragment -->
    <string name="CalleeMustAcceptMessageRequestDialogFragment__s_will_get_a_message_request_from_you">%1$s will get a message request from you. You can call once your message request is accepted.</string>

    <!-- KBS Megaphone -->
    <string name="KbsMegaphone__create_a_pin">Create a PIN</string>
    <string name="KbsMegaphone__pins_keep_information_thats_stored_with_signal_encrytped">PINs keep information that’s stored with Signal encrypted.</string>
    <string name="KbsMegaphone__create_pin">Create PIN</string>

    <!-- Research Megaphone -->
    <string name="ResearchMegaphone_tell_signal_what_you_think">Tell Signal what you think</string>
    <string name="ResearchMegaphone_to_make_signal_the_best_messaging_app_on_the_planet">To make Signal the best messaging app on the planet, we\'d love to hear your feedback.</string>
    <string name="ResearchMegaphone_learn_more">Learn more</string>
    <string name="ResearchMegaphone_dismiss">Dismiss</string>

    <string name="ResearchMegaphoneDialog_signal_research">Signal Research</string>
    <string name="ResearchMegaphoneDialog_we_believe_in_privacy"><![CDATA[<p><b>We believe in privacy.</b></p><p>Signal doesn\'t track you or collect your data. To improve Signal for everyone, we rely on user feedback, <b>and we\'d love yours.</b></p><p>We\'re running a survey to understand how you use Signal. Our survey doesn\'t collect any data that will identify you. If you’re interested in sharing additional feedback, you\'ll have the option to provide contact information.</p><p>If you have a few minutes and feedback to offer, we\'d love to hear from you.</p>]]></string>
    <string name="ResearchMegaphoneDialog_take_the_survey">Take the survey</string>
    <string name="ResearchMegaphoneDialog_no_thanks">No thanks</string>
    <string name="ResearchMegaphoneDialog_the_survey_is_hosted_by_alchemer_at_the_secure_domain">The survey is hosted by Alchemer at the secure domain surveys.signalusers.org</string>

    <!-- transport_selection_list_item -->
    <string name="transport_selection_list_item__transport_icon">Transport icon</string>
    <string name="ConversationListFragment_loading">Loading…</string>
    <string name="CallNotificationBuilder_connecting">Connecting…</string>
    <string name="Permissions_permission_required">Permission required</string>
    <string name="ConversationActivity_signal_needs_sms_permission_in_order_to_send_an_sms">Signal needs SMS permission in order to send an SMS, but it has been permanently denied. Please continue to app settings, select \"Permissions\" and enable \"SMS\".</string>
    <string name="Permissions_continue">Continue</string>
    <string name="Permissions_not_now">Not now</string>
    <string name="conversation_activity__enable_signal_messages">ENABLE SIGNAL MESSAGES</string>
    <string name="SQLCipherMigrationHelper_migrating_signal_database">Migrating Signal database</string>
    <string name="PushDecryptJob_new_locked_message">New locked message</string>
    <string name="PushDecryptJob_unlock_to_view_pending_messages">Unlock to view pending messages</string>
    <string name="enter_backup_passphrase_dialog__backup_passphrase">Backup passphrase</string>
    <string name="backup_enable_dialog__backups_will_be_saved_to_external_storage_and_encrypted_with_the_passphrase_below_you_must_have_this_passphrase_in_order_to_restore_a_backup">Backups will be saved to external storage and encrypted with the passphrase below. You must have this passphrase in order to restore a backup.</string>
    <string name="backup_enable_dialog__you_must_have_this_passphrase">You must have this passphrase in order to restore a backup.</string>
    <string name="backup_enable_dialog__folder">Folder</string>
    <string name="backup_enable_dialog__i_have_written_down_this_passphrase">I have written down this passphrase. Without it, I will be unable to restore a backup.</string>
    <string name="registration_activity__restore_backup">Restore backup</string>
    <string name="registration_activity__transfer_or_restore_account">Transfer or restore account</string>
    <string name="registration_activity__transfer_account">Transfer account</string>
    <string name="registration_activity__skip">Skip</string>
    <string name="preferences_chats__chat_backups">Chat backups</string>
    <string name="preferences_chats__backup_chats_to_external_storage">Backup chats to external storage</string>
    <string name="preferences_chats__transfer_account">Transfer account</string>
    <string name="preferences_chats__transfer_account_to_a_new_android_device">Transfer account to a new Android device</string>
    <string name="RegistrationActivity_enter_backup_passphrase">Enter backup passphrase</string>
    <string name="RegistrationActivity_restore">Restore</string>
    <string name="RegistrationActivity_backup_failure_downgrade">Cannot import backups from newer versions of Signal</string>
    <string name="RegistrationActivity_incorrect_backup_passphrase">Incorrect backup passphrase</string>
    <string name="RegistrationActivity_checking">Checking…</string>
    <string name="RegistrationActivity_d_messages_so_far">%d messages so far…</string>
    <string name="RegistrationActivity_restore_from_backup">Restore from backup?</string>
    <string name="RegistrationActivity_restore_your_messages_and_media_from_a_local_backup">Restore your messages and media from a local backup. If you don\'t restore now, you won\'t be able to restore later.</string>
    <string name="RegistrationActivity_backup_size_s">Backup size: %s</string>
    <string name="RegistrationActivity_backup_timestamp_s">Backup timestamp: %s</string>
    <string name="BackupDialog_enable_local_backups">Enable local backups?</string>
    <string name="BackupDialog_enable_backups">Enable backups</string>
    <string name="BackupDialog_please_acknowledge_your_understanding_by_marking_the_confirmation_check_box">Please acknowledge your understanding by marking the confirmation check box.</string>
    <string name="BackupDialog_delete_backups">Delete backups?</string>
    <string name="BackupDialog_disable_and_delete_all_local_backups">Disable and delete all local backups?</string>
    <string name="BackupDialog_delete_backups_statement">Delete backups</string>
    <string name="BackupDialog_to_enable_backups_choose_a_folder">To enable backups, choose a folder. Backups will be saved to this location.</string>
    <string name="BackupDialog_choose_folder">Choose folder</string>
    <string name="BackupDialog_copied_to_clipboard">Copied to clipboard</string>
    <string name="BackupDialog_no_file_picker_available">No file picker available.</string>
    <string name="BackupDialog_enter_backup_passphrase_to_verify">Enter your backup passphrase to verify</string>
    <string name="BackupDialog_verify">Verify</string>
    <string name="BackupDialog_you_successfully_entered_your_backup_passphrase">You successfully entered your backup passphrase</string>
    <string name="BackupDialog_passphrase_was_not_correct">Passphrase was not correct</string>
    <string name="LocalBackupJob_creating_backup">Creating backup…</string>
    <string name="LocalBackupJobApi29_backup_failed">Backup failed</string>
    <string name="LocalBackupJobApi29_your_backup_directory_has_been_deleted_or_moved">Your backup directory has been deleted or moved.</string>
    <string name="LocalBackupJobApi29_your_backup_file_is_too_large">Your backup file is too large to store on this volume.</string>
    <string name="LocalBackupJobApi29_there_is_not_enough_space">There is not enough space to store your backup.</string>
    <string name="LocalBackupJobApi29_tap_to_manage_backups">Tap to manage backups.</string>
    <string name="ProgressPreference_d_messages_so_far">%d messages so far</string>
    <string name="RegistrationActivity_wrong_number">Wrong number</string>
    <string name="RegistrationActivity_call_me_instead_available_in">Call me instead \n (Available in %1$02d:%2$02d)</string>
    <string name="RegistrationActivity_contact_signal_support">Contact Signal Support</string>
    <string name="RegistrationActivity_code_support_subject">Signal Registration - Verification Code for Android</string>
    <string name="RegistrationActivity_incorrect_code">Incorrect code</string>
    <string name="BackupUtil_never">Never</string>
    <string name="BackupUtil_unknown">Unknown</string>
    <string name="preferences_app_protection__see_my_phone_number">See my phone number</string>
    <string name="preferences_app_protection__find_me_by_phone_number">Find me by phone number</string>
    <string name="PhoneNumberPrivacy_everyone">Everyone</string>
    <string name="PhoneNumberPrivacy_my_contacts">My contacts</string>
    <string name="PhoneNumberPrivacy_nobody">Nobody</string>
    <string name="PhoneNumberPrivacy_everyone_see_description">Your phone number will be visible to all people and groups you message.</string>
    <string name="PhoneNumberPrivacy_everyone_find_description">Anyone who has your phone number in their contacts will see you as a contact on Signal. Others will be able to find you in search.</string>
    <string name="preferences_app_protection__screen_lock">Screen lock</string>
    <string name="preferences_app_protection__lock_signal_access_with_android_screen_lock_or_fingerprint">Lock Signal access with Android screen lock or fingerprint</string>
    <string name="preferences_app_protection__screen_lock_inactivity_timeout">Screen lock inactivity timeout</string>
    <string name="preferences_app_protection__signal_pin">Signal PIN</string>
    <string name="preferences_app_protection__create_a_pin">Create a PIN</string>
    <string name="preferences_app_protection__change_your_pin">Change your PIN</string>
    <string name="preferences_app_protection__pin_reminders">PIN reminders</string>
    <string name="preferences_app_protection__pins_keep_information_stored_with_signal_encrypted">PINs keep information stored with Signal encrypted so only you can access it. Your profile, settings, and contacts will restore when you reinstall Signal.</string>
    <string name="preferences_app_protection__add_extra_security_by_requiring_your_signal_pin_to_register">Add extra security by requiring your Signal PIN to register your phone number with Signal again.</string>
    <string name="preferences_app_protection__reminders_help_you_remember_your_pin">Reminders help you remember your PIN since it can\'t be recovered. You\'ll be asked less frequently over time.</string>
    <string name="preferences_app_protection__turn_off">Turn off</string>
    <string name="preferences_app_protection__confirm_pin">Confirm PIN</string>
    <string name="preferences_app_protection__confirm_your_signal_pin">Confirm your Signal PIN</string>
    <string name="preferences_app_protection__make_sure_you_memorize_or_securely_store_your_pin">Make sure you memorize or securely store your PIN as it can\'t be recovered. If you forget your PIN, you may lose data when re-registering your Signal account.</string>
    <string name="preferences_app_protection__incorrect_pin_try_again">Incorrect PIN. Try again.</string>
    <string name="preferences_app_protection__failed_to_enable_registration_lock">Failed to enable registration lock.</string>
    <string name="preferences_app_protection__failed_to_disable_registration_lock">Failed to disable registration lock.</string>
    <string name="AppProtectionPreferenceFragment_none">None</string>
    <string name="preferences_app_protection__registration_lock">Registration Lock</string>
    <string name="RegistrationActivity_you_must_enter_your_registration_lock_PIN">You must enter your Registration Lock PIN</string>
    <string name="RegistrationActivity_your_pin_has_at_least_d_digits_or_characters">Your PIN has at least %d digits or characters</string>
    <string name="RegistrationActivity_too_many_attempts">Too many attempts</string>
    <string name="RegistrationActivity_you_have_made_too_many_incorrect_registration_lock_pin_attempts_please_try_again_in_a_day">You\'ve made too many incorrect Registration Lock PIN attempts. Please try again in a day.</string>
    <string name="RegistrationActivity_you_have_made_too_many_attempts_please_try_again_later">You\'ve made too many attempts. Please try again later.</string>
    <string name="RegistrationActivity_error_connecting_to_service">Error connecting to service</string>
    <string name="preferences_chats__backups">Backups</string>
    <string name="prompt_passphrase_activity__signal_is_locked">Molly is locked</string>
    <string name="prompt_passphrase_activity__tap_to_unlock">TAP TO UNLOCK</string>
    <string name="Recipient_unknown">Unknown</string>

    <!-- TransferOrRestoreFragment -->
    <string name="TransferOrRestoreFragment__transfer_or_restore_account">Transfer or restore account</string>
    <string name="TransferOrRestoreFragment__if_you_have_previously_registered_a_signal_account">If you have previously registered a Signal account, you can transfer or restore your account and messages</string>
    <string name="TransferOrRestoreFragment__transfer_from_android_device">Transfer from Android device</string>
    <string name="TransferOrRestoreFragment__transfer_your_account_and_messages_from_your_old_android_device">Transfer your account and messages from your old Android device. You need access to your old device.</string>
    <string name="TransferOrRestoreFragment__you_need_access_to_your_old_device">You need access to your old device.</string>
    <string name="TransferOrRestoreFragment__restore_from_backup">Restore from backup</string>
    <string name="TransferOrRestoreFragment__restore_your_messages_from_a_local_backup">Restore your messages from a local backup. If you don’t restore now, you won\'t be able to restore later.</string>

    <!-- NewDeviceTransferInstructionsFragment -->
    <string name="NewDeviceTransferInstructions__open_signal_on_your_old_android_phone">Open Signal on your old Android phone</string>
    <string name="NewDeviceTransferInstructions__continue">Continue</string>
    <string name="NewDeviceTransferInstructions__first_bullet">1.</string>
    <string name="NewDeviceTransferInstructions__tap_on_your_profile_photo_in_the_top_left_to_open_settings">Tap on your profile photo in the top left to open Settings</string>
    <string name="NewDeviceTransferInstructions__second_bullet">2.</string>
    <string name="NewDeviceTransferInstructions__tap_on_account">Tap on "Account"</string>
    <string name="NewDeviceTransferInstructions__third_bullet">3.</string>
    <string name="NewDeviceTransferInstructions__tap_transfer_account_and_then_continue_on_both_devices">Tap "Transfer Account" and then "Continue" on both devices</string>

    <!-- NewDeviceTransferSetupFragment -->
    <string name="NewDeviceTransferSetup__preparing_to_connect_to_old_android_device">Preparing to connect to old Android device…</string>
    <string name="NewDeviceTransferSetup__take_a_moment_should_be_ready_soon">Taking a moment, should be ready soon</string>
    <string name="NewDeviceTransferSetup__waiting_for_old_device_to_connect">Waiting for old Android device to connect…</string>
    <string name="NewDeviceTransferSetup__signal_needs_the_location_permission_to_discover_and_connect_with_your_old_device">Molly needs the location permission to discover and connect to your old Android device.</string>
    <string name="NewDeviceTransferSetup__signal_needs_location_services_enabled_to_discover_and_connect_with_your_old_device">Molly needs location services enabled to discover and connect with your old Android device.</string>
    <string name="NewDeviceTransferSetup__signal_needs_wifi_on_to_discover_and_connect_with_your_old_device">Molly needs Wi-Fi on to discover and connect with your old Android device. Wi-Fi needs to be on but it does not have to be connected to a Wi-Fi network.</string>
    <string name="NewDeviceTransferSetup__sorry_it_appears_your_device_does_not_support_wifi_direct">Sorry, it appears this device does not support Wi-Fi Direct. Molly uses Wi-Fi Direct to discover and connect with your old Android device. You can still restore a backup to restore your account from your old Android device.</string>
    <string name="NewDeviceTransferSetup__restore_a_backup">Restore a backup</string>
    <string name="NewDeviceTransferSetup__an_unexpected_error_occurred_while_attempting_to_connect_to_your_old_device">An unexpected error occurred while attempting to connect to your old Android device.</string>

    <!-- OldDeviceTransferSetupFragment -->
    <string name="OldDeviceTransferSetup__searching_for_new_android_device">Searching for new Android device…</string>
    <string name="OldDeviceTransferSetup__signal_needs_the_location_permission_to_discover_and_connect_with_your_new_device">Molly needs the location permission to discover and connect to your new Android device.</string>
    <string name="OldDeviceTransferSetup__signal_needs_location_services_enabled_to_discover_and_connect_with_your_new_device">Molly needs location services enabled to discover and connect with your new Android device.</string>
    <string name="OldDeviceTransferSetup__signal_needs_wifi_on_to_discover_and_connect_with_your_new_device">Molly needs Wi-Fi on to discover and connect with your new Android device. Wi-Fi needs to be on but it does not have to be connected to a Wi-Fi network.</string>
    <string name="OldDeviceTransferSetup__sorry_it_appears_your_device_does_not_support_wifi_direct">Sorry, it appears this device does not support Wi-Fi Direct. Molly uses Wi-Fi Direct to discover and connect with your new Android device. You can still create a backup to restore your account on your new Android device.</string>
    <string name="OldDeviceTransferSetup__create_a_backup">Create a backup</string>
    <string name="OldDeviceTransferSetup__an_unexpected_error_occurred_while_attempting_to_connect_to_your_old_device">An unexpected error occurred while attempting to connect to your new Android device.</string>

    <!-- DeviceTransferSetupFragment -->
    <string name="DeviceTransferSetup__unable_to_open_wifi_settings">Unable to open Wi-Fi Settings. Please turn on Wi-Fi manually.</string>
    <string name="DeviceTransferSetup__grant_location_permission">Grant location permission</string>
    <string name="DeviceTransferSetup__turn_on_location_services">Turn on location services</string>
    <string name="DeviceTransferSetup__unable_to_open_location_settings">Unable to open location settings.</string>
    <string name="DeviceTransferSetup__turn_on_wifi">Turn on Wi-Fi</string>
    <string name="DeviceTransferSetup__error_connecting">Error Connecting</string>
    <string name="DeviceTransferSetup__retry">Retry</string>
    <string name="DeviceTransferSetup__submit_debug_logs">Submit debug logs</string>
    <string name="DeviceTransferSetup__verify_code">Verify code</string>
    <string name="DeviceTransferSetup__verify_that_the_code_below_matches_on_both_of_your_devices">Verify that the code below matches on both of your devices. Then tap continue.</string>
    <string name="DeviceTransferSetup__the_numbers_do_not_match">The numbers do not match</string>
    <string name="DeviceTransferSetup__continue">Continue</string>
    <string name="DeviceTransferSetup__number_is_not_the_same">Number is not the same</string>
    <string name="DeviceTransferSetup__if_the_numbers_on_your_devices_do_not_match_its_possible_you_connected_to_the_wrong_device">If the numbers on your devices do not match, it\'s possible you connected to the wrong device. To fix this, stop the transfer and try again, and keep both of your devices close.</string>
    <string name="DeviceTransferSetup__stop_transfer">Stop transfer</string>
    <string name="DeviceTransferSetup__unable_to_discover_old_device">Unable to discover old device</string>
    <string name="DeviceTransferSetup__unable_to_discover_new_device">Unable to discover new device</string>
    <string name="DeviceTransferSetup__make_sure_the_following_permissions_are_enabled">Make sure the following permissions and services are enabled:</string>
    <string name="DeviceTransferSetup__location_permission">Location permission</string>
    <string name="DeviceTransferSetup__location_services">Location services</string>
    <string name="DeviceTransferSetup__wifi">Wi-Fi</string>
    <string name="DeviceTransferSetup__on_the_wifi_direct_screen_remove_all_remembered_groups_and_unlink_any_invited_or_connected_devices">On the WiFi Direct screen, remove all remembered groups and unlink any invited or connected devices.</string>
    <string name="DeviceTransferSetup__wifi_direct_screen">WiFi Direct screen</string>
    <string name="DeviceTransferSetup__try_turning_wifi_off_and_on_on_both_devices">Try turning Wi-Fi off and on, on both devices.</string>
    <string name="DeviceTransferSetup__make_sure_both_devices_are_in_transfer_mode">Make sure both devices are in transfer mode.</string>
    <string name="DeviceTransferSetup__go_to_support_page">Go to support page</string>
    <string name="DeviceTransferSetup__try_again">Try again</string>
    <string name="DeviceTransferSetup__waiting_for_other_device">Waiting for other device</string>
    <string name="DeviceTransferSetup__tap_continue_on_your_other_device_to_start_the_transfer">Tap Continue on your other device to start the transfer.</string>
    <string name="DeviceTransferSetup__tap_continue_on_your_other_device">Tap Continue on your other device…</string>

    <!-- NewDeviceTransferFragment -->
    <string name="NewDeviceTransfer__cannot_transfer_from_a_newer_version_of_signal">Cannot transfer from a newer versions of Signal</string>

    <!-- DeviceTransferFragment -->
    <string name="DeviceTransfer__transferring_data">Transferring data</string>
    <string name="DeviceTransfer__keep_both_devices_near_each_other">Keep both devices near each other. Do not turn off the devices and keep Molly open. Transfers are end-to-end encrypted.</string>
    <string name="DeviceTransfer__d_messages_so_far">%1$d messages so far…</string>
    <string name="DeviceTransfer__cancel">Cancel</string>
    <string name="DeviceTransfer__try_again">Try again</string>
    <string name="DeviceTransfer__stop_transfer_question">Stop transfer?</string>
    <string name="DeviceTransfer__stop_transfer">Stop transfer</string>
    <string name="DeviceTransfer__all_transfer_progress_will_be_lost">All transfer progress will be lost.</string>
    <string name="DeviceTransfer__transfer_failed">Transfer failed</string>
    <string name="DeviceTransfer__unable_to_transfer">Unable to transfer</string>

    <!-- OldDeviceTransferInstructionsFragment -->
    <string name="OldDeviceTransferInstructions__transfer_account">Transfer Account</string>
    <string name="OldDeviceTransferInstructions__you_can_transfer_your_signal_account_when_setting_up_signal_on_a_new_android_device">You can transfer your Signal account when setting up Signal on a new Android device. Before continuing:</string>
    <string name="OldDeviceTransferInstructions__first_bullet">1.</string>
    <string name="OldDeviceTransferInstructions__download_signal_on_your_new_android_device">Download Molly on your new Android device</string>
    <string name="OldDeviceTransferInstructions__second_bullet">2.</string>
    <string name="OldDeviceTransferInstructions__tap_on_transfer_or_restore_account">Tap on "Transfer or restore account"</string>
    <string name="OldDeviceTransferInstructions__third_bullet">3.</string>
    <string name="OldDeviceTransferInstructions__select_transfer_from_android_device_when_prompted_and_then_continue">Select "Transfer from Android device" when prompted and then "Continue". Keep both devices nearby.</string>
    <string name="OldDeviceTransferInstructions__continue">Continue</string>

    <!-- OldDeviceTransferComplete -->
    <string name="OldDeviceTransferComplete__transfer_complete">Transfer complete</string>
    <string name="OldDeviceTransferComplete__go_to_your_new_device">Go to your new device</string>
    <string name="OldDeviceTransferComplete__your_signal_data_has_Been_transferred_to_your_new_device">Your Signal data has been transferred to your new device. To complete the transfer process, you must continue registration on your new device.</string>
    <string name="OldDeviceTransferComplete__close">Close</string>

    <!-- NewDeviceTransferComplete -->
    <string name="NewDeviceTransferComplete__transfer_successful">Transfer successful</string>
    <string name="NewDeviceTransferComplete__transfer_complete">Transfer complete</string>
    <string name="NewDeviceTransferComplete__to_complete_the_transfer_process_you_must_continue_registration">To complete the transfer process, you must continue registration.</string>
    <string name="NewDeviceTransferComplete__continue_registration">Continue registration</string>

    <!-- DeviceToDeviceTransferService -->
    <string name="DeviceToDeviceTransferService_content_title">Account transfer</string>
    <string name="DeviceToDeviceTransferService_status_ready">Preparing to connect to your other Android device…</string>
    <string name="DeviceToDeviceTransferService_status_starting_up">Preparing to connect to your other Android device…</string>
    <string name="DeviceToDeviceTransferService_status_discovery">Searching for your other Android device…</string>
    <string name="DeviceToDeviceTransferService_status_network_connected">Connecting to your other Android device…</string>
    <string name="DeviceToDeviceTransferService_status_verification_required">Verification required</string>
    <string name="DeviceToDeviceTransferService_status_service_connected">Transferring account…</string>

    <!-- OldDeviceTransferLockedDialog -->
    <string name="OldDeviceTransferLockedDialog__complete_registration_on_your_new_device">Complete registration on your new device</string>
    <string name="OldDeviceTransferLockedDialog__your_signal_account_has_been_transferred_to_your_new_device">Your Signal account has been transferred to your new device, but you must complete registration on it to continue. Signal will be inactive on this device.</string>
    <string name="OldDeviceTransferLockedDialog__done">Done</string>
    <string name="OldDeviceTransferLockedDialog__cancel_and_activate_this_device">Cancel and activate this device</string>

    <!-- AdvancedPreferenceFragment -->
    <string name="AdvancedPreferenceFragment__transfer_mob_balance">Transfer MOB balance?</string>
    <string name="AdvancedPreferenceFragment__you_have_a_balance_of_s">You have a balance of %1$s. If you do not transfer your funds to another wallet address before deleting your account, you will lose it forever.</string>
    <string name="AdvancedPreferenceFragment__dont_transfer">Don\'t transfer</string>
    <string name="AdvancedPreferenceFragment__transfer">Transfer</string>

    <!-- RecipientBottomSheet -->
    <string name="RecipientBottomSheet_block">Block</string>
    <string name="RecipientBottomSheet_unblock">Unblock</string>
    <string name="RecipientBottomSheet_add_to_contacts">Add to contacts</string>
    <string name="RecipientBottomSheet_add_to_a_group">Add to a group</string>
    <string name="RecipientBottomSheet_add_to_another_group">Add to another group</string>
    <string name="RecipientBottomSheet_view_safety_number">View safety number</string>
    <string name="RecipientBottomSheet_make_admin">Make admin</string>
    <string name="RecipientBottomSheet_remove_as_admin">Remove as admin</string>
    <string name="RecipientBottomSheet_remove_from_group">Remove from group</string>
    <string name="RecipientBottomSheet_message_description">Message</string>
    <string name="RecipientBottomSheet_voice_call_description">Voice call</string>
    <string name="RecipientBottomSheet_insecure_voice_call_description">Insecure voice call</string>
    <string name="RecipientBottomSheet_video_call_description">Video call</string>

    <string name="RecipientBottomSheet_remove_s_as_group_admin">Remove %1$s as group admin?</string>
    <string name="RecipientBottomSheet_s_will_be_able_to_edit_group">"%1$s" will be able to edit this group and its members.</string>

    <string name="RecipientBottomSheet_remove_s_from_the_group">Remove %1$s from the group?</string>
    <string name="RecipientBottomSheet_remove">Remove</string>
    <string name="RecipientBottomSheet_copied_to_clipboard">Copied to clipboard</string>

    <string name="GroupRecipientListItem_admin">Admin</string>
    <string name="GroupRecipientListItem_approve_description">Approve</string>
    <string name="GroupRecipientListItem_deny_description">Deny</string>


    <!-- GroupsLearnMoreBottomSheetDialogFragment -->
    <string name="GroupsLearnMore_legacy_vs_new_groups">Legacy vs. New Groups</string>
    <string name="GroupsLearnMore_what_are_legacy_groups">What are Legacy Groups?</string>
    <string name="GroupsLearnMore_paragraph_1">Legacy Groups are groups that are not compatible with New Group features like admins and more descriptive group updates.</string>
    <string name="GroupsLearnMore_can_i_upgrade_a_legacy_group">Can I upgrade a Legacy Group?</string>
    <string name="GroupsLearnMore_paragraph_2">Legacy Groups can\'t yet be upgraded to New Groups, but you can create a New Group with the same members if they\'re on the latest version of Signal.</string>
    <string name="GroupsLearnMore_paragraph_3">Signal will offer a way to upgrade Legacy Groups in the future.</string>

    <!-- GroupLinkBottomSheetDialogFragment -->
    <string name="GroupLinkBottomSheet_share_hint_requiring_approval">Anyone with this link can view the group\'s name and photo and request to join. Share it with people you trust.</string>
    <string name="GroupLinkBottomSheet_share_hint_not_requiring_approval">Anyone with this link can view the group\'s name and photo and join the group. Share it with people you trust.</string>
    <string name="GroupLinkBottomSheet_share_via_signal">Share via Molly</string>
    <string name="GroupLinkBottomSheet_copy">Copy</string>
    <string name="GroupLinkBottomSheet_qr_code">QR Code</string>
    <string name="GroupLinkBottomSheet_share">Share</string>
    <string name="GroupLinkBottomSheet_copied_to_clipboard">Copied to clipboard</string>
    <string name="GroupLinkBottomSheet_the_link_is_not_currently_active">The link is not currently active</string>

    <!-- VoiceNotePlaybackPreparer -->
    <string name="VoiceNotePlaybackPreparer__failed_to_play_voice_message">Failed to play voice message</string>

    <!-- VoiceNoteMediaDescriptionCompatFactory -->
    <string name="VoiceNoteMediaItemFactory__voice_message">Voice message &#183; %1$s</string>
    <string name="VoiceNoteMediaItemFactory__s_to_s">%1$s to %2$s</string>

    <!-- StorageUtil -->
    <string name="StorageUtil__s_s">%1$s/%2$s</string>
    <string name="BlockedUsersActivity__s_has_been_blocked">\"%1$s\" has been blocked.</string>
    <string name="BlockedUsersActivity__failed_to_block_s">Failed to block \"%1$s\"</string>
    <string name="BlockedUsersActivity__s_has_been_unblocked">\"%1$s\" has been unblocked.</string>

    <!-- ReviewCardDialogFragment -->
    <string name="ReviewCardDialogFragment__review_members">Review Members</string>
    <string name="ReviewCardDialogFragment__review_request">Review Request</string>
    <string name="ReviewCardDialogFragment__d_group_members_have_the_same_name">%1$d group members have the same name, review the members below and choose to take action.</string>
    <string name="ReviewCardDialogFragment__if_youre_not_sure">If you\'re not sure who the request is from, review the contacts below and take action.</string>
    <string name="ReviewCardDialogFragment__no_other_groups_in_common">No other groups in common.</string>
    <string name="ReviewCardDialogFragment__no_groups_in_common">No groups in common.</string>
    <plurals name="ReviewCardDialogFragment__d_other_groups_in_common">
        <item quantity="one">%d group in common</item>
        <item quantity="other">%d groups in common</item>
    </plurals>
    <plurals name="ReviewCardDialogFragment__d_groups_in_common">
        <item quantity="one">%d group in common</item>
        <item quantity="other">%d groups in common</item>
    </plurals>
    <string name="ReviewCardDialogFragment__remove_s_from_group">Remove %1$s from group?</string>
    <string name="ReviewCardDialogFragment__remove">Remove</string>
    <string name="ReviewCardDialogFragment__failed_to_remove_group_member">Failed to remove group member.</string>

    <!-- ReviewCard -->
    <string name="ReviewCard__member">Member</string>
    <string name="ReviewCard__request">Request</string>
    <string name="ReviewCard__your_contact">Your contact</string>
    <string name="ReviewCard__remove_from_group">Remove from group</string>
    <string name="ReviewCard__update_contact">Update contact</string>
    <string name="ReviewCard__block">Block</string>
    <string name="ReviewCard__delete">Delete</string>
    <string name="ReviewCard__recently_changed">Recently changed their profile name from %1$s to %2$s</string>

    <!-- CallParticipantsListUpdatePopupWindow -->
    <string name="CallParticipantsListUpdatePopupWindow__s_joined">%1$s joined</string>
    <string name="CallParticipantsListUpdatePopupWindow__s_and_s_joined">%1$s and %2$s joined</string>
    <string name="CallParticipantsListUpdatePopupWindow__s_s_and_s_joined">%1$s, %2$s and %3$s joined</string>
    <string name="CallParticipantsListUpdatePopupWindow__s_s_and_d_others_joined">%1$s, %2$s and %3$d others joined</string>
    <string name="CallParticipantsListUpdatePopupWindow__s_left">%1$s left</string>
    <string name="CallParticipantsListUpdatePopupWindow__s_and_s_left">%1$s and %2$s left</string>
    <string name="CallParticipantsListUpdatePopupWindow__s_s_and_s_left">%1$s, %2$s and %3$s left</string>
    <string name="CallParticipantsListUpdatePopupWindow__s_s_and_d_others_left">%1$s, %2$s and %3$d others left</string>

    <string name="CallParticipant__you">You</string>
    <string name="CallParticipant__you_on_another_device">You (on another device)</string>
    <string name="CallParticipant__s_on_another_device">%1$s (on another device)</string>

    <!-- DeleteAccountFragment -->
    <string name="DeleteAccountFragment__deleting_your_account_will">Deleting your account will:</string>
    <string name="DeleteAccountFragment__enter_your_phone_number">Enter your phone number</string>
    <string name="DeleteAccountFragment__delete_account">Delete account</string>
    <string name="DeleteAccountFragment__delete_your_account_info_and_profile_photo">Delete your account info and profile photo</string>
    <string name="DeleteAccountFragment__delete_all_your_messages">Delete all your messages</string>
    <string name="DeleteAccountFragment__delete_s_in_your_payments_account">Delete %1$s in your payments account</string>
    <string name="DeleteAccountFragment__no_country_code">No country code specified</string>
    <string name="DeleteAccountFragment__no_number">No number specified</string>
    <string name="DeleteAccountFragment__the_phone_number">The phone number you entered doesn\'t match your account\'s.</string>
    <string name="DeleteAccountFragment__are_you_sure">Are you sure you want to delete your account?</string>
    <string name="DeleteAccountFragment__this_will_delete_your_signal_account">This will delete your Signal account and reset the application. The app will close after the process is complete.</string>
    <string name="DeleteAccountFragment__failed_to_delete_account">Failed to delete account. Do you have a network connection?</string>
    <string name="DeleteAccountFragment__failed_to_delete_local_data">Failed to delete local data. You can manually clear it in the system application settings.</string>
    <string name="DeleteAccountFragment__launch_app_settings">Launch App Settings</string>

    <!-- DeleteAccountCountryPickerFragment -->
    <string name="DeleteAccountCountryPickerFragment__search_countries">Search Countries</string>

    <!-- CreateGroupActivity -->
    <string name="CreateGroupActivity__skip">Skip</string>
    <plurals name="CreateGroupActivity__d_members">
        <item quantity="one">%1$d member</item>
        <item quantity="other">%1$d members</item>
    </plurals>

    <!-- ShareActivity -->
    <string name="ShareActivity__share">Share</string>
    <string name="ShareActivity__send">Send</string>
    <string name="ShareActivity__comma_s">, %1$s</string>
    <string name="ShareActivity__sharing_to_multiple_chats_is">Sharing to multiple chats is only supported for Signal messages</string>

    <!-- MultiShareDialogs -->
    <string name="MultiShareDialogs__failed_to_send_to_some_users">Failed to send to some users</string>
    <string name="MultiShareDialogs__you_can_only_share_with_up_to">You can only share with up to %1$d chats</string>

    <!-- ShareInterstitialActivity -->
    <string name="ShareInterstitialActivity__forward_message">Forward message</string>

    <!-- ChatWallpaperActivity -->
    <string name="ChatWallpaperActivity__chat_wallpaper">Chat wallpaper</string>

    <!-- ChatWallpaperFragment -->
    <string name="ChatWallpaperFragment__chat_color">Chat color</string>
    <string name="ChatWallpaperFragment__reset_chat_colors">Reset chat colors</string>
    <string name="ChatWallpaperFragment__reset_chat_color">Reset chat color</string>
    <string name="ChatWallpaperFragment__reset_chat_color_question">Reset chat color?</string>
    <string name="ChatWallpaperFragment__set_wallpaper">Set wallpaper</string>
    <string name="ChatWallpaperFragment__dark_mode_dims_wallpaper">Dark mode dims wallpaper</string>
    <string name="ChatWallpaperFragment__contact_name">Contact name</string>
    <string name="ChatWallpaperFragment__reset">Reset</string>
    <string name="ChatWallpaperFragment__clear">Clear</string>
    <string name="ChatWallpaperFragment__wallpaper_preview_description">Wallpaper preview</string>
    <string name="ChatWallpaperFragment__would_you_like_to_override_all_chat_colors">Would you like to override all chat colors?</string>
    <string name="ChatWallpaperFragment__would_you_like_to_override_all_wallpapers">Would you like to override all wallpapers?</string>
    <string name="ChatWallpaperFragment__reset_default_colors">Reset default colors</string>
    <string name="ChatWallpaperFragment__reset_all_colors">Reset all colors</string>
    <string name="ChatWallpaperFragment__reset_default_wallpaper">Reset default wallpaper</string>
    <string name="ChatWallpaperFragment__reset_all_wallpapers">Reset all wallpapers</string>
    <string name="ChatWallpaperFragment__reset_wallpapers">Reset wallpapers</string>
    <string name="ChatWallpaperFragment__reset_wallpaper">Reset wallpaper</string>
    <string name="ChatWallpaperFragment__reset_wallpaper_question">Reset wallpaper?</string>

    <!-- ChatWallpaperSelectionFragment -->
    <string name="ChatWallpaperSelectionFragment__choose_from_photos">Choose from photos</string>
    <string name="ChatWallpaperSelectionFragment__presets">Presets</string>

    <!-- ChatWallpaperPreviewActivity -->
    <string name="ChatWallpaperPreviewActivity__preview">Preview</string>
    <string name="ChatWallpaperPreviewActivity__set_wallpaper">Set wallpaper</string>
    <string name="ChatWallpaperPreviewActivity__swipe_to_preview_more_wallpapers">Swipe to preview more wallpapers</string>
    <string name="ChatWallpaperPreviewActivity__set_wallpaper_for_all_chats">Set wallpaper for all chats</string>
    <string name="ChatWallpaperPreviewActivity__set_wallpaper_for_s">Set wallpaper for %1$s</string>
    <string name="ChatWallpaperPreviewActivity__viewing_your_gallery_requires_the_storage_permission">Viewing your gallery requires the storage permission.</string>

    <!-- WallpaperImageSelectionActivity -->
    <string name="WallpaperImageSelectionActivity__choose_wallpaper_image">Choose wallpaper image</string>

    <!-- WallpaperCropActivity -->
    <string name="WallpaperCropActivity__pinch_to_zoom_drag_to_adjust">Pinch to zoom, drag to adjust.</string>
    <string name="WallpaperCropActivity__set_wallpaper_for_all_chats">Set wallpaper for all chats.</string>
    <string name="WallpaperCropActivity__set_wallpaper_for_s">Set wallpaper for %s.</string>
    <string name="WallpaperCropActivity__error_setting_wallpaper">Error setting wallpaper.</string>
    <string name="WallpaperCropActivity__blur_photo">Blur photo</string>

    <!-- InfoCard -->
    <string name="payment_info_card_about_mobilecoin">About MobileCoin</string>
    <string name="payment_info_card_mobilecoin_is_a_new_privacy_focused_digital_currency">MobileCoin is a new privacy focused digital currency.</string>
    <string name="payment_info_card_adding_funds">Adding funds</string>
    <string name="payment_info_card_you_can_add_funds_for_use_in">You can add funds for use in Molly by sending MobileCoin to your wallet address.</string>
    <string name="payment_info_card_cashing_out">Cashing out</string>
    <string name="payment_info_card_you_can_cash_out_mobilecoin">You can cash out MobileCoin anytime on an exchange that supports MobileCoin. Just make a transfer to your account at that exchange.</string>
    <string name="payment_info_card_hide_this_card">Hide this card?</string>
    <string name="payment_info_card_hide">Hide</string>
    <string name="payment_info_card_record_recovery_phrase">Record recovery phrase</string>
    <string name="payment_info_card_your_recovery_phrase_gives_you">Your recovery phrase gives you another way to restore your payments account.</string>
    <string name="payment_info_card_record_your_phrase">Record your phrase</string>
    <string name="payment_info_card_update_your_pin">Update your PIN</string>
    <string name="payment_info_card_with_a_high_balance">With a high balance, you may want to update to an alphanumeric PIN to add more protection to your account.</string>
    <string name="payment_info_card_update_pin">Update PIN</string>

    <string name="payment_info_card__learn_more__about_mobilecoin" translatable="false">https://support.signal.org/hc/articles/360057625692#payments_which_ones</string>
    <string name="payment_info_card__learn_more__adding_to_your_wallet" translatable="false">https://support.signal.org/hc/articles/360057625692#payments_transfer_from_exchange</string>
    <string name="payment_info_card__learn_more__cashing_out" translatable="false">https://support.signal.org/hc/articles/360057625692#payments_transfer_to_exchange</string>

    <!-- DeactivateWalletFragment -->
    <string name="DeactivateWalletFragment__deactivate_wallet">Deactivate Wallet</string>
    <string name="DeactivateWalletFragment__your_balance">Your balance</string>
    <string name="DeactivateWalletFragment__its_recommended_that_you">It\'s recommended that you transfer your funds to another wallet address before deactivating payments. If you choose not to transfer your funds now, they will remain in your wallet linked to Molly if you reactivate payments.</string>
    <string name="DeactivateWalletFragment__transfer_remaining_balance">Transfer remaining balance</string>
    <string name="DeactivateWalletFragment__deactivate_without_transferring">Deactivate without transferring</string>
    <string name="DeactivateWalletFragment__deactivate">Deactivate</string>
    <string name="DeactivateWalletFragment__deactivate_without_transferring_question">Deactivate without transferring?</string>
    <string name="DeactivateWalletFragment__your_balance_will_remain">Your balance will remain in your wallet linked to Molly if you choose to reactivate payments.</string>
    <string name="DeactivateWalletFragment__error_deactivating_wallet">Error deactivating wallet.</string>
    <string name="DeactivateWalletFragment__learn_more__we_recommend_transferring_your_funds" translatable="false">https://support.signal.org/hc/articles/360057625692#payments_deactivate</string>

    <!-- PaymentsRecoveryStartFragment -->
    <string name="PaymentsRecoveryStartFragment__recovery_phrase">Recovery phrase</string>
    <string name="PaymentsRecoveryStartFragment__view_recovery_phrase">View recovery phrase</string>
    <string name="PaymentsRecoveryStartFragment__enter_recovery_phrase">Enter recovery phrase</string>
    <string name="PaymentsRecoveryStartFragment__your_balance_will_automatically_restore">Your balance will automatically restore when you reinstall Signal if you confirm your Signal PIN. You can also restore your balance using a recovery phrase, which is a %1$d-word phrase unique to you. Write it down and store it in a safe place.</string>
    <string name="PaymentsRecoveryStartFragment__your_recovery_phrase_is_a">Your recovery phrase is a %1$d-word phrase unique to you. Use this phrase to restore your balance.</string>
    <string name="PaymentsRecoveryStartFragment__start">Start</string>
    <string name="PaymentsRecoveryStartFragment__enter_manually">Enter manually</string>
    <string name="PaymentsRecoveryStartFragment__paste_from_clipboard">Paste from clipboard</string>

    <!-- PaymentsRecoveryPasteFragment -->
    <string name="PaymentsRecoveryPasteFragment__paste_recovery_phrase">Paste recovery phrase</string>
    <string name="PaymentsRecoveryPasteFragment__recovery_phrase">Recovery phrase</string>
    <string name="PaymentsRecoveryPasteFragment__next">Next</string>
    <string name="PaymentsRecoveryPasteFragment__invalid_recovery_phrase">Invalid recovery phrase</string>
    <string name="PaymentsRecoveryPasteFragment__make_sure">Make sure you\'ve entered %1$d words and try again.</string>

    <string name="PaymentsRecoveryStartFragment__learn_more__view" translatable="false">https://support.signal.org/hc/articles/360057625692#payments_wallet_view_passphrase</string>
    <string name="PaymentsRecoveryStartFragment__learn_more__restore" translatable="false">https://support.signal.org/hc/articles/360057625692#payments_wallet_restore_passphrase</string>

    <!-- PaymentsRecoveryPhraseFragment -->
    <string name="PaymentsRecoveryPhraseFragment__next">Next</string>
    <string name="PaymentsRecoveryPhraseFragment__edit">Edit</string>
    <string name="PaymentsRecoveryPhraseFragment__previous">Previous</string>
    <string name="PaymentsRecoveryPhraseFragment__your_recovery_phrase">Your recovery phrase</string>
    <string name="PaymentsRecoveryPhraseFragment__write_down_the_following_d_words">Write down the following %1$d words in order. Store your list in a secure place.</string>
    <string name="PaymentsRecoveryPhraseFragment__make_sure_youve_entered">Make sure you\'ve entered your phrase correctly.</string>
    <string name="PaymentsRecoveryPhraseFragment__do_not_screenshot_or_send_by_email">Do not screenshot or send by email.</string>
    <string name="PaymentsRecoveryPhraseFragment__payments_account_restored">Payments account restored.</string>
    <string name="PaymentsRecoveryPhraseFragment__invalid_recovery_phrase">Invalid recovery phrase</string>
    <string name="PaymentsRecoveryPhraseFragment__make_sure_youve_entered_your_phrase_correctly_and_try_again">Make sure you\'ve entered your phrase correctly and try again.</string>
    <string name="PaymentsRecoveryPhraseFragment__copy_to_clipboard">Copy to clipboard?</string>
    <string name="PaymentsRecoveryPhraseFragment__if_you_choose_to_store">If you choose to store your recovery phrase digitally, ensure it is securely stored somewhere you trust.</string>
    <string name="PaymentsRecoveryPhraseFragment__copy">Copy</string>

    <!-- PaymentsRecoveryPhraseConfirmFragment -->
    <string name="PaymentRecoveryPhraseConfirmFragment__confirm_recovery_phrase">Confirm recovery phrase</string>
    <string name="PaymentRecoveryPhraseConfirmFragment__enter_the_following_words">Enter the following words from your recovery phrase.</string>
    <string name="PaymentRecoveryPhraseConfirmFragment__word_d">Word %1$d</string>
    <string name="PaymentRecoveryPhraseConfirmFragment__see_phrase_again">See phrase again</string>
    <string name="PaymentRecoveryPhraseConfirmFragment__done">Done</string>
    <string name="PaymentRecoveryPhraseConfirmFragment__recovery_phrase_confirmed">Recovery phrase confirmed</string>

    <!-- PaymentsRecoveryEntryFragment -->
    <string name="PaymentsRecoveryEntryFragment__enter_recovery_phrase">Enter recovery phrase</string>
    <string name="PaymentsRecoveryEntryFragment__enter_word_d">Enter word %1$d</string>
    <string name="PaymentsRecoveryEntryFragment__word_d">Word %1$d</string>
    <string name="PaymentsRecoveryEntryFragment__next">Next</string>
    <string name="PaymentsRecoveryEntryFragment__invalid_word">Invalid word</string>

    <!-- ClearClipboardAlarmReceiver -->
    <string name="ClearClipboardAlarmReceiver__clipboard_cleared">Clipboard cleared.</string>

    <!-- PaymentNotificationsView -->
    <string name="PaymentNotificationsView__view">View</string>

    <!-- UnreadPayments -->
    <string name="UnreadPayments__s_sent_you_s">%1$s sent you %2$s</string>
    <string name="UnreadPayments__d_new_payment_notifications">%1$d new payment notifications</string>

    <!-- CanNotSendPaymentDialog -->
    <string name="CanNotSendPaymentDialog__cant_send_payment">Can\'t send payment</string>
    <string name="CanNotSendPaymentDialog__to_send_a_payment_to_this_user">To send a payment to this user they need to accept a message request from you. Send them a message to create a message request.</string>
    <string name="CanNotSendPaymentDialog__send_a_message">Send a message</string>

    <!-- GroupsInCommonMessageRequest -->
    <string name="GroupsInCommonMessageRequest__you_have_no_groups_in_common_with_this_person">You have no groups in common with this person. Review requests carefully before accepting to avoid unwanted messages.</string>
    <string name="GroupsInCommonMessageRequest__none_of_your_contacts_or_people_you_chat_with_are_in_this_group">None of your contacts or people you chat with are in this group. Review requests carefully before accepting to avoid unwanted messages.</string>
    <string name="GroupsInCommonMessageRequest__about_message_requests">About message requests</string>
    <string name="GroupsInCommonMessageRequest__okay">Okay</string>
    <string name="GroupsInCommonMessageRequest__support_article" translatable="false">https://support.signal.org/hc/articles/360007459591</string>
    <string name="ChatColorSelectionFragment__heres_a_preview_of_the_chat_color">Here\'s a preview of the chat color.</string>
    <string name="ChatColorSelectionFragment__the_color_is_visible_to_only_you">The color is visible to only you.</string>

    <!-- GroupDescriptionDialog -->
    <string name="GroupDescriptionDialog__group_description">Group description</string>

    <!-- QualitySelectorBottomSheetDialog -->
    <string name="QualitySelectorBottomSheetDialog__standard">Standard</string>
    <string name="QualitySelectorBottomSheetDialog__faster_less_data">Faster, less data</string>
    <string name="QualitySelectorBottomSheetDialog__high">High</string>
    <string name="QualitySelectorBottomSheetDialog__slower_more_data">Slower, more data</string>
    <string name="QualitySelectorBottomSheetDialog__photo_quality">Photo quality</string>

    <!-- AppSettingsFragment -->
    <string name="AppSettingsFragment__invite_your_friends">Invite your friends</string>

    <!-- AccountSettingsFragment -->
    <string name="AccountSettingsFragment__account">Account</string>
    <string name="AccountSettingsFragment__youll_be_asked_less_frequently">You\'ll be asked less frequently over time</string>
    <string name="AccountSettingsFragment__require_your_signal_pin">Require your Signal PIN to register your phone number with Signal again</string>
    <string name="AccountSettingsFragment__change_phone_number">Change phone number</string>

    <!-- ChangeNumberFragment -->
    <string name="ChangeNumberFragment__use_this_to_change_your_current_phone_number_to_a_new_phone_number">Use this to change your current phone number to a new phone number. You can’t undo this change.\n\nBefore continuing, make sure your new number can receive SMS or calls.</string>
    <string name="ChangeNumberFragment__continue">Continue</string>
    <string name="ChangeNumber__your_phone_number_has_been_changed">Your phone number has been changed.</string>

    <!-- ChangeNumberEnterPhoneNumberFragment -->
    <string name="ChangeNumberEnterPhoneNumberFragment__change_number">Change Number</string>
    <string name="ChangeNumberEnterPhoneNumberFragment__your_old_number">Your old number</string>
    <string name="ChangeNumberEnterPhoneNumberFragment__old_phone_number">Old phone number</string>
    <string name="ChangeNumberEnterPhoneNumberFragment__your_new_number">Your new number</string>
    <string name="ChangeNumberEnterPhoneNumberFragment__new_phone_number">New phone number</string>
    <string name="ChangeNumberEnterPhoneNumberFragment__the_phone_number_you_entered_doesnt_match_your_accounts">The phone number you entered doesn\'t match your account\'s.</string>
    <string name="ChangeNumberEnterPhoneNumberFragment__you_must_specify_your_old_number_country_code">You must specify your old number\'s country code</string>
    <string name="ChangeNumberEnterPhoneNumberFragment__you_must_specify_your_old_phone_number">You must specify your old phone number</string>
    <string name="ChangeNumberEnterPhoneNumberFragment__you_must_specify_your_new_number_country_code">You must specify your new number\'s country code</string>
    <string name="ChangeNumberEnterPhoneNumberFragment__you_must_specify_your_new_phone_number">You must specify your new phone number</string>

    <!-- ChangeNumberVerifyFragment -->
    <string name="ChangeNumberVerifyFragment__change_number">Change Number</string>
    <string name="ChangeNumberVerifyFragment__verifying_s">Verifying %1$s</string>
    <string name="ChangeNumberVerifyFragment__captcha_required">Captcha required</string>

    <!-- ChangeNumberConfirmFragment -->
    <string name="ChangeNumberConfirmFragment__change_number">Change number</string>
    <string name="ChangeNumberConfirmFragment__you_are_about_to_change_your_phone_number_from_s_to_s">You are about to change your phone number from %1$s to %2$s.\n\nBefore proceeding, please verify that the below number is correct.</string>
    <string name="ChangeNumberConfirmFragment__edit_number">Edit number</string>

    <!-- ChangeNumberRegistrationLockFragment -->
    <string name="ChangeNumberRegistrationLockFragment__signal_change_number_need_help_with_pin_for_android_v2_pin">Signal Change Number - Need Help with PIN for Android (v2 PIN)</string>

    <!-- ChangeNumberPinDiffersFragment -->
    <string name="ChangeNumberPinDiffersFragment__pins_do_not_match">PINs do not match</string>
    <string name="ChangeNumberPinDiffersFragment__the_pin_associated_with_your_new_number_is_different_from_the_pin_associated_with_your_old_one">The PIN associated with your new number is different from the PIN associated with your old one. Would you like to keep your old PIN or update it?</string>
    <string name="ChangeNumberPinDiffersFragment__keep_old_pin">Keep old PIN</string>
    <string name="ChangeNumberPinDiffersFragment__update_pin">Update PIN</string>
    <string name="ChangeNumberPinDiffersFragment__keep_old_pin_question">Keep old pin?</string>

    <!-- ChangeNumberLockActivity -->
    <string name="ChangeNumberLockActivity__it_looks_like_you_tried_to_change_your_number_but_we_were_unable_to_determine_if_it_was_successful_rechecking_now">It looks like you tried to change your number but we were unable to determine if it was successful.\n\nRechecking now…</string>
    <string name="ChangeNumberLockActivity__change_status_confirmed">Change status confirmed</string>
    <string name="ChangeNumberLockActivity__your_number_has_been_confirmed_as_s">Your number has been confirmed as %1$s. If this is not your new number, please restart the change number process.</string>
    <string name="ChangeNumberLockActivity__change_status_unconfirmed">Change status unconfirmed</string>
    <string name="ChangeNumberLockActivity__we_could_not_determine_the_status_of_your_change_number_request">We could not determine the status of your change number request.\n\n(Error: %1$s)</string>
    <string name="ChangeNumberLockActivity__retry">Retry</string>
    <string name="ChangeNumberLockActivity__leave">Leave</string>
    <string name="ChangeNumberLockActivity__submit_debug_log">Submit debug log</string>

    <!-- ChatsSettingsFragment -->
    <string name="ChatsSettingsFragment__keyboard">Keyboard</string>
    <string name="ChatsSettingsFragment__enter_key_sends">Enter key sends</string>

    <!--SmsSettingsFragment -->
    <string name="SmsSettingsFragment__use_as_default_sms_app">Use as default SMS app</string>

    <!-- NotificationsSettingsFragment -->
    <string name="NotificationsSettingsFragment__messages">Messages</string>
    <string name="NotificationsSettingsFragment__calls">Calls</string>
    <string name="NotificationsSettingsFragment__notify_when">Notify when…</string>
    <string name="NotificationsSettingsFragment__contact_joins_signal">Contact joins Signal</string>

    <!-- PrivacySettingsFragment -->
    <string name="PrivacySettingsFragment__blocked">Blocked</string>
    <string name="PrivacySettingsFragment__d_contacts">%1$d contacts</string>
    <string name="PrivacySettingsFragment__messaging">Messaging</string>
    <string name="PrivacySettingsFragment__disappearing_messages">Disappearing messages</string>
    <string name="PrivacySettingsFragment__app_security">App security</string>
    <string name="PrivacySettingsFragment__block_screenshots_in_the_recents_list_and_inside_the_app">Block screenshots in the recents list and inside the app</string>
    <string name="PrivacySettingsFragment__signal_message_and_calls">Signal messages and calls, always relay calls, and sealed sender</string>
    <string name="PrivacySettingsFragment__default_timer_for_new_changes">Default timer for new chats</string>
    <string name="PrivacySettingsFragment__set_a_default_disappearing_message_timer_for_all_new_chats_started_by_you">Set a default disappearing message timer for all new chats started by you.</string>

    <!-- AdvancedPrivacySettingsFragment -->
    <string name="AdvancedPrivacySettingsFragment__sealed_sender_link" translatable="false">https://signal.org/blog/sealed-sender</string>
    <string name="AdvancedPrivacySettingsFragment__show_status_icon">Show status icon</string>
    <string name="AdvancedPrivacySettingsFragment__show_an_icon">Show an icon in message details when they were delivered using sealed sender.</string>

    <!-- ExpireTimerSettingsFragment -->
    <string name="ExpireTimerSettingsFragment__when_enabled_new_messages_sent_and_received_in_new_chats_started_by_you_will_disappear_after_they_have_been_seen">When enabled, new messages sent and received in new chats started by you will disappear after they have been seen.</string>
    <string name="ExpireTimerSettingsFragment__when_enabled_new_messages_sent_and_received_in_this_chat_will_disappear_after_they_have_been_seen">When enabled, new messages sent and received in this chat will disappear after they have been seen.</string>
    <string name="ExpireTimerSettingsFragment__off">Off</string>
    <string name="ExpireTimerSettingsFragment__4_weeks">4 weeks</string>
    <string name="ExpireTimerSettingsFragment__1_week">1 week</string>
    <string name="ExpireTimerSettingsFragment__1_day">1 day</string>
    <string name="ExpireTimerSettingsFragment__8_hours">8 hours</string>
    <string name="ExpireTimerSettingsFragment__1_hour">1 hour</string>
    <string name="ExpireTimerSettingsFragment__5_minutes">5 minutes</string>
    <string name="ExpireTimerSettingsFragment__30_seconds">30 seconds</string>
    <string name="ExpireTimerSettingsFragment__custom_time">Custom time</string>
    <string name="ExpireTimerSettingsFragment__set">Set</string>
    <string name="ExpireTimerSettingsFragment__save">Save</string>

    <string name="CustomExpireTimerSelectorView__seconds">seconds</string>
    <string name="CustomExpireTimerSelectorView__minutes">minutes</string>
    <string name="CustomExpireTimerSelectorView__hours">hours</string>
    <string name="CustomExpireTimerSelectorView__days">days</string>
    <string name="CustomExpireTimerSelectorView__weeks">weeks</string>

    <!-- HelpSettingsFragment -->
    <string name="HelpSettingsFragment__support_center">Support center</string>
    <string name="HelpSettingsFragment__contact_us">Contact us</string>
    <string name="HelpSettingsFragment__version">Version</string>
    <string name="HelpSettingsFragment__debug_log">Debug log</string>
    <string name="HelpSettingsFragment__terms_amp_privacy_policy">Terms &amp; Privacy Policy</string>
    <string name="HelpFragment__copyright_signal_messenger">Copyright Molly Messenger</string>
    <string name="HelpFragment__licenced_under_the_gplv3">Licensed under the GPLv3</string>

    <!-- DataAndStorageSettingsFragment -->
    <string name="DataAndStorageSettingsFragment__media_quality">Media quality</string>
    <string name="DataAndStorageSettingsFragment__sent_media_quality">Sent media quality</string>
    <string name="DataAndStorageSettingsFragment__sending_high_quality_media_will_use_more_data">Sending high quality media will use more data.</string>
    <string name="DataAndStorageSettingsFragment__high">High</string>
    <string name="DataAndStorageSettingsFragment__standard">Standard</string>
    <string name="DataAndStorageSettingsFragment__calls">Calls</string>

    <!-- ChatColorSelectionFragment -->
    <string name="ChatColorSelectionFragment__auto">Auto</string>
    <string name="ChatColorSelectionFragment__use_custom_colors">Use custom colors</string>
    <string name="ChatColorSelectionFragment__chat_color">Chat color</string>
    <string name="ChatColorSelectionFragment__edit">Edit</string>
    <string name="ChatColorSelectionFragment__duplicate">Duplicate</string>
    <string name="ChatColorSelectionFragment__delete">Delete</string>
    <string name="ChatColorSelectionFragment__delete_color">Delete color</string>
    <plurals name="ChatColorSelectionFragment__this_custom_color_is_used">
        <item quantity="one">This custom color is used in %1$d chat. Do you want to delete it for all chats?</item>
        <item quantity="other">This custom color is used in %1$d chats. Do you want to delete it for all chats?</item>
    </plurals>
    <string name="ChatColorSelectionFragment__delete_chat_color">Delete chat color?</string>

    <!-- CustomChatColorCreatorFragment -->
    <string name="CustomChatColorCreatorFragment__solid">Solid</string>
    <string name="CustomChatColorCreatorFragment__gradient">Gradient</string>
    <string name="CustomChatColorCreatorFragment__hue">Hue</string>
    <string name="CustomChatColorCreatorFragment__saturation">Saturation</string>

    <!-- CustomChatColorCreatorFragmentPage -->
    <string name="CustomChatColorCreatorFragmentPage__save">Save</string>
    <string name="CustomChatColorCreatorFragmentPage__edit_color">Edit color</string>
    <plurals name="CustomChatColorCreatorFragmentPage__this_color_is_used">
        <item quantity="one">This color is used in %1$d chat. Do you want to save changes for all chats?</item>
        <item quantity="other">This color is used in %1$d chats. Do you want to save changes for all chats?</item>
    </plurals>

    <!-- ChatColorGradientTool -->
    <string name="ChatColorGradientTool_top_edge_selector">Top edge selector</string>
    <string name="ChatColorGradientTool_bottom_edge_selector">Bottom edge selector</string>

    <!-- EditReactionsFragment -->
    <string name="EditReactionsFragment__customize_reactions">Customize reactions</string>
    <string name="EditReactionsFragment__tap_to_replace_an_emoji">Tap to replace an emoji</string>
    <string name="EditReactionsFragment__reset">Reset</string>
    <string name="EditReactionsFragment_save">Save</string>
    <string name="ChatColorSelectionFragment__auto_matches_the_color_to_the_wallpaper">Auto matches the color to the wallpaper</string>
    <string name="CustomChatColorCreatorFragment__drag_to_change_the_direction_of_the_gradient">Drag to change the direction of the gradient</string>

    <!-- ChatColorsMegaphone -->
    <string name="ChatColorsMegaphone__new_chat_colors">New Chat Colors</string>
    <string name="ChatColorsMegaphone__we_switched_up_chat_colors">We switched up chat colors to give you more options and make chats easier to read.</string>
    <string name="ChatColorsMegaphone__appearance">Appearance</string>
    <string name="ChatColorsMegaphone__not_now">Not now</string>

    <!-- AddAProfilePhotoMegaphone -->
    <string name="AddAProfilePhotoMegaphone__add_a_profile_photo">Add a profile photo</string>
    <string name="AddAProfilePhotoMegaphone__choose_a_look_and_color">Choose a look and color or customize your initials.</string>
    <string name="AddAProfilePhotoMegaphone__not_now">Not now</string>
    <string name="AddAProfilePhotoMegaphone__add_photo">Add photo</string>

    <!-- BecomeASustainerMegaphone -->
    <string name="BecomeASustainerMegaphone__become_a_sustainer">Become a Sustainer</string>
    <string name="BecomeASustainerMegaphone__signal_is_powered">Signal is powered by people like you. Contribute and receive a profile badge.</string>
    <string name="BecomeASustainerMegaphone__no_thanks">No thanks</string>
    <string name="BecomeASustainerMegaphone__contribute">Contribute</string>

    <!-- KeyboardPagerFragment -->
    <string name="KeyboardPagerFragment_emoji">Emoji</string>
    <string name="KeyboardPagerFragment_open_emoji_search">Open emoji search</string>
    <string name="KeyboardPagerFragment_open_sticker_search">Open sticker search</string>
    <string name="KeyboardPagerFragment_open_gif_search">Open gif search</string>
    <string name="KeyboardPagerFragment_stickers">Stickers</string>
    <string name="KeyboardPagerFragment_backspace">Backspace</string>
    <string name="KeyboardPagerFragment_gifs">Gifs</string>
    <string name="KeyboardPagerFragment_search_emoji">Search emoji</string>
    <string name="KeyboardPagerfragment_back_to_emoji">Back to emoji</string>
    <string name="KeyboardPagerfragment_clear_search_entry">Clear search entry</string>
    <string name="KeyboardPagerFragment_search_giphy">Search GIPHY</string>

    <!-- StickerSearchDialogFragment -->
    <string name="StickerSearchDialogFragment_search_stickers">Search stickers</string>
    <string name="StickerSearchDialogFragment_no_results_found">No results found</string>
    <string name="EmojiSearchFragment__no_results_found">No results found</string>
    <string name="NotificationsSettingsFragment__unknown_ringtone">Unknown ringtone</string>

    <!-- ConversationSettingsFragment -->
    <string name="ConversationSettingsFragment__send_message">Send message</string>
    <string name="ConversationSettingsFragment__start_video_call">Start video call</string>
    <string name="ConversationSettingsFragment__start_audio_call">Start audio call</string>
    <string name="ConversationSettingsFragment__message">Message</string>
    <string name="ConversationSettingsFragment__video">Video</string>
    <string name="ConversationSettingsFragment__audio">Audio</string>
    <string name="ConversationSettingsFragment__call">Call</string>
    <string name="ConversationSettingsFragment__mute">Mute</string>
    <string name="ConversationSettingsFragment__muted">Muted</string>
    <string name="ConversationSettingsFragment__search">Search</string>
    <string name="ConversationSettingsFragment__disappearing_messages">Disappearing messages</string>
    <string name="ConversationSettingsFragment__sounds_and_notifications">Sounds &amp; notifications</string>
    <string name="ConversationSettingsFragment__internal_details" translatable="false">Internal details</string>
    <string name="ConversationSettingsFragment__contact_details">Contact details</string>
    <string name="ConversationSettingsFragment__view_safety_number">View safety number</string>
    <string name="ConversationSettingsFragment__block">Block</string>
    <string name="ConversationSettingsFragment__block_group">Block group</string>
    <string name="ConversationSettingsFragment__unblock">Unblock</string>
    <string name="ConversationSettingsFragment__unblock_group">Unblock group</string>
    <string name="ConversationSettingsFragment__add_to_a_group">Add to a group</string>
    <string name="ConversationSettingsFragment__see_all">See all</string>
    <string name="ConversationSettingsFragment__add_members">Add members</string>
    <string name="ConversationSettingsFragment__permissions">Permissions</string>
    <string name="ConversationSettingsFragment__requests_and_invites">Requests &amp; invites</string>
    <string name="ConversationSettingsFragment__group_link">Group link</string>
    <string name="ConversationSettingsFragment__add_as_a_contact">Add as a contact</string>
    <string name="ConversationSettingsFragment__unmute">Unmute</string>
    <string name="ConversationSettingsFragment__conversation_muted_until_s">Conversation muted until %1$s</string>
    <string name="ConversationSettingsFragment__conversation_muted_forever">Conversation muted forever</string>
    <string name="ConversationSettingsFragment__copied_phone_number_to_clipboard">Copied phone number to clipboard.</string>
    <string name="ConversationSettingsFragment__phone_number">Phone number</string>
    <string name="ConversationSettingsFragment__get_badges">Get badges for your profile by supporting Signal. Tap on a badge to learn more.</string>

    <!-- PermissionsSettingsFragment -->
    <string name="PermissionsSettingsFragment__add_members">Add members</string>
    <string name="PermissionsSettingsFragment__edit_group_info">Edit group info</string>
    <string name="PermissionsSettingsFragment__send_messages">Send messages</string>
    <string name="PermissionsSettingsFragment__all_members">All members</string>
    <string name="PermissionsSettingsFragment__only_admins">Only admins</string>
    <string name="PermissionsSettingsFragment__who_can_add_new_members">Who can add new members?</string>
    <string name="PermissionsSettingsFragment__who_can_edit_this_groups_info">Who can edit this group\'s info?</string>
    <string name="PermissionsSettingsFragment__who_can_send_messages">Who can send messages?</string>

    <!-- SoundsAndNotificationsSettingsFragment -->
    <string name="SoundsAndNotificationsSettingsFragment__mute_notifications">Mute notifications</string>
    <string name="SoundsAndNotificationsSettingsFragment__not_muted">Not muted</string>
    <string name="SoundsAndNotificationsSettingsFragment__muted_until_s">Muted until %1$s</string>
    <string name="SoundsAndNotificationsSettingsFragment__mentions">Mentions</string>
    <string name="SoundsAndNotificationsSettingsFragment__always_notify">Always notify</string>
    <string name="SoundsAndNotificationsSettingsFragment__do_not_notify">Do not notify</string>
    <string name="SoundsAndNotificationsSettingsFragment__custom_notifications">Custom notifications</string>

    <!-- StickerKeyboard -->
    <string name="StickerKeyboard__recently_used">Recently used</string>

    <!-- PlaybackSpeedToggleTextView -->
    <string name="PlaybackSpeedToggleTextView__p5x">.5x</string>
    <string name="PlaybackSpeedToggleTextView__1x">1x</string>
    <string name="PlaybackSpeedToggleTextView__1p5x">1.5x</string>
    <string name="PlaybackSpeedToggleTextView__2x">2x</string>

    <!-- PaymentRecipientSelectionFragment -->
    <string name="PaymentRecipientSelectionFragment__new_payment">New payment</string>

    <!-- NewConversationActivity -->
    <string name="NewConversationActivity__new_message">New message</string>

    <!-- ContactFilterView -->
    <string name="ContactFilterView__search_name_or_number">Search name or number</string>

    <!-- VoiceNotePlayerView -->
    <string name="VoiceNotePlayerView__dot_s">· %1$s</string>
    <string name="VoiceNotePlayerView__stop_voice_message">Stop voice message</string>
    <string name="VoiceNotePlayerView__change_voice_message_speed">Change voice message speed</string>
    <string name="VoiceNotePlayerView__pause_voice_message">Pause voice message</string>
    <string name="VoiceNotePlayerView__play_voice_message">Play voice message</string>
    <string name="VoiceNotePlayerView__navigate_to_voice_message">Navigate to voice message</string>


    <!-- AvatarPickerFragment -->
    <string name="AvatarPickerFragment__avatar_preview">Avatar preview</string>
    <string name="AvatarPickerFragment__camera">Camera</string>
    <string name="AvatarPickerFragment__take_a_picture">Take a picture</string>
    <string name="AvatarPickerFragment__choose_a_photo">Choose a photo</string>
    <string name="AvatarPickerFragment__photo">Photo</string>
    <string name="AvatarPickerFragment__text">Text</string>
    <string name="AvatarPickerFragment__save">Save</string>
    <string name="AvatarPickerFragment__select_an_avatar">Select an avatar</string>
    <string name="AvatarPickerFragment__clear_avatar">Clear avatar</string>
    <string name="AvatarPickerFragment__edit">Edit</string>
    <string name="AvatarPickerRepository__failed_to_save_avatar">Failed to save avatar</string>

    <!-- TextAvatarCreationFragment -->
    <string name="TextAvatarCreationFragment__preview">Preview</string>
    <string name="TextAvatarCreationFragment__done">Done</string>
    <string name="TextAvatarCreationFragment__text">Text</string>
    <string name="TextAvatarCreationFragment__color">Color</string>

    <!-- VectorAvatarCreationFragment -->
    <string name="VectorAvatarCreationFragment__select_a_color">Select a color</string>

    <!-- ContactSelectionListItem -->
    <string name="ContactSelectionListItem__sms">SMS</string>
    <string name="ContactSelectionListItem__dot_s">· %1$s</string>

    <!-- DSLSettingsToolbar -->
    <string name="DSLSettingsToolbar__navigate_up">Navigate up</string>
    <string name="MultiselectForwardFragment__forward_to">Forward to</string>
    <string name="MultiselectForwardFragment__add_a_message">Add a message</string>
    <string name="MultiselectForwardFragment__faster_forwards">Faster forwards</string>
    <string name="MultiselectForwardFragment__forwarded_messages_are_now">Forwarded messages are now sent immediately.</string>
    <plurals name="MultiselectForwardFragment_send_d_messages">
        <item quantity="one">Send %1$d message</item>
        <item quantity="other">Send %1$d messages</item>
    </plurals>
    <plurals name="MultiselectForwardFragment_messages_sent">
        <item quantity="one">Message sent</item>
        <item quantity="other">Messages sent</item>
    </plurals>
    <plurals name="MultiselectForwardFragment_messages_failed_to_send">
        <item quantity="one">Message failed to send</item>
        <item quantity="other">Messages failed to send</item>
    </plurals>
    <plurals name="MultiselectForwardFragment__couldnt_forward_messages">
        <item quantity="one">Couldn\'t forward message because it\'s no longer available.</item>
        <item quantity="other">Couldn\'t forward messages because they\'re no longer available.</item>
    </plurals>
    <string name="MultiselectForwardFragment__limit_reached">Limit reached</string>

    <!-- Media V2 -->
    <string name="MediaReviewFragment__add_a_message">Add a message</string>
    <string name="MediaReviewFragment__add_a_reply">Add a reply</string>
    <string name="MediaReviewFragment__send_to">Send to</string>
    <string name="MediaReviewFragment__view_once_message">View once message</string>
    <string name="MediaReviewFragment__one_or_more_items_were_too_large">One or more items were too large</string>
    <string name="MediaReviewFragment__one_or_more_items_were_invalid">One or more items were invalid</string>
    <string name="MediaReviewFragment__too_many_items_selected">Too many items selected</string>

    <string name="ImageEditorHud__cancel">Cancel</string>
    <string name="ImageEditorHud__draw">Draw</string>
    <string name="ImageEditorHud__write_text">Write text</string>
    <string name="ImageEditorHud__add_a_sticker">Add a sticker</string>
    <string name="ImageEditorHud__blur">Blur</string>
    <string name="ImageEditorHud__done_editing">Done editing</string>
    <string name="ImageEditorHud__clear_all">Clear all</string>
    <string name="ImageEditorHud__undo">Undo</string>
    <string name="ImageEditorHud__toggle_between_marker_and_highlighter">Toggle between marker and highlighter</string>
    <string name="ImageEditorHud__delete">Delete</string>
    <string name="ImageEditorHud__toggle_between_text_styles">Toggle between text styles</string>

    <string name="MediaCountIndicatorButton__send">Send</string>

    <string name="MediaReviewSelectedItem__tap_to_remove">Tap to remove</string>
    <string name="MediaReviewSelectedItem__tap_to_select">Tap to select</string>

    <string name="MediaReviewImagePageFragment__discard">Discard</string>
    <string name="MediaReviewImagePageFragment__discard_changes">Discard changes?</string>
    <string name="MediaReviewImagePageFragment__youll_lose_any_changes">You\'ll lose any changes you\'ve made to this photo.</string>

    <string name="CameraFragment__failed_to_open_camera">Failed to open camera</string>
    
    <string name="BadgesOverviewFragment__my_badges">My badges</string>
    <string name="BadgesOverviewFragment__featured_badge">Featured badge</string>
    <string name="BadgesOverviewFragment__display_badges_on_profile">Display badges on profile</string>
    <string name="BadgesOverviewFragment__failed_to_update_profile">Failed to update profile</string>


    <string name="BadgeSelectionFragment__select_badges">Select badges</string>

    <string name="SelectFeaturedBadgeFragment__preview">Preview</string>
    <string name="SelectFeaturedBadgeFragment__select_a_badge">Select a badge</string>
    <string name="SelectFeaturedBadgeFragment__you_must_select_a_badge">You must select a badge</string>
    <string name="SelectFeaturedBadgeFragment__failed_to_update_profile">Failed to update profile</string>

    <string name="ViewBadgeBottomSheetDialogFragment__become_a_sustainer">Become a sustainer</string>

    <string name="ImageView__badge">Badge</string>

    <string name="SubscribeFragment__signal_is_powered_by_people_like_you">Signal is powered by people like you.</string>
    <string name="SubscribeFragment__support_technology_that_is_built_for_you">Support technology that is built for you—not for your data—by joining the community of people that sustain it.</string>
    <string name="SubscribeFragment__support_technology_that_is_built_for_you_not">Support technology that is built for you, not for your data, by joining the community that sustains Signal.</string>
    <string name="SubscribeFragment__currency">Currency</string>
    <string name="SubscribeFragment__more_payment_options">More Payment Options</string>
    <string name="SubscribeFragment__cancel_subscription">Cancel Subscription</string>
    <string name="SubscribeFragment__confirm_cancellation">Confirm Cancellation?</string>
    <string name="SubscribeFragment__you_wont_be_charged_again">You won\'t be charged again. Your badge will be removed from your profile at the end of your billing period.</string>
    <string name="SubscribeFragment__not_now">Not now</string>
    <string name="SubscribeFragment__confirm">Confirm</string>
    <string name="SubscribeFragment__update_subscription">Update Subscription</string>
    <string name="SubscribeFragment__your_subscription_has_been_cancelled">Your subscription has been cancelled.</string>
    <string name="SubscribeFragment__update_subscription_question">Update subscription?</string>
    <string name="SubscribeFragment__update">Update</string>
    <string name="SubscribeFragment__you_will_be_charged_the_full_amount">You will be charged the full amount of the new subscription price today. Your subscription will renew %1$s.</string>
    <string name="SubscribeFragment__you_will_be_charged_the_full_amount_s_of">You will be charged the full amount (%1$s) of the new subscription price today. Your subscription will renew monthly.</string>

    <string name="Subscription__s_per_month">%s/month</string>
    <string name="Subscription__s_per_month_dot_renews_s">%1$s/month · Renews %2$s</string>
    <string name="Subscription__s_per_month_dot_expires_s">%1$s/month · Expires %2$s</string>

    <string name="SubscribeLearnMoreBottomSheetDialogFragment__signal_is_a_non_profit_with_no">Signal is a non-profit with no advertisers or investors, sustained only by the people who use and value it. Make a recurring monthly contribution and receive a profile badge to share your support.</string>
    <string name="SubscribeLearnMoreBottomSheetDialogFragment__why_contribute">Why Contribute?</string>
    <string name="SubscribeLearnMoreBottomSheetDialogFragment__signal_is_committed_to_developing">Signal is committed to developing open source privacy technology that protects free expression and enables secure global communication.</string>
    <string name="SubscribeLearnMoreBottomSheetDialogFragment__your_contribution">Your contribution fuels this cause and pays for the development and operations of an app used by millions for private communication. No ads. No trackers. No kidding.</string>

    <string name="SubscribeThanksForYourSupportBottomSheetDialogFragment__thanks_for_your_support">Thanks for your Support!</string>
    <string name="SubscribeThanksForYourSupportBottomSheetDialogFragment__thanks_for_the_boost">Thanks for the Boost!</string>
    <string name="SubscribeThanksForYourSupportBottomSheetDialogFragment__youve_earned_s_badge_help_signal">You\'ve earned %s badge! Help Signal build awareness by displaying this badge on your profile.</string>
    <string name="SubscribeThanksForYourSupportBottomSheetDialogFragment__youve_earned_a_boost_badge_help_signal">You\'ve earned a Boost badge! Help Signal build awareness by displaying this badge on your profile.</string>
    <string name="SubscribeThanksForYourSupportBottomSheetDialogFragment__you_can_also">You can also</string>
    <string name="SubscribeThanksForYourSupportBottomSheetDialogFragment__become_a_montly_sustainer">become a monthly Sustainer.</string>
    <string name="SubscribeThanksForYourSupportBottomSheetDialogFragment__display_on_profile">Display on Profile</string>
    <string name="SubscribeThanksForYourSupportBottomSheetDialogFragment__make_featured_badge">Make featured badge</string>
    <string name="SubscribeThanksForYourSupportBottomSheetDialogFragment__done">Done</string>
    <string name="ThanksForYourSupportBottomSheetFragment__when_you_have_more">When you have more than one badge, you can choose one to feature for others to see on your profile.</string>

    <string name="BecomeASustainerFragment__get_badges">Get badges for your profile by supporting Signal.</string>
    <string name="BecomeASustainerFragment__signal_is_a_non_profit">Signal is a nonprofit with no advertisers or investors, supported only by people like you.</string>

    <string name="ManageDonationsFragment__my_support">My support</string>
    <string name="ManageDonationsFragment__manage_subscription">Manage subscription</string>
    <string name="ManageDonationsFragment__badges">Badges</string>
    <string name="ManageDonationsFragment__subscription_faq">Subscription FAQ</string>
    <string name="ManageDonationsFragment__error_getting_subscription">Error getting subscription.</string>

    <string name="BoostFragment__give_signal_a_boost">Give Signal a Boost</string>
    <string name="BoostFragment__say_thanks_and_earn">Say \"Thanks!\" and earn the Boost badge for %1$d days.</string>

    <string name="Boost__enter_custom_amount">Enter Custom Amount</string>
    <string name="Boost__one_time_contribution">One-time contribution</string>

    <string name="MySupportPreference__add_a_signal_boost">Add a Signal Boost</string>
    <string name="MySupportPreference__s_per_month">%1$s/month</string>
    <string name="MySupportPreference__renews_s">Renews %1$s</string>
    <string name="MySupportPreference__processing_transaction">Processing transaction…</string>
    <!-- Displayed on "My Support" screen when user badge failed to be added to their account -->
    <string name="MySupportPreference__couldnt_add_badge_s">Couldn\'t add badge. %1$s</string>
    <string name="MySupportPreference__please_contact_support">Please contact support.</string>

    <string name="ExpiredBadgeBottomSheetDialogFragment__your_badge_has_expired">Your Badge has Expired</string>
    <string name="ExpiredBadgeBottomSheetDialogFragment__badge_expired">Badge expired</string>
    <string name="ExpiredBadgeBottomSheetDialogFragment__subscription_cancelled">Subscription cancelled</string>
    <string name="ExpiredBadgeBottomSheetDialogFragment__your_boost_badge_has_expired">Your Boost badge has expired and is no longer visible to others on your profile.</string>
    <string name="ExpiredBadgeBottomSheetDialogFragment__you_can_reactivate">You can reactivate your Boost badge for another 30 days with a one-time contribution.</string>
    <string name="ExpiredBadgeBottomSheetDialogFragment__to_continue_supporting_technology">To continue supporting technology that is built for you, please consider becoming a monthly Sustainer.</string>
    <string name="ExpiredBadgeBottomSheetDialogFragment__become_a_sustainer">Become a Sustainer</string>
    <string name="ExpiredBadgeBottomSheetDialogFragment__add_a_boost">Add a Boost</string>
    <string name="ExpiredBadgeBottomSheetDialogFragment__not_now">Not now</string>
    <string name="ExpiredBadgeBottomSheetDialogFragment__your_sustainer">Your Sustainer subscription was automatically cancelled because you were inactive for too long. Your %1$s badge is no longer visible on your profile.</string>
    <string name="ExpiredBadgeBottomSheetDialogFragment__you_can">You can keep using Signal but to support the app and reactivate your badge, renew now.</string>
    <string name="ExpiredBadgeBottomSheetDialogFragment__renew_subscription">Renew subscription</string>

    <string name="Subscription__please_contact_support_for_more_information">Please contact support for more information.</string>
    <string name="Subscription__contact_support">Contact Support</string>
    <string name="Subscription__earn_a_s_badge">Earn a %1$s badge</string>

    <string name="SubscribeFragment__processing_payment">Processing payment…</string>
    <!-- Displayed in notification when user payment fails to process on Stripe -->
    <string name="DonationsErrors__error_processing_payment">Error processing payment</string>
    <!-- Displayed on "My Support" screen when user subscription payment method failed. -->
    <string name="DonationsErrors__error_processing_payment_s">Error processing payment. %1$s</string>
    <string name="DonationsErrors__your_badge_could_not_be_added">Your badge could not be added to your account, but you may have been charged. Please contact support.</string>
    <string name="DonationsErrors__your_payment">Your payment couldn\'t be processed and you have not been charged. Please try again.</string>
    <string name="DonationsErrors__still_processing">Still processing</string>
    <string name="DonationsErrors__couldnt_add_badge">Couldn\'t add badge</string>
    <string name="DonationsErrors__your_badge_could_not">Your badge could not be added to your account, but you may have been charged. Please contact support.</string>
    <string name="DonationsErrors__your_payment_is_still">Your payment is still being processed. This can take a few minutes depending on your connection.</string>
    <string name="DonationsErrors__google_pay_unavailable">Google Pay Unavailable</string>
    <string name="DonationsErrors__you_have_to_set_up_google_pay_to_donate_in_app">You have to set up Google Pay to donate in-app.</string>
    <string name="DonationsErrors__failed_to_cancel_subscription">Failed to cancel subscription</string>
    <string name="DonationsErrors__subscription_cancellation_requires_an_internet_connection">Subscription cancellation requires an internet connection.</string>
    <string name="ViewBadgeBottomSheetDialogFragment__your_device_doesn_t_support_google_pay_so_you_can_t_subscribe_to_earn_a_badge_you_can_still_support_signal_by_making_a_donation_on_our_website">Your device doesn\'t support Google Pay, so you can\'t subscribe to earn a badge. You can still support Signal by making a donation on our website.</string>
    <string name="NetworkFailure__network_error_check_your_connection_and_try_again">Network error. Check your connection and try again.</string>
    <string name="NetworkFailure__retry">Retry</string>

    <string name="Boost__thank_you_for_your_donation" translatable="false">Thank you for your donation. Your contribution helps fuel the mission of developing open source privacy technology that protects free expression and enables secure global communication for millions around the world. Signal Technology Foundation is a tax-exempt nonprofit organization in the United States under section 501c3 of the Internal Revenue Code. Our Federal Tax ID is 82-4506840. No goods or services were provided in exchange for this donation. Please retain this receipt for your tax records.</string>

    <!-- EOF -->

</resources><|MERGE_RESOLUTION|>--- conflicted
+++ resolved
@@ -505,16 +505,6 @@
     <!-- DocumentView -->
     <string name="DocumentView_unnamed_file">Unnamed file</string>
 
-<<<<<<< HEAD
-
-    <!-- DonateMegaphone -->
-    <string name="DonateMegaphone_donate_to_signal">Donate to Molly</string>
-    <string name="DonateMegaphone_Signal_is_powered_by_people_like_you_show_your_support_today">Molly is powered by people like you. Show your support today!</string>
-    <string name="DonateMegaphone_donate">Donate</string>
-    <string name="DonateMegaphone_no_thanks">No Thanks</string>
-
-=======
->>>>>>> 182a112c
     <!-- GroupCallingMegaphone -->
     <string name="GroupCallingMegaphone__introducing_group_calls">Introducing Group Calls</string>
     <string name="GroupCallingMegaphone__open_a_new_group_to_start">Open a New Group to start a free encrypted group call</string>
