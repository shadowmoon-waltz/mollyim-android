<?xml version="1.0" encoding="utf-8"?>
<resources>
    <item type="id" name="holder_tag"/>
    <item type="id" name="contact_info_tag"/>
    <item type="id" name="motion_view_edittext"/>

<<<<<<< HEAD
    <!-- MOLLY: ScreenLockController -->
    <item type="id" name="screen_lock_visibility_changed_tag"/>
    <item type="id" name="screen_lock_always_visible_tag"/>

    <item name="reminder_action_view_insights" type="id" />
=======
>>>>>>> 9e95f188
    <item name="reminder_action_invite" type="id" />
    <item name="reminder_action_update_now" type="id" />
    <item name="reminder_action_re_register" type="id" />
    <item name="reminder_action_review_join_requests" type="id" />

    <item name="reminder_action_gv1_suggestion_no_thanks" type="id" />
    <item name="reminder_action_gv1_suggestion_add_members" type="id" />

    <item name="reminder_action_bubble_not_now" type="id" />
    <item name="reminder_action_bubble_turn_off" type="id" />

    <item name="reminder_action_cds_temporary_error_learn_more" type="id" />
    <item name="reminder_action_cds_permanent_error_learn_more" type="id" />

    <item name="reminder_action_fix_username" type="id" />

    <item name="status_bar_guideline" type="id" />
    <item name="navigation_bar_guideline" type="id" />

    <item name="reaction_bar" type="id" />

    <item name="edittext_bold" type="id" />
    <item name="edittext_italic" type="id" />
    <item name="edittext_strikethrough" type="id" />
    <item name="edittext_monospace" type="id" />
    <item name="edittext_spoiler" type="id" />
    <item name="edittext_clear_formatting" type="id" />
</resources><|MERGE_RESOLUTION|>--- conflicted
+++ resolved
@@ -4,14 +4,10 @@
     <item type="id" name="contact_info_tag"/>
     <item type="id" name="motion_view_edittext"/>
 
-<<<<<<< HEAD
     <!-- MOLLY: ScreenLockController -->
     <item type="id" name="screen_lock_visibility_changed_tag"/>
     <item type="id" name="screen_lock_always_visible_tag"/>
 
-    <item name="reminder_action_view_insights" type="id" />
-=======
->>>>>>> 9e95f188
     <item name="reminder_action_invite" type="id" />
     <item name="reminder_action_update_now" type="id" />
     <item name="reminder_action_re_register" type="id" />
