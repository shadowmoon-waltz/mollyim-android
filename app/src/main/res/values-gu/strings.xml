--- conflicted
+++ resolved
@@ -1804,12 +1804,8 @@
     <string name="RegistrationActivity_unable_to_connect_to_service">સેવાથી કનેક્ટ કરવામાં અસમર્થ. કૃપા કરીને નેટવર્ક કનેક્શન તપાસો અને ફરીથી પ્રયાસ કરો.</string>
     <string name="RegistrationActivity_non_standard_number_format">બિન-પ્રમાણભૂત નંબર ફોર્મેટ</string>
     <string name="RegistrationActivity_the_number_you_entered_appears_to_be_a_non_standard">તમે દાખલ કરેલ નંબર (%1$s) બિન-પ્રમાણભૂત ફોર્મેટ હોય તેમ લાગે છે.\n\n શું તમારો અર્થ %2$s હતો?</string>
-<<<<<<< HEAD
     <string name="RegistrationActivity_signal_android_phone_number_format">Molly Android - ફોન નંબર ફોર્મેટ</string>
-=======
-    <string name="RegistrationActivity_signal_android_phone_number_format">Signal Android - ફોન નંબર ફોર્મેટ</string>
     <!--    Small "toast" notification to the user confirming that they have requested a new code via voice call.-->
->>>>>>> f3c6f2e3
     <string name="RegistrationActivity_call_requested">કૉલની વિનંતી કરી</string>
     <!--    Small "toast" notification to the user confirming that they have requested a new code via SMS.-->
     <string name="RegistrationActivity_sms_requested">SMSની વિનંતી કરી</string>
@@ -3473,15 +3469,15 @@
     <!-- Phone number heading displayed as a screen title -->
     <string name="preferences_app_protection__phone_number">ફોન નંબર</string>
     <!-- Subtext below option to launch into phone number privacy settings screen -->
-    <string name="preferences_app_protection__choose_who_can_see">તમારો ફોન નંબર કોણ જોઈ શકે અને Signal પર તેના વડે કોણ તમારો સંપર્ક કરી શકે તે પસંદ કરો.</string>
+    <string name="preferences_app_protection__choose_who_can_see">તમારો ફોન નંબર કોણ જોઈ શકે અને Molly પર તેના વડે કોણ તમારો સંપર્ક કરી શકે તે પસંદ કરો.</string>
     <!-- Section title above two radio buttons for enabling and disabling phone number display -->
     <string name="PhoneNumberPrivacySettingsFragment__who_can_see_my_number">મારો નંબર કોણ જોઈ શકે</string>
     <!-- Subtext below radio buttons when who can see my number is set to nobody -->
-    <string name="PhoneNumberPrivacySettingsFragment__nobody_will_see">Signal પર કોઈ પણ તમારો ફોન નંબર જોશે નહીં</string>
+    <string name="PhoneNumberPrivacySettingsFragment__nobody_will_see">Molly પર કોઈ પણ તમારો ફોન નંબર જોશે નહીં</string>
     <!-- Section title above two radio buttons for enabling and disabling whether users can find me by my phone number  -->
     <string name="PhoneNumberPrivacySettingsFragment__who_can_find_me_by_number">મને નંબરથી કોણ શોધી શકે</string>
     <!-- Subtext below radio buttons when who can see my number is set to everyone -->
-    <string name="PhoneNumberPrivacySettingsFragment__your_phone_number">તમારો ફોન નંબર એ લોકો અને ગ્રૂપને દેખાશે જેમને તમે મેસેજ કરો છો. જે લોકોના ફોન સંપર્કોમાં તમારો નંબર હશે તેઓ પણ તેને Signal પર જોશે.</string>
+    <string name="PhoneNumberPrivacySettingsFragment__your_phone_number">તમારો ફોન નંબર એ લોકો અને ગ્રૂપને દેખાશે જેમને તમે મેસેજ કરો છો. જે લોકોના ફોન સંપર્કોમાં તમારો નંબર હશે તેઓ પણ તેને Molly પર જોશે.</string>
     <string name="PhoneNumberPrivacy_everyone">બધા</string>
     <string name="PhoneNumberPrivacy_my_contacts">મારા સંપર્કો</string>
     <string name="PhoneNumberPrivacy_nobody">કોઈ નથી</string>
@@ -3860,20 +3856,12 @@
     <!-- DeactivateWalletFragment -->
     <string name="DeactivateWalletFragment__deactivate_wallet">વોલેટને નિષ્ક્રિય કરો</string>
     <string name="DeactivateWalletFragment__your_balance">તમારું બેલેન્સ</string>
-<<<<<<< HEAD
-    <string name="DeactivateWalletFragment__its_recommended_that_you">એવી ભલામણ કરવામાં આવે છે કે તમે પેમેન્ટને નિષ્ક્રિય કરતા પહેલા તમારા ફંડને બીજા વૉલેટ એડ્રેસ પર સ્થાનાંતરિત કરો. જો તમે હવે તમારા ફંડને સ્થાનાંતરિત ન કરવાનું પસંદ કરો છો, તો જો તમે પેમેન્ટ્સને ફરીથી સક્રિય કરો છો તો તે Molly સાથે જોડાયેલા તમારા વૉલેટમાં રહેશે.</string>
-=======
-    <string name="DeactivateWalletFragment__its_recommended_that_you">એવી ભલામણ કરવામાં આવે છે કે તમે પેમેન્ટને નિષ્ક્રિય કરતા પહેલા તમારા ફંડને બીજા વૉલેટ એડ્રેસ પર ટ્રાન્સફર કરો. જો તમે અત્યારે તમારા ફંડને ટ્રાન્સફર ન કરવાનું પસંદ કરો છો, તો જો તમે પેમેન્ટને ફરીથી સક્રિય કરો તો તે તમારા Signal સાથે જોડાયેલા વૉલેટમાં રહેશે.</string>
->>>>>>> f3c6f2e3
+    <string name="DeactivateWalletFragment__its_recommended_that_you">એવી ભલામણ કરવામાં આવે છે કે તમે પેમેન્ટને નિષ્ક્રિય કરતા પહેલા તમારા ફંડને બીજા વૉલેટ એડ્રેસ પર ટ્રાન્સફર કરો. જો તમે અત્યારે તમારા ફંડને ટ્રાન્સફર ન કરવાનું પસંદ કરો છો, તો જો તમે પેમેન્ટને ફરીથી સક્રિય કરો તો તે તમારા Molly સાથે જોડાયેલા વૉલેટમાં રહેશે.</string>
     <string name="DeactivateWalletFragment__transfer_remaining_balance">બાકીનું બેલેન્સ સ્થાનાંતરિત કરો</string>
     <string name="DeactivateWalletFragment__deactivate_without_transferring">સ્થાનાંતરિત કર્યા વિના નિષ્ક્રિય કરો</string>
     <string name="DeactivateWalletFragment__deactivate">નિષ્ક્રિય કરો</string>
     <string name="DeactivateWalletFragment__deactivate_without_transferring_question">સ્થાનાંતરિત કર્યા વિના નિષ્ક્રિય કરવું છે?</string>
-<<<<<<< HEAD
-    <string name="DeactivateWalletFragment__your_balance_will_remain">જો તમે પેમેન્ટને ફરીથી સક્રિય કરવાનું પસંદ કરો છો તો તમારું બેલેન્સ Molly સાથે જોડાયેલા તમારા વૉલેટમાં રહેશે.</string>
-=======
-    <string name="DeactivateWalletFragment__your_balance_will_remain">જો તમે પેમેન્ટને ફરીથી સક્રિય કરવાનું પસંદ કરો છો તો તમારું બેલેન્સ તમારા Signal સાથે જોડાયેલા વૉલેટમાં રહેશે.</string>
->>>>>>> f3c6f2e3
+    <string name="DeactivateWalletFragment__your_balance_will_remain">જો તમે પેમેન્ટને ફરીથી સક્રિય કરવાનું પસંદ કરો છો તો તમારું બેલેન્સ તમારા Molly સાથે જોડાયેલા વૉલેટમાં રહેશે.</string>
     <string name="DeactivateWalletFragment__error_deactivating_wallet">વોલેટ નિષ્ક્રિય કરવામાં ભૂલ.</string>
   <!-- Removed by excludeNonTranslatables <string name="DeactivateWalletFragment__learn_more__we_recommend_transferring_your_funds" translatable="false">https://support.signal.org/hc/articles/360057625692#payments_deactivate</string> -->
 
