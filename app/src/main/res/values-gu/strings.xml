<?xml version="1.0" encoding="UTF-8"?>
<!-- smartling.instruction_comments_enabled = on -->
<resources>
<<<<<<< HEAD
    <!-- <string name="app_name" translatable="false">Signal</string> -->

    <string name="install_url" translatable="false">https://signal.org/install</string>
    <string name="donate_url" translatable="false">https://signal.org/donate</string>
    <string name="backup_support_url" translatable="false">https://support.signal.org/hc/articles/360007059752</string>
    <string name="transfer_support_url" translatable="false">https://support.signal.org/hc/articles/360007059752</string>
    <string name="support_center_url" translatable="false">https://support.signal.org/</string>
    <string name="terms_and_privacy_policy_url" translatable="false">https://signal.org/legal</string>
    <string name="sustainer_boost_and_badges" translatable="false">https://support.signal.org/hc/articles/4408365318426</string>
    <string name="google_pay_url" translatable="false">https://pay.google.com</string>
    <string name="donation_decline_code_error_url" translatable="false">https://support.signal.org/hc/articles/4408365318426#errors</string>
    <string name="sms_export_url" translatable="false">https://support.signal.org/hc/articles/360007321171</string>
    <string name="signal_me_username_url" translatable="false">https://signal.me/#u/%1$s</string>
    <string name="signal_me_username_url_no_scheme" translatable="false">signal.me/#u/%1$s</string>
=======
  <!-- Removed by excludeNonTranslatables <string name="app_name" translatable="false">Signal</string> -->

  <!-- Removed by excludeNonTranslatables <string name="install_url" translatable="false">https://signal.org/install</string> -->
  <!-- Removed by excludeNonTranslatables <string name="donate_url" translatable="false">https://signal.org/donate</string> -->
  <!-- Removed by excludeNonTranslatables <string name="backup_support_url" translatable="false">https://support.signal.org/hc/articles/360007059752</string> -->
  <!-- Removed by excludeNonTranslatables <string name="transfer_support_url" translatable="false">https://support.signal.org/hc/articles/360007059752</string> -->
  <!-- Removed by excludeNonTranslatables <string name="support_center_url" translatable="false">https://support.signal.org/</string> -->
  <!-- Removed by excludeNonTranslatables <string name="terms_and_privacy_policy_url" translatable="false">https://signal.org/legal</string> -->
  <!-- Removed by excludeNonTranslatables <string name="google_pay_url" translatable="false">https://pay.google.com</string> -->
  <!-- Removed by excludeNonTranslatables <string name="donation_decline_code_error_url" translatable="false">https://support.signal.org/hc/articles/4408365318426#errors</string> -->
  <!-- Removed by excludeNonTranslatables <string name="sms_export_url" translatable="false">https://support.signal.org/hc/articles/360007321171</string> -->
  <!-- Removed by excludeNonTranslatables <string name="signal_me_username_url" translatable="false">https://signal.me/#u/%1$s</string> -->
  <!-- Removed by excludeNonTranslatables <string name="signal_me_username_url_no_scheme" translatable="false">signal.me/#u/%1$s</string> -->
>>>>>>> cb0e7ade

    <string name="yes">હા</string>
    <string name="no">ના</string>
    <string name="delete">કાઢી નાખો</string>
    <string name="please_wait">મહેરબાની કરીને રાહ જુઓ…</string>
    <string name="save">સેવ કરો</string>
    <string name="note_to_self">પોતાના માટે નોટ</string>

    <!-- AlbumThumbnailView -->
  <!-- Removed by excludeNonTranslatables <string name="AlbumThumbnailView_plus" translatable="false">\+%d</string> -->

    <!-- ApplicationMigrationActivity -->
    <string name="ApplicationMigrationActivity__signal_is_updating">Molly અપડેટ થઈ રહ્યું છે…</string>

    <!-- ApplicationPreferencesActivity -->
    <string name="ApplicationPreferenceActivity_you_havent_set_a_passphrase_yet">તમે પાસફ્રેઝ હજુ સુધી સેટ કર્યો નથી!</string>
    <string name="ApplicationPreferencesActivity_disable_passphrase">પાસફ્રેઝ અક્ષમ કરો?</string>
    <string name="ApplicationPreferencesActivity_this_will_permanently_unlock_signal_and_message_notifications">આ કાયમી ધોરણે Molly અને મેસેજ સૂચનાઓને અનલૉક કરશે.</string>
    <string name="ApplicationPreferencesActivity_disable">અક્ષમ</string>
<<<<<<< HEAD
    <string name="ApplicationPreferencesActivity_unregistering">રજીસ્ટ્રેશન રદ કરવામાં આવે છે</string>
    <string name="ApplicationPreferencesActivity_unregistering_from_signal_messages_and_calls">Molly મેસેજ અને કૉલ્સથી રજીસ્ટ્રેશન કાઢી રહ્યુ છે…</string>
    <string name="ApplicationPreferencesActivity_disable_signal_messages_and_calls">Molly મેસેજ અને કૉલ અક્ષમ કરો?</string>
    <string name="ApplicationPreferencesActivity_disable_signal_messages_and_calls_by_unregistering">સર્વરમાંથી રજીસ્ટર રદ કરીને Molly પર મેસેજ અને કૉલ્સને અક્ષમ કરો. ભવિષ્યમાં ફરીથી તેમનો ઉપયોગ કરવા માટે તમારે તમારા ફોન નંબરને ફરીથી રજીસ્ટર કરવાની જરૂર પડશે.</string>
=======
    <string name="ApplicationPreferencesActivity_disable_signal_messages_and_calls">Signal મેસેજ અને કૉલ અક્ષમ કરો?</string>
    <string name="ApplicationPreferencesActivity_disable_signal_messages_and_calls_by_unregistering">સર્વરમાંથી રજીસ્ટર રદ કરીને Signal પર મેસેજ અને કૉલ્સને અક્ષમ કરો. ભવિષ્યમાં ફરીથી તેમનો ઉપયોગ કરવા માટે તમારે તમારા ફોન નંબરને ફરીથી રજીસ્ટર કરવાની જરૂર પડશે.</string>
>>>>>>> cb0e7ade
    <string name="ApplicationPreferencesActivity_error_connecting_to_server">સર્વર સાથે કનેક્ટ થવામાં ભૂલ</string>
    <string name="ApplicationPreferencesActivity_pins_are_required_for_registration_lock">રજીસ્ટ્રેશન લૉક માટે પિન આવશ્યક છે. પિન અક્ષમ કરવા માટે, કૃપા કરીને પહેલા રજીસ્ટ્રેશન લૉક ને અક્ષમ કરો.</string>
    <string name="ApplicationPreferencesActivity_pin_created">PIN બનાવ્યો.</string>
    <string name="ApplicationPreferencesActivity_pin_disabled">પિન અક્ષમ કરેલ છે.</string>
    <string name="ApplicationPreferencesActivity_record_payments_recovery_phrase">પેમેન્ટ રિકવરી કરવા માટે વાક્ય રૅકોર્ડ કરો</string>
    <string name="ApplicationPreferencesActivity_record_phrase">વાક્ય રૅકોર્ડ કરો</string>
    <string name="ApplicationPreferencesActivity_before_you_can_disable_your_pin">તમે તમારો પિન અક્ષમ કરી શકો તે પહેલાં, તમે તમારા પેમેન્ટ એકાઉન્ટને રિકવરી કરી શકો છો તેની ખાતરી કરવા માટે તમારે તમારા પેમેન્ટ રિકવરી વાક્યને રેકોર્ડ કરવું આવશ્યક છે.</string>

    <!-- NumericKeyboardView -->
  <!-- Removed by excludeNonTranslatables <string name="NumericKeyboardView__1" translatable="false">1</string> -->
  <!-- Removed by excludeNonTranslatables <string name="NumericKeyboardView__2" translatable="false">2</string> -->
  <!-- Removed by excludeNonTranslatables <string name="NumericKeyboardView__3" translatable="false">3</string> -->
  <!-- Removed by excludeNonTranslatables <string name="NumericKeyboardView__4" translatable="false">4</string> -->
  <!-- Removed by excludeNonTranslatables <string name="NumericKeyboardView__5" translatable="false">5</string> -->
  <!-- Removed by excludeNonTranslatables <string name="NumericKeyboardView__6" translatable="false">6</string> -->
  <!-- Removed by excludeNonTranslatables <string name="NumericKeyboardView__7" translatable="false">7</string> -->
  <!-- Removed by excludeNonTranslatables <string name="NumericKeyboardView__8" translatable="false">8</string> -->
  <!-- Removed by excludeNonTranslatables <string name="NumericKeyboardView__9" translatable="false">9</string> -->
  <!-- Removed by excludeNonTranslatables <string name="NumericKeyboardView__0" translatable="false">0</string> -->
    <!-- Back button on numeric keyboard -->
    <string name="NumericKeyboardView__backspace">બેકસ્પેસ</string>

    <!-- DraftDatabase -->
    <string name="DraftDatabase_Draft_image_snippet">(છબી)</string>
    <string name="DraftDatabase_Draft_audio_snippet">(ઓડિયો)</string>
    <string name="DraftDatabase_Draft_video_snippet">(વિડિયો)</string>
    <string name="DraftDatabase_Draft_location_snippet">(સ્થાન)</string>
    <string name="DraftDatabase_Draft_quote_snippet">(જવાબ)</string>
    <string name="DraftDatabase_Draft_voice_note">(વૉઈસ મેસેજ)</string>

    <!-- AttachmentKeyboard -->
    <string name="AttachmentKeyboard_gallery">ગેલેરી</string>
    <string name="AttachmentKeyboard_file">ફાઇલ</string>
    <string name="AttachmentKeyboard_contact">સંપર્ક</string>
    <string name="AttachmentKeyboard_location">સ્થળ</string>
    <string name="AttachmentKeyboard_Signal_needs_permission_to_show_your_photos_and_videos">તમારા ફોટા અને વિડિયો બતાવવા માટે Molly ને પરવાનગીની જરૂર છે.</string>
    <string name="AttachmentKeyboard_give_access">પરવાનગી આપો</string>
    <string name="AttachmentKeyboard_payment">પેમેન્ટ</string>

    <!-- AttachmentManager -->
    <string name="AttachmentManager_cant_open_media_selection">મીડિયા પસંદ કરવા માટે કોઈ એપ્લિકેશન મળતું નથી.</string>
    <string name="AttachmentManager_signal_requires_the_external_storage_permission_in_order_to_attach_photos_videos_or_audio">ફોટા, વિડિયો અથવા ઓડિયો ને જોડવા માટે Molly ને સ્ટોરેજ પરવાનગીની જરૂર હોય છે, પરંતુ તે કાયમી ધોરણે નામંજૂર કરવામાં આવી છે. કૃપા કરીને એપ્લિકેશન સેટિંગ્સ મેનૂ પર ચાલુ રાખો, \"પરવાનગી\" પસંદ કરો અને \"સ્ટોરેજ\" સક્ષમ કરો.</string>
    <string name="AttachmentManager_signal_requires_contacts_permission_in_order_to_attach_contact_information">સંપર્ક માહિતીને જોડવા માટે Molly ને સંપર્કોની પરવાનગીની જરૂર હોય છે, પરંતુ તે કાયમી ધોરણે નામંજૂર કરવામાં આવી છે. કૃપા કરીને એપ્લિકેશન સેટિંગ્સ મેનૂ પર ચાલુ રાખો, \"પરવાનગી\" પસંદ કરો અને \"સંપર્કો\" સક્ષમ કરો.</string>
    <string name="AttachmentManager_signal_requires_location_information_in_order_to_attach_a_location">કોઈ સ્થળ જોડવા માટે Molly ને સ્થાનની પરવાનગીની જરૂર હોય છે, પરંતુ તે કાયમી ધોરણે નામંજૂર કરવામાં આવી છે. કૃપા કરીને એપ્લિકેશન સેટિંગ્સ મેનૂ પર ચાલુ રાખો, \"પરવાનગી\" પસંદ કરો અને \"સ્થાન\" સક્ષમ કરો.</string>
    <!-- Alert dialog title to show the recipient has not activated payments -->
    <string name="AttachmentManager__not_activated_payments">%1$sએ પેમેન્ટ સક્રિય કરેલ નથી </string>
    <!-- Alert dialog description to send the recipient a request to activate payments -->
    <string name="AttachmentManager__request_to_activate_payments">શું તમે તેમને પેમેન્ટ સક્રિય કરવા માટે વિનંતી મોકલવા માંગો છો?</string>
    <!-- Alert dialog button to send request -->
    <string name="AttachmentManager__send_request">વિનંતી મોકલો</string>
    <!-- Alert dialog button to cancel dialog -->
    <string name="AttachmentManager__cancel">રદ કરો</string>

    <!-- AttachmentUploadJob -->
    <string name="AttachmentUploadJob_uploading_media">મીડિયા અપલોડ કરી રહ્યું છે…</string>
    <string name="AttachmentUploadJob_compressing_video_start">વિડિયો કંપ્રેસ થઈ રહ્યો છે…</string>

    <!-- BackgroundMessageRetriever -->
    <string name="BackgroundMessageRetriever_checking_for_messages">મેસેજ માટે ચકાસી રહ્યું છે…</string>

    <!-- BlockedUsersActivity -->
    <string name="BlockedUsersActivity__blocked_users">બ્લૉક કરેલ વપરાશકર્તાઓ</string>
    <string name="BlockedUsersActivity__add_blocked_user">બ્લોક કરેલ વપરાશકર્તા ઉમેરો</string>
    <string name="BlockedUsersActivity__blocked_users_will">અવરોધિત વપરાશકર્તાઓ તમને કૉલ કરી શકશે નહીં અથવા તમને મેસેજ મોકલશે નહીં.</string>
    <string name="BlockedUsersActivity__no_blocked_users">બ્લોક કરેલ વપરાશકર્તા નથી</string>
    <string name="BlockedUsersActivity__block_user">વપરાશકર્તાને બ્લોક કરવા છે?</string>
    <string name="BlockedUserActivity__s_will_not_be_able_to">\"%1$s\" તમને કૉલ કરી શકશે નહીં અથવા તમને મેસેજીસ મોકલશે નહીં.</string>
    <string name="BlockedUsersActivity__block">બ્લૉક કરો</string>

    <!-- CreditCardFragment -->
    <!-- Title of fragment detailing the donation amount for one-time donation, displayed above the credit card text fields -->
    <string name="CreditCardFragment__donation_amount_s">દાનની રકમ: %1$s</string>
    <!-- Title of fragment detailing the donation amount for monthly donation, displayed above the credit card text fields -->
    <string name="CreditCardFragment__donation_amount_s_per_month">દાનની રકમ: %1$s/માસ</string>
    <!-- Explanation of how to fill in the form, displayed above the credit card text fields -->
    <!-- Explanation of how to fill in the form and a note about pii, displayed above the credit card text fields -->
    <string name="CreditCardFragment__enter_your_card_details">તમારા કાર્ડની વિગતો દાખલ કરો. Signal તમારી અંગત માહિતી એકત્રિત અથવા સંગ્રહિત કરતું નથી.</string>
    <!-- Displayed as a hint in the card number text field -->
    <string name="CreditCardFragment__card_number">કાર્ડ નંબર</string>
    <!-- Displayed as a hint in the card expiry text field -->
    <string name="CreditCardFragment__mm_yy">MM/YY</string>
    <!-- Displayed as a hint in the card cvv text field -->
    <string name="CreditCardFragment__cvv">CVV</string>
    <!-- Error displayed under the card number text field when there is an invalid card number entered -->
    <string name="CreditCardFragment__invalid_card_number">અમાન્ય કાર્ડ નંબર</string>
    <!-- Error displayed under the card expiry text field when the card is expired -->
    <string name="CreditCardFragment__card_has_expired">કાર્ડની સમયસીમા સમાપ્ત થઈ ગઈ છે</string>
    <!-- Error displayed under the card cvv text field when the cvv is too short -->
    <string name="CreditCardFragment__code_is_too_short">કોડ બહુ નાનો છે</string>
    <!-- Error displayed under the card cvv text field when the cvv is too long -->
    <string name="CreditCardFragment__code_is_too_long">કોડ બહુ લાંબો છે</string>
    <!-- Error displayed under the card cvv text field when the cvv is invalid -->
    <string name="CreditCardFragment__invalid_code">અમાન્ય કોડ</string>
    <!-- Error displayed under the card expiry text field when the expiry month is invalid -->
    <string name="CreditCardFragment__invalid_month">અમાન્ય મહિનો</string>
    <!-- Error displayed under the card expiry text field when the expiry is missing the year -->
    <string name="CreditCardFragment__year_required">વર્ષ જરૂરી છે</string>
    <!-- Error displayed under the card expiry text field when the expiry year is invalid -->
    <string name="CreditCardFragment__invalid_year">અમાન્ય વર્ષ</string>
    <!-- Button label to confirm credit card input and proceed with payment -->
    <string name="CreditCardFragment__continue">ચાલુ રાખો</string>

    <!-- BlockUnblockDialog -->
    <string name="BlockUnblockDialog_block_and_leave_s">અનબ્લૉક કરવુ છે અને છોડી દેવુ છે %1$s?</string>
    <string name="BlockUnblockDialog_block_s">%1$s ને બ્લોક કરો</string>
    <string name="BlockUnblockDialog_you_will_no_longer_receive_messages_or_updates">તમે હવે આ ગ્રુપમાંથી સંદેશા અથવા અપડેટ્સ પ્રાપ્ત કરશો નહીં, અને સભ્યો તમને ફરીથી આ ગ્રુપમાં ઉમેરવા માટે સમર્થ હશે નહીં.</string>
    <string name="BlockUnblockDialog_group_members_wont_be_able_to_add_you">ગ્રુપના સભ્યો તમને આ જૂથમાં ફરીથી ઉમેરવા માટે સમર્થ હશે નહીં.</string>
    <string name="BlockUnblockDialog_group_members_will_be_able_to_add_you">ગ્રુપના સભ્યો તમને આ ગ્રુપમાં ફરીથી ઉમેરવામાં સમર્થ હશે.</string>
    <!-- Text that is shown when unblocking a Signal contact -->
    <string name="BlockUnblockDialog_you_will_be_able_to_call_and_message_each_other">તમે એકબીજાને મેસેજ અને કૉલ કરી શકશો અને તમારું નામ અને ફોટો તેમની સાથે શેર કરવામાં આવશે.</string>
    <!-- Text that is shown when unblocking an SMS contact -->
    <string name="BlockUnblockDialog_you_will_be_able_to_message_each_other">તમે એકબીજાને મેસેજ કરી શકશો.</string>
    <string name="BlockUnblockDialog_blocked_people_wont_be_able_to_call_you_or_send_you_messages">અવરોધિત લોકો તમને કૉલ કરી શકશે નહીં અથવા તમને મેસેજ મોકલશે નહીં.</string>
    <string name="BlockUnblockDialog_blocked_people_wont_be_able_to_send_you_messages">બ્લોક કરેલા લોકો તમને મેસેજ મોકલી શકશે નહીં.</string>
    <!-- Message shown on block dialog when blocking the Signal release notes recipient -->
    <string name="BlockUnblockDialog_block_getting_signal_updates_and_news">Signal અપડેટ્સ અને સમાચારો મેળવવાનું બ્લોક કરો.</string>
    <!-- Message shown on unblock dialog when unblocking the Signal release notes recipient -->
    <string name="BlockUnblockDialog_resume_getting_signal_updates_and_news">Signal અપડેટ્સ અને સમાચારો મોકલવાનું ફરી શરૂ કરો.</string>
    <string name="BlockUnblockDialog_unblock_s">અન બ્લોક કરવું છે%1$s?</string>
    <string name="BlockUnblockDialog_block">અવરોધિત કરો</string>
    <string name="BlockUnblockDialog_block_and_leave">બ્લોક કરો અને નીકળો</string>
    <string name="BlockUnblockDialog_report_spam_and_block">સ્પામ અને બ્લૉક રિપોર્ટ કરો</string>

    <!-- BucketedThreadMedia -->
    <string name="BucketedThreadMedia_Today">આજે</string>
    <string name="BucketedThreadMedia_Yesterday">ગઇકાલે</string>
    <string name="BucketedThreadMedia_This_week">આ અઠવાડિયે</string>
    <string name="BucketedThreadMedia_This_month">આ મહિને</string>
    <string name="BucketedThreadMedia_Large">મોટું</string>
    <string name="BucketedThreadMedia_Medium">મધ્યમ</string>
    <string name="BucketedThreadMedia_Small">નાનું</string>

    <!-- CameraXFragment -->
    <string name="CameraXFragment_tap_for_photo_hold_for_video">ફોટો માટે ટેપ કરો, વિડિયો માટે પકડી રાખો</string>
    <string name="CameraXFragment_capture_description">કેપ્ચર</string>
    <string name="CameraXFragment_change_camera_description">કેમેરો બદલો</string>
    <string name="CameraXFragment_open_gallery_description">ગેલેરી ખોલો</string>

    <!-- CameraContacts -->
    <string name="CameraContacts_recent_contacts">તાજેતરના સંપર્કો</string>
    <string name="CameraContacts_signal_contacts">Signal સંપર્કો</string>
    <string name="CameraContacts_signal_groups">Signal ગ્રુપ</string>
    <string name="CameraContacts_you_can_share_with_a_maximum_of_n_conversations">તમે મહત્તમ %1$d સંવાદો એકસાથે શેર કરી શકો છો.</string>
    <string name="CameraContacts_select_signal_recipients">Signal પ્રાપ્તકર્તાઓ પસંદ કરો</string>
    <string name="CameraContacts_no_signal_contacts">કોઈ Signal સંપર્કો નથી</string>
    <string name="CameraContacts_you_can_only_use_the_camera_button">તમે ફક્ત Signal સંપર્કોને ફોટા મોકલવા માટે કેમેરા બટનનો ઉપયોગ કરી શકો છો. </string>
    <string name="CameraContacts_cant_find_who_youre_looking_for">તમે જેને શોધી રહ્યા છો તે શોધી શક્યા નથી?</string>
    <string name="CameraContacts_invite_a_contact_to_join_signal">Molly માં જોડાવા માટે સંપર્કને આમંત્રણ આપો</string>
    <string name="CameraContacts__menu_search">શોધો</string>

    <!-- Censorship Circumvention Megaphone -->
    <!-- Title for an alert that shows at the bottom of the chat list letting people know that circumvention is no longer needed -->
    <string name="CensorshipCircumventionMegaphone_turn_off_censorship_circumvention">સેન્સરશીપ પ્રયુક્તિ બંધ કરવી છે?</string>
    <!-- Body for an alert that shows at the bottom of the chat list letting people know that circumvention is no longer needed -->
    <string name="CensorshipCircumventionMegaphone_you_can_now_connect_to_the_signal_service">બહેતર અનુભવ માટે હવે તમે Signal સર્વિસ સાથે સીધા જ જોડાઈ શકો છો.</string>
    <!-- Action to prompt the user to disable circumvention since it is no longer needed -->
    <string name="CensorshipCircumventionMegaphone_turn_off">બંધ કરો</string>
    <!-- Action to prompt the user to dismiss the alert at the bottom of the chat list -->
    <string name="CensorshipCircumventionMegaphone_no_thanks">ના આભાર</string>

    <!-- ClearProfileActivity -->
    <string name="ClearProfileActivity_remove">દૂર કરો</string>
    <string name="ClearProfileActivity_remove_profile_photo">પ્રોફાઇલ ફોટો દૂર કરો?</string>
    <string name="ClearProfileActivity_remove_group_photo">ગ્રુપ ફોટો કાઢી નાખવો છે?</string>

    <!-- ClientDeprecatedActivity -->
    <string name="ClientDeprecatedActivity_update_signal">સિગ્નલ ને અપડેટ કરો</string>
    <string name="ClientDeprecatedActivity_this_version_of_the_app_is_no_longer_supported">એપ્લિકેશનનું આ વર્ઝન હવે સમર્થિત નથી. મેસેજ મોકલવા અને પ્રાપ્ત કરવાનું ચાલુ રાખવા માટે, નવીનતમ વર્ઝન પર અપડેટ કરો.</string>
    <string name="ClientDeprecatedActivity_update">અપડેટ</string>
    <string name="ClientDeprecatedActivity_dont_update">અપડેટ કરશો નહીં</string>
    <string name="ClientDeprecatedActivity_warning">ચેતવણી</string>
    <string name="ClientDeprecatedActivity_your_version_of_signal_has_expired_you_can_view_your_message_history">તમારી Signal ઍપનું વર્ઝન જૂનું થઈ ગયું છે. તમે તમારો મેસેજ હિસ્ટ્રી જોઈ શકો છો પરંતુ તમે અપડેટ ન કરો ત્યાં સુધી તમે મેસેજ મોકલી અથવા પ્રાપ્ત નહીં કરી શકો.</string>

    <!-- CommunicationActions -->
    <string name="CommunicationActions_no_browser_found">કોઈ વેબ બ્રાઉઝર મળ્યું નથી.</string>
    <string name="CommunicationActions_send_email">ઈમેઇલ મોકલો</string>
    <string name="CommunicationActions_a_cellular_call_is_already_in_progress">સેલ્યુલર કૉલ પહેલાથી ચાલુ છે.</string>
    <string name="CommunicationActions_start_voice_call">ઑડિયો કૉલ ચાલુ કરો?</string>
    <string name="CommunicationActions_cancel">રદ કરો</string>
    <string name="CommunicationActions_call">કૉલ</string>
    <string name="CommunicationActions_insecure_call">અસુરક્ષિત કૉલ</string>
    <string name="CommunicationActions_carrier_charges_may_apply">કેરિયરનો શુલ્ક લાગુ થઈ શકે છે. તમે જે નંબર પર કોલ કરો છો તે સિગ્નલ સાથે નોંધાયેલ નથી. આ કોલ ઈન્ટરનેટથી નહીં, તમારા મોબાઇલ કેરિયર દ્વારા કરવામાં આવશે.</string>

    <!-- ConfirmIdentityDialog -->

    <!-- ContactsCursorLoader -->
    <string name="ContactsCursorLoader_recent_chats">તાજેતરની ચેટ</string>
    <string name="ContactsCursorLoader_contacts">સંપર્કો</string>
    <string name="ContactsCursorLoader_groups">ગ્રુપ</string>
    <string name="ContactsCursorLoader_phone_number_search">ફોન નંબર શોધો</string>
    <!-- Header for username search -->
    <string name="ContactsCursorLoader_find_by_username">ઉપયોગકર્તા નામ દ્વારા શોધો</string>
    <!-- Label for my stories when selecting who to send media to -->
    <string name="ContactsCursorLoader_my_stories">મારી સ્ટોરીઝ</string>
    <!-- Text for a button that brings up a bottom sheet to create a new story. -->
    <string name="ContactsCursorLoader_new">નવું</string>

    <!-- ContactsDatabase -->
    <string name="ContactsDatabase_message_s">મેસેજ %1$s</string>
    <string name="ContactsDatabase_signal_call_s">Signal કૉલ %1$s</string>

    <!-- ContactNameEditActivity -->
    <!-- Toolbar title for contact name edit activity -->
    <string name="ContactNameEditActivity_given_name">આપેલા નામ</string>
    <string name="ContactNameEditActivity_family_name">અટક</string>
    <string name="ContactNameEditActivity_prefix">પ્રિફિક્સ</string>
    <string name="ContactNameEditActivity_suffix">સફિક્સ</string>
    <string name="ContactNameEditActivity_middle_name">પિતાનું નામ</string>

    <!-- ContactShareEditActivity -->
    <!-- ContactShareEditActivity toolbar title -->
    <string name="ContactShareEditActivity__send_contact">સંપર્ક મોકલો</string>
    <string name="ContactShareEditActivity_type_home">ઘર</string>
    <string name="ContactShareEditActivity_type_mobile">મોબાઇલ</string>
    <string name="ContactShareEditActivity_type_work">કામ</string>
    <string name="ContactShareEditActivity_type_missing">અન્ય</string>
    <string name="ContactShareEditActivity_invalid_contact">પસંદ કરેલો સંપર્ક અમાન્ય હતો</string>
    <!-- Content descrption for name edit button on contact share edit activity -->
    <string name="ContactShareEditActivity__edit_name">નામમાં ફેરફાર કરો</string>
    <!-- Content description for user avatar in edit activity -->
    <string name="ContactShareEditActivity__avatar">અવતાર</string>

    <!-- ConversationItem -->
    <string name="ConversationItem_error_not_sent_tap_for_details">મોકલ્યો નથી, વિગતો માટે ટેપ કરો</string>
    <string name="ConversationItem_error_partially_not_delivered">આંશિક રીતે મોકલેલ, વિગતો માટે ટેપ કરો</string>
    <string name="ConversationItem_error_network_not_delivered">મોકલવામાં નિષ્ફળ</string>
    <string name="ConversationItem_received_key_exchange_message_tap_to_process">કી વિનિમય મેસેજ મળ્યો, પ્રક્રિયા કરવા માટે ટેપ કરો.</string>
    <string name="ConversationItem_group_action_left">%1$s એ ગ્રુપ છોડયુ.</string>
    <string name="ConversationItem_send_paused">મેસેજ મોકવાનુ અટકાવવામાં આવ્યુ છે</string>
    <string name="ConversationItem_click_to_approve_unencrypted">મોકલવામાં નિષ્ફળ, અસુરક્ષિત ફૉલબેક માટે ટેપ કરો</string>
    <string name="ConversationItem_click_to_approve_unencrypted_sms_dialog_title">અનઇક્રિપ્ટ થયેલ SMS ફૉલબેક?</string>
    <string name="ConversationItem_click_to_approve_unencrypted_mms_dialog_title">અનઇક્રિપ્ટ થયેલ MMS ફૉલબેક?</string>
    <string name="ConversationItem_click_to_approve_unencrypted_dialog_message">આ મેસેજ એન્ક્રિપ્ટ કરવામાં આવશે <b>નહીં</b> કારણ કે પ્રાપ્તકર્તા હવે Signal વપરાશકર્તા નથી.\n\nઅસુરક્ષિત મેસેજ મોકલવો છે?</string>
    <string name="ConversationItem_unable_to_open_media">આ મીડિયા ખોલવા માટે કોઈ એપ્લિકેશન મળતું નથી.</string>
    <string name="ConversationItem_copied_text">નકલ કરેલ %1$s</string>
    <string name="ConversationItem_from_s">%1$s તરફથી</string>
    <string name="ConversationItem_to_s">%1$s માટે</string>
    <string name="ConversationItem_read_more"> વધુ વાંચો</string>
    <string name="ConversationItem_download_more"> વધુ ડાઉનલોડ કરો</string>
    <string name="ConversationItem_pending"> બાકી</string>
    <string name="ConversationItem_this_message_was_deleted">આ મેસેજ કાઢી નાખ્યો હતો.</string>
    <string name="ConversationItem_you_deleted_this_message">તમે આ મેસેજ કાઢી નાખ્યો.</string>
    <!-- Dialog error message shown when user can\'t download a message from someone else due to a permanent failure (e.g., unable to decrypt), placeholder is other\'s name -->
    <string name="ConversationItem_cant_download_message_s_will_need_to_send_it_again">મેસેજ ડાઉનલોડ કરી શકતા નથી. %1$sએ તેને ફરીથી મોકલવાની જરૂર છે.</string>
    <!-- Dialog error message shown when user can\'t download an image message from someone else due to a permanent failure (e.g., unable to decrypt), placeholder is other\'s name -->
    <string name="ConversationItem_cant_download_image_s_will_need_to_send_it_again">ઇમેજ ડાઉનલોડ કરી શકતા નથી. %1$sએ તેને ફરીથી મોકલવાની જરૂર છે.</string>
    <!-- Dialog error message shown when user can\'t download a video message from someone else due to a permanent failure (e.g., unable to decrypt), placeholder is other\'s name -->
    <string name="ConversationItem_cant_download_video_s_will_need_to_send_it_again">વીડિયો ડાઉનલોડ કરી શકતા નથી. %1$sએ તેને ફરીથી મોકલવાની જરૂર છે.</string>
    <!-- Dialog error message shown when user can\'t download a their own message via a linked device due to a permanent failure (e.g., unable to decrypt) -->
    <string name="ConversationItem_cant_download_message_you_will_need_to_send_it_again">મેસેજ ડાઉનલોડ કરી શકતા નથી. તમારે તેને ફરીથી મોકલવાની જરૂર છે.</string>
    <!-- Dialog error message shown when user can\'t download a their own image message via a linked device due to a permanent failure (e.g., unable to decrypt) -->
    <string name="ConversationItem_cant_download_image_you_will_need_to_send_it_again">ઇમેજ ડાઉનલોડ કરી શકતા નથી. તમારે તેને ફરીથી મોકલવાની જરૂર છે.</string>
    <!-- Dialog error message shown when user can\'t download a their own video message via a linked device due to a permanent failure (e.g., unable to decrypt) -->
    <string name="ConversationItem_cant_download_video_you_will_need_to_send_it_again">વીડિયો ડાઉનલોડ કરી શકતા નથી. તમારે તેને ફરીથી મોકલવાની જરૂર છે.</string>

    <!-- ConversationActivity -->
    <string name="ConversationActivity_add_attachment">જોડાણ ઉમેરો</string>
    <string name="ConversationActivity_select_contact_info">સંપર્ક માહિતી પસંદ કરો</string>
    <string name="ConversationActivity_compose_message">મેસેજ લખો</string>
    <string name="ConversationActivity_sorry_there_was_an_error_setting_your_attachment">માફ કરશો, તમારું જોડાણ સેટ કરવામાં ભૂલ આવી હતી.</string>
    <string name="ConversationActivity_recipient_is_not_a_valid_sms_or_email_address_exclamation">પ્રાપ્તકર્તા માન્ય SMS અથવા ઇમેઇલ સરનામું નથી!</string>
    <string name="ConversationActivity_message_is_empty_exclamation">મેસેજ ખાલી છે!</string>
    <string name="ConversationActivity_group_members">ગ્રુપ ના સભ્યો</string>
    <string name="ConversationActivity__tap_here_to_start_a_group_call">ગ્રુપ કૉલ પ્રારંભ કરવા માટે અહીં ટેપ કરો</string>

    <string name="ConversationActivity_invalid_recipient">અમાન્ય પ્રાપ્તકર્તા</string>
    <string name="ConversationActivity_added_to_home_screen">હોમ સ્ક્રીન પર ઉમેર્યું</string>
    <string name="ConversationActivity_calls_not_supported">કોલ્સ ઉપલબ્ધ નથી</string>
    <string name="ConversationActivity_this_device_does_not_appear_to_support_dial_actions">આ ડિવાઇસ ડાયલ ક્રિયાઓ માટે ઉપયુક્ત નથી.</string>
    <string name="ConversationActivity_transport_insecure_sms">અસુરક્ષિત SMS</string>
    <!-- A title for the option to send an SMS with a placeholder to put the name of their SIM card -->
    <string name="ConversationActivity_transport_insecure_sms_with_sim">અસુરક્ષિત SMS (%1$s)</string>
    <string name="ConversationActivity_transport_insecure_mms">અસુરક્ષિત MMS</string>
    <!-- A title for the option to send an SMS with a placeholder to put the name of their SIM card -->
    <string name="ConversationActivity_transport_signal">Signal મેસેજ</string>
    <string name="ConversationActivity_lets_switch_to_signal">ચાલો સિગ્નલ પર સ્વિચ કરીએ %1$s</string>
    <string name="ConversationActivity_specify_recipient">કૃપા કરીને સંપર્ક પસંદ કરો</string>
    <string name="ConversationActivity_unblock">અનાવરોધિત કરો</string>
    <string name="ConversationActivity_attachment_exceeds_size_limits">તમે મોકલો છો તે મેસેજ ના પ્રકાર માટે જોડાણ કદની મર્યાદાથી વધુ છે.</string>
    <string name="ConversationActivity_unable_to_record_audio">ઓડિયો રેકોર્ડ કરવામાં અસમર્થ</string>
    <string name="ConversationActivity_you_cant_send_messages_to_this_group">તમે આ જૂથને મેસેજ મોકલી શકતા નથી કારણ કે તમે હવે સભ્ય નથી.</string>
    <string name="ConversationActivity_only_s_can_send_messages">માત્ર %1$s મેસેજ મોકલી શકે છે.</string>
    <string name="ConversationActivity_admins">એડમિન્સ</string>
    <string name="ConversationActivity_message_an_admin">એડમિનને મેસેજ કરો</string>
    <string name="ConversationActivity_cant_start_group_call">ગ્રુપ કોલ શરૂ કરી શકતા નથી</string>
    <string name="ConversationActivity_only_admins_of_this_group_can_start_a_call">આ ગ્રુપના એડમિન જ કોલ શરૂ કરી શકે છે.</string>
    <string name="ConversationActivity_there_is_no_app_available_to_handle_this_link_on_your_device">તમારા ડિવાઇસ પર આ લિંક ને હેન્ડલ કરવા માટે કોઈ એપ્લિકેશન ઉપલબ્ધ નથી.</string>
    <string name="ConversationActivity_your_request_to_join_has_been_sent_to_the_group_admin">તમારી જૂથમાં જોડાવવાની વિનંતી એડમિનને મોકલવામાં આવી છે. જ્યારે તેઓ મંજૂર કરશે ત્યારે તમને જાણ કરવામાં આવશે.</string>
    <string name="ConversationActivity_cancel_request">વિનંતી રદ કરો</string>

    <string name="ConversationActivity_to_send_audio_messages_allow_signal_access_to_your_microphone">ઓડિયો મેસેજ મોકલવા માટે, તમારા માઇક્રોફોન પર Molly એક્સેસની મંજૂરી આપો.</string>
    <string name="ConversationActivity_signal_requires_the_microphone_permission_in_order_to_send_audio_messages">ઓડિયો મેસેજ મોકલવા માટે Molly ને માઇક્રોફોન પરવાનગીની આવશ્યકતા છે, પરંતુ તે કાયમી ધોરણે નામંજૂર કરવામાં આવી છે. કૃપા કરીને એપ્લિકેશન સેટિંગ્સ ચાલુ રાખો, \"પરવાનગી\" પસંદ કરો અને \"માઇક્રોફોન\" સક્ષમ કરો.</string>
    <string name="ConversationActivity_signal_needs_the_microphone_and_camera_permissions_in_order_to_call_s">કૉલ કરવા માટે Molly ને માઇક્રોફોન અને કેમેરાની પરવાનગીની જરૂર છે %1$s, પરંતુ તેઓને કાયમી નામંજૂર કરવામાં આવ્યા છે. કૃપા કરીને એપ્લિકેશન સેટિંગ્સ ચાલુ રાખો, \"પરવાનગી\" પસંદ કરો અને \"માઇક્રોફોન\" અને \"કેમેરો\" સક્ષમ કરો.</string>
    <string name="ConversationActivity_to_capture_photos_and_video_allow_signal_access_to_the_camera">ફોટા અને વિડિયો મેળવવા માટે, કેમેરામાં Molly એક્સેસની મંજૂરી આપો.</string>
    <string name="ConversationActivity_signal_needs_the_camera_permission_to_take_photos_or_video">ફોટા અથવા વિડિયો લેવા માટે Molly ને કૅમેરાની પરવાનગીની જરૂર હોય છે, પરંતુ તે કાયમી ધોરણે નામંજૂર કરવામાં આવી છે. કૃપા કરીને એપ્લિકેશન સેટિંગ્સ ચાલુ રાખો, \"પરવાનગી\" પસંદ કરો અને \"કૅમેરા\" સક્ષમ કરો.</string>
    <string name="ConversationActivity_signal_needs_camera_permissions_to_take_photos_or_video">Molly ને ફોટા અથવા વિડિયો લેવા માટે કૅમેરાની પરવાનગીની જરૂર હોય છે</string>
    <string name="ConversationActivity_enable_the_microphone_permission_to_capture_videos_with_sound">અવાજ સાથે વિડિયોને કેપ્ચર કરવા માટે માઇક્રોફોન પરવાનગીને સક્ષમ કરો</string>
    <string name="ConversationActivity_signal_needs_the_recording_permissions_to_capture_video">વિડિયોને રેકોર્ડ કરવા માટે Molly ને માઇક્રોફોન પરવાનગીની જરૂર છે, પરંતુ તે નામંજૂર કરવામાં આવી છે. કૃપા કરીને એપ્લિકેશન સેટિંગ્સ ચાલુ રાખો, \"પરવાનગી\" પસંદ કરો અને \"માઇક્રોફોન\" અને \"કેમેરા\" સક્ષમ કરો.</string>
    <string name="ConversationActivity_signal_needs_recording_permissions_to_capture_video">વિડિયો રેકોર્ડ કરવા માટે Molly ને માઇક્રોફોન પરવાનગીની જરૂર છે.</string>

    <string name="ConversationActivity_quoted_contact_message">%1$s %2$s</string>
    <string name="ConversationActivity_signal_cannot_sent_sms_mms_messages_because_it_is_not_your_default_sms_app">Signal SMS/MMS મેસેજ મોકલી શકતું નથી કારણ કે તે તમારી ડિફોલ્ટ SMS એપ્લિકેશન નથી. શું તમે તેને તમારા Android સેટિંગ્સ માં બદલવા માંગો છો?</string>
    <string name="ConversationActivity_yes">હા</string>
    <string name="ConversationActivity_no">ના</string>
    <string name="ConversationActivity_search_position">%1$dની%2$d</string>
    <string name="ConversationActivity_no_results">કોઈ પરિણામ નથી</string>

    <string name="ConversationActivity_sticker_pack_installed">સ્ટીકર પૅક ઇન્સ્ટોલ કરેલું છે</string>
    <string name="ConversationActivity_new_say_it_with_stickers">નવું! સ્ટીકરોથી બોલો</string>

    <string name="ConversationActivity_cancel">રદ કરો</string>
    <string name="ConversationActivity_delete_conversation">વાતચીત કાઢી નાંખીએ?</string>
    <string name="ConversationActivity_delete_and_leave_group">જૂથ કાઢી નાખવું અને છોડી દેવું છે?</string>
    <string name="ConversationActivity_this_conversation_will_be_deleted_from_all_of_your_devices">આ વાતચીત તમારા બધા ડિવાઇસમાંથી કાઢી નાખવામાં આવશે.</string>
    <string name="ConversationActivity_you_will_leave_this_group_and_it_will_be_deleted_from_all_of_your_devices">તમે આ ગ્રુપને છોડી દો, અને તે તમારા બધા ડિવાઇસમાંથી કાઢી નાખવામાં આવશે.</string>
    <string name="ConversationActivity_delete">કાઢી નાખો</string>
    <string name="ConversationActivity_delete_and_leave">કાઢી નાખો અને છોડો</string>
    <string name="ConversationActivity__to_call_s_signal_needs_access_to_your_microphone">%1$s ને કોલ કરવા માટે, સિગ્નલને તમારા માઇક્રોફોનની ઍક્સેસની જરૂર છે</string>


    <string name="ConversationActivity_join">જોડાઓ</string>
    <string name="ConversationActivity_full">ભરેલ</string>

    <string name="ConversationActivity_error_sending_media">મીડિયા મોકલવામાં ભૂલ</string>

    <string name="ConversationActivity__reported_as_spam_and_blocked">સ્પામ તરીકે નોંધાયેલ છે અને બ્લૉક કરેલ છે.</string>

    <!-- Message shown when opening an SMS conversation with SMS disabled and they have unexported sms messages -->
    <string name="ConversationActivity__sms_messaging_is_currently_disabled_you_can_export_your_messages_to_another_app_on_your_phone">SMS મેસેજિંગ હાલમાં બંધ છે. તમે તમારા મેસેજને તમારા ફોન પરની અન્ય ઍપમાં એક્સપોર્ટ કરી શકો છો.</string>
    <!-- Message shown when opening an SMS conversation with SMS disabled and they have unexported sms messages -->
    <string name="ConversationActivity__sms_messaging_is_no_longer_supported_in_signal_you_can_export_your_messages_to_another_app_on_your_phone">Signalમાં હવે SMS મેસેજિંગ સમર્થિત નથી. તમે તમારા મેસેજને તમારા ફોન પરની અન્ય ઍપમાં એક્સપોર્ટ કરી શકો છો.</string>
    <!-- Action button shown when in sms conversation, sms is disabled, and unexported sms messages are present -->
    <string name="ConversationActivity__export_sms_messages">SMS મેસેજ એક્સપોર્ટ કરો</string>
    <!-- Message shown when opening an SMS conversation with SMS disabled and there are no exported messages -->
    <string name="ConversationActivity__sms_messaging_is_currently_disabled_invite_s_to_to_signal_to_keep_the_conversation_here">SMS મેસેજિંગ હાલમાં બંધ છે. વાતચીત અહીં રાખવા માટે %1$s ને Signal પર આમંત્રિત કરો.</string>
    <!-- Message shown when opening an SMS conversation with SMS disabled and there are no exported messages -->
    <string name="ConversationActivity__sms_messaging_is_no_longer_supported_in_signal_invite_s_to_to_signal_to_keep_the_conversation_here">Signalમાં હવે SMS મેસેજિંગ સમર્થિત નથી. વાતચીત અહીં રાખવા માટે %1$s ને Signal પર આમંત્રિત કરો.</string>
    <!-- Action button shown when opening an SMS conversation with SMS disabled and there are no exported messages -->
    <string name="ConversationActivity__invite_to_signal">Signal માટે આમંત્રણ આપો</string>
    <!-- Snackbar message shown after dismissing the full screen sms export megaphone indicating we\'ll do it again soon -->
    <string name="ConversationActivity__you_will_be_reminded_again_soon">તમને ટૂંક સમયમાં ફરીથી યાદ અપાવવામાં આવશે.</string>

    <!-- ConversationAdapter -->
    <plurals name="ConversationAdapter_n_unread_messages">
        <item quantity="one">%1$dન વાંચેલ મેસેજ</item>
        <item quantity="other">%1$dન વાંચેલ મેસેજ</item>
    </plurals>

    <!-- ConversationFragment -->
    <!-- Toast text when contacts activity is not found -->
    <string name="ConversationFragment__contacts_app_not_found">સંપર્કોની એપ્લિકેશન મળી નહીં.</string>
    <plurals name="ConversationFragment_delete_selected_messages">
        <item quantity="one">પસંદ કરેલા મેસેજ કાઢી નાખો?</item>
        <item quantity="other">પસંદ કરેલા મેસેજ કાઢી નાખો?</item>
    </plurals>
    <string name="ConversationFragment_save_to_sd_card">સ્ટોરેજમાં સેવ કરો?</string>
    <plurals name="ConversationFragment_saving_n_media_to_storage_warning">
        <item quantity="one">આ મીડિયાને સ્ટોરેજમાં સાચવવાથી તમારા ડિવાઇસ પરની કોઈપણ અન્ય એપ્લિકેશનોને તેને પહોંચવાની મંજૂરી મળશે. \n\nચાલુ રાખીએ?</item>
        <item quantity="other">બધા %1$d મીડિયાને સ્ટોરેજમાં સાચવવાથી તમારા ડિવાઇસ પરની કોઈપણ અન્ય એપ્લિકેશનોને તેને પહોંચવાની મંજૂરી મળશે. \n\nચાલુ રાખીએ?</item>
    </plurals>
    <plurals name="ConversationFragment_error_while_saving_attachments_to_sd_card">
        <item quantity="one">સ્ટોરેજ માં સેવ કરતી વખતે ભૂલ!</item>
        <item quantity="other">સ્ટોરેજ માં સેવ કરતી વખતે ભૂલ!</item>
    </plurals>
    <string name="ConversationFragment_unable_to_write_to_sd_card_exclamation">સ્ટોરેજ પર લખવામાં અસમર્થ!</string>
    <plurals name="ConversationFragment_saving_n_attachments">
        <item quantity="one">જોડાણ સેવ કરી રહ્યા છીએ</item>
        <item quantity="other">%1$d જોડાણો સેવ કરી રહ્યા છે</item>
    </plurals>
    <plurals name="ConversationFragment_saving_n_attachments_to_sd_card">
        <item quantity="one">સ્ટોરેજમાં જોડાણ સેવ થઈ રહ્યાં છે…</item>
        <item quantity="other">સ્ટોરેજમાં %1$d જોડાણો સેવ થઈ રહ્યાં છે…</item>
    </plurals>
    <string name="ConversationFragment_pending">બાકી</string>
    <string name="ConversationFragment_push">તારીખ (Signal)</string>
    <string name="ConversationFragment_mms">MMS</string>
    <string name="ConversationFragment_sms">SMS</string>
    <string name="ConversationFragment_deleting">કાઢી નાખો</string>
    <string name="ConversationFragment_deleting_messages">મેસેજ કાઢી નાખો…</string>
    <string name="ConversationFragment_delete_for_me">મારા માટે કાઢી નાખો</string>
    <string name="ConversationFragment_delete_for_everyone">બધા માટે કાઢી નાખો</string>
    <!-- Dialog button for deleting one or more note-to-self messages only on this device, leaving that same message intact on other devices. -->
    <string name="ConversationFragment_delete_on_this_device">આ ડિવાઇસ પર ડિલીટ કરો</string>
    <!-- Dialog button for deleting one or more note-to-self messages on all linked devices. -->
    <string name="ConversationFragment_delete_everywhere">દરેક જગ્યાએ ડિલીટ કરો</string>
    <string name="ConversationFragment_this_message_will_be_deleted_for_everyone_in_the_conversation">જો આ મેસેજ Signal નાં તાજેતરનાં વર્ઝન પર હોય તો વાતચીત માં દરેક માટે આ મેસેજ કાઢી નાખવામાં આવશે. તેઓ જોઈ શકશે કે તમે કોઈ મેસેજ કાઢી નાખ્યો છે.</string>
    <string name="ConversationFragment_quoted_message_not_found">અસલ મેસેજ મળ્યો નથી</string>
    <string name="ConversationFragment_quoted_message_no_longer_available">અસલ મેસેજ હવે ઉપલબ્ધ નથી</string>
    <string name="ConversationFragment_failed_to_open_message">મેસેજ ખોલવામાં નિષ્ફળ</string>
    <string name="ConversationFragment_you_can_swipe_to_the_right_reply">ઝડપથી જવાબ આપવા માટે તમે કોઈપણ મેસેજ પર જમણી બાજુ સ્વાઇપ કરી શકો છો</string>
    <string name="ConversationFragment_you_can_swipe_to_the_left_reply">ઝડપથી જવાબ આપવા માટે તમે કોઈપણ મેસેજ ની ડાબી બાજુ સ્વાઇપ કરી શકો છો</string>
    <string name="ConversationFragment_outgoing_view_once_media_files_are_automatically_removed">આઉટગોઇંગ વ્યૂ-એકવાર મીડિયા ફાઇલો મોકલ્યા પછી આપમેળે દૂર થાય છે</string>
    <string name="ConversationFragment_you_already_viewed_this_message">તમે આ મેસેજ પહેલેથી જોયો છે</string>
    <string name="ConversationFragment__you_can_add_notes_for_yourself_in_this_conversation">તમે આ વાતચીતમાં તમારા માટે નોટ્સ ઉમેરી શકો છો. \nજો તમારા એકાઉન્ટમાં કોઈ લિંક થયેલ ઉપકરણો છે, તો નવી નોટ્સ સમન્વયિત કરવામાં આવશે.</string>
    <string name="ConversationFragment__d_group_members_have_the_same_name">%1$d જૂથ સભ્યોનાં સરખાં નામ છે.</string>
    <string name="ConversationFragment__tap_to_review">રિવ્યુ કરવા માટે ટેપ કરો</string>
    <string name="ConversationFragment__review_requests_carefully">વિનંતીઓની કાળજીપૂર્વક રિવ્યુ કરો</string>
    <string name="ConversationFragment__signal_found_another_contact_with_the_same_name">Molly ને સરખાં નામનો બીજો સંપર્ક મળ્યો.</string>
    <string name="ConversationFragment_contact_us">અમારો સંપર્ક કરો</string>
    <string name="ConversationFragment_verify">ચકાસો</string>
    <string name="ConversationFragment_not_now">અત્યારે નહીં</string>
    <string name="ConversationFragment_your_safety_number_with_s_changed">%1$s સાથેનો તમારો સલામતી નંબર બદલાયો છે</string>
    <string name="ConversationFragment_your_safety_number_with_s_changed_likey_because_they_reinstalled_signal">%1$s સાથેનો તમારો સલામતી નંબર બદલાયો છે, સંભવિત કારણ કે તેઓએ સિગ્નલ ફરીથી ઇન્સ્ટોલ કર્યું અથવા ડિવાઇસ બદલ્યુ છે.</string>
    <!-- Message shown to indicate which notification profile is on/active -->
    <string name="ConversationFragment__s_on">%1$s ચાલુ</string>
    <!-- Dialog title for block group link join requests -->
    <string name="ConversationFragment__block_request">વિનંતી બ્લૉક કરવી છે?</string>
    <!-- Dialog message for block group link join requests -->
    <string name="ConversationFragment__s_will_not_be_able_to_join_or_request_to_join_this_group_via_the_group_link">%1$s ગ્રુપ લિંક વડે આ ગ્રુપમાં જોડાઈ શકશે નહીં અથવા જોડાવાની વિનંતી કરી શકશે નહીં. તેઓને હજી પણ આ ગ્રુપમાં જાતે ઉમેરી શકાય છે.</string>
    <!-- Dialog confirm block request button -->
    <string name="ConversationFragment__block_request_button">વિનંતી બ્લૉક કરો</string>
    <!-- Dialog cancel block request button -->
    <string name="ConversationFragment__cancel">રદ કરો</string>
    <!-- Message shown after successfully blocking join requests for a user -->
    <string name="ConversationFragment__blocked">બ્લૉક કર્યા</string>
    <!-- Label for a button displayed in conversation list to clear the chat filter -->
    <string name="ConversationListFragment__clear_filter">ફિલ્ટર દૂર કરો</string>
    <!-- Notice on chat list when no unread chats are available, centered on display -->
    <string name="ConversationListFragment__no_unread_chats">કોઈ વાંચ્યા વગરની ચેટ નથી</string>
    <plurals name="ConversationListFragment_delete_selected_conversations">
        <item quantity="one">પસંદ કરેલા સંવાદ કાઢી નાખીએ?</item>
        <item quantity="other">પસંદ કરેલા સંવાદ કાઢી નાખીએ?</item>
    </plurals>
    <plurals name="ConversationListFragment_this_will_permanently_delete_all_n_selected_conversations">
        <item quantity="one">આ પસંદ કરેલ વાતચીતને કાયમીરૂપે ડિલીટ કરશે.</item>
        <item quantity="other">આ બધી %1$d પસંદ કરેલ વાતચીતને કાયમીરૂપે ડિલીટ કરશે.</item>
    </plurals>
    <string name="ConversationListFragment_deleting">કાઢી નાખો</string>
    <string name="ConversationListFragment_deleting_selected_conversations">પસંદ કરેલ સંવાદ કાઢી નાખી રહ્યાં છે…</string>
    <plurals name="ConversationListFragment_conversations_archived">
        <item quantity="one">વાતચીત આર્કાઇવ કરી</item>
        <item quantity="other">%1$d વાતચીત આર્કાઇવ કરી</item>
    </plurals>
    <string name="ConversationListFragment_undo">પૂર્વવત્ કરો</string>
    <plurals name="ConversationListFragment_moved_conversations_to_inbox">
        <item quantity="one">વાતચીતને ઇનબોક્સમાં ખસેડી</item>
        <item quantity="other">%1$d વાતચીતોને ઇનબોક્સમાં ખસેડી</item>
    </plurals>
    <plurals name="ConversationListFragment_read_plural">
        <item quantity="one">વાંચેલ</item>
        <item quantity="other">વાંચેલ</item>
    </plurals>
    <plurals name="ConversationListFragment_unread_plural">
        <item quantity="one">ન વાંચેલ</item>
        <item quantity="other">ન વાંચેલ</item>
    </plurals>
    <plurals name="ConversationListFragment_pin_plural">
        <item quantity="one">પિન કરો</item>
        <item quantity="other">પિન કરો</item>
    </plurals>
    <plurals name="ConversationListFragment_unpin_plural">
        <item quantity="one">પિન દૂર કરો</item>
        <item quantity="other">પિન દૂર કરો</item>
    </plurals>
    <plurals name="ConversationListFragment_mute_plural">
        <item quantity="one">મ્યુટ કરો</item>
        <item quantity="other">મ્યુટ કરો</item>
    </plurals>
    <plurals name="ConversationListFragment_unmute_plural">
        <item quantity="one">અનમ્યુટ કરો</item>
        <item quantity="other">અનમ્યુટ કરો</item>
    </plurals>
    <string name="ConversationListFragment_select">પસંદ કરો</string>
    <plurals name="ConversationListFragment_archive_plural">
        <item quantity="one">આર્કાઇવ કરો</item>
        <item quantity="other">આર્કાઇવ કરો</item>
    </plurals>
    <plurals name="ConversationListFragment_unarchive_plural">
        <item quantity="one">અનઆર્કાઇવ કરો</item>
        <item quantity="other">અનઆર્કાઇવ કરો</item>
    </plurals>
    <plurals name="ConversationListFragment_delete_plural">
        <item quantity="one">ડિલીટ કરો</item>
        <item quantity="other">ડિલીટ કરો</item>
    </plurals>
    <string name="ConversationListFragment_select_all">બધા પસંદ કરો</string>
    <plurals name="ConversationListFragment_s_selected">
        <item quantity="one">%1$d પસંદ કર્યો</item>
        <item quantity="other">%1$d પસંદ કર્યા</item>
    </plurals>

    <!-- Show in conversation list overflow menu to open selection bottom sheet -->
    <string name="ConversationListFragment__notification_profile">નોટિફિકેશન પ્રોફાઇલ</string>
    <!-- Tooltip shown after you have created your first notification profile -->
    <string name="ConversationListFragment__turn_your_notification_profile_on_or_off_here">અહીં તમારી નોટિફિકેશન પ્રોફાઇલ ચાલુ કે બંધ કરો.</string>
    <!-- Message shown in top toast to indicate the named profile is on -->
    <string name="ConversationListFragment__s_on">%1$s ચાલુ</string>

    <!-- ConversationListItem -->
    <string name="ConversationListItem_key_exchange_message">કી વિનિમય મેસેજ</string>

    <!-- ConversationListItemAction -->
    <string name="ConversationListItemAction_archived_conversations_d">આર્કાઇવ કરેલા સંવાદ (%1$d)</string>

    <!-- ConversationTitleView -->
    <string name="ConversationTitleView_verified">ચકાસણી</string>
    <string name="ConversationTitleView_you">તમે</string>

    <!-- ConversationTypingView -->
    <string name="ConversationTypingView__plus_d">+%1$d</string>

    <!-- CreateGroupActivity -->
    <string name="CreateGroupActivity__select_members">સભ્યો પસંદ કરો</string>

    <!-- ConversationListFilterPullView -->
    <!-- Note in revealable view before fully revealed -->
    <string name="ConversationListFilterPullView__pull_down_to_filter">Pull down to filter</string>
    <!-- Note in revealable view after fully revealed -->
    <string name="ConversationListFilterPullView__release_to_filter">Release to filter</string>

    <!-- CreateProfileActivity -->
    <string name="CreateProfileActivity__profile">પ્રોફાઇલ</string>
    <string name="CreateProfileActivity_error_setting_profile_photo">પ્રોફાઇલ ફોટો સેટ કરવામાં ભૂલ</string>
    <string name="CreateProfileActivity_problem_setting_profile">પ્રોફાઇલ ને સેટ કરવામાં સમસ્યા</string>
    <string name="CreateProfileActivity_set_up_your_profile">તમારી પ્રોફાઇલ સેટ કરો</string>
    <string name="CreateProfileActivity_signal_profiles_are_end_to_end_encrypted">તમારી પ્રોફાઇલ અને તેમાં કરેલા ફેરફારો તમે મેસેજ કરો છો તે લોકોને, સંપર્કો અને ગ્રૂપને દેખાશે.</string>
    <string name="CreateProfileActivity_set_avatar_description">અવતાર સેટ કરો</string>

    <!-- ProfileCreateFragment -->
    <!-- Displayed at the top of the screen and explains how profiles can be viewed. -->
    <string name="ProfileCreateFragment__profiles_are_visible_to_contacts_and_people_you_message">પ્રોફાઇલ તમે મેસેજ કરો છો તે લોકોને, સંપર્કોને અને ગ્રૂપને દેખાય છે.</string>
    <!-- Title of clickable row to select phone number privacy settings -->
    <string name="ProfileCreateFragment__who_can_find_me">મને નંબર થી કોણ શોધી શકે?</string>

    <!-- WhoCanSeeMyPhoneNumberFragment -->
    <!-- Toolbar title for this screen -->
    <string name="WhoCanSeeMyPhoneNumberFragment__who_can_find_me_by_number">મને નંબરથી કોણ શોધી શકે?</string>
    <!-- Description for radio item stating anyone can see your phone number -->
    <string name="WhoCanSeeMyPhoneNumberFragment__anyone_who_has">તમારો ફોન નંબર જેની પણ સંપર્ક સૂચિમાં હશે તે કોઈ પણ તમને Signalમાં સંપર્ક તરીકે જોશે. અન્ય લોકો તમારો નંબર સર્ચ કરીને તમને શોધી શકશે.</string>
    <!-- Description for radio item stating no one will be able to see your phone number -->
    <string name="WhoCanSeeMyPhoneNumberFragment__nobody_on_signal">Signal પર કોઈ પણ તમને તમારા ફોન નંબરથી શોધી નહીં શકે.</string>

    <!-- ChooseBackupFragment -->
    <string name="ChooseBackupFragment__restore_from_backup">બૅકઅપમાંથી રિસ્ટોર કરીએ?</string>
    <string name="ChooseBackupFragment__restore_your_messages_and_media">સ્થાનિક બૅકઅપ થી તમારા મેસેજ અને મીડિયાને રિસ્ટોર કરો. જો તમે હવે રિસ્ટોર નહીં કરો, તો તમે પછીથી રિસ્ટોર કરી શકશો નહીં.</string>
    <string name="ChooseBackupFragment__icon_content_description">બૅકઅપ આઇકૉનથી રિસ્ટોર કરો</string>
    <string name="ChooseBackupFragment__choose_backup">બૅકઅપ પસંદ કરો</string>
    <string name="ChooseBackupFragment__learn_more">વધુ શીખો</string>
    <string name="ChooseBackupFragment__no_file_browser_available">કોઈ ફાઇલ બ્રાઉઝર ઉપલબ્ધ નથી</string>

    <!-- RestoreBackupFragment -->
    <string name="RestoreBackupFragment__restore_complete">રિસ્ટોર પૂરુ</string>
    <string name="RestoreBackupFragment__to_continue_using_backups_please_choose_a_folder">બૅકઅપનો ઉપયોગ ચાલુ રાખવા માટે, કૃપા કરીને એક ફોલ્ડર પસંદ કરો. નવા બૅકઅપ આ સ્થાન પર સાચવવામાં આવશે.</string>
    <string name="RestoreBackupFragment__choose_folder">ફોલ્ડર પસંદ કરો</string>
    <string name="RestoreBackupFragment__not_now">અત્યારે નહીં</string>
    <!-- Couldn\'t find the selected backup -->
    <string name="RestoreBackupFragment__backup_not_found">બૅકઅપ મળ્યું નહીં.</string>
    <!-- Couldn\'t read the selected backup -->
    <string name="RestoreBackupFragment__backup_could_not_be_read">બૅકઅપ વાંચી શકાયો નહીં.</string>
    <!-- Backup has an unsupported file extension -->
    <string name="RestoreBackupFragment__backup_has_a_bad_extension">બૅકઅપનું એક્સટેન્શન ખરાબ છે.</string>

    <!-- BackupsPreferenceFragment -->
    <string name="BackupsPreferenceFragment__chat_backups">ચેટ બૅકઅપ</string>
    <string name="BackupsPreferenceFragment__backups_are_encrypted_with_a_passphrase">બૅકઅપ એક પાસફ્રેઝથી એન્ક્રિપ્ટ થયેલ છે અને તમારા ઉપકરણ પર સ્ટૉર છે.</string>
    <string name="BackupsPreferenceFragment__create_backup">બૅકઅપ બનાવો</string>
    <string name="BackupsPreferenceFragment__last_backup">છેલ્લું બૅકઅપ: %1$s</string>
    <string name="BackupsPreferenceFragment__backup_folder">બૅકઅપ ફોલ્ડર</string>
    <string name="BackupsPreferenceFragment__verify_backup_passphrase">બૅકઅપ પાસફ્રેઝ ચકાસો</string>
    <string name="BackupsPreferenceFragment__test_your_backup_passphrase">તમારા બૅકઅપ પાસફ્રેઝનું પરીક્ષણ કરો અને ચકાસો કે તે મેચ કરે છે</string>
    <string name="BackupsPreferenceFragment__turn_on">ચાલુ કરો</string>
    <string name="BackupsPreferenceFragment__turn_off">બંધ કરો</string>
    <string name="BackupsPreferenceFragment__to_restore_a_backup">"બૅકઅપ રિસ્ટોર કરવા માટે, Molly ની નવી કૉપી ઇન્સ્ટોલ કરો. એપ્લિકેશન ખોલો અને \"રિસ્ટોર બૅકઅપ\" ટેપ કરો, પછી બૅકઅપ ફાઇલ શોધો. %1$s"</string>
    <string name="BackupsPreferenceFragment__learn_more">વધુ શીખો</string>
    <string name="BackupsPreferenceFragment__in_progress">થાય છે…</string>
    <!-- Status text shown in backup preferences when verifying a backup -->
    <string name="BackupsPreferenceFragment__verifying_backup">બૅકઅપ ચકાસી રહ્યા છીએ…</string>
    <string name="BackupsPreferenceFragment__d_so_far">%1$dઅત્યાર સુધી…</string>
    <!-- Show percentage of completion of backup -->
    <string name="BackupsPreferenceFragment__s_so_far">%1$s%% અત્યાર સુધી…</string>
    <string name="BackupsPreferenceFragment_signal_requires_external_storage_permission_in_order_to_create_backups">બૅકઅપ બનાવવા માટે Molly ને બાહ્ય સ્ટોરેજ પરવાનગીની જરૂર હોય છે, પરંતુ તે કાયમી ધોરણે નામંજૂર કરવામાં આવી છે. કૃપા કરીને એપ્લિકેશન સેટિંગ્સ ચાલુ રાખો, \"પરવાનગી\" પસંદ કરો અને \"સ્ટોરેજ\" સક્ષમ કરો.</string>


    <!-- CustomDefaultPreference -->
    <string name="CustomDefaultPreference_using_custom">કસ્ટમથી: %1$s</string>
    <string name="CustomDefaultPreference_using_default">ડિફોલ્ટથી: %1$s</string>
    <string name="CustomDefaultPreference_none">કંઈ નહીં</string>

    <!-- AvatarSelectionBottomSheetDialogFragment -->
    <string name="AvatarSelectionBottomSheetDialogFragment__taking_a_photo_requires_the_camera_permission">ફોટો લેવા માટે કૅમેરાની પરવાનગીની જરૂરી છે.</string>
    <string name="AvatarSelectionBottomSheetDialogFragment__viewing_your_gallery_requires_the_storage_permission">તમારી ગેલેરી જોવા માટે સ્ટોરેજ પરવાનગીની જરૂરી છે.</string>

    <!-- DateUtils -->
    <string name="DateUtils_just_now">હમણાં</string>
    <string name="DateUtils_minutes_ago">%1$dમિ</string>
    <string name="DateUtils_today">આજે</string>
    <string name="DateUtils_yesterday">ગઇકાલે</string>

    <!-- DecryptionFailedDialog -->
    <string name="DecryptionFailedDialog_chat_session_refreshed">ચેટ સેશન રિફ્રેશ તાજું થયું</string>
    <string name="DecryptionFailedDialog_signal_uses_end_to_end_encryption">Signal એન્ડ-ટુ-એન્ડ એન્ક્રિપ્શનનો ઉપયોગ કરે છે અને તેને ક્યારેક તમારા ચેટ સત્રને રિફ્રેશ કરવાની જરૂર પડી શકે છે. આ તમારી ચેટ ની સુરક્ષાને અસર કરતું નથી, પરંતુ તમે કદાચ આ સંપર્કમાંથી કોઈ મેસેજ ચૂકી ગયા છો, અને તમે તેને ફરીથી મોકલવા માટે કહી શકો છો.</string>

    <!-- DeviceListActivity -->
    <string name="DeviceListActivity_unlink_s">અનલિંક કરો \'%1$s\'?</string>
    <string name="DeviceListActivity_by_unlinking_this_device_it_will_no_longer_be_able_to_send_or_receive">આ ડિવાઇસ ને અનલિંક કરીને, તે હવે મેસેજ મોકલવા અથવા પ્રાપ્ત કરવામાં સમર્થ રહેશે નહીં.</string>
    <string name="DeviceListActivity_network_connection_failed">નેટવર્ક કનેક્શન નિષ્ફળ થયું</string>
    <string name="DeviceListActivity_try_again">ફરીથી પ્રયત્ન કરો</string>
    <string name="DeviceListActivity_unlinking_device">અનલિંકિંગ ડિવાઇસ…</string>
    <string name="DeviceListActivity_unlinking_device_no_ellipsis">અનલિંકિંગ ડિવાઇસ</string>
    <string name="DeviceListActivity_network_failed">નેટવર્ક નિષ્ફળ થયું!</string>

    <!-- DeviceListItem -->
    <string name="DeviceListItem_unnamed_device">અનામી ઉપકરણ</string>
    <string name="DeviceListItem_linked_s">લિંક કરેલ %1$s</string>
    <string name="DeviceListItem_last_active_s">છેલ્લે સક્રિય %1$s</string>
    <string name="DeviceListItem_today">આજે</string>

    <!-- DocumentView -->
    <string name="DocumentView_unnamed_file">અનામી ફાઇલ</string>

    <!-- DozeReminder -->
    <string name="DozeReminder_optimize_for_missing_play_services">ખૂટતી Play Services માટે ઓપ્ટિમાઇઝ કરો</string>
    <string name="DozeReminder_this_device_does_not_support_play_services_tap_to_disable_system_battery">આ ડિવાઇસ Play Servicesનું સમર્થન કરતું નથી. સિસ્ટમ બેટરી ઓપ્ટિમાઇઝેશંસને અક્ષમ કરવા માટે ટેપ કરો જે Molly ને નિષ્ક્રિય હોવા પર મેસેજ પ્રાપ્ત કરવામાં અટકાવે છે.</string>

    <!-- ExpiredBuildReminder -->
    <string name="ExpiredBuildReminder_this_version_of_signal_has_expired">Signal નું આ વર્ઝન સમાપ્ત થઈ ગયું છે. મેસેજ મોકલવા અને મેળવવા કરવા માટે અત્યારે અપડેટ કરો.</string>
    <string name="ExpiredBuildReminder_update_now">અત્યારે અપડેટ કરો</string>

    <!-- PendingGroupJoinRequestsReminder -->
    <plurals name="PendingGroupJoinRequestsReminder_d_pending_member_requests">
        <item quantity="one">%1$d મેમ્બર વિનંતી બાકી</item>
        <item quantity="other">%1$d મેમ્બર વિનંતીઓ બાકી</item>
    </plurals>
    <string name="PendingGroupJoinRequestsReminder_view">વ્યૂ</string>

    <!-- GcmRefreshJob -->
    <string name="GcmRefreshJob_Permanent_Signal_communication_failure">કાયમી Signal ની વાતચીત નિષ્ફળ!</string>
    <string name="GcmRefreshJob_Signal_was_unable_to_register_with_Google_Play_Services">Molly Google Play Services સાથે રજીસ્ટર કરવામાં અસમર્થ હતું. Molly મેસેજ અને કૉલ્સ અક્ષમ કરવામાં આવ્યુ છે, કૃપા કરીને સેટિંગ્સ &gt; માં ફરીથી રજીસ્ટર કરવાનો પ્રયાસ કરો; વધુ.</string>


    <!-- GiphyActivity -->
    <string name="GiphyActivity_error_while_retrieving_full_resolution_gif">પૂર્ણ રિઝોલ્યુશન GIF પુન:પ્રાપ્ત કરતી વખતે ભૂલ</string>

    <!-- GiphyFragmentPageAdapter -->

    <!-- AddToGroupActivity -->
    <string name="AddToGroupActivity_add_member">મેમ્બર ઉમેરીએ?</string>
    <string name="AddToGroupActivity_add_s_to_s">\"%1$s\" ને \"%2$s\" માં ઉમેરીએ?</string>
    <string name="AddToGroupActivity_s_added_to_s">\"%1$s\" ને \"%2$s\" માં ઉમેર્યા.</string>
    <string name="AddToGroupActivity_add_to_group">ગ્રુપમાં ઉમેરો</string>
    <string name="AddToGroupActivity_add_to_groups">ગ્રુપમાં ઉમેરો</string>
    <string name="AddToGroupActivity_this_person_cant_be_added_to_legacy_groups">આ વ્યક્તિને જૂના ગ્રુપમાં ઉમેરી શકાતા નથી.</string>
    <string name="AddToGroupActivity_add">ઉમેરો</string>
    <string name="AddToGroupActivity_add_to_a_group">ગ્રુપમાં ઉમેરો</string>

    <!-- ChooseNewAdminActivity -->
    <string name="ChooseNewAdminActivity_choose_new_admin">નવો એડમિન પસંદ કરો</string>
    <string name="ChooseNewAdminActivity_done">થઈ ગયું</string>
    <string name="ChooseNewAdminActivity_you_left">તમે \"%1$s\" છોડ્યુ.</string>

    <!-- GroupMembersDialog -->
    <string name="GroupMembersDialog_you">તમે</string>

    <!-- GV2 access levels -->
    <string name="GroupManagement_access_level_anyone">કોઈ પણ</string>
    <string name="GroupManagement_access_level_all_members">બધા સભ્યો</string>
    <string name="GroupManagement_access_level_only_admins">ફક્ત એડમિન</string>
    <string name="GroupManagement_access_level_no_one">કોઈ નહીં</string>
  <!-- Removed by excludeNonTranslatables <string name="GroupManagement_access_level_unknown" translatable="false">Unknown</string> -->
    <array name="GroupManagement_edit_group_membership_choices">
        <item>@string/GroupManagement_access_level_all_members</item>
        <item>@string/GroupManagement_access_level_only_admins</item>
    </array>
    <array name="GroupManagement_edit_group_info_choices">
        <item>@string/GroupManagement_access_level_all_members</item>
        <item>@string/GroupManagement_access_level_only_admins</item>
    </array>

    <!-- GV2 invites sent -->
    <plurals name="GroupManagement_invitation_sent">
        <item quantity="one">આમંત્રણ મોકલ્યું</item>
        <item quantity="other">%1$d આમંત્રણો મોકલ્યા</item>
    </plurals>
    <string name="GroupManagement_invite_single_user">\"%1$s\" ને તમારા દ્વારા આ ગ્રુપમાં આપમેળે ઉમેરી શકાશે નહીં.\n\nતેમને જોડાવા માટે આમંત્રિત કરવામાં આવ્યા છે, અને જ્યાં સુધી તેઓ સ્વીકારશે નહીં ત્યાં સુધી કોઈ ગ્રુપ મેસેજ જોઇ શકાશે નહીં.</string>
    <string name="GroupManagement_invite_multiple_users">આ વપરાશકર્તાઓ તમારા દ્વારા આ ગ્રુપમાં આપમેળે ઉમેરી શકાતા નથી. \n\n તેમને ગ્રુપમાં જોડાવા માટે આમંત્રિત કરવામાં આવ્યા છે, અને જ્યાં સુધી તેઓ સ્વીકારે નહીં ત્યાં સુધી તેઓ કોઈ ગ્રુપ મેસેજ જોશે નહીં.</string>

    <!-- GroupsV1MigrationLearnMoreBottomSheetDialogFragment -->
    <string name="GroupsV1MigrationLearnMore_what_are_new_groups">નવા ગ્રુપ શું છે?</string>
    <string name="GroupsV1MigrationLearnMore_new_groups_have_features_like_mentions">નવા ગ્રુપમાં @સૂચનો અને ગ્રુપ એડમિન જેવી સુવિધાઓ છે, અને તે ભવિષ્યમાં વધુ સુવિધાઓને પ્રોત્સાહન આપશે</string>
    <string name="GroupsV1MigrationLearnMore_all_message_history_and_media_has_been_kept">અપગ્રેડ પહેલાના તમામ મેસેજ હિસ્ટ્રી અને મીડિયા રાખવામાં આવ્યા છે.</string>
    <string name="GroupsV1MigrationLearnMore_you_will_need_to_accept_an_invite_to_join_this_group_again">તમારે ફરીથી આ ગ્રુપમાં જોડાવા માટે આમંત્રણ સ્વીકારવાની જરૂર પડશે, અને જ્યાં સુધી તમે સ્વીકારશો નહીં ત્યાં સુધી ગ્રુપ મેસેજ પ્રાપ્ત થશે નહીં.</string>
    <plurals name="GroupsV1MigrationLearnMore_these_members_will_need_to_accept_an_invite">
        <item quantity="one">આ મેમ્બરએ ફરીથી આ ગ્રુપમાં જોડાવા માટે આમંત્રણ સ્વીકારવાની જરૂર પડશે અને જ્યાં સુધી તેઓ સ્વીકારશે નહીં ત્યાં સુધી ગ્રુપ મેસેજ પ્રાપ્ત કરશે નહીં:</item>
        <item quantity="other">આ મેમ્બરએ ફરીથી આ ગ્રુપમાં જોડાવા માટે આમંત્રણ સ્વીકારવાની જરૂર પડશે અને જ્યાં સુધી તેઓ સ્વીકારશે નહીં ત્યાં સુધી ગ્રુપ મેસેજ પ્રાપ્ત કરશે નહીં:</item>
    </plurals>
    <plurals name="GroupsV1MigrationLearnMore_these_members_were_removed_from_the_group">
        <item quantity="one">આ મેમ્બરને ગ્રુપમાંથી નીકાળવવામાં આવ્યા હતા અને જ્યાં સુધી તેઓ અપગ્રેડ ન થાય ત્યાં સુધી ફરી જોડાઈ શકશે નહીં:</item>
        <item quantity="other">આ મેમ્બરને ગ્રુપમાંથી નીકાળવવામાં આવ્યા હતા અને જ્યાં સુધી તેઓ અપગ્રેડ ન થાય ત્યાં સુધી ફરી જોડાઈ શકશે નહીં:</item>
    </plurals>

    <!-- GroupsV1MigrationInitiationBottomSheetDialogFragment -->
    <string name="GroupsV1MigrationInitiation_upgrade_to_new_group">નવા ગ્રુપમાં અપગ્રેડ કરો</string>
    <string name="GroupsV1MigrationInitiation_upgrade_this_group">આ ગ્રુપ અપગ્રેડ કરો</string>
    <string name="GroupsV1MigrationInitiation_new_groups_have_features_like_mentions">નવા ગ્રુપમાં @સૂચનો અને ગ્રુપ એડમિન જેવી સુવિધાઓ છે, અને તે ભવિષ્યમાં વધુ સુવિધાઓને પ્રોત્સાહન આપશે</string>
    <string name="GroupsV1MigrationInitiation_all_message_history_and_media_will_be_kept">અપગ્રેડ પહેલાના તમામ મેસેજ હિસ્ટ્રી અને મીડિયા રાખવામાં આવશે.</string>
    <string name="GroupsV1MigrationInitiation_encountered_a_network_error">નેટવર્ક ભૂલ મળી. પછી ફરી પ્રયાસ કરો.</string>
    <string name="GroupsV1MigrationInitiation_failed_to_upgrade">અપગ્રેડ કરવામાં નિષ્ફળ.</string>
    <plurals name="GroupsV1MigrationInitiation_these_members_will_need_to_accept_an_invite">
        <item quantity="one">આ મેમ્બરએ ફરીથી આ ગ્રુપમાં જોડાવા માટે આમંત્રણ સ્વીકારવાની જરૂર પડશે અને જ્યાં સુધી તેઓ સ્વીકારે નહીં ત્યાં સુધી ગ્રુપ મેસેજ પ્રાપ્ત કરશે નહીં:</item>
        <item quantity="other">આ મેમ્બરએ ફરીથી આ ગ્રુપમાં જોડાવા માટે આમંત્રણ સ્વીકારવાની જરૂર પડશે અને જ્યાં સુધી તેઓ સ્વીકારે નહીં ત્યાં સુધી ગ્રુપ મેસેજ પ્રાપ્ત કરશે નહીં:</item>
    </plurals>
    <plurals name="GroupsV1MigrationInitiation_these_members_are_not_capable_of_joining_new_groups">
        <item quantity="one">આ મેમ્બર્સ નવા ગ્રુપ્સમાં જોડાવા માટે સક્ષમ નથી, અને ગ્રુપમાંથી દૂર કરવામાં આવશે:</item>
        <item quantity="other">આ સભ્યો નવા ગ્રુપમાં જોડાવા માટે સક્ષમ નથી, અને ગ્રુપમાંથી દૂર કરવામાં આવશે:</item>
    </plurals>

    <!-- GroupsV1MigrationSuggestionsReminder -->
    <plurals name="GroupsV1MigrationSuggestionsReminder_members_couldnt_be_added_to_the_new_group">
        <item quantity="one">%1$d સભ્યોને નવા ગ્રુપ માં ફરીથી ઉમેરી શકાયા નથી. શું તમે તેમને હમણાં ઉમેરવા માંગો છો?</item>
        <item quantity="other">%1$d સભ્યોને નવા ગ્રુપમાં ફરીથી ઉમેરી શકાયા નથી. શું તમે તેમને હમણાં ઉમેરવા માંગો છો?</item>
    </plurals>
    <plurals name="GroupsV1MigrationSuggestionsReminder_add_members">
        <item quantity="one">મેમ્બર ઉમેરો</item>
        <item quantity="other">મેમ્બર ઉમેરો</item>
    </plurals>
    <string name="GroupsV1MigrationSuggestionsReminder_no_thanks">ના આભાર</string>

    <!-- GroupsV1MigrationSuggestionsDialog -->
    <plurals name="GroupsV1MigrationSuggestionsDialog_add_members_question">
        <item quantity="one">મેમ્બર ઉમેરો?</item>
        <item quantity="other">મેમ્બર ઉમેરો?</item>
    </plurals>
    <plurals name="GroupsV1MigrationSuggestionsDialog_these_members_couldnt_be_automatically_added">
        <item quantity="one">જ્યારે નવું ગ્રુપ અપગ્રેડ કરવામાં આવ્યું ત્યારે આ સભ્યોને આપોઆપ ઉમેરી શકાયા નહીં:</item>
        <item quantity="other">જ્યારે નવું ગ્રુપ અપગ્રેડ કરવામાં આવ્યું ત્યારે આ સભ્યોને આપોઆપ ઉમેરી શકાયા નહીં:</item>
    </plurals>
    <plurals name="GroupsV1MigrationSuggestionsDialog_add_members">
        <item quantity="one">મેમ્બર ઉમેરો</item>
        <item quantity="other">સભ્યો ઉમેરો</item>
    </plurals>
    <plurals name="GroupsV1MigrationSuggestionsDialog_failed_to_add_members_try_again_later">
        <item quantity="one">સભ્યો ઉમેરવામાં નિષ્ફળ. પછી ફરી પ્રયાસ કરો.</item>
        <item quantity="other">સભ્યો ઉમેરવામાં નિષ્ફળ. પછી ફરી પ્રયાસ કરો.</item>
    </plurals>
    <plurals name="GroupsV1MigrationSuggestionsDialog_cannot_add_members">
        <item quantity="one">મેમ્બર ઉમેરી શકાતા નથી.</item>
        <item quantity="other">મેમ્બર ઉમેરી શકાતા નથી.</item>
    </plurals>

    <!-- LeaveGroupDialog -->
    <string name="LeaveGroupDialog_leave_group">ગ્રુપ છોડવુ છે?</string>
    <string name="LeaveGroupDialog_you_will_no_longer_be_able_to_send_or_receive_messages_in_this_group">તમે હવે આ ગ્રુપમાં મેસેજ મોકલવા અથવા પ્રાપ્ત કરવામાં સમર્થ હશો નહીં.</string>
    <string name="LeaveGroupDialog_leave">છોડો</string>
    <string name="LeaveGroupDialog_choose_new_admin">નવો એડમિન પસંદ કરો</string>
    <string name="LeaveGroupDialog_before_you_leave_you_must_choose_at_least_one_new_admin_for_this_group">તમે નીકળો તે પહેલાં, તમારે આ ગ્રુપ માટે ઓછામાં ઓછું એક નવું એડમિન પસંદ કરવું આવશ્યક છે.</string>
    <string name="LeaveGroupDialog_choose_admin">એડમિન પસંદ કરો</string>

    <!-- LinkPreviewView -->
    <string name="LinkPreviewView_no_link_preview_available">કોઈ લિંકનુ પ્રિવ્યુ ઉપલબ્ધ નથી</string>
    <string name="LinkPreviewView_this_group_link_is_not_active">આ ગ્રુપ લિંક સક્રિય નથી</string>
    <string name="LinkPreviewView_domain_date">%1$s . %2$s</string>

    <!-- LinkPreviewRepository -->
    <plurals name="LinkPreviewRepository_d_members">
        <item quantity="one">%1$d મેમ્બર</item>
        <item quantity="other">%1$d મેમ્બર</item>
    </plurals>

    <!-- PendingMembersActivity -->
    <string name="PendingMembersActivity_pending_group_invites">ગ્રુપ આમંત્રણો બાકી</string>
    <string name="PendingMembersActivity_requests">વિનંતીઓ</string>
    <string name="PendingMembersActivity_invites">આમંત્રણ</string>
    <string name="PendingMembersActivity_people_you_invited">તમે આમંત્રિત કરેલા લોકો</string>
    <string name="PendingMembersActivity_you_have_no_pending_invites">તમારી પાસે કોઈ આમંત્રણો બાકી નથી.</string>
    <string name="PendingMembersActivity_invites_by_other_group_members">અન્ય ગ્રુપના સભ્યો દ્વારા આમંત્રણો</string>
    <string name="PendingMembersActivity_no_pending_invites_by_other_group_members">અન્ય ગ્રુપ મેમ્બર દ્વારા કોઈ આમંત્રણો બાકી નથી.</string>
    <string name="PendingMembersActivity_missing_detail_explanation">અન્ય ગ્રુપ સભ્યો દ્વારા આમંત્રિત લોકોની વિગતો બતાવવામાં આવી નથી. જો આમંત્રિતો જોડાવાનું પસંદ કરે છે, તો તે સમયે તેમની માહિતી ગ્રુપ સાથે શેર કરવામાં આવશે. તેઓ જોડાશે ત્યાં સુધી તેઓ ગ્રુપમાં કોઈ મેસેજ જોશે નહીં.</string>

    <string name="PendingMembersActivity_revoke_invite">આમંત્રણ રદ કરો</string>
    <string name="PendingMembersActivity_revoke_invites">આમંત્રણો રદ કરો</string>
    <plurals name="PendingMembersActivity_revoke_d_invites">
        <item quantity="one">આમંત્રણ રદ કરો</item>
        <item quantity="other">%1$d આમંત્રણો રદ કરો</item>
    </plurals>
    <plurals name="PendingMembersActivity_error_revoking_invite">
        <item quantity="one">આમંત્રણ રદ કરવામાં ભૂલ</item>
        <item quantity="other">આમંત્રણો રદ કરવામાં ભૂલ</item>
    </plurals>

    <!-- RequestingMembersFragment -->
    <string name="RequestingMembersFragment_pending_member_requests">મેમ્બરની વિનંતીઓ બાકી છે</string>
    <string name="RequestingMembersFragment_no_member_requests_to_show">દેખાડવા માટે કોઈ મેમ્બરની વિનંતી નથી.</string>
    <string name="RequestingMembersFragment_explanation">આ લિસ્ટમાંના લોકો ગ્રુપ લિંક દ્વારા આ ગ્રુપમાં જોડાવાનો પ્રયાસ કરી રહ્યા છે.</string>
    <string name="RequestingMembersFragment_added_s">"\"%1$s\" ઉમેર્યા"</string>
    <string name="RequestingMembersFragment_denied_s">"\"%1$s\" એ નકારી"</string>

    <!-- AddMembersActivity -->
    <string name="AddMembersActivity__done">થઈ ગયું</string>
    <string name="AddMembersActivity__this_person_cant_be_added_to_legacy_groups">આ વ્યક્તિને જૂના ગ્રુપમાં ઉમેરી શકાતા નથી.</string>
    <plurals name="AddMembersActivity__add_d_members_to_s">
        <item quantity="one">\"%1$s\" ને \"%2$s\" માં ઉમેરવા છે?</item>
        <item quantity="other">%3$d સભ્યોને \"%2$s\" માં ઉમેરવા છે?</item>
    </plurals>
    <string name="AddMembersActivity__add">ઉમેરો</string>
    <string name="AddMembersActivity__add_members">સભ્યો ઉમેરો</string>

    <!-- AddGroupDetailsFragment -->
    <string name="AddGroupDetailsFragment__name_this_group">આ ગ્રુપને નામ આપો</string>
    <string name="AddGroupDetailsFragment__create_group">ગ્રુપ બનાવો</string>
    <string name="AddGroupDetailsFragment__create">બનાવો</string>
    <string name="AddGroupDetailsFragment__members">સભ્યો</string>
    <string name="AddGroupDetailsFragment__you_can_add_or_invite_friends_after_creating_this_group">આ ગ્રુપ બનાવ્યા પછી તમે તમારા મિત્રોને ઉમેરી શકો છો અથવા આમંત્રિત કરી શકો છો.</string>
    <string name="AddGroupDetailsFragment__group_name_required">ગ્રુપનું નામ (આવશ્યક)</string>
    <string name="AddGroupDetailsFragment__group_name_optional">ગ્રુપનું નામ (વૈકલ્પિક)</string>
    <string name="AddGroupDetailsFragment__this_field_is_required">આ ક્ષેત્ર આવશ્યક છે.</string>
    <string name="AddGroupDetailsFragment__group_creation_failed">ગ્રુપ બનાવવું નિષ્ફળ થયું.</string>
    <string name="AddGroupDetailsFragment__try_again_later">પછી ફરી પ્રયાસ કરો.</string>
    <string name="AddGroupDetailsFragment__remove">દૂર કરો</string>
    <string name="AddGroupDetailsFragment__sms_contact">SMS સંપર્ક</string>
    <string name="AddGroupDetailsFragment__remove_s_from_this_group">આ ગ્રુપમાંથી %1$s દૂર કરવું છે?</string>
    <!-- Info message shown in the middle of the screen, displayed when adding group details to an MMS Group -->
    <string name="AddGroupDetailsFragment__youve_selected_a_contact_that_doesnt_support">તમે એવો સંપર્ક પસંદ કર્યો છે જે Signal ગ્રુપને સપોર્ટ કરતો નથી, તેથી આ ગ્રુપ MMS હશે. કસ્ટમ MMS ગ્રુપ નામ અને ફોટા ફક્ત તમને જ દેખાશે.</string>
    <!-- Info message shown in the middle of the screen, displayed when adding group details to an MMS Group after SMS Phase 0 -->
    <string name="AddGroupDetailsFragment__youve_selected_a_contact_that_doesnt_support_signal_groups_mms_removal">તમે એવો સંપર્ક પસંદ કર્યો છે જેઓ Signal ગ્રુપને સપોર્ટ કરતાં નથી, આ ગ્રુપ MMS હશે. કસ્ટમ MMS ગ્રુપના નામ અને ફોટા ફક્ત તમને જ દેખાશે. એન્ક્રિપ્ટ કરેલ મેસેજ પર ધ્યાન આપવા માટે MMS ગ્રુપ માટેનું સમર્થન ટૂંક સમયમાં જ દૂર કરવામાં આવશે.</string>

    <!-- ManageGroupActivity -->
    <string name="ManageGroupActivity_who_can_add_new_members">નવા સભ્યો કોણ ઉમેરી શકે?</string>
    <string name="ManageGroupActivity_who_can_edit_this_groups_info">આ ગ્રુપની માહિતીને કોણ સંપાદિત કરી શકે?</string>

    <plurals name="ManageGroupActivity_added">
        <item quantity="one">%1$d સભ્યો ઉમેર્યા.</item>
        <item quantity="other">%1$d સભ્યો ઉમેર્યા.</item>
    </plurals>

    <string name="ManageGroupActivity_you_dont_have_the_rights_to_do_this">તમારી પાસે આ કરવાનો અધિકાર નથી</string>
    <string name="ManageGroupActivity_not_capable">તમે ઉમેરેલ કોઈ વ્યક્તિ નવા ગ્રુપને સપોર્ટ કરતું નથી અને Signal અપડેટ કરવાની જરૂર છે</string>
    <string name="ManageGroupActivity_not_announcement_capable">તમે ઉમેરેલ કોઈ વ્યક્તિ જાહેરાત ગ્રુપને સપોર્ટ કરતું નથી અને Signal અપડેટ કરવાની જરૂર છે</string>
    <string name="ManageGroupActivity_failed_to_update_the_group">ગ્રુપ અપડેટ કરવામાં નિષ્ફળ</string>
    <string name="ManageGroupActivity_youre_not_a_member_of_the_group">તમે ગ્રુપના મેમ્બર નથી.</string>
    <string name="ManageGroupActivity_failed_to_update_the_group_please_retry_later">ગ્રુપને અપડેટ કરવામાં નિષ્ફળ થયા પછી કૃપા કરીને પછીથી ફરી પ્રયાસ કરો</string>
    <string name="ManageGroupActivity_failed_to_update_the_group_due_to_a_network_error_please_retry_later">નેટવર્ક ભૂલને કારણે ગ્રુપને અપડેટ કરવામાં નિષ્ફળ, કૃપા કરીને પછીથી ફરી પ્રયાસ કરો</string>

    <string name="ManageGroupActivity_edit_name_and_picture">નામ અને ચિત્ર સંપાદિત કરવું</string>
    <string name="ManageGroupActivity_legacy_group">લેગેસી ગ્રુપ</string>
    <string name="ManageGroupActivity_legacy_group_learn_more">આ એક લિગેસી ગ્રુપ છે. ગ્રુપ એડમીન જેવી સુવિધાઓ ફક્ત નવા ગ્રુપ માટે ઉપલબ્ધ છે.</string>
    <string name="ManageGroupActivity_legacy_group_upgrade">આ એક જૂનું ગ્રુપ છે. @મેન્શન અને એડમિન જેવી નવી સુવિધાઓ ઍક્સેસ કરવા માટે,</string>
    <string name="ManageGroupActivity_legacy_group_too_large">આ લેગસી ગ્રુપને નવા ગ્રુપમાં અપગ્રેડ કરી શકાતું નથી કારણ કે તે ખૂબ મોટું છે. ગ્રુપનું મહત્તમ કદ %1$d છે.</string>
    <string name="ManageGroupActivity_upgrade_this_group">આ ગ્રુપને અપગ્રેડ કરો.</string>
    <string name="ManageGroupActivity_this_is_an_insecure_mms_group">આ એક અસુરક્ષિત MMS ગ્રુપ છે. ખાનગી ચેટ કરવા માટે, તમારા સંપર્કોને Signal પર આમંત્રિત કરો.</string>
    <string name="ManageGroupActivity_invite_now">હમણાં આમંત્રણ આપો</string>
    <string name="ManageGroupActivity_more">વધારે</string>
    <string name="ManageGroupActivity_add_group_description">ગ્રુપ ડિસ્ક્રિપ્શન ઉમેરો …</string>

    <!-- GroupMentionSettingDialog -->
    <string name="GroupMentionSettingDialog_notify_me_for_mentions">મને ઉલ્લેખો માટે સૂચિત કરો</string>
    <string name="GroupMentionSettingDialog_receive_notifications_when_youre_mentioned_in_muted_chats">જ્યારે તમારો મ્યુટ ચેટમાં ઉલ્લેખ થાય છે ત્યારે સૂચનાઓ પ્રાપ્ત કરવી છે?</string>
    <string name="GroupMentionSettingDialog_always_notify_me">હંમેશા મને સૂચિત કરો</string>
    <string name="GroupMentionSettingDialog_dont_notify_me">મને સૂચિત કરશો નહીં</string>

    <!-- ManageProfileFragment -->
    <string name="ManageProfileFragment_profile_name">પ્રોફાઇલ નામ</string>
    <string name="ManageProfileFragment_username">વપરાશકર્તા નામ</string>
    <string name="ManageProfileFragment_about">વિશે</string>
    <string name="ManageProfileFragment_write_a_few_words_about_yourself">તમારા વિશે થોડા શબ્દો લખો</string>
    <string name="ManageProfileFragment_your_name">તમારું નામ</string>
    <string name="ManageProfileFragment_your_username">તમારું ઉપયોગકર્તા નામ</string>
    <string name="ManageProfileFragment_failed_to_set_avatar">અવતાર સેટ કરવામાં નિષ્ફળ</string>
    <string name="ManageProfileFragment_badges">બૅજ</string>
    <string name="ManageProfileFragment__edit_photo">ફોટો સંપાદિત કરો</string>
    <!-- Snackbar message after creating username -->
    <string name="ManageProfileFragment__username_created">યુઝરનેમ બનાવ્યું</string>
    <!-- Snackbar message after copying username -->
    <string name="ManageProfileFragment__username_copied">યુઝરનેમ કૉપી કર્યું</string>


    <!-- ManageRecipientActivity -->
    <string name="ManageRecipientActivity_no_groups_in_common">કોઈ ગ્રુપ સામાન્ય નથી</string>
    <plurals name="ManageRecipientActivity_d_groups_in_common">
        <item quantity="one">%1$d ગ્રુપ સામાન્ય છે</item>
        <item quantity="other">%1$d ગ્રુપ સામાન્ય છે</item>
    </plurals>

    <plurals name="GroupMemberList_invited">
        <item quantity="one">%1$s એ 1 વ્યક્તિને આમંત્રિત કરી</item>
        <item quantity="other">%1$s એ %2$d લોકોને આમંત્રિત કર્યા</item>
    </plurals>

    <!-- CustomNotificationsDialogFragment -->
    <string name="CustomNotificationsDialogFragment__custom_notifications">કસ્ટમ સૂચના</string>
    <string name="CustomNotificationsDialogFragment__messages">મેસેજ</string>
    <string name="CustomNotificationsDialogFragment__use_custom_notifications">કસ્ટમ સૂચનાઓનો ઉપયોગ કરો</string>
    <string name="CustomNotificationsDialogFragment__notification_sound">સૂચના અવાજ</string>
    <string name="CustomNotificationsDialogFragment__vibrate">વાઈબ્રેટ</string>
    <!-- Button text for customizing notification options -->
    <string name="CustomNotificationsDialogFragment__customize">કસ્ટમાઇઝ કરો</string>
    <string name="CustomNotificationsDialogFragment__change_sound_and_vibration">અવાજ અને કંપન બદલો</string>
    <string name="CustomNotificationsDialogFragment__call_settings">કૉલ સેટિંગ્સ</string>
    <string name="CustomNotificationsDialogFragment__ringtone">રીંગટોન</string>
    <string name="CustomNotificationsDialogFragment__default">ડિફોલ્ટ</string>
    <string name="CustomNotificationsDialogFragment__unknown">અજાણ્યું</string>

    <!-- ShareableGroupLinkDialogFragment -->
    <string name="ShareableGroupLinkDialogFragment__group_link">ગ્રુપ લિંક</string>
    <string name="ShareableGroupLinkDialogFragment__share">શેર કરો</string>
    <string name="ShareableGroupLinkDialogFragment__reset_link">રીસેટ લિંક</string>
    <string name="ShareableGroupLinkDialogFragment__approve_new_members">નવા મેમ્બર્સને મંજૂરી આપો</string>
    <string name="ShareableGroupLinkDialogFragment__require_an_admin_to_approve_new_members_joining_via_the_group_link">ગ્રુપ લિંક મારફતે જોડાનારા નવા સભ્યોને મંજૂરી આપવા માટે એડમિનની જરૂર છે.</string>
    <string name="ShareableGroupLinkDialogFragment__are_you_sure_you_want_to_reset_the_group_link">શું તમે ખરેખર ગ્રુપ લિંક રીસેટ કરવા માંગો છો? લોકો હવે વર્તમાન લિંકનો ઉપયોગ કરીને ગ્રુપમાં જોડાવા માટે સમર્થ હશે નહીં.</string>

    <!-- GroupLinkShareQrDialogFragment -->
    <string name="GroupLinkShareQrDialogFragment__qr_code">QR કોડ</string>
    <string name="GroupLinkShareQrDialogFragment__people_who_scan_this_code_will">જે લોકો આ કોડ સ્કૅન કરશે તેઓ તમારા ગ્રુપમાં જોડાઈ શકશે. જો તમારી પાસે તે સેટિંગ ચાલુ હોય તો એડમિનને હજી પણ નવા સભ્યોને મંજૂરી આપવાની જરૂર પડશે.</string>
    <string name="GroupLinkShareQrDialogFragment__share_code">શેર કોડ</string>

    <!-- GV2 Invite Revoke confirmation dialog -->
    <string name="InviteRevokeConfirmationDialog_revoke_own_single_invite">શું તમે %1$s ને મોકલેલ આમંત્રણ રદ કરવા માંગો છો?</string>
    <plurals name="InviteRevokeConfirmationDialog_revoke_others_invites">
        <item quantity="one">શું તમે %1$s દ્વારા મોકલવામાં આવેલા આમંત્રણને રદ કરવા માંગો છો?</item>
        <item quantity="other">શું તમે %1$s દ્વારા મોકલવામાં આવેલા %2$d આમંત્રણોને રદ કરવા માંગો છો?</item>
    </plurals>

    <!-- GroupJoinBottomSheetDialogFragment -->
    <string name="GroupJoinBottomSheetDialogFragment_you_are_already_a_member">પહેલેથી જ મેમ્બર છો</string>
    <string name="GroupJoinBottomSheetDialogFragment_join">જોડાઓ</string>
    <string name="GroupJoinBottomSheetDialogFragment_request_to_join">જોડાવા વિનંતી</string>
    <string name="GroupJoinBottomSheetDialogFragment_unable_to_join_group_please_try_again_later">ગ્રુપમાં જોડાઈ શક્યા નથી. પછી ફરી પ્રયાસ કરો.</string>
    <string name="GroupJoinBottomSheetDialogFragment_encountered_a_network_error">નેટવર્ક ભૂલ મળી.</string>
    <string name="GroupJoinBottomSheetDialogFragment_this_group_link_is_not_active">આ ગ્રુપ લિંક સક્રિય નથી</string>
    <!-- Title shown when there was an known issue getting group information from a group link -->
    <string name="GroupJoinBottomSheetDialogFragment_cant_join_group">ગ્રુપમાં જોડાઈ શકાતું નથી</string>
    <!-- Message shown when you try to get information for a group via link but an admin has removed you -->
    <string name="GroupJoinBottomSheetDialogFragment_you_cant_join_this_group_via_the_group_link_because_an_admin_removed_you">તમે ગ્રુપ લિંક દ્વારા આ ગ્રુપમાં જોડાઈ શકતા નથી કારણ કે એક એડમીને તમને દૂર કર્યા.</string>
    <!-- Message shown when you try to get information for a group via link but the link is no longer valid -->
    <string name="GroupJoinBottomSheetDialogFragment_this_group_link_is_no_longer_valid">આ ગ્રુપ લિંક હવે માન્ય નથી.</string>
    <!-- Title shown when there was an unknown issue getting group information from a group link -->
    <string name="GroupJoinBottomSheetDialogFragment_link_error">લિંક ત્રુટિ</string>
    <!-- Message shown when you try to get information for a group via link but an unknown issue occurred -->
    <string name="GroupJoinBottomSheetDialogFragment_joining_via_this_link_failed_try_joining_again_later">આ લિંક વડે જોડવાનું નિષ્ફળ થયું. પછી ફરીથી જોડાવાનો પ્રયાસ કરો.</string>

    <string name="GroupJoinBottomSheetDialogFragment_direct_join">શું તમે આ ગ્રુપમાં જોડાવા માંગો છો અને તેના સભ્યો સાથે તમારું નામ અને ફોટો શેર કરવા માંગો છો?</string>
    <string name="GroupJoinBottomSheetDialogFragment_admin_approval_needed">તમે આ ગ્રુપમાં જોડાઈ શકો તે પહેલા આ ગ્રુપના એડમીને તમારી વિનંતી મંજૂર કરવી જોઈએ. જ્યારે તમે જોડાવાની વિતંતી કરો છો ,ત્યારે તમારું નામ અને ફોટો તેના સભ્યો સાથે શેર કરવામાં આવશે.</string>
    <plurals name="GroupJoinBottomSheetDialogFragment_group_dot_d_members">
        <item quantity="one">ગ્રુપ . %1$d મેમ્બર</item>
        <item quantity="other">ગ્રુપ. %1$d સભ્યો</item>
    </plurals>

    <!-- GroupJoinUpdateRequiredBottomSheetDialogFragment -->
    <string name="GroupJoinUpdateRequiredBottomSheetDialogFragment_update_signal_to_use_group_links">ગ્રુપ લિંકનો ઉપયોગ કરવા માટે Signal અપડેટ કરો</string>
    <string name="GroupJoinUpdateRequiredBottomSheetDialogFragment_update_message">તમે ઉપયોગ કરો છો તે Signal નું વર્ઝન આ ગ્રુપ લિંકને સપોર્ટ કરતું નથી. લિંક દ્વારા આ ગ્રુપ માં જોડાવા માટે નવીનતમ વર્ઝન પર અપડેટ કરો.</string>
    <string name="GroupJoinUpdateRequiredBottomSheetDialogFragment_update_signal">સિગ્નલ ને અપડેટ કરો</string>
    <string name="GroupJoinUpdateRequiredBottomSheetDialogFragment_group_link_is_not_valid">ગ્રુપ લિંક માન્ય નથી</string>

    <!-- GroupInviteLinkEnableAndShareBottomSheetDialogFragment -->
    <string name="GroupInviteLinkEnableAndShareBottomSheetDialogFragment_invite_friends">મિત્રોને આમંત્રિત કરો</string>
    <string name="GroupInviteLinkEnableAndShareBottomSheetDialogFragment_share_a_link_with_friends_to_let_them_quickly_join_this_group">મિત્રો સાથે લિંક શેર કરો જેથી તેઓ ઝડપથી આ ગ્રુપમાં જોડાઈ શકે.</string>

    <string name="GroupInviteLinkEnableAndShareBottomSheetDialogFragment_enable_and_share_link">લિંકને સક્ષમ કરો અને શેર કરો</string>
    <string name="GroupInviteLinkEnableAndShareBottomSheetDialogFragment_share_link">લિંક શેર કરો</string>

    <string name="GroupInviteLinkEnableAndShareBottomSheetDialogFragment_unable_to_enable_group_link_please_try_again_later">ગ્રુપની લિંક સક્ષમ થઈ શકી નથી. કૃપા કરી થોડીવાર પછી ફરીથી પ્રયાસ કરો.</string>
    <string name="GroupInviteLinkEnableAndShareBottomSheetDialogFragment_encountered_a_network_error">નેટવર્ક ભૂલ મળી.</string>
    <string name="GroupInviteLinkEnableAndShareBottomSheetDialogFragment_you_dont_have_the_right_to_enable_group_link">તમને ગ્રુપ લિંકને સક્ષમ કરવાનો અધિકાર નથી. કૃપા કરીને એડમિનને પૂછો.</string>
    <string name="GroupInviteLinkEnableAndShareBottomSheetDialogFragment_you_are_not_currently_a_member_of_the_group">તમે હાલમાં ગ્રુપના મેમ્બર નથી.</string>

    <!-- GV2 Request confirmation dialog -->
    <string name="RequestConfirmationDialog_add_s_to_the_group">શું “%1$s” ને ગ્રુપમાં ઉમેરવા છે?</string>
    <string name="RequestConfirmationDialog_deny_request_from_s">શું “%1$s” તરફની વિનંતીનો અસ્વીકાર કરવો છે?</string>
    <!-- Confirm dialog message shown when deny a group link join request and group link is enabled. -->
    <string name="RequestConfirmationDialog_deny_request_from_s_they_will_not_be_able_to_request">\"%1$s\"ની વિનંતી નકારવી છે? તેઓ ફરીથી ગ્રુપ લિંક વડે જોડાવાની વિનંતી કરી શકશે નહીં.</string>
    <string name="RequestConfirmationDialog_add">ઉમેરો</string>
    <string name="RequestConfirmationDialog_deny">નામંજૂર કરો</string>

    <!-- ImageEditorHud -->
    <string name="ImageEditorHud_blur_faces">ચહેરા ઝાંખા કરો</string>
    <string name="ImageEditorHud_new_blur_faces_or_draw_anywhere_to_blur">નવું: ચહેરાને ઝાંખા કરો અથવા ઝાંખા કરવા માટે ગમે તે જગ્યાએ દોરો.</string>
    <string name="ImageEditorHud_draw_anywhere_to_blur">ઝાંખા કરવા માટે ગમે તે જગ્યાએ દોરો</string>
    <string name="ImageEditorHud_draw_to_blur_additional_faces_or_areas">વધારાના ચહેરા અથવા વિસ્તારોને ઝાંખા કરવા માટે દોરો</string>

    <!-- InputPanel -->
    <string name="InputPanel_tap_and_hold_to_record_a_voice_message_release_to_send">વૉઈસ મેસેજ રેકોર્ડ કરવા માટે ટેપ કરો અને હોલ્ડ કરો, મોકલવા માટે છોડો</string>
    <!-- Message shown if the user tries to switch a conversation from Signal to SMS -->
    <string name="InputPanel__sms_messaging_is_no_longer_supported_in_signal">Signalમાં હવે SMS મેસેજિંગ સમર્થિત નથી.</string>

    <!-- InviteActivity -->
    <string name="InviteActivity_share">શેર કરો</string>
    <string name="InviteActivity_share_with_contacts">સંપર્કો સાથે શેર કરો</string>
    <string name="InviteActivity_share_via">આના દ્વારા શેર કરો…</string>

    <string name="InviteActivity_cancel">રદ કરો</string>
    <string name="InviteActivity_sending">મોકલી રહ્યો છે…</string>
    <string name="InviteActivity_invitations_sent">આમંત્રણો મોકલ્યા!</string>
    <string name="InviteActivity_invite_to_signal">Molly માટે આમંત્રણ આપો</string>
    <string name="InviteActivity_send_sms">SMS મોકલો (%1$d)</string>
    <plurals name="InviteActivity_send_sms_invites">
        <item quantity="one">SMS %1$dઆમંત્રણ મોકલો?</item>
        <item quantity="other">SMS %1$d આમંત્રણો મોકલો?</item>
    </plurals>
    <string name="InviteActivity_lets_switch_to_signal">ચાલો Molly પર સ્વિચ કરીએ: %1$s</string>
    <string name="InviteActivity_no_app_to_share_to">એવું લાગે છે કે તમારી પાસે શેર કરવા માટે કોઈ એપ્લિકેશન નથી.</string>

    <!-- LearnMoreTextView -->
    <string name="LearnMoreTextView_learn_more">વધુ શીખો</string>

    <string name="SpanUtil__read_more">વધુ vancho</string>

    <!-- LongMessageActivity -->
    <string name="LongMessageActivity_unable_to_find_message">મેસેજ શોધવા માટે અસમર્થ</string>
    <string name="LongMessageActivity_message_from_s">%1$s તરફથી મેસેજ</string>
    <string name="LongMessageActivity_your_message">તમારો મેસેજ</string>

    <!-- MessageRetrievalService -->
    <string name="MessageRetrievalService_signal">Molly</string>
    <string name="MessageRetrievalService_background_connection_enabled">બેકગ્રાઉંડ કનેક્શન સક્ષમ કર્યું</string>

    <!-- MmsDownloader -->
    <string name="MmsDownloader_error_reading_mms_settings">વાયરલેસ પ્રોવાઈડર MMS સેટિંગ્સ વાંચવામાં ભૂલ</string>

    <!-- MediaOverviewActivity -->
    <string name="MediaOverviewActivity_Media">મીડિયા</string>
    <string name="MediaOverviewActivity_Files">ફાઈલો</string>
    <string name="MediaOverviewActivity_Audio">ઓડિયો</string>
    <string name="MediaOverviewActivity_All">બધા</string>
    <plurals name="MediaOverviewActivity_Media_delete_confirm_title">
        <item quantity="one">પસંદ કરેલી આઇટમ કાઢી નાખો?</item>
        <item quantity="other">પસંદ કરેલી આઇટમ્સ કાઢી નાખો?</item>
    </plurals>
    <plurals name="MediaOverviewActivity_Media_delete_confirm_message">
        <item quantity="one">આ પસંદ કરેલી ફાઇલને કાયમીરૂપે ડિલીટ કરશે. આ આઇટમ સાથે સંકળાયેલ કોઈપણ મેસેજ ટેક્સ્ટ પણ ડિલીટ થઈ જશે.</item>
        <item quantity="other">આ બધી %1$d પસંદ કરેલી ફાઇલોને કાયમીરૂપે કાઢી નાખશે. આ આઇટમ્સ સાથે સંકળાયેલ કોઈપણ મેસેજ ટેક્સ્ટ પણ કાઢી નાખવામાં આવશે.</item>
    </plurals>
    <string name="MediaOverviewActivity_Media_delete_progress_title">કાઢી નાખો</string>
    <string name="MediaOverviewActivity_Media_delete_progress_message">મેસેજ કાઢી નાખો…</string>
    <string name="MediaOverviewActivity_collecting_attachments">જોડાણો એકત્રિત કરો…</string>
    <string name="MediaOverviewActivity_Sort_by">વર્ગીકરણ કરો</string>
    <string name="MediaOverviewActivity_Newest">નવીનતમ</string>
    <string name="MediaOverviewActivity_Oldest">જૂની</string>
    <string name="MediaOverviewActivity_Storage_used">સ્ટોરેજ વપરાય છે</string>
    <string name="MediaOverviewActivity_All_storage_use">બધા સ્ટોરેજનો ઉપયોગ</string>
    <string name="MediaOverviewActivity_Grid_view_description">ગ્રીડ વ્યુ</string>
    <string name="MediaOverviewActivity_List_view_description">યાદી વ્યુ</string>
    <string name="MediaOverviewActivity_Selected_description">પસંદ કરેલ</string>
    <string name="MediaOverviewActivity_select_all">બધા પસંદ કરો</string>
    <plurals name="MediaOverviewActivity_save_plural">
        <item quantity="one">સેવ કરો</item>
        <item quantity="other">સેવ કરો</item>
    </plurals>
    <plurals name="MediaOverviewActivity_delete_plural">
        <item quantity="one">ડિલીટ કરો</item>
        <item quantity="other">ડિલીટ કરો</item>
    </plurals>

    <plurals name="MediaOverviewActivity_d_selected_s">
        <item quantity="one">%1$d એ (%2$s) પસંદ કર્યા</item>
        <item quantity="other">%1$d એ (%2$s) પસંદ કર્યું</item>
    </plurals>
    <string name="MediaOverviewActivity_file">ફાઇલ</string>
    <string name="MediaOverviewActivity_audio">ઓડિયો</string>
    <string name="MediaOverviewActivity_video">વિડિયો</string>
    <string name="MediaOverviewActivity_image">છબી</string>
  <!-- Removed by excludeNonTranslatables <string name="MediaOverviewActivity_detail_line_2_part" translatable="false">%1$s · %2$s</string> -->
  <!-- Removed by excludeNonTranslatables <string name="MediaOverviewActivity_detail_line_3_part" translatable="false">%1$s · %2$s · %3$s</string> -->

    <string name="MediaOverviewActivity_sent_by_s">%1$s દ્વારા મોકલાયેલ</string>
    <string name="MediaOverviewActivity_sent_by_you">તમારા દ્વારા મોકલેલ</string>
    <string name="MediaOverviewActivity_sent_by_s_to_s">%1$s દ્વારા %2$s મોકલ્યો</string>
    <string name="MediaOverviewActivity_sent_by_you_to_s">%1$s ને તમારા દ્વારા મોકલાયેલ</string>

    <!-- Megaphones -->
    <string name="Megaphones_remind_me_later">મને પછી યાદ કરાવો</string>
    <string name="Megaphones_verify_your_signal_pin">તમારા Signal PIN ને ચકાસો</string>
    <string name="Megaphones_well_occasionally_ask_you_to_verify_your_pin">અમે તમને ક્યારેક ક્યારેક તમારો PIN ચકાસવા માટે કહીશું જેથી કરીને તમે તેને યાદ કરો.</string>
    <string name="Megaphones_verify_pin">PIN ચકાસો</string>
    <string name="Megaphones_get_started">શરૂ કરો</string>
    <string name="Megaphones_new_group">નવું ગ્રુપ</string>
    <string name="Megaphones_invite_friends">મિત્રોને આમંત્રિત કરો</string>
    <string name="Megaphones_use_sms">SMS નો ઉપયોગ કરો</string>
    <string name="Megaphones_appearance">દેખાવ</string>
    <string name="Megaphones_add_photo">ફોટો ઉમેરો</string>

    <!-- Title of a bottom sheet to render messages that all quote a specific message -->
    <string name="MessageQuotesBottomSheet_replies">જવાબો</string>

    <!-- NotificationBarManager -->
    <string name="NotificationBarManager_signal_call_in_progress">Signal કૉલ ચાલુ છે</string>
    <string name="NotificationBarManager__establishing_signal_call">Signal કૉલ સ્થાપિત કરી રહ્યા છીએ</string>
    <string name="NotificationBarManager__incoming_signal_call">આવી રહેલ Signal કૉલ</string>
    <string name="NotificationBarManager__incoming_signal_group_call">Signal ગ્રુપ કૉલ આવી રહ્યો છે</string>
    <!-- Temporary notification shown when starting the calling service -->
    <string name="NotificationBarManager__starting_signal_call_service">Molly કૉલ સર્વિસ શરૂ કરીએ છીએ</string>
    <string name="NotificationBarManager__stopping_signal_call_service">Molly કોલ સેવા બંધ કરી રહ્યા છીએ</string>
    <string name="NotificationBarManager__decline_call">કૉલ નકારો</string>
    <string name="NotificationBarManager__answer_call">કૉલનો જવાબ આપો</string>
    <string name="NotificationBarManager__end_call">કૉલ નો અંત કરો</string>
    <string name="NotificationBarManager__cancel_call">કૉલ ને રદ કરો</string>
    <string name="NotificationBarManager__join_call">કૉલમાં જોડાઓ</string>

    <!-- NotificationsMegaphone -->
    <string name="NotificationsMegaphone_turn_on_notifications">સૂચનાઓ ચાલુ કરવી છે?</string>
    <string name="NotificationsMegaphone_never_miss_a_message">તમારા સંપર્કો અને ગ્રુપ તરફથી ક્યારેય મેસેજ ચૂકશો નહીં.</string>
    <string name="NotificationsMegaphone_turn_on">ચાલુ કરો</string>
    <string name="NotificationsMegaphone_not_now">અત્યારે નહીં</string>

    <!-- NotificationMmsMessageRecord -->
    <string name="NotificationMmsMessageRecord_multimedia_message">મલ્ટિમીડિયા મેસેજ</string>
    <string name="NotificationMmsMessageRecord_downloading_mms_message">MMS મેસેજ ડાઉનલોડ કરી રહ્યાં છે</string>
    <string name="NotificationMmsMessageRecord_error_downloading_mms_message">MMS મેસેજ ડાઉનલોડ કરવામાં ભૂલ, ફરીથી પ્રયાસ કરવા માટે ટેપ કરો</string>

    <!-- MediaPickerActivity -->
    <string name="MediaPickerActivity__menu_open_camera">કેમેરો ખોલો</string>

    <!-- MediaSendActivity -->
    <string name="MediaSendActivity_camera_unavailable">કેમેરો અનુપલબ્ધ.</string>
<<<<<<< HEAD
    <string name="MediaSendActivity_message_to_s">%1$sને મેસેજ</string>
    <string name="MediaSendActivity_message">મેસેજ</string>
    <string name="MediaSendActivity_select_recipients">પ્રાપ્તકર્તાઓ પસંદ કરો</string>
    <string name="MediaSendActivity_signal_needs_access_to_your_contacts">Molly ને તમારા સંપર્કોને પ્રદર્શિત કરવા માટે તેમને એક્સેસની જરૂર છે.</string>
    <string name="MediaSendActivity_signal_needs_contacts_permission_in_order_to_show_your_contacts_but_it_has_been_permanently_denied">તમારા સંપર્કો બતાવવા માટે Molly ને સંપર્કોની પરવાનગીની જરૂર છે, પરંતુ તે કાયમી ધોરણે નામંજૂર કરવામાં આવી છે. કૃપા કરીને એપ્લિકેશન સેટિંગ્સ ચાલુ રાખો, \"પરવાનગી\" પસંદ કરો અને \"સંપર્કો\" સક્ષમ કરો.</string>
    <plurals name="MediaSendActivity_cant_share_more_than_n_items">
        <item quantity="one">તમે %1$d આઇટમ કરતાં વધુ શેર કરી શકતા નથી.</item>
        <item quantity="other">તમે %1$d આઇટમ્સ કરતાં વધુ શેર કરી શકતા નથી.</item>
    </plurals>
    <string name="MediaSendActivity_select_recipients_description">પ્રાપ્તકર્તાઓ પસંદ કરો</string>
    <string name="MediaSendActivity_tap_here_to_make_this_message_disappear_after_it_is_viewed">આ મેસેજ ને જોયા પછી અદૃશ્ય થવા માટે અહીં ટેપ કરો.</string>
=======
>>>>>>> cb0e7ade

    <!-- MediaRepository -->
    <string name="MediaRepository_all_media">બધા મીડિયા</string>
    <string name="MediaRepository__camera">કૅમેરા</string>

    <!-- MessageDecryptionUtil -->
    <string name="MessageDecryptionUtil_failed_to_decrypt_message">મેસેજ ડિક્રિપ્ટ કરવામાં નિષ્ફળ.</string>
    <string name="MessageDecryptionUtil_tap_to_send_a_debug_log">ડિબગ લૉગ મોકલવા માટે ટેપ કરો</string>

    <!-- MessageRecord -->
    <string name="MessageRecord_unknown">અજાણ્યું</string>
    <string name="MessageRecord_message_encrypted_with_a_legacy_protocol_version_that_is_no_longer_supported">Signal ના જૂના વર્ઝન નો ઉપયોગ કરીને એન્ક્રિપ્ટ થયેલ મેસેજ મળ્યો જે હવે સપોર્ટેડ નથી. કૃપા કરીને મોકલનારને સૌથી તાજેતરનાં વર્ઝન પર અપડેટ કરવા અને મેસેજ ને ફરીથી મોકલવા માટે કહો.</string>
    <string name="MessageRecord_left_group">તમે ગ્રુપ છોડી દીધું છે.</string>
    <string name="MessageRecord_you_updated_group">તમે ગ્રુપ ને અપડેટ કર્યું.</string>
    <string name="MessageRecord_the_group_was_updated">ગ્રુપ અપડેટ કરવામાં આવ્યું હતું.</string>
    <string name="MessageRecord_you_called_date">તમે %1$s ને કૉલ કર્યો</string>
    <string name="MessageRecord_missed_audio_call_date">મિસ્ડ ઓડિયો કોલ · %1$s</string>
    <string name="MessageRecord_missed_video_call_date">મિસ્ડ વિડિયો કૉલ · %1$s</string>
    <string name="MessageRecord_s_updated_group">%1$s ગ્રુપ અપડેટ કર્યુ.</string>
    <string name="MessageRecord_s_called_you_date">%1$s તમને કૉલ કર્યો · %2$s</string>
    <string name="MessageRecord_s_joined_signal">%1$s Signal પર છે!</string>
    <string name="MessageRecord_you_disabled_disappearing_messages">તમે અદૃશ્ય થઈ રહેલા મેસેજ ને અક્ષમ કર્યા.</string>
    <string name="MessageRecord_s_disabled_disappearing_messages">%1$s અદૃશ્ય થઈ રહેલા મેસેજ અક્ષમ કરો.</string>
    <string name="MessageRecord_you_set_disappearing_message_time_to_s">તમે અદૃશ્ય થઈ રહેલા મેસેજ ટાઈમરને %1$s પર સેટ કર્યો છે.</string>
    <string name="MessageRecord_s_set_disappearing_message_time_to_s">%1$s અદૃશ્ય થઈ રહેલા મેસેજ ટાઈમરને સેટ કરો %2$s.</string>
    <string name="MessageRecord_disappearing_message_time_set_to_s">ગાયબ થવાનો મેસેજ સમય %1$s પર સેટ કર્યો હતો.</string>
    <string name="MessageRecord_this_group_was_updated_to_a_new_group">આ ગ્રુપને નવા ગ્રુપમાં અપગ્રેડ કરવામાં આવ્યું હતું.</string>
    <string name="MessageRecord_you_couldnt_be_added_to_the_new_group_and_have_been_invited_to_join">તમને નવા ગ્રુપમાં ઉમેરી શકાયા નથી અને તમને જોડાવા માટે આમંત્રિત કરવામાં આવ્યા છે.</string>
    <string name="MessageRecord_chat_session_refreshed">ચેટ સેશન રિફ્રેશ તાજું થયું</string>
    <plurals name="MessageRecord_members_couldnt_be_added_to_the_new_group_and_have_been_invited">
        <item quantity="one">એક સભ્યને નવા ગ્રુપમાં ઉમેરી શકાયા નથી અને તેમને જોડાવા માટે આમંત્રણ આપવામાં આવ્યું છે.</item>
        <item quantity="other">%1$s સભ્યોને નવા ગ્રુપમાં ઉમેરી શકાયા નથી અને તેમને જોડાવા માટે આમંત્રણ આપવામાં આવ્યું છે.</item>
    </plurals>

    <plurals name="MessageRecord_members_couldnt_be_added_to_the_new_group_and_have_been_removed">
        <item quantity="one">એક સભ્યને નવા ગ્રુપમાં ઉમેરી શકાયા નથી અને તેમને દૂર કરવામાં આવ્યા છે.</item>
        <item quantity="other">%1$s સભ્યોને નવા ગ્રુપમાં ઉમેરી શકાયા નથી અને તેમને દૂર કરવામાં આવ્યા છે.</item>
    </plurals>

    <!-- Profile change updates -->
    <string name="MessageRecord_changed_their_profile_name_to">%1$s એ તેમનું પ્રોફાઇલ નામ %2$s માં બદલ્યું.</string>
    <string name="MessageRecord_changed_their_profile_name_from_to">%1$s એ તેમનું પ્રોફાઇલ નામ %2$sમાંથી %3$s માં બદલ્યું.</string>
    <string name="MessageRecord_changed_their_profile">%1$s એ તેમની પ્રોફાઇલ બદલી.</string>

    <!-- GV2 specific -->
    <string name="MessageRecord_you_created_the_group">તમે ગ્રુપ બનાવ્યું છે.</string>
    <string name="MessageRecord_group_updated">ગ્રુપ અપડેટ કર્યું.</string>
    <string name="MessageRecord_invite_friends_to_this_group">ગ્રુપ લિંક દ્વારા મિત્રોને આ ગ્રુપમાં આમંત્રિત કરો</string>

    <!-- GV2 member additions -->
    <string name="MessageRecord_you_added_s">%1$s ને તમે ઉમેર્યા</string>
    <string name="MessageRecord_s_added_s">%1$s ઉમેર્યા %2$s.</string>
    <string name="MessageRecord_s_added_you">%1$s એ તમને ગ્રુપમાં ઉમેર્યા છે.</string>
    <string name="MessageRecord_you_joined_the_group">તમે ગ્રુપમાં જોડાયા.</string>
    <string name="MessageRecord_s_joined_the_group">%1$sગ્રુપમાં જોડાયા.</string>

    <!-- GV2 member removals -->
    <string name="MessageRecord_you_removed_s">તમે %1$s ને દૂર કર્યા</string>
    <string name="MessageRecord_s_removed_s">%1$s એ %2$s ને દૂર કર્યા.</string>
    <string name="MessageRecord_s_removed_you_from_the_group">%1$s એ તમને ગ્રુપમાંથી દૂર કર્યા છે.</string>
    <string name="MessageRecord_you_left_the_group">તમે ગ્રુપ છોડી દીધું.</string>
    <string name="MessageRecord_s_left_the_group">%1$s એ ગ્રુપ છોડી દીધું.</string>
    <string name="MessageRecord_you_are_no_longer_in_the_group">તમે હવે ગ્રુપમાં નથી.</string>
    <string name="MessageRecord_s_is_no_longer_in_the_group">%1$s હવે ગ્રુપમાં નથી.</string>

    <!-- GV2 role change -->
    <string name="MessageRecord_you_made_s_an_admin">તમે %1$s ને એડમિન બનાવ્યા.</string>
    <string name="MessageRecord_s_made_s_an_admin">%1$s એ %2$sને એડમિન બનાવ્યા.</string>
    <string name="MessageRecord_s_made_you_an_admin">%1$s એ તમને એડમિન બનાવ્યાં છે.</string>
    <string name="MessageRecord_you_revoked_admin_privileges_from_s">તમે %1$s ના એડમિન વિશેષાધિકારો રદ કર્યા.</string>
    <string name="MessageRecord_s_revoked_your_admin_privileges">%1$sએ તમારા એડમીન વિશેષાધિકારો પાછા ખેંચ્યા</string>
    <string name="MessageRecord_s_revoked_admin_privileges_from_s">%1$sએ %2$s માંથી એડમિન વિશેષાધિકારો રદ કર્યા.</string>
    <string name="MessageRecord_s_is_now_an_admin">%1$s હવે એડમિન છે</string>
    <string name="MessageRecord_you_are_now_an_admin">હવે તમે એડમિન છો.</string>
    <string name="MessageRecord_s_is_no_longer_an_admin">%1$s હવે એડમિન નથી</string>
    <string name="MessageRecord_you_are_no_longer_an_admin">હવે તમે એડમિન નથી.</string>

    <!-- GV2 invitations -->
    <string name="MessageRecord_you_invited_s_to_the_group">તમે ગ્રુપ માં %1$s ને આમંત્રિત કર્યા છે.</string>
    <string name="MessageRecord_s_invited_you_to_the_group">%1$s એ તમને ગ્રુપમાં આમંત્રિત કર્યા છે.</string>
    <plurals name="MessageRecord_s_invited_members">
        <item quantity="one">%1$s એ વ્યક્તિને ગ્રુપમાં આમંત્રિત કર્યા.</item>
        <item quantity="other">%1$s એ %2$d લોકોને ગ્રુપમાં આમંત્રિત કર્યા.</item>
    </plurals>
    <string name="MessageRecord_you_were_invited_to_the_group">તમને ગ્રુપમાં આમંત્રણ અપાયું હતું.</string>
    <plurals name="MessageRecord_d_people_were_invited_to_the_group">
        <item quantity="one">1 વ્યક્તિને ગ્રુપમાં આમંત્રિત કરવામાં આવી હતી.</item>
        <item quantity="other">%1$d લોકોને ગ્રુપમાં આમંત્રિત કરવામાં આવ્યા હતા.</item>
    </plurals>

    <!-- GV2 invitation revokes -->
    <plurals name="MessageRecord_you_revoked_invites">
        <item quantity="one">તમે ગ્રુપમાં 1 આમંત્રણ રદ કર્યું</item>
        <item quantity="other">તમે ગ્રુપમાં %1$d આમંત્રણો રદ કર્યા</item>
    </plurals>
    <plurals name="MessageRecord_s_revoked_invites">
        <item quantity="one">%1$s એ ગ્રુપમાં એક આમંત્રણ રદ કર્યું.</item>
        <item quantity="other">%1$s એ ગ્રુપમાં %2$d આમંત્રણો રદ કર્યા.</item>
    </plurals>
    <string name="MessageRecord_someone_declined_an_invitation_to_the_group">કોઈએ ગ્રુપને આમંત્રણ નકાર્યું.</string>
    <string name="MessageRecord_you_declined_the_invitation_to_the_group">તમે ગ્રુપનું આમંત્રણ નકાર્યું.</string>
    <string name="MessageRecord_s_revoked_your_invitation_to_the_group">%1$s એ ગ્રુપમાં તમારું આમંત્રણ રદ કર્યું.</string>
    <string name="MessageRecord_an_admin_revoked_your_invitation_to_the_group">એક ઍડમીનએ ગ્રુપમાં તમારું આમંત્રણ રદ કર્યું.</string>
    <plurals name="MessageRecord_d_invitations_were_revoked">
        <item quantity="one">ગ્રુપમાં એક આમંત્રણ રદ કરવામાં આવ્યું હતું.</item>
        <item quantity="other">ગ્રુપમાં %1$d આમંત્રણો રદ કરવામાં આવ્યા હતા.</item>
    </plurals>

    <!-- GV2 invitation acceptance -->
    <string name="MessageRecord_you_accepted_invite">તમે ગ્રુપમાં આમંત્રણ સ્વીકાર્યું.</string>
    <string name="MessageRecord_s_accepted_invite">%1$s ગ્રુપ માટે આમંત્રણ સ્વીકાર્યું.</string>
    <string name="MessageRecord_you_added_invited_member_s">તમે આમંત્રિત મેમ્બર %1$s ઉમેર્યા.</string>
    <string name="MessageRecord_s_added_invited_member_s">%1$s એ આમંત્રિત મેમ્બર %2$s ઉમેર્યા.</string>

    <!-- GV2 title change -->
    <string name="MessageRecord_you_changed_the_group_name_to_s">તમે ગ્રુપનું નામ બદલીને \"%1$s\" કર્યું.</string>
    <string name="MessageRecord_s_changed_the_group_name_to_s">%1$s એ ગ્રુપનું નામ બદલીને \"%2$s\" કર્યું.</string>
    <string name="MessageRecord_the_group_name_has_changed_to_s">ગ્રુપનું નામ બદલીને \"%1$s\" કરવામાં આવ્યું છે.</string>

    <!-- GV2 description change -->
    <string name="MessageRecord_you_changed_the_group_description">તમે ગ્રુપ ડિસ્ક્રિપ્શન બદલ્યું છે.</string>
    <string name="MessageRecord_s_changed_the_group_description">%1$s એ ગ્રુપનું ડિસ્ક્રિપ્શન બદલ્યું.</string>
    <string name="MessageRecord_the_group_description_has_changed">ગ્રુપનું ડિસ્ક્રિપ્શન બદલાઈ ગયું છે.</string>

    <!-- GV2 avatar change -->
    <string name="MessageRecord_you_changed_the_group_avatar">તમે ગ્રુપ અવતાર બદલ્યો છે.</string>
    <string name="MessageRecord_s_changed_the_group_avatar">%1$s એ ગ્રુપનો અવતાર બદલ્યો.</string>
    <string name="MessageRecord_the_group_group_avatar_has_been_changed">ગ્રુપ અવતાર બદલવામાં આવ્યો છે.</string>

    <!-- GV2 attribute access level change -->
    <string name="MessageRecord_you_changed_who_can_edit_group_info_to_s">તમે ગ્રુપ માહિતીને \"%1$s\" માં કોણ સંપાદિત કરી શકે તે બદલ્યું છે.</string>
    <string name="MessageRecord_s_changed_who_can_edit_group_info_to_s">%1$s એ બદલ્યુ કે કોણ ગ્રુપની માહિતીને \"%2$s\" માં સંપાદિત કરી શકે છે.</string>
    <string name="MessageRecord_who_can_edit_group_info_has_been_changed_to_s">ગ્રુપ માહિતી કોણ સંપાદિત કરી શકે છે કે તેને \"%1$s\" માં બદલવામાં આવ્યું છે.</string>

    <!-- GV2 membership access level change -->
    <string name="MessageRecord_you_changed_who_can_edit_group_membership_to_s">તમે ગ્રુપ સદસ્યતાને \"%1$s\" માં કોણ સંપાદિત કરી શકે તે બદલ્યું.</string>
    <string name="MessageRecord_s_changed_who_can_edit_group_membership_to_s">%1$sએ બદલ્યુ કે કોણ ગ્રુપ મેમ્બરશિપને \"%2$s\" માં સંપાદિત કરી શકે છે.</string>
    <string name="MessageRecord_who_can_edit_group_membership_has_been_changed_to_s">ગ્રુપ મેમ્બરશીપ કોણ સંપાદિત કરી શકે છે તેને \"%1$s\" માં બદલવામાં આવ્યું છે.</string>

    <!-- GV2 announcement group change -->
    <string name="MessageRecord_you_allow_all_members_to_send">તમે બધા મેમ્બર્સને મેસેજ મોકલવાની મંજૂરી આપવા માટે ગ્રુપ સેટિંગ્સ બદલી.</string>
    <string name="MessageRecord_you_allow_only_admins_to_send">તમે ગ્રુપ સેટિંગ્સ બદલીને માત્ર એડમિનને મેસેજ મોકલવાની મંજૂરી આપી છે.</string>
    <string name="MessageRecord_s_allow_all_members_to_send">%1$s એ તમામ સભ્યોને મેસેજ મોકલવાની મંજૂરી આપવા માટે ગ્રુપ સેટિંગ્સ બદલ્યુ.</string>
    <string name="MessageRecord_s_allow_only_admins_to_send">%1$s એ ગ્રુપ સેટિંગ્સ બદલીને માત્ર એડમિનને મેસેજ મોકલવાની મંજૂરી આપી.</string>
    <string name="MessageRecord_allow_all_members_to_send">તમામ સભ્યોને સંદેશા મોકલવાની મંજૂરી આપવા માટે ગ્રુપ સેટિંગ્સમાં ફેરફાર કરવામાં આવ્યા હતા.</string>
    <string name="MessageRecord_allow_only_admins_to_send">ફક્ત એડમિનને મેસેજ મોકલવાની મંજૂરી આપવા માટે ગ્રુપ સેટિંગ્સ બદલવામાં આવ્યા હતા.</string>

    <!-- GV2 group link invite access level change -->
    <string name="MessageRecord_you_turned_on_the_group_link_with_admin_approval_off">તમે એડમિનની મંજૂરી બંધ હોવાની સાથે ગ્રુપ લિંક ચાલુ કરી.</string>
    <string name="MessageRecord_you_turned_on_the_group_link_with_admin_approval_on">તમે એડમિનની મંજૂરી સાથે ગ્રુપ લિંક ચાલુ કરી.</string>
    <string name="MessageRecord_you_turned_off_the_group_link">તમે ગ્રુપ લિંક બંધ કરી.</string>
    <string name="MessageRecord_s_turned_on_the_group_link_with_admin_approval_off">%1$s એ એડમિનની મંજૂરી બંધ સાથે ગ્રુપ લિંક ચાલુ કરી.</string>
    <string name="MessageRecord_s_turned_on_the_group_link_with_admin_approval_on">%1$s એ એડમિનની મંજૂરી સાથે ગ્રુપ લિંક ચાલુ કરી.</string>
    <string name="MessageRecord_s_turned_off_the_group_link">%1$s એ ગ્રુપ લિંક બંધ કરી.</string>
    <string name="MessageRecord_the_group_link_has_been_turned_on_with_admin_approval_off">એડમિન મંજૂરી બંધ હોવાની સાથે ગ્રુપ લિંક ચાલુ કરવામાં આવી હતી.</string>
    <string name="MessageRecord_the_group_link_has_been_turned_on_with_admin_approval_on">એડમિન મંજૂરી ચાલુ હોવાની સાથે ગ્રુપ લિંક ચાલુ કરવામાં આવી હતી.</string>
    <string name="MessageRecord_the_group_link_has_been_turned_off">ગ્રુપ લિંક બંધ કરવામાં આવી છે.</string>
    <string name="MessageRecord_you_turned_off_admin_approval_for_the_group_link">તમે ગ્રુપ લિંક માટે એડમિનની મંજૂરી બંધ કરી દીધી.</string>
    <string name="MessageRecord_s_turned_off_admin_approval_for_the_group_link">%1$s એ ગ્રુપ લિંક માટે એડમિનની મંજૂરી બંધ કરી દીધી.</string>
    <string name="MessageRecord_the_admin_approval_for_the_group_link_has_been_turned_off">ગ્રુપ લિંક માટે એડમિન મંજૂરી બંધ કરવામાં આવી છે.</string>
    <string name="MessageRecord_you_turned_on_admin_approval_for_the_group_link">તમે ગ્રુપ લિંક માટે એડમિનની મંજૂરી ચાલુ કરી.</string>
    <string name="MessageRecord_s_turned_on_admin_approval_for_the_group_link">%1$s એ ગ્રુપ લિંક માટે એડમિનની મંજૂરી ચાલુ કરી.</string>
    <string name="MessageRecord_the_admin_approval_for_the_group_link_has_been_turned_on">ગ્રુપ લિંક માટે એડમિન મંજૂરી ચાલુ કરવામાં આવી છે.</string>

    <!-- GV2 group link reset -->
    <string name="MessageRecord_you_reset_the_group_link">તમે ગ્રુપ લિંક રીસેટ કરી.</string>
    <string name="MessageRecord_s_reset_the_group_link">%1$s ગ્રુપ લિંક રિસેટ કરો.</string>
    <string name="MessageRecord_the_group_link_has_been_reset">ગ્રુપ લિંક રીસેટ કરવામાં આવી છે.</string>

    <!-- GV2 group link joins -->
    <string name="MessageRecord_you_joined_the_group_via_the_group_link">તમે ગ્રુપ લિંક દ્વારા ગ્રુપમાં જોડાયા.</string>
    <string name="MessageRecord_s_joined_the_group_via_the_group_link">%1$s ગ્રુપ લિંક મારફતે ગ્રુપમાં જોડાયા.</string>

    <!-- GV2 group link requests -->
    <string name="MessageRecord_you_sent_a_request_to_join_the_group">તમે ગ્રુપમાં જોડાવા માટે વિનંતી મોકલી.</string>
    <string name="MessageRecord_s_requested_to_join_via_the_group_link">%1$s એ ગ્રુપ લિંક મારફતે જોડાવા વિનંતી કરી.</string>
    <!-- Update message shown when someone requests to join via group link and cancels the request back to back -->
    <plurals name="MessageRecord_s_requested_and_cancelled_their_request_to_join_via_the_group_link">
        <item quantity="one">%1$s એ ગ્રુપ લિંક વડે જોડાવાની તેમની વિનંતી કરી અને રદ કરી</item>
        <item quantity="other">%1$s એ ગ્રુપ લિંક વડે જોડાવાની %2$d વિનંતીઓ કરી અને રદ કરી</item>
    </plurals>

    <!-- GV2 group link approvals -->
    <string name="MessageRecord_s_approved_your_request_to_join_the_group">%1$s એ ગ્રુપમાં જોડાવાની તમારી વિનંતીને મંજૂર કરી.</string>
    <string name="MessageRecord_s_approved_a_request_to_join_the_group_from_s">%2$s એ %1$s માંથી ગ્રુપમાં જોડાવાની વિનંતીને મંજૂરી આપી</string>
    <string name="MessageRecord_you_approved_a_request_to_join_the_group_from_s">તમે %1$s માંથી ગ્રુપમાં જોડાવાની વિનંતીને મંજૂરી આપી.</string>
    <string name="MessageRecord_your_request_to_join_the_group_has_been_approved">ગ્રુપમાં જોડાવાની તમારી વિનંતી મંજૂર કરવામાં આવી છે.</string>
    <string name="MessageRecord_a_request_to_join_the_group_from_s_has_been_approved">%1$s તરફથી ગ્રુપમાં જોડાવાની વિનંતી મંજૂર કરવામાં આવી છે.</string>

    <!-- GV2 group link deny -->
    <string name="MessageRecord_your_request_to_join_the_group_has_been_denied_by_an_admin">ગ્રુપમાં જોડાવાની તમારી વિનંતી એડમિન દ્વારા નકારવામાં આવી છે.</string>
    <string name="MessageRecord_s_denied_a_request_to_join_the_group_from_s">%1$s માંથી %2$s એ ગ્રુપમાં જોડાવાની વિનંતીને નકારી કાઢી હતી.</string>
    <string name="MessageRecord_a_request_to_join_the_group_from_s_has_been_denied">%1$s તરફથી ગ્રુપમાં જોડાવાની વિનંતી કરવામાં આવી છે.</string>
    <string name="MessageRecord_you_canceled_your_request_to_join_the_group">તમે ગ્રુપમાં જોડાવાની તમારી વિનંતી રદ કરી.</string>
    <string name="MessageRecord_s_canceled_their_request_to_join_the_group">%1$s એ ગ્રુપમાં જોડાવાની તેમની વિનંતી રદ કરી.</string>

    <!-- End of GV2 specific update messages -->

    <string name="MessageRecord_your_safety_number_with_s_has_changed">%1$s સાથેનો તમારો સલામતી નંબર બદલાયો છે.</string>
    <string name="MessageRecord_you_marked_your_safety_number_with_s_verified">તમે %1$s ચકાસણી સાથે તમારો સલામતી નંબર માર્ક કર્યો</string>
    <string name="MessageRecord_you_marked_your_safety_number_with_s_verified_from_another_device">તમે બીજા ડિવાઇસ માંથી ચકાસાયેલ %1$s સાથે તમારો સલામતી નંબર માર્ક કર્યો છે</string>
    <string name="MessageRecord_you_marked_your_safety_number_with_s_unverified">તમે તમારા સલામતી નંબરને %1$s ચકાસાયેલ વગર માર્ક કર્યા છે</string>
    <string name="MessageRecord_you_marked_your_safety_number_with_s_unverified_from_another_device">તમે બીજા ડિવાઇસ માંથી વણચકાસેલ %1$s સાથે તમારો સલામતી નંબર માર્ક કર્યો છે</string>
    <string name="MessageRecord_a_message_from_s_couldnt_be_delivered">%1$s તરફથી મેસેજ પહોંચાડી શકાયો નથી</string>
    <string name="MessageRecord_s_changed_their_phone_number">%1$sએ તેમનો ફોન નંબર બદલ્યો.</string>
    <!-- Update item message shown in the release channel when someone is already a sustainer so we ask them if they want to boost. -->
    <string name="MessageRecord_like_this_new_feature_help_support_signal_with_a_one_time_donation">આ નવી સુવિધા ગમી? Signalને એક-વખતના દાન સાથે સહયોગ આપવામાં મદદ કરો.</string>
    <!-- Update item message shown when we merge two threads together -->
    <string name="MessageRecord_your_message_history_with_s_and_their_number_s_has_been_merged">%1$s સાથેની તમારી મેસેજ હિસ્ટ્રી અને તેમનો નંબર %2$s ભેગા કરી દેવામાં આવ્યા છે.</string>
    <!-- Update item message shown when we merge two threads together and we don\'t know the phone number of the other thread -->
    <string name="MessageRecord_your_message_history_with_s_and_another_chat_has_been_merged">%1$s સાથેની તમારી મેસેજ હિસ્ટ્રી અને તેમની સાથેની બીજી ચેટને ભેગી કરી દેવામાં આવી છે.</string>
    <!-- Message to notify sender that activate payments request has been sent to the recipient -->
    <string name="MessageRecord_you_sent_request">તમે %1$sને પેમેન્ટ સક્રિય કરવા વિનંતી મોકલી</string>
    <!-- Request message from recipient to activate payments -->
    <string name="MessageRecord_wants_you_to_activate_payments">%1$s ઇચ્છે છે કે તમે પેમેન્ટ સક્રિય કરો. તમને ભરોસો હોય તેવા લોકોને જ પેમેન્ટ મોકલો.</string>
    <!-- Message to inform user that payments was activated-->
    <string name="MessageRecord_you_activated_payments">તમે પેમેન્ટ સક્રિય કર્યું</string>
    <!-- Message to inform sender that recipient can now accept payments -->
    <string name="MessageRecord_can_accept_payments">%1$s હવે પેમેન્ટ સ્વીકારી શકે છે</string>

    <!-- Group Calling update messages -->
    <string name="MessageRecord_s_started_a_group_call_s">%1$s એ ગ્રુપ કૉલ શરૂ કર્યો · %2$s</string>
    <string name="MessageRecord_s_is_in_the_group_call_s">%1$s એ ગ્રુપ કૉલમાં છે· %2$s</string>
    <string name="MessageRecord_you_are_in_the_group_call_s1">તમે ગ્રુપ કૉલમાં છો· %1$s</string>
    <string name="MessageRecord_s_and_s_are_in_the_group_call_s1">%1$sઅને %2$sએ ગ્રુપ કૉલમાં છે · %3$s</string>
    <string name="MessageRecord_group_call_s">ગ્રુપ કૉલ · %1$s</string>

    <string name="MessageRecord_s_started_a_group_call">%1$s એ ગ્રુપ કૉલ શરૂ કર્યો</string>
    <string name="MessageRecord_s_is_in_the_group_call">%1$s એ ગ્રુપ કૉલમાં છે·</string>
    <string name="MessageRecord_you_are_in_the_group_call">તમે ગ્રુપ કૉલમાં છો</string>
    <string name="MessageRecord_s_and_s_are_in_the_group_call">%1$sઅને %2$sએ ગ્રુપ કૉલમાં છે ·</string>
    <string name="MessageRecord_group_call">ગ્રુપ કૉલ</string>

    <string name="MessageRecord_you">તમે</string>

    <plurals name="MessageRecord_s_s_and_d_others_are_in_the_group_call_s">
        <item quantity="one">%1$s, %2$s, અને %3$d અન્યો આ કૉલમાં છે%4$s</item>
        <item quantity="other">%1$s, %2$s, અને %3$d અન્યો આ ગ્રુપ કૉલમાં છે%4$s</item>
    </plurals>

    <plurals name="MessageRecord_s_s_and_d_others_are_in_the_group_call">
        <item quantity="one">%1$s, %2$s, અને %3$d અન્યો આ કૉલમાં છે</item>
        <item quantity="other">%1$s, %2$s, અને %3$d અન્યો આ ગ્રુપ કૉલમાં છે</item>
    </plurals>

    <!-- In-conversation update message to indicate that the current contact is sms only and will need to migrate to signal to continue the conversation in signal. -->
    <string name="MessageRecord__you_will_no_longer_be_able_to_send_sms_messages_from_signal_soon">તમે Signalમાંથી હવે SMS મેસેજ મોકલી શકશો નહીં. વાતચીત અહીં રાખવા માટે %1$s ને Signal પર આમંત્રિત કરો.</string>
    <!-- In-conversation update message to indicate that the current contact is sms only and will need to migrate to signal to continue the conversation in signal. -->
    <string name="MessageRecord__you_can_no_longer_send_sms_messages_in_signal">તમે Mollyમાં હવે SMS મેસેજ મોકલી શકતા નથી. વાતચીત અહીં રાખવા માટે %1$s ને Molly પર આમંત્રિત કરો.</string>
    <!-- Body for quote when message being quoted is an in-app payment message -->
    <string name="MessageRecord__payment_s">પેમેન્ટ: %1$s</string>

    <!-- MessageRequestBottomView -->
    <string name="MessageRequestBottomView_accept">સ્વીકાર</string>
    <string name="MessageRequestBottomView_continue">ચાલુ રાખો</string>
    <string name="MessageRequestBottomView_delete">કાઢી નાખો</string>
    <string name="MessageRequestBottomView_block">અવરોધિત કરો</string>
    <string name="MessageRequestBottomView_unblock">અનાવરોધિત કરો</string>
    <string name="MessageRequestBottomView_do_you_want_to_let_s_message_you_they_wont_know_youve_seen_their_messages_until_you_accept">શું તમે %1$s ને મેસેજ અને તેમની સાથે તમારું નામ અને ફોટો કરવા શેર માંગો છો ? જ્યાં સુધી તમે સ્વીકારશો નહીં ત્યાં સુધી તેઓ જાણશે નહીં કે તમે તેમનો મેસેજ જોયો છે.</string>
    <!-- Shown in message request flow. Describes what will happen if you unblock a Signal user -->
    <string name="MessageRequestBottomView_do_you_want_to_let_s_message_you_wont_receive_any_messages_until_you_unblock_them">%1$s ને તમને મેસેજ કરવા દો અને તેમની સાથે તમારું નામ અને ફોટો શેર કરવા છે? જ્યાં સુધી તમે તેમને અનબ્લોક નહીં કરો ત્યાં સુધી તમને કોઈ મેસેજ પ્રાપ્ત થશે નહીં.</string>
    <!-- Shown in message request flow. Describes what will happen if you unblock an SMS user -->
    <string name="MessageRequestBottomView_do_you_want_to_let_s_message_you_wont_receive_any_messages_until_you_unblock_them_SMS">%1$sને તમને મેસેજ કરવા દેવા માંગો છો? તમે તેમને અનબ્લૉક ન કરો ત્યાં સુધી તમે કોઈ મેસેજ પ્રાપ્ત નહીં કરો.</string>
    <string name="MessageRequestBottomView_get_updates_and_news_from_s_you_wont_receive_any_updates_until_you_unblock_them">%1$s તરફથી અપડેટ્સ અને સમાચાર પ્રાપ્ત કરવા છે? તમે તેમને અનબ્લૉક ન કરો ત્યાં સુધી કોઈ અપડેટ્સ મેળવશો નહીં.</string>
    <string name="MessageRequestBottomView_continue_your_conversation_with_this_group_and_share_your_name_and_photo">આ ગ્રુપ સાથે તમારી વાતચીત ચાલુ રાખવી છે અને તેના સભ્યો સાથે તમારું નામ અને ફોટો શેર કરવા છે?</string>
    <string name="MessageRequestBottomView_upgrade_this_group_to_activate_new_features">\@ઉલ્લેખો અને એડમિન જેવા નવા ફીચર્સ સક્રિય કરવા માટે આ ગ્રુપને અપગ્રેડ કરો. જે સભ્યો આ ગ્રુપમાં પોતાનું નામ અથવા ફોટો શેર કર્યો નથી તેમને જોડાવા માટે આમંત્રણ આપવામાં આવશે.</string>
    <string name="MessageRequestBottomView_this_legacy_group_can_no_longer_be_used">આ લેગસી ગ્રુપને નવા ગ્રુપમાં અપગ્રેડ કરી શકાતું નથી કારણ કે તે ખૂબ મોટું છે. ગ્રુપનું મહત્તમ કદ %1$d છે.</string>
    <string name="MessageRequestBottomView_continue_your_conversation_with_s_and_share_your_name_and_photo">%1$s સાથે તમારી વાતચીત ચાલુ રાખવી છે અને તેના સભ્યો સાથે તમારું નામ અને ફોટો શેર કરવા છે?</string>
    <string name="MessageRequestBottomView_do_you_want_to_join_this_group_they_wont_know_youve_seen_their_messages_until_you_accept">શું આ ગ્રુપમાં જોડાવું છે અને તેના સભ્યો સાથે તમારું નામ અને ફોટો શેર કરવા છે? જ્યાં સુધી તમે સ્વીકારશો નહીં ત્યાં સુધી તેઓ જાણશે નહીં કે તમે તેમના મેસેજ જોયા છે.</string>
    <string name="MessageRequestBottomView_do_you_want_to_join_this_group_you_wont_see_their_messages">શું આ ગ્રુપમાં જોડાવું છે અને તેના સભ્યો સાથે તમારું નામ અને ફોટો શેર કરવા છે? તમે સ્વીકારશો નહીં ત્યાં સુધી તમે તેમના મેસેજ જોશો નહીં.</string>
    <string name="MessageRequestBottomView_join_this_group_they_wont_know_youve_seen_their_messages_until_you_accept">આ ગ્રુપને રદ કરવું છે? જ્યાં સુધી તમે સ્વીકારશો નહીં ત્યાં સુધી તેઓ જાણશે નહીં કે તમે તેમના મેસેજ જોયા છે.</string>
    <string name="MessageRequestBottomView_unblock_this_group_and_share_your_name_and_photo_with_its_members">આ ગ્રુપને અનબ્લોક કરવું છે અને તેના સભ્યો સાથે તમારું નામ અને ફોટો શેર કરવા? જ્યાં સુધી તમે તેમને અનબ્લોક નહીં કરો ત્યાં સુધી તમને કોઈ મેસેજ પ્રાપ્ત થશે નહીં.</string>
  <!-- Removed by excludeNonTranslatables <string name="MessageRequestBottomView_legacy_learn_more_url" translatable="false">https://support.signal.org/hc/articles/360007459591</string> -->
    <string name="MessageRequestProfileView_view">વ્યૂ</string>
    <string name="MessageRequestProfileView_member_of_one_group">%1$s ના સભ્ય</string>
    <string name="MessageRequestProfileView_member_of_two_groups">%1$s અને %2$s ના સભ્ય</string>
    <string name="MessageRequestProfileView_member_of_many_groups">%1$s, %2$sઅને %3$s ના સભ્ય</string>
    <plurals name="MessageRequestProfileView_members">
        <item quantity="one">%1$d સભ્યો</item>
        <item quantity="other">%1$d સભ્યો</item>
    </plurals>
    <!-- Describes the number of members in a group. The string MessageRequestProfileView_invited is nested in the parentheses. -->
    <plurals name="MessageRequestProfileView_members_and_invited">
        <item quantity="one">%1$dસભ્ય (%2$s)</item>
        <item quantity="other">%1$d સભ્યો (%2$s)</item>
    </plurals>
    <!-- Describes the number of people invited to a group. Nested inside of the string MessageRequestProfileView_members_and_invited -->
    <plurals name="MessageRequestProfileView_invited">
        <item quantity="one">+%1$dને આમંત્રિત કર્યા</item>
        <item quantity="other">+%1$dને આમંત્રિત કર્યા</item>
    </plurals>
    <plurals name="MessageRequestProfileView_member_of_d_additional_groups">
        <item quantity="one">%1$d વધારાના જૂથો</item>
        <item quantity="other">%1$d વધારાના જૂથો</item>
    </plurals>

    <!-- PassphraseChangeActivity -->
    <string name="PassphraseChangeActivity_passphrases_dont_match_exclamation">પાસફ્રેઝ મેળ ખાતા નથી!</string>
    <string name="PassphraseChangeActivity_incorrect_old_passphrase_exclamation">ખોટો જૂનો પાસફ્રેઝ!</string>
    <string name="PassphraseChangeActivity_enter_new_passphrase_exclamation">નવો પાસફ્રેઝ દાખલ કરો!</string>

    <!-- DeviceProvisioningActivity -->
    <string name="DeviceProvisioningActivity_link_this_device">આ ઉપકરણને લિંક કરીએ?</string>
    <string name="DeviceProvisioningActivity_continue">ચાલુ રાખો</string>

    <string name="DeviceProvisioningActivity_content_intro">તે સમર્થ હશે</string>
    <string name="DeviceProvisioningActivity_content_bullets">
        • તમારા બધા મેસેજ વાંચો \n• તમારા નામે મેસેજ મોકલો
    </string>
    <string name="DeviceProvisioningActivity_content_progress_title">ડિવાઇસ લિંક થઈ રહ્યા છે</string>
    <string name="DeviceProvisioningActivity_content_progress_content">નવા ડિવાઇસ લિંક થઈ રહ્યા છે</string>
    <string name="DeviceProvisioningActivity_content_progress_success">ડિવાઇસ મંજૂર!</string>
    <string name="DeviceProvisioningActivity_content_progress_no_device">કોઈ ડિવાઇસ મળ્યું નથી.</string>
    <string name="DeviceProvisioningActivity_content_progress_network_error">નેટવર્ક ભૂલ.</string>
    <string name="DeviceProvisioningActivity_content_progress_key_error">અમાન્ય QR કોડ.</string>
    <string name="DeviceProvisioningActivity_sorry_you_have_too_many_devices_linked_already">માફ કરશો, તમારી પાસે ઘણા બધા ડિવાઇસ પહેલાથી જોડાયેલા છે, કેટલાકને દૂર કરવાનો પ્રયાસ કરો</string>
    <string name="DeviceActivity_sorry_this_is_not_a_valid_device_link_qr_code">માફ કરશો, આ માન્ય ડિવાઇસ લિંક QR કોડ નથી.</string>
    <string name="DeviceProvisioningActivity_link_a_signal_device">Signal ડિવાઇસ ને લિંક કરીએ?</string>
    <string name="DeviceProvisioningActivity_it_looks_like_youre_trying_to_link_a_signal_device_using_a_3rd_party_scanner">એવું લાગે છે કે તમે 3જી પાર્ટી સ્કેનરનો ઉપયોગ કરીને Signal ડિવાઇસ ને લિંક કરવાનો પ્રયાસ કરી રહ્યાં છો. તમારી સુરક્ષા માટે, કૃપા કરીને Signal ની અંદરથી ફરીથી કોડ સ્કેન કરો.</string>

    <string name="DeviceActivity_signal_needs_the_camera_permission_in_order_to_scan_a_qr_code">QR કોડને સ્કેન કરવા માટે Molly ને કેમેરાની પરવાનગીની જરૂર હોય છે, પરંતુ તે કાયમી ધોરણે નામંજૂર કરવામાં આવી છે. કૃપા કરીને એપ્લિકેશન સેટિંગ્સ ચાલુ રાખો, \"પરવાનગી\" પસંદ કરો અને \"કેમેરો\" સક્ષમ કરો.</string>
    <string name="DeviceActivity_unable_to_scan_a_qr_code_without_the_camera_permission">કેમેરાની પરવાનગી વિના QR કોડ સ્કેન કરવામાં અસમર્થ</string>

    <!-- OutdatedBuildReminder -->
    <string name="OutdatedBuildReminder_update_now">અત્યારે અપડેટ કરો</string>
    <string name="OutdatedBuildReminder_your_version_of_signal_will_expire_today">તમારું Signal નું વર્ઝન આજે સમાપ્ત થશે. સૌથી તાજેતરનું વર્ઝન અપડેટ કરો.</string>
    <plurals name="OutdatedBuildReminder_your_version_of_signal_will_expire_in_n_days">
        <item quantity="one">Signal નું આ વર્ઝન આવતીકાલે સમાપ્ત થશે. સૌથી તાજેતરના વર્ઝન પર અપડેટ કરો.</item>
        <item quantity="other">Signal નું આ વર્ઝન %1$d દિવસમાં સમાપ્ત થશે. સૌથી તાજેતરના વર્ઝન પર અપડેટ કરો.</item>
    </plurals>

    <!-- PassphrasePromptActivity -->
    <string name="PassphrasePromptActivity_enter_passphrase">પાસફ્રેઝ દાખલ કરો</string>
    <string name="PassphrasePromptActivity_watermark_content_description">Molly ચિહ્ન</string>
    <string name="PassphrasePromptActivity_ok_button_content_description">પાસફ્રેઝ સબમિટ કરો</string>
    <string name="PassphrasePromptActivity_invalid_passphrase_exclamation">અમાન્ય પાસફ્રેઝ!</string>
    <string name="PassphrasePromptActivity_unlock_signal">Molly અનલૉક કરો</string>
    <string name="PassphrasePromptActivity_signal_android_lock_screen">Molly એન્ડ્રોઇડ - લૉક સ્ક્રીન</string>

    <!-- PlacePickerActivity -->
    <string name="PlacePickerActivity_title">નકશો</string>

    <string name="PlacePickerActivity_drop_pin">ડ્રોપ પિન</string>
    <string name="PlacePickerActivity_accept_address">સરનામું સ્વીકારો</string>

    <!-- PlayServicesProblemFragment -->
    <string name="PlayServicesProblemFragment_the_version_of_google_play_services_you_have_installed_is_not_functioning">તમે ઇન્સ્ટોલ કરેલી Google Play Servicesનું વર્ઝન યોગ્ય રીતે કાર્ય કરી રહ્યું નથી. કૃપા કરીને Google Play Services ફરીથી ઇન્સ્ટોલ કરો અને ફરીથી પ્રયાસ કરો.</string>

    <!-- PinRestoreEntryFragment -->
    <string name="PinRestoreEntryFragment_incorrect_pin">ખોટો PIN</string>
    <string name="PinRestoreEntryFragment_skip_pin_entry">PIN એન્ટ્રી સ્કિપ કરો?</string>
    <string name="PinRestoreEntryFragment_need_help">મદદ જોઈએ છે?</string>
    <string name="PinRestoreEntryFragment_your_pin_is_a_d_digit_code">તમારો PIN %1$d+ અંકનો કોડ છે જે તમે બનાવ્યો છે જે આંકડાકીય અથવા આલ્ફાન્યુમેરિક હોઈ શકે. \n\n જો તમને તમારો PIN યાદ ન આવે તો તમે એક નવો બનાવી શકો છો. તમે તમારા એકાઉન્ટ રજીસ્ટર અને ઉપયોગ કરી શકો છો પરંતુ તમે તમારી પ્રોફાઇલ માહિતી જેવી કેટલીક સાચવેલી સેટિંગ્સ ગુમાવશો.</string>
    <string name="PinRestoreEntryFragment_if_you_cant_remember_your_pin">જો તમને તમારો PIN યાદ ન આવે તો તમે એક નવો બનાવી શકો છો. તમે તમારા એકાઉન્ટને રજીસ્ટર અને ઉપયોગ કરી શકો છો પરંતુ તમે તમારી પ્રોફાઇલ માહિતી જેવી કેટલીક સાચવેલી સેટિંગ્સ ગુમાવશો.</string>
    <string name="PinRestoreEntryFragment_create_new_pin">નવો PIN બનાવો</string>
    <string name="PinRestoreEntryFragment_contact_support">સંપર્ક સપોર્ટ</string>
    <string name="PinRestoreEntryFragment_cancel">રદ કરો</string>
    <string name="PinRestoreEntryFragment_skip">અવગણો</string>
    <plurals name="PinRestoreEntryFragment_you_have_d_attempt_remaining">
        <item quantity="one">તમારી પાસે %1$d પ્રયાસ બાકી છે. જો તમે પ્રયત્નોનો અંત લાવો છો, તો તમે નવો PIN બનાવી શકો છો. તમે તમારા એકાઉન્ટ રજીસ્ટર અને ઉપયોગ કરી શકો છો પરંતુ તમે તમારી પ્રોફાઇલ માહિતી જેવી કેટલીક સાચવેલી સેટિંગ્સ ગુમાવશો.</item>
        <item quantity="other">તમારી પાસે %1$d પ્રયાસ બાકી છે. જો તમે પ્રયત્નોનો અંત લાવો છો, તો તમે નવો PIN બનાવી શકો છો. તમે તમારા એકાઉન્ટ રજીસ્ટર અને ઉપયોગ કરી શકો છો પરંતુ તમે તમારી પ્રોફાઇલ માહિતી જેવી કેટલીક સાચવેલી સેટિંગ્સ ગુમાવશો.</item>
    </plurals>
    <string name="PinRestoreEntryFragment_signal_registration_need_help_with_pin">Signal  રજીસ્ટ્રેશન- Android માટે પિન સાથે સહાયની જરૂર છે</string>
    <string name="PinRestoreEntryFragment_enter_alphanumeric_pin">આલ્ફાન્યુમેરિક PIN દાખલ કરો</string>
    <string name="PinRestoreEntryFragment_enter_numeric_pin">સંખ્યાત્મક PIN દાખલ કરો</string>

    <!-- PinRestoreLockedFragment -->
    <string name="PinRestoreLockedFragment_create_your_pin">તમારો PIN બનાવો</string>
    <string name="PinRestoreLockedFragment_youve_run_out_of_pin_guesses">તમે પિન અનુમાનમાંથી બહાર નીકળી ગયા છો, પરંતુ તમે હજી પણ નવો પિન બનાવીને તમારા Signal એકાઉન્ટને ઍક્સેસ કરી શકો છો. તમારી ગોપનીયતા અને સુરક્ષા માટે તમારું એકાઉન્ટ કોઈપણ સેવ કરેલી પ્રોફાઇલ માહિતી અથવા સેટિંગ્સ વિના રિસ્ટોર કરવામાં આવશે.</string>
    <string name="PinRestoreLockedFragment_create_new_pin">નવો PIN બનાવો</string>
  <!-- Removed by excludeNonTranslatables <string name="PinRestoreLockedFragment_learn_more_url" translatable="false">https://support.signal.org/hc/articles/360007059792</string> -->

    <!-- PinOptOutDialog -->
    <string name="PinOptOutDialog_warning">ચેતવણી</string>
    <string name="PinOptOutDialog_if_you_disable_the_pin_you_will_lose_all_data">જો તમે PIN ને અક્ષમ કરો છો, તો જ્યારે તમે Signal ને ફરીથી રજીસ્ટર કરશો ત્યારે તમે તમામ ડેટા ગુમાવશો જ્યાં સુધી તમે તેને મેન્યુઅલી સ્થાનાંતરિત ન કરો. જ્યારે PIN અક્ષમ હોય ત્યારે તમે રજીસ્ટ્રેશન લૉક ચાલુ કરી શકતા નથી.</string>
    <string name="PinOptOutDialog_disable_pin">PIN અક્ષમ કરો</string>

    <!-- RatingManager -->
    <string name="RatingManager_rate_this_app">આ એપ્લિકેશનને રેટ કરો</string>
    <string name="RatingManager_if_you_enjoy_using_this_app_please_take_a_moment">જો તમને આ એપ્લિકેશનનો ઉપયોગ કરવામાં આનંદ આવે છે, તો કૃપા કરીને તેને રેટિંગ આપીને મદદ કરવામાં થોડો સમય કાઢો.</string>
    <string name="RatingManager_rate_now">હમણાં રેટ આપો!</string>
    <string name="RatingManager_no_thanks">ના આભાર</string>
    <string name="RatingManager_later">પછી</string>

    <!-- ReactionsBottomSheetDialogFragment -->
    <string name="ReactionsBottomSheetDialogFragment_all">બધું · %1$d</string>

    <!-- ReactionsConversationView -->
    <string name="ReactionsConversationView_plus">+%1$d</string>

    <!-- ReactionsRecipientAdapter -->
    <string name="ReactionsRecipientAdapter_you">તમે</string>

    <!-- RecaptchaRequiredBottomSheetFragment -->
    <string name="RecaptchaRequiredBottomSheetFragment_verify_to_continue_messaging">મેસેજિંગ ચાલુ રાખવા માટે ચકાસો</string>
    <string name="RecaptchaRequiredBottomSheetFragment_to_help_prevent_spam_on_signal">Molly પર સ્પામ અટકાવવા માટે, કૃપા કરીને ચકાસણી પૂર્ણ કરો.</string>
    <string name="RecaptchaRequiredBottomSheetFragment_after_verifying_you_can_continue_messaging">ચકાસણી કર્યા પછી, તમે મેસેજિંગ ચાલુ રાખી શકો છો. થોભાવેલા કોઈપણ સંદેશા આપમેળે મોકલવામાં આવશે.</string>

    <!-- Recipient -->
    <string name="Recipient_you">તમે</string>
    <!-- Name of recipient representing user\'s \'My Story\' -->
    <string name="Recipient_my_story">મારી સ્ટોરી</string>

    <!-- RecipientPreferencesActivity -->
    <string name="RecipientPreferenceActivity_block">અવરોધિત કરો</string>
    <string name="RecipientPreferenceActivity_unblock">અનાવરોધિત કરો</string>

    <!-- RecipientProvider -->

    <!-- RedPhone -->
    <string name="RedPhone_answering">જવાબ આપી રહ્યા છે…</string>
    <string name="RedPhone_ending_call">કૉલ સમાપ્ત થાય છે…</string>
    <string name="RedPhone_ringing">રિંગ વાગે છે…</string>
    <string name="RedPhone_busy">વ્યસ્ત</string>
    <string name="RedPhone_recipient_unavailable">પ્રાપ્તકર્તા અનુપલબ્ધ</string>
    <string name="RedPhone_network_failed">નેટવર્ક નિષ્ફળ થયું!</string>
    <string name="RedPhone_number_not_registered">નંબર રજીસ્ટર નથી!</string>
    <string name="RedPhone_the_number_you_dialed_does_not_support_secure_voice">તમે ડાયલ કરેલ નંબર સુરક્ષિત ઑડિયોને સપોર્ટ કરતું નથી!</string>
    <string name="RedPhone_got_it">સમજાઈ ગયું</string>

    <!-- Valentine\'s Day Megaphone -->
    <!-- Title text for the Valentine\'s Day donation megaphone. The placeholder will always be a heart emoji. Needs to be a placeholder for Android reasons. -->
    <!-- Body text for the Valentine\'s Day donation megaphone. -->
<<<<<<< HEAD
    <string name="ValentinesDayMegaphone_show_your_affection">Molly સસ્ટેનર બનીને તમારો સ્નેહ દર્શાવો.</string>
=======
>>>>>>> cb0e7ade

    <!-- WebRtcCallActivity -->
    <string name="WebRtcCallActivity__tap_here_to_turn_on_your_video">તમારી વિડિયો ચાલુ કરવા માટે અહીં ટેપ કરો</string>
    <string name="WebRtcCallActivity__to_call_s_signal_needs_access_to_your_camera">કૉલ કરવા માટે %1$s, Molly ને તમારા માઇક્રોફોન અને કૅમેરાની ઍક્સેસની જરૂર છે.</string>
    <string name="WebRtcCallActivity__signal_s">Molly %1$s</string>
    <string name="WebRtcCallActivity__calling">કોલિંગ…</string>
    <string name="WebRtcCallActivity__group_is_too_large_to_ring_the_participants">સહભાગીઓને રિંગ કરવા માટે ગ્રુપ બહુ મોટું છે.</string>
    <!-- Call status shown when an active call was disconnected (e.g., network hiccup) and is trying to reconnect -->
    <string name="WebRtcCallActivity__reconnecting">ફરીથી કનેક્ટ કરી રહ્યાં છીએ…</string>
    <!-- Title for dialog warning about lacking bluetooth permissions during a call -->
    <string name="WebRtcCallActivity__bluetooth_permission_denied">બ્લુટુથ પરવાનગી નકારવામાં આવી</string>
    <!-- Message for dialog warning about lacking bluetooth permissions during a call and references the permission needed by name -->
    <string name="WebRtcCallActivity__please_enable_the_nearby_devices_permission_to_use_bluetooth_during_a_call">કૉલ દરમિયાન બ્લુટુથનો ઉપયોગ કરવા માટે કૃપા કરીને \"નજીકના ડિવાઇસ\"ની પરવાનગી ચાલુ કરો.</string>
    <!-- Positive action for bluetooth warning dialog to open settings -->
    <string name="WebRtcCallActivity__open_settings">સેટિંગ્સ ખોલો</string>
    <!-- Negative aciton for bluetooth warning dialog to dismiss dialog -->
    <string name="WebRtcCallActivity__not_now">અત્યારે નહીં</string>

    <!-- WebRtcCallView -->
    <string name="WebRtcCallView__signal_call">Signal કૉલ</string>
    <string name="WebRtcCallView__signal_video_call">Signal વિડિયો kol</string>
    <string name="WebRtcCallView__start_call">કૉલ શરૂ કરો</string>
    <string name="WebRtcCallView__join_call">કૉલમાં જોડાઓ</string>
    <string name="WebRtcCallView__call_is_full">કૉલ પૂર્ણ છે</string>
    <string name="WebRtcCallView__the_maximum_number_of_d_participants_has_been_Reached_for_this_call">આ કૉલ માટે %1$d સહભાગીઓની સંખ્યા મહત્તમ સુધી પહોંચી ગઈ છે. પછીથી ફરીથી પ્રયાસ કરો.</string>
    <string name="WebRtcCallView__your_video_is_off">તમારો વીડિયો બંધ છે</string>
    <string name="WebRtcCallView__reconnecting">ફરીથી કનેક્ટ કરી રહ્યું છે…</string>
    <string name="WebRtcCallView__joining">જોડાય છે…</string>
    <string name="WebRtcCallView__disconnected">ડિસ્કનેક્ટ</string>

    <string name="WebRtcCallView__signal_will_ring_s">Signal %1$sને રિંગ મારશે</string>
    <string name="WebRtcCallView__signal_will_ring_s_and_s">Signal %1$s અને %2$sને રિંગ મારશે</string>
    <plurals name="WebRtcCallView__signal_will_ring_s_s_and_d_others">
        <item quantity="one">Signal %1$s, %2$s અને %3$dને રિંગ મારશે</item>
        <item quantity="other">Signal %1$s, %2$s અને %3$dને રિંગ મારશે</item>
    </plurals>

    <string name="WebRtcCallView__s_will_be_notified">%1$sને સૂચિત કરવામાં આવશે</string>
    <string name="WebRtcCallView__s_and_s_will_be_notified">%1$s અને %2$sને સૂચિત કરવામાં આવશે</string>
    <plurals name="WebRtcCallView__s_s_and_d_others_will_be_notified">
        <item quantity="one">%1$s, %2$s અને %3$d અન્યોને સૂચિત કરવામાં આવશે</item>
        <item quantity="other">%1$s, %2$s અને %3$dને સૂચિત કરવામાં આવશે</item>
    </plurals>

    <string name="WebRtcCallView__ringing_s">%1$sને રિંગ જાય છે</string>
    <string name="WebRtcCallView__ringing_s_and_s">%1$s અને %2$sને રિંગ જાય છે</string>
    <plurals name="WebRtcCallView__ringing_s_s_and_d_others">
        <item quantity="one">%1$s, %2$s અને %3$d અન્યને રિંગ જાય છે</item>
        <item quantity="other">%1$s, %2$s અને %3$d અન્યોને રિંગ જાય છે</item>
    </plurals>

    <string name="WebRtcCallView__s_is_calling_you">%1$s તમને કૉલ કરી રહ્યાં છે</string>
    <string name="WebRtcCallView__s_is_calling_you_and_s">%1$s તમને અને %2$sને કૉલ કરી રહ્યાં છે</string>
    <string name="WebRtcCallView__s_is_calling_you_s_and_s">%1$s તમને, %2$s અને %3$sને કૉલ કરી રહ્યાં છે</string>
    <plurals name="WebRtcCallView__s_is_calling_you_s_s_and_d_others">
        <item quantity="one">%1$s તમને, %2$s, %3$s અને %4$d અન્યને કૉલ કરી રહ્યાં છે</item>
        <item quantity="other">%1$s તમને, %2$s, %3$s અને %4$d અન્યોને કૉલ કરી રહ્યાં છે</item>
    </plurals>

    <string name="WebRtcCallView__no_one_else_is_here">બીજું કોઈ અહીં નથી</string>
    <string name="WebRtcCallView__s_is_in_this_call">%1$s આ કોલમાં છે</string>
    <string name="WebRtcCallView__s_are_in_this_call">%1$s આ કૉલમાં છે</string>
    <string name="WebRtcCallView__s_and_s_are_in_this_call">%1$s અને %2$s આ કોલમાં છે</string>

    <plurals name="WebRtcCallView__s_s_and_d_others_are_in_this_call">
        <item quantity="one">%1$s, %2$s, અને %3$d અન્યો આ કૉલ માં છે</item>
        <item quantity="other">%1$s, %2$s, અને %3$d અન્યો આ કૉલમાં છે</item>
    </plurals>

    <!-- Toggle label with hyphenation. Translation can use soft hyphen - Unicode U+00AD -->
    <string name="WebRtcCallView__flip">ફ્લિપ કરો</string>
    <!-- Toggle label with hyphenation. Translation can use soft hyphen - Unicode U+00AD -->
    <string name="WebRtcCallView__speaker">સ્પીકર</string>
    <!-- Toggle label with hyphenation. Translation can use soft hyphen - Unicode U+00AD -->
    <string name="WebRtcCallView__camera">કૅમેરા</string>
    <!-- Toggle label with hyphenation. Translation can use soft hyphen - Unicode U+00AD -->
    <string name="WebRtcCallView__unmute">અનમ્યૂટ</string>
    <!-- Toggle label with hyphenation. Translation can use soft hyphen - Unicode U+00AD -->
    <string name="WebRtcCallView__mute">મ્યુટ</string>
    <!-- Toggle label with hyphenation. Translation can use soft hyphen - Unicode U+00AD -->
    <string name="WebRtcCallView__ring">રિંગ</string>
    <!-- Label with hyphenation. Translation can use soft hyphen - Unicode U+00AD -->
    <string name="WebRtcCallView__end_call">કૉલ પૂરો કરો</string>

    <!-- CallParticipantsListDialog -->
    <plurals name="CallParticipantsListDialog_in_this_call_d_people">
        <item quantity="one">આ કૉલમાં · %1$d લોકો</item>
        <item quantity="other">આ કૉલમાં · %1$d લોકો</item>
    </plurals>

    <!-- CallParticipantView -->
    <string name="CallParticipantView__s_is_blocked">%1$s ને બ્લૉક કરેલ છે</string>
    <string name="CallParticipantView__more_info">વધુ માહિતી</string>
    <string name="CallParticipantView__you_wont_receive_their_audio_or_video">તમને તેમનો ઓડિયો કે વીડિયો પ્રાપ્ત થશે નહીં અને તેઓ તમારો પ્રાપ્ત નહીં કરે.</string>
    <string name="CallParticipantView__cant_receive_audio_video_from_s">%1$s તરફથી ઓડિયો &amp; વિડિયો પ્રાપ્ત કરી શકતા નથી</string>
    <string name="CallParticipantView__cant_receive_audio_and_video_from_s">%1$s તરફથી ઓડિયો અને વિડિયો પ્રાપ્ત કરી શકતા નથી</string>
    <string name="CallParticipantView__this_may_be_Because_they_have_not_verified_your_safety_number_change">આ એટલા માટે હોઈ શકે છે કારણ કે તેઓએ તમારા સલામતી નંબર પરિવર્તનની ચકાસણી કરી નથી, તેમના ડિવાઇસમાં સમસ્યા છે, અથવા તેઓએ તમને બ્લૉક કર્યા છે.</string>

    <!-- CallToastPopupWindow -->
    <string name="CallToastPopupWindow__swipe_to_view_screen_share">સ્ક્રીન શેર જોવા માટે સ્વાઇપ કરો</string>

    <!-- ProxyBottomSheetFragment -->
    <string name="ProxyBottomSheetFragment_proxy_server">પ્રોક્સી સર્વર</string>
    <string name="ProxyBottomSheetFragment_proxy_address">પ્રોક્સી એડ્રેસ</string>
    <string name="ProxyBottomSheetFragment_do_you_want_to_use_this_proxy_address">શું તમે આ પ્રોક્સી એડ્રેસનો ઉપયોગ કરવા માંગો છો?</string>
    <string name="ProxyBottomSheetFragment_use_proxy">પ્રોક્સીનો ઉપયોગ કરો</string>
    <string name="ProxyBottomSheetFragment_successfully_connected_to_proxy">પ્રોક્સી સાથે સફળતાપૂર્વક જોડાયેલ છે.</string>

    <!-- RecaptchaProofActivity -->
    <string name="RecaptchaProofActivity_failed_to_submit">સબમિટ કરવામાં નિષ્ફળ</string>
    <string name="RecaptchaProofActivity_complete_verification">ચકાસણી પૂર્ણ કરો</string>

    <!-- RegistrationActivity -->
    <string name="RegistrationActivity_select_your_country">તમારો દેશ પસંદ કરો</string>
    <string name="RegistrationActivity_you_must_specify_your_country_code">તમારે તમારો દેશનો કોડ ઉલ્લેખ કરવો આવશ્યક છે
    </string>
    <string name="RegistrationActivity_you_must_specify_your_phone_number">તમારે ઉલ્લેખ કરવો જ જોઇએ તમારો ફોન નંબર
    </string>
    <string name="RegistrationActivity_invalid_number">અમાન્ય નંબર</string>
    <string name="RegistrationActivity_the_number_you_specified_s_is_invalid">તમે ઉલ્લેખિત કરેલો નંબર(%1$s) અમાન્ય છે.
    </string>
    <string name="RegistrationActivity_a_verification_code_will_be_sent_to">એક ચકાસણી કોડ અહીં મોકલવામાં આવશે:</string>
    <string name="RegistrationActivity_you_will_receive_a_call_to_verify_this_number">આ નંબરની ચકાસણી કરવા માટે તમને એક કૉલ આવશે.</string>
    <string name="RegistrationActivity_is_your_phone_number_above_correct">શું તમારો ઉપર જણાવેલો ફોન નંબર બરાબર છે?</string>
    <string name="RegistrationActivity_edit_number">નંબરમાં ફેરફાર કરો</string>
    <string name="RegistrationActivity_missing_google_play_services">Google Play Services ખૂટે છે</string>
    <string name="RegistrationActivity_this_device_is_missing_google_play_services">આ ડિવાઇસ માં Google Play Services ખૂટે છે. તમે હજી પણ Molly નો ઉપયોગ કરી શકો છો, પરંતુ આ પદ્ધતિનું પરિણામ વિશ્વસનીયતા અથવા પ્રભાવમાં ઘટાડો થઈ શકે છે.\n\nજો તમે અદ્યતન વપરાશકર્તા નથી, તો પછીની Android ROM ચલાવી રહ્યાં નથી, અથવા માનો છો કે તમે આ ત્રુટિથી જોયા છો, કૃપા કરીને સહાય મુશ્કેલીનિવારણ માટે support@molly.im નો સંપર્ક કરો.</string>
    <string name="RegistrationActivity_i_understand">મને સમજાયુ</string>
    <string name="RegistrationActivity_play_services_error">Play Services ભૂલ</string>
    <string name="RegistrationActivity_google_play_services_is_updating_or_unavailable">Google Play Services અપડેટ થઈ રહી છે અથવા અસ્થાયીરૂપે અનુપલબ્ધ છે. મેહરબાની કરી ને ફરીથી પ્રયાસ કરો.</string>
    <string name="RegistrationActivity_terms_and_privacy">શરતો &amp; ગોપનીયતા નીતિ</string>
    <string name="RegistrationActivity_signal_needs_access_to_your_contacts_and_media_in_order_to_connect_with_friends">Signalને તમને મિત્રો સાથે કનેક્ટ થવા અને મેસેજ મોકલવામાં સહાયતા કરવા સંપર્કો અને મીડિયા પરવાનગીઓની જરૂર છે. તમારા સંપર્કો Signalની ખાનગી સંપર્ક શોધનો ઉપયોગ કરીને અપલોડ કરવામાં આવશે, જેનો અર્થ એમ કે તેઓ એન્ડ-ટુ-એન્ડ એન્ક્રિપ્ટ થયેલ છે અને Signal સર્વિસને ક્યારેય દેખાઈ શકશે નહીં.</string>
    <string name="RegistrationActivity_signal_needs_access_to_your_contacts_in_order_to_connect_with_friends">Signalને તમને મિત્રો સાથે કનેક્ટ થવામાં સહાયતા કરવા સંપર્કોની પરવાનગીઓની જરૂર છે. તમારા સંપર્કો Signalની ખાનગી સંપર્ક શોધનો ઉપયોગ કરીને અપલોડ કરવામાં આવશે, જેનો અર્થ એમ કે તેઓ એન્ડ-ટુ-એન્ડ એન્ક્રિપ્ટ થયેલ છે અને Signal સર્વિસને ક્યારેય દેખાઈ શકશે નહીં.</string>
    <string name="RegistrationActivity_rate_limited_to_service">તમે આ નંબરને રજીસ્ટર કરવા માટે ઘણા પ્રયત્નો કર્યા છે. પછીથી ફરી પ્રયત્ન કરો.</string>
    <string name="RegistrationActivity_unable_to_connect_to_service">સેવાથી કનેક્ટ કરવામાં અસમર્થ. કૃપા કરીને નેટવર્ક કનેક્શન તપાસો અને ફરીથી પ્રયાસ કરો.</string>
    <string name="RegistrationActivity_non_standard_number_format">બિન-પ્રમાણભૂત નંબર ફોર્મેટ</string>
    <string name="RegistrationActivity_the_number_you_entered_appears_to_be_a_non_standard">તમે દાખલ કરેલ નંબર (%1$s) બિન-પ્રમાણભૂત ફોર્મેટ હોય તેમ લાગે છે.\n\n શું તમારો અર્થ %2$s હતો?</string>
    <string name="RegistrationActivity_signal_android_phone_number_format">Molly Android - ફોન નંબર ફોર્મેટ</string>
    <string name="RegistrationActivity_call_requested">કૉલની વિનંતી કરી</string>
    <plurals name="RegistrationActivity_debug_log_hint">
        <item quantity="one">તમે હવે ડિબગ લૉગ સબમિટ કરવાથી %1$d પગથિયુ દૂર છો.</item>
        <item quantity="other">તમે હવે ડિબગ લૉગ સબમિટ કરવાથી %1$d પગથિયા દૂર છો.</item>
    </plurals>
    <string name="RegistrationActivity_we_need_to_verify_that_youre_human">તમારે પુષ્ટિ કરવાની જરૂર છે કે તમે માનવ છો.</string>
    <string name="RegistrationActivity_next">આગળ</string>
    <string name="RegistrationActivity_continue">ચાલુ રાખો</string>
    <string name="RegistrationActivity_take_privacy_with_you_be_yourself_in_every_message">તમારી સાથે ગોપનીયતા લો.\nદરેક મેસેજ માં તમે બનો.</string>
    <string name="RegistrationActivity_enter_your_phone_number_to_get_started">શરુ કરવા માટે તમારો ફોન નંબર દાખલ કરો</string>
    <string name="RegistrationActivity_enter_your_phone_number">તમારો ફોન નંબર દાખલ કરો</string>
    <string name="RegistrationActivity_you_will_receive_a_verification_code">તમને એક ચકાસણી કોડ પ્રાપ્ત થશે. દરો લાગુ થઈ શકે છે.</string>
    <string name="RegistrationActivity_enter_the_code_we_sent_to_s">%1$s અમે મોકલ્યો કોડ દાખલ કરો</string>
    <string name="RegistrationActivity_make_sure_your_phone_has_a_cellular_signal">ખાતરી કરો કે તમારા ફોન પર તમારા SMS અથવા કૉલ પ્રાપ્ત કરવા માટે સેલ્યુલર Signal છે</string>

    <string name="RegistrationActivity_phone_number_description">ફોન નંબર</string>
    <string name="RegistrationActivity_country_code_description">દેશનો કોડ</string>
    <string name="RegistrationActivity_call">કૉલ</string>

    <!-- RegistrationLockV2Dialog -->
    <string name="RegistrationLockV2Dialog_turn_on_registration_lock">રજીસ્ટ્રેશન લૉક ચાલુ કરો</string>
    <string name="RegistrationLockV2Dialog_turn_off_registration_lock">રજીસ્ટ્રેશન લૉક બંધ કરો</string>
    <string name="RegistrationLockV2Dialog_if_you_forget_your_signal_pin_when_registering_again">જો ફરીથી Signal સાથે રજીસ્ટર કરાવતી વખતે તમે તમારો Signal પિન ભૂલી જાઓ છો, તો તમને તમારા એકાઉન્ટ માંથી 7 દિવસ માટે લૉક આઉટ કરવામાં આવશે.</string>
    <string name="RegistrationLockV2Dialog_turn_on">ચાલુ કરો</string>
    <string name="RegistrationLockV2Dialog_turn_off">બંધ કરો</string>

    <!-- RevealableMessageView -->
    <string name="RevealableMessageView_view_photo">ફોટો જુઓ</string>
    <string name="RevealableMessageView_view_video">વિડિયો જુઓ</string>
    <string name="RevealableMessageView_viewed">જોયેલુ</string>
    <string name="RevealableMessageView_media">મીડિયા</string>

    <!-- Search -->
    <string name="SearchFragment_no_results">\'%1$s\' માટે કોઈ પરિણામ મળ્યું નથી</string>
    <string name="SearchFragment_header_conversations">સંવાદ</string>
    <string name="SearchFragment_header_contacts">સંપર્કો</string>
    <string name="SearchFragment_header_messages">મેસેજ</string>

    <!-- ShakeToReport -->
  <!-- Removed by excludeNonTranslatables <string name="ShakeToReport_shake_detected" translatable="false">Shake detected</string> -->
  <!-- Removed by excludeNonTranslatables <string name="ShakeToReport_submit_debug_log" translatable="false">Submit debug log?</string> -->
  <!-- Removed by excludeNonTranslatables <string name="ShakeToReport_submit" translatable="false">Submit</string> -->
  <!-- Removed by excludeNonTranslatables <string name="ShakeToReport_failed_to_submit" translatable="false">Failed to submit :(</string> -->
  <!-- Removed by excludeNonTranslatables <string name="ShakeToReport_success" translatable="false">Success!</string> -->
  <!-- Removed by excludeNonTranslatables <string name="ShakeToReport_share" translatable="false">Share</string> -->

    <!-- SharedContactDetailsActivity -->
    <string name="SharedContactDetailsActivity_add_to_contacts">સંપર્કોમાં ઉમેરો</string>
    <string name="SharedContactDetailsActivity_invite_to_signal">Molly માટે આમંત્રણ આપો</string>
    <string name="SharedContactDetailsActivity_signal_message">Signal મેસેજ</string>
    <string name="SharedContactDetailsActivity_signal_call">Signal કૉલ</string>

    <!-- SharedContactView -->
    <string name="SharedContactView_add_to_contacts">સંપર્કોમાં ઉમેરો</string>
    <string name="SharedContactView_invite_to_signal">Molly માટે આમંત્રણ આપો</string>
    <string name="SharedContactView_message">Signal મેસેજ</string>

    <!-- SignalBottomActionBar -->
    <string name="SignalBottomActionBar_more">વધુ</string>

    <!-- SignalPinReminders -->
    <string name="SignalPinReminders_well_remind_you_again_later">પિનની ચકાસણી સફળ. અમે પછી તમને ફરીથી યાદ અપાવીશું.</string>
    <string name="SignalPinReminders_well_remind_you_again_tomorrow">પિનની ચકાસણી સફળ. અમે આવતીકાલે તમને ફરીથી યાદ અપાવીશું.</string>
    <string name="SignalPinReminders_well_remind_you_again_in_a_few_days">પિનની ચકાસણી સફળ. અમે થોડા દિવસોમાં તમને ફરીથી યાદ અપાવીશું.</string>
    <string name="SignalPinReminders_well_remind_you_again_in_a_week">પિનની ચકાસણી સફળ. અમે એક અઠવાડિયામાં તમને ફરીથી યાદ અપાવીશું.</string>
    <string name="SignalPinReminders_well_remind_you_again_in_a_couple_weeks">પિનની ચકાસણી સફળ. અમે પંદરેક દિવસોમાં તમને ફરીથી યાદ અપાવીશું.</string>
    <string name="SignalPinReminders_well_remind_you_again_in_a_month">પિનની ચકાસણી સફળ. અમે એક મહિનામાં તમને ફરીથી યાદ અપાવીશું.</string>

    <!-- Slide -->
    <string name="Slide_image">છબી</string>
    <string name="Slide_sticker">સ્ટીકર</string>
    <string name="Slide_audio">ઓડિયો</string>
    <string name="Slide_video">વિડિયો</string>

    <!-- SmsMessageRecord -->
    <string name="SmsMessageRecord_received_corrupted_key_exchange_message">કરપ્ટ થયેલ કી મેસેજ અદલાબદલી!
    </string>
    <string name="SmsMessageRecord_received_key_exchange_message_for_invalid_protocol_version">
        અમાન્ય પ્રોટોકોલ વર્ઝન માટે કી વિનિમય મેસેજ મળ્યો.
    </string>
    <string name="SmsMessageRecord_received_message_with_new_safety_number_tap_to_process">નવા સલામતી નંબર સાથે મેસેજ મળ્યો. પ્રક્રિયા કરવા અને જોવા માટે ટેપ કરો.</string>
    <string name="SmsMessageRecord_secure_session_reset">તમે સુરક્ષિત સત્ર ફરીથી સેટ કરો.</string>
    <string name="SmsMessageRecord_secure_session_reset_s">%1$s સુરક્ષિત સત્ર ફરીથી સેટ કરો.</string>
    <string name="SmsMessageRecord_duplicate_message">નકલી મેસેજ.</string>
    <string name="SmsMessageRecord_this_message_could_not_be_processed_because_it_was_sent_from_a_newer_version">આ મેસેજ ની પ્રક્રિયા કરી શકાઈ નથી કારણ કે તે Signal ના નવા વર્ઝન થી મોકલવામાં આવ્યો છે. તમે અપડેટ કર્યા પછી આ મેસેજ ફરીથી મોકલવા માટે તમારા સંપર્કને કહી શકો છો.</string>
    <string name="SmsMessageRecord_error_handling_incoming_message">આવતા મેસેજને સંભાળવામાં ભૂલ.</string>

    <!-- StickerManagementActivity -->
    <string name="StickerManagementActivity_stickers">સ્ટીકરો</string>

    <!-- StickerManagementAdapter -->
    <string name="StickerManagementAdapter_installed_stickers">ઇન્સ્ટોલ કરેલા સ્ટીકરો</string>
    <string name="StickerManagementAdapter_stickers_you_received">તમે પ્રાપ્ત કરેલ સ્ટીકરો</string>
    <string name="StickerManagementAdapter_signal_artist_series">Signal આર્ટિસ્ટ સિરીઝ</string>
    <string name="StickerManagementAdapter_no_stickers_installed">કોઈ સ્ટીકરો ઇન્સ્ટોલ કરેલા નથી</string>
    <string name="StickerManagementAdapter_stickers_from_incoming_messages_will_appear_here">આવતા મેસેજ ના સ્ટીકરો અહીં દેખાશે</string>
    <string name="StickerManagementAdapter_untitled">શીર્ષક વિનાનું</string>
    <string name="StickerManagementAdapter_unknown">અજાણ્યું</string>

    <!-- StickerPackPreviewActivity -->
    <string name="StickerPackPreviewActivity_untitled">શીર્ષક વિનાનું</string>
    <string name="StickerPackPreviewActivity_unknown">અજાણ્યું</string>
    <string name="StickerPackPreviewActivity_install">ઇન્સ્ટોલ</string>
    <string name="StickerPackPreviewActivity_remove">દૂર કરો</string>
    <string name="StickerPackPreviewActivity_stickers">સ્ટીકરો</string>
    <string name="StickerPackPreviewActivity_failed_to_load_sticker_pack">સ્ટીકર પેક લોડ કરવામાં નિષ્ફળ</string>

    <!-- SubmitDebugLogActivity -->
    <string name="SubmitDebugLogActivity_edit">ફેરફાર કરો</string>
    <string name="SubmitDebugLogActivity_done">થઈ ગયું</string>
    <!-- Menu option to save a debug log file to disk. -->
    <string name="SubmitDebugLogActivity_save">સેવ કરો</string>
    <!-- Error that is show in a toast when we fail to save a debug log file to disk. -->
    <string name="SubmitDebugLogActivity_failed_to_save">સેવ કરવામાં નિષ્ફળ</string>
    <!-- Toast that is show to notify that we have saved the debug log file to disk. -->
    <string name="SubmitDebugLogActivity_save_complete">સેવ કરવાનું પૂર્ણ</string>
    <string name="SubmitDebugLogActivity_tap_a_line_to_delete_it">તેને કાઢી નાખવા માટે એક લાઇન ટેપ કરો</string>
    <string name="SubmitDebugLogActivity_submit">સબમિટ કરો</string>
    <string name="SubmitDebugLogActivity_failed_to_submit_logs">લોગ સબમિટ કરવામાં નિષ્ફળ</string>
    <string name="SubmitDebugLogActivity_success">સફળતા!</string>
    <string name="SubmitDebugLogActivity_copy_this_url_and_add_it_to_your_issue">આ URL ને કૉપી કરો અને તેને તમારા ઇશ્યૂ રિપોર્ટ અથવા સપોર્ટ ઇમેઇલમાં ઉમેરો:\n\n<b>%1$s</b></string>
    <string name="SubmitDebugLogActivity_share">શેર કરો</string>
    <string name="SubmitDebugLogActivity_this_log_will_be_posted_publicly_online_for_contributors">યોગદાનકર્તાઓને જોવા માટે આ લૉગ જાહેરમાં ઓનલાઇન પોસ્ટ કરવામાં આવશે. તમે અપલોડ કરતા પહેલા તેની તપાસ કરી શકો છો.</string>

    <!-- SupportEmailUtil -->
<<<<<<< HEAD
    <string name="SupportEmailUtil_support_email" translatable="false">support@molly.im</string>
=======
  <!-- Removed by excludeNonTranslatables <string name="SupportEmailUtil_support_email" translatable="false">support@signal.org</string> -->
>>>>>>> cb0e7ade
    <string name="SupportEmailUtil_filter">ફિલ્ટર:</string>
    <string name="SupportEmailUtil_device_info">ઉપકરણ માહિતી:</string>
    <string name="SupportEmailUtil_android_version">એન્ડ્રોઇડ વર્ઝન:</string>
    <string name="SupportEmailUtil_signal_version">Molly વર્ઝન:</string>
    <string name="SupportEmailUtil_signal_package">Molly પેકેજ:</string>
    <string name="SupportEmailUtil_registration_lock">રજીસ્ટ્રેશન લૉક:</string>
    <string name="SupportEmailUtil_locale">લોકલ:</string>

    <!-- ThreadRecord -->
    <string name="ThreadRecord_group_updated">ગ્રુપ અપડેટ કર્યું</string>
    <string name="ThreadRecord_left_the_group">ગ્રુપ છોડી દીધું</string>
    <string name="ThreadRecord_secure_session_reset">સુરક્ષિત સત્ર ફરીથી સેટ કરો.</string>
    <string name="ThreadRecord_draft">ડ્રાફ્ટ:</string>
    <string name="ThreadRecord_called">તમે કૉલ કરેલો</string>
    <string name="ThreadRecord_called_you">તમને કૉલ કર્યો</string>
    <string name="ThreadRecord_missed_audio_call">મિસ્ડ ઓડિયો કોલ</string>
    <string name="ThreadRecord_missed_video_call">મિસ્ડ વિડિયો કૉલ</string>
    <string name="ThreadRecord_media_message">મીડિયા મેસેજ</string>
    <string name="ThreadRecord_sticker">સ્ટીકર</string>
    <string name="ThreadRecord_view_once_photo">એકવાર ફોટો જુઓ</string>
    <string name="ThreadRecord_view_once_video">એકવાર વિડિયો જુઓ</string>
    <string name="ThreadRecord_view_once_media">એકવાર મીડિયા જુઓ</string>
    <string name="ThreadRecord_this_message_was_deleted">આ મેસેજ કાઢી નાખ્યો હતો.</string>
    <string name="ThreadRecord_you_deleted_this_message">તમે આ મેસેજ કાઢી નાખ્યો.</string>
    <!-- Displayed in the notification when the user sends a request to activate payments -->
    <string name="ThreadRecord_you_sent_request">તમે પેમેન્ટ સક્રિય કરવા એક વિનંતી મોકલી</string>
    <!-- Displayed in the notification when the recipient wants to activate payments -->
    <string name="ThreadRecord_wants_you_to_activate_payments">%1$s ઇચ્છે છે કે તમે પેમેન્ટ સક્રિય કરો</string>
    <!-- Displayed in the notification when the user activates payments -->
    <string name="ThreadRecord_you_activated_payments">તમે પેમેન્ટ સક્રિય કર્યું</string>
    <!-- Displayed in the notification when the recipient can accept payments -->
    <string name="ThreadRecord_can_accept_payments">%1$s હવે પેમેન્ટ સ્વીકારી શકે છે</string>
    <string name="ThreadRecord_s_is_on_signal">%1$s Signal પર છે|</string>
    <string name="ThreadRecord_disappearing_messages_disabled">અદૃશ્ય થઈ રહેલા સંદેશાઓ અક્ષમ છે</string>
    <string name="ThreadRecord_disappearing_message_time_updated_to_s">અદૃશ્ય થઈ રહેલા મેસેજ નો સમય %1$s પર સેટ કર્યો છે</string>
    <string name="ThreadRecord_safety_number_changed">સલામતી નંબર બદલ્યો છે</string>
    <string name="ThreadRecord_your_safety_number_with_s_has_changed">%1$s સાથેનો તમારો સલામતી નંબર બદલાયો છે.</string>
    <string name="ThreadRecord_you_marked_verified">તમે ચકાસેલું ચિહ્નિત માર્ક કર્યું છે</string>
    <string name="ThreadRecord_you_marked_unverified">તમે વણચકાસેલ માર્ક કર્યું છે</string>
    <string name="ThreadRecord_message_could_not_be_processed">મેસેજ પર પ્રક્રિયા કરી શકાઈ નથી</string>
    <string name="ThreadRecord_delivery_issue">ડિલિવરી મુદ્દો</string>
    <string name="ThreadRecord_message_request">મેસેજ રિક્વેસ્ટ</string>
    <string name="ThreadRecord_photo">ફોટો</string>
    <string name="ThreadRecord_gif">GIF</string>
    <string name="ThreadRecord_voice_message">વૉઈસ મેસેજ</string>
    <string name="ThreadRecord_file">ફાઇલ</string>
    <string name="ThreadRecord_video">વિડિયો</string>
    <string name="ThreadRecord_chat_session_refreshed">ચેટ સેશન રિફ્રેશ તાજું થયું</string>
    <!-- Displayed in the notification when the user is sent a gift -->
    <string name="ThreadRecord__you_received_a_gift">તમને એક ગિફ્ટ મળી છે</string>
    <!-- Displayed in the notification when the user sends a gift -->
    <string name="ThreadRecord__you_sent_a_gift">તમે એક ગિફ્ટ મોકલી</string>
    <!-- Displayed in the notification when the user has opened a received gift -->
    <string name="ThreadRecord__you_redeemed_a_gift_badge">તમે એક ગિફ્ટ બૅજ રિડિમ કર્યું</string>
    <!-- Displayed in the conversation list when someone reacted to your story -->
    <string name="ThreadRecord__reacted_s_to_your_story">તમારી સ્ટોરી પર %1$s એ પ્રતિક્રિયા આપી</string>
    <!-- Displayed in the conversation list when you reacted to someone\'s story -->
    <string name="ThreadRecord__reacted_s_to_their_story">તેમની સ્ટોરી પર %1$s એ પ્રતિક્રિયા આપી</string>
    <!-- Displayed in the conversation list when your most recent message is a payment to or from the person the conversation is with -->
    <string name="ThreadRecord_payment">પેમેન્ટ</string>

    <!-- UpdateApkReadyListener -->
    <string name="UpdateApkReadyListener_Signal_update">Molly અપડેટ</string>
    <string name="UpdateApkReadyListener_a_new_version_of_signal_is_available_tap_to_update">Mollyનું નવું વર્ઝન ઉપલબ્ધ છે, અપડેટ કરવા માટે ટેપ કરો</string>

    <!-- UntrustedSendDialog -->
    <string name="UntrustedSendDialog_send_message">મેસેજ મોકલો?</string>
    <string name="UntrustedSendDialog_send">મોકલો</string>

    <!-- UnverifiedSendDialog -->
    <string name="UnverifiedSendDialog_send_message">મેસેજ મોકલો છે?</string>
    <string name="UnverifiedSendDialog_send">મોકલો</string>

    <!-- UsernameEditFragment -->
    <!-- Toolbar title when entering from registration -->
    <string name="UsernameEditFragment__add_a_username">વપરાશકર્તાનામ ઉમેરો</string>
    <!-- Instructional text at the top of the username edit screen -->
    <string name="UsernameEditFragment__choose_your_username">તમારું યુઝરનેમ પસંદ કરો</string>
    <string name="UsernameEditFragment_username">વપરાશકર્તા નામ</string>
    <string name="UsernameEditFragment_delete">કાઢી નાખો</string>
    <string name="UsernameEditFragment_successfully_removed_username">સફળતાપૂર્વક વપરાશકર્તા નામ દૂર કર્યું.</string>
    <string name="UsernameEditFragment_encountered_a_network_error">નેટવર્ક ભૂલ મળી.</string>
    <string name="UsernameEditFragment_this_username_is_taken">આ વપરાશકર્તા નામ લેવામાં આવ્યું છે.</string>
    <string name="UsernameEditFragment_usernames_can_only_include">વપરાશકર્તાનામોમાં માત્ર a–Z, 0–9 અને અન્ડરસ્કોર શામેલ હોઈ શકે છે.</string>
    <string name="UsernameEditFragment_usernames_cannot_begin_with_a_number">વપરાશકર્તાનામ સંખ્યા સાથે શરૂ થઈ શકતા નથી.</string>
    <string name="UsernameEditFragment_username_is_invalid">વપરાશકર્તા નામ અમાન્ય છે.</string>
    <string name="UsernameEditFragment_usernames_must_be_between_a_and_b_characters">વપરાશકર્તાનામો %1$d અને %2$d અક્ષરોની વચ્ચે હોવા જોઈએ.</string>
    <!-- Explanation about what usernames provide -->
    <string name="UsernameEditFragment__usernames_let_others_message">યુઝરનેમ અન્ય લોકોને તમારા ફોન નંબરની જરૂર વગર તમને મેસેજ કરવા દે છે. તમારા સરનામાને ખાનગી રાખવામાં મદદ કરવા માટે તેમને થોડા અંકો સાથે જોડવામાં આવે છે.</string>
    <!-- Dialog title for explanation about numbers at the end of the username -->
    <string name="UsernameEditFragment__what_is_this_number">આ નંબર શું છે?</string>
    <string name="UsernameEditFragment__these_digits_help_keep">આ અંકો તમારા યુઝરનેમને ખાનગી રાખવામાં મદદ કરે છે જેથી તમે અનિચ્છનીય મેસેજને ટાળી શકો. તમારું યુઝરનેમ ફક્ત એ લોકો અને ગ્રૂપ સાથે જ શેર કરો જેમની સાથે તમે ચેટ કરવું ગમે છે. જો તમે યુઝરનેમ બદલો છો તો તમને નવા અંકો મળશે.</string>
    <!-- Button to allow user to skip -->
    <string name="UsernameEditFragment__skip">અવગણો</string>
    <!-- Content description for done button -->
    <string name="UsernameEditFragment__done">થઈ ગયું</string>

    <plurals name="UserNotificationMigrationJob_d_contacts_are_on_signal">
        <item quantity="one">%1$dસંપર્ક Signal પર છે!</item>
        <item quantity="other">%1$d સંપર્કો Signal પર છે!</item>
    </plurals>

    <!-- UsernameShareBottomSheet -->
    <!-- Explanation of what the sheet enables the user to do -->
    <string name="UsernameShareBottomSheet__copy_or_share_a_username_link">યુઝરનેમ લિંક કૉપી કરો અથવા શેર કરો</string>

    <!-- VerifyIdentityActivity -->
    <string name="VerifyIdentityActivity_your_contact_is_running_an_old_version_of_signal">તમારો સંપર્ક Signal નું જૂનું વર્ઝન ચલાવી રહ્યું છે. કૃપા કરીને તમારો સલામતી નંબર ચકાસતા પહેલા અપડેટ કરવા માટે કહો.</string>
    <string name="VerifyIdentityActivity_your_contact_is_running_a_newer_version_of_Signal">તમારો સંપર્ક અસંગત QR કોડ ફોર્મેટ સાથે Signalનું નવું વર્ઝન ચલાવી રહ્યું છે. કૃપા કરીને તુલના કરવા માટે અપડેટ કરો.</string>
    <string name="VerifyIdentityActivity_the_scanned_qr_code_is_not_a_correctly_formatted_safety_number">સ્કેન કરેલો QR કોડ યોગ્ય રીતે ફોર્મેટ થયેલ સલામતી નંબર ચકાસણી કોડ નથી. કૃપા કરીને ફરીથી સ્કેન કરવાનો પ્રયાસ કરો.</string>
    <string name="VerifyIdentityActivity_share_safety_number_via">સલામતી નંબર શેર કરો દ્વારા…</string>
    <string name="VerifyIdentityActivity_our_signal_safety_number">અમારો Signal સલામતી નંબર:</string>
    <string name="VerifyIdentityActivity_no_app_to_share_to">એવું લાગે છે કે તમારી પાસે શેર કરવા માટે કોઈ એપ્લિકેશન નથી.</string>
    <string name="VerifyIdentityActivity_no_safety_number_to_compare_was_found_in_the_clipboard">ક્લિપબોર્ડમાં તુલના કરવા માટેનો સલામતી નંબર મળ્યો નથી</string>
    <string name="VerifyIdentityActivity_signal_needs_the_camera_permission_in_order_to_scan_a_qr_code_but_it_has_been_permanently_denied">QR કોડને સ્કેન કરવા માટે Molly ને કેમેરાની પરવાનગીની જરૂર હોય છે, પરંતુ તે કાયમી ધોરણે નામંજૂર કરવામાં આવી છે. કૃપા કરીને એપ્લિકેશન સેટિંગ્સ ચાલુ રાખો, \"પરવાનગી\", પસંદ કરો અને \"કેમેરો\" સક્ષમ કરો.</string>
    <string name="VerifyIdentityActivity_unable_to_scan_qr_code_without_camera_permission">કેમેરાની મંજૂરી વિના QR કોડ સ્કેન કરવામાં અસમર્થ</string>
    <string name="VerifyIdentityActivity_you_must_first_exchange_messages_in_order_to_view">%1$s નો સલામતી નંબર જોવા માટે તમારે પહેલા મેસેજ એક્સચેન્જ કરવુ આવશ્યક છે.</string>

    <!-- ViewOnceMessageActivity -->
  <!-- Removed by excludeNonTranslatables <string name="ViewOnceMessageActivity_video_duration" translatable="false">%1$02d:%2$02d</string> -->

    <!-- AudioView -->
  <!-- Removed by excludeNonTranslatables <string name="AudioView_duration" translatable="false">%1$d:%2$02d</string> -->

    <!-- MessageDisplayHelper -->
    <string name="MessageDisplayHelper_message_encrypted_for_non_existing_session">મેસેજ અસ્તિત્વમાં નથી તે સત્ર માટે એન્ક્રિપ્ટ થયેલ છે</string>

    <!-- MmsMessageRecord -->
    <string name="MmsMessageRecord_bad_encrypted_mms_message">ખરાબ એન્ક્રિપ્ટેડ MMS મેસેજ</string>
    <string name="MmsMessageRecord_mms_message_encrypted_for_non_existing_session">અસ્તિત્વમાં નથી તે સત્ર માટે MMS મેસેજ એન્ક્રિપ્ટ થયેલ</string>

    <!-- MuteDialog -->
    <string name="MuteDialog_mute_notifications">સૂચનાઓ મ્યૂટ કરો</string>

    <!-- ApplicationMigrationService -->
    <string name="ApplicationMigrationService_import_in_progress">ઇમ્પોર્ટ ચાલુ છે</string>
    <string name="ApplicationMigrationService_importing_text_messages">ટેક્સ્ટ મેસેજ ઇમ્પોર્ટ કરી રહ્યું છે</string>
    <string name="ApplicationMigrationService_import_complete">ઇમ્પોર્ટ પૂર્ણ</string>
    <string name="ApplicationMigrationService_system_database_import_is_complete">સિસ્ટમ ડેટાબેઝ ઇમ્પોર્ટ પૂર્ણ.</string>

    <!-- KeyCachingService -->
    <string name="KeyCachingService_signal_passphrase_cached">ખોલવા માટે ટચ કરો.</string>
    <string name="KeyCachingService_passphrase_cached">Molly અનલોક થયેલ છે</string>
    <string name="KeyCachingService_lock">Molly લૉક</string>

    <!-- MediaPreviewActivity -->
    <string name="MediaPreviewActivity_you">તમે</string>
    <string name="MediaPreviewActivity_unssuported_media_type">અસમર્થિત મીડિયા પ્રકાર</string>
    <string name="MediaPreviewActivity_draft">ડ્રાફ્ટ</string>
    <string name="MediaPreviewActivity_signal_needs_the_storage_permission_in_order_to_write_to_external_storage_but_it_has_been_permanently_denied">બાહ્ય સ્ટોરેજ માં સેવ કરવા માટે Molly ને સ્ટોરેજ પરવાનગીની જરૂર છે, પરંતુ તેનો કાયમી નામંજૂર કરવામાં આવી છે. કૃપા કરીને એપ્લિકેશન સેટિંગ્સ ચાલુ રાખો \"પરવાનગી\" પસંદ કરો, અને \"સ્ટોરેજ\" સક્ષમ કરો.</string>
    <string name="MediaPreviewActivity_unable_to_write_to_external_storage_without_permission">પરવાનગી વિના બાહ્ય સ્ટોરેજમાં સેવ કરવામાં અસમર્થ</string>
    <string name="MediaPreviewActivity_media_delete_confirmation_title">મેસેજ કાઢી નાખો?</string>
    <string name="MediaPreviewActivity_media_delete_confirmation_message">આ મેસેજ ને કાયમી ધોરણે કાઢી નાખશે.</string>
    <string name="MediaPreviewActivity_s_to_s">%1$sતરફ%2$s</string>
    <!-- All media preview title when viewing media send by you to another recipient (allows changing of \'You\' based on context) -->
    <string name="MediaPreviewActivity_you_to_s">તમે %1$sને</string>
    <!-- All media preview title when viewing media sent by another recipient to you (allows changing of \'You\' based on context) -->
    <string name="MediaPreviewActivity_s_to_you">%1$sએ તમને</string>
    <string name="MediaPreviewActivity_media_no_longer_available">મીડિયા હવે ઉપલબ્ધ નથી.</string>
    <!-- Notifying the user that the device has encountered a technical issue and is unable to render a video. -->
    <string name="MediaPreviewActivity_unable_to_play_media">Unable to play media.</string>
    <string name="MediaPreviewActivity_error_finding_message">મેસેજ શોધવામાં ભૂલ.</string>
    <string name="MediaPreviewActivity_cant_find_an_app_able_to_share_this_media">આ મીડિયાને શેર કરવા માટે સક્ષમ એપ્લિકેશન શોધી શકાતી નથી.</string>
    <string name="MediaPreviewActivity_dismiss_due_to_error">બંધ</string>
    <string name="MediaPreviewFragment_edit_media_error">મીડિયા એરર</string>
    <!-- This is displayed as a toast notification when we encounter an error deleting a message, including potentially on other people\'s devices -->
    <string name="MediaPreviewFragment_media_delete_error">મેસેજ ડિલીટ કરવામાં ભૂલ, મેસેજ હજી પણ અસ્તિત્વમાં હોઈ શકે છે</string>

    <!-- MessageNotifier -->
    <string name="MessageNotifier_d_new_messages_in_d_conversations">%1$d%2$d સંવાદ માં નવા મેસેજ</string>
    <string name="MessageNotifier_most_recent_from_s">%1$s: થી તાજેતરનાં</string>
    <string name="MessageNotifier_locked_message">લૉક કરેલો મેસેજ</string>
    <string name="MessageNotifier_message_delivery_failed">મેસેજ ડિલિવરી નિષ્ફળ થયું.</string>
    <string name="MessageNotifier_failed_to_deliver_message">મેસેજ પહોંચાડવામાં નિષ્ફળ.</string>
    <string name="MessageNotifier_error_delivering_message">મેસેજ પહોંચાડવામાં ભૂલ.</string>
    <string name="MessageNotifier_message_delivery_paused">મેસેજ ડિલિવરી થોભાવ્યું.</string>
    <string name="MessageNotifier_verify_to_continue_messaging_on_signal">Molly પર મેસેજિંગ ચાલુ રાખવા માટે ચકાસો.</string>
    <string name="MessageNotifier_mark_all_as_read">બધાને વાંચેલા તરીકે માર્ક કરો</string>
    <string name="MessageNotifier_mark_read">વાંચેલા તરીકે માર્ક કરો</string>
    <string name="MessageNotifier_turn_off_these_notifications">આ સૂચનાઓ બંધ કરો</string>
    <string name="MessageNotifier_view_once_photo">એકવાર ફોટો જુઓ</string>
    <string name="MessageNotifier_view_once_video">એકવાર વિડિયો જુઓ</string>
    <string name="MessageNotifier_reply">જવાબ</string>
    <string name="MessageNotifier_signal_message">Signal મેસેજ</string>
    <string name="MessageNotifier_unsecured_sms">અસુરક્ષિત SMS</string>
<<<<<<< HEAD
    <string name="MessageNotifier_you_may_have_new_messages">તમારી માટે કદાચ નવા મેસેજ હોઈ શકે છે</string>
    <string name="MessageNotifier_open_signal_to_check_for_recent_notifications">તાજેતરની સૂચનાઓ તપાસવા માટે Molly ખોલો.</string>
=======
>>>>>>> cb0e7ade
    <string name="MessageNotifier_contact_message">%1$s %2$s</string>
    <string name="MessageNotifier_unknown_contact_message">સંપર્ક</string>
    <string name="MessageNotifier_reacted_s_to_s">%1$s પ્રતિક્રિયા આપી: \"%2$s\".</string>
    <string name="MessageNotifier_reacted_s_to_your_video">તમારી વિડિયો પર %1$s પ્રતિક્રિયા આપી.</string>
    <string name="MessageNotifier_reacted_s_to_your_image">તમારી છબી પર %1$s પ્રતિક્રિયા આપી.</string>
    <string name="MessageNotifier_reacted_s_to_your_gif">તમારી GIF પર %1$s પ્રતિક્રિયા આપી.</string>
    <string name="MessageNotifier_reacted_s_to_your_file">તમારી ફાઇલ પર %1$s ની પ્રતિક્રિયા આપી.</string>
    <string name="MessageNotifier_reacted_s_to_your_audio">તમારા ઓડિયો પર %1$sપર પ્રતિક્રિયા આપી.</string>
    <string name="MessageNotifier_reacted_s_to_your_view_once_media">તમારા વ્યુ-વન્સ મીડિયા પર %1$s એ પ્રતિક્રિયા આપી.</string>
    <string name="MessageNotifier_reacted_s_to_your_sticker">તમારા સ્ટીકર પર %1$s પ્રતિક્રિયા આપી.</string>
    <string name="MessageNotifier_this_message_was_deleted">આ મેસેજ કાઢી નાખ્યો હતો.</string>

    <string name="TurnOffContactJoinedNotificationsActivity__turn_off_contact_joined_signal">Signal નોટિફિકેશનમાં જોડાયેલા સંપર્કને બંધ કરીએ? તમે તેમને ફરી સક્ષમ કરી શકો છો Signal &gt; સેટિંગ્સ &gt; સૂચનાઓ.</string>

    <!-- Notification Channels -->
    <string name="NotificationChannel_channel_messages">મેસેજ</string>
    <string name="NotificationChannel_calls">કૉલ્સ</string>
    <string name="NotificationChannel_failures">નિષ્ફળતા</string>
    <string name="NotificationChannel_backups">બેકઅપ્સ</string>
    <string name="NotificationChannel_locked_status">લૉક સ્ટેટસ</string>
    <string name="NotificationChannel_app_updates">એપ્લિકેશન અપડેટ્સ</string>
    <string name="NotificationChannel_other">અન્ય</string>
    <string name="NotificationChannel_group_chats">ચેટ</string>
    <string name="NotificationChannel_missing_display_name">અજાણ્યું</string>
    <string name="NotificationChannel_voice_notes">વૉઈસ નોટ્સ</string>
    <string name="NotificationChannel_contact_joined_signal">સંપર્ક Signal સાથે જોડાયો</string>
    <string name="NotificationChannels__no_activity_available_to_open_notification_channel_settings">સૂચના ચેનલ સેટિંગ્સ ખોલવા માટે કોઈ પ્રવૃત્તિ ઉપલબ્ધ નથી.</string>
    <!-- Notification channel name for showing persistent background connection on devices without push notifications -->
    <string name="NotificationChannel_background_connection">બેકગ્રાઉંડ કનેક્શન</string>
    <!-- Notification channel name for showing call status information (like connection, ongoing, etc.) Not ringing. -->
    <string name="NotificationChannel_call_status">કૉલ સ્ટેટસ</string>
    <!-- Notification channel name for occasional alerts to the user. Will appear in the system notification settings as the title of this notification channel. -->
    <string name="NotificationChannel_critical_app_alerts">ઍપની જટિલ ચેતવણીઓ</string>

    <!-- ProfileEditNameFragment -->

    <!-- QuickResponseService -->
    <string name="QuickResponseService_quick_response_unavailable_when_Signal_is_locked">જ્યારે Molly લૉક થાય ત્યારે ઝડપી પ્રતિસાદ ઉપલબ્ધ નથી!</string>
    <string name="QuickResponseService_problem_sending_message">મેસેજ મોકલવામાં સમસ્યા!</string>

    <!-- SaveAttachmentTask -->
    <string name="SaveAttachmentTask_saved_to">%1$s પર સેવ</string>
    <string name="SaveAttachmentTask_saved">સેવ કરેલ</string>

    <!-- SearchToolbar -->
    <string name="SearchToolbar_search">શોધો</string>
    <string name="SearchToolbar_search_for_conversations_contacts_and_messages">સંવાદ, સંપર્કો અને મેસેજ માટે શોધો</string>

    <!-- Material3 Search Toolbar -->
    <string name="Material3SearchToolbar__close">બંધ</string>
    <string name="Material3SearchToolbar__clear">સાફ કરો</string>

    <!-- ShortcutLauncherActivity -->
    <string name="ShortcutLauncherActivity_invalid_shortcut">અમાન્ય શોર્ટકટ</string>

    <!-- SingleRecipientNotificationBuilder -->
    <string name="SingleRecipientNotificationBuilder_signal">Molly</string>
    <string name="SingleRecipientNotificationBuilder_new_message">નવો મેસેજ</string>
    <string name="SingleRecipientNotificationBuilder_message_request">મેસેજ વિનંતી</string>
    <string name="SingleRecipientNotificationBuilder_you">તમે</string>
    <!-- Notification subtext for group stories -->
    <string name="SingleRecipientNotificationBuilder__s_dot_story">%1$s • સ્ટોરી</string>

    <!-- ThumbnailView -->
    <string name="ThumbnailView_Play_video_description">વિડિયો ચલાવો</string>
    <string name="ThumbnailView_Has_a_caption_description">એક કેપ્શન છે</string>

    <!-- TransferControlView -->
    <plurals name="TransferControlView_n_items">
        <item quantity="one">%1$d આઇટમ</item>
        <item quantity="other">%1$d આઇટમ્સ</item>
    </plurals>

    <!-- UnauthorizedReminder -->
    <string name="UnauthorizedReminder_device_no_longer_registered">ડિવાઇસ હવે રજીસ્ટર નથી</string>
    <string name="UnauthorizedReminder_this_is_likely_because_you_registered_your_phone_number_with_Signal_on_a_different_device">આ સંભવ છે કારણ કે તમે તમારા ફોન નંબરને Signal સાથે કોઈ બીજા ડિવાઇસ પર રજિસ્ટર કરાવ્યો છે. ફરીથી રજીસ્ટર કરવા માટે ટેપ કરો.</string>

    <!-- EnclaveFailureReminder -->
    <!-- Banner message to update app to use payments -->
    <string name="EnclaveFailureReminder_update_signal">ચુકવણીઓનો ઉપયોગ કરતાં રહેવા માટે Signalને અપડેટ કરો. તમારું બેલેન્સ અપ-ટૂ-ડેટ ન પણ હોઈ શકે.</string>
    <!-- Banner button to update now -->

    <!-- WebRtcCallActivity -->
    <string name="WebRtcCallActivity_to_answer_the_call_give_signal_access_to_your_microphone">કૉલનો જવાબ આપવા માટે, Mollyને તમારા માઇક્રોફોન પર ઍક્સેસ આપો.</string>
    <string name="WebRtcCallActivity_to_answer_the_call_from_s_give_signal_access_to_your_microphone">%1$s ના કોલનો જવાબ આપવા માટે, તમારા માઇક્રોફોનને Molly એક્સેસ આપો.</string>
    <string name="WebRtcCallActivity_signal_requires_microphone_and_camera_permissions_in_order_to_make_or_receive_calls">કૉલ કરવા અથવા પ્રાપ્ત કરવા માટે Molly ને માઇક્રોફોન અને કેમેરાની પરવાનગીની જરૂર હોય છે, પરંતુ તેઓને કાયમી નામંજૂર કરવામાં આવ્યા છે. કૃપા કરીને એપ્લિકેશન સેટિંગ્સ ચાલુ રાખો, \"પરવાનગી\" પસંદ કરો અને \"માઇક્રોફોન\" અને \"કેમેરો\" સક્ષમ કરો.</string>
    <string name="WebRtcCallActivity__answered_on_a_linked_device">લિંક્ડ ડિવાઇસ પર જવાબ આપ્યો.</string>
    <string name="WebRtcCallActivity__declined_on_a_linked_device">લિંક્ડ ડિવાઇસ પર નકારી.</string>
    <string name="WebRtcCallActivity__busy_on_a_linked_device">લિંક્ડ ડિવાઇસ પર વ્યસ્ત.</string>

    <string name="GroupCallSafetyNumberChangeNotification__someone_has_joined_this_call_with_a_safety_number_that_has_changed">કોઈએ આ કૉલને સલામતી નંબર સાથે જોડ્યો છે જે બદલાઈ ગયો છે.</string>

    <!-- WebRtcCallScreen -->
    <string name="WebRtcCallScreen_swipe_up_to_change_views">દૃશ્યો બદલવા માટે ઉપરની તરફ સ્વાઇપ કરો</string>

    <!-- WebRtcCallScreen V2 -->
    <!-- Label with hyphenation. Translation can use soft hyphen - Unicode U+00AD -->
    <string name="WebRtcCallScreen__decline">નકારો</string>
    <!-- Label with hyphenation. Translation can use soft hyphen - Unicode U+00AD -->
    <string name="WebRtcCallScreen__answer">જવાબ</string>
    <!-- Label with hyphenation. Translation can use soft hyphen - Unicode U+00AD -->
    <string name="WebRtcCallScreen__answer_without_video">વિડિયો વગર જવાબ આપો</string>

    <!-- WebRtcAudioOutputToggle -->
    <string name="WebRtcAudioOutputToggle__audio_output">ઓડિયો આઉટપુટ</string>
    <string name="WebRtcAudioOutputToggle__phone_earpiece">ફોન ઇયરપીસ</string>
    <string name="WebRtcAudioOutputToggle__speaker">સ્પીકર</string>
    <string name="WebRtcAudioOutputToggle__bluetooth">બ્લુટુથ</string>

    <string name="WebRtcCallControls_answer_call_description">કૉલનો જવાબ આપો</string>
    <string name="WebRtcCallControls_reject_call_description">કૉલ નામંજૂર કરો</string>

    <!-- change_passphrase_activity -->
    <string name="change_passphrase_activity__old_passphrase">જૂનો પાસફ્રેઝ</string>
    <string name="change_passphrase_activity__new_passphrase">નવો પાસફ્રેઝ</string>
    <string name="change_passphrase_activity__repeat_new_passphrase">નવો પાસફ્રેઝ પુનરાવર્તન કરો</string>

    <!-- contact_selection_activity -->
<<<<<<< HEAD
    <string name="contact_selection_activity__enter_name_or_number">નામ અથવા નંબર દાખલ કરો</string>
    <string name="contact_selection_activity__invite_to_signal">Molly માટે આમંત્રણ આપો</string>
=======
    <string name="contact_selection_activity__invite_to_signal">Signal માટે આમંત્રણ આપો</string>
>>>>>>> cb0e7ade
    <string name="contact_selection_activity__new_group">નવું ગ્રુપ</string>

    <!-- contact_filter_toolbar -->
    <string name="contact_filter_toolbar__clear_entered_text_description">દાખલ કરેલો ટેક્સ્ટ સાફ કરો</string>
    <string name="contact_filter_toolbar__show_keyboard_description">કીબોર્ડ બતાવો</string>
    <string name="contact_filter_toolbar__show_dial_pad_description">ડાયલપેડ બતાવો</string>

    <!-- contact_selection_group_activity -->
    <string name="contact_selection_group_activity__no_contacts">સંપર્કો નથી.</string>
    <string name="contact_selection_group_activity__finding_contacts">સંપર્કો લોડ કરી રહ્યું છે…</string>

    <!-- single_contact_selection_activity -->
    <string name="SingleContactSelectionActivity_contact_photo">સંપર્ક ફોટો</string>

    <!-- ContactSelectionListFragment-->
    <string name="ContactSelectionListFragment_signal_requires_the_contacts_permission_in_order_to_display_your_contacts">તમારા સંપર્કોને પ્રદર્શિત કરવા માટે Molly ને સંપર્કોની પરવાનગીની જરૂર હોય છે, પરંતુ તે કાયમી ધોરણે નામંજૂર કરવામાં આવી છે. કૃપા કરીને એપ્લિકેશન સેટિંગ્સ મેનૂ પર ચાલુ રાખો, \"પરવાનગી\" પસંદ કરો અને \"સંપર્કો\" ને સક્ષમ કરો.</string>
    <string name="ContactSelectionListFragment_error_retrieving_contacts_check_your_network_connection">કૃપા કરીને એપ્લિકેશન સેટિંગ્સ મેનૂ પર ચાલુ રાખો, \"પરવાનગી\" પસંદ કરો અને \"સંપર્કો\" ને સક્ષમ કરો.</string>
    <string name="ContactSelectionListFragment_username_not_found">વપરાશકર્તા નામ મળ્યું નથી</string>
    <string name="ContactSelectionListFragment_s_is_not_a_signal_user">"\"%1$s\" Signal વપરાશકર્તા નથી. કૃપા કરીને વપરાશકર્તા નામ તપાસો અને ફરીથી પ્રયાસ કરો."</string>
    <string name="ContactSelectionListFragment_you_do_not_need_to_add_yourself_to_the_group">તમારે તમારી જાતને ગ્રુપમાં ઉમેરવાની જરૂર નથી</string>
    <string name="ContactSelectionListFragment_maximum_group_size_reached">મહત્તમ ગ્રુપ કદ પહોંચી ગયું</string>
    <string name="ContactSelectionListFragment_signal_groups_can_have_a_maximum_of_d_members">Signal ગ્રુપમાં મહત્તમ %1$d સભ્યો હોઈ શકે છે.</string>
    <string name="ContactSelectionListFragment_recommended_member_limit_reached">ભલામણ કરેલ સભ્ય મર્યાદા પૂરી થઈ ગઈ</string>
    <string name="ContactSelectionListFragment_signal_groups_perform_best_with_d_members_or_fewer">Signal ગ્રુપ %1$d અથવા ઓછા સભ્યો સાથે શ્રેષ્ઠ પ્રદર્શન કરે છે. વધુ સભ્યો ઉમેરવાથી મેસેજ મોકલવામાં અને પ્રાપ્ત કરવામાં વિલંબ થશે.</string>
    <plurals name="ContactSelectionListFragment_d_members">
        <item quantity="one">%1$d સભ્યો</item>
        <item quantity="other">%1$d સભ્યો</item>
    </plurals>

    <!-- contact_selection_list_fragment -->
    <string name="contact_selection_list_fragment__signal_needs_access_to_your_contacts_in_order_to_display_them">Molly ને તમારા સંપર્કોને પ્રદર્શિત કરવા માટે તેમને એક્સેસની જરૂર છે.</string>
    <string name="contact_selection_list_fragment__show_contacts">સંપર્કો બતાવો</string>

    <!-- contact_selection_list_item -->
    <plurals name="contact_selection_list_item__number_of_members">
        <item quantity="one">%1$d સભ્યો</item>
        <item quantity="other">%1$d સભ્યો</item>
    </plurals>
    <!-- Displays number of viewers for a story -->
    <plurals name="contact_selection_list_item__number_of_viewers">
        <item quantity="one">%1$d દર્શક</item>
        <item quantity="other">%1$d દર્શકો</item>
    </plurals>

    <!-- conversation_activity -->
    <string name="conversation_activity__type_message_push">Signal મેસેજ</string>
    <string name="conversation_activity__type_message_sms_insecure">અસુરક્ષિત SMS</string>
    <string name="conversation_activity__type_message_mms_insecure">અસુરક્ષિત MMS</string>
    <string name="conversation_activity__from_sim_name">%1$sમાંથી</string>
    <string name="conversation_activity__sim_n">SIM %1$d</string>
    <string name="conversation_activity__send">મોકલો</string>
    <string name="conversation_activity__compose_description">મેસેજ બનાવો</string>
    <string name="conversation_activity__emoji_toggle_description">ઇમોજી કીબોર્ડને ટોગલ કરો</string>
    <string name="conversation_activity__attachment_thumbnail">જોડાણ થંબનેલ</string>
    <string name="conversation_activity__quick_attachment_drawer_toggle_camera_description">ક્વિક કેમેરા જોડાણ ડ્રોઅરને ટોગલ કરો</string>
    <string name="conversation_activity__quick_attachment_drawer_record_and_send_audio_description">રેકોર્ડ કરો અને ઓડિયો જોડાણ મોકલો</string>
    <string name="conversation_activity__quick_attachment_drawer_lock_record_description">ઓડિયો જોડાણનું લૉક રેકોર્ડિંગ</string>
    <string name="conversation_activity__enable_signal_for_sms">SMS માટે Signal સક્ષમ કરો</string>
    <string name="conversation_activity__message_could_not_be_sent">મેસેજ મોકલી શકાયો નથી. તમારું કનેક્શન તપાસો અને ફરી પ્રયાસ કરો.</string>

    <!-- conversation_input_panel -->
    <string name="conversation_input_panel__slide_to_cancel">રદ કરવા માટે સ્લાઇડ કરો</string>
    <string name="conversation_input_panel__cancel">રદ કરો</string>

    <!-- conversation_item -->
    <string name="conversation_item__mms_image_description">મીડિયા મેસેજ</string>
    <string name="conversation_item__secure_message_description">સુરક્ષિત મેસેજ</string>

    <!-- conversation_item_sent -->
    <string name="conversation_item_sent__send_failed_indicator_description">મોકલવામાં નિષ્ફળ</string>
    <string name="conversation_item_sent__pending_approval_description">મંજૂરી બાકી હોવી</string>
    <string name="conversation_item_sent__delivered_description">પહોંચી ગયું</string>
    <string name="conversation_item_sent__message_read">મેસેજ વાંચ્યો</string>

    <!-- conversation_item_received -->
    <string name="conversation_item_received__contact_photo_description">સંપર્ક ફોટો</string>

    <!-- ConversationUpdateItem -->
    <string name="ConversationUpdateItem_loading">લોડ કરી રહ્યું છે</string>
    <string name="ConversationUpdateItem_learn_more">વધુ શીખો</string>
    <string name="ConversationUpdateItem_join_call">કૉલમાં જોડાઓ</string>
    <string name="ConversationUpdateItem_return_to_call">કૉલ પર પાછા જાઓ</string>
    <string name="ConversationUpdateItem_call_is_full">કૉલ પૂર્ણ છે</string>
    <string name="ConversationUpdateItem_invite_friends">મિત્રોને આમંત્રિત કરો</string>
    <string name="ConversationUpdateItem_enable_call_notifications">કૉલ સૂચનાઓ સક્ષમ કરો</string>
    <string name="ConversationUpdateItem_update_contact">સંપર્કને અપડેટ કરો</string>
    <!-- Update item button text to show to block a recipient from requesting to join via group link -->
    <string name="ConversationUpdateItem_block_request">વિનંતી બ્લૉક કરો</string>
    <string name="ConversationUpdateItem_no_groups_in_common_review_requests_carefully">કોઈ ગ્રુપ સામાન્ય નથી. વિનંતીઓની કાળજીપૂર્વક રિવ્યુ કરો.</string>
    <string name="ConversationUpdateItem_no_contacts_in_this_group_review_requests_carefully">આ ગ્રુપમાં કોઈ સંપર્કો નથી. વિનંતીઓની કાળજીપૂર્વક સમીક્ષા કરો.</string>
    <string name="ConversationUpdateItem_view">વ્યૂ</string>
    <string name="ConversationUpdateItem_the_disappearing_message_time_will_be_set_to_s_when_you_message_them">જ્યારે તમે મેસેજ મોકલો ત્યારે અદૃશ્ય થઈ રહેલો મેસેજ સમય %1$s પર સેટ કરવામાં આવશે.</string>
    <!-- Update item button text to show to boost a feature -->
    <string name="ConversationUpdateItem_donate">દાન કરો</string>
    <!-- Update item button text to send payment -->
    <string name="ConversationUpdateItem_send_payment">પેમેન્ટ મોકલો</string>
    <!-- Update item button text to activate payments -->
    <string name="ConversationUpdateItem_activate_payments">પેમેન્ટ સક્રિય કરો</string>


    <!-- audio_view -->
    <string name="audio_view__play_pause_accessibility_description">ચાલુ કરો … અટકાવો</string>
    <string name="audio_view__download_accessibility_description">ડાઉનલોડ</string>

    <!-- QuoteView -->
    <string name="QuoteView_audio">ઓડિયો</string>
    <string name="QuoteView_video">વિડિયો</string>
    <string name="QuoteView_photo">ફોટો</string>
    <string name="QuoteView_gif">GIF</string>
    <string name="QuoteView_view_once_media">એકવાર મીડિયા જુઓ</string>
    <string name="QuoteView_sticker">સ્ટીકર</string>
    <string name="QuoteView_you">તમે</string>
    <string name="QuoteView_original_missing">અસલ મેસેજ મળ્યો નથી</string>
    <!-- Author formatting for group stories -->
    <string name="QuoteView_s_story">%1$s · સ્ટોરી</string>
    <!-- Label indicating that a quote is for a reply to a story you created -->
    <string name="QuoteView_your_story">તમે · સ્ટોરી</string>
    <!-- Label indicating that the story being replied to no longer exists -->
    <string name="QuoteView_no_longer_available">હવે ઉપલબ્ધ નથી</string>
    <!-- Label for quoted gift -->
    <string name="QuoteView__gift">ગિફ્ટ</string>

    <!-- conversation_fragment -->
    <string name="conversation_fragment__scroll_to_the_bottom_content_description">નીચે સ્ક્રોલ કરો</string>

    <!-- BubbleOptOutTooltip -->
    <!-- Message to inform the user of what Android chat bubbles are -->
    <string name="BubbleOptOutTooltip__description">બબલ્સ એક Android સુવિધા છે જેને તમે Molly ચેટમાં બંધ કરી શકો છો.</string>
    <!-- Button to dismiss the tooltip for opting out of using Android bubbles -->
    <string name="BubbleOptOutTooltip__not_now">અત્યારે નહીં</string>
    <!-- Button to move to the system settings to control the use of Android bubbles -->
    <string name="BubbleOptOutTooltip__turn_off">બંધ કરો</string>

    <!-- safety_number_change_dialog -->
    <string name="safety_number_change_dialog__safety_number_changes">સલામતી નંબર ફેરફારો</string>
    <string name="safety_number_change_dialog__accept">સ્વીકાર</string>
    <string name="safety_number_change_dialog__call_anyway">કોઈપણ રીતે ફોન કરો</string>
    <string name="safety_number_change_dialog__join_call">કૉલમાં જોડાઓ</string>
    <string name="safety_number_change_dialog__continue_call">કૉલ ચાલુ રાખો</string>
    <string name="safety_number_change_dialog__leave_call">કોલ છોડો</string>
    <string name="safety_number_change_dialog__the_following_people_may_have_reinstalled_or_changed_devices">નીચેના લોકોએ ઉપકરણોને ફરીથી ઇન્સ્ટોલ અથવા બદલ્યા હશે. ગોપનીયતાની ખાતરી કરવા માટે તેમની સાથે તમારો સલામતી નંબર ચકાસો.</string>
    <string name="safety_number_change_dialog__view">વ્યૂ</string>
    <string name="safety_number_change_dialog__previous_verified">અગાઉ ચકાસાયેલ</string>

    <!-- EnableCallNotificationSettingsDialog__call_notifications_checklist -->
    <string name="EnableCallNotificationSettingsDialog__call_notifications_enabled">કૉલ સૂચનાઓ સક્ષમ.</string>
    <string name="EnableCallNotificationSettingsDialog__enable_call_notifications">કૉલ સૂચનાઓ સક્ષમ કરો.</string>
    <string name="EnableCallNotificationSettingsDialog__enable_background_activity">બેકગ્રાઉંડ એક્ટિવીટી સક્ષમ કરો</string>
    <string name="EnableCallNotificationSettingsDialog__everything_looks_good_now">હવે બધું સારું લાગે છે!</string>
    <string name="EnableCallNotificationSettingsDialog__to_receive_call_notifications_tap_here_and_turn_on_show_notifications">કૉલ સૂચનાઓ મેળવવા માટે, અહીં ટેપ કરો અને \"સૂચનાઓ બતાવો\" ચાલુ કરો.</string>
    <string name="EnableCallNotificationSettingsDialog__to_receive_call_notifications_tap_here_and_turn_on_notifications">કૉલ સૂચનાઓ મેળવવા માટે, અહીં ટેપ કરો અને સૂચનાઓ ચાલુ કરો અને ખાતરી કરો કે સાઉન્ડ અને પોપ-અપ સક્ષમ છે.</string>
    <string name="EnableCallNotificationSettingsDialog__to_receive_call_notifications_tap_here_and_enable_background_activity_in_battery_settings">કૉલ સૂચનાઓ મેળવવા માટે, અહીં ટેપ કરો અને \"બેટરી\" સેટિંગ્સમાં બેકગ્રાઉંડ એક્ટિવીટી સક્ષમ કરો. </string>
    <string name="EnableCallNotificationSettingsDialog__settings">સેટિંગ્સ</string>
    <string name="EnableCallNotificationSettingsDialog__to_receive_call_notifications_tap_settings_and_turn_on_show_notifications">કૉલ સૂચનાઓ પ્રાપ્ત કરવા માટે, સેટિંગ્સ ટેપ કરો અને \"સૂચનાઓ બતાવો\" ચાલુ કરો.</string>
    <string name="EnableCallNotificationSettingsDialog__to_receive_call_notifications_tap_settings_and_turn_on_notifications">કૉલ સૂચનાઓ મેળવવા માટે, સેટિંગ્સને ટેપ કરો અને સૂચનાઓ ચાલુ કરો અને ખાતરી કરો કે સાઉન્ડ અને પોપ-અપ સક્ષમ છે.</string>
    <string name="EnableCallNotificationSettingsDialog__to_receive_call_notifications_tap_settings_and_enable_background_activity_in_battery_settings">કૉલ સૂચનાઓ મેળવવા માટે, સેટિંગ્સ ટેપ કરો અને \"બેટરી\" સેટિંગ્સમાં બેકગ્રાઉંડ એક્ટિવીટી સક્ષમ કરો.</string>

    <!-- country_selection_fragment -->
    <string name="country_selection_fragment__loading_countries">દેશો લોડ થઈ રહ્યા છે…</string>
    <string name="country_selection_fragment__search">શોધો</string>
    <string name="country_selection_fragment__no_matching_countries">કોઈ મેળ ખાતા દેશો નથી</string>

    <!-- device_add_fragment -->
    <string name="device_add_fragment__scan_the_qr_code_displayed_on_the_device_to_link">લિંક કરવા માટે ડિવાઇસ પર પ્રદર્શિત QR કોડને સ્કેન કરો</string>

    <!-- device_link_fragment -->
    <string name="device_link_fragment__link_device">ડિવાઇસ લિંક કરો</string>

    <!-- device_list_fragment -->
    <string name="device_list_fragment__no_devices_linked">કોઈ ડિવાઇસ લિંક નથી</string>
    <string name="device_list_fragment__link_new_device">નવા ડિવાઇસ ને લિંક કરો</string>

    <!-- expiration -->
    <string name="expiration_off">બંધ</string>

    <plurals name="expiration_seconds">
        <item quantity="one">%1$d સેકન્ડ</item>
        <item quantity="other">%1$d સેકન્ડ</item>
    </plurals>

    <string name="expiration_seconds_abbreviated">%1$dસે</string>

    <plurals name="expiration_minutes">
        <item quantity="one">%1$dમિનિટ</item>
        <item quantity="other">%1$dમિનિટ</item>
    </plurals>

    <string name="expiration_minutes_abbreviated">%1$dમિ</string>

    <plurals name="expiration_hours">
        <item quantity="one">%1$dકલાક</item>
        <item quantity="other">%1$dકલાક</item>
    </plurals>

    <string name="expiration_hours_abbreviated">%1$dક</string>

    <plurals name="expiration_days">
        <item quantity="one">%1$dદિવસ</item>
        <item quantity="other">%1$dદિવસો</item>
    </plurals>

    <string name="expiration_days_abbreviated">%1$dદિ</string>

    <plurals name="expiration_weeks">
        <item quantity="one">%1$dઅઠવાડિયુ</item>
        <item quantity="other">%1$dઅઠવાડિયા</item>
    </plurals>

    <string name="expiration_weeks_abbreviated">%1$dઅ</string>
    <string name="expiration_combined">%1$s %2$s</string>

    <!-- unverified safety numbers -->
    <string name="IdentityUtil_unverified_banner_one">%1$s સાથેનો તમારો સલામતી નંબર બદલાઈ ગયો છે અને હવે તેની ચકાસણી કરવામાં આવી નથી</string>
    <string name="IdentityUtil_unverified_banner_two">%1$s અને %2$s સાથેના તમારા સલામતી નંબરો હવે ચકાસેલા નથી</string>
    <string name="IdentityUtil_unverified_banner_many">%1$s, %2$s, અને %3$s સાથેના તમારા સલામતી નંબરો હવે ચકાસેલા નથી</string>

    <string name="IdentityUtil_unverified_dialog_one">%1$s સાથેનો તમારો સલામતી નંબર બદલાઈ ગયો છે અને હવે તેની ચકાસણી કરવામાં આવી નથી. આનો અર્થ ક્યાંય થઈ શકે કે કોઈ તમારા સંદેશાવ્યવહારને અટકાવવાનો પ્રયાસ કરી રહ્યો છે, અથવા તે %1$s ફક્ત Signal ને ફરીથી ઇન્સ્ટોલ કરે છે.</string>
    <string name="IdentityUtil_unverified_dialog_two">%1$s અને %2$s સાથે તમારા સલામતી નંબરો હવે ચકાસેલા નથી. આનો અર્થ ક્યાંય થઈ શકે કે કોઈ તમારા સંદેશાવ્યવહારને અટકાવવાનો પ્રયાસ કરી રહ્યો છે, અથવા તે ફક્ત Signal ને ફરીથી ઇન્સ્ટોલ કરે છે.</string>
    <string name="IdentityUtil_unverified_dialog_many">%1$s, %2$s, અને %3$sસાથેના તમારા સલામતી નંબરો હવે ચકાસેલા નથી. આનો અર્થ એમ થઈ શકે કે કોઈ તમારા સંદેશાવ્યવહારને અટકાવવાનો પ્રયાસ કરી રહ્યો છે, અથવા તે ફક્ત Signal ને ફરીથી ઇન્સ્ટોલ કરે છે.</string>

    <string name="IdentityUtil_untrusted_dialog_one">%1$s સાથેનો તમારો સલામતી નંબર હમણાં જ બદલાયો છે.</string>
    <string name="IdentityUtil_untrusted_dialog_two">%1$s અને %2$s સાથેના તમારા સલામતી નંબરો હમણાં જ બદલાયા છે.</string>
    <string name="IdentityUtil_untrusted_dialog_many">તમારા સલામત નંબરો %1$s, %2$s, અને %3$s હમણાં બદલાયા છે.</string>

    <plurals name="identity_others">
        <item quantity="one">%1$dઅન્ય</item>
        <item quantity="other">%1$dઅન્ય</item>
    </plurals>

    <!-- giphy_activity -->
    <string name="giphy_activity_toolbar__search_gifs">GIF શોધો</string>

    <!-- giphy_fragment -->
    <string name="giphy_fragment__nothing_found">કાંઈ મળ્યું નહીં</string>

    <!-- database_migration_activity -->
    <string name="database_migration_activity__would_you_like_to_import_your_existing_text_messages">શું તમે તમારા હાલના ટેક્સ્ટ મેસેજ ને Signal ના એન્ક્રિપ્ટેડ ડેટાબેઝમાં આયાત કરવા માંગો છો?</string>
    <string name="database_migration_activity__the_default_system_database_will_not_be_modified">ડિફોલ્ટ સિસ્ટમ ડેટાબેઝ કોઈપણ રીતે ફેરફાર અથવા બદલાશે નહીં.</string>
    <string name="database_migration_activity__skip">અવગણો</string>
    <string name="database_migration_activity__import">ઇમ્પોર્ટ</string>
    <string name="database_migration_activity__this_could_take_a_moment_please_be_patient">આમાં થોડો સમય લાગી શકે. કૃપા કરીને ધૈર્ય રાખો, જ્યારે ઇમ્પોર્ટ પૂર્ણ થાય ત્યારે અમે તમને સૂચિત કરીશું.</string>
    <string name="database_migration_activity__importing">ઇમ્પોર્ટ થાય છે</string>


    <!-- load_more_header -->
    <string name="load_more_header__see_full_conversation">સંપૂર્ણ વાતચીત જુઓ</string>
    <string name="load_more_header__loading">લોડ કરી રહ્યું છે</string>

    <!-- media_overview_activity -->
    <string name="media_overview_activity__no_media">મીડિયા નથી</string>

    <!-- message_recipients_list_item -->
    <string name="message_recipients_list_item__view">જુઓ</string>
    <string name="message_recipients_list_item__resend">Resend</string>

    <!-- Displayed in a toast when user long presses an item in MyStories -->
    <string name="MyStoriesFragment__copied_sent_timestamp_to_clipboard">ટાઇમસ્ટેમ્પને ક્લિપબોર્ડ પર કૉપિ કર્યો.</string>
    <!-- Displayed when there are no outgoing stories -->
    <string name="MyStoriesFragment__updates_to_your_story_will_show_up_here">તમારી સ્ટોરી પરના અપડેટ અહીં દેખાશે.</string>

    <!-- GroupUtil -->
    <plurals name="GroupUtil_joined_the_group">
        <item quantity="one">%1$sગ્રુપ માં જોડાયા.</item>
        <item quantity="other">%1$sગ્રુપ માં જોડાયા.</item>
    </plurals>
    <string name="GroupUtil_group_name_is_now">ગ્રુપ નું નામ હવે \'%1$s\' છે.</string>

    <!-- prompt_passphrase_activity -->
    <string name="prompt_passphrase_activity__unlock">અનલૉક</string>

    <!-- prompt_mms_activity -->
    <string name="prompt_mms_activity__signal_requires_mms_settings_to_deliver_media_and_group_messages">Signal ને તમારા વાયરલેસ કેરિયર દ્વારા મીડિયા અને ગ્રુપ મેસેજ પહોંચાડવા માટે MMS સેટિંગ્સ ની જરૂર છે. તમારું ડિવાઇસ આ માહિતીને ઉપલબ્ધ કરતું નથી, જે લૉક કરેલા ડિવાઇસ અને અન્ય પ્રતિબંધિત ગોઠવણીઓ માટે ક્યારેક ક્યારેક સાચું હોય છે.</string>
    <string name="prompt_mms_activity__to_send_media_and_group_messages_tap_ok">મીડિયા અને ગ્રુપ મેસેજ મોકલવા માટે, \'OK\' ને ટેપ કરો અને વિનંતી કરેલી સેટિંગ્સ પૂર્ણ કરો. તમારા કેરીઅર માટેની MMS સેટિંગ્સ સામાન્ય રીતે \'તમારા કેરિયર APN\' શોધીને સ્થિત થઈ શકે છે. તમારે ફક્ત આ એકવાર કરવાની જરૂર પડશે.</string>

    <!-- BadDecryptLearnMoreDialog -->
    <string name="BadDecryptLearnMoreDialog_delivery_issue">ડિલિવરી મુદ્દો</string>
    <string name="BadDecryptLearnMoreDialog_couldnt_be_delivered_individual">%1$s તરફથી તમને મેસેજ, સ્ટીકર, પ્રતિક્રિયા અથવા વાંચવાની રસીદ આપી શકાઈ નથી. તેઓએ તેને સીધા તમને અથવા ગ્રુપમાં મોકલવાનો પ્રયત્ન કર્યો હશે.</string>
    <string name="BadDecryptLearnMoreDialog_couldnt_be_delivered_group">એક મેસેજ, સ્ટીકર, પ્રતિક્રિયા અથવા વાંચવાની રસીદ %1$s તરફથી તમને પહોંચાડી શકાઈ નથી.</string>

    <!-- profile_create_activity -->
    <string name="CreateProfileActivity_first_name_required">પ્રથમ નામ (જરૂરી)</string>
    <string name="CreateProfileActivity_last_name_optional">છેલ્લું નામ (વૈકલ્પિક)</string>
    <string name="CreateProfileActivity_next">આગળ</string>
    <string name="CreateProfileActivity_custom_mms_group_names_and_photos_will_only_be_visible_to_you">કસ્ટમ MMS ગ્રુપ નામો અને ફોટા ફક્ત તમને જ દેખાશે.</string>
    <string name="CreateProfileActivity_group_descriptions_will_be_visible_to_members_of_this_group_and_people_who_have_been_invited">ગ્રુપ નું ડિસ્ક્રિપ્શન આ ગ્રુપ ના મેમ્બર્સ અને આમંત્રિત કરાયેલા લોકોને દેખાશે.</string>

    <!-- EditAboutFragment -->
    <string name="EditAboutFragment_about">વિશે</string>
    <string name="EditAboutFragment_write_a_few_words_about_yourself">તમારા વિશે થોડા શબ્દો લખો…</string>
    <string name="EditAboutFragment_count">%1$d/%2$d</string>
    <string name="EditAboutFragment_speak_freely">મુક્તપણે બોલો</string>
    <string name="EditAboutFragment_encrypted">એન્ક્રિપ્ટ થયેલ</string>
    <string name="EditAboutFragment_be_kind">દયાળુ બનો</string>
    <string name="EditAboutFragment_coffee_lover">કોફી પ્રેમી</string>
    <string name="EditAboutFragment_free_to_chat">ચેટ કરવા માટે મુક્ત</string>
    <string name="EditAboutFragment_taking_a_break">વિરામ લઇ રહયા છે</string>
    <string name="EditAboutFragment_working_on_something_new">કંઈક નવીન પર કામ કરી રહ્યા છીએ</string>

    <!-- EditProfileFragment -->
    <string name="EditProfileFragment__edit_group">ગ્રુપમાં ફેરફાર કરો</string>
    <string name="EditProfileFragment__group_name">ગ્રુપ નામ</string>
    <string name="EditProfileFragment__group_description">ગ્રુપ ડિસ્ક્રિપ્શન</string>
  <!-- Removed by excludeNonTranslatables <string name="EditProfileFragment__support_link" translatable="false">https://support.signal.org/hc/articles/360007459591</string> -->

    <!-- EditProfileNameFragment -->
    <string name="EditProfileNameFragment_your_name">તમારું નામ</string>
    <string name="EditProfileNameFragment_first_name">પહેલું નામ</string>
    <string name="EditProfileNameFragment_last_name_optional">છેલ્લું નામ (વૈકલ્પિક)</string>
    <string name="EditProfileNameFragment_save">સેવ કરો</string>
    <string name="EditProfileNameFragment_failed_to_save_due_to_network_issues_try_again_later">નેટવર્ક સમસ્યાઓના કારણે સેવ કરવામાં નિષ્ફળ. પછી ફરી પ્રયાસ કરો.</string>

    <!-- recipient_preferences_activity -->
    <string name="recipient_preference_activity__shared_media">શેર કરેલ મીડિયા</string>

    <!-- recipients_panel -->

    <!-- verify_display_fragment -->
    <string name="verify_display_fragment__to_verify_the_security_of_your_end_to_end_encryption_with_s"><![CDATA[%1$s સાથે તમારા એન્ડ-ટુ-એન્ડ એન્ક્રિપ્શનની સુરક્ષાની ખાતરી કરવા માટે, ઉપર દર્શાવેલ નંબર તેમના ડિવાઇસ સાથે સરખાવો. તમે તેમના ફોન પર કોડ સ્કેન પણ કરી શકો છો. <a href=\"https://signal.org/redirect/safety-numbers\">વધુ જાણો.</a>]]></string>
    <string name="verify_display_fragment__tap_to_scan">સ્કેન કરવા માટે ટેપ કરો</string>
    <string name="verify_display_fragment__successful_match">સફળતાપૂર્વક મેચ થયું</string>
    <string name="verify_display_fragment__failed_to_verify_safety_number">સલામતી નંબર ચકાસવામાં નિષ્ફળ</string>
    <string name="verify_display_fragment__loading">લોડ કરી રહ્યું છે</string>
    <string name="verify_display_fragment__mark_as_verified">ચકાસાયેલ તરીકે માર્ક કરો</string>
    <string name="verify_display_fragment__clear_verification">ચકાસણી દૂર કરો</string>

    <!-- verify_identity -->
    <string name="verify_identity__share_safety_number">સલામતી નંબર શેર કરો</string>

    <!-- verity_scan_fragment -->
    <string name="verify_scan_fragment__scan_the_qr_code_on_your_contact">તમારા સંપર્કના ડિવાઇસ પર QR કોડ સ્કેન કરો.</string>

    <!-- webrtc_answer_decline_button -->
    <string name="webrtc_answer_decline_button__swipe_up_to_answer">જવાબ આપવા માટે ઉપર સ્લાઇડ કરો</string>
    <string name="webrtc_answer_decline_button__swipe_down_to_reject">અસ્વીકાર માટે નીચે સ્લાઇડ કરો</string>

    <!-- message_details_header -->
    <string name="message_details_header__issues_need_your_attention">કેટલાક મુદ્દાઓ પર તમારું ધ્યાન લેવાની જરૂર છે.</string>
    <string name="message_details_header_sent">મોકલ્યો</string>
    <string name="message_details_header_received">મળી ગયા</string>
    <string name="message_details_header_disappears">ગાયબ થઈ જશે</string>
    <string name="message_details_header_via">મારફત</string>

    <!-- message_details_recipient_header -->
    <string name="message_details_recipient_header__pending_send">બાકી</string>
    <string name="message_details_recipient_header__sent_to">આને મોકલવામાં આવેલ છે</string>
    <string name="message_details_recipient_header__sent_from">તરફથી મોકલવામાં આવેલ છે</string>
    <string name="message_details_recipient_header__delivered_to">આને મેસેજ પહોંચાડ્યો</string>
    <string name="message_details_recipient_header__read_by">દ્વારા વંચાયેલ</string>
    <string name="message_details_recipient_header__not_sent">મોકલ્યો નથી</string>
    <string name="message_details_recipient_header__viewed">દ્વારા વ્યૂ</string>
    <string name="message_details_recipient_header__skipped">છોડી દીધું</string>

    <!-- message_Details_recipient -->
    <string name="message_details_recipient__failed_to_send">મોકલવામાં નિષ્ફળ</string>
    <string name="message_details_recipient__new_safety_number">નવો સલામતી નંબર</string>

    <!-- AndroidManifest.xml -->
    <string name="AndroidManifest__create_passphrase">પાસફ્રેઝ બનાવો</string>
    <string name="AndroidManifest__select_contacts">સંપર્કો પસંદ કરો</string>
    <string name="AndroidManifest__change_passphrase">પાસફ્રેઝ બદલો</string>
    <string name="AndroidManifest__verify_safety_number">સલામતી નંબર ચકાસો</string>
    <string name="AndroidManifest__media_preview">મીડિયા પ્રિવ્યુ</string>
    <string name="AndroidManifest__message_details">મેસેજ ની વિગત</string>
    <string name="AndroidManifest__linked_devices">લિંક થયેલ ડિવાઇસ</string>
    <string name="AndroidManifest__invite_friends">મિત્રોને આમંત્રિત કરો</string>
    <string name="AndroidManifest_archived_conversations">આર્કાઇવ કરેલી સંવાદ</string>
    <string name="AndroidManifest_remove_photo">ફોટો કાઢો</string>

    <!-- Message Requests Megaphone -->
    <string name="MessageRequestsMegaphone__message_requests">મેસેજ વિનંતીઓ</string>
    <string name="MessageRequestsMegaphone__users_can_now_choose_to_accept">ઉપયોગકર્તાઓ હવે નવી વાતચીત સ્વીકારવાનું પસંદ કરી શકે છે. પ્રોફાઇલ નામો લોકોને જણાવે છે કે તેમને કોણ મેસેજ કરી રહ્યું છે.</string>
    <string name="MessageRequestsMegaphone__add_profile_name">પ્રોફાઇલ નામ ઉમેરો</string>

    <!-- HelpFragment -->
    <string name="HelpFragment__have_you_read_our_faq_yet">શું તમે હજી સુધી અમારા FAQ વાંચ્યા છે?</string>
    <string name="HelpFragment__next">આગળ</string>
    <string name="HelpFragment__contact_us">અમારો સંપર્ક કરો</string>
    <string name="HelpFragment__tell_us_whats_going_on">શું થઈ રહ્યું છે તે અમને જણાવો</string>
    <string name="HelpFragment__include_debug_log">ડીબગ લૉગ શામેલ કરો.</string>
    <string name="HelpFragment__whats_this">આ શું છે?</string>
    <string name="HelpFragment__how_do_you_feel">તમને કેવું લાગે છે? (વૈકલ્પિક)</string>
    <string name="HelpFragment__tell_us_why_youre_reaching_out">તમે શા માટે લખી રહ્યા છો તે અમને કહો.</string>
  <!-- Removed by excludeNonTranslatables <string name="HelpFragment__emoji_5" translatable="false">emoji_5</string> -->
  <!-- Removed by excludeNonTranslatables <string name="HelpFragment__emoji_4" translatable="false">emoji_4</string> -->
  <!-- Removed by excludeNonTranslatables <string name="HelpFragment__emoji_3" translatable="false">emoji_3</string> -->
  <!-- Removed by excludeNonTranslatables <string name="HelpFragment__emoji_2" translatable="false">emoji_2</string> -->
  <!-- Removed by excludeNonTranslatables <string name="HelpFragment__emoji_1" translatable="false">emoji_1</string> -->
  <!-- Removed by excludeNonTranslatables <string name="HelpFragment__link__debug_info" translatable="false">https://support.signal.org/hc/articles/360007318591</string> -->
  <!-- Removed by excludeNonTranslatables <string name="HelpFragment__link__faq" translatable="false">https://support.signal.org</string> -->
    <string name="HelpFragment__support_info">સપૉટ માહિતી</string>
    <string name="HelpFragment__signal_android_support_request">Signal Android વિનંતી સપોર્ટ</string>
    <string name="HelpFragment__debug_log">ડીબગ લૉગ:</string>
    <string name="HelpFragment__could_not_upload_logs">લૉગ્સ અપલોડ કરી શક્યાં નથી.</string>
    <string name="HelpFragment__please_be_as_descriptive_as_possible">કૃપા કરીને સમસ્યાને સમજવામાં અમારી સહાય માટે શક્ય તેટલું વર્ણનાત્મક બનો.</string>
    <string-array name="HelpFragment__categories_5">
        <item>\\-\\- કૃપા કરીને એક વિકલ્પ પસંદ કરો \\-\\-</item>
        <item>કશું કામ નથી આપી રહ્યું</item>
        <item>સુવિધા વિનંતી</item>
        <item>પ્રશ્ન</item>
        <item>પ્રતિસાદ</item>
        <item>અન્ય</item>
        <item>ચુકવણી (MobileCoin)</item>
        <item>યોગદાન અને બૅજ</item>
        <item>SMS એક્સપોર્ટ</item>
    </string-array>

    <!-- ReactWithAnyEmojiBottomSheetDialogFragment -->
    <string name="ReactWithAnyEmojiBottomSheetDialogFragment__this_message">આ મેસેજ</string>
    <string name="ReactWithAnyEmojiBottomSheetDialogFragment__recently_used">તાજેતરમાં વપરાયેલ</string>
    <string name="ReactWithAnyEmojiBottomSheetDialogFragment__smileys_and_people">સ્માઇલીઝ &amp; લોકો</string>
    <string name="ReactWithAnyEmojiBottomSheetDialogFragment__nature">પ્રકૃતિ</string>
    <string name="ReactWithAnyEmojiBottomSheetDialogFragment__food">ખોરાક</string>
    <string name="ReactWithAnyEmojiBottomSheetDialogFragment__activities">પ્રવત્તિઓ</string>
    <string name="ReactWithAnyEmojiBottomSheetDialogFragment__places">સ્થાનો</string>
    <string name="ReactWithAnyEmojiBottomSheetDialogFragment__objects">વસ્તુઓ</string>
    <string name="ReactWithAnyEmojiBottomSheetDialogFragment__symbols">ચિહ્નો</string>
    <string name="ReactWithAnyEmojiBottomSheetDialogFragment__flags">ફ્લેગ</string>
    <string name="ReactWithAnyEmojiBottomSheetDialogFragment__emoticons">ઇમોટિકોન્સ</string>
    <string name="ReactWithAnyEmojiBottomSheetDialogFragment__no_results_found">કોઈ પરિણામો મળ્યાં નથી</string>

    <!-- arrays.xml -->
    <string name="arrays__use_default">ડિફોલ્ટનો ઉપયોગ કરો</string>
    <string name="arrays__use_custom">કસ્ટમનો ઉપયોગ કરો</string>

    <string name="arrays__mute_for_one_hour">1 કલાક માટે મ્યૂટ કરો</string>
    <string name="arrays__mute_for_eight_hours">8 કલાક માટે મ્યૂટ કરો</string>
    <string name="arrays__mute_for_one_day">1 દિવસ માટે મ્યૂટ કરો</string>
    <string name="arrays__mute_for_seven_days">7 દિવસ માટે મ્યૂટ કરો</string>
    <string name="arrays__always">હંમેશાં</string>

    <string name="arrays__settings_default">ડિફોલ્ટ સેટિંગ્સ</string>
    <string name="arrays__enabled">સક્ષમ</string>
    <string name="arrays__disabled">અક્ષમ</string>

    <string name="arrays__name_and_message">નામ અને મેસેજ</string>
    <string name="arrays__name_only">માત્ર નામ</string>
    <string name="arrays__no_name_or_message">નામ અથવા મેસેજ નથી</string>

    <string name="arrays__images">ફોટા</string>
    <string name="arrays__audio">ઓડિયો</string>
    <string name="arrays__video">વિડિયો</string>
    <string name="arrays__documents">દસ્તાવેજો</string>

    <string name="arrays__small">નાનું</string>
    <string name="arrays__normal">સામાન્ય</string>
    <string name="arrays__large">મોટું</string>
    <string name="arrays__extra_large">વિશેષ મોટું</string>

    <string name="arrays__default">ડિફોલ્ટ</string>
    <string name="arrays__high">ઉચ્ચ</string>
    <string name="arrays__max">મહત્તમ</string>

    <!-- plurals.xml -->
    <plurals name="hours_ago">
        <item quantity="one">%1$dક</item>
        <item quantity="other">%1$dક</item>
    </plurals>

    <!-- preferences.xml -->
    <string name="preferences_beta">બેટા</string>
    <string name="preferences__sms_mms">SMS અને MMS</string>
    <string name="preferences__pref_use_address_book_photos">એડ્રેસ બુકના ફોટા વાપરો</string>
    <string name="preferences__display_contact_photos_from_your_address_book_if_available">જો ઉપલબ્ધ હોય તો તમારી એડ્રેસ બુકમાંથી સંપર્ક ફોટા ડિસ્પ્લે કરો</string>
    <!-- Preference menu item title for a toggle switch for preserving the archived state of muted chats. -->
    <string name="preferences__pref_keep_muted_chats_archived">મ્યૂટ કરેલ ચેટને આર્કાઇવ રાખો</string>
    <!-- Preference menu item description for a toggle switch for preserving the archived state of muted chats. -->
    <string name="preferences__muted_chats_that_are_archived_will_remain_archived">મ્યૂટ કરેલ ચેટ જેને આર્કાઇવ કરેલ છે તે નવો મેસેજ આવે ત્યારે પણ આર્કાઇવ રહેશે.</string>
    <string name="preferences__generate_link_previews">લિંક પ્રિવ્યૂ જનરેટ કરો</string>
    <string name="preferences__retrieve_link_previews_from_websites_for_messages">તમે મોકલેલા મેસેજ માટે વેબસાઇટમાંથી સીધા લિંક પ્રિવ્યૂ પ્રાપ્ત કરો.</string>
    <string name="preferences__change_passphrase">પાસફ્રેઝ બદલો</string>
    <string name="preferences__change_your_passphrase">તમારો પાસફ્રેઝ બદલો</string>
    <string name="preferences__enable_passphrase">પાસફ્રેઝ સ્ક્રીન લૉક ને સક્ષમ કરો</string>
    <string name="preferences__lock_signal_and_message_notifications_with_a_passphrase">પાસફ્રેઝ સાથે લૉક સ્ક્રીન અને સૂચનાઓ</string>
    <string name="preferences__screen_security">સ્ક્રીન સુરક્ષા</string>
    <string name="preferences__auto_lock_signal_after_a_specified_time_interval_of_inactivity">નિષ્ક્રિયતાના ચોક્કસ સમય અંતરાલ પછી સ્વત: લૉક Signal</string>
    <string name="preferences__inactivity_timeout_passphrase">નિષ્ક્રિયતાનો સમયસમાપ્તિ પાસફ્રેઝ</string>
    <string name="preferences__inactivity_timeout_interval">નિષ્ક્રિયતાનો સમયસમાપ્તિ અંતરાલ</string>
    <string name="preferences__notifications">સૂચનાઓ</string>
    <string name="preferences__led_color">LED રંગ</string>
    <string name="preferences__led_color_unknown">અજાણ્યું</string>
    <string name="preferences__pref_led_blink_title">LED બ્લિંક પેટર્ન</string>
    <string name="preferences__customize">કસ્ટમાઇઝ કરો</string>
    <string name="preferences__change_sound_and_vibration">અવાજ અને કંપન બદલો</string>
    <string name="preferences__sound">અવાજ</string>
    <string name="preferences__silent">મૌન</string>
    <string name="preferences__default">ડિફોલ્ટ</string>
    <string name="preferences__repeat_alerts">ચેતવણીઓનું પુનરાવર્તન કરો</string>
    <string name="preferences__never">ક્યારેય નહિ</string>
    <string name="preferences__one_time">એક વાર</string>
    <string name="preferences__two_times">બે વાર</string>
    <string name="preferences__three_times">ત્રણ વાર</string>
    <string name="preferences__five_times">પાંચ વાર</string>
    <string name="preferences__ten_times">દસ વાર</string>
    <string name="preferences__vibrate">વાઈબ્રેટ</string>
    <string name="preferences__green">લીલું</string>
    <string name="preferences__red">લાલ</string>
    <string name="preferences__blue">વાદળી</string>
    <string name="preferences__orange">નારંગી</string>
    <string name="preferences__cyan">સ્યાન</string>
    <string name="preferences__magenta">મેજેન્ટા</string>
    <string name="preferences__white">સફેદ</string>
    <string name="preferences__none">કંઈ નહીં</string>
    <string name="preferences__fast">ઝડપી</string>
    <string name="preferences__normal">સામાન્ય</string>
    <string name="preferences__slow">ધીમું</string>
    <string name="preferences__help">મદદ</string>
    <string name="preferences__advanced">વધુ</string>
    <string name="preferences__donate_to_signal">Molly માટે ફાળો આપો</string>
    <!-- Preference label for making one-time donations to Signal -->
    <string name="preferences__privacy">ગોપનીયતા</string>
    <!-- Preference label for stories -->
    <string name="preferences__stories">સ્ટોરી</string>
    <string name="preferences__mms_user_agent">MMS વપરાશકર્તા એજન્ટ</string>
    <string name="preferences__advanced_mms_access_point_names">મેન્યુઅલ MMS સેટિંગ્સ</string>
    <string name="preferences__mmsc_url">MMSC URL</string>
    <string name="preferences__mms_proxy_host">MMS પ્રોક્સી હોસ્ટ</string>
    <string name="preferences__mms_proxy_port">MMS પ્રોક્સી હોસ્ટ</string>
    <string name="preferences__mmsc_username">MMSC વપરાશકર્તા નામ</string>
    <string name="preferences__mmsc_password">MMSC પાસવર્ડ</string>
    <string name="preferences__sms_delivery_reports">SMS ડિલિવરી અહેવાલો</string>
    <string name="preferences__request_a_delivery_report_for_each_sms_message_you_send">તમે મોકલો છો તે દરેક SMS મેસેજ માટે ડિલિવરી રિપોર્ટની વિનંતી કરો</string>
    <string name="preferences__data_and_storage">ડેટા અને સ્ટોરેજ</string>
    <string name="preferences__storage">સ્ટોરેજ</string>
    <string name="preferences__payments">પેમેંટ્સ</string>
    <!-- Privacy settings payments section description -->
    <string name="preferences__payment_lock">પેમેન્ટ લૉક</string>
    <string name="preferences__payments_beta">પેમેંટ્સ (બીટા)</string>
    <string name="preferences__conversation_length_limit">સંવાદ ની લંબાઈ મર્યાદા</string>
    <string name="preferences__keep_messages">નવા મેસેજ</string>
    <string name="preferences__clear_message_history">મેસેજની હિસ્ટ્રી દૂર કરો</string>
    <string name="preferences__linked_devices">લિંક થયેલ ડિવાઇસ</string>
    <string name="preferences__light_theme">લાઈટ</string>
    <string name="preferences__dark_theme">ડાર્ક</string>
    <string name="preferences__appearance">દેખાવ</string>
    <string name="preferences__theme">થીમ</string>
    <string name="preferences__chat_color_and_wallpaper">ચેટ કલર &amp; amp; વૉલપેપર</string>
    <string name="preferences__disable_pin">PIN અક્ષમ કરો</string>
    <string name="preferences__enable_pin">PIN ને અક્ષમ કરો</string>
    <string name="preferences__if_you_disable_the_pin_you_will_lose_all_data">જો તમે PIN ને અક્ષમ કરો છો, તો જ્યારે તમે Signal ને ફરીથી રજીસ્ટર કરશો ત્યારે તમે તમામ ડેટા ગુમાવશો જ્યાં સુધી તમે તેને મેન્યુઅલી સ્થાનાંતરિત ન કરો. જ્યારે PIN અક્ષમ હોય ત્યારે તમે રજીસ્ટ્રેશન લૉક ચાલુ કરી શકતા નથી.</string>
    <string name="preferences__pins_keep_information_stored_with_signal_encrypted_so_only_you_can_access_it">PIN એન્ક્રિપ્ટ થયેલ Signal સાથે માહિતીને સંગ્રહિત રાખે છે જેથી ફક્ત તમે જ તેનો ઉપયોગ કરી શકો. જ્યારે તમે ફરીથી ઇન્સ્ટોલ કરો ત્યારે તમારી પ્રોફાઇલ, સેટિંગ્સ અને સંપર્કો રિસ્ટોર થશે. એપ ખોલવા માટે તમારે તમારા PIN ની જરૂર નહીં પડે.</string>
    <string name="preferences__system_default">ડિફોલ્ટ સિસ્ટમ</string>
    <string name="preferences__language">ભાષા</string>
    <string name="preferences__signal_messages_and_calls">Signal મેસેજ અને કૉલ્સ</string>
    <string name="preferences__advanced_pin_settings">અદ્યતન PIN સેટિંગ્સ</string>
    <string name="preferences__free_private_messages_and_calls">મફત ખાનગી મેસેજ અને Signal વપરાશકર્તાઓને કૉલ્સ</string>
    <string name="preferences__submit_debug_log">ડિબગ લૉગ સબમિટ કરો</string>
    <string name="preferences__delete_account">એકાઉન્ટ કાઢી નાખો</string>
    <string name="preferences__support_wifi_calling">\'વાઇફાઇ કૉલિંગ\' સુસંગતતા મોડ</string>
    <string name="preferences__enable_if_your_device_supports_sms_mms_delivery_over_wifi">જો તમારું ડિવાઇસ WiFi પર SMS/MMS ડિલિવરીનો ઉપયોગ કરે છે તો સક્ષમ કરો (ફક્ત ત્યારે જ સક્ષમ કરો જ્યારે તમારા ડિવાઇસ પર \'વાઇફાઇ કૉલિંગ\' સક્ષમ હોય)</string>
    <string name="preferences__incognito_keyboard">ઈનકોગ્નિટો કીબોર્ડ</string>
    <string name="preferences__read_receipts">રિડ રિસિપ્ટ</string>
    <string name="preferences__if_read_receipts_are_disabled_you_wont_be_able_to_see_read_receipts">જો રિડ રિસિપ્ટ અક્ષમ કરવામાં આવે છે, તો તમે અન્ય લોકો પાસેથી વાંચેલી રિડ રિસિપ્ટ જોઈ શકશો નહીં.</string>
    <string name="preferences__typing_indicators">ટાઇપિંગ સૂચકો</string>
    <string name="preferences__if_typing_indicators_are_disabled_you_wont_be_able_to_see_typing_indicators">જો ટાઇપિંગ સૂચકો અક્ષમ છે, તો તમે અન્ય લોકો તરફથી ટાઇપિંગ સૂચકો જોશો નહીં.</string>
    <string name="preferences__request_keyboard_to_disable">વ્યક્તિગત કરેલ શિક્ષણને અક્ષમ કરવા માટે કીબોર્ડની વિનંતી કરો</string>
    <string name="preferences__this_setting_is_not_a_guarantee">આ સેટિંગની ગેરંટી નથી, અને તમારું કીબોર્ડ તેને અવગણી શકે છે.</string>
  <!-- Removed by excludeNonTranslatables <string name="preferences__incognito_keyboard_learn_more" translatable="false">https://support.signal.org/hc/articles/360055276112</string> -->
    <string name="preferences_chats__when_using_mobile_data">મોબાઇલ ડેટાનો ઉપયોગ કરતી વખતે</string>
    <string name="preferences_chats__when_using_wifi">Wi-Fi નો ઉપયોગ કરતી વખતે</string>
    <string name="preferences_chats__when_roaming">રોમિંગ કરતી વખતે</string>
    <string name="preferences_chats__media_auto_download">મીડિયા સ્વત:ડાઉનલોડ</string>
    <string name="preferences_chats__message_history">મેસેજ હિસ્ટ્રી</string>
    <string name="preferences_storage__storage_usage">સ્ટોરેજ વપરાશ</string>
    <string name="preferences_storage__photos">ફોટા</string>
    <string name="preferences_storage__videos">વિડિયો</string>
    <string name="preferences_storage__files">ફાઈલો</string>
    <string name="preferences_storage__audio">ઓડિયો</string>
    <string name="preferences_storage__review_storage">સ્ટોરેજ રિવ્યુ કરો</string>
    <string name="preferences_storage__delete_older_messages">જૂના મેસેજ કાઢી નાખવા છે?</string>
    <string name="preferences_storage__clear_message_history">મેસેજની હિસ્ટ્રી દૂર કરવી છે?</string>
    <string name="preferences_storage__this_will_permanently_delete_all_message_history_and_media">આનાથી તમારા ડિવાઇસમાંથી %1$s પહેલાંની તમામ મેસેજ હિસ્ટ્રી અને મીડિયા કાયમ માટે ડિલીટ થઈ જશે.</string>
    <string name="preferences_storage__this_will_permanently_trim_all_conversations_to_the_d_most_recent_messages">આ તમામ વાતચીતને %1$s સૌથી તાજેતરના મેસેજ માટે કાયમી રીતે ટ્રિમ કરશે.</string>
    <string name="preferences_storage__this_will_delete_all_message_history_and_media_from_your_device">આનાથી તમારા ડિવાઇસમાંથી તમામ મેસેજ હિસ્ટ્રી અને મીડિયા કાયમ માટે ડિલીટ થઈ જશે.</string>
    <string name="preferences_storage__are_you_sure_you_want_to_delete_all_message_history">તમે ખરેખર આ બધી મેસેજ હિસ્ટ્રી ડિલીટ કરવા માંગો છો?</string>
    <string name="preferences_storage__all_message_history_will_be_permanently_removed_this_action_cannot_be_undone">તમામ મેસેજ હિસ્ટ્રી કાયમ માટે દૂર કરવામાં આવશે. આ ક્રિયા પૂર્વવત્ કરી શકાતી નથી.</string>
    <string name="preferences_storage__delete_all_now">બધુ હમણાં કાઢી નાખો</string>
    <string name="preferences_storage__forever">હમેશા</string>
    <string name="preferences_storage__one_year">1 વર્ષ</string>
    <string name="preferences_storage__six_months">6 મહિના</string>
    <string name="preferences_storage__thirty_days">30 દિવસો</string>
    <string name="preferences_storage__none">કંઈ નહીં</string>
    <string name="preferences_storage__s_messages">%1$s મેસેજિસ</string>
    <string name="preferences_storage__custom">કસ્ટમ</string>
    <string name="preferences_advanced__use_system_emoji">સિસ્ટમ ઇમોજીનો ઉપયોગ કરો</string>
    <string name="preferences_advanced__relay_all_calls_through_the_signal_server_to_avoid_revealing_your_ip_address">તમારા સંપર્કમાં તમારું IP સરનામું જણાવવાનું ટાળવા માટે Signal સર્વર દ્વારા બધા કૉલ્સ રિલે કરો. સક્ષમ કરવાથી કૉલની ગુણવત્તામાં ઘટાડો થશે.</string>
    <string name="preferences_advanced__always_relay_calls">હંમેશા રિલે કૉલ્સ</string>
    <string name="preferences_app_protection__who_can">કોણ કરી શકે…</string>
    <!-- Privacy settings payments section title -->
    <string name="preferences_app_protection__payments">પેમેન્ટ્સ</string>
    <string name="preferences_chats__chats">ચેટ</string>
    <string name="preferences_data_and_storage__manage_storage">મેસેજ સ્ટોરેજ</string>
    <string name="preferences_data_and_storage__use_less_data_for_calls">કૉલ્સ માટે ઓછો ડેટા વાપરો</string>
    <string name="preferences_data_and_storage__never">ક્યારેય નહિ</string>
    <string name="preferences_data_and_storage__wifi_and_mobile_data">WiFi અને મોબાઈલ ડેટા</string>
    <string name="preferences_data_and_storage__mobile_data_only">માત્ર મોબાઈલ ડેટા</string>
    <string name="preference_data_and_storage__using_less_data_may_improve_calls_on_bad_networks">ઓછા ડેટાનો ઉપયોગ ખરાબ નેટવર્ક પર કૉલ્સમાં સુધારો કરી શકે છે.</string>
    <string name="preferences_notifications__in_chat_sounds">ઇન-ચેટ અવાજો</string>
    <string name="preferences_notifications__show">બતાવો</string>
    <string name="preferences_notifications__ringtone">રીંગટોન</string>
    <string name="preferences_chats__message_text_size">મેસેજ ફોન્ટ કદ</string>
    <string name="preferences_notifications__priority">પ્રાથમિકતા</string>
    <!-- Heading for the \'censorship circumvention\' section of privacy preferences -->
    <string name="preferences_communication__category_censorship_circumvention">સેન્સરશીપ પ્રયુક્તિ</string>
    <!-- Title of the \'censorship circumvention\' toggle switch -->
    <string name="preferences_communication__censorship_circumvention">સેન્સરશીપ પ્રયુક્તિ</string>
    <string name="preferences_communication__censorship_circumvention_if_enabled_signal_will_attempt_to_circumvent_censorship">જો સક્ષમ હોય, તો Signal સેન્સરશીપને અવળું કરવાનો પ્રયાસ કરશે. જ્યાં સુધી તમે Signal સેન્સર કરેલ નથી ત્યાં સુધી આ સુવિધાને સક્ષમ કરશો નહીં.</string>
    <!-- Summary text for \'censorship circumvention\' toggle. Indicates that we automatically enabled it because we believe you\'re in a censored country -->
    <string name="preferences_communication__censorship_circumvention_has_been_activated_based_on_your_accounts_phone_number">તમારા એકાઉન્ટના ફોન નંબરના આધારે સેન્સરશીપ પ્રયુક્તિ સક્રિય કરવામાં આવી છે.</string>
    <!-- Summary text for \'censorship circumvention\' toggle. Indicates that you disabled it even though we believe you\'re in a censored country -->
    <string name="preferences_communication__censorship_circumvention_you_have_manually_disabled">તમે જાતે સેન્સરશિપ પ્રયુક્તિને અક્ષમ કરી છે.</string>
    <!-- Summary text for \'censorship circumvention\' toggle. Indicates that you cannot use it because you\'re already connected to the Signal service -->
    <string name="preferences_communication__censorship_circumvention_is_not_necessary_you_are_already_connected">સેન્સરશિપ પ્રયુક્તિ જરૂરી નથી; તમે પહેલેથી જ Signal સેવા સાથે જોડાયેલા છો.</string>
    <!-- Summary text for \'censorship circumvention\' toggle. Indicates that you cannot use it because you\'re not connected to the internet -->
    <string name="preferences_communication__censorship_circumvention_can_only_be_activated_when_connected_to_the_internet">જ્યારે ઇન્ટરનેટથી કનેક્ટેડ હોય ત્યારે જ સેન્સરશિપ પ્રયુક્તિ સક્રિય કરી શકાય છે.</string>
    <string name="preferences_communication__category_sealed_sender">સીલ કરી મોકલનાર</string>
    <string name="preferences_communication__sealed_sender_allow_from_anyone">કોઈની પાસેથી મંજૂરી આપો</string>
    <string name="preferences_communication__sealed_sender_allow_from_anyone_description">બિન-સંપર્કો અને જેની સાથે તમે તમારી પ્રોફાઇલ શેર કરી નથી તેવા લોકો તરફથી આવતા મેસેજ માટે સીલ કરેલા મોકલનાર સક્ષમ કરો.</string>
    <string name="preferences_communication__sealed_sender_learn_more">વધુ શીખો</string>
    <string name="preferences_setup_a_username">વપરાશકર્તા નામ સેટઅપ કરો</string>
    <string name="preferences_proxy">પ્રોક્સી</string>
    <string name="preferences_use_proxy">પ્રોક્સીનો ઉપયોગ કરો</string>
    <string name="preferences_off">બંધ</string>
    <string name="preferences_on">ચાલુ</string>
    <string name="preferences_proxy_address">પ્રોક્સી એડ્રેસ</string>
    <string name="preferences_only_use_a_proxy_if">જો તમે મોબાઇલ ડેટા અથવા Wi-Fi પર Signal સાથે જોડાવા માટે સક્ષમ ન હોવ તો જ પ્રોક્સીનો ઉપયોગ કરો.</string>
    <string name="preferences_share">શેર કરો</string>
    <string name="preferences_save">સેવ કરો</string>
    <string name="preferences_connecting_to_proxy">પ્રોક્સી સાથે કનેક્ટ કરી રહ્યું છે…</string>
    <string name="preferences_connected_to_proxy">પ્રોક્સી સાથે કનેક્ટેડ</string>
    <string name="preferences_connection_failed">કનેક્શન નિષ્ફળ થયું</string>
    <string name="preferences_couldnt_connect_to_the_proxy">પ્રોક્સી સાથે કનેક્ટ કરી શકાયું નથી. પ્રોક્સી એડ્રેસ તપાસો અને ફરી પ્રયાસ કરો.</string>
    <string name="preferences_you_are_connected_to_the_proxy">તમે પ્રોક્સી સાથે જોડાયેલા છો. તમે સેટિંગ્સમાંથી કોઈપણ સમયે પ્રોક્સી બંધ કરી શકો છો.</string>
    <string name="preferences_success">સફળતા</string>
    <string name="preferences_failed_to_connect">કનેક્ટ કરવામાં નિષ્ફળ</string>
    <string name="preferences_enter_proxy_address">પ્રોક્સી એડ્રેસ ઉમેરો</string>


    <string name="configurable_single_select__customize_option">કસ્ટમાઇઝ વિકલ્પ</string>

    <!-- Internal only preferences -->
  <!-- Removed by excludeNonTranslatables <string name="preferences__internal_preferences" translatable="false">Internal Preferences</string> -->
  <!-- Removed by excludeNonTranslatables <string name="preferences__internal_details" translatable="false">Internal Details</string> -->
  <!-- Removed by excludeNonTranslatables <string name="preferences__internal_stories_dialog_launcher" translatable="false">Stories dialog launcher</string> -->


    <!-- Payments -->
    <string name="PaymentsActivityFragment__all_activity">બધી પ્રવૃત્તિ</string>
    <string name="PaymentsAllActivityFragment__all">બધા</string>
    <string name="PaymentsAllActivityFragment__sent">મોકલ્યો</string>
    <string name="PaymentsAllActivityFragment__received">મળી ગયા</string>

    <string name="PaymentsHomeFragment__introducing_payments">પેમેંટ્સ (બીટા)નો પરિચય</string>
    <string name="PaymentsHomeFragment__use_signal_to_send_and_receive">MobileCoin મોકલવા અને પ્રાપ્ત કરવા માટે Molly નો ઉપયોગ કરો, જે એક નવી ગોપનીયતા કેન્દ્રિત ડિજિટલ ચલણ છે. શરૂ કરવા માટે સક્રિય કરો.</string>
    <string name="PaymentsHomeFragment__activate_payments">પેમેન્ટ સક્રિય કરો</string>
    <string name="PaymentsHomeFragment__activating_payments">પેમેન્ટ સક્રિય કરી રહ્યું છે…</string>
    <string name="PaymentsHomeFragment__restore_payments_account">પેમેન્ટ એકાઉન્ટને રિસ્ટોર કરો</string>
    <string name="PaymentsHomeFragment__no_recent_activity_yet">હજી સુધી કોઈ તાજેતરની પ્રવૃત્તિ નથી.</string>
    <string name="PaymentsHomeFragment__recent_activity">તાજેતરની પ્રવૃત્તિ</string>
    <string name="PaymentsHomeFragment__see_all">બધા જુઓ</string>
    <string name="PaymentsHomeFragment__add_funds">ફંડ ઉમેરો</string>
    <string name="PaymentsHomeFragment__send">મોકલો</string>
    <string name="PaymentsHomeFragment__sent_s">%1$s મોકલાયેલ</string>
    <string name="PaymentsHomeFragment__received_s">%1$s મેળવેલ</string>
    <string name="PaymentsHomeFragment__transfer_to_exchange">એક્સચેન્જ પર સ્થાનાંતરિત કરો</string>
    <string name="PaymentsHomeFragment__currency_conversion">ચલણનું રૂપાંતરણ</string>
    <string name="PaymentsHomeFragment__deactivate_payments">પેમેન્ટને નિષ્ક્રિય કરો</string>
    <string name="PaymentsHomeFragment__recovery_phrase">રિકવરી ફ્રેઝ</string>
    <string name="PaymentsHomeFragment__help">મદદ</string>
    <string name="PaymentsHomeFragment__coin_cleanup_fee">કોઇન ક્લીનઅપ ફી</string>
    <string name="PaymentsHomeFragment__sent_payment">પેમેન્ટ મોકલ્યું</string>
    <string name="PaymentsHomeFragment__received_payment">પેમેન્ટ પ્રાપ્ત કર્યું</string>
    <string name="PaymentsHomeFragment__processing_payment">પેમેન્ટ પ્રક્રિયા</string>
    <string name="PaymentsHomeFragment__unknown_amount">---</string>
    <string name="PaymentsHomeFragment__currency_conversion_not_available">ચલણ રૂપાંતર ઉપલબ્ધ નથી</string>
    <string name="PaymentsHomeFragment__cant_display_currency_conversion">ચલણ રૂપાંતર ડિસ્પ્લે કરી શકતા નથી. તમારા ફોનનું કનેક્શન તપાસો અને ફરી પ્રયાસ કરો.</string>
    <string name="PaymentsHomeFragment__payments_is_not_available_in_your_region">તમારા પ્રદેશમાં ચુકવણીઓ ઉપલબ્ધ નથી.</string>
    <string name="PaymentsHomeFragment__could_not_enable_payments">પેમેન્ટ સક્ષમ કરી શક્યા નથી. પછી ફરી પ્રયાસ કરો.</string>
    <string name="PaymentsHomeFragment__deactivate_payments_question">પેમેન્ટને નિષ્ક્રિય કરવું છે?</string>
    <string name="PaymentsHomeFragment__you_will_not_be_able_to_send">જો તમે પેમેન્ટ્સ નિષ્ક્રિય કરો છો તો તમે Molly માં Mobilecoin મોકલી શકશો નહીં અથવા પ્રાપ્ત કરી શકશો નહીં.</string>
    <string name="PaymentsHomeFragment__deactivate">નિષ્ક્રિય કરો</string>
    <string name="PaymentsHomeFragment__continue">ચાલુ રાખો</string>
    <string name="PaymentsHomeFragment__balance_is_not_currently_available">હાલમાં બેલેન્સ ઉપલબ્ધ નથી</string>
    <string name="PaymentsHomeFragment__payments_deactivated">પેમેન્ટને નિષ્ક્રિય કરેલ છે.</string>
    <string name="PaymentsHomeFragment__payment_failed">પેમેન્ટ નિષ્ફળ</string>
    <string name="PaymentsHomeFragment__details">વિગતો</string>
<<<<<<< HEAD
    <string name="PaymentsHomeFragment__learn_more__activate_payments" translatable="false">https://support.signal.org/hc/articles/360057625692#payments_activate </string>
    <string name="PaymentsHomeFragment__you_can_use_signal_to_send">તમે MobileCoin મોકલવા અને પ્રાપ્ત કરવા માટે Molly નો ઉપયોગ કરી શકો છો. તમામ પેમેન્ટ MobileCoin અને MobileCoin વૉલેટ માટે ઉપયોગની શરતોને આધિન છે. આ બીટા સુવિધા છે તેથી તમે કેટલીક સમસ્યાઓ અને પેમેન્ટ અથવા બેલેન્સનો સામનો કરી શકો છો જે તમે ગુમાવી શકો છો તે રિસ્ટોર કરી શકાતું નથી. </string>
=======
  <!-- Removed by excludeNonTranslatables <string name="PaymentsHomeFragment__learn_more__activate_payments" translatable="false">https://support.signal.org/hc/articles/360057625692#payments_activate </string>
    <string name="PaymentsHomeFragment__you_can_use_signal_to_send">તમે MobileCoin મોકલવા અને પ્રાપ્ત કરવા માટે Signal નો ઉપયોગ કરી શકો છો. તમામ પેમેન્ટ MobileCoin અને MobileCoin વૉલેટ માટે ઉપયોગની શરતોને આધિન છે. આ બીટા સુવિધા છે તેથી તમે કેટલીક સમસ્યાઓ અને પેમેન્ટ અથવા બેલેન્સનો સામનો કરી શકો છો જે તમે ગુમાવી શકો છો તે રિસ્ટોર કરી શકાતું નથી. </string> -->
>>>>>>> cb0e7ade
    <string name="PaymentsHomeFragment__activate">સક્રિય કરો</string>
    <string name="PaymentsHomeFragment__view_mobile_coin_terms">MobileCoin ના નિયમો જુઓ</string>
    <string name="PaymentsHomeFragment__payments_not_available">Molly માં પેમેન્ટ હવે ઉપલબ્ધ નથી. તમે હજી પણ એક્સચેન્જમાં ફંડ સ્થાનાંતરિત કરી શકો છો પરંતુ તમે હવે પેમેન્ટ મોકલી શકતા નથી અને મેળવી શકતા નથી અથવા ફંડ ઉમેરી શકતા નથી.</string>

  <!-- Removed by excludeNonTranslatables <string name="PaymentsHomeFragment__mobile_coin_terms_url" translatable="false">https://www.mobilecoin.com/terms-of-use.html</string> -->
    <!-- Alert dialog title which shows up after a payment to turn on payment lock -->
    <string name="PaymentsHomeFragment__turn_on">ભવિષ્યમાં મોકલવામાં આવતા પેમેન્ટ માટે પેમેન્ટ લૉક ચાલુ કરવું છે?</string>
    <!-- Alert dialog description for why payment lock should be enabled before sending payments -->
    <string name="PaymentsHomeFragment__add_an_additional_layer">સુરક્ષાનું અતિરિક્ત સ્તર ઉમેરો અને ફંડ ટ્રાન્સફર કરવા માટે Android સ્ક્રીન લૉક અથવા ફિંગરપ્રિન્ટ આવશ્યક બનાવો.</string>
    <!-- Alert dialog button to enable payment lock -->
    <string name="PaymentsHomeFragment__enable">ચાલુ કરો</string>
    <!-- Alert dialog button to not enable payment lock for now -->
    <string name="PaymentsHomeFragment__not_now">અત્યારે નહીં</string>
    <!-- Alert dialog title which shows up to update app to send payments -->
    <string name="PaymentsHomeFragment__update_required">અપડેટ જરૂરી છે</string>
    <!-- Alert dialog description that app update is required to send payments-->
    <string name="PaymentsHomeFragment__an_update_is_required">ચુકવણીઓ મોકલવાનું અને પ્રાપ્ત કરવાનું ચાલુ રાખવા અને તમારું અપ-ટુ-ડેટ ચુકવણી બેલેન્સ જોવા માટે અપડેટ જરૂરી છે.</string>
    <!-- Alert dialog button to cancel -->
    <string name="PaymentsHomeFragment__cancel">રદ કરો</string>
    <!-- Alert dialog button to update now -->
    <string name="PaymentsHomeFragment__update_now">અત્યારે અપડેટ કરો</string>

    <!-- PaymentsSecuritySetupFragment -->
    <!-- Toolbar title -->
    <string name="PaymentsSecuritySetupFragment__security_setup">સુરક્ષા સેટઅપ</string>
    <!-- Title to enable payment lock -->
    <string name="PaymentsSecuritySetupFragment__protect_your_funds">તમારા ભંડોળને સુરક્ષિત કરો</string>
    <!-- Description as to why payment lock is required -->
    <string name="PaymentsSecuritySetupFragment__help_prevent">સુરક્ષાનું અન્ય સ્તર ઉમેરીને તમારો ફોન ધરાવતી વ્યક્તિને તમારા ભંડોળને ઍક્સેસ કરવાથી રોકવામાં સહાય કરો. તમે આને સેટિંગ્સમાંથી બદલી શકો છો.</string>
    <!-- Option to enable payment lock -->
    <string name="PaymentsSecuritySetupFragment__enable_payment_lock">પેમેન્ટ લૉક ચાલુ કરો</string>
    <!-- Option to cancel -->
    <string name="PaymentsSecuritySetupFragment__not_now">અત્યારે નહીં</string>
    <!-- Dialog title to confirm skipping the step -->
    <string name="PaymentsSecuritySetupFragment__skip_this_step">આ પગલું છોડી દઈએ?</string>
    <!-- Dialog description to let users know why payment lock is required -->
    <string name="PaymentsSecuritySetupFragment__skipping_this_step">આ પગલું અવગણવાથી તમારા ફોનની ભૌતિક ઍક્સેસ ધરાવતી કોઈપણ વ્યક્તિને ફંડ ટ્રાન્સફર કરવાની અથવા તમારા રિકવરી ફ્રેઝને જોવાની મંજૂરી મળી શકે છે.</string>
    <!-- Dialog option to cancel -->
    <string name="PaymentsSecuritySetupFragment__cancel">રદ કરો</string>
    <!-- Dialog option to skip -->
    <string name="PaymentsSecuritySetupFragment__skip">અવગણો</string>

    <!-- PaymentsAddMoneyFragment -->
    <string name="PaymentsAddMoneyFragment__add_funds">ફંડ ઉમેરો</string>
    <string name="PaymentsAddMoneyFragment__your_wallet_address">તમારું વૉલેટ સરનામું</string>
    <string name="PaymentsAddMoneyFragment__copy">કૉપિ</string>
    <string name="PaymentsAddMoneyFragment__copied_to_clipboard">ક્લિપબોર્ડ પર કૉપી કરેલું</string>
    <string name="PaymentsAddMoneyFragment__to_add_funds">ફંડ ઉમેરવા માટે, MobileCoin ને તમારા વૉલેટ સરનામા પર મોકલો. MobileCoin ને સપોર્ટ કરે તેવા એક્સચેન્જ પર તમારા એકાઉન્ટમાંથી ટ્રાન્ઝેક્શન શરૂ કરો, પછી QR કોડ સ્કૅન કરો અથવા તમારા વૉલેટ સરનામાની કૉપિ કરો.</string>
  <!-- Removed by excludeNonTranslatables <string name="PaymentsAddMoneyFragment__learn_more__information" translatable="false">https://support.signal.org/hc/articles/360057625692#payments_transfer_from_exchange</string> -->

    <!-- PaymentsDetailsFragment -->
    <string name="PaymentsDetailsFragment__details">વિગતો</string>
    <string name="PaymentsDetailsFragment__status">સ્થિતિ</string>
    <string name="PaymentsDetailsFragment__submitting_payment">પેમેન્ટ સબમિટ કરી રહ્યું છે…</string>
    <string name="PaymentsDetailsFragment__processing_payment">પેમેન્ટ પ્રક્રિયા થઈ રહી છે…</string>
    <string name="PaymentsDetailsFragment__payment_complete">પેમેન્ટ પૂર્ણ</string>
    <string name="PaymentsDetailsFragment__payment_failed">પેમેન્ટ નિષ્ફળ</string>
    <string name="PaymentsDetailsFragment__network_fee">નેટવર્ક ફી</string>
    <string name="PaymentsDetailsFragment__sent_by">આને મોકલવામાં આવેલ છે</string>
    <string name="PaymentsDetailsFragment__sent_to_s">%1$s ને મોકલાયેલ</string>
    <string name="PaymentsDetailsFragment__you_on_s_at_s">તમે %1$s પર %2$s </string>
    <string name="PaymentsDetailsFragment__s_on_s_at_s">%1$s પર %2$s એ %3$s</string>
    <string name="PaymentsDetailsFragment__to">તરફ:</string>
    <string name="PaymentsDetailsFragment__from">માંથી:</string>
    <string name="PaymentsDetailsFragment__information">પેમેન્ટની રકમ અને ટ્રાન્ઝેક્શનના સમય સહિતની ટ્રાન્ઝેક્શન સંબંધી વિગતો MobileCoin લેજરનો ભાગ છે.</string>
    <string name="PaymentsDetailsFragment__coin_cleanup_fee">કોઇન ક્લીનઅપ ફી</string>
    <string name="PaymentsDetailsFragment__coin_cleanup_information">જ્યારે તમારા કબજામાં રહેલા સિક્કાઓને ટ્રાન્ઝેક્શન પૂર્ણ કરવા માટે જોડી શકાય નહીં ત્યારે \"કોઇન ક્લીન અપ ફી\" લેવામાં આવે છે. ક્લીનઅપ તમને પેમેન્ટ મોકલવાનું ચાલુ રાખવાની મંજૂરી આપશે.</string>
    <string name="PaymentsDetailsFragment__no_details_available">આ વ્યવહાર માટે વધુ કોઈ વિગતો ઉપલબ્ધ નથી</string>
  <!-- Removed by excludeNonTranslatables <string name="PaymentsDetailsFragment__learn_more__information" translatable="false">https://support.signal.org/hc/articles/360057625692#payments_details</string> -->
  <!-- Removed by excludeNonTranslatables <string name="PaymentsDetailsFragment__learn_more__cleanup_fee" translatable="false">https://support.signal.org/hc/articles/360057625692#payments_details_fees</string> -->
    <string name="PaymentsDetailsFragment__sent_payment">પેમેન્ટ મોકલ્યું</string>
    <string name="PaymentsDetailsFragment__received_payment">પેમેન્ટ પ્રાપ્ત કર્યું</string>
    <string name="PaymentsDeatilsFragment__payment_completed_s">પેમેન્ટ પૂર્ણ %1$s</string>
    <string name="PaymentsDetailsFragment__block_number">નંબર બ્લૉક કરો</string>

    <!-- PaymentsTransferFragment -->
    <string name="PaymentsTransferFragment__transfer">સ્થાનાંતરિત</string>
    <string name="PaymentsTransferFragment__scan_qr_code">QR કોડ સ્કેન કરો</string>
    <string name="PaymentsTransferFragment__to_scan_or_enter_wallet_address">માટે: વૉલેટ સરનામું સ્કૅન કરો અથવા દાખલ કરો</string>
    <string name="PaymentsTransferFragment__you_can_transfer">તમે એક્સચેન્જ દ્વારા પૂરા પાડવામાં આવેલા વૉલેટ સરનામાંમાં સ્થાનાનતરણ પૂર્ણ કરીને MobileCoin ને સ્થાનાંતરિત કરી શકો છો. વૉલેટ સરનામું એ સામાન્ય રીતે QR કોડની નીચે સંખ્યાઓ અને અક્ષરોની સ્ટ્રિંગ છે.</string>
    <string name="PaymentsTransferFragment__next">આગળ</string>
    <string name="PaymentsTransferFragment__invalid_address">અમાન્ય સરનામું</string>
    <string name="PaymentsTransferFragment__check_the_wallet_address">તમે જે વૉલેટ એડ્રેસ પર ટ્રાન્સફર કરવાનો પ્રયાસ કરી રહ્યા છો તે ચકાસો અને ફરીથી પ્રયાસ કરો.</string>
    <string name="PaymentsTransferFragment__you_cant_transfer_to_your_own_signal_wallet_address">તમે તમારા પોતાના Molly વૉલેટ એડ્રેસ પર ટ્રાન્સફર કરી શકતા નથી. સપોર્ટેડ એક્સચેન્જ પર તમારા ખાતામાંથી વૉલેટ એડ્રેસ દાખલ કરો.</string>
    <string name="PaymentsTransferFragment__to_scan_a_qr_code_signal_needs">QR કોડ સ્કેન કરવા માટે Molly ને તમારા માઇક્રોફોન અને કૅમેરાના ઍક્સેસની જરૂર છે.</string>
    <string name="PaymentsTransferFragment__signal_needs_the_camera_permission_to_capture_qr_code_go_to_settings">QR કોડ કેપચર કરવા માટે Molly ને કૅમેરાની પરવાનગીની જરૂર હોય છે. સેટિંગ્સમાં જાઓ, \"પરવાનગી\" પસંદ કરો અને \" કૅમેરા \" સક્ષમ કરો.</string>
    <string name="PaymentsTransferFragment__to_scan_a_qr_code_signal_needs_access_to_the_camera">QR કોડ સ્કેન કરવા માટે Molly ને તમારા માઇક્રોફોન અને કૅમેરાના ઍક્સેસની જરૂર છે.</string>
    <string name="PaymentsTransferFragment__settings">સેટિંગ્સ</string>

    <!-- PaymentsTransferQrScanFragment -->
    <string name="PaymentsTransferQrScanFragment__scan_address_qr_code">એડ્રેસ અથવા QR કોડ સ્કેન કરો</string>
    <string name="PaymentsTransferQrScanFragment__scan_the_address_qr_code_of_the_payee">ચૂકવનારનું એડ્રેસ QR કોડ સ્કેન કરો</string>

    <!-- CreatePaymentFragment -->
    <string name="CreatePaymentFragment__request">વિનંતી</string>
    <string name="CreatePaymentFragment__pay">ચૂકવો</string>
    <string name="CreatePaymentFragment__available_balance_s">ઉપલબ્ધ બેલેન્સ: %1$s</string>
    <string name="CreatePaymentFragment__toggle_content_description">ટોગલ</string>
    <string name="CreatePaymentFragment__1">1</string>
    <string name="CreatePaymentFragment__2">2</string>
    <string name="CreatePaymentFragment__3">3</string>
    <string name="CreatePaymentFragment__4">4</string>
    <string name="CreatePaymentFragment__5">5</string>
    <string name="CreatePaymentFragment__6">6</string>
    <string name="CreatePaymentFragment__7">7</string>
    <string name="CreatePaymentFragment__8">8</string>
    <string name="CreatePaymentFragment__9">9</string>
    <string name="CreatePaymentFragment__decimal">.</string>
    <string name="CreatePaymentFragment__0">0</string>
    <string name="CreatePaymentFragment__lt">&lt;</string>
    <string name="CreatePaymentFragment__backspace">બેકસ્પેસ</string>
    <string name="CreatePaymentFragment__add_note">નોટ ઉમેરો</string>
    <string name="CreatePaymentFragment__conversions_are_just_estimates">રૂપાંતરણ એ ફક્ત અંદાજો છે અને સચોટ ન હોઈ શકે.</string>
  <!-- Removed by excludeNonTranslatables <string name="CreatePaymentFragment__learn_more__conversions" translatable="false">https://support.signal.org/hc/articles/360057625692#payments_currency_conversion</string> -->

    <!-- EditNoteFragment -->
    <string name="EditNoteFragment_note">નોટ</string>

    <!-- ConfirmPaymentFragment -->
    <string name="ConfirmPayment__confirm_payment">પેમેન્ટની પુષ્ટિ કરો</string>
    <string name="ConfirmPayment__network_fee">નેટવર્ક ફી</string>
    <string name="ConfirmPayment__estimated_s">અંદાજિત %1$s</string>
    <string name="ConfirmPayment__to">તરફ:</string>
    <string name="ConfirmPayment__total_amount">કુલ રકમ</string>
    <string name="ConfirmPayment__balance_s">બેલેન્સ: %1$s</string>
    <string name="ConfirmPayment__submitting_payment">પેમેન્ટ સબમિટ કરી રહ્યું છે…</string>
    <string name="ConfirmPayment__processing_payment">પેમેન્ટ પ્રક્રિયા થઈ રહી છે…</string>
    <string name="ConfirmPayment__payment_complete">પેમેન્ટ પૂર્ણ</string>
    <string name="ConfirmPayment__payment_failed">પેમેન્ટ નિષ્ફળ</string>
    <string name="ConfirmPayment__payment_will_continue_processing">ચુકવણી પ્રક્રિયા ચાલુ રહેશે</string>
    <string name="ConfirmPaymentFragment__invalid_recipient">અમાન્ય પ્રાપ્તકર્તા</string>
    <!-- Title of a dialog show when we were unable to present the user\'s screenlock before sending a payment -->
    <string name="ConfirmPaymentFragment__failed_to_show_payment_lock">પેમેન્ટ લૉક બતાવવામાં નિષ્ફળ</string>
    <!-- Body of a dialog show when we were unable to present the user\'s screenlock before sending a payment -->
    <string name="ConfirmPaymentFragment__you_enabled_payment_lock_in_the_settings">તમે સેટિંગમાં પેમેન્ટ લૉક ચાલુ કર્યું, પરંતુ તેને બતાવી શકાતું નથી.</string>
    <!-- Button in a dialog that will take the user to the privacy settings -->
    <string name="ConfirmPaymentFragment__go_to_settings">સેટિંગ્સ પર જાઓ</string>
    <string name="ConfirmPaymentFragment__this_person_has_not_activated_payments">આ વ્યક્તિએ પેમેન્ટ સક્રિય કર્યું નથી.</string>
    <string name="ConfirmPaymentFragment__unable_to_request_a_network_fee">નેટવર્ક ફીની વિનંતી કરવામાં અસમર્થ. આ ચુકવણી ચાલુ રાખવા માટે ફરીથી પ્રયાસ કરવા માટે ઓકે ટેપ કરો.</string>

    <!-- BiometricDeviceAuthentication -->
    <!-- Biometric/Device authentication prompt title -->
    <string name="BiometricDeviceAuthentication__signal">Signal</string>


    <!-- CurrencyAmountFormatter_s_at_s -->
    <string name="CurrencyAmountFormatter_s_at_s">%1$s એ %2$s</string>

    <!-- SetCurrencyFragment -->
    <string name="SetCurrencyFragment__set_currency">ચલણ સેટ કરો</string>
    <string name="SetCurrencyFragment__all_currencies">બધા ચલણો</string>

    <!-- **************************************** -->
    <!-- menus -->
    <!-- **************************************** -->

    <!-- contact_selection_list -->
    <string name="contact_selection_list__unknown_contact">…ને નવો મેસેજ</string>
    <string name="contact_selection_list__unknown_contact_block">ઉપયોગકર્તાને બ્લૉક કરો</string>
    <string name="contact_selection_list__unknown_contact_add_to_group">ગ્રુપમાં ઉમેરો?</string>

    <!-- conversation_callable_insecure -->
    <string name="conversation_callable_insecure__menu_call">કૉલ</string>

    <!-- conversation_callable_secure -->
    <string name="conversation_callable_secure__menu_call">Signal કૉલ</string>
    <string name="conversation_callable_secure__menu_video">Signal વિડિયો કૉલ</string>

    <!-- conversation_context -->

    <!-- Heading which shows how many messages are currently selected -->
    <plurals name="conversation_context__s_selected">
        <item quantity="one">%1$d પસંદ કર્યા</item>
        <item quantity="other">%1$d પસંદ કર્યા</item>
    </plurals>

    <!-- conversation_context_image -->
    <!-- Button to save a message attachment (image, file etc.) -->

    <!-- conversation_expiring_off -->
    <string name="conversation_expiring_off__disappearing_messages">અદૃશ્ય થઈ રહેલા મેસેજ</string>

    <!-- conversation_selection -->
    <!-- Button to view detailed information for a message; Action item with hyphenation. Translation can use soft hyphen - Unicode U+00AD  -->
    <string name="conversation_selection__menu_message_details">માહિતી</string>
    <!-- Button to copy a message\'s text to the clipboard; Action item with hyphenation. Translation can use soft hyphen - Unicode U+00AD  -->
    <string name="conversation_selection__menu_copy">કૉપિ કરો</string>
    <!-- Button to delete a message; Action item with hyphenation. Translation can use soft hyphen - Unicode U+00AD  -->
    <string name="conversation_selection__menu_delete">ડિલીટ કરો</string>
    <!-- Button to forward a message to another person or group chat; Action item with hyphenation. Translation can use soft hyphen - Unicode U+00AD  -->
    <string name="conversation_selection__menu_forward">ફોરવર્ડ કરો</string>
    <!-- Button to reply to a message; Action item with hyphenation. Translation can use soft hyphen - Unicode U+00AD -->
    <string name="conversation_selection__menu_reply">જવાબ આપો</string>
    <!-- Button to save a message attachment (image, file etc.); Action item with hyphenation. Translation can use soft hyphen - Unicode U+00AD  -->
    <string name="conversation_selection__menu_save">સેવ કરો</string>
    <!-- Button to retry sending a message; Action item with hyphenation. Translation can use soft hyphen - Unicode U+00AD  -->
    <string name="conversation_selection__menu_resend_message">ફરીથી મોકલો</string>
    <!-- Button to select a message and enter selection mode; Action item with hyphenation. Translation can use soft hyphen - Unicode U+00AD  -->
    <string name="conversation_selection__menu_multi_select">પસંદ કરો</string>
    <!-- Button to view a in-chat payment message\'s full payment details; Action item with hyphenation. Translation can use soft hyphen - Unicode U+00AD  -->
    <string name="conversation_selection__menu_payment_details">પેમેન્ટની વિગતો</string>

    <!-- conversation_expiring_on -->

    <!-- conversation_insecure -->
    <string name="conversation_insecure__invite">આમંત્રિત</string>

    <!-- conversation_list_batch -->

    <!-- conversation_list -->
    <string name="conversation_list_settings_shortcut">સેટિંગ્સ શોર્ટકટ</string>
    <string name="conversation_list_search_description">શોધો</string>
    <string name="conversation_list__pinned">પિન કરેલું</string>
    <string name="conversation_list__chats">ચેટ</string>
    <string name="conversation_list__you_can_only_pin_up_to_d_chats">તમે ફક્ત %1$d ચેટ સુધી જ પિન અપ શકો છો</string>

    <!-- conversation_list_item_view -->
    <string name="conversation_list_item_view__contact_photo_image">સંપર્ક ફોટો છબી</string>
    <string name="conversation_list_item_view__archived">આર્કાઇવ કરેલ</string>


    <!-- conversation_list_fragment -->
    <string name="conversation_list_fragment__fab_content_description">નવો સંવાદ</string>
    <string name="conversation_list_fragment__open_camera_description">કેમેરો ખોલો</string>
    <string name="conversation_list_fragment__no_chats_yet_get_started_by_messaging_a_friend">હજી સુધી કોઈ ચેટ નથી.\nમિત્રને મેસેજ કરીને પ્રારંભ કરો.</string>


    <!-- conversation_secure_verified -->

    <!-- conversation_muted -->
    <string name="conversation_muted__unmute">અનમ્યૂટ</string>

    <!-- conversation_unmuted -->
    <string name="conversation_unmuted__mute_notifications">સૂચનાઓ મ્યૂટ કરો</string>

    <!-- conversation -->
    <string name="conversation__menu_group_settings">ગ્રુપ સેટિંગ્સ</string>
    <string name="conversation__menu_leave_group">ગ્રુપ છોડો</string>
    <string name="conversation__menu_view_all_media">બધા મીડિયા</string>
    <string name="conversation__menu_conversation_settings">સંવાદ સેટિંગ્સ</string>
    <string name="conversation__menu_add_shortcut">હોમ સ્ક્રીન પર ઉમેરો</string>
    <string name="conversation__menu_create_bubble">બબલ બનાવો</string>

    <!-- conversation_popup -->
    <string name="conversation_popup__menu_expand_popup">પોપઅપ વિસ્તૃત કરો</string>

    <!-- conversation_callable_insecure -->
    <string name="conversation_add_to_contacts__menu_add_to_contacts">સંપર્કોમાં ઉમેરો</string>

    <!-- conversation_group_options -->
    <string name="convesation_group_options__recipients_list">પ્રાપ્તકર્તાઓની સૂચિ</string>
    <string name="conversation_group_options__delivery">ડિલિવરી</string>
    <string name="conversation_group_options__conversation">સંવાદ</string>
    <string name="conversation_group_options__broadcast">બ્રોડકાસ્ટ</string>

    <!-- text_secure_normal -->
    <string name="text_secure_normal__menu_new_group">નવું ગ્રુપ</string>
    <string name="text_secure_normal__menu_settings">સેટિંગ્સ</string>
    <string name="text_secure_normal__menu_clear_passphrase">લૉક</string>
    <string name="text_secure_normal__mark_all_as_read">બધાને વાંચેલા તરીકે માર્ક કરો</string>
    <string name="text_secure_normal__invite_friends">મિત્રોને આમંત્રિત કરો</string>
    <!-- Overflow menu entry to filter unread chats -->
    <string name="text_secure_normal__filter_unread_chats">ન વાંચેલી ચેટ ફિલ્ટર કરો</string>

    <!-- verify_display_fragment -->
    <string name="verify_display_fragment_context_menu__copy_to_clipboard">ક્લિપબોર્ડ પર કૉપી કરેલું</string>
    <string name="verify_display_fragment_context_menu__compare_with_clipboard">ક્લિપબોર્ડ સાથે તુલના કરો</string>

    <!-- reminder_header -->
    <string name="reminder_header_sms_import_title">સિસ્ટમ SMS ઇમ્પોર્ટ કરો</string>
    <string name="reminder_header_sms_import_text">તમારા ફોનના SMS મેસેજ ને Signal ના એન્ક્રિપ્ટેડ ડેટાબેસમાં નકલ કરવા માટે ટેપ કરો.</string>
    <string name="reminder_header_push_title">Signal મેસેજ અને કૉલ્સ સક્ષમ કરો</string>
    <string name="reminder_header_push_text">તમારા સંદેશાવ્યવહારનો અનુભવ અપગ્રેડ કરો.</string>
    <string name="reminder_header_service_outage_text">Signal તકનીકી મુશ્કેલીઓ અનુભવી રહ્યું છે. અમે શક્ય તેટલી ઝડપથી સેવાને રિસ્ટોર કરવા માટે સખત મહેનત કરી રહ્યા છીએ.</string>
    <string name="reminder_header_progress">%1$d%%</string>
    <!-- Body text of a banner that will show at the top of the chat list when we temporarily cannot process the user\'s contacts -->
    <string name="reminder_cds_warning_body">Signalની ખાનગી સંપર્ક શોધ અસ્થાયી રૂપે તમારા ફોનના સંપર્કો પર પ્રક્રિયા કરી શકતી નથી.</string>
    <!-- Label for a button in a banner to learn more about why we temporarily can\'t process the user\'s contacts -->
    <string name="reminder_cds_warning_learn_more">વધુ જાણો</string>
    <!-- Body text of a banner that will show at the top of the chat list when the user has so many contacts that we cannot ever process them -->
    <string name="reminder_cds_permanent_error_body">Signalની ખાનગી સંપર્ક શોધ તમારા ફોનના સંપર્કો પર પ્રક્રિયા કરી શકતી નથી.</string>
    <!-- Label for a button in a banner to learn more about why we cannot process the user\'s contacts -->
    <string name="reminder_cds_permanent_error_learn_more">વધુ જાણો</string>

    <!-- media_preview -->
    <string name="media_preview__save_title">સેવ કરો</string>
    <string name="media_preview__edit_title">ફેરફાર કરો</string>


    <!-- media_preview_activity -->
    <string name="media_preview_activity__media_content_description">મીડિયા પ્રિવ્યુ</string>

    <!-- new_conversation_activity -->
    <string name="new_conversation_activity__refresh">રિફ્રેશ</string>
    <!-- redphone_audio_popup_menu -->

    <!-- Insights -->
    <string name="Insights__percent">%</string>
    <string name="Insights__title">ઈનસાઈટ</string>
    <string name="InsightsDashboardFragment__title">ઈનસાઈટ</string>
    <string name="InsightsDashboardFragment__signal_protocol_automatically_protected">પાછલા %2$d દિવસોમાં Signal પ્રોટોકોલ આપમેળે સુરક્ષિત %1$d%% તમારા આઉટગોઇંગ મેસેજ ને સુરક્ષિત કરે છે. Signal વપરાશકર્તાઓ વચ્ચેની વાતચીત હંમેશાં એન્ડ-ટુ-એન્ડ એન્ક્રિપ્ટેડ હોય છે.</string>
    <string name="InsightsDashboardFragment__spread_the_word">લોકોને જણાવો</string>
    <string name="InsightsDashboardFragment__not_enough_data">પૂરતો ડેટા નથી</string>
    <string name="InsightsDashboardFragment__your_insights_percentage_is_calculated_based_on">તમારી ઈનસાઈટની ટકાવારી છેલ્લાં %1$d દિવસોમાં બહાર જતા મેસેજ ના આધારે ગણવામાં આવે છે જે અદૃશ્ય થઈ નથી અથવા કાઢી નથી.</string>
    <string name="InsightsDashboardFragment__start_a_conversation">સંવાદ શરૂ કરો</string>
    <string name="InsightsDashboardFragment__invite_your_contacts">સુરક્ષિત રીતે સંવાદ કરવાનું પ્રારંભ કરો અને નવી સુવિધાઓને સક્ષમ કરો કે જે Signal માં જોડાવા માટે વધુ સંપર્કોને આમંત્રણ આપીને અનક્રિપ્ટ થયેલ SMS મેસેજ ની મર્યાદાથી આગળ છે.</string>
    <string name="InsightsDashboardFragment__this_stat_was_generated_locally">આ આંકડા સ્થાનિક રૂપે તમારા ડિવાઇસ પર જનરેટ થયા હતા અને ફક્ત તમારા દ્વારા જ જોઇ શકાય છે. તેઓ ક્યારેય ક્યાંય પણ પ્રસારિત થતા નથી.</string>
    <string name="InsightsDashboardFragment__encrypted_messages">એન્ક્રિપ્ટેડ મેસેજ</string>
    <string name="InsightsDashboardFragment__cancel">રદ કરો</string>
    <string name="InsightsDashboardFragment__send">મોકલો</string>
    <string name="InsightsModalFragment__title">ઈનસાઈટ નો પરિચય</string>
    <string name="InsightsModalFragment__description">તમારા કેટલા આઉટગોઇંગ મેસેજ સુરક્ષિત રૂપે મોકલવામાં આવ્યા છે તે શોધો, પછી તમારી Signal ટકાવારીને વધારવા માટે નવા સંપર્કોને ઝડપથી આમંત્રિત કરો.</string>
    <string name="InsightsModalFragment__view_insights">ઈનસાઈટ જુઓ</string>

    <string name="FirstInviteReminder__title">Signal માટે આમંત્રણ આપો</string>
    <string name="FirstInviteReminder__description">તમે %1$d%% દ્વારા મોકલેલા એન્ક્રિપ્ટેડ મેસેજ ની સંખ્યામાં વધારો કરી શકે છે</string>
    <string name="SecondInviteReminder__title">તમારા Signal ને વેગ આપો</string>
    <string name="SecondInviteReminder__description">%1$s આમંત્રિત</string>
    <string name="InsightsReminder__view_insights">ઈનસાઈટ જુઓ</string>
    <string name="InsightsReminder__invite">આમંત્રિત</string>

    <!-- Edit KBS Pin -->

    <!-- BaseKbsPinFragment -->
    <string name="BaseKbsPinFragment__next">આગળ</string>
    <string name="BaseKbsPinFragment__create_alphanumeric_pin">આલ્ફાન્યુમેરિક પિન બનાવો</string>
    <string name="BaseKbsPinFragment__create_numeric_pin">સંખ્યાત્મક PIN બનાવો</string>
  <!-- Removed by excludeNonTranslatables <string name="BaseKbsPinFragment__learn_more_url" translatable="false">https://support.signal.org/hc/articles/360007059792</string> -->

    <!-- CreateKbsPinFragment -->
    <plurals name="CreateKbsPinFragment__pin_must_be_at_least_characters">
        <item quantity="one">PIN ઓછામાં ઓછા %1$d અક્ષરનો હોવો જોઈએ</item>
        <item quantity="other">PIN ઓછામાં ઓછા %1$d અક્ષરોનો હોવો જોઈએ</item>
    </plurals>
    <plurals name="CreateKbsPinFragment__pin_must_be_at_least_digits">
        <item quantity="one">PIN ઓછામાં ઓછા %1$d આંકડાનો હોવો જોઈએ</item>
        <item quantity="other">PIN ઓછામાં ઓછા %1$d આંકડાએનો હોવો જોઈએ</item>
    </plurals>
    <string name="CreateKbsPinFragment__create_a_new_pin">નવો PIN બનાવો</string>
    <string name="CreateKbsPinFragment__you_can_choose_a_new_pin_as_long_as_this_device_is_registered">આ ડિવાઇસ રજીસ્ટર થાય ત્યાં સુધી તમે તમારો PIN બદલી શકો છો.</string>
    <string name="CreateKbsPinFragment__create_your_pin">તમારો PIN બનાવો</string>
    <string name="CreateKbsPinFragment__pins_keep_information_stored_with_signal_encrypted">PIN Signal એન્ક્રિપ્ટેડ સાથે સંગ્રહિત માહિતી રાખે છે જેથી માત્ર તમે તેને ઍક્સેસ કરી શકો. જ્યારે તમે ફરીથી ઇન્સ્ટોલ કરો ત્યારે તમારી પ્રોફાઇલ, સેટિંગ્સ અને સંપર્કો રિસ્ટોર થશે. એપ્લિકેશન ખોલવા માટે તમારે તમારા પિનની જરૂર નહીં પડે.</string>
    <string name="CreateKbsPinFragment__choose_a_stronger_pin">એક મજબૂત PIN પસંદ કરો</string>

    <!-- ConfirmKbsPinFragment -->
    <string name="ConfirmKbsPinFragment__pins_dont_match">PIN મેળ ખાતા નથી. ફરીથી પ્રયત્ન કરો.</string>
    <string name="ConfirmKbsPinFragment__confirm_your_pin">તમારા PIN ની પુષ્ટિ કરો.</string>
    <string name="ConfirmKbsPinFragment__pin_creation_failed">PIN બનાવવું નિષ્ફળ થયું</string>
    <string name="ConfirmKbsPinFragment__your_pin_was_not_saved">તમારો PIN સેવ થયો ન હતો. અમે તમને પછીથી PIN બનાવવા માટે કહીશું.</string>
    <string name="ConfirmKbsPinFragment__pin_created">PIN બનાવ્યો.</string>
    <string name="ConfirmKbsPinFragment__re_enter_your_pin">તમારો પિન ફરી દાખલ કરો</string>
    <string name="ConfirmKbsPinFragment__creating_pin">PIN બનાવી રહ્યાં છે…</string>

    <!-- KbsSplashFragment -->
    <string name="KbsSplashFragment__introducing_pins">PIN રજૂ કરી રહ્યા છીએ</string>
    <string name="KbsSplashFragment__pins_keep_information_stored_with_signal_encrypted">PIN Signal એન્ક્રિપ્ટેડ સાથે સંગ્રહિત માહિતી રાખે છે જેથી માત્ર તમે તેને ઍક્સેસ કરી શકો. જ્યારે તમે ફરીથી ઇન્સ્ટોલ કરો ત્યારે તમારી પ્રોફાઇલ, સેટિંગ્સ અને સંપર્કો રિસ્ટોર થશે. એપ્લિકેશન ખોલવા માટે તમારે તમારા પિનની જરૂર નહીં પડે.</string>
    <string name="KbsSplashFragment__learn_more">વધુ શીખો</string>
  <!-- Removed by excludeNonTranslatables <string name="KbsSplashFragment__learn_more_link" translatable="false">https://support.signal.org/hc/articles/360007059792</string> -->
    <string name="KbsSplashFragment__registration_lock_equals_pin">રજીસ્ટ્રેશન લૉક = PIN</string>
    <string name="KbsSplashFragment__your_registration_lock_is_now_called_a_pin">તમારા રજીસ્ટ્રેશન લૉક ને હવે પિન કહેવામાં આવે છે, અને તે વધુ કરે છે. હવે તેને અપડેટ કરો.</string>
    <string name="KbsSplashFragment__update_pin">PIN અપડેટ કરો</string>
    <string name="KbsSplashFragment__create_your_pin">તમારો PIN બનાવો</string>
    <string name="KbsSplashFragment__learn_more_about_pins">PIN વિશે વધુ જાણો</string>
    <string name="KbsSplashFragment__disable_pin">PIN અક્ષમ કરો</string>

    <!-- KBS Reminder Dialog -->
    <string name="KbsReminderDialog__enter_your_signal_pin">તમારો Signal પિન દાખલ કરો</string>
    <string name="KbsReminderDialog__to_help_you_memorize_your_pin">તમને તમારો PIN યાદ રાખવામાં મદદ કરવા માટે, અમે તમને તે સમયાંતરે દાખલ કરવા માટે કહીશું. અમે તમને સમય સાથે ઓછા પૂછીએ છીએ.</string>
    <string name="KbsReminderDialog__skip">અવગણો</string>
    <string name="KbsReminderDialog__submit">સબમિટ કરો</string>
    <string name="KbsReminderDialog__forgot_pin">PIN ભૂલી ગયા?</string>
    <string name="KbsReminderDialog__incorrect_pin_try_again">ખોટો પિન. ફરીથી પ્રયત્ન કરો.</string>

    <!-- AccountLockedFragment -->
    <string name="AccountLockedFragment__account_locked">એકાઉન્ટ લૉક કર્યું</string>
    <string name="AccountLockedFragment__your_account_has_been_locked_to_protect_your_privacy">તમારી ગોપનીયતા અને સુરક્ષાને સુરક્ષિત રાખવા માટે તમારું એકાઉન્ટ લૉક કરવામાં આવ્યું છે. તમારા ખાતામાં %1$d દિવસની નિષ્ક્રિયતા પછી તમે તમારા PIN ની જરૂર વગર આ ફોન નંબરને ફરીથી રજીસ્ટર કરાવી શકશો. બધી માહિતી કાઢી નાખવામાં આવશે.</string>
    <string name="AccountLockedFragment__next">આગળ</string>
    <string name="AccountLockedFragment__learn_more">વધુ શીખો</string>
  <!-- Removed by excludeNonTranslatables <string name="AccountLockedFragment__learn_more_url" translatable="false">https://support.signal.org/hc/articles/360007059792</string> -->

    <!-- KbsLockFragment -->
    <string name="RegistrationLockFragment__enter_your_pin">તમારો પિન દાખલ કરો</string>
    <string name="RegistrationLockFragment__enter_the_pin_you_created">તમારા એકાઉન્ટ માટે તમે બનાવેલો PIN દાખલ કરો. આ તમારા SMS ચકાસણી કોડથી અલગ છે.</string>
    <string name="RegistrationLockFragment__enter_alphanumeric_pin">આલ્ફાન્યુમેરિક PIN દાખલ કરો</string>
    <string name="RegistrationLockFragment__enter_numeric_pin">સંખ્યાત્મક PIN દાખલ કરો</string>
    <string name="RegistrationLockFragment__incorrect_pin_try_again">ખોટો પિન. ફરીથી પ્રયત્ન કરો.</string>
    <string name="RegistrationLockFragment__forgot_pin">PIN ભૂલી ગયા?</string>
    <string name="RegistrationLockFragment__incorrect_pin">ખોટો PIN</string>
    <string name="RegistrationLockFragment__forgot_your_pin">તમારો PIN ભૂલી ગયા છો?</string>
    <string name="RegistrationLockFragment__not_many_tries_left">ઘણા પ્રયત્નો બાકી નથી!</string>
    <string name="RegistrationLockFragment__signal_registration_need_help_with_pin_for_android_v2_pin">Signal રજીસ્ટ્રેશન - Android માટે પિન સાથે મદદની જરૂર છે (v2 PIN)</string>

    <plurals name="RegistrationLockFragment__for_your_privacy_and_security_there_is_no_way_to_recover">
        <item quantity="one">તમારી ગોપનીયતા અને સુરક્ષા માટે, તમારો પિન ફરીથી પ્રાપ્ત કરવાની કોઈ રીત નથી. જો તમને તમારો પિન યાદ ન આવે, તો તમે નિષ્ક્રિયતાના %1$d દિવસો પછી એસએમએસ સાથે ફરીથી ચકાસી શકો છો. આ સ્થિતિમાં, તમારું એકાઉન્ટ ભૂંસી નાખવામાં આવશે અને બધી સામગ્રી કા deletedી નાખવામાં આવશે.</item>
        <item quantity="other">તમારી ગોપનીયતા અને સુરક્ષા માટે, તમારો પિન ફરીથી પ્રાપ્ત કરવાની કોઈ રીત નથી. જો તમને તમારો પિન યાદ ન આવે, તો તમે નિષ્ક્રિયતાના %1$d દિવસો પછી એસએમએસ સાથે ફરીથી ચકાસી શકો છો. આ સ્થિતિમાં, તમારું એકાઉન્ટ ભૂંસી નાખવામાં આવશે અને બધી સામગ્રી કા deletedી નાખવામાં આવશે.</item>
    </plurals>

    <plurals name="RegistrationLockFragment__incorrect_pin_d_attempts_remaining">
        <item quantity="one">ખોટો પિન. %1$d પ્રયાસો બાકી છે.</item>
        <item quantity="other">ખોટો પિન. %1$d પ્રયાસો બાકી છે.</item>
    </plurals>

    <plurals name="RegistrationLockFragment__if_you_run_out_of_attempts_your_account_will_be_locked_for_d_days">
        <item quantity="one">જો તમારા પ્રયત્નોની સંખ્યા પુરી થઈ જશે તો તમારું એકાઉન્ટ %1$d દિવસ માટે લૉક કરી દેવાશે. %1$d દિવસની નિષ્ક્રિયતા બાદ તમે તમારા PIN વિના ફરી રજીસ્ટર કરાવી શકો છો. તમારું એકાઉન્ટ ભૂંસી કાઢવામાં આવશે અને તમામ સામગ્રી દૂર કરી દેવાશે.</item>
        <item quantity="other">જો તમારા પ્રયત્નોની સંખ્યા પુરી થઈ જશે તો તમારું એકાઉન્ટ %1$d દિવસ માટે લૉક કરી દેવાશે. %1$d દિવસની નિષ્ક્રિયતા બાદ તમે તમારા PIN વિના ફરી રજીસ્ટર કરાવી શકો છો. તમારું એકાઉન્ટ ભૂંસી કાઢવામાં આવશે અને તમામ સામગ્રી દૂર કરી દેવાશે.</item>
    </plurals>

    <plurals name="RegistrationLockFragment__you_have_d_attempts_remaining">
        <item quantity="one">તમારી પાસે %1$d પ્રયાસો બાકી છે.</item>
        <item quantity="other">તમારી પાસે %1$d પ્રયાસો બાકી છે.</item>
    </plurals>

    <plurals name="RegistrationLockFragment__d_attempts_remaining">
        <item quantity="one">%1$d પ્રયાસો બાકી.</item>
        <item quantity="other">%1$d પ્રયાસો બાકી.</item>
    </plurals>

    <!-- CalleeMustAcceptMessageRequestDialogFragment -->
    <string name="CalleeMustAcceptMessageRequestDialogFragment__s_will_get_a_message_request_from_you">%1$s ને તમારી પાસેથી મેસેજ રિક્વેસ્ટ મળશે. એકવાર તમારી મેસેજની રિક્વેસ્ટ સ્વીકારવામાં આવે તો તમે કૉલ કરી શકો છો.</string>

    <!-- KBS Megaphone -->
    <string name="KbsMegaphone__create_a_pin">એક PIN બનાવો</string>
    <string name="KbsMegaphone__pins_keep_information_thats_stored_with_signal_encrytped">PIN Signal એન્ક્રિપ્ટેડ સાથે સંગ્રહિત માહિતી રાખે છે.</string>
    <string name="KbsMegaphone__create_pin">PIN બનાવો</string>

    <!-- transport_selection_list_item -->
    <string name="transport_selection_list_item__transport_icon">પરિવહન ચિહ્ન</string>
    <string name="ConversationListFragment_loading">લોડ કરી રહ્યું છે</string>
    <string name="CallNotificationBuilder_connecting">કનેક્ટ કરી રહ્યું છે…</string>
    <string name="Permissions_permission_required">પરવાનગી જરૂરી છે</string>
    <string name="ConversationActivity_signal_needs_sms_permission_in_order_to_send_an_sms">SMS મોકલવા માટે Signal ને SMS ની પરવાનગીની જરૂર હોય છે, પરંતુ તે કાયમી ધોરણે નામંજૂર કરવામાં આવી છે. કૃપા કરીને એપ્લિકેશન સેટિંગ્સ ચાલુ રાખો, \"પરવાનગી\" પસંદ કરો અને \"SMS\" સક્ષમ કરો.</string>
    <string name="Permissions_continue">ચાલુ રાખો</string>
    <string name="Permissions_not_now">અત્યારે નહીં</string>
    <string name="conversation_activity__enable_signal_messages">Signal મેસેજ ને સક્ષમ કરો</string>
    <string name="SQLCipherMigrationHelper_migrating_signal_database">માઈગે્ટ Signal ડેટાબેસ</string>
    <string name="PushDecryptJob_new_locked_message">નવો લૉક મેસેજ</string>
    <string name="PushDecryptJob_unlock_to_view_pending_messages">બાકી મેસેજ જોવા માટે અનલૉક કરો</string>
    <string name="enter_backup_passphrase_dialog__backup_passphrase">બેકઅપ પાસફ્રેઝ</string>
    <string name="backup_enable_dialog__backups_will_be_saved_to_external_storage_and_encrypted_with_the_passphrase_below_you_must_have_this_passphrase_in_order_to_restore_a_backup">બૅકઅપ બાહ્ય સ્ટોરેજ માં સાચવવામાં આવશે અને નીચે પાસફ્રેઝ થી એન્ક્રિપ્ટ થશે. બેકઅપને રિસ્ટોર કરવા માટે તમારી પાસે આ પાસફ્રેઝ હોવો આવશ્યક છે.</string>
    <string name="backup_enable_dialog__you_must_have_this_passphrase">બૅકઅપને રિસ્ટોર કરવા માટે તમારી પાસે આ પાસફ્રેઝ હોવો આવશ્યક છે.</string>
    <string name="backup_enable_dialog__folder">ફોલ્ડર</string>
    <string name="backup_enable_dialog__i_have_written_down_this_passphrase">મેં આ પાસફ્રેઝ લખ્યો છે. તેના વિના, હું બૅકઅપ ને રિસ્ટોર કરવામાં અસમર્થ હોઈશ.</string>
    <string name="registration_activity__restore_backup">બૅકઅપ રિસ્ટોર કરો</string>
    <string name="registration_activity__transfer_or_restore_account">એકાઉન્ટ ટ્રાન્સફર અથવા રિસ્ટોર કરો</string>
    <string name="registration_activity__transfer_account">એકાઉન્ટ ટ્રાન્સફર કરો</string>
    <string name="registration_activity__skip">અવગણો</string>
    <string name="preferences_chats__chat_backups">ચેટ બૅકઅપ</string>
    <string name="preferences_chats__transfer_account">એકાઉન્ટ ટ્રાન્સફર કરો</string>
    <string name="preferences_chats__transfer_account_to_a_new_android_device">નવા Android ડિવાઇસમાં એકાઉન્ટ ટ્રાન્સફર કરો</string>
    <string name="RegistrationActivity_enter_backup_passphrase">બૅકઅપ પાસફ્રેઝ દાખલ કરો</string>
    <string name="RegistrationActivity_restore">રિસ્ટોર</string>
    <string name="RegistrationActivity_backup_failure_downgrade">Signal ના નવા વર્ઝન માંથી બૅકઅપ આયાત કરી શકાતો નથી</string>
    <string name="RegistrationActivity_incorrect_backup_passphrase">ખોટો બૅકઅપ પાસફ્રેઝ</string>
    <string name="RegistrationActivity_checking">તપાસે છે…</string>
    <string name="RegistrationActivity_d_messages_so_far">%1$d મેસેજ અત્યાર સુધી…</string>
    <string name="RegistrationActivity_restore_from_backup">બૅકઅપ માંથી રિસ્ટોર કરીએ?</string>
    <string name="RegistrationActivity_restore_your_messages_and_media_from_a_local_backup">સ્થાનિક બૅકઅપ થી તમારા મેસેજ અને મીડિયા ને રિસ્ટોર કરો. જો તમે હવે રિસ્ટોર નહીં કરો, તો તમે પછીથી રિસ્ટોર કરી શકશો નહીં.</string>
    <string name="RegistrationActivity_backup_size_s">બૅકઅપ કદ: %1$s</string>
    <string name="RegistrationActivity_backup_timestamp_s">બૅકઅપ ટાઇમસ્ટેમ્પ: %1$s</string>
    <string name="BackupDialog_enable_local_backups">સ્થાનિક બૅકઅપ ને સક્ષમ કરીએ?</string>
    <string name="BackupDialog_enable_backups">બૅકઅપ સક્ષમ કરીએ</string>
    <string name="BackupDialog_please_acknowledge_your_understanding_by_marking_the_confirmation_check_box">કૃપા કરીને પુષ્ટિ ચેક બૉક્સને માર્ક કરીને તમારી સમજને સ્વીકારો.</string>
    <string name="BackupDialog_delete_backups">બૅકઅપ કાઢી નાખો</string>
    <string name="BackupDialog_disable_and_delete_all_local_backups">બધા સ્થાનિક બૅકઅપ ને અક્ષમ અને કાઢી નાખીએ?</string>
    <string name="BackupDialog_delete_backups_statement">બૅકઅપ કાઢી નાખો</string>
    <string name="BackupDialog_to_enable_backups_choose_a_folder">બેકઅપ સક્ષમ કરવા માટે, ફોલ્ડર પસંદ કરો. બૅકઅપ આ સ્થાન પર સેવ કરવામાં આવશે.</string>
    <string name="BackupDialog_choose_folder">ફોલ્ડર પસંદ કરો</string>
    <string name="BackupDialog_copied_to_clipboard">ક્લિપબોર્ડ પર કૉપી કરેલું</string>
    <string name="BackupDialog_no_file_picker_available">કોઈ ફાઇલ પિકર ઉપલબ્ધ નથી</string>
    <string name="BackupDialog_enter_backup_passphrase_to_verify">તમારો બૅકઅપ પાસફ્રેઝ દાખલ કરો અને ચકાસો</string>
    <string name="BackupDialog_verify">ચકાસો</string>
    <string name="BackupDialog_you_successfully_entered_your_backup_passphrase">તમે સફળતાપૂર્વક તમારો બૅકઅપ પાસફ્રેઝ દાખલ કર્યો</string>
    <string name="BackupDialog_passphrase_was_not_correct">પાસફ્રેઝ સાચો ન હતો</string>
    <string name="LocalBackupJob_creating_signal_backup">Molly બૅકઅપ બની રહ્યું છે…</string>
    <!-- Title for progress notification shown in a system notification while verifying a recent backup. -->
    <string name="LocalBackupJob_verifying_signal_backup">Molly બૅકઅપ ચકાસી રહ્યા છીએ…</string>
    <string name="LocalBackupJobApi29_backup_failed">બૅકઅપ નિષ્ફળ</string>
    <string name="LocalBackupJobApi29_your_backup_directory_has_been_deleted_or_moved">તમારી બૅકઅપ ડિરેક્ટરી કાઢી નાખવામાં આવી છે અથવા ખસેડવામાં આવી છે.</string>
    <string name="LocalBackupJobApi29_your_backup_file_is_too_large">આ વોલ્યુમ પર સ્ટોર કરવા માટે તમારી બૅકઅપ ફાઇલ ખૂબ મોટી છે.</string>
    <string name="LocalBackupJobApi29_there_is_not_enough_space">તમારા બૅકઅપને સ્ટોર કરવા માટે પૂરતી જગ્યા નથી.</string>
    <!-- Error message shown if a newly created backup could not be verified as accurate -->
    <string name="LocalBackupJobApi29_your_backup_could_not_be_verified">તમારું તાજેતરનું બૅકઅપ બનાવી અને ચકાસી શક્યા નહીં. કૃપા કરીને નવું બનાવો.</string>
    <!-- Error message shown if a very large attachment is encountered during the backup creation and causes the backup to fail -->
    <string name="LocalBackupJobApi29_your_backup_contains_a_very_large_file">તમારા બૅકઅપમાં એક બહુ મોટી ફાઇલ છે જેનું બૅકઅપ લઈ શકાતું નથી. કૃપા કરીને તેને ડિલીટ કરો અને નવું બૅકઅપ બનાવો.</string>
    <string name="LocalBackupJobApi29_tap_to_manage_backups">બેકઅપ મેનેજ કરવા માટે ટેપ કરો.</string>
    <string name="RegistrationActivity_wrong_number">ખોટો નંબર</string>
    <string name="RegistrationActivity_call_me_instead_available_in">તેના બદલે મને કૉલ કરો \n (તેમાં ઉપલબ્ધ છે %1$02d: %2$02d)</string>
    <string name="RegistrationActivity_contact_signal_support">Signal સપોર્ટનો સંપર્ક કરો</string>
    <string name="RegistrationActivity_code_support_subject">Signal રજીસ્ટ્રેશન - Android માટે ચકાસણી કોડ</string>
    <string name="RegistrationActivity_incorrect_code">ખોટો કોડ</string>
    <string name="BackupUtil_never">ક્યારેય નહિ</string>
    <string name="BackupUtil_unknown">અજાણ્યું</string>
    <string name="preferences_app_protection__see_my_phone_number">મારો ફોન નંબર જુઓ</string>
    <string name="preferences_app_protection__find_me_by_phone_number">ફોન નંબર દ્વારા મને શોધો</string>
    <string name="PhoneNumberPrivacy_everyone">બધા</string>
    <string name="PhoneNumberPrivacy_my_contacts">મારા સંપર્કો</string>
    <string name="PhoneNumberPrivacy_nobody">કોઈ નથી</string>
    <string name="PhoneNumberPrivacy_everyone_see_description">તમારો ફોન નંબર તે બધા લોકો અને ગ્રુપને દેખાશે જે તમે મેસેજ કરે છે.</string>
    <string name="PhoneNumberPrivacy_everyone_find_description">કોઈપણ કે જેમના સંપર્કમાં તમારો ફોન નંબર છે તેઓ તમને Signal પર સંપર્ક તરીકે જોશે. અન્ય લોકો તમને સર્ચમાં શોધી શકશે.</string>
    <string name="preferences_app_protection__screen_lock">સ્ક્રીન લૉક</string>
    <string name="preferences_app_protection__lock_signal_access_with_android_screen_lock_or_fingerprint">Android સ્ક્રીન લૉક અથવા ફિંગરપ્રિન્ટથી Signal એક્સેસને લૉક કરો</string>
    <string name="preferences_app_protection__screen_lock_inactivity_timeout">સ્ક્રીન લૉક નિષ્ક્રિયતાનો સમય સમાપ્ત</string>
    <string name="preferences_app_protection__signal_pin">Signal PIN</string>
    <string name="preferences_app_protection__create_a_pin">એક PIN બનાવો</string>
    <string name="preferences_app_protection__change_your_pin">તમારો PIN બદલો</string>
    <string name="preferences_app_protection__pin_reminders">PIN રિમાઇન્ડર્સ</string>
    <string name="preferences_app_protection__turn_off">બંધ કરો</string>
    <string name="preferences_app_protection__confirm_pin">PIN ખાતરી કરો</string>
    <string name="preferences_app_protection__confirm_your_signal_pin">તમારા Signal PIN ની પુષ્ટિ કરો</string>
    <string name="preferences_app_protection__make_sure_you_memorize_or_securely_store_your_pin">ખાતરી કરો કે તમે તમારો PIN યાદ રાખો અથવા સુરક્ષિત રીતે સ્ટોર કરો કારણ કે તે પુન:પ્રાપ્ત કરી શકાતો નથી. જો તમે તમારો PIN ભૂલી જાઓ છો, તો તમારા Signal એકાઉન્ટને ફરીથી રજીસ્ટર કરતી વખતે તમે ડેટા ગુમાવી શકો છો.</string>
    <string name="preferences_app_protection__incorrect_pin_try_again">ખોટો પિન. ફરીથી પ્રયત્ન કરો.</string>
    <string name="preferences_app_protection__failed_to_enable_registration_lock">રજીસ્ટ્રેશન લૉક ને સક્ષમ કરવામાં નિષ્ફળ.</string>
    <string name="preferences_app_protection__failed_to_disable_registration_lock">રજીસ્ટ્રેશન લૉકને અક્ષમ કરવામાં નિષ્ફળ.</string>
    <string name="AppProtectionPreferenceFragment_none">કંઈ નહીં</string>
    <string name="preferences_app_protection__registration_lock">રજીસ્ટ્રેશન લૉક</string>
    <string name="RegistrationActivity_you_must_enter_your_registration_lock_PIN">તમારે તમારો રજીસ્ટ્રેશન લૉક PIN દાખલ કરવો આવશ્યક છે</string>
    <string name="RegistrationActivity_your_pin_has_at_least_d_digits_or_characters">તમારા પિનમાં ઓછામાં ઓછા %1$d અંકો અથવા અક્ષરો છે</string>
    <string name="RegistrationActivity_too_many_attempts">ઘણા બધા પ્રયત્નો</string>
    <string name="RegistrationActivity_you_have_made_too_many_incorrect_registration_lock_pin_attempts_please_try_again_in_a_day">તમે ઘણાં ખોટા રજીસ્ટ્રેશન લૉક PIN પ્રયત્નો કર્યા છે. કૃપા કરીને એક દિવસમાં ફરી પ્રયાસ કરો.</string>
    <string name="RegistrationActivity_you_have_made_too_many_attempts_please_try_again_later">તમે ઘણા પ્રયત્નો કર્યા છે. પછીથી ફરી પ્રયત્ન કરો.</string>
    <string name="RegistrationActivity_error_connecting_to_service">સેવાથી કનેક્ટ કરવામાં ભૂલ</string>
    <string name="preferences_chats__backups">બેકઅપ્સ</string>
    <string name="prompt_passphrase_activity__signal_is_locked">Molly લૉક છે</string>
    <string name="prompt_passphrase_activity__tap_to_unlock">અનલૉક કરવા માટે ટેપ કરો</string>
    <string name="Recipient_unknown">અજાણ્યું</string>

    <!-- TransferOrRestoreFragment -->
    <string name="TransferOrRestoreFragment__transfer_or_restore_account">એકાઉન્ટ ટ્રાન્સફર અથવા રિસ્ટોર કરો</string>
    <string name="TransferOrRestoreFragment__if_you_have_previously_registered_a_signal_account">જો તમે અગાઉ Signal એકાઉન્ટ રજીસ્ટર કરાવ્યું હોય, તો તમે તમારું એકાઉન્ટ અને મેસેજ ટ્રાન્સફર અથવા રિસ્ટોર કરી શકો છો</string>
    <string name="TransferOrRestoreFragment__transfer_from_android_device">એન્ડ્રોઇડ ડિવાઇસથી ટ્રાન્સફર કરો</string>
    <string name="TransferOrRestoreFragment__transfer_your_account_and_messages_from_your_old_android_device">તમારા જૂના Android ડિવાઇસ પરથી તમારું એકાઉન્ટ અને મેસેજ ટ્રાન્સફર કરો. તમારે તમારા જૂના ડિવાઇસના ઍક્સેસની જરૂર છે.</string>
    <string name="TransferOrRestoreFragment__you_need_access_to_your_old_device">તમારે તમારા જૂના ડિવાઇસના ઍક્સેસની જરૂર છે.</string>
    <string name="TransferOrRestoreFragment__restore_from_backup">બેકઅપમાંથી રિસ્ટોર કરો</string>
    <string name="TransferOrRestoreFragment__restore_your_messages_from_a_local_backup">સ્થાનિક બેકઅપમાંથી તમારા મેસેજ રિસ્ટોર કરો. જો તમે હમણાં રિસ્ટોર કરશો નહીં, તો તમે પછીથી રિસ્ટોર કરી શકશો નહીં.</string>

    <!-- NewDeviceTransferInstructionsFragment -->
    <string name="NewDeviceTransferInstructions__open_signal_on_your_old_android_phone">તમારા જૂના Android ફોન પર Signal ખોલો</string>
    <string name="NewDeviceTransferInstructions__continue">ચાલુ રાખો</string>
    <string name="NewDeviceTransferInstructions__first_bullet">1.</string>
    <string name="NewDeviceTransferInstructions__tap_on_your_profile_photo_in_the_top_left_to_open_settings">સેટિંગ્સ ખોલવા માટે ઉપર ડાબી બાજુએ તમારા પ્રોફાઇલ ફોટો પર ટેપ કરો</string>
    <string name="NewDeviceTransferInstructions__second_bullet">2.</string>
    <string name="NewDeviceTransferInstructions__tap_on_account">"\"એકાઉન્ટ\" પર ટેપ કરો"</string>
    <string name="NewDeviceTransferInstructions__third_bullet">3.</string>
    <string name="NewDeviceTransferInstructions__tap_transfer_account_and_then_continue_on_both_devices">"બંને ડિવાઇસ પર \"એકાઉન્ટ ટ્રાન્સફર કરો\" અને પછી \"ચાલુ રાખો\" ને ટેપ કરો"</string>

    <!-- NewDeviceTransferSetupFragment -->
    <string name="NewDeviceTransferSetup__preparing_to_connect_to_old_android_device">જૂના Android ડિવાઇસ સાથે જોડાવાની તૈયારી કરી રહ્યાં છીએ…</string>
    <string name="NewDeviceTransferSetup__take_a_moment_should_be_ready_soon">થોડીક જ વારમાં, જલ્દી તૈયાર થવું જોઈએ</string>
    <string name="NewDeviceTransferSetup__waiting_for_old_device_to_connect">જૂના Android ડિવાઇસને કનેક્ટ કરવાની રાહ જોઇ રહ્યા છીએ…</string>
    <string name="NewDeviceTransferSetup__signal_needs_the_location_permission_to_discover_and_connect_with_your_old_device">તમારા જૂના Android ડિવાઇસને શોધવા અને કનેક્ટ કરવા માટે Mollyને સ્થાન પરવાનગીની જરૂર છે.</string>
    <string name="NewDeviceTransferSetup__signal_needs_location_services_enabled_to_discover_and_connect_with_your_old_device">તમારા જૂના એન્ડ્રોઇડ ડિવાઇસને શોધવા અને કનેક્ટ કરવા માટે Mollyને સ્થાન સેવાઓ સક્ષમ કરવાની જરૂર છે.</string>
    <string name="NewDeviceTransferSetup__signal_needs_wifi_on_to_discover_and_connect_with_your_old_device">તમારા જૂના Android ડિવાઇસને શોધવા અને કનેક્ટ કરવા માટે Molly ને વાઇ-ફાઇની જરૂર છે. વાઇ-ફાઇ ચાલુ હોવું જરૂરી છે પરંતુ તેને વાઇ-ફાઇ નેટવર્ક સાથે કનેક્ટ કરવાની જરૂર નથી.</string>
    <string name="NewDeviceTransferSetup__sorry_it_appears_your_device_does_not_support_wifi_direct">માફ કરશો, એવું લાગે છે કે આ ઉપકરણ વાઇ-ફાઇ ડાયરેક્ટને સપોર્ટ કરતું નથી. Molly તમારા જૂના Android ઉપકરણને શોધવા અને કનેક્ટ કરવા માટે વાઇ-ફાઇ ડાયરેક્ટનો ઉપયોગ કરે છે. તમે તમારા જૂના Android ઉપકરણથી તમારા એકાઉન્ટને રિસ્ટોર કરવા માટે હજુ પણ બેકઅપ રિસ્ટોર કરી શકો છો.</string>
    <string name="NewDeviceTransferSetup__restore_a_backup">બૅકઅપ રિસ્ટોર કરો</string>
    <string name="NewDeviceTransferSetup__an_unexpected_error_occurred_while_attempting_to_connect_to_your_old_device">તમારા જૂના Android ડિવાઇસ સાથે કનેક્ટ કરવાનો પ્રયાસ કરતી વખતે એક અનપેક્ષિત ભૂલ આવી.</string>

    <!-- OldDeviceTransferSetupFragment -->
    <string name="OldDeviceTransferSetup__searching_for_new_android_device">નવા Android ડિવાઇસ માટે શોધ કરી રહ્યા છીએ…</string>
    <string name="OldDeviceTransferSetup__signal_needs_the_location_permission_to_discover_and_connect_with_your_new_device">તમારા નવા Android ડિવાઇસને શોધવા અને કનેક્ટ કરવા માટે Molly ને સ્થાન પરવાનગીની જરૂર છે.</string>
    <string name="OldDeviceTransferSetup__signal_needs_location_services_enabled_to_discover_and_connect_with_your_new_device">તમારા નવા Android ડિવાઇસને શોધવા અને કનેક્ટ કરવા માટે Molly ને સ્થાન સેવાઓ સક્ષમ કરવાની જરૂર છે.</string>
    <string name="OldDeviceTransferSetup__signal_needs_wifi_on_to_discover_and_connect_with_your_new_device">તમારા નવા Android ડિવાઇસને શોધવા અને કનેક્ટ કરવા માટે Molly ને વાઇ-ફાઇની જરૂર છે. વાઇ-ફાઇ ચાલુ હોવું જરૂરી છે પરંતુ તેને વાઇ-ફાઇ નેટવર્ક સાથે કનેક્ટ કરવાની જરૂર નથી.</string>
    <string name="OldDeviceTransferSetup__sorry_it_appears_your_device_does_not_support_wifi_direct">માફ કરશો, એવું લાગે છે કે આ ઉપકરણ વાઇ-ફાઇ ડાયરેક્ટને સપોર્ટ કરતું નથી. Molly તમારા નવા Android ઉપકરણને શોધવા અને તેની સાથે જોડાવા માટે Wi-Fi ડાયરેક્ટનો ઉપયોગ કરે છે. તમે તમારા નવા Android ઉપકરણ પર તમારા એકાઉન્ટને રિસ્ટોર કરવા માટે હજુ પણ બૅકઅપ બનાવી શકો છો.</string>
    <string name="OldDeviceTransferSetup__create_a_backup">બૅકઅપ બનાવો</string>
    <string name="OldDeviceTransferSetup__an_unexpected_error_occurred_while_attempting_to_connect_to_your_old_device">તમારા નવા Android ડિવાઇસ સાથે કનેક્ટ કરવાનો પ્રયાસ કરતી વખતે એક અનપેક્ષિત ભૂલ આવી.</string>

    <!-- DeviceTransferSetupFragment -->
    <string name="DeviceTransferSetup__unable_to_open_wifi_settings">વાઇફાઇ સેટિંગ્સ ખોલવામાં અસમર્થ. કૃપા કરીને જાતે વાઇફાઇ ચાલુ કરો.</string>
    <string name="DeviceTransferSetup__grant_location_permission">સ્થાન પરવાનગી આપો</string>
    <string name="DeviceTransferSetup__turn_on_location_services">સ્થાન સેવાઓ ચાલુ કરો</string>
    <string name="DeviceTransferSetup__turn_on_wifi">Wi-Fi ચાલુ કરો</string>
    <string name="DeviceTransferSetup__error_connecting">કનેક્ટ થવામાં ભૂલ</string>
    <string name="DeviceTransferSetup__retry">ફરી પ્રયાસ કરો</string>
    <string name="DeviceTransferSetup__submit_debug_logs">ડિબગ લૉગ સબમિટ કરો</string>
    <string name="DeviceTransferSetup__verify_code">કોડ વેરિફાઇ કરો</string>
    <string name="DeviceTransferSetup__verify_that_the_code_below_matches_on_both_of_your_devices">ચકાસો કે નીચે આપેલ કોડ તમારા બંને ડિવાઇસ સાથે મેળ ખાય છે. પછી ચાલુ રાખો પર ટેપ કરો.</string>
    <string name="DeviceTransferSetup__the_numbers_do_not_match">સંખ્યાઓ મેચ થતી નથી</string>
    <string name="DeviceTransferSetup__continue">ચાલુ રાખો</string>
    <string name="DeviceTransferSetup__if_the_numbers_on_your_devices_do_not_match_its_possible_you_connected_to_the_wrong_device">જો તમારા ડિવાઇસ પરના નંબરો મેળ ખાતા નથી, તો શક્ય છે કે તમે ખોટા ડિવાઇસ સાથે જોડાયેલા છો. આને ફિક્સ કરવા માટે, ટ્રાન્સફર રોકો અને ફરી પ્રયાસ કરો, અને તમારા બંને ડિવાઇસને નજીક રાખો.</string>
    <string name="DeviceTransferSetup__stop_transfer">ટ્રાન્સફર રોકો</string>
    <string name="DeviceTransferSetup__unable_to_discover_old_device">જૂના ડિવાઇસને શોધવામાં અસમર્થ</string>
    <string name="DeviceTransferSetup__unable_to_discover_new_device">નવું ડિવાઇસ શોધવામાં અસમર્થ</string>
    <string name="DeviceTransferSetup__make_sure_the_following_permissions_are_enabled">ખાતરી કરો કે નીચેની પરવાનગીઓ અને સેવાઓ સક્ષમ છે:</string>
    <string name="DeviceTransferSetup__location_permission">સ્થાન પરવાનગી</string>
    <string name="DeviceTransferSetup__location_services">સ્થાન સેવાઓ</string>
    <string name="DeviceTransferSetup__wifi">Wi-Fi</string>
    <string name="DeviceTransferSetup__on_the_wifi_direct_screen_remove_all_remembered_groups_and_unlink_any_invited_or_connected_devices">WiFi ડાયરેક્ટ સ્ક્રીન પર, બધા યાદ રાખેલા ગ્રુપને દૂર કરો અને કોઈપણ આમંત્રિત અથવા કનેક્ટેડ ડિવાઇસને અનલિંક કરો.</string>
    <string name="DeviceTransferSetup__wifi_direct_screen">વાઇફાઇ ડાયરેક્ટ સ્ક્રીન</string>
    <string name="DeviceTransferSetup__try_turning_wifi_off_and_on_on_both_devices">બંને ડિવાઇસ પર Wi-Fi બંધ અને ચાલુ કરવાનો પ્રયાસ કરો.</string>
    <string name="DeviceTransferSetup__make_sure_both_devices_are_in_transfer_mode">ખાતરી કરો કે બંને ડિવાઇસ ટ્રાન્સફર મોડમાં છે.</string>
    <string name="DeviceTransferSetup__go_to_support_page">સપોર્ટ પેજ પર જાઓ</string>
    <string name="DeviceTransferSetup__try_again">ફરીથી પ્રયત્ન કરો</string>
    <string name="DeviceTransferSetup__waiting_for_other_device">અન્ય ડિવાઇસની રાહ જોવી</string>
    <string name="DeviceTransferSetup__tap_continue_on_your_other_device_to_start_the_transfer">ટ્રાન્સફર શરૂ કરવા માટે તમારા અન્ય ડિવાઇસ પર ચાલુ રાખો પર ટેપ કરો.</string>
    <string name="DeviceTransferSetup__tap_continue_on_your_other_device">તમારા અન્ય ડિવાઇસ પર ચાલુ રાખો પર ટેપ કરો…</string>

    <!-- NewDeviceTransferFragment -->
    <string name="NewDeviceTransfer__cannot_transfer_from_a_newer_version_of_signal">Signalના નવા વર્ઝનમાંથી ટ્રાન્સફર કરી શકાતું નથી</string>

    <!-- DeviceTransferFragment -->
    <string name="DeviceTransfer__transferring_data">ડેટા ટ્રાન્સફર કરી રહ્યા છીએ</string>
    <string name="DeviceTransfer__keep_both_devices_near_each_other">બંને ડિવાઇસને એકબીજાની નજીક રાખો. ડિવાઇસ બંધ ન કરો અને Molly ચાલુ કરો. ટ્રાન્સફર એન્ડ-ટુ-એન્ડ એન્ક્રિપ્ટેડ છે.</string>
    <string name="DeviceTransfer__d_messages_so_far">%1$d અત્યાર સુધીના મેસેજ…</string>
    <!-- Filled in with total percentage of messages transferred -->
    <string name="DeviceTransfer__s_of_messages_so_far">%1$s%% મેસેજ અત્યાર સુધી…</string>
    <string name="DeviceTransfer__cancel">રદ કરો</string>
    <string name="DeviceTransfer__try_again">ફરીથી પ્રયત્ન કરો</string>
    <string name="DeviceTransfer__stop_transfer">ટ્રાન્સફર રોકો</string>
    <string name="DeviceTransfer__all_transfer_progress_will_be_lost">તમામ ટ્રાન્સફર પ્રગતિ ખોવાઈ જશે.</string>
    <string name="DeviceTransfer__transfer_failed">ટ્રાન્સફર નિષ્ફળ થયું</string>
    <string name="DeviceTransfer__unable_to_transfer">ટ્રાન્સફર કરવામાં અસમર્થ</string>

    <!-- OldDeviceTransferInstructionsFragment -->
    <string name="OldDeviceTransferInstructions__transfer_account">ટ્રાન્સફર એકાઉન્ટ</string>
    <string name="OldDeviceTransferInstructions__first_bullet">1.</string>
    <string name="OldDeviceTransferInstructions__download_signal_on_your_new_android_device">તમારા નવા Android ડિવાઇસ પર Molly ડાઉનલોડ કરો</string>
    <string name="OldDeviceTransferInstructions__second_bullet">2.</string>
    <string name="OldDeviceTransferInstructions__tap_on_transfer_or_restore_account">"\"એકાઉન્ટ ટ્રાન્સફર કરો અથવા રિસ્ટોર કરો\" પર ટેપ કરો"</string>
    <string name="OldDeviceTransferInstructions__third_bullet">3.</string>
    <string name="OldDeviceTransferInstructions__select_transfer_from_android_device_when_prompted_and_then_continue">"જ્યારે પૂછવામાં આવે ત્યારે \"Android ડિવાઇસથી ટ્રાન્સફર કરો\" અને પછી \"ચાલુ રાખો\" પસંદ કરો. બંને ટ્રાન્સફરને નજીકમાં રાખો."</string>
    <string name="OldDeviceTransferInstructions__continue">ચાલુ રાખો</string>

    <!-- OldDeviceTransferComplete -->
    <string name="OldDeviceTransferComplete__go_to_your_new_device">તમારા નવા ડિવાઇસ પર જાઓ</string>
    <string name="OldDeviceTransferComplete__your_signal_data_has_Been_transferred_to_your_new_device">તમારો Signal ડેટા તમારા નવા ડિવાઇસ પર ટ્રાન્સફર કરવામાં આવ્યો છે. ટ્રાન્સફર પ્રક્રિયા પૂર્ણ કરવા માટે, તમારે તમારા નવા ટ્રાન્સફર પર રજીસ્ટ્રેશન ચાલુ રાખવી આવશ્યક છે.</string>
    <string name="OldDeviceTransferComplete__close">બંધ</string>

    <!-- NewDeviceTransferComplete -->
    <string name="NewDeviceTransferComplete__transfer_successful">ટ્રાન્સફર સફળ</string>
    <string name="NewDeviceTransferComplete__transfer_complete">ટ્રાન્સફર પૂર્ણ</string>
    <string name="NewDeviceTransferComplete__to_complete_the_transfer_process_you_must_continue_registration">ટ્રાન્સફર પ્રક્રિયા પૂર્ણ કરવા માટે, તમારે રજીસ્ટ્રેશન ચાલુ રાખવુ જોઈએ.</string>
    <string name="NewDeviceTransferComplete__continue_registration">રજીસ્ટ્રેશન ચાલુ રાખો</string>

    <!-- DeviceToDeviceTransferService -->
    <string name="DeviceToDeviceTransferService_content_title">એકાઉન્ટ ટ્રાન્સફર</string>
    <string name="DeviceToDeviceTransferService_status_ready">તમારા અન્ય Android ડિવાઇસ સાથે જોડાવાની તૈયારી કરી રહ્યા છીએ…</string>
    <string name="DeviceToDeviceTransferService_status_starting_up">તમારા અન્ય Android ડિવાઇસ સાથે જોડાવાની તૈયારી કરી રહ્યા છીએ…</string>
    <string name="DeviceToDeviceTransferService_status_discovery">તમારા અન્ય Android ડિવાઇસ માટે શોધ કરી રહ્યા છીએ…</string>
    <string name="DeviceToDeviceTransferService_status_network_connected">તમારા અન્ય Android ડિવાઇસ સાથે કનેક્ટ થઈ રહ્યું છે…</string>
    <string name="DeviceToDeviceTransferService_status_verification_required">ચકાસણી આવશ્યક છે</string>
    <string name="DeviceToDeviceTransferService_status_service_connected">એકાઉન્ટ ટ્રાન્સફર કરી રહ્યા છીએ…</string>

    <!-- OldDeviceTransferLockedDialog -->
    <string name="OldDeviceTransferLockedDialog__complete_registration_on_your_new_device">તમારા નવા ડિવાઇસ પર રજીસ્ટ્રેશન પૂર્ણ કરો</string>
    <string name="OldDeviceTransferLockedDialog__your_signal_account_has_been_transferred_to_your_new_device">તમારું Signal એકાઉન્ટ તમારા નવા ડિવાઇસમાં ટ્રાન્સફર કરવામાં આવ્યું છે, પરંતુ ચાલુ રાખવા માટે તમારે તેના પર રજીસ્ટ્રેશન પૂર્ણ કરવું આવશ્યક છે. આ ડિવાઇસ પર Signal નિષ્ક્રિય રહેશે.</string>
    <string name="OldDeviceTransferLockedDialog__done">થઈ ગયું</string>
    <string name="OldDeviceTransferLockedDialog__cancel_and_activate_this_device">આ ડિવાઇસને રદ કરો અને સક્રિય કરો</string>

    <!-- AdvancedPreferenceFragment -->

    <!-- RecipientBottomSheet -->
    <string name="RecipientBottomSheet_block">અવરોધિત કરો</string>
    <string name="RecipientBottomSheet_unblock">અનાવરોધિત કરો</string>
    <string name="RecipientBottomSheet_add_to_contacts">સંપર્કોમાં ઉમેરો</string>
    <!-- Error message that displays when a user tries to tap to view system contact details but has no app that supports it -->
    <string name="RecipientBottomSheet_unable_to_open_contacts">સંપર્કો ખોલવા માટે કોઈ એપ્લિકેશન મળતી નથી.</string>
    <string name="RecipientBottomSheet_add_to_a_group">ગ્રુપમાં ઉમેરો</string>
    <string name="RecipientBottomSheet_add_to_another_group">અન્ય ગ્રુપ માં ઉમેરો</string>
    <string name="RecipientBottomSheet_view_safety_number">સલામતી નંબર જુઓ</string>
    <string name="RecipientBottomSheet_make_admin">એડમિન બનાવો</string>
    <string name="RecipientBottomSheet_remove_as_admin">એડમિન તરીકે દૂર કરો</string>
    <string name="RecipientBottomSheet_remove_from_group">ગ્રુપમાંથી દૂર કરો</string>

    <string name="RecipientBottomSheet_remove_s_as_group_admin">ગ્રુપ એડમિન તરીકે %1$s ને દૂર કરીએ?</string>
    <string name="RecipientBottomSheet_s_will_be_able_to_edit_group">"\"%1$s\" આ ગ્રુપ અને તેના સભ્યોને સંપાદિત કરી શકશે."</string>

    <string name="RecipientBottomSheet_remove_s_from_the_group">આ ગ્રુપમાંથી %1$s દૂર કરવું?</string>
    <!-- Dialog message shown when removing someone from a group with group link being active to indicate they will not be able to rejoin -->
    <string name="RecipientBottomSheet_remove_s_from_the_group_they_will_not_be_able_to_rejoin">%1$sને ગ્રુપમાંથી દૂર કરવા છે? તેઓ ગ્રુપ લિંક વડે ફરીથી જોડાઈ શકશે નહીં.</string>
    <string name="RecipientBottomSheet_remove">દૂર કરો</string>
    <string name="RecipientBottomSheet_copied_to_clipboard">ક્લિપબોર્ડ પર કૉપી કરેલું</string>

    <string name="GroupRecipientListItem_admin">એડમિન</string>
    <string name="GroupRecipientListItem_approve_description">મંજૂર</string>
    <string name="GroupRecipientListItem_deny_description">નામંજૂર કરો</string>


    <!-- GroupsLearnMoreBottomSheetDialogFragment -->
    <string name="GroupsLearnMore_legacy_vs_new_groups">લિગેસી વિરુદ્ધ નવા ગ્રુપ</string>
    <string name="GroupsLearnMore_what_are_legacy_groups">લેગેસી ગ્રુપ શું છે?</string>
    <string name="GroupsLearnMore_paragraph_1">લેગેસી ગ્રુપ એ એવા ગ્રુપ છે જે એડમિન અને વધુ વર્ણનાત્મક ગ્રુપ અપડેટ્સ જેવા નવા ગ્રુપ ફીચર સાથે સુસંગત નથી.</string>
    <string name="GroupsLearnMore_can_i_upgrade_a_legacy_group">શું હું લેગેસી ગ્રુપને અપગ્રેડ કરી શકું?</string>
    <string name="GroupsLearnMore_paragraph_2">લિગેસી ગ્રુપને હજુ સુધી નવા જૂથોમાં અપગ્રેડ કરી શકાતા નથી, પરંતુ જો તેઓ Signal ના નવીનતમ વર્ઝન પર હોય તો તમે સમાન સભ્યો સાથે નવું ગ્રુપ બનાવી શકો છો.</string>
    <string name="GroupsLearnMore_paragraph_3">Signal ભવિષ્યમાં લિગેસી ગ્રુપને અપગ્રેડ કરવાની રીત આપશે.</string>

    <!-- GroupLinkBottomSheetDialogFragment -->
    <string name="GroupLinkBottomSheet_share_hint_requiring_approval">આ લિંક ધરાવનાર કોઈપણ ગ્રુપનું નામ અને ફોટો જોઈ શકે છે અને જોડાવા માટે વિનંતી કરી શકે છે. તમે વિશ્વાસ કરો છો તે લોકો સાથે તેને શેર કરો.</string>
    <string name="GroupLinkBottomSheet_share_hint_not_requiring_approval">આ લિંક ધરાવનાર કોઈપણ ગ્રુપનું નામ અને ફોટો જોઈ શકે છે અને ગ્રુપમાં જોડાઈ શકે છે. તમે વિશ્વાસ કરો છો તે લોકો સાથે તેને શેર કરો.</string>
    <string name="GroupLinkBottomSheet_share_via_signal">Molly દ્વારા શેર કરો</string>
    <string name="GroupLinkBottomSheet_copy">કૉપિ</string>
    <string name="GroupLinkBottomSheet_qr_code">QR કોડ</string>
    <string name="GroupLinkBottomSheet_share">શેર કરો</string>
    <string name="GroupLinkBottomSheet_copied_to_clipboard">ક્લિપબોર્ડ પર કૉપી કરેલું</string>
    <string name="GroupLinkBottomSheet_the_link_is_not_currently_active">લિંક હાલમાં સક્રિય નથી</string>

    <!-- VoiceNotePlaybackPreparer -->
    <string name="VoiceNotePlaybackPreparer__failed_to_play_voice_message">વૉઈસ મેસેજ ચલાવવામાં નિષ્ફળ</string>

    <!-- VoiceNoteMediaDescriptionCompatFactory -->
    <string name="VoiceNoteMediaItemFactory__voice_message">વૉઈસ મેસેજ . %1$s</string>
    <string name="VoiceNoteMediaItemFactory__s_to_s">%1$sમાંથી %2$s</string>

    <!-- StorageUtil -->
    <string name="StorageUtil__s_s">%1$s/%2$s</string>
    <string name="BlockedUsersActivity__s_has_been_blocked">\"%1$s\" બ્લૉક કરવામાં આવ્યો છે</string>
    <string name="BlockedUsersActivity__failed_to_block_s">\"%1$s\" ને બ્લૉક કરવામાં નિષ્ફળ</string>
    <string name="BlockedUsersActivity__s_has_been_unblocked">\"%1$s\" અનબ્લૉક કરવામાં આવ્યો છે</string>

    <!-- ReviewCardDialogFragment -->
    <string name="ReviewCardDialogFragment__review_members">મેમ્બરની સમીક્ષા કરો</string>
    <string name="ReviewCardDialogFragment__review_request">વિનંતીની સમીક્ષા કરો</string>
    <string name="ReviewCardDialogFragment__d_group_members_have_the_same_name">%1$d ગ્રુપના સભ્યોનું નામ એક જ છે, નીચેના સભ્યોની સમીક્ષા કરો અથવા કરવાનું કાર્યવાહી પસંદ કરો.</string>
    <string name="ReviewCardDialogFragment__if_youre_not_sure">જો તમને ખાતરી ન હોય કે વિનંતી કોની છે, તો નીચેના સંપર્કોની સમીક્ષા કરો અને પગલાં લો.</string>
    <string name="ReviewCardDialogFragment__no_other_groups_in_common">અન્ય કોઈ ગ્રુપ સામાન્ય નથી.</string>
    <string name="ReviewCardDialogFragment__no_groups_in_common">કોમનમાં કોઈ ગ્રુપ નથી</string>
    <plurals name="ReviewCardDialogFragment__d_other_groups_in_common">
        <item quantity="one">%1$d ગ્રુપ કોમન છે</item>
        <item quantity="other">%1$d ગ્રુપ્સ કોમન છે</item>
    </plurals>
    <plurals name="ReviewCardDialogFragment__d_groups_in_common">
        <item quantity="one">%1$d ગ્રુપ્સ કોમન છે</item>
        <item quantity="other">%1$d ગ્રુપ્સ કોમન છે</item>
    </plurals>
    <string name="ReviewCardDialogFragment__remove_s_from_group">આ ગ્રુપમાંથી %1$s દૂર કરવું?</string>
    <string name="ReviewCardDialogFragment__remove">દૂર કરો</string>
    <string name="ReviewCardDialogFragment__failed_to_remove_group_member">ગ્રુપ મેમ્બર ને દૂર કરવામાં નિષ્ફળ.</string>

    <!-- ReviewCard -->
    <string name="ReviewCard__member">સભ્ય</string>
    <string name="ReviewCard__request">વિનંતી</string>
    <string name="ReviewCard__your_contact">તમારા સંપર્ક</string>
    <string name="ReviewCard__remove_from_group">ગ્રુપ માંથી દૂર કરો</string>
    <string name="ReviewCard__update_contact">સંપર્કને અપડેટ કરો</string>
    <string name="ReviewCard__block">અવરોધિત કરો</string>
    <string name="ReviewCard__delete">કાઢી નાખો</string>
    <string name="ReviewCard__recently_changed">તાજેતરમાં જ તેમનું પ્રોફાઇલ નામ %1$s માંથી %2$s માં બદલ્યું.</string>

    <!-- CallParticipantsListUpdatePopupWindow -->
    <string name="CallParticipantsListUpdatePopupWindow__s_joined">%1$s જોડાયા</string>
    <string name="CallParticipantsListUpdatePopupWindow__s_and_s_joined">%1$s અને %2$s જોડાયા</string>
    <string name="CallParticipantsListUpdatePopupWindow__s_s_and_s_joined">%1$s, %2$s અને %3$s જોડાયા</string>
    <string name="CallParticipantsListUpdatePopupWindow__s_s_and_d_others_joined">%1$s, %2$s અને %3$d અન્ય જોડાયા</string>
    <string name="CallParticipantsListUpdatePopupWindow__s_left">%1$s છોડ્યું</string>
    <string name="CallParticipantsListUpdatePopupWindow__s_and_s_left">%1$s અને %2$s છોડ્યું</string>
    <string name="CallParticipantsListUpdatePopupWindow__s_s_and_s_left">%1$s, %2$s અને %3$s છોડ્યું</string>
    <string name="CallParticipantsListUpdatePopupWindow__s_s_and_d_others_left">%1$s, %2$s અને %3$d અન્યએ છોડ્યું</string>

    <string name="CallParticipant__you">તમે</string>
    <string name="CallParticipant__you_on_another_device">તમે (બીજા ડિવાઇસ પર)</string>
    <string name="CallParticipant__s_on_another_device">%1$s (બીજા ડિવાઇસ પર)</string>

    <!-- WifiToCellularPopupWindow -->
    <!-- Message shown during a call when the WiFi network is unusable, and cellular data starts to be used for the call instead. -->
    <string name="WifiToCellularPopupWindow__weak_wifi_switched_to_cellular">નબળું વાઇ-ફાઇ. સેલ્યુલર પર સ્વિચ કર્યું.</string>

    <!-- DeleteAccountFragment -->
    <string name="DeleteAccountFragment__deleting_your_account_will">તમારું એકાઉન્ટ કાઢી નાખવાથી:</string>
    <string name="DeleteAccountFragment__enter_your_phone_number">તમારો ફોન નંબર દાખલ કરો</string>
    <string name="DeleteAccountFragment__delete_account">એકાઉન્ટ કાઢી નાખો</string>
    <string name="DeleteAccountFragment__delete_your_account_info_and_profile_photo">તમારી એકાઉન્ટ માહિતી અને પ્રોફાઇલ ફોટો કાઢી નાખો</string>
    <string name="DeleteAccountFragment__delete_all_your_messages">બધા મેસેજ કાઢી નાખો</string>
    <string name="DeleteAccountFragment__delete_s_in_your_payments_account">તમારા ચુકવણી ખાતામાંથી %1$s કાઢી નાખો</string>
    <string name="DeleteAccountFragment__no_country_code">કોઈ દેશ કોડ ઉલ્લેખિત નથી</string>
    <string name="DeleteAccountFragment__no_number">કોઈ નંબર ઉલ્લેખિત નથી</string>
    <string name="DeleteAccountFragment__the_phone_number">તમે દાખલ કરેલા ફોન નંબર તમારા એકાઉન્ટ સાથે મેળ ખાતા નથી.</string>
    <string name="DeleteAccountFragment__are_you_sure">શું તમે ખરેખર તમારું એકાઉન્ટ કાઢી નાખવા માંગો છો?</string>
    <string name="DeleteAccountFragment__this_will_delete_your_signal_account">આ તમારું Signal નું એકાઉન્ટ કાઢી નાંખશે અને એપ્લિકેશનને રિસેટ કરશે. આ પ્રક્રિયા પૂર્ણ થયા બાદ એપ્લિકેશન બંધ થઈ જશે.</string>
    <string name="DeleteAccountFragment__failed_to_delete_local_data">સ્થાનિક ડેટા કાઢી નાખવામાં નિષ્ફળ. તમે તેને સિસ્ટમ એપ્લિકેશન સેટિંગ્સમાં જાતે દૂર કરી શકો છો.</string>
    <string name="DeleteAccountFragment__launch_app_settings">એપ્લિકેશન સેટિંગ્સ લોંચ કરો</string>
    <!-- Title of progress dialog shown when a user deletes their account and the process is leaving all groups -->
    <string name="DeleteAccountFragment__leaving_groups">ગ્રુપ છોડી રહ્યાં છીએ…</string>
    <!-- Title of progress dialog shown when a user deletes their account and the process has left all groups -->
    <string name="DeleteAccountFragment__deleting_account">એકાઉન્ટ ડિલીટ કરી રહ્યાં છીએ…</string>
    <!-- Message of progress dialog shown when a user deletes their account and the process is canceling their subscription -->
    <string name="DeleteAccountFragment__canceling_your_subscription">તમારું સબ્સ્ક્રિપ્શન રદ કરી રહ્યાં છીએ…</string>
    <!-- Message of progress dialog shown when a user deletes their account and the process is leaving groups -->
    <string name="DeleteAccountFragment__depending_on_the_number_of_groups">તમે કેટલા ગ્રુપમાં છો તેના આધારે, આમાં થોડી મિનિટો લાગી શકે છે</string>
    <!-- Message of progress dialog shown when a user deletes their account and the process has left all groups -->
    <string name="DeleteAccountFragment__deleting_all_user_data_and_resetting">ઉપયોગકર્તા ડેટા ડિલીટ કરીએ છીએ અને એપ્લિકેશન રિસ્ટાર્ટ કરીએ છીએ</string>
    <!-- Title of error dialog shown when a network error occurs during account deletion -->
    <string name="DeleteAccountFragment__account_not_deleted">એકાઉન્ટ ડિલીટ ન થયું</string>
    <!-- Message of error dialog shown when a network error occurs during account deletion -->
    <string name="DeleteAccountFragment__there_was_a_problem">ડિલીટ કરવાની પ્રક્રિયા પૂર્ણ કરવામાં એક સમસ્યા આવી હતી. તમારું નેટવર્ક કનેક્શન તપાસો અને ફરી પ્રયાસ કરો.</string>

    <!-- DeleteAccountCountryPickerFragment -->
    <string name="DeleteAccountCountryPickerFragment__search_countries">દેશ સર્ચ કરો</string>

    <!-- CreateGroupActivity -->
    <string name="CreateGroupActivity__skip">અવગણો</string>
    <plurals name="CreateGroupActivity__d_members">
        <item quantity="one">%1$d સભ્યો</item>
        <item quantity="other">%1$d સભ્યો</item>
    </plurals>

    <!-- ShareActivity -->
    <string name="ShareActivity__share">શેર કરો</string>
    <string name="ShareActivity__send">મોકલો</string>
    <string name="ShareActivity__comma_s">, %1$s</string>
    <!-- Toast when the incoming intent is invalid -->
    <string name="ShareActivity__could_not_get_share_data_from_intent">ઇન્ટેન્ટમાંથી શેર ડેટા મેળવી ન શક્યા.</string>

    <!-- MultiShareDialogs -->
    <string name="MultiShareDialogs__failed_to_send_to_some_users">કેટલાક વપરાશકર્તાઓને મોકલવામાં નિષ્ફળ</string>
    <string name="MultiShareDialogs__you_can_only_share_with_up_to">તમે ફક્ત %1$d ચેટ સુધી જ શેર કરી શકો છો</string>

    <!-- ChatWallpaperActivity -->

    <!-- ChatWallpaperFragment -->
    <string name="ChatWallpaperFragment__chat_color">ચેટ કલર</string>
    <string name="ChatWallpaperFragment__reset_chat_colors">ચેટ કલર રીસેટ કરો</string>
    <string name="ChatWallpaperFragment__reset_chat_color">ચેટ કલર રીસેટ કરો</string>
    <string name="ChatWallpaperFragment__reset_chat_color_question">ચેટ કલર રીસેટ કરો?</string>
    <string name="ChatWallpaperFragment__set_wallpaper">વૉલપેપર સેટ કરો</string>
    <string name="ChatWallpaperFragment__dark_mode_dims_wallpaper">ડાર્ક મોડ વૉલપેપરને ઝાંખું પાડે છે</string>
    <string name="ChatWallpaperFragment__contact_name">સંપર્ક નામ</string>
    <string name="ChatWallpaperFragment__reset">ફરીથી સેટ કરો</string>
    <string name="ChatWallpaperFragment__wallpaper_preview_description">વોલપેપર પ્રિવ્યૂ</string>
    <string name="ChatWallpaperFragment__would_you_like_to_override_all_chat_colors">શું તમે બધા ચેટ કલર્સને ઓવરરાઇડ કરવા માંગો છો?</string>
    <string name="ChatWallpaperFragment__would_you_like_to_override_all_wallpapers">શું તમે બધા વૉલપેપર્સને ઓવરરાઇડ કરવા માંગો છો?</string>
    <string name="ChatWallpaperFragment__reset_default_colors">ડિફોલ્ટ કલર્સ રિસેટ કરો</string>
    <string name="ChatWallpaperFragment__reset_all_colors">તમામ કલર્સ રિસેટ કરો</string>
    <string name="ChatWallpaperFragment__reset_default_wallpaper">ડિફોલ્ટ વૉલપેપરને રિસેટ કરો</string>
    <string name="ChatWallpaperFragment__reset_all_wallpapers">તમામ વૉલપેપર્સને રિસેટ કરો</string>
    <string name="ChatWallpaperFragment__reset_wallpapers">વૉલપેપર્સને રિસેટ કરો</string>
    <string name="ChatWallpaperFragment__reset_wallpaper">વૉલપેપરને રિસેટ કરો</string>
    <string name="ChatWallpaperFragment__reset_wallpaper_question">વૉલપેપરને રિસેટ કરો?</string>

    <!-- ChatWallpaperSelectionFragment -->
    <string name="ChatWallpaperSelectionFragment__choose_from_photos">ફોટામાંથી પસંદ કરો</string>
    <string name="ChatWallpaperSelectionFragment__presets">પ્રિસેટ</string>

    <!-- ChatWallpaperPreviewActivity -->
    <string name="ChatWallpaperPreviewActivity__preview">પ્રિવ્યૂ</string>
    <string name="ChatWallpaperPreviewActivity__set_wallpaper">વૉલપેપર સેટ કરો</string>
    <string name="ChatWallpaperPreviewActivity__swipe_to_preview_more_wallpapers">વધુ વૉલપેપરના પ્રિવ્યૂ માટે સ્વાઇપ કરો.</string>
    <string name="ChatWallpaperPreviewActivity__set_wallpaper_for_all_chats">બધી ચેટ માટે વૉલપેપર સેટ કરો.</string>
    <string name="ChatWallpaperPreviewActivity__set_wallpaper_for_s">%1$s માટે વૉલપેપર સેટ કરો.</string>
    <string name="ChatWallpaperPreviewActivity__viewing_your_gallery_requires_the_storage_permission">તમારી ગેલેરી જોવા માટે સ્ટોરેજ પરવાનગીની જરૂરી છે.</string>

    <!-- WallpaperImageSelectionActivity -->

    <!-- WallpaperCropActivity -->
    <string name="WallpaperCropActivity__pinch_to_zoom_drag_to_adjust">ઝૂમ કરવા માટે પિંચ કરો, એડજસ્ટ કરવા માટે ખેંચો.</string>
    <string name="WallpaperCropActivity__set_wallpaper_for_all_chats">બધી ચેટ માટે વૉલપેપર સેટ કરો.</string>
    <string name="WallpaperCropActivity__set_wallpaper_for_s">%1$s માટે વૉલપેપર સેટ કરો.</string>
    <string name="WallpaperCropActivity__error_setting_wallpaper">વોલપેપર સેટ કરવામાં ભૂલ.</string>
    <string name="WallpaperCropActivity__blur_photo">ફોટો ઝાંખો કરો</string>

    <!-- InfoCard -->
    <string name="payment_info_card_about_mobilecoin">MobileCoin વિશે</string>
    <string name="payment_info_card_mobilecoin_is_a_new_privacy_focused_digital_currency">MobileCoin એ એક નવું ગોપનીયતા કેન્દ્રિત ડિજિટલ ચલણ છે.</string>
    <string name="payment_info_card_adding_funds">ફંડ ઉમેરી રહ્યા છીએ</string>
    <string name="payment_info_card_you_can_add_funds_for_use_in">તમે તમારા વૉલેટ સરનામાં પર MobileCoin મોકલીને Molly માં ઉપયોગ માટે ફંડ ઉમેરી શકો છો.</string>
    <string name="payment_info_card_cashing_out">કેશ આઉટ કરી રહ્યા છીએ</string>
    <string name="payment_info_card_you_can_cash_out_mobilecoin">તમે MobileCoin ને સપોર્ટ કરતી એક્સચેન્જ પર ગમે ત્યારે MobileCoin ને કેશ આઉટ કરી શકો છો. ફક્ત તે એક્સચેન્જ પર તમારા એકાઉન્ટમાં ટ્રાન્સફર કરો.</string>
    <string name="payment_info_card_hide_this_card">આ કાર્ડ છુપાવું છે?</string>
    <string name="payment_info_card_hide">છુપાવો</string>
    <!-- Title of save recovery phrase card -->
    <string name="payment_info_card_save_recovery_phrase">રિકવરી ફ્રેઝ સેવ કરો</string>
    <string name="payment_info_card_your_recovery_phrase_gives_you">તમારો રિકવરી ફ્રેઝ તમને તમારા પેમેન્ટ ખાતાને રિસ્ટોર કરવાની બીજી રીત આપે છે.</string>
    <!-- Button in save recovery phrase card -->
    <string name="payment_info_card_save_your_phrase">તમારો ફ્રેઝ સેવ કરો</string>
    <string name="payment_info_card_update_your_pin">તમારો PIN અપડેટ કરો</string>
    <string name="payment_info_card_with_a_high_balance">ઉચ્ચ બેલેન્સ સાથે, તમે તમારા એકાઉન્ટમાં વધુ રક્ષણ ઉમેરવા માટે આલ્ફાન્યુમેરિક PIN માં અપડેટ કરવા માંગો છો.</string>
    <string name="payment_info_card_update_pin">PIN અપડેટ કરો</string>

  <!-- Removed by excludeNonTranslatables <string name="payment_info_card__learn_more__about_mobilecoin" translatable="false">https://support.signal.org/hc/articles/360057625692#payments_which_ones</string> -->
  <!-- Removed by excludeNonTranslatables <string name="payment_info_card__learn_more__adding_to_your_wallet" translatable="false">https://support.signal.org/hc/articles/360057625692#payments_transfer_from_exchange</string> -->
  <!-- Removed by excludeNonTranslatables <string name="payment_info_card__learn_more__cashing_out" translatable="false">https://support.signal.org/hc/articles/360057625692#payments_transfer_to_exchange</string> -->

    <!-- DeactivateWalletFragment -->
    <string name="DeactivateWalletFragment__deactivate_wallet">વોલેટને નિષ્ક્રિય કરો</string>
    <string name="DeactivateWalletFragment__your_balance">તમારું બેલેન્સ</string>
    <string name="DeactivateWalletFragment__its_recommended_that_you">એવી ભલામણ કરવામાં આવે છે કે તમે પેમેન્ટને નિષ્ક્રિય કરતા પહેલા તમારા ફંડને બીજા વૉલેટ એડ્રેસ પર સ્થાનાંતરિત કરો. જો તમે હવે તમારા ફંડને સ્થાનાંતરિત ન કરવાનું પસંદ કરો છો, તો જો તમે પેમેન્ટ્સને ફરીથી સક્રિય કરો છો તો તે Molly સાથે જોડાયેલા તમારા વૉલેટમાં રહેશે.</string>
    <string name="DeactivateWalletFragment__transfer_remaining_balance">બાકીનું બેલેન્સ સ્થાનાંતરિત કરો</string>
    <string name="DeactivateWalletFragment__deactivate_without_transferring">સ્થાનાંતરિત કર્યા વિના નિષ્ક્રિય કરો</string>
    <string name="DeactivateWalletFragment__deactivate">નિષ્ક્રિય કરો</string>
    <string name="DeactivateWalletFragment__deactivate_without_transferring_question">સ્થાનાંતરિત કર્યા વિના નિષ્ક્રિય કરવું છે?</string>
    <string name="DeactivateWalletFragment__your_balance_will_remain">જો તમે પેમેન્ટને ફરીથી સક્રિય કરવાનું પસંદ કરો છો તો તમારું બેલેન્સ Molly સાથે જોડાયેલા તમારા વૉલેટમાં રહેશે.</string>
    <string name="DeactivateWalletFragment__error_deactivating_wallet">વોલેટ નિષ્ક્રિય કરવામાં ભૂલ.</string>
  <!-- Removed by excludeNonTranslatables <string name="DeactivateWalletFragment__learn_more__we_recommend_transferring_your_funds" translatable="false">https://support.signal.org/hc/articles/360057625692#payments_deactivate</string> -->

    <!-- PaymentsRecoveryStartFragment -->
    <string name="PaymentsRecoveryStartFragment__recovery_phrase">રિકવરી ફ્રેઝ</string>
    <string name="PaymentsRecoveryStartFragment__view_recovery_phrase">રિકવરી ફ્રેઝ જુઓ</string>
    <!-- Title in save recovery phrase screen -->
    <string name="PaymentsRecoveryStartFragment__save_recovery_phrase">રિકવરી ફ્રેઝ સેવ કરો</string>
    <string name="PaymentsRecoveryStartFragment__enter_recovery_phrase">રિકવરી ફ્રેઝ દાખલ કરો</string>
    <plurals name="PaymentsRecoveryStartFragment__your_balance_will_automatically_restore">
        <item quantity="one">જો તમે તમારા Signal પિનની પુષ્ટિ કરો છો તો તમે Signalને ફરીથી ઇન્સ્ટોલ કરો ત્યારે તમારું બેલેન્સ આપોઆપ રિસ્ટોર થશે. તમે રિકવરી ફ્રેઝનો ઉપયોગ કરીને પણ તમારું બેલેન્સ રિસ્ટોર કરી શકો છો, જે તમારા માટે અનન્ય %1$d શબ્દોનો ફ્રેઝ છે. તેને લખીને સલામત સ્થળે સંગ્રહ કરો.</item>
        <item quantity="other">જો તમે તમારા Signal પિનની પુષ્ટિ કરો છો તો તમે Signal ને ફરીથી ઇન્સ્ટોલ કરો ત્યારે તમારું બેલેન્સ આપોઆપ રિસ્ટોર થશે. તમે રિકવરી ફ્રેઝનો ઉપયોગ કરીને તમારું બેલેન્સ પણ રિસ્ટોર કરી શકો છો, જે તમારા માટે અનન્ય %1$d શબ્દોનો ફ્રેઝ છે. તેને લખીને સલામત સ્થળે સંગ્રહ કરો.</item>
    </plurals>
    <!-- Description in save recovery phrase screen which shows up when user has non zero balance -->
    <string name="PaymentsRecoveryStartFragment__got_balance">તમને બેલેન્સ મળ્યું છે! સમય છે તમારા રિકવરી ફ્રેઝને સેવ કરવાનો — જે એક 24-શબ્દની કી છે અને તેનો ઉપયોગ તમે તમારું બેલેન્સ પુનઃસ્થાપિત કરવા માટે કરી શકો છો.</string>
    <!-- Description in save recovery phrase screen which shows up when user navigates from info card -->
    <string name="PaymentsRecoveryStartFragment__time_to_save">સમય છે તમારા રિકવરી ફ્રેઝને સેવ કરવાનો — જે એક 24-શબ્દની કી છે અને તેનો ઉપયોગ તમે તમારું બેલેન્સ પુનઃસ્થાપિત કરવા માટે કરી શકો છો. વધુ જાણો</string>
    <string name="PaymentsRecoveryStartFragment__your_recovery_phrase_is_a">તમારો રિકવરી ફ્રેઝ તમારા માટે અનન્ય %1$d શબ્દોનો ફ્રેઝ છે. તમારા પેમેન્ટ એકાઉન્ટને રિસ્ટોર કરવા માટે તેનો ઉપયોગ કરો.</string>
    <string name="PaymentsRecoveryStartFragment__start">શરૂ કરો</string>
    <string name="PaymentsRecoveryStartFragment__enter_manually">મેન્યુઅલી દાખલ કરો</string>
    <string name="PaymentsRecoveryStartFragment__paste_from_clipboard">ક્લિપબોર્ડમાંથી પેસ્ટ કરો</string>
    <!-- Alert dialog title which asks before going back if user wants to save recovery phrase -->
    <string name="PaymentsRecoveryStartFragment__continue_without_saving">સેવ કર્યા વિના ચાલુ રાખવું છે?</string>
    <!-- Alert dialog description to let user know why recovery phrase needs to be saved -->
    <string name="PaymentsRecoveryStartFragment__your_recovery_phrase">તમારો રિકવરી ફ્રેઝ તમને સૌથી ખરાબ પરિસ્થિતિમાં તમારું બેલેન્સ પુનઃસ્થાપિત કરવા દે છે. અમે ભારપૂર્વક ભલામણ કરીએ છીએ કે તમે તેને સેવ કરો.</string>
    <!-- Alert dialog option to skip recovery phrase -->
    <string name="PaymentsRecoveryStartFragment__skip_recovery_phrase">રિકવરી ફ્રેઝને અવગણો</string>
    <!-- Alert dialog option to cancel dialog-->
    <string name="PaymentsRecoveryStartFragment__cancel">રદ કરો</string>

    <!-- PaymentsRecoveryPasteFragment -->
    <string name="PaymentsRecoveryPasteFragment__paste_recovery_phrase">રિકવરી ફ્રેઝને પેસ્ટ કરો</string>
    <string name="PaymentsRecoveryPasteFragment__recovery_phrase">રિકવરી ફ્રેઝ</string>
    <string name="PaymentsRecoveryPasteFragment__next">આગળ</string>
    <string name="PaymentsRecoveryPasteFragment__invalid_recovery_phrase">અમાન્ય રિકવરી ફ્રેઝ</string>
    <string name="PaymentsRecoveryPasteFragment__make_sure">ખાતરી કરો કે તમે %1$d શબ્દો દાખલ કર્યા છે અને ફરી પ્રયાસ કરો.</string>

  <!-- Removed by excludeNonTranslatables <string name="PaymentsRecoveryStartFragment__learn_more__view" translatable="false">https://support.signal.org/hc/articles/360057625692#payments_wallet_view_passphrase</string> -->
  <!-- Removed by excludeNonTranslatables <string name="PaymentsRecoveryStartFragment__learn_more__restore" translatable="false">https://support.signal.org/hc/articles/360057625692#payments_wallet_restore_passphrase</string> -->

    <!-- PaymentsRecoveryPhraseFragment -->
    <string name="PaymentsRecoveryPhraseFragment__next">આગળ</string>
    <string name="PaymentsRecoveryPhraseFragment__edit">ફેરફાર કરો</string>
    <string name="PaymentsRecoveryPhraseFragment__your_recovery_phrase">તમારો રિકવરી ફ્રેઝ</string>
    <string name="PaymentsRecoveryPhraseFragment__write_down_the_following_d_words">નીચેના %1$d શબ્દો ક્રમમાં લખો. તમારા લિસ્ટને સુરક્ષિત જગ્યાએ સંગ્રહિત કરો.</string>
    <string name="PaymentsRecoveryPhraseFragment__make_sure_youve_entered">ખાતરી કરો કે તમે તમારો ફ્રેઝ યોગ્ય રીતે દાખલ કર્યો છે.</string>
    <string name="PaymentsRecoveryPhraseFragment__do_not_screenshot_or_send_by_email">સ્ક્રીનશોટ અથવા ઇમેઇલ દ્વારા મોકલશો નહીં.</string>
    <string name="PaymentsRecoveryPhraseFragment__payments_account_restored">પેમેન્ટ એકાઉન્ટને રિસ્ટોર કરેલ છે.</string>
    <string name="PaymentsRecoveryPhraseFragment__invalid_recovery_phrase">અમાન્ય રિકવરી ફ્રેઝ</string>
    <string name="PaymentsRecoveryPhraseFragment__make_sure_youve_entered_your_phrase_correctly_and_try_again">ખાતરી કરો કે તમે તમારો ફ્રેઝ યોગ્ય રીતે દાખલ કર્યો છે અને ફરીથી પ્રયાસ કરો.</string>
    <string name="PaymentsRecoveryPhraseFragment__copy_to_clipboard">ક્લિપબોર્ડમાં કૉપિ કરવું છે?</string>
    <string name="PaymentsRecoveryPhraseFragment__if_you_choose_to_store">જો તમે તમારા રિકવરી ફ્રેઝને ડિજિટલ રીતે સંગ્રહિત કરવાનું પસંદ કરો છો, તો ખાતરી કરો કે તે તમને વિશ્વાસ છે તે ક્યાંક સુરક્ષિત રીતે સંગ્રહિત છે.</string>
    <string name="PaymentsRecoveryPhraseFragment__copy">કૉપિ</string>

    <!-- PaymentsRecoveryPhraseConfirmFragment -->
    <string name="PaymentRecoveryPhraseConfirmFragment__confirm_recovery_phrase">રિકવરી ફ્રેઝની પુષ્ટિ કરો</string>
    <string name="PaymentRecoveryPhraseConfirmFragment__enter_the_following_words">તમારા રિકવરી ફ્રેઝમાંથી શબ્દો દાખલ કરો.</string>
    <string name="PaymentRecoveryPhraseConfirmFragment__word_d">શબ્દ %1$d</string>
    <string name="PaymentRecoveryPhraseConfirmFragment__see_phrase_again">ફ્રેઝને ફરીથી જુઓ</string>
    <string name="PaymentRecoveryPhraseConfirmFragment__done">થઈ ગયું</string>
    <string name="PaymentRecoveryPhraseConfirmFragment__recovery_phrase_confirmed">રિકવરી ફ્રેઝની પુષ્ટિ કરેલ છે</string>

    <!-- PaymentsRecoveryEntryFragment -->
    <string name="PaymentsRecoveryEntryFragment__enter_recovery_phrase">રિકવરી ફ્રેઝ દાખલ કરો</string>
    <string name="PaymentsRecoveryEntryFragment__enter_word_d">શબ્દ %1$d દાખલ કરો</string>
    <string name="PaymentsRecoveryEntryFragment__word_d">શબ્દ %1$d</string>
    <string name="PaymentsRecoveryEntryFragment__next">આગળ</string>
    <string name="PaymentsRecoveryEntryFragment__invalid_word">અમાન્ય શબ્દ</string>

    <!-- ClearClipboardAlarmReceiver -->

    <!-- PaymentNotificationsView -->
    <string name="PaymentNotificationsView__view">વ્યૂ</string>

    <!-- UnreadPayments -->
    <string name="UnreadPayments__s_sent_you_s">%1$s એ તમને %2$s મોકલ્યું</string>
    <string name="UnreadPayments__d_new_payment_notifications">%1$d નવી પેમેન્ટ સૂચનાઓ</string>

    <!-- CanNotSendPaymentDialog -->
    <string name="CanNotSendPaymentDialog__cant_send_payment">પેમેન્ટ મોકલી શકાતું નથી</string>
    <string name="CanNotSendPaymentDialog__to_send_a_payment_to_this_user">આ ઉપયોગકર્તાને પેમેન્ટ મોકલવા માટે તેઓએ તમારી પાસેથી મેસેજ વિનંતી સ્વીકારવાની જરૂર છે. તેમને મેસેજ વિનંતી બનાવવા માટે મેસેજ મોકલો.</string>
    <string name="CanNotSendPaymentDialog__send_a_message">મેસેજ મોકલો</string>

    <!-- GroupsInCommonMessageRequest -->
    <string name="GroupsInCommonMessageRequest__you_have_no_groups_in_common_with_this_person">તમારી પાસે આ વ્યક્તિ સાથે કોઈ ગ્રુપ નથી. અનિચ્છનીય મેસેજ ટાળવા માટે સ્વીકારતા પહેલા વિનંતીઓની કાળજીપૂર્વક સમીક્ષા કરો.</string>
    <string name="GroupsInCommonMessageRequest__none_of_your_contacts_or_people_you_chat_with_are_in_this_group">આ ગ્રુપમાં તમે જેમની સાથે સાથે ચેટ કરો છો તે કોઈ સભ્યો નથી. અનિચ્છનીય મેસેજથી બચવા માટે સ્વીકારતા કરતા પહેલાં વિનંતીઓની કાળજીપૂર્વક સમીક્ષા કરો.</string>
    <string name="GroupsInCommonMessageRequest__about_message_requests">મેસેજ વિનંતીઓ વિશે</string>
    <string name="GroupsInCommonMessageRequest__okay">બરાબર</string>
  <!-- Removed by excludeNonTranslatables <string name="GroupsInCommonMessageRequest__support_article" translatable="false">https://support.signal.org/hc/articles/360007459591</string> -->
    <string name="ChatColorSelectionFragment__heres_a_preview_of_the_chat_color">અહીં ચેટ રંગનું પ્રિવ્યુ છે.</string>
    <string name="ChatColorSelectionFragment__the_color_is_visible_to_only_you">કલર ફક્ત તમને જ દેખાય છે.</string>

    <!-- GroupDescriptionDialog -->
    <string name="GroupDescriptionDialog__group_description">ગ્રુપ ડિસ્ક્રિપ્શન</string>

    <!-- QualitySelectorBottomSheetDialog -->
    <string name="QualitySelectorBottomSheetDialog__standard">સ્ટાન્ડર્ડ</string>
    <string name="QualitySelectorBottomSheetDialog__faster_less_data">ઝડપી, ઓછો ડેટા</string>
    <string name="QualitySelectorBottomSheetDialog__high">ઉચ્ચ</string>
    <string name="QualitySelectorBottomSheetDialog__slower_more_data">ધીમો, વધુ ડેટા</string>
    <string name="QualitySelectorBottomSheetDialog__photo_quality">ફોટો ગુણવત્તા</string>

    <!-- AppSettingsFragment -->
    <string name="AppSettingsFragment__invite_your_friends">તમારા મિત્રોને આમંત્રણ આપો</string>
    <string name="AppSettingsFragment__copied_subscriber_id_to_clipboard">સબ્સ્ક્રાઇબરનું ID ક્લિપબોર્ડ પર કોપી કર્યું</string>

    <!-- AccountSettingsFragment -->
    <string name="AccountSettingsFragment__account">એકાઉન્ટ</string>
    <string name="AccountSettingsFragment__youll_be_asked_less_frequently">સમય જતાં તમને ઓછી વાર પૂછવામાં આવશે</string>
    <string name="AccountSettingsFragment__require_your_signal_pin">Signal સાથે તમારો ફોન નંબર ફરીથી રજીસ્ટર કરવા માટે તમારા Signal PIN ની આવશ્યકતા છે.</string>
    <string name="AccountSettingsFragment__change_phone_number">ફોન નંબર બદલો</string>

    <!-- ChangeNumberFragment -->
    <string name="ChangeNumberFragment__use_this_to_change_your_current_phone_number_to_a_new_phone_number">આનો ઉપયોગ તમારા વર્તમાન ફોન નંબરને નવા ફોન નંબર સાથે બદલવા માટે કરો. આ ફેરફારને તમે પૂર્વવત નહીં કરી શકો.\n\nચાલુ રાખતા પહેલાં, ખાતરી કરો કે તમારા નવા નંબરમાં SMS અથવા કૉલ આવી શકે છે.</string>
    <string name="ChangeNumberFragment__continue">ચાલુ રાખો</string>
    <!-- Message shown on dialog after your number has been changed successfully. -->
    <string name="ChangeNumber__your_phone_number_has_changed_to_s">તમારો ફોન નંબર બદલાઈને %1$s થઈ ગયો છે</string>
    <!-- Confirmation button to dismiss number changed dialog -->
    <string name="ChangeNumber__okay">બરાબર</string>

    <!-- ChangeNumberEnterPhoneNumberFragment -->
    <string name="ChangeNumberEnterPhoneNumberFragment__change_number">નંબર બદલો</string>
    <string name="ChangeNumberEnterPhoneNumberFragment__your_old_number">તમારો જૂનો નંબર</string>
    <string name="ChangeNumberEnterPhoneNumberFragment__old_phone_number">જૂનો ફોન નંબર</string>
    <string name="ChangeNumberEnterPhoneNumberFragment__your_new_number">તમારો નવો નંબર</string>
    <string name="ChangeNumberEnterPhoneNumberFragment__new_phone_number">નવો ફોન નંબર</string>
    <string name="ChangeNumberEnterPhoneNumberFragment__the_phone_number_you_entered_doesnt_match_your_accounts">તમે દાખલ કરેલો ફોન નંબર તમારા એકાઉન્ટ સાથે મેળ ખાતો નથી.</string>
    <string name="ChangeNumberEnterPhoneNumberFragment__you_must_specify_your_old_number_country_code">તમારે તમારો દેશનો કોડ દર્શાવવો આવશ્યક છે</string>
    <string name="ChangeNumberEnterPhoneNumberFragment__you_must_specify_your_old_phone_number">તમારે તમારો જૂનો ફોન નંબર દર્શાવવો આવશ્યક છે</string>
    <string name="ChangeNumberEnterPhoneNumberFragment__you_must_specify_your_new_number_country_code">તમારે તમારા નવા નંબરના દેશનો કોડ દર્શાવવો આવશ્યક છે</string>
    <string name="ChangeNumberEnterPhoneNumberFragment__you_must_specify_your_new_phone_number">તમારે તમારો નવો ફોન નંબર દર્શાવવો આવશ્યક છે</string>

    <!-- ChangeNumberVerifyFragment -->
    <string name="ChangeNumberVerifyFragment__change_number">નંબર બદલો</string>
    <string name="ChangeNumberVerifyFragment__verifying_s">%1$sને ચકાસી રહ્યા છીએ</string>
    <string name="ChangeNumberVerifyFragment__captcha_required">કેપ્ચા આવશ્યક છે</string>

    <!-- ChangeNumberConfirmFragment -->
    <string name="ChangeNumberConfirmFragment__change_number">નંબર બદલો</string>
    <string name="ChangeNumberConfirmFragment__you_are_about_to_change_your_phone_number_from_s_to_s">તમે તમારા ફોન નંબરને %1$sમાંથી બદલીને %2$s કરી રહ્યા છો.\n\nઆગળ વધતાં પહેલાં, કૃપા કરીને ચકાસો કે નીચેનો નંબર સાચો છે.</string>
    <string name="ChangeNumberConfirmFragment__edit_number">નંબરમાં ફેરફાર કરો</string>

    <!-- ChangeNumberRegistrationLockFragment -->
    <string name="ChangeNumberRegistrationLockFragment__signal_change_number_need_help_with_pin_for_android_v2_pin">Signal નંબર બદલવો - Android માટે પિન (v2 PIN) બાબતે મદદની જરૂર છે</string>

    <!-- ChangeNumberPinDiffersFragment -->
    <string name="ChangeNumberPinDiffersFragment__pins_do_not_match">PIN મેળ ખાતા નથી</string>
    <string name="ChangeNumberPinDiffersFragment__the_pin_associated_with_your_new_number_is_different_from_the_pin_associated_with_your_old_one">તમારા નવા નંબર સાથે સંકળાયેલ પિન તમારા જૂના પિન સાથે સંકળાયેલ પિનથી અલગ છે. તમે તમારો જૂનો પિન રાખવા માંગો છો કે તેને અપડેટ કરવો છે?</string>
    <string name="ChangeNumberPinDiffersFragment__keep_old_pin">જૂનો પિન રાખો</string>
    <string name="ChangeNumberPinDiffersFragment__update_pin">PIN અપડેટ કરો</string>
    <string name="ChangeNumberPinDiffersFragment__keep_old_pin_question">જૂનો પિન રાખવો છે?</string>

    <!-- ChangeNumberLockActivity -->
    <!-- Info message shown to user if something crashed the app during the change number attempt and we were unable to confirm the change so we force them into this screen to check before letting them use the app -->
    <string name="ChangeNumberLockActivity__it_looks_like_you_tried_to_change_your_number_but_we_were_unable_to_determine_if_it_was_successful_rechecking_now">એવું લાગે છે કે તમે તમારો નંબર બદલવાનો પ્રયાસ કર્યો હતો પણ અમે તે નક્કી ન કરી શક્યા કે તે સફળ રહ્યું કે કેમ.\n\nહવે ચકાસીએ છીએ…</string>
    <!-- Dialog title shown if we were able to confirm your change number status (meaning we now know what the server thinks our number is) after a crash during the regular flow -->
    <string name="ChangeNumberLockActivity__change_status_confirmed">ફેરફારની સ્થિતિની પુષ્ટિ થઈ ગઈ</string>
    <!-- Dialog message shown if we were able to confirm your change number status (meaning we now know what the server thinks our number is) after a crash during the regular flow -->
    <string name="ChangeNumberLockActivity__your_number_has_been_confirmed_as_s">તમારો નંબર %1$s હોવાની પુષ્ટિ થઈ ગઈ. જો આ તમારો નવો નંબર ન હોય, તો કૃપા કરીને નંબર બદલવાની પ્રક્રિયા ફરી શરૂ કરો.</string>
    <!-- Dialog title shown if we were not able to confirm your phone number with the server and thus cannot let leave the change flow yet after a crash during the regular flow -->
    <string name="ChangeNumberLockActivity__change_status_unconfirmed">ફેરફારની સ્થિતિની પુષ્ટિ નથી થઈ</string>
    <!-- Dialog message shown when we can\'t verify the phone number on the server, only shown if there was a network error communicating with the server after a crash during the regular flow -->
    <string name="ChangeNumberLockActivity__we_could_not_determine_the_status_of_your_change_number_request">અમે તમારા નંબર બદલવાની વિનંતીની સ્થિતિ નક્કી ન કરી શક્યા.\n\n(ત્રુટિ: %1$s)</string>
    <!-- Dialog button to retry confirming the number on the server -->
    <string name="ChangeNumberLockActivity__retry">ફરી પ્રયાસ કરો</string>
    <!-- Dialog button shown to leave the app when in the unconfirmed change status after a crash in the regular flow -->
    <string name="ChangeNumberLockActivity__leave">છોડો</string>
    <string name="ChangeNumberLockActivity__submit_debug_log">ડિબગ લૉગ સબમિટ કરો</string>

    <!-- ChatsSettingsFragment -->
    <string name="ChatsSettingsFragment__keyboard">કીબોર્ડ</string>
    <string name="ChatsSettingsFragment__enter_key_sends">કી મોકલો દાખલ કરો</string>

    <!--SmsSettingsFragment -->
    <string name="SmsSettingsFragment__use_as_default_sms_app">ડિફોલ્ટ SMS એપ્લિકેશન તરીકે ઉપયોગ કરો</string>
    <!-- Preference title to export sms -->
    <string name="SmsSettingsFragment__export_sms_messages">SMS મેસેજ એક્સપોર્ટ કરો</string>
    <!-- Preference title to re-export sms -->
    <string name="SmsSettingsFragment__export_sms_messages_again">SMS મેસેજ ફરીથી એક્સપોર્ટ કરો</string>
    <!-- Preference title to delete sms -->
    <string name="SmsSettingsFragment__remove_sms_messages">SMS મેસેજ દૂર કરો</string>
    <!-- Snackbar text to confirm deletion -->
    <string name="SmsSettingsFragment__removing_sms_messages_from_signal">Signalમાંથી SMS મેસેજ દૂર કરીએ છીએ…</string>
    <!-- Snackbar text to indicate can delete later -->
    <string name="SmsSettingsFragment__you_can_remove_sms_messages_from_signal_in_settings">તમે કોઈપણ સમયે સેટિંગ્સમાં Signalમાંથી SMS મેસેજ દૂર કરી શકો છો.</string>
    <!-- Description for export sms preference -->
    <string name="SmsSettingsFragment__you_can_export_your_sms_messages_to_your_phones_sms_database">તમે તમારા SMS મેસેજને તમારા ફોનના SMS ડેટાબેઝમાં એક્સપોર્ટ કરી શકો છો</string>
    <!-- Description for re-export sms preference -->
    <string name="SmsSettingsFragment__exporting_again_can_result_in_duplicate_messages">ફરીથી એક્સપોર્ટ કરવાથી મેસેજ ડુપ્લિકેટ થઈ શકે છે.</string>
    <!-- Description for remove sms preference -->
    <string name="SmsSettingsFragment__remove_sms_messages_from_signal_to_clear_up_storage_space">સ્ટોરેજ સ્પેસ ખાલી કરવા Signalમાંથી SMS મેસેજ દૂર કરો.</string>
    <!-- Information message shown at the top of sms settings to indicate it is being removed soon. -->
    <string name="SmsSettingsFragment__sms_support_will_be_removed_soon_to_focus_on_encrypted_messaging">એન્ક્રિપ્ટ કરેલ મેસેજિંગ પર ધ્યાન આપવા માટે SMS માટેનું સમર્થન ટૂંક સમયમાં જ દૂર કરવામાં આવશે.</string>

    <!-- NotificationsSettingsFragment -->
    <string name="NotificationsSettingsFragment__messages">મેસેજ</string>
    <string name="NotificationsSettingsFragment__calls">કૉલ્સ</string>
    <string name="NotificationsSettingsFragment__notify_when">સૂચિત કરો ક્યારે…</string>
    <string name="NotificationsSettingsFragment__contact_joins_signal">સંપર્ક Signal સાથે જોડાય છે</string>
    <!-- Notification preference header -->
    <string name="NotificationsSettingsFragment__notification_profiles">નોટિફિકેશન પ્રોફાઇલ</string>
    <!-- Notification preference option header -->
    <string name="NotificationsSettingsFragment__profiles">પ્રોફાઈલ</string>
    <!-- Notification preference summary text -->
    <string name="NotificationsSettingsFragment__create_a_profile_to_receive_notifications_only_from_people_and_groups_you_choose">એવી પ્રોફાઇલ બનાવો જેમાં તમે નક્કી કરો તે જ લોકો અને ગ્રુપમાંથી સૂચનાઓ મેળવશો.</string>

    <!-- NotificationProfilesFragment -->
    <!-- Title for notification profiles screen that shows all existing profiles; Title with hyphenation. Translation can use soft hyphen - Unicode U+00AD -->
    <string name="NotificationProfilesFragment__notification_profiles">નોટિફિકેશન પ્રોફાઇલ</string>
    <!-- Button text to create a notification profile -->
    <string name="NotificationProfilesFragment__create_profile">પ્રોફાઇલ બનાવો</string>

    <!-- PrivacySettingsFragment -->
    <string name="PrivacySettingsFragment__blocked">બ્લૉક કરેલ</string>
    <string name="PrivacySettingsFragment__d_contacts">%1$d સંપર્કો</string>
    <string name="PrivacySettingsFragment__messaging">મેસેજ કરી રહ્યા છીએ</string>
    <string name="PrivacySettingsFragment__disappearing_messages">અદૃશ્ય થઈ રહેલા મેસેજ</string>
    <string name="PrivacySettingsFragment__app_security">એપ્લિકેશનની સુરક્ષા</string>
    <string name="PrivacySettingsFragment__block_screenshots_in_the_recents_list_and_inside_the_app">તાજેતરની સૂચિમાં અને એપ્લિકેશનની અંદર સ્ક્રીનશોટ્સ ને અવરોધિત કરો</string>
    <string name="PrivacySettingsFragment__signal_message_and_calls">Signal મેસેજ અને કૉલ્સ, હંમેશા રિલે કૉલ્સ, અને સીલ કરેલ મોકલનાર</string>
    <string name="PrivacySettingsFragment__default_timer_for_new_changes">નવી ચેટ માટે ડિફોલ્ટ ટાઈમર</string>
    <string name="PrivacySettingsFragment__set_a_default_disappearing_message_timer_for_all_new_chats_started_by_you">તમે શરૂ કરેલી બધી નવી ચેટ માટે ડિફોલ્ટ અદ્રશ્ય મેસેજ ટાઈમર સેટ કરો.</string>
    <!-- Summary for stories preference to launch into story privacy settings -->
    <string name="PrivacySettingsFragment__payment_lock_require_lock">ફંડ ટ્રાન્સફર કરવા માટે Android સ્ક્રીન લૉક અથવા ફિંગરપ્રિન્ટ આવશ્યક</string>
    <!-- Alert dialog title when payment lock cannot be enabled -->
    <string name="PrivacySettingsFragment__cant_enable_title">પેમેન્ટ લૉક ચાલુ ન કરી શક્યા</string>
    <!-- Alert dialog description to setup screen lock or fingerprint in phone settings -->
    <string name="PrivacySettingsFragment__cant_enable_description">પેમેન્ટ લૉકનો ઉપયોગ કરવા માટે, તમારે પહેલા તમારા ફોનના સેટિંગમાં સ્ક્રીન લૉક અથવા ફિંગરપ્રિન્ટ આઇડી ચાલુ કરો.</string>
    <!-- Shown in a toast when we can\'t navigate to the user\'s system fingerprint settings -->
    <string name="PrivacySettingsFragment__failed_to_navigate_to_system_settings">સિસ્ટમ સેટિંગ પર નેવિગેટ કરવામાં નિષ્ફળ</string>
    <!-- Alert dialog button to go to phone settings -->
    <!-- Alert dialog button to cancel the dialog -->

    <!-- AdvancedPrivacySettingsFragment -->
  <!-- Removed by excludeNonTranslatables <string name="AdvancedPrivacySettingsFragment__sealed_sender_link" translatable="false">https://signal.org/blog/sealed-sender</string> -->
    <string name="AdvancedPrivacySettingsFragment__show_status_icon">સ્ટેટસ આઇકૉન બતાવો</string>
    <string name="AdvancedPrivacySettingsFragment__show_an_icon">મેસેજની વિગતોમાં એક ચિહ્ન બતાવો જ્યારે તેઓ સીલ કરેલા પ્રેષકનો ઉપયોગ કરીને વિતરિત કરવામાં આવે.</string>

    <!-- ExpireTimerSettingsFragment -->
    <string name="ExpireTimerSettingsFragment__when_enabled_new_messages_sent_and_received_in_new_chats_started_by_you_will_disappear_after_they_have_been_seen">જ્યારે સક્ષમ કરવામાં આવે ત્યારે, તમારા દ્વારા શરૂ કરવામાં આવેલી નવી ચેટમાં મોકલવામાં આવેલા અને પ્રાપ્ત થયેલા નવા મેસેજ જોયા પછી અદૃશ્ય થઈ જશે.</string>
    <string name="ExpireTimerSettingsFragment__when_enabled_new_messages_sent_and_received_in_this_chat_will_disappear_after_they_have_been_seen">જ્યારે સક્ષમ કરવામાં આવે છે, ત્યારે આ ચેટમાં મોકલવામાં આવેલા અને પ્રાપ્ત થયેલા નવા મેસેજ જોવાઈ ગયા પછી અદૃશ્ય થઈ જશે.</string>
    <string name="ExpireTimerSettingsFragment__off">બંધ</string>
    <string name="ExpireTimerSettingsFragment__4_weeks">4 અઠવાડિયા</string>
    <string name="ExpireTimerSettingsFragment__1_week">1 અઠવાડિયું</string>
    <string name="ExpireTimerSettingsFragment__1_day">1 દિવસ</string>
    <string name="ExpireTimerSettingsFragment__8_hours">8 કલાક</string>
    <string name="ExpireTimerSettingsFragment__1_hour">1 કલાક</string>
    <string name="ExpireTimerSettingsFragment__5_minutes">5 મિનિટ</string>
    <string name="ExpireTimerSettingsFragment__30_seconds">30 સેકન્ડ</string>
    <string name="ExpireTimerSettingsFragment__custom_time">કસ્ટમ સમય</string>
    <string name="ExpireTimerSettingsFragment__set">સેટ</string>
    <string name="ExpireTimerSettingsFragment__save">સેવ કરો</string>

    <string name="CustomExpireTimerSelectorView__seconds">સેકંડ્સ</string>
    <string name="CustomExpireTimerSelectorView__minutes">મિનિટ્સ</string>
    <string name="CustomExpireTimerSelectorView__hours">કલાકો</string>
    <string name="CustomExpireTimerSelectorView__days">દિવસો</string>
    <string name="CustomExpireTimerSelectorView__weeks">અઠવાડિયા</string>

    <!-- HelpSettingsFragment -->
    <string name="HelpSettingsFragment__support_center">સપોર્ટ સેન્ટર</string>
    <string name="HelpSettingsFragment__contact_us">અમારો સંપર્ક કરો</string>
    <string name="HelpSettingsFragment__version">વર્ઝન</string>
    <string name="HelpSettingsFragment__debug_log">ડીબગ લૉગ</string>
    <string name="HelpSettingsFragment__terms_amp_privacy_policy">શરતો &amp; ગોપનીયતા નીતિ</string>
    <string name="HelpFragment__copyright_signal_messenger">કોપીરાઇટ Molly મેસેન્જર</string>
    <string name="HelpFragment__licenced_under_the_gplv3">GPLv3 હેઠળ લાયસન્સ</string>

    <!-- DataAndStorageSettingsFragment -->
    <string name="DataAndStorageSettingsFragment__media_quality">મીડિયા ગુણવત્તા</string>
    <string name="DataAndStorageSettingsFragment__sent_media_quality">મોકલેલ મીડિયાની ગુણવત્તા</string>
    <string name="DataAndStorageSettingsFragment__sending_high_quality_media_will_use_more_data">ઉચ્ચ ગુણવત્તાના મીડિયા મોકલવાથી વધુ ડેટા વાપરશે.</string>
    <string name="DataAndStorageSettingsFragment__high">ઉચ્ચ</string>
    <string name="DataAndStorageSettingsFragment__standard">સ્ટાન્ડર્ડ</string>
    <string name="DataAndStorageSettingsFragment__calls">કૉલ્સ</string>

    <!-- ChatColorSelectionFragment -->
    <string name="ChatColorSelectionFragment__auto">આપમેળે</string>
    <string name="ChatColorSelectionFragment__use_custom_colors">કસ્ટમ કલર્સનો ઉપયોગ કરો</string>
    <string name="ChatColorSelectionFragment__chat_color">ચેટ કલર</string>
    <string name="ChatColorSelectionFragment__edit">ફેરફાર કરો</string>
    <string name="ChatColorSelectionFragment__duplicate">ડુપ્લિકેટ</string>
    <string name="ChatColorSelectionFragment__delete">કાઢી નાખો</string>
    <string name="ChatColorSelectionFragment__delete_color">કલર કાઢી નાખો</string>
    <plurals name="ChatColorSelectionFragment__this_custom_color_is_used">
        <item quantity="one">આ કસ્ટમ કલરનો ઉપયોગ %1$d ચેટમાં થાય છે. શું તમે તેને બધી ચેટ માટે કાઢી નાંખવા માંગો છો?</item>
        <item quantity="other">આ કસ્ટમ કલરનો ઉપયોગ %1$d ચેટમાં થાય છે. શું તમે તેને બધી ચેટ માટે કાઢી નાંખવા માંગો છો?</item>
    </plurals>
    <string name="ChatColorSelectionFragment__delete_chat_color">ચેટ કલર ડિલીટ કરો?</string>

    <!-- CustomChatColorCreatorFragment -->
    <string name="CustomChatColorCreatorFragment__solid">સોલીડ</string>
    <string name="CustomChatColorCreatorFragment__gradient">ગ્રેડિયન્ટ</string>
    <string name="CustomChatColorCreatorFragment__hue">હ્યુ</string>
    <string name="CustomChatColorCreatorFragment__saturation">સચ્યુરેશન</string>

    <!-- CustomChatColorCreatorFragmentPage -->
    <string name="CustomChatColorCreatorFragmentPage__save">સેવ કરો</string>
    <string name="CustomChatColorCreatorFragmentPage__edit_color">રંગ સંપાદિત કરો</string>
    <plurals name="CustomChatColorCreatorFragmentPage__this_color_is_used">
        <item quantity="one">આ રંગનો ઉપયોગ %1$d ચેટમાં થાય છે. શું તમે બધી ચેટ માટે ફેરફારોને સાચવવા માંગો છો?</item>
        <item quantity="other">આ રંગનો ઉપયોગ %1$d ચેટમાં થાય છે. શું તમે બધી ચેટ માટે ફેરફારોને સેવ કરવા માંગો છો?</item>
    </plurals>

    <!-- ChatColorGradientTool -->

    <!-- Title text for prompt to donate. Shown in a popup at the bottom of the chat list. -->
    <string name="Donate2022Q2Megaphone_donate_to_signal">Signal માટે ફાળો આપો</string>
    <!-- Body text for prompt to donate. Shown in a popup at the bottom of the chat list. -->
    <string name="Donate2022Q2Megaphone_signal_is_powered_by_people_like_you">Signal તમારા જેવા લોકો દ્વારા સંચાલિત છે. માસિક દાન આપો અને બૅજ મેળવો.</string>
    <!-- Button label that brings a user to the donate screen. Shown in a popup at the bottom of the chat list. -->
    <string name="Donate2022Q2Megaphone_donate">દાન કરો</string>
    <!-- Button label that dismissed a prompt to donate. Shown in a popup at the bottom of the chat list. -->
    <string name="Donate2022Q2Megaphone_not_now">અત્યારે નહીં</string>

    <!-- EditReactionsFragment -->
    <string name="EditReactionsFragment__customize_reactions">કસ્ટમાઇઝ પ્રતિક્રિયાઓ</string>
    <string name="EditReactionsFragment__tap_to_replace_an_emoji">ઇમોજી બદલવા માટે ટેપ કરો</string>
    <string name="EditReactionsFragment__reset">ફરીથી સેટ કરો</string>
    <string name="EditReactionsFragment_save">સેવ કરો</string>
    <string name="ChatColorSelectionFragment__auto_matches_the_color_to_the_wallpaper">વૉલપેપર સાથે રંગને આપમેળે મેળ ખાતો કરે છે</string>
    <string name="CustomChatColorCreatorFragment__drag_to_change_the_direction_of_the_gradient">ગ્રેડિયન્ટની દિશા બદલવા માટે ખેંચો</string>

    <!-- AddAProfilePhotoMegaphone -->
    <string name="AddAProfilePhotoMegaphone__add_a_profile_photo">એક પ્રોફાઇલ ફોટો ઉમેરો</string>
    <string name="AddAProfilePhotoMegaphone__choose_a_look_and_color">દેખાવ અને કલર પસંદ કરો અથવા તમારા ઇનિશયલ્સ કસ્ટમાઇઝ કરો.</string>
    <string name="AddAProfilePhotoMegaphone__not_now">અત્યારે નહીં</string>
    <string name="AddAProfilePhotoMegaphone__add_photo">ફોટો ઉમેરો</string>

    <!-- BecomeASustainerMegaphone -->
    <string name="BecomeASustainerMegaphone__become_a_sustainer">સસ્ટેનર બનો</string>
    <!-- Displayed in the Become a Sustainer megaphone -->
    <string name="BecomeASustainerMegaphone__signal_is_powered_by">Signal તમારા જેવા લોકોથી સંચાલિત છે. દાન કરો અને એક બૅજ મેળવો.</string>
    <string name="BecomeASustainerMegaphone__not_now">અત્યારે નહીં</string>
    <string name="BecomeASustainerMegaphone__donate">દાન કરો</string>

    <!-- KeyboardPagerFragment -->
    <string name="KeyboardPagerFragment_emoji">ઇમોજી</string>
    <string name="KeyboardPagerFragment_open_emoji_search">ઈમોજી સર્ચ ઓપન કરો</string>
    <string name="KeyboardPagerFragment_open_sticker_search">સ્ટીકર સર્ચ ઓપન કરો</string>
    <string name="KeyboardPagerFragment_open_gif_search">gif સર્ચ ઓપન કરો</string>
    <string name="KeyboardPagerFragment_stickers">સ્ટીકરો</string>
    <string name="KeyboardPagerFragment_backspace">બેકસ્પેસ</string>
    <string name="KeyboardPagerFragment_gifs">Gifs</string>
    <string name="KeyboardPagerFragment_search_emoji">ઈમોજી શોધો</string>
    <string name="KeyboardPagerfragment_back_to_emoji">ઇમોજી પર પાછા</string>
    <string name="KeyboardPagerfragment_clear_search_entry">સર્ચ એન્ટ્રી દૂર કરો</string>
    <string name="KeyboardPagerFragment_search_giphy">GIPHY સર્ચ કરો</string>

    <!-- StickerSearchDialogFragment -->
    <string name="StickerSearchDialogFragment_search_stickers">સ્ટીકરો સર્ચ કરો</string>
    <string name="StickerSearchDialogFragment_no_results_found">કોઈ પરિણામો મળ્યાં નથી</string>
    <string name="EmojiSearchFragment__no_results_found">કોઈ પરિણામો મળ્યાં નથી</string>
    <string name="NotificationsSettingsFragment__unknown_ringtone">અજાણી રીંગટોન</string>

    <!-- ConversationSettingsFragment -->
    <!-- Dialog title displayed when non-admin tries to add a story to an audience group -->
    <string name="ConversationSettingsFragment__cant_add_to_group_story">ગ્રુપ સ્ટોરીમાં ઉમેરી શકતા નથી</string>
    <!-- Dialog message displayed when non-admin tries to add a story to an audience group -->
    <string name="ConversationSettingsFragment__only_admins_of_this_group_can_add_to_its_story">ફક્ત આ ગ્રુપના એડમિન જ આ સ્ટોરીમાં ઉમેરી શકે છે</string>
    <!-- Error toasted when no activity can handle the add contact intent -->
    <string name="ConversationSettingsFragment__contacts_app_not_found">સંપર્કોની ઍપ ન મળી</string>
    <string name="ConversationSettingsFragment__start_video_call">વિડિયો કૉલ શરૂ કરો</string>
    <string name="ConversationSettingsFragment__start_audio_call">ઓડિયો કૉલ શરૂ કરો</string>
    <!-- Button label with hyphenation. Translation can use soft hyphen - Unicode U+00AD -->
    <string name="ConversationSettingsFragment__story">સ્ટોરી</string>
    <!-- Button label with hyphenation. Translation can use soft hyphen - Unicode U+00AD -->
    <string name="ConversationSettingsFragment__message">મેસેજ</string>
    <!-- Button label with hyphenation. Translation can use soft hyphen - Unicode U+00AD -->
    <string name="ConversationSettingsFragment__video">વિડિયો</string>
    <!-- Button label with hyphenation. Translation can use soft hyphen - Unicode U+00AD -->
    <string name="ConversationSettingsFragment__audio">ઓડિયો</string>
    <!-- Button label with hyphenation. Translation can use soft hyphen - Unicode U+00AD -->
    <string name="ConversationSettingsFragment__call">કૉલ</string>
    <!-- Button label with hyphenation. Translation can use soft hyphen - Unicode U+00AD -->
    <string name="ConversationSettingsFragment__mute">મ્યુટ</string>
    <!-- Button label with hyphenation. Translation can use soft hyphen - Unicode U+00AD -->
    <string name="ConversationSettingsFragment__muted">મ્યુટ કરેલ</string>
    <!-- Button label with hyphenation. Translation can use soft hyphen - Unicode U+00AD -->
    <string name="ConversationSettingsFragment__search">શોધો</string>
    <string name="ConversationSettingsFragment__disappearing_messages">અદૃશ્ય થઈ રહેલા મેસેજ</string>
    <string name="ConversationSettingsFragment__sounds_and_notifications">સાઉન્ડ &amp; સૂચનાઓ</string>
  <!-- Removed by excludeNonTranslatables <string name="ConversationSettingsFragment__internal_details" translatable="false">Internal details</string> -->
    <string name="ConversationSettingsFragment__contact_details">સંપર્કની વિગતો</string>
    <string name="ConversationSettingsFragment__view_safety_number">સલામતી નંબર જુઓ</string>
    <string name="ConversationSettingsFragment__block">અવરોધિત કરો</string>
    <string name="ConversationSettingsFragment__block_group">ગ્રુપ બ્લૉક</string>
    <string name="ConversationSettingsFragment__unblock">અનાવરોધિત કરો</string>
    <string name="ConversationSettingsFragment__unblock_group">ગ્રૂપને અનબલોક કરો</string>
    <string name="ConversationSettingsFragment__add_to_a_group">ગ્રુપમાં ઉમેરો</string>
    <string name="ConversationSettingsFragment__see_all">બધા જુઓ</string>
    <string name="ConversationSettingsFragment__add_members">સભ્યો ઉમેરો</string>
    <string name="ConversationSettingsFragment__permissions">પરવાનગી</string>
    <string name="ConversationSettingsFragment__requests_and_invites">વિનંતીઓ &amp; આમંત્રણ</string>
    <string name="ConversationSettingsFragment__group_link">ગ્રુપ લિંક</string>
    <string name="ConversationSettingsFragment__add_as_a_contact">સંપર્કોમાં ઉમેરો</string>
    <string name="ConversationSettingsFragment__unmute">અનમ્યૂટ</string>
    <string name="ConversationSettingsFragment__conversation_muted_until_s">%1$s સુધી વાતચીત મ્યૂટ કરી</string>
    <string name="ConversationSettingsFragment__conversation_muted_forever">હમેશા માટે વાતચીત મ્યૂટ કરી</string>
    <string name="ConversationSettingsFragment__copied_phone_number_to_clipboard">ક્લિપબોર્ડ પર ફોન નંબરની નકલ કરી.</string>
    <string name="ConversationSettingsFragment__phone_number">ફોન નંબર</string>
    <string name="ConversationSettingsFragment__get_badges">Signalને સમર્થન આપીને તમારી પ્રોફાઇલ માટે બૅજ મેળવો. વધુ જાણવા માટે બૅજ પર ટૅપ કરો.</string>

    <!-- PermissionsSettingsFragment -->
    <string name="PermissionsSettingsFragment__add_members">સભ્યો ઉમેરો</string>
    <string name="PermissionsSettingsFragment__edit_group_info">ગ્રુપ માહિતી સંપાદિત કરો</string>
    <string name="PermissionsSettingsFragment__send_messages">મેસેજ મોકલો</string>
    <string name="PermissionsSettingsFragment__all_members">બધા સભ્યો</string>
    <string name="PermissionsSettingsFragment__only_admins">ફક્ત એડમિન</string>
    <string name="PermissionsSettingsFragment__who_can_add_new_members">નવા સભ્યો કોણ ઉમેરી શકે?</string>
    <string name="PermissionsSettingsFragment__who_can_edit_this_groups_info">આ ગ્રુપની માહિતીમાં કોણ ફેરફાર કરી શકે?</string>
    <string name="PermissionsSettingsFragment__who_can_send_messages">કોણ મેસેજ મોકલી શકે છે?</string>

    <!-- SoundsAndNotificationsSettingsFragment -->
    <string name="SoundsAndNotificationsSettingsFragment__mute_notifications">સૂચનાઓ મ્યૂટ કરો</string>
    <string name="SoundsAndNotificationsSettingsFragment__not_muted">મ્યૂટ નહીં</string>
    <string name="SoundsAndNotificationsSettingsFragment__mentions">ઉલ્લેખો</string>
    <string name="SoundsAndNotificationsSettingsFragment__always_notify">હંમેશાં સૂચિત કરો</string>
    <string name="SoundsAndNotificationsSettingsFragment__do_not_notify">મને સૂચિત કરશો નહીં</string>
    <string name="SoundsAndNotificationsSettingsFragment__custom_notifications">કસ્ટમ સૂચના</string>

    <!-- StickerKeyboard -->
    <string name="StickerKeyboard__recently_used">તાજેતરમાં વપરાયેલ</string>

    <!-- PlaybackSpeedToggleTextView -->
    <string name="PlaybackSpeedToggleTextView__p5x">.5x</string>
    <string name="PlaybackSpeedToggleTextView__1x">1x</string>
    <string name="PlaybackSpeedToggleTextView__1p5x">1.5x</string>
    <string name="PlaybackSpeedToggleTextView__2x">2x</string>

    <!-- PaymentRecipientSelectionFragment -->
    <string name="PaymentRecipientSelectionFragment__new_payment">નવું પેમેન્ટ</string>

    <!-- NewConversationActivity -->
    <string name="NewConversationActivity__new_message">નવો મેસેજ</string>
    <!-- Context menu item message -->
    <string name="NewConversationActivity__message">મેસેજ</string>
    <!-- Context menu item audio call -->
    <string name="NewConversationActivity__audio_call">ઓડિયો કૉલ</string>
    <!-- Context menu item video call -->
    <string name="NewConversationActivity__video_call">વિડિયો કૉલ</string>
    <!-- Context menu item remove -->
    <string name="NewConversationActivity__remove">દૂર કરો</string>
    <!-- Context menu item block -->
    <string name="NewConversationActivity__block">અવરોધિત કરો</string>
    <!-- Dialog title when removing a contact -->
    <string name="NewConversationActivity__remove_s">%1$sને દૂર કરવા છે?</string>
    <!-- Dialog message when removing a contact -->
    <string name="NewConversationActivity__you_wont_see_this_person">શોધ કરતી વખતે તમે આ વ્યક્તિને જોશો નહીં. જો તેઓ ભવિષ્યમાં તમને મેસેજ મોકલશે તો તમને એક મેસેજ વિનંતી મળશે.</string>
    <!-- Snackbar message after removing a contact -->
    <string name="NewConversationActivity__s_has_been_removed">%1$s ને દૂર કરવામાં આવ્યા છે</string>
    <!-- Snackbar message after blocking a contact -->
    <string name="NewConversationActivity__s_has_been_blocked">%1$s ને બ્લૉક કરવામાં આવ્યા છે</string>
    <!-- Dialog title when remove target contact is in system contacts -->
    <string name="NewConversationActivity__unable_to_remove_s">%1$s ને દૂર ન કરી શક્યા</string>
    <!-- Dialog message when remove target contact is in system contacts -->
    <string name="NewConversationActivity__this_person_is_saved_to_your">આ વ્યક્તિ તમારા ડિવાઇસના સંપર્કોમાં સેવ કરેલ છે. તેમને તમારા સંપર્કોમાંથી ડિલીટ કરો અને ફરી પ્રયાસ કરો.</string>
    <!-- Dialog action to view contact when they can\'t be removed otherwise -->
    <string name="NewConversationActivity__view_contact">સંપર્ક જુઓ</string>
    <!-- Error message shown when looking up a person by phone number and that phone number is not associated with a signal account -->
    <string name="NewConversationActivity__s_is_not_a_signal_user">%1$s હવે Signal વપરાશકર્તા નથી</string>

    <!-- ContactFilterView -->
    <string name="ContactFilterView__search_name_or_number">નામ અથવા નંબર સર્ચ કરો</string>

    <!-- VoiceNotePlayerView -->
    <string name="VoiceNotePlayerView__dot_s">· %1$s</string>
    <string name="VoiceNotePlayerView__stop_voice_message">વૉઈસ મેસેજ રોકો</string>
    <string name="VoiceNotePlayerView__change_voice_message_speed">વૉઈસ મેસેજની ગતિ બદલો</string>
    <string name="VoiceNotePlayerView__pause_voice_message">વૉઈસ મેસેજ થોભાવો</string>
    <string name="VoiceNotePlayerView__play_voice_message">વૉઈસ મેસેજ ચલાવો</string>
    <string name="VoiceNotePlayerView__navigate_to_voice_message">વૉઈસ મેસેજ પર જાઓ</string>


    <!-- AvatarPickerFragment -->
    <string name="AvatarPickerFragment__avatar_preview">અવતાર પ્રિવ્યૂ</string>
    <string name="AvatarPickerFragment__camera">કૅમેરા</string>
    <string name="AvatarPickerFragment__take_a_picture">ફોટો પાડો</string>
    <string name="AvatarPickerFragment__choose_a_photo">ફોટો પસંદ કરો</string>
    <string name="AvatarPickerFragment__photo">ફોટો</string>
    <string name="AvatarPickerFragment__text">ટેક્સ્ટ</string>
    <string name="AvatarPickerFragment__save">સેવ કરો</string>
    <string name="AvatarPickerFragment__clear_avatar">અવતાર દૂર કરો</string>
    <string name="AvatarPickerRepository__failed_to_save_avatar">અવતાર સેવ કરવામાં નિષ્ફળ</string>

    <!-- TextAvatarCreationFragment -->
    <string name="TextAvatarCreationFragment__preview">પ્રિવ્યૂ</string>
    <string name="TextAvatarCreationFragment__done">થઈ ગયું</string>
    <string name="TextAvatarCreationFragment__text">ટેક્સ્ટ</string>
    <string name="TextAvatarCreationFragment__color">રંગ</string>

    <!-- VectorAvatarCreationFragment -->
    <string name="VectorAvatarCreationFragment__select_a_color">કલર પસંદ કરો</string>

    <!-- ContactSelectionListItem -->
    <string name="ContactSelectionListItem__sms">SMS</string>
    <string name="ContactSelectionListItem__dot_s">· %1$s</string>

    <!-- Displayed in the toolbar when externally sharing text to multiple recipients -->
    <string name="ShareInterstitialActivity__share">શેર કરો</string>

    <!-- DSLSettingsToolbar -->
    <string name="DSLSettingsToolbar__navigate_up">નેવિગેટ અપ</string>
    <string name="MultiselectForwardFragment__forward_to">આમને ફોરવર્ડ કરો</string>
    <!-- Displayed when sharing content via the fragment -->
    <string name="MultiselectForwardFragment__share_with">આમની સાથે શેર કરો</string>
    <string name="MultiselectForwardFragment__add_a_message">મેસેજ ઉમેરો</string>
    <string name="MultiselectForwardFragment__faster_forwards">વધુ ઝડપી ફોરવર્ડ</string>
    <!-- Displayed when user selects a video that will be clipped before sharing to a story -->
    <string name="MultiselectForwardFragment__videos_will_be_trimmed">વિડીયો 30 સેકન્ડની ક્લિપમાં કાપવામાં આવશે અને એકથી વધુ સ્ટોરી તરીકે મોકલવામાં આવશે.</string>
    <!-- Displayed when user selects a video that cannot be sent as a story -->
    <string name="MultiselectForwardFragment__videos_sent_to_stories_cant">સ્ટોરી તરીકે મોકલવામાં આવતા વિડીયો 30 સેકન્ડથી વધુ લાંબા ન હોઈ શકે.</string>
    <string name="MultiselectForwardFragment__forwarded_messages_are_now">ફોરવર્ડ કરેલા મેસેજ હવે તાત્કાલિક મોકલવામાં આવે છે.</string>
    <plurals name="MultiselectForwardFragment_send_d_messages">
        <item quantity="one">%1$d મેસેજ મોકલો</item>
        <item quantity="other">%1$d મેસેજ મોકલો</item>
    </plurals>
    <plurals name="MultiselectForwardFragment_messages_sent">
        <item quantity="one">મેસેજ મોકલ્યો</item>
        <item quantity="other">મેસેજ મોકલ્યા</item>
    </plurals>
    <plurals name="MultiselectForwardFragment_messages_failed_to_send">
        <item quantity="one">મેસેજ મોકલવાનું નિષ્ફળ</item>
        <item quantity="other">મેસેજ મોકલવાનું નિષ્ફળ</item>
    </plurals>
    <plurals name="MultiselectForwardFragment__couldnt_forward_messages">
        <item quantity="one">મેસેજ ફોરવર્ડ ન કરી શક્યા કારણ કે તે હવે ઉપલબ્ધ નથી.</item>
        <item quantity="other">મેસેજ ફોરવર્ડ ન કરી શક્યા કારણ કે તેઓ હવે ઉપલબ્ધ નથી.</item>
    </plurals>
    <!-- Error message shown when attempting to select a group to forward/share but it\'s announcement only and you are not an admin -->
    <string name="MultiselectForwardFragment__only_admins_can_send_messages_to_this_group">આ ગ્રુપને ફક્ત એડમિન જ મેસેજ મોકલી શકે છે.</string>
    <string name="MultiselectForwardFragment__limit_reached">મર્યાદા સુધી પહોંચી ગયા</string>

    <!-- Media V2 -->
    <!-- Dialog message when sending a story via an add to group story button -->
    <string name="MediaReviewFragment__add_to_the_group_story">ગ્રુપ સ્ટોરી \"%1$s\"માં ઉમેરો</string>
    <!-- Positive dialog action when sending a story via an add to group story button -->
    <string name="MediaReviewFragment__add_to_story">સ્ટોરીમાં ઉમેરો</string>
    <string name="MediaReviewFragment__add_a_message">મેસેજ ઉમેરો</string>
    <string name="MediaReviewFragment__add_a_reply">જવાબ ઉમેરો</string>
    <string name="MediaReviewFragment__send_to">આમને મોકલો</string>
    <string name="MediaReviewFragment__view_once_message">એક વખત જોવાનો મેસેજ</string>
    <string name="MediaReviewFragment__one_or_more_items_were_too_large">એક અથવા વધુ વસ્તુઓ બહુ મોટી હતી</string>
    <string name="MediaReviewFragment__one_or_more_items_were_invalid">એક અથવા વધુ વસ્તુઓ અમાન્ય હતી</string>
    <string name="MediaReviewFragment__too_many_items_selected">બહુ બધી વસ્તુઓ પસંદ કરી</string>

    <string name="ImageEditorHud__cancel">રદ કરો</string>
    <string name="ImageEditorHud__draw">દોરો</string>
    <string name="ImageEditorHud__write_text">લખાણ લખો</string>
    <string name="ImageEditorHud__add_a_sticker">સ્ટિકર ઉમેરો</string>
    <string name="ImageEditorHud__blur">ઝાંખું કરો</string>
    <string name="ImageEditorHud__done_editing">સંપાદન પૂર્ણ</string>
    <string name="ImageEditorHud__clear_all">બધું સાફ કરો</string>
    <string name="ImageEditorHud__undo">પૂર્વવત્ કરો</string>
    <string name="ImageEditorHud__toggle_between_marker_and_highlighter">માર્કર અને હાઇલાઇટર વચ્ચે બદલો</string>
    <string name="ImageEditorHud__toggle_between_text_styles">ટેક્સ્ટ સ્ટાઇલ વચ્ચે બદલો</string>

    <string name="MediaCountIndicatorButton__send">મોકલો</string>

    <string name="MediaReviewSelectedItem__tap_to_remove">દૂર કરવા ટૅપ કરો</string>
    <string name="MediaReviewSelectedItem__tap_to_select">પસંદ કરવા માટે ટેપ કરો</string>

    <string name="MediaReviewImagePageFragment__discard">જવા દો</string>
    <string name="MediaReviewImagePageFragment__discard_changes">ફેરફારો જવા દેવા છે?</string>
    <string name="MediaReviewImagePageFragment__youll_lose_any_changes">તમે આ ફોટો પર કરેલા કોઈ પણ ફેરફારો ગુમાવશો.</string>


    <string name="BadgesOverviewFragment__my_badges">મારા બૅજ</string>
    <string name="BadgesOverviewFragment__featured_badge">ફીચર્ડ બૅજ</string>
    <string name="BadgesOverviewFragment__display_badges_on_profile">પ્રોફાઇલ પર બૅજ દર્શાવો</string>
    <string name="BadgesOverviewFragment__failed_to_update_profile">પ્રોફાઇલ અપડેટ કરવામાં નિષ્ફળ</string>



    <string name="SelectFeaturedBadgeFragment__select_a_badge">એક બૅજ પસંદ કરો</string>
    <string name="SelectFeaturedBadgeFragment__you_must_select_a_badge">તમારે એક બૅજ પસંદ કરવું જરૂરી છે</string>
    <string name="SelectFeaturedBadgeFragment__failed_to_update_profile">પ્રોફાઇલ અપડેટ કરવામાં નિષ્ફળ</string>

    <string name="ViewBadgeBottomSheetDialogFragment__become_a_sustainer">એક સસ્ટેનર બનો</string>
    <!-- Title of a page in the bottom sheet. Placeholder is a user\'s short-name -->
    <string name="ViewBadgeBottomSheetDialogFragment__s_supports_signal">%1$s Signalને સપોર્ટ કરે છે</string>
    <!-- Description of a page in the bottom sheet of a monthly badge. Placeholder is a user\'s short-name -->
    <string name="ViewBadgeBottomSheetDialogFragment__s_supports_signal_with_a_monthly">%1$s એક માસિક દાન દ્વારા Signalને સમર્થન કરે છે. Signal એક બિનલાભકારી છે જેમાં કોઈ જાહેરાતકારો કે રોકાણકારો નથી, અને તે ફક્ત તમારા જેવા લોકો દ્વારા જ સમર્થિત છે.</string>
    <!-- Description of a page in the bottom sheet of a one-time badge. Placeholder is a user\'s short-name -->
    <string name="ViewBadgeBottomSheetDialogFragment__s_supports_signal_with_a_donation">%1$s દાન દ્વારા Signalને સમર્થન કરે છે. Signal એક બિનલાભકારી છે જેમાં કોઈ જાહેરાતકારો કે રોકાણકારો નથી, અને તે ફક્ત તમારા જેવા લોકો દ્વારા જ સમર્થિત છે.</string>

    <string name="ImageView__badge">બૅજ</string>

    <string name="SubscribeFragment__cancel_subscription">સબ્સ્ક્રિપ્શન રદ કરો</string>
    <string name="SubscribeFragment__confirm_cancellation">રદ કરવાની પુષ્ટિ કરો છો?</string>
    <string name="SubscribeFragment__you_wont_be_charged_again">તમારી પાસેથી ફરીથી ચાર્જ લેવામાં આવશે નહીં. તમારી બિલિંગ અવધિના અંતે તમારી પ્રોફાઇલમાંથી તમારું બૅજ દૂર થઈ જશે.</string>
    <string name="SubscribeFragment__not_now">અત્યારે નહીં</string>
    <string name="SubscribeFragment__confirm">ખાતરી કરો</string>
    <string name="SubscribeFragment__update_subscription">સબ્સ્ક્રિપ્શન અપડેટ કરો</string>
    <string name="SubscribeFragment__your_subscription_has_been_cancelled">તમારું સબ્સ્ક્રિપ્શન રદ થઈ ગયું છે</string>
    <string name="SubscribeFragment__update_subscription_question">સબ્સ્ક્રિપ્શન અપડેટ કરવું છે?</string>
    <string name="SubscribeFragment__update">અપડેટ</string>
    <string name="SubscribeFragment__you_will_be_charged_the_full_amount_s_of">આજે તમારી પાસેથી નવા સબ્સ્ક્રિપ્શનની કિંમતની પૂરી રકમ (%1$s) વસૂલવામાં આવશે. તમારું નવું સબ્સ્ક્રિપ્શન માસિક ધોરણે રિન્યૂ થશે.</string>

    <string name="Subscription__s_per_month">%1$s/માસ</string>
    <!-- Shown when a subscription is active and isn\'t going to expire at the end of the term -->
    <string name="Subscription__renews_s">%1$sના રોજ રિન્યૂ થશે</string>
    <!-- Shown when a subscription is active and is going to expire at the end of the term -->
    <string name="Subscription__expires_s">%1$sના રોજ સમાપ્ત થશે</string>

    <!-- Title of learn more sheet -->
    <string name="SubscribeLearnMoreBottomSheetDialogFragment__signal_is_different">Signal અલગ છે.</string>
    <!-- First small text blurb on learn more sheet -->
    <string name="SubscribeLearnMoreBottomSheetDialogFragment__private_messaging">ખાનગી મેસેજિંગ. કોઈ જાહેરાતો નહીં, કોઈ પગેરું નહીં, કોઈ દેખરેખ નહીં.</string>
    <!-- Second small text blurb on learn more sheet -->
    <string name="SubscribeLearnMoreBottomSheetDialogFragment__signal_is_supported_by">Signal દાન દ્વારા સમર્થિત છે, એટલે કે તમારી ગોપનીયતા અમારા દરેક કાર્યોના કેન્દ્ર સ્થાને છે. Signal તમારા માટે નિર્મિત કરેલ છે; નહીં કે તમારા ડેટા માટે કે પછી નફા માટે.</string>
    <!-- Third small text blurb on learn more sheet -->
    <string name="SubscribeLearnMoreBottomSheetDialogFragment__if_you_can">Signalને મનોરંજક, ભરોસાપાત્ર અને દરેક માટે ઉપલબ્ધ રાખવા માટે જો શક્ય હોય તો કૃપા કરીને આજે જ દાન કરો.</string>

    <string name="SubscribeThanksForYourSupportBottomSheetDialogFragment__thanks_for_your_support">આપના સહયોગ બદલ આભાર!</string>
    <!-- Subtext underneath the dialog title on the thanks sheet -->
    <string name="SubscribeThanksForYourSupportBottomSheetDialogFragment__youve_earned_a_donor_badge">તમે Signal તરફથી દાતાનો બૅજ મેળવ્યો છે! તમારો સપોર્ટ બતાવવા માટે તેને તમારી પ્રોફાઇલ પર પ્રદર્શિત કરો.</string>
    <string name="SubscribeThanksForYourSupportBottomSheetDialogFragment__you_can_also">તમે પણ</string>
    <string name="SubscribeThanksForYourSupportBottomSheetDialogFragment__become_a_montly_sustainer">માસિક સસ્ટેનર બની શકો છો.</string>
    <string name="SubscribeThanksForYourSupportBottomSheetDialogFragment__display_on_profile">પ્રોફાઇલ પર દર્શાવો</string>
    <string name="SubscribeThanksForYourSupportBottomSheetDialogFragment__make_featured_badge">ફીચર્ડ બૅજ બનાવો</string>
    <string name="SubscribeThanksForYourSupportBottomSheetDialogFragment__continue">ચાલુ રાખો</string>
    <string name="ThanksForYourSupportBottomSheetFragment__when_you_have_more">જ્યારે તમારી પાસે એકથી વધુ બૅજ હોય, તમે અન્યોને તમારી પ્રોફાઇલ પર દર્શાવવા એક પસંદ કરી શકો છો.</string>

    <string name="BecomeASustainerFragment__get_badges">Signalને સમર્થન આપીને તમારી પ્રોફાઇલ માટે બૅજ મેળવો.</string>
    <string name="BecomeASustainerFragment__signal_is_a_non_profit">Signal એક બિનલાભકારી છે જેમાં કોઈ જાહેરાતકારો કે રોકાણકારો નથી, અને તે ફક્ત તમારા જેવા લોકો દ્વારા જ સમર્થિત છે.</string>

    <!-- Button label for creating a donation -->
    <string name="ManageDonationsFragment__donate_to_signal">Signal માટે ફાળો આપો</string>
    <!-- Heading for more area of manage subscriptions page -->
    <string name="ManageDonationsFragment__more">વધુ</string>
    <!-- Heading for receipts area of manage subscriptions page -->
    <!-- Heading for my subscription area of manage subscriptions page -->
    <string name="ManageDonationsFragment__my_support">મારું સમર્થન</string>
    <string name="ManageDonationsFragment__manage_subscription">સબ્સ્ક્રિપ્શન મેનેજ કરો</string>
    <!-- Label for Donation Receipts button -->
    <string name="ManageDonationsFragment__donation_receipts">દાનની રસીદો</string>
    <string name="ManageDonationsFragment__badges">બૅજ</string>
    <string name="ManageDonationsFragment__subscription_faq">સબ્સ્ક્રિપ્શન અંગેની પ્રશ્નોત્તરી</string>
    <!-- Preference heading for other ways to donate -->
    <string name="ManageDonationsFragment__other_ways_to_give">ફાળો આપવાની અન્ય રીતો</string>
    <!-- Preference label to launch badge gifting -->
    <string name="ManageDonationsFragment__gift_a_badge">બૅજ ગિફ્ટ કરો</string>

    <string name="Boost__enter_custom_amount">કસ્ટમ રકમ દાખલ કરો</string>
    <string name="Boost__one_time_contribution">એક-વખતનું યોગદાન</string>
    <!-- Error label when the amount is smaller than what we can accept -->
    <string name="Boost__the_minimum_amount_you_can_donate_is_s">તમે જે ઓછામાં ઓછી રકમ દાન કરી શકો છો તે છે %1$s</string>

    <string name="MySupportPreference__s_per_month">%1$s/માસ</string>
    <string name="MySupportPreference__renews_s">%1$sના રોજ રિન્યૂ થશે</string>
    <string name="MySupportPreference__processing_transaction">ટ્રાન્ઝેક્શનની પ્રક્રિયા ચાલુ છે…</string>
    <!-- Displayed on "My Support" screen when user badge failed to be added to their account -->
    <string name="MySupportPreference__couldnt_add_badge_s">બૅજ ઉમેરી ન શક્યા. %1$s</string>
    <string name="MySupportPreference__please_contact_support">કૃપા કરીને સપોર્ટનો સંપર્ક કરો.</string>

    <!-- Title of expiry sheet when boost badge falls off profile unexpectedly. -->
    <string name="ExpiredBadgeBottomSheetDialogFragment__boost_badge_expired">બૂસ્ટ બૅજ સમાપ્ત</string>
    <!-- Displayed in the bottom sheet if a monthly donation badge unexpectedly falls off the user\'s profile -->
    <string name="ExpiredBadgeBottomSheetDialogFragment__monthly_donation_cancelled">માસિક દાન રદ કર્યું</string>
    <!-- Displayed in the bottom sheet when a boost badge expires -->
    <string name="ExpiredBadgeBottomSheetDialogFragment__your_boost_badge_has_expired_and">તમારું બૂસ્ટ બૅજ સમાપ્ત થઈ ગયું છે અને હવે તમારી પ્રોફાઇલ પર દેખાશે નહીં.</string>
    <string name="ExpiredBadgeBottomSheetDialogFragment__you_can_reactivate">તમે એક-વખતના યોગદાન દ્વારા અન્ય 30 દિવસ માટે તમારા બૂસ્ટ બૅજને ફરીથી સક્રિય કરી શકો છો.</string>
    <!-- Displayed when we do not think the user is a subscriber when their boost expires -->
    <string name="ExpiredBadgeBottomSheetDialogFragment__you_can_keep">તમે Signalનો ઉપયોગ કરવાનું ચાલુ રાખી શકો છો પરંતુ તમારા માટે નિર્મિત ટેક્નોલોજીને સહયોગ આપવા માટે, એક માસિક યોગદાન આપીને સસ્ટેનર બનવાનું ધ્યાને લો.</string>
    <string name="ExpiredBadgeBottomSheetDialogFragment__become_a_sustainer">સસ્ટેનર બનો</string>
    <string name="ExpiredBadgeBottomSheetDialogFragment__add_a_boost">બૂસ્ટ ઉમેરો</string>
    <string name="ExpiredBadgeBottomSheetDialogFragment__not_now">અત્યારે નહીં</string>
    <!-- Copy displayed when badge expires after user inactivity -->
    <string name="ExpiredBadgeBottomSheetDialogFragment__your_recurring_monthly_donation_was_automatically">તમારું પુનરાવર્તિત માસિક યોગદાન આપમેળે રદ થઈ ગયું હતું કારણ કે તમે લાંબા સમયથી નિષ્ક્રિય રહ્યા હતા. તમારું %1$s બૅજ હવે તમારી પ્રોફાઇલ પર દેખાશે નહીં.</string>
    <!-- Copy displayed when badge expires after payment failure -->
    <string name="ExpiredBadgeBottomSheetDialogFragment__your_recurring_monthly_donation_was_canceled">તમારું પુનરાવર્તિત માસિક યોગદાન રદ થઈ ગયું હતું કારણ કે અમે તમારી ચુકવણીની પ્રક્રિયા ન કરી શક્યા. તમારું બૅજ હવે તમારી પ્રોફાઇલ પર દેખાશે નહીં.</string>
    <!-- Copy displayed when badge expires after a payment failure and we have a displayable charge failure reason -->
    <string name="ExpiredBadgeBottomSheetDialogFragment__your_recurring_monthly_donation_was_canceled_s">તમારું પુનરાવર્તિત માસિક દાન રદ થઈ ગયું હતું. %1$s તમારું %2$s બૅજ હવે તમારી પ્રોફાઇલ પર દેખાશે નહીં.</string>
    <string name="ExpiredBadgeBottomSheetDialogFragment__you_can">તમે Signalનો ઉપયોગ કરવાનું ચાલુ રાખી શકો છો પરંતુ એપ્લિકેશનને સહયોગ આપવા અને તમારા બૅજને ફરીથી સક્રિય કરવા, હમણાં જ રિન્યૂ કરો.</string>
    <string name="ExpiredBadgeBottomSheetDialogFragment__renew_subscription">સબ્સ્ક્રિપ્શન રિન્યૂ કરો</string>
    <!-- Button label to send user to Google Pay website -->
    <string name="ExpiredBadgeBottomSheetDialogFragment__go_to_google_pay">Google Pay પર જાઓ</string>

    <string name="CantProcessSubscriptionPaymentBottomSheetDialogFragment__cant_process_subscription_payment">સબ્સ્ક્રિપ્શન ચુકવણીની પ્રક્રિયા કરી શકતા નથી</string>
    <string name="CantProcessSubscriptionPaymentBottomSheetDialogFragment__were_having_trouble">તમારા Signal સસ્ટેનર ચુકવણી એકત્રિત કરવામાં અમને મુશ્કેલી આવી રહી છે. ખાતરી કરો કે તમારી ચુકવણી પદ્ધતિ અદ્યતન છે. જો તે અદ્યતન ન હોય, તો તેને Google Payમાં અપડેટ કરો. Signal થોડા દિવસોમાં ચુકવણીની પ્રક્રિયા કરવાનો પ્રયાસ કરીશું.</string>
    <string name="CantProcessSubscriptionPaymentBottomSheetDialogFragment__dont_show_this_again">આ ફરી બતાવશો નહીં</string>

    <string name="Subscription__contact_support">સપોર્ટનો સંપર્ક કરો</string>
    <string name="Subscription__get_a_s_badge">%1$s બૅજ મેળવો</string>

    <string name="SubscribeFragment__processing_payment">પેમેન્ટ પ્રક્રિયા થઈ રહી છે…</string>
    <!-- Displayed in notification when user payment fails to process on Stripe -->
    <string name="DonationsErrors__error_processing_payment">ચુકવણીની પ્રક્રિયા કરવામાં ત્રુટિ</string>
    <!-- Displayed on "My Support" screen when user subscription payment method failed. -->
    <string name="DonationsErrors__error_processing_payment_s">ચુકવણીની પ્રક્રિયા કરવામાં ત્રુટિ. %1$s</string>
    <string name="DonationsErrors__your_payment">તમારી ચુકવણીની પ્રક્રિયા થઈ ન શકી અને તમારી પાસેથી ચાર્જ લેવામાં આવ્યો નથી. કૃપા કરીને ફરી પ્રયાસ કરો.</string>
    <string name="DonationsErrors__still_processing">હજી પ્રક્રિયા ચાલુ છે</string>
    <string name="DonationsErrors__couldnt_add_badge">બૅજ ઉમેરી ન શક્યા</string>
    <!-- Displayed when badge credential couldn\'t be verified -->
    <string name="DonationsErrors__failed_to_validate_badge">બૅજને માન્ય કરવાનું નિષ્ફળ</string>
    <!-- Displayed when badge credential couldn\'t be verified -->
    <string name="DonationsErrors__could_not_validate">સર્વર પ્રતિસાદ માન્ય ન કરી શક્યા. કૃપા કરીને સપોર્ટનો સંપર્ક કરો.</string>
    <!-- Displayed as title when some generic error happens during gift badge sending -->
    <string name="DonationsErrors__failed_to_send_gift_badge">ગિફ્ટ બૅજ મોકલવામાં નિષ્ફળ</string>
    <!-- Displayed as message when some generic error happens during gift badge sending -->
    <string name="DonationsErrors__could_not_send_gift_badge">ગિફ્ટ બૅજ મોકલી ન શક્યા. કૃપા કરીને સપોર્ટનો સંપર્ક કરો.</string>
    <string name="DonationsErrors__your_badge_could_not">તમારું બૅજ તમારા એકાઉન્ટ પર ઉમેરી ન શકાયું, પરંતુ તમારી પાસેથી ચાર્જ લેવામાં આવ્યો હોઈ શકે છે. કૃપા કરીને સપોર્ટનો સંપર્ક કરો.</string>
    <string name="DonationsErrors__your_payment_is_still">તમારી ચુકવણીની હજી પ્રક્રિયા ચાલુ છે. આમાં તમારા કનેક્શનને આધારે થોડી મિનિટો લાગી શકે છે.</string>
    <string name="DonationsErrors__failed_to_cancel_subscription">સબ્સ્ક્રિપ્શન રદ કરવાનું નિષ્ફળ</string>
    <string name="DonationsErrors__subscription_cancellation_requires_an_internet_connection">સબ્સ્ક્રિપ્શન રદ કરવા માટે ઇન્ટરનેટ કનેક્શનની જરૂર પડશે.</string>
    <string name="ViewBadgeBottomSheetDialogFragment__your_device_doesn_t_support_google_pay_so_you_can_t_subscribe_to_earn_a_badge_you_can_still_support_signal_by_making_a_donation_on_our_website">તમારું ડિવાઇસ Google Pay સપોર્ટ કરતું નથી, તેથી તમે બૅજ અર્જિત કરવા માટે સબ્સ્ક્રાઇબ કરી શકતા નથી. તમે હજી પણ અમારી વેબસાઇટ પર યોગદાન આપીને Signalને સહયોગ આપી શકો છો.</string>
    <string name="NetworkFailure__network_error_check_your_connection_and_try_again">નેટવર્ક ત્રુટિ. તમારું કનેક્શન તપાસો અને ફરી પ્રયાસ કરો.</string>
    <string name="NetworkFailure__retry">ફરી પ્રયાસ કરો</string>
    <!-- Displayed as a dialog title when the selected recipient for a gift doesn\'t support gifting -->
    <string name="DonationsErrors__cant_send_gift">ગિફ્ટ મોકલી શકતા નથી</string>
    <!-- Displayed as a dialog message when the selected recipient for a gift doesn\'t support gifting -->
    <string name="DonationsErrors__target_does_not_support_gifting">પ્રાપ્તકર્તા Signalનું એવું વર્ઝન વાપરી રહ્યા છે જેમાં ગિફ્ટ બૅજ મેળવી શકાતા નથી. તેઓ અદ્યતન વર્ઝન પર અપડેટ કરે પછી ગિફ્ટ મેળવી શકશે.</string>
    <!-- Displayed as a dialog title when the user\'s profile could not be fetched, likely due to lack of internet -->
    <string name="DonationsErrors__couldnt_send_gift">ગિફ્ટ મોકલી ન શક્યા.</string>
    <!-- Displayed as a dialog message when the user\'s profile could not be fetched, likely due to lack of internet -->
    <string name="DonationsErrors__please_check_your_network_connection">નેટવર્ક ભૂલને કારણે તમારી ગિફ્ટ મોકલી ન શકાઈ. તમારું કનેક્શન તપાસો અને ફરી પ્રયાસ કરો.</string>

    <!-- Gift message view title -->
    <string name="GiftMessageView__gift_badge">ગિફ્ટ બૅજ</string>
    <!-- Gift badge redeem action label -->
    <string name="GiftMessageView__redeem">રીડીમ કરો</string>
    <!-- Gift badge view action label -->
    <string name="GiftMessageView__view">વ્યૂ</string>
    <!-- Gift badge redeeming action label -->
    <string name="GiftMessageView__redeeming">રિડિમ કરી રહ્યાં છીએ…</string>
    <!-- Gift badge redeemed label -->
    <string name="GiftMessageView__redeemed">રિડિમ karyu</string>


    <!-- Stripe decline code generic_failure -->
    <string name="DeclineCode__try_another_payment_method_or_contact_your_bank">અન્ય ચુકવણી પદ્ધતિ અજમાવો અથવા વધુ માહિતી માટે તમારી બેંકનો સંપર્ક કરો.</string>
    <!-- Stripe decline code verify on Google Pay and try again -->
    <string name="DeclineCode__verify_your_payment_method_is_up_to_date_in_google_pay_and_try_again">ચકાસો કે તમારી ચુકવણી પદ્ધતિ Google Pay પર અદ્યતન છે અને ફરી પ્રયાસ કરો.</string>
    <!-- Stripe decline code learn more action label -->
    <string name="DeclineCode__learn_more">વધુ શીખો</string>
    <!-- Stripe decline code contact issuer -->
    <string name="DeclineCode__verify_your_payment_method_is_up_to_date_in_google_pay_and_try_again_if_the_problem">ચકાસો કે તમારી ચુકવણી પદ્ધતિ Google Pay પર અદ્યતન છે અને ફરી પ્રયાસ કરો. જો સમસ્યા ચાલુ રહે, તો તમારી બેંકનો સંપર્ક કરો.</string>
    <!-- Stripe decline code purchase not supported -->
    <string name="DeclineCode__your_card_does_not_support_this_type_of_purchase">તમારું કાર્ડ આ પ્રકારની ખરીદીને સમર્થન કરતું નથી. અન્ય ચુકવણી પદ્ધતિ અજમાવો.</string>
    <!-- Stripe decline code your card has expired -->
    <string name="DeclineCode__your_card_has_expired">તમારું કાર્ડ સમાપ્ત થઈ ગયું છે. Google Pay પર તમારી ચુકવણી પદ્ધતિ અપડેટ કરો અને ફરી પ્રયાસ કરો.</string>
    <!-- Stripe decline code go to google pay action label -->
    <string name="DeclineCode__go_to_google_pay">Google Pay પર જાઓ</string>
    <!-- Stripe decline code try credit card again action label -->
    <string name="DeclineCode__try">ફરીથી પ્રયત્ન કરો</string>
    <!-- Stripe decline code incorrect card number -->
    <string name="DeclineCode__your_card_number_is_incorrect">તમારો કાર્ડ નંબર ખોટો છે. તેને Google Payમાં અપડેટ કરો અને ફરી પ્રયાસ કરો.</string>
    <!-- Stripe decline code incorrect cvc -->
    <string name="DeclineCode__your_cards_cvc_number_is_incorrect">તમારા કાર્ડનો CVC નંબર ખોટો છે. તેને Google Payમાં અપડેટ કરો અને ફરી પ્રયાસ કરો.</string>
    <!-- Stripe decline code insufficient funds -->
    <string name="DeclineCode__your_card_does_not_have_sufficient_funds">તમારા કાર્ડમાં આ ખરીદીને પૂર્ણ કરવા માટે પૂરતું ફંડ નથી. અન્ય ચુકવણી પદ્ધતિ અજમાવો.</string>
    <!-- Stripe decline code incorrect expiration month -->
    <string name="DeclineCode__the_expiration_month">તમારી ચુકવણી પદ્ધતિ પર સમાપ્તિ મહિનો ખોટો છે. તેને Google Payમાં અપડેટ કરો અને ફરી પ્રયાસ કરો.</string>
    <!-- Stripe decline code incorrect expiration year -->
    <string name="DeclineCode__the_expiration_year">તમારી ચુકવણી પદ્ધતિ પર સમાપ્તિ વર્ષ ખોટું છે. તેને Google Payમાં અપડેટ કરો અને ફરી પ્રયાસ કરો.</string>
    <!-- Stripe decline code issuer not available -->
    <string name="DeclineCode__try_completing_the_payment_again">ફરીથી ચુકવણી પૂરી કરવાનો પ્રયાસ કરો અથવા વધુ માહિતી માટે તમારી બેંકનો સંપર્ક કરો.</string>
    <!-- Stripe decline code processing error -->
    <string name="DeclineCode__try_again">ફરી પ્રયાસ કરો અથવા વધુ માહિતી માટે તમારી બેંકનો સંપર્ક કરો.</string>

    <!-- Credit Card decline code error strings -->
    <!-- Stripe decline code approve_with_id for credit cards displayed in a notification or dialog -->
    <string name="DeclineCode__verify_your_card_details_are_correct_and_try_again">તમારી કાર્ડની વિગતો સાચી છે તેની ખાતરી કરો અને ફરી પ્રયત્ન કરો.</string>
    <!-- Stripe decline code call_issuer for credit cards displayed in a notification or dialog -->
    <string name="DeclineCode__verify_your_card_details_are_correct_and_try_again_if_the_problem_continues">તમારી કાર્ડની વિગતો સાચી છે તેની ખાતરી કરો અને ફરી પ્રયત્ન કરો. જો સમસ્યા ચાલુ રહે તો તમારી બેંકનો સંપર્ક કરો.</string>
    <!-- Stripe decline code expired_card for credit cards displayed in a notification or dialog -->
    <string name="DeclineCode__your_card_has_expired_verify_your_card_details">તમારા કાર્ડની સમયસીમા સમાપ્ત થઈ ગઈ છે. તમારી કાર્ડની વિગતો સાચી છે તેની ખાતરી કરો અને ફરી પ્રયત્ન કરો.</string>
    <!-- Stripe decline code incorrect_cvc and invalid_cvc for credit cards displayed in a notification or dialog -->
    <string name="DeclineCode__your_cards_cvc_number_is_incorrect_verify_your_card_details">તમારા કાર્ડનો CVC નંબર ખોટો છે. તમારી કાર્ડની વિગતો સાચી છે તેની ખાતરી કરો અને ફરી પ્રયત્ન કરો.</string>
    <!-- Stripe decline code invalid_expiry_month for credit cards displayed in a notification or dialog -->
    <string name="DeclineCode__the_expiration_month_on_your_card_is_incorrect">તમારા કાર્ડ પરનો સમયસમાપ્તિ મહિનો ખોટો છે. તમારી કાર્ડની વિગતો સાચી છે તેની ખાતરી કરો અને ફરી પ્રયત્ન કરો.</string>
    <!-- Stripe decline code invalid_expiry_year for credit cards displayed in a notification or dialog -->
    <string name="DeclineCode__the_expiration_year_on_your_card_is_incorrect">તમારા કાર્ડ પરનું સમયસમાપ્તિ વર્ષ ખોટું છે. તમારી કાર્ડની વિગતો સાચી છે તેની ખાતરી કરો અને ફરી પ્રયત્ન કરો.</string>
    <!-- Stripe decline code incorrect_number and invalid_number for credit cards displayed in a notification or dialog -->
    <string name="DeclineCode__your_card_number_is_incorrect_verify_your_card_details">તમારા કાર્ડનો નંબર ખોટો છે. તમારી કાર્ડની વિગતો સાચી છે તેની ખાતરી કરો અને ફરી પ્રયત્ન કરો.</string>

    <!-- Title of create notification profile screen -->
    <string name="EditNotificationProfileFragment__name_your_profile">તમારી પ્રોફાઇલને નામ આપો</string>
    <!-- Hint text for create/edit notification profile name -->
    <string name="EditNotificationProfileFragment__profile_name">પ્રોફાઇલ નામ</string>
    <!-- Name has a max length, this shows how many characters are used out of the max -->
    <string name="EditNotificationProfileFragment__count">%1$d/%2$d</string>
    <!-- Call to action button to continue to the next step -->
    <string name="EditNotificationProfileFragment__next">આગળ</string>
    <!-- Call to action button once the profile is named to create the profile and continue to the customization steps -->
    <string name="EditNotificationProfileFragment__create">બનાવો</string>
    <!-- Call to action button once the profile name is edited -->
    <string name="EditNotificationProfileFragment__save">સેવ કરો</string>
    <!-- Title of edit notification profile screen -->
    <string name="EditNotificationProfileFragment__edit_this_profile">આ પ્રોફાઇલ સંપાદિત કરો</string>
    <!-- Error message shown when attempting to create or edit a profile name to an existing profile name -->
    <string name="EditNotificationProfileFragment__a_profile_with_this_name_already_exists">આ નામની પ્રોફાઇલ પહેલાંથી જ અસ્તિત્વમાં છે</string>
    <!-- Preset selectable name for a profile name, shown as list in edit/create screen -->
    <string name="EditNotificationProfileFragment__work">કામ</string>
    <!-- Preset selectable name for a profile name, shown as list in edit/create screen -->
    <string name="EditNotificationProfileFragment__sleep">ઊંઘમાં</string>
    <!-- Preset selectable name for a profile name, shown as list in edit/create screen -->
    <string name="EditNotificationProfileFragment__driving">ડ્રાઇવિંગ</string>
    <!-- Preset selectable name for a profile name, shown as list in edit/create screen -->
    <string name="EditNotificationProfileFragment__downtime">આરામ</string>
    <!-- Preset selectable name for a profile name, shown as list in edit/create screen -->
    <string name="EditNotificationProfileFragment__focus">ફોકસ</string>
    <!-- Error message shown when attempting to next/save without a profile name -->
    <string name="EditNotificationProfileFragment__profile_must_have_a_name">નામ હોવું જરૂરી છે</string>

    <!-- Title for add recipients to notification profile screen in create flow -->
    <string name="AddAllowedMembers__allowed_notifications">મંજૂર સૂચનાઓ</string>
    <!-- Description of what the user should be doing with this screen -->
    <string name="AddAllowedMembers__add_people_and_groups_you_want_notifications_and_calls_from_when_this_profile_is_on">જ્યારે આ પ્રોફાઇલ ચાલુ હોય ત્યારે જે લોકો અને ગ્રુપ પાસેથી તમને સૂચનો જોઈતી હોય તેમને ઉમેરો</string>
    <!-- Button text that launches the contact picker to select from -->
    <string name="AddAllowedMembers__add_people_or_groups">લોકો અથવા ગ્રુપ ઉમેરો</string>

    <!-- Call to action button on contact picker for adding to profile -->
    <string name="SelectRecipientsFragment__add">ઉમેરો</string>

    <!-- Notification profiles home fragment, shown when no profiles have been created yet -->
    <string name="NotificationProfilesFragment__create_a_profile_to_receive_notifications_and_calls_only_from_the_people_and_groups_you_want_to_hear_from">એવી પ્રોફાઇલ બનાવો જેમાં તમે જેમના તરફથી સાંભળવા માંગતા હો તે જ લોકો અને ગ્રુપમાંથી સૂચનાઓ અને કૉલ મેળવશો.</string>
    <!-- Header shown above list of all notification profiles -->
    <string name="NotificationProfilesFragment__profiles">પ્રોફાઈલ</string>
    <!-- Button that starts the create new notification profile flow -->
    <string name="NotificationProfilesFragment__new_profile">નવી પ્રોફાઇલ</string>
    <!-- Profile active status, indicating the current profile is on for an unknown amount of time -->
    <string name="NotificationProfilesFragment__on">ચાલુ</string>

    <!-- Button use to permanently delete a notification profile -->
    <string name="NotificationProfileDetails__delete_profile">પ્રોફાઇલ ડિલીટ કરો</string>
    <!-- Snakbar message shown when removing a recipient from a profile -->
    <string name="NotificationProfileDetails__s_removed">\"%1$s\" ને દૂર કર્યા.</string>
    <!-- Snackbar button text that will undo the recipient remove -->
    <string name="NotificationProfileDetails__undo">પૂર્વવત્ કરો</string>
    <!-- Dialog message shown to confirm deleting a profile -->
    <string name="NotificationProfileDetails__permanently_delete_profile">કાયમીરૂપે પ્રોફાઇલ ડિલીટ કરવી છે?</string>
    <!-- Dialog button to delete profile -->
    <string name="NotificationProfileDetails__delete">કાઢી નાખો</string>
    <!-- Title/accessibility text for edit icon to edit profile emoji/name -->
    <string name="NotificationProfileDetails__edit_notification_profile">નોટિફિકેશન પ્રોફાઇલ સંપાદિત કરો</string>
    <!-- Schedule description if all days are selected -->
    <string name="NotificationProfileDetails__everyday">દરરોજ</string>
    <!-- Profile status on if it is the active profile -->
    <string name="NotificationProfileDetails__on">ચાલુ</string>
    <!-- Profile status on if it is not the active profile -->
    <string name="NotificationProfileDetails__off">બંધ</string>
    <!-- Description of hours for schedule (start to end) times -->
    <string name="NotificationProfileDetails__s_to_s">%1$sતરફ%2$s</string>
    <!-- Section header for exceptions to the notification profile -->
    <string name="NotificationProfileDetails__exceptions">અપવાદો</string>
    <!-- Profile exception to allow all calls through the profile restrictions -->
    <string name="NotificationProfileDetails__allow_all_calls">બધા કૉલને મંજૂરી આપો</string>
    <!-- Profile exception to allow all @mentions through the profile restrictions -->
    <string name="NotificationProfileDetails__notify_for_all_mentions">તમામ ઉલ્લેખો માટે સૂચિત કરો</string>
    <!-- Section header for showing schedule information -->
    <string name="NotificationProfileDetails__schedule">સમયપત્રક</string>
    <!-- If member list is long, will truncate the list and show an option to then see all when tapped -->
    <string name="NotificationProfileDetails__see_all">બધા જુઓ</string>

    <!-- Title for add schedule to profile in create flow -->
    <string name="EditNotificationProfileSchedule__add_a_schedule">સમયપત્રક ઉમેરો</string>
    <!-- Descriptor text indicating what the user can do with this screen -->
    <string name="EditNotificationProfileSchedule__set_up_a_schedule_to_enable_this_notification_profile_automatically">આ નોટિફિકેશન પ્રોફાઇલ આપમેળે સક્ષમ કરવા એક સમયપત્રક બનાવો.</string>
    <!-- Text shown next to toggle switch to enable/disable schedule -->
    <string name="EditNotificationProfileSchedule__schedule">સમયપત્રક</string>
    <!-- Label for showing the start time for the schedule -->
    <string name="EditNotificationProfileSchedule__start">શરૂ કરો</string>
    <!-- Label for showing the end time for the schedule -->
    <string name="EditNotificationProfileSchedule__end">સમાપ્ત</string>
    <!-- First letter of Sunday -->
    <string name="EditNotificationProfileSchedule__sunday_first_letter">રવિ</string>
    <!-- First letter of Monday -->
    <string name="EditNotificationProfileSchedule__monday_first_letter">સોમ</string>
    <!-- First letter of Tuesday -->
    <string name="EditNotificationProfileSchedule__tuesday_first_letter">મંગળ</string>
    <!-- First letter of Wednesday -->
    <string name="EditNotificationProfileSchedule__wednesday_first_letter">બુધ</string>
    <!-- First letter of Thursday -->
    <string name="EditNotificationProfileSchedule__thursday_first_letter">ગુરુ</string>
    <!-- First letter of Friday -->
    <string name="EditNotificationProfileSchedule__friday_first_letter">શુક્ર</string>
    <!-- First letter of Saturday -->
    <string name="EditNotificationProfileSchedule__saturday_first_letter">શનિ</string>
    <!-- Title of select time dialog shown when setting start time for schedule -->
    <string name="EditNotificationProfileSchedule__set_start_time">શરૂઆત સમય સેટ કરો</string>
    <!-- Title of select time dialog shown when setting end time for schedule -->
    <string name="EditNotificationProfileSchedule__set_end_time">સમાપ્તિ સમય સેટ કરો</string>
    <!-- If in edit mode, call to action button text show to save schedule to profile -->
    <string name="EditNotificationProfileSchedule__save">સેવ કરો</string>
    <!-- If in create mode, call to action button text to show to skip enabling a schedule -->
    <string name="EditNotificationProfileSchedule__skip">સ્કિપ</string>
    <!-- If in create mode, call to action button text to show to use the enabled schedule and move to the next screen -->
    <string name="EditNotificationProfileSchedule__next">આગળ</string>
    <!-- Error message shown if trying to save/use a schedule with no days selected -->
    <string name="EditNotificationProfileSchedule__schedule_must_have_at_least_one_day">સમયપત્રકમાં ઓછામાં ઓછો એક દિવસ હોવો જોઈએ</string>

    <!-- Title for final screen shown after completing a profile creation -->
    <string name="NotificationProfileCreated__profile_created">પ્રોફાઇલ બનાવી</string>
    <!-- Call to action button to press to close the created screen and move to the profile details screen -->
    <string name="NotificationProfileCreated__done">થઈ ગયું</string>
    <!-- Descriptor text shown to indicate how to manually turn a profile on/off -->
    <string name="NotificationProfileCreated__you_can_turn_your_profile_on_or_off_manually_via_the_menu_on_the_chat_list">તમે ચેટ લિસ્ટ પર મેનૂ દ્વારા તમારી પ્રોફાઇલને જાતે ચાલુ અથવા બંધ કરી શકો છો.</string>
    <!-- Descriptor text shown to indicate you can add a schedule later since you did not add one during create flow -->
    <string name="NotificationProfileCreated__add_a_schedule_in_settings_to_automate_your_profile">તમારી પ્રોફાઇલને સ્વતઃ ચાલતી રાખવા સેટિંગ્સમાં સમયપત્રક ઉમેઓર.</string>
    <!-- Descriptor text shown to indicate your profile will follow the schedule set during create flow -->
    <string name="NotificationProfileCreated__your_profile_will_turn_on_and_off_automatically_according_to_your_schedule">તમારા સમયપત્રક અનુસાર તમારી પ્રોફાઇલ આપમેળે ચાલુ અને બંધ થશે.</string>

    <!-- Button text shown in profile selection bottom sheet to create a new profile -->
    <string name="NotificationProfileSelection__new_profile">નવી પ્રોફાઇલ</string>
    <!-- Manual enable option to manually enable a profile for 1 hour -->
    <string name="NotificationProfileSelection__for_1_hour">1 કલાક માટે</string>
    <!-- Manual enable option to manually enable a profile until a set time (currently 6pm or 8am depending on what is next) -->
    <string name="NotificationProfileSelection__until_s">ત્યાં સુધી %1$s</string>
    <!-- Option to view profile details -->
    <string name="NotificationProfileSelection__view_settings">સેટિંગ્સ જુઓ</string>
    <!-- Descriptor text indicating how long a profile will be on when there is a time component associated with it -->
    <string name="NotificationProfileSelection__on_until_s">%1$s સુધી ચાલુ</string>

    <!-- Displayed in a toast when we fail to open the ringtone picker -->
    <string name="NotificationSettingsFragment__failed_to_open_picker">પીકર ખોલવામાં નિષ્ફળ.</string>

    <!-- Description shown for the Signal Release Notes channel -->
    <string name="ReleaseNotes__signal_release_notes_and_news">Signal રીલીઝ નોટ્સ અને સમાચાર</string>

    <!-- Donation receipts activity title -->
    <string name="DonationReceiptListFragment__all_activity">બધી પ્રવૃત્તિ</string>
    <!-- Donation receipts all tab label -->
    <string name="DonationReceiptListFragment__all">બધા</string>
    <!-- Donation receipts recurring tab label -->
    <string name="DonationReceiptListFragment__recurring">પુનરાવર્તિત</string>
    <!-- Donation receipts one-time tab label -->
    <string name="DonationReceiptListFragment__one_time">એક-વખત</string>
    <!-- Donation receipts gift tab label -->
    <string name="DonationReceiptListFragment__gift">ગિફ્ટ</string>
    <!-- Donation receipts boost row label -->
    <!-- Donation receipts details title -->
    <!-- Donation receipts donation type heading -->
    <string name="DonationReceiptDetailsFragment__donation_type">યોગદાનનો પ્રકાર</string>
    <!-- Donation receipts date paid heading -->
    <string name="DonationReceiptDetailsFragment__date_paid">ચુકવણીની તારીખ</string>
    <!-- Donation receipts share PNG -->
    <string name="DonationReceiptDetailsFragment__share_receipt">રસીદ શેર કરો</string>
    <!-- Donation receipts list end note -->
    <string name="DonationReceiptListFragment__if_you_have">જો તમે Signalને ફરીથી ઇન્સ્ટોલ કર્યું હોય, તો અગાઉના દાનની રસીદો ઉપલબ્ધ નહીં રહે.</string>
    <!-- Donation receipts document title -->
    <string name="DonationReceiptDetailsFragment__donation_receipt">દાનની રસીદ</string>
    <!-- Donation receipts amount title -->
    <string name="DonationReceiptDetailsFragment__amount">રકમ</string>
    <!-- Donation receipts thanks -->
    <string name="DonationReceiptDetailsFragment__thank_you_for_supporting">Signalને સમર્થન આપવા બદલ આપનો આભાર. તમારું યોગદાન ઓપન સોર્સ પ્રાઇવસી ટેક્નોલોજી વિકસિત કરવાના મિશનને વેગ આપવામાં મદદ કરે છે જે મુક્ત અભિવ્યક્તિનું રક્ષણ કરે છે અને વિશ્વના લાખો લોકો માટે સુરક્ષિત વૈશ્વિક સંચારને સક્રિય કરે છે. જો તમે યુનાઇટેડ સ્ટેટ્સના રહેવાસી હો, તો કૃપા કરીને તમારા ટેક્સ રેકોર્ડ માટે આ રસીદને સાચવી રાખો. Signal Technology Foundation એ યુનાઇટેડ સ્ટેટ્સમાં Internal Revenue Code (આંતરિક મહેસૂલ સંહિતા)ની કલમ 501c3 હેઠળ એક કરવેરા-મુક્ત બિનલાભકારી સંસ્થા છે. અમારું સંઘીય ટેક્સ ID છે 82-4506840.</string>
    <!-- Donation receipt type -->
    <string name="DonationReceiptDetailsFragment__s_dash_s">%1$s - %2$s</string>
    <!-- Donation reciepts screen empty state title -->
    <string name="DonationReceiptListFragment__no_receipts">કોઈ રસીદ નથી</string>

    <!-- region "Stories Tab" -->

    <!-- Label for Chats tab in home app screen -->
    <string name="ConversationListTabs__chats">ચેટ</string>
    <!-- Label for Stories tab in home app screen -->
    <string name="ConversationListTabs__stories">સ્ટોરી</string>
    <!-- String for counts above 99 in conversation list tabs -->
    <string name="ConversationListTabs__99p">99+</string>
    <!-- Menu item on stories landing page -->
    <string name="StoriesLandingFragment__story_privacy">સ્ટોરીની ગોપનીયતા</string>
    <!-- Title for "My Stories" row item in Stories landing page -->
    <string name="StoriesLandingFragment__my_stories">મારી સ્ટોરી</string>
    <!-- Subtitle for "My Stories" row item when user has not added stories -->
    <string name="StoriesLandingFragment__tap_to_add">ઉમેરવા માટે ટૅપ કરો</string>
    <!-- Displayed when there are no stories to display -->
    <string name="StoriesLandingFragment__no_recent_updates_to_show_right_now">અત્યારે બતાવવા માટે કોઈ તાજેતરના અપડેટ નથી.</string>
    <!-- Context menu option to hide a story -->
    <string name="StoriesLandingItem__hide_story">સ્ટોરી છુપાવો</string>
    <!-- Context menu option to unhide a story -->
    <string name="StoriesLandingItem__unhide_story">સ્ટોરી બતાવો</string>
    <!-- Context menu option to forward a story -->
    <string name="StoriesLandingItem__forward">ફોરવર્ડ</string>
    <!-- Context menu option to share a story -->
    <string name="StoriesLandingItem__share">શેર કરો…</string>
    <!-- Context menu option to go to story chat -->
    <string name="StoriesLandingItem__go_to_chat">ચેટ પર જાઓ</string>
    <!-- Context menu option to go to story info -->
    <string name="StoriesLandingItem__info">માહિતી</string>
    <!-- Label when a story is pending sending -->
    <string name="StoriesLandingItem__sending">મોકલી રહ્યો છે…</string>
    <!-- Label when multiple stories are pending sending -->
    <string name="StoriesLandingItem__sending_d">મોકલી રહ્યા છીએ %1$d…</string>
    <!-- Label when a story fails to send due to networking -->
    <string name="StoriesLandingItem__send_failed">મોકલવામાં નિષ્ફળ</string>
    <!-- Label when a story fails to send due to identity mismatch -->
    <string name="StoriesLandingItem__partially_sent">આંશિક રીતે મોકલાયું</string>
    <!-- Status label when a story fails to send indicating user action to retry -->
    <string name="StoriesLandingItem__tap_to_retry">ફરી પ્રયાસ કરવા ટૅપ કરો</string>
    <!-- Title of dialog confirming decision to hide a story -->
    <string name="StoriesLandingFragment__hide_story">સ્ટોરી છુપાવવી છે?</string>
    <!-- Message of dialog confirming decision to hide a story -->
    <string name="StoriesLandingFragment__new_story_updates">%1$s તરફથી નવી સ્ટોરીના અપડેટ હવેથી સ્ટોરી લિસ્ટની ટોચ પર દેખાશે નહીં.</string>
    <!-- Positive action of dialog confirming decision to hide a story -->
    <string name="StoriesLandingFragment__hide">છુપાવો</string>
    <!-- Displayed in Snackbar after story is hidden -->
    <string name="StoriesLandingFragment__story_hidden">સ્ટોરી છુપાવી</string>
    <!-- Section header for hidden stories -->
    <string name="StoriesLandingFragment__hidden_stories">છુપાવેલ સ્ટોરી</string>
    <!-- Displayed on each sent story under My Stories -->
    <plurals name="MyStories__d_views">
        <item quantity="one">%1$d દ્રશ્ય</item>
        <item quantity="other">%1$d દ્રશ્યો</item>
    </plurals>
    <!-- Forward story label, displayed in My Stories context menu -->
    <string name="MyStories_forward">ફોરવર્ડ</string>
    <!-- Label for stories for a single user. Format is {given name}\'s Story -->
    <string name="MyStories__ss_story">%1$sની સ્ટોરી</string>
    <!-- Title of dialog to confirm deletion of story -->
    <string name="MyStories__delete_story">સ્ટોરી ડિલીટ કરવી છે?</string>
    <!-- Message of dialog to confirm deletion of story -->
    <string name="MyStories__this_story_will_be_deleted">આ સ્ટોરી તમારા માટે અને જેણે તે પ્રાપ્ત કરી હતી તે દરેક માટે ડિલીટ થઈ જશે.</string>
    <!-- Toast shown when story media cannot be saved -->
    <string name="MyStories__unable_to_save">સેવ કરવામાં અસમર્થ</string>
    <!-- Displayed at bottom of story viewer when current item has views -->
    <plurals name="StoryViewerFragment__d_views">
        <item quantity="one">%1$d દ્રશ્ય</item>
        <item quantity="other">%1$d દ્રશ્યો</item>
    </plurals>
    <!-- Displayed at bottom of story viewer when current item has replies -->
    <plurals name="StoryViewerFragment__d_replies">
        <item quantity="one">%1$d જવાબ</item>
        <item quantity="other">%1$d જવાબો</item>
    </plurals>
    <!-- Label on group stories to add a story -->
    <string name="StoryViewerPageFragment__add">ઉમેરો</string>
    <!-- Used when view receipts are disabled -->
    <string name="StoryViewerPageFragment__views_off">દ્રશ્યો બંધ છે</string>
    <!-- Used to join views and replies when both exist on a story item -->
    <string name="StoryViewerFragment__s_s">%1$s %2$s</string>
    <!-- Displayed when viewing a post you sent -->
    <string name="StoryViewerPageFragment__you">તમે</string>
    <!-- Displayed when viewing a post displayed to a group -->
    <string name="StoryViewerPageFragment__s_to_s">%1$sતરફ%2$s</string>
    <!-- Displayed when viewing a post from another user with no replies -->
    <string name="StoryViewerPageFragment__reply">જવાબ</string>
    <!-- Displayed when viewing a post that has failed to send to some users -->
    <string name="StoryViewerPageFragment__partially_sent">આખી નથી મોકલાઈ. વિગતો માટે ટેપ કરો</string>
    <!-- Displayed when viewing a post that has failed to send -->
    <string name="StoryViewerPageFragment__send_failed">મોકલવાનું નિષ્ફળ રહ્યું. ફરી પ્રયાસ કરવા ટૅપ કરો</string>
    <!-- Label for the reply button in story viewer, which will launch the group story replies bottom sheet. -->
    <string name="StoryViewerPageFragment__reply_to_group">ગ્રુપમાં જવાબ આપો</string>
    <!-- Displayed when a story has no views -->
    <string name="StoryViewsFragment__no_views_yet">હજી કોઈ દ્રશ્યો નથી</string>
    <!-- Displayed when user has disabled receipts -->
    <string name="StoryViewsFragment__enable_view_receipts_to_see_whos_viewed_your_story">તમારી સ્ટોરી કોણે જોઈ છે તે જોવા પ્રાપ્ત કર્યાનું નિશાન સક્ષમ કરો.</string>
    <!-- Button label displayed when user has disabled receipts -->
    <string name="StoryViewsFragment__go_to_settings">સેટિંગ્સ પર જાઓ</string>
    <!-- Dialog action to remove viewer from a story -->
    <string name="StoryViewsFragment__remove">દૂર કરો</string>
    <!-- Dialog title when removing a viewer from a story -->
    <string name="StoryViewsFragment__remove_viewer">દર્શકને દૂર કરવો છે?</string>
    <!-- Dialog message when removing a viewer from a story -->
    <string name="StoryViewsFragment__s_will_still_be_able">%1$s હજી પણ આ પોસ્ટ જોવામાં સમર્થ હશે, પરંતુ તમે %2$s શેર કરો છો તેવી કોઈ પણ ભાવિ પોસ્ટ જોઈ શકશે નહીં.</string>
    <!-- Story View context menu action to remove them from a story -->
    <string name="StoryViewItem__remove_viewer">દર્શકને દૂર કરો</string>
    <!-- Displayed when a story has no replies yet -->
    <string name="StoryGroupReplyFragment__no_replies_yet">હજી કોઈ જવાબો નથી</string>
    <!-- Displayed when no longer a group member -->
    <string name="StoryGroupReplyFragment__you_cant_reply">તમે આ સ્ટોરીનો જવાબ આપી શકતા નથી કારણ કે તમે હવે આ ગ્રુપના સભ્ય નથી.</string>
    <!-- Displayed for each user that reacted to a story when viewing replies -->
    <string name="StoryGroupReactionReplyItem__reacted_to_the_story">સ્ટોરી પર પ્રતિક્રિયા આપી</string>
    <!-- Label for story views tab -->
    <string name="StoryViewsAndRepliesDialogFragment__views">દ્રશ્યો</string>
    <!-- Label for story replies tab -->
    <string name="StoryViewsAndRepliesDialogFragment__replies">જવાબો</string>
    <!-- Description of action for reaction button -->
    <string name="StoryReplyComposer__react_to_this_story">આ સ્ટોરી પર પ્રતિક્રિયા આપો</string>
    <!-- Displayed when the user is replying privately to someone who replied to one of their stories -->
    <string name="StoryReplyComposer__replying_privately_to_s">%1$sને ખાનગી રીતે જવાબ અપાશે</string>
    <!-- Context menu item to privately reply to a story response -->
    <!-- Context menu item to copy a story response -->
    <string name="StoryGroupReplyItem__copy">કૉપિ</string>
    <!-- Context menu item to delete a story response -->
    <string name="StoryGroupReplyItem__delete">કાઢી નાખો</string>
    <!-- Page title for My Story options -->
    <string name="MyStorySettingsFragment__my_story">મારી સ્ટોરી</string>
    <!-- Number of total signal connections displayed in "All connections" row item -->
    <plurals name="MyStorySettingsFragment__viewers">
        <item quantity="one">%1$d દર્શક</item>
        <item quantity="other">%1$d દર્શકો</item>
    </plurals>
    <!-- Button on all signal connections row to view all signal connections. Please keep as short as possible. -->
    <string name="MyStorySettingsFragment__view">જુઓ</string>
    <!-- Section heading for story visibility -->
    <string name="MyStorySettingsFragment__who_can_view_this_story">આ સ્ટોરી કોણ જોઈ શકે</string>
    <!-- Clickable option for selecting people to hide your story from -->
    <!-- Privacy setting title for sending stories to all your signal connections -->
    <string name="MyStorySettingsFragment__all_signal_connections">બધા Signal સંપર્કો</string>
    <!-- Privacy setting description for sending stories to all your signal connections -->
    <!-- Privacy setting title for sending stories to all except the specified connections -->
    <string name="MyStorySettingsFragment__all_except">બધા, સિવાય કે…</string>
    <!-- Privacy setting description for sending stories to all except the specified connections -->
    <string name="MyStorySettingsFragment__hide_your_story_from_specific_people">ચોક્કસ લોકોથી તમારી સ્ટોરી છુપાવો</string>
    <!-- Summary of clickable option displaying how many people you have excluded from your story -->
    <plurals name="MyStorySettingsFragment__d_people_excluded">
        <item quantity="one">%1$d વ્યક્તિને બાકાત કરી</item>
        <item quantity="other">%1$d લોકોને બાકાત કર્યા</item>
    </plurals>
    <!-- Privacy setting title for only sharing your story with specified connections -->
    <string name="MyStorySettingsFragment__only_share_with">ફક્ત આમની સાથે શેર કરો…</string>
    <!-- Privacy setting description for only sharing your story with specified connections -->
    <string name="MyStorySettingsFragment__only_share_with_selected_people">ફક્ત પસંદ કરેલ લોકો સાથે શેર કરો</string>
    <!-- Summary of clickable option displaying how many people you have included to send to in your story -->
    <plurals name="MyStorySettingsFragment__d_people">
        <item quantity="one">%1$d વ્યક્તિ</item>
        <item quantity="other">%1$d લોકો</item>
    </plurals>
    <!-- My story privacy fine print about what the privacy settings are for -->
    <string name="MyStorySettingsFragment__choose_who_can_view_your_story">તમારી સ્ટોરી કોણ જોઈ શકે તે પસંદ કરો. ફેરફારો તમે પહેલાથી મોકલેલ સ્ટોરીને અસર કરશે નહીં.</string>
    <!-- Section header for options related to replies and reactions -->
    <string name="MyStorySettingsFragment__replies_amp_reactions">જવાબો અને પ્રતિક્રિયાઓ</string>
    <!-- Switchable option for allowing replies and reactions on your stories -->
    <string name="MyStorySettingsFragment__allow_replies_amp_reactions">જવાબો અને પ્રતિક્રિયાઓને મંજૂરી આપો</string>
    <!-- Summary for switchable option allowing replies and reactions on your story -->
    <string name="MyStorySettingsFragment__let_people_who_can_view_your_story_react_and_reply">જે લોકો તમારી સ્ટોરી જોઈ શકે છે તેમને પ્રતિક્રિયા અને જવાબ આપવા દો</string>
    <!-- Signal connections bolded text in the Signal Connections sheet -->
    <string name="SignalConnectionsBottomSheet___signal_connections">Signal કનેક્શન</string>
    <!-- Displayed at the top of the signal connections sheet. Please remember to insert strong tag as required. -->
    <string name="SignalConnectionsBottomSheet__signal_connections_are_people">Signal કનેક્શન એ લોકો છે જેમના પર તમે વિશ્વાસ કર્યો છે, આમાંથી કોઈ રીતે:</string>
    <!-- Signal connections sheet bullet point 1 -->
    <string name="SignalConnectionsBottomSheet__starting_a_conversation">વાતચીત શરૂ કરવી</string>
    <!-- Signal connections sheet bullet point 2 -->
    <string name="SignalConnectionsBottomSheet__accepting_a_message_request">મેસેજ વિનંતી સ્વીકારવી</string>
    <!-- Signal connections sheet bullet point 3 -->
    <string name="SignalConnectionsBottomSheet__having_them_in_your_system_contacts">તેઓને તમારા સિસ્ટમ સંપર્કોમાં રાખવા</string>
    <!-- Note at the bottom of the Signal connections sheet -->
    <string name="SignalConnectionsBottomSheet__your_connections_can_see_your_name">"તમારા કનેક્શન તમારું નામ અને ફોટો જોઈ શકે છે, અને તમે તેમનાથી છુપાવો નહીં ત્યાં સુધી \"મારી સ્ટોરી\" પરની પોસ્ટ જોઈ શકે છે."</string>
    <!-- Clickable option to add a viewer to a custom story -->
    <string name="PrivateStorySettingsFragment__add_viewer">દર્શક ઉમેરો</string>
    <!-- Clickable option to delete a custom story -->
    <string name="PrivateStorySettingsFragment__delete_custom_story">કસ્ટમ સ્ટોરી ડિલીટ કરો</string>
    <!-- Dialog title when attempting to remove someone from a custom story -->
    <string name="PrivateStorySettingsFragment__remove_s">%1$sને દૂર કરવા છે?</string>
    <!-- Dialog message when attempting to remove someone from a custom story -->
    <string name="PrivateStorySettingsFragment__this_person_will_no_longer">આ વ્યક્તિ હવે તમારી સ્ટોરી જોઈ નહીં શકે.</string>
    <!-- Positive action label when attempting to remove someone from a custom story -->
    <string name="PrivateStorySettingsFragment__remove">દૂર કરો</string>
    <!-- Dialog title when deleting a custom story -->
    <!-- Dialog message when deleting a custom story -->
    <!-- Page title for editing a custom story name -->
    <string name="EditPrivateStoryNameFragment__edit_story_name">સ્ટોરીનું નામ સંપાદિત કરો</string>
    <!-- Input field hint when editing a custom story name -->
    <string name="EditPrivateStoryNameFragment__story_name">સ્ટોરીનું નામ</string>
    <!-- Save button label when editing a custom story name -->
    <!-- Displayed in text post creator before user enters text -->
    <string name="TextStoryPostCreationFragment__tap_to_add_text">લખાણ ઉમેરવા ટૅપ કરો</string>
    <!-- Button label for changing font when creating a text post -->
    <!-- Displayed in text post creator when prompting user to enter text -->
    <string name="TextStoryPostTextEntryFragment__add_text">લખાણ ઉમેરો</string>
    <!-- Content description for \'done\' button when adding text to a story post -->
    <string name="TextStoryPostTextEntryFragment__done_adding_text">લખાણ ઉમેરવાનું પૂર્ણ</string>
    <!-- Text label for media selection toggle -->
    <string name="MediaSelectionActivity__text">ટેક્સ્ટ</string>
    <!-- Camera label for media selection toggle -->
    <string name="MediaSelectionActivity__camera">કૅમેરા</string>
    <!-- Hint for entering a URL for a text post -->
    <string name="TextStoryPostLinkEntryFragment__type_or_paste_a_url">URL લખો અથવા પેસ્ટ કરો</string>
    <!-- Displayed prior to the user entering a URL for a text post -->
    <string name="TextStoryPostLinkEntryFragment__share_a_link_with_viewers_of_your_story">તમારી સ્ટોરીના દર્શકો સાથે એક લિંક શેર કરો</string>
    <!-- Hint text for searching for a story text post recipient. -->
    <string name="TextStoryPostSendFragment__search">શોધો</string>
    <!-- Toast shown when an unexpected error occurs while sending a text story -->
    <!-- Toast shown when a trying to add a link preview to a text story post and the link/url is not valid (e.g., missing .com at the end) -->
    <string name="TextStoryPostSendFragment__please_enter_a_valid_link">કૃપા કરીને માન્ય લિંક દાખલ કરો.</string>
    <!-- Title for screen allowing user to exclude "My Story" entries from specific people -->
    <string name="ChangeMyStoryMembershipFragment__all_except">બધા, સિવાય કે…</string>
    <!-- Title for screen allowing user to only share "My Story" entries with specific people -->
    <string name="ChangeMyStoryMembershipFragment__only_share_with">ફક્ત આમની સાથે શેર કરો…</string>
    <!-- Done button label for hide story from screen -->
    <string name="HideStoryFromFragment__done">થઈ ગયું</string>
    <!-- Dialog title for removing a group story -->
    <string name="StoryDialogs__remove_group_story">ગ્રુપ સ્ટોરી દૂર કરવી છે?</string>
    <!-- Dialog message for removing a group story -->
    <string name="StoryDialogs__s_will_be_removed">\"%1$s\" ને દૂર કરવામાં આવશે.</string>
    <!-- Dialog positive action for removing a group story -->
    <string name="StoryDialogs__remove">દૂર કરો</string>
    <!-- Dialog title for deleting a custom story -->
    <string name="StoryDialogs__delete_custom_story">કસ્ટમ સ્ટોરી ડિલીટ કરવી છે?</string>
    <!-- Dialog message for deleting a custom story -->
    <string name="StoryDialogs__s_and_updates_shared">\" %1$s \" અને આ સ્ટોરી પર શેર કરેલ અપડેટ ડિલીટ કરવામાં આવશે.</string>
    <!-- Dialog positive action for deleting a custom story -->
    <string name="StoryDialogs__delete">ડિલીટ કરો</string>
    <!-- Dialog title for first time sending something to a beta story -->
    <!-- Dialog message for first time sending something to a beta story -->
    <!-- Dialog title for first time adding something to a story -->
    <!-- Dialog message for first time adding something to a story -->
    <!-- First time share to story dialog: Positive action to go ahead and add to story -->
    <!-- First time share to story dialog: Neutral action to edit who can view "My Story" -->
    <!-- Error message shown when a failure occurs during story send -->
    <string name="StoryDialogs__story_could_not_be_sent">સ્ટોરી મોકલી શકાઈ નહીં. તમારું જોડાણ તપાસો અને ફરી પ્રયાસ કરો.</string>
    <!-- Error message dialog button to resend a previously failed story send -->
    <string name="StoryDialogs__send">મોકલો</string>
    <!-- Action button for turning off stories when stories are present on the device -->
    <string name="StoryDialogs__turn_off_and_delete">બંધ કરો અને ડિલીટ કરો</string>
    <!-- Privacy Settings toggle title for stories -->
    <!-- Privacy Settings toggle summary for stories -->
    <!-- New story viewer selection screen title -->
    <string name="CreateStoryViewerSelectionFragment__choose_viewers">દર્શકો પસંદ કરો</string>
    <!-- New story viewer selection action button label -->
    <string name="CreateStoryViewerSelectionFragment__next">આગળ</string>
    <!-- New story viewer selection screen title as recipients are selected -->
    <plurals name="SelectViewersFragment__d_viewers">
        <item quantity="one">%1$d દર્શક</item>
        <item quantity="other">%1$d દર્શકો</item>
    </plurals>
    <!-- Name story screen title -->
    <string name="CreateStoryWithViewersFragment__name_story">સ્ટોરીને નામ આપો</string>
    <!-- Name story screen note under text field -->
    <string name="CreateStoryWithViewersFragment__only_you_can">આ સ્ટોરીનું નામ ફક્ત તમે જ જોઈ શકો છો.</string>
    <!-- Name story screen label hint -->
    <string name="CreateStoryWithViewersFragment__story_name_required">સ્ટોરીનું નામ (આવશ્યક)</string>
    <!-- Name story screen viewers subheading -->
    <string name="CreateStoryWithViewersFragment__viewers">દર્શકો</string>
    <!-- Name story screen create button label -->
    <string name="CreateStoryWithViewersFragment__create">બનાવો</string>
    <!-- Name story screen error when save attempted with no label -->
    <string name="CreateStoryWithViewersFragment__this_field_is_required">આ ક્ષેત્ર આવશ્યક છે.</string>
    <!-- Name story screen error when save attempted but label is duplicate -->
    <string name="CreateStoryWithViewersFragment__there_is_already_a_story_with_this_name">આ નામની પહેલાંથી જ એક સ્ટોરી છે.</string>
    <!-- Text for select all action when editing recipients for a story -->
    <string name="BaseStoryRecipientSelectionFragment__select_all">બધા પસંદ કરો</string>
    <!-- Choose story type bottom sheet title -->
    <string name="ChooseStoryTypeBottomSheet__choose_your_story_type">તમારી સ્ટોરીનો પ્રકાર પસંદ કરો</string>
    <!-- Choose story type bottom sheet new story row title -->
    <string name="ChooseStoryTypeBottomSheet__new_custom_story">નવી કસ્ટમ સ્ટોરી</string>
    <!-- Choose story type bottom sheet new story row summary -->
    <string name="ChooseStoryTypeBottomSheet__visible_only_to">ફક્ત ચોક્કસ લોકોને જ દેખાઈ શકે છે</string>
    <!-- Choose story type bottom sheet group story title -->
    <string name="ChooseStoryTypeBottomSheet__group_story">ગ્રુપ સ્ટોરી</string>
    <!-- Choose story type bottom sheet group story summary -->
    <string name="ChooseStoryTypeBottomSheet__share_to_an_existing_group">કોઈ વર્તમાન ગ્રુપમાં શેર કરો</string>
    <!-- Choose groups bottom sheet title -->
    <string name="ChooseGroupStoryBottomSheet__choose_groups">ગ્રુપ પસંદ કરો</string>
    <!-- Displayed when copying group story reply text to clipboard -->
    <string name="StoryGroupReplyFragment__copied_to_clipboard">ક્લિપબોર્ડ પર કૉપી કરેલું</string>
    <!-- Displayed in story caption when content is longer than 5 lines -->
    <string name="StoryViewerPageFragment__see_more">… વધુ જુઓ</string>
    <!-- Displayed in toast after sending a direct reply -->
    <string name="StoryDirectReplyDialogFragment__sending_reply">જવાબ મોકલી રહ્યાં છીએ…</string>
    <!-- Displayed in the viewer when a story is no longer available -->
    <string name="StorySlateView__this_story_is_no_longer_available">આ સ્ટોરી હવે ઉપલબ્ધ નથી.</string>
    <!-- Displayed in the viewer when a story has permanently failed to download. -->
    <string name="StorySlateView__cant_download_story_s_will_need_to_share_it_again">સ્ટોરી ડાઉનલોડ કરી શકતા નથી. %1$sએ તેને ફરીથી શેર કરવાની જરૂર પડશે.</string>
    <!-- Displayed in the viewer when the network is not available -->
    <string name="StorySlateView__no_internet_connection">ઇન્ટરનેટ કનેક્શન નથી</string>
    <!-- Displayed in the viewer when network is available but content could not be downloaded -->
    <string name="StorySlateView__couldnt_load_content">કન્ટેન્ટ લોડ ન કરી શક્યા</string>
    <!-- Toasted when the user externally shares to a text story successfully -->
    <string name="TextStoryPostCreationFragment__sent_story">મોકલેલી સ્ટોરી</string>
    <!-- Toasted when the user external share to a text story fails -->
    <string name="TextStoryPostCreationFragment__failed_to_send_story">સ્ટોરી મોકલવામાં નિષ્ફળ</string>
    <!-- Displayed in a dialog to let the user select a given users story -->
    <string name="StoryDialogs__view_story">સ્ટોરી જુઓ</string>
    <!-- Displayed in a dialog to let the user select a given users profile photo -->
    <string name="StoryDialogs__view_profile_photo">પ્રોફાઇલ ફોટો જુઓ</string>

    <!-- Title for a notification at the bottom of the chat list suggesting that the user disable censorship circumvention because the service has become reachable -->
    <!-- Body for a notification at the bottom of the chat list suggesting that the user disable censorship circumvention because the service has become reachable -->
    <!-- Label for a button to dismiss a notification at the bottom of the chat list suggesting that the user disable censorship circumvention because the service has become reachable -->
    <!-- Label for a button in a notification at the bottom of the chat list to turn off censorship circumvention -->

    <!-- Conversation Item label for when you react to someone else\'s story -->
    <string name="ConversationItem__you_reacted_to_s_story">તમે %1$sની સ્ટોરી પર પ્રતિક્રિયા આપી</string>
    <!-- Conversation Item label for reactions to your story -->
    <string name="ConversationItem__reacted_to_your_story">તમારી સ્ટોરી પર પ્રતિક્રિયા આપી</string>
    <!-- Conversation Item label for reactions to an unavailable story -->
    <string name="ConversationItem__reacted_to_a_story">સ્ટોરી પર પ્રતિક્રિયા આપી</string>

    <!-- endregion -->
    <!-- Content description for expand contacts chevron -->
    <string name="ExpandModel__view_more">વધુ જુઓ</string>
    <string name="StoriesLinkPopup__visit_link">લિંકની મુલાકાત લો</string>

    <!-- Gift price and duration, formatted as: {price} dot {n} day duration -->
    <plurals name="GiftRowItem_s_dot_d_day_duration">
        <item quantity="one">%1$s · %2$d દિવસોની અવધિ</item>
        <item quantity="other">%1$s · %2$d દિવસની અવધિ</item>
    </plurals>
    <!-- Tagline for gift row items -->
    <string name="GiftRowItem__send_a_gift_badge">ગિફ્ટ બૅજ મોકલો</string>
    <!-- Headline text on start fragment for gifting a badge -->
    <string name="GiftFlowStartFragment__gift_a_badge">બૅજની ભેટ આપો</string>
    <!-- Description text on start fragment for gifting a badge -->
    <string name="GiftFlowStartFragment__gift_someone_a_badge">Signalને કોઈ વ્યક્તિના નામે યોગદાન આપીને તેમને બૅજની ભેટ આપો. તેઓને તેમના પ્રોફાઇલ ફોટો પર દર્શાવવા માટે એક બૅજ મળશે.</string>
    <!-- Action button label for start fragment for gifting a badge -->
    <string name="GiftFlowStartFragment__next">આગળ</string>
    <!-- Title text on choose recipient page for badge gifting -->
    <string name="GiftFlowRecipientSelectionFragment__choose_recipient">પ્રાપ્તકર્તા પસંદ કરો</string>
    <!-- Title text on confirm gift page -->
    <string name="GiftFlowConfirmationFragment__confirm_gift">ભેટની પુષ્ટિ કરો</string>
    <!-- Heading text specifying who the gift will be sent to -->
    <string name="GiftFlowConfirmationFragment__send_to">આમને moklo</string>
    <!-- Text explaining that gift will be sent to the chosen recipient -->
    <string name="GiftFlowConfirmationFragment__your_gift_will_be_sent_in">તમારી ભેટ પ્રાપ્તકર્તાને સામ-સામે મેસેજમાં મોકલવામાં આવશે. નીચે તમારો પોતાનો મેસેજ ઉમેરો.</string>
    <!-- Text explaining that this gift is a one time donation -->
    <string name="GiftFlowConfirmationFragment__one_time_donation">એક-વખતનું દાન</string>
    <!-- Hint for add message input -->
    <string name="GiftFlowConfirmationFragment__add_a_message">મેસેજ ઉમેરો</string>
    <!-- Displayed in the dialog while verifying the chosen recipient -->
    <string name="GiftFlowConfirmationFragment__verifying_recipient">પ્રાપ્તકર્તાની ખાતરી કરીએ છીએ…</string>
    <!-- Title for sheet shown when opening a redeemed gift -->
    <string name="ViewReceivedGiftBottomSheet__s_sent_you_a_gift">%1$sએ તમને ગિફ્ટ મોકલી</string>
    <!-- Title for sheet shown when opening a sent gift -->
    <string name="ViewSentGiftBottomSheet__thanks_for_your_support">આપના સહયોગ બદલ આભાર!</string>
    <!-- Description for sheet shown when opening a redeemed gift -->
    <string name="ViewReceivedGiftBottomSheet__youve_received_a_gift_badge">તમને %1$s તરફથી ગિફ્ટ બૅજ મળ્યું છે! આ બૅજને તમારી પ્રોફાઇલ પર દર્શાવીને Signalને જાગૃતિ વધારવામાં મદદ કરો.</string>
    <!-- Description for sheet shown when opening a sent gift -->
    <string name="ViewSentGiftBottomSheet__youve_gifted_a_badge">તમે %1$sને એક બૅજ ગિફ્ટ કર્યું. જ્યારે તેઓ સ્વીકારશે, પછી તેઓને તેમનું બૅજ બતાવવા કે છુપાવવાની પસંદગી આપવામાં આવશે.</string>
    <!-- Primary action for pending gift sheet to redeem badge now -->
    <string name="ViewReceivedGiftSheet__redeem">રીડીમ કરો</string>
    <!-- Primary action for pending gift sheet to redeem badge later -->
    <string name="ViewReceivedGiftSheet__not_now">અત્યારે નહીં</string>
    <!-- Dialog text while redeeming a gift -->
    <string name="ViewReceivedGiftSheet__redeeming_gift">ગિફ્ટ રિડિમ કરી રહ્યાં છીએ…</string>
    <!-- Snackbar text when user presses "not now" on redemption sheet -->
    <string name="ConversationFragment__you_can_redeem_your_badge_later">તમે તમારું બૅજ પછી રિડિમ કરી શકો છો.</string>
    <!-- Description text in gift thanks sheet -->
    <string name="GiftThanksSheet__youve_gifted_a_badge_to_s">તમે %1$sને એક બૅજ ગિફ્ટ કર્યું. જ્યારે તેઓ સ્વીકારશે, પછી તેઓને તેમનું બૅજ બતાવવા કે છુપાવવાની પસંદગી આપવામાં આવશે.</string>
    <!-- Expired gift sheet title -->
    <string name="ExpiredGiftSheetConfiguration__your_gift_badge_has_expired">તમારું ગિફ્ટ બૅજ સમાપ્ત થઈ ગયું છે</string>
    <!-- Expired gift sheet top description text -->
    <string name="ExpiredGiftSheetConfiguration__your_gift_badge_has_expired_and_is">તમારું ગિફ્ટ બૅજ સમાપ્ત થઈ ગયું છે અને હવે તમારી પ્રોફાઇલ પર અન્યોને દેખાશે નહીં.</string>
    <!-- Expired gift sheet bottom description text -->
    <string name="ExpiredGiftSheetConfiguration__to_continue">તમારા માટે નિર્મિત ટેક્નોલોજીને સહયોગ આપવાનું ચાલુ રાખવા માટે, કૃપા કરીને માસિક સસ્ટેનર બનવા પર વિચાર કરો.</string>
    <!-- Expired gift sheet make a monthly donation button -->
    <string name="ExpiredGiftSheetConfiguration__make_a_monthly_donation">માસિક યોગદાન આપો</string>
    <!-- Expired gift sheet not now button -->
    <string name="ExpiredGiftSheetConfiguration__not_now">અત્યારે નહીં</string>
    <!-- My Story label designating that we will only share with the selected viewers. -->
    <string name="ContactSearchItems__only_share_with">આમની સાથે જ શેર કરો</string>
    <!-- Label under name for custom stories -->
    <plurals name="ContactSearchItems__custom_story_d_viewers">
        <item quantity="one">કસ્ટમ સ્ટોરી · %1$d દર્શક</item>
        <item quantity="other">કસ્ટમ સ્ટોરી · %1$d દર્શકો</item>
    </plurals>
    <!-- Label under name for group stories -->
    <plurals name="ContactSearchItems__group_story_d_viewers">
        <item quantity="one">ગ્રૂપ સ્ટોરી · %1$d દર્શક</item>
        <item quantity="other">ગ્રુપ સ્ટોરી · %1$d દર્શકો</item>
    </plurals>
    <!-- Label under name for groups -->
    <plurals name="ContactSearchItems__group_d_members">
        <item quantity="one">%1$d સભ્ય</item>
        <item quantity="other">%1$d સભ્યો</item>
    </plurals>
    <!-- Label under name for my story -->
    <plurals name="ContactSearchItems__my_story_s_dot_d_viewers">
        <item quantity="one">%1$s · %2$d દર્શક</item>
        <item quantity="other">%1$s · %2$d દર્શકો</item>
    </plurals>
    <!-- Label under name for my story -->
    <plurals name="ContactSearchItems__my_story_s_dot_d_excluded">
        <item quantity="one">%1$s · %2$d બાકાત કર્યો</item>
        <item quantity="other">%1$s · %2$d બાકાત કર્યા</item>
    </plurals>
    <!-- Label under name for My Story when first sending to my story -->
    <string name="ContactSearchItems__tap_to_choose_your_viewers">તમારા દર્શકો જોવા ટૅપ કરો</string>
    <!-- Label for context menu item to open story settings -->
    <string name="ContactSearchItems__story_settings">સ્ટોરી સેટિંગ્સ</string>
    <!-- Label for context menu item to remove a group story from contact results -->
    <string name="ContactSearchItems__remove_story">સ્ટોરી દૂર કરો</string>
    <!-- Label for context menu item to delete a custom story -->
    <string name="ContactSearchItems__delete_story">સ્ટોરી ડિલીટ કરો</string>
    <!-- Dialog title for removing a group story -->
    <string name="ContactSearchMediator__remove_group_story">ગ્રુપ સ્ટોરી દૂર કરવી છે?</string>
    <!-- Dialog message for removing a group story -->
    <string name="ContactSearchMediator__this_will_remove">આનાથી આ લિસ્ટમાંથી સ્ટોરી દૂર થઈ જશે. તમે હજી પણ આ ગ્રુપની સ્ટોરી જોઈ શકશો.</string>
    <!-- Dialog action item for removing a group story -->
    <string name="ContactSearchMediator__remove">દૂર કરો</string>
    <!-- Dialog title for deleting a custom story -->
    <string name="ContactSearchMediator__delete_story">સ્ટોરી ડિલીટ કરવી છે?</string>
    <!-- Dialog message for deleting a custom story -->
    <string name="ContactSearchMediator__delete_the_custom">કસ્ટમ સ્ટોરી \"%1$s\" ડિલીટ કરવી છે?</string>
    <!-- Dialog action item for deleting a custom story -->
    <string name="ContactSearchMediator__delete">ડિલીટ કરો</string>
    <!-- Gift expiry days remaining -->
    <plurals name="Gifts__d_days_remaining">
        <item quantity="one">%1$d દિવસ બાકી</item>
        <item quantity="other">%1$d દિવસો બાકી</item>
    </plurals>
    <!-- Gift expiry hours remaining -->
    <plurals name="Gifts__d_hours_remaining">
        <item quantity="one">%1$d કલાક બાકી</item>
        <item quantity="other">%1$d કલાક બાકી</item>
    </plurals>
    <!-- Gift expiry minutes remaining -->
    <plurals name="Gifts__d_minutes_remaining">
        <item quantity="one">%1$d મિનિટ બાકી</item>
        <item quantity="other">%1$d મિનિટ બાકી</item>
    </plurals>
    <!-- Gift expiry expired -->
    <string name="Gifts__expired">સમાપ્ત થઈ ગઈ</string>

    <!-- Label indicating that a user can tap to advance to the next post in a story -->
    <string name="StoryFirstTimeNavigationView__tap_to_advance">આગળ વધવા ટૅપ કરો</string>
    <!-- Label indicating swipe direction to skip current story -->
    <string name="StoryFirstTimeNavigationView__swipe_up_to_skip">સ્કિપ કરવા ઉપર સ્વાઇપ કરો</string>
    <!-- Label indicating swipe direction to exit story viewer -->
    <string name="StoryFirstTimeNavigationView__swipe_right_to_exit">બહાર નીકળવા જમણે સ્વાઇપ કરો</string>
    <!-- Button label to confirm understanding of story navigation -->
    <string name="StoryFirstTimeNagivationView__got_it">સમજાઈ ગયું</string>
    <!-- Content description for vertical context menu button in safety number sheet rows -->
    <string name="SafetyNumberRecipientRowItem__open_context_menu">સંદર્ભ મેનૂ ઓપન કરો</string>
    <!-- Sub-line when a user is verified. -->
    <string name="SafetyNumberRecipientRowItem__s_dot_verified">%1$s · ચકાસાયેલ</string>
    <!-- Sub-line when a user is verified. -->
    <string name="SafetyNumberRecipientRowItem__verified">ચકાસણી</string>
    <!-- Title of safety number changes bottom sheet when showing individual records -->
    <string name="SafetyNumberBottomSheetFragment__safety_number_changes">સલામતી નંબરના ફેરફારો</string>
    <!-- Message of safety number changes bottom sheet when showing individual records -->
    <string name="SafetyNumberBottomSheetFragment__the_following_people">નીચે દર્શાવેલ લોકોએ Signal ફરીથી ઇન્સ્ટોલ કરેલ અથવા ડિવાઇસ બદલેલ હોઈ શકે છે. નવા સલામતી નંબરની પુષ્ટિ કરવા પ્રાપ્તકર્તા પર ટૅપ કરો. આ વૈકલ્પિક છે.</string>
    <!-- Title of safety number changes bottom sheet when not showing individual records -->
    <string name="SafetyNumberBottomSheetFragment__safety_number_checkup">સલામતી નંબર તપાસ</string>
    <!-- Title of safety number changes bottom sheet when not showing individual records and user has seen review screen -->
    <string name="SafetyNumberBottomSheetFragment__safety_number_checkup_complete">સલામતી નંબર તપાસ પૂર્ણ</string>
    <!-- Message of safety number changes bottom sheet when not showing individual records and user has seen review screen -->
    <string name="SafetyNumberBottomSheetFragment__all_connections_have_been_reviewed">બધા જ કનેક્શનની સમીક્ષા થઈ ચૂકી છે, ચાલુ રાખવા માટે મોકલો પર ટૅપ કરો.</string>
    <!-- Message of safety number changes bottom sheet when not showing individual records -->
    <string name="SafetyNumberBottomSheetFragment__you_have_d_connections">તમારા %1$d કનેક્શન એવા છે જેમણે Signal ફરીથી ઇન્સ્ટોલ કરેલ છે અથવા તેમના ડિવાઇસ બદલેલા હોઈ શકે છે. તેમની સાથે તમારી સ્ટોરી શેર કરતાં પહેલાં તેમના સલામતી નંબરની સમીક્ષા કરો અથવા તેમને તમારી સ્ટોરીમાંથી દૂર કરવાનું વિચારો.</string>
    <!-- Menu action to launch safety number verification screen -->
    <string name="SafetyNumberBottomSheetFragment__verify_safety_number">સલામતી નંબર ચકાસો</string>
    <!-- Menu action to remove user from story -->
    <string name="SafetyNumberBottomSheetFragment__remove_from_story">સ્ટોરીમાંથી દૂર કરો</string>
    <!-- Action button at bottom of SafetyNumberBottomSheetFragment to send anyway -->
    <string name="SafetyNumberBottomSheetFragment__send_anyway">કોઈપણ રીતે મોકલો</string>
    <!-- Action button at bottom of SafetyNumberBottomSheetFragment to review connections -->
    <string name="SafetyNumberBottomSheetFragment__review_connections">કનેક્શનની સમીક્ષા કરો</string>
    <!-- Empty state copy for SafetyNumberBottomSheetFragment -->
    <string name="SafetyNumberBottomSheetFragment__no_more_recipients_to_show">હવે કોઈ પ્રાપ્તકર્તા નથી જે બતાવી શકાય</string>
    <!-- Done button on safety number review fragment -->
    <string name="SafetyNumberReviewConnectionsFragment__done">થઈ ગયું</string>
    <!-- Title of safety number review fragment -->
    <string name="SafetyNumberReviewConnectionsFragment__safety_number_changes">સલામતી નંબરના ફેરફારો</string>
    <!-- Message of safety number review fragment -->
    <plurals name="SafetyNumberReviewConnectionsFragment__d_recipients_may_have">
        <item quantity="one">%1$d પ્રાપ્તકર્તાએ Signal ફરીથી ઇન્સ્ટોલ કરેલ અથવા ડિવાઇસ બદલેલ હોઈ શકે છે. નવા સલામતી નંબરની પુષ્ટિ કરવા પ્રાપ્તકર્તા પર ટૅપ કરો. આ વૈકલ્પિક છે.</item>
        <item quantity="other">%1$d પ્રાપ્તકર્તાઓએ Signal ફરીથી ઇન્સ્ટોલ કરેલ અથવા ડિવાઇસ બદલેલ હોઈ શકે છે. નવા સલામતી નંબરની પુષ્ટિ કરવા પ્રાપ્તકર્તા પર ટૅપ કરો. આ વૈકલ્પિક છે.</item>
    </plurals>
    <!-- Section header for 1:1 contacts in review fragment -->
    <string name="SafetyNumberBucketRowItem__contacts">સંપર્કો</string>
    <!-- Context menu label for distribution list headers in review fragment -->
    <string name="SafetyNumberReviewConnectionsFragment__remove_all">બધાને દૂર કરો</string>
    <!-- Context menu label for 1:1 contacts to remove from send -->
    <string name="SafetyNumberReviewConnectionsFragment__remove">દૂર કરો</string>

    <!-- Title of initial My Story settings configuration shown when sending to My Story for the first time -->
    <string name="ChooseInitialMyStoryMembershipFragment__my_story_privacy">મારી સ્ટોરીની પ્રાઇવસી</string>
    <!-- Subtitle of initial My Story settings configuration shown when sending to My Story for the first time -->
    <string name="ChooseInitialMyStoryMembershipFragment__choose_who_can_see_posts_to_my_story_you_can_always_make_changes_in_settings">મારી સ્ટોરી પરની પોસ્ટ કોણ જોઈ શકે તે પસંદ કરો. તમે સેટિંગ્સમાંથી ગમે ત્યારે ફેરફાર કરી શકો છો.</string>
    <!-- All connections option for initial My Story settings configuration shown when sending to My Story for the first time -->
    <string name="ChooseInitialMyStoryMembershipFragment__all_signal_connections">બધા Signal સંપર્કો</string>
    <!-- All connections except option for initial My Story settings configuration shown when sending to My Story for the first time -->
    <string name="ChooseInitialMyStoryMembershipFragment__all_except">બધા, સિવાય કે…</string>
    <!-- Only with selected connections option for initial My Story settings configuration shown when sending to My Story for the first time -->
    <string name="ChooseInitialMyStoryMembershipFragment__only_share_with">ફક્ત આમની સાથે શેર કરો…</string>

    <!-- Story info header sent heading -->
    <string name="StoryInfoHeader__sent">મોકલ્યો</string>
    <!-- Story info header received heading -->
    <string name="StoryInfoHeader__received">મળી ગયા</string>
    <!-- Story info header file size heading -->
    <string name="StoryInfoHeader__file_size">ફાઇલ સાઇઝ</string>
    <!-- Story info "Sent to" header -->
    <!-- Story info "Sent from" header -->
    <!-- Story info "Failed" header -->
    <!-- Story Info context menu label -->

    <!-- StoriesPrivacySettingsFragment -->
    <!-- Explanation about how stories are deleted and managed -->
    <string name="StoriesPrivacySettingsFragment__story_updates_automatically_disappear">સ્ટોરી અપડેટ 24 કલાક પછી આપમેળે ગાયબ થઈ જાય છે. તમારી સ્ટોરી કોણ જોઈ શકે તે પસંદ કરો અથવા ચોક્કસ દર્શકો અથવા ગ્રુપ સાથે નવી સ્ટોરી બનાવો.</string>
    <!-- Preference title to turn off stories -->
    <string name="StoriesPrivacySettingsFragment__turn_off_stories">સ્ટોરી બંધ કરો</string>
    <!-- Preference summary to turn off stories -->
    <string name="StoriesPrivacySettingsFragment__if_you_opt_out">જો તમે સ્ટોરીનો વિકલ્પ નાપસંદ કરશો તો તમે સ્ટોરી જોઈ અથવા શેર કરી શકશો નહીં.</string>
    <!-- Preference title to turn on stories -->
    <string name="StoriesPrivacySettingsFragment__turn_on_stories">સ્ટોરી ચાલુ કરો</string>
    <!-- Preference summary to turn on stories -->
    <string name="StoriesPrivacySettingsFragment__share_and_view">અન્ય લોકોની સ્ટોરી જુઓ અને શેર કરો. સ્ટોરી 24 કલાક પછી આપમેળે ગાયબ થઈ જાય છે.</string>
    <!-- Dialog title to turn off stories -->
    <string name="StoriesPrivacySettingsFragment__turn_off_stories_question">સ્ટોરી બંધ કરવી છે?</string>
    <!-- Dialog message to turn off stories -->
    <string name="StoriesPrivacySettingsFragment__you_will_no_longer_be_able_to_share">તમે હવેથી સ્ટોરી જોઈ કે શેર કરી શકશો નહીં. તમે તાજેતરમાં શેર કરેલા સ્ટોરી અપડેટ પણ ડિલીટ થઈ જશે.</string>
    <!-- Page title when launched from stories landing screen -->
    <string name="StoriesPrivacySettingsFragment__story_privacy">સ્ટોરીની ગોપનીયતા</string>
    <!-- Header for section that lists out stories -->
    <string name="StoriesPrivacySettingsFragment__stories">સ્ટોરી</string>
    <!-- Story views header -->
    <!-- Story view receipts toggle title -->
    <string name="StoriesPrivacySettingsFragment__view_receipts">પ્રાપ્તકર્તા જુઓ</string>
    <!-- Story view receipts toggle message -->
    <string name="StoriesPrivacySettingsFragment__see_and_share">સ્ટોરી ક્યારે જોવામાં આવે છે તે જુઓ અને શેર કરો. જો બંધ હોય, તો અન્ય લોકો તમારી સ્ટોરી જુએ તે તમે જોઈ નહીં શકો.</string>

    <!-- NewStoryItem -->
    <string name="NewStoryItem__new_story">નવી સ્ટોરી</string>

    <!-- GroupStorySettingsFragment -->
    <!-- Section header for who can view a group story -->
    <string name="GroupStorySettingsFragment__who_can_view_this_story">આ સ્ટોરી કોણ જોઈ શકે</string>
    <!-- Explanation of who can view a group story -->
    <string name="GroupStorySettingsFragment__members_of_the_group_s">"\"%1$s\" ગ્રુપના સભ્યો આ સ્ટોરી જોઈ શકે છે અને તેનો જવાબ આપી શકે છે. તમે ગ્રૂપમાં આ ચેટ માટેનું સભ્યપદ અપડેટ કરી શકો છો."</string>
    <!-- Preference label for removing this group story -->
    <string name="GroupStorySettingsFragment__remove_group_story">ગ્રુપ સ્ટોરી દૂર કરો</string>

    <!-- Generic title for overflow menus -->
    <string name="OverflowMenu__overflow_menu">ઓવરફ્લો મેનૂ</string>

    <!-- SMS Export Service -->
    <!-- Displayed in the notification while export is running -->
    <string name="SignalSmsExportService__exporting_messages">મેસેજ એક્સપોર્ટ થાય છે…</string>
    <!-- Displayed in the notification title when export completes -->
    <string name="SignalSmsExportService__signal_sms_export_complete">Signal SMS એક્સપોર્ટ પૂર્ણ</string>
    <!-- Displayed in the notification message when export completes -->
    <string name="SignalSmsExportService__tap_to_return_to_signal">Signal પર પાછા ફરવા ટૅપ કરો</string>

    <!-- ExportYourSmsMessagesFragment -->
    <!-- Title of the screen -->
    <string name="ExportYourSmsMessagesFragment__export_your_sms_messages">તમારા SMS મેસેજ એક્સપોર્ટ કરો</string>
    <!-- Message of the screen -->
    <string name="ExportYourSmsMessagesFragment__you_can_export_your_sms_messages_to_your_phones_sms_database_and_youll_have_the_option_to_keep_or_remove_them_from_signal">તમે તમારા SMS મેસેજને તમારા ફોનના SMS ડેટાબેઝમાં એક્સપોર્ટ કરી શકો છો અને તમને તેને Signal પર રાખવા અથવા તેમાંથી દૂર કરવાનો વિકલ્પ મળશે. આનાથી તમારા ફોન પરની અન્ય SMS ઍપને તેને ઇમ્પોર્ટ કરવાની મંજૂરી મળે છે. આ તમારા SMS ઇતિહાસની શેર કરી શકાય તેવી ફાઇલ બનાવતું નથી.</string>
    <!-- Button label to begin export -->
    <string name="ExportYourSmsMessagesFragment__continue">ચાલુ રાખો</string>

    <!-- ExportingSmsMessagesFragment -->
    <!-- Title of the screen -->
    <string name="ExportingSmsMessagesFragment__exporting_sms_messages">SMS મેસેજ એક્સપોર્ટ કરવા</string>
    <!-- Message of the screen when exporting sms messages -->
    <string name="ExportingSmsMessagesFragment__this_may_take_awhile">આમાં થોડો સમય લાગી શકે છે</string>
    <!-- Progress indicator for export -->
    <plurals name="ExportingSmsMessagesFragment__exporting_d_of_d">
        <item quantity="one">%2$dમાંથી %1$d એક્સપોર્ટ થાય છે…</item>
        <item quantity="other">%2$dમાંથી %1$d એક્સપોર્ટ થાય છે…</item>
    </plurals>
    <!-- Alert dialog title shown when we think a user may not have enough local storage available to export sms messages -->
    <string name="ExportingSmsMessagesFragment__you_may_not_have_enough_disk_space">તમારી પાસે પૂરતી ડિસ્ક સ્પેસ ન હોય તેમ લાગે છે</string>
    <!-- Alert dialog message shown when we think a user may not have enough local storage available to export sms messages, placeholder is the file size, e.g., 128kB -->
    <string name="ExportingSmsMessagesFragment__you_need_approximately_s_to_export_your_messages_ensure_you_have_enough_space_before_continuing">તમારા મેસેજને એક્સપોર્ટ માટે તમારે આશરે %1$s ની જરૂર છે, ચાલુ રાખતા પહેલા તમારી પાસે પૂરતી સ્પેસ છે તેની ખાતરી કરો.</string>
    <!-- Alert dialog button to continue with exporting sms after seeing the lack of storage warning -->
    <string name="ExportingSmsMessagesFragment__continue_anyway">કોઈપણ રીતે ચાલુ રાખો</string>
    <!-- Dialog text shown when Signal isn\'t granted the sms permission needed to export messages, different than being selected as the sms app -->
    <string name="ExportingSmsMessagesFragment__signal_needs_the_sms_permission_to_be_able_to_export_your_sms_messages">તમારા SMS મેસેજને એક્સપોર્ટ કરવામાં સક્ષમ થવા માટે Signalને SMS પરવાનગીની જરૂર છે.</string>

    <!-- ChooseANewDefaultSmsAppFragment -->
    <!-- Title of the screen -->
    <string name="ChooseANewDefaultSmsAppFragment__choose_a_new">ડિફોલ્ટ SMS ઍપ પસંદ કરો</string>
    <!-- Button label to launch picker -->
    <string name="ChooseANewDefaultSmsAppFragment__continue">ચાલુ રાખો</string>
    <!-- Button label for when done with changing default SMS app -->
    <string name="ChooseANewDefaultSmsAppFragment__done">થઈ ગયું</string>
    <!-- First step number/bullet for choose new default sms app instructions -->
    <string name="ChooseANewDefaultSmsAppFragment__bullet_1">1</string>
    <!-- Second step number/bullet for choose new default sms app instructions -->
    <string name="ChooseANewDefaultSmsAppFragment__bullet_2">2</string>
    <!-- Third step number/bullet for choose new default sms app instructions -->
    <string name="ChooseANewDefaultSmsAppFragment__bullet_3">3</string>
    <!-- Fourth step number/bullet for choose new default sms app instructions -->
    <string name="ChooseANewDefaultSmsAppFragment__bullet_4">4</string>
    <!-- Instruction step for choosing a new default sms app -->
    <string name="ChooseANewDefaultSmsAppFragment__tap_continue_to_open_the_defaults_apps_screen_in_settings">સેટિંગ્સમાં \"ડિફોલ્ટ ઍપ્સ\" સ્ક્રીન ખોલવા માટે \"ચાલુ રાખો\" પર ટૅપ કરો</string>
    <!-- Instruction step for choosing a new default sms app -->
    <string name="ChooseANewDefaultSmsAppFragment__select_sms_app_from_the_list">સૂચિમાંથી \"SMS ઍપ\" પસંદ કરો</string>
    <!-- Instruction step for choosing a new default sms app -->
    <string name="ChooseANewDefaultSmsAppFragment__choose_another_app_to_use_for_sms_messaging">SMS મેસેજિંગ માટે વાપરવા માટે બીજી ઍપ પસંદ કરો</string>
    <!-- Instruction step for choosing a new default sms app -->
    <string name="ChooseANewDefaultSmsAppFragment__return_to_signal">Signal પર પાછા ફરો</string>
    <!-- Instruction step for choosing a new default sms app -->
    <string name="ChooseANewDefaultSmsAppFragment__open_your_phones_settings_app">તમારા ફોનની સેટિંગ્સ ઍપ ખોલો</string>
    <!-- Instruction step for choosing a new default sms app -->
    <string name="ChooseANewDefaultSmsAppFragment__navigate_to_apps_default_apps_sms_app">\"ઍપ્સ\"&gt; \"ડિફોલ્ટ ઍપ્સ\"&gt; \"SMS ઍપ\" પર નેવિગેટ કરો</string>

    <!-- RemoveSmsMessagesDialogFragment -->
    <!-- Action button to keep messages -->
    <string name="RemoveSmsMessagesDialogFragment__keep_messages">નવા મેસેજ</string>
    <!-- Action button to remove messages -->
    <string name="RemoveSmsMessagesDialogFragment__remove_messages">મેસેજ દૂર કરો</string>
    <!-- Title of dialog -->
    <string name="RemoveSmsMessagesDialogFragment__remove_sms_messages">Signalમાંથી SMS મેસેજ દૂર કરવા છે?</string>
    <!-- Message of dialog -->
    <string name="RemoveSmsMessagesDialogFragment__you_can_now_remove_sms_messages_from_signal">સ્ટોરેજ સ્પેસ ખાલી કરવા હવે તમે Signalમાંથી SMS મેસેજ દૂર કરી શકો છો. તમે તેને દૂર કરી નાખો તો પણ તે તમારા ફોન પરની અન્ય SMS ઍપ્સ માટે ઉપલબ્ધ રહેશે.</string>

    <!-- ReExportSmsMessagesDialogFragment -->
    <!-- Action button to re-export messages -->
    <string name="ReExportSmsMessagesDialogFragment__continue">ચાલુ રાખો</string>
    <!-- Action button to cancel re-export process -->
    <string name="ReExportSmsMessagesDialogFragment__cancel">રદ કરો</string>
    <!-- Title of dialog -->
    <string name="ReExportSmsMessagesDialogFragment__export_sms_again">SMS ફરીથી એક્સપોર્ટ કરવા છે?</string>
    <!-- Message of dialog -->
    <string name="ReExportSmsMessagesDialogFragment__you_already_exported_your_sms_messages">તમે પહેલાંથી જ તમારા SMS મેસેજ એક્સપોર્ટ કર્યા છે.\nચેતવણી: જો તમે ચાલુ રાખશો, તો તમારી પાસે ડુપ્લિકેટ મેસેજ રહી શકે છે.</string>

    <!-- SetSignalAsDefaultSmsAppFragment -->
    <!-- Title of the screen -->
    <string name="SetSignalAsDefaultSmsAppFragment__set_signal_as_the_default_sms_app">Signalને ડિફોલ્ટ SMS ઍપ તરીકે સેટ કરો</string>
    <!-- Message of the screen -->
    <string name="SetSignalAsDefaultSmsAppFragment__to_export_your_sms_messages">તમારા SMS મેસેજને એક્સપોર્ટ કરવા માટે, તમારે Signalને ડિફોલ્ટ SMS ઍપ તરીકે સેટ કરવાની જરૂર છે.</string>
    <!-- Button label to start export -->
    <string name="SetSignalAsDefaultSmsAppFragment__next">આગળ</string>

    <!-- BackupSchedulePermission Megaphone -->
    <!-- The title on an alert window that explains to the user that we are unable to backup their messages -->
    <string name="BackupSchedulePermissionMegaphone__cant_back_up_chats">ચેટનું બેકઅપ લઈ શકાતું નથી</string>
    <!-- The body text of an alert window that tells the user that we are unable to backup their messages -->
    <string name="BackupSchedulePermissionMegaphone__your_chats_are_no_longer_being_automatically_backed_up">તમારી ચેટ હવે આપમેળે બેકઅપ લેવામાં આવતી નથી.</string>
    <!-- The text on a button in an alert window that, when clicked, will take the user to a screen to re-enable backups -->
    <string name="BackupSchedulePermissionMegaphone__back_up_chats">ચેટનું બેકઅપ લો</string>
    <!-- The text on a button in an alert window that, when clicked, will take the user to a screen to re-enable backups -->
    <string name="BackupSchedulePermissionMegaphone__not_now">અત્યારે નહીં</string>
    <!-- Re-enable backup permission bottom sheet title -->
    <string name="BackupSchedulePermissionMegaphone__to_reenable_backups">બેકઅપ ફરીથી સક્ષમ કરવા:</string>
    <!-- Re-enable backups permission bottom sheet instruction 1 text -->
    <string name="BackupSchedulePermissionMegaphone__tap_the_go_to_settings_button_below">નીચેના \"સેટિંગ્સ પર જાઓ\" બટનને ટૅપ કરો</string>
    <!-- Re-enable backups permission bottom sheet instruction 2 text -->
    <string name="BackupSchedulePermissionMegaphone__turn_on_allow_settings_alarms_and_reminders">\"એલાર્મ અને રીમાઇન્ડર સેટિંગ્સને મંજૂરી આપો\" ચાલુ કરો.</string>
    <!-- Re-enable backups permission bottom sheet call to action button to open settings -->
    <string name="BackupSchedulePermissionMegaphone__go_to_settings">સેટિંગ્સ પર જાઓ</string>

    <!-- SmsExportMegaphoneActivity -->
    <!-- Phase 2 title of full screen megaphone indicating sms will no longer be supported in the near future -->
    <string name="SmsExportMegaphoneActivity__signal_will_no_longer_support_sms">Signal હવે SMSને સપોર્ટ કરશે નહીં</string>
    <!-- Phase 3 title of full screen megaphone indicating sms is longer supported  -->
    <string name="SmsExportMegaphoneActivity__signal_no_longer_supports_sms">Signal હવે SMSને સપોર્ટ કરતું નથી</string>
    <!-- Phase 2 message describing that sms is going away soon -->
    <string name="SmsExportMegaphoneActivity__signal_will_soon_remove_support_for_sending_sms_messages">Signal ટૂંક સમયમાં SMS મેસેજ મોકલવા માટેના સમર્થનને દૂર કરશે કારણ કે Signal મેસેજ એન્ડ-ટુ-એન્ડ એન્ક્રિપ્શન અને મજબૂત ગોપનીયતા પ્રદાન કરે છે જે SMS મેસેજ પ્રદાન કરતા નથી. આ અમને Signal મેસેજિંગ અનુભવને સુધારવા માટે પણ અનુકૂળતા આપશે.</string>
    <!-- Phase 3 message describing that sms has gone away -->
    <string name="SmsExportMegaphoneActivity__signal_has_removed_support_for_sending_sms_messages">Signalએ SMS મેસેજ મોકલવા માટેના સમર્થનને દૂર કર્યું છે કારણ કે Signal મેસેજ એન્ડ-ટુ-એન્ડ એન્ક્રિપ્શન અને મજબૂત ગોપનીયતા પ્રદાન કરે છે જે SMS મેસેજ પ્રદાન કરતા નથી. આ અમને Signal મેસેજિંગ અનુભવને સુધારવા માટે પણ અનુકૂળતા આપશે.</string>
    <!-- The text on a button in a popup that, when clicked, will take the user to a screen to export their SMS messages -->
    <string name="SmsExportMegaphoneActivity__export_sms">SMS એક્સપોર્ટ કરો</string>
    <!-- The text on a button in a popup that, when clicked, will dismiss the popup and schedule the prompt to occur at a later time. -->
    <string name="SmsExportMegaphoneActivity__remind_me_later">મને પછી યાદ કરાવો</string>
    <!-- The text on a button in a popup that, when clicked, will navigate the user to a web article on SMS removal -->
    <string name="SmsExportMegaphoneActivity__learn_more">વધુ જાણો</string>

    <!-- Phase 1 Small megaphone title indicating sms is going away -->
    <string name="SmsExportMegaphone__sms_support_going_away">SMS સપોર્ટ બંધ થઈ રહ્યો છે</string>
    <!-- Phase 1 small megaphone description indicating sms is going away -->
    <string name="SmsExportMegaphone__sms_support_will_be_removed_soon_to_focus_on_encrypted_messaging">એન્ક્રિપ્ટ કરેલ મેસેજિંગ પર ધ્યાન આપવા માટે SMS માટેનું સમર્થન ટૂંક સમયમાં જ દૂર કરવામાં આવશે.</string>
    <!-- Phase 1 small megaphone button that takes the user to the sms export flow -->
    <string name="SmsExportMegaphone__export_sms">SMS એક્સપોર્ટ કરો</string>
    <!-- Title for screen shown after sms export has completed -->
    <string name="ExportSmsCompleteFragment__export_complete">એક્સપોર્ટ પૂર્ણ</string>
    <!-- Button to continue to next screen -->
    <string name="ExportSmsCompleteFragment__next">આગળ</string>
    <!-- Message showing summary of sms export counts -->
    <plurals name="ExportSmsCompleteFragment__d_of_d_messages_exported">
        <item quantity="one">%2$d માંથી %1$d મેસેજ એક્સપોર્ટ થયો</item>
        <item quantity="other">%1$d માંથી %2$d મેસેજ એક્સપોર્ટ થયા</item>
    </plurals>

    <!-- Title of screen shown when some sms messages did not export -->
    <string name="ExportSmsPartiallyComplete__export_partially_complete">એક્સપોર્ટ આંશિક રીતે પૂર્ણ</string>
    <!-- Debug step 1 on screen shown when some sms messages did not export -->
    <string name="ExportSmsPartiallyComplete__ensure_you_have_an_additional_s_free_on_your_phone_to_export_your_messages">તમારા મેસેજને એક્સપોર્ટ કરવા માટે તમારી પાસે તમારા ફોન પર વધારાની %1$s ખાલી છે તેની ખાતરી કરો</string>
    <!-- Debug step 2 on screen shown when some sms messages dit not export -->
    <string name="ExportSmsPartiallyComplete__retry_export_which_will_only_retry_messages_that_have_not_yet_been_exported">એક્સપોર્ટ કરવાનો ફરીથી પ્રયાસ કરો, જે ફક્ત એવા મેસેજને જ ફરી પ્રયાસ કરશે જે હજી સુધી એક્સપોર્ટ કરવામાં આવ્યા નથી</string>
    <!-- Partial sentence for Debug step 3 on screen shown when some sms messages did not export, is combined with \'contact us\' -->
    <string name="ExportSmsPartiallyComplete__if_the_problem_persists">જો સમસ્યા ચાલુ રહે, </string>
    <!-- Partial sentence for deubg step 3 on screen shown when some sms messages did not export, combined with \'If the problem persists\', link text to open contact support view -->
    <string name="ExportSmsPartiallyComplete__contact_us">અમારો સંપર્ક કરો</string>
    <!-- Button text to retry sms export -->
    <string name="ExportSmsPartiallyComplete__retry">ફરી પ્રયાસ કરો</string>
    <!-- Button text to continue sms export flow and not retry failed message exports -->
    <string name="ExportSmsPartiallyComplete__continue_anyway">કોઈપણ રીતે ચાલુ રાખો</string>
    <!-- Title of screen shown when all sms messages failed to export -->
    <string name="ExportSmsFullError__error_exporting_sms_messages">SMS મેસેજ એક્સપોર્ટ કરવામાં ભૂલ આવી</string>
    <!-- Helper text shown when all sms messages failed to export -->
    <string name="ExportSmsFullError__please_try_again_if_the_problem_persists">કૃપા કરીને ફરીથી પ્રયાસ કરો. જો સમસ્યા ચાલુ રહે, </string>


    <!-- DonateToSignalFragment -->
    <!-- Title below avatar -->
    <string name="DonateToSignalFragment__privacy_over_profit">નફા કરતાં ગોપનીયતા વધુ મહત્વની છે</string>
    <!-- Continue button label -->
    <string name="DonateToSignalFragment__continue">ચાલુ રાખો</string>
    <!-- Description below title -->
    <string name="DonateToSignalFragment__private_messaging">ખાનગી મેસેજિંગ, તમારા ભંડોળની મદદથી. કોઈ જાહેરાતો નહીં, કોઈ પગેરું નહીં, કોઈ બાંધછોડ નહીં. Signalને સહાય કરવા દાન આપો.</string>
    <!-- Donation pill toggle monthly text -->
    <string name="DonationPillToggle__monthly">માસિક</string>
    <!-- Donation pill toggle one-time text -->
    <string name="DonationPillToggle__one_time">એક-વખત</string>

    <!-- GatewaySelectorBottomSheet -->
    <!-- Sheet title when subscribing -->
    <string name="GatewaySelectorBottomSheet__donate_s_month_to_signal">Signal માટે %1$s /મહિને દાન કરો</string>
    <!-- Sheet summary when subscribing -->
    <string name="GatewaySelectorBottomSheet__get_a_s_badge">%1$s બૅજ મેળવો</string>
    <!-- Sheet title when giving a one-time donation -->
    <string name="GatewaySelectorBottomSheet__donate_s_to_signal">Signal માટે %1$s નું દાન કરો</string>
    <!-- Sheet summary when giving a one-time donation -->
    <plurals name="GatewaySelectorBottomSheet__get_a_s_badge_for_d_days">
        <item quantity="one">%2$d દિવસ માટે %1$s બૅજ મેળવો</item>
        <item quantity="other">%2$d દિવસ માટે %1$s બૅજ મેળવો</item>
    </plurals>
    <!-- Button label for paying with a credit card -->
    <string name="GatewaySelectorBottomSheet__credit_or_debit_card">ક્રેડિટ અથવા ડેબિટ કાર્ડ</string>
    <!-- Sheet summary when giving a gift -->
    <string name="GatewaySelectorBottomSheet__send_a_gift_badge">ગિફ્ટ બૅજ મોકલો</string>

    <!-- StripePaymentInProgressFragment -->
    <string name="StripePaymentInProgressFragment__cancelling">રદ કરી રહ્યાં છીએ…</string>

    <!-- The title of a bottom sheet dialog that tells the user we temporarily can\'t process their contacts. -->
    <string name="CdsTemporaryErrorBottomSheet_title">ઘણા બધા સંપર્કો પર પ્રક્રિયા કરવામાં આવી છે</string>
    <!-- The first part of the body text in a bottom sheet dialog that tells the user we temporarily can\'t process their contacts. The placeholder represents the number of days the user will have to wait until they can again. -->
    <plurals name="CdsTemporaryErrorBottomSheet_body1">
        <item quantity="one">તમારા સંપર્કો પર પ્રક્રિયા કરવાનો બીજો પ્રયાસ %1$d દિવસમાં કરવામાં આવશે.</item>
        <item quantity="other">તમારા સંપર્કો પર પ્રક્રિયા કરવાનો બીજો પ્રયાસ %1$d દિવસોમાં કરવામાં આવશે.</item>
    </plurals>
    <!-- The second part of the body text in a bottom sheet dialog that advises the user to remove contacts from their phone to fix the issue. -->
    <string name="CdsTemporaryErrorBottomSheet_body2">આ સમસ્યાને વહેલા ઉકેલવા માટે, તમે તમારા ફોન પરથી એવા સંપર્કો અથવા એકાઉન્ટને દૂર કરવાનું વિચારી શકો છો જે ઘણા બધા સંપર્કોને સમન્વયિત કરી રહ્યાં છે.</string>
    <!-- A button label in a bottom sheet that will navigate the user to their contacts settings. -->
    <!-- A toast that will be shown if we are unable to open the user\'s default contacts app. -->

    <!-- The title of a bottom sheet dialog that tells the user we can\'t process their contacts. -->
    <string name="CdsPermanentErrorBottomSheet_title">તમારા સંપર્કો પર પ્રક્રિયા કરી શકાતી નથી</string>
    <!-- The first part of the body text in a bottom sheet dialog that tells the user we can\'t process their contacts. -->
    <string name="CdsPermanentErrorBottomSheet_body">Signal કેટલા સંપર્કો પર પ્રક્રિયા કરી શકે તેના કરતાં તમારા ફોન પરના સંપર્કોની સંખ્યા વધુ છે. Signal પર સંપર્કો શોધવા માટે, તમારા ફોન પરના સંપર્કો અથવા ઘણા બધા સંપર્કોને સમન્વયિત કરી રહ્યાં હોય તેવા એકાઉન્ટને દૂર કરવાનું વિચારો.</string>
    <!-- The first part of the body text in a bottom sheet dialog that tells the user we can\'t process their contacts. -->
    <string name="CdsPermanentErrorBottomSheet_learn_more">વધુ જાણો</string>
    <!-- A button label in a bottom sheet that will navigate the user to their contacts settings. -->
    <string name="CdsPermanentErrorBottomSheet_contacts_button">સંપર્કો ખોલો</string>
    <!-- A toast that will be shown if we are unable to open the user\'s default contacts app. -->
    <string name="CdsPermanentErrorBottomSheet_no_contacts_toast">કોઈ સંપર્કોની ઍપ મળી નહીં</string>

    <!-- PaymentMessageView -->
    <!-- In-chat conversation message shown when you sent a payment to another person, placeholder is the other person name -->
    <string name="PaymentMessageView_you_sent_s">તમે %1$sને મોકલ્યા</string>
    <!-- In-chat conversation message shown when another person sent a payment to you, placeholder is the other person name -->
    <string name="PaymentMessageView_s_sent_you">%1$sએ તમને મોકલ્યા</string>

    <!-- YourInformationIsPrivateBottomSheet -->
    <string name="YourInformationIsPrivateBottomSheet__your_information_is_private">તમારી માહિતી ખાનગી છે</string>
    <string name="YourInformationIsPrivateBottomSheet__signal_does_not_collect">તમે દાન કરો છો ત્યારે Signal તમારી કોઈપણ અંગત માહિતી એકત્રિત કે સંગ્રહિત કરતું નથી.</string>
    <string name="YourInformationIsPrivateBottomSheet__we_use_stripe">અમે તમારા દાન મેળવવા માટે અમારા પેમેન્ટ પ્રોસેસર તરીકે Stripeનો ઉપયોગ કરીએ છીએ. તમે તેમને પ્રદાન કરો છો તે કોઈપણ માહિતી અમે ઍક્સેસ, સંગ્રહ અથવા સેવ કરતાં નથી.</string>
    <string name="YourInformationIsPrivateBottomSheet__signal_does_not_and_cannot">Signal તમારા દાનને તમારા Signal એકાઉન્ટ સાથે કનેક્ટ કરતું નથી અને કરી શકતું નથી.</string>
    <string name="YourInformationIsPrivateBottomSheet__thank_you">તમારા સપોર્ટ બદલ તમારો આભાર!</string>

    <!-- GroupStoryEducationSheet -->
    <!-- Displayed as the title of the education bottom sheet -->
    <string name="GroupStoryEducationSheet__introducing_group_stories">પ્રસ્તુત છે: ગ્રુપ સ્ટોરી</string>
    <!-- Line item on the sheet explaining group stories -->
    <string name="GroupStoryEducationSheet__share_story_updates_to">જેમાં તમે પહેલાંથી જ હોવ તે ગ્રુપ ચેટમાં સ્ટોરી અપડેટ શેર કરો.</string>
    <!-- Line item on the sheet explaining that anyone in the group can share to group stories -->
    <string name="GroupStoryEducationSheet__anyone_in_the_group">ગ્રુપ ચેટમાં કોઈપણ વ્યક્તિ સ્ટોરીમાં ઉમેરી શકે છે.</string>
    <!-- Line item on the sheet explaining that anyone in the group can view replies -->
    <string name="GroupStoryEducationSheet__all_group_chat_members">બધા ગ્રુપ ચેટ સભ્યો સ્ટોરીના જવાબો જોઈ શકે છે.</string>
    <!-- Button label to dismiss sheet -->
    <string name="GroupStoryEducationSheet__next">આગળ</string>

    <!-- EOF -->

    <!-- PaypalCompleteOrderBottomSheet -->
    <string name="PaypalCompleteOrderBottomSheet__donate">દાન કરો</string>
    <string name="PaypalCompleteOrderBottomSheet__payment">પેમેન્ટ</string>

</resources><|MERGE_RESOLUTION|>--- conflicted
+++ resolved
@@ -1,22 +1,6 @@
 <?xml version="1.0" encoding="UTF-8"?>
 <!-- smartling.instruction_comments_enabled = on -->
 <resources>
-<<<<<<< HEAD
-    <!-- <string name="app_name" translatable="false">Signal</string> -->
-
-    <string name="install_url" translatable="false">https://signal.org/install</string>
-    <string name="donate_url" translatable="false">https://signal.org/donate</string>
-    <string name="backup_support_url" translatable="false">https://support.signal.org/hc/articles/360007059752</string>
-    <string name="transfer_support_url" translatable="false">https://support.signal.org/hc/articles/360007059752</string>
-    <string name="support_center_url" translatable="false">https://support.signal.org/</string>
-    <string name="terms_and_privacy_policy_url" translatable="false">https://signal.org/legal</string>
-    <string name="sustainer_boost_and_badges" translatable="false">https://support.signal.org/hc/articles/4408365318426</string>
-    <string name="google_pay_url" translatable="false">https://pay.google.com</string>
-    <string name="donation_decline_code_error_url" translatable="false">https://support.signal.org/hc/articles/4408365318426#errors</string>
-    <string name="sms_export_url" translatable="false">https://support.signal.org/hc/articles/360007321171</string>
-    <string name="signal_me_username_url" translatable="false">https://signal.me/#u/%1$s</string>
-    <string name="signal_me_username_url_no_scheme" translatable="false">signal.me/#u/%1$s</string>
-=======
   <!-- Removed by excludeNonTranslatables <string name="app_name" translatable="false">Signal</string> -->
 
   <!-- Removed by excludeNonTranslatables <string name="install_url" translatable="false">https://signal.org/install</string> -->
@@ -30,7 +14,6 @@
   <!-- Removed by excludeNonTranslatables <string name="sms_export_url" translatable="false">https://support.signal.org/hc/articles/360007321171</string> -->
   <!-- Removed by excludeNonTranslatables <string name="signal_me_username_url" translatable="false">https://signal.me/#u/%1$s</string> -->
   <!-- Removed by excludeNonTranslatables <string name="signal_me_username_url_no_scheme" translatable="false">signal.me/#u/%1$s</string> -->
->>>>>>> cb0e7ade
 
     <string name="yes">હા</string>
     <string name="no">ના</string>
@@ -50,15 +33,8 @@
     <string name="ApplicationPreferencesActivity_disable_passphrase">પાસફ્રેઝ અક્ષમ કરો?</string>
     <string name="ApplicationPreferencesActivity_this_will_permanently_unlock_signal_and_message_notifications">આ કાયમી ધોરણે Molly અને મેસેજ સૂચનાઓને અનલૉક કરશે.</string>
     <string name="ApplicationPreferencesActivity_disable">અક્ષમ</string>
-<<<<<<< HEAD
-    <string name="ApplicationPreferencesActivity_unregistering">રજીસ્ટ્રેશન રદ કરવામાં આવે છે</string>
-    <string name="ApplicationPreferencesActivity_unregistering_from_signal_messages_and_calls">Molly મેસેજ અને કૉલ્સથી રજીસ્ટ્રેશન કાઢી રહ્યુ છે…</string>
     <string name="ApplicationPreferencesActivity_disable_signal_messages_and_calls">Molly મેસેજ અને કૉલ અક્ષમ કરો?</string>
     <string name="ApplicationPreferencesActivity_disable_signal_messages_and_calls_by_unregistering">સર્વરમાંથી રજીસ્ટર રદ કરીને Molly પર મેસેજ અને કૉલ્સને અક્ષમ કરો. ભવિષ્યમાં ફરીથી તેમનો ઉપયોગ કરવા માટે તમારે તમારા ફોન નંબરને ફરીથી રજીસ્ટર કરવાની જરૂર પડશે.</string>
-=======
-    <string name="ApplicationPreferencesActivity_disable_signal_messages_and_calls">Signal મેસેજ અને કૉલ અક્ષમ કરો?</string>
-    <string name="ApplicationPreferencesActivity_disable_signal_messages_and_calls_by_unregistering">સર્વરમાંથી રજીસ્ટર રદ કરીને Signal પર મેસેજ અને કૉલ્સને અક્ષમ કરો. ભવિષ્યમાં ફરીથી તેમનો ઉપયોગ કરવા માટે તમારે તમારા ફોન નંબરને ફરીથી રજીસ્ટર કરવાની જરૂર પડશે.</string>
->>>>>>> cb0e7ade
     <string name="ApplicationPreferencesActivity_error_connecting_to_server">સર્વર સાથે કનેક્ટ થવામાં ભૂલ</string>
     <string name="ApplicationPreferencesActivity_pins_are_required_for_registration_lock">રજીસ્ટ્રેશન લૉક માટે પિન આવશ્યક છે. પિન અક્ષમ કરવા માટે, કૃપા કરીને પહેલા રજીસ્ટ્રેશન લૉક ને અક્ષમ કરો.</string>
     <string name="ApplicationPreferencesActivity_pin_created">PIN બનાવ્યો.</string>
@@ -1161,20 +1137,6 @@
 
     <!-- MediaSendActivity -->
     <string name="MediaSendActivity_camera_unavailable">કેમેરો અનુપલબ્ધ.</string>
-<<<<<<< HEAD
-    <string name="MediaSendActivity_message_to_s">%1$sને મેસેજ</string>
-    <string name="MediaSendActivity_message">મેસેજ</string>
-    <string name="MediaSendActivity_select_recipients">પ્રાપ્તકર્તાઓ પસંદ કરો</string>
-    <string name="MediaSendActivity_signal_needs_access_to_your_contacts">Molly ને તમારા સંપર્કોને પ્રદર્શિત કરવા માટે તેમને એક્સેસની જરૂર છે.</string>
-    <string name="MediaSendActivity_signal_needs_contacts_permission_in_order_to_show_your_contacts_but_it_has_been_permanently_denied">તમારા સંપર્કો બતાવવા માટે Molly ને સંપર્કોની પરવાનગીની જરૂર છે, પરંતુ તે કાયમી ધોરણે નામંજૂર કરવામાં આવી છે. કૃપા કરીને એપ્લિકેશન સેટિંગ્સ ચાલુ રાખો, \"પરવાનગી\" પસંદ કરો અને \"સંપર્કો\" સક્ષમ કરો.</string>
-    <plurals name="MediaSendActivity_cant_share_more_than_n_items">
-        <item quantity="one">તમે %1$d આઇટમ કરતાં વધુ શેર કરી શકતા નથી.</item>
-        <item quantity="other">તમે %1$d આઇટમ્સ કરતાં વધુ શેર કરી શકતા નથી.</item>
-    </plurals>
-    <string name="MediaSendActivity_select_recipients_description">પ્રાપ્તકર્તાઓ પસંદ કરો</string>
-    <string name="MediaSendActivity_tap_here_to_make_this_message_disappear_after_it_is_viewed">આ મેસેજ ને જોયા પછી અદૃશ્ય થવા માટે અહીં ટેપ કરો.</string>
-=======
->>>>>>> cb0e7ade
 
     <!-- MediaRepository -->
     <string name="MediaRepository_all_media">બધા મીડિયા</string>
@@ -1598,10 +1560,6 @@
     <!-- Valentine\'s Day Megaphone -->
     <!-- Title text for the Valentine\'s Day donation megaphone. The placeholder will always be a heart emoji. Needs to be a placeholder for Android reasons. -->
     <!-- Body text for the Valentine\'s Day donation megaphone. -->
-<<<<<<< HEAD
-    <string name="ValentinesDayMegaphone_show_your_affection">Molly સસ્ટેનર બનીને તમારો સ્નેહ દર્શાવો.</string>
-=======
->>>>>>> cb0e7ade
 
     <!-- WebRtcCallActivity -->
     <string name="WebRtcCallActivity__tap_here_to_turn_on_your_video">તમારી વિડિયો ચાલુ કરવા માટે અહીં ટેપ કરો</string>
@@ -1865,11 +1823,7 @@
     <string name="SubmitDebugLogActivity_this_log_will_be_posted_publicly_online_for_contributors">યોગદાનકર્તાઓને જોવા માટે આ લૉગ જાહેરમાં ઓનલાઇન પોસ્ટ કરવામાં આવશે. તમે અપલોડ કરતા પહેલા તેની તપાસ કરી શકો છો.</string>
 
     <!-- SupportEmailUtil -->
-<<<<<<< HEAD
-    <string name="SupportEmailUtil_support_email" translatable="false">support@molly.im</string>
-=======
-  <!-- Removed by excludeNonTranslatables <string name="SupportEmailUtil_support_email" translatable="false">support@signal.org</string> -->
->>>>>>> cb0e7ade
+  <!-- Removed by excludeNonTranslatables <string name="SupportEmailUtil_support_email" translatable="false">support@molly.im</string> -->
     <string name="SupportEmailUtil_filter">ફિલ્ટર:</string>
     <string name="SupportEmailUtil_device_info">ઉપકરણ માહિતી:</string>
     <string name="SupportEmailUtil_android_version">એન્ડ્રોઇડ વર્ઝન:</string>
@@ -2055,11 +2009,6 @@
     <string name="MessageNotifier_reply">જવાબ</string>
     <string name="MessageNotifier_signal_message">Signal મેસેજ</string>
     <string name="MessageNotifier_unsecured_sms">અસુરક્ષિત SMS</string>
-<<<<<<< HEAD
-    <string name="MessageNotifier_you_may_have_new_messages">તમારી માટે કદાચ નવા મેસેજ હોઈ શકે છે</string>
-    <string name="MessageNotifier_open_signal_to_check_for_recent_notifications">તાજેતરની સૂચનાઓ તપાસવા માટે Molly ખોલો.</string>
-=======
->>>>>>> cb0e7ade
     <string name="MessageNotifier_contact_message">%1$s %2$s</string>
     <string name="MessageNotifier_unknown_contact_message">સંપર્ક</string>
     <string name="MessageNotifier_reacted_s_to_s">%1$s પ્રતિક્રિયા આપી: \"%2$s\".</string>
@@ -2178,12 +2127,7 @@
     <string name="change_passphrase_activity__repeat_new_passphrase">નવો પાસફ્રેઝ પુનરાવર્તન કરો</string>
 
     <!-- contact_selection_activity -->
-<<<<<<< HEAD
-    <string name="contact_selection_activity__enter_name_or_number">નામ અથવા નંબર દાખલ કરો</string>
     <string name="contact_selection_activity__invite_to_signal">Molly માટે આમંત્રણ આપો</string>
-=======
-    <string name="contact_selection_activity__invite_to_signal">Signal માટે આમંત્રણ આપો</string>
->>>>>>> cb0e7ade
     <string name="contact_selection_activity__new_group">નવું ગ્રુપ</string>
 
     <!-- contact_filter_toolbar -->
@@ -2869,15 +2813,9 @@
     <string name="PaymentsHomeFragment__payments_deactivated">પેમેન્ટને નિષ્ક્રિય કરેલ છે.</string>
     <string name="PaymentsHomeFragment__payment_failed">પેમેન્ટ નિષ્ફળ</string>
     <string name="PaymentsHomeFragment__details">વિગતો</string>
-<<<<<<< HEAD
-    <string name="PaymentsHomeFragment__learn_more__activate_payments" translatable="false">https://support.signal.org/hc/articles/360057625692#payments_activate -</string>
-    <string name="PaymentsHomeFragment__you_can_use_signal_to_send">તમે MobileCoin મોકલવા અને પ્રાપ્ત કરવા માટે Molly નો ઉપયોગ કરી શકો છો. તમામ પેમેન્ટ MobileCoin અને MobileCoin વૉલેટ માટે ઉપયોગની શરતોને આધિન છે. આ બીટા સુવિધા છે તેથી તમે કેટલીક સમસ્યાઓ અને પેમેન્ટ અથવા બેલેન્સનો સામનો કરી શકો છો જે તમે ગુમાવી શકો છો તે રિસ્ટોર કરી શકાતું નથી. </string>
-=======
   <!-- Removed by excludeNonTranslatables <string name="PaymentsHomeFragment__learn_more__activate_payments" translatable="false">https://support.signal.org/hc/articles/360057625692#payments_activate  </string>
-    <string name="PaymentsHomeFragment__you_can_use_signal_to_send">તમે MobileCoin મોકલવા અને પ્રાપ્ત કરવા માટે Signal નો ઉપયોગ કરી શકો છો. તમામ પેમેન્ટ MobileCoin અને MobileCoin વૉલેટ માટે ઉપયોગની શરતોને આધિન છે. આ બીટા સુવિધા છે તેથી તમે કેટલીક સમસ્યાઓ અને પેમેન્ટ અથવા બેલેન્સનો સામનો કરી શકો છો જે તમે ગુમાવી શકો છો તે રિસ્ટોર કરી શકાતું નથી. </string> -->
->>>>>>> cb0e7ade
+    <string name="PaymentsHomeFragment__you_can_use_signal_to_send">તમે MobileCoin મોકલવા અને પ્રાપ્ત કરવા માટે Molly નો ઉપયોગ કરી શકો છો. તમામ પેમેન્ટ MobileCoin અને MobileCoin વૉલેટ માટે ઉપયોગની શરતોને આધિન છે. આ બીટા સુવિધા છે તેથી તમે કેટલીક સમસ્યાઓ અને પેમેન્ટ અથવા બેલેન્સનો સામનો કરી શકો છો જે તમે ગુમાવી શકો છો તે રિસ્ટોર કરી શકાતું નથી. </string> -->
     <string name="PaymentsHomeFragment__activate">સક્રિય કરો</string>
     <string name="PaymentsHomeFragment__view_mobile_coin_terms">MobileCoin ના નિયમો જુઓ</string>
     <string name="PaymentsHomeFragment__payments_not_available">Molly માં પેમેન્ટ હવે ઉપલબ્ધ નથી. તમે હજી પણ એક્સચેન્જમાં ફંડ સ્થાનાંતરિત કરી શકો છો પરંતુ તમે હવે પેમેન્ટ મોકલી શકતા નથી અને મેળવી શકતા નથી અથવા ફંડ ઉમેરી શકતા નથી.</string>
