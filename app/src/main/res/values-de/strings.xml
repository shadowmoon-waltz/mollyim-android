--- conflicted
+++ resolved
@@ -1464,13 +1464,9 @@
     <!-- In-conversation update message to indicate that the current contact is sms only and will need to migrate to signal to continue the conversation in signal. -->
     <string name="MessageRecord__you_will_no_longer_be_able_to_send_sms_messages_from_signal_soon">Du wirst bald keine SMS-Nachrichten mehr von Signal aus versenden können. Lade %1$s zu Signal ein, damit die Unterhaltung hier weitergeht.</string>
     <!-- In-conversation update message to indicate that the current contact is sms only and will need to migrate to signal to continue the conversation in signal. -->
-<<<<<<< HEAD
     <string name="MessageRecord__you_can_no_longer_send_sms_messages_in_signal">Du kannst in Molly keine SMS-Nachrichten mehr versenden. Lade %1$s zu Molly ein, damit die Unterhaltung hier weitergeht.</string>
-=======
-    <string name="MessageRecord__you_can_no_longer_send_sms_messages_in_signal">Du kannst in Signal keine SMS-Nachrichten mehr versenden. Lade %1$s zu Signal ein, damit die Unterhaltung hier weitergeht.</string>
     <!-- Body for quote when message being quoted is an in-app payment message -->
     <string name="MessageRecord__payment_s">Payment: %1$s</string>
->>>>>>> 09afb1be
 
     <!-- MessageRequestBottomView -->
     <string name="MessageRequestBottomView_accept">Annehmen</string>
