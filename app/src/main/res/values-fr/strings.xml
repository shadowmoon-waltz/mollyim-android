--- conflicted
+++ resolved
@@ -2480,17 +2480,13 @@
   <string name="PaymentsHomeFragment__you_can_use_signal_to_send">Vous pouvez utiliser Molly pour envoyer et recevoir des MobileCoins. Tous les paiements sont soumis aux conditions générales d’utilisation de MobileCoin et du porte-monnaie MobileCoin. Il s’agit d’une fonction bêta et des problèmes pourraient donc survenir. Les paiements et les soldes que vous pourriez perdre ne peuvent pas être récupérés.</string>
   <string name="PaymentsHomeFragment__activate">Activer</string>
   <string name="PaymentsHomeFragment__view_mobile_coin_terms">Afficher les CGU de MobileCoin</string>
-<<<<<<< HEAD
   <string name="PaymentsHomeFragment__payments_not_available">Les paiements ne sont plus proposés dans Molly. Vous pouvez encore transférer des fonds vers une plateforme de change, mais vous ne pouvez plus ni envoyer, ni recevoir de paiements, ni ajouter de fonds.</string>
-=======
-  <string name="PaymentsHomeFragment__payments_not_available">Les paiements ne sont plus proposés dans Signal. Vous pouvez encore transférer des fonds vers une plateforme de change, mais vous ne pouvez plus ni envoyer, ni recevoir de paiements, ni ajouter de fonds.</string>
   <!--Alert dialog title which shows up after a payment to turn on payment lock-->
   <!--Alert dialog description for why payment lock should be enabled before sending payments-->
   <!--Alert dialog button to enable payment lock-->
   <string name="PaymentsHomeFragment__enable">Activer</string>
   <!--Alert dialog button to not enable payment lock for now-->
   <string name="PaymentsHomeFragment__not_now">Pas maintenant</string>
->>>>>>> e379cf61
   <!--PaymentsAddMoneyFragment-->
   <string name="PaymentsAddMoneyFragment__add_funds">Ajouter des fonds</string>
   <string name="PaymentsAddMoneyFragment__your_wallet_address">L’adresse de votre portefeuille</string>
@@ -2863,13 +2859,9 @@
   <string name="BackupDialog_verify">Confirmer</string>
   <string name="BackupDialog_you_successfully_entered_your_backup_passphrase">Vous avez saisi avec succès la phrase de passe de votre sauvegarde</string>
   <string name="BackupDialog_passphrase_was_not_correct">La phrase de passe était erronée</string>
-<<<<<<< HEAD
   <string name="LocalBackupJob_creating_signal_backup">Création de la sauvegarde de Molly…</string>
-=======
-  <string name="LocalBackupJob_creating_signal_backup">Création de la sauvegarde de Signal…</string>
   <!--Title for progress notification shown in a system notification while verifying a recent backup.-->
-  <string name="LocalBackupJob_verifying_signal_backup">Vérification de la sauvegarde Signal…</string>
->>>>>>> e379cf61
+  <string name="LocalBackupJob_verifying_signal_backup">Vérification de la sauvegarde Molly…</string>
   <string name="LocalBackupJobApi29_backup_failed">La sauvegarde a échoué</string>
   <string name="LocalBackupJobApi29_your_backup_directory_has_been_deleted_or_moved">Votre répertoire de sauvegarde a été supprimé ou déplacé.</string>
   <string name="LocalBackupJobApi29_your_backup_file_is_too_large">Votre fichier de sauvegarde est trop gros pour être enregistré sur ce volume.</string>
