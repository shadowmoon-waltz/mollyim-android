--- conflicted
+++ resolved
@@ -1342,13 +1342,8 @@
   <string name="RegistrationActivity_play_services_error">Erreur des Services Google Play</string>
   <string name="RegistrationActivity_google_play_services_is_updating_or_unavailable">Les services Google Play sont en cours de mise à jour ou temporairement non disponibles. Veuillez réessayer.</string>
   <string name="RegistrationActivity_terms_and_privacy">Conditions générales et politique de confidentialité</string>
-<<<<<<< HEAD
-  <string name="RegistrationActivity_signal_needs_access_to_your_contacts_and_media_in_order_to_connect_with_friends">Molly a besoin d’accéder à vos contacts et médias afin de se connecter avec vos amis, échanger des messages et effectuer des appels sécurisés</string>
-  <string name="RegistrationActivity_signal_needs_access_to_your_contacts_in_order_to_connect_with_friends">Molly a besoin d’accéder à vos contacts pour se connecter avec vos amis, échanger des messages et effectuer des appels sécurisés</string>
-=======
   <string name="RegistrationActivity_signal_needs_access_to_your_contacts_and_media_in_order_to_connect_with_friends">Signal a besoin des autorisations Contacts et Médias pour vous aider à vous connecter avec vos amis et à envoyer des messages. Vos contacts sont téléversés en utilisant la découverte confidentielle des contacts de Signal, ce qui signifie qu’ils sont chiffrés de bout en bout et ne sont jamais visibles par le service Signal.</string>
   <string name="RegistrationActivity_signal_needs_access_to_your_contacts_in_order_to_connect_with_friends">Signal a besoin de l’autorisation Contacts pour vous aider à vous connecter avec vos amis. Vos contacts sont téléversés en utilisant la découverte confidentielle des contacts de Signal, ce qui signifie qu’ils sont chiffrés de bout en bout et ne sont jamais visibles par le service Signal.</string>
->>>>>>> a0235cbc
   <string name="RegistrationActivity_rate_limited_to_service">Vous avez fait trop d’essais pour inscrire ce numéro. Veuillez réessayer plus tard.</string>
   <string name="RegistrationActivity_unable_to_connect_to_service">Impossible de se connecter au service. Veuillez vérifier la connexion réseau et réessayer.</string>
   <string name="RegistrationActivity_non_standard_number_format">Format de numéro non standard</string>
@@ -1742,7 +1737,7 @@
   <string name="conversation_fragment__scroll_to_the_bottom_content_description">Faire défiler vers le bas</string>
   <!--BubbleOptOutTooltip-->
   <!--Message to inform the user of what Android chat bubbles are-->
-  <string name="BubbleOptOutTooltip__description">Les bulles sont une fonctionnalité d’Android que vous pouvez désactiver pour les conversations de Signal.</string>
+  <string name="BubbleOptOutTooltip__description">Les bulles sont une fonctionnalité d’Android que vous pouvez désactiver pour les conversations de Molly.</string>
   <!--Button to dismiss the tooltip for opting out of using Android bubbles-->
   <string name="BubbleOptOutTooltip__not_now">Pas maintenant</string>
   <!--Button to move to the system settings to control the use of Android bubbles-->
